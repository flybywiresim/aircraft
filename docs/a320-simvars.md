--- conflicted
+++ resolved
@@ -1493,11 +1493,10 @@
       0.0 | neutral
       1.0 | full up
 
-<<<<<<< HEAD
 - A32NX_HYD_THS_TRIM_MANUAL_OVERRIDE
     - Boolean
     - Feedback signal from the trim actuator system. True if pilot is moving or holding trim wheel
-=======
+
 - A32NX_ELEVATOR_DEFLECTION_DEMAND
     - Number
     - Provides the elevator position demand to hydraulics
@@ -1526,7 +1525,6 @@
       --- | ---
       0.0 | neutral
       1.0 | full up
->>>>>>> 494b2012
 
 ## ADIRS
 

# A320neo Local SimVars

- A32NX_NO_SMOKING_MEMO
    - Boolean that determines whether the NO SMOKING memo should be visible on the upper ECAM
    - Also is used for knowing when to play the no smoking chime sound

- A32NX_ADIRS_PFD_ALIGNED
    - Bool
    - 0 when ADIRS is not aligned
    - 1 when ADIRS is aligned or 3 minutes after it has started aligning

- A32NX_Neo_ADIRS_START_TIME
    - Seconds
    - Holds the start time in seconds that the ADIRS TIMER will count down from
    - Used to have certain things turn on based on a percentage of the total alignment time

- A32NX_ADIRS_1_FAULT
    - Bool
    - Whether the "FAULT" indication is shown on the OVHD ADIRS panel for ADIRS 1

- A32NX_ADIRS_2_FAULT
    - Bool
    - Whether the "FAULT" indication is shown on the OVHD ADIRS panel for ADIRS 2

- A32NX_ADIRS_3_FAULT
    - Bool
    - Whether the "FAULT" indication is shown on the OVHD ADIRS panel for ADIRS 3

- A32NX_BRAKE_TEMPERATURE_{1,2,3,4}
    - celsius
    - represents the brake temperature of the rear wheels

- A32NX_REPORTED_BRAKE_TEMPERATURE_{1,2,3,4}
    - celsius
    - represents the reported brake temperature of the rear wheels by the sensor.
    - It can be different from the brake temperature when the brake fan has been used, because the brake fan will cool the sensor more than the brakes
	- (which have much more energy to dissipate) therefore giving potentially erroneous readings that the pilots must take into account

- A32NX_BRAKE_FAN
	- boolean
	- whether or not the brake fan is running (brake fan button pressed AND left main landing gear down and locked)

- A32NX_BRAKE_FAN_BTN_PRESSED
	- boolean
	- whether or not the brake fan button is pressed

- A32NX_BRAKES_HOT
    - boolean
    - whether one of the brakes are hot (>300°C)

- XMLVAR_Auto
    - Used in the `.flt` files to set a default value for the ATC 3 way switch on the TCAS panel
    - Maps to the `I:XMLVAR_Auto` variable which is the actual backing var for the switch

- XMLVAR_ALT_MODE_REQUESTED
    - Used in the `.flt` files to set a default value for the ALT RPTG 2 way switch on the TCAS panel
    - Maps to the `I:XMLVAR_ALT_MODE_REQUESTED` variable which is the actual backing var for the switch

- A32NX_KNOB_OVHD_AIRCOND_XBLEED_Position
    - Position (0-2)
    - 0 is SHUT, 1 is AUTO, 2 is OPEN

- A32NX_KNOB_OVHD_AIRCOND_PACKFLOW_Position
    - Position (0-2)
    - 0 is LO, 1 is NORM, 2 is HI

- A32NX_AIRCOND_PACK1_FAULT
    - Bool
    - True if fault in pack 1

- A32NX_AIRCOND_PACK1_TOGGLE
    - Bool
    - True if pack 1 is on

- A32NX_AIRCOND_PACK2_FAULT
    - Bool
    - True if fault in pack 2

- A32NX_AIRCOND_PACK2_TOGGLE
    - Bool
    - True if pack 2 is on

- A32NX_AIRCOND_HOTAIR_FAULT
    - Bool
    - True if fault in hot air system

- A32NX_AIRCOND_HOTAIR_TOGGLE
    - Bool
    - True if hot air system is on

- A32NX_AIRCOND_RAMAIR_TOGGLE
    - Bool
    - True if ram air is on

- A32NX_CALLS_EMER_ON
    - Bool
    - True if emergency cabin call is on

- A32NX_OVHD_COCKPITDOORVIDEO_TOGGLE
    - Bool
    - True if cockpit door video system is on

- PUSH_DOORPANEL_VIDEO
    - Bool
    - True if pedestal door video button is being held

- A32NX_HYD_ENG1PUMP_FAULT
    - Bool
    - True if engine 1 hyd pump fault

- A32NX_HYD_ENG1PUMP_TOGGLE
    - Bool
    - True if engine 1 hyd pump is on

- A32NX_HYD_ENG2PUMP_FAULT
    - Bool
    - True if engine 2 hyd pump fault

- A32NX_HYD_ENG2PUMP_TOGGLE
    - Bool
    - True if engine 2 hyd pump is on

- A32NX_HYD_ELECPUMP_FAULT
    - Bool
    - True if elec hyd pump fault

- A32NX_HYD_ELECPUMP_TOGGLE
    - Bool
    - True if elec hyd pump is on/auto

- A32NX_HYD_PTU_FAULT
    - Bool
    - True if PTU fault

- A32NX_HYD_PTU_TOGGLE
    - Bool
    - True if PTU system on/auto

- A32NX_HYD_ELECPUMPY_FAULT
    - Bool
    - True if yellow elec hyd pump fault

- A32NX_HYD_ELECPUMPY_TOGGLE
    - Bool
    - True if yellow elec hyd pump is on/auto

- A32NX_ENGMANSTART1_TOGGLE
    - Bool
    - True if manual engine 1 start on

- A32NX_ENGMANSTART2_TOGGLE
    - Bool
    - True if manual engine 2 start on

- A32NX_VENTILATION_BLOWER_FAULT
    - Bool
    - True if ventilation blower fault

- A32NX_VENTILATION_BLOWER_TOGGLE
    - Bool
    - True if ventilation blower on

- A32NX_VENTILATION_EXTRACT_FAULT
    - Bool
    - True if ventilation extractor fault

- A32NX_VENTILATION_EXTRACT_TOGGLE
    - Bool
    - True if ventilation extractor on

- A32NX_VENTILATION_CABFANS_TOGGLE
    - Bool
    - True if cabin fans on/auto

- A32NX_PITOT_HEAT_AUTO
    - Bool
    - True if pitot heating auto

- A32NX_EMERELECPWR_GEN1_FAULT
    - Bool
    - True if generator 1 line fault

- A32NX_EMERELECPWR_GEN1_TOGGLE
    - Bool
    - True if generator 1 line is off

- A32NX_EMERELECPWR_RAT_FAULT
    - Bool
    - True if RAT elec power fault

- A32NX_EVAC_COMMAND_FAULT
    - Bool
    - True if evac command fault

- A32NX_EVAC_COMMAND_TOGGLE
    - Bool
    - True if evac command button is on

- PUSH_OVHD_EVAC_HORN
    - Bool
    - True if evac horn cutout button is being pressed

- A32NX_EVAC_CAPT_TOGGLE
    - Bool
    - True if evac switch set to CAPT

- A32NX_KNOB_SWITCHING_1_Position
    - ATT HDG
    - Position (0-2)
    - 0 is CAPT, 1 is NORM, 2 is F/O

- A32NX_KNOB_SWITCHING_2_Position
    - AIR DATA
    - Position (0-2)
    - 0 is CAPT, 1 is NORM, 2 is F/O

- A32NX_KNOB_SWITCHING_3_Position
    - EIS DMC
    - Position (0-2)
    - 0 is CAPT, 1 is NORM, 2 is F/O

- A32NX_KNOB_SWITCHING_4_Position
    - ECAM/ND XFR
    - Position (0-2)
    - 0 is CAPT, 1 is NORM, 2 is F/O

- A32NX_METRIC_ALT_TOGGLE
    - Bool
    - True if PFD metric altitude enabled

- A32NX_OVHD_HYD_BLUEPUMP_OVRD
    - Bool
    - True if "BLUE PUMP OVRD" switch is off

- A32NX_OVHD_HYD_LEAK_MEASUREMENT_G
    - Bool
    - True if "HYD LEAK MEASUREMENT G" switch is on

- A32NX_OVHD_HYD_LEAK_MEASUREMENT_G_LOCK
    - Bool
    - True if "HYD LEAK MEASUREMENT G" switch lock is down

- A32NX_OVHD_HYD_LEAK_MEASUREMENT_B
    - Bool
    - True if "HYD LEAK MEASUREMENT B" switch is on

- A32NX_OVHD_HYD_LEAK_MEASUREMENT_B_LOCK
    - Bool
    - True if "HYD LEAK MEASUREMENT B" switch lock is down

- A32NX_OVHD_HYD_LEAK_MEASUREMENT_Y
    - Bool
    - True if "HYD LEAK MEASUREMENT Y" switch is on

- A32NX_OVHD_HYD_LEAK_MEASUREMENT_Y_LOCK
    - Bool
    - True if "HYD LEAK MEASUREMENT Y" switch lock is down

- A32NX_LANDING_ELEVATION
    - Number in feet
    - Minimum -2000, maximum 15000

- A32NX_MAN_VS_CONTROL
    - Number, either 0,1 or 2
    - 0 if switch is in up position, 1 if switch is neutral, 2 if switch is down.

- A32NX_CAB_PRESS_MODE_MAN
    - Bool
    - True if CABIN PRESS MODE SEL is in manual mode

- A32NX_CAB_PRESS_SYS_FAULT
    - Bool
    - Determines if the FAULT light on the CABIN PRESS MODE SEL pushbutton
      should be on

- A32NX_DITCHING
    - Bool
    - True if DITCHING mode is enabled

- A32NX_FWC_FLIGHT_PHASE
    - Enum
    - Contains the numeric flight phase as determined by the FWC

- A32NX_FWC_SKIP_STARTUP
    - Bool
    - Set to true in a non-cold and dark flight phase to skip the initial memorization step

- A32NX_FWC_TOMEMO
    - Bool
    - True when the FWC decides that the takeoff memo should be shown

- A32NX_FWC_LDGMEMO
    - Bool
    - True when the FWC decides that the landing memo should be shown

- A32NX_FWC_INHIBOVRD
    - Bool
    - True when the FWC decides that flight phase inhibits should be overridden (and ignored)

- A32NX_VSPEEDS_VS
    - Number
    - Current config stall speed
    - is mach corrected

- A32NX_VSPEEDS_VLS
    - Number
    - Current config minimum selectable speed
    - is mach corrected

- A32NX_VSPEEDS_F
    - Number
    - F-Speed (approach)

- A32NX_VSPEEDS_S
    - Number
    - S-Speed (approach)

- A32NX_VSPEEDS_GD
    - Number
    - Green Dot speed (clean config or O)
    - is mach corrected

- A32NX_VSPEEDS_LANDING_CONF3
    - Bool
    - True if FLAPS 3 is selected in perf page

- A32NX_VSPEEDS_TO_CONF
    - Number
    - Flaps config for TakeOff, 1, 2 or 3

- A32NX_VSPEEDS_V2
    - Number
    - TakeOff V2 Speed calculated based on A32NX_VSPEEDS_TO_CONF config

- A32NX_VSPEEDS_VLS_APP
    - Number
    - vls calculated for config full whether A32NX_VSPEEDS_LANDING_CONF3 or not
    - is mach corrected

- A32NX_VSPEEDS_VAPP
    - Number
    - vapp calculated for config full  whether A32NX_VSPEEDS_LANDING_CONF3 or not
    - is mach corrected

- A32NX_TRK_FPA_MODE_ACTIVE
    - Bool
    - True if TRK/FPA mode is active

- A32NX_AUTOPILOT_TRACK_SELECTED
    - Degrees
    - The selected track in the FCU

- A32NX_AUTOPILOT_FPA_SELECTED
    - Degrees
    - The selected flight path angle in the FCU

- A32NX_APU_EGT_CAUTION
    - Celsius
    - The APU's exhaust gas temperature caution level, to be indicated in amber in the cockpit

- A32NX_APU_EGT_WARNING
    - Celsius
    - The APU's exhaust gas temperature warning level, to be indicated in red in the cockpit

- A32NX_APU_EGT
    - Celsius
    - The APU's exhaust gas temperature

- A32NX_APU_N
    - Percent
    - The APU's rotations per minute in percentage of the maximum RPM

- A32NX_APU_BLEED_AIR_VALVE_OPEN
    - Bool
    - Indicates if the APU bleed air valve is open

- A32NX_APU_LOW_FUEL_PRESSURE_FAULT
    - Bool
    - Indicates if the APU has an active LOW FUEL PRESSURE fault

- A32NX_APU_IS_AUTO_SHUTDOWN
    - Bool
    - Indicates if the APU automatically shut down (for a reason other than fire)

- A32NX_APU_IS_EMERGENCY_SHUTDOWN
    - Bool
    - Indicates if the APU automatically shut down due to fire

- A32NX_ECAM_INOP_SYS_APU
    - Bool
    - Indicates if the APU is inoperable

- A32NX_APU_FLAP_OPEN_PERCENTAGE
    - Percent
    - Indicates the percentage the APU air intake flap is open

- A32NX_FIRE_BUTTON_APU
    - Bool
    - Indicates if the APU fire button is RELEASED

 - A32NX_RMP_L_TOGGLE_SWITCH
    - Boolean
    - Whether the left radio management panel toggle switch is on or off.

- A32NX_RMP_R_TOGGLE_SWITCH
    - Boolean
    - Whether the right radio management panel toggle switch is on or off.

- A32NX_RMP_L_SELECTED_MODE
    - Number
    - The current mode of the left radio management panel.

- A32NX_RMP_R_SELECTED_MODE
    - Number
    - The current mode of the right radio management panel.

- A32NX_RMP_L_VHF2_STANDBY
    - Hz
    - The VHF 2 standby frequency for the left RMP.

- A32NX_RMP_L_VHF3_STANDBY
    - Hz
    - The VHF 3 standby frequency for the left RMP.

- A32NX_RMP_R_VHF1_STANDBY
    - Hz
    - The VHF 1 standby frequency for the right RMP.

- A32NX_RMP_R_VHF3_STANDBY
    - Hz
    - The VHF 3 standby frequency for the right RMP.

- A32NX_TO_CONFIG_FLAPS_ENTERED
    - Bool
    - True if the pilot has entered a FLAPS value in the PERF TAKE OFF takeoff

- A32NX_TO_CONFIG_FLAPS
    - Enum
    - The pilot-entered FLAPS value in the PERF TAKE OFF page. 0 is a valid entry.

- A32NX_TO_CONFIG_THS_ENTERED
    - Bool
    - True if the pilot has entered a THS value in the PERF TAKEO FF takeoff

- A32NX_TO_CONFIG_THS
    - Degrees
    - The pilot-entered THS value in the PERF TAKE OFF page. 0 is a valid entry.

- A32NX_ENG_OUT_ACC_ALT
    - feet
    - The engine out acceleration altitude, set in the PERF TAKE OFF page.

- A32NX_SLIDES_ARMED
    - Boolean
    - Indicates whether the door slides are armed or not

- A32NX_RAIN_REPELLENT_RIGHT_ON
    -Bool
    -True if rain repellent is activated on the right windshield.

- A32NX_RAIN_REPELLENT_LEFT_ON
    -Bool
    -True if rain repellent is activated on the left windshield.

- A32NX_RCDR_TEST
    -Bool
    -True if RCDR being tested.

- A32NX_RADAR_MULTISCAN_AUTO
    -Bool
    -True if multiscan switch is set to AUTO.

- A32NX_RADAR_GCS_AUTO
    -Bool
    -True if GCS switch is set to AUTO.

-A32NX_OXYGEN_MASKS_DEPLOYED
    -Bool
    -True if cabin oxygen masks have been deployed.

-A32NX_RCDR_GROUND_CONTROL_ON
    -Bool
    -True if ground control is on.

-A32NX_EMERELECPWR_MAN_ON
    -Bool
    -True if Ram Air Turbine has been manually deployed.

-A32NX_EMERELECPWR_GEN_TEST
    -Bool
    -True if emergency generator is being tested.

-A32NX_OXYGEN_PASSENGER_LIGHT_ON
    -Bool
    -True if cabin oxygen mask doors open.

-A32NX_OXYGEN_TMR_RESET
    -Bool
    -True if oxygen timer is being reset.

-A32NX_OXYGEN_TMR_RESET_FAULT
    -Bool
    -True if fault with oxygen timer.

-A32NX_APU_AUTOEXITING_RESET
    -Bool
    -True if APU autoexiting is being reset.

-A32NX_ELT_TEST_RESET
    -Bool
    -True if ELT is being tested/reset.

-A32NX_ELT_ON
    -Bool
    -True if ELT is on.

-A32NX_DLS_ON
    -Bool
    -True if data loading selector is on.

-A32NX_CREW_HEAD_SET
    -Bool
    -True if CVR crew head set is being pressed.

-A32NX_SVGEINT_OVRD_ON
    -Bool
    -True if SVGE INT OVRD is on.

-A32NX_AVIONICS_COMPLT_ON
    -Bool
    -True if avionics comp lt is on.

-A32NX_CARGOSMOKE_FWD_DISCHARGED
    -Bool
    -True if cargosmoke one bottle is discharged

-A32NX_CARGOSMOKE_AFT_DISCHARGED
    -Bool
    -True if cargosmoke two bottle is discharged

-A32NX_AIDS_PRINT_ON
    -Bool
    -True if AIDS print is on.

-A32NX_DFDR_EVENT_ON
    -Bool
    -True if DFDR event is on.

-A32NX_APU_AUTOEXITING_TEST_ON
    -Bool
    -True if APU AUTOEXITING is being tested.

-A32NX_APU_AUTOEXITING_TEST_OK
    -Bool
    -True if APU AUTOEXITING TEST returns OK.

- A32NX_OVHD_{name}_PB_IS_AVAILABLE
    - Bool
    - True when the push button's AVAIL light should illuminate
    - {name}
        - APU_START

- A32NX_OVHD_{name}_PB_HAS_FAULT
    - Bool
    - Indicates if the push button's FAULT light should illuminate
    - {name}
        - APU_MASTER_SW
        - ELEC_BAT_10
        - ELEC_BAT_11
        - ELEC_IDG_1
        - ELEC_IDG_2
        - ELEC_ENG_GEN_1
        - ELEC_ENG_GEN_2
        - ELEC_AC_ESS_FEED
        - ELEC_GALY_AND_CAB
        - PNEU_APU_BLEED

- A32NX_OVHD_{name}_PB_IS_AUTO
    - Bool
    - True when the push button is AUTO
    - {name}
        - ELEC_BAT_10
        - ELEC_BAT_11
        - ELEC_BUS_TIE_PB
        - ELEC_GALY_AND_CAB

- A32NX_OVHD_{name}_PB_IS_RELEASED
    - Bool
    - True when the push button is RELEASED
    - {name}
        - ELEC_IDG_1
        - ELEC_IDG_2

- A32NX_OVHD_ELEC_AC_ESS_FEED_PB_IS_NORMAL
    - Bool
    - True when the AC ESS FEED push button is NORMAL

- A32NX_OVHD_{name}_PB_IS_ON
    - Bool
    - True when the push button is ON
    - {name}
        - APU_START
        - APU_MASTER_SW
        - ELEC_COMMERCIAL
        - PNEU_APU_BLEED

- A32NX_ELEC_CONTACTOR_{name}_IS_CLOSED
    - Bool
    - True when the contactor is CLOSED
    - {name}
        - 1PC1: DC BAT BUS feed contactor between DC BUS 1 and DC BAT BUS
        - 1PC2: DC BAT BUS feed contactor between DC BUS 2 and DC BAT BUS
        - 2XB1: Contactor between battery 1 and the static inverter
        - 2XB2: Contactor between battery 2 and the DC ESS BUS
        - 3XC1: AC ESS feed contactor between AC BUS 1 and AC ESS BUS
        - 3XC2: AC ESS feed contactor between AC BUS 2 and AC ESS BUS
        - 3PE: Transformer rectifier ESS contactor between TR ESS and DC ESS BUS
        - 2XE: Emergency generator contactor
        - 3XG: External power contactor
        - 3XS: APU generator contactor
        - 4PC: Contactor between DC BAT BUS and DC ESS BUS
        - 5PU1: Transformer rectifier 1 contactor between TR1 and DC BUS 1
        - 5PU2: Transformer rectifier 2 contactor between TR2 and DC BUS 2
        - 6PB1: Battery 1 contactor
        - 6PB2: Battery 2 contactor
        - 8PH: DC ESS SHED contactor
        - 8XH: AC ESS SHED contactor
        - 9XU1: Engine generator line contactor 1
        - 9XU2: Engine generator line contactor 2
        - 11XU1: AC BUS tie 1 contactor
        - 11XU2: AC BUS tie 2 contactor
        - 15XE1: Contactor between AC ESS BUS and TR ESS + EMER GEN
        - 15XE2: Contactor between the static inverter and AC ESS BUS
        - 10KA_AND_5KA: The two contactors leading to the APU start motor

- A32NX_ELEC_CONTACTOR_{name}_SHOW_ARROW_WHEN_CLOSED
    - Bool
    - True when the arrow from the battery to the battery bus or vice versa needs to be displayed
      when the contactor is closed.
    - {name}
        - 6PB1: Battery 1 contactor
        - 6PB2: Battery 2 contactor

- A32NX_ELEC_{name}_BUS_IS_POWERED
    - Bool
    - True when the given bus is powered
    - {name}
        - AC_1
        - AC_2
        - AC_ESS
        - AC_ESS_SHED
        - AC_STAT_INV
        - DC_1
        - DC_2
        - DC_ESS
        - DC_ESS_SHED
        - DC_BAT
        - DC_HOT_1
        - DC_HOT_2


- A32NX_ELEC_{name}_POTENTIAL
    - Volts
    - The electric potential of the given element
    - {name}
        - APU_GEN_1
        - ENG_GEN_1
        - ENG_GEN_2
        - EXT_PWR
        - STAT_INV
        - EMER_GEN
        - TR_1
        - TR_2
        - TR_3: TR ESS
        - BAT_10: Battery 1
        - BAT_11: Battery 2

- A32NX_ELEC_{name}_POTENTIAL_NORMAL
    - Bool
    - Indicates if the potential is within the normal range
    - {name}
        - APU_GEN_1
        - ENG_GEN_1
        - ENG_GEN_2
        - EXT_PWR
        - STAT_INV
        - EMER_GEN
        - TR_1
        - TR_2
        - TR_3: TR ESS
        - BAT_10: Battery 1
        - BAT_11: Battery 2

- A32NX_ELEC_{name}_FREQUENCY:
    - Hertz
    - The frequency of the alternating current of the given element
    - {name}
        - APU_GEN_1
        - ENG_GEN_1
        - ENG_GEN_2
        - EXT_PWR
        - STAT_INV
        - EMER_GEN

- A32NX_ELEC_{name}_FREQUENCY_NORMAL
    - Hertz
    - Indicates if the frequency is within the normal range
    - {name}
        - APU_GEN_1
        - ENG_GEN_1
        - ENG_GEN_2
        - EXT_PWR
        - STAT_INV
        - EMER_GEN

- A32NX_ELEC_{name}_LOAD
    - Percent
    - The load the generator is providing compared to its maximum
    - {name}
        - APU_GEN_1
        - ENG_GEN_1
        - ENG_GEN_2

- A32NX_ELEC_{name}_LOAD_NORMAL
    - Percent
    - Indicates if the load is within the normal range
    - {name}
        - APU_GEN_1
        - ENG_GEN_1
        - ENG_GEN_2

- A32NX_ELEC_{name}_CURRENT
    - Ampere
    - The electric current flowing through the given element
    - {name}
        - TR_1
        - TR_2
        - TR_3: TR ESS
        - BAT_10: Battery 1 (negative when discharging, positive when charging)
        - BAT_11: Battery 2 (negative when discharging, positive when charging)

- A32NX_ELEC_{name}_CURRENT_NORMAL
    - Ampere
    - Indicates if the current is within the normal range
    - {name}
        - TR_1
        - TR_2
        - TR_3: TR ESS
        - BAT_10: Battery 1
        - BAT_11: Battery 2

- A32NX_ELEC_ENG_GEN_{number}_IDG_OIL_OUTLET_TEMPERATURE
    - Celsius
    - The integrated drive generator's oil outlet temperature
    - {number}
        - 1
        - 2

- A32NX_ELEC_ENG_GEN_{number}_IDG_IS_CONNECTED
    - Bool
    - Indicates if the given integrated drive generator is connected
    - {number}
        - 1
        - 2

- A32NX_FMGC_FLIGHT_PHASE
    - Enum
    - Holds the FMGCs current flight phase
    - Use FMGC_FLIGHT_PHASES to check for phases (import NXFMGCFlightPhases from A32NX_Utils)
        Value | Meaning
        --- | ---
        PREFLIGHT | 0
        TAKEOFF   | 1
        CLIMB     | 2
        CRUISE    | 3
        DESCENT   | 4
        APPROACH  | 5
        GOAROUND  | 6
        DONE      | 7

- A32NX_FLAPS_HANDLE_INDEX
    - Number
    - Indicates the physical flaps handle position
        Value | Meaning
        --- | ---
        0 | 0
        1 | 1 / 1+F
        2 | 2
        3 | 3
        4 | 4

- A32NX_FLAPS_HANDLE_PERCENT
    - Number
    - Indicates the position of the flaps handler in percent
        Value | Position
        --- | ---
        0 | Retracted
        1 | Full extension

- A32NX_SPOILERS_ARMED
    - Bool
    - Indicates if the ground spoilers are armed
        Value | Meaning
        --- | ---
        0 | disarmed
        1 | armed

- A32NX_SPOILERS_HANDLE_POSITION
    - Number
    - Indicates the physical handler position without arm/disarm
        Value | Position
        --- | ---
        0 | Retracted
        1 | Full extension

<<<<<<< HEAD
=======
- A32NX_PERFORMANCE_WARNING_ACTIVE
    - Bool
    - Indicates if performance warning is active
        Value | Meaning
        --- | ---
        0 | inactive
        1 | active

>>>>>>> 56109828
## Fly-By-Wire System

- A32NX_SIDESTICK_POSITION_X
    - Number
    - Provides the direct sidestick position (lateral)
        Value | Meaning
        --- | ---
        -1 | full left
        0 | neutral
        1 | full right

- A32NX_SIDESTICK_POSITION_Y
    - Number
    - Provides the direct sidestick position (longitudinal)
        Value | Meaning
        --- | ---
        -1 | full forward
        0 | neutral
        1 | full backward

## Autopilot System

- A32NX_FMA_LATERAL_MODE
    - Enum
    - Indicates **engaged** lateral mode of the Flight Director / Autopilot
        Mode | Value
        --- | ---
        NONE | 0
        HDG | 10
        TRACK | 11
        NAV | 20
        LOC_CPT | 30
        LOC_TRACK | 31
        LAND | 32
        FLARE | 33
        ROLL_OUT | 34
        RWY | 40
        RWY_TRACK | 41
        GA_TRACK | 50

- A32NX_FMA_LATERAL_ARMED
    - Bitmask
    - Indicates **armed** lateral mode of the Flight Director / Autopilot
        Mode | Bit
        --- | ---
        NAV | 0
        LOC | 1

- A32NX_FMA_VERTICAL_MODE
    - Enum
    - Indicates **engaged** vertical mode of the Flight Director / Autopilot
        Mode | Value
        --- | ---
        NONE | 0
        ALT | 10
        ALT_CPT | 11
        OP_CLB | 12
        OP_DES | 13
        VS | 14
        FPA | 15
        ALT_CST | 20
        ALT_CST_CPT | 21
        CLB | 22
        DES | 23
        GS_CPT | 30
        GS_TRACK | 31
        LAND | 32
        FLARE | 33
        ROLL_OUT | 34
        SRS | 40
        SRS_GA | 41

- A32NX_FMA_VERTICAL_ARMED
    - Bitmask
    - Indicates **armed** vertical mode of the Flight Director / Autopilot
        Mode | Bit
        --- | ---
        ALT | 0
        ALT_CST | 1
        CLB | 2
        DES | 3
        GS | 4

- A32NX_FMA_EXPEDITE_MODE
    - Boolean
    - Indicates if expedite mode is engaged
        State | Value
        --- | ---
        OFF | 0
        ON | 1

- A32NX_FMA_SPEED_PROTECTION_MODE
    - Boolean
    - Indicates if V/S speed protection mode is engaged
        State | Value
        --- | ---
        OFF | 0
        ON | 1

- A32NX_FMA_CRUISE_ALT_MODE
    - Boolean
    - Indicates if CRUISE ALT mode is engaged (ALT on cruise altitude = ALT CRZ)
        State | Value
        --- | ---
        OFF | 0
        ON | 1

- A32NX_FMA_SOFT_ALT_MODE
    - Boolean
    - Indicates if SOFT ALT mode is engaged (allows deviation of +/- 50 ft to reduce thrust variations in cruise)
        State | Value
        --- | ---
        OFF | 0
        ON | 1

- A32NX_ApproachCapability
    - Enum
    - Indicates the current approach/landing capability
        Mode | Value
        --- | ---
        NONE | 0
        CAT1 | 1
        CAT2 | 2
        CAT3 SINGLE | 3
        CAT3 DUAL | 4

- A32NX_FLIGHT_DIRECTOR_BANK
    - Number (Degrees)
    - Indicates bank angle to be displayed by Flight Director
        Sign | Direction
        --- | ---
        \+ | left
        \- | right

- A32NX_FLIGHT_DIRECTOR_PITCH
    - Number (Degrees)
    - Indicates pitch angle to be displayed by Flight Director
        Sign | Direction
        --- | ---
        \+ | down
        \- | up

- A32NX_FLIGHT_DIRECTOR_YAW
    - Number (Degrees)
    - Indicates yaw to be displayed by Flight Director
        Sign | Direction
        --- | ---
        \+ | left
        \- | right

- A32NX_AUTOPILOT_AUTOLAND_WARNING
    - Boolean
    - Indicates if Autoland warning light is illuminated
    - Possible values:
        State | Value
        --- | ---
        OFF | 0
        ON | 1

- A32NX_AUTOPILOT_ACTIVE
    - Boolean
    - Indicates if any Autopilot is engaged
    - Possible values:
        State | Value
        --- | ---
        DISENGAGED | 0
        ENGAGED | 1

- A32NX_AUTOPILOT_{index}_ACTIVE
    - Boolean
    - Indicates if Autopilot {index} is enaged, first Autopilot has the index 1
    - Possible values:
        State | Value
        --- | ---
        DISENGAGED | 0
        ENGAGED | 1

- A32NX_AUTOPILOT_AUTOTHRUST_MODE
    - Enum
    - Indicates the requested ATHR mode by the Autopilot
    - Possible values:
        Mode | Value
        --- | ---
        NONE | 0
        SPEED | 1
        THRUST_IDLE | 2
        THRUST_CLB | 3

- A32NX_AUTOPILOT_FPA_SELECTED
    - Number (Degrees)
    - Indicates the selected FPA on the FCU, instantly updated

- A32NX_AUTOPILOT_VS_SELECTED
    - Number (Feet per minute)
    - Indicates the selected V/S on the FCU, instantly updated

- A32NX_AUTOPILOT_HEADING_SELECTED
    - Number (Degrees)
    - Indicates the selected heading on the FCU, instantly updated
    - In case of managed heading mode, the value is -1

- A32NX_FCU_LOC_MODE_ACTIVE
    - Boolean
    - Indicates if LOC button on the FCU is illuminated
        State | Value
        --- | ---
        OFF | 0
        ON | 1

- A32NX_FCU_APPR_MODE_ACTIVE
    - Boolean
    - Indicates if APPR button on the FCU is illuminated
    - Possible values:
        State | Value
        --- | ---
        OFF | 0
        ON | 1

- A32NX_FCU_MODE_REVERSION_ACTIVE
    - Boolean
    - Triggers the FCU to synchronize to current V/S
        State | Value
        --- | ---
        Inactive | 0
        Revert | 1

- A32NX_FCU_MODE_REVERSION_TRK_FPA_ACTIVE
    - Boolean
    - Triggers the FCU to revert to HDG/VS mode
        State | Value
        --- | ---
        Inactive | 0
        Revert | 1

## Autothrust System

- A32NX_3D_THROTTLE_LEVER_POSITION_{index}
    - Number
    - Anmiation position of the throttles in 3D model
        Position | Value
        --- | ---
        FULL REVERSE | 0
        IDLE | 25
        CLB | 50
        FLX/MCT | 75
        TOGA | 100

- A32NX_AUTOTHRUST_STATUS
    - Enum
    - Indicates the current status of the ATHR system
        Mode | Value
        --- | ---
        DISENGAGED | 0
        ENGAGED_ARMED | 1
        ENGAGED_ACTIVE | 2

- A32NX_AUTOTHRUST_MODE
    - Enum
    - Indicates the current thrust mode of the ATHR system
        Mode | Value
        --- | ---
        NONE | 0
        MAN_TOGA | 1
        MAN_GA_SOFT | 2
        MAN_FLEX | 3
        MAN_DTO | 4
        MAN_MCT | 5
        MAN_THR | 6
        SPEED | 7
        MACH | 8
        THR_MCT | 9
        THR_CLB | 10
        THR_LVR | 11
        THR_IDLE | 12
        A_FLOOR | 13
        TOGA_LK | 14

- A32NX_AUTOTHRUST_MODE_MESSAGE
    - Enum
    - Indicates ATHR related message to be displayed on the PFD
        Mode | Value
        --- | ---
        NONE | 0
        THR_LK | 1
        LVR_TOGA | 2
        LVR_CLB | 3
        LVR_MCT | 4
        LVR_ASYM | 5

- A32NX_AUTOTHRUST_THRUST_LIMIT_TYPE
    - Enum
    - Indicates the type of current thrust limit
        Mode | Value
        --- | ---
        NONE | 0
        CLB | 1
        MCT | 2
        FLEX | 3
        TOGA | 4
        REVERSE | 5

- A32NX_AUTOTHRUST_THRUST_LIMIT
    - Number (% N1)
    - Indicates the thrust limit N1

- A32NX_AUTOTHRUST_TLA_N1:{index}
    - Number (% N1)
    - Indicates the N1 corresponding to the TLA for engine {index}, first engine has index 1

- A32NX_AUTOTHRUST_REVERSE:{index}
    - Boolean
    - Indicates if reverse for engine {index} is requested
        State | Value
        --- | ---
        NO REVERSE | 0
        REVERSE | 1

- A32NX_AUTOTHRUST_N1_COMMANDED:{index}
    - Number (% N1)
    - Indicates the commanded N1 (either based on TLA or autothrust law) for engine {index}, first engine has index 1

## Throttle Mapping System

- A32NX_THROTTLE_MAPPING_INPUT:{index}
    - Number
    - Indicates the raw input values for throttle axis {index}, first axis has index 1
    - Range is from -1 to 1

- A32NX_AUTOTHRUST_TLA:{index}
    - Number (Degrees)
    - Indicates the TLA of the throttle lever {index}, first throttle lever has index 1
        Position | Value
        --- | ---
        REVERSE | -20
        REV_IDLE | -6
        IDLE | 0
        CLB | 25
        FLX/MCT | 35
        TOGA | 45

- A32NX_THROTTLE_MAPPING_USE_REVERSE_ON_AXIS:{index}
    - Boolean
    - Indicates if reverse area should be mapped on axis

- A32NX_THROTTLE_MAPPING_{REVERSE|REVERSE_IDLE|IDLE|CLIMB|FLEXMCT|TOGA}_{LOW|HIGH}:{index}
    - Number
    - Indicates the low or high value to latch into the given detent
    - Range is from -1 to 1<|MERGE_RESOLUTION|>--- conflicted
+++ resolved
@@ -813,8 +813,6 @@
         0 | Retracted
         1 | Full extension
 
-<<<<<<< HEAD
-=======
 - A32NX_PERFORMANCE_WARNING_ACTIVE
     - Bool
     - Indicates if performance warning is active
@@ -823,7 +821,6 @@
         0 | inactive
         1 | active
 
->>>>>>> 56109828
 ## Fly-By-Wire System
 
 - A32NX_SIDESTICK_POSITION_X

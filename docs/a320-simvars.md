--- conflicted
+++ resolved
@@ -455,11 +455,10 @@
     - feet
     - The engine out acceleration altitude, set in the PERF TAKE OFF page.
 
-<<<<<<< HEAD
 - A32NX_SLIDES_ARMED
     - Boolean
     - Indicates whether the door slides are armed or not
-=======
+
 - A32NX_OVHD_{name}_PB_IS_AVAILABLE
     - Bool
     - True when the push button's AVAIL light should illuminate
@@ -659,4 +658,3 @@
     - {number}
         - 1
         - 2
->>>>>>> 62771d00

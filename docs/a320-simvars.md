--- conflicted
+++ resolved
@@ -841,13 +841,9 @@
 
 - A32NX_HYD_BRAKE_ALTN_ACC_PRESS
     - psi
-<<<<<<< HEAD
-    - Current pressure in brake accumulator on yellow alternate brake circuit
-=======
     - Current pressure in brake accumulator on yellow alternate brake circuit
 
 - A32NX_FMGC_FLIGHT_PHASE
     - Enum
     - Holds the FMGCs current flight phase
-    - Use FMGC_FLIGHT_PHASES to check for phases (import NXFMGCFlightPhases from A32NX_Utils)
->>>>>>> c42ea450
+    - Use FMGC_FLIGHT_PHASES to check for phases (import NXFMGCFlightPhases from A32NX_Utils)
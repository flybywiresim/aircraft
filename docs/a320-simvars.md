--- conflicted
+++ resolved
@@ -1376,102 +1376,6 @@
         - RDY
         - FM2
 
-<<<<<<< HEAD
-## Fly-By-Wire System
-
-- A32NX_FLIGHT_CONTROLS_TRACKING_MODE
-    - Bool
-    - Indicates if tracking mode is active: flight controls are coming from external source (ie: YourControls)
-
-- A32NX_LOGGING_FLIGHT_CONTROLS_ENABLED
-    - Bool
-    - Indicates if logging of flight control events is enabled
-
-- A32NX_SIDESTICK_POSITION_X
-    - Number
-    - Provides the direct sidestick position (lateral)
-      Value | Meaning
-      --- | ---
-      -1 | full left
-      0 | neutral
-      1 | full right
-
-- A32NX_SIDESTICK_POSITION_Y
-    - Number
-    - Provides the direct sidestick position (longitudinal)
-      Value | Meaning
-      --- | ---
-      -1 | full forward
-      0 | neutral
-      1 | full backward
-
-- A32NX_RUDDER_PEDAL_POSITION
-    - Number
-    - Provides the rudder pedal position
-      Value | Meaning
-      --- | ---
-      -100 | full left
-      0 | neutral
-      100 | full right
-
-- A32NX_RUDDER_PEDAL_ANIMATION_POSITION
-    - Number
-    - Provides the rudder pedal position including rudder trim for animation
-      Value | Meaning
-      --- | ---
-      -100 | full left
-      0 | neutral
-      100 | full right
-
-- A32NX_HYD_AILERON_LEFT_DEFLECTION
-    - Number
-    - Provides the final left aileron physical position
-      Value | Meaning
-      --- | ---
-      -1.0 | full up
-      0.0 | neutral
-      1.0 | full down
-
-- A32NX_HYD_AILERON_RIGHT_DEFLECTION
-    - Number
-    - Provides the final right aileron physical position
-      Value | Meaning
-      --- | ---
-      -1.0 | full down
-      0.0 | neutral
-      1.0 | full up
-
-- A32NX_THS_{number}_ACTIVE_MODE_COMMANDED
-    - Boolean
-    - Trim electric motor {number} is commanded active
-    - {number}
-        - 1
-        - 2
-        - 3
-
-- A32NX_THS_{number}_COMMANDED_POSITION
-    - Degree
-    - Trim electric motor {number} position demand in trim surface deflection angle
-
-- A32NX_HYD_THS_TRIM_MANUAL_OVERRIDE
-    - Boolean
-    - Feedback signal from the trim actuator system. True if pilot is moving or holding trim wheel
-
-- A32NX_HYD_TRIM_WHEEL_PERCENT
-    - Percent
-    - Trim wheel position in percent
-
-- A32NX_RUDDER_DEFLECTION_DEMAND
-    - Number
-    - Provides the rudder position demand to hydraulics
-      Value | Meaning
-      --- | ---
-      -1.0 | full left
-      0.0 | neutral
-      1.0 | full right
-
-=======
->>>>>>> 47389eec
 ## ADIRS
 
 In the variables below, {number} should be replaced with one item in the set: { 1, 2, 3 }, unless declared otherwise.

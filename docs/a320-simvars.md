# A320neo Local SimVars

- A32NX_NO_SMOKING_MEMO
    - Boolean that determines whether the NO SMOKING annunciation should be visible on the ECAM memo
    - Also is used for knowing when to play the NO SMOKING chime sound

- A32NX_ADIRS_PFD_ALIGNED
    - Bool
    - 0 when ADIRS is not aligned
    - 1 when ADIRS is aligned or 3 minutes after it has started aligning

- A32NX_Neo_ADIRS_START_TIME
    - Seconds
    - Holds the start time in seconds that the ADIRS TIMER will count down from
    - Used to have certain things turn on based on a percentage of the total alignment time

- A32NX_ADIRS_1_FAULT
    - Bool
    - Whether the "FAULT" indication is shown on the OVHD ADIRS panel for ADIRS 1

- A32NX_ADIRS_2_FAULT
    - Bool
    - Whether the "FAULT" indication is shown on the OVHD ADIRS panel for ADIRS 2

- A32NX_ADIRS_3_FAULT
    - Bool
    - Whether the "FAULT" indication is shown on the OVHD ADIRS panel for ADIRS 3

- A32NX_BRAKE_TEMPERATURE_{1,2,3,4}
    - celsius
    - represents the brake temperature of the rear wheels

- A32NX_REPORTED_BRAKE_TEMPERATURE_{1,2,3,4}
    - celsius
    - represents the reported brake temperature of the rear wheels by the sensor.
    - It can be different from the brake temperature when the brake fan has been used, because the brake fan will cool the sensor more than the brakes
	- (which have much more energy to dissipate) therefore giving potentially erroneous readings that the pilots must take into account

- A32NX_BRAKE_FAN
	- boolean
	- whether or not the brake fan is running (brake fan button pressed AND left main landing gear down and locked)

- A32NX_BRAKE_FAN_BTN_PRESSED
	- boolean
	- whether or not the brake fan button is pressed

- A32NX_BRAKES_HOT
    - boolean
    - whether one of the brakes are hot (>300°C)

- XMLVAR_Auto
    - Used in the `.flt` files to set a default value for the ATC 3 way switch on the TCAS panel
    - Maps to the `I:XMLVAR_Auto` variable which is the actual backing var for the switch

- XMLVAR_ALT_MODE_REQUESTED
    - Used in the `.flt` files to set a default value for the ALT RPTG 2 way switch on the TCAS panel
    - Maps to the `I:XMLVAR_ALT_MODE_REQUESTED` variable which is the actual backing var for the switch

- A32NX_KNOB_OVHD_AIRCOND_XBLEED_Position
    - Position (0-2)
    - 0 is SHUT, 1 is AUTO, 2 is OPEN

- A32NX_KNOB_OVHD_AIRCOND_PACKFLOW_Position
    - Position (0-2)
    - 0 is LO, 1 is NORM, 2 is HI

- A32NX_AIRCOND_PACK1_FAULT
    - Bool
    - True if fault in pack 1

- A32NX_AIRCOND_PACK1_TOGGLE
    - Bool
    - True if pack 1 is on

- A32NX_AIRCOND_PACK2_FAULT
    - Bool
    - True if fault in pack 2

- A32NX_AIRCOND_PACK2_TOGGLE
    - Bool
    - True if pack 2 is on

- A32NX_AIRCOND_HOTAIR_FAULT
    - Bool
    - True if fault in hot air system

- A32NX_AIRCOND_HOTAIR_TOGGLE
    - Bool
    - True if hot air system is on

- A32NX_AIRCOND_RAMAIR_TOGGLE
    - Bool
    - True if ram air is on

- A32NX_CALLS_EMER_ON
    - Bool
    - True if emergency cabin call is on

- A32NX_OVHD_COCKPITDOORVIDEO_TOGGLE
    - Bool
    - True if cockpit door video system is on

- PUSH_DOORPANEL_VIDEO
    - Bool
    - True if pedestal door video button is being held

- A32NX_HYD_ENG1PUMP_FAULT
    - Bool
    - True if engine 1 hyd pump fault

- A32NX_HYD_ENG1PUMP_TOGGLE
    - Bool
    - True if engine 1 hyd pump is on

- A32NX_HYD_ENG2PUMP_FAULT
    - Bool
    - True if engine 2 hyd pump fault

- A32NX_HYD_ENG2PUMP_TOGGLE
    - Bool
    - True if engine 2 hyd pump is on

- A32NX_HYD_ELECPUMP_FAULT
    - Bool
    - True if elec hyd pump fault

- A32NX_HYD_ELECPUMP_TOGGLE
    - Bool
    - True if elec hyd pump is on/auto

- A32NX_HYD_PTU_FAULT
    - Bool
    - True if PTU fault

- A32NX_HYD_PTU_TOGGLE
    - Bool
    - True if PTU system on/auto

- A32NX_HYD_ELECPUMPY_FAULT
    - Bool
    - True if yellow elec hyd pump fault

- A32NX_HYD_ELECPUMPY_TOGGLE
    - Bool
    - True if yellow elec hyd pump is on/auto

- A32NX_ENGMANSTART1_TOGGLE
    - Bool
    - True if manual engine 1 start on

- A32NX_ENGMANSTART2_TOGGLE
    - Bool
    - True if manual engine 2 start on

- A32NX_VENTILATION_BLOWER_FAULT
    - Bool
    - True if ventilation blower fault

- A32NX_VENTILATION_BLOWER_TOGGLE
    - Bool
    - True if ventilation blower on

- A32NX_VENTILATION_EXTRACT_FAULT
    - Bool
    - True if ventilation extractor fault

- A32NX_VENTILATION_EXTRACT_TOGGLE
    - Bool
    - True if ventilation extractor on

- A32NX_VENTILATION_CABFANS_TOGGLE
    - Bool
    - True if cabin fans on/auto

- A32NX_PITOT_HEAT_AUTO
    - Bool
    - True if pitot heating auto

- A32NX_EMERELECPWR_GEN1_FAULT
    - Bool
    - True if generator 1 line fault

- A32NX_EMERELECPWR_GEN1_TOGGLE
    - Bool
    - True if generator 1 line is off

- A32NX_EMERELECPWR_RAT_FAULT
    - Bool
    - True if RAT elec power fault

- A32NX_EVAC_COMMAND_FAULT
    - Bool
    - True if evac command fault

- A32NX_EVAC_COMMAND_TOGGLE
    - Bool
    - True if evac command button is on

- PUSH_OVHD_EVAC_HORN
    - Bool
    - True if evac horn cutout button is being pressed

- A32NX_EVAC_CAPT_TOGGLE
    - Bool
    - True if evac switch set to CAPT

- A32NX_KNOB_SWITCHING_1_Position
    - ATT HDG
    - Position (0-2)
    - 0 is CAPT, 1 is NORM, 2 is F/O

- A32NX_KNOB_SWITCHING_2_Position
    - AIR DATA
    - Position (0-2)
    - 0 is CAPT, 1 is NORM, 2 is F/O

- A32NX_KNOB_SWITCHING_3_Position
    - EIS DMC
    - Position (0-2)
    - 0 is CAPT, 1 is NORM, 2 is F/O

- A32NX_KNOB_SWITCHING_4_Position
    - ECAM/ND XFR
    - Position (0-2)
    - 0 is CAPT, 1 is NORM, 2 is F/O

- A32NX_METRIC_ALT_TOGGLE
    - Bool
    - True if PFD metric altitude enabled

- A32NX_OVHD_HYD_BLUEPUMP_OVRD
    - Bool
    - True if "BLUE PUMP OVRD" switch is off

- A32NX_OVHD_HYD_LEAK_MEASUREMENT_G
    - Bool
    - True if "HYD LEAK MEASUREMENT G" switch is on

- A32NX_OVHD_HYD_LEAK_MEASUREMENT_G_LOCK
    - Bool
    - True if "HYD LEAK MEASUREMENT G" switch lock is down

- A32NX_OVHD_HYD_LEAK_MEASUREMENT_B
    - Bool
    - True if "HYD LEAK MEASUREMENT B" switch is on

- A32NX_OVHD_HYD_LEAK_MEASUREMENT_B_LOCK
    - Bool
    - True if "HYD LEAK MEASUREMENT B" switch lock is down

- A32NX_OVHD_HYD_LEAK_MEASUREMENT_Y
    - Bool
    - True if "HYD LEAK MEASUREMENT Y" switch is on

- A32NX_OVHD_HYD_LEAK_MEASUREMENT_Y_LOCK
    - Bool
    - True if "HYD LEAK MEASUREMENT Y" switch lock is down

- A32NX_LANDING_ELEVATION
    - Number in feet
    - Minimum -2000, maximum 15000

- A32NX_MAN_VS_CONTROL
    - Number, either 0,1 or 2
    - 0 if switch is in up position, 1 if switch is neutral, 2 if switch is down.

- A32NX_CAB_PRESS_MODE_MAN
    - Bool
    - True if CABIN PRESS MODE SEL is in manual mode

- A32NX_CAB_PRESS_SYS_FAULT
    - Bool
    - Determines if the FAULT light on the CABIN PRESS MODE SEL pushbutton
      should be on

- A32NX_DITCHING
    - Bool
    - True if DITCHING mode is enabled

- A32NX_FWC_FLIGHT_PHASE
    - Enum
    - Contains the numeric flight phase as determined by the FWC

- A32NX_FWC_SKIP_STARTUP
    - Bool
    - Set to true in a non-cold and dark flight phase to skip the initial memorization step

- A32NX_FWC_TOMEMO
    - Bool
    - True when the FWC decides that the takeoff memo should be shown

- A32NX_FWC_LDGMEMO
    - Bool
    - True when the FWC decides that the landing memo should be shown

- A32NX_FWC_INHIBOVRD
    - Bool
    - True when the FWC decides that flight phase inhibits should be overridden (and ignored)

- A32NX_VSPEEDS_VS
    - Number
    - Current config stall speed
    - is mach corrected

- A32NX_VSPEEDS_VLS
    - Number
    - Current config minimum selectable speed
    - is mach corrected

- A32NX_VSPEEDS_F
    - Number
    - F-Speed (approach)

- A32NX_VSPEEDS_S
    - Number
    - S-Speed (approach)

- A32NX_VSPEEDS_GD
    - Number
    - Green Dot speed (clean config or O)
    - is mach corrected


- A32NX_VSPEEDS_LANDING_CONF3
    - Bool
    - True if FLAPS 3 is selected in perf page

- A32NX_VSPEEDS_TO_CONF
    - Number
    - Flaps config for TakeOff, 1, 2 or 3

- A32NX_VSPEEDS_V2
    - Number
    - TakeOff V2 Speed calculated based on A32NX_VSPEEDS_TO_CONF config

- A32NX_VSPEEDS_VLS_APP
    - Number
    - vls calculated for config full whether A32NX_VSPEEDS_LANDING_CONF3 or not
    - is mach corrected

- A32NX_VSPEEDS_VAPP
    - Number
    - vapp calculated for config full  whether A32NX_VSPEEDS_LANDING_CONF3 or not
    - is mach corrected

- A32NX_TRK_FPA_MODE_ACTIVE
    - Bool
    - True if TRK/FPA mode is active

- A32NX_AUTOPILOT_TRACK_SELECTED
    - Degrees
    - The selected track in the FCU

- A32NX_AUTOPILOT_FPA_SELECTED
    - Degrees
    - The selected flight path angle in the FCU

- A32NX_APU_EGT_CAUTION
    - Celsius
    - The APU's exhaust gas temperature caution level, to be indicated in amber in the cockpit

- A32NX_APU_EGT_WARNING
    - Celsius
    - The APU's exhaust gas temperature warning level, to be indicated in red in the cockpit

- A32NX_APU_EGT
    - Celsius
    - The APU's exhaust gas temperature

- A32NX_APU_N
    - Percent
    - The APU's rotations per minute in percentage of the maximum RPM

- A32NX_APU_START_CONTACTOR_ENERGIZED
    - Bool
    - Indicates if the APU START contactor is energized

- A32NX_APU_BLEED_AIR_VALVE_OPEN
    - Bool
    - Indicates if the APU bleed air valve is open

- A32NX_APU_LOW_FUEL_PRESSURE_FAULT
    - Bool
    - Indicates if the APU has an active LOW FUEL PRESSURE fault

- A32NX_APU_IS_AUTO_SHUTDOWN
    - Bool
    - Indicates if the APU automatically shut down (for a reason other than fire)

- A32NX_APU_IS_EMERGENCY_SHUTDOWN
    - Bool
    - Indicates if the APU automatically shut down due to fire

- A32NX_ECAM_INOP_SYS_APU
    - Bool
    - Indicates if the APU is inoperable

- A32NX_APU_FLAP_OPEN_PERCENTAGE
    - Percent
    - Indicates the percentage the APU air intake flap is open

- A32NX_FIRE_BUTTON_APU
    - Bool
    - Indicates if the APU fire button is RELEASED

 - A32NX_RMP_L_TOGGLE_SWITCH
    - Boolean
    - Whether the left radio management panel toggle switch is on or off.

- A32NX_RMP_R_TOGGLE_SWITCH
    - Boolean
    - Whether the right radio management panel toggle switch is on or off.

- A32NX_RMP_L_SELECTED_MODE
    - Number
    - The current mode of the left radio management panel.

- A32NX_RMP_R_SELECTED_MODE
    - Number
    - The current mode of the right radio management panel.

- A32NX_RMP_L_VHF2_STANDBY
    - Hz
    - The VHF 2 standby frequency for the left RMP.

- A32NX_RMP_L_VHF3_STANDBY
    - Hz
    - The VHF 3 standby frequency for the left RMP.

- A32NX_RMP_R_VHF1_STANDBY
    - Hz
    - The VHF 1 standby frequency for the right RMP.

- A32NX_RMP_R_VHF3_STANDBY
    - Hz
    - The VHF 3 standby frequency for the right RMP.

- A32NX_TO_CONFIG_FLAPS_ENTERED
    - Bool
    - True if the pilot has entered a FLAPS value in the PERF TAKE OFF takeoff

- A32NX_TO_CONFIG_FLAPS
    - Enum
    - The pilot-entered FLAPS value in the PERF TAKE OFF page. 0 is a valid entry.

- A32NX_TO_CONFIG_THS_ENTERED
    - Bool
    - True if the pilot has entered a THS value in the PERF TAKEO FF takeoff

- A32NX_TO_CONFIG_THS
    - Degrees
    - The pilot-entered THS value in the PERF TAKE OFF page. 0 is a valid entry.

- A32NX_ENG_OUT_ACC_ALT
    - feet
    - The engine out acceleration altitude, set in the PERF TAKE OFF page.

<<<<<<< HEAD
- A32NX_SLIDES_ARMED
    - Boolean
    - Indicates whether the door slides are armed or not
=======

- A32NX_RAIN_REPELLENT_RIGHT_ON
    -Bool
    -True if rain repellent is activated on the right windshield.

- A32NX_RAIN_REPELLENT_LEFT_ON
    -Bool
    -True if rain repellent is activated on the left windshield.

- A32NX_RCDR_TEST
    -Bool
    -True if RCDR being tested.

- A32NX_RADAR_MULTISCAN_AUTO
    -Bool
    -True if multiscan switch is set to AUTO.

- A32NX_RADAR_GCS_AUTO
    -Bool
    -True if GCS switch is set to AUTO.

-A32NX_OXYGEN_MASKS_DEPLOYED
    -Bool
    -True if cabin oxygen masks have been deployed.

-A32NX_RCDR_GROUND_CONTROL_ON
    -Bool
    -True if ground control is on.

-A32NX_EMERELECPWR_MAN_ON
    -Bool
    -True if Ram Air Turbine has been manually deployed.

-A32NX_EMERELECPWR_GEN_TEST
    -Bool
    -True if emergency generator is being tested.

-A32NX_OXYGEN_PASSENGER_LIGHT_ON
    -Bool
    -True if cabin oxygen mask doors open.

-A32NX_OXYGEN_TMR_RESET
    -Bool
    -True if oxygen timer is being reset.

-A32NX_OXYGEN_TMR_RESET_FAULT
    -Bool
    -True if fault with oxygen timer.

-A32NX_APU_AUTOEXITING_RESET
    -Bool
    -True if APU autoexiting is being reset.

-A32NX_ELT_TEST_RESET
    -Bool
    -True if ELT is being tested/reset.

-A32NX_ELT_ON
    -Bool
    -True if ELT is on.

-A32NX_DLS_ON
    -Bool
    -True if data loading selector is on.

-A32NX_CREW_HEAD_SET
    -Bool
    -True if CVR crew head set is being pressed.

-A32NX_SVGEINT_OVRD_ON
    -Bool
    -True if SVGE INT OVRD is on.

-A32NX_AVIONICS_COMPLT_ON
    -Bool
    -True if avionics comp lt is on.

-A32NX_CARGOSMOKE_FWD_DISCHARGED
    -Bool
    -True if cargosmoke one bottle is discharged

-A32NX_CARGOSMOKE_AFT_DISCHARGED
    -Bool
    -True if cargosmoke two bottle is discharged

-A32NX_AIDS_PRINT_ON
    -Bool
    -True if AIDS print is on.

-A32NX_DFDR_EVENT_ON
    -Bool
    -True if DFDR event is on.

-A32NX_APU_AUTOEXITING_TEST_ON
    -Bool
    -True if APU AUTOEXITING is being tested.

-A32NX_APU_AUTOEXITING_TEST_OK
    -Bool
    -True if APU AUTOEXITING TEST returns OK.
>>>>>>> 77e60425

- A32NX_OVHD_{name}_PB_IS_AVAILABLE
    - Bool
    - True when the push button's AVAIL light should illuminate
    - {name}
        - APU_START

- A32NX_OVHD_{name}_PB_HAS_FAULT
    - Bool
    - Indicates if the push button's FAULT light should illuminate
    - {name}
        - APU_MASTER_SW
        - ELEC_BAT_10
        - ELEC_BAT_11
        - ELEC_IDG_1
        - ELEC_IDG_2
        - ELEC_ENG_GEN_1
        - ELEC_ENG_GEN_2
        - ELEC_AC_ESS_FEED
        - ELEC_GALY_AND_CAB
        - PNEU_APU_BLEED

- A32NX_OVHD_{name}_PB_IS_AUTO
    - Bool
    - True when the push button is AUTO
    - {name}
        - ELEC_BAT_10
        - ELEC_BAT_11
        - ELEC_BUS_TIE_PB
        - ELEC_GALY_AND_CAB

- A32NX_OVHD_{name}_PB_IS_RELEASED
    - Bool
    - True when the push button is RELEASED
    - {name}
        - ELEC_IDG_1
        - ELEC_IDG_2

- A32NX_OVHD_ELEC_AC_ESS_FEED_PB_IS_NORMAL
    - Bool
    - True when the AC ESS FEED push button is NORMAL

- A32NX_OVHD_{name}_PB_IS_ON
    - Bool
    - True when the push button is ON
    - {name}
        - APU_START
        - APU_MASTER_SW
        - ELEC_COMMERCIAL
        - PNEU_APU_BLEED

- A32NX_ELEC_CONTACTOR_{name}_IS_CLOSED
    - Bool
    - True when the contactor is CLOSED
    - {name}
        - 1PC1: DC BAT BUS feed contactor between DC BUS 1 and DC BAT BUS
        - 1PC2: DC BAT BUS feed contactor between DC BUS 2 and DC BAT BUS
        - 2XB1: Contactor between battery 1 and the static inverter
        - 2XB2: Contactor between battery 2 and the DC ESS BUS
        - 3XC1: AC ESS feed contactor between AC BUS 1 and AC ESS BUS
        - 3XC2: AC ESS feed contactor between AC BUS 2 and AC ESS BUS
        - 3PE: Transformer rectifier ESS contactor between TR ESS and DC ESS BUS
        - 2XE: Emergency generator contactor
        - 3XG: External power contactor
        - 3XS: APU generator contactor
        - 4PC: Contactor between DC BAT BUS and DC ESS BUS
        - 5PU1: Transformer rectifier 1 contactor between TR1 and DC BUS 1
        - 5PU2: Transformer rectifier 2 contactor between TR2 and DC BUS 2
        - 6PB1: Battery 1 contactor
        - 6PB2: Battery 2 contactor
        - 8PH: DC ESS SHED contactor
        - 8XH: AC ESS SHED contactor
        - 9XU1: Engine generator line contactor 1
        - 9XU2: Engine generator line contactor 2
        - 11XU1: AC BUS tie 1 contactor
        - 11XU2: AC BUS tie 2 contactor
        - 15XE1: Contactor between AC ESS BUS and TR ESS + EMER GEN
        - 15XE2: Contactor between the static inverter and AC ESS BUS

- A32NX_ELEC_{name}_BUS_IS_POWERED
    - Bool
    - True when the given bus is powered
    - {name}
        - AC_1
        - AC_2
        - AC_ESS
        - AC_ESS_SHED
        - AC_STAT_INV
        - DC_1
        - DC_2
        - DC_ESS
        - DC_ESS_SHED
        - DC_BAT
        - DC_HOT_1
        - DC_HOT_2


- A32NX_ELEC_{name}_POTENTIAL
    - Volts
    - The electric potential of the given element
    - {name}
        - APU_GEN_1
        - ENG_GEN_1
        - ENG_GEN_2
        - EXT_PWR
        - STAT_INV
        - EMER_GEN
        - TR_1
        - TR_2
        - TR_3: TR ESS
        - BAT_10: Battery 1
        - BAT_11: Battery 2

- A32NX_ELEC_{name}_POTENTIAL_NORMAL
    - Bool
    - Indicates if the potential is within the normal range
    - {name}
        - APU_GEN_1
        - ENG_GEN_1
        - ENG_GEN_2
        - EXT_PWR
        - STAT_INV
        - EMER_GEN
        - TR_1
        - TR_2
        - TR_3: TR ESS
        - BAT_10: Battery 1
        - BAT_11: Battery 2

- A32NX_ELEC_{name}_FREQUENCY:
    - Hertz
    - The frequency of the alternating current of the given element
    - {name}
        - APU_GEN_1
        - ENG_GEN_1
        - ENG_GEN_2
        - EXT_PWR
        - STAT_INV
        - EMER_GEN

- A32NX_ELEC_{name}_FREQUENCY_NORMAL
    - Hertz
    - Indicates if the frequency is within the normal range
    - {name}
        - APU_GEN_1
        - ENG_GEN_1
        - ENG_GEN_2
        - EXT_PWR
        - STAT_INV
        - EMER_GEN

- A32NX_ELEC_{name}_LOAD
    - Percent
    - The load the generator is providing compared to its maximum
    - {name}
        - APU_GEN_1
        - ENG_GEN_1
        - ENG_GEN_2

- A32NX_ELEC_{name}_LOAD_NORMAL
    - Percent
    - Indicates if the load is within the normal range
    - {name}
        - APU_GEN_1
        - ENG_GEN_1
        - ENG_GEN_2

- A32NX_ELEC_{name}_CURRENT
    - Ampere
    - The electric current flowing through the given element
    - {name}
        - TR_1
        - TR_2
        - TR_3: TR ESS
        - BAT_10: Battery 1
        - BAT_11: Battery 2

- A32NX_ELEC_{name}_CURRENT_NORMAL
    - Ampere
    - Indicates if the current is within the normal range
    - {name}
        - TR_1
        - TR_2
        - TR_3: TR ESS
        - BAT_10: Battery 1
        - BAT_11: Battery 2

- A32NX_ELEC_ENG_GEN_{number}_IDG_OIL_OUTLET_TEMPERATURE
    - Celsius
    - The integrated drive generator's oil outlet temperature
    - {number}
        - 1
        - 2

- A32NX_ELEC_ENG_GEN_{number}_IDG_IS_CONNECTED
    - Bool
    - Indicates if the given integrated drive generator is connected
    - {number}
        - 1
        - 2
<|MERGE_RESOLUTION|>--- conflicted
+++ resolved
@@ -455,11 +455,9 @@
     - feet
     - The engine out acceleration altitude, set in the PERF TAKE OFF page.
 
-<<<<<<< HEAD
 - A32NX_SLIDES_ARMED
     - Boolean
     - Indicates whether the door slides are armed or not
-=======
 
 - A32NX_RAIN_REPELLENT_RIGHT_ON
     -Bool
@@ -560,7 +558,6 @@
 -A32NX_APU_AUTOEXITING_TEST_OK
     -Bool
     -True if APU AUTOEXITING TEST returns OK.
->>>>>>> 77e60425
 
 - A32NX_OVHD_{name}_PB_IS_AVAILABLE
     - Bool

lockfileVersion: '6.0'

settings:
  autoInstallPeers: true
  excludeLinksFromLockfile: false

dependencies:
  '@flybywiresim/api-client':
    specifier: ^0.16.2
    version: 0.16.2
  '@flybywiresim/react-components':
    specifier: ^0.3.1
    version: 0.3.2(@tabler/icons@1.119.0)(react-dom@17.0.2)(react@17.0.2)
  '@flybywiresim/tailwind-config':
    specifier: ^0.5.0
    version: 0.5.2
  '@localazy/cli':
    specifier: ^1.6.0
    version: 1.7.5
  '@microsoft/msfs-sdk':
    specifier: ^0.8.0
    version: 0.8.0
  '@react-hook/mouse-position':
    specifier: ~4.1.0
    version: 4.1.3(react@17.0.2)
  '@reduxjs/toolkit':
    specifier: ^1.6.2
    version: 1.9.7(react-redux@7.2.9)(react@17.0.2)
  '@rollup/plugin-json':
    specifier: ^4.1.0
    version: 4.1.0(rollup@2.79.1)
  '@sentry/browser':
    specifier: ^6.17.7
    version: 6.19.7
  '@sentry/integrations':
    specifier: ^6.17.7
    version: 6.19.7
  '@sentry/tracing':
    specifier: ^6.17.7
    version: 6.19.7
  '@tabler/icons':
    specifier: ^1.41.2
    version: 1.119.0(react-dom@17.0.2)(react@17.0.2)
  '@turf/turf':
    specifier: ^6.5.0
    version: 6.5.0
  '@types/react-canvas-draw':
    specifier: ^1.1.1
    version: 1.2.3
  byte-data:
    specifier: ^19.0.1
    version: 19.0.1
  classnames:
    specifier: ^2.2.6
    version: 2.3.2
  esbuild-plugin-inline-image:
    specifier: ^0.0.8
    version: 0.0.8
  esbuild-style-plugin-v2:
    specifier: ^1.6.5
    version: 1.6.5
  geolib:
    specifier: ^3.3.3
    version: 3.3.4
  i18next:
    specifier: ^21.6.14
    version: 21.10.0
  json5:
    specifier: ^2.2.3
    version: 2.2.3
  lodash:
    specifier: ^4.17.20
    version: 4.17.21
  mathjs:
    specifier: ^12.4.3
    version: 12.4.3
  msfs-geo:
    specifier: ^0.1.0-alpha3
    version: 0.1.0-alpha5
  nanoid:
    specifier: ^3.3.1
    version: 3.3.7
  navigraph:
    specifier: ^1.2.35
    version: 1.2.35
  network:
    specifier: ^0.6.1
    version: 0.6.1
  qrcode.react:
    specifier: ^1.0.1
    version: 1.0.1(react@17.0.2)
  rc-slider:
    specifier: ^9.7.5
    version: 9.7.5(react-dom@17.0.2)(react@17.0.2)
  react:
    specifier: ^17.0.0
    version: 17.0.2
  react-bootstrap-icons:
    specifier: ^1.10.3
    version: 1.10.3(react@17.0.2)
  react-dom:
    specifier: ^17.0.0
    version: 17.0.2(react@17.0.2)
  react-error-boundary:
    specifier: ^3.1.4
    version: 3.1.4(react@17.0.2)
  react-i18next:
    specifier: ^11.16.2
    version: 11.18.6(i18next@21.10.0)(react-dom@17.0.2)(react@17.0.2)
  react-icons:
    specifier: ^5.2.0
    version: 5.2.0(react@17.0.2)
  react-redux:
    specifier: ^7.2.6
    version: 7.2.9(react-dom@17.0.2)(react@17.0.2)
  react-router:
    specifier: ~5.2.0
    version: 5.2.1(react@17.0.2)
  react-router-dom:
    specifier: ~5.2.0
    version: 5.2.1(react@17.0.2)
  react-simple-keyboard:
    specifier: ^3.3.11
    version: 3.7.49(react-dom@17.0.2)(react@17.0.2)
  react-toastify:
    specifier: ^8.1.0
    version: 8.2.0(react-dom@17.0.2)(react@17.0.2)
  react-zoom-pan-pinch:
    specifier: ^2.1.2
    version: 2.6.1(react-dom@17.0.2)(react@17.0.2)
  redux:
    specifier: ^4.1.1
    version: 4.2.1
  redux-thunk:
    specifier: ^2.3.0
    version: 2.4.2(redux@4.2.1)
  rollup-plugin-scss:
    specifier: ^3.0.0
    version: 3.0.0
  safe-stable-stringify:
    specifier: ^2.3.1
    version: 2.4.3
  sass:
    specifier: ^1.45.1
    version: 1.69.5
  semver:
    specifier: ^7.3.8
    version: 7.5.4
  simple-keyboard-layouts:
    specifier: ^3.1.32
    version: 3.3.42
  use-events:
    specifier: ^1.4.2
    version: 1.4.2(react@17.0.2)
  uuid:
    specifier: ^9.0.0
    version: 9.0.1
  ws:
    specifier: ^7.4.5
    version: 7.5.9

devDependencies:
  '@babel/core':
    specifier: ^7.12.3
    version: 7.23.5
  '@babel/plugin-proposal-class-properties':
    specifier: ~7.12.1
    version: 7.12.13(@babel/core@7.23.5)
  '@babel/plugin-transform-runtime':
    specifier: ~7.12.1
    version: 7.12.17(@babel/core@7.23.5)
  '@babel/preset-env':
    specifier: ^7.12.1
    version: 7.23.5(@babel/core@7.23.5)
  '@babel/preset-react':
    specifier: ^7.12.1
    version: 7.23.3(@babel/core@7.23.5)
  '@babel/preset-typescript':
    specifier: ~7.12.7
    version: 7.12.17(@babel/core@7.23.5)
  '@flybywiresim/fragmenter':
    specifier: ^0.8.0
    version: 0.8.0
  '@flybywiresim/igniter':
    specifier: ^1.3.0
    version: 1.3.0
  '@flybywiresim/rnp':
    specifier: ^2.1.0
    version: 2.1.0
  '@navigraph/pkce':
    specifier: ^1.0.0
    version: 1.0.3
  '@rollup/plugin-babel':
    specifier: ^5.2.1
    version: 5.3.1(@babel/core@7.23.5)(rollup@2.79.1)
  '@rollup/plugin-commonjs':
    specifier: ^15.1.0
    version: 15.1.0(rollup@2.79.1)
  '@rollup/plugin-image':
    specifier: ~2.0.6
    version: 2.0.6(rollup@2.79.1)
  '@rollup/plugin-node-resolve':
    specifier: ^9.0.0
    version: 9.0.0(rollup@2.79.1)
  '@rollup/plugin-replace':
    specifier: ^2.3.3
    version: 2.4.2(rollup@2.79.1)
  '@sentry/types':
    specifier: ^6.17.7
    version: 6.19.7
  '@synaptic-simulations/mach':
    specifier: ^1.0.3
    version: 1.0.3(eslint@8.56.0)(typescript@5.5.2)
  '@types/react':
    specifier: ~17.0.11
    version: 17.0.71
  '@types/react-dom':
    specifier: ~17.0.8
    version: 17.0.25
  '@types/react-router-dom':
    specifier: ~5.1.7
    version: 5.1.9
  '@types/semver':
    specifier: ^7.3.13
    version: 7.5.6
  '@types/uuid':
    specifier: ^10.0.0
    version: 10.0.0
  '@typescript-eslint/eslint-plugin':
    specifier: ~6.19.1
    version: 6.19.1(@typescript-eslint/parser@6.19.1)(eslint@8.56.0)(typescript@5.5.2)
  '@typescript-eslint/parser':
    specifier: ~6.19.1
    version: 6.19.1(eslint@8.56.0)(typescript@5.5.2)
  '@vitejs/plugin-react':
    specifier: ^1.2.0
    version: 1.3.2
  autoprefixer:
    specifier: ^10.4.2
    version: 10.4.16(postcss@8.4.32)
  dotenv:
    specifier: ^8.2.0
    version: 8.6.0
  esbuild:
    specifier: ^0.19.4
    version: 0.19.9
  eslint:
    specifier: ^8.56.0
    version: 8.56.0
  eslint-config-prettier:
    specifier: ^9.1.0
    version: 9.1.0(eslint@8.56.0)
  eslint-plugin-jsdoc:
    specifier: ^50.2.3
    version: 50.2.3(eslint@8.56.0)
  eslint-plugin-jsx-a11y:
    specifier: ^6.7.1
    version: 6.8.0(eslint@8.56.0)
  eslint-plugin-prettier:
    specifier: ^5.1.3
    version: 5.1.3(eslint-config-prettier@9.1.0)(eslint@8.56.0)(prettier@3.2.4)
  eslint-plugin-react:
    specifier: ^7.33.2
    version: 7.33.2(eslint@8.56.0)
  eslint-plugin-react-hooks:
    specifier: ^4.6.0
    version: 4.6.0(eslint@8.56.0)
  eslint-plugin-tailwindcss:
    specifier: ^3.17.3
    version: 3.17.3(tailwindcss@3.3.6)
  fs-extra:
    specifier: ^10.1.0
    version: 10.1.0
  jsdom:
    specifier: ^26.0.0
    version: 26.0.0
  postcss:
    specifier: ^8.4.5
    version: 8.4.32
  postcss-color-functional-notation:
    specifier: ^4.2.2
    version: 4.2.4(postcss@8.4.32)
  postcss-inset:
    specifier: ^1.0.0
    version: 1.0.0
  prettier:
    specifier: ^3.2.4
    version: 3.2.4
  rollup:
    specifier: ^2.66.0
    version: 2.79.1
  rollup-plugin-copy:
    specifier: ^3.4.0
    version: 3.5.0
  rollup-plugin-css-only:
    specifier: ^2.1.0
    version: 2.1.0(rollup@2.79.1)
  rollup-plugin-livereload:
    specifier: ~2.0.0
    version: 2.0.5
  rollup-plugin-postcss:
    specifier: ^4.0.2
    version: 4.0.2(postcss@8.4.32)
  rollup-plugin-typescript-paths:
    specifier: ^1.3.0
    version: 1.4.0(typescript@5.5.2)
  tailwindcss:
    specifier: ^3.0.24
    version: 3.3.6
  typescript:
    specifier: ^5.5.0
    version: 5.5.2
  vite:
    specifier: ^4.4.9
    version: 4.5.1(sass@1.69.5)
  vite-plugin-filter-replace:
    specifier: ^0.1.14
    version: 0.1.14
  vite-tsconfig-paths:
    specifier: ^5.1.4
    version: 5.1.4(typescript@5.5.2)(vite@4.5.1)
  vitest:
    specifier: ^3.0.8
    version: 3.0.8(jsdom@26.0.0)(sass@1.69.5)

packages:

  /@aashutoshrathi/word-wrap@1.2.6:
    resolution: {integrity: sha512-1Yjs2SvM8TflER/OD3cOjhWWOZb58A2t7wpE2S9XfBYTiIl+XFhQG2bjy4Pu1I+EAlCNUzRDYDdFwFYUKvXcIA==}
    engines: {node: '>=0.10.0'}
    dev: true

  /@alloc/quick-lru@5.2.0:
    resolution: {integrity: sha512-UrcABB+4bUrFABwbluTIBErXwvbsU/V7TZWfmbgJfbkwiBuziS9gxdODUyuiecfdGQ85jglMW6juS3+z5TsKLw==}
    engines: {node: '>=10'}
    dev: true

  /@ampproject/remapping@2.2.1:
    resolution: {integrity: sha512-lFMjJTrFL3j7L9yBxwYfCq2k6qqwHyzuUl/XBnif78PWTJYyL/dfowQHWE3sp6U6ZzqWiiIZnpTMO96zhkjwtg==}
    engines: {node: '>=6.0.0'}
    dependencies:
      '@jridgewell/gen-mapping': 0.3.3
      '@jridgewell/trace-mapping': 0.3.20
    dev: true

  /@asamuzakjp/css-color@2.8.3:
    resolution: {integrity: sha512-GIc76d9UI1hCvOATjZPyHFmE5qhRccp3/zGfMPapK3jBi+yocEzp6BBB0UnfRYP9NP4FANqUZYb0hnfs3TM3hw==}
    dependencies:
      '@csstools/css-calc': 2.1.2(@csstools/css-parser-algorithms@3.0.4)(@csstools/css-tokenizer@3.0.3)
      '@csstools/css-color-parser': 3.0.8(@csstools/css-parser-algorithms@3.0.4)(@csstools/css-tokenizer@3.0.3)
      '@csstools/css-parser-algorithms': 3.0.4(@csstools/css-tokenizer@3.0.3)
      '@csstools/css-tokenizer': 3.0.3
      lru-cache: 10.4.3
    dev: true

  /@babel/code-frame@7.23.5:
    resolution: {integrity: sha512-CgH3s1a96LipHCmSUmYFPwY7MNx8C3avkq7i4Wl3cfa662ldtUe4VM1TPXX70pfmrlWTb6jLqTYrZyT2ZTJBgA==}
    engines: {node: '>=6.9.0'}
    dependencies:
      '@babel/highlight': 7.23.4
      chalk: 2.4.2
    dev: true

  /@babel/compat-data@7.23.5:
    resolution: {integrity: sha512-uU27kfDRlhfKl+w1U6vp16IuvSLtjAxdArVXPa9BvLkrr7CYIsxH5adpHObeAGY/41+syctUWOZ140a2Rvkgjw==}
    engines: {node: '>=6.9.0'}
    dev: true

  /@babel/core@7.23.5:
    resolution: {integrity: sha512-Cwc2XjUrG4ilcfOw4wBAK+enbdgwAcAJCfGUItPBKR7Mjw4aEfAFYrLxeRp4jWgtNIKn3n2AlBOfwwafl+42/g==}
    engines: {node: '>=6.9.0'}
    dependencies:
      '@ampproject/remapping': 2.2.1
      '@babel/code-frame': 7.23.5
      '@babel/generator': 7.23.5
      '@babel/helper-compilation-targets': 7.22.15
      '@babel/helper-module-transforms': 7.23.3(@babel/core@7.23.5)
      '@babel/helpers': 7.23.5
      '@babel/parser': 7.23.5
      '@babel/template': 7.22.15
      '@babel/traverse': 7.23.5
      '@babel/types': 7.23.5
      convert-source-map: 2.0.0
      debug: 4.3.4
      gensync: 1.0.0-beta.2
      json5: 2.2.3
      semver: 6.3.1
    transitivePeerDependencies:
      - supports-color
    dev: true

  /@babel/generator@7.23.5:
    resolution: {integrity: sha512-BPssCHrBD+0YrxviOa3QzpqwhNIXKEtOa2jQrm4FlmkC2apYgRnQcmPWiGZDlGxiNtltnUFolMe8497Esry+jA==}
    engines: {node: '>=6.9.0'}
    dependencies:
      '@babel/types': 7.23.5
      '@jridgewell/gen-mapping': 0.3.3
      '@jridgewell/trace-mapping': 0.3.20
      jsesc: 2.5.2
    dev: true

  /@babel/helper-annotate-as-pure@7.22.5:
    resolution: {integrity: sha512-LvBTxu8bQSQkcyKOU+a1btnNFQ1dMAd0R6PyW3arXes06F6QLWLIrd681bxRPIXlrMGR3XYnW9JyML7dP3qgxg==}
    engines: {node: '>=6.9.0'}
    dependencies:
      '@babel/types': 7.23.5
    dev: true

  /@babel/helper-builder-binary-assignment-operator-visitor@7.22.15:
    resolution: {integrity: sha512-QkBXwGgaoC2GtGZRoma6kv7Szfv06khvhFav67ZExau2RaXzy8MpHSMO2PNoP2XtmQphJQRHFfg77Bq731Yizw==}
    engines: {node: '>=6.9.0'}
    dependencies:
      '@babel/types': 7.23.5
    dev: true

  /@babel/helper-compilation-targets@7.22.15:
    resolution: {integrity: sha512-y6EEzULok0Qvz8yyLkCvVX+02ic+By2UdOhylwUOvOn9dvYc9mKICJuuU1n1XBI02YWsNsnrY1kc6DVbjcXbtw==}
    engines: {node: '>=6.9.0'}
    dependencies:
      '@babel/compat-data': 7.23.5
      '@babel/helper-validator-option': 7.23.5
      browserslist: 4.22.2
      lru-cache: 5.1.1
      semver: 6.3.1
    dev: true

  /@babel/helper-create-class-features-plugin@7.23.5(@babel/core@7.23.5):
    resolution: {integrity: sha512-QELlRWxSpgdwdJzSJn4WAhKC+hvw/AtHbbrIoncKHkhKKR/luAlKkgBDcri1EzWAo8f8VvYVryEHN4tax/V67A==}
    engines: {node: '>=6.9.0'}
    peerDependencies:
      '@babel/core': ^7.0.0
    dependencies:
      '@babel/core': 7.23.5
      '@babel/helper-annotate-as-pure': 7.22.5
      '@babel/helper-environment-visitor': 7.22.20
      '@babel/helper-function-name': 7.23.0
      '@babel/helper-member-expression-to-functions': 7.23.0
      '@babel/helper-optimise-call-expression': 7.22.5
      '@babel/helper-replace-supers': 7.22.20(@babel/core@7.23.5)
      '@babel/helper-skip-transparent-expression-wrappers': 7.22.5
      '@babel/helper-split-export-declaration': 7.22.6
      semver: 6.3.1
    dev: true

  /@babel/helper-create-regexp-features-plugin@7.22.15(@babel/core@7.23.5):
    resolution: {integrity: sha512-29FkPLFjn4TPEa3RE7GpW+qbE8tlsu3jntNYNfcGsc49LphF1PQIiD+vMZ1z1xVOKt+93khA9tc2JBs3kBjA7w==}
    engines: {node: '>=6.9.0'}
    peerDependencies:
      '@babel/core': ^7.0.0
    dependencies:
      '@babel/core': 7.23.5
      '@babel/helper-annotate-as-pure': 7.22.5
      regexpu-core: 5.3.2
      semver: 6.3.1
    dev: true

  /@babel/helper-define-polyfill-provider@0.4.3(@babel/core@7.23.5):
    resolution: {integrity: sha512-WBrLmuPP47n7PNwsZ57pqam6G/RGo1vw/87b0Blc53tZNGZ4x7YvZ6HgQe2vo1W/FR20OgjeZuGXzudPiXHFug==}
    peerDependencies:
      '@babel/core': ^7.4.0 || ^8.0.0-0 <8.0.0
    dependencies:
      '@babel/core': 7.23.5
      '@babel/helper-compilation-targets': 7.22.15
      '@babel/helper-plugin-utils': 7.22.5
      debug: 4.4.0
      lodash.debounce: 4.0.8
      resolve: 1.22.8
    transitivePeerDependencies:
      - supports-color
    dev: true

  /@babel/helper-environment-visitor@7.22.20:
    resolution: {integrity: sha512-zfedSIzFhat/gFhWfHtgWvlec0nqB9YEIVrpuwjruLlXfUSnA8cJB0miHKwqDnQ7d32aKo2xt88/xZptwxbfhA==}
    engines: {node: '>=6.9.0'}
    dev: true

  /@babel/helper-function-name@7.23.0:
    resolution: {integrity: sha512-OErEqsrxjZTJciZ4Oo+eoZqeW9UIiOcuYKRJA4ZAgV9myA+pOXhhmpfNCKjEH/auVfEYVFJ6y1Tc4r0eIApqiw==}
    engines: {node: '>=6.9.0'}
    dependencies:
      '@babel/template': 7.22.15
      '@babel/types': 7.23.5
    dev: true

  /@babel/helper-hoist-variables@7.22.5:
    resolution: {integrity: sha512-wGjk9QZVzvknA6yKIUURb8zY3grXCcOZt+/7Wcy8O2uctxhplmUPkOdlgoNhmdVee2c92JXbf1xpMtVNbfoxRw==}
    engines: {node: '>=6.9.0'}
    dependencies:
      '@babel/types': 7.23.5
    dev: true

  /@babel/helper-member-expression-to-functions@7.23.0:
    resolution: {integrity: sha512-6gfrPwh7OuT6gZyJZvd6WbTfrqAo7vm4xCzAXOusKqq/vWdKXphTpj5klHKNmRUU6/QRGlBsyU9mAIPaWHlqJA==}
    engines: {node: '>=6.9.0'}
    dependencies:
      '@babel/types': 7.23.5
    dev: true

  /@babel/helper-module-imports@7.22.15:
    resolution: {integrity: sha512-0pYVBnDKZO2fnSPCrgM/6WMc7eS20Fbok+0r88fp+YtWVLZrp4CkafFGIp+W0VKw4a22sgebPT99y+FDNMdP4w==}
    engines: {node: '>=6.9.0'}
    dependencies:
      '@babel/types': 7.23.5
    dev: true

  /@babel/helper-module-transforms@7.23.3(@babel/core@7.23.5):
    resolution: {integrity: sha512-7bBs4ED9OmswdfDzpz4MpWgSrV7FXlc3zIagvLFjS5H+Mk7Snr21vQ6QwrsoCGMfNC4e4LQPdoULEt4ykz0SRQ==}
    engines: {node: '>=6.9.0'}
    peerDependencies:
      '@babel/core': ^7.0.0
    dependencies:
      '@babel/core': 7.23.5
      '@babel/helper-environment-visitor': 7.22.20
      '@babel/helper-module-imports': 7.22.15
      '@babel/helper-simple-access': 7.22.5
      '@babel/helper-split-export-declaration': 7.22.6
      '@babel/helper-validator-identifier': 7.22.20
    dev: true

  /@babel/helper-optimise-call-expression@7.22.5:
    resolution: {integrity: sha512-HBwaojN0xFRx4yIvpwGqxiV2tUfl7401jlok564NgB9EHS1y6QT17FmKWm4ztqjeVdXLuC4fSvHc5ePpQjoTbw==}
    engines: {node: '>=6.9.0'}
    dependencies:
      '@babel/types': 7.23.5
    dev: true

  /@babel/helper-plugin-utils@7.22.5:
    resolution: {integrity: sha512-uLls06UVKgFG9QD4OeFYLEGteMIAa5kpTPcFL28yuCIIzsf6ZyKZMllKVOCZFhiZ5ptnwX4mtKdWCBE/uT4amg==}
    engines: {node: '>=6.9.0'}
    dev: true

  /@babel/helper-remap-async-to-generator@7.22.20(@babel/core@7.23.5):
    resolution: {integrity: sha512-pBGyV4uBqOns+0UvhsTO8qgl8hO89PmiDYv+/COyp1aeMcmfrfruz+/nCMFiYyFF/Knn0yfrC85ZzNFjembFTw==}
    engines: {node: '>=6.9.0'}
    peerDependencies:
      '@babel/core': ^7.0.0
    dependencies:
      '@babel/core': 7.23.5
      '@babel/helper-annotate-as-pure': 7.22.5
      '@babel/helper-environment-visitor': 7.22.20
      '@babel/helper-wrap-function': 7.22.20
    dev: true

  /@babel/helper-replace-supers@7.22.20(@babel/core@7.23.5):
    resolution: {integrity: sha512-qsW0In3dbwQUbK8kejJ4R7IHVGwHJlV6lpG6UA7a9hSa2YEiAib+N1T2kr6PEeUT+Fl7najmSOS6SmAwCHK6Tw==}
    engines: {node: '>=6.9.0'}
    peerDependencies:
      '@babel/core': ^7.0.0
    dependencies:
      '@babel/core': 7.23.5
      '@babel/helper-environment-visitor': 7.22.20
      '@babel/helper-member-expression-to-functions': 7.23.0
      '@babel/helper-optimise-call-expression': 7.22.5
    dev: true

  /@babel/helper-simple-access@7.22.5:
    resolution: {integrity: sha512-n0H99E/K+Bika3++WNL17POvo4rKWZ7lZEp1Q+fStVbUi8nxPQEBOlTmCOxW/0JsS56SKKQ+ojAe2pHKJHN35w==}
    engines: {node: '>=6.9.0'}
    dependencies:
      '@babel/types': 7.23.5
    dev: true

  /@babel/helper-skip-transparent-expression-wrappers@7.22.5:
    resolution: {integrity: sha512-tK14r66JZKiC43p8Ki33yLBVJKlQDFoA8GYN67lWCDCqoL6EMMSuM9b+Iff2jHaM/RRFYl7K+iiru7hbRqNx8Q==}
    engines: {node: '>=6.9.0'}
    dependencies:
      '@babel/types': 7.23.5
    dev: true

  /@babel/helper-split-export-declaration@7.22.6:
    resolution: {integrity: sha512-AsUnxuLhRYsisFiaJwvp1QF+I3KjD5FOxut14q/GzovUe6orHLesW2C7d754kRm53h5gqrz6sFl6sxc4BVtE/g==}
    engines: {node: '>=6.9.0'}
    dependencies:
      '@babel/types': 7.23.5
    dev: true

  /@babel/helper-string-parser@7.23.4:
    resolution: {integrity: sha512-803gmbQdqwdf4olxrX4AJyFBV/RTr3rSmOj0rKwesmzlfhYNDEs+/iOcznzpNWlJlIlTJC2QfPFcHB6DlzdVLQ==}
    engines: {node: '>=6.9.0'}
    dev: true

  /@babel/helper-validator-identifier@7.22.20:
    resolution: {integrity: sha512-Y4OZ+ytlatR8AI+8KZfKuL5urKp7qey08ha31L8b3BwewJAoJamTzyvxPR/5D+KkdJCGPq/+8TukHBlY10FX9A==}
    engines: {node: '>=6.9.0'}
    dev: true

  /@babel/helper-validator-option@7.23.5:
    resolution: {integrity: sha512-85ttAOMLsr53VgXkTbkx8oA6YTfT4q7/HzXSLEYmjcSTJPMPQtvq1BD79Byep5xMUYbGRzEpDsjUf3dyp54IKw==}
    engines: {node: '>=6.9.0'}
    dev: true

  /@babel/helper-wrap-function@7.22.20:
    resolution: {integrity: sha512-pms/UwkOpnQe/PDAEdV/d7dVCoBbB+R4FvYoHGZz+4VPcg7RtYy2KP7S2lbuWM6FCSgob5wshfGESbC/hzNXZw==}
    engines: {node: '>=6.9.0'}
    dependencies:
      '@babel/helper-function-name': 7.23.0
      '@babel/template': 7.22.15
      '@babel/types': 7.23.5
    dev: true

  /@babel/helpers@7.23.5:
    resolution: {integrity: sha512-oO7us8FzTEsG3U6ag9MfdF1iA/7Z6dz+MtFhifZk8C8o453rGJFFWUP1t+ULM9TUIAzC9uxXEiXjOiVMyd7QPg==}
    engines: {node: '>=6.9.0'}
    dependencies:
      '@babel/template': 7.22.15
      '@babel/traverse': 7.23.5
      '@babel/types': 7.23.5
    transitivePeerDependencies:
      - supports-color
    dev: true

  /@babel/highlight@7.23.4:
    resolution: {integrity: sha512-acGdbYSfp2WheJoJm/EBBBLh/ID8KDc64ISZ9DYtBmC8/Q204PZJLHyzeB5qMzJ5trcOkybd78M4x2KWsUq++A==}
    engines: {node: '>=6.9.0'}
    dependencies:
      '@babel/helper-validator-identifier': 7.22.20
      chalk: 2.4.2
      js-tokens: 4.0.0
    dev: true

  /@babel/parser@7.23.5:
    resolution: {integrity: sha512-hOOqoiNXrmGdFbhgCzu6GiURxUgM27Xwd/aPuu8RfHEZPBzL1Z54okAHAQjXfcQNwvrlkAmAp4SlRTZ45vlthQ==}
    engines: {node: '>=6.0.0'}
    hasBin: true
    dependencies:
      '@babel/types': 7.23.5
    dev: true

  /@babel/plugin-bugfix-safari-id-destructuring-collision-in-function-expression@7.23.3(@babel/core@7.23.5):
    resolution: {integrity: sha512-iRkKcCqb7iGnq9+3G6rZ+Ciz5VywC4XNRHe57lKM+jOeYAoR0lVqdeeDRfh0tQcTfw/+vBhHn926FmQhLtlFLQ==}
    engines: {node: '>=6.9.0'}
    peerDependencies:
      '@babel/core': ^7.0.0
    dependencies:
      '@babel/core': 7.23.5
      '@babel/helper-plugin-utils': 7.22.5
    dev: true

  /@babel/plugin-bugfix-v8-spread-parameters-in-optional-chaining@7.23.3(@babel/core@7.23.5):
    resolution: {integrity: sha512-WwlxbfMNdVEpQjZmK5mhm7oSwD3dS6eU+Iwsi4Knl9wAletWem7kaRsGOG+8UEbRyqxY4SS5zvtfXwX+jMxUwQ==}
    engines: {node: '>=6.9.0'}
    peerDependencies:
      '@babel/core': ^7.13.0
    dependencies:
      '@babel/core': 7.23.5
      '@babel/helper-plugin-utils': 7.22.5
      '@babel/helper-skip-transparent-expression-wrappers': 7.22.5
      '@babel/plugin-transform-optional-chaining': 7.23.4(@babel/core@7.23.5)
    dev: true

  /@babel/plugin-bugfix-v8-static-class-fields-redefine-readonly@7.23.3(@babel/core@7.23.5):
    resolution: {integrity: sha512-XaJak1qcityzrX0/IU5nKHb34VaibwP3saKqG6a/tppelgllOH13LUann4ZCIBcVOeE6H18K4Vx9QKkVww3z/w==}
    engines: {node: '>=6.9.0'}
    peerDependencies:
      '@babel/core': ^7.0.0
    dependencies:
      '@babel/core': 7.23.5
      '@babel/helper-environment-visitor': 7.22.20
      '@babel/helper-plugin-utils': 7.22.5
    dev: true

  /@babel/plugin-proposal-class-properties@7.12.13(@babel/core@7.23.5):
    resolution: {integrity: sha512-8SCJ0Ddrpwv4T7Gwb33EmW1V9PY5lggTO+A8WjyIwxrSHDUyBw4MtF96ifn1n8H806YlxbVCoKXbbmzD6RD+cA==}
    deprecated: This proposal has been merged to the ECMAScript standard and thus this plugin is no longer maintained. Please use @babel/plugin-transform-class-properties instead.
    peerDependencies:
      '@babel/core': ^7.0.0-0
    dependencies:
      '@babel/core': 7.23.5
      '@babel/helper-create-class-features-plugin': 7.23.5(@babel/core@7.23.5)
      '@babel/helper-plugin-utils': 7.22.5
    dev: true

  /@babel/plugin-proposal-private-property-in-object@7.21.0-placeholder-for-preset-env.2(@babel/core@7.23.5):
    resolution: {integrity: sha512-SOSkfJDddaM7mak6cPEpswyTRnuRltl429hMraQEglW+OkovnCzsiszTmsrlY//qLFjCpQDFRvjdm2wA5pPm9w==}
    engines: {node: '>=6.9.0'}
    peerDependencies:
      '@babel/core': ^7.0.0-0
    dependencies:
      '@babel/core': 7.23.5
    dev: true

  /@babel/plugin-syntax-async-generators@7.8.4(@babel/core@7.23.5):
    resolution: {integrity: sha512-tycmZxkGfZaxhMRbXlPXuVFpdWlXpir2W4AMhSJgRKzk/eDlIXOhb2LHWoLpDF7TEHylV5zNhykX6KAgHJmTNw==}
    peerDependencies:
      '@babel/core': ^7.0.0-0
    dependencies:
      '@babel/core': 7.23.5
      '@babel/helper-plugin-utils': 7.22.5
    dev: true

  /@babel/plugin-syntax-class-properties@7.12.13(@babel/core@7.23.5):
    resolution: {integrity: sha512-fm4idjKla0YahUNgFNLCB0qySdsoPiZP3iQE3rky0mBUtMZ23yDJ9SJdg6dXTSDnulOVqiF3Hgr9nbXvXTQZYA==}
    peerDependencies:
      '@babel/core': ^7.0.0-0
    dependencies:
      '@babel/core': 7.23.5
      '@babel/helper-plugin-utils': 7.22.5
    dev: true

  /@babel/plugin-syntax-class-static-block@7.14.5(@babel/core@7.23.5):
    resolution: {integrity: sha512-b+YyPmr6ldyNnM6sqYeMWE+bgJcJpO6yS4QD7ymxgH34GBPNDM/THBh8iunyvKIZztiwLH4CJZ0RxTk9emgpjw==}
    engines: {node: '>=6.9.0'}
    peerDependencies:
      '@babel/core': ^7.0.0-0
    dependencies:
      '@babel/core': 7.23.5
      '@babel/helper-plugin-utils': 7.22.5
    dev: true

  /@babel/plugin-syntax-dynamic-import@7.8.3(@babel/core@7.23.5):
    resolution: {integrity: sha512-5gdGbFon+PszYzqs83S3E5mpi7/y/8M9eC90MRTZfduQOYW76ig6SOSPNe41IG5LoP3FGBn2N0RjVDSQiS94kQ==}
    peerDependencies:
      '@babel/core': ^7.0.0-0
    dependencies:
      '@babel/core': 7.23.5
      '@babel/helper-plugin-utils': 7.22.5
    dev: true

  /@babel/plugin-syntax-export-namespace-from@7.8.3(@babel/core@7.23.5):
    resolution: {integrity: sha512-MXf5laXo6c1IbEbegDmzGPwGNTsHZmEy6QGznu5Sh2UCWvueywb2ee+CCE4zQiZstxU9BMoQO9i6zUFSY0Kj0Q==}
    peerDependencies:
      '@babel/core': ^7.0.0-0
    dependencies:
      '@babel/core': 7.23.5
      '@babel/helper-plugin-utils': 7.22.5
    dev: true

  /@babel/plugin-syntax-import-assertions@7.23.3(@babel/core@7.23.5):
    resolution: {integrity: sha512-lPgDSU+SJLK3xmFDTV2ZRQAiM7UuUjGidwBywFavObCiZc1BeAAcMtHJKUya92hPHO+at63JJPLygilZard8jw==}
    engines: {node: '>=6.9.0'}
    peerDependencies:
      '@babel/core': ^7.0.0-0
    dependencies:
      '@babel/core': 7.23.5
      '@babel/helper-plugin-utils': 7.22.5
    dev: true

  /@babel/plugin-syntax-import-attributes@7.23.3(@babel/core@7.23.5):
    resolution: {integrity: sha512-pawnE0P9g10xgoP7yKr6CK63K2FMsTE+FZidZO/1PwRdzmAPVs+HS1mAURUsgaoxammTJvULUdIkEK0gOcU2tA==}
    engines: {node: '>=6.9.0'}
    peerDependencies:
      '@babel/core': ^7.0.0-0
    dependencies:
      '@babel/core': 7.23.5
      '@babel/helper-plugin-utils': 7.22.5
    dev: true

  /@babel/plugin-syntax-import-meta@7.10.4(@babel/core@7.23.5):
    resolution: {integrity: sha512-Yqfm+XDx0+Prh3VSeEQCPU81yC+JWZ2pDPFSS4ZdpfZhp4MkFMaDC1UqseovEKwSUpnIL7+vK+Clp7bfh0iD7g==}
    peerDependencies:
      '@babel/core': ^7.0.0-0
    dependencies:
      '@babel/core': 7.23.5
      '@babel/helper-plugin-utils': 7.22.5
    dev: true

  /@babel/plugin-syntax-json-strings@7.8.3(@babel/core@7.23.5):
    resolution: {integrity: sha512-lY6kdGpWHvjoe2vk4WrAapEuBR69EMxZl+RoGRhrFGNYVK8mOPAW8VfbT/ZgrFbXlDNiiaxQnAtgVCZ6jv30EA==}
    peerDependencies:
      '@babel/core': ^7.0.0-0
    dependencies:
      '@babel/core': 7.23.5
      '@babel/helper-plugin-utils': 7.22.5
    dev: true

  /@babel/plugin-syntax-jsx@7.23.3(@babel/core@7.23.5):
    resolution: {integrity: sha512-EB2MELswq55OHUoRZLGg/zC7QWUKfNLpE57m/S2yr1uEneIgsTgrSzXP3NXEsMkVn76OlaVVnzN+ugObuYGwhg==}
    engines: {node: '>=6.9.0'}
    peerDependencies:
      '@babel/core': ^7.0.0-0
    dependencies:
      '@babel/core': 7.23.5
      '@babel/helper-plugin-utils': 7.22.5
    dev: true

  /@babel/plugin-syntax-logical-assignment-operators@7.10.4(@babel/core@7.23.5):
    resolution: {integrity: sha512-d8waShlpFDinQ5MtvGU9xDAOzKH47+FFoney2baFIoMr952hKOLp1HR7VszoZvOsV/4+RRszNY7D17ba0te0ig==}
    peerDependencies:
      '@babel/core': ^7.0.0-0
    dependencies:
      '@babel/core': 7.23.5
      '@babel/helper-plugin-utils': 7.22.5
    dev: true

  /@babel/plugin-syntax-nullish-coalescing-operator@7.8.3(@babel/core@7.23.5):
    resolution: {integrity: sha512-aSff4zPII1u2QD7y+F8oDsz19ew4IGEJg9SVW+bqwpwtfFleiQDMdzA/R+UlWDzfnHFCxxleFT0PMIrR36XLNQ==}
    peerDependencies:
      '@babel/core': ^7.0.0-0
    dependencies:
      '@babel/core': 7.23.5
      '@babel/helper-plugin-utils': 7.22.5
    dev: true

  /@babel/plugin-syntax-numeric-separator@7.10.4(@babel/core@7.23.5):
    resolution: {integrity: sha512-9H6YdfkcK/uOnY/K7/aA2xpzaAgkQn37yzWUMRK7OaPOqOpGS1+n0H5hxT9AUw9EsSjPW8SVyMJwYRtWs3X3ug==}
    peerDependencies:
      '@babel/core': ^7.0.0-0
    dependencies:
      '@babel/core': 7.23.5
      '@babel/helper-plugin-utils': 7.22.5
    dev: true

  /@babel/plugin-syntax-object-rest-spread@7.8.3(@babel/core@7.23.5):
    resolution: {integrity: sha512-XoqMijGZb9y3y2XskN+P1wUGiVwWZ5JmoDRwx5+3GmEplNyVM2s2Dg8ILFQm8rWM48orGy5YpI5Bl8U1y7ydlA==}
    peerDependencies:
      '@babel/core': ^7.0.0-0
    dependencies:
      '@babel/core': 7.23.5
      '@babel/helper-plugin-utils': 7.22.5
    dev: true

  /@babel/plugin-syntax-optional-catch-binding@7.8.3(@babel/core@7.23.5):
    resolution: {integrity: sha512-6VPD0Pc1lpTqw0aKoeRTMiB+kWhAoT24PA+ksWSBrFtl5SIRVpZlwN3NNPQjehA2E/91FV3RjLWoVTglWcSV3Q==}
    peerDependencies:
      '@babel/core': ^7.0.0-0
    dependencies:
      '@babel/core': 7.23.5
      '@babel/helper-plugin-utils': 7.22.5
    dev: true

  /@babel/plugin-syntax-optional-chaining@7.8.3(@babel/core@7.23.5):
    resolution: {integrity: sha512-KoK9ErH1MBlCPxV0VANkXW2/dw4vlbGDrFgz8bmUsBGYkFRcbRwMh6cIJubdPrkxRwuGdtCk0v/wPTKbQgBjkg==}
    peerDependencies:
      '@babel/core': ^7.0.0-0
    dependencies:
      '@babel/core': 7.23.5
      '@babel/helper-plugin-utils': 7.22.5
    dev: true

  /@babel/plugin-syntax-private-property-in-object@7.14.5(@babel/core@7.23.5):
    resolution: {integrity: sha512-0wVnp9dxJ72ZUJDV27ZfbSj6iHLoytYZmh3rFcxNnvsJF3ktkzLDZPy/mA17HGsaQT3/DQsWYX1f1QGWkCoVUg==}
    engines: {node: '>=6.9.0'}
    peerDependencies:
      '@babel/core': ^7.0.0-0
    dependencies:
      '@babel/core': 7.23.5
      '@babel/helper-plugin-utils': 7.22.5
    dev: true

  /@babel/plugin-syntax-top-level-await@7.14.5(@babel/core@7.23.5):
    resolution: {integrity: sha512-hx++upLv5U1rgYfwe1xBQUhRmU41NEvpUvrp8jkrSCdvGSnM5/qdRMtylJ6PG5OFkBaHkbTAKTnd3/YyESRHFw==}
    engines: {node: '>=6.9.0'}
    peerDependencies:
      '@babel/core': ^7.0.0-0
    dependencies:
      '@babel/core': 7.23.5
      '@babel/helper-plugin-utils': 7.22.5
    dev: true

  /@babel/plugin-syntax-typescript@7.23.3(@babel/core@7.23.5):
    resolution: {integrity: sha512-9EiNjVJOMwCO+43TqoTrgQ8jMwcAd0sWyXi9RPfIsLTj4R2MADDDQXELhffaUx/uJv2AYcxBgPwH6j4TIA4ytQ==}
    engines: {node: '>=6.9.0'}
    peerDependencies:
      '@babel/core': ^7.0.0-0
    dependencies:
      '@babel/core': 7.23.5
      '@babel/helper-plugin-utils': 7.22.5
    dev: true

  /@babel/plugin-syntax-unicode-sets-regex@7.18.6(@babel/core@7.23.5):
    resolution: {integrity: sha512-727YkEAPwSIQTv5im8QHz3upqp92JTWhidIC81Tdx4VJYIte/VndKf1qKrfnnhPLiPghStWfvC/iFaMCQu7Nqg==}
    engines: {node: '>=6.9.0'}
    peerDependencies:
      '@babel/core': ^7.0.0
    dependencies:
      '@babel/core': 7.23.5
      '@babel/helper-create-regexp-features-plugin': 7.22.15(@babel/core@7.23.5)
      '@babel/helper-plugin-utils': 7.22.5
    dev: true

  /@babel/plugin-transform-arrow-functions@7.23.3(@babel/core@7.23.5):
    resolution: {integrity: sha512-NzQcQrzaQPkaEwoTm4Mhyl8jI1huEL/WWIEvudjTCMJ9aBZNpsJbMASx7EQECtQQPS/DcnFpo0FIh3LvEO9cxQ==}
    engines: {node: '>=6.9.0'}
    peerDependencies:
      '@babel/core': ^7.0.0-0
    dependencies:
      '@babel/core': 7.23.5
      '@babel/helper-plugin-utils': 7.22.5
    dev: true

  /@babel/plugin-transform-async-generator-functions@7.23.4(@babel/core@7.23.5):
    resolution: {integrity: sha512-efdkfPhHYTtn0G6n2ddrESE91fgXxjlqLsnUtPWnJs4a4mZIbUaK7ffqKIIUKXSHwcDvaCVX6GXkaJJFqtX7jw==}
    engines: {node: '>=6.9.0'}
    peerDependencies:
      '@babel/core': ^7.0.0-0
    dependencies:
      '@babel/core': 7.23.5
      '@babel/helper-environment-visitor': 7.22.20
      '@babel/helper-plugin-utils': 7.22.5
      '@babel/helper-remap-async-to-generator': 7.22.20(@babel/core@7.23.5)
      '@babel/plugin-syntax-async-generators': 7.8.4(@babel/core@7.23.5)
    dev: true

  /@babel/plugin-transform-async-to-generator@7.23.3(@babel/core@7.23.5):
    resolution: {integrity: sha512-A7LFsKi4U4fomjqXJlZg/u0ft/n8/7n7lpffUP/ZULx/DtV9SGlNKZolHH6PE8Xl1ngCc0M11OaeZptXVkfKSw==}
    engines: {node: '>=6.9.0'}
    peerDependencies:
      '@babel/core': ^7.0.0-0
    dependencies:
      '@babel/core': 7.23.5
      '@babel/helper-module-imports': 7.22.15
      '@babel/helper-plugin-utils': 7.22.5
      '@babel/helper-remap-async-to-generator': 7.22.20(@babel/core@7.23.5)
    dev: true

  /@babel/plugin-transform-block-scoped-functions@7.23.3(@babel/core@7.23.5):
    resolution: {integrity: sha512-vI+0sIaPIO6CNuM9Kk5VmXcMVRiOpDh7w2zZt9GXzmE/9KD70CUEVhvPR/etAeNK/FAEkhxQtXOzVF3EuRL41A==}
    engines: {node: '>=6.9.0'}
    peerDependencies:
      '@babel/core': ^7.0.0-0
    dependencies:
      '@babel/core': 7.23.5
      '@babel/helper-plugin-utils': 7.22.5
    dev: true

  /@babel/plugin-transform-block-scoping@7.23.4(@babel/core@7.23.5):
    resolution: {integrity: sha512-0QqbP6B6HOh7/8iNR4CQU2Th/bbRtBp4KS9vcaZd1fZ0wSh5Fyssg0UCIHwxh+ka+pNDREbVLQnHCMHKZfPwfw==}
    engines: {node: '>=6.9.0'}
    peerDependencies:
      '@babel/core': ^7.0.0-0
    dependencies:
      '@babel/core': 7.23.5
      '@babel/helper-plugin-utils': 7.22.5
    dev: true

  /@babel/plugin-transform-class-properties@7.23.3(@babel/core@7.23.5):
    resolution: {integrity: sha512-uM+AN8yCIjDPccsKGlw271xjJtGii+xQIF/uMPS8H15L12jZTsLfF4o5vNO7d/oUguOyfdikHGc/yi9ge4SGIg==}
    engines: {node: '>=6.9.0'}
    peerDependencies:
      '@babel/core': ^7.0.0-0
    dependencies:
      '@babel/core': 7.23.5
      '@babel/helper-create-class-features-plugin': 7.23.5(@babel/core@7.23.5)
      '@babel/helper-plugin-utils': 7.22.5
    dev: true

  /@babel/plugin-transform-class-static-block@7.23.4(@babel/core@7.23.5):
    resolution: {integrity: sha512-nsWu/1M+ggti1SOALj3hfx5FXzAY06fwPJsUZD4/A5e1bWi46VUIWtD+kOX6/IdhXGsXBWllLFDSnqSCdUNydQ==}
    engines: {node: '>=6.9.0'}
    peerDependencies:
      '@babel/core': ^7.12.0
    dependencies:
      '@babel/core': 7.23.5
      '@babel/helper-create-class-features-plugin': 7.23.5(@babel/core@7.23.5)
      '@babel/helper-plugin-utils': 7.22.5
      '@babel/plugin-syntax-class-static-block': 7.14.5(@babel/core@7.23.5)
    dev: true

  /@babel/plugin-transform-classes@7.23.5(@babel/core@7.23.5):
    resolution: {integrity: sha512-jvOTR4nicqYC9yzOHIhXG5emiFEOpappSJAl73SDSEDcybD+Puuze8Tnpb9p9qEyYup24tq891gkaygIFvWDqg==}
    engines: {node: '>=6.9.0'}
    peerDependencies:
      '@babel/core': ^7.0.0-0
    dependencies:
      '@babel/core': 7.23.5
      '@babel/helper-annotate-as-pure': 7.22.5
      '@babel/helper-compilation-targets': 7.22.15
      '@babel/helper-environment-visitor': 7.22.20
      '@babel/helper-function-name': 7.23.0
      '@babel/helper-optimise-call-expression': 7.22.5
      '@babel/helper-plugin-utils': 7.22.5
      '@babel/helper-replace-supers': 7.22.20(@babel/core@7.23.5)
      '@babel/helper-split-export-declaration': 7.22.6
      globals: 11.12.0
    dev: true

  /@babel/plugin-transform-computed-properties@7.23.3(@babel/core@7.23.5):
    resolution: {integrity: sha512-dTj83UVTLw/+nbiHqQSFdwO9CbTtwq1DsDqm3CUEtDrZNET5rT5E6bIdTlOftDTDLMYxvxHNEYO4B9SLl8SLZw==}
    engines: {node: '>=6.9.0'}
    peerDependencies:
      '@babel/core': ^7.0.0-0
    dependencies:
      '@babel/core': 7.23.5
      '@babel/helper-plugin-utils': 7.22.5
      '@babel/template': 7.22.15
    dev: true

  /@babel/plugin-transform-destructuring@7.23.3(@babel/core@7.23.5):
    resolution: {integrity: sha512-n225npDqjDIr967cMScVKHXJs7rout1q+tt50inyBCPkyZ8KxeI6d+GIbSBTT/w/9WdlWDOej3V9HE5Lgk57gw==}
    engines: {node: '>=6.9.0'}
    peerDependencies:
      '@babel/core': ^7.0.0-0
    dependencies:
      '@babel/core': 7.23.5
      '@babel/helper-plugin-utils': 7.22.5
    dev: true

  /@babel/plugin-transform-dotall-regex@7.23.3(@babel/core@7.23.5):
    resolution: {integrity: sha512-vgnFYDHAKzFaTVp+mneDsIEbnJ2Np/9ng9iviHw3P/KVcgONxpNULEW/51Z/BaFojG2GI2GwwXck5uV1+1NOYQ==}
    engines: {node: '>=6.9.0'}
    peerDependencies:
      '@babel/core': ^7.0.0-0
    dependencies:
      '@babel/core': 7.23.5
      '@babel/helper-create-regexp-features-plugin': 7.22.15(@babel/core@7.23.5)
      '@babel/helper-plugin-utils': 7.22.5
    dev: true

  /@babel/plugin-transform-duplicate-keys@7.23.3(@babel/core@7.23.5):
    resolution: {integrity: sha512-RrqQ+BQmU3Oyav3J+7/myfvRCq7Tbz+kKLLshUmMwNlDHExbGL7ARhajvoBJEvc+fCguPPu887N+3RRXBVKZUA==}
    engines: {node: '>=6.9.0'}
    peerDependencies:
      '@babel/core': ^7.0.0-0
    dependencies:
      '@babel/core': 7.23.5
      '@babel/helper-plugin-utils': 7.22.5
    dev: true

  /@babel/plugin-transform-dynamic-import@7.23.4(@babel/core@7.23.5):
    resolution: {integrity: sha512-V6jIbLhdJK86MaLh4Jpghi8ho5fGzt3imHOBu/x0jlBaPYqDoWz4RDXjmMOfnh+JWNaQleEAByZLV0QzBT4YQQ==}
    engines: {node: '>=6.9.0'}
    peerDependencies:
      '@babel/core': ^7.0.0-0
    dependencies:
      '@babel/core': 7.23.5
      '@babel/helper-plugin-utils': 7.22.5
      '@babel/plugin-syntax-dynamic-import': 7.8.3(@babel/core@7.23.5)
    dev: true

  /@babel/plugin-transform-exponentiation-operator@7.23.3(@babel/core@7.23.5):
    resolution: {integrity: sha512-5fhCsl1odX96u7ILKHBj4/Y8vipoqwsJMh4csSA8qFfxrZDEA4Ssku2DyNvMJSmZNOEBT750LfFPbtrnTP90BQ==}
    engines: {node: '>=6.9.0'}
    peerDependencies:
      '@babel/core': ^7.0.0-0
    dependencies:
      '@babel/core': 7.23.5
      '@babel/helper-builder-binary-assignment-operator-visitor': 7.22.15
      '@babel/helper-plugin-utils': 7.22.5
    dev: true

  /@babel/plugin-transform-export-namespace-from@7.23.4(@babel/core@7.23.5):
    resolution: {integrity: sha512-GzuSBcKkx62dGzZI1WVgTWvkkz84FZO5TC5T8dl/Tht/rAla6Dg/Mz9Yhypg+ezVACf/rgDuQt3kbWEv7LdUDQ==}
    engines: {node: '>=6.9.0'}
    peerDependencies:
      '@babel/core': ^7.0.0-0
    dependencies:
      '@babel/core': 7.23.5
      '@babel/helper-plugin-utils': 7.22.5
      '@babel/plugin-syntax-export-namespace-from': 7.8.3(@babel/core@7.23.5)
    dev: true

  /@babel/plugin-transform-for-of@7.23.3(@babel/core@7.23.5):
    resolution: {integrity: sha512-X8jSm8X1CMwxmK878qsUGJRmbysKNbdpTv/O1/v0LuY/ZkZrng5WYiekYSdg9m09OTmDDUWeEDsTE+17WYbAZw==}
    engines: {node: '>=6.9.0'}
    peerDependencies:
      '@babel/core': ^7.0.0-0
    dependencies:
      '@babel/core': 7.23.5
      '@babel/helper-plugin-utils': 7.22.5
    dev: true

  /@babel/plugin-transform-function-name@7.23.3(@babel/core@7.23.5):
    resolution: {integrity: sha512-I1QXp1LxIvt8yLaib49dRW5Okt7Q4oaxao6tFVKS/anCdEOMtYwWVKoiOA1p34GOWIZjUK0E+zCp7+l1pfQyiw==}
    engines: {node: '>=6.9.0'}
    peerDependencies:
      '@babel/core': ^7.0.0-0
    dependencies:
      '@babel/core': 7.23.5
      '@babel/helper-compilation-targets': 7.22.15
      '@babel/helper-function-name': 7.23.0
      '@babel/helper-plugin-utils': 7.22.5
    dev: true

  /@babel/plugin-transform-json-strings@7.23.4(@babel/core@7.23.5):
    resolution: {integrity: sha512-81nTOqM1dMwZ/aRXQ59zVubN9wHGqk6UtqRK+/q+ciXmRy8fSolhGVvG09HHRGo4l6fr/c4ZhXUQH0uFW7PZbg==}
    engines: {node: '>=6.9.0'}
    peerDependencies:
      '@babel/core': ^7.0.0-0
    dependencies:
      '@babel/core': 7.23.5
      '@babel/helper-plugin-utils': 7.22.5
      '@babel/plugin-syntax-json-strings': 7.8.3(@babel/core@7.23.5)
    dev: true

  /@babel/plugin-transform-literals@7.23.3(@babel/core@7.23.5):
    resolution: {integrity: sha512-wZ0PIXRxnwZvl9AYpqNUxpZ5BiTGrYt7kueGQ+N5FiQ7RCOD4cm8iShd6S6ggfVIWaJf2EMk8eRzAh52RfP4rQ==}
    engines: {node: '>=6.9.0'}
    peerDependencies:
      '@babel/core': ^7.0.0-0
    dependencies:
      '@babel/core': 7.23.5
      '@babel/helper-plugin-utils': 7.22.5
    dev: true

  /@babel/plugin-transform-logical-assignment-operators@7.23.4(@babel/core@7.23.5):
    resolution: {integrity: sha512-Mc/ALf1rmZTP4JKKEhUwiORU+vcfarFVLfcFiolKUo6sewoxSEgl36ak5t+4WamRsNr6nzjZXQjM35WsU+9vbg==}
    engines: {node: '>=6.9.0'}
    peerDependencies:
      '@babel/core': ^7.0.0-0
    dependencies:
      '@babel/core': 7.23.5
      '@babel/helper-plugin-utils': 7.22.5
      '@babel/plugin-syntax-logical-assignment-operators': 7.10.4(@babel/core@7.23.5)
    dev: true

  /@babel/plugin-transform-member-expression-literals@7.23.3(@babel/core@7.23.5):
    resolution: {integrity: sha512-sC3LdDBDi5x96LA+Ytekz2ZPk8i/Ck+DEuDbRAll5rknJ5XRTSaPKEYwomLcs1AA8wg9b3KjIQRsnApj+q51Ag==}
    engines: {node: '>=6.9.0'}
    peerDependencies:
      '@babel/core': ^7.0.0-0
    dependencies:
      '@babel/core': 7.23.5
      '@babel/helper-plugin-utils': 7.22.5
    dev: true

  /@babel/plugin-transform-modules-amd@7.23.3(@babel/core@7.23.5):
    resolution: {integrity: sha512-vJYQGxeKM4t8hYCKVBlZX/gtIY2I7mRGFNcm85sgXGMTBcoV3QdVtdpbcWEbzbfUIUZKwvgFT82mRvaQIebZzw==}
    engines: {node: '>=6.9.0'}
    peerDependencies:
      '@babel/core': ^7.0.0-0
    dependencies:
      '@babel/core': 7.23.5
      '@babel/helper-module-transforms': 7.23.3(@babel/core@7.23.5)
      '@babel/helper-plugin-utils': 7.22.5
    dev: true

  /@babel/plugin-transform-modules-commonjs@7.23.3(@babel/core@7.23.5):
    resolution: {integrity: sha512-aVS0F65LKsdNOtcz6FRCpE4OgsP2OFnW46qNxNIX9h3wuzaNcSQsJysuMwqSibC98HPrf2vCgtxKNwS0DAlgcA==}
    engines: {node: '>=6.9.0'}
    peerDependencies:
      '@babel/core': ^7.0.0-0
    dependencies:
      '@babel/core': 7.23.5
      '@babel/helper-module-transforms': 7.23.3(@babel/core@7.23.5)
      '@babel/helper-plugin-utils': 7.22.5
      '@babel/helper-simple-access': 7.22.5
    dev: true

  /@babel/plugin-transform-modules-systemjs@7.23.3(@babel/core@7.23.5):
    resolution: {integrity: sha512-ZxyKGTkF9xT9YJuKQRo19ewf3pXpopuYQd8cDXqNzc3mUNbOME0RKMoZxviQk74hwzfQsEe66dE92MaZbdHKNQ==}
    engines: {node: '>=6.9.0'}
    peerDependencies:
      '@babel/core': ^7.0.0-0
    dependencies:
      '@babel/core': 7.23.5
      '@babel/helper-hoist-variables': 7.22.5
      '@babel/helper-module-transforms': 7.23.3(@babel/core@7.23.5)
      '@babel/helper-plugin-utils': 7.22.5
      '@babel/helper-validator-identifier': 7.22.20
    dev: true

  /@babel/plugin-transform-modules-umd@7.23.3(@babel/core@7.23.5):
    resolution: {integrity: sha512-zHsy9iXX2nIsCBFPud3jKn1IRPWg3Ing1qOZgeKV39m1ZgIdpJqvlWVeiHBZC6ITRG0MfskhYe9cLgntfSFPIg==}
    engines: {node: '>=6.9.0'}
    peerDependencies:
      '@babel/core': ^7.0.0-0
    dependencies:
      '@babel/core': 7.23.5
      '@babel/helper-module-transforms': 7.23.3(@babel/core@7.23.5)
      '@babel/helper-plugin-utils': 7.22.5
    dev: true

  /@babel/plugin-transform-named-capturing-groups-regex@7.22.5(@babel/core@7.23.5):
    resolution: {integrity: sha512-YgLLKmS3aUBhHaxp5hi1WJTgOUb/NCuDHzGT9z9WTt3YG+CPRhJs6nprbStx6DnWM4dh6gt7SU3sZodbZ08adQ==}
    engines: {node: '>=6.9.0'}
    peerDependencies:
      '@babel/core': ^7.0.0
    dependencies:
      '@babel/core': 7.23.5
      '@babel/helper-create-regexp-features-plugin': 7.22.15(@babel/core@7.23.5)
      '@babel/helper-plugin-utils': 7.22.5
    dev: true

  /@babel/plugin-transform-new-target@7.23.3(@babel/core@7.23.5):
    resolution: {integrity: sha512-YJ3xKqtJMAT5/TIZnpAR3I+K+WaDowYbN3xyxI8zxx/Gsypwf9B9h0VB+1Nh6ACAAPRS5NSRje0uVv5i79HYGQ==}
    engines: {node: '>=6.9.0'}
    peerDependencies:
      '@babel/core': ^7.0.0-0
    dependencies:
      '@babel/core': 7.23.5
      '@babel/helper-plugin-utils': 7.22.5
    dev: true

  /@babel/plugin-transform-nullish-coalescing-operator@7.23.4(@babel/core@7.23.5):
    resolution: {integrity: sha512-jHE9EVVqHKAQx+VePv5LLGHjmHSJR76vawFPTdlxR/LVJPfOEGxREQwQfjuZEOPTwG92X3LINSh3M40Rv4zpVA==}
    engines: {node: '>=6.9.0'}
    peerDependencies:
      '@babel/core': ^7.0.0-0
    dependencies:
      '@babel/core': 7.23.5
      '@babel/helper-plugin-utils': 7.22.5
      '@babel/plugin-syntax-nullish-coalescing-operator': 7.8.3(@babel/core@7.23.5)
    dev: true

  /@babel/plugin-transform-numeric-separator@7.23.4(@babel/core@7.23.5):
    resolution: {integrity: sha512-mps6auzgwjRrwKEZA05cOwuDc9FAzoyFS4ZsG/8F43bTLf/TgkJg7QXOrPO1JO599iA3qgK9MXdMGOEC8O1h6Q==}
    engines: {node: '>=6.9.0'}
    peerDependencies:
      '@babel/core': ^7.0.0-0
    dependencies:
      '@babel/core': 7.23.5
      '@babel/helper-plugin-utils': 7.22.5
      '@babel/plugin-syntax-numeric-separator': 7.10.4(@babel/core@7.23.5)
    dev: true

  /@babel/plugin-transform-object-rest-spread@7.23.4(@babel/core@7.23.5):
    resolution: {integrity: sha512-9x9K1YyeQVw0iOXJlIzwm8ltobIIv7j2iLyP2jIhEbqPRQ7ScNgwQufU2I0Gq11VjyG4gI4yMXt2VFags+1N3g==}
    engines: {node: '>=6.9.0'}
    peerDependencies:
      '@babel/core': ^7.0.0-0
    dependencies:
      '@babel/compat-data': 7.23.5
      '@babel/core': 7.23.5
      '@babel/helper-compilation-targets': 7.22.15
      '@babel/helper-plugin-utils': 7.22.5
      '@babel/plugin-syntax-object-rest-spread': 7.8.3(@babel/core@7.23.5)
      '@babel/plugin-transform-parameters': 7.23.3(@babel/core@7.23.5)
    dev: true

  /@babel/plugin-transform-object-super@7.23.3(@babel/core@7.23.5):
    resolution: {integrity: sha512-BwQ8q0x2JG+3lxCVFohg+KbQM7plfpBwThdW9A6TMtWwLsbDA01Ek2Zb/AgDN39BiZsExm4qrXxjk+P1/fzGrA==}
    engines: {node: '>=6.9.0'}
    peerDependencies:
      '@babel/core': ^7.0.0-0
    dependencies:
      '@babel/core': 7.23.5
      '@babel/helper-plugin-utils': 7.22.5
      '@babel/helper-replace-supers': 7.22.20(@babel/core@7.23.5)
    dev: true

  /@babel/plugin-transform-optional-catch-binding@7.23.4(@babel/core@7.23.5):
    resolution: {integrity: sha512-XIq8t0rJPHf6Wvmbn9nFxU6ao4c7WhghTR5WyV8SrJfUFzyxhCm4nhC+iAp3HFhbAKLfYpgzhJ6t4XCtVwqO5A==}
    engines: {node: '>=6.9.0'}
    peerDependencies:
      '@babel/core': ^7.0.0-0
    dependencies:
      '@babel/core': 7.23.5
      '@babel/helper-plugin-utils': 7.22.5
      '@babel/plugin-syntax-optional-catch-binding': 7.8.3(@babel/core@7.23.5)
    dev: true

  /@babel/plugin-transform-optional-chaining@7.23.4(@babel/core@7.23.5):
    resolution: {integrity: sha512-ZU8y5zWOfjM5vZ+asjgAPwDaBjJzgufjES89Rs4Lpq63O300R/kOz30WCLo6BxxX6QVEilwSlpClnG5cZaikTA==}
    engines: {node: '>=6.9.0'}
    peerDependencies:
      '@babel/core': ^7.0.0-0
    dependencies:
      '@babel/core': 7.23.5
      '@babel/helper-plugin-utils': 7.22.5
      '@babel/helper-skip-transparent-expression-wrappers': 7.22.5
      '@babel/plugin-syntax-optional-chaining': 7.8.3(@babel/core@7.23.5)
    dev: true

  /@babel/plugin-transform-parameters@7.23.3(@babel/core@7.23.5):
    resolution: {integrity: sha512-09lMt6UsUb3/34BbECKVbVwrT9bO6lILWln237z7sLaWnMsTi7Yc9fhX5DLpkJzAGfaReXI22wP41SZmnAA3Vw==}
    engines: {node: '>=6.9.0'}
    peerDependencies:
      '@babel/core': ^7.0.0-0
    dependencies:
      '@babel/core': 7.23.5
      '@babel/helper-plugin-utils': 7.22.5
    dev: true

  /@babel/plugin-transform-private-methods@7.23.3(@babel/core@7.23.5):
    resolution: {integrity: sha512-UzqRcRtWsDMTLrRWFvUBDwmw06tCQH9Rl1uAjfh6ijMSmGYQ+fpdB+cnqRC8EMh5tuuxSv0/TejGL+7vyj+50g==}
    engines: {node: '>=6.9.0'}
    peerDependencies:
      '@babel/core': ^7.0.0-0
    dependencies:
      '@babel/core': 7.23.5
      '@babel/helper-create-class-features-plugin': 7.23.5(@babel/core@7.23.5)
      '@babel/helper-plugin-utils': 7.22.5
    dev: true

  /@babel/plugin-transform-private-property-in-object@7.23.4(@babel/core@7.23.5):
    resolution: {integrity: sha512-9G3K1YqTq3F4Vt88Djx1UZ79PDyj+yKRnUy7cZGSMe+a7jkwD259uKKuUzQlPkGam7R+8RJwh5z4xO27fA1o2A==}
    engines: {node: '>=6.9.0'}
    peerDependencies:
      '@babel/core': ^7.0.0-0
    dependencies:
      '@babel/core': 7.23.5
      '@babel/helper-annotate-as-pure': 7.22.5
      '@babel/helper-create-class-features-plugin': 7.23.5(@babel/core@7.23.5)
      '@babel/helper-plugin-utils': 7.22.5
      '@babel/plugin-syntax-private-property-in-object': 7.14.5(@babel/core@7.23.5)
    dev: true

  /@babel/plugin-transform-property-literals@7.23.3(@babel/core@7.23.5):
    resolution: {integrity: sha512-jR3Jn3y7cZp4oEWPFAlRsSWjxKe4PZILGBSd4nis1TsC5qeSpb+nrtihJuDhNI7QHiVbUaiXa0X2RZY3/TI6Nw==}
    engines: {node: '>=6.9.0'}
    peerDependencies:
      '@babel/core': ^7.0.0-0
    dependencies:
      '@babel/core': 7.23.5
      '@babel/helper-plugin-utils': 7.22.5
    dev: true

  /@babel/plugin-transform-react-display-name@7.23.3(@babel/core@7.23.5):
    resolution: {integrity: sha512-GnvhtVfA2OAtzdX58FJxU19rhoGeQzyVndw3GgtdECQvQFXPEZIOVULHVZGAYmOgmqjXpVpfocAbSjh99V/Fqw==}
    engines: {node: '>=6.9.0'}
    peerDependencies:
      '@babel/core': ^7.0.0-0
    dependencies:
      '@babel/core': 7.23.5
      '@babel/helper-plugin-utils': 7.22.5
    dev: true

  /@babel/plugin-transform-react-jsx-development@7.22.5(@babel/core@7.23.5):
    resolution: {integrity: sha512-bDhuzwWMuInwCYeDeMzyi7TaBgRQei6DqxhbyniL7/VG4RSS7HtSL2QbY4eESy1KJqlWt8g3xeEBGPuo+XqC8A==}
    engines: {node: '>=6.9.0'}
    peerDependencies:
      '@babel/core': ^7.0.0-0
    dependencies:
      '@babel/core': 7.23.5
      '@babel/plugin-transform-react-jsx': 7.23.4(@babel/core@7.23.5)
    dev: true

  /@babel/plugin-transform-react-jsx-self@7.23.3(@babel/core@7.23.5):
    resolution: {integrity: sha512-qXRvbeKDSfwnlJnanVRp0SfuWE5DQhwQr5xtLBzp56Wabyo+4CMosF6Kfp+eOD/4FYpql64XVJ2W0pVLlJZxOQ==}
    engines: {node: '>=6.9.0'}
    peerDependencies:
      '@babel/core': ^7.0.0-0
    dependencies:
      '@babel/core': 7.23.5
      '@babel/helper-plugin-utils': 7.22.5
    dev: true

  /@babel/plugin-transform-react-jsx-source@7.23.3(@babel/core@7.23.5):
    resolution: {integrity: sha512-91RS0MDnAWDNvGC6Wio5XYkyWI39FMFO+JK9+4AlgaTH+yWwVTsw7/sn6LK0lH7c5F+TFkpv/3LfCJ1Ydwof/g==}
    engines: {node: '>=6.9.0'}
    peerDependencies:
      '@babel/core': ^7.0.0-0
    dependencies:
      '@babel/core': 7.23.5
      '@babel/helper-plugin-utils': 7.22.5
    dev: true

  /@babel/plugin-transform-react-jsx@7.23.4(@babel/core@7.23.5):
    resolution: {integrity: sha512-5xOpoPguCZCRbo/JeHlloSkTA8Bld1J/E1/kLfD1nsuiW1m8tduTA1ERCgIZokDflX/IBzKcqR3l7VlRgiIfHA==}
    engines: {node: '>=6.9.0'}
    peerDependencies:
      '@babel/core': ^7.0.0-0
    dependencies:
      '@babel/core': 7.23.5
      '@babel/helper-annotate-as-pure': 7.22.5
      '@babel/helper-module-imports': 7.22.15
      '@babel/helper-plugin-utils': 7.22.5
      '@babel/plugin-syntax-jsx': 7.23.3(@babel/core@7.23.5)
      '@babel/types': 7.23.5
    dev: true

  /@babel/plugin-transform-react-pure-annotations@7.23.3(@babel/core@7.23.5):
    resolution: {integrity: sha512-qMFdSS+TUhB7Q/3HVPnEdYJDQIk57jkntAwSuz9xfSE4n+3I+vHYCli3HoHawN1Z3RfCz/y1zXA/JXjG6cVImQ==}
    engines: {node: '>=6.9.0'}
    peerDependencies:
      '@babel/core': ^7.0.0-0
    dependencies:
      '@babel/core': 7.23.5
      '@babel/helper-annotate-as-pure': 7.22.5
      '@babel/helper-plugin-utils': 7.22.5
    dev: true

  /@babel/plugin-transform-regenerator@7.23.3(@babel/core@7.23.5):
    resolution: {integrity: sha512-KP+75h0KghBMcVpuKisx3XTu9Ncut8Q8TuvGO4IhY+9D5DFEckQefOuIsB/gQ2tG71lCke4NMrtIPS8pOj18BQ==}
    engines: {node: '>=6.9.0'}
    peerDependencies:
      '@babel/core': ^7.0.0-0
    dependencies:
      '@babel/core': 7.23.5
      '@babel/helper-plugin-utils': 7.22.5
      regenerator-transform: 0.15.2
    dev: true

  /@babel/plugin-transform-reserved-words@7.23.3(@babel/core@7.23.5):
    resolution: {integrity: sha512-QnNTazY54YqgGxwIexMZva9gqbPa15t/x9VS+0fsEFWplwVpXYZivtgl43Z1vMpc1bdPP2PP8siFeVcnFvA3Cg==}
    engines: {node: '>=6.9.0'}
    peerDependencies:
      '@babel/core': ^7.0.0-0
    dependencies:
      '@babel/core': 7.23.5
      '@babel/helper-plugin-utils': 7.22.5
    dev: true

  /@babel/plugin-transform-runtime@7.12.17(@babel/core@7.23.5):
    resolution: {integrity: sha512-s+kIJxnaTj+E9Q3XxQZ5jOo+xcogSe3V78/iFQ5RmoT0jROdpcdxhfGdq/VLqW1hFSzw6VjqN8aQqTaAMixWsw==}
    peerDependencies:
      '@babel/core': ^7.0.0-0
    dependencies:
      '@babel/core': 7.23.5
      '@babel/helper-module-imports': 7.22.15
      '@babel/helper-plugin-utils': 7.22.5
      semver: 5.7.2
    dev: true

  /@babel/plugin-transform-shorthand-properties@7.23.3(@babel/core@7.23.5):
    resolution: {integrity: sha512-ED2fgqZLmexWiN+YNFX26fx4gh5qHDhn1O2gvEhreLW2iI63Sqm4llRLCXALKrCnbN4Jy0VcMQZl/SAzqug/jg==}
    engines: {node: '>=6.9.0'}
    peerDependencies:
      '@babel/core': ^7.0.0-0
    dependencies:
      '@babel/core': 7.23.5
      '@babel/helper-plugin-utils': 7.22.5
    dev: true

  /@babel/plugin-transform-spread@7.23.3(@babel/core@7.23.5):
    resolution: {integrity: sha512-VvfVYlrlBVu+77xVTOAoxQ6mZbnIq5FM0aGBSFEcIh03qHf+zNqA4DC/3XMUozTg7bZV3e3mZQ0i13VB6v5yUg==}
    engines: {node: '>=6.9.0'}
    peerDependencies:
      '@babel/core': ^7.0.0-0
    dependencies:
      '@babel/core': 7.23.5
      '@babel/helper-plugin-utils': 7.22.5
      '@babel/helper-skip-transparent-expression-wrappers': 7.22.5
    dev: true

  /@babel/plugin-transform-sticky-regex@7.23.3(@babel/core@7.23.5):
    resolution: {integrity: sha512-HZOyN9g+rtvnOU3Yh7kSxXrKbzgrm5X4GncPY1QOquu7epga5MxKHVpYu2hvQnry/H+JjckSYRb93iNfsioAGg==}
    engines: {node: '>=6.9.0'}
    peerDependencies:
      '@babel/core': ^7.0.0-0
    dependencies:
      '@babel/core': 7.23.5
      '@babel/helper-plugin-utils': 7.22.5
    dev: true

  /@babel/plugin-transform-template-literals@7.23.3(@babel/core@7.23.5):
    resolution: {integrity: sha512-Flok06AYNp7GV2oJPZZcP9vZdszev6vPBkHLwxwSpaIqx75wn6mUd3UFWsSsA0l8nXAKkyCmL/sR02m8RYGeHg==}
    engines: {node: '>=6.9.0'}
    peerDependencies:
      '@babel/core': ^7.0.0-0
    dependencies:
      '@babel/core': 7.23.5
      '@babel/helper-plugin-utils': 7.22.5
    dev: true

  /@babel/plugin-transform-typeof-symbol@7.23.3(@babel/core@7.23.5):
    resolution: {integrity: sha512-4t15ViVnaFdrPC74be1gXBSMzXk3B4Us9lP7uLRQHTFpV5Dvt33pn+2MyyNxmN3VTTm3oTrZVMUmuw3oBnQ2oQ==}
    engines: {node: '>=6.9.0'}
    peerDependencies:
      '@babel/core': ^7.0.0-0
    dependencies:
      '@babel/core': 7.23.5
      '@babel/helper-plugin-utils': 7.22.5
    dev: true

  /@babel/plugin-transform-typescript@7.23.5(@babel/core@7.23.5):
    resolution: {integrity: sha512-2fMkXEJkrmwgu2Bsv1Saxgj30IXZdJ+84lQcKKI7sm719oXs0BBw2ZENKdJdR1PjWndgLCEBNXJOri0fk7RYQA==}
    engines: {node: '>=6.9.0'}
    peerDependencies:
      '@babel/core': ^7.0.0-0
    dependencies:
      '@babel/core': 7.23.5
      '@babel/helper-annotate-as-pure': 7.22.5
      '@babel/helper-create-class-features-plugin': 7.23.5(@babel/core@7.23.5)
      '@babel/helper-plugin-utils': 7.22.5
      '@babel/plugin-syntax-typescript': 7.23.3(@babel/core@7.23.5)
    dev: true

  /@babel/plugin-transform-unicode-escapes@7.23.3(@babel/core@7.23.5):
    resolution: {integrity: sha512-OMCUx/bU6ChE3r4+ZdylEqAjaQgHAgipgW8nsCfu5pGqDcFytVd91AwRvUJSBZDz0exPGgnjoqhgRYLRjFZc9Q==}
    engines: {node: '>=6.9.0'}
    peerDependencies:
      '@babel/core': ^7.0.0-0
    dependencies:
      '@babel/core': 7.23.5
      '@babel/helper-plugin-utils': 7.22.5
    dev: true

  /@babel/plugin-transform-unicode-property-regex@7.23.3(@babel/core@7.23.5):
    resolution: {integrity: sha512-KcLIm+pDZkWZQAFJ9pdfmh89EwVfmNovFBcXko8szpBeF8z68kWIPeKlmSOkT9BXJxs2C0uk+5LxoxIv62MROA==}
    engines: {node: '>=6.9.0'}
    peerDependencies:
      '@babel/core': ^7.0.0-0
    dependencies:
      '@babel/core': 7.23.5
      '@babel/helper-create-regexp-features-plugin': 7.22.15(@babel/core@7.23.5)
      '@babel/helper-plugin-utils': 7.22.5
    dev: true

  /@babel/plugin-transform-unicode-regex@7.23.3(@babel/core@7.23.5):
    resolution: {integrity: sha512-wMHpNA4x2cIA32b/ci3AfwNgheiva2W0WUKWTK7vBHBhDKfPsc5cFGNWm69WBqpwd86u1qwZ9PWevKqm1A3yAw==}
    engines: {node: '>=6.9.0'}
    peerDependencies:
      '@babel/core': ^7.0.0-0
    dependencies:
      '@babel/core': 7.23.5
      '@babel/helper-create-regexp-features-plugin': 7.22.15(@babel/core@7.23.5)
      '@babel/helper-plugin-utils': 7.22.5
    dev: true

  /@babel/plugin-transform-unicode-sets-regex@7.23.3(@babel/core@7.23.5):
    resolution: {integrity: sha512-W7lliA/v9bNR83Qc3q1ip9CQMZ09CcHDbHfbLRDNuAhn1Mvkr1ZNF7hPmztMQvtTGVLJ9m8IZqWsTkXOml8dbw==}
    engines: {node: '>=6.9.0'}
    peerDependencies:
      '@babel/core': ^7.0.0
    dependencies:
      '@babel/core': 7.23.5
      '@babel/helper-create-regexp-features-plugin': 7.22.15(@babel/core@7.23.5)
      '@babel/helper-plugin-utils': 7.22.5
    dev: true

  /@babel/preset-env@7.23.5(@babel/core@7.23.5):
    resolution: {integrity: sha512-0d/uxVD6tFGWXGDSfyMD1p2otoaKmu6+GD+NfAx0tMaH+dxORnp7T9TaVQ6mKyya7iBtCIVxHjWT7MuzzM9z+A==}
    engines: {node: '>=6.9.0'}
    peerDependencies:
      '@babel/core': ^7.0.0-0
    dependencies:
      '@babel/compat-data': 7.23.5
      '@babel/core': 7.23.5
      '@babel/helper-compilation-targets': 7.22.15
      '@babel/helper-plugin-utils': 7.22.5
      '@babel/helper-validator-option': 7.23.5
      '@babel/plugin-bugfix-safari-id-destructuring-collision-in-function-expression': 7.23.3(@babel/core@7.23.5)
      '@babel/plugin-bugfix-v8-spread-parameters-in-optional-chaining': 7.23.3(@babel/core@7.23.5)
      '@babel/plugin-bugfix-v8-static-class-fields-redefine-readonly': 7.23.3(@babel/core@7.23.5)
      '@babel/plugin-proposal-private-property-in-object': 7.21.0-placeholder-for-preset-env.2(@babel/core@7.23.5)
      '@babel/plugin-syntax-async-generators': 7.8.4(@babel/core@7.23.5)
      '@babel/plugin-syntax-class-properties': 7.12.13(@babel/core@7.23.5)
      '@babel/plugin-syntax-class-static-block': 7.14.5(@babel/core@7.23.5)
      '@babel/plugin-syntax-dynamic-import': 7.8.3(@babel/core@7.23.5)
      '@babel/plugin-syntax-export-namespace-from': 7.8.3(@babel/core@7.23.5)
      '@babel/plugin-syntax-import-assertions': 7.23.3(@babel/core@7.23.5)
      '@babel/plugin-syntax-import-attributes': 7.23.3(@babel/core@7.23.5)
      '@babel/plugin-syntax-import-meta': 7.10.4(@babel/core@7.23.5)
      '@babel/plugin-syntax-json-strings': 7.8.3(@babel/core@7.23.5)
      '@babel/plugin-syntax-logical-assignment-operators': 7.10.4(@babel/core@7.23.5)
      '@babel/plugin-syntax-nullish-coalescing-operator': 7.8.3(@babel/core@7.23.5)
      '@babel/plugin-syntax-numeric-separator': 7.10.4(@babel/core@7.23.5)
      '@babel/plugin-syntax-object-rest-spread': 7.8.3(@babel/core@7.23.5)
      '@babel/plugin-syntax-optional-catch-binding': 7.8.3(@babel/core@7.23.5)
      '@babel/plugin-syntax-optional-chaining': 7.8.3(@babel/core@7.23.5)
      '@babel/plugin-syntax-private-property-in-object': 7.14.5(@babel/core@7.23.5)
      '@babel/plugin-syntax-top-level-await': 7.14.5(@babel/core@7.23.5)
      '@babel/plugin-syntax-unicode-sets-regex': 7.18.6(@babel/core@7.23.5)
      '@babel/plugin-transform-arrow-functions': 7.23.3(@babel/core@7.23.5)
      '@babel/plugin-transform-async-generator-functions': 7.23.4(@babel/core@7.23.5)
      '@babel/plugin-transform-async-to-generator': 7.23.3(@babel/core@7.23.5)
      '@babel/plugin-transform-block-scoped-functions': 7.23.3(@babel/core@7.23.5)
      '@babel/plugin-transform-block-scoping': 7.23.4(@babel/core@7.23.5)
      '@babel/plugin-transform-class-properties': 7.23.3(@babel/core@7.23.5)
      '@babel/plugin-transform-class-static-block': 7.23.4(@babel/core@7.23.5)
      '@babel/plugin-transform-classes': 7.23.5(@babel/core@7.23.5)
      '@babel/plugin-transform-computed-properties': 7.23.3(@babel/core@7.23.5)
      '@babel/plugin-transform-destructuring': 7.23.3(@babel/core@7.23.5)
      '@babel/plugin-transform-dotall-regex': 7.23.3(@babel/core@7.23.5)
      '@babel/plugin-transform-duplicate-keys': 7.23.3(@babel/core@7.23.5)
      '@babel/plugin-transform-dynamic-import': 7.23.4(@babel/core@7.23.5)
      '@babel/plugin-transform-exponentiation-operator': 7.23.3(@babel/core@7.23.5)
      '@babel/plugin-transform-export-namespace-from': 7.23.4(@babel/core@7.23.5)
      '@babel/plugin-transform-for-of': 7.23.3(@babel/core@7.23.5)
      '@babel/plugin-transform-function-name': 7.23.3(@babel/core@7.23.5)
      '@babel/plugin-transform-json-strings': 7.23.4(@babel/core@7.23.5)
      '@babel/plugin-transform-literals': 7.23.3(@babel/core@7.23.5)
      '@babel/plugin-transform-logical-assignment-operators': 7.23.4(@babel/core@7.23.5)
      '@babel/plugin-transform-member-expression-literals': 7.23.3(@babel/core@7.23.5)
      '@babel/plugin-transform-modules-amd': 7.23.3(@babel/core@7.23.5)
      '@babel/plugin-transform-modules-commonjs': 7.23.3(@babel/core@7.23.5)
      '@babel/plugin-transform-modules-systemjs': 7.23.3(@babel/core@7.23.5)
      '@babel/plugin-transform-modules-umd': 7.23.3(@babel/core@7.23.5)
      '@babel/plugin-transform-named-capturing-groups-regex': 7.22.5(@babel/core@7.23.5)
      '@babel/plugin-transform-new-target': 7.23.3(@babel/core@7.23.5)
      '@babel/plugin-transform-nullish-coalescing-operator': 7.23.4(@babel/core@7.23.5)
      '@babel/plugin-transform-numeric-separator': 7.23.4(@babel/core@7.23.5)
      '@babel/plugin-transform-object-rest-spread': 7.23.4(@babel/core@7.23.5)
      '@babel/plugin-transform-object-super': 7.23.3(@babel/core@7.23.5)
      '@babel/plugin-transform-optional-catch-binding': 7.23.4(@babel/core@7.23.5)
      '@babel/plugin-transform-optional-chaining': 7.23.4(@babel/core@7.23.5)
      '@babel/plugin-transform-parameters': 7.23.3(@babel/core@7.23.5)
      '@babel/plugin-transform-private-methods': 7.23.3(@babel/core@7.23.5)
      '@babel/plugin-transform-private-property-in-object': 7.23.4(@babel/core@7.23.5)
      '@babel/plugin-transform-property-literals': 7.23.3(@babel/core@7.23.5)
      '@babel/plugin-transform-regenerator': 7.23.3(@babel/core@7.23.5)
      '@babel/plugin-transform-reserved-words': 7.23.3(@babel/core@7.23.5)
      '@babel/plugin-transform-shorthand-properties': 7.23.3(@babel/core@7.23.5)
      '@babel/plugin-transform-spread': 7.23.3(@babel/core@7.23.5)
      '@babel/plugin-transform-sticky-regex': 7.23.3(@babel/core@7.23.5)
      '@babel/plugin-transform-template-literals': 7.23.3(@babel/core@7.23.5)
      '@babel/plugin-transform-typeof-symbol': 7.23.3(@babel/core@7.23.5)
      '@babel/plugin-transform-unicode-escapes': 7.23.3(@babel/core@7.23.5)
      '@babel/plugin-transform-unicode-property-regex': 7.23.3(@babel/core@7.23.5)
      '@babel/plugin-transform-unicode-regex': 7.23.3(@babel/core@7.23.5)
      '@babel/plugin-transform-unicode-sets-regex': 7.23.3(@babel/core@7.23.5)
      '@babel/preset-modules': 0.1.6-no-external-plugins(@babel/core@7.23.5)
      babel-plugin-polyfill-corejs2: 0.4.6(@babel/core@7.23.5)
      babel-plugin-polyfill-corejs3: 0.8.6(@babel/core@7.23.5)
      babel-plugin-polyfill-regenerator: 0.5.3(@babel/core@7.23.5)
      core-js-compat: 3.34.0
      semver: 6.3.1
    transitivePeerDependencies:
      - supports-color
    dev: true

  /@babel/preset-modules@0.1.6-no-external-plugins(@babel/core@7.23.5):
    resolution: {integrity: sha512-HrcgcIESLm9aIR842yhJ5RWan/gebQUJ6E/E5+rf0y9o6oj7w0Br+sWuL6kEQ/o/AdfvR1Je9jG18/gnpwjEyA==}
    peerDependencies:
      '@babel/core': ^7.0.0-0 || ^8.0.0-0 <8.0.0
    dependencies:
      '@babel/core': 7.23.5
      '@babel/helper-plugin-utils': 7.22.5
      '@babel/types': 7.23.5
      esutils: 2.0.3
    dev: true

  /@babel/preset-react@7.23.3(@babel/core@7.23.5):
    resolution: {integrity: sha512-tbkHOS9axH6Ysf2OUEqoSZ6T3Fa2SrNH6WTWSPBboxKzdxNc9qOICeLXkNG0ZEwbQ1HY8liwOce4aN/Ceyuq6w==}
    engines: {node: '>=6.9.0'}
    peerDependencies:
      '@babel/core': ^7.0.0-0
    dependencies:
      '@babel/core': 7.23.5
      '@babel/helper-plugin-utils': 7.22.5
      '@babel/helper-validator-option': 7.23.5
      '@babel/plugin-transform-react-display-name': 7.23.3(@babel/core@7.23.5)
      '@babel/plugin-transform-react-jsx': 7.23.4(@babel/core@7.23.5)
      '@babel/plugin-transform-react-jsx-development': 7.22.5(@babel/core@7.23.5)
      '@babel/plugin-transform-react-pure-annotations': 7.23.3(@babel/core@7.23.5)
    dev: true

  /@babel/preset-typescript@7.12.17(@babel/core@7.23.5):
    resolution: {integrity: sha512-T513uT4VSThRcmWeqcLkITKJ1oGQho9wfWuhQm10paClQkp1qyd0Wf8mvC8Se7UYssMyRSj4tZYpVTkCmAK/mA==}
    peerDependencies:
      '@babel/core': ^7.0.0-0
    dependencies:
      '@babel/core': 7.23.5
      '@babel/helper-plugin-utils': 7.22.5
      '@babel/helper-validator-option': 7.23.5
      '@babel/plugin-transform-typescript': 7.23.5(@babel/core@7.23.5)
    dev: true

  /@babel/regjsgen@0.8.0:
    resolution: {integrity: sha512-x/rqGMdzj+fWZvCOYForTghzbtqPDZ5gPwaoNGHdgDfF2QA/XZbCBp4Moo5scrkAMPhB7z26XM/AaHuIJdgauA==}
    dev: true

  /@babel/runtime@7.23.5:
    resolution: {integrity: sha512-NdUTHcPe4C99WxPub+K9l9tK5/lV4UXIoaHSYgzco9BCyjKAAwzdBI+wWtYqHt7LJdbo74ZjRPJgzVweq1sz0w==}
    engines: {node: '>=6.9.0'}
    dependencies:
      regenerator-runtime: 0.14.0

  /@babel/runtime@7.26.7:
    resolution: {integrity: sha512-AOPI3D+a8dXnja+iwsUqGRjr1BbZIe771sXdapOtYI531gSqpi92vXivKcq2asu/DFpdl1ceFAKZyRzK2PCVcQ==}
    engines: {node: '>=6.9.0'}
    dependencies:
      regenerator-runtime: 0.14.0

  /@babel/template@7.22.15:
    resolution: {integrity: sha512-QPErUVm4uyJa60rkI73qneDacvdvzxshT3kksGqlGWYdOTIUOwJ7RDUL8sGqslY1uXWSL6xMFKEXDS3ox2uF0w==}
    engines: {node: '>=6.9.0'}
    dependencies:
      '@babel/code-frame': 7.23.5
      '@babel/parser': 7.23.5
      '@babel/types': 7.23.5
    dev: true

  /@babel/traverse@7.23.5:
    resolution: {integrity: sha512-czx7Xy5a6sapWWRx61m1Ke1Ra4vczu1mCTtJam5zRTBOonfdJ+S/B6HYmGYu3fJtr8GGET3si6IhgWVBhJ/m8w==}
    engines: {node: '>=6.9.0'}
    dependencies:
      '@babel/code-frame': 7.23.5
      '@babel/generator': 7.23.5
      '@babel/helper-environment-visitor': 7.22.20
      '@babel/helper-function-name': 7.23.0
      '@babel/helper-hoist-variables': 7.22.5
      '@babel/helper-split-export-declaration': 7.22.6
      '@babel/parser': 7.23.5
      '@babel/types': 7.23.5
      debug: 4.4.0
      globals: 11.12.0
    transitivePeerDependencies:
      - supports-color
    dev: true

  /@babel/types@7.23.5:
    resolution: {integrity: sha512-ON5kSOJwVO6xXVRTvOI0eOnWe7VdUcIpsovGo9U/Br4Ie4UVFQTboO2cYnDhAGU6Fp+UxSiT+pMft0SMHfuq6w==}
    engines: {node: '>=6.9.0'}
    dependencies:
      '@babel/helper-string-parser': 7.23.4
      '@babel/helper-validator-identifier': 7.22.20
      to-fast-properties: 2.0.0
    dev: true

  /@blakek/curry@2.0.2:
    resolution: {integrity: sha512-B/KkDnZqm9Y92LwETU80BaxbQ61bYTR2GaAY41mKisaICwBoC8lcuw7lwQLl52InMhviCTJBO39GJOA8d+BrVw==}
    dev: true

  /@blakek/deep@2.2.0:
    resolution: {integrity: sha512-aRq/qF1yrlhCWNk2tI4epXNpo+cA8/MrxsR5oIkpKKNYtYOQKjAxRMbgnhASPx+b328MkDN+T706yFKJg8VZkQ==}
    dependencies:
      '@blakek/curry': 2.0.2
      pathington: 1.1.7
    dev: true

  /@csstools/color-helpers@5.0.2:
    resolution: {integrity: sha512-JqWH1vsgdGcw2RR6VliXXdA0/59LttzlU8UlRT/iUUsEeWfYq8I+K0yhihEUTTHLRm1EXvpsCx3083EU15ecsA==}
    engines: {node: '>=18'}
    dev: true

  /@csstools/css-calc@2.1.2(@csstools/css-parser-algorithms@3.0.4)(@csstools/css-tokenizer@3.0.3):
    resolution: {integrity: sha512-TklMyb3uBB28b5uQdxjReG4L80NxAqgrECqLZFQbyLekwwlcDDS8r3f07DKqeo8C4926Br0gf/ZDe17Zv4wIuw==}
    engines: {node: '>=18'}
    peerDependencies:
      '@csstools/css-parser-algorithms': ^3.0.4
      '@csstools/css-tokenizer': ^3.0.3
    dependencies:
      '@csstools/css-parser-algorithms': 3.0.4(@csstools/css-tokenizer@3.0.3)
      '@csstools/css-tokenizer': 3.0.3
    dev: true

  /@csstools/css-color-parser@3.0.8(@csstools/css-parser-algorithms@3.0.4)(@csstools/css-tokenizer@3.0.3):
    resolution: {integrity: sha512-pdwotQjCCnRPuNi06jFuP68cykU1f3ZWExLe/8MQ1LOs8Xq+fTkYgd+2V8mWUWMrOn9iS2HftPVaMZDaXzGbhQ==}
    engines: {node: '>=18'}
    peerDependencies:
      '@csstools/css-parser-algorithms': ^3.0.4
      '@csstools/css-tokenizer': ^3.0.3
    dependencies:
      '@csstools/color-helpers': 5.0.2
      '@csstools/css-calc': 2.1.2(@csstools/css-parser-algorithms@3.0.4)(@csstools/css-tokenizer@3.0.3)
      '@csstools/css-parser-algorithms': 3.0.4(@csstools/css-tokenizer@3.0.3)
      '@csstools/css-tokenizer': 3.0.3
    dev: true

  /@csstools/css-parser-algorithms@3.0.4(@csstools/css-tokenizer@3.0.3):
    resolution: {integrity: sha512-Up7rBoV77rv29d3uKHUIVubz1BTcgyUK72IvCQAbfbMv584xHcGKCKbWh7i8hPrRJ7qU4Y8IO3IY9m+iTB7P3A==}
    engines: {node: '>=18'}
    peerDependencies:
      '@csstools/css-tokenizer': ^3.0.3
    dependencies:
      '@csstools/css-tokenizer': 3.0.3
    dev: true

  /@csstools/css-tokenizer@3.0.3:
    resolution: {integrity: sha512-UJnjoFsmxfKUdNYdWgOB0mWUypuLvAfQPH1+pyvRJs6euowbFkFC6P13w1l8mJyi3vxYMxc9kld5jZEGRQs6bw==}
    engines: {node: '>=18'}
    dev: true

  /@es-joy/jsdoccomment@0.48.0:
    resolution: {integrity: sha512-G6QUWIcC+KvSwXNsJyDTHvqUdNoAVJPPgkc3+Uk4WBKqZvoXhlvazOgm9aL0HwihJLQf0l+tOE2UFzXBqCqgDw==}
    engines: {node: '>=16'}
    dependencies:
      comment-parser: 1.4.1
      esquery: 1.6.0
      jsdoc-type-pratt-parser: 4.1.0
    dev: true

  /@esbuild/aix-ppc64@0.25.0:
    resolution: {integrity: sha512-O7vun9Sf8DFjH2UtqK8Ku3LkquL9SZL8OLY1T5NZkA34+wG3OQF7cl4Ql8vdNzM6fzBbYfLaiRLIOZ+2FOCgBQ==}
    engines: {node: '>=18'}
    cpu: [ppc64]
    os: [aix]
    requiresBuild: true
    dev: true
    optional: true

  /@esbuild/android-arm64@0.18.20:
    resolution: {integrity: sha512-Nz4rJcchGDtENV0eMKUNa6L12zz2zBDXuhj/Vjh18zGqB44Bi7MBMSXjgunJgjRhCmKOjnPuZp4Mb6OKqtMHLQ==}
    engines: {node: '>=12'}
    cpu: [arm64]
    os: [android]
    requiresBuild: true
    dev: true
    optional: true

  /@esbuild/android-arm64@0.19.9:
    resolution: {integrity: sha512-q4cR+6ZD0938R19MyEW3jEsMzbb/1rulLXiNAJQADD/XYp7pT+rOS5JGxvpRW8dFDEfjW4wLgC/3FXIw4zYglQ==}
    engines: {node: '>=12'}
    cpu: [arm64]
    os: [android]
    requiresBuild: true
    dev: true
    optional: true

  /@esbuild/android-arm64@0.25.0:
    resolution: {integrity: sha512-grvv8WncGjDSyUBjN9yHXNt+cq0snxXbDxy5pJtzMKGmmpPxeAmAhWxXI+01lU5rwZomDgD3kJwulEnhTRUd6g==}
    engines: {node: '>=18'}
    cpu: [arm64]
    os: [android]
    requiresBuild: true
    dev: true
    optional: true

  /@esbuild/android-arm@0.15.18:
    resolution: {integrity: sha512-5GT+kcs2WVGjVs7+boataCkO5Fg0y4kCjzkB5bAip7H4jfnOS3dA6KPiww9W1OEKTKeAcUVhdZGvgI65OXmUnw==}
    engines: {node: '>=12'}
    cpu: [arm]
    os: [android]
    requiresBuild: true
    dev: true
    optional: true

  /@esbuild/android-arm@0.18.20:
    resolution: {integrity: sha512-fyi7TDI/ijKKNZTUJAQqiG5T7YjJXgnzkURqmGj13C6dCqckZBLdl4h7bkhHt/t0WP+zO9/zwroDvANaOqO5Sw==}
    engines: {node: '>=12'}
    cpu: [arm]
    os: [android]
    requiresBuild: true
    dev: true
    optional: true

  /@esbuild/android-arm@0.19.9:
    resolution: {integrity: sha512-jkYjjq7SdsWuNI6b5quymW0oC83NN5FdRPuCbs9HZ02mfVdAP8B8eeqLSYU3gb6OJEaY5CQabtTFbqBf26H3GA==}
    engines: {node: '>=12'}
    cpu: [arm]
    os: [android]
    requiresBuild: true
    dev: true
    optional: true

  /@esbuild/android-arm@0.25.0:
    resolution: {integrity: sha512-PTyWCYYiU0+1eJKmw21lWtC+d08JDZPQ5g+kFyxP0V+es6VPPSUhM6zk8iImp2jbV6GwjX4pap0JFbUQN65X1g==}
    engines: {node: '>=18'}
    cpu: [arm]
    os: [android]
    requiresBuild: true
    dev: true
    optional: true

  /@esbuild/android-x64@0.18.20:
    resolution: {integrity: sha512-8GDdlePJA8D6zlZYJV/jnrRAi6rOiNaCC/JclcXpB+KIuvfBN4owLtgzY2bsxnx666XjJx2kDPUmnTtR8qKQUg==}
    engines: {node: '>=12'}
    cpu: [x64]
    os: [android]
    requiresBuild: true
    dev: true
    optional: true

  /@esbuild/android-x64@0.19.9:
    resolution: {integrity: sha512-KOqoPntWAH6ZxDwx1D6mRntIgZh9KodzgNOy5Ebt9ghzffOk9X2c1sPwtM9P+0eXbefnDhqYfkh5PLP5ULtWFA==}
    engines: {node: '>=12'}
    cpu: [x64]
    os: [android]
    requiresBuild: true
    dev: true
    optional: true

  /@esbuild/android-x64@0.25.0:
    resolution: {integrity: sha512-m/ix7SfKG5buCnxasr52+LI78SQ+wgdENi9CqyCXwjVR2X4Jkz+BpC3le3AoBPYTC9NHklwngVXvbJ9/Akhrfg==}
    engines: {node: '>=18'}
    cpu: [x64]
    os: [android]
    requiresBuild: true
    dev: true
    optional: true

  /@esbuild/darwin-arm64@0.18.20:
    resolution: {integrity: sha512-bxRHW5kHU38zS2lPTPOyuyTm+S+eobPUnTNkdJEfAddYgEcll4xkT8DB9d2008DtTbl7uJag2HuE5NZAZgnNEA==}
    engines: {node: '>=12'}
    cpu: [arm64]
    os: [darwin]
    requiresBuild: true
    dev: true
    optional: true

  /@esbuild/darwin-arm64@0.19.9:
    resolution: {integrity: sha512-KBJ9S0AFyLVx2E5D8W0vExqRW01WqRtczUZ8NRu+Pi+87opZn5tL4Y0xT0mA4FtHctd0ZgwNoN639fUUGlNIWw==}
    engines: {node: '>=12'}
    cpu: [arm64]
    os: [darwin]
    requiresBuild: true
    dev: true
    optional: true

  /@esbuild/darwin-arm64@0.25.0:
    resolution: {integrity: sha512-mVwdUb5SRkPayVadIOI78K7aAnPamoeFR2bT5nszFUZ9P8UpK4ratOdYbZZXYSqPKMHfS1wdHCJk1P1EZpRdvw==}
    engines: {node: '>=18'}
    cpu: [arm64]
    os: [darwin]
    requiresBuild: true
    dev: true
    optional: true

  /@esbuild/darwin-x64@0.18.20:
    resolution: {integrity: sha512-pc5gxlMDxzm513qPGbCbDukOdsGtKhfxD1zJKXjCCcU7ju50O7MeAZ8c4krSJcOIJGFR+qx21yMMVYwiQvyTyQ==}
    engines: {node: '>=12'}
    cpu: [x64]
    os: [darwin]
    requiresBuild: true
    dev: true
    optional: true

  /@esbuild/darwin-x64@0.19.9:
    resolution: {integrity: sha512-vE0VotmNTQaTdX0Q9dOHmMTao6ObjyPm58CHZr1UK7qpNleQyxlFlNCaHsHx6Uqv86VgPmR4o2wdNq3dP1qyDQ==}
    engines: {node: '>=12'}
    cpu: [x64]
    os: [darwin]
    requiresBuild: true
    dev: true
    optional: true

  /@esbuild/darwin-x64@0.25.0:
    resolution: {integrity: sha512-DgDaYsPWFTS4S3nWpFcMn/33ZZwAAeAFKNHNa1QN0rI4pUjgqf0f7ONmXf6d22tqTY+H9FNdgeaAa+YIFUn2Rg==}
    engines: {node: '>=18'}
    cpu: [x64]
    os: [darwin]
    requiresBuild: true
    dev: true
    optional: true

  /@esbuild/freebsd-arm64@0.18.20:
    resolution: {integrity: sha512-yqDQHy4QHevpMAaxhhIwYPMv1NECwOvIpGCZkECn8w2WFHXjEwrBn3CeNIYsibZ/iZEUemj++M26W3cNR5h+Tw==}
    engines: {node: '>=12'}
    cpu: [arm64]
    os: [freebsd]
    requiresBuild: true
    dev: true
    optional: true

  /@esbuild/freebsd-arm64@0.19.9:
    resolution: {integrity: sha512-uFQyd/o1IjiEk3rUHSwUKkqZwqdvuD8GevWF065eqgYfexcVkxh+IJgwTaGZVu59XczZGcN/YMh9uF1fWD8j1g==}
    engines: {node: '>=12'}
    cpu: [arm64]
    os: [freebsd]
    requiresBuild: true
    dev: true
    optional: true

  /@esbuild/freebsd-arm64@0.25.0:
    resolution: {integrity: sha512-VN4ocxy6dxefN1MepBx/iD1dH5K8qNtNe227I0mnTRjry8tj5MRk4zprLEdG8WPyAPb93/e4pSgi1SoHdgOa4w==}
    engines: {node: '>=18'}
    cpu: [arm64]
    os: [freebsd]
    requiresBuild: true
    dev: true
    optional: true

  /@esbuild/freebsd-x64@0.18.20:
    resolution: {integrity: sha512-tgWRPPuQsd3RmBZwarGVHZQvtzfEBOreNuxEMKFcd5DaDn2PbBxfwLcj4+aenoh7ctXcbXmOQIn8HI6mCSw5MQ==}
    engines: {node: '>=12'}
    cpu: [x64]
    os: [freebsd]
    requiresBuild: true
    dev: true
    optional: true

  /@esbuild/freebsd-x64@0.19.9:
    resolution: {integrity: sha512-WMLgWAtkdTbTu1AWacY7uoj/YtHthgqrqhf1OaEWnZb7PQgpt8eaA/F3LkV0E6K/Lc0cUr/uaVP/49iE4M4asA==}
    engines: {node: '>=12'}
    cpu: [x64]
    os: [freebsd]
    requiresBuild: true
    dev: true
    optional: true

  /@esbuild/freebsd-x64@0.25.0:
    resolution: {integrity: sha512-mrSgt7lCh07FY+hDD1TxiTyIHyttn6vnjesnPoVDNmDfOmggTLXRv8Id5fNZey1gl/V2dyVK1VXXqVsQIiAk+A==}
    engines: {node: '>=18'}
    cpu: [x64]
    os: [freebsd]
    requiresBuild: true
    dev: true
    optional: true

  /@esbuild/linux-arm64@0.18.20:
    resolution: {integrity: sha512-2YbscF+UL7SQAVIpnWvYwM+3LskyDmPhe31pE7/aoTMFKKzIc9lLbyGUpmmb8a8AixOL61sQ/mFh3jEjHYFvdA==}
    engines: {node: '>=12'}
    cpu: [arm64]
    os: [linux]
    requiresBuild: true
    dev: true
    optional: true

  /@esbuild/linux-arm64@0.19.9:
    resolution: {integrity: sha512-PiPblfe1BjK7WDAKR1Cr9O7VVPqVNpwFcPWgfn4xu0eMemzRp442hXyzF/fSwgrufI66FpHOEJk0yYdPInsmyQ==}
    engines: {node: '>=12'}
    cpu: [arm64]
    os: [linux]
    requiresBuild: true
    dev: true
    optional: true

  /@esbuild/linux-arm64@0.25.0:
    resolution: {integrity: sha512-9QAQjTWNDM/Vk2bgBl17yWuZxZNQIF0OUUuPZRKoDtqF2k4EtYbpyiG5/Dk7nqeK6kIJWPYldkOcBqjXjrUlmg==}
    engines: {node: '>=18'}
    cpu: [arm64]
    os: [linux]
    requiresBuild: true
    dev: true
    optional: true

  /@esbuild/linux-arm@0.18.20:
    resolution: {integrity: sha512-/5bHkMWnq1EgKr1V+Ybz3s1hWXok7mDFUMQ4cG10AfW3wL02PSZi5kFpYKrptDsgb2WAJIvRcDm+qIvXf/apvg==}
    engines: {node: '>=12'}
    cpu: [arm]
    os: [linux]
    requiresBuild: true
    dev: true
    optional: true

  /@esbuild/linux-arm@0.19.9:
    resolution: {integrity: sha512-C/ChPohUYoyUaqn1h17m/6yt6OB14hbXvT8EgM1ZWaiiTYz7nWZR0SYmMnB5BzQA4GXl3BgBO1l8MYqL/He3qw==}
    engines: {node: '>=12'}
    cpu: [arm]
    os: [linux]
    requiresBuild: true
    dev: true
    optional: true

  /@esbuild/linux-arm@0.25.0:
    resolution: {integrity: sha512-vkB3IYj2IDo3g9xX7HqhPYxVkNQe8qTK55fraQyTzTX/fxaDtXiEnavv9geOsonh2Fd2RMB+i5cbhu2zMNWJwg==}
    engines: {node: '>=18'}
    cpu: [arm]
    os: [linux]
    requiresBuild: true
    dev: true
    optional: true

  /@esbuild/linux-ia32@0.18.20:
    resolution: {integrity: sha512-P4etWwq6IsReT0E1KHU40bOnzMHoH73aXp96Fs8TIT6z9Hu8G6+0SHSw9i2isWrD2nbx2qo5yUqACgdfVGx7TA==}
    engines: {node: '>=12'}
    cpu: [ia32]
    os: [linux]
    requiresBuild: true
    dev: true
    optional: true

  /@esbuild/linux-ia32@0.19.9:
    resolution: {integrity: sha512-f37i/0zE0MjDxijkPSQw1CO/7C27Eojqb+r3BbHVxMLkj8GCa78TrBZzvPyA/FNLUMzP3eyHCVkAopkKVja+6Q==}
    engines: {node: '>=12'}
    cpu: [ia32]
    os: [linux]
    requiresBuild: true
    dev: true
    optional: true

  /@esbuild/linux-ia32@0.25.0:
    resolution: {integrity: sha512-43ET5bHbphBegyeqLb7I1eYn2P/JYGNmzzdidq/w0T8E2SsYL1U6un2NFROFRg1JZLTzdCoRomg8Rvf9M6W6Gg==}
    engines: {node: '>=18'}
    cpu: [ia32]
    os: [linux]
    requiresBuild: true
    dev: true
    optional: true

  /@esbuild/linux-loong64@0.15.18:
    resolution: {integrity: sha512-L4jVKS82XVhw2nvzLg/19ClLWg0y27ulRwuP7lcyL6AbUWB5aPglXY3M21mauDQMDfRLs8cQmeT03r/+X3cZYQ==}
    engines: {node: '>=12'}
    cpu: [loong64]
    os: [linux]
    requiresBuild: true
    dev: true
    optional: true

  /@esbuild/linux-loong64@0.18.20:
    resolution: {integrity: sha512-nXW8nqBTrOpDLPgPY9uV+/1DjxoQ7DoB2N8eocyq8I9XuqJ7BiAMDMf9n1xZM9TgW0J8zrquIb/A7s3BJv7rjg==}
    engines: {node: '>=12'}
    cpu: [loong64]
    os: [linux]
    requiresBuild: true
    dev: true
    optional: true

  /@esbuild/linux-loong64@0.19.9:
    resolution: {integrity: sha512-t6mN147pUIf3t6wUt3FeumoOTPfmv9Cc6DQlsVBpB7eCpLOqQDyWBP1ymXn1lDw4fNUSb/gBcKAmvTP49oIkaA==}
    engines: {node: '>=12'}
    cpu: [loong64]
    os: [linux]
    requiresBuild: true
    dev: true
    optional: true

  /@esbuild/linux-loong64@0.25.0:
    resolution: {integrity: sha512-fC95c/xyNFueMhClxJmeRIj2yrSMdDfmqJnyOY4ZqsALkDrrKJfIg5NTMSzVBr5YW1jf+l7/cndBfP3MSDpoHw==}
    engines: {node: '>=18'}
    cpu: [loong64]
    os: [linux]
    requiresBuild: true
    dev: true
    optional: true

  /@esbuild/linux-mips64el@0.18.20:
    resolution: {integrity: sha512-d5NeaXZcHp8PzYy5VnXV3VSd2D328Zb+9dEq5HE6bw6+N86JVPExrA6O68OPwobntbNJ0pzCpUFZTo3w0GyetQ==}
    engines: {node: '>=12'}
    cpu: [mips64el]
    os: [linux]
    requiresBuild: true
    dev: true
    optional: true

  /@esbuild/linux-mips64el@0.19.9:
    resolution: {integrity: sha512-jg9fujJTNTQBuDXdmAg1eeJUL4Jds7BklOTkkH80ZgQIoCTdQrDaHYgbFZyeTq8zbY+axgptncko3v9p5hLZtw==}
    engines: {node: '>=12'}
    cpu: [mips64el]
    os: [linux]
    requiresBuild: true
    dev: true
    optional: true

  /@esbuild/linux-mips64el@0.25.0:
    resolution: {integrity: sha512-nkAMFju7KDW73T1DdH7glcyIptm95a7Le8irTQNO/qtkoyypZAnjchQgooFUDQhNAy4iu08N79W4T4pMBwhPwQ==}
    engines: {node: '>=18'}
    cpu: [mips64el]
    os: [linux]
    requiresBuild: true
    dev: true
    optional: true

  /@esbuild/linux-ppc64@0.18.20:
    resolution: {integrity: sha512-WHPyeScRNcmANnLQkq6AfyXRFr5D6N2sKgkFo2FqguP44Nw2eyDlbTdZwd9GYk98DZG9QItIiTlFLHJHjxP3FA==}
    engines: {node: '>=12'}
    cpu: [ppc64]
    os: [linux]
    requiresBuild: true
    dev: true
    optional: true

  /@esbuild/linux-ppc64@0.19.9:
    resolution: {integrity: sha512-tkV0xUX0pUUgY4ha7z5BbDS85uI7ABw3V1d0RNTii7E9lbmV8Z37Pup2tsLV46SQWzjOeyDi1Q7Wx2+QM8WaCQ==}
    engines: {node: '>=12'}
    cpu: [ppc64]
    os: [linux]
    requiresBuild: true
    dev: true
    optional: true

  /@esbuild/linux-ppc64@0.25.0:
    resolution: {integrity: sha512-NhyOejdhRGS8Iwv+KKR2zTq2PpysF9XqY+Zk77vQHqNbo/PwZCzB5/h7VGuREZm1fixhs4Q/qWRSi5zmAiO4Fw==}
    engines: {node: '>=18'}
    cpu: [ppc64]
    os: [linux]
    requiresBuild: true
    dev: true
    optional: true

  /@esbuild/linux-riscv64@0.18.20:
    resolution: {integrity: sha512-WSxo6h5ecI5XH34KC7w5veNnKkju3zBRLEQNY7mv5mtBmrP/MjNBCAlsM2u5hDBlS3NGcTQpoBvRzqBcRtpq1A==}
    engines: {node: '>=12'}
    cpu: [riscv64]
    os: [linux]
    requiresBuild: true
    dev: true
    optional: true

  /@esbuild/linux-riscv64@0.19.9:
    resolution: {integrity: sha512-DfLp8dj91cufgPZDXr9p3FoR++m3ZJ6uIXsXrIvJdOjXVREtXuQCjfMfvmc3LScAVmLjcfloyVtpn43D56JFHg==}
    engines: {node: '>=12'}
    cpu: [riscv64]
    os: [linux]
    requiresBuild: true
    dev: true
    optional: true

  /@esbuild/linux-riscv64@0.25.0:
    resolution: {integrity: sha512-5S/rbP5OY+GHLC5qXp1y/Mx//e92L1YDqkiBbO9TQOvuFXM+iDqUNG5XopAnXoRH3FjIUDkeGcY1cgNvnXp/kA==}
    engines: {node: '>=18'}
    cpu: [riscv64]
    os: [linux]
    requiresBuild: true
    dev: true
    optional: true

  /@esbuild/linux-s390x@0.18.20:
    resolution: {integrity: sha512-+8231GMs3mAEth6Ja1iK0a1sQ3ohfcpzpRLH8uuc5/KVDFneH6jtAJLFGafpzpMRO6DzJ6AvXKze9LfFMrIHVQ==}
    engines: {node: '>=12'}
    cpu: [s390x]
    os: [linux]
    requiresBuild: true
    dev: true
    optional: true

  /@esbuild/linux-s390x@0.19.9:
    resolution: {integrity: sha512-zHbglfEdC88KMgCWpOl/zc6dDYJvWGLiUtmPRsr1OgCViu3z5GncvNVdf+6/56O2Ca8jUU+t1BW261V6kp8qdw==}
    engines: {node: '>=12'}
    cpu: [s390x]
    os: [linux]
    requiresBuild: true
    dev: true
    optional: true

  /@esbuild/linux-s390x@0.25.0:
    resolution: {integrity: sha512-XM2BFsEBz0Fw37V0zU4CXfcfuACMrppsMFKdYY2WuTS3yi8O1nFOhil/xhKTmE1nPmVyvQJjJivgDT+xh8pXJA==}
    engines: {node: '>=18'}
    cpu: [s390x]
    os: [linux]
    requiresBuild: true
    dev: true
    optional: true

  /@esbuild/linux-x64@0.18.20:
    resolution: {integrity: sha512-UYqiqemphJcNsFEskc73jQ7B9jgwjWrSayxawS6UVFZGWrAAtkzjxSqnoclCXxWtfwLdzU+vTpcNYhpn43uP1w==}
    engines: {node: '>=12'}
    cpu: [x64]
    os: [linux]
    requiresBuild: true
    dev: true
    optional: true

  /@esbuild/linux-x64@0.19.9:
    resolution: {integrity: sha512-JUjpystGFFmNrEHQnIVG8hKwvA2DN5o7RqiO1CVX8EN/F/gkCjkUMgVn6hzScpwnJtl2mPR6I9XV1oW8k9O+0A==}
    engines: {node: '>=12'}
    cpu: [x64]
    os: [linux]
    requiresBuild: true
    dev: true
    optional: true

  /@esbuild/linux-x64@0.25.0:
    resolution: {integrity: sha512-9yl91rHw/cpwMCNytUDxwj2XjFpxML0y9HAOH9pNVQDpQrBxHy01Dx+vaMu0N1CKa/RzBD2hB4u//nfc+Sd3Cw==}
    engines: {node: '>=18'}
    cpu: [x64]
    os: [linux]
    requiresBuild: true
    dev: true
    optional: true

  /@esbuild/netbsd-arm64@0.25.0:
    resolution: {integrity: sha512-RuG4PSMPFfrkH6UwCAqBzauBWTygTvb1nxWasEJooGSJ/NwRw7b2HOwyRTQIU97Hq37l3npXoZGYMy3b3xYvPw==}
    engines: {node: '>=18'}
    cpu: [arm64]
    os: [netbsd]
    requiresBuild: true
    dev: true
    optional: true

  /@esbuild/netbsd-x64@0.18.20:
    resolution: {integrity: sha512-iO1c++VP6xUBUmltHZoMtCUdPlnPGdBom6IrO4gyKPFFVBKioIImVooR5I83nTew5UOYrk3gIJhbZh8X44y06A==}
    engines: {node: '>=12'}
    cpu: [x64]
    os: [netbsd]
    requiresBuild: true
    dev: true
    optional: true

  /@esbuild/netbsd-x64@0.19.9:
    resolution: {integrity: sha512-GThgZPAwOBOsheA2RUlW5UeroRfESwMq/guy8uEe3wJlAOjpOXuSevLRd70NZ37ZrpO6RHGHgEHvPg1h3S1Jug==}
    engines: {node: '>=12'}
    cpu: [x64]
    os: [netbsd]
    requiresBuild: true
    dev: true
    optional: true

  /@esbuild/netbsd-x64@0.25.0:
    resolution: {integrity: sha512-jl+qisSB5jk01N5f7sPCsBENCOlPiS/xptD5yxOx2oqQfyourJwIKLRA2yqWdifj3owQZCL2sn6o08dBzZGQzA==}
    engines: {node: '>=18'}
    cpu: [x64]
    os: [netbsd]
    requiresBuild: true
    dev: true
    optional: true

  /@esbuild/openbsd-arm64@0.25.0:
    resolution: {integrity: sha512-21sUNbq2r84YE+SJDfaQRvdgznTD8Xc0oc3p3iW/a1EVWeNj/SdUCbm5U0itZPQYRuRTW20fPMWMpcrciH2EJw==}
    engines: {node: '>=18'}
    cpu: [arm64]
    os: [openbsd]
    requiresBuild: true
    dev: true
    optional: true

  /@esbuild/openbsd-x64@0.18.20:
    resolution: {integrity: sha512-e5e4YSsuQfX4cxcygw/UCPIEP6wbIL+se3sxPdCiMbFLBWu0eiZOJ7WoD+ptCLrmjZBK1Wk7I6D/I3NglUGOxg==}
    engines: {node: '>=12'}
    cpu: [x64]
    os: [openbsd]
    requiresBuild: true
    dev: true
    optional: true

  /@esbuild/openbsd-x64@0.19.9:
    resolution: {integrity: sha512-Ki6PlzppaFVbLnD8PtlVQfsYw4S9n3eQl87cqgeIw+O3sRr9IghpfSKY62mggdt1yCSZ8QWvTZ9jo9fjDSg9uw==}
    engines: {node: '>=12'}
    cpu: [x64]
    os: [openbsd]
    requiresBuild: true
    dev: true
    optional: true

  /@esbuild/openbsd-x64@0.25.0:
    resolution: {integrity: sha512-2gwwriSMPcCFRlPlKx3zLQhfN/2WjJ2NSlg5TKLQOJdV0mSxIcYNTMhk3H3ulL/cak+Xj0lY1Ym9ysDV1igceg==}
    engines: {node: '>=18'}
    cpu: [x64]
    os: [openbsd]
    requiresBuild: true
    dev: true
    optional: true

  /@esbuild/sunos-x64@0.18.20:
    resolution: {integrity: sha512-kDbFRFp0YpTQVVrqUd5FTYmWo45zGaXe0X8E1G/LKFC0v8x0vWrhOWSLITcCn63lmZIxfOMXtCfti/RxN/0wnQ==}
    engines: {node: '>=12'}
    cpu: [x64]
    os: [sunos]
    requiresBuild: true
    dev: true
    optional: true

  /@esbuild/sunos-x64@0.19.9:
    resolution: {integrity: sha512-MLHj7k9hWh4y1ddkBpvRj2b9NCBhfgBt3VpWbHQnXRedVun/hC7sIyTGDGTfsGuXo4ebik2+3ShjcPbhtFwWDw==}
    engines: {node: '>=12'}
    cpu: [x64]
    os: [sunos]
    requiresBuild: true
    dev: true
    optional: true

  /@esbuild/sunos-x64@0.25.0:
    resolution: {integrity: sha512-bxI7ThgLzPrPz484/S9jLlvUAHYMzy6I0XiU1ZMeAEOBcS0VePBFxh1JjTQt3Xiat5b6Oh4x7UC7IwKQKIJRIg==}
    engines: {node: '>=18'}
    cpu: [x64]
    os: [sunos]
    requiresBuild: true
    dev: true
    optional: true

  /@esbuild/win32-arm64@0.18.20:
    resolution: {integrity: sha512-ddYFR6ItYgoaq4v4JmQQaAI5s7npztfV4Ag6NrhiaW0RrnOXqBkgwZLofVTlq1daVTQNhtI5oieTvkRPfZrePg==}
    engines: {node: '>=12'}
    cpu: [arm64]
    os: [win32]
    requiresBuild: true
    dev: true
    optional: true

  /@esbuild/win32-arm64@0.19.9:
    resolution: {integrity: sha512-GQoa6OrQ8G08guMFgeXPH7yE/8Dt0IfOGWJSfSH4uafwdC7rWwrfE6P9N8AtPGIjUzdo2+7bN8Xo3qC578olhg==}
    engines: {node: '>=12'}
    cpu: [arm64]
    os: [win32]
    requiresBuild: true
    dev: true
    optional: true

  /@esbuild/win32-arm64@0.25.0:
    resolution: {integrity: sha512-ZUAc2YK6JW89xTbXvftxdnYy3m4iHIkDtK3CLce8wg8M2L+YZhIvO1DKpxrd0Yr59AeNNkTiic9YLf6FTtXWMw==}
    engines: {node: '>=18'}
    cpu: [arm64]
    os: [win32]
    requiresBuild: true
    dev: true
    optional: true

  /@esbuild/win32-ia32@0.18.20:
    resolution: {integrity: sha512-Wv7QBi3ID/rROT08SABTS7eV4hX26sVduqDOTe1MvGMjNd3EjOz4b7zeexIR62GTIEKrfJXKL9LFxTYgkyeu7g==}
    engines: {node: '>=12'}
    cpu: [ia32]
    os: [win32]
    requiresBuild: true
    dev: true
    optional: true

  /@esbuild/win32-ia32@0.19.9:
    resolution: {integrity: sha512-UOozV7Ntykvr5tSOlGCrqU3NBr3d8JqPes0QWN2WOXfvkWVGRajC+Ym0/Wj88fUgecUCLDdJPDF0Nna2UK3Qtg==}
    engines: {node: '>=12'}
    cpu: [ia32]
    os: [win32]
    requiresBuild: true
    dev: true
    optional: true

  /@esbuild/win32-ia32@0.25.0:
    resolution: {integrity: sha512-eSNxISBu8XweVEWG31/JzjkIGbGIJN/TrRoiSVZwZ6pkC6VX4Im/WV2cz559/TXLcYbcrDN8JtKgd9DJVIo8GA==}
    engines: {node: '>=18'}
    cpu: [ia32]
    os: [win32]
    requiresBuild: true
    dev: true
    optional: true

  /@esbuild/win32-x64@0.18.20:
    resolution: {integrity: sha512-kTdfRcSiDfQca/y9QIkng02avJ+NCaQvrMejlsB3RRv5sE9rRoeBPISaZpKxHELzRxZyLvNts1P27W3wV+8geQ==}
    engines: {node: '>=12'}
    cpu: [x64]
    os: [win32]
    requiresBuild: true
    dev: true
    optional: true

  /@esbuild/win32-x64@0.19.9:
    resolution: {integrity: sha512-oxoQgglOP7RH6iasDrhY+R/3cHrfwIDvRlT4CGChflq6twk8iENeVvMJjmvBb94Ik1Z+93iGO27err7w6l54GQ==}
    engines: {node: '>=12'}
    cpu: [x64]
    os: [win32]
    requiresBuild: true
    dev: true
    optional: true

  /@esbuild/win32-x64@0.25.0:
    resolution: {integrity: sha512-ZENoHJBxA20C2zFzh6AI4fT6RraMzjYw4xKWemRTRmRVtN9c5DcH9r/f2ihEkMjOW5eGgrwCslG/+Y/3bL+DHQ==}
    engines: {node: '>=18'}
    cpu: [x64]
    os: [win32]
    requiresBuild: true
    dev: true
    optional: true

  /@eslint-community/eslint-utils@4.4.0(eslint@8.56.0):
    resolution: {integrity: sha512-1/sA4dwrzBAyeUoQ6oxahHKmrZvsnLCg4RfxW3ZFGGmQkSNQPFNLV9CUEFQP1x9EYXHTo5p6xdhZM1Ne9p/AfA==}
    engines: {node: ^12.22.0 || ^14.17.0 || >=16.0.0}
    peerDependencies:
      eslint: ^6.0.0 || ^7.0.0 || >=8.0.0
    dependencies:
      eslint: 8.56.0
      eslint-visitor-keys: 3.4.3
    dev: true

  /@eslint-community/regexpp@4.10.0:
    resolution: {integrity: sha512-Cu96Sd2By9mCNTx2iyKOmq10v22jUVQv0lQnlGNy16oE9589yE+QADPbrMGCkA51cKZSg3Pu/aTJVTGfL/qjUA==}
    engines: {node: ^12.0.0 || ^14.0.0 || >=16.0.0}
    dev: true

  /@eslint/eslintrc@2.1.4:
    resolution: {integrity: sha512-269Z39MS6wVJtsoUl10L60WdkhJVdPG24Q4eZTH3nnF6lpvSShEK3wQjDX9JRWAUPvPh7COouPpU9IrqaZFvtQ==}
    engines: {node: ^12.22.0 || ^14.17.0 || >=16.0.0}
    dependencies:
      ajv: 6.12.6
      debug: 4.4.0
      espree: 9.6.1
      globals: 13.24.0
      ignore: 5.3.0
      import-fresh: 3.3.0
      js-yaml: 4.1.0
      minimatch: 3.1.2
      strip-json-comments: 3.1.1
    transitivePeerDependencies:
      - supports-color
    dev: true

  /@eslint/js@8.56.0:
    resolution: {integrity: sha512-gMsVel9D7f2HLkBma9VbtzZRehRogVRfbr++f06nL2vnCGCNlzOD+/MUov/F4p8myyAHspEhVobgjpX64q5m6A==}
    engines: {node: ^12.22.0 || ^14.17.0 || >=16.0.0}
    dev: true

  /@flybywiresim/api-client@0.16.2:
    resolution: {integrity: sha512-iADn/qWAThQQk9vtt9DfsyE3dayo2hP/DsXmEbSkBxImn5W8UkifWbkl4xcLfSsnu4iEVEb1jzok6mhprvaYrg==}
    dependencies:
      axios: 0.21.4
    transitivePeerDependencies:
      - debug
    dev: false

  /@flybywiresim/fragmenter@0.8.0:
    resolution: {integrity: sha512-IpFfUuJi/Ix4B8s57k0N9glMVmwVT8FOC6qT2LgL1bmrC9Xfjjfuty8IDjNZH0KjAHvolk/7TzTEhbh7qUPnpQ==}
    dependencies:
      axios: 0.27.2
      split-file: 2.3.0
      url-join: 4.0.1
      zip-lib: 0.7.3
    transitivePeerDependencies:
      - debug
    dev: true

  /@flybywiresim/igniter@1.3.0:
    resolution: {integrity: sha512-2tqIywGo4/DPzz9AviitmEnmngc9nOzoelqqvMVMMl2p0LUCqlpdhQeIoexR701bxco1pkmoJZBqKPXalhTdCg==}
    hasBin: true
    dev: true

  /@flybywiresim/react-components@0.3.2(@tabler/icons@1.119.0)(react-dom@17.0.2)(react@17.0.2):
    resolution: {integrity: sha512-/KKqUnL5jN3Dyu70r1UgyhzM763ip0vQAgM3CyfvJQO/gloxZAveMMbjk+PQEVCegHjZP4S5XDMnO9JdXlft3g==}
    peerDependencies:
      '@tabler/icons': '>=1.41.2'
      react: '>=17.0.1'
      react-dom: '>=17.0.1'
    dependencies:
      '@tabler/icons': 1.119.0(react-dom@17.0.2)(react@17.0.2)
      react: 17.0.2
      react-dom: 17.0.2(react@17.0.2)
    dev: false

  /@flybywiresim/rnp@2.1.0:
    resolution: {integrity: sha512-dC5i/iSg/1UpUFC4lw+6JxpBPIu4eaRA6zamWElMf6mGhTDdOKDshpyA57FjHn8/3NLmHgn+P/K1XH+UIs7kQQ==}
    dev: true

  /@flybywiresim/tailwind-config@0.5.2:
    resolution: {integrity: sha512-MV0IZltNoHm2vAhpL+rOIgK6G7tUu4w7wQf+vPTQDmyCbNfpe5QwfbtF+yjKmqryclm3DQ8smPDDRPFuBAIgbQ==}
    dev: false

  /@humanwhocodes/config-array@0.11.14:
    resolution: {integrity: sha512-3T8LkOmg45BV5FICb15QQMsyUSWrQ8AygVfC7ZG32zOalnqrilm018ZVCw0eapXux8FtA33q8PSRSstjee3jSg==}
    engines: {node: '>=10.10.0'}
    dependencies:
      '@humanwhocodes/object-schema': 2.0.2
      debug: 4.4.0
      minimatch: 3.1.2
    transitivePeerDependencies:
      - supports-color
    dev: true

  /@humanwhocodes/module-importer@1.0.1:
    resolution: {integrity: sha512-bxveV4V8v5Yb4ncFTT3rPSgZBOpCkjfK0y4oVVVJwIuDVBRMDXrPyXRL988i5ap9m9bnyEEjWfm5WkBmtffLfA==}
    engines: {node: '>=12.22'}
    dev: true

  /@humanwhocodes/object-schema@2.0.2:
    resolution: {integrity: sha512-6EwiSjwWYP7pTckG6I5eyFANjPhmPjUX9JRLUSfNPC7FX7zK9gyZAfUEaECL6ALTpGX5AjnBq3C9XmVWPitNpw==}
    dev: true

  /@isaacs/cliui@8.0.2:
    resolution: {integrity: sha512-O8jcjabXaleOG9DQ0+ARXWZBTfnP4WNAqzuiJK7ll44AmxGKv/J2M4TPjxjY3znBCfvBXFzucm1twdyFybFqEA==}
    engines: {node: '>=12'}
    dependencies:
      string-width: 5.1.2
      string-width-cjs: /string-width@4.2.3
      strip-ansi: 7.1.0
      strip-ansi-cjs: /strip-ansi@6.0.1
      wrap-ansi: 8.1.0
      wrap-ansi-cjs: /wrap-ansi@7.0.0
    dev: false

  /@jridgewell/gen-mapping@0.3.3:
    resolution: {integrity: sha512-HLhSWOLRi875zjjMG/r+Nv0oCW8umGb0BgEhyX3dDX3egwZtB8PqLnjz3yedt8R5StBrzcg4aBpnh8UA9D1BoQ==}
    engines: {node: '>=6.0.0'}
    dependencies:
      '@jridgewell/set-array': 1.1.2
      '@jridgewell/sourcemap-codec': 1.5.0
      '@jridgewell/trace-mapping': 0.3.20
    dev: true

  /@jridgewell/resolve-uri@3.1.1:
    resolution: {integrity: sha512-dSYZh7HhCDtCKm4QakX0xFpsRDqjjtZf/kjI/v3T3Nwt5r8/qz/M19F9ySyOqU94SXBmeG9ttTul+YnR4LOxFA==}
    engines: {node: '>=6.0.0'}
    dev: true

  /@jridgewell/set-array@1.1.2:
    resolution: {integrity: sha512-xnkseuNADM0gt2bs+BvhO0p78Mk762YnZdsuzFV018NoG1Sj1SCQvpSqa7XUaTam5vAGasABV9qXASMKnFMwMw==}
    engines: {node: '>=6.0.0'}
    dev: true

  /@jridgewell/sourcemap-codec@1.5.0:
    resolution: {integrity: sha512-gv3ZRaISU3fjPAgNsriBRqGWQL6quFx04YMPW/zD8XMLsU32mhCCbfbO6KZFLjvYpCZ8zyDEgqsgf+PwPaM7GQ==}
    dev: true

  /@jridgewell/trace-mapping@0.3.20:
    resolution: {integrity: sha512-R8LcPeWZol2zR8mmH3JeKQ6QRCFb7XgUhV9ZlGhHLGyg4wpPiPZNQOOWhFZhxKw8u//yTbNGI42Bx/3paXEQ+Q==}
    dependencies:
      '@jridgewell/resolve-uri': 3.1.1
      '@jridgewell/sourcemap-codec': 1.5.0
    dev: true

  /@localazy/cli@1.7.5:
    resolution: {integrity: sha512-X/z/2KmEiYlaPRPjlQWYn8fzQ0UgMFNT9KrCCVZsDBQifVwcOiVe/r43iC3m5JTGgcZkK9mMQfQo46dS73ZlSQ==}
    engines: {node: '>=11.0.0', npm: '>=6.0.0'}
    hasBin: true
    dependencies:
      abort-controller: 3.0.0
      node-fetch: 2.6.7
      text-encoding: 0.7.0
      ws: 6.2.2
    transitivePeerDependencies:
      - bufferutil
      - encoding
      - utf-8-validate
    dev: false

  /@microsoft/msfs-sdk@0.8.0:
    resolution: {integrity: sha512-8dDatqOvuj8NTV1bnVDBxHHKm156ugm5r10wMW2+sxC7L1EOJJudVkzbpNdmakzt3DVruKs7KkGpW4Zc6CVW3A==}
    dev: false

  /@navigraph/app@1.3.5:
    resolution: {integrity: sha512-TyfqLvc9AsyXFSaExj0wpo80Qrl/uPYXs1PTx3zVRUSAoGAtsqawtKLC1AFGtfz2EzF/IAeQ3+RMSS24ykFWAA==}
    dev: false

  /@navigraph/auth@2.5.1:
    resolution: {integrity: sha512-wM0UAlEtEyFT7lZMnLeSjOFt8GfsaJz41JePBVVgCauoRGZYcVxmkKz9IUMQVBgGsdCn5fOillT7LfpDqsUHQg==}
    engines: {node: '>=10'}
    dependencies:
      '@navigraph/app': 1.3.5
    dev: false

  /@navigraph/charts@2.0.4:
    resolution: {integrity: sha512-6KK4emnmKwsz8rpJAuo9L1wDbloyfztZKdxBb2Xa2djm0aFjonGAFgbb+04ZEfJ9zPFgXBz6b5apnLOJ/S9RfA==}
    dependencies:
      '@navigraph/app': 1.3.5
      '@navigraph/auth': 2.5.1
    dev: false

  /@navigraph/packages@1.0.0:
    resolution: {integrity: sha512-1JHR+BakEAFnIFd5YqMRMlLIu6TWyPVGTuvls0UGk8ylihHdX49EmCj0s2qv19mratjVaEjhiy5LSsNFst3few==}
    dependencies:
      '@navigraph/app': 1.3.5
      '@navigraph/auth': 2.5.1
    dev: false

  /@navigraph/pkce@1.0.3:
    resolution: {integrity: sha512-eVR3+TMAoQYcmGPIkayDwbCfdxv8vSgrvWOeqKX5HK34liOMkWmHBDpDN3lYbpySsGSNO+QKJhmAKERrHW+F2w==}
    dev: true

  /@nodelib/fs.scandir@2.1.5:
    resolution: {integrity: sha512-vq24Bq3ym5HEQm2NKCr3yXDwjc7vTsEThRDnkp2DK9p1uqLR+DHurm/NOTo0KG7HYHU7eppKZj3MyqYuMBf62g==}
    engines: {node: '>= 8'}
    dependencies:
      '@nodelib/fs.stat': 2.0.5
      run-parallel: 1.2.0
    dev: true

  /@nodelib/fs.stat@2.0.5:
    resolution: {integrity: sha512-RkhPPp2zrqDAQA/2jNhnztcPAlv64XdhIp7a7454A5ovI7Bukxgt7MX7udwAu3zg1DcpPU0rz3VV1SeaqvY4+A==}
    engines: {node: '>= 8'}
    dev: true

  /@nodelib/fs.walk@1.2.8:
    resolution: {integrity: sha512-oGB+UxlgWcgQkgwo8GcEGwemoTFt3FIO9ababBmaGwXIoBKZ+GTy0pP185beGg7Llih/NSHSV2XAs1lnznocSg==}
    engines: {node: '>= 8'}
    dependencies:
      '@nodelib/fs.scandir': 2.1.5
      fastq: 1.15.0
    dev: true

  /@pkgjs/parseargs@0.11.0:
    resolution: {integrity: sha512-+1VkjdD0QBLPodGrJUeqarH8VAIvQODIbwh9XpP5Syisf7YoQgsJKPNFoqqLQlu+VQ/tVSshMR6loPMn8U+dPg==}
    engines: {node: '>=14'}
    requiresBuild: true
    dev: false
    optional: true

  /@pkgr/core@0.1.1:
    resolution: {integrity: sha512-cq8o4cWH0ibXh9VGi5P20Tu9XF/0fFXl9EUinr9QfTM7a7p0oTA4iJRCQWppXR1Pg8dSM0UCItCkPwsk9qWWYA==}
    engines: {node: ^12.20.0 || ^14.18.0 || >=16.0.0}
    dev: true

  /@react-hook/event@1.2.6(react@17.0.2):
    resolution: {integrity: sha512-JUL5IluaOdn5w5Afpe/puPa1rj8X6udMlQ9dt4hvMuKmTrBS1Ya6sb4sVgvfe2eU4yDuOfAhik8xhbcCekbg9Q==}
    peerDependencies:
      react: '>=16.8'
    dependencies:
      react: 17.0.2
    dev: false

  /@react-hook/latest@1.0.3(react@17.0.2):
    resolution: {integrity: sha512-dy6duzl+JnAZcDbNTfmaP3xHiKtbXYOaz3G51MGVljh548Y8MWzTr+PHLOfvpypEVW9zwvl+VyKjbWKEVbV1Rg==}
    peerDependencies:
      react: '>=16.8'
    dependencies:
      react: 17.0.2
    dev: false

  /@react-hook/mouse-position@4.1.3(react@17.0.2):
    resolution: {integrity: sha512-+N4X75CmFiZVEySVmz54MkHk68FqKbbBG2rMCSbGSCCFdypV7rAHiatZwx9Ruq/XfQ01XCxBPaLNMiW69mY19Q==}
    peerDependencies:
      react: '>=16.8'
    dependencies:
      '@react-hook/event': 1.2.6(react@17.0.2)
      '@react-hook/throttle': 2.2.0(react@17.0.2)
      react: 17.0.2
    dev: false

  /@react-hook/throttle@2.2.0(react@17.0.2):
    resolution: {integrity: sha512-LJ5eg+yMV8lXtqK3lR+OtOZ2WH/EfWvuiEEu0M3bhR7dZRfTyEJKxH1oK9uyBxiXPtWXiQggWbZirMCXam51tg==}
    peerDependencies:
      react: '>=16.8'
    dependencies:
      '@react-hook/latest': 1.0.3(react@17.0.2)
      react: 17.0.2
    dev: false

  /@reduxjs/toolkit@1.9.7(react-redux@7.2.9)(react@17.0.2):
    resolution: {integrity: sha512-t7v8ZPxhhKgOKtU+uyJT13lu4vL7az5aFi4IdoDs/eS548edn2M8Ik9h8fxgvMjGoAUVFSt6ZC1P5cWmQ014QQ==}
    peerDependencies:
      react: ^16.9.0 || ^17.0.0 || ^18
      react-redux: ^7.2.1 || ^8.0.2
    peerDependenciesMeta:
      react:
        optional: true
      react-redux:
        optional: true
    dependencies:
      immer: 9.0.21
      react: 17.0.2
      react-redux: 7.2.9(react-dom@17.0.2)(react@17.0.2)
      redux: 4.2.1
      redux-thunk: 2.4.2(redux@4.2.1)
      reselect: 4.1.8
    dev: false

  /@rollup/plugin-babel@5.3.1(@babel/core@7.23.5)(rollup@2.79.1):
    resolution: {integrity: sha512-WFfdLWU/xVWKeRQnKmIAQULUI7Il0gZnBIH/ZFO069wYIfPu+8zrfp/KMW0atmELoRDq8FbiP3VCss9MhCut7Q==}
    engines: {node: '>= 10.0.0'}
    peerDependencies:
      '@babel/core': ^7.0.0
      '@types/babel__core': ^7.1.9
      rollup: ^1.20.0||^2.0.0
    peerDependenciesMeta:
      '@types/babel__core':
        optional: true
    dependencies:
      '@babel/core': 7.23.5
      '@babel/helper-module-imports': 7.22.15
      '@rollup/pluginutils': 3.1.0(rollup@2.79.1)
      rollup: 2.79.1
    dev: true

  /@rollup/plugin-commonjs@15.1.0(rollup@2.79.1):
    resolution: {integrity: sha512-xCQqz4z/o0h2syQ7d9LskIMvBSH4PX5PjYdpSSvgS+pQik3WahkQVNWg3D8XJeYjZoVWnIUQYDghuEMRGrmQYQ==}
    engines: {node: '>= 8.0.0'}
    peerDependencies:
      rollup: ^2.22.0
    dependencies:
      '@rollup/pluginutils': 3.1.0(rollup@2.79.1)
      commondir: 1.0.1
      estree-walker: 2.0.2
      glob: 7.2.3
      is-reference: 1.2.1
      magic-string: 0.25.9
      resolve: 1.22.8
      rollup: 2.79.1
    dev: true

  /@rollup/plugin-image@2.0.6(rollup@2.79.1):
    resolution: {integrity: sha512-bB+spXogbPiFjhBS7i8ajUOgOnVwWK3bnJ6VroxKey/q8/EPRkoSh+4O1qPCw97qMIDspF4TlzXVBhZ7nojIPw==}
    engines: {node: '>= 8.0.0'}
    peerDependencies:
      rollup: ^1.20.0 || ^2.0.0
    dependencies:
      '@rollup/pluginutils': 3.1.0(rollup@2.79.1)
      mini-svg-data-uri: 1.4.4
      rollup: 2.79.1
    dev: true

  /@rollup/plugin-json@4.1.0(rollup@2.79.1):
    resolution: {integrity: sha512-yfLbTdNS6amI/2OpmbiBoW12vngr5NW2jCJVZSBEz+H5KfUJZ2M7sDjk0U6GOOdCWFVScShte29o9NezJ53TPw==}
    peerDependencies:
      rollup: ^1.20.0 || ^2.0.0
    dependencies:
      '@rollup/pluginutils': 3.1.0(rollup@2.79.1)
      rollup: 2.79.1
    dev: false

  /@rollup/plugin-node-resolve@9.0.0(rollup@2.79.1):
    resolution: {integrity: sha512-gPz+utFHLRrd41WMP13Jq5mqqzHL3OXrfj3/MkSyB6UBIcuNt9j60GCbarzMzdf1VHFpOxfQh/ez7wyadLMqkg==}
    engines: {node: '>= 10.0.0'}
    peerDependencies:
      rollup: ^1.20.0||^2.0.0
    dependencies:
      '@rollup/pluginutils': 3.1.0(rollup@2.79.1)
      '@types/resolve': 1.17.1
      builtin-modules: 3.3.0
      deepmerge: 4.3.1
      is-module: 1.0.0
      resolve: 1.22.8
      rollup: 2.79.1
    dev: true

  /@rollup/plugin-replace@2.4.2(rollup@2.79.1):
    resolution: {integrity: sha512-IGcu+cydlUMZ5En85jxHH4qj2hta/11BHq95iHEyb2sbgiN0eCdzvUcHw5gt9pBL5lTi4JDYJ1acCoMGpTvEZg==}
    peerDependencies:
      rollup: ^1.20.0 || ^2.0.0
    dependencies:
      '@rollup/pluginutils': 3.1.0(rollup@2.79.1)
      magic-string: 0.25.9
      rollup: 2.79.1
    dev: true

  /@rollup/pluginutils@3.1.0(rollup@2.79.1):
    resolution: {integrity: sha512-GksZ6pr6TpIjHm8h9lSQ8pi8BE9VeubNT0OMJ3B5uZJ8pz73NPiqOtCog/x2/QzM1ENChPKxMDhiQuRHsqc+lg==}
    engines: {node: '>= 8.0.0'}
    peerDependencies:
      rollup: ^1.20.0||^2.0.0
    dependencies:
      '@types/estree': 0.0.39
      estree-walker: 1.0.1
      picomatch: 2.3.1
      rollup: 2.79.1

  /@rollup/pluginutils@4.2.1:
    resolution: {integrity: sha512-iKnFXr7NkdZAIHiIWE+BX5ULi/ucVFYWD6TbAV+rZctiRTY2PL6tsIKhoIOaoskiWAkgu+VsbXgUVDNLHf+InQ==}
    engines: {node: '>= 8.0.0'}
    dependencies:
      estree-walker: 2.0.2
      picomatch: 2.3.1
    dev: true

  /@rollup/rollup-android-arm-eabi@4.35.0:
    resolution: {integrity: sha512-uYQ2WfPaqz5QtVgMxfN6NpLD+no0MYHDBywl7itPYd3K5TjjSghNKmX8ic9S8NU8w81NVhJv/XojcHptRly7qQ==}
    cpu: [arm]
    os: [android]
    requiresBuild: true
    dev: true
    optional: true

  /@rollup/rollup-android-arm64@4.35.0:
    resolution: {integrity: sha512-FtKddj9XZudurLhdJnBl9fl6BwCJ3ky8riCXjEw3/UIbjmIY58ppWwPEvU3fNu+W7FUsAsB1CdH+7EQE6CXAPA==}
    cpu: [arm64]
    os: [android]
    requiresBuild: true
    dev: true
    optional: true

  /@rollup/rollup-darwin-arm64@4.35.0:
    resolution: {integrity: sha512-Uk+GjOJR6CY844/q6r5DR/6lkPFOw0hjfOIzVx22THJXMxktXG6CbejseJFznU8vHcEBLpiXKY3/6xc+cBm65Q==}
    cpu: [arm64]
    os: [darwin]
    requiresBuild: true
    dev: true
    optional: true

  /@rollup/rollup-darwin-x64@4.35.0:
    resolution: {integrity: sha512-3IrHjfAS6Vkp+5bISNQnPogRAW5GAV1n+bNCrDwXmfMHbPl5EhTmWtfmwlJxFRUCBZ+tZ/OxDyU08aF6NI/N5Q==}
    cpu: [x64]
    os: [darwin]
    requiresBuild: true
    dev: true
    optional: true

  /@rollup/rollup-freebsd-arm64@4.35.0:
    resolution: {integrity: sha512-sxjoD/6F9cDLSELuLNnY0fOrM9WA0KrM0vWm57XhrIMf5FGiN8D0l7fn+bpUeBSU7dCgPV2oX4zHAsAXyHFGcQ==}
    cpu: [arm64]
    os: [freebsd]
    requiresBuild: true
    dev: true
    optional: true

  /@rollup/rollup-freebsd-x64@4.35.0:
    resolution: {integrity: sha512-2mpHCeRuD1u/2kruUiHSsnjWtHjqVbzhBkNVQ1aVD63CcexKVcQGwJ2g5VphOd84GvxfSvnnlEyBtQCE5hxVVw==}
    cpu: [x64]
    os: [freebsd]
    requiresBuild: true
    dev: true
    optional: true

  /@rollup/rollup-linux-arm-gnueabihf@4.35.0:
    resolution: {integrity: sha512-mrA0v3QMy6ZSvEuLs0dMxcO2LnaCONs1Z73GUDBHWbY8tFFocM6yl7YyMu7rz4zS81NDSqhrUuolyZXGi8TEqg==}
    cpu: [arm]
    os: [linux]
    requiresBuild: true
    dev: true
    optional: true

  /@rollup/rollup-linux-arm-musleabihf@4.35.0:
    resolution: {integrity: sha512-DnYhhzcvTAKNexIql8pFajr0PiDGrIsBYPRvCKlA5ixSS3uwo/CWNZxB09jhIapEIg945KOzcYEAGGSmTSpk7A==}
    cpu: [arm]
    os: [linux]
    requiresBuild: true
    dev: true
    optional: true

  /@rollup/rollup-linux-arm64-gnu@4.35.0:
    resolution: {integrity: sha512-uagpnH2M2g2b5iLsCTZ35CL1FgyuzzJQ8L9VtlJ+FckBXroTwNOaD0z0/UF+k5K3aNQjbm8LIVpxykUOQt1m/A==}
    cpu: [arm64]
    os: [linux]
    requiresBuild: true
    dev: true
    optional: true

  /@rollup/rollup-linux-arm64-musl@4.35.0:
    resolution: {integrity: sha512-XQxVOCd6VJeHQA/7YcqyV0/88N6ysSVzRjJ9I9UA/xXpEsjvAgDTgH3wQYz5bmr7SPtVK2TsP2fQ2N9L4ukoUg==}
    cpu: [arm64]
    os: [linux]
    requiresBuild: true
    dev: true
    optional: true

  /@rollup/rollup-linux-loongarch64-gnu@4.35.0:
    resolution: {integrity: sha512-5pMT5PzfgwcXEwOaSrqVsz/LvjDZt+vQ8RT/70yhPU06PTuq8WaHhfT1LW+cdD7mW6i/J5/XIkX/1tCAkh1W6g==}
    cpu: [loong64]
    os: [linux]
    requiresBuild: true
    dev: true
    optional: true

  /@rollup/rollup-linux-powerpc64le-gnu@4.35.0:
    resolution: {integrity: sha512-c+zkcvbhbXF98f4CtEIP1EBA/lCic5xB0lToneZYvMeKu5Kamq3O8gqrxiYYLzlZH6E3Aq+TSW86E4ay8iD8EA==}
    cpu: [ppc64]
    os: [linux]
    requiresBuild: true
    dev: true
    optional: true

  /@rollup/rollup-linux-riscv64-gnu@4.35.0:
    resolution: {integrity: sha512-s91fuAHdOwH/Tad2tzTtPX7UZyytHIRR6V4+2IGlV0Cej5rkG0R61SX4l4y9sh0JBibMiploZx3oHKPnQBKe4g==}
    cpu: [riscv64]
    os: [linux]
    requiresBuild: true
    dev: true
    optional: true

  /@rollup/rollup-linux-s390x-gnu@4.35.0:
    resolution: {integrity: sha512-hQRkPQPLYJZYGP+Hj4fR9dDBMIM7zrzJDWFEMPdTnTy95Ljnv0/4w/ixFw3pTBMEuuEuoqtBINYND4M7ujcuQw==}
    cpu: [s390x]
    os: [linux]
    requiresBuild: true
    dev: true
    optional: true

  /@rollup/rollup-linux-x64-gnu@4.35.0:
    resolution: {integrity: sha512-Pim1T8rXOri+0HmV4CdKSGrqcBWX0d1HoPnQ0uw0bdp1aP5SdQVNBy8LjYncvnLgu3fnnCt17xjWGd4cqh8/hA==}
    cpu: [x64]
    os: [linux]
    requiresBuild: true
    dev: true
    optional: true

  /@rollup/rollup-linux-x64-musl@4.35.0:
    resolution: {integrity: sha512-QysqXzYiDvQWfUiTm8XmJNO2zm9yC9P/2Gkrwg2dH9cxotQzunBHYr6jk4SujCTqnfGxduOmQcI7c2ryuW8XVg==}
    cpu: [x64]
    os: [linux]
    requiresBuild: true
    dev: true
    optional: true

  /@rollup/rollup-win32-arm64-msvc@4.35.0:
    resolution: {integrity: sha512-OUOlGqPkVJCdJETKOCEf1mw848ZyJ5w50/rZ/3IBQVdLfR5jk/6Sr5m3iO2tdPgwo0x7VcncYuOvMhBWZq8ayg==}
    cpu: [arm64]
    os: [win32]
    requiresBuild: true
    dev: true
    optional: true

  /@rollup/rollup-win32-ia32-msvc@4.35.0:
    resolution: {integrity: sha512-2/lsgejMrtwQe44glq7AFFHLfJBPafpsTa6JvP2NGef/ifOa4KBoglVf7AKN7EV9o32evBPRqfg96fEHzWo5kw==}
    cpu: [ia32]
    os: [win32]
    requiresBuild: true
    dev: true
    optional: true

  /@rollup/rollup-win32-x64-msvc@4.35.0:
    resolution: {integrity: sha512-PIQeY5XDkrOysbQblSW7v3l1MDZzkTEzAfTPkj5VAu3FW8fS4ynyLg2sINp0fp3SjZ8xkRYpLqoKcYqAkhU1dw==}
    cpu: [x64]
    os: [win32]
    requiresBuild: true
    dev: true
    optional: true

  /@sentry/browser@6.19.7:
    resolution: {integrity: sha512-oDbklp4O3MtAM4mtuwyZLrgO1qDVYIujzNJQzXmi9YzymJCuzMLSRDvhY83NNDCRxf0pds4DShgYeZdbSyKraA==}
    engines: {node: '>=6'}
    dependencies:
      '@sentry/core': 6.19.7
      '@sentry/types': 6.19.7
      '@sentry/utils': 6.19.7
      tslib: 1.14.1
    dev: false

  /@sentry/core@6.19.7:
    resolution: {integrity: sha512-tOfZ/umqB2AcHPGbIrsFLcvApdTm9ggpi/kQZFkej7kMphjT+SGBiQfYtjyg9jcRW+ilAR4JXC9BGKsdEQ+8Vw==}
    engines: {node: '>=6'}
    dependencies:
      '@sentry/hub': 6.19.7
      '@sentry/minimal': 6.19.7
      '@sentry/types': 6.19.7
      '@sentry/utils': 6.19.7
      tslib: 1.14.1
    dev: false

  /@sentry/hub@6.19.7:
    resolution: {integrity: sha512-y3OtbYFAqKHCWezF0EGGr5lcyI2KbaXW2Ik7Xp8Mu9TxbSTuwTe4rTntwg8ngPjUQU3SUHzgjqVB8qjiGqFXCA==}
    engines: {node: '>=6'}
    dependencies:
      '@sentry/types': 6.19.7
      '@sentry/utils': 6.19.7
      tslib: 1.14.1
    dev: false

  /@sentry/integrations@6.19.7:
    resolution: {integrity: sha512-yNeeFyuygJaV7Mdc5qWuDa13xVj5mVdECaaw2Xs4pfeHaXmRfRzZY17N8ypWFegKWxKBHynyQRMD10W5pBwJvA==}
    engines: {node: '>=6'}
    dependencies:
      '@sentry/types': 6.19.7
      '@sentry/utils': 6.19.7
      localforage: 1.10.0
      tslib: 1.14.1
    dev: false

  /@sentry/minimal@6.19.7:
    resolution: {integrity: sha512-wcYmSJOdvk6VAPx8IcmZgN08XTXRwRtB1aOLZm+MVHjIZIhHoBGZJYTVQS/BWjldsamj2cX3YGbGXNunaCfYJQ==}
    engines: {node: '>=6'}
    dependencies:
      '@sentry/hub': 6.19.7
      '@sentry/types': 6.19.7
      tslib: 1.14.1
    dev: false

  /@sentry/tracing@6.19.7:
    resolution: {integrity: sha512-ol4TupNnv9Zd+bZei7B6Ygnr9N3Gp1PUrNI761QSlHtPC25xXC5ssSD3GMhBgyQrcvpuRcCFHVNNM97tN5cZiA==}
    engines: {node: '>=6'}
    dependencies:
      '@sentry/hub': 6.19.7
      '@sentry/minimal': 6.19.7
      '@sentry/types': 6.19.7
      '@sentry/utils': 6.19.7
      tslib: 1.14.1
    dev: false

  /@sentry/types@6.19.7:
    resolution: {integrity: sha512-jH84pDYE+hHIbVnab3Hr+ZXr1v8QABfhx39KknxqKWr2l0oEItzepV0URvbEhB446lk/S/59230dlUUIBGsXbg==}
    engines: {node: '>=6'}

  /@sentry/utils@6.19.7:
    resolution: {integrity: sha512-z95ECmE3i9pbWoXQrD/7PgkBAzJYR+iXtPuTkpBjDKs86O3mT+PXOT3BAn79w2wkn7/i3vOGD2xVr1uiMl26dA==}
    engines: {node: '>=6'}
    dependencies:
      '@sentry/types': 6.19.7
      tslib: 1.14.1
    dev: false

  /@synaptic-simulations/eslint-config@1.0.2(eslint@8.56.0)(typescript@5.5.2):
    resolution: {integrity: sha512-KFzrWBXMdDwwS4dEEZYqXjdE75pFU5JExHOuhs10gD/KXYkrcp/7tkr1GtZ9wp5n8e5c94QD4qJE0BLNFWdGwg==}
    peerDependencies:
      eslint: ^8.22.0
    dependencies:
      '@typescript-eslint/eslint-plugin': 5.62.0(@typescript-eslint/parser@5.62.0)(eslint@8.56.0)(typescript@5.5.2)
      '@typescript-eslint/parser': 5.62.0(eslint@8.56.0)(typescript@5.5.2)
      eslint: 8.56.0
      eslint-config-airbnb: 19.0.4(eslint-plugin-import@2.29.0)(eslint-plugin-jsx-a11y@6.8.0)(eslint-plugin-react-hooks@4.6.0)(eslint-plugin-react@7.33.2)(eslint@8.56.0)
      eslint-plugin-import: 2.29.0(@typescript-eslint/parser@6.19.1)(eslint@8.56.0)
      eslint-plugin-jsx-a11y: 6.8.0(eslint@8.56.0)
      eslint-plugin-react: 7.33.2(eslint@8.56.0)
      eslint-plugin-react-hooks: 4.6.0(eslint@8.56.0)
    transitivePeerDependencies:
      - eslint-import-resolver-typescript
      - eslint-import-resolver-webpack
      - supports-color
      - typescript
    dev: true

  /@synaptic-simulations/mach@1.0.3(eslint@8.56.0)(typescript@5.5.2):
    resolution: {integrity: sha512-ehsYz/NpLsbxvXftdnToNF1BvNa402uVxYRH6MvUpEknjZLIuva8bcQ0587c7zoeUwbI/nF/1pjFKaeMV3P7vQ==}
    hasBin: true
    dependencies:
      '@synaptic-simulations/eslint-config': 1.0.2(eslint@8.56.0)(typescript@5.5.2)
      chalk: 4.1.2
      chokidar: 3.5.3
      commander: 9.5.0
      dotenv: 16.3.1
      esbuild: 0.15.18
      filesize: 10.1.0
      signale: 1.4.0
      template-file: 6.0.1
      zod: 3.22.4
    transitivePeerDependencies:
      - eslint
      - eslint-import-resolver-typescript
      - eslint-import-resolver-webpack
      - supports-color
      - typescript
    dev: true

  /@tabler/icons@1.119.0(react-dom@17.0.2)(react@17.0.2):
    resolution: {integrity: sha512-Fk3Qq4w2SXcTjc/n1cuL5bccPkylrOMo7cYpQIf/yw6zP76LQV9dtLcHQUjFiUnaYuswR645CnURIhlafyAh9g==}
    peerDependencies:
      react: ^16.x || 17.x || 18.x
      react-dom: ^16.x || 17.x || 18.x
    peerDependenciesMeta:
      react:
        optional: true
      react-dom:
        optional: true
    dependencies:
      react: 17.0.2
      react-dom: 17.0.2(react@17.0.2)
    dev: false

  /@trysound/sax@0.2.0:
    resolution: {integrity: sha512-L7z9BgrNEcYyUYtF+HaEfiS5ebkh9jXqbszz7pC0hRBPaatV0XjSD3+eHrpqFemQfgwiFF0QPIarnIihIDn7OA==}
    engines: {node: '>=10.13.0'}
    dev: true

  /@turf/along@6.5.0:
    resolution: {integrity: sha512-LLyWQ0AARqJCmMcIEAXF4GEu8usmd4Kbz3qk1Oy5HoRNpZX47+i5exQtmIWKdqJ1MMhW26fCTXgpsEs5zgJ5gw==}
    dependencies:
      '@turf/bearing': 6.5.0
      '@turf/destination': 6.5.0
      '@turf/distance': 6.5.0
      '@turf/helpers': 6.5.0
      '@turf/invariant': 6.5.0
    dev: false

  /@turf/angle@6.5.0:
    resolution: {integrity: sha512-4pXMbWhFofJJAOvTMCns6N4C8CMd5Ih4O2jSAG9b3dDHakj3O4yN1+Zbm+NUei+eVEZ9gFeVp9svE3aMDenIkw==}
    dependencies:
      '@turf/bearing': 6.5.0
      '@turf/helpers': 6.5.0
      '@turf/invariant': 6.5.0
      '@turf/rhumb-bearing': 6.5.0
    dev: false

  /@turf/area@6.5.0:
    resolution: {integrity: sha512-xCZdiuojokLbQ+29qR6qoMD89hv+JAgWjLrwSEWL+3JV8IXKeNFl6XkEJz9HGkVpnXvQKJoRz4/liT+8ZZ5Jyg==}
    dependencies:
      '@turf/helpers': 6.5.0
      '@turf/meta': 6.5.0
    dev: false

  /@turf/bbox-clip@6.5.0:
    resolution: {integrity: sha512-F6PaIRF8WMp8EmgU/Ke5B1Y6/pia14UAYB5TiBC668w5rVVjy5L8rTm/m2lEkkDMHlzoP9vNY4pxpNthE7rLcQ==}
    dependencies:
      '@turf/helpers': 6.5.0
      '@turf/invariant': 6.5.0
    dev: false

  /@turf/bbox-polygon@6.5.0:
    resolution: {integrity: sha512-+/r0NyL1lOG3zKZmmf6L8ommU07HliP4dgYToMoTxqzsWzyLjaj/OzgQ8rBmv703WJX+aS6yCmLuIhYqyufyuw==}
    dependencies:
      '@turf/helpers': 6.5.0
    dev: false

  /@turf/bbox@6.5.0:
    resolution: {integrity: sha512-RBbLaao5hXTYyyg577iuMtDB8ehxMlUqHEJiMs8jT1GHkFhr6sYre3lmLsPeYEi/ZKj5TP5tt7fkzNdJ4GIVyw==}
    dependencies:
      '@turf/helpers': 6.5.0
      '@turf/meta': 6.5.0
    dev: false

  /@turf/bearing@6.5.0:
    resolution: {integrity: sha512-dxINYhIEMzgDOztyMZc20I7ssYVNEpSv04VbMo5YPQsqa80KO3TFvbuCahMsCAW5z8Tncc8dwBlEFrmRjJG33A==}
    dependencies:
      '@turf/helpers': 6.5.0
      '@turf/invariant': 6.5.0
    dev: false

  /@turf/bezier-spline@6.5.0:
    resolution: {integrity: sha512-vokPaurTd4PF96rRgGVm6zYYC5r1u98ZsG+wZEv9y3kJTuJRX/O3xIY2QnTGTdbVmAJN1ouOsD0RoZYaVoXORQ==}
    dependencies:
      '@turf/helpers': 6.5.0
      '@turf/invariant': 6.5.0
    dev: false

  /@turf/boolean-clockwise@6.5.0:
    resolution: {integrity: sha512-45+C7LC5RMbRWrxh3Z0Eihsc8db1VGBO5d9BLTOAwU4jR6SgsunTfRWR16X7JUwIDYlCVEmnjcXJNi/kIU3VIw==}
    dependencies:
      '@turf/helpers': 6.5.0
      '@turf/invariant': 6.5.0
    dev: false

  /@turf/boolean-contains@6.5.0:
    resolution: {integrity: sha512-4m8cJpbw+YQcKVGi8y0cHhBUnYT+QRfx6wzM4GI1IdtYH3p4oh/DOBJKrepQyiDzFDaNIjxuWXBh0ai1zVwOQQ==}
    dependencies:
      '@turf/bbox': 6.5.0
      '@turf/boolean-point-in-polygon': 6.5.0
      '@turf/boolean-point-on-line': 6.5.0
      '@turf/helpers': 6.5.0
      '@turf/invariant': 6.5.0
    dev: false

  /@turf/boolean-crosses@6.5.0:
    resolution: {integrity: sha512-gvshbTPhAHporTlQwBJqyfW+2yV8q/mOTxG6PzRVl6ARsqNoqYQWkd4MLug7OmAqVyBzLK3201uAeBjxbGw0Ng==}
    dependencies:
      '@turf/boolean-point-in-polygon': 6.5.0
      '@turf/helpers': 6.5.0
      '@turf/invariant': 6.5.0
      '@turf/line-intersect': 6.5.0
      '@turf/polygon-to-line': 6.5.0
    dev: false

  /@turf/boolean-disjoint@6.5.0:
    resolution: {integrity: sha512-rZ2ozlrRLIAGo2bjQ/ZUu4oZ/+ZjGvLkN5CKXSKBcu6xFO6k2bgqeM8a1836tAW+Pqp/ZFsTA5fZHsJZvP2D5g==}
    dependencies:
      '@turf/boolean-point-in-polygon': 6.5.0
      '@turf/helpers': 6.5.0
      '@turf/line-intersect': 6.5.0
      '@turf/meta': 6.5.0
      '@turf/polygon-to-line': 6.5.0
    dev: false

  /@turf/boolean-equal@6.5.0:
    resolution: {integrity: sha512-cY0M3yoLC26mhAnjv1gyYNQjn7wxIXmL2hBmI/qs8g5uKuC2hRWi13ydufE3k4x0aNRjFGlg41fjoYLwaVF+9Q==}
    dependencies:
      '@turf/clean-coords': 6.5.0
      '@turf/helpers': 6.5.0
      '@turf/invariant': 6.5.0
      geojson-equality: 0.1.6
    dev: false

  /@turf/boolean-intersects@6.5.0:
    resolution: {integrity: sha512-nIxkizjRdjKCYFQMnml6cjPsDOBCThrt+nkqtSEcxkKMhAQj5OO7o2CecioNTaX8EayqwMGVKcsz27oP4mKPTw==}
    dependencies:
      '@turf/boolean-disjoint': 6.5.0
      '@turf/helpers': 6.5.0
      '@turf/meta': 6.5.0
    dev: false

  /@turf/boolean-overlap@6.5.0:
    resolution: {integrity: sha512-8btMIdnbXVWUa1M7D4shyaSGxLRw6NjMcqKBcsTXcZdnaixl22k7ar7BvIzkaRYN3SFECk9VGXfLncNS3ckQUw==}
    dependencies:
      '@turf/helpers': 6.5.0
      '@turf/invariant': 6.5.0
      '@turf/line-intersect': 6.5.0
      '@turf/line-overlap': 6.5.0
      '@turf/meta': 6.5.0
      geojson-equality: 0.1.6
    dev: false

  /@turf/boolean-parallel@6.5.0:
    resolution: {integrity: sha512-aSHJsr1nq9e5TthZGZ9CZYeXklJyRgR5kCLm5X4urz7+MotMOp/LsGOsvKvK9NeUl9+8OUmfMn8EFTT8LkcvIQ==}
    dependencies:
      '@turf/clean-coords': 6.5.0
      '@turf/helpers': 6.5.0
      '@turf/line-segment': 6.5.0
      '@turf/rhumb-bearing': 6.5.0
    dev: false

  /@turf/boolean-point-in-polygon@6.5.0:
    resolution: {integrity: sha512-DtSuVFB26SI+hj0SjrvXowGTUCHlgevPAIsukssW6BG5MlNSBQAo70wpICBNJL6RjukXg8d2eXaAWuD/CqL00A==}
    dependencies:
      '@turf/helpers': 6.5.0
      '@turf/invariant': 6.5.0
    dev: false

  /@turf/boolean-point-on-line@6.5.0:
    resolution: {integrity: sha512-A1BbuQ0LceLHvq7F/P7w3QvfpmZqbmViIUPHdNLvZimFNLo4e6IQunmzbe+8aSStH9QRZm3VOflyvNeXvvpZEQ==}
    dependencies:
      '@turf/helpers': 6.5.0
      '@turf/invariant': 6.5.0
    dev: false

  /@turf/boolean-within@6.5.0:
    resolution: {integrity: sha512-YQB3oU18Inx35C/LU930D36RAVe7LDXk1kWsQ8mLmuqYn9YdPsDQTMTkLJMhoQ8EbN7QTdy333xRQ4MYgToteQ==}
    dependencies:
      '@turf/bbox': 6.5.0
      '@turf/boolean-point-in-polygon': 6.5.0
      '@turf/boolean-point-on-line': 6.5.0
      '@turf/helpers': 6.5.0
      '@turf/invariant': 6.5.0
    dev: false

  /@turf/buffer@6.5.0:
    resolution: {integrity: sha512-qeX4N6+PPWbKqp1AVkBVWFerGjMYMUyencwfnkCesoznU6qvfugFHNAngNqIBVnJjZ5n8IFyOf+akcxnrt9sNg==}
    dependencies:
      '@turf/bbox': 6.5.0
      '@turf/center': 6.5.0
      '@turf/helpers': 6.5.0
      '@turf/meta': 6.5.0
      '@turf/projection': 6.5.0
      d3-geo: 1.7.1
      turf-jsts: 1.2.3
    dev: false

  /@turf/center-mean@6.5.0:
    resolution: {integrity: sha512-AAX6f4bVn12pTVrMUiB9KrnV94BgeBKpyg3YpfnEbBpkN/znfVhL8dG8IxMAxAoSZ61Zt9WLY34HfENveuOZ7Q==}
    dependencies:
      '@turf/bbox': 6.5.0
      '@turf/helpers': 6.5.0
      '@turf/meta': 6.5.0
    dev: false

  /@turf/center-median@6.5.0:
    resolution: {integrity: sha512-dT8Ndu5CiZkPrj15PBvslpuf01ky41DEYEPxS01LOxp5HOUHXp1oJxsPxvc+i/wK4BwccPNzU1vzJ0S4emd1KQ==}
    dependencies:
      '@turf/center-mean': 6.5.0
      '@turf/centroid': 6.5.0
      '@turf/distance': 6.5.0
      '@turf/helpers': 6.5.0
      '@turf/meta': 6.5.0
    dev: false

  /@turf/center-of-mass@6.5.0:
    resolution: {integrity: sha512-EWrriU6LraOfPN7m1jZi+1NLTKNkuIsGLZc2+Y8zbGruvUW+QV7K0nhf7iZWutlxHXTBqEXHbKue/o79IumAsQ==}
    dependencies:
      '@turf/centroid': 6.5.0
      '@turf/convex': 6.5.0
      '@turf/helpers': 6.5.0
      '@turf/invariant': 6.5.0
      '@turf/meta': 6.5.0
    dev: false

  /@turf/center@6.5.0:
    resolution: {integrity: sha512-T8KtMTfSATWcAX088rEDKjyvQCBkUsLnK/Txb6/8WUXIeOZyHu42G7MkdkHRoHtwieLdduDdmPLFyTdG5/e7ZQ==}
    dependencies:
      '@turf/bbox': 6.5.0
      '@turf/helpers': 6.5.0
    dev: false

  /@turf/centroid@6.5.0:
    resolution: {integrity: sha512-MwE1oq5E3isewPprEClbfU5pXljIK/GUOMbn22UM3IFPDJX0KeoyLNwghszkdmFp/qMGL/M13MMWvU+GNLXP/A==}
    dependencies:
      '@turf/helpers': 6.5.0
      '@turf/meta': 6.5.0
    dev: false

  /@turf/circle@6.5.0:
    resolution: {integrity: sha512-oU1+Kq9DgRnoSbWFHKnnUdTmtcRUMmHoV9DjTXu9vOLNV5OWtAAh1VZ+mzsioGGzoDNT/V5igbFOkMfBQc0B6A==}
    dependencies:
      '@turf/destination': 6.5.0
      '@turf/helpers': 6.5.0
    dev: false

  /@turf/clean-coords@6.5.0:
    resolution: {integrity: sha512-EMX7gyZz0WTH/ET7xV8MyrExywfm9qUi0/MY89yNffzGIEHuFfqwhcCqZ8O00rZIPZHUTxpmsxQSTfzJJA1CPw==}
    dependencies:
      '@turf/helpers': 6.5.0
      '@turf/invariant': 6.5.0
    dev: false

  /@turf/clone@6.5.0:
    resolution: {integrity: sha512-mzVtTFj/QycXOn6ig+annKrM6ZlimreKYz6f/GSERytOpgzodbQyOgkfwru100O1KQhhjSudKK4DsQ0oyi9cTw==}
    dependencies:
      '@turf/helpers': 6.5.0
    dev: false

  /@turf/clusters-dbscan@6.5.0:
    resolution: {integrity: sha512-SxZEE4kADU9DqLRiT53QZBBhu8EP9skviSyl+FGj08Y01xfICM/RR9ACUdM0aEQimhpu+ZpRVcUK+2jtiCGrYQ==}
    dependencies:
      '@turf/clone': 6.5.0
      '@turf/distance': 6.5.0
      '@turf/helpers': 6.5.0
      '@turf/meta': 6.5.0
      density-clustering: 1.3.0
    dev: false

  /@turf/clusters-kmeans@6.5.0:
    resolution: {integrity: sha512-DwacD5+YO8kwDPKaXwT9DV46tMBVNsbi1IzdajZu1JDSWoN7yc7N9Qt88oi+p30583O0UPVkAK+A10WAQv4mUw==}
    dependencies:
      '@turf/clone': 6.5.0
      '@turf/helpers': 6.5.0
      '@turf/invariant': 6.5.0
      '@turf/meta': 6.5.0
      skmeans: 0.9.7
    dev: false

  /@turf/clusters@6.5.0:
    resolution: {integrity: sha512-Y6gfnTJzQ1hdLfCsyd5zApNbfLIxYEpmDibHUqR5z03Lpe02pa78JtgrgUNt1seeO/aJ4TG1NLN8V5gOrHk04g==}
    dependencies:
      '@turf/helpers': 6.5.0
      '@turf/meta': 6.5.0
    dev: false

  /@turf/collect@6.5.0:
    resolution: {integrity: sha512-4dN/T6LNnRg099m97BJeOcTA5fSI8cu87Ydgfibewd2KQwBexO69AnjEFqfPX3Wj+Zvisj1uAVIZbPmSSrZkjg==}
    dependencies:
      '@turf/bbox': 6.5.0
      '@turf/boolean-point-in-polygon': 6.5.0
      '@turf/helpers': 6.5.0
      rbush: 2.0.2
    dev: false

  /@turf/combine@6.5.0:
    resolution: {integrity: sha512-Q8EIC4OtAcHiJB3C4R+FpB4LANiT90t17uOd851qkM2/o6m39bfN5Mv0PWqMZIHWrrosZqRqoY9dJnzz/rJxYQ==}
    dependencies:
      '@turf/helpers': 6.5.0
      '@turf/meta': 6.5.0
    dev: false

  /@turf/concave@6.5.0:
    resolution: {integrity: sha512-I/sUmUC8TC5h/E2vPwxVht+nRt+TnXIPRoztDFvS8/Y0+cBDple9inLSo9nnPXMXidrBlGXZ9vQx/BjZUJgsRQ==}
    dependencies:
      '@turf/clone': 6.5.0
      '@turf/distance': 6.5.0
      '@turf/helpers': 6.5.0
      '@turf/invariant': 6.5.0
      '@turf/meta': 6.5.0
      '@turf/tin': 6.5.0
      topojson-client: 3.1.0
      topojson-server: 3.0.1
    dev: false

  /@turf/convex@6.5.0:
    resolution: {integrity: sha512-x7ZwC5z7PJB0SBwNh7JCeCNx7Iu+QSrH7fYgK0RhhNop13TqUlvHMirMLRgf2db1DqUetrAO2qHJeIuasquUWg==}
    dependencies:
      '@turf/helpers': 6.5.0
      '@turf/meta': 6.5.0
      concaveman: 1.2.1
    dev: false

  /@turf/destination@6.5.0:
    resolution: {integrity: sha512-4cnWQlNC8d1tItOz9B4pmJdWpXqS0vEvv65bI/Pj/genJnsL7evI0/Xw42RvEGROS481MPiU80xzvwxEvhQiMQ==}
    dependencies:
      '@turf/helpers': 6.5.0
      '@turf/invariant': 6.5.0
    dev: false

  /@turf/difference@6.5.0:
    resolution: {integrity: sha512-l8iR5uJqvI+5Fs6leNbhPY5t/a3vipUF/3AeVLpwPQcgmedNXyheYuy07PcMGH5Jdpi5gItOiTqwiU/bUH4b3A==}
    dependencies:
      '@turf/helpers': 6.5.0
      '@turf/invariant': 6.5.0
      polygon-clipping: 0.15.7
    dev: false

  /@turf/dissolve@6.5.0:
    resolution: {integrity: sha512-WBVbpm9zLTp0Bl9CE35NomTaOL1c4TQCtEoO43YaAhNEWJOOIhZMFJyr8mbvYruKl817KinT3x7aYjjCMjTAsQ==}
    dependencies:
      '@turf/helpers': 6.5.0
      '@turf/invariant': 6.5.0
      '@turf/meta': 6.5.0
      polygon-clipping: 0.15.7
    dev: false

  /@turf/distance-weight@6.5.0:
    resolution: {integrity: sha512-a8qBKkgVNvPKBfZfEJZnC3DV7dfIsC3UIdpRci/iap/wZLH41EmS90nM+BokAJflUHYy8PqE44wySGWHN1FXrQ==}
    dependencies:
      '@turf/centroid': 6.5.0
      '@turf/helpers': 6.5.0
      '@turf/invariant': 6.5.0
      '@turf/meta': 6.5.0
    dev: false

  /@turf/distance@6.5.0:
    resolution: {integrity: sha512-xzykSLfoURec5qvQJcfifw/1mJa+5UwByZZ5TZ8iaqjGYN0vomhV9aiSLeYdUGtYRESZ+DYC/OzY+4RclZYgMg==}
    dependencies:
      '@turf/helpers': 6.5.0
      '@turf/invariant': 6.5.0
    dev: false

  /@turf/ellipse@6.5.0:
    resolution: {integrity: sha512-kuXtwFviw/JqnyJXF1mrR/cb496zDTSbGKtSiolWMNImYzGGkbsAsFTjwJYgD7+4FixHjp0uQPzo70KDf3AIBw==}
    dependencies:
      '@turf/helpers': 6.5.0
      '@turf/invariant': 6.5.0
      '@turf/rhumb-destination': 6.5.0
      '@turf/transform-rotate': 6.5.0
    dev: false

  /@turf/envelope@6.5.0:
    resolution: {integrity: sha512-9Z+FnBWvOGOU4X+fMZxYFs1HjFlkKqsddLuMknRaqcJd6t+NIv5DWvPtDL8ATD2GEExYDiFLwMdckfr1yqJgHA==}
    dependencies:
      '@turf/bbox': 6.5.0
      '@turf/bbox-polygon': 6.5.0
      '@turf/helpers': 6.5.0
    dev: false

  /@turf/explode@6.5.0:
    resolution: {integrity: sha512-6cSvMrnHm2qAsace6pw9cDmK2buAlw8+tjeJVXMfMyY+w7ZUi1rprWMsY92J7s2Dar63Bv09n56/1V7+tcj52Q==}
    dependencies:
      '@turf/helpers': 6.5.0
      '@turf/meta': 6.5.0
    dev: false

  /@turf/flatten@6.5.0:
    resolution: {integrity: sha512-IBZVwoNLVNT6U/bcUUllubgElzpMsNoCw8tLqBw6dfYg9ObGmpEjf9BIYLr7a2Yn5ZR4l7YIj2T7kD5uJjZADQ==}
    dependencies:
      '@turf/helpers': 6.5.0
      '@turf/meta': 6.5.0
    dev: false

  /@turf/flip@6.5.0:
    resolution: {integrity: sha512-oyikJFNjt2LmIXQqgOGLvt70RgE2lyzPMloYWM7OR5oIFGRiBvqVD2hA6MNw6JewIm30fWZ8DQJw1NHXJTJPbg==}
    dependencies:
      '@turf/clone': 6.5.0
      '@turf/helpers': 6.5.0
      '@turf/meta': 6.5.0
    dev: false

  /@turf/great-circle@6.5.0:
    resolution: {integrity: sha512-7ovyi3HaKOXdFyN7yy1yOMa8IyOvV46RC1QOQTT+RYUN8ke10eyqExwBpL9RFUPvlpoTzoYbM/+lWPogQlFncg==}
    dependencies:
      '@turf/helpers': 6.5.0
      '@turf/invariant': 6.5.0
    dev: false

  /@turf/helpers@6.5.0:
    resolution: {integrity: sha512-VbI1dV5bLFzohYYdgqwikdMVpe7pJ9X3E+dlr425wa2/sMJqYDhTO++ec38/pcPvPE6oD9WEEeU3Xu3gza+VPw==}
    dev: false

  /@turf/hex-grid@6.5.0:
    resolution: {integrity: sha512-Ln3tc2tgZT8etDOldgc6e741Smg1CsMKAz1/Mlel+MEL5Ynv2mhx3m0q4J9IB1F3a4MNjDeVvm8drAaf9SF33g==}
    dependencies:
      '@turf/distance': 6.5.0
      '@turf/helpers': 6.5.0
      '@turf/intersect': 6.5.0
      '@turf/invariant': 6.5.0
    dev: false

  /@turf/interpolate@6.5.0:
    resolution: {integrity: sha512-LSH5fMeiGyuDZ4WrDJNgh81d2DnNDUVJtuFryJFup8PV8jbs46lQGfI3r1DJ2p1IlEJIz3pmAZYeTfMMoeeohw==}
    dependencies:
      '@turf/bbox': 6.5.0
      '@turf/centroid': 6.5.0
      '@turf/clone': 6.5.0
      '@turf/distance': 6.5.0
      '@turf/helpers': 6.5.0
      '@turf/hex-grid': 6.5.0
      '@turf/invariant': 6.5.0
      '@turf/meta': 6.5.0
      '@turf/point-grid': 6.5.0
      '@turf/square-grid': 6.5.0
      '@turf/triangle-grid': 6.5.0
    dev: false

  /@turf/intersect@6.5.0:
    resolution: {integrity: sha512-2legGJeKrfFkzntcd4GouPugoqPUjexPZnOvfez+3SfIMrHvulw8qV8u7pfVyn2Yqs53yoVCEjS5sEpvQ5YRQg==}
    dependencies:
      '@turf/helpers': 6.5.0
      '@turf/invariant': 6.5.0
      polygon-clipping: 0.15.7
    dev: false

  /@turf/invariant@6.5.0:
    resolution: {integrity: sha512-Wv8PRNCtPD31UVbdJE/KVAWKe7l6US+lJItRR/HOEW3eh+U/JwRCSUl/KZ7bmjM/C+zLNoreM2TU6OoLACs4eg==}
    dependencies:
      '@turf/helpers': 6.5.0
    dev: false

  /@turf/isobands@6.5.0:
    resolution: {integrity: sha512-4h6sjBPhRwMVuFaVBv70YB7eGz+iw0bhPRnp+8JBdX1UPJSXhoi/ZF2rACemRUr0HkdVB/a1r9gC32vn5IAEkw==}
    dependencies:
      '@turf/area': 6.5.0
      '@turf/bbox': 6.5.0
      '@turf/boolean-point-in-polygon': 6.5.0
      '@turf/explode': 6.5.0
      '@turf/helpers': 6.5.0
      '@turf/invariant': 6.5.0
      '@turf/meta': 6.5.0
      object-assign: 4.1.1
    dev: false

  /@turf/isolines@6.5.0:
    resolution: {integrity: sha512-6ElhiLCopxWlv4tPoxiCzASWt/jMRvmp6mRYrpzOm3EUl75OhHKa/Pu6Y9nWtCMmVC/RcWtiiweUocbPLZLm0A==}
    dependencies:
      '@turf/bbox': 6.5.0
      '@turf/helpers': 6.5.0
      '@turf/invariant': 6.5.0
      '@turf/meta': 6.5.0
      object-assign: 4.1.1
    dev: false

  /@turf/kinks@6.5.0:
    resolution: {integrity: sha512-ViCngdPt1eEL7hYUHR2eHR662GvCgTc35ZJFaNR6kRtr6D8plLaDju0FILeFFWSc+o8e3fwxZEJKmFj9IzPiIQ==}
    dependencies:
      '@turf/helpers': 6.5.0
    dev: false

  /@turf/length@6.5.0:
    resolution: {integrity: sha512-5pL5/pnw52fck3oRsHDcSGrj9HibvtlrZ0QNy2OcW8qBFDNgZ4jtl6U7eATVoyWPKBHszW3dWETW+iLV7UARig==}
    dependencies:
      '@turf/distance': 6.5.0
      '@turf/helpers': 6.5.0
      '@turf/meta': 6.5.0
    dev: false

  /@turf/line-arc@6.5.0:
    resolution: {integrity: sha512-I6c+V6mIyEwbtg9P9zSFF89T7QPe1DPTG3MJJ6Cm1MrAY0MdejwQKOpsvNl8LDU2ekHOlz2kHpPVR7VJsoMllA==}
    dependencies:
      '@turf/circle': 6.5.0
      '@turf/destination': 6.5.0
      '@turf/helpers': 6.5.0
    dev: false

  /@turf/line-chunk@6.5.0:
    resolution: {integrity: sha512-i1FGE6YJaaYa+IJesTfyRRQZP31QouS+wh/pa6O3CC0q4T7LtHigyBSYjrbjSLfn2EVPYGlPCMFEqNWCOkC6zg==}
    dependencies:
      '@turf/helpers': 6.5.0
      '@turf/length': 6.5.0
      '@turf/line-slice-along': 6.5.0
      '@turf/meta': 6.5.0
    dev: false

  /@turf/line-intersect@6.5.0:
    resolution: {integrity: sha512-CS6R1tZvVQD390G9Ea4pmpM6mJGPWoL82jD46y0q1KSor9s6HupMIo1kY4Ny+AEYQl9jd21V3Scz20eldpbTVA==}
    dependencies:
      '@turf/helpers': 6.5.0
      '@turf/invariant': 6.5.0
      '@turf/line-segment': 6.5.0
      '@turf/meta': 6.5.0
      geojson-rbush: 3.2.0
    dev: false

  /@turf/line-offset@6.5.0:
    resolution: {integrity: sha512-CEXZbKgyz8r72qRvPchK0dxqsq8IQBdH275FE6o4MrBkzMcoZsfSjghtXzKaz9vvro+HfIXal0sTk2mqV1lQTw==}
    dependencies:
      '@turf/helpers': 6.5.0
      '@turf/invariant': 6.5.0
      '@turf/meta': 6.5.0
    dev: false

  /@turf/line-overlap@6.5.0:
    resolution: {integrity: sha512-xHOaWLd0hkaC/1OLcStCpfq55lPHpPNadZySDXYiYjEz5HXr1oKmtMYpn0wGizsLwrOixRdEp+j7bL8dPt4ojQ==}
    dependencies:
      '@turf/boolean-point-on-line': 6.5.0
      '@turf/helpers': 6.5.0
      '@turf/invariant': 6.5.0
      '@turf/line-segment': 6.5.0
      '@turf/meta': 6.5.0
      '@turf/nearest-point-on-line': 6.5.0
      deep-equal: 1.1.2
      geojson-rbush: 3.2.0
    dev: false

  /@turf/line-segment@6.5.0:
    resolution: {integrity: sha512-jI625Ho4jSuJESNq66Mmi290ZJ5pPZiQZruPVpmHkUw257Pew0alMmb6YrqYNnLUuiVVONxAAKXUVeeUGtycfw==}
    dependencies:
      '@turf/helpers': 6.5.0
      '@turf/invariant': 6.5.0
      '@turf/meta': 6.5.0
    dev: false

  /@turf/line-slice-along@6.5.0:
    resolution: {integrity: sha512-KHJRU6KpHrAj+BTgTNqby6VCTnDzG6a1sJx/I3hNvqMBLvWVA2IrkR9L9DtsQsVY63IBwVdQDqiwCuZLDQh4Ng==}
    dependencies:
      '@turf/bearing': 6.5.0
      '@turf/destination': 6.5.0
      '@turf/distance': 6.5.0
      '@turf/helpers': 6.5.0
    dev: false

  /@turf/line-slice@6.5.0:
    resolution: {integrity: sha512-vDqJxve9tBHhOaVVFXqVjF5qDzGtKWviyjbyi2QnSnxyFAmLlLnBfMX8TLQCAf2GxHibB95RO5FBE6I2KVPRuw==}
    dependencies:
      '@turf/helpers': 6.5.0
      '@turf/invariant': 6.5.0
      '@turf/nearest-point-on-line': 6.5.0
    dev: false

  /@turf/line-split@6.5.0:
    resolution: {integrity: sha512-/rwUMVr9OI2ccJjw7/6eTN53URtGThNSD5I0GgxyFXMtxWiloRJ9MTff8jBbtPWrRka/Sh2GkwucVRAEakx9Sw==}
    dependencies:
      '@turf/bbox': 6.5.0
      '@turf/helpers': 6.5.0
      '@turf/invariant': 6.5.0
      '@turf/line-intersect': 6.5.0
      '@turf/line-segment': 6.5.0
      '@turf/meta': 6.5.0
      '@turf/nearest-point-on-line': 6.5.0
      '@turf/square': 6.5.0
      '@turf/truncate': 6.5.0
      geojson-rbush: 3.2.0
    dev: false

  /@turf/line-to-polygon@6.5.0:
    resolution: {integrity: sha512-qYBuRCJJL8Gx27OwCD1TMijM/9XjRgXH/m/TyuND4OXedBpIWlK5VbTIO2gJ8OCfznBBddpjiObLBrkuxTpN4Q==}
    dependencies:
      '@turf/bbox': 6.5.0
      '@turf/clone': 6.5.0
      '@turf/helpers': 6.5.0
      '@turf/invariant': 6.5.0
    dev: false

  /@turf/mask@6.5.0:
    resolution: {integrity: sha512-RQha4aU8LpBrmrkH8CPaaoAfk0Egj5OuXtv6HuCQnHeGNOQt3TQVibTA3Sh4iduq4EPxnZfDjgsOeKtrCA19lg==}
    dependencies:
      '@turf/helpers': 6.5.0
      polygon-clipping: 0.15.7
    dev: false

  /@turf/meta@6.5.0:
    resolution: {integrity: sha512-RrArvtsV0vdsCBegoBtOalgdSOfkBrTJ07VkpiCnq/491W67hnMWmDu7e6Ztw0C3WldRYTXkg3SumfdzZxLBHA==}
    dependencies:
      '@turf/helpers': 6.5.0
    dev: false

  /@turf/midpoint@6.5.0:
    resolution: {integrity: sha512-MyTzV44IwmVI6ec9fB2OgZ53JGNlgOpaYl9ArKoF49rXpL84F9rNATndbe0+MQIhdkw8IlzA6xVP4lZzfMNVCw==}
    dependencies:
      '@turf/bearing': 6.5.0
      '@turf/destination': 6.5.0
      '@turf/distance': 6.5.0
      '@turf/helpers': 6.5.0
    dev: false

  /@turf/moran-index@6.5.0:
    resolution: {integrity: sha512-ItsnhrU2XYtTtTudrM8so4afBCYWNaB0Mfy28NZwLjB5jWuAsvyV+YW+J88+neK/ougKMTawkmjQqodNJaBeLQ==}
    dependencies:
      '@turf/distance-weight': 6.5.0
      '@turf/helpers': 6.5.0
      '@turf/meta': 6.5.0
    dev: false

  /@turf/nearest-point-on-line@6.5.0:
    resolution: {integrity: sha512-WthrvddddvmymnC+Vf7BrkHGbDOUu6Z3/6bFYUGv1kxw8tiZ6n83/VG6kHz4poHOfS0RaNflzXSkmCi64fLBlg==}
    dependencies:
      '@turf/bearing': 6.5.0
      '@turf/destination': 6.5.0
      '@turf/distance': 6.5.0
      '@turf/helpers': 6.5.0
      '@turf/invariant': 6.5.0
      '@turf/line-intersect': 6.5.0
      '@turf/meta': 6.5.0
    dev: false

  /@turf/nearest-point-to-line@6.5.0:
    resolution: {integrity: sha512-PXV7cN0BVzUZdjj6oeb/ESnzXSfWmEMrsfZSDRgqyZ9ytdiIj/eRsnOXLR13LkTdXVOJYDBuf7xt1mLhM4p6+Q==}
    dependencies:
      '@turf/helpers': 6.5.0
      '@turf/invariant': 6.5.0
      '@turf/meta': 6.5.0
      '@turf/point-to-line-distance': 6.5.0
      object-assign: 4.1.1
    dev: false

  /@turf/nearest-point@6.5.0:
    resolution: {integrity: sha512-fguV09QxilZv/p94s8SMsXILIAMiaXI5PATq9d7YWijLxWUj6Q/r43kxyoi78Zmwwh1Zfqz9w+bCYUAxZ5+euA==}
    dependencies:
      '@turf/clone': 6.5.0
      '@turf/distance': 6.5.0
      '@turf/helpers': 6.5.0
      '@turf/meta': 6.5.0
    dev: false

  /@turf/planepoint@6.5.0:
    resolution: {integrity: sha512-R3AahA6DUvtFbka1kcJHqZ7DMHmPXDEQpbU5WaglNn7NaCQg9HB0XM0ZfqWcd5u92YXV+Gg8QhC8x5XojfcM4Q==}
    dependencies:
      '@turf/helpers': 6.5.0
      '@turf/invariant': 6.5.0
    dev: false

  /@turf/point-grid@6.5.0:
    resolution: {integrity: sha512-Iq38lFokNNtQJnOj/RBKmyt6dlof0yhaHEDELaWHuECm1lIZLY3ZbVMwbs+nXkwTAHjKfS/OtMheUBkw+ee49w==}
    dependencies:
      '@turf/boolean-within': 6.5.0
      '@turf/distance': 6.5.0
      '@turf/helpers': 6.5.0
      '@turf/invariant': 6.5.0
    dev: false

  /@turf/point-on-feature@6.5.0:
    resolution: {integrity: sha512-bDpuIlvugJhfcF/0awAQ+QI6Om1Y1FFYE8Y/YdxGRongivix850dTeXCo0mDylFdWFPGDo7Mmh9Vo4VxNwW/TA==}
    dependencies:
      '@turf/boolean-point-in-polygon': 6.5.0
      '@turf/center': 6.5.0
      '@turf/explode': 6.5.0
      '@turf/helpers': 6.5.0
      '@turf/nearest-point': 6.5.0
    dev: false

  /@turf/point-to-line-distance@6.5.0:
    resolution: {integrity: sha512-opHVQ4vjUhNBly1bob6RWy+F+hsZDH9SA0UW36pIRzfpu27qipU18xup0XXEePfY6+wvhF6yL/WgCO2IbrLqEA==}
    dependencies:
      '@turf/bearing': 6.5.0
      '@turf/distance': 6.5.0
      '@turf/helpers': 6.5.0
      '@turf/invariant': 6.5.0
      '@turf/meta': 6.5.0
      '@turf/projection': 6.5.0
      '@turf/rhumb-bearing': 6.5.0
      '@turf/rhumb-distance': 6.5.0
    dev: false

  /@turf/points-within-polygon@6.5.0:
    resolution: {integrity: sha512-YyuheKqjliDsBDt3Ho73QVZk1VXX1+zIA2gwWvuz8bR1HXOkcuwk/1J76HuFMOQI3WK78wyAi+xbkx268PkQzQ==}
    dependencies:
      '@turf/boolean-point-in-polygon': 6.5.0
      '@turf/helpers': 6.5.0
      '@turf/meta': 6.5.0
    dev: false

  /@turf/polygon-smooth@6.5.0:
    resolution: {integrity: sha512-LO/X/5hfh/Rk4EfkDBpLlVwt3i6IXdtQccDT9rMjXEP32tRgy0VMFmdkNaXoGlSSKf/1mGqLl4y4wHd86DqKbg==}
    dependencies:
      '@turf/helpers': 6.5.0
      '@turf/meta': 6.5.0
    dev: false

  /@turf/polygon-tangents@6.5.0:
    resolution: {integrity: sha512-sB4/IUqJMYRQH9jVBwqS/XDitkEfbyqRy+EH/cMRJURTg78eHunvJ708x5r6umXsbiUyQU4eqgPzEylWEQiunw==}
    dependencies:
      '@turf/bbox': 6.5.0
      '@turf/boolean-within': 6.5.0
      '@turf/explode': 6.5.0
      '@turf/helpers': 6.5.0
      '@turf/invariant': 6.5.0
      '@turf/nearest-point': 6.5.0
    dev: false

  /@turf/polygon-to-line@6.5.0:
    resolution: {integrity: sha512-5p4n/ij97EIttAq+ewSnKt0ruvuM+LIDzuczSzuHTpq4oS7Oq8yqg5TQ4nzMVuK41r/tALCk7nAoBuw3Su4Gcw==}
    dependencies:
      '@turf/helpers': 6.5.0
      '@turf/invariant': 6.5.0
    dev: false

  /@turf/polygonize@6.5.0:
    resolution: {integrity: sha512-a/3GzHRaCyzg7tVYHo43QUChCspa99oK4yPqooVIwTC61npFzdrmnywMv0S+WZjHZwK37BrFJGFrZGf6ocmY5w==}
    dependencies:
      '@turf/boolean-point-in-polygon': 6.5.0
      '@turf/envelope': 6.5.0
      '@turf/helpers': 6.5.0
      '@turf/invariant': 6.5.0
      '@turf/meta': 6.5.0
    dev: false

  /@turf/projection@6.5.0:
    resolution: {integrity: sha512-/Pgh9mDvQWWu8HRxqpM+tKz8OzgauV+DiOcr3FCjD6ubDnrrmMJlsf6fFJmggw93mtVPrZRL6yyi9aYCQBOIvg==}
    dependencies:
      '@turf/clone': 6.5.0
      '@turf/helpers': 6.5.0
      '@turf/meta': 6.5.0
    dev: false

  /@turf/random@6.5.0:
    resolution: {integrity: sha512-8Q25gQ/XbA7HJAe+eXp4UhcXM9aOOJFaxZ02+XSNwMvY8gtWSCBLVqRcW4OhqilgZ8PeuQDWgBxeo+BIqqFWFQ==}
    dependencies:
      '@turf/helpers': 6.5.0
    dev: false

  /@turf/rectangle-grid@6.5.0:
    resolution: {integrity: sha512-yQZ/1vbW68O2KsSB3OZYK+72aWz/Adnf7m2CMKcC+aq6TwjxZjAvlbCOsNUnMAuldRUVN1ph6RXMG4e9KEvKvg==}
    dependencies:
      '@turf/boolean-intersects': 6.5.0
      '@turf/distance': 6.5.0
      '@turf/helpers': 6.5.0
    dev: false

  /@turf/rewind@6.5.0:
    resolution: {integrity: sha512-IoUAMcHWotBWYwSYuYypw/LlqZmO+wcBpn8ysrBNbazkFNkLf3btSDZMkKJO/bvOzl55imr/Xj4fi3DdsLsbzQ==}
    dependencies:
      '@turf/boolean-clockwise': 6.5.0
      '@turf/clone': 6.5.0
      '@turf/helpers': 6.5.0
      '@turf/invariant': 6.5.0
      '@turf/meta': 6.5.0
    dev: false

  /@turf/rhumb-bearing@6.5.0:
    resolution: {integrity: sha512-jMyqiMRK4hzREjQmnLXmkJ+VTNTx1ii8vuqRwJPcTlKbNWfjDz/5JqJlb5NaFDcdMpftWovkW5GevfnuzHnOYA==}
    dependencies:
      '@turf/helpers': 6.5.0
      '@turf/invariant': 6.5.0
    dev: false

  /@turf/rhumb-destination@6.5.0:
    resolution: {integrity: sha512-RHNP1Oy+7xTTdRrTt375jOZeHceFbjwohPHlr9Hf68VdHHPMAWgAKqiX2YgSWDcvECVmiGaBKWus1Df+N7eE4Q==}
    dependencies:
      '@turf/helpers': 6.5.0
      '@turf/invariant': 6.5.0
    dev: false

  /@turf/rhumb-distance@6.5.0:
    resolution: {integrity: sha512-oKp8KFE8E4huC2Z1a1KNcFwjVOqa99isxNOwfo4g3SUABQ6NezjKDDrnvC4yI5YZ3/huDjULLBvhed45xdCrzg==}
    dependencies:
      '@turf/helpers': 6.5.0
      '@turf/invariant': 6.5.0
    dev: false

  /@turf/sample@6.5.0:
    resolution: {integrity: sha512-kSdCwY7el15xQjnXYW520heKUrHwRvnzx8ka4eYxX9NFeOxaFITLW2G7UtXb6LJK8mmPXI8Aexv23F2ERqzGFg==}
    dependencies:
      '@turf/helpers': 6.5.0
    dev: false

  /@turf/sector@6.5.0:
    resolution: {integrity: sha512-cYUOkgCTWqa23SOJBqxoFAc/yGCUsPRdn/ovbRTn1zNTm/Spmk6hVB84LCKOgHqvSF25i0d2kWqpZDzLDdAPbw==}
    dependencies:
      '@turf/circle': 6.5.0
      '@turf/helpers': 6.5.0
      '@turf/invariant': 6.5.0
      '@turf/line-arc': 6.5.0
      '@turf/meta': 6.5.0
    dev: false

  /@turf/shortest-path@6.5.0:
    resolution: {integrity: sha512-4de5+G7+P4hgSoPwn+SO9QSi9HY5NEV/xRJ+cmoFVRwv2CDsuOPDheHKeuIAhKyeKDvPvPt04XYWbac4insJMg==}
    dependencies:
      '@turf/bbox': 6.5.0
      '@turf/bbox-polygon': 6.5.0
      '@turf/boolean-point-in-polygon': 6.5.0
      '@turf/clean-coords': 6.5.0
      '@turf/distance': 6.5.0
      '@turf/helpers': 6.5.0
      '@turf/invariant': 6.5.0
      '@turf/meta': 6.5.0
      '@turf/transform-scale': 6.5.0
    dev: false

  /@turf/simplify@6.5.0:
    resolution: {integrity: sha512-USas3QqffPHUY184dwQdP8qsvcVH/PWBYdXY5am7YTBACaQOMAlf6AKJs9FT8jiO6fQpxfgxuEtwmox+pBtlOg==}
    dependencies:
      '@turf/clean-coords': 6.5.0
      '@turf/clone': 6.5.0
      '@turf/helpers': 6.5.0
      '@turf/meta': 6.5.0
    dev: false

  /@turf/square-grid@6.5.0:
    resolution: {integrity: sha512-mlR0ayUdA+L4c9h7p4k3pX6gPWHNGuZkt2c5II1TJRmhLkW2557d6b/Vjfd1z9OVaajb1HinIs1FMSAPXuuUrA==}
    dependencies:
      '@turf/helpers': 6.5.0
      '@turf/rectangle-grid': 6.5.0
    dev: false

  /@turf/square@6.5.0:
    resolution: {integrity: sha512-BM2UyWDmiuHCadVhHXKIx5CQQbNCpOxB6S/aCNOCLbhCeypKX5Q0Aosc5YcmCJgkwO5BERCC6Ee7NMbNB2vHmQ==}
    dependencies:
      '@turf/distance': 6.5.0
      '@turf/helpers': 6.5.0
    dev: false

  /@turf/standard-deviational-ellipse@6.5.0:
    resolution: {integrity: sha512-02CAlz8POvGPFK2BKK8uHGUk/LXb0MK459JVjKxLC2yJYieOBTqEbjP0qaWhiBhGzIxSMaqe8WxZ0KvqdnstHA==}
    dependencies:
      '@turf/center-mean': 6.5.0
      '@turf/ellipse': 6.5.0
      '@turf/helpers': 6.5.0
      '@turf/invariant': 6.5.0
      '@turf/meta': 6.5.0
      '@turf/points-within-polygon': 6.5.0
    dev: false

  /@turf/tag@6.5.0:
    resolution: {integrity: sha512-XwlBvrOV38CQsrNfrxvBaAPBQgXMljeU0DV8ExOyGM7/hvuGHJw3y8kKnQ4lmEQcmcrycjDQhP7JqoRv8vFssg==}
    dependencies:
      '@turf/boolean-point-in-polygon': 6.5.0
      '@turf/clone': 6.5.0
      '@turf/helpers': 6.5.0
      '@turf/meta': 6.5.0
    dev: false

  /@turf/tesselate@6.5.0:
    resolution: {integrity: sha512-M1HXuyZFCfEIIKkglh/r5L9H3c5QTEsnMBoZOFQiRnGPGmJWcaBissGb7mTFX2+DKE7FNWXh4TDnZlaLABB0dQ==}
    dependencies:
      '@turf/helpers': 6.5.0
      earcut: 2.2.4
    dev: false

  /@turf/tin@6.5.0:
    resolution: {integrity: sha512-YLYikRzKisfwj7+F+Tmyy/LE3d2H7D4kajajIfc9mlik2+esG7IolsX/+oUz1biguDYsG0DUA8kVYXDkobukfg==}
    dependencies:
      '@turf/helpers': 6.5.0
    dev: false

  /@turf/transform-rotate@6.5.0:
    resolution: {integrity: sha512-A2Ip1v4246ZmpssxpcL0hhiVBEf4L8lGnSPWTgSv5bWBEoya2fa/0SnFX9xJgP40rMP+ZzRaCN37vLHbv1Guag==}
    dependencies:
      '@turf/centroid': 6.5.0
      '@turf/clone': 6.5.0
      '@turf/helpers': 6.5.0
      '@turf/invariant': 6.5.0
      '@turf/meta': 6.5.0
      '@turf/rhumb-bearing': 6.5.0
      '@turf/rhumb-destination': 6.5.0
      '@turf/rhumb-distance': 6.5.0
    dev: false

  /@turf/transform-scale@6.5.0:
    resolution: {integrity: sha512-VsATGXC9rYM8qTjbQJ/P7BswKWXHdnSJ35JlV4OsZyHBMxJQHftvmZJsFbOqVtQnIQIzf2OAly6rfzVV9QLr7g==}
    dependencies:
      '@turf/bbox': 6.5.0
      '@turf/center': 6.5.0
      '@turf/centroid': 6.5.0
      '@turf/clone': 6.5.0
      '@turf/helpers': 6.5.0
      '@turf/invariant': 6.5.0
      '@turf/meta': 6.5.0
      '@turf/rhumb-bearing': 6.5.0
      '@turf/rhumb-destination': 6.5.0
      '@turf/rhumb-distance': 6.5.0
    dev: false

  /@turf/transform-translate@6.5.0:
    resolution: {integrity: sha512-NABLw5VdtJt/9vSstChp93pc6oel4qXEos56RBMsPlYB8hzNTEKYtC146XJvyF4twJeeYS8RVe1u7KhoFwEM5w==}
    dependencies:
      '@turf/clone': 6.5.0
      '@turf/helpers': 6.5.0
      '@turf/invariant': 6.5.0
      '@turf/meta': 6.5.0
      '@turf/rhumb-destination': 6.5.0
    dev: false

  /@turf/triangle-grid@6.5.0:
    resolution: {integrity: sha512-2jToUSAS1R1htq4TyLQYPTIsoy6wg3e3BQXjm2rANzw4wPQCXGOxrur1Fy9RtzwqwljlC7DF4tg0OnWr8RjmfA==}
    dependencies:
      '@turf/distance': 6.5.0
      '@turf/helpers': 6.5.0
      '@turf/intersect': 6.5.0
    dev: false

  /@turf/truncate@6.5.0:
    resolution: {integrity: sha512-pFxg71pLk+eJj134Z9yUoRhIi8vqnnKvCYwdT4x/DQl/19RVdq1tV3yqOT3gcTQNfniteylL5qV1uTBDV5sgrg==}
    dependencies:
      '@turf/helpers': 6.5.0
      '@turf/meta': 6.5.0
    dev: false

  /@turf/turf@6.5.0:
    resolution: {integrity: sha512-ipMCPnhu59bh92MNt8+pr1VZQhHVuTMHklciQURo54heoxRzt1neNYZOBR6jdL+hNsbDGAECMuIpAutX+a3Y+w==}
    dependencies:
      '@turf/along': 6.5.0
      '@turf/angle': 6.5.0
      '@turf/area': 6.5.0
      '@turf/bbox': 6.5.0
      '@turf/bbox-clip': 6.5.0
      '@turf/bbox-polygon': 6.5.0
      '@turf/bearing': 6.5.0
      '@turf/bezier-spline': 6.5.0
      '@turf/boolean-clockwise': 6.5.0
      '@turf/boolean-contains': 6.5.0
      '@turf/boolean-crosses': 6.5.0
      '@turf/boolean-disjoint': 6.5.0
      '@turf/boolean-equal': 6.5.0
      '@turf/boolean-intersects': 6.5.0
      '@turf/boolean-overlap': 6.5.0
      '@turf/boolean-parallel': 6.5.0
      '@turf/boolean-point-in-polygon': 6.5.0
      '@turf/boolean-point-on-line': 6.5.0
      '@turf/boolean-within': 6.5.0
      '@turf/buffer': 6.5.0
      '@turf/center': 6.5.0
      '@turf/center-mean': 6.5.0
      '@turf/center-median': 6.5.0
      '@turf/center-of-mass': 6.5.0
      '@turf/centroid': 6.5.0
      '@turf/circle': 6.5.0
      '@turf/clean-coords': 6.5.0
      '@turf/clone': 6.5.0
      '@turf/clusters': 6.5.0
      '@turf/clusters-dbscan': 6.5.0
      '@turf/clusters-kmeans': 6.5.0
      '@turf/collect': 6.5.0
      '@turf/combine': 6.5.0
      '@turf/concave': 6.5.0
      '@turf/convex': 6.5.0
      '@turf/destination': 6.5.0
      '@turf/difference': 6.5.0
      '@turf/dissolve': 6.5.0
      '@turf/distance': 6.5.0
      '@turf/distance-weight': 6.5.0
      '@turf/ellipse': 6.5.0
      '@turf/envelope': 6.5.0
      '@turf/explode': 6.5.0
      '@turf/flatten': 6.5.0
      '@turf/flip': 6.5.0
      '@turf/great-circle': 6.5.0
      '@turf/helpers': 6.5.0
      '@turf/hex-grid': 6.5.0
      '@turf/interpolate': 6.5.0
      '@turf/intersect': 6.5.0
      '@turf/invariant': 6.5.0
      '@turf/isobands': 6.5.0
      '@turf/isolines': 6.5.0
      '@turf/kinks': 6.5.0
      '@turf/length': 6.5.0
      '@turf/line-arc': 6.5.0
      '@turf/line-chunk': 6.5.0
      '@turf/line-intersect': 6.5.0
      '@turf/line-offset': 6.5.0
      '@turf/line-overlap': 6.5.0
      '@turf/line-segment': 6.5.0
      '@turf/line-slice': 6.5.0
      '@turf/line-slice-along': 6.5.0
      '@turf/line-split': 6.5.0
      '@turf/line-to-polygon': 6.5.0
      '@turf/mask': 6.5.0
      '@turf/meta': 6.5.0
      '@turf/midpoint': 6.5.0
      '@turf/moran-index': 6.5.0
      '@turf/nearest-point': 6.5.0
      '@turf/nearest-point-on-line': 6.5.0
      '@turf/nearest-point-to-line': 6.5.0
      '@turf/planepoint': 6.5.0
      '@turf/point-grid': 6.5.0
      '@turf/point-on-feature': 6.5.0
      '@turf/point-to-line-distance': 6.5.0
      '@turf/points-within-polygon': 6.5.0
      '@turf/polygon-smooth': 6.5.0
      '@turf/polygon-tangents': 6.5.0
      '@turf/polygon-to-line': 6.5.0
      '@turf/polygonize': 6.5.0
      '@turf/projection': 6.5.0
      '@turf/random': 6.5.0
      '@turf/rewind': 6.5.0
      '@turf/rhumb-bearing': 6.5.0
      '@turf/rhumb-destination': 6.5.0
      '@turf/rhumb-distance': 6.5.0
      '@turf/sample': 6.5.0
      '@turf/sector': 6.5.0
      '@turf/shortest-path': 6.5.0
      '@turf/simplify': 6.5.0
      '@turf/square': 6.5.0
      '@turf/square-grid': 6.5.0
      '@turf/standard-deviational-ellipse': 6.5.0
      '@turf/tag': 6.5.0
      '@turf/tesselate': 6.5.0
      '@turf/tin': 6.5.0
      '@turf/transform-rotate': 6.5.0
      '@turf/transform-scale': 6.5.0
      '@turf/transform-translate': 6.5.0
      '@turf/triangle-grid': 6.5.0
      '@turf/truncate': 6.5.0
      '@turf/union': 6.5.0
      '@turf/unkink-polygon': 6.5.0
      '@turf/voronoi': 6.5.0
    dev: false

  /@turf/union@6.5.0:
    resolution: {integrity: sha512-igYWCwP/f0RFHIlC2c0SKDuM/ObBaqSljI3IdV/x71805QbIvY/BYGcJdyNcgEA6cylIGl/0VSlIbpJHZ9ldhw==}
    dependencies:
      '@turf/helpers': 6.5.0
      '@turf/invariant': 6.5.0
      polygon-clipping: 0.15.7
    dev: false

  /@turf/unkink-polygon@6.5.0:
    resolution: {integrity: sha512-8QswkzC0UqKmN1DT6HpA9upfa1HdAA5n6bbuzHy8NJOX8oVizVAqfEPY0wqqTgboDjmBR4yyImsdPGUl3gZ8JQ==}
    dependencies:
      '@turf/area': 6.5.0
      '@turf/boolean-point-in-polygon': 6.5.0
      '@turf/helpers': 6.5.0
      '@turf/meta': 6.5.0
      rbush: 2.0.2
    dev: false

  /@turf/voronoi@6.5.0:
    resolution: {integrity: sha512-C/xUsywYX+7h1UyNqnydHXiun4UPjK88VDghtoRypR9cLlb7qozkiLRphQxxsCM0KxyxpVPHBVQXdAL3+Yurow==}
    dependencies:
      '@turf/helpers': 6.5.0
      '@turf/invariant': 6.5.0
      d3-voronoi: 1.1.2
    dev: false

  /@types/estree@0.0.39:
    resolution: {integrity: sha512-EYNwp3bU+98cpU4lAWYYL7Zz+2gryWH1qbdDTidVd6hkiR6weksdbMadyXKXNPEkQFhXM+hVO9ZygomHXp+AIw==}

  /@types/estree@1.0.5:
    resolution: {integrity: sha512-/kYRxGDLWzHOB7q+wtSUQlFrtcdUccpfy+X+9iMBpHK8QLLhx2wIPYuS5DYtR9Wa/YlZAbIovy7qVdB1Aq6Lyw==}
    dev: true

  /@types/estree@1.0.6:
    resolution: {integrity: sha512-AYnb1nQyY49te+VRAVgmzfcgjYS91mY5P0TKUDCLEM+gNnA+3T6rWITXRLYCpahpqSQbN5cE+gHpnPyXjHWxcw==}
    dev: true

  /@types/fs-extra@8.1.5:
    resolution: {integrity: sha512-0dzKcwO+S8s2kuF5Z9oUWatQJj5Uq/iqphEtE3GQJVRRYm/tD1LglU2UnXi2A8jLq5umkGouOXOR9y0n613ZwQ==}
    dependencies:
      '@types/node': 20.10.4
    dev: true

  /@types/geojson@7946.0.8:
    resolution: {integrity: sha512-1rkryxURpr6aWP7R786/UQOkJ3PcpQiWkAXBmdWc7ryFWqN6a4xfK7BtjXvFBKO9LjQ+MWQSWxYeZX1OApnArA==}
    dev: false

  /@types/glob@7.2.0:
    resolution: {integrity: sha512-ZUxbzKl0IfJILTS6t7ip5fQQM/J3TJYubDm3nMbgubNNYS62eXeUpoLUC8/7fJNiFYHTrGPQn7hspDUzIHX3UA==}
    dependencies:
      '@types/minimatch': 5.1.2
      '@types/node': 20.10.4
    dev: true

  /@types/history@4.7.11:
    resolution: {integrity: sha512-qjDJRrmvBMiTx+jyLxvLfJU7UznFuokDv4f3WRuriHKERccVpFU+8XMQUAbDzoiJCsmexxRExQeMwwCdamSKDA==}
    dev: true

  /@types/history@5.0.0:
    resolution: {integrity: sha512-hy8b7Y1J8OGe6LbAjj3xniQrj3v6lsivCcrmf4TzSgPzLkhIeKgc5IZnT7ReIqmEuodjfO8EYAuoFvIrHi/+jQ==}
    deprecated: This is a stub types definition. history provides its own type definitions, so you do not need this installed.
    dependencies:
      history: 5.3.0
    dev: true

  /@types/hoist-non-react-statics@3.3.5:
    resolution: {integrity: sha512-SbcrWzkKBw2cdwRTwQAswfpB9g9LJWfjtUeW/jvNwbhC8cpmmNYVePa+ncbUe0rGTQ7G3Ff6mYUN2VMfLVr+Sg==}
    dependencies:
      '@types/react': 17.0.71
      hoist-non-react-statics: 3.3.2
    dev: false

  /@types/json-schema@7.0.15:
    resolution: {integrity: sha512-5+fP8P8MFNC+AyZCDxrB2pkZFPGzqQWUzpSeuuVLvm8VMcorNYavBqoFcxK8bQz4Qsbn4oUEEem4wDLfcysGHA==}
    dev: true

  /@types/json5@0.0.29:
    resolution: {integrity: sha512-dRLjCWHYg4oaA77cxO64oO+7JwCwnIzkZPdrrC71jQmQtlhM556pwKo5bUzqvZndkVbeFLIIi+9TC40JNF5hNQ==}
    dev: true

  /@types/less@3.0.6:
    resolution: {integrity: sha512-PecSzorDGdabF57OBeQO/xFbAkYWo88g4Xvnsx7LRwqLC17I7OoKtA3bQB9uXkY6UkMWCOsA8HSVpaoitscdXw==}
    dev: false

  /@types/minimatch@5.1.2:
    resolution: {integrity: sha512-K0VQKziLUWkVKiRVrx4a40iPaxTUefQmjtkQofBkYRcoaaL/8rhwDWww9qWbrgicNOgnpIsMxyNIUM4+n6dUIA==}
    dev: true

  /@types/node@20.10.4:
    resolution: {integrity: sha512-D08YG6rr8X90YB56tSIuBaddy/UXAA9RKJoFvrsnogAum/0pmjkgi4+2nx96A330FmioegBWmEYQ+syqCFaveg==}
    dependencies:
      undici-types: 5.26.5

  /@types/prop-types@15.7.11:
    resolution: {integrity: sha512-ga8y9v9uyeiLdpKddhxYQkxNDrfvuPrlFb0N1qnZZByvcElJaXthF1UhvCh9TLWJBEHeNtdnbysW7Y6Uq8CVng==}

  /@types/react-canvas-draw@1.2.3:
    resolution: {integrity: sha512-0Y89n63EwSFEN1cITPtq6F99SGDwhXWbbxcdw2WghoyIl4TwLCmv2Igm6B0+c8ArN6I0LFpuHdjpg7pPOsydtw==}
    dependencies:
      '@types/react': 17.0.71
    dev: false

  /@types/react-dom@17.0.25:
    resolution: {integrity: sha512-urx7A7UxkZQmThYA4So0NelOVjx3V4rNFVJwp0WZlbIK5eM4rNJDiN3R/E9ix0MBh6kAEojk/9YL+Te6D9zHNA==}
    dependencies:
      '@types/react': 17.0.71
    dev: true

  /@types/react-redux@7.1.32:
    resolution: {integrity: sha512-YJYV0M27cyHHJIacaRsZRx5OETzK8KWjEGnix7UH3ngItYo4It0MUBzU6WNwqnwhbrPw5wx9KXluuoTZ85Gg7A==}
    dependencies:
      '@types/hoist-non-react-statics': 3.3.5
      '@types/react': 17.0.71
      hoist-non-react-statics: 3.3.2
      redux: 4.2.1
    dev: false

  /@types/react-router-dom@5.1.9:
    resolution: {integrity: sha512-Go0vxZSigXTyXx8xPkGiBrrc3YbBs82KE14WENMLS6TSUKcRFSmYVbL19zFOnNFqJhqrPqEs2h5eUpJhSRrwZw==}
    dependencies:
      '@types/history': 5.0.0
      '@types/react': 17.0.71
      '@types/react-router': 5.1.20
    dev: true

  /@types/react-router@5.1.20:
    resolution: {integrity: sha512-jGjmu/ZqS7FjSH6owMcD5qpq19+1RS9DeVRqfl1FeBMxTDQAGwlMWOcs52NDoXaNKyG3d1cYQFMs9rCrb88o9Q==}
    dependencies:
      '@types/history': 4.7.11
      '@types/react': 17.0.71
    dev: true

  /@types/react@17.0.71:
    resolution: {integrity: sha512-lfqOu9mp16nmaGRrS8deS2Taqhd5Ih0o92Te5Ws6I1py4ytHBcXLqh0YIqVsViqwVI5f+haiFM6hju814BzcmA==}
    dependencies:
      '@types/prop-types': 15.7.11
      '@types/scheduler': 0.16.8
      csstype: 3.1.3

  /@types/resolve@1.17.1:
    resolution: {integrity: sha512-yy7HuzQhj0dhGpD8RLXSZWEkLsV9ibvxvi6EiJ3bkqLAO1RGo0WbkWQiwpRlSFymTJRz0d3k5LM3kkx8ArDbLw==}
    dependencies:
      '@types/node': 20.10.4
    dev: true

  /@types/scheduler@0.16.8:
    resolution: {integrity: sha512-WZLiwShhwLRmeV6zH+GkbOFT6Z6VklCItrDioxUnv+u4Ll+8vKeFySoFyK/0ctcRpOmwAicELfmys1sDc/Rw+A==}

  /@types/semver@7.5.6:
    resolution: {integrity: sha512-dn1l8LaMea/IjDoHNd9J52uBbInB796CDffS6VdIxvqYCPSG0V0DzHp76GpaWnlhg88uYyPbXCDIowa86ybd5A==}
    dev: true

  /@types/stylus@0.48.42:
    resolution: {integrity: sha512-CPGlr5teL4sqdap+EOowMifLuNGeIoLwc0VQ7u/BPxo+ocqiNa5jeVt0H0IVBblEh6ZwX1sGpIQIFnSSr8NBQA==}
    dependencies:
      '@types/node': 20.10.4
    dev: false

<<<<<<< HEAD
  /@types/uuid@10.0.0:
    resolution: {integrity: sha512-7gqG38EyHgyP1S+7+xomFtL+ZNHcKv6DwNaCZmJmo1vgMugyF3TCnXVg4t1uk89mLNwnLtnY3TpOpCOyp1/xHQ==}
    dev: true

  /@types/yargs-parser@21.0.3:
    resolution: {integrity: sha512-I4q9QU9MQv4oEOz4tAHJtNz1cwuLxn2F3xcc2iV5WdqLPpUnj30aUuxt1mAxYTG+oe8CZMV/+6rU4S4gRDzqtQ==}
    dev: true

  /@types/yargs@17.0.32:
    resolution: {integrity: sha512-xQ67Yc/laOG5uMfX/093MRlGGCIBzZMarVa+gfNKJxWAIgykYpVGkBdbqEzGDDfCrVUj6Hiff4mTZ5BA6TmAog==}
    dependencies:
      '@types/yargs-parser': 21.0.3
    dev: true

=======
>>>>>>> 2f68d8f4
  /@typescript-eslint/eslint-plugin@5.62.0(@typescript-eslint/parser@5.62.0)(eslint@8.56.0)(typescript@5.5.2):
    resolution: {integrity: sha512-TiZzBSJja/LbhNPvk6yc0JrX9XqhQ0hdh6M2svYfsHGejaKFIAGd9MQ+ERIMzLGlN/kZoYIgdxFV0PuljTKXag==}
    engines: {node: ^12.22.0 || ^14.17.0 || >=16.0.0}
    peerDependencies:
      '@typescript-eslint/parser': ^5.0.0
      eslint: ^6.0.0 || ^7.0.0 || ^8.0.0
      typescript: '*'
    peerDependenciesMeta:
      typescript:
        optional: true
    dependencies:
      '@eslint-community/regexpp': 4.10.0
      '@typescript-eslint/parser': 5.62.0(eslint@8.56.0)(typescript@5.5.2)
      '@typescript-eslint/scope-manager': 5.62.0
      '@typescript-eslint/type-utils': 5.62.0(eslint@8.56.0)(typescript@5.5.2)
      '@typescript-eslint/utils': 5.62.0(eslint@8.56.0)(typescript@5.5.2)
      debug: 4.4.0
      eslint: 8.56.0
      graphemer: 1.4.0
      ignore: 5.3.0
      natural-compare-lite: 1.4.0
      semver: 7.5.4
      tsutils: 3.21.0(typescript@5.5.2)
      typescript: 5.5.2
    transitivePeerDependencies:
      - supports-color
    dev: true

  /@typescript-eslint/eslint-plugin@6.19.1(@typescript-eslint/parser@6.19.1)(eslint@8.56.0)(typescript@5.5.2):
    resolution: {integrity: sha512-roQScUGFruWod9CEyoV5KlCYrubC/fvG8/1zXuT0WTcxX87GnMMmnksMwSg99lo1xiKrBzw2icsJPMAw1OtKxg==}
    engines: {node: ^16.0.0 || >=18.0.0}
    peerDependencies:
      '@typescript-eslint/parser': ^6.0.0 || ^6.0.0-alpha
      eslint: ^7.0.0 || ^8.0.0
      typescript: '*'
    peerDependenciesMeta:
      typescript:
        optional: true
    dependencies:
      '@eslint-community/regexpp': 4.10.0
      '@typescript-eslint/parser': 6.19.1(eslint@8.56.0)(typescript@5.5.2)
      '@typescript-eslint/scope-manager': 6.19.1
      '@typescript-eslint/type-utils': 6.19.1(eslint@8.56.0)(typescript@5.5.2)
      '@typescript-eslint/utils': 6.19.1(eslint@8.56.0)(typescript@5.5.2)
      '@typescript-eslint/visitor-keys': 6.19.1
      debug: 4.3.4
      eslint: 8.56.0
      graphemer: 1.4.0
      ignore: 5.3.0
      natural-compare: 1.4.0
      semver: 7.5.4
      ts-api-utils: 1.0.3(typescript@5.5.2)
      typescript: 5.5.2
    transitivePeerDependencies:
      - supports-color
    dev: true

  /@typescript-eslint/parser@5.62.0(eslint@8.56.0)(typescript@5.5.2):
    resolution: {integrity: sha512-VlJEV0fOQ7BExOsHYAGrgbEiZoi8D+Bl2+f6V2RrXerRSylnp+ZBHmPvaIa8cz0Ajx7WO7Z5RqfgYg7ED1nRhA==}
    engines: {node: ^12.22.0 || ^14.17.0 || >=16.0.0}
    peerDependencies:
      eslint: ^6.0.0 || ^7.0.0 || ^8.0.0
      typescript: '*'
    peerDependenciesMeta:
      typescript:
        optional: true
    dependencies:
      '@typescript-eslint/scope-manager': 5.62.0
      '@typescript-eslint/types': 5.62.0
      '@typescript-eslint/typescript-estree': 5.62.0(typescript@5.5.2)
      debug: 4.4.0
      eslint: 8.56.0
      typescript: 5.5.2
    transitivePeerDependencies:
      - supports-color
    dev: true

  /@typescript-eslint/parser@6.19.1(eslint@8.56.0)(typescript@5.5.2):
    resolution: {integrity: sha512-WEfX22ziAh6pRE9jnbkkLGp/4RhTpffr2ZK5bJ18M8mIfA8A+k97U9ZyaXCEJRlmMHh7R9MJZWXp/r73DzINVQ==}
    engines: {node: ^16.0.0 || >=18.0.0}
    peerDependencies:
      eslint: ^7.0.0 || ^8.0.0
      typescript: '*'
    peerDependenciesMeta:
      typescript:
        optional: true
    dependencies:
      '@typescript-eslint/scope-manager': 6.19.1
      '@typescript-eslint/types': 6.19.1
      '@typescript-eslint/typescript-estree': 6.19.1(typescript@5.5.2)
      '@typescript-eslint/visitor-keys': 6.19.1
      debug: 4.3.4
      eslint: 8.56.0
      typescript: 5.5.2
    transitivePeerDependencies:
      - supports-color
    dev: true

  /@typescript-eslint/scope-manager@5.62.0:
    resolution: {integrity: sha512-VXuvVvZeQCQb5Zgf4HAxc04q5j+WrNAtNh9OwCsCgpKqESMTu3tF/jhZ3xG6T4NZwWl65Bg8KuS2uEvhSfLl0w==}
    engines: {node: ^12.22.0 || ^14.17.0 || >=16.0.0}
    dependencies:
      '@typescript-eslint/types': 5.62.0
      '@typescript-eslint/visitor-keys': 5.62.0
    dev: true

  /@typescript-eslint/scope-manager@6.19.1:
    resolution: {integrity: sha512-4CdXYjKf6/6aKNMSly/BP4iCSOpvMmqtDzRtqFyyAae3z5kkqEjKndR5vDHL8rSuMIIWP8u4Mw4VxLyxZW6D5w==}
    engines: {node: ^16.0.0 || >=18.0.0}
    dependencies:
      '@typescript-eslint/types': 6.19.1
      '@typescript-eslint/visitor-keys': 6.19.1
    dev: true

  /@typescript-eslint/type-utils@5.62.0(eslint@8.56.0)(typescript@5.5.2):
    resolution: {integrity: sha512-xsSQreu+VnfbqQpW5vnCJdq1Z3Q0U31qiWmRhr98ONQmcp/yhiPJFPq8MXiJVLiksmOKSjIldZzkebzHuCGzew==}
    engines: {node: ^12.22.0 || ^14.17.0 || >=16.0.0}
    peerDependencies:
      eslint: '*'
      typescript: '*'
    peerDependenciesMeta:
      typescript:
        optional: true
    dependencies:
      '@typescript-eslint/typescript-estree': 5.62.0(typescript@5.5.2)
      '@typescript-eslint/utils': 5.62.0(eslint@8.56.0)(typescript@5.5.2)
      debug: 4.4.0
      eslint: 8.56.0
      tsutils: 3.21.0(typescript@5.5.2)
      typescript: 5.5.2
    transitivePeerDependencies:
      - supports-color
    dev: true

  /@typescript-eslint/type-utils@6.19.1(eslint@8.56.0)(typescript@5.5.2):
    resolution: {integrity: sha512-0vdyld3ecfxJuddDjACUvlAeYNrHP/pDeQk2pWBR2ESeEzQhg52DF53AbI9QCBkYE23lgkhLCZNkHn2hEXXYIg==}
    engines: {node: ^16.0.0 || >=18.0.0}
    peerDependencies:
      eslint: ^7.0.0 || ^8.0.0
      typescript: '*'
    peerDependenciesMeta:
      typescript:
        optional: true
    dependencies:
      '@typescript-eslint/typescript-estree': 6.19.1(typescript@5.5.2)
      '@typescript-eslint/utils': 6.19.1(eslint@8.56.0)(typescript@5.5.2)
      debug: 4.4.0
      eslint: 8.56.0
      ts-api-utils: 1.0.3(typescript@5.5.2)
      typescript: 5.5.2
    transitivePeerDependencies:
      - supports-color
    dev: true

  /@typescript-eslint/types@5.62.0:
    resolution: {integrity: sha512-87NVngcbVXUahrRTqIK27gD2t5Cu1yuCXxbLcFtCzZGlfyVWWh8mLHkoxzjsB6DDNnvdL+fW8MiwPEJyGJQDgQ==}
    engines: {node: ^12.22.0 || ^14.17.0 || >=16.0.0}
    dev: true

  /@typescript-eslint/types@6.19.1:
    resolution: {integrity: sha512-6+bk6FEtBhvfYvpHsDgAL3uo4BfvnTnoge5LrrCj2eJN8g3IJdLTD4B/jK3Q6vo4Ql/Hoip9I8aB6fF+6RfDqg==}
    engines: {node: ^16.0.0 || >=18.0.0}
    dev: true

  /@typescript-eslint/typescript-estree@5.62.0(typescript@5.5.2):
    resolution: {integrity: sha512-CmcQ6uY7b9y694lKdRB8FEel7JbU/40iSAPomu++SjLMntB+2Leay2LO6i8VnJk58MtE9/nQSFIH6jpyRWyYzA==}
    engines: {node: ^12.22.0 || ^14.17.0 || >=16.0.0}
    peerDependencies:
      typescript: '*'
    peerDependenciesMeta:
      typescript:
        optional: true
    dependencies:
      '@typescript-eslint/types': 5.62.0
      '@typescript-eslint/visitor-keys': 5.62.0
      debug: 4.4.0
      globby: 11.1.0
      is-glob: 4.0.3
      semver: 7.5.4
      tsutils: 3.21.0(typescript@5.5.2)
      typescript: 5.5.2
    transitivePeerDependencies:
      - supports-color
    dev: true

  /@typescript-eslint/typescript-estree@6.19.1(typescript@5.5.2):
    resolution: {integrity: sha512-aFdAxuhzBFRWhy+H20nYu19+Km+gFfwNO4TEqyszkMcgBDYQjmPJ61erHxuT2ESJXhlhrO7I5EFIlZ+qGR8oVA==}
    engines: {node: ^16.0.0 || >=18.0.0}
    peerDependencies:
      typescript: '*'
    peerDependenciesMeta:
      typescript:
        optional: true
    dependencies:
      '@typescript-eslint/types': 6.19.1
      '@typescript-eslint/visitor-keys': 6.19.1
      debug: 4.4.0
      globby: 11.1.0
      is-glob: 4.0.3
      minimatch: 9.0.3
      semver: 7.5.4
      ts-api-utils: 1.0.3(typescript@5.5.2)
      typescript: 5.5.2
    transitivePeerDependencies:
      - supports-color
    dev: true

  /@typescript-eslint/utils@5.62.0(eslint@8.56.0)(typescript@5.5.2):
    resolution: {integrity: sha512-n8oxjeb5aIbPFEtmQxQYOLI0i9n5ySBEY/ZEHHZqKQSFnxio1rv6dthascc9dLuwrL0RC5mPCxB7vnAVGAYWAQ==}
    engines: {node: ^12.22.0 || ^14.17.0 || >=16.0.0}
    peerDependencies:
      eslint: ^6.0.0 || ^7.0.0 || ^8.0.0
    dependencies:
      '@eslint-community/eslint-utils': 4.4.0(eslint@8.56.0)
      '@types/json-schema': 7.0.15
      '@types/semver': 7.5.6
      '@typescript-eslint/scope-manager': 5.62.0
      '@typescript-eslint/types': 5.62.0
      '@typescript-eslint/typescript-estree': 5.62.0(typescript@5.5.2)
      eslint: 8.56.0
      eslint-scope: 5.1.1
      semver: 7.5.4
    transitivePeerDependencies:
      - supports-color
      - typescript
    dev: true

  /@typescript-eslint/utils@6.19.1(eslint@8.56.0)(typescript@5.5.2):
    resolution: {integrity: sha512-JvjfEZuP5WoMqwh9SPAPDSHSg9FBHHGhjPugSRxu5jMfjvBpq5/sGTD+9M9aQ5sh6iJ8AY/Kk/oUYVEMAPwi7w==}
    engines: {node: ^16.0.0 || >=18.0.0}
    peerDependencies:
      eslint: ^7.0.0 || ^8.0.0
    dependencies:
      '@eslint-community/eslint-utils': 4.4.0(eslint@8.56.0)
      '@types/json-schema': 7.0.15
      '@types/semver': 7.5.6
      '@typescript-eslint/scope-manager': 6.19.1
      '@typescript-eslint/types': 6.19.1
      '@typescript-eslint/typescript-estree': 6.19.1(typescript@5.5.2)
      eslint: 8.56.0
      semver: 7.5.4
    transitivePeerDependencies:
      - supports-color
      - typescript
    dev: true

  /@typescript-eslint/visitor-keys@5.62.0:
    resolution: {integrity: sha512-07ny+LHRzQXepkGg6w0mFY41fVUNBrL2Roj/++7V1txKugfjm/Ci/qSND03r2RhlJhJYMcTn9AhhSSqQp0Ysyw==}
    engines: {node: ^12.22.0 || ^14.17.0 || >=16.0.0}
    dependencies:
      '@typescript-eslint/types': 5.62.0
      eslint-visitor-keys: 3.4.3
    dev: true

  /@typescript-eslint/visitor-keys@6.19.1:
    resolution: {integrity: sha512-gkdtIO+xSO/SmI0W68DBg4u1KElmIUo3vXzgHyGPs6cxgB0sa3TlptRAAE0hUY1hM6FcDKEv7aIwiTGm76cXfQ==}
    engines: {node: ^16.0.0 || >=18.0.0}
    dependencies:
      '@typescript-eslint/types': 6.19.1
      eslint-visitor-keys: 3.4.3
    dev: true

  /@ungap/structured-clone@1.2.0:
    resolution: {integrity: sha512-zuVdFrMJiuCDQUMCzQaD6KL28MjnqqN8XnAqiEq9PNm/hCPTSGfrXCOfwj1ow4LFb/tNymJPwsNbVePc1xFqrQ==}
    dev: true

  /@vitejs/plugin-react@1.3.2:
    resolution: {integrity: sha512-aurBNmMo0kz1O4qRoY+FM4epSA39y3ShWGuqfLRA/3z0oEJAdtoSfgA3aO98/PCCHAqMaduLxIxErWrVKIFzXA==}
    engines: {node: '>=12.0.0'}
    dependencies:
      '@babel/core': 7.23.5
      '@babel/plugin-transform-react-jsx': 7.23.4(@babel/core@7.23.5)
      '@babel/plugin-transform-react-jsx-development': 7.22.5(@babel/core@7.23.5)
      '@babel/plugin-transform-react-jsx-self': 7.23.3(@babel/core@7.23.5)
      '@babel/plugin-transform-react-jsx-source': 7.23.3(@babel/core@7.23.5)
      '@rollup/pluginutils': 4.2.1
      react-refresh: 0.13.0
      resolve: 1.22.8
    transitivePeerDependencies:
      - supports-color
    dev: true

  /@vitest/expect@3.0.8:
    resolution: {integrity: sha512-Xu6TTIavTvSSS6LZaA3EebWFr6tsoXPetOWNMOlc7LO88QVVBwq2oQWBoDiLCN6YTvNYsGSjqOO8CAdjom5DCQ==}
    dependencies:
      '@vitest/spy': 3.0.8
      '@vitest/utils': 3.0.8
      chai: 5.2.0
      tinyrainbow: 2.0.0
    dev: true

  /@vitest/mocker@3.0.8(vite@6.2.1):
    resolution: {integrity: sha512-n3LjS7fcW1BCoF+zWZxG7/5XvuYH+lsFg+BDwwAz0arIwHQJFUEsKBQ0BLU49fCxuM/2HSeBPHQD8WjgrxMfow==}
    peerDependencies:
      msw: ^2.4.9
      vite: ^5.0.0 || ^6.0.0
    peerDependenciesMeta:
      msw:
        optional: true
      vite:
        optional: true
    dependencies:
      '@vitest/spy': 3.0.8
      estree-walker: 3.0.3
      magic-string: 0.30.17
      vite: 6.2.1(sass@1.69.5)
    dev: true

  /@vitest/pretty-format@3.0.8:
    resolution: {integrity: sha512-BNqwbEyitFhzYMYHUVbIvepOyeQOSFA/NeJMIP9enMntkkxLgOcgABH6fjyXG85ipTgvero6noreavGIqfJcIg==}
    dependencies:
      tinyrainbow: 2.0.0
    dev: true

  /@vitest/runner@3.0.8:
    resolution: {integrity: sha512-c7UUw6gEcOzI8fih+uaAXS5DwjlBaCJUo7KJ4VvJcjL95+DSR1kova2hFuRt3w41KZEFcOEiq098KkyrjXeM5w==}
    dependencies:
      '@vitest/utils': 3.0.8
      pathe: 2.0.3
    dev: true

  /@vitest/snapshot@3.0.8:
    resolution: {integrity: sha512-x8IlMGSEMugakInj44nUrLSILh/zy1f2/BgH0UeHpNyOocG18M9CWVIFBaXPt8TrqVZWmcPjwfG/ht5tnpba8A==}
    dependencies:
      '@vitest/pretty-format': 3.0.8
      magic-string: 0.30.17
      pathe: 2.0.3
    dev: true

  /@vitest/spy@3.0.8:
    resolution: {integrity: sha512-MR+PzJa+22vFKYb934CejhR4BeRpMSoxkvNoDit68GQxRLSf11aT6CTj3XaqUU9rxgWJFnqicN/wxw6yBRkI1Q==}
    dependencies:
      tinyspy: 3.0.2
    dev: true

  /@vitest/utils@3.0.8:
    resolution: {integrity: sha512-nkBC3aEhfX2PdtQI/QwAWp8qZWwzASsU4Npbcd5RdMPBSSLCpkZp52P3xku3s3uA0HIEhGvEcF8rNkBsz9dQ4Q==}
    dependencies:
      '@vitest/pretty-format': 3.0.8
      loupe: 3.1.3
      tinyrainbow: 2.0.0
    dev: true

  /abort-controller@3.0.0:
    resolution: {integrity: sha512-h8lQ8tacZYnR3vNQTgibj+tODHI5/+l06Au2Pcriv/Gmet0eaj4TwWH41sO9wnHDiQsEj19q0drzdWdeAHtweg==}
    engines: {node: '>=6.5'}
    dependencies:
      event-target-shim: 5.0.1
    dev: false

  /acorn-jsx@5.3.2(acorn@8.11.2):
    resolution: {integrity: sha512-rq9s+JNhf0IChjtDXxllJ7g41oZk5SlXtp0LHwyA5cejwn7vKmKp4pPri6YEePv2PU65sAsegbXtIinmDFDXgQ==}
    peerDependencies:
      acorn: ^6.0.0 || ^7.0.0 || ^8.0.0
    dependencies:
      acorn: 8.11.2
    dev: true

  /acorn-jsx@5.3.2(acorn@8.12.1):
    resolution: {integrity: sha512-rq9s+JNhf0IChjtDXxllJ7g41oZk5SlXtp0LHwyA5cejwn7vKmKp4pPri6YEePv2PU65sAsegbXtIinmDFDXgQ==}
    peerDependencies:
      acorn: ^6.0.0 || ^7.0.0 || ^8.0.0
    dependencies:
      acorn: 8.12.1
    dev: true

  /acorn@8.11.2:
    resolution: {integrity: sha512-nc0Axzp/0FILLEVsm4fNwLCwMttvhEI263QtVPQcbpfZZ3ts0hLsZGOpE6czNlid7CJ9MlyH8reXkpsf3YUY4w==}
    engines: {node: '>=0.4.0'}
    hasBin: true
    dev: true

  /acorn@8.12.1:
    resolution: {integrity: sha512-tcpGyI9zbizT9JbV6oYE477V6mTlXvvi0T0G3SNIYE2apm/G5huBa1+K89VGeovbg+jycCrfhl3ADxErOuO6Jg==}
    engines: {node: '>=0.4.0'}
    hasBin: true
    dev: true

  /agent-base@7.1.3:
    resolution: {integrity: sha512-jRR5wdylq8CkOe6hei19GGZnxM6rBGwFl3Bg0YItGDimvjGtAvdZk4Pu6Cl4u4Igsws4a1fd1Vq3ezrhn4KmFw==}
    engines: {node: '>= 14'}
    dev: true

  /ajv@6.12.6:
    resolution: {integrity: sha512-j3fVLgvTo527anyYyJOGTYJbG+vnnQYvE0m5mmkc1TK+nxAppkCLMIL0aZ4dblVCNoGShhm+kzE4ZUykBoMg4g==}
    dependencies:
      fast-deep-equal: 3.1.3
      fast-json-stable-stringify: 2.1.0
      json-schema-traverse: 0.4.1
      uri-js: 4.4.1
    dev: true

  /ansi-regex@5.0.1:
    resolution: {integrity: sha512-quJQXlTSUGL2LH9SUXo8VwsY4soanhgo6LNSm84E1LBcE8s3O0wpdiRzyR9z/ZZJMlMWv37qOOb9pdJlMUEKFQ==}
    engines: {node: '>=8'}

  /ansi-regex@6.0.1:
    resolution: {integrity: sha512-n5M855fKb2SsfMIiFFoVrABHJC8QtHwVx+mHWP3QcEqBHYienj5dHSgjbxtC0WEZXYt4wcD6zrQElDPhFuZgfA==}
    engines: {node: '>=12'}
    dev: false

  /ansi-styles@3.2.1:
    resolution: {integrity: sha512-VT0ZI6kZRdTh8YyJw3SMbYm/u+NqfsAxEpWO0Pf9sq8/e94WxxOpPKx9FR1FlyCtOVDNOQ+8ntlqFxiRc+r5qA==}
    engines: {node: '>=4'}
    dependencies:
      color-convert: 1.9.3
    dev: true

  /ansi-styles@4.3.0:
    resolution: {integrity: sha512-zbB9rCJAT1rbjiVDb2hqKFHNYLxgtk8NURxZ3IZwD3F6NtxbXZQCnnSi1Lkx+IDohdPlFp222wVALIheZJQSEg==}
    engines: {node: '>=8'}
    dependencies:
      color-convert: 2.0.1

  /ansi-styles@6.2.1:
    resolution: {integrity: sha512-bN798gFfQX+viw3R7yrGWRqnrN2oRkEkUjjl4JNn4E8GxxbjtG3FbrEIIY3l8/hrwUwIeCZvi4QuOTP4MErVug==}
    engines: {node: '>=12'}
    dev: false

  /any-promise@1.3.0:
    resolution: {integrity: sha512-7UvmKalWRt1wgjL1RrGxoSJW/0QZFIegpeGvZG9kjp8vrRu55XTHbwnqq2GpXm9uLbcuhxm3IqX9OB4MZR1b2A==}
    dev: true

  /anymatch@3.1.3:
    resolution: {integrity: sha512-KMReFUr0B4t+D+OBkjR3KYqvocp2XaSzO55UcB6mgQMd3KbcE+mWTyvVV7D/zsdEbNnV6acZUutkiHQXvTr1Rw==}
    engines: {node: '>= 8'}
    dependencies:
      normalize-path: 3.0.0
      picomatch: 2.3.1

  /are-docs-informative@0.0.2:
    resolution: {integrity: sha512-ixiS0nLNNG5jNQzgZJNoUpBKdo9yTYZMGJ+QgT2jmjR7G7+QHRCc4v6LQ3NgE7EBJq+o0ams3waJwkrlBom8Ig==}
    engines: {node: '>=14'}
    dev: true

  /arg@5.0.2:
    resolution: {integrity: sha512-PYjyFOLKQ9y57JvQ6QLo8dAgNqswh8M1RMJYdQduT6xbWSgK36P/Z/v+p888pM69jMMfS8Xd8F6I1kQ/I9HUGg==}
    dev: true

  /argparse@2.0.1:
    resolution: {integrity: sha512-8+9WqebbFzpX9OR+Wa6O29asIogeRMzcGtAINdpMHHyAg10f05aSFVBbcEqGf/PXw1EjAZ+q2/bEBg3DvurK3Q==}
    dev: true

  /aria-query@5.3.0:
    resolution: {integrity: sha512-b0P0sZPKtyu8HkeRAfCq0IfURZK+SuwMjY1UXGBU27wpAiTwQAIlq56IbIO+ytk/JjS1fMR14ee5WBBfKi5J6A==}
    dependencies:
      dequal: 2.0.3
    dev: true

  /array-buffer-byte-length@1.0.0:
    resolution: {integrity: sha512-LPuwb2P+NrQw3XhxGc36+XSvuBPopovXYTR9Ew++Du9Yb/bx5AzBfrIsBoj0EZUifjQU+sHL21sseZ3jerWO/A==}
    dependencies:
      call-bind: 1.0.5
      is-array-buffer: 3.0.2
    dev: true

  /array-includes@3.1.7:
    resolution: {integrity: sha512-dlcsNBIiWhPkHdOEEKnehA+RNUWDc4UqFtnIXU4uuYDPtA4LDkr7qip2p0VvFAEXNDr0yWZ9PJyIRiGjRLQzwQ==}
    engines: {node: '>= 0.4'}
    dependencies:
      call-bind: 1.0.5
      define-properties: 1.2.1
      es-abstract: 1.22.3
      get-intrinsic: 1.2.4
      is-string: 1.0.7
    dev: true

  /array-union@2.1.0:
    resolution: {integrity: sha512-HGyxoOTYUyCM6stUe6EJgnd4EoewAI7zMdfqO+kGjnlZmBDz/cR5pf8r/cR4Wq60sL/p0IkcjUEEPwS3GFrIyw==}
    engines: {node: '>=8'}
    dev: true

  /array.prototype.findlastindex@1.2.3:
    resolution: {integrity: sha512-LzLoiOMAxvy+Gd3BAq3B7VeIgPdo+Q8hthvKtXybMvRV0jrXfJM/t8mw7nNlpEcVlVUnCnM2KSX4XU5HmpodOA==}
    engines: {node: '>= 0.4'}
    dependencies:
      call-bind: 1.0.5
      define-properties: 1.2.1
      es-abstract: 1.22.3
      es-shim-unscopables: 1.0.2
      get-intrinsic: 1.2.4
    dev: true

  /array.prototype.flat@1.3.2:
    resolution: {integrity: sha512-djYB+Zx2vLewY8RWlNCUdHjDXs2XOgm602S9E7P/UpHgfeHL00cRiIF+IN/G/aUJ7kGPb6yO/ErDI5V2s8iycA==}
    engines: {node: '>= 0.4'}
    dependencies:
      call-bind: 1.0.5
      define-properties: 1.2.1
      es-abstract: 1.22.3
      es-shim-unscopables: 1.0.2
    dev: true

  /array.prototype.flatmap@1.3.2:
    resolution: {integrity: sha512-Ewyx0c9PmpcsByhSW4r+9zDU7sGjFc86qf/kKtuSCRdhfbk0SNLLkaT5qvcHnRGgc5NP/ly/y+qkXkqONX54CQ==}
    engines: {node: '>= 0.4'}
    dependencies:
      call-bind: 1.0.5
      define-properties: 1.2.1
      es-abstract: 1.22.3
      es-shim-unscopables: 1.0.2
    dev: true

  /array.prototype.tosorted@1.1.2:
    resolution: {integrity: sha512-HuQCHOlk1Weat5jzStICBCd83NxiIMwqDg/dHEsoefabn/hJRj5pVdWcPUSpRrwhwxZOsQassMpgN/xRYFBMIg==}
    dependencies:
      call-bind: 1.0.5
      define-properties: 1.2.1
      es-abstract: 1.22.3
      es-shim-unscopables: 1.0.2
      get-intrinsic: 1.2.4
    dev: true

  /arraybuffer.prototype.slice@1.0.2:
    resolution: {integrity: sha512-yMBKppFur/fbHu9/6USUe03bZ4knMYiwFBcyiaXB8Go0qNehwX6inYPzK9U0NeQvGxKthcmHcaR8P5MStSRBAw==}
    engines: {node: '>= 0.4'}
    dependencies:
      array-buffer-byte-length: 1.0.0
      call-bind: 1.0.5
      define-properties: 1.2.1
      es-abstract: 1.22.3
      get-intrinsic: 1.2.4
      is-array-buffer: 3.0.2
      is-shared-array-buffer: 1.0.2
    dev: true

  /assertion-error@2.0.1:
    resolution: {integrity: sha512-Izi8RQcffqCeNVgFigKli1ssklIbpHnCYc6AknXGYoB6grJqyeby7jv12JUQgmTAnIDnbck1uxksT4dzN3PWBA==}
    engines: {node: '>=12'}
    dev: true

  /ast-types-flow@0.0.8:
    resolution: {integrity: sha512-OH/2E5Fg20h2aPrbe+QL8JZQFko0YZaF+j4mnQ7BGhfavO7OpSLa8a0y9sBwomHdSbkhTS8TQNayBfnW5DwbvQ==}
    dev: true

  /async-limiter@1.0.1:
    resolution: {integrity: sha512-csOlWGAcRFJaI6m+F2WKdnMKr4HhdhFVBk0H/QbJFMCr+uO2kwohwXQPxw/9OCxp05r5ghVBFSyioixx3gfkNQ==}
    dev: false

  /async@1.5.2:
    resolution: {integrity: sha512-nSVgobk4rv61R9PUSDtYt7mPVB2olxNR5RWJcAsH676/ef11bUZwvu7+RGYrYauVdDPcO519v68wRhXQtxsV9w==}
    dev: false

  /async@3.2.5:
    resolution: {integrity: sha512-baNZyqaaLhyLVKm/DlvdW051MSgO6b8eVfIezl9E5PqWxFgzLm/wQntEW4zOytVburDEr0JlALEpdOFwvErLsg==}
    dev: false

  /asynciterator.prototype@1.0.0:
    resolution: {integrity: sha512-wwHYEIS0Q80f5mosx3L/dfG5t5rjEa9Ft51GTaNt862EnpyGHpgz2RkZvLPp1oF5TnAiTohkEKVEu8pQPJI7Vg==}
    dependencies:
      has-symbols: 1.0.3
    dev: true

  /asynckit@0.4.0:
    resolution: {integrity: sha512-Oei9OH4tRh0YqU3GxhX79dM/mwVgvbZJaSNaRk+bshkj0S5cfHcgYakreBjrHwatXKbz+IoIdYLxrKim2MjW0Q==}
    dev: true

  /at-least-node@1.0.0:
    resolution: {integrity: sha512-+q/t7Ekv1EDY2l6Gda6LLiX14rU9TV20Wa3ofeQmwPFZbOMo9DXrLbOjFaaclkXKWidIaopwAObQDqwWtGUjqg==}
    engines: {node: '>= 4.0.0'}
    dev: true

  /autoprefixer@10.4.16(postcss@8.4.32):
    resolution: {integrity: sha512-7vd3UC6xKp0HLfua5IjZlcXvGAGy7cBAXTg2lyQ/8WpNhd6SiZ8Be+xm3FyBSYJx5GKcpRCzBh7RH4/0dnY+uQ==}
    engines: {node: ^10 || ^12 || >=14}
    hasBin: true
    peerDependencies:
      postcss: ^8.1.0
    dependencies:
      browserslist: 4.22.2
      caniuse-lite: 1.0.30001568
      fraction.js: 4.3.7
      normalize-range: 0.1.2
      picocolors: 1.0.0
      postcss: 8.4.32
      postcss-value-parser: 4.2.0
    dev: true

  /available-typed-arrays@1.0.5:
    resolution: {integrity: sha512-DMD0KiN46eipeziST1LPP/STfDU0sufISXmjSgvVsoU2tqxctQeASejWcfNtxYKqETM1UxQ8sp2OrSBWpHY6sw==}
    engines: {node: '>= 0.4'}
    dev: true

  /axe-core@4.7.0:
    resolution: {integrity: sha512-M0JtH+hlOL5pLQwHOLNYZaXuhqmvS8oExsqB1SBYgA4Dk7u/xx+YdGHXaK5pyUfed5mYXdlYiphWq3G8cRi5JQ==}
    engines: {node: '>=4'}
    dev: true

  /axios@0.21.4:
    resolution: {integrity: sha512-ut5vewkiu8jjGBdqpM44XxjuCjq9LAKeHVmoVfHVzy8eHgxxq8SbAVQNovDA8mVi05kP0Ea/n/UzcSHcTJQfNg==}
    dependencies:
      follow-redirects: 1.15.3
    transitivePeerDependencies:
      - debug
    dev: false

  /axios@0.27.2:
    resolution: {integrity: sha512-t+yRIyySRTp/wua5xEr+z1q60QmLq8ABsS5O9Me1AsE5dfKqgnCFzwiCZZ/cGNd1lq4/7akDWMxdhVlucjmnOQ==}
    dependencies:
      follow-redirects: 1.15.3
      form-data: 4.0.0
    transitivePeerDependencies:
      - debug
    dev: true

  /axobject-query@3.2.1:
    resolution: {integrity: sha512-jsyHu61e6N4Vbz/v18DHwWYKK0bSWLqn47eeDSKPB7m8tqMHF9YJ+mhIk2lVteyZrY8tnSj/jHOv4YiTCuCJgg==}
    dependencies:
      dequal: 2.0.3
    dev: true

  /babel-plugin-polyfill-corejs2@0.4.6(@babel/core@7.23.5):
    resolution: {integrity: sha512-jhHiWVZIlnPbEUKSSNb9YoWcQGdlTLq7z1GHL4AjFxaoOUMuuEVJ+Y4pAaQUGOGk93YsVCKPbqbfw3m0SM6H8Q==}
    peerDependencies:
      '@babel/core': ^7.4.0 || ^8.0.0-0 <8.0.0
    dependencies:
      '@babel/compat-data': 7.23.5
      '@babel/core': 7.23.5
      '@babel/helper-define-polyfill-provider': 0.4.3(@babel/core@7.23.5)
      semver: 6.3.1
    transitivePeerDependencies:
      - supports-color
    dev: true

  /babel-plugin-polyfill-corejs3@0.8.6(@babel/core@7.23.5):
    resolution: {integrity: sha512-leDIc4l4tUgU7str5BWLS2h8q2N4Nf6lGZP6UrNDxdtfF2g69eJ5L0H7S8A5Ln/arfFAfHor5InAdZuIOwZdgQ==}
    peerDependencies:
      '@babel/core': ^7.4.0 || ^8.0.0-0 <8.0.0
    dependencies:
      '@babel/core': 7.23.5
      '@babel/helper-define-polyfill-provider': 0.4.3(@babel/core@7.23.5)
      core-js-compat: 3.34.0
    transitivePeerDependencies:
      - supports-color
    dev: true

  /babel-plugin-polyfill-regenerator@0.5.3(@babel/core@7.23.5):
    resolution: {integrity: sha512-8sHeDOmXC8csczMrYEOf0UTNa4yE2SxV5JGeT/LP1n0OYVDUUFPxG9vdk2AlDlIit4t+Kf0xCtpgXPBwnn/9pw==}
    peerDependencies:
      '@babel/core': ^7.4.0 || ^8.0.0-0 <8.0.0
    dependencies:
      '@babel/core': 7.23.5
      '@babel/helper-define-polyfill-provider': 0.4.3(@babel/core@7.23.5)
    transitivePeerDependencies:
      - supports-color
    dev: true

  /balanced-match@1.0.2:
    resolution: {integrity: sha512-3oSeUO0TMV67hN1AmbXsK4yaqU7tjiHlbxRDZOpH0KW9+CeX4bRAaX0Anxt0tx2MrpRpWwQaPwIlISEJhYU5Pw==}

  /binary-extensions@2.2.0:
    resolution: {integrity: sha512-jDctJ/IVQbZoJykoeHbhXpOlNBqGNcwXJKJog42E5HDPUwQTSdjCHdihjj0DlnheQ7blbT6dHOafNAiS8ooQKA==}
    engines: {node: '>=8'}

  /bluebird@3.7.2:
    resolution: {integrity: sha512-XpNj6GDQzdfW+r2Wnn7xiSAd7TM3jzkxGXBGTtWKuSXv1xUV+azxAm8jdWZN06QTQk+2N2XB9jRDkvbmQmcRtg==}
    dev: true

  /boolbase@1.0.0:
    resolution: {integrity: sha512-JZOSA7Mo9sNGB8+UjSgzdLtokWAky1zbztM3WRLCbZ70/3cTANmQmOdR7y2g+J0e2WXywy1yS468tY+IruqEww==}
    dev: true

  /brace-expansion@1.1.11:
    resolution: {integrity: sha512-iCuPHDFgrHX7H2vEI/5xpz07zSHB00TpugqhmYtVmMO6518mCuRMoOYFldEBl0g187ufozdaHgWKcYFb61qGiA==}
    dependencies:
      balanced-match: 1.0.2
      concat-map: 0.0.1
    dev: true

  /brace-expansion@2.0.1:
    resolution: {integrity: sha512-XnAIvQ8eM+kC6aULx6wuQiwVsnzsi9d3WxzV3FpWTGA19F621kwdbsAcFKXgKUHZWsy+mY6iL1sHTxWEFCytDA==}
    dependencies:
      balanced-match: 1.0.2

  /braces@3.0.2:
    resolution: {integrity: sha512-b8um+L1RzM3WDSzvhm6gIz1yfTbBt6YTlcEKAvsmqCZZFw46z626lVj9j1yEPW33H5H+lBQpZMP1k8l+78Ha0A==}
    engines: {node: '>=8'}
    dependencies:
      fill-range: 7.0.1

  /browserslist@4.22.2:
    resolution: {integrity: sha512-0UgcrvQmBDvZHFGdYUehrCNIazki7/lUP3kkoi/r3YB2amZbFM9J43ZRkJTXBUZK4gmx56+Sqk9+Vs9mwZx9+A==}
    engines: {node: ^6 || ^7 || ^8 || ^9 || ^10 || ^11 || ^12 || >=13.7}
    hasBin: true
    dependencies:
      caniuse-lite: 1.0.30001568
      electron-to-chromium: 1.4.609
      node-releases: 2.0.14
      update-browserslist-db: 1.0.13(browserslist@4.22.2)
    dev: true

  /buffer-crc32@0.2.13:
    resolution: {integrity: sha512-VO9Ht/+p3SN7SKWqcrgEzjGbRSJYTx+Q1pTQC0wrWqHx0vpJraQ6GtHx8tvcg1rlK1byhU5gccxgOgj7B0TDkQ==}
    dev: true

  /builtin-modules@3.3.0:
    resolution: {integrity: sha512-zhaCDicdLuWN5UbN5IMnFqNMhNfo919sH85y2/ea+5Yg9TsTkeZxpL+JLbp6cgYFS4sRLp3YV4S6yDuqVWHYOw==}
    engines: {node: '>=6'}
    dev: true

  /byte-data@19.0.1:
    resolution: {integrity: sha512-xRvkTvO28wr0+0rErSETHD8Cw+P444Az3/jkTezaMw5R+TTW8ZNXuvPZf9/ZhnSRRvlMnJsVhc+ecYvOMy/MQQ==}
    engines: {node: '>=8'}
    dev: false

  /cac@6.7.14:
    resolution: {integrity: sha512-b6Ilus+c3RrdDk+JhLKUAQfzzgLEPy6wcXqS7f/xe1EETvsDP6GORG7SFuOs6cID5YkqchW/LXZbX5bc8j7ZcQ==}
    engines: {node: '>=8'}
    dev: true

  /call-bind-apply-helpers@1.0.2:
    resolution: {integrity: sha512-Sp1ablJ0ivDkSzjcaJdxEunN5/XvksFJ2sMBFfq6x0ryhQV/2b/KwFe21cMpmHtPOSij8K99/wSfoEuTObmuMQ==}
    engines: {node: '>= 0.4'}
    dependencies:
      es-errors: 1.3.0
      function-bind: 1.1.2
    dev: true

  /call-bind@1.0.5:
    resolution: {integrity: sha512-C3nQxfFZxFRVoJoGKKI8y3MOEo129NQ+FgQ08iye+Mk4zNZZGdjfs06bVTr+DBSlA66Q2VEcMki/cUCP4SercQ==}
    dependencies:
      function-bind: 1.1.2
      get-intrinsic: 1.2.4
      set-function-length: 1.1.1

  /call-bind@1.0.7:
    resolution: {integrity: sha512-GHTSNSYICQ7scH7sZ+M2rFopRoLh8t2bLSW6BbgrtLsahOIB5iyAVJf9GjWK3cYTDaMj4XdBpM1cA6pIS0Kv2w==}
    engines: {node: '>= 0.4'}
    dependencies:
      es-define-property: 1.0.0
      es-errors: 1.3.0
      function-bind: 1.1.2
      get-intrinsic: 1.2.4
      set-function-length: 1.2.2
    dev: false

  /callsites@3.1.0:
    resolution: {integrity: sha512-P8BjAsXvZS+VIDUI11hHCQEv74YT67YUi5JJFNWIqL235sBmjX4+qx9Muvls5ivyNENctx46xQLQ3aTuE7ssaQ==}
    engines: {node: '>=6'}
    dev: true

  /camelcase-css@2.0.1:
    resolution: {integrity: sha512-QOSvevhslijgYwRx6Rv7zKdMF8lbRmx+uQGx2+vDc+KI/eBnsy9kit5aj23AgGu3pa4t9AgwbnXWqS+iOY+2aA==}
    engines: {node: '>= 6'}
    dev: true

  /caniuse-api@3.0.0:
    resolution: {integrity: sha512-bsTwuIg/BZZK/vreVTYYbSWoe2F+71P7K5QGEX+pT250DZbfU1MQ5prOKpPR+LL6uWKK3KMwMCAS74QB3Um1uw==}
    dependencies:
      browserslist: 4.22.2
      caniuse-lite: 1.0.30001568
      lodash.memoize: 4.1.2
      lodash.uniq: 4.5.0
    dev: true

  /caniuse-lite@1.0.30001568:
    resolution: {integrity: sha512-vSUkH84HontZJ88MiNrOau1EBrCqEQYgkC5gIySiDlpsm8sGVrhU7Kx4V6h0tnqaHzIHZv08HlJIwPbL4XL9+A==}
    dev: true

  /chai@5.2.0:
    resolution: {integrity: sha512-mCuXncKXk5iCLhfhwTc0izo0gtEmpz5CtG2y8GiOINBlMVS6v8TMRc5TaLWKS6692m9+dVVfzgeVxR5UxWHTYw==}
    engines: {node: '>=12'}
    dependencies:
      assertion-error: 2.0.1
      check-error: 2.1.1
      deep-eql: 5.0.2
      loupe: 3.1.3
      pathval: 2.0.0
    dev: true

  /chalk@2.4.2:
    resolution: {integrity: sha512-Mti+f9lpJNcwF4tWV8/OrTTtF1gZi+f8FqlyAdouralcFWFQWF2+NgCHShjkCb+IFBLq9buZwE1xckQU4peSuQ==}
    engines: {node: '>=4'}
    dependencies:
      ansi-styles: 3.2.1
      escape-string-regexp: 1.0.5
      supports-color: 5.5.0
    dev: true

  /chalk@4.1.2:
    resolution: {integrity: sha512-oKnbhFyRIXpUuez8iBMmyEa4nbj4IOQyuhc/wy9kY7/WVPcwIO9VA668Pu8RkO7+0G76SLROeyw9CpQ061i4mA==}
    engines: {node: '>=10'}
    dependencies:
      ansi-styles: 4.3.0
      supports-color: 7.2.0
    dev: true

  /check-error@2.1.1:
    resolution: {integrity: sha512-OAlb+T7V4Op9OwdkjmguYRqncdlx5JiofwOAUkmTF+jNdHwzTaTs4sRAGpzLF3oOz5xAyDGrPgeIDFQmDOTiJw==}
    engines: {node: '>= 16'}
    dev: true

  /chokidar@3.5.3:
    resolution: {integrity: sha512-Dr3sfKRP6oTcjf2JmUmFJfeVMvXBdegxB0iVQ5eb2V10uFJUCAS8OByZdVAyVb8xXNz3GjjTgj9kLWsZTqE6kw==}
    engines: {node: '>= 8.10.0'}
    dependencies:
      anymatch: 3.1.3
      braces: 3.0.2
      glob-parent: 5.1.2
      is-binary-path: 2.1.0
      is-glob: 4.0.3
      normalize-path: 3.0.0
      readdirp: 3.6.0
    optionalDependencies:
      fsevents: 2.3.3

  /classnames@2.3.2:
    resolution: {integrity: sha512-CSbhY4cFEJRe6/GQzIk5qXZ4Jeg5pcsP7b5peFSDpffpe1cqjASH/n9UTjBwOp6XpMSTwQ8Za2K5V02ueA7Tmw==}
    dev: false

  /clsx@1.2.1:
    resolution: {integrity: sha512-EcR6r5a8bj6pu3ycsa/E/cKVGuTgZJZdsyUYHOksG/UHIiKfjxzRxYJpyVBwYaQeOvghal9fcc4PidlgzugAQg==}
    engines: {node: '>=6'}
    dev: false

  /color-convert@1.9.3:
    resolution: {integrity: sha512-QfAUtd+vFdAtFQcC8CCyYt1fYWxSqAiK2cSD6zDB8N3cpsEBAvRxp9zOGg6G/SHHJYAT88/az/IuDGALsNVbGg==}
    dependencies:
      color-name: 1.1.3
    dev: true

  /color-convert@2.0.1:
    resolution: {integrity: sha512-RRECPsj7iu/xb5oKYcsFHSppFNnsj/52OVTRKb4zP5onXwVF3zVmmToNcOfGC+CRDpfK/U584fMg38ZHCaElKQ==}
    engines: {node: '>=7.0.0'}
    dependencies:
      color-name: 1.1.4

  /color-name@1.1.3:
    resolution: {integrity: sha512-72fSenhMw2HZMTVHeCA9KCmpEIbzWiQsjN+BHcBbS9vr1mtt+vJjPdksIBNUmKAW8TFUDPJK5SUU3QhE9NEXDw==}
    dev: true

  /color-name@1.1.4:
    resolution: {integrity: sha512-dOy+3AuW3a2wNbZHIuMZpTcgjGuLU/uBL/ubcZF9OXbDo8ff4O8yVp5Bf0efS8uEoYo5q4Fx7dY9OgQGXgAsQA==}

  /colord@2.9.3:
    resolution: {integrity: sha512-jeC1axXpnb0/2nn/Y1LPuLdgXBLH7aDcHu4KEKfqw3CUhX7ZpfBSlPKyqXE6btIgEzfWtrX3/tyBCaCvXvMkOw==}
    dev: true

  /colorette@1.4.0:
    resolution: {integrity: sha512-Y2oEozpomLn7Q3HFP7dpww7AtMJplbM9lGZP6RDfHqmbeRjiwRg4n6VM6j4KLmRke85uWEI7JqF17f3pqdRA0g==}
    dev: true

  /combined-stream@1.0.8:
    resolution: {integrity: sha512-FQN4MRfuJeHf7cBbBMJFXhKSDq+2kAArBlmRBvcvFE5BB1HZKXtSFASDhdlz9zOYwxh8lDdnvmMOe/+5cdoEdg==}
    engines: {node: '>= 0.8'}
    dependencies:
      delayed-stream: 1.0.0
    dev: true

  /commander@2.9.0:
    resolution: {integrity: sha512-bmkUukX8wAOjHdN26xj5c4ctEV22TQ7dQYhSmuckKhToXrkUn0iIaolHdIxYYqD55nhpSPA9zPQ1yP57GdXP2A==}
    engines: {node: '>= 0.6.x'}
    dependencies:
      graceful-readlink: 1.0.1
    dev: false

  /commander@4.1.1:
    resolution: {integrity: sha512-NOKm8xhkzAjzFx8B2v5OAHT+u5pRQc2UCa2Vq9jYL/31o2wi9mxBA7LIFs3sV5VSC49z6pEhfbMULvShKj26WA==}
    engines: {node: '>= 6'}
    dev: true

  /commander@7.2.0:
    resolution: {integrity: sha512-QrWXB+ZQSVPmIWIhtEO9H+gwHaMGYiF5ChvoJ+K9ZGHG/sVsa6yiesAD1GC/x46sET00Xlwo1u49RVVVzvcSkw==}
    engines: {node: '>= 10'}
    dev: true

  /commander@9.5.0:
    resolution: {integrity: sha512-KRs7WVDKg86PWiuAqhDrAQnTXZKraVcCc6vFdL14qrZ/DcWwuRo7VoiYXalXO7S5GKpqYiVEwCbgFDfxNHKJBQ==}
    engines: {node: ^12.20.0 || >=14}
    dev: true

  /comment-parser@1.4.1:
    resolution: {integrity: sha512-buhp5kePrmda3vhc5B9t7pUQXAb2Tnd0qgpkIhPhkHXxJpiPJ11H0ZEU0oBpJ2QztSbzG/ZxMj/CHsYJqRHmyg==}
    engines: {node: '>= 12.0.0'}
    dev: true

  /commondir@1.0.1:
    resolution: {integrity: sha512-W9pAhw0ja1Edb5GVdIF1mjZw/ASI0AlShXM83UUGe2DVr5TdAPEA1OA8m/g8zWp9x6On7gqufY+FatDbC3MDQg==}
    dev: true

  /complex.js@2.1.1:
    resolution: {integrity: sha512-8njCHOTtFFLtegk6zQo0kkVX1rngygb/KQI6z1qZxlFI3scluC+LVTCFbrkWjBv4vvLlbQ9t88IPMC6k95VTTg==}
    dev: false

  /complex.js@2.4.2:
    resolution: {integrity: sha512-qtx7HRhPGSCBtGiST4/WGHuW+zeaND/6Ld+db6PbrulIB1i2Ev/2UPiqcmpQNPSyfBKraC0EOvOKCB5dGZKt3g==}
    dev: false

  /concat-map@0.0.1:
    resolution: {integrity: sha512-/Srv4dswyQNBfohGpz9o6Yb3Gz3SrUDqBH5rTuhGR7ahtlbYKnVxw2bCFMRljaA7EXHaXZ8wsHdodFvbkhKmqg==}
    dev: true

  /concat-with-sourcemaps@1.1.0:
    resolution: {integrity: sha512-4gEjHJFT9e+2W/77h/DS5SGUgwDaOwprX8L/gl5+3ixnzkVJJsZWDSelmN3Oilw3LNDZjZV0yqH1hLG3k6nghg==}
    dependencies:
      source-map: 0.6.1
    dev: true

  /concaveman@1.2.1:
    resolution: {integrity: sha512-PwZYKaM/ckQSa8peP5JpVr7IMJ4Nn/MHIaWUjP4be+KoZ7Botgs8seAZGpmaOM+UZXawcdYRao/px9ycrCihHw==}
    dependencies:
      point-in-polygon: 1.1.0
      rbush: 3.0.1
      robust-predicates: 2.0.4
      tinyqueue: 2.0.3
    dev: false

  /confusing-browser-globals@1.0.11:
    resolution: {integrity: sha512-JsPKdmh8ZkmnHxDk55FZ1TqVLvEQTvoByJZRN9jzI0UjxK/QgAmsphz7PGtqgPieQZ/CQcHWXCR7ATDNhGe+YA==}
    dev: true

  /convert-source-map@2.0.0:
    resolution: {integrity: sha512-Kvp459HrV2FEJ1CAsi1Ku+MY3kasH19TFykTz2xWmMeq6bk2NU3XXvfJ+Q61m0xktWwt+1HSYf3JZsTms3aRJg==}
    dev: true

  /core-js-compat@3.34.0:
    resolution: {integrity: sha512-4ZIyeNbW/Cn1wkMMDy+mvrRUxrwFNjKwbhCfQpDd+eLgYipDqp8oGFGtLmhh18EDPKA0g3VUBYOxQGGwvWLVpA==}
    dependencies:
      browserslist: 4.22.2
    dev: true

  /cross-spawn@7.0.3:
    resolution: {integrity: sha512-iRDPJKUPVEND7dHPO8rkbOnPpyDygcDFtWjpeWNCgy8WP2rXcxXL8TskReQl6OrB2G7+UJrags1q15Fudc7G6w==}
    engines: {node: '>= 8'}
    dependencies:
      path-key: 3.1.1
      shebang-command: 2.0.0
      which: 2.0.2

  /css-declaration-sorter@6.4.1(postcss@8.4.32):
    resolution: {integrity: sha512-rtdthzxKuyq6IzqX6jEcIzQF/YqccluefyCYheovBOLhFT/drQA9zj/UbRAa9J7C0o6EG6u3E6g+vKkay7/k3g==}
    engines: {node: ^10 || ^12 || >=14}
    peerDependencies:
      postcss: ^8.0.9
    dependencies:
      postcss: 8.4.32
    dev: true

  /css-select@4.3.0:
    resolution: {integrity: sha512-wPpOYtnsVontu2mODhA19JrqWxNsfdatRKd64kmpRbQgh1KtItko5sTnEpPdpSaJszTOhEMlF/RPz28qj4HqhQ==}
    dependencies:
      boolbase: 1.0.0
      css-what: 6.1.0
      domhandler: 4.3.1
      domutils: 2.8.0
      nth-check: 2.1.1
    dev: true

  /css-tree@1.1.3:
    resolution: {integrity: sha512-tRpdppF7TRazZrjJ6v3stzv93qxRcSsFmW6cX0Zm2NVKpxE1WV1HblnghVv9TreireHkqI/VDEsfolRF1p6y7Q==}
    engines: {node: '>=8.0.0'}
    dependencies:
      mdn-data: 2.0.14
      source-map: 0.6.1
    dev: true

  /css-what@6.1.0:
    resolution: {integrity: sha512-HTUrgRJ7r4dsZKU6GjmpfRK1O76h97Z8MfS1G0FozR+oF2kG6Vfe8JE6zwrkbxigziPHinCJ+gCPjA9EaBDtRw==}
    engines: {node: '>= 6'}
    dev: true

  /cssesc@3.0.0:
    resolution: {integrity: sha512-/Tb/JcjK111nNScGob5MNtsntNM1aCNUDipB/TkwZFhyDrrE47SOx/18wF2bbjgc3ZzCSKW1T5nt5EbFoAz/Vg==}
    engines: {node: '>=4'}
    hasBin: true

  /cssnano-preset-default@5.2.14(postcss@8.4.32):
    resolution: {integrity: sha512-t0SFesj/ZV2OTylqQVOrFgEh5uanxbO6ZAdeCrNsUQ6fVuXwYTxJPNAGvGTxHbD68ldIJNec7PyYZDBrfDQ+6A==}
    engines: {node: ^10 || ^12 || >=14.0}
    peerDependencies:
      postcss: ^8.2.15
    dependencies:
      css-declaration-sorter: 6.4.1(postcss@8.4.32)
      cssnano-utils: 3.1.0(postcss@8.4.32)
      postcss: 8.4.32
      postcss-calc: 8.2.4(postcss@8.4.32)
      postcss-colormin: 5.3.1(postcss@8.4.32)
      postcss-convert-values: 5.1.3(postcss@8.4.32)
      postcss-discard-comments: 5.1.2(postcss@8.4.32)
      postcss-discard-duplicates: 5.1.0(postcss@8.4.32)
      postcss-discard-empty: 5.1.1(postcss@8.4.32)
      postcss-discard-overridden: 5.1.0(postcss@8.4.32)
      postcss-merge-longhand: 5.1.7(postcss@8.4.32)
      postcss-merge-rules: 5.1.4(postcss@8.4.32)
      postcss-minify-font-values: 5.1.0(postcss@8.4.32)
      postcss-minify-gradients: 5.1.1(postcss@8.4.32)
      postcss-minify-params: 5.1.4(postcss@8.4.32)
      postcss-minify-selectors: 5.2.1(postcss@8.4.32)
      postcss-normalize-charset: 5.1.0(postcss@8.4.32)
      postcss-normalize-display-values: 5.1.0(postcss@8.4.32)
      postcss-normalize-positions: 5.1.1(postcss@8.4.32)
      postcss-normalize-repeat-style: 5.1.1(postcss@8.4.32)
      postcss-normalize-string: 5.1.0(postcss@8.4.32)
      postcss-normalize-timing-functions: 5.1.0(postcss@8.4.32)
      postcss-normalize-unicode: 5.1.1(postcss@8.4.32)
      postcss-normalize-url: 5.1.0(postcss@8.4.32)
      postcss-normalize-whitespace: 5.1.1(postcss@8.4.32)
      postcss-ordered-values: 5.1.3(postcss@8.4.32)
      postcss-reduce-initial: 5.1.2(postcss@8.4.32)
      postcss-reduce-transforms: 5.1.0(postcss@8.4.32)
      postcss-svgo: 5.1.0(postcss@8.4.32)
      postcss-unique-selectors: 5.1.1(postcss@8.4.32)
    dev: true

  /cssnano-utils@3.1.0(postcss@8.4.32):
    resolution: {integrity: sha512-JQNR19/YZhz4psLX/rQ9M83e3z2Wf/HdJbryzte4a3NSuafyp9w/I4U+hx5C2S9g41qlstH7DEWnZaaj83OuEA==}
    engines: {node: ^10 || ^12 || >=14.0}
    peerDependencies:
      postcss: ^8.2.15
    dependencies:
      postcss: 8.4.32
    dev: true

  /cssnano@5.1.15(postcss@8.4.32):
    resolution: {integrity: sha512-j+BKgDcLDQA+eDifLx0EO4XSA56b7uut3BQFH+wbSaSTuGLuiyTa/wbRYthUXX8LC9mLg+WWKe8h+qJuwTAbHw==}
    engines: {node: ^10 || ^12 || >=14.0}
    peerDependencies:
      postcss: ^8.2.15
    dependencies:
      cssnano-preset-default: 5.2.14(postcss@8.4.32)
      lilconfig: 2.1.0
      postcss: 8.4.32
      yaml: 1.10.2
    dev: true

  /csso@4.2.0:
    resolution: {integrity: sha512-wvlcdIbf6pwKEk7vHj8/Bkc0B4ylXZruLvOgs9doS5eOsOpuodOV2zJChSpkp+pRpYQLQMeF04nr3Z68Sta9jA==}
    engines: {node: '>=8.0.0'}
    dependencies:
      css-tree: 1.1.3
    dev: true

  /cssstyle@4.2.1:
    resolution: {integrity: sha512-9+vem03dMXG7gDmZ62uqmRiMRNtinIZ9ZyuF6BdxzfOD+FdN5hretzynkn0ReS2DO2GSw76RWHs0UmJPI2zUjw==}
    engines: {node: '>=18'}
    dependencies:
      '@asamuzakjp/css-color': 2.8.3
      rrweb-cssom: 0.8.0
    dev: true

  /csstype@3.1.3:
    resolution: {integrity: sha512-M1uQkMl8rQK/szD0LNhtqxIPLpimGm8sOBwU7lLnCpSbTyY3yeU1Vc7l4KT5zT4s/yOxHH5O7tIuuLOCnLADRw==}

  /d3-array@1.2.4:
    resolution: {integrity: sha512-KHW6M86R+FUPYGb3R5XiYjXPq7VzwxZ22buHhAEVG5ztoEcZZMLov530mmccaqA1GghZArjQV46fuc8kUqhhHw==}
    dev: false

  /d3-geo@1.7.1:
    resolution: {integrity: sha512-O4AempWAr+P5qbk2bC2FuN/sDW4z+dN2wDf9QV3bxQt4M5HfOEeXLgJ/UKQW0+o1Dj8BE+L5kiDbdWUMjsmQpw==}
    dependencies:
      d3-array: 1.2.4
    dev: false

  /d3-voronoi@1.1.2:
    resolution: {integrity: sha512-RhGS1u2vavcO7ay7ZNAPo4xeDh/VYeGof3x5ZLJBQgYhLegxr3s5IykvWmJ94FTU6mcbtp4sloqZ54mP6R4Utw==}
    dev: false

  /damerau-levenshtein@1.0.8:
    resolution: {integrity: sha512-sdQSFB7+llfUcQHUQO3+B8ERRj0Oa4w9POWMI/puGtuf7gFywGmkaLCElnudfTiKZV+NvHqL0ifzdrI8Ro7ESA==}
    dev: true

  /data-urls@5.0.0:
    resolution: {integrity: sha512-ZYP5VBHshaDAiVZxjbRVcFJpc+4xGgT0bK3vzy1HLN8jTO975HEbuYzZJcHoQEY5K1a0z8YayJkyVETa08eNTg==}
    engines: {node: '>=18'}
    dependencies:
      whatwg-mimetype: 4.0.0
      whatwg-url: 14.1.1
    dev: true

  /debug@3.2.7:
    resolution: {integrity: sha512-CFjzYYAi4ThfiQvizrFQevTTXHtnCqWfe7x1AhgEscTz6ZbLbfoLRLPugTQyBth6f8ZERVUSyWHFD/7Wu4t1XQ==}
    peerDependencies:
      supports-color: '*'
    peerDependenciesMeta:
      supports-color:
        optional: true
    dependencies:
      ms: 2.1.3
    dev: true

  /debug@4.3.4:
    resolution: {integrity: sha512-PRWFHuSU3eDtQJPvnNY7Jcket1j0t5OuOsFzPPzsekD52Zl8qUfFIPEiswXqIvHWGVHOgX+7G/vCNNhehwxfkQ==}
    engines: {node: '>=6.0'}
    peerDependencies:
      supports-color: '*'
    peerDependenciesMeta:
      supports-color:
        optional: true
    dependencies:
      ms: 2.1.2
    dev: true

  /debug@4.3.7:
    resolution: {integrity: sha512-Er2nc/H7RrMXZBFCEim6TCmMk02Z8vLC2Rbi1KEBggpo0fS6l0S1nnapwmIi3yW/+GOJap1Krg4w0Hg80oCqgQ==}
    engines: {node: '>=6.0'}
    peerDependencies:
      supports-color: '*'
    peerDependenciesMeta:
      supports-color:
        optional: true
    dependencies:
      ms: 2.1.3
    dev: true

  /debug@4.4.0:
    resolution: {integrity: sha512-6WTZ/IxCY/T6BALoZHaE4ctp9xm+Z5kY/pzYaCHRFeyVhojxlrm+46y68HA6hr0TcwEssoxNiDEUJQjfPZ/RYA==}
    engines: {node: '>=6.0'}
    peerDependencies:
      supports-color: '*'
    peerDependenciesMeta:
      supports-color:
        optional: true
    dependencies:
      ms: 2.1.3
    dev: true

  /decimal.js@10.4.3:
    resolution: {integrity: sha512-VBBaLc1MgL5XpzgIP7ny5Z6Nx3UrRkIViUkPUdtl9aya5amy3De1gsUUSB1g3+3sExYNjCAsAznmukyxCb1GRA==}

  /deep-eql@5.0.2:
    resolution: {integrity: sha512-h5k/5U50IJJFpzfL6nO9jaaumfjO/f2NjK/oYB2Djzm4p9L+3T9qWpZqZ2hAbLPuuYq9wrU08WQyBTL5GbPk5Q==}
    engines: {node: '>=6'}
    dev: true

  /deep-equal@1.1.2:
    resolution: {integrity: sha512-5tdhKF6DbU7iIzrIOa1AOUt39ZRm13cmL1cGEh//aqR8x9+tNfbywRf0n5FD/18OKMdo7DNEtrX2t22ZAkI+eg==}
    engines: {node: '>= 0.4'}
    dependencies:
      is-arguments: 1.1.1
      is-date-object: 1.0.5
      is-regex: 1.1.4
      object-is: 1.1.6
      object-keys: 1.1.1
      regexp.prototype.flags: 1.5.1
    dev: false

  /deep-is@0.1.4:
    resolution: {integrity: sha512-oIPzksmTg4/MriiaYGO+okXDT7ztn/w3Eptv/+gSIdMdKsJo0u4CfYNFJPy+4SKMuCqGw2wxnA+URMg3t8a/bQ==}
    dev: true

  /deepmerge@4.3.1:
    resolution: {integrity: sha512-3sUqbMEc77XqpdNO7FRyRog+eW3ph+GYCbj+rK+uYyRMuwsVy0rMiVtPn+QJlKFvWP/1PYpapqYn0Me2knFn+A==}
    engines: {node: '>=0.10.0'}
    dev: true

  /define-data-property@1.1.1:
    resolution: {integrity: sha512-E7uGkTzkk1d0ByLeSc6ZsFS79Axg+m1P/VsgYsxHgiuc3tFSj+MjMIwe90FC4lOAZzNBdY7kkO2P2wKdsQ1vgQ==}
    engines: {node: '>= 0.4'}
    dependencies:
      get-intrinsic: 1.2.4
      gopd: 1.0.1
      has-property-descriptors: 1.0.1

  /define-data-property@1.1.4:
    resolution: {integrity: sha512-rBMvIzlpA8v6E+SJZoo++HAYqsLrkg7MSfIinMPFhmkorw7X+dOXVJQs+QT69zGkzMyfDnIMN2Wid1+NbL3T+A==}
    engines: {node: '>= 0.4'}
    dependencies:
      es-define-property: 1.0.0
      es-errors: 1.3.0
      gopd: 1.0.1
    dev: false

  /define-properties@1.2.1:
    resolution: {integrity: sha512-8QmQKqEASLd5nx0U1B1okLElbUuuttJ/AnYmRXbbbGDWh6uS208EjD4Xqq/I9wK7u0v6O08XhTWnt5XtEbR6Dg==}
    engines: {node: '>= 0.4'}
    dependencies:
      define-data-property: 1.1.1
      has-property-descriptors: 1.0.1
      object-keys: 1.1.1

  /delayed-stream@1.0.0:
    resolution: {integrity: sha512-ZySD7Nf91aLB0RxL4KGrKHBXl7Eds1DAmEdcoVawXnLD7SDhpNgtuII2aAkg7a7QS41jxPSZ17p4VdGnMHk3MQ==}
    engines: {node: '>=0.4.0'}
    dev: true

  /density-clustering@1.3.0:
    resolution: {integrity: sha512-icpmBubVTwLnsaor9qH/4tG5+7+f61VcqMN3V3pm9sxxSCt2Jcs0zWOgwZW9ARJYaKD3FumIgHiMOcIMRRAzFQ==}
    dev: false

  /dequal@2.0.3:
    resolution: {integrity: sha512-0je+qPKHEMohvfRTCEo3CrPG6cAzAYgmzKyxRiYSSDkS6eGJdyVJm7WaYA5ECaAD9wLB2T4EEeymA5aFVcYXCA==}
    engines: {node: '>=6'}
    dev: true

  /didyoumean@1.2.2:
    resolution: {integrity: sha512-gxtyfqMg7GKyhQmb056K7M3xszy/myH8w+B4RT+QXBQsvAOdc3XymqDDPHx1BgPgsdAA5SIifona89YtRATDzw==}
    dev: true

  /dir-glob@3.0.1:
    resolution: {integrity: sha512-WkrWp9GR4KXfKGYzOLmTuGVi1UWFfws377n9cc55/tb6DuqyF6pcQ5AbiHEshaDpY9v6oaSr2XCDidGmMwdzIA==}
    engines: {node: '>=8'}
    dependencies:
      path-type: 4.0.0
    dev: true

  /dlv@1.1.3:
    resolution: {integrity: sha512-+HlytyjlPKnIG8XuRG8WvmBP8xs8P71y+SKKS6ZXWoEgLuePxtDoUEiH7WkdePWrQ5JBpE6aoVqfZfJUQkjXwA==}
    dev: true

  /doctrine@2.1.0:
    resolution: {integrity: sha512-35mSku4ZXK0vfCuHEDAwt55dg2jNajHZ1odvF+8SSr82EsZY4QmXfuWso8oEd8zRhVObSN18aM0CjSdoBX7zIw==}
    engines: {node: '>=0.10.0'}
    dependencies:
      esutils: 2.0.3
    dev: true

  /doctrine@3.0.0:
    resolution: {integrity: sha512-yS+Q5i3hBf7GBkd4KG8a7eBNNWNGLTaEwwYWUijIYM7zrlYDM0BFXHjjPWlWZ1Rg7UaddZeIDmi9jF3HmqiQ2w==}
    engines: {node: '>=6.0.0'}
    dependencies:
      esutils: 2.0.3
    dev: true

  /dom-align@1.12.4:
    resolution: {integrity: sha512-R8LUSEay/68zE5c8/3BDxiTEvgb4xZTF0RKmAHfiEVN3klfIpXfi2/QCoiWPccVQ0J/ZGdz9OjzL4uJEP/MRAw==}
    dev: false

  /dom-serializer@1.4.1:
    resolution: {integrity: sha512-VHwB3KfrcOOkelEG2ZOfxqLZdfkil8PtJi4P8N2MMXucZq2yLp75ClViUlOVwyoHEDjYU433Aq+5zWP61+RGag==}
    dependencies:
      domelementtype: 2.3.0
      domhandler: 4.3.1
      entities: 2.2.0
    dev: true

  /domelementtype@2.3.0:
    resolution: {integrity: sha512-OLETBj6w0OsagBwdXnPdN0cnMfF9opN69co+7ZrbfPGrdpPVNBUj02spi6B1N7wChLQiPn4CSH/zJvXw56gmHw==}
    dev: true

  /domhandler@4.3.1:
    resolution: {integrity: sha512-GrwoxYN+uWlzO8uhUXRl0P+kHE4GtVPfYzVLcUxPL7KNdHKj66vvlhiweIHqYYXWlw+T8iLMp42Lm67ghw4WMQ==}
    engines: {node: '>= 4'}
    dependencies:
      domelementtype: 2.3.0
    dev: true

  /domutils@2.8.0:
    resolution: {integrity: sha512-w96Cjofp72M5IIhpjgobBimYEfoPjx1Vx0BSX9P30WBdZW2WIKU0T1Bd0kz2eNZ9ikjKgHbEyKx8BB6H1L3h3A==}
    dependencies:
      dom-serializer: 1.4.1
      domelementtype: 2.3.0
      domhandler: 4.3.1
    dev: true

  /dotenv@16.3.1:
    resolution: {integrity: sha512-IPzF4w4/Rd94bA9imS68tZBaYyBWSCE47V1RGuMrB94iyTOIEwRmVL2x/4An+6mETpLrKJ5hQkB8W4kFAadeIQ==}
    engines: {node: '>=12'}
    dev: true

  /dotenv@8.6.0:
    resolution: {integrity: sha512-IrPdXQsk2BbzvCBGBOTmmSH5SodmqZNt4ERAZDmW4CT+tL8VtvinqywuANaFu4bOMWki16nqf0e4oC0QIaDr/g==}
    engines: {node: '>=10'}
    dev: true

  /dunder-proto@1.0.1:
    resolution: {integrity: sha512-KIN/nDJBQRcXw0MLVhZE9iQHmG68qAVIBg9CqmUYjmQIhgij9U5MFvrqkUL5FbtyyzZuOeOt0zdeRe4UY7ct+A==}
    engines: {node: '>= 0.4'}
    dependencies:
      call-bind-apply-helpers: 1.0.2
      es-errors: 1.3.0
      gopd: 1.2.0
    dev: true

  /earcut@2.2.4:
    resolution: {integrity: sha512-/pjZsA1b4RPHbeWZQn66SWS8nZZWLQQ23oE3Eam7aroEFGEvwKAsJfZ9ytiEMycfzXWpca4FA9QIOehf7PocBQ==}
    dev: false

  /eastasianwidth@0.2.0:
    resolution: {integrity: sha512-I88TYZWc9XiYHRQ4/3c5rjjfgkjhLyW2luGIheGERbNQ6OY7yTybanSpDXZa8y7VUP9YmDcYa+eyq4ca7iLqWA==}
    dev: false

  /electron-to-chromium@1.4.609:
    resolution: {integrity: sha512-ihiCP7PJmjoGNuLpl7TjNA8pCQWu09vGyjlPYw1Rqww4gvNuCcmvl+44G+2QyJ6S2K4o+wbTS++Xz0YN8Q9ERw==}
    dev: true

  /emoji-regex@8.0.0:
    resolution: {integrity: sha512-MSjYzcWNOA0ewAHpz0MxpYFvwg6yjy1NG3xteoqz644VCo/RPgnr1/GGt+ic3iJTzQ8Eu3TdM14SawnVUmGE6A==}
    dev: false

  /emoji-regex@9.2.2:
    resolution: {integrity: sha512-L18DaJsXSUk2+42pv8mLs5jJT2hqFkFE4j21wOmgbUqsZ2hL72NsUU785g9RXgo3s0ZNgVl42TiHp3ZtOv/Vyg==}

  /entities@2.2.0:
    resolution: {integrity: sha512-p92if5Nz619I0w+akJrLZH0MX0Pb5DX39XOwQTtXSdQQOaYH03S1uIQp4mhOZtAXrxq4ViO67YTiLBo2638o9A==}
    dev: true

  /entities@4.5.0:
    resolution: {integrity: sha512-V0hjH4dGPh9Ao5p0MoRY6BVqtwCjhz6vI5LT8AJ55H+4g9/4vbHx1I54fS0XuclLhDHArPQCiMjDxjaL8fPxhw==}
    engines: {node: '>=0.12'}
    dev: true

  /error-ex@1.3.2:
    resolution: {integrity: sha512-7dFHNmqeFSEt2ZBsCriorKnn3Z2pj+fd9kmI6QoWw4//DL+icEBfc0U7qJCisqrTsKTjw4fNFy2pW9OqStD84g==}
    dependencies:
      is-arrayish: 0.2.1
    dev: true

  /es-abstract@1.22.3:
    resolution: {integrity: sha512-eiiY8HQeYfYH2Con2berK+To6GrK2RxbPawDkGq4UiCQQfZHb6wX9qQqkbpPqaxQFcl8d9QzZqo0tGE0VcrdwA==}
    engines: {node: '>= 0.4'}
    dependencies:
      array-buffer-byte-length: 1.0.0
      arraybuffer.prototype.slice: 1.0.2
      available-typed-arrays: 1.0.5
      call-bind: 1.0.5
      es-set-tostringtag: 2.0.2
      es-to-primitive: 1.2.1
      function.prototype.name: 1.1.6
      get-intrinsic: 1.2.4
      get-symbol-description: 1.0.0
      globalthis: 1.0.3
      gopd: 1.0.1
      has-property-descriptors: 1.0.1
      has-proto: 1.0.1
      has-symbols: 1.0.3
      hasown: 2.0.0
      internal-slot: 1.0.6
      is-array-buffer: 3.0.2
      is-callable: 1.2.7
      is-negative-zero: 2.0.2
      is-regex: 1.1.4
      is-shared-array-buffer: 1.0.2
      is-string: 1.0.7
      is-typed-array: 1.1.12
      is-weakref: 1.0.2
      object-inspect: 1.13.1
      object-keys: 1.1.1
      object.assign: 4.1.5
      regexp.prototype.flags: 1.5.1
      safe-array-concat: 1.0.1
      safe-regex-test: 1.0.0
      string.prototype.trim: 1.2.8
      string.prototype.trimend: 1.0.7
      string.prototype.trimstart: 1.0.7
      typed-array-buffer: 1.0.0
      typed-array-byte-length: 1.0.0
      typed-array-byte-offset: 1.0.0
      typed-array-length: 1.0.4
      unbox-primitive: 1.0.2
      which-typed-array: 1.1.13
    dev: true

  /es-define-property@1.0.0:
    resolution: {integrity: sha512-jxayLKShrEqqzJ0eumQbVhTYQM27CfT1T35+gCgDFoL82JLsXqTJ76zv6A0YLOgEnLUMvLzsDsGIrl8NFpT2gQ==}
    engines: {node: '>= 0.4'}
    dependencies:
      get-intrinsic: 1.2.4
    dev: false

  /es-define-property@1.0.1:
    resolution: {integrity: sha512-e3nRfgfUZ4rNGL232gUgX06QNyyez04KdjFrF+LTRoOXmrOgFKDg4BCdsjW8EnT69eqdYGmRpJwiPVYNrCaW3g==}
    engines: {node: '>= 0.4'}
    dev: true

  /es-errors@1.3.0:
    resolution: {integrity: sha512-Zf5H2Kxt2xjTvbJvP2ZWLEICxA6j+hAmMzIlypy4xcBg1vKVnx89Wy0GbS+kf5cwCVFFzdCFh2XSCFNULS6csw==}
    engines: {node: '>= 0.4'}

  /es-iterator-helpers@1.0.15:
    resolution: {integrity: sha512-GhoY8uYqd6iwUl2kgjTm4CZAf6oo5mHK7BPqx3rKgx893YSsy0LGHV6gfqqQvZt/8xM8xeOnfXBCfqclMKkJ5g==}
    dependencies:
      asynciterator.prototype: 1.0.0
      call-bind: 1.0.5
      define-properties: 1.2.1
      es-abstract: 1.22.3
      es-set-tostringtag: 2.0.2
      function-bind: 1.1.2
      get-intrinsic: 1.2.4
      globalthis: 1.0.3
      has-property-descriptors: 1.0.1
      has-proto: 1.0.1
      has-symbols: 1.0.3
      internal-slot: 1.0.6
      iterator.prototype: 1.1.2
      safe-array-concat: 1.0.1
    dev: true

  /es-module-lexer@1.5.4:
    resolution: {integrity: sha512-MVNK56NiMrOwitFB7cqDwq0CQutbw+0BvLshJSse0MUNU+y1FC3bUS/AQg7oUng+/wKrrki7JfmwtVHkVfPLlw==}
    dev: true

  /es-module-lexer@1.6.0:
    resolution: {integrity: sha512-qqnD1yMU6tk/jnaMosogGySTZP8YtUgAffA9nMN+E/rjxcfRQ6IEk7IiozUjgxKoFHBGjTLnrHB/YC45r/59EQ==}
    dev: true

  /es-object-atoms@1.1.1:
    resolution: {integrity: sha512-FGgH2h8zKNim9ljj7dankFPcICIK9Cp5bm+c2gQSYePhpaG5+esrLODihIorn+Pe6FGJzWhXQotPv73jTaldXA==}
    engines: {node: '>= 0.4'}
    dependencies:
      es-errors: 1.3.0
    dev: true

  /es-set-tostringtag@2.0.2:
    resolution: {integrity: sha512-BuDyupZt65P9D2D2vA/zqcI3G5xRsklm5N3xCwuiy+/vKy8i0ifdsQP1sLgO4tZDSCaQUSnmC48khknGMV3D2Q==}
    engines: {node: '>= 0.4'}
    dependencies:
      get-intrinsic: 1.2.4
      has-tostringtag: 1.0.0
      hasown: 2.0.0
    dev: true

  /es-set-tostringtag@2.1.0:
    resolution: {integrity: sha512-j6vWzfrGVfyXxge+O0x5sh6cvxAog0a/4Rdd2K36zCMV5eJ+/+tOAngRO8cODMNWbVRdVlmGZQL2YS3yR8bIUA==}
    engines: {node: '>= 0.4'}
    dependencies:
      es-errors: 1.3.0
      get-intrinsic: 1.3.0
      has-tostringtag: 1.0.2
      hasown: 2.0.2
    dev: true

  /es-shim-unscopables@1.0.2:
    resolution: {integrity: sha512-J3yBRXCzDu4ULnQwxyToo/OjdMx6akgVC7K6few0a7F/0wLtmKKN7I73AH5T2836UuXRqN7Qg+IIUw/+YJksRw==}
    dependencies:
      hasown: 2.0.0
    dev: true

  /es-to-primitive@1.2.1:
    resolution: {integrity: sha512-QCOllgZJtaUo9miYBcLChTUaHNjJF3PYs1VidD7AwiEj1kYxKeQTctLAezAOH5ZKRH0g2IgPn6KwB4IT8iRpvA==}
    engines: {node: '>= 0.4'}
    dependencies:
      is-callable: 1.2.7
      is-date-object: 1.0.5
      is-symbol: 1.0.4
    dev: true

  /esbuild-android-64@0.15.18:
    resolution: {integrity: sha512-wnpt3OXRhcjfIDSZu9bnzT4/TNTDsOUvip0foZOUBG7QbSt//w3QV4FInVJxNhKc/ErhUxc5z4QjHtMi7/TbgA==}
    engines: {node: '>=12'}
    cpu: [x64]
    os: [android]
    requiresBuild: true
    dev: true
    optional: true

  /esbuild-android-arm64@0.15.18:
    resolution: {integrity: sha512-G4xu89B8FCzav9XU8EjsXacCKSG2FT7wW9J6hOc18soEHJdtWu03L3TQDGf0geNxfLTtxENKBzMSq9LlbjS8OQ==}
    engines: {node: '>=12'}
    cpu: [arm64]
    os: [android]
    requiresBuild: true
    dev: true
    optional: true

  /esbuild-darwin-64@0.15.18:
    resolution: {integrity: sha512-2WAvs95uPnVJPuYKP0Eqx+Dl/jaYseZEUUT1sjg97TJa4oBtbAKnPnl3b5M9l51/nbx7+QAEtuummJZW0sBEmg==}
    engines: {node: '>=12'}
    cpu: [x64]
    os: [darwin]
    requiresBuild: true
    dev: true
    optional: true

  /esbuild-darwin-arm64@0.15.18:
    resolution: {integrity: sha512-tKPSxcTJ5OmNb1btVikATJ8NftlyNlc8BVNtyT/UAr62JFOhwHlnoPrhYWz09akBLHI9nElFVfWSTSRsrZiDUA==}
    engines: {node: '>=12'}
    cpu: [arm64]
    os: [darwin]
    requiresBuild: true
    dev: true
    optional: true

  /esbuild-freebsd-64@0.15.18:
    resolution: {integrity: sha512-TT3uBUxkteAjR1QbsmvSsjpKjOX6UkCstr8nMr+q7zi3NuZ1oIpa8U41Y8I8dJH2fJgdC3Dj3CXO5biLQpfdZA==}
    engines: {node: '>=12'}
    cpu: [x64]
    os: [freebsd]
    requiresBuild: true
    dev: true
    optional: true

  /esbuild-freebsd-arm64@0.15.18:
    resolution: {integrity: sha512-R/oVr+X3Tkh+S0+tL41wRMbdWtpWB8hEAMsOXDumSSa6qJR89U0S/PpLXrGF7Wk/JykfpWNokERUpCeHDl47wA==}
    engines: {node: '>=12'}
    cpu: [arm64]
    os: [freebsd]
    requiresBuild: true
    dev: true
    optional: true

  /esbuild-linux-32@0.15.18:
    resolution: {integrity: sha512-lphF3HiCSYtaa9p1DtXndiQEeQDKPl9eN/XNoBf2amEghugNuqXNZA/ZovthNE2aa4EN43WroO0B85xVSjYkbg==}
    engines: {node: '>=12'}
    cpu: [ia32]
    os: [linux]
    requiresBuild: true
    dev: true
    optional: true

  /esbuild-linux-64@0.15.18:
    resolution: {integrity: sha512-hNSeP97IviD7oxLKFuii5sDPJ+QHeiFTFLoLm7NZQligur8poNOWGIgpQ7Qf8Balb69hptMZzyOBIPtY09GZYw==}
    engines: {node: '>=12'}
    cpu: [x64]
    os: [linux]
    requiresBuild: true
    dev: true
    optional: true

  /esbuild-linux-arm64@0.15.18:
    resolution: {integrity: sha512-54qr8kg/6ilcxd+0V3h9rjT4qmjc0CccMVWrjOEM/pEcUzt8X62HfBSeZfT2ECpM7104mk4yfQXkosY8Quptug==}
    engines: {node: '>=12'}
    cpu: [arm64]
    os: [linux]
    requiresBuild: true
    dev: true
    optional: true

  /esbuild-linux-arm@0.15.18:
    resolution: {integrity: sha512-UH779gstRblS4aoS2qpMl3wjg7U0j+ygu3GjIeTonCcN79ZvpPee12Qun3vcdxX+37O5LFxz39XeW2I9bybMVA==}
    engines: {node: '>=12'}
    cpu: [arm]
    os: [linux]
    requiresBuild: true
    dev: true
    optional: true

  /esbuild-linux-mips64le@0.15.18:
    resolution: {integrity: sha512-Mk6Ppwzzz3YbMl/ZZL2P0q1tnYqh/trYZ1VfNP47C31yT0K8t9s7Z077QrDA/guU60tGNp2GOwCQnp+DYv7bxQ==}
    engines: {node: '>=12'}
    cpu: [mips64el]
    os: [linux]
    requiresBuild: true
    dev: true
    optional: true

  /esbuild-linux-ppc64le@0.15.18:
    resolution: {integrity: sha512-b0XkN4pL9WUulPTa/VKHx2wLCgvIAbgwABGnKMY19WhKZPT+8BxhZdqz6EgkqCLld7X5qiCY2F/bfpUUlnFZ9w==}
    engines: {node: '>=12'}
    cpu: [ppc64]
    os: [linux]
    requiresBuild: true
    dev: true
    optional: true

  /esbuild-linux-riscv64@0.15.18:
    resolution: {integrity: sha512-ba2COaoF5wL6VLZWn04k+ACZjZ6NYniMSQStodFKH/Pu6RxzQqzsmjR1t9QC89VYJxBeyVPTaHuBMCejl3O/xg==}
    engines: {node: '>=12'}
    cpu: [riscv64]
    os: [linux]
    requiresBuild: true
    dev: true
    optional: true

  /esbuild-linux-s390x@0.15.18:
    resolution: {integrity: sha512-VbpGuXEl5FCs1wDVp93O8UIzl3ZrglgnSQ+Hu79g7hZu6te6/YHgVJxCM2SqfIila0J3k0csfnf8VD2W7u2kzQ==}
    engines: {node: '>=12'}
    cpu: [s390x]
    os: [linux]
    requiresBuild: true
    dev: true
    optional: true

  /esbuild-netbsd-64@0.15.18:
    resolution: {integrity: sha512-98ukeCdvdX7wr1vUYQzKo4kQ0N2p27H7I11maINv73fVEXt2kyh4K4m9f35U1K43Xc2QGXlzAw0K9yoU7JUjOg==}
    engines: {node: '>=12'}
    cpu: [x64]
    os: [netbsd]
    requiresBuild: true
    dev: true
    optional: true

  /esbuild-openbsd-64@0.15.18:
    resolution: {integrity: sha512-yK5NCcH31Uae076AyQAXeJzt/vxIo9+omZRKj1pauhk3ITuADzuOx5N2fdHrAKPxN+zH3w96uFKlY7yIn490xQ==}
    engines: {node: '>=12'}
    cpu: [x64]
    os: [openbsd]
    requiresBuild: true
    dev: true
    optional: true

  /esbuild-plugin-inline-image@0.0.8:
    resolution: {integrity: sha512-L2Wwq7z9HALpq2hfxYHfQrrIyl/ivfRgiAULohVC/WKrGydPzfANGCrt5wSlxxWW4fuiPOc3BIA9Yp00h2QPVQ==}
    dev: false

  /esbuild-style-plugin-v2@1.6.5:
    resolution: {integrity: sha512-piXexpJy0trVEQV7CAzRFm1qQiYdoFWFWotSH/dIfseZoJYdQcyogF8r5iQHR11elPtVuiTerWOwkLesmIKMVQ==}
    dependencies:
      '@types/less': 3.0.6
      '@types/stylus': 0.48.42
      glob: 10.3.10
      postcss: 8.4.32
      postcss-modules: 6.0.0(postcss@8.4.32)
    dev: false

  /esbuild-sunos-64@0.15.18:
    resolution: {integrity: sha512-On22LLFlBeLNj/YF3FT+cXcyKPEI263nflYlAhz5crxtp3yRG1Ugfr7ITyxmCmjm4vbN/dGrb/B7w7U8yJR9yw==}
    engines: {node: '>=12'}
    cpu: [x64]
    os: [sunos]
    requiresBuild: true
    dev: true
    optional: true

  /esbuild-windows-32@0.15.18:
    resolution: {integrity: sha512-o+eyLu2MjVny/nt+E0uPnBxYuJHBvho8vWsC2lV61A7wwTWC3jkN2w36jtA+yv1UgYkHRihPuQsL23hsCYGcOQ==}
    engines: {node: '>=12'}
    cpu: [ia32]
    os: [win32]
    requiresBuild: true
    dev: true
    optional: true

  /esbuild-windows-64@0.15.18:
    resolution: {integrity: sha512-qinug1iTTaIIrCorAUjR0fcBk24fjzEedFYhhispP8Oc7SFvs+XeW3YpAKiKp8dRpizl4YYAhxMjlftAMJiaUw==}
    engines: {node: '>=12'}
    cpu: [x64]
    os: [win32]
    requiresBuild: true
    dev: true
    optional: true

  /esbuild-windows-arm64@0.15.18:
    resolution: {integrity: sha512-q9bsYzegpZcLziq0zgUi5KqGVtfhjxGbnksaBFYmWLxeV/S1fK4OLdq2DFYnXcLMjlZw2L0jLsk1eGoB522WXQ==}
    engines: {node: '>=12'}
    cpu: [arm64]
    os: [win32]
    requiresBuild: true
    dev: true
    optional: true

  /esbuild@0.15.18:
    resolution: {integrity: sha512-x/R72SmW3sSFRm5zrrIjAhCeQSAWoni3CmHEqfQrZIQTM3lVCdehdwuIqaOtfC2slvpdlLa62GYoN8SxT23m6Q==}
    engines: {node: '>=12'}
    hasBin: true
    requiresBuild: true
    optionalDependencies:
      '@esbuild/android-arm': 0.15.18
      '@esbuild/linux-loong64': 0.15.18
      esbuild-android-64: 0.15.18
      esbuild-android-arm64: 0.15.18
      esbuild-darwin-64: 0.15.18
      esbuild-darwin-arm64: 0.15.18
      esbuild-freebsd-64: 0.15.18
      esbuild-freebsd-arm64: 0.15.18
      esbuild-linux-32: 0.15.18
      esbuild-linux-64: 0.15.18
      esbuild-linux-arm: 0.15.18
      esbuild-linux-arm64: 0.15.18
      esbuild-linux-mips64le: 0.15.18
      esbuild-linux-ppc64le: 0.15.18
      esbuild-linux-riscv64: 0.15.18
      esbuild-linux-s390x: 0.15.18
      esbuild-netbsd-64: 0.15.18
      esbuild-openbsd-64: 0.15.18
      esbuild-sunos-64: 0.15.18
      esbuild-windows-32: 0.15.18
      esbuild-windows-64: 0.15.18
      esbuild-windows-arm64: 0.15.18
    dev: true

  /esbuild@0.18.20:
    resolution: {integrity: sha512-ceqxoedUrcayh7Y7ZX6NdbbDzGROiyVBgC4PriJThBKSVPWnnFHZAkfI1lJT8QFkOwH4qOS2SJkS4wvpGl8BpA==}
    engines: {node: '>=12'}
    hasBin: true
    requiresBuild: true
    optionalDependencies:
      '@esbuild/android-arm': 0.18.20
      '@esbuild/android-arm64': 0.18.20
      '@esbuild/android-x64': 0.18.20
      '@esbuild/darwin-arm64': 0.18.20
      '@esbuild/darwin-x64': 0.18.20
      '@esbuild/freebsd-arm64': 0.18.20
      '@esbuild/freebsd-x64': 0.18.20
      '@esbuild/linux-arm': 0.18.20
      '@esbuild/linux-arm64': 0.18.20
      '@esbuild/linux-ia32': 0.18.20
      '@esbuild/linux-loong64': 0.18.20
      '@esbuild/linux-mips64el': 0.18.20
      '@esbuild/linux-ppc64': 0.18.20
      '@esbuild/linux-riscv64': 0.18.20
      '@esbuild/linux-s390x': 0.18.20
      '@esbuild/linux-x64': 0.18.20
      '@esbuild/netbsd-x64': 0.18.20
      '@esbuild/openbsd-x64': 0.18.20
      '@esbuild/sunos-x64': 0.18.20
      '@esbuild/win32-arm64': 0.18.20
      '@esbuild/win32-ia32': 0.18.20
      '@esbuild/win32-x64': 0.18.20
    dev: true

  /esbuild@0.19.9:
    resolution: {integrity: sha512-U9CHtKSy+EpPsEBa+/A2gMs/h3ylBC0H0KSqIg7tpztHerLi6nrrcoUJAkNCEPumx8yJ+Byic4BVwHgRbN0TBg==}
    engines: {node: '>=12'}
    hasBin: true
    requiresBuild: true
    optionalDependencies:
      '@esbuild/android-arm': 0.19.9
      '@esbuild/android-arm64': 0.19.9
      '@esbuild/android-x64': 0.19.9
      '@esbuild/darwin-arm64': 0.19.9
      '@esbuild/darwin-x64': 0.19.9
      '@esbuild/freebsd-arm64': 0.19.9
      '@esbuild/freebsd-x64': 0.19.9
      '@esbuild/linux-arm': 0.19.9
      '@esbuild/linux-arm64': 0.19.9
      '@esbuild/linux-ia32': 0.19.9
      '@esbuild/linux-loong64': 0.19.9
      '@esbuild/linux-mips64el': 0.19.9
      '@esbuild/linux-ppc64': 0.19.9
      '@esbuild/linux-riscv64': 0.19.9
      '@esbuild/linux-s390x': 0.19.9
      '@esbuild/linux-x64': 0.19.9
      '@esbuild/netbsd-x64': 0.19.9
      '@esbuild/openbsd-x64': 0.19.9
      '@esbuild/sunos-x64': 0.19.9
      '@esbuild/win32-arm64': 0.19.9
      '@esbuild/win32-ia32': 0.19.9
      '@esbuild/win32-x64': 0.19.9
    dev: true

  /esbuild@0.25.0:
    resolution: {integrity: sha512-BXq5mqc8ltbaN34cDqWuYKyNhX8D/Z0J1xdtdQ8UcIIIyJyz+ZMKUt58tF3SrZ85jcfN/PZYhjR5uDQAYNVbuw==}
    engines: {node: '>=18'}
    hasBin: true
    requiresBuild: true
    optionalDependencies:
      '@esbuild/aix-ppc64': 0.25.0
      '@esbuild/android-arm': 0.25.0
      '@esbuild/android-arm64': 0.25.0
      '@esbuild/android-x64': 0.25.0
      '@esbuild/darwin-arm64': 0.25.0
      '@esbuild/darwin-x64': 0.25.0
      '@esbuild/freebsd-arm64': 0.25.0
      '@esbuild/freebsd-x64': 0.25.0
      '@esbuild/linux-arm': 0.25.0
      '@esbuild/linux-arm64': 0.25.0
      '@esbuild/linux-ia32': 0.25.0
      '@esbuild/linux-loong64': 0.25.0
      '@esbuild/linux-mips64el': 0.25.0
      '@esbuild/linux-ppc64': 0.25.0
      '@esbuild/linux-riscv64': 0.25.0
      '@esbuild/linux-s390x': 0.25.0
      '@esbuild/linux-x64': 0.25.0
      '@esbuild/netbsd-arm64': 0.25.0
      '@esbuild/netbsd-x64': 0.25.0
      '@esbuild/openbsd-arm64': 0.25.0
      '@esbuild/openbsd-x64': 0.25.0
      '@esbuild/sunos-x64': 0.25.0
      '@esbuild/win32-arm64': 0.25.0
      '@esbuild/win32-ia32': 0.25.0
      '@esbuild/win32-x64': 0.25.0
    dev: true

  /escalade@3.1.1:
    resolution: {integrity: sha512-k0er2gUkLf8O0zKJiAhmkTnJlTvINGv7ygDNPbeIsX/TJjGJZHuh9B2UxbsaEkmlEo9MfhrSzmhIlhRlI2GXnw==}
    engines: {node: '>=6'}
    dev: true

  /escape-latex@1.2.0:
    resolution: {integrity: sha512-nV5aVWW1K0wEiUIEdZ4erkGGH8mDxGyxSeqPzRNtWP7ataw+/olFObw7hujFWlVjNsaDFw5VZ5NzVSIqRgfTiw==}
    dev: false

  /escape-string-regexp@1.0.5:
    resolution: {integrity: sha512-vbRorB5FUQWvla16U8R/qgaFIya2qGzwDrNmCZuYKrbdSUMG6I1ZCGQRefkRVhuOkIGVne7BQ35DSfo1qvJqFg==}
    engines: {node: '>=0.8.0'}
    dev: true

  /escape-string-regexp@4.0.0:
    resolution: {integrity: sha512-TtpcNJ3XAzx3Gq8sWRzJaVajRs0uVxA2YAkdb1jm2YkPz4G6egUFAyA3n5vtEIZefPk5Wa4UXbKuS5fKkJWdgA==}
    engines: {node: '>=10'}
    dev: true

  /eslint-config-airbnb-base@15.0.0(eslint-plugin-import@2.29.0)(eslint@8.56.0):
    resolution: {integrity: sha512-xaX3z4ZZIcFLvh2oUNvcX5oEofXda7giYmuplVxoOg5A7EXJMrUyqRgR+mhDhPK8LZ4PttFOBvCYDbX3sUoUig==}
    engines: {node: ^10.12.0 || >=12.0.0}
    peerDependencies:
      eslint: ^7.32.0 || ^8.2.0
      eslint-plugin-import: ^2.25.2
    dependencies:
      confusing-browser-globals: 1.0.11
      eslint: 8.56.0
      eslint-plugin-import: 2.29.0(@typescript-eslint/parser@6.19.1)(eslint@8.56.0)
      object.assign: 4.1.5
      object.entries: 1.1.7
      semver: 6.3.1
    dev: true

  /eslint-config-airbnb@19.0.4(eslint-plugin-import@2.29.0)(eslint-plugin-jsx-a11y@6.8.0)(eslint-plugin-react-hooks@4.6.0)(eslint-plugin-react@7.33.2)(eslint@8.56.0):
    resolution: {integrity: sha512-T75QYQVQX57jiNgpF9r1KegMICE94VYwoFQyMGhrvc+lB8YF2E/M/PYDaQe1AJcWaEgqLE+ErXV1Og/+6Vyzew==}
    engines: {node: ^10.12.0 || ^12.22.0 || ^14.17.0 || >=16.0.0}
    peerDependencies:
      eslint: ^7.32.0 || ^8.2.0
      eslint-plugin-import: ^2.25.3
      eslint-plugin-jsx-a11y: ^6.5.1
      eslint-plugin-react: ^7.28.0
      eslint-plugin-react-hooks: ^4.3.0
    dependencies:
      eslint: 8.56.0
      eslint-config-airbnb-base: 15.0.0(eslint-plugin-import@2.29.0)(eslint@8.56.0)
      eslint-plugin-import: 2.29.0(@typescript-eslint/parser@6.19.1)(eslint@8.56.0)
      eslint-plugin-jsx-a11y: 6.8.0(eslint@8.56.0)
      eslint-plugin-react: 7.33.2(eslint@8.56.0)
      eslint-plugin-react-hooks: 4.6.0(eslint@8.56.0)
      object.assign: 4.1.5
      object.entries: 1.1.7
    dev: true

  /eslint-config-prettier@9.1.0(eslint@8.56.0):
    resolution: {integrity: sha512-NSWl5BFQWEPi1j4TjVNItzYV7dZXZ+wP6I6ZhrBGpChQhZRUaElihE9uRRkcbRnNb76UMKDF3r+WTmNcGPKsqw==}
    hasBin: true
    peerDependencies:
      eslint: '>=7.0.0'
    dependencies:
      eslint: 8.56.0
    dev: true

  /eslint-import-resolver-node@0.3.9:
    resolution: {integrity: sha512-WFj2isz22JahUv+B788TlO3N6zL3nNJGU8CcZbPZvVEkBPaJdCV4vy5wyghty5ROFbCRnm132v8BScu5/1BQ8g==}
    dependencies:
      debug: 3.2.7
      is-core-module: 2.13.1
      resolve: 1.22.8
    transitivePeerDependencies:
      - supports-color
    dev: true

  /eslint-module-utils@2.8.0(@typescript-eslint/parser@6.19.1)(eslint-import-resolver-node@0.3.9)(eslint@8.56.0):
    resolution: {integrity: sha512-aWajIYfsqCKRDgUfjEXNN/JlrzauMuSEy5sbd7WXbtW3EH6A6MpwEh42c7qD+MqQo9QMJ6fWLAeIJynx0g6OAw==}
    engines: {node: '>=4'}
    peerDependencies:
      '@typescript-eslint/parser': '*'
      eslint: '*'
      eslint-import-resolver-node: '*'
      eslint-import-resolver-typescript: '*'
      eslint-import-resolver-webpack: '*'
    peerDependenciesMeta:
      '@typescript-eslint/parser':
        optional: true
      eslint:
        optional: true
      eslint-import-resolver-node:
        optional: true
      eslint-import-resolver-typescript:
        optional: true
      eslint-import-resolver-webpack:
        optional: true
    dependencies:
      '@typescript-eslint/parser': 6.19.1(eslint@8.56.0)(typescript@5.5.2)
      debug: 3.2.7
      eslint: 8.56.0
      eslint-import-resolver-node: 0.3.9
    transitivePeerDependencies:
      - supports-color
    dev: true

  /eslint-plugin-import@2.29.0(@typescript-eslint/parser@6.19.1)(eslint@8.56.0):
    resolution: {integrity: sha512-QPOO5NO6Odv5lpoTkddtutccQjysJuFxoPS7fAHO+9m9udNHvTCPSAMW9zGAYj8lAIdr40I8yPCdUYrncXtrwg==}
    engines: {node: '>=4'}
    peerDependencies:
      '@typescript-eslint/parser': '*'
      eslint: ^2 || ^3 || ^4 || ^5 || ^6 || ^7.2.0 || ^8
    peerDependenciesMeta:
      '@typescript-eslint/parser':
        optional: true
    dependencies:
      '@typescript-eslint/parser': 6.19.1(eslint@8.56.0)(typescript@5.5.2)
      array-includes: 3.1.7
      array.prototype.findlastindex: 1.2.3
      array.prototype.flat: 1.3.2
      array.prototype.flatmap: 1.3.2
      debug: 3.2.7
      doctrine: 2.1.0
      eslint: 8.56.0
      eslint-import-resolver-node: 0.3.9
      eslint-module-utils: 2.8.0(@typescript-eslint/parser@6.19.1)(eslint-import-resolver-node@0.3.9)(eslint@8.56.0)
      hasown: 2.0.0
      is-core-module: 2.13.1
      is-glob: 4.0.3
      minimatch: 3.1.2
      object.fromentries: 2.0.7
      object.groupby: 1.0.1
      object.values: 1.1.7
      semver: 6.3.1
      tsconfig-paths: 3.14.2
    transitivePeerDependencies:
      - eslint-import-resolver-typescript
      - eslint-import-resolver-webpack
      - supports-color
    dev: true

  /eslint-plugin-jsdoc@50.2.3(eslint@8.56.0):
    resolution: {integrity: sha512-aNh/dz3wSkyo53y2KWDCrA8fDuXDMtMVflcbesd8AFPgcF8ugOv9mJxC7qKB95R96nzCB91iEwU7MMznh/7okQ==}
    engines: {node: '>=18'}
    peerDependencies:
      eslint: ^7.0.0 || ^8.0.0 || ^9.0.0
    dependencies:
      '@es-joy/jsdoccomment': 0.48.0
      are-docs-informative: 0.0.2
      comment-parser: 1.4.1
      debug: 4.3.7
      escape-string-regexp: 4.0.0
      eslint: 8.56.0
      espree: 10.1.0
      esquery: 1.6.0
      parse-imports: 2.1.1
      semver: 7.6.3
      spdx-expression-parse: 4.0.0
      synckit: 0.9.1
    transitivePeerDependencies:
      - supports-color
    dev: true

  /eslint-plugin-jsx-a11y@6.8.0(eslint@8.56.0):
    resolution: {integrity: sha512-Hdh937BS3KdwwbBaKd5+PLCOmYY6U4f2h9Z2ktwtNKvIdIEu137rjYbcb9ApSbVJfWxANNuiKTD/9tOKjK9qOA==}
    engines: {node: '>=4.0'}
    peerDependencies:
      eslint: ^3 || ^4 || ^5 || ^6 || ^7 || ^8
    dependencies:
      '@babel/runtime': 7.23.5
      aria-query: 5.3.0
      array-includes: 3.1.7
      array.prototype.flatmap: 1.3.2
      ast-types-flow: 0.0.8
      axe-core: 4.7.0
      axobject-query: 3.2.1
      damerau-levenshtein: 1.0.8
      emoji-regex: 9.2.2
      es-iterator-helpers: 1.0.15
      eslint: 8.56.0
      hasown: 2.0.0
      jsx-ast-utils: 3.3.5
      language-tags: 1.0.9
      minimatch: 3.1.2
      object.entries: 1.1.7
      object.fromentries: 2.0.7
    dev: true

  /eslint-plugin-prettier@5.1.3(eslint-config-prettier@9.1.0)(eslint@8.56.0)(prettier@3.2.4):
    resolution: {integrity: sha512-C9GCVAs4Eq7ZC/XFQHITLiHJxQngdtraXaM+LoUFoFp/lHNl2Zn8f3WQbe9HvTBBQ9YnKFB0/2Ajdqwo5D1EAw==}
    engines: {node: ^14.18.0 || >=16.0.0}
    peerDependencies:
      '@types/eslint': '>=8.0.0'
      eslint: '>=8.0.0'
      eslint-config-prettier: '*'
      prettier: '>=3.0.0'
    peerDependenciesMeta:
      '@types/eslint':
        optional: true
      eslint-config-prettier:
        optional: true
    dependencies:
      eslint: 8.56.0
      eslint-config-prettier: 9.1.0(eslint@8.56.0)
      prettier: 3.2.4
      prettier-linter-helpers: 1.0.0
      synckit: 0.8.8
    dev: true

  /eslint-plugin-react-hooks@4.6.0(eslint@8.56.0):
    resolution: {integrity: sha512-oFc7Itz9Qxh2x4gNHStv3BqJq54ExXmfC+a1NjAta66IAN87Wu0R/QArgIS9qKzX3dXKPI9H5crl9QchNMY9+g==}
    engines: {node: '>=10'}
    peerDependencies:
      eslint: ^3.0.0 || ^4.0.0 || ^5.0.0 || ^6.0.0 || ^7.0.0 || ^8.0.0-0
    dependencies:
      eslint: 8.56.0
    dev: true

  /eslint-plugin-react@7.33.2(eslint@8.56.0):
    resolution: {integrity: sha512-73QQMKALArI8/7xGLNI/3LylrEYrlKZSb5C9+q3OtOewTnMQi5cT+aE9E41sLCmli3I9PGGmD1yiZydyo4FEPw==}
    engines: {node: '>=4'}
    peerDependencies:
      eslint: ^3 || ^4 || ^5 || ^6 || ^7 || ^8
    dependencies:
      array-includes: 3.1.7
      array.prototype.flatmap: 1.3.2
      array.prototype.tosorted: 1.1.2
      doctrine: 2.1.0
      es-iterator-helpers: 1.0.15
      eslint: 8.56.0
      estraverse: 5.3.0
      jsx-ast-utils: 3.3.5
      minimatch: 3.1.2
      object.entries: 1.1.7
      object.fromentries: 2.0.7
      object.hasown: 1.1.3
      object.values: 1.1.7
      prop-types: 15.8.1
      resolve: 2.0.0-next.5
      semver: 6.3.1
      string.prototype.matchall: 4.0.10
    dev: true

  /eslint-plugin-tailwindcss@3.17.3(tailwindcss@3.3.6):
    resolution: {integrity: sha512-DVMVVUFQ+lPraRSuUk2I41XMnusXT6b3WaQZYlUHduULnERaqe9sNfmpRY1IyxlzmKoQxSbZ8IHRhl9ePo8PeA==}
    engines: {node: '>=18.12.0'}
    peerDependencies:
      tailwindcss: ^3.4.0
    dependencies:
      fast-glob: 3.3.2
      postcss: 8.4.32
      tailwindcss: 3.3.6
    dev: true

  /eslint-scope@5.1.1:
    resolution: {integrity: sha512-2NxwbF/hZ0KpepYN0cNbo+FN6XoK7GaHlQhgx/hIZl6Va0bF45RQOOwhLIy8lQDbuCiadSLCBnH2CFYquit5bw==}
    engines: {node: '>=8.0.0'}
    dependencies:
      esrecurse: 4.3.0
      estraverse: 4.3.0
    dev: true

  /eslint-scope@7.2.2:
    resolution: {integrity: sha512-dOt21O7lTMhDM+X9mB4GX+DZrZtCUJPL/wlcTqxyrx5IvO0IYtILdtrQGQp+8n5S0gwSVmOf9NQrjMOgfQZlIg==}
    engines: {node: ^12.22.0 || ^14.17.0 || >=16.0.0}
    dependencies:
      esrecurse: 4.3.0
      estraverse: 5.3.0
    dev: true

  /eslint-visitor-keys@3.4.3:
    resolution: {integrity: sha512-wpc+LXeiyiisxPlEkUzU6svyS1frIO3Mgxj1fdy7Pm8Ygzguax2N3Fa/D/ag1WqbOprdI+uY6wMUl8/a2G+iag==}
    engines: {node: ^12.22.0 || ^14.17.0 || >=16.0.0}
    dev: true

  /eslint-visitor-keys@4.0.0:
    resolution: {integrity: sha512-OtIRv/2GyiF6o/d8K7MYKKbXrOUBIK6SfkIRM4Z0dY3w+LiQ0vy3F57m0Z71bjbyeiWFiHJ8brqnmE6H6/jEuw==}
    engines: {node: ^18.18.0 || ^20.9.0 || >=21.1.0}
    dev: true

  /eslint@8.56.0:
    resolution: {integrity: sha512-Go19xM6T9puCOWntie1/P997aXxFsOi37JIHRWI514Hc6ZnaHGKY9xFhrU65RT6CcBEzZoGG1e6Nq+DT04ZtZQ==}
    engines: {node: ^12.22.0 || ^14.17.0 || >=16.0.0}
    hasBin: true
    dependencies:
      '@eslint-community/eslint-utils': 4.4.0(eslint@8.56.0)
      '@eslint-community/regexpp': 4.10.0
      '@eslint/eslintrc': 2.1.4
      '@eslint/js': 8.56.0
      '@humanwhocodes/config-array': 0.11.14
      '@humanwhocodes/module-importer': 1.0.1
      '@nodelib/fs.walk': 1.2.8
      '@ungap/structured-clone': 1.2.0
      ajv: 6.12.6
      chalk: 4.1.2
      cross-spawn: 7.0.3
      debug: 4.3.4
      doctrine: 3.0.0
      escape-string-regexp: 4.0.0
      eslint-scope: 7.2.2
      eslint-visitor-keys: 3.4.3
      espree: 9.6.1
      esquery: 1.5.0
      esutils: 2.0.3
      fast-deep-equal: 3.1.3
      file-entry-cache: 6.0.1
      find-up: 5.0.0
      glob-parent: 6.0.2
      globals: 13.24.0
      graphemer: 1.4.0
      ignore: 5.3.0
      imurmurhash: 0.1.4
      is-glob: 4.0.3
      is-path-inside: 3.0.3
      js-yaml: 4.1.0
      json-stable-stringify-without-jsonify: 1.0.1
      levn: 0.4.1
      lodash.merge: 4.6.2
      minimatch: 3.1.2
      natural-compare: 1.4.0
      optionator: 0.9.3
      strip-ansi: 6.0.1
      text-table: 0.2.0
    transitivePeerDependencies:
      - supports-color
    dev: true

  /espree@10.1.0:
    resolution: {integrity: sha512-M1M6CpiE6ffoigIOWYO9UDP8TMUw9kqb21tf+08IgDYjCsOvCuDt4jQcZmoYxx+w7zlKw9/N0KXfto+I8/FrXA==}
    engines: {node: ^18.18.0 || ^20.9.0 || >=21.1.0}
    dependencies:
      acorn: 8.12.1
      acorn-jsx: 5.3.2(acorn@8.12.1)
      eslint-visitor-keys: 4.0.0
    dev: true

  /espree@9.6.1:
    resolution: {integrity: sha512-oruZaFkjorTpF32kDSI5/75ViwGeZginGGy2NoOSg3Q9bnwlnmDm4HLnkl0RE3n+njDXR037aY1+x58Z/zFdwQ==}
    engines: {node: ^12.22.0 || ^14.17.0 || >=16.0.0}
    dependencies:
      acorn: 8.11.2
      acorn-jsx: 5.3.2(acorn@8.11.2)
      eslint-visitor-keys: 3.4.3
    dev: true

  /esquery@1.5.0:
    resolution: {integrity: sha512-YQLXUplAwJgCydQ78IMJywZCceoqk1oH01OERdSAJc/7U2AylwjhSCLDEtqwg811idIS/9fIU5GjG73IgjKMVg==}
    engines: {node: '>=0.10'}
    dependencies:
      estraverse: 5.3.0
    dev: true

  /esquery@1.6.0:
    resolution: {integrity: sha512-ca9pw9fomFcKPvFLXhBKUK90ZvGibiGOvRJNbjljY7s7uq/5YO4BOzcYtJqExdx99rF6aAcnRxHmcUHcz6sQsg==}
    engines: {node: '>=0.10'}
    dependencies:
      estraverse: 5.3.0
    dev: true

  /esrecurse@4.3.0:
    resolution: {integrity: sha512-KmfKL3b6G+RXvP8N1vr3Tq1kL/oCFgn2NYXEtqP8/L3pKapUA4G8cFVaoF3SU323CD4XypR/ffioHmkti6/Tag==}
    engines: {node: '>=4.0'}
    dependencies:
      estraverse: 5.3.0
    dev: true

  /estraverse@4.3.0:
    resolution: {integrity: sha512-39nnKffWz8xN1BU/2c79n9nB9HDzo0niYUqx6xyqUnyoAnQyyWpOTdZEeiCch8BBu515t4wp9ZmgVfVhn9EBpw==}
    engines: {node: '>=4.0'}
    dev: true

  /estraverse@5.3.0:
    resolution: {integrity: sha512-MMdARuVEQziNTeJD8DgMqmhwR11BRQ/cBP+pLtYdSTnf3MIO8fFeiINEbX36ZdNlfU/7A9f3gUw49B3oQsvwBA==}
    engines: {node: '>=4.0'}
    dev: true

  /estree-walker@0.6.1:
    resolution: {integrity: sha512-SqmZANLWS0mnatqbSfRP5g8OXZC12Fgg1IwNtLsyHDzJizORW4khDfjPqJZsemPWBB2uqykUah5YpQ6epsqC/w==}

  /estree-walker@1.0.1:
    resolution: {integrity: sha512-1fMXF3YP4pZZVozF8j/ZLfvnR8NSIljt56UhbZ5PeeDmmGHpgpdwQt7ITlGvYaQukCvuBRMLEiKiYC+oeIg4cg==}

  /estree-walker@2.0.2:
    resolution: {integrity: sha512-Rfkk/Mp/DL7JVje3u18FxFujQlTNR2q6QfMSMB7AvCBx91NGj/ba3kCfza0f6dVDbw7YlRf/nDrn7pQrCCyQ/w==}
    dev: true

  /estree-walker@3.0.3:
    resolution: {integrity: sha512-7RUKfXgSMMkzt6ZuXmqapOurLGPPfgj6l9uRZ7lRGolvk0y2yocc35LdcxKC5PQZdn2DMqioAQ2NoWcrTKmm6g==}
    dependencies:
      '@types/estree': 1.0.5
    dev: true

  /esutils@2.0.3:
    resolution: {integrity: sha512-kVscqXk4OCp68SZ0dkgEKVi6/8ij300KBWTJq32P/dYeWTSwK41WyTxalN1eRmA5Z9UU/LX9D7FWSmV9SAYx6g==}
    engines: {node: '>=0.10.0'}
    dev: true

  /event-target-shim@5.0.1:
    resolution: {integrity: sha512-i/2XbnSz/uxRCU6+NdVJgKWDTM427+MqYbkQzD321DuCQJUqOuJKIA0IM2+W2xtYHdKOmZ4dR6fExsd4SXL+WQ==}
    engines: {node: '>=6'}
    dev: false

  /eventemitter3@4.0.7:
    resolution: {integrity: sha512-8guHBZCwKnFhYdHr2ysuRWErTwhoN2X8XELRlrRwpmfeY2jjuUN4taQMsULKUVo1K4DvZl+0pgfyoysHxvmvEw==}
    dev: true

  /expect-type@1.2.0:
    resolution: {integrity: sha512-80F22aiJ3GLyVnS/B3HzgR6RelZVumzj9jkL0Rhz4h0xYbNW9PjlQz5h3J/SShErbXBc295vseR4/MIbVmUbeA==}
    engines: {node: '>=12.0.0'}
    dev: true

  /fast-deep-equal@3.1.3:
    resolution: {integrity: sha512-f3qQ9oQy9j2AhBe/H9VC91wLmKBCCU/gDOnKNAYG5hswO7BLKj09Hc5HYNz9cGI++xlpDCIgDaitVs03ATR84Q==}
    dev: true

  /fast-diff@1.3.0:
    resolution: {integrity: sha512-VxPP4NqbUjj6MaAOafWeUn2cXWLcCtljklUtZf0Ind4XQ+QPtmA0b18zZy0jIQx+ExRVCR/ZQpBmik5lXshNsw==}
    dev: true

  /fast-glob@3.3.2:
    resolution: {integrity: sha512-oX2ruAFQwf/Orj8m737Y5adxDQO0LAB7/S5MnxCdTNDd4p6BsyIVsv9JQsATbTSq8KHRpLwIHbVlUNatxd+1Ow==}
    engines: {node: '>=8.6.0'}
    dependencies:
      '@nodelib/fs.stat': 2.0.5
      '@nodelib/fs.walk': 1.2.8
      glob-parent: 5.1.2
      merge2: 1.4.1
      micromatch: 4.0.5
    dev: true

  /fast-json-stable-stringify@2.1.0:
    resolution: {integrity: sha512-lhd/wF+Lk98HZoTCtlVraHtfh5XYijIjalXck7saUtuanSDyLMxnHhSXEDJqHxD7msR8D0uCmqlkwjCV8xvwHw==}
    dev: true

  /fast-levenshtein@2.0.6:
    resolution: {integrity: sha512-DCXu6Ifhqcks7TZKY3Hxp3y6qphY5SJZmrWMDrKcERSOXWQdMhU9Ig/PYrzyw/ul9jOIyh0N4M0tbC5hodg8dw==}
    dev: true

  /fastq@1.15.0:
    resolution: {integrity: sha512-wBrocU2LCXXa+lWBt8RoIRD89Fi8OdABODa/kEnyeyjS5aZO5/GNvI5sEINADqP/h8M29UHTHUb53sUu5Ihqdw==}
    dependencies:
      reusify: 1.0.4
    dev: true

  /fd-slicer@1.1.0:
    resolution: {integrity: sha512-cE1qsB/VwyQozZ+q1dGxR8LBYNZeofhEdUNGSMbQD3Gw2lAzX9Zb3uIU6Ebc/Fmyjo9AWWfnn0AUCHqtevs/8g==}
    dependencies:
      pend: 1.2.0
    dev: true

  /figures@2.0.0:
    resolution: {integrity: sha512-Oa2M9atig69ZkfwiApY8F2Yy+tzMbazyvqv21R0NsSC8floSOC09BbT1ITWAdoMGQvJ/aZnR1KMwdx9tvHnTNA==}
    engines: {node: '>=4'}
    dependencies:
      escape-string-regexp: 1.0.5
    dev: true

  /file-entry-cache@6.0.1:
    resolution: {integrity: sha512-7Gps/XWymbLk2QLYK4NzpMOrYjMhdIxXuIvy2QBsLE6ljuodKvdkWs/cpyJJ3CVIVpH0Oi1Hvg1ovbMzLdFBBg==}
    engines: {node: ^10.12.0 || >=12.0.0}
    dependencies:
      flat-cache: 3.2.0
    dev: true

  /filesize@10.1.0:
    resolution: {integrity: sha512-GTLKYyBSDz3nPhlLVPjPWZCnhkd9TrrRArNcy8Z+J2cqScB7h2McAzR6NBX6nYOoWafql0roY8hrocxnZBv9CQ==}
    engines: {node: '>= 10.4.0'}
    dev: true

  /fill-range@7.0.1:
    resolution: {integrity: sha512-qOo9F+dMUmC2Lcb4BbVvnKJxTPjCm+RRpe4gDuGrzkL7mEVl/djYSu2OdQ2Pa302N4oqkSg9ir6jaLWJ2USVpQ==}
    engines: {node: '>=8'}
    dependencies:
      to-regex-range: 5.0.1

  /find-up@2.1.0:
    resolution: {integrity: sha512-NWzkk0jSJtTt08+FBFMvXoeZnOJD+jTtsRmBYbAIzJdX6l7dLgR7CTubCM5/eDdPUBvLCeVasP1brfVR/9/EZQ==}
    engines: {node: '>=4'}
    dependencies:
      locate-path: 2.0.0
    dev: true

  /find-up@5.0.0:
    resolution: {integrity: sha512-78/PXT1wlLLDgTzDs7sjq9hzz0vXD+zn+7wypEe4fXQxCmdmqfGsEPQxmiCSQI3ajFV91bVSsvNtrJRiW6nGng==}
    engines: {node: '>=10'}
    dependencies:
      locate-path: 6.0.0
      path-exists: 4.0.0
    dev: true

  /flat-cache@3.2.0:
    resolution: {integrity: sha512-CYcENa+FtcUKLmhhqyctpclsq7QF38pKjZHsGNiSQF5r4FtoKDWabFDl3hzaEQMvT1LHEysw5twgLvpYYb4vbw==}
    engines: {node: ^10.12.0 || >=12.0.0}
    dependencies:
      flatted: 3.2.9
      keyv: 4.5.4
      rimraf: 3.0.2
    dev: true

  /flatted@3.2.9:
    resolution: {integrity: sha512-36yxDn5H7OFZQla0/jFJmbIKTdZAQHngCedGxiMmpNfEZM0sdEeT+WczLQrjK6D7o2aiyLYDnkw0R3JK0Qv1RQ==}
    dev: true

  /follow-redirects@1.15.3:
    resolution: {integrity: sha512-1VzOtuEM8pC9SFU1E+8KfTjZyMztRsgEfwQl44z8A25uy13jSzTj6dyK2Df52iV0vgHCfBwLhDWevLn95w5v6Q==}
    engines: {node: '>=4.0'}
    peerDependencies:
      debug: '*'
    peerDependenciesMeta:
      debug:
        optional: true

  /for-each@0.3.3:
    resolution: {integrity: sha512-jqYfLp7mo9vIyQf8ykW2v7A+2N4QjeCeI5+Dz9XraiO1ign81wjiH7Fb9vSOWvQfNtmSa4H2RoQTrrXivdUZmw==}
    dependencies:
      is-callable: 1.2.7
    dev: true

  /foreground-child@3.1.1:
    resolution: {integrity: sha512-TMKDUnIte6bfb5nWv7V/caI169OHgvwjb7V4WkeUvbQQdjr5rWKqHFiKWb/fcOwB+CzBT+qbWjvj+DVwRskpIg==}
    engines: {node: '>=14'}
    dependencies:
      cross-spawn: 7.0.3
      signal-exit: 4.1.0
    dev: false

  /form-data@4.0.0:
    resolution: {integrity: sha512-ETEklSGi5t0QMZuiXoA/Q6vcnxcLQP5vdugSpuAyi6SVGi2clPPp+xgEhuMaHC+zGgn31Kd235W35f7Hykkaww==}
    engines: {node: '>= 6'}
    dependencies:
      asynckit: 0.4.0
      combined-stream: 1.0.8
      mime-types: 2.1.35
    dev: true

  /form-data@4.0.2:
    resolution: {integrity: sha512-hGfm/slu0ZabnNt4oaRZ6uREyfCj6P4fT/n6A1rGV+Z0VdGXjfOhVUpkn6qVQONHGIFwmveGXyDs75+nr6FM8w==}
    engines: {node: '>= 6'}
    dependencies:
      asynckit: 0.4.0
      combined-stream: 1.0.8
      es-set-tostringtag: 2.1.0
      mime-types: 2.1.35
    dev: true

  /fraction.js@4.3.4:
    resolution: {integrity: sha512-pwiTgt0Q7t+GHZA4yaLjObx4vXmmdcS0iSJ19o8d/goUGgItX9UZWKWNnLHehxviD8wU2IWRsnR8cD5+yOJP2Q==}
    dev: false

  /fraction.js@4.3.7:
    resolution: {integrity: sha512-ZsDfxO51wGAXREY55a7la9LScWpwv9RxIrYABrlvOFBlH/ShPnrtsXeuUIfXKKOVicNxQ+o8JTbJvjS4M89yew==}

  /fs-extra@10.1.0:
    resolution: {integrity: sha512-oRXApq54ETRj4eMiFzGnHWGy+zo5raudjuxN0b8H7s/RU2oW0Wvsx9O0ACRN/kRq9E8Vu/ReskGB5o3ji+FzHQ==}
    engines: {node: '>=12'}
    dependencies:
      graceful-fs: 4.2.11
      jsonfile: 6.1.0
      universalify: 2.0.1
    dev: true

  /fs-extra@8.1.0:
    resolution: {integrity: sha512-yhlQgA6mnOJUKOsRUFsgJdQCvkKhcz8tlZG5HBQfReYZy46OwLcY+Zia0mtdHsOo9y/hP+CxMN0TU9QxoOtG4g==}
    engines: {node: '>=6 <7 || >=8'}
    dependencies:
      graceful-fs: 4.2.11
      jsonfile: 4.0.0
      universalify: 0.1.2
    dev: true

  /fs-extra@9.1.0:
    resolution: {integrity: sha512-hcg3ZmepS30/7BSFqRvoo3DOMQu7IjqxO5nCDt+zM9XWjb33Wg7ziNT+Qvqbuc3+gWpzO02JubVyk2G4Zvo1OQ==}
    engines: {node: '>=10'}
    dependencies:
      at-least-node: 1.0.0
      graceful-fs: 4.2.11
      jsonfile: 6.1.0
      universalify: 2.0.1
    dev: true

  /fs.realpath@1.0.0:
    resolution: {integrity: sha512-OO0pH2lK6a0hZnAdau5ItzHPI6pUlvI7jMVnxUQRtw4owF2wk8lOSabtGDCTP4Ggrg2MbGnWO9X8K1t4+fGMDw==}
    dev: true

  /fsevents@2.3.3:
    resolution: {integrity: sha512-5xoDfX+fL7faATnagmWPpbFtwh/R77WmMMqqHGS65C3vvB0YHrgF+B1YmZ3441tMj5n63k0212XNoJwzlhffQw==}
    engines: {node: ^8.16.0 || ^10.6.0 || >=11.0.0}
    os: [darwin]
    requiresBuild: true
    optional: true

  /function-bind@1.1.2:
    resolution: {integrity: sha512-7XHNxH7qX9xG5mIwxkhumTox/MIRNcOgDrxWsMt2pAr23WHp6MrRlN7FBSFpCpr+oVO0F744iUgR82nJMfG2SA==}

  /function.prototype.name@1.1.6:
    resolution: {integrity: sha512-Z5kx79swU5P27WEayXM1tBi5Ze/lbIyiNgU3qyXUOf9b2rgXYyF9Dy9Cx+IQv/Lc8WCG6L82zwUPpSS9hGehIg==}
    engines: {node: '>= 0.4'}
    dependencies:
      call-bind: 1.0.5
      define-properties: 1.2.1
      es-abstract: 1.22.3
      functions-have-names: 1.2.3
    dev: true

  /functions-have-names@1.2.3:
    resolution: {integrity: sha512-xckBUXyTIqT97tq2x2AMb+g163b5JFysYk0x4qxNFwbfQkmNZoiRHb6sPzI9/QV33WeuvVYBUIiD4NzNIyqaRQ==}

  /generic-names@4.0.0:
    resolution: {integrity: sha512-ySFolZQfw9FoDb3ed9d80Cm9f0+r7qj+HJkWjeD9RBfpxEVTlVhol+gvaQB/78WbwYfbnNh8nWHHBSlg072y6A==}
    dependencies:
      loader-utils: 3.2.1

  /gensync@1.0.0-beta.2:
    resolution: {integrity: sha512-3hN7NaskYvMDLQY55gnW3NQ+mesEAepTqlg+VEbj7zzqEMBVNhzcGYYeqFo/TlYz6eQiFcp1HcsCZO+nGgS8zg==}
    engines: {node: '>=6.9.0'}
    dev: true

  /geojson-equality@0.1.6:
    resolution: {integrity: sha512-TqG8YbqizP3EfwP5Uw4aLu6pKkg6JQK9uq/XZ1lXQntvTHD1BBKJWhNpJ2M0ax6TuWMP3oyx6Oq7FCIfznrgpQ==}
    dependencies:
      deep-equal: 1.1.2
    dev: false

  /geojson-rbush@3.2.0:
    resolution: {integrity: sha512-oVltQTXolxvsz1sZnutlSuLDEcQAKYC/uXt9zDzJJ6bu0W+baTI8LZBaTup5afzibEH4N3jlq2p+a152wlBJ7w==}
    dependencies:
      '@turf/bbox': 6.5.0
      '@turf/helpers': 6.5.0
      '@turf/meta': 6.5.0
      '@types/geojson': 7946.0.8
      rbush: 3.0.1
    dev: false

  /geolib@3.3.4:
    resolution: {integrity: sha512-EicrlLLL3S42gE9/wde+11uiaYAaeSVDwCUIv2uMIoRBfNJCn8EsSI+6nS3r4TCKDO6+RQNM9ayLq2at+oZQWQ==}
    dev: false

  /get-intrinsic@1.2.4:
    resolution: {integrity: sha512-5uYhsJH8VJBTv7oslg4BznJYhDoRI6waYCxMmCdnTrcCrHA/fCFKoTFz2JKKE0HdDFUF7/oQuhzumXJK7paBRQ==}
    engines: {node: '>= 0.4'}
    dependencies:
      es-errors: 1.3.0
      function-bind: 1.1.2
      has-proto: 1.0.1
      has-symbols: 1.0.3
      hasown: 2.0.0

  /get-intrinsic@1.3.0:
    resolution: {integrity: sha512-9fSjSaos/fRIVIp+xSJlE6lfwhES7LNtKaCBIamHsjr2na1BiABJPo0mOjjz8GJDURarmCPGqaiVg5mfjb98CQ==}
    engines: {node: '>= 0.4'}
    dependencies:
      call-bind-apply-helpers: 1.0.2
      es-define-property: 1.0.1
      es-errors: 1.3.0
      es-object-atoms: 1.1.1
      function-bind: 1.1.2
      get-proto: 1.0.1
      gopd: 1.2.0
      has-symbols: 1.1.0
      hasown: 2.0.2
      math-intrinsics: 1.1.0
    dev: true

  /get-proto@1.0.1:
    resolution: {integrity: sha512-sTSfBjoXBp89JvIKIefqw7U2CCebsc74kiY6awiGogKtoSGbgjYE/G/+l9sF3MWFPNc9IcoOC4ODfKHfxFmp0g==}
    engines: {node: '>= 0.4'}
    dependencies:
      dunder-proto: 1.0.1
      es-object-atoms: 1.1.1
    dev: true

  /get-symbol-description@1.0.0:
    resolution: {integrity: sha512-2EmdH1YvIQiZpltCNgkuiUnyukzxM/R6NDJX31Ke3BG1Nq5b0S2PhX59UKi9vZpPDQVdqn+1IcaAwnzTT5vCjw==}
    engines: {node: '>= 0.4'}
    dependencies:
      call-bind: 1.0.5
      get-intrinsic: 1.2.4
    dev: true

  /glob-parent@5.1.2:
    resolution: {integrity: sha512-AOIgSQCepiJYwP3ARnGx+5VnTu2HBYdzbGP45eLw1vr3zB3vZLeyed1sC9hnbcOc9/SrMyM5RPQrkGz4aS9Zow==}
    engines: {node: '>= 6'}
    dependencies:
      is-glob: 4.0.3

  /glob-parent@6.0.2:
    resolution: {integrity: sha512-XxwI8EOhVQgWp6iDL+3b0r86f4d6AX6zSU55HfB4ydCEuXLXc5FcYeOu+nnGftS4TEju/11rt4KJPTMgbfmv4A==}
    engines: {node: '>=10.13.0'}
    dependencies:
      is-glob: 4.0.3
    dev: true

  /glob@10.3.10:
    resolution: {integrity: sha512-fa46+tv1Ak0UPK1TOy/pZrIybNNt4HCv7SDzwyfiOZkvZLEbjsZkJBPtDHVshZjbecAoAGSC20MjLDG/qr679g==}
    engines: {node: '>=16 || 14 >=14.17'}
    hasBin: true
    dependencies:
      foreground-child: 3.1.1
      jackspeak: 2.3.6
      minimatch: 9.0.3
      minipass: 7.0.4
      path-scurry: 1.10.1
    dev: false

  /glob@7.1.6:
    resolution: {integrity: sha512-LwaxwyZ72Lk7vZINtNNrywX0ZuLyStrdDtabefZKAY5ZGJhVtgdznluResxNmPitE0SAO+O26sWTHeKSI2wMBA==}
    deprecated: Glob versions prior to v9 are no longer supported
    dependencies:
      fs.realpath: 1.0.0
      inflight: 1.0.6
      inherits: 2.0.4
      minimatch: 3.1.2
      once: 1.4.0
      path-is-absolute: 1.0.1
    dev: true

  /glob@7.2.3:
    resolution: {integrity: sha512-nFR0zLpU2YCaRxwoCJvL6UvCH2JFyFVIvwTLsIf21AuHlMskA1hhTdk+LlYJtOlYt9v6dvszD2BGRqBL+iQK9Q==}
    dependencies:
      fs.realpath: 1.0.0
      inflight: 1.0.6
      inherits: 2.0.4
      minimatch: 3.1.2
      once: 1.4.0
      path-is-absolute: 1.0.1
    dev: true

  /globals@11.12.0:
    resolution: {integrity: sha512-WOBp/EEGUiIsJSp7wcv/y6MO+lV9UoncWqxuFfm8eBwzWNgyfBd6Gz+IeKQ9jCmyhoH99g15M3T+QaVHFjizVA==}
    engines: {node: '>=4'}
    dev: true

  /globals@13.24.0:
    resolution: {integrity: sha512-AhO5QUcj8llrbG09iWhPU2B204J1xnPeL8kQmVorSsy+Sjj1sk8gIyh6cUocGmH4L0UuhAJy+hJMRA4mgA4mFQ==}
    engines: {node: '>=8'}
    dependencies:
      type-fest: 0.20.2
    dev: true

  /globalthis@1.0.3:
    resolution: {integrity: sha512-sFdI5LyBiNTHjRd7cGPWapiHWMOXKyuBNX/cWJ3NfzrZQVa8GI/8cofCl74AOVqq9W5kNmguTIzJ/1s2gyI9wA==}
    engines: {node: '>= 0.4'}
    dependencies:
      define-properties: 1.2.1
    dev: true

  /globby@10.0.1:
    resolution: {integrity: sha512-sSs4inE1FB2YQiymcmTv6NWENryABjUNPeWhOvmn4SjtKybglsyPZxFB3U1/+L1bYi0rNZDqCLlHyLYDl1Pq5A==}
    engines: {node: '>=8'}
    dependencies:
      '@types/glob': 7.2.0
      array-union: 2.1.0
      dir-glob: 3.0.1
      fast-glob: 3.3.2
      glob: 7.2.3
      ignore: 5.3.0
      merge2: 1.4.1
      slash: 3.0.0
    dev: true

  /globby@11.1.0:
    resolution: {integrity: sha512-jhIXaOzy1sb8IyocaruWSn1TjmnBVs8Ayhcy83rmxNJ8q2uWKCAj3CnJY+KpGSXCueAPc0i05kVvVKtP1t9S3g==}
    engines: {node: '>=10'}
    dependencies:
      array-union: 2.1.0
      dir-glob: 3.0.1
      fast-glob: 3.3.2
      ignore: 5.3.0
      merge2: 1.4.1
      slash: 3.0.0
    dev: true

  /globrex@0.1.2:
    resolution: {integrity: sha512-uHJgbwAMwNFf5mLst7IWLNg14x1CkeqglJb/K3doi4dw6q2IvAAmM/Y81kevy83wP+Sst+nutFTYOGg3d1lsxg==}
    dev: true

  /gopd@1.0.1:
    resolution: {integrity: sha512-d65bNlIadxvpb/A2abVdlqKqV563juRnZ1Wtk6s1sIR8uNsXR70xqIzVqxVf1eTqDunwT2MkczEeaezCKTZhwA==}
    dependencies:
      get-intrinsic: 1.2.4

  /gopd@1.2.0:
    resolution: {integrity: sha512-ZUKRh6/kUFoAiTAtTYPZJ3hw9wNxx+BIBOijnlG9PnrJsCcSjs1wyyD6vJpaYtgnzDrKYRSqf3OO6Rfa93xsRg==}
    engines: {node: '>= 0.4'}
    dev: true

  /graceful-fs@4.2.11:
    resolution: {integrity: sha512-RbJ5/jmFcNNCcDV5o9eTnBLJ/HszWV0P73bc+Ff4nS/rJj+YaS6IGyiOL0VoBYX+l1Wrl3k63h/KrH+nhJ0XvQ==}
    dev: true

  /graceful-readlink@1.0.1:
    resolution: {integrity: sha512-8tLu60LgxF6XpdbK8OW3FA+IfTNBn1ZHGHKF4KQbEeSkajYw5PlYJcKluntgegDPTg8UkHjpet1T82vk6TQ68w==}
    dev: false

  /graphemer@1.4.0:
    resolution: {integrity: sha512-EtKwoO6kxCL9WO5xipiHTZlSzBm7WLT627TqC/uVRd0HKmq8NXyebnNYxDoBi7wt8eTWrUrKXCOVaFq9x1kgag==}
    dev: true

  /has-bigints@1.0.2:
    resolution: {integrity: sha512-tSvCKtBr9lkF0Ex0aQiP9N+OpV4zi2r/Nee5VkRDbaqv35RLYMzbwQfFSZZH0kR+Rd6302UJZ2p/bJCEoR3VoQ==}
    dev: true

  /has-flag@3.0.0:
    resolution: {integrity: sha512-sKJf1+ceQBr4SMkvQnBDNDtf4TXpVhVGateu0t918bl30FnbE2m4vNLX+VWe/dpjlb+HugGYzW7uQXH98HPEYw==}
    engines: {node: '>=4'}
    dev: true

  /has-flag@4.0.0:
    resolution: {integrity: sha512-EykJT/Q1KjTWctppgIAgfSO0tKVuZUjhgMr17kqTumMl6Afv3EISleU7qZUzoXDFTAHTDC4NOoG/ZxU3EvlMPQ==}
    engines: {node: '>=8'}
    dev: true

  /has-property-descriptors@1.0.1:
    resolution: {integrity: sha512-VsX8eaIewvas0xnvinAe9bw4WfIeODpGYikiWYLH+dma0Jw6KHYqWiWfhQlgOVK8D6PvjubK5Uc4P0iIhIcNVg==}
    dependencies:
      get-intrinsic: 1.2.4

  /has-property-descriptors@1.0.2:
    resolution: {integrity: sha512-55JNKuIW+vq4Ke1BjOTjM2YctQIvCT7GFzHwmfZPGo5wnrgkid0YQtnAleFSqumZm4az3n2BS+erby5ipJdgrg==}
    dependencies:
      es-define-property: 1.0.0
    dev: false

  /has-proto@1.0.1:
    resolution: {integrity: sha512-7qE+iP+O+bgF9clE5+UoBFzE65mlBiVj3tKCrlNQ0Ogwm0BjpT/gK4SlLYDMybDh5I3TCTKnPPa0oMG7JDYrhg==}
    engines: {node: '>= 0.4'}

  /has-symbols@1.0.3:
    resolution: {integrity: sha512-l3LCuF6MgDNwTDKkdYGEihYjt5pRPbEg46rtlmnSPlUbgmB8LOIrKJbYYFBSbnPaJexMKtiPO8hmeRjRz2Td+A==}
    engines: {node: '>= 0.4'}

  /has-symbols@1.1.0:
    resolution: {integrity: sha512-1cDNdwJ2Jaohmb3sg4OmKaMBwuC48sYni5HUw2DvsC8LjGTLK9h+eb1X6RyuOHe4hT0ULCW68iomhjUoKUqlPQ==}
    engines: {node: '>= 0.4'}
    dev: true

  /has-tostringtag@1.0.0:
    resolution: {integrity: sha512-kFjcSNhnlGV1kyoGk7OXKSawH5JOb/LzUc5w9B02hOTO0dfFRjbHQKvg1d6cf3HbeUmtU9VbbV3qzZ2Teh97WQ==}
    engines: {node: '>= 0.4'}
    dependencies:
      has-symbols: 1.0.3

  /has-tostringtag@1.0.2:
    resolution: {integrity: sha512-NqADB8VjPFLM2V0VvHUewwwsw0ZWBaIdgo+ieHtK3hasLz4qeCRjYcqfB6AQrBggRKppKF8L52/VqdVsO47Dlw==}
    engines: {node: '>= 0.4'}
    dependencies:
      has-symbols: 1.0.3
    dev: true

  /hasown@2.0.0:
    resolution: {integrity: sha512-vUptKVTpIJhcczKBbgnS+RtcuYMB8+oNzPK2/Hp3hanz8JmpATdmmgLgSaadVREkDm+e2giHwY3ZRkyjSIDDFA==}
    engines: {node: '>= 0.4'}
    dependencies:
      function-bind: 1.1.2

  /hasown@2.0.2:
    resolution: {integrity: sha512-0hJU9SCPvmMzIBdZFqNPXWa6dqh7WdH0cII9y+CyS8rG3nL48Bclra9HmKhVVUHyPWNH5Y7xDwAB7bfgSjkUMQ==}
    engines: {node: '>= 0.4'}
    dependencies:
      function-bind: 1.1.2
    dev: true

  /history@4.10.1:
    resolution: {integrity: sha512-36nwAD620w12kuzPAsyINPWJqlNbij+hpK1k9XRloDtym8mxzGYl2c17LnV6IAGB2Dmg4tEa7G7DlawS0+qjew==}
    dependencies:
      '@babel/runtime': 7.26.7
      loose-envify: 1.4.0
      resolve-pathname: 3.0.0
      tiny-invariant: 1.3.1
      tiny-warning: 1.0.3
      value-equal: 1.0.1
    dev: false

  /history@5.3.0:
    resolution: {integrity: sha512-ZqaKwjjrAYUYfLG+htGaIIZ4nioX2L70ZUMIFysS3xvBsSG4x/n1V6TXV3N8ZYNuFGlDirFg32T7B6WOUPDYcQ==}
    dependencies:
      '@babel/runtime': 7.26.7
    dev: true

  /hoist-non-react-statics@3.3.2:
    resolution: {integrity: sha512-/gGivxi8JPKWNm/W0jSmzcMPpfpPLc3dY/6GxhX2hQ9iGj3aDfklV4ET7NjKpSinLpJ5vafa9iiGIEZg10SfBw==}
    dependencies:
      react-is: 16.13.1
    dev: false

  /html-encoding-sniffer@4.0.0:
    resolution: {integrity: sha512-Y22oTqIU4uuPgEemfz7NDJz6OeKf12Lsu+QC+s3BVpda64lTiMYCyGwg5ki4vFxkMwQdeZDl2adZoqUgdFuTgQ==}
    engines: {node: '>=18'}
    dependencies:
      whatwg-encoding: 3.1.1
    dev: true

  /html-parse-stringify@3.0.1:
    resolution: {integrity: sha512-KknJ50kTInJ7qIScF3jeaFRpMpE8/lfiTdzf/twXyPBLAGrLRTmkz3AdTnKeh40X8k9L2fdYwEp/42WGXIRGcg==}
    dependencies:
      void-elements: 3.1.0
    dev: false

  /http-proxy-agent@7.0.2:
    resolution: {integrity: sha512-T1gkAiYYDWYx3V5Bmyu7HcfcvL7mUrTWiM6yOfa3PIphViJ/gFPbvidQ+veqSOHci/PxBcDabeUNCzpOODJZig==}
    engines: {node: '>= 14'}
    dependencies:
      agent-base: 7.1.3
      debug: 4.4.0
    transitivePeerDependencies:
      - supports-color
    dev: true

  /https-proxy-agent@7.0.6:
    resolution: {integrity: sha512-vK9P5/iUfdl95AI+JVyUuIcVtd4ofvtrOr3HNtM2yxC9bnMbEdp3x01OhQNnjb8IJYi38VlTE3mBXwcfvywuSw==}
    engines: {node: '>= 14'}
    dependencies:
      agent-base: 7.1.3
      debug: 4.4.0
    transitivePeerDependencies:
      - supports-color
    dev: true

  /i18next@21.10.0:
    resolution: {integrity: sha512-YeuIBmFsGjUfO3qBmMOc0rQaun4mIpGKET5WDwvu8lU7gvwpcariZLNtL0Fzj+zazcHUrlXHiptcFhBMFaxzfg==}
    dependencies:
      '@babel/runtime': 7.23.5
    dev: false

  /iconv-lite@0.5.2:
    resolution: {integrity: sha512-kERHXvpSaB4aU3eANwidg79K8FlrN77m8G9V+0vOR3HYaRifrlwMEpT7ZBJqLSEIHnEgJTHcWK82wwLwwKwtag==}
    engines: {node: '>=0.10.0'}
    dependencies:
      safer-buffer: 2.1.2
    dev: false

  /iconv-lite@0.6.3:
    resolution: {integrity: sha512-4fCk79wshMdzMp2rH06qWrJE4iolqLhCUH+OiuIgU++RB0+94NlDL81atO7GX55uUKueo0txHNtvEyI6D7WdMw==}
    engines: {node: '>=0.10.0'}
    dependencies:
      safer-buffer: 2.1.2

  /icss-replace-symbols@1.1.0:
    resolution: {integrity: sha512-chIaY3Vh2mh2Q3RGXttaDIzeiPvaVXJ+C4DAh/w3c37SKZ/U6PGMmuicR2EQQp9bKG8zLMCl7I+PtIoOOPp8Gg==}
    dev: true

  /icss-utils@5.1.0(postcss@8.4.32):
    resolution: {integrity: sha512-soFhflCVWLfRNOPU3iv5Z9VUdT44xFRbzjLsEzSr5AQmgqPMTHdU3PMT1Cf1ssx8fLNJDA1juftYl+PUcv3MqA==}
    engines: {node: ^10 || ^12 || >= 14}
    peerDependencies:
      postcss: ^8.1.0
    dependencies:
      postcss: 8.4.32

  /ignore@5.3.0:
    resolution: {integrity: sha512-g7dmpshy+gD7mh88OC9NwSGTKoc3kyLAZQRU1mt53Aw/vnvfXnbC+F/7F7QoYVKbV+KNvJx8wArewKy1vXMtlg==}
    engines: {node: '>= 4'}
    dev: true

  /immediate@3.0.6:
    resolution: {integrity: sha512-XXOFtyqDjNDAQxVfYxuF7g9Il/IbWmmlQg2MYKOH8ExIT1qg6xc4zyS3HaEEATgs1btfzxq15ciUiY7gjSXRGQ==}
    dev: false

  /immer@9.0.21:
    resolution: {integrity: sha512-bc4NBHqOqSfRW7POMkHd51LvClaeMXpm8dx0e8oE2GORbq5aRK7Bxl4FyzVLdGtLmvLKL7BTDBG5ACQm4HWjTA==}
    dev: false

  /immutable@4.3.4:
    resolution: {integrity: sha512-fsXeu4J4i6WNWSikpI88v/PcVflZz+6kMhUfIwc5SY+poQRPnaf5V7qds6SUyUN3cVxEzuCab7QIoLOQ+DQ1wA==}

  /import-cwd@3.0.0:
    resolution: {integrity: sha512-4pnzH16plW+hgvRECbDWpQl3cqtvSofHWh44met7ESfZ8UZOWWddm8hEyDTqREJ9RbYHY8gi8DqmaelApoOGMg==}
    engines: {node: '>=8'}
    dependencies:
      import-from: 3.0.0
    dev: true

  /import-fresh@3.3.0:
    resolution: {integrity: sha512-veYYhQa+D1QBKznvhUHxb8faxlrwUnxseDAbAp457E0wLNio2bOSKnjYDhMj+YiAq61xrMGhQk9iXVk5FzgQMw==}
    engines: {node: '>=6'}
    dependencies:
      parent-module: 1.0.1
      resolve-from: 4.0.0
    dev: true

  /import-from@3.0.0:
    resolution: {integrity: sha512-CiuXOFFSzkU5x/CR0+z7T91Iht4CXgfCxVOFRhh2Zyhg5wOpWvvDLQUsWl+gcN+QscYBjez8hDCt85O7RLDttQ==}
    engines: {node: '>=8'}
    dependencies:
      resolve-from: 5.0.0
    dev: true

  /imurmurhash@0.1.4:
    resolution: {integrity: sha512-JmXMZ6wuvDmLiHEml9ykzqO6lwFbof0GG4IkcGaENdCRDDmMVnny7s5HsIgHCbaq0w2MyPhDqkhTUgS2LU2PHA==}
    engines: {node: '>=0.8.19'}
    dev: true

  /inflight@1.0.6:
    resolution: {integrity: sha512-k92I/b08q4wvFscXCLvqfsHCrjrF7yiXsQuIVvVE7N82W3+aqpzuUdBbfhWcy/FZR3/4IgflMgKLOsvPDrGCJA==}
    dependencies:
      once: 1.4.0
      wrappy: 1.0.2
    dev: true

  /inherits@2.0.4:
    resolution: {integrity: sha512-k/vGaX4/Yla3WzyMCvTQOXYeIHvqOKtnqBduzTHpzpQZzAskKMhZ2K+EnBiSM9zGSoIFeMpXKxa4dYeZIQqewQ==}
    dev: true

  /internal-slot@1.0.6:
    resolution: {integrity: sha512-Xj6dv+PsbtwyPpEflsejS+oIZxmMlV44zAhG479uYu89MsjcYOhCFnNyKrkJrihbsiasQyY0afoCl/9BLR65bg==}
    engines: {node: '>= 0.4'}
    dependencies:
      get-intrinsic: 1.2.4
      hasown: 2.0.0
      side-channel: 1.0.4
    dev: true

  /is-arguments@1.1.1:
    resolution: {integrity: sha512-8Q7EARjzEnKpt/PCD7e1cgUS0a6X8u5tdSiMqXhojOdoV9TsMsiO+9VLC5vAmO8N7/GmXn7yjR8qnA6bVAEzfA==}
    engines: {node: '>= 0.4'}
    dependencies:
      call-bind: 1.0.5
      has-tostringtag: 1.0.0
    dev: false

  /is-array-buffer@3.0.2:
    resolution: {integrity: sha512-y+FyyR/w8vfIRq4eQcM1EYgSTnmHXPqaF+IgzgraytCFq5Xh8lllDVmAZolPJiZttZLeFSINPYMaEJ7/vWUa1w==}
    dependencies:
      call-bind: 1.0.5
      get-intrinsic: 1.2.4
      is-typed-array: 1.1.12
    dev: true

  /is-arrayish@0.2.1:
    resolution: {integrity: sha512-zz06S8t0ozoDXMG+ube26zeCTNXcKIPJZJi8hBrF4idCLms4CG9QtK7qBl1boi5ODzFpjswb5JPmHCbMpjaYzg==}
    dev: true

  /is-async-function@2.0.0:
    resolution: {integrity: sha512-Y1JXKrfykRJGdlDwdKlLpLyMIiWqWvuSd17TvZk68PLAOGOoF4Xyav1z0Xhoi+gCYjZVeC5SI+hYFOfvXmGRCA==}
    engines: {node: '>= 0.4'}
    dependencies:
      has-tostringtag: 1.0.0
    dev: true

  /is-bigint@1.0.4:
    resolution: {integrity: sha512-zB9CruMamjym81i2JZ3UMn54PKGsQzsJeo6xvN3HJJ4CAsQNB6iRutp2To77OfCNuoxspsIhzaPoO1zyCEhFOg==}
    dependencies:
      has-bigints: 1.0.2
    dev: true

  /is-binary-path@2.1.0:
    resolution: {integrity: sha512-ZMERYes6pDydyuGidse7OsHxtbI7WVeUEozgR/g7rd0xUimYNlvZRE/K2MgZTjWy725IfelLeVcEM97mmtRGXw==}
    engines: {node: '>=8'}
    dependencies:
      binary-extensions: 2.2.0

  /is-boolean-object@1.1.2:
    resolution: {integrity: sha512-gDYaKHJmnj4aWxyj6YHyXVpdQawtVLHU5cb+eztPGczf6cjuTdwve5ZIEfgXqH4e57An1D1AKf8CZ3kYrQRqYA==}
    engines: {node: '>= 0.4'}
    dependencies:
      call-bind: 1.0.5
      has-tostringtag: 1.0.0
    dev: true

  /is-callable@1.2.7:
    resolution: {integrity: sha512-1BC0BVFhS/p0qtw6enp8e+8OD0UrK0oFLztSjNzhcKA3WDuJxxAPXzPuPtKkjEY9UUoEWlX/8fgKeu2S8i9JTA==}
    engines: {node: '>= 0.4'}
    dev: true

  /is-core-module@2.13.1:
    resolution: {integrity: sha512-hHrIjvZsftOsvKSn2TRYl63zvxsgE0K+0mYMoH6gD4omR5IWB2KynivBQczo3+wF1cCkjzvptnI9Q0sPU66ilw==}
    dependencies:
      hasown: 2.0.0
    dev: true

  /is-date-object@1.0.5:
    resolution: {integrity: sha512-9YQaSxsAiSwcvS33MBk3wTCVnWK+HhF8VZR2jRxehM16QcVOdHqPn4VPHmRK4lSr38n9JriurInLcP90xsYNfQ==}
    engines: {node: '>= 0.4'}
    dependencies:
      has-tostringtag: 1.0.0

  /is-extglob@2.1.1:
    resolution: {integrity: sha512-SbKbANkN603Vi4jEZv49LeVJMn4yGwsbzZworEoyEiutsN3nJYdbO36zfhGJ6QEDpOZIFkDtnq5JRxmvl3jsoQ==}
    engines: {node: '>=0.10.0'}

  /is-finalizationregistry@1.0.2:
    resolution: {integrity: sha512-0by5vtUJs8iFQb5TYUHHPudOR+qXYIMKtiUzvLIZITZUjknFmziyBJuLhVRc+Ds0dREFlskDNJKYIdIzu/9pfw==}
    dependencies:
      call-bind: 1.0.5
    dev: true

  /is-fullwidth-code-point@3.0.0:
    resolution: {integrity: sha512-zymm5+u+sCsSWyD9qNaejV3DFvhCKclKdizYaJUuHA83RLjb7nSuGnddCHGv0hk+KY7BMAlsWeK4Ueg6EV6XQg==}
    engines: {node: '>=8'}
    dev: false

  /is-generator-function@1.0.10:
    resolution: {integrity: sha512-jsEjy9l3yiXEQ+PsXdmBwEPcOxaXWLspKdplFUVI9vq1iZgIekeC0L167qeu86czQaxed3q/Uzuw0swL0irL8A==}
    engines: {node: '>= 0.4'}
    dependencies:
      has-tostringtag: 1.0.0
    dev: true

  /is-glob@4.0.3:
    resolution: {integrity: sha512-xelSayHH36ZgE7ZWhli7pW34hNbNl8Ojv5KVmkJD4hBdD3th8Tfk9vYasLM+mXWOZhFkgZfxhLSnrwRr4elSSg==}
    engines: {node: '>=0.10.0'}
    dependencies:
      is-extglob: 2.1.1

  /is-map@2.0.2:
    resolution: {integrity: sha512-cOZFQQozTha1f4MxLFzlgKYPTyj26picdZTx82hbc/Xf4K/tZOOXSCkMvU4pKioRXGDLJRn0GM7Upe7kR721yg==}
    dev: true

  /is-module@1.0.0:
    resolution: {integrity: sha512-51ypPSPCoTEIN9dy5Oy+h4pShgJmPCygKfyRCISBI+JoWT/2oJvK8QPxmwv7b/p239jXrm9M1mlQbyKJ5A152g==}
    dev: true

  /is-negative-zero@2.0.2:
    resolution: {integrity: sha512-dqJvarLawXsFbNDeJW7zAz8ItJ9cd28YufuuFzh0G8pNHjJMnY08Dv7sYX2uF5UpQOwieAeOExEYAWWfu7ZZUA==}
    engines: {node: '>= 0.4'}
    dev: true

  /is-number-object@1.0.7:
    resolution: {integrity: sha512-k1U0IRzLMo7ZlYIfzRu23Oh6MiIFasgpb9X76eqfFZAqwH44UI4KTBvBYIZ1dSL9ZzChTB9ShHfLkR4pdW5krQ==}
    engines: {node: '>= 0.4'}
    dependencies:
      has-tostringtag: 1.0.0
    dev: true

  /is-number@7.0.0:
    resolution: {integrity: sha512-41Cifkg6e8TylSpdtTpeLVMqvSBEVzTttHvERD741+pnZ8ANv0004MRL43QKPDlK9cGvNp6NZWZUBlbGXYxxng==}
    engines: {node: '>=0.12.0'}

  /is-path-inside@3.0.3:
    resolution: {integrity: sha512-Fd4gABb+ycGAmKou8eMftCupSir5lRxqf4aD/vd0cD2qc4HL07OjCeuHMr8Ro4CoMaeCKDB0/ECBOVWjTwUvPQ==}
    engines: {node: '>=8'}
    dev: true

  /is-plain-object@3.0.1:
    resolution: {integrity: sha512-Xnpx182SBMrr/aBik8y+GuR4U1L9FqMSojwDQwPMmxyC6bvEqly9UBCxhauBF5vNh2gwWJNX6oDV7O+OM4z34g==}
    engines: {node: '>=0.10.0'}
    dev: true

  /is-potential-custom-element-name@1.0.1:
    resolution: {integrity: sha512-bCYeRA2rVibKZd+s2625gGnGF/t7DSqDs4dP7CrLA1m7jKWz6pps0LpYLJN8Q64HtmPKJ1hrN3nzPNKFEKOUiQ==}
    dev: true

  /is-reference@1.2.1:
    resolution: {integrity: sha512-U82MsXXiFIrjCK4otLT+o2NA2Cd2g5MLoOVXUZjIOhLurrRxpEXzI8O0KZHr3IjLvlAH1kTPYSuqer5T9ZVBKQ==}
    dependencies:
      '@types/estree': 1.0.5
    dev: true

  /is-regex@1.1.4:
    resolution: {integrity: sha512-kvRdxDsxZjhzUX07ZnLydzS1TU/TJlTUHHY4YLL87e37oUA49DfkLqgy+VjFocowy29cKvcSiu+kIv728jTTVg==}
    engines: {node: '>= 0.4'}
    dependencies:
      call-bind: 1.0.5
      has-tostringtag: 1.0.0

  /is-set@2.0.2:
    resolution: {integrity: sha512-+2cnTEZeY5z/iXGbLhPrOAaK/Mau5k5eXq9j14CpRTftq0pAJu2MwVRSZhyZWBzx3o6X795Lz6Bpb6R0GKf37g==}
    dev: true

  /is-shared-array-buffer@1.0.2:
    resolution: {integrity: sha512-sqN2UDu1/0y6uvXyStCOzyhAjCSlHceFoMKJW8W9EU9cvic/QdsZ0kEU93HEy3IUEFZIiH/3w+AH/UQbPHNdhA==}
    dependencies:
      call-bind: 1.0.5
    dev: true

  /is-string@1.0.7:
    resolution: {integrity: sha512-tE2UXzivje6ofPW7l23cjDOMa09gb7xlAqG6jG5ej6uPV32TlWP3NKPigtaGeHNu9fohccRYvIiZMfOOnOYUtg==}
    engines: {node: '>= 0.4'}
    dependencies:
      has-tostringtag: 1.0.0
    dev: true

  /is-symbol@1.0.4:
    resolution: {integrity: sha512-C/CPBqKWnvdcxqIARxyOh4v1UUEOCHpgDa0WYgpKDFMszcrPcffg5uhwSgPCLD2WWxmq6isisz87tzT01tuGhg==}
    engines: {node: '>= 0.4'}
    dependencies:
      has-symbols: 1.0.3
    dev: true

  /is-typed-array@1.1.12:
    resolution: {integrity: sha512-Z14TF2JNG8Lss5/HMqt0//T9JeHXttXy5pH/DBU4vi98ozO2btxzq9MwYDZYnKwU8nRsz/+GVFVRDq3DkVuSPg==}
    engines: {node: '>= 0.4'}
    dependencies:
      which-typed-array: 1.1.13
    dev: true

  /is-weakmap@2.0.1:
    resolution: {integrity: sha512-NSBR4kH5oVj1Uwvv970ruUkCV7O1mzgVFO4/rev2cLRda9Tm9HrL70ZPut4rOHgY0FNrUu9BCbXA2sdQ+x0chA==}
    dev: true

  /is-weakref@1.0.2:
    resolution: {integrity: sha512-qctsuLZmIQ0+vSSMfoVvyFe2+GSEvnmZ2ezTup1SBse9+twCCeial6EEi3Nc2KFcf6+qz2FBPnjXsk8xhKSaPQ==}
    dependencies:
      call-bind: 1.0.5
    dev: true

  /is-weakset@2.0.2:
    resolution: {integrity: sha512-t2yVvttHkQktwnNNmBQ98AhENLdPUTDTE21uPqAQ0ARwQfGeQKRVS0NNurH7bTf7RrvcVn1OOge45CnBeHCSmg==}
    dependencies:
      call-bind: 1.0.5
      get-intrinsic: 1.2.4
    dev: true

  /isarray@0.0.1:
    resolution: {integrity: sha512-D2S+3GLxWH+uhrNEcoh/fnmYeP8E8/zHl644d/jdA0g2uyXvy3sb0qxotE+ne0LtccHknQzWwZEzhak7oJ0COQ==}
    dev: false

  /isarray@2.0.5:
    resolution: {integrity: sha512-xHjhDr3cNBK0BzdUJSPXZntQUx/mwMS5Rw4A7lPJ90XGAO6ISP/ePDNuo0vhqOZU+UD5JoodwCAAoZQd3FeAKw==}
    dev: true

  /isexe@2.0.0:
    resolution: {integrity: sha512-RHxMLp9lnKHGHRng9QFhRCMbYAcVpn69smSGcq3f36xjgVVWThj4qqLbTLlq7Ssj8B+fIQ1EuCEGI2lKsyQeIw==}

  /iterator.prototype@1.1.2:
    resolution: {integrity: sha512-DR33HMMr8EzwuRL8Y9D3u2BMj8+RqSE850jfGu59kS7tbmPLzGkZmVSfyCFSDxuZiEY6Rzt3T2NA/qU+NwVj1w==}
    dependencies:
      define-properties: 1.2.1
      get-intrinsic: 1.2.4
      has-symbols: 1.0.3
      reflect.getprototypeof: 1.0.4
      set-function-name: 2.0.1
    dev: true

  /jackspeak@2.3.6:
    resolution: {integrity: sha512-N3yCS/NegsOBokc8GAdM8UcmfsKiSS8cipheD/nivzr700H+nsMOxJjQnvwOcRYVuFkdH0wGUvW2WbXGmrZGbQ==}
    engines: {node: '>=14'}
    dependencies:
      '@isaacs/cliui': 8.0.2
    optionalDependencies:
      '@pkgjs/parseargs': 0.11.0
    dev: false

  /javascript-natural-sort@0.7.1:
    resolution: {integrity: sha512-nO6jcEfZWQXDhOiBtG2KvKyEptz7RVbpGP4vTD2hLBdmNQSsCiicO2Ioinv6UI4y9ukqnBpy+XZ9H6uLNgJTlw==}
    dev: false

  /jiti@1.21.0:
    resolution: {integrity: sha512-gFqAIbuKyyso/3G2qhiO2OM6shY6EPP/R0+mkDbyspxKazh8BXDC5FiFsUjlczgdNz/vfra0da2y+aHrusLG/Q==}
    hasBin: true
    dev: true

  /js-tokens@4.0.0:
    resolution: {integrity: sha512-RdJUflcE3cUzKiMqQgsCu06FPu9UdIJO0beYbPhHN4k6apgJtifcoCtT9bcxOpYBtpD2kCM6Sbzg4CausW/PKQ==}

  /js-yaml@4.1.0:
    resolution: {integrity: sha512-wpxZs9NoxZaJESJGIZTyDEaYpl0FKSA+FB9aJiyemKhMwkxQg63h4T1KJgUGHpTqPDNRcmmYLugrRjJlBtWvRA==}
    hasBin: true
    dependencies:
      argparse: 2.0.1
    dev: true

  /jsdoc-type-pratt-parser@4.1.0:
    resolution: {integrity: sha512-Hicd6JK5Njt2QB6XYFS7ok9e37O8AYk3jTcppG4YVQnYjOemymvTcmc7OWsmq/Qqj5TdRFO5/x/tIPmBeRtGHg==}
    engines: {node: '>=12.0.0'}
    dev: true

  /jsdom@26.0.0:
    resolution: {integrity: sha512-BZYDGVAIriBWTpIxYzrXjv3E/4u8+/pSG5bQdIYCbNCGOvsPkDQfTVLAIXAf9ETdCpduCVTkDe2NNZ8NIwUVzw==}
    engines: {node: '>=18'}
    peerDependencies:
      canvas: ^3.0.0
    peerDependenciesMeta:
      canvas:
        optional: true
    dependencies:
      cssstyle: 4.2.1
      data-urls: 5.0.0
      decimal.js: 10.4.3
      form-data: 4.0.2
      html-encoding-sniffer: 4.0.0
      http-proxy-agent: 7.0.2
      https-proxy-agent: 7.0.6
      is-potential-custom-element-name: 1.0.1
      nwsapi: 2.2.18
      parse5: 7.2.1
      rrweb-cssom: 0.8.0
      saxes: 6.0.0
      symbol-tree: 3.2.4
      tough-cookie: 5.1.2
      w3c-xmlserializer: 5.0.0
      webidl-conversions: 7.0.0
      whatwg-encoding: 3.1.1
      whatwg-mimetype: 4.0.0
      whatwg-url: 14.1.1
      ws: 8.18.1
      xml-name-validator: 5.0.0
    transitivePeerDependencies:
      - bufferutil
      - supports-color
      - utf-8-validate
    dev: true

  /jsesc@0.5.0:
    resolution: {integrity: sha512-uZz5UnB7u4T9LvwmFqXii7pZSouaRPorGs5who1Ip7VO0wxanFvBL7GkM6dTHlgX+jhBApRetaWpnDabOeTcnA==}
    hasBin: true
    dev: true

  /jsesc@2.5.2:
    resolution: {integrity: sha512-OYu7XEzjkCQ3C5Ps3QIZsQfNpqoJyZZA99wd9aWd05NCtC5pWOkShK2mkL6HXQR6/Cy2lbNdPlZBpuQHXE63gA==}
    engines: {node: '>=4'}
    hasBin: true
    dev: true

  /json-buffer@3.0.1:
    resolution: {integrity: sha512-4bV5BfR2mqfQTJm+V5tPPdf+ZpuhiIvTuAB5g8kcrXOZpTT/QwwVRWBywX1ozr6lEuPdbHxwaJlm9G6mI2sfSQ==}
    dev: true

  /json-parse-better-errors@1.0.2:
    resolution: {integrity: sha512-mrqyZKfX5EhL7hvqcV6WG1yYjnjeuYDzDhhcAAUrq8Po85NBQBJP+ZDUT75qZQ98IkUoBqdkExkukOU7Ts2wrw==}
    dev: true

  /json-schema-traverse@0.4.1:
    resolution: {integrity: sha512-xbbCH5dCYU5T8LcEhhuh7HJ88HXuW3qsI3Y0zOZFKfZEHcpWiHU/Jxzk629Brsab/mMiHQti9wMP+845RPe3Vg==}
    dev: true

  /json-stable-stringify-without-jsonify@1.0.1:
    resolution: {integrity: sha512-Bdboy+l7tA3OGW6FjyFHWkP5LuByj1Tk33Ljyq0axyzdk9//JSi2u3fP1QSmd1KNwq6VOKYGlAu87CisVir6Pw==}
    dev: true

  /json5@1.0.2:
    resolution: {integrity: sha512-g1MWMLBiz8FKi1e4w0UyVL3w+iJceWAFBAaBnnGKOpNa5f8TLktkbre1+s6oICydWAm+HRUGTmI+//xv2hvXYA==}
    hasBin: true
    dependencies:
      minimist: 1.2.8
    dev: true

  /json5@2.2.3:
    resolution: {integrity: sha512-XmOWe7eyHYH14cLdVPoyg+GOH3rYX++KpzrylJwSW98t3Nk+U8XOl8FWKOgwtzdb8lXGf6zYwDUzeHMWfxasyg==}
    engines: {node: '>=6'}
    hasBin: true

  /jsonfile@4.0.0:
    resolution: {integrity: sha512-m6F1R3z8jjlf2imQHS2Qez5sjKWQzbuuhuJ/FKYFRZvPE3PuHcSMVZzfsLhGVOkfd20obL5SWEBew5ShlquNxg==}
    optionalDependencies:
      graceful-fs: 4.2.11
    dev: true

  /jsonfile@6.1.0:
    resolution: {integrity: sha512-5dgndWOriYSm5cnYaJNhalLNDKOqFwyDB/rr1E9ZsGciGvKPs8R2xYGCacuf3z6K1YKDz182fd+fY3cn3pMqXQ==}
    dependencies:
      universalify: 2.0.1
    optionalDependencies:
      graceful-fs: 4.2.11
    dev: true

  /jsx-ast-utils@3.3.5:
    resolution: {integrity: sha512-ZZow9HBI5O6EPgSJLUb8n2NKgmVWTwCvHGwFuJlMjvLFqlGG6pjirPhtdsseaLZjSibD8eegzmYpUZwoIlj2cQ==}
    engines: {node: '>=4.0'}
    dependencies:
      array-includes: 3.1.7
      array.prototype.flat: 1.3.2
      object.assign: 4.1.5
      object.values: 1.1.7
    dev: true

  /keyv@4.5.4:
    resolution: {integrity: sha512-oxVHkHR/EJf2CNXnWxRLW6mg7JyCCUcG0DtEGmL2ctUo1PNTin1PUil+r/+4r5MpVgC/fn1kjsx7mjSujKqIpw==}
    dependencies:
      json-buffer: 3.0.1
    dev: true

  /language-subtag-registry@0.3.22:
    resolution: {integrity: sha512-tN0MCzyWnoz/4nHS6uxdlFWoUZT7ABptwKPQ52Ea7URk6vll88bWBVhodtnlfEuCcKWNGoc+uGbw1cwa9IKh/w==}
    dev: true

  /language-tags@1.0.9:
    resolution: {integrity: sha512-MbjN408fEndfiQXbFQ1vnd+1NoLDsnQW41410oQBXiyXDMYH5z505juWa4KUE1LqxRC7DgOgZDbKLxHIwm27hA==}
    engines: {node: '>=0.10'}
    dependencies:
      language-subtag-registry: 0.3.22
    dev: true

  /levn@0.4.1:
    resolution: {integrity: sha512-+bT2uH4E5LGE7h/n3evcS/sQlJXCpIp6ym8OWJ5eV6+67Dsql/LaaT7qJBAt2rzfoa/5QBGBhxDix1dMt2kQKQ==}
    engines: {node: '>= 0.8.0'}
    dependencies:
      prelude-ls: 1.2.1
      type-check: 0.4.0
    dev: true

  /lie@3.1.1:
    resolution: {integrity: sha512-RiNhHysUjhrDQntfYSfY4MU24coXXdEOgw9WGcKHNeEwffDYbF//u87M1EWaMGzuFoSbqW0C9C6lEEhDOAswfw==}
    dependencies:
      immediate: 3.0.6
    dev: false

  /lilconfig@2.1.0:
    resolution: {integrity: sha512-utWOt/GHzuUxnLKxB6dk81RoOeoNeHgbrXiuGk4yyF5qlRz+iIVWu56E2fqGHFrXz0QNUhLB/8nKqvRH66JKGQ==}
    engines: {node: '>=10'}
    dev: true

  /lilconfig@3.0.0:
    resolution: {integrity: sha512-K2U4W2Ff5ibV7j7ydLr+zLAkIg5JJ4lPn1Ltsdt+Tz/IjQ8buJ55pZAxoP34lqIiwtF9iAvtLv3JGv7CAyAg+g==}
    engines: {node: '>=14'}
    dev: true

  /lines-and-columns@1.2.4:
    resolution: {integrity: sha512-7ylylesZQ/PV29jhEDl3Ufjo6ZX7gCqJr5F7PKrqc93v7fzSymt1BpwEU8nAUXs8qzzvqhbjhK5QZg6Mt/HkBg==}
    dev: true

  /livereload-js@3.4.1:
    resolution: {integrity: sha512-5MP0uUeVCec89ZbNOT/i97Mc+q3SxXmiUGhRFOTmhrGPn//uWVQdCvcLJDy64MSBR5MidFdOR7B9viumoavy6g==}
    dev: true

  /livereload@0.9.3:
    resolution: {integrity: sha512-q7Z71n3i4X0R9xthAryBdNGVGAO2R5X+/xXpmKeuPMrteg+W2U8VusTKV3YiJbXZwKsOlFlHe+go6uSNjfxrZw==}
    engines: {node: '>=8.0.0'}
    hasBin: true
    dependencies:
      chokidar: 3.5.3
      livereload-js: 3.4.1
      opts: 2.0.2
      ws: 7.5.9
    transitivePeerDependencies:
      - bufferutil
      - utf-8-validate
    dev: true

  /load-json-file@4.0.0:
    resolution: {integrity: sha512-Kx8hMakjX03tiGTLAIdJ+lL0htKnXjEZN6hk/tozf/WOuYGdZBJrZ+rCJRbVCugsjB3jMLn9746NsQIf5VjBMw==}
    engines: {node: '>=4'}
    dependencies:
      graceful-fs: 4.2.11
      parse-json: 4.0.0
      pify: 3.0.0
      strip-bom: 3.0.0
    dev: true

  /loader-utils@3.2.1:
    resolution: {integrity: sha512-ZvFw1KWS3GVyYBYb7qkmRM/WwL2TQQBxgCK62rlvm4WpVQ23Nb4tYjApUlfjrEGvOs7KHEsmyUn75OHZrJMWPw==}
    engines: {node: '>= 12.13.0'}

  /localforage@1.10.0:
    resolution: {integrity: sha512-14/H1aX7hzBBmmh7sGPd+AOMkkIrHM3Z1PAyGgZigA1H1p5O5ANnMyWzvpAETtG68/dC4pC0ncy3+PPGzXZHPg==}
    dependencies:
      lie: 3.1.1
    dev: false

  /locate-path@2.0.0:
    resolution: {integrity: sha512-NCI2kiDkyR7VeEKm27Kda/iQHyKJe1Bu0FlTbYp3CqJu+9IFe9bLyAjMxf5ZDDbEg+iMPzB5zYyUTSm8wVTKmA==}
    engines: {node: '>=4'}
    dependencies:
      p-locate: 2.0.0
      path-exists: 3.0.0
    dev: true

  /locate-path@6.0.0:
    resolution: {integrity: sha512-iPZK6eYjbxRu3uB4/WZ3EsEIMJFMqAoopl3R+zuq0UjcAm/MO6KCweDgPfP3elTztoKP3KtnVHxTn2NHBSDVUw==}
    engines: {node: '>=10'}
    dependencies:
      p-locate: 5.0.0
    dev: true

  /lodash.camelcase@4.3.0:
    resolution: {integrity: sha512-TwuEnCnxbc3rAvhf/LbG7tJUDzhqXyFnv3dtzLOPgCG/hODL7WFnsbwktkD7yUV0RrreP/l1PALq/YSg6VvjlA==}

  /lodash.debounce@4.0.8:
    resolution: {integrity: sha512-FT1yDzDYEoYWhnSGnpE/4Kj1fLZkDFyqRb7fNt6FdYOSxlUWAtp42Eh6Wb0rGIv/m9Bgo7x4GhQbm5Ys4SG5ow==}
    dev: true

  /lodash.memoize@4.1.2:
    resolution: {integrity: sha512-t7j+NzmgnQzTAYXcsHYLgimltOV1MXHtlOWf6GjL9Kj8GK5FInw5JotxvbOs+IvV1/Dzo04/fCGfLVs7aXb4Ag==}
    dev: true

  /lodash.merge@4.6.2:
    resolution: {integrity: sha512-0KpjqXRVvrYyCsX1swR/XTK0va6VQkQM6MNo7PqW77ByjAhoARA8EfrP1N4+KlKj8YS0ZUCtRT/YUuhyYDujIQ==}
    dev: true

  /lodash.uniq@4.5.0:
    resolution: {integrity: sha512-xfBaXQd9ryd9dlSDvnvI0lvxfLJlYAZzXomUYzLKtUeOQvOP5piqAWuGtrhWeqaXK9hhoM/iyJc5AV+XfsX3HQ==}
    dev: true

  /lodash@4.17.21:
    resolution: {integrity: sha512-v2kDEe57lecTulaDIuNTPy3Ry4gLGJ6Z1O3vE1krgXZNrsQ+LFTGHVxVjcXPs17LhbZVGedAJv8XZ1tvj5FvSg==}
    dev: false

  /loose-envify@1.4.0:
    resolution: {integrity: sha512-lyuxPGr/Wfhrlem2CL/UcnUc1zcqKAImBDzukY7Y5F/yQiNdko6+fRLevlw1HgMySw7f611UIY408EtxRSoK3Q==}
    hasBin: true
    dependencies:
      js-tokens: 4.0.0

  /loupe@3.1.3:
    resolution: {integrity: sha512-kkIp7XSkP78ZxJEsSxW3712C6teJVoeHHwgo9zJ380de7IYyJ2ISlxojcH2pC5OFLewESmnRi/+XCDIEEVyoug==}
    dev: true

  /lru-cache@10.1.0:
    resolution: {integrity: sha512-/1clY/ui8CzjKFyjdvwPWJUYKiFVXG2I2cY0ssG7h4+hwk+XOIX7ZSG9Q7TW8TW3Kp3BUSqgFWBLgL4PJ+Blag==}
    engines: {node: 14 || >=16.14}
    dev: false

  /lru-cache@10.4.3:
    resolution: {integrity: sha512-JNAzZcXrCt42VGLuYz0zfAzDfAvJWW6AfYlDBQyDV5DClI2m5sAmK+OIO7s59XfsRsWHp02jAJrRadPRGTt6SQ==}
    dev: true

  /lru-cache@5.1.1:
    resolution: {integrity: sha512-KpNARQA3Iwv+jTA0utUVVbrh+Jlrr1Fv0e56GGzAFOXN7dk/FviaDW8LHmK52DlcH4WP2n6gI8vN1aesBFgo9w==}
    dependencies:
      yallist: 3.1.1
    dev: true

  /lru-cache@6.0.0:
    resolution: {integrity: sha512-Jo6dJ04CmSjuznwJSS3pUeWmd/H0ffTlkXXgwZi+eq1UCmqQwCh+eLsYOYCwY991i2Fah4h1BEMCx4qThGbsiA==}
    engines: {node: '>=10'}
    dependencies:
      yallist: 4.0.0

  /magic-string@0.25.9:
    resolution: {integrity: sha512-RmF0AsMzgt25qzqqLc1+MbHmhdx0ojF2Fvs4XnOqz2ZOBXzzkEwc/dJQZCYHAn7v1jbVOjAZfK8msRn4BxO4VQ==}
    dependencies:
      sourcemap-codec: 1.4.8
    dev: true

  /magic-string@0.30.17:
    resolution: {integrity: sha512-sNPKHvyjVf7gyjwS4xGTaW/mCnF8wnjtifKBEhxfZ7E/S8tQ0rssrwGNn6q8JH/ohItJfSQp9mBtQYuTlH5QnA==}
    dependencies:
      '@jridgewell/sourcemap-codec': 1.5.0
    dev: true

  /math-intrinsics@1.1.0:
    resolution: {integrity: sha512-/IXtbwEk5HTPyEwyKX6hGkYXxM9nbj64B+ilVJnC/R6B0pH5G4V3b0pVbL7DBj4tkhBAppbQUlf6F6Xl9LHu1g==}
    engines: {node: '>= 0.4'}
    dev: true

  /mathjs@10.6.4:
    resolution: {integrity: sha512-omQyvRE1jIy+3k2qsqkWASOcd45aZguXZDckr3HtnTYyXk5+2xpVfC3kATgbO2Srjxlqww3TVdhD0oUdZ/hiFA==}
    engines: {node: '>= 14'}
    hasBin: true
    dependencies:
      '@babel/runtime': 7.23.5
      complex.js: 2.1.1
      decimal.js: 10.4.3
      escape-latex: 1.2.0
      fraction.js: 4.3.7
      javascript-natural-sort: 0.7.1
      seedrandom: 3.0.5
      tiny-emitter: 2.1.0
      typed-function: 2.1.0
    dev: false

  /mathjs@12.4.3:
    resolution: {integrity: sha512-oHdGPDbp7gO873xxG90RLq36IuicuKvbpr/bBG5g9c8Obm/VsKVrK9uoRZZHUodohzlnmCEqfDzbR3LH6m+aAQ==}
    engines: {node: '>= 18'}
    hasBin: true
    dependencies:
      '@babel/runtime': 7.26.7
      complex.js: 2.4.2
      decimal.js: 10.4.3
      escape-latex: 1.2.0
      fraction.js: 4.3.4
      javascript-natural-sort: 0.7.1
      seedrandom: 3.0.5
      tiny-emitter: 2.1.0
      typed-function: 4.2.1
    dev: false

  /mdn-data@2.0.14:
    resolution: {integrity: sha512-dn6wd0uw5GsdswPFfsgMp5NSB0/aDe6fK94YJV/AJDYXL6HVLWBsxeq7js7Ad+mU2K9LAlwpk6kN2D5mwCPVow==}
    dev: true

  /merge2@1.4.1:
    resolution: {integrity: sha512-8q7VEgMJW4J8tcfVPy8g09NcQwZdbwFEqhe/WZkoIzjn/3TGDwtOCYtXGxA3O8tPzpczCCDgv+P2P5y00ZJOOg==}
    engines: {node: '>= 8'}
    dev: true

  /micromatch@4.0.5:
    resolution: {integrity: sha512-DMy+ERcEW2q8Z2Po+WNXuw3c5YaUSFjAO5GsJqfEl7UjvtIuFKO6ZrKvcItdy98dwFI2N1tg3zNIdKaQT+aNdA==}
    engines: {node: '>=8.6'}
    dependencies:
      braces: 3.0.2
      picomatch: 2.3.1
    dev: true

  /mime-db@1.52.0:
    resolution: {integrity: sha512-sPU4uV7dYlvtWJxwwxHD0PuihVNiE7TyAbQ5SWxDCB9mUYvOgroQOwYQQOKPJ8CIbE+1ETVlOoK1UC2nU3gYvg==}
    engines: {node: '>= 0.6'}
    dev: true

  /mime-types@2.1.35:
    resolution: {integrity: sha512-ZDY+bPm5zTTF+YpCrAU9nK0UgICYPT0QtT1NZWFv4s++TNkcgVaT0g6+4R2uI4MjQjzysHB1zxuWL50hzaeXiw==}
    engines: {node: '>= 0.6'}
    dependencies:
      mime-db: 1.52.0
    dev: true

  /mini-create-react-context@0.4.1(prop-types@15.8.1)(react@17.0.2):
    resolution: {integrity: sha512-YWCYEmd5CQeHGSAKrYvXgmzzkrvssZcuuQDDeqkT+PziKGMgE+0MCCtcKbROzocGBG1meBLl2FotlRwf4gAzbQ==}
    deprecated: Package no longer supported. Contact Support at https://www.npmjs.com/support for more info.
    peerDependencies:
      prop-types: ^15.0.0
      react: ^0.14.0 || ^15.0.0 || ^16.0.0 || ^17.0.0
    dependencies:
      '@babel/runtime': 7.26.7
      prop-types: 15.8.1
      react: 17.0.2
      tiny-warning: 1.0.3
    dev: false

  /mini-svg-data-uri@1.4.4:
    resolution: {integrity: sha512-r9deDe9p5FJUPZAk3A59wGH7Ii9YrjjWw0jmw/liSbHl2CHiyXj6FcDXDu2K3TjVAXqiJdaw3xxwlZZr9E6nHg==}
    hasBin: true
    dev: true

  /minimatch@3.1.2:
    resolution: {integrity: sha512-J7p63hRiAjw1NDEww1W7i37+ByIrOWO5XQQAzZ3VOcL0PNybwpfmV/N05zFAzwQ9USyEcX6t3UO+K5aqBQOIHw==}
    dependencies:
      brace-expansion: 1.1.11
    dev: true

  /minimatch@9.0.3:
    resolution: {integrity: sha512-RHiac9mvaRw0x3AYRgDC1CxAP7HTcNrrECeA8YYJeWnpo+2Q5CegtZjaotWTWxDG3UeGA1coE05iH1mPjT/2mg==}
    engines: {node: '>=16 || 14 >=14.17'}
    dependencies:
      brace-expansion: 2.0.1

  /minimist@1.2.8:
    resolution: {integrity: sha512-2yyAR8qBkN3YuheJanUpWC5U3bb5osDywNB8RzDVlDwDHbocAJveqqj1u8+SVD7jkWT4yvsHCpWqqWqAxb0zCA==}
    dev: true

  /minipass@7.0.4:
    resolution: {integrity: sha512-jYofLM5Dam9279rdkWzqHozUo4ybjdZmCsDHePy5V/PbBcVMiSZR97gmAy45aqi8CK1lG2ECd356FU86avfwUQ==}
    engines: {node: '>=16 || 14 >=14.17'}
    dev: false

  /mkdirp@1.0.4:
    resolution: {integrity: sha512-vVqVZQyf3WLx2Shd0qJ9xuvqgAyKPLAiqITEtqW0oIUjzo3PePDd6fW9iFz30ef7Ysp/oiWqbhszeGWW2T6Gzw==}
    engines: {node: '>=10'}
    hasBin: true
    dev: true

  /ms@2.1.2:
    resolution: {integrity: sha512-sGkPx+VjMtmA6MX27oA4FBFELFCZZ4S4XqeGOXCv68tT+jb3vk/RyaKWP0PTKyWtmLSM0b+adUTEvbs1PEaH2w==}
    dev: true

  /ms@2.1.3:
    resolution: {integrity: sha512-6FlzubTLZG3J2a/NVCAleEhjzq5oxgHyaCU9yYXvcLsvoVaHJq/s5xXI6/XXP6tz7R9xAOtHnSO/tXtF3WRTlA==}
    dev: true

  /msfs-geo@0.1.0-alpha5:
    resolution: {integrity: sha512-ZDj8HUSHt2FWJBWHTCkK4HDjrAamcMcGB7m5UCZ/IGsF/WaPDlCG1MbLnJJIawqc7H4X6eh+hda8Q07+30FteA==}
    dependencies:
      mathjs: 10.6.4
    dev: false

  /mz@2.7.0:
    resolution: {integrity: sha512-z81GNO7nnYMEhrGh9LeymoE4+Yr0Wn5McHIZMK5cfQCl+NDX08sCZgUc9/6MHni9IWuFLm1Z3HTCXu2z9fN62Q==}
    dependencies:
      any-promise: 1.3.0
      object-assign: 4.1.1
      thenify-all: 1.6.0
    dev: true

  /nanoid@3.3.7:
    resolution: {integrity: sha512-eSRppjcPIatRIMC1U6UngP8XFcz8MQWGQdt1MTBQ7NaAmvXDfvNxbvWV3x2y6CdEUciCSsDHDQZbhYaB8QEo2g==}
    engines: {node: ^10 || ^12 || ^13.7 || ^14 || >=15.0.1}
    hasBin: true

  /nanoid@3.3.9:
    resolution: {integrity: sha512-SppoicMGpZvbF1l3z4x7No3OlIjP7QJvC9XR7AhZr1kL133KHnKPztkKDc+Ir4aJ/1VhTySrtKhrsycmrMQfvg==}
    engines: {node: ^10 || ^12 || ^13.7 || ^14 || >=15.0.1}
    hasBin: true
    dev: true

  /natural-compare-lite@1.4.0:
    resolution: {integrity: sha512-Tj+HTDSJJKaZnfiuw+iaF9skdPpTo2GtEly5JHnWV/hfv2Qj/9RKsGISQtLh2ox3l5EAGw487hnBee0sIJ6v2g==}
    dev: true

  /natural-compare@1.4.0:
    resolution: {integrity: sha512-OWND8ei3VtNC9h7V60qff3SVobHr996CTwgxubgyQYEpg290h9J0buyECNNJexkFm5sOajh5G116RYA1c8ZMSw==}
    dev: true

  /navigraph@1.2.35:
    resolution: {integrity: sha512-ykcbI8J9mHQc0YIEZ1hNWUWg1toyHfcXi/bVnmpGeaLRWCboI4XfRS35WCHIR77QUywbUsegqy+5WQaEEmGr6g==}
    dependencies:
      '@navigraph/app': 1.3.5
      '@navigraph/auth': 2.5.1
      '@navigraph/charts': 2.0.4
      '@navigraph/packages': 1.0.0
    dev: false

  /needle@3.3.0:
    resolution: {integrity: sha512-Kaq820952NOrLY/LVbIhPZeXtCGDBAPVgT0BYnoT3p/Nr3nkGXdvWXXA3zgy7wpAgqRULu9p/NvKiFo6f/12fw==}
    engines: {node: '>= 4.4.x'}
    hasBin: true
    dependencies:
      iconv-lite: 0.6.3
      sax: 1.3.0
    dev: false

  /network@0.6.1:
    resolution: {integrity: sha512-a5vz0jz2X9kyt3no3zS5Fn7y6o1xylx4o0NxTgbp+qJK4EAwFrLQNJLdg7Gon9T9U4hWI0v8L/kW8R6zoHubWA==}
    hasBin: true
    dependencies:
      async: 1.5.2
      commander: 2.9.0
      needle: 3.3.0
      wmic: 1.1.1
    dev: false

  /node-fetch@2.6.7:
    resolution: {integrity: sha512-ZjMPFEfVx5j+y2yF35Kzx5sF7kDzxuDj6ziH4FFbOp87zKDZNx8yExJIb05OGF4Nlt9IHFIMBkRl41VdvcNdbQ==}
    engines: {node: 4.x || >=6.0.0}
    peerDependencies:
      encoding: ^0.1.0
    peerDependenciesMeta:
      encoding:
        optional: true
    dependencies:
      whatwg-url: 5.0.0
    dev: false

  /node-releases@2.0.14:
    resolution: {integrity: sha512-y10wOWt8yZpqXmOgRo77WaHEmhYQYGNA6y421PKsKYWEK8aW+cqAphborZDhqfyKrbZEN92CN1X2KbafY2s7Yw==}
    dev: true

  /normalize-path@3.0.0:
    resolution: {integrity: sha512-6eZs5Ls3WtCisHWp9S2GUy8dqkpGi4BVSz3GaqiE6ezub0512ESztXUwUB6C6IKbQkY2Pnb/mD4WYojCRwcwLA==}
    engines: {node: '>=0.10.0'}

  /normalize-range@0.1.2:
    resolution: {integrity: sha512-bdok/XvKII3nUpklnV6P2hxtMNrCboOjAcyBuQnWEhO665FwrSNRxU+AqpsyvO6LgGYPspN+lu5CLtw4jPRKNA==}
    engines: {node: '>=0.10.0'}
    dev: true

  /normalize-url@6.1.0:
    resolution: {integrity: sha512-DlL+XwOy3NxAQ8xuC0okPgK46iuVNAK01YN7RueYBqqFeGsBjV9XmCAzAdgt+667bCl5kPh9EqKKDwnaPG1I7A==}
    engines: {node: '>=10'}
    dev: true

  /nth-check@2.1.1:
    resolution: {integrity: sha512-lqjrjmaOoAnWfMmBPL+XNnynZh2+swxiX3WUE0s4yEHI6m+AwrK2UZOimIRl3X/4QctVqS8AiZjFqyOGrMXb/w==}
    dependencies:
      boolbase: 1.0.0
    dev: true

  /nwsapi@2.2.18:
    resolution: {integrity: sha512-p1TRH/edngVEHVbwqWnxUViEmq5znDvyB+Sik5cmuLpGOIfDf/39zLiq3swPF8Vakqn+gvNiOQAZu8djYlQILA==}
    dev: true

  /object-assign@4.1.1:
    resolution: {integrity: sha512-rJgTQnkUnH1sFw8yT6VSU3zD3sWmu6sZhIseY8VX+GRu3P6F7Fu+JNDoXfklElbLJSnc3FUQHVe4cU5hj+BcUg==}
    engines: {node: '>=0.10.0'}

  /object-hash@3.0.0:
    resolution: {integrity: sha512-RSn9F68PjH9HqtltsSnqYC1XXoWe9Bju5+213R98cNGttag9q9yAOTzdbsqvIa7aNm5WffBZFpWYr2aWrklWAw==}
    engines: {node: '>= 6'}
    dev: true

  /object-inspect@1.13.1:
    resolution: {integrity: sha512-5qoj1RUiKOMsCCNLV1CBiPYE10sziTsnmNxkAI/rZhiD63CF7IqdFGC/XzjWjpSgLf0LxXX3bDFIh0E18f6UhQ==}
    dev: true

  /object-is@1.1.6:
    resolution: {integrity: sha512-F8cZ+KfGlSGi09lJT7/Nd6KJZ9ygtvYC0/UYYLI9nmQKLMnydpB9yvbv9K1uSkEu7FU9vYPmVwLg328tX+ot3Q==}
    engines: {node: '>= 0.4'}
    dependencies:
      call-bind: 1.0.7
      define-properties: 1.2.1
    dev: false

  /object-keys@1.1.1:
    resolution: {integrity: sha512-NuAESUOUMrlIXOfHKzD6bpPu3tYt3xvjNdRIQ+FeT0lNb4K8WR70CaDxhuNguS2XG+GjkyMwOzsN5ZktImfhLA==}
    engines: {node: '>= 0.4'}

  /object.assign@4.1.5:
    resolution: {integrity: sha512-byy+U7gp+FVwmyzKPYhW2h5l3crpmGsxl7X2s8y43IgxvG4g3QZ6CffDtsNQy1WsmZpQbO+ybo0AlW7TY6DcBQ==}
    engines: {node: '>= 0.4'}
    dependencies:
      call-bind: 1.0.5
      define-properties: 1.2.1
      has-symbols: 1.0.3
      object-keys: 1.1.1
    dev: true

  /object.entries@1.1.7:
    resolution: {integrity: sha512-jCBs/0plmPsOnrKAfFQXRG2NFjlhZgjjcBLSmTnEhU8U6vVTsVe8ANeQJCHTl3gSsI4J+0emOoCgoKlmQPMgmA==}
    engines: {node: '>= 0.4'}
    dependencies:
      call-bind: 1.0.5
      define-properties: 1.2.1
      es-abstract: 1.22.3
    dev: true

  /object.fromentries@2.0.7:
    resolution: {integrity: sha512-UPbPHML6sL8PI/mOqPwsH4G6iyXcCGzLin8KvEPenOZN5lpCNBZZQ+V62vdjB1mQHrmqGQt5/OJzemUA+KJmEA==}
    engines: {node: '>= 0.4'}
    dependencies:
      call-bind: 1.0.5
      define-properties: 1.2.1
      es-abstract: 1.22.3
    dev: true

  /object.groupby@1.0.1:
    resolution: {integrity: sha512-HqaQtqLnp/8Bn4GL16cj+CUYbnpe1bh0TtEaWvybszDG4tgxCJuRpV8VGuvNaI1fAnI4lUJzDG55MXcOH4JZcQ==}
    dependencies:
      call-bind: 1.0.5
      define-properties: 1.2.1
      es-abstract: 1.22.3
      get-intrinsic: 1.2.4
    dev: true

  /object.hasown@1.1.3:
    resolution: {integrity: sha512-fFI4VcYpRHvSLXxP7yiZOMAd331cPfd2p7PFDVbgUsYOfCT3tICVqXWngbjr4m49OvsBwUBQ6O2uQoJvy3RexA==}
    dependencies:
      define-properties: 1.2.1
      es-abstract: 1.22.3
    dev: true

  /object.values@1.1.7:
    resolution: {integrity: sha512-aU6xnDFYT3x17e/f0IiiwlGPTy2jzMySGfUB4fq6z7CV8l85CWHDk5ErhyhpfDHhrOMwGFhSQkhMGHaIotA6Ng==}
    engines: {node: '>= 0.4'}
    dependencies:
      call-bind: 1.0.5
      define-properties: 1.2.1
      es-abstract: 1.22.3
    dev: true

  /once@1.4.0:
    resolution: {integrity: sha512-lNaJgI+2Q5URQBkccEKHTQOPaXdUxnZZElQTZY0MFUAuaEqe1E+Nyvgdz/aIyNi6Z9MzO5dv1H8n58/GELp3+w==}
    dependencies:
      wrappy: 1.0.2
    dev: true

  /optionator@0.9.3:
    resolution: {integrity: sha512-JjCoypp+jKn1ttEFExxhetCKeJt9zhAgAve5FXHixTvFDW/5aEktX9bufBKLRRMdU7bNtpLfcGu94B3cdEJgjg==}
    engines: {node: '>= 0.8.0'}
    dependencies:
      '@aashutoshrathi/word-wrap': 1.2.6
      deep-is: 0.1.4
      fast-levenshtein: 2.0.6
      levn: 0.4.1
      prelude-ls: 1.2.1
      type-check: 0.4.0
    dev: true

  /opts@2.0.2:
    resolution: {integrity: sha512-k41FwbcLnlgnFh69f4qdUfvDQ+5vaSDnVPFI/y5XuhKRq97EnVVneO9F1ESVCdiVu4fCS2L8usX3mU331hB7pg==}
    dev: true

  /p-finally@1.0.0:
    resolution: {integrity: sha512-LICb2p9CB7FS+0eR1oqWnHhp0FljGLZCWBE9aix0Uye9W8LTQPwMTYVGWQWIw9RdQiDg4+epXQODwIYJtSJaow==}
    engines: {node: '>=4'}
    dev: true

  /p-limit@1.3.0:
    resolution: {integrity: sha512-vvcXsLAJ9Dr5rQOPk7toZQZJApBl2K4J6dANSsEuh6QI41JYcsS/qhTGa9ErIUUgK3WNQoJYvylxvjqmiqEA9Q==}
    engines: {node: '>=4'}
    dependencies:
      p-try: 1.0.0
    dev: true

  /p-limit@3.1.0:
    resolution: {integrity: sha512-TYOanM3wGwNGsZN2cVTYPArw454xnXj5qmWF1bEoAc4+cU/ol7GVh7odevjp1FNHduHc3KZMcFduxU5Xc6uJRQ==}
    engines: {node: '>=10'}
    dependencies:
      yocto-queue: 0.1.0
    dev: true

  /p-limit@4.0.0:
    resolution: {integrity: sha512-5b0R4txpzjPWVw/cXXUResoD4hb6U/x9BH08L7nw+GN1sezDzPdxeRvpc9c433fZhBan/wusjbCsqwqm4EIBIQ==}
    engines: {node: ^12.20.0 || ^14.13.1 || >=16.0.0}
    dependencies:
      yocto-queue: 1.0.0
    dev: true

  /p-locate@2.0.0:
    resolution: {integrity: sha512-nQja7m7gSKuewoVRen45CtVfODR3crN3goVQ0DDZ9N3yHxgpkuBhZqsaiotSQRrADUrne346peY7kT3TSACykg==}
    engines: {node: '>=4'}
    dependencies:
      p-limit: 1.3.0
    dev: true

  /p-locate@5.0.0:
    resolution: {integrity: sha512-LaNjtRWUBY++zB5nE/NwcaoMylSPk+S+ZHNB1TzdbMJMny6dynpAGt7X/tl/QYq3TIeE6nxHppbo2LGymrG5Pw==}
    engines: {node: '>=10'}
    dependencies:
      p-limit: 3.1.0
    dev: true

  /p-queue@6.6.2:
    resolution: {integrity: sha512-RwFpb72c/BhQLEXIZ5K2e+AhgNVmIejGlTgiB9MzZ0e93GRvqZ7uSi0dvRF7/XIXDeNkra2fNHBxTyPDGySpjQ==}
    engines: {node: '>=8'}
    dependencies:
      eventemitter3: 4.0.7
      p-timeout: 3.2.0
    dev: true

  /p-timeout@3.2.0:
    resolution: {integrity: sha512-rhIwUycgwwKcP9yTOOFK/AKsAopjjCakVqLHePO3CC6Mir1Z99xT+R63jZxAT5lFZLa2inS5h+ZS2GvR99/FBg==}
    engines: {node: '>=8'}
    dependencies:
      p-finally: 1.0.0
    dev: true

  /p-try@1.0.0:
    resolution: {integrity: sha512-U1etNYuMJoIz3ZXSrrySFjsXQTWOx2/jdi86L+2pRvph/qMKL6sbcCYdH23fqsbm8TH2Gn0OybpT4eSFlCVHww==}
    engines: {node: '>=4'}
    dev: true

  /parent-module@1.0.1:
    resolution: {integrity: sha512-GQ2EWRpQV8/o+Aw8YqtfZZPfNRWZYkbidE9k5rpl/hC3vtHHBfGm2Ifi6qWV+coDGkrUKZAxE3Lot5kcsRlh+g==}
    engines: {node: '>=6'}
    dependencies:
      callsites: 3.1.0
    dev: true

  /parse-imports@2.1.1:
    resolution: {integrity: sha512-TDT4HqzUiTMO1wJRwg/t/hYk8Wdp3iF/ToMIlAoVQfL1Xs/sTxq1dKWSMjMbQmIarfWKymOyly40+zmPHXMqCA==}
    engines: {node: '>= 18'}
    dependencies:
      es-module-lexer: 1.5.4
      slashes: 3.0.12
    dev: true

  /parse-json@4.0.0:
    resolution: {integrity: sha512-aOIos8bujGN93/8Ox/jPLh7RwVnPEysynVFE+fQZyg6jKELEHwzgKdLRFHUgXJL6kylijVSBC4BvN9OmsB48Rw==}
    engines: {node: '>=4'}
    dependencies:
      error-ex: 1.3.2
      json-parse-better-errors: 1.0.2
    dev: true

  /parse5@7.2.1:
    resolution: {integrity: sha512-BuBYQYlv1ckiPdQi/ohiivi9Sagc9JG+Ozs0r7b/0iK3sKmrb0b9FdWdBbOdx6hBCM/F9Ir82ofnBhtZOjCRPQ==}
    dependencies:
      entities: 4.5.0
    dev: true

  /path-exists@3.0.0:
    resolution: {integrity: sha512-bpC7GYwiDYQ4wYLe+FA8lhRjhQCMcQGuSgGGqDkg/QerRWw9CmGRT0iSOVRSZJ29NMLZgIzqaljJ63oaL4NIJQ==}
    engines: {node: '>=4'}
    dev: true

  /path-exists@4.0.0:
    resolution: {integrity: sha512-ak9Qy5Q7jYb2Wwcey5Fpvg2KoAc/ZIhLSLOSBmRmygPsGwkVVt0fZa0qrtMz+m6tJTAHfZQ8FnmB4MG4LWy7/w==}
    engines: {node: '>=8'}
    dev: true

  /path-is-absolute@1.0.1:
    resolution: {integrity: sha512-AVbw3UJ2e9bq64vSaS9Am0fje1Pa8pbGqTTsmXfaIiMpnr5DlDhfJOuLj9Sf95ZPVDAUerDfEk88MPmPe7UCQg==}
    engines: {node: '>=0.10.0'}
    dev: true

  /path-key@3.1.1:
    resolution: {integrity: sha512-ojmeN0qd+y0jszEtoY48r0Peq5dwMEkIlCOu6Q5f41lfkswXuKtYrhgoTpLnyIcHm24Uhqx+5Tqm2InSwLhE6Q==}
    engines: {node: '>=8'}

  /path-parse@1.0.7:
    resolution: {integrity: sha512-LDJzPVEEEPR+y48z93A0Ed0yXb8pAByGWo/k5YYdYgpY2/2EsOsksJrq7lOHxryrVOn1ejG6oAp8ahvOIQD8sw==}
    dev: true

  /path-scurry@1.10.1:
    resolution: {integrity: sha512-MkhCqzzBEpPvxxQ71Md0b1Kk51W01lrYvlMzSUaIzNsODdd7mqhiimSZlr+VegAz5Z6Vzt9Xg2ttE//XBhH3EQ==}
    engines: {node: '>=16 || 14 >=14.17'}
    dependencies:
      lru-cache: 10.1.0
      minipass: 7.0.4
    dev: false

  /path-to-regexp@1.8.0:
    resolution: {integrity: sha512-n43JRhlUKUAlibEJhPeir1ncUID16QnEjNpwzNdO3Lm4ywrBpBZ5oLD0I6br9evr1Y9JTqwRtAh7JLoOzAQdVA==}
    dependencies:
      isarray: 0.0.1
    dev: false

  /path-type@4.0.0:
    resolution: {integrity: sha512-gDKb8aZMDeD/tZWs9P6+q0J9Mwkdl6xMV8TjnGP3qJVJ06bdMgkbBlLU8IdfOsIsFz2BW1rNVT3XuNEl8zPAvw==}
    engines: {node: '>=8'}
    dev: true

  /pathe@2.0.3:
    resolution: {integrity: sha512-WUjGcAqP1gQacoQe+OBJsFA7Ld4DyXuUIjZ5cc75cLHvJ7dtNsTugphxIADwspS+AraAUePCKrSVtPLFj/F88w==}
    dev: true

  /pathington@1.1.7:
    resolution: {integrity: sha512-JxzhUzagDfNIOm4qqwQqP3rWeo7rNNOfIahy4n+3GTEdwXLqw5cJHUR0soSopQtNEv763lzxb6eA2xBllpR8zw==}
    dev: true

  /pathval@2.0.0:
    resolution: {integrity: sha512-vE7JKRyES09KiunauX7nd2Q9/L7lhok4smP9RZTDeD4MVs72Dp2qNFVz39Nz5a0FVEW0BJR6C0DYrq6unoziZA==}
    engines: {node: '>= 14.16'}
    dev: true

  /pend@1.2.0:
    resolution: {integrity: sha512-F3asv42UuXchdzt+xXqfW1OGlVBe+mxa2mqI0pg5yAHZPvFmY3Y6drSf/GQ1A86WgWEN9Kzh/WrgKa6iGcHXLg==}
    dev: true

  /picocolors@1.0.0:
    resolution: {integrity: sha512-1fygroTLlHu66zi26VoTDv8yRgm0Fccecssto+MhsZ0D/DGW2sm8E8AjW7NU5VVTRt5GxbeZ5qBuJr+HyLYkjQ==}

  /picocolors@1.1.1:
    resolution: {integrity: sha512-xceH2snhtb5M9liqDsmEw56le376mTZkEX/jEb/RxNFyegNul7eNslCXP9FDj/Lcu0X8KEyMceP2ntpaHrDEVA==}
    dev: true

  /picomatch@2.3.1:
    resolution: {integrity: sha512-JU3teHTNjmE2VCGFzuY8EXzCDVwEqB2a8fsIvwaStHhAWJEeVd1o1QD80CU6+ZdEXXSLbSsuLwJjkCBWqRQUVA==}
    engines: {node: '>=8.6'}

  /pify@2.3.0:
    resolution: {integrity: sha512-udgsAY+fTnvv7kI7aaxbqwWNb0AHiB0qBO89PZKPkoTmGOgdbrHDKD+0B2X4uTfJ/FT1R09r9gTsjUjNJotuog==}
    engines: {node: '>=0.10.0'}
    dev: true

  /pify@3.0.0:
    resolution: {integrity: sha512-C3FsVNH1udSEX48gGX1xfvwTWfsYWj5U+8/uK15BGzIGrKoUpghX8hWZwa/OFnakBiiVNmBvemTJR5mcy7iPcg==}
    engines: {node: '>=4'}
    dev: true

  /pify@5.0.0:
    resolution: {integrity: sha512-eW/gHNMlxdSP6dmG6uJip6FXN0EQBwm2clYYd8Wul42Cwu/DK8HEftzsapcNdYe2MfLiIwZqsDk2RDEsTE79hA==}
    engines: {node: '>=10'}
    dev: true

  /pirates@4.0.6:
    resolution: {integrity: sha512-saLsH7WeYYPiD25LDuLRRY/i+6HaPYr6G1OUlN39otzkSTxKnubR9RTxS3/Kk50s1g2JTgFwWQDQyplC5/SHZg==}
    engines: {node: '>= 6'}
    dev: true

  /pkg-conf@2.1.0:
    resolution: {integrity: sha512-C+VUP+8jis7EsQZIhDYmS5qlNtjv2yP4SNtjXK9AP1ZcTRlnSfuumaTnRfYZnYgUUYVIKqL0fRvmUGDV2fmp6g==}
    engines: {node: '>=4'}
    dependencies:
      find-up: 2.1.0
      load-json-file: 4.0.0
    dev: true

  /point-in-polygon@1.1.0:
    resolution: {integrity: sha512-3ojrFwjnnw8Q9242TzgXuTD+eKiutbzyslcq1ydfu82Db2y+Ogbmyrkpv0Hgj31qwT3lbS9+QAAO/pIQM35XRw==}
    dev: false

  /polygon-clipping@0.15.7:
    resolution: {integrity: sha512-nhfdr83ECBg6xtqOAJab1tbksbBAOMUltN60bU+llHVOL0e5Onm1WpAXXWXVB39L8AJFssoIhEVuy/S90MmotA==}
    dependencies:
      robust-predicates: 3.0.2
      splaytree: 3.1.2
    dev: false

  /postcss-calc@8.2.4(postcss@8.4.32):
    resolution: {integrity: sha512-SmWMSJmB8MRnnULldx0lQIyhSNvuDl9HfrZkaqqE/WHAhToYsAvDq+yAsA/kIyINDszOp3Rh0GFoNuH5Ypsm3Q==}
    peerDependencies:
      postcss: ^8.2.2
    dependencies:
      postcss: 8.4.32
      postcss-selector-parser: 6.0.13
      postcss-value-parser: 4.2.0
    dev: true

  /postcss-color-functional-notation@4.2.4(postcss@8.4.32):
    resolution: {integrity: sha512-2yrTAUZUab9s6CpxkxC4rVgFEVaR6/2Pipvi6qcgvnYiVqZcbDHEoBDhrXzyb7Efh2CCfHQNtcqWcIruDTIUeg==}
    engines: {node: ^12 || ^14 || >=16}
    peerDependencies:
      postcss: ^8.2
    dependencies:
      postcss: 8.4.32
      postcss-value-parser: 4.2.0
    dev: true

  /postcss-colormin@5.3.1(postcss@8.4.32):
    resolution: {integrity: sha512-UsWQG0AqTFQmpBegeLLc1+c3jIqBNB0zlDGRWR+dQ3pRKJL1oeMzyqmH3o2PIfn9MBdNrVPWhDbT769LxCTLJQ==}
    engines: {node: ^10 || ^12 || >=14.0}
    peerDependencies:
      postcss: ^8.2.15
    dependencies:
      browserslist: 4.22.2
      caniuse-api: 3.0.0
      colord: 2.9.3
      postcss: 8.4.32
      postcss-value-parser: 4.2.0
    dev: true

  /postcss-convert-values@5.1.3(postcss@8.4.32):
    resolution: {integrity: sha512-82pC1xkJZtcJEfiLw6UXnXVXScgtBrjlO5CBmuDQc+dlb88ZYheFsjTn40+zBVi3DkfF7iezO0nJUPLcJK3pvA==}
    engines: {node: ^10 || ^12 || >=14.0}
    peerDependencies:
      postcss: ^8.2.15
    dependencies:
      browserslist: 4.22.2
      postcss: 8.4.32
      postcss-value-parser: 4.2.0
    dev: true

  /postcss-discard-comments@5.1.2(postcss@8.4.32):
    resolution: {integrity: sha512-+L8208OVbHVF2UQf1iDmRcbdjJkuBF6IS29yBDSiWUIzpYaAhtNl6JYnYm12FnkeCwQqF5LeklOu6rAqgfBZqQ==}
    engines: {node: ^10 || ^12 || >=14.0}
    peerDependencies:
      postcss: ^8.2.15
    dependencies:
      postcss: 8.4.32
    dev: true

  /postcss-discard-duplicates@5.1.0(postcss@8.4.32):
    resolution: {integrity: sha512-zmX3IoSI2aoenxHV6C7plngHWWhUOV3sP1T8y2ifzxzbtnuhk1EdPwm0S1bIUNaJ2eNbWeGLEwzw8huPD67aQw==}
    engines: {node: ^10 || ^12 || >=14.0}
    peerDependencies:
      postcss: ^8.2.15
    dependencies:
      postcss: 8.4.32
    dev: true

  /postcss-discard-empty@5.1.1(postcss@8.4.32):
    resolution: {integrity: sha512-zPz4WljiSuLWsI0ir4Mcnr4qQQ5e1Ukc3i7UfE2XcrwKK2LIPIqE5jxMRxO6GbI3cv//ztXDsXwEWT3BHOGh3A==}
    engines: {node: ^10 || ^12 || >=14.0}
    peerDependencies:
      postcss: ^8.2.15
    dependencies:
      postcss: 8.4.32
    dev: true

  /postcss-discard-overridden@5.1.0(postcss@8.4.32):
    resolution: {integrity: sha512-21nOL7RqWR1kasIVdKs8HNqQJhFxLsyRfAnUDm4Fe4t4mCWL9OJiHvlHPjcd8zc5Myu89b/7wZDnOSjFgeWRtw==}
    engines: {node: ^10 || ^12 || >=14.0}
    peerDependencies:
      postcss: ^8.2.15
    dependencies:
      postcss: 8.4.32
    dev: true

  /postcss-import@15.1.0(postcss@8.4.32):
    resolution: {integrity: sha512-hpr+J05B2FVYUAXHeK1YyI267J/dDDhMU6B6civm8hSY1jYJnBXxzKDKDswzJmtLHryrjhnDjqqp/49t8FALew==}
    engines: {node: '>=14.0.0'}
    peerDependencies:
      postcss: ^8.0.0
    dependencies:
      postcss: 8.4.32
      postcss-value-parser: 4.2.0
      read-cache: 1.0.0
      resolve: 1.22.8
    dev: true

  /postcss-inset@1.0.0:
    resolution: {integrity: sha512-GAGG8dCDL8zq3BLo2spfcY7YxVQzIZscHDklcJVy/VI2V5lO8V5N9b/p96411w8nf40v7lx3VOiAzBNJlmrI4Q==}
    engines: {node: '>=4.0.0'}
    dependencies:
      postcss: 6.0.23
    dev: true

  /postcss-js@4.0.1(postcss@8.4.32):
    resolution: {integrity: sha512-dDLF8pEO191hJMtlHFPRa8xsizHaM82MLfNkUHdUtVEV3tgTp5oj+8qbEqYM57SLfc74KSbw//4SeJma2LRVIw==}
    engines: {node: ^12 || ^14 || >= 16}
    peerDependencies:
      postcss: ^8.4.21
    dependencies:
      camelcase-css: 2.0.1
      postcss: 8.4.32
    dev: true

  /postcss-load-config@3.1.4(postcss@8.4.32):
    resolution: {integrity: sha512-6DiM4E7v4coTE4uzA8U//WhtPwyhiim3eyjEMFCnUpzbrkK9wJHgKDT2mR+HbtSrd/NubVaYTOpSpjUl8NQeRg==}
    engines: {node: '>= 10'}
    peerDependencies:
      postcss: '>=8.0.9'
      ts-node: '>=9.0.0'
    peerDependenciesMeta:
      postcss:
        optional: true
      ts-node:
        optional: true
    dependencies:
      lilconfig: 2.1.0
      postcss: 8.4.32
      yaml: 1.10.2
    dev: true

  /postcss-load-config@4.0.2(postcss@8.4.32):
    resolution: {integrity: sha512-bSVhyJGL00wMVoPUzAVAnbEoWyqRxkjv64tUl427SKnPrENtq6hJwUojroMz2VB+Q1edmi4IfrAPpami5VVgMQ==}
    engines: {node: '>= 14'}
    peerDependencies:
      postcss: '>=8.0.9'
      ts-node: '>=9.0.0'
    peerDependenciesMeta:
      postcss:
        optional: true
      ts-node:
        optional: true
    dependencies:
      lilconfig: 3.0.0
      postcss: 8.4.32
      yaml: 2.3.4
    dev: true

  /postcss-merge-longhand@5.1.7(postcss@8.4.32):
    resolution: {integrity: sha512-YCI9gZB+PLNskrK0BB3/2OzPnGhPkBEwmwhfYk1ilBHYVAZB7/tkTHFBAnCrvBBOmeYyMYw3DMjT55SyxMBzjQ==}
    engines: {node: ^10 || ^12 || >=14.0}
    peerDependencies:
      postcss: ^8.2.15
    dependencies:
      postcss: 8.4.32
      postcss-value-parser: 4.2.0
      stylehacks: 5.1.1(postcss@8.4.32)
    dev: true

  /postcss-merge-rules@5.1.4(postcss@8.4.32):
    resolution: {integrity: sha512-0R2IuYpgU93y9lhVbO/OylTtKMVcHb67zjWIfCiKR9rWL3GUk1677LAqD/BcHizukdZEjT8Ru3oHRoAYoJy44g==}
    engines: {node: ^10 || ^12 || >=14.0}
    peerDependencies:
      postcss: ^8.2.15
    dependencies:
      browserslist: 4.22.2
      caniuse-api: 3.0.0
      cssnano-utils: 3.1.0(postcss@8.4.32)
      postcss: 8.4.32
      postcss-selector-parser: 6.0.13
    dev: true

  /postcss-minify-font-values@5.1.0(postcss@8.4.32):
    resolution: {integrity: sha512-el3mYTgx13ZAPPirSVsHqFzl+BBBDrXvbySvPGFnQcTI4iNslrPaFq4muTkLZmKlGk4gyFAYUBMH30+HurREyA==}
    engines: {node: ^10 || ^12 || >=14.0}
    peerDependencies:
      postcss: ^8.2.15
    dependencies:
      postcss: 8.4.32
      postcss-value-parser: 4.2.0
    dev: true

  /postcss-minify-gradients@5.1.1(postcss@8.4.32):
    resolution: {integrity: sha512-VGvXMTpCEo4qHTNSa9A0a3D+dxGFZCYwR6Jokk+/3oB6flu2/PnPXAh2x7x52EkY5xlIHLm+Le8tJxe/7TNhzw==}
    engines: {node: ^10 || ^12 || >=14.0}
    peerDependencies:
      postcss: ^8.2.15
    dependencies:
      colord: 2.9.3
      cssnano-utils: 3.1.0(postcss@8.4.32)
      postcss: 8.4.32
      postcss-value-parser: 4.2.0
    dev: true

  /postcss-minify-params@5.1.4(postcss@8.4.32):
    resolution: {integrity: sha512-+mePA3MgdmVmv6g+30rn57USjOGSAyuxUmkfiWpzalZ8aiBkdPYjXWtHuwJGm1v5Ojy0Z0LaSYhHaLJQB0P8Jw==}
    engines: {node: ^10 || ^12 || >=14.0}
    peerDependencies:
      postcss: ^8.2.15
    dependencies:
      browserslist: 4.22.2
      cssnano-utils: 3.1.0(postcss@8.4.32)
      postcss: 8.4.32
      postcss-value-parser: 4.2.0
    dev: true

  /postcss-minify-selectors@5.2.1(postcss@8.4.32):
    resolution: {integrity: sha512-nPJu7OjZJTsVUmPdm2TcaiohIwxP+v8ha9NehQ2ye9szv4orirRU3SDdtUmKH+10nzn0bAyOXZ0UEr7OpvLehg==}
    engines: {node: ^10 || ^12 || >=14.0}
    peerDependencies:
      postcss: ^8.2.15
    dependencies:
      postcss: 8.4.32
      postcss-selector-parser: 6.0.13
    dev: true

  /postcss-modules-extract-imports@3.0.0(postcss@8.4.32):
    resolution: {integrity: sha512-bdHleFnP3kZ4NYDhuGlVK+CMrQ/pqUm8bx/oGL93K6gVwiclvX5x0n76fYMKuIGKzlABOy13zsvqjb0f92TEXw==}
    engines: {node: ^10 || ^12 || >= 14}
    peerDependencies:
      postcss: ^8.1.0
    dependencies:
      postcss: 8.4.32

  /postcss-modules-local-by-default@4.0.3(postcss@8.4.32):
    resolution: {integrity: sha512-2/u2zraspoACtrbFRnTijMiQtb4GW4BvatjaG/bCjYQo8kLTdevCUlwuBHx2sCnSyrI3x3qj4ZK1j5LQBgzmwA==}
    engines: {node: ^10 || ^12 || >= 14}
    peerDependencies:
      postcss: ^8.1.0
    dependencies:
      icss-utils: 5.1.0(postcss@8.4.32)
      postcss: 8.4.32
      postcss-selector-parser: 6.0.13
      postcss-value-parser: 4.2.0

  /postcss-modules-scope@3.0.0(postcss@8.4.32):
    resolution: {integrity: sha512-hncihwFA2yPath8oZ15PZqvWGkWf+XUfQgUGamS4LqoP1anQLOsOJw0vr7J7IwLpoY9fatA2qiGUGmuZL0Iqlg==}
    engines: {node: ^10 || ^12 || >= 14}
    peerDependencies:
      postcss: ^8.1.0
    dependencies:
      postcss: 8.4.32
      postcss-selector-parser: 6.0.13

  /postcss-modules-values@4.0.0(postcss@8.4.32):
    resolution: {integrity: sha512-RDxHkAiEGI78gS2ofyvCsu7iycRv7oqw5xMWn9iMoR0N/7mf9D50ecQqUo5BZ9Zh2vH4bCUR/ktCqbB9m8vJjQ==}
    engines: {node: ^10 || ^12 || >= 14}
    peerDependencies:
      postcss: ^8.1.0
    dependencies:
      icss-utils: 5.1.0(postcss@8.4.32)
      postcss: 8.4.32

  /postcss-modules@4.3.1(postcss@8.4.32):
    resolution: {integrity: sha512-ItUhSUxBBdNamkT3KzIZwYNNRFKmkJrofvC2nWab3CPKhYBQ1f27XXh1PAPE27Psx58jeelPsxWB/+og+KEH0Q==}
    peerDependencies:
      postcss: ^8.0.0
    dependencies:
      generic-names: 4.0.0
      icss-replace-symbols: 1.1.0
      lodash.camelcase: 4.3.0
      postcss: 8.4.32
      postcss-modules-extract-imports: 3.0.0(postcss@8.4.32)
      postcss-modules-local-by-default: 4.0.3(postcss@8.4.32)
      postcss-modules-scope: 3.0.0(postcss@8.4.32)
      postcss-modules-values: 4.0.0(postcss@8.4.32)
      string-hash: 1.1.3
    dev: true

  /postcss-modules@6.0.0(postcss@8.4.32):
    resolution: {integrity: sha512-7DGfnlyi/ju82BRzTIjWS5C4Tafmzl3R79YP/PASiocj+aa6yYphHhhKUOEoXQToId5rgyFgJ88+ccOUydjBXQ==}
    peerDependencies:
      postcss: ^8.0.0
    dependencies:
      generic-names: 4.0.0
      icss-utils: 5.1.0(postcss@8.4.32)
      lodash.camelcase: 4.3.0
      postcss: 8.4.32
      postcss-modules-extract-imports: 3.0.0(postcss@8.4.32)
      postcss-modules-local-by-default: 4.0.3(postcss@8.4.32)
      postcss-modules-scope: 3.0.0(postcss@8.4.32)
      postcss-modules-values: 4.0.0(postcss@8.4.32)
      string-hash: 1.1.3
    dev: false

  /postcss-nested@6.0.1(postcss@8.4.32):
    resolution: {integrity: sha512-mEp4xPMi5bSWiMbsgoPfcP74lsWLHkQbZc3sY+jWYd65CUwXrUaTp0fmNpa01ZcETKlIgUdFN/MpS2xZtqL9dQ==}
    engines: {node: '>=12.0'}
    peerDependencies:
      postcss: ^8.2.14
    dependencies:
      postcss: 8.4.32
      postcss-selector-parser: 6.0.13
    dev: true

  /postcss-normalize-charset@5.1.0(postcss@8.4.32):
    resolution: {integrity: sha512-mSgUJ+pd/ldRGVx26p2wz9dNZ7ji6Pn8VWBajMXFf8jk7vUoSrZ2lt/wZR7DtlZYKesmZI680qjr2CeFF2fbUg==}
    engines: {node: ^10 || ^12 || >=14.0}
    peerDependencies:
      postcss: ^8.2.15
    dependencies:
      postcss: 8.4.32
    dev: true

  /postcss-normalize-display-values@5.1.0(postcss@8.4.32):
    resolution: {integrity: sha512-WP4KIM4o2dazQXWmFaqMmcvsKmhdINFblgSeRgn8BJ6vxaMyaJkwAzpPpuvSIoG/rmX3M+IrRZEz2H0glrQNEA==}
    engines: {node: ^10 || ^12 || >=14.0}
    peerDependencies:
      postcss: ^8.2.15
    dependencies:
      postcss: 8.4.32
      postcss-value-parser: 4.2.0
    dev: true

  /postcss-normalize-positions@5.1.1(postcss@8.4.32):
    resolution: {integrity: sha512-6UpCb0G4eofTCQLFVuI3EVNZzBNPiIKcA1AKVka+31fTVySphr3VUgAIULBhxZkKgwLImhzMR2Bw1ORK+37INg==}
    engines: {node: ^10 || ^12 || >=14.0}
    peerDependencies:
      postcss: ^8.2.15
    dependencies:
      postcss: 8.4.32
      postcss-value-parser: 4.2.0
    dev: true

  /postcss-normalize-repeat-style@5.1.1(postcss@8.4.32):
    resolution: {integrity: sha512-mFpLspGWkQtBcWIRFLmewo8aC3ImN2i/J3v8YCFUwDnPu3Xz4rLohDO26lGjwNsQxB3YF0KKRwspGzE2JEuS0g==}
    engines: {node: ^10 || ^12 || >=14.0}
    peerDependencies:
      postcss: ^8.2.15
    dependencies:
      postcss: 8.4.32
      postcss-value-parser: 4.2.0
    dev: true

  /postcss-normalize-string@5.1.0(postcss@8.4.32):
    resolution: {integrity: sha512-oYiIJOf4T9T1N4i+abeIc7Vgm/xPCGih4bZz5Nm0/ARVJ7K6xrDlLwvwqOydvyL3RHNf8qZk6vo3aatiw/go3w==}
    engines: {node: ^10 || ^12 || >=14.0}
    peerDependencies:
      postcss: ^8.2.15
    dependencies:
      postcss: 8.4.32
      postcss-value-parser: 4.2.0
    dev: true

  /postcss-normalize-timing-functions@5.1.0(postcss@8.4.32):
    resolution: {integrity: sha512-DOEkzJ4SAXv5xkHl0Wa9cZLF3WCBhF3o1SKVxKQAa+0pYKlueTpCgvkFAHfk+Y64ezX9+nITGrDZeVGgITJXjg==}
    engines: {node: ^10 || ^12 || >=14.0}
    peerDependencies:
      postcss: ^8.2.15
    dependencies:
      postcss: 8.4.32
      postcss-value-parser: 4.2.0
    dev: true

  /postcss-normalize-unicode@5.1.1(postcss@8.4.32):
    resolution: {integrity: sha512-qnCL5jzkNUmKVhZoENp1mJiGNPcsJCs1aaRmURmeJGES23Z/ajaln+EPTD+rBeNkSryI+2WTdW+lwcVdOikrpA==}
    engines: {node: ^10 || ^12 || >=14.0}
    peerDependencies:
      postcss: ^8.2.15
    dependencies:
      browserslist: 4.22.2
      postcss: 8.4.32
      postcss-value-parser: 4.2.0
    dev: true

  /postcss-normalize-url@5.1.0(postcss@8.4.32):
    resolution: {integrity: sha512-5upGeDO+PVthOxSmds43ZeMeZfKH+/DKgGRD7TElkkyS46JXAUhMzIKiCa7BabPeIy3AQcTkXwVVN7DbqsiCew==}
    engines: {node: ^10 || ^12 || >=14.0}
    peerDependencies:
      postcss: ^8.2.15
    dependencies:
      normalize-url: 6.1.0
      postcss: 8.4.32
      postcss-value-parser: 4.2.0
    dev: true

  /postcss-normalize-whitespace@5.1.1(postcss@8.4.32):
    resolution: {integrity: sha512-83ZJ4t3NUDETIHTa3uEg6asWjSBYL5EdkVB0sDncx9ERzOKBVJIUeDO9RyA9Zwtig8El1d79HBp0JEi8wvGQnA==}
    engines: {node: ^10 || ^12 || >=14.0}
    peerDependencies:
      postcss: ^8.2.15
    dependencies:
      postcss: 8.4.32
      postcss-value-parser: 4.2.0
    dev: true

  /postcss-ordered-values@5.1.3(postcss@8.4.32):
    resolution: {integrity: sha512-9UO79VUhPwEkzbb3RNpqqghc6lcYej1aveQteWY+4POIwlqkYE21HKWaLDF6lWNuqCobEAyTovVhtI32Rbv2RQ==}
    engines: {node: ^10 || ^12 || >=14.0}
    peerDependencies:
      postcss: ^8.2.15
    dependencies:
      cssnano-utils: 3.1.0(postcss@8.4.32)
      postcss: 8.4.32
      postcss-value-parser: 4.2.0
    dev: true

  /postcss-reduce-initial@5.1.2(postcss@8.4.32):
    resolution: {integrity: sha512-dE/y2XRaqAi6OvjzD22pjTUQ8eOfc6m/natGHgKFBK9DxFmIm69YmaRVQrGgFlEfc1HePIurY0TmDeROK05rIg==}
    engines: {node: ^10 || ^12 || >=14.0}
    peerDependencies:
      postcss: ^8.2.15
    dependencies:
      browserslist: 4.22.2
      caniuse-api: 3.0.0
      postcss: 8.4.32
    dev: true

  /postcss-reduce-transforms@5.1.0(postcss@8.4.32):
    resolution: {integrity: sha512-2fbdbmgir5AvpW9RLtdONx1QoYG2/EtqpNQbFASDlixBbAYuTcJ0dECwlqNqH7VbaUnEnh8SrxOe2sRIn24XyQ==}
    engines: {node: ^10 || ^12 || >=14.0}
    peerDependencies:
      postcss: ^8.2.15
    dependencies:
      postcss: 8.4.32
      postcss-value-parser: 4.2.0
    dev: true

  /postcss-selector-parser@6.0.13:
    resolution: {integrity: sha512-EaV1Gl4mUEV4ddhDnv/xtj7sxwrwxdetHdWUGnT4VJQf+4d05v6lHYZr8N573k5Z0BViss7BDhfWtKS3+sfAqQ==}
    engines: {node: '>=4'}
    dependencies:
      cssesc: 3.0.0
      util-deprecate: 1.0.2

  /postcss-svgo@5.1.0(postcss@8.4.32):
    resolution: {integrity: sha512-D75KsH1zm5ZrHyxPakAxJWtkyXew5qwS70v56exwvw542d9CRtTo78K0WeFxZB4G7JXKKMbEZtZayTGdIky/eA==}
    engines: {node: ^10 || ^12 || >=14.0}
    peerDependencies:
      postcss: ^8.2.15
    dependencies:
      postcss: 8.4.32
      postcss-value-parser: 4.2.0
      svgo: 2.8.0
    dev: true

  /postcss-unique-selectors@5.1.1(postcss@8.4.32):
    resolution: {integrity: sha512-5JiODlELrz8L2HwxfPnhOWZYWDxVHWL83ufOv84NrcgipI7TaeRsatAhK4Tr2/ZiYldpK/wBvw5BD3qfaK96GA==}
    engines: {node: ^10 || ^12 || >=14.0}
    peerDependencies:
      postcss: ^8.2.15
    dependencies:
      postcss: 8.4.32
      postcss-selector-parser: 6.0.13
    dev: true

  /postcss-value-parser@4.2.0:
    resolution: {integrity: sha512-1NNCs6uurfkVbeXG4S8JFT9t19m45ICnif8zWLd5oPSZ50QnwMfK+H3jv408d4jw/7Bttv5axS5IiHoLaVNHeQ==}

  /postcss@6.0.23:
    resolution: {integrity: sha512-soOk1h6J3VMTZtVeVpv15/Hpdl2cBLX3CAw4TAbkpTJiNPk9YP/zWcD1ND+xEtvyuuvKzbxliTOIyvkSeSJ6ag==}
    engines: {node: '>=4.0.0'}
    dependencies:
      chalk: 2.4.2
      source-map: 0.6.1
      supports-color: 5.5.0
    dev: true

  /postcss@8.4.32:
    resolution: {integrity: sha512-D/kj5JNu6oo2EIy+XL/26JEDTlIbB8hw85G8StOE6L74RQAVVP5rej6wxCNqyMbR4RkPfqvezVbPw81Ngd6Kcw==}
    engines: {node: ^10 || ^12 || >=14}
    dependencies:
      nanoid: 3.3.7
      picocolors: 1.0.0
      source-map-js: 1.0.2

  /postcss@8.5.3:
    resolution: {integrity: sha512-dle9A3yYxlBSrt8Fu+IpjGT8SY8hN0mlaA6GY8t0P5PjIOZemULz/E2Bnm/2dcUOena75OTNkHI76uZBNUUq3A==}
    engines: {node: ^10 || ^12 || >=14}
    dependencies:
      nanoid: 3.3.9
      picocolors: 1.1.1
      source-map-js: 1.2.1
    dev: true

  /prelude-ls@1.2.1:
    resolution: {integrity: sha512-vkcDPrRZo1QZLbn5RLGPpg/WmIQ65qoWWhcGKf/b5eplkkarX0m9z8ppCat4mlOqUsWpyNuYgO3VRyrYHSzX5g==}
    engines: {node: '>= 0.8.0'}
    dev: true

  /prettier-linter-helpers@1.0.0:
    resolution: {integrity: sha512-GbK2cP9nraSSUF9N2XwUwqfzlAFlMNYYl+ShE/V+H8a9uNl/oUqB1w2EL54Jh0OlyRSd8RfWYJ3coVS4TROP2w==}
    engines: {node: '>=6.0.0'}
    dependencies:
      fast-diff: 1.3.0
    dev: true

  /prettier@3.2.4:
    resolution: {integrity: sha512-FWu1oLHKCrtpO1ypU6J0SbK2d9Ckwysq6bHj/uaCP26DxrPpppCLQRGVuqAxSTvhF00AcvDRyYrLNW7ocBhFFQ==}
    engines: {node: '>=14'}
    hasBin: true
    dev: true

  /promise.series@0.2.0:
    resolution: {integrity: sha512-VWQJyU2bcDTgZw8kpfBpB/ejZASlCrzwz5f2hjb/zlujOEB4oeiAhHygAWq8ubsX2GVkD4kCU5V2dwOTaCY5EQ==}
    engines: {node: '>=0.12'}
    dev: true

  /prop-types@15.8.1:
    resolution: {integrity: sha512-oj87CgZICdulUohogVAR7AjlC0327U4el4L6eAvOqCeudMDVU0NThNaV+b9Df4dXgSP1gXMTnPdhfe/2qDH5cg==}
    dependencies:
      loose-envify: 1.4.0
      object-assign: 4.1.1
      react-is: 16.13.1

  /punycode@2.3.1:
    resolution: {integrity: sha512-vYt7UD1U9Wg6138shLtLOvdAu+8DsC/ilFtEVHcH+wydcSpNE20AfSOduf6MkRFahL5FY7X1oU7nKVZFtfq8Fg==}
    engines: {node: '>=6'}
    dev: true

  /qr.js@0.0.0:
    resolution: {integrity: sha512-c4iYnWb+k2E+vYpRimHqSu575b1/wKl4XFeJGpFmrJQz5I88v9aY2czh7s0w36srfCM1sXgC/xpoJz5dJfq+OQ==}
    dev: false

  /qrcode.react@1.0.1(react@17.0.2):
    resolution: {integrity: sha512-8d3Tackk8IRLXTo67Y+c1rpaiXjoz/Dd2HpcMdW//62/x8J1Nbho14Kh8x974t9prsLHN6XqVgcnRiBGFptQmg==}
    peerDependencies:
      react: ^15.5.3 || ^16.0.0 || ^17.0.0
    dependencies:
      loose-envify: 1.4.0
      prop-types: 15.8.1
      qr.js: 0.0.0
      react: 17.0.2
    dev: false

  /queue-microtask@1.2.3:
    resolution: {integrity: sha512-NuaNSa6flKT5JaSYQzJok04JzTL1CA6aGhv5rfLW3PgqA+M2ChpZQnAC8h8i4ZFkBS8X5RqkDBHA7r4hej3K9A==}
    dev: true

  /quickselect@1.1.1:
    resolution: {integrity: sha512-qN0Gqdw4c4KGPsBOQafj6yj/PA6c/L63f6CaZ/DCF/xF4Esu3jVmKLUDYxghFx8Kb/O7y9tI7x2RjTSXwdK1iQ==}
    dev: false

  /quickselect@2.0.0:
    resolution: {integrity: sha512-RKJ22hX8mHe3Y6wH/N3wCM6BWtjaxIyyUIkpHOvfFnxdI4yD4tBXEBKSbriGujF6jnSVkJrffuo6vxACiSSxIw==}
    dev: false

  /rbush@2.0.2:
    resolution: {integrity: sha512-XBOuALcTm+O/H8G90b6pzu6nX6v2zCKiFG4BJho8a+bY6AER6t8uQUZdi5bomQc0AprCWhEGa7ncAbbRap0bRA==}
    dependencies:
      quickselect: 1.1.1
    dev: false

  /rbush@3.0.1:
    resolution: {integrity: sha512-XRaVO0YecOpEuIvbhbpTrZgoiI6xBlz6hnlr6EHhd+0x9ase6EmeN+hdwwUaJvLcsFFQ8iWVF1GAK1yB0BWi0w==}
    dependencies:
      quickselect: 2.0.0
    dev: false

  /rc-align@4.0.15(react-dom@17.0.2)(react@17.0.2):
    resolution: {integrity: sha512-wqJtVH60pka/nOX7/IspElA8gjPNQKIx/ZqJ6heATCkXpe1Zg4cPVrMD2vC96wjsFFL8WsmhPbx9tdMo1qqlIA==}
    peerDependencies:
      react: '>=16.9.0'
      react-dom: '>=16.9.0'
    dependencies:
      '@babel/runtime': 7.26.7
      classnames: 2.3.2
      dom-align: 1.12.4
      rc-util: 5.38.1(react-dom@17.0.2)(react@17.0.2)
      react: 17.0.2
      react-dom: 17.0.2(react@17.0.2)
      resize-observer-polyfill: 1.5.1
    dev: false

  /rc-motion@2.9.0(react-dom@17.0.2)(react@17.0.2):
    resolution: {integrity: sha512-XIU2+xLkdIr1/h6ohPZXyPBMvOmuyFZQ/T0xnawz+Rh+gh4FINcnZmMT5UTIj6hgI0VLDjTaPeRd+smJeSPqiQ==}
    peerDependencies:
      react: '>=16.9.0'
      react-dom: '>=16.9.0'
    dependencies:
      '@babel/runtime': 7.26.7
      classnames: 2.3.2
      rc-util: 5.38.1(react-dom@17.0.2)(react@17.0.2)
      react: 17.0.2
      react-dom: 17.0.2(react@17.0.2)
    dev: false

  /rc-slider@9.7.5(react-dom@17.0.2)(react@17.0.2):
    resolution: {integrity: sha512-LV/MWcXFjco1epPbdw1JlLXlTgmWpB9/Y/P2yinf8Pg3wElHxA9uajN21lJiWtZjf5SCUekfSP6QMJfDo4t1hg==}
    engines: {node: '>=8.x'}
    peerDependencies:
      react: '>=16.9.0'
      react-dom: '>=16.9.0'
    dependencies:
      '@babel/runtime': 7.23.5
      classnames: 2.3.2
      rc-tooltip: 5.3.1(react-dom@17.0.2)(react@17.0.2)
      rc-util: 5.38.1(react-dom@17.0.2)(react@17.0.2)
      react: 17.0.2
      react-dom: 17.0.2(react@17.0.2)
      shallowequal: 1.1.0
    dev: false

  /rc-tooltip@5.3.1(react-dom@17.0.2)(react@17.0.2):
    resolution: {integrity: sha512-e6H0dMD38EPaSPD2XC8dRfct27VvT2TkPdoBSuNl3RRZ5tspiY/c5xYEmGC0IrABvMBgque4Mr2SMZuliCvoiQ==}
    peerDependencies:
      react: '>=16.9.0'
      react-dom: '>=16.9.0'
    dependencies:
      '@babel/runtime': 7.26.7
      classnames: 2.3.2
      rc-trigger: 5.3.4(react-dom@17.0.2)(react@17.0.2)
      react: 17.0.2
      react-dom: 17.0.2(react@17.0.2)
    dev: false

  /rc-trigger@5.3.4(react-dom@17.0.2)(react@17.0.2):
    resolution: {integrity: sha512-mQv+vas0TwKcjAO2izNPkqR4j86OemLRmvL2nOzdP9OWNWA1ivoTt5hzFqYNW9zACwmTezRiN8bttrC7cZzYSw==}
    engines: {node: '>=8.x'}
    peerDependencies:
      react: '>=16.9.0'
      react-dom: '>=16.9.0'
    dependencies:
      '@babel/runtime': 7.26.7
      classnames: 2.3.2
      rc-align: 4.0.15(react-dom@17.0.2)(react@17.0.2)
      rc-motion: 2.9.0(react-dom@17.0.2)(react@17.0.2)
      rc-util: 5.38.1(react-dom@17.0.2)(react@17.0.2)
      react: 17.0.2
      react-dom: 17.0.2(react@17.0.2)
    dev: false

  /rc-util@5.38.1(react-dom@17.0.2)(react@17.0.2):
    resolution: {integrity: sha512-e4ZMs7q9XqwTuhIK7zBIVFltUtMSjphuPPQXHoHlzRzNdOwUxDejo0Zls5HYaJfRKNURcsS/ceKVULlhjBrxng==}
    peerDependencies:
      react: '>=16.9.0'
      react-dom: '>=16.9.0'
    dependencies:
      '@babel/runtime': 7.26.7
      react: 17.0.2
      react-dom: 17.0.2(react@17.0.2)
      react-is: 18.2.0
    dev: false

  /react-bootstrap-icons@1.10.3(react@17.0.2):
    resolution: {integrity: sha512-j4hSby6gT9/enhl3ybB1tfr1slZNAYXDVntcRrmVjxB3//2WwqrzpESVqKhyayYVaWpEtnwf9wgUQ03cuziwrw==}
    peerDependencies:
      react: '>=16.8.6'
    dependencies:
      prop-types: 15.8.1
      react: 17.0.2
    dev: false

  /react-dom@17.0.2(react@17.0.2):
    resolution: {integrity: sha512-s4h96KtLDUQlsENhMn1ar8t2bEa+q/YAtj8pPPdIjPDGBDIVNsrD9aXNWqspUe6AzKCIG0C1HZZLqLV7qpOBGA==}
    peerDependencies:
      react: 17.0.2
    dependencies:
      loose-envify: 1.4.0
      object-assign: 4.1.1
      react: 17.0.2
      scheduler: 0.20.2
    dev: false

  /react-error-boundary@3.1.4(react@17.0.2):
    resolution: {integrity: sha512-uM9uPzZJTF6wRQORmSrvOIgt4lJ9MC1sNgEOj2XGsDTRE4kmpWxg7ENK9EWNKJRMAOY9z0MuF4yIfl6gp4sotA==}
    engines: {node: '>=10', npm: '>=6'}
    peerDependencies:
      react: '>=16.13.1'
    dependencies:
      '@babel/runtime': 7.23.5
      react: 17.0.2
    dev: false

  /react-i18next@11.18.6(i18next@21.10.0)(react-dom@17.0.2)(react@17.0.2):
    resolution: {integrity: sha512-yHb2F9BiT0lqoQDt8loZ5gWP331GwctHz9tYQ8A2EIEUu+CcEdjBLQWli1USG3RdWQt3W+jqQLg/d4rrQR96LA==}
    peerDependencies:
      i18next: '>= 19.0.0'
      react: '>= 16.8.0'
      react-dom: '*'
      react-native: '*'
    peerDependenciesMeta:
      react-dom:
        optional: true
      react-native:
        optional: true
    dependencies:
      '@babel/runtime': 7.23.5
      html-parse-stringify: 3.0.1
      i18next: 21.10.0
      react: 17.0.2
      react-dom: 17.0.2(react@17.0.2)
    dev: false

  /react-icons@5.2.0(react@17.0.2):
    resolution: {integrity: sha512-n52Y7Eb4MgQZHsSZOhSXv1zs2668/hBYKfSRIvKh42yExjyhZu0d1IK2CLLZ3BZB1oo13lDfwx2vOh2z9FTV6Q==}
    peerDependencies:
      react: '*'
    dependencies:
      react: 17.0.2
    dev: false

  /react-is@16.13.1:
    resolution: {integrity: sha512-24e6ynE2H+OKt4kqsOvNd8kBpV65zoxbA4BVsEOB3ARVWQki/DHzaUoC5KuON/BiccDaCCTZBuOcfZs70kR8bQ==}

  /react-is@17.0.2:
    resolution: {integrity: sha512-w2GsyukL62IJnlaff/nRegPQR94C/XXamvMWmSHRJ4y7Ts/4ocGRmTHvOs8PSE6pB3dWOrD/nueuU5sduBsQ4w==}
    dev: false

  /react-is@18.2.0:
    resolution: {integrity: sha512-xWGDIW6x921xtzPkhiULtthJHoJvBbF3q26fzloPCK0hsvxtPVelvftw3zjbHWSkR2km9Z+4uxbDDK/6Zw9B8w==}
    dev: false

  /react-redux@7.2.9(react-dom@17.0.2)(react@17.0.2):
    resolution: {integrity: sha512-Gx4L3uM182jEEayZfRbI/G11ZpYdNAnBs70lFVMNdHJI76XYtR+7m0MN+eAs7UHBPhWXcnFPaS+9owSCJQHNpQ==}
    peerDependencies:
      react: ^16.8.3 || ^17 || ^18
      react-dom: '*'
      react-native: '*'
    peerDependenciesMeta:
      react-dom:
        optional: true
      react-native:
        optional: true
    dependencies:
      '@babel/runtime': 7.23.5
      '@types/react-redux': 7.1.32
      hoist-non-react-statics: 3.3.2
      loose-envify: 1.4.0
      prop-types: 15.8.1
      react: 17.0.2
      react-dom: 17.0.2(react@17.0.2)
      react-is: 17.0.2
    dev: false

  /react-refresh@0.13.0:
    resolution: {integrity: sha512-XP8A9BT0CpRBD+NYLLeIhld/RqG9+gktUjW1FkE+Vm7OCinbG1SshcK5tb9ls4kzvjZr9mOQc7HYgBngEyPAXg==}
    engines: {node: '>=0.10.0'}
    dev: true

  /react-router-dom@5.2.1(react@17.0.2):
    resolution: {integrity: sha512-xhFFkBGVcIVPbWM2KEYzED+nuHQPmulVa7sqIs3ESxzYd1pYg8N8rxPnQ4T2o1zu/2QeDUWcaqST131SO1LR3w==}
    peerDependencies:
      react: '>=15'
    dependencies:
      '@babel/runtime': 7.23.5
      history: 4.10.1
      loose-envify: 1.4.0
      prop-types: 15.8.1
      react: 17.0.2
      react-router: 5.2.1(react@17.0.2)
      tiny-invariant: 1.3.1
      tiny-warning: 1.0.3
    dev: false

  /react-router@5.2.1(react@17.0.2):
    resolution: {integrity: sha512-lIboRiOtDLFdg1VTemMwud9vRVuOCZmUIT/7lUoZiSpPODiiH1UQlfXy+vPLC/7IWdFYnhRwAyNqA/+I7wnvKQ==}
    peerDependencies:
      react: '>=15'
    dependencies:
      '@babel/runtime': 7.23.5
      history: 4.10.1
      hoist-non-react-statics: 3.3.2
      loose-envify: 1.4.0
      mini-create-react-context: 0.4.1(prop-types@15.8.1)(react@17.0.2)
      path-to-regexp: 1.8.0
      prop-types: 15.8.1
      react: 17.0.2
      react-is: 16.13.1
      tiny-invariant: 1.3.1
      tiny-warning: 1.0.3
    dev: false

  /react-simple-keyboard@3.7.49(react-dom@17.0.2)(react@17.0.2):
    resolution: {integrity: sha512-SbCwKO+kQM7NnBVviliwr6Gx2T2xVNx7loWZR0TzEC37oZpPZOxznly1qE97ULbbDJJJIaFJry8UOvQyo2Vv0A==}
    peerDependencies:
      react: ^16.0.0 || ^17.0.0 || ^18.0.0
      react-dom: ^16.0.0 || ^17.0.0 || ^18.0.0
    dependencies:
      react: 17.0.2
      react-dom: 17.0.2(react@17.0.2)
    dev: false

  /react-toastify@8.2.0(react-dom@17.0.2)(react@17.0.2):
    resolution: {integrity: sha512-Pg2Ju7NngAamarFvLwqrFomJ57u/Ay6i6zfLurt/qPynWkAkOthu6vxfqYpJCyNhHRhR4hu7+bySSeWWJu6PAg==}
    peerDependencies:
      react: '>=16'
      react-dom: '>=16'
    dependencies:
      clsx: 1.2.1
      react: 17.0.2
      react-dom: 17.0.2(react@17.0.2)
    dev: false

  /react-zoom-pan-pinch@2.6.1(react-dom@17.0.2)(react@17.0.2):
    resolution: {integrity: sha512-4Cgdnn6OwN4DomY/E9NpAf0TyCtslEgwdYn96ZV/f5LKuw/FE3gcIBJiaKFmMGThDGV0yKN5mzO8noi34+UE4Q==}
    engines: {node: '>=8', npm: '>=5'}
    peerDependencies:
      react: '*'
      react-dom: '*'
    dependencies:
      react: 17.0.2
      react-dom: 17.0.2(react@17.0.2)
    dev: false

  /react@17.0.2:
    resolution: {integrity: sha512-gnhPt75i/dq/z3/6q/0asP78D0u592D5L1pd7M8P+dck6Fu/jJeL6iVVK23fptSUZj8Vjf++7wXA8UNclGQcbA==}
    engines: {node: '>=0.10.0'}
    dependencies:
      loose-envify: 1.4.0
      object-assign: 4.1.1
    dev: false

  /read-cache@1.0.0:
    resolution: {integrity: sha512-Owdv/Ft7IjOgm/i0xvNDZ1LrRANRfew4b2prF3OWMQLxLfu3bS8FVhCsrSCMK4lR56Y9ya+AThoTpDCTxCmpRA==}
    dependencies:
      pify: 2.3.0
    dev: true

  /readdirp@3.6.0:
    resolution: {integrity: sha512-hOS089on8RduqdbhvQ5Z37A0ESjsqz6qnRcffsMU3495FuTdqSm+7bhJ29JvIOsBDEEnan5DPu9t3To9VRlMzA==}
    engines: {node: '>=8.10.0'}
    dependencies:
      picomatch: 2.3.1

  /redux-thunk@2.4.2(redux@4.2.1):
    resolution: {integrity: sha512-+P3TjtnP0k/FEjcBL5FZpoovtvrTNT/UXd4/sluaSyrURlSlhLSzEdfsTBW7WsKB6yPvgd7q/iZPICFjW4o57Q==}
    peerDependencies:
      redux: ^4
    dependencies:
      redux: 4.2.1
    dev: false

  /redux@4.2.1:
    resolution: {integrity: sha512-LAUYz4lc+Do8/g7aeRa8JkyDErK6ekstQaqWQrNRW//MY1TvCEpMtpTWvlQ+FPbWCx+Xixu/6SHt5N0HR+SB4w==}
    dependencies:
      '@babel/runtime': 7.23.5
    dev: false

  /reflect.getprototypeof@1.0.4:
    resolution: {integrity: sha512-ECkTw8TmJwW60lOTR+ZkODISW6RQ8+2CL3COqtiJKLd6MmB45hN51HprHFziKLGkAuTGQhBb91V8cy+KHlaCjw==}
    engines: {node: '>= 0.4'}
    dependencies:
      call-bind: 1.0.5
      define-properties: 1.2.1
      es-abstract: 1.22.3
      get-intrinsic: 1.2.4
      globalthis: 1.0.3
      which-builtin-type: 1.1.3
    dev: true

  /regenerate-unicode-properties@10.1.1:
    resolution: {integrity: sha512-X007RyZLsCJVVrjgEFVpLUTZwyOZk3oiL75ZcuYjlIWd6rNJtOjkBwQc5AsRrpbKVkxN6sklw/k/9m2jJYOf8Q==}
    engines: {node: '>=4'}
    dependencies:
      regenerate: 1.4.2
    dev: true

  /regenerate@1.4.2:
    resolution: {integrity: sha512-zrceR/XhGYU/d/opr2EKO7aRHUeiBI8qjtfHqADTwZd6Szfy16la6kqD0MIUs5z5hx6AaKa+PixpPrR289+I0A==}
    dev: true

  /regenerator-runtime@0.14.0:
    resolution: {integrity: sha512-srw17NI0TUWHuGa5CFGGmhfNIeja30WMBfbslPNhf6JrqQlLN5gcrvig1oqPxiVaXb0oW0XRKtH6Nngs5lKCIA==}

  /regenerator-transform@0.15.2:
    resolution: {integrity: sha512-hfMp2BoF0qOk3uc5V20ALGDS2ddjQaLrdl7xrGXvAIow7qeWRM2VA2HuCHkUKk9slq3VwEwLNK3DFBqDfPGYtg==}
    dependencies:
      '@babel/runtime': 7.26.7
    dev: true

  /regexp.prototype.flags@1.5.1:
    resolution: {integrity: sha512-sy6TXMN+hnP/wMy+ISxg3krXx7BAtWVO4UouuCN/ziM9UEne0euamVNafDfvC83bRNr95y0V5iijeDQFUNpvrg==}
    engines: {node: '>= 0.4'}
    dependencies:
      call-bind: 1.0.5
      define-properties: 1.2.1
      set-function-name: 2.0.1

  /regexpu-core@5.3.2:
    resolution: {integrity: sha512-RAM5FlZz+Lhmo7db9L298p2vHP5ZywrVXmVXpmAD9GuL5MPH6t9ROw1iA/wfHkQ76Qe7AaPF0nGuim96/IrQMQ==}
    engines: {node: '>=4'}
    dependencies:
      '@babel/regjsgen': 0.8.0
      regenerate: 1.4.2
      regenerate-unicode-properties: 10.1.1
      regjsparser: 0.9.1
      unicode-match-property-ecmascript: 2.0.0
      unicode-match-property-value-ecmascript: 2.1.0
    dev: true

  /regjsparser@0.9.1:
    resolution: {integrity: sha512-dQUtn90WanSNl+7mQKcXAgZxvUe7Z0SqXlgzv0za4LwiUhyzBC58yQO3liFoUgu8GiJVInAhJjkj1N0EtQ5nkQ==}
    hasBin: true
    dependencies:
      jsesc: 0.5.0
    dev: true

  /reselect@4.1.8:
    resolution: {integrity: sha512-ab9EmR80F/zQTMNeneUr4cv+jSwPJgIlvEmVwLerwrWVbpLlBuls9XHzIeTFy4cegU2NHBp3va0LKOzU5qFEYQ==}
    dev: false

  /resize-observer-polyfill@1.5.1:
    resolution: {integrity: sha512-LwZrotdHOo12nQuZlHEmtuXdqGoOD0OhaxopaNFxWzInpEgaLWoVuAMbTzixuosCx2nEG58ngzW3vxdWoxIgdg==}
    dev: false

  /resolve-from@4.0.0:
    resolution: {integrity: sha512-pb/MYmXstAkysRFx8piNI1tGFNQIFA3vkE3Gq4EuA1dF6gHp/+vgZqsCGJapvy8N3Q+4o7FwvquPJcnZ7RYy4g==}
    engines: {node: '>=4'}
    dev: true

  /resolve-from@5.0.0:
    resolution: {integrity: sha512-qYg9KP24dD5qka9J47d0aVky0N+b4fTU89LN9iDnjB5waksiC49rvMB0PrUJQGoTmH50XPiqOvAjDfaijGxYZw==}
    engines: {node: '>=8'}
    dev: true

  /resolve-pathname@3.0.0:
    resolution: {integrity: sha512-C7rARubxI8bXFNB/hqcp/4iUeIXJhJZvFPFPiSPRnhU5UPxzMFIl+2E6yY6c4k9giDJAhtV+enfA+G89N6Csng==}
    dev: false

  /resolve@1.22.8:
    resolution: {integrity: sha512-oKWePCxqpd6FlLvGV1VU0x7bkPmmCNolxzjMf4NczoDnQcIWrAF+cPtZn5i6n+RfD2d9i0tzpKnG6Yk168yIyw==}
    hasBin: true
    dependencies:
      is-core-module: 2.13.1
      path-parse: 1.0.7
      supports-preserve-symlinks-flag: 1.0.0
    dev: true

  /resolve@2.0.0-next.5:
    resolution: {integrity: sha512-U7WjGVG9sH8tvjW5SmGbQuui75FiyjAX72HX15DwBBwF9dNiQZRQAg9nnPhYy+TUnE0+VcrttuvNI8oSxZcocA==}
    hasBin: true
    dependencies:
      is-core-module: 2.13.1
      path-parse: 1.0.7
      supports-preserve-symlinks-flag: 1.0.0
    dev: true

  /reusify@1.0.4:
    resolution: {integrity: sha512-U9nH88a3fc/ekCF1l0/UP1IosiuIjyTh7hBvXVMHYgVcfGvt897Xguj2UOLDeI5BG2m7/uwyaLVT6fbtCwTyzw==}
    engines: {iojs: '>=1.0.0', node: '>=0.10.0'}
    dev: true

  /rimraf@3.0.2:
    resolution: {integrity: sha512-JZkJMZkAGFFPP2YqXZXPbMlMBgsxzE8ILs4lMIX/2o0L9UBw9O/Y3o6wFw/i9YLapcUJWwqbi3kdxIPdC62TIA==}
    hasBin: true
    dependencies:
      glob: 7.2.3
    dev: true

  /robust-predicates@2.0.4:
    resolution: {integrity: sha512-l4NwboJM74Ilm4VKfbAtFeGq7aEjWL+5kVFcmgFA2MrdnQWx9iE/tUGvxY5HyMI7o/WpSIUFLbC5fbeaHgSCYg==}
    dev: false

  /robust-predicates@3.0.2:
    resolution: {integrity: sha512-IXgzBWvWQwE6PrDI05OvmXUIruQTcoMDzRsOd5CDvHCVLcLHMTSYvOK5Cm46kWqlV3yAbuSpBZdJ5oP5OUoStg==}
    dev: false

  /rollup-plugin-copy@3.5.0:
    resolution: {integrity: sha512-wI8D5dvYovRMx/YYKtUNt3Yxaw4ORC9xo6Gt9t22kveWz1enG9QrhVlagzwrxSC455xD1dHMKhIJkbsQ7d48BA==}
    engines: {node: '>=8.3'}
    dependencies:
      '@types/fs-extra': 8.1.5
      colorette: 1.4.0
      fs-extra: 8.1.0
      globby: 10.0.1
      is-plain-object: 3.0.1
    dev: true

  /rollup-plugin-css-only@2.1.0(rollup@2.79.1):
    resolution: {integrity: sha512-pfdcqAWEmRMFy+ABXAQPA/DKyPqLuBTOf+lWSOgtrVs1v/q7DSXzYa9QZg4myd8/1F7NHcdvPkWnfWqMxq9vrw==}
    engines: {node: '>=10.12.0'}
    peerDependencies:
      rollup: 1 || 2
    dependencies:
      '@rollup/pluginutils': 3.1.0(rollup@2.79.1)
      fs-extra: 9.1.0
      rollup: 2.79.1
    dev: true

  /rollup-plugin-livereload@2.0.5:
    resolution: {integrity: sha512-vqQZ/UQowTW7VoiKEM5ouNW90wE5/GZLfdWuR0ELxyKOJUIaj+uismPZZaICU4DnWPVjnpCDDxEqwU7pcKY/PA==}
    engines: {node: '>=8.3'}
    dependencies:
      livereload: 0.9.3
    transitivePeerDependencies:
      - bufferutil
      - utf-8-validate
    dev: true

  /rollup-plugin-postcss@4.0.2(postcss@8.4.32):
    resolution: {integrity: sha512-05EaY6zvZdmvPUDi3uCcAQoESDcYnv8ogJJQRp6V5kZ6J6P7uAVJlrTZcaaA20wTH527YTnKfkAoPxWI/jPp4w==}
    engines: {node: '>=10'}
    peerDependencies:
      postcss: 8.x
    dependencies:
      chalk: 4.1.2
      concat-with-sourcemaps: 1.1.0
      cssnano: 5.1.15(postcss@8.4.32)
      import-cwd: 3.0.0
      p-queue: 6.6.2
      pify: 5.0.0
      postcss: 8.4.32
      postcss-load-config: 3.1.4(postcss@8.4.32)
      postcss-modules: 4.3.1(postcss@8.4.32)
      promise.series: 0.2.0
      resolve: 1.22.8
      rollup-pluginutils: 2.8.2
      safe-identifier: 0.4.2
      style-inject: 0.3.0
    transitivePeerDependencies:
      - ts-node
    dev: true

  /rollup-plugin-scss@3.0.0:
    resolution: {integrity: sha512-UldNaNHEon2a5IusHvj/Nnwc7q13YDvbFxz5pfNbHBNStxGoUNyM+0XwAA/UafJ1u8XRPGdBMrhWFthrrGZdWQ==}
    dependencies:
      rollup-pluginutils: 2.8.2
    dev: false

  /rollup-plugin-typescript-paths@1.4.0(typescript@5.5.2):
    resolution: {integrity: sha512-6EgeLRjTVmymftEyCuYu91XzY5XMB5lR0YrJkeT0D7OG2RGSdbNL+C/hfPIdc/sjMa9Sl5NLsxIr6C/+/5EUpA==}
    peerDependencies:
      typescript: '>=3.4'
    dependencies:
      typescript: 5.5.2
    dev: true

  /rollup-pluginutils@2.8.2:
    resolution: {integrity: sha512-EEp9NhnUkwY8aif6bxgovPHMoMoNr2FulJziTndpt5H9RdwC47GSGuII9XxpSdzVGM0GWrNPHV6ie1LTNJPaLQ==}
    dependencies:
      estree-walker: 0.6.1

  /rollup@2.79.1:
    resolution: {integrity: sha512-uKxbd0IhMZOhjAiD5oAFp7BqvkA4Dv47qpOCtaNvng4HBwdbWtdOh8f5nZNuk2rp51PMGk3bzfWu5oayNEuYnw==}
    engines: {node: '>=10.0.0'}
    hasBin: true
    optionalDependencies:
      fsevents: 2.3.3

  /rollup@3.29.4:
    resolution: {integrity: sha512-oWzmBZwvYrU0iJHtDmhsm662rC15FRXmcjCk1xD771dFDx5jJ02ufAQQTn0etB2emNk4J9EZg/yWKpsn9BWGRw==}
    engines: {node: '>=14.18.0', npm: '>=8.0.0'}
    hasBin: true
    optionalDependencies:
      fsevents: 2.3.3
    dev: true

  /rollup@4.35.0:
    resolution: {integrity: sha512-kg6oI4g+vc41vePJyO6dHt/yl0Rz3Thv0kJeVQ3D1kS3E5XSuKbPc29G4IpT/Kv1KQwgHVcN+HtyS+HYLNSvQg==}
    engines: {node: '>=18.0.0', npm: '>=8.0.0'}
    hasBin: true
    dependencies:
      '@types/estree': 1.0.6
    optionalDependencies:
      '@rollup/rollup-android-arm-eabi': 4.35.0
      '@rollup/rollup-android-arm64': 4.35.0
      '@rollup/rollup-darwin-arm64': 4.35.0
      '@rollup/rollup-darwin-x64': 4.35.0
      '@rollup/rollup-freebsd-arm64': 4.35.0
      '@rollup/rollup-freebsd-x64': 4.35.0
      '@rollup/rollup-linux-arm-gnueabihf': 4.35.0
      '@rollup/rollup-linux-arm-musleabihf': 4.35.0
      '@rollup/rollup-linux-arm64-gnu': 4.35.0
      '@rollup/rollup-linux-arm64-musl': 4.35.0
      '@rollup/rollup-linux-loongarch64-gnu': 4.35.0
      '@rollup/rollup-linux-powerpc64le-gnu': 4.35.0
      '@rollup/rollup-linux-riscv64-gnu': 4.35.0
      '@rollup/rollup-linux-s390x-gnu': 4.35.0
      '@rollup/rollup-linux-x64-gnu': 4.35.0
      '@rollup/rollup-linux-x64-musl': 4.35.0
      '@rollup/rollup-win32-arm64-msvc': 4.35.0
      '@rollup/rollup-win32-ia32-msvc': 4.35.0
      '@rollup/rollup-win32-x64-msvc': 4.35.0
      fsevents: 2.3.3
    dev: true

  /rrweb-cssom@0.8.0:
    resolution: {integrity: sha512-guoltQEx+9aMf2gDZ0s62EcV8lsXR+0w8915TC3ITdn2YueuNjdAYh/levpU9nFaoChh9RUS5ZdQMrKfVEN9tw==}
    dev: true

  /run-parallel@1.2.0:
    resolution: {integrity: sha512-5l4VyZR86LZ/lDxZTR6jqL8AFE2S0IFLMP26AbjsLVADxHdhB/c0GUsH+y39UfCi3dzz8OlQuPmnaJOMoDHQBA==}
    dependencies:
      queue-microtask: 1.2.3
    dev: true

  /safe-array-concat@1.0.1:
    resolution: {integrity: sha512-6XbUAseYE2KtOuGueyeobCySj9L4+66Tn6KQMOPQJrAJEowYKW/YR/MGJZl7FdydUdaFu4LYyDZjxf4/Nmo23Q==}
    engines: {node: '>=0.4'}
    dependencies:
      call-bind: 1.0.5
      get-intrinsic: 1.2.4
      has-symbols: 1.0.3
      isarray: 2.0.5
    dev: true

  /safe-identifier@0.4.2:
    resolution: {integrity: sha512-6pNbSMW6OhAi9j+N8V+U715yBQsaWJ7eyEUaOrawX+isg5ZxhUlV1NipNtgaKHmFGiABwt+ZF04Ii+3Xjkg+8w==}
    dev: true

  /safe-regex-test@1.0.0:
    resolution: {integrity: sha512-JBUUzyOgEwXQY1NuPtvcj/qcBDbDmEvWufhlnXZIm75DEHp+afM1r1ujJpJsV/gSM4t59tpDyPi1sd6ZaPFfsA==}
    dependencies:
      call-bind: 1.0.5
      get-intrinsic: 1.2.4
      is-regex: 1.1.4
    dev: true

  /safe-stable-stringify@2.4.3:
    resolution: {integrity: sha512-e2bDA2WJT0wxseVd4lsDP4+3ONX6HpMXQa1ZhFQ7SU+GjvORCmShbCMltrtIDfkYhVHrOcPtj+KhmDBdPdZD1g==}
    engines: {node: '>=10'}
    dev: false

  /safer-buffer@2.1.2:
    resolution: {integrity: sha512-YZo3K82SD7Riyi0E1EQPojLz7kpepnSQI9IyPbHHg1XXXevb5dJI7tpyN2ADxGcQbHG7vcyRHk0cbwqcQriUtg==}

  /sass@1.69.5:
    resolution: {integrity: sha512-qg2+UCJibLr2LCVOt3OlPhr/dqVHWOa9XtZf2OjbLs/T4VPSJ00udtgJxH3neXZm+QqX8B+3cU7RaLqp1iVfcQ==}
    engines: {node: '>=14.0.0'}
    hasBin: true
    dependencies:
      chokidar: 3.5.3
      immutable: 4.3.4
      source-map-js: 1.0.2

  /sax@1.3.0:
    resolution: {integrity: sha512-0s+oAmw9zLl1V1cS9BtZN7JAd0cW5e0QH4W3LWEK6a4LaLEA2OTpGYWDY+6XasBLtz6wkm3u1xRw95mRuJ59WA==}
    dev: false

  /saxes@6.0.0:
    resolution: {integrity: sha512-xAg7SOnEhrm5zI3puOOKyy1OMcMlIJZYNJY7xLBwSze0UjhPLnWfj2GF2EpT0jmzaJKIWKHLsaSSajf35bcYnA==}
    engines: {node: '>=v12.22.7'}
    dependencies:
      xmlchars: 2.2.0
    dev: true

  /scheduler@0.20.2:
    resolution: {integrity: sha512-2eWfGgAqqWFGqtdMmcL5zCMK1U8KlXv8SQFGglL3CEtd0aDVDWgeF/YoCmvln55m5zSk3J/20hTaSBeSObsQDQ==}
    dependencies:
      loose-envify: 1.4.0
      object-assign: 4.1.1
    dev: false

  /seedrandom@3.0.5:
    resolution: {integrity: sha512-8OwmbklUNzwezjGInmZ+2clQmExQPvomqjL7LFqOYqtmuxRgQYqOD3mHaU+MvZn5FLUeVxVfQjwLZW/n/JFuqg==}
    dev: false

  /semver@5.7.2:
    resolution: {integrity: sha512-cBznnQ9KjJqU67B52RMC65CMarK2600WFnbkcaiwWq3xy/5haFJlshgnpjovMVJ+Hff49d8GEn0b87C5pDQ10g==}
    hasBin: true
    dev: true

  /semver@6.3.1:
    resolution: {integrity: sha512-BR7VvDCVHO+q2xBEWskxS6DJE1qRnb7DxzUrogb71CWoSficBxYsiAGd+Kl0mmq/MprG9yArRkyrQxTO6XjMzA==}
    hasBin: true
    dev: true

  /semver@7.5.4:
    resolution: {integrity: sha512-1bCSESV6Pv+i21Hvpxp3Dx+pSD8lIPt8uVjRrxAUt/nbswYc+tK6Y2btiULjd4+fnq15PX+nqQDC7Oft7WkwcA==}
    engines: {node: '>=10'}
    hasBin: true
    dependencies:
      lru-cache: 6.0.0

  /semver@7.6.3:
    resolution: {integrity: sha512-oVekP1cKtI+CTDvHWYFUcMtsK/00wmAEfyqKfNdARm8u1wNVhSgaX7A8d4UuIlUI5e84iEwOhs7ZPYRmzU9U6A==}
    engines: {node: '>=10'}
    hasBin: true
    dev: true

  /set-function-length@1.1.1:
    resolution: {integrity: sha512-VoaqjbBJKiWtg4yRcKBQ7g7wnGnLV3M8oLvVWwOk2PdYY6PEFegR1vezXR0tw6fZGF9csVakIRjrJiy2veSBFQ==}
    engines: {node: '>= 0.4'}
    dependencies:
      define-data-property: 1.1.1
      get-intrinsic: 1.2.4
      gopd: 1.0.1
      has-property-descriptors: 1.0.1

  /set-function-length@1.2.2:
    resolution: {integrity: sha512-pgRc4hJ4/sNjWCSS9AmnS40x3bNMDTknHgL5UaMBTMyJnU90EgWh1Rz+MC9eFu4BuN/UwZjKQuY/1v3rM7HMfg==}
    engines: {node: '>= 0.4'}
    dependencies:
      define-data-property: 1.1.4
      es-errors: 1.3.0
      function-bind: 1.1.2
      get-intrinsic: 1.2.4
      gopd: 1.0.1
      has-property-descriptors: 1.0.2
    dev: false

  /set-function-name@2.0.1:
    resolution: {integrity: sha512-tMNCiqYVkXIZgc2Hnoy2IvC/f8ezc5koaRFkCjrpWzGpCd3qbZXPzVy9MAZzK1ch/X0jvSkojys3oqJN0qCmdA==}
    engines: {node: '>= 0.4'}
    dependencies:
      define-data-property: 1.1.1
      functions-have-names: 1.2.3
      has-property-descriptors: 1.0.1

  /shallowequal@1.1.0:
    resolution: {integrity: sha512-y0m1JoUZSlPAjXVtPPW70aZWfIL/dSP7AFkRnniLCrK/8MDKog3TySTBmckD+RObVxH0v4Tox67+F14PdED2oQ==}
    dev: false

  /shebang-command@2.0.0:
    resolution: {integrity: sha512-kHxr2zZpYtdmrN1qDjrrX/Z1rR1kG8Dx+gkpK1G4eXmvXswmcE1hTWBWYUzlraYw1/yZp6YuDY77YtvbN0dmDA==}
    engines: {node: '>=8'}
    dependencies:
      shebang-regex: 3.0.0

  /shebang-regex@3.0.0:
    resolution: {integrity: sha512-7++dFhtcx3353uBaq8DDR4NuxBetBzC7ZQOhmTQInHEd6bSrXdiEyzCvG07Z44UYdLShWUyXt5M/yhz8ekcb1A==}
    engines: {node: '>=8'}

  /side-channel@1.0.4:
    resolution: {integrity: sha512-q5XPytqFEIKHkGdiMIrY10mvLRvnQh42/+GoBlFW3b2LXLE2xxJpZFdm94we0BaoV3RwJyGqg5wS7epxTv0Zvw==}
    dependencies:
      call-bind: 1.0.5
      get-intrinsic: 1.2.4
      object-inspect: 1.13.1
    dev: true

  /siginfo@2.0.0:
    resolution: {integrity: sha512-ybx0WO1/8bSBLEWXZvEd7gMW3Sn3JFlW3TvX1nREbDLRNQNaeNN8WK0meBwPdAaOI7TtRRRJn/Es1zhrrCHu7g==}
    dev: true

  /signal-exit@4.1.0:
    resolution: {integrity: sha512-bzyZ1e88w9O1iNJbKnOlvYTrWPDl46O1bG0D3XInv+9tkPrxrN8jUUTiFlDkkmKWgn1M6CfIA13SuGqOa9Korw==}
    engines: {node: '>=14'}
    dev: false

  /signale@1.4.0:
    resolution: {integrity: sha512-iuh+gPf28RkltuJC7W5MRi6XAjTDCAPC/prJUpQoG4vIP3MJZ+GTydVnodXA7pwvTKb2cA0m9OFZW/cdWy/I/w==}
    engines: {node: '>=6'}
    dependencies:
      chalk: 2.4.2
      figures: 2.0.0
      pkg-conf: 2.1.0
    dev: true

  /simple-keyboard-layouts@3.3.42:
    resolution: {integrity: sha512-yQY22KB4JkX+hYNsta82OOJGDbDM7+Io7fj40CzJitTZbysHsW8ONPeMclVcLdyEnKf/cnkzs/3CxjnIy6kmHA==}
    dev: false

  /skmeans@0.9.7:
    resolution: {integrity: sha512-hNj1/oZ7ygsfmPZ7ZfN5MUBRoGg1gtpnImuJBgLO0ljQ67DtJuiQaiYdS4lUA6s0KCwnPhGivtC/WRwIZLkHyg==}
    dev: false

  /slash@3.0.0:
    resolution: {integrity: sha512-g9Q1haeby36OSStwb4ntCGGGaKsaVSjQ68fBxoQcutl5fS1vuY18H3wSt3jFyFtrkx+Kz0V1G85A4MyAdDMi2Q==}
    engines: {node: '>=8'}
    dev: true

  /slashes@3.0.12:
    resolution: {integrity: sha512-Q9VME8WyGkc7pJf6QEkj3wE+2CnvZMI+XJhwdTPR8Z/kWQRXi7boAWLDibRPyHRTUTPx5FaU7MsyrjI3yLB4HA==}
    dev: true

  /source-map-js@1.0.2:
    resolution: {integrity: sha512-R0XvVJ9WusLiqTCEiGCmICCMplcCkIwwR11mOSD9CR5u+IXYdiseeEuXCVAjS54zqwkLcPNnmU4OeJ6tUrWhDw==}
    engines: {node: '>=0.10.0'}

  /source-map-js@1.2.1:
    resolution: {integrity: sha512-UXWMKhLOwVKb728IUtQPXxfYU+usdybtUrK/8uGE8CQMvrhOpwvzDBwj0QhSL7MQc7vIsISBG8VQ8+IDQxpfQA==}
    engines: {node: '>=0.10.0'}
    dev: true

  /source-map@0.6.1:
    resolution: {integrity: sha512-UjgapumWlbMhkBgzT7Ykc5YXUT46F0iKu8SGXq0bcwP5dz/h0Plj6enJqjz1Zbq2l5WaqYnrVbwWOWMyF3F47g==}
    engines: {node: '>=0.10.0'}
    dev: true

  /sourcemap-codec@1.4.8:
    resolution: {integrity: sha512-9NykojV5Uih4lgo5So5dtw+f0JgJX30KCNI8gwhz2J9A15wD0Ml6tjHKwf6fTSa6fAdVBdZeNOs9eJ71qCk8vA==}
    deprecated: Please use @jridgewell/sourcemap-codec instead
    dev: true

  /spdx-exceptions@2.5.0:
    resolution: {integrity: sha512-PiU42r+xO4UbUS1buo3LPJkjlO7430Xn5SVAhdpzzsPHsjbYVflnnFdATgabnLude+Cqu25p6N+g2lw/PFsa4w==}
    dev: true

  /spdx-expression-parse@4.0.0:
    resolution: {integrity: sha512-Clya5JIij/7C6bRR22+tnGXbc4VKlibKSVj2iHvVeX5iMW7s1SIQlqu699JkODJJIhh/pUu8L0/VLh8xflD+LQ==}
    dependencies:
      spdx-exceptions: 2.5.0
      spdx-license-ids: 3.0.20
    dev: true

  /spdx-license-ids@3.0.20:
    resolution: {integrity: sha512-jg25NiDV/1fLtSgEgyvVyDunvaNHbuwF9lfNV17gSmPFAlYzdfNBlLtLzXTevwkPj7DhGbmN9VnmJIgLnhvaBw==}
    dev: true

  /splaytree@3.1.2:
    resolution: {integrity: sha512-4OM2BJgC5UzrhVnnJA4BkHKGtjXNzzUfpQjCO8I05xYPsfS/VuQDwjCGGMi8rYQilHEV4j8NBqTFbls/PZEE7A==}
    dev: false

  /split-file@2.3.0:
    resolution: {integrity: sha512-dc/0SDKvjtSjUI999vkclWQAk5xhD86pKEWWL2ULR6WrHI9/euIEMG/JSUbwbNW8IC+gYLJqynSGHwlOVmSwGA==}
    hasBin: true
    dependencies:
      bluebird: 3.7.2
    dev: true

  /stable@0.1.8:
    resolution: {integrity: sha512-ji9qxRnOVfcuLDySj9qzhGSEFVobyt1kIOSkj1qZzYLzq7Tos/oUUWvotUPQLlrsidqsK6tBH89Bc9kL5zHA6w==}
    deprecated: 'Modern JS already guarantees Array#sort() is a stable sort, so this library is deprecated. See the compatibility table on MDN: https://developer.mozilla.org/en-US/docs/Web/JavaScript/Reference/Global_Objects/Array/sort#browser_compatibility'
    dev: true

  /stackback@0.0.2:
    resolution: {integrity: sha512-1XMJE5fQo1jGH6Y/7ebnwPOBEkIEnT4QF32d5R1+VXdXveM0IBMJt8zfaxX1P3QhVwrYe+576+jkANtSS2mBbw==}
    dev: true

  /std-env@3.8.1:
    resolution: {integrity: sha512-vj5lIj3Mwf9D79hBkltk5qmkFI+biIKWS2IBxEyEU3AX1tUf7AoL8nSazCOiiqQsGKIq01SClsKEzweu34uwvA==}
    dev: true

  /string-hash@1.1.3:
    resolution: {integrity: sha512-kJUvRUFK49aub+a7T1nNE66EJbZBMnBgoC1UbCZ5n6bsZKBRga4KgBRTMn/pFkeCZSYtNeSyMxPDM0AXWELk2A==}

  /string-width@4.2.3:
    resolution: {integrity: sha512-wKyQRQpjJ0sIp62ErSZdGsjMJWsap5oRNihHhu6G7JVO/9jIB6UyevL+tXuOqrng8j/cxKTWyWUwvSTriiZz/g==}
    engines: {node: '>=8'}
    dependencies:
      emoji-regex: 8.0.0
      is-fullwidth-code-point: 3.0.0
      strip-ansi: 6.0.1
    dev: false

  /string-width@5.1.2:
    resolution: {integrity: sha512-HnLOCR3vjcY8beoNLtcjZ5/nxn2afmME6lhrDrebokqMap+XbeW8n9TXpPDOqdGK5qcI3oT0GKTW6wC7EMiVqA==}
    engines: {node: '>=12'}
    dependencies:
      eastasianwidth: 0.2.0
      emoji-regex: 9.2.2
      strip-ansi: 7.1.0
    dev: false

  /string.prototype.matchall@4.0.10:
    resolution: {integrity: sha512-rGXbGmOEosIQi6Qva94HUjgPs9vKW+dkG7Y8Q5O2OYkWL6wFaTRZO8zM4mhP94uX55wgyrXzfS2aGtGzUL7EJQ==}
    dependencies:
      call-bind: 1.0.5
      define-properties: 1.2.1
      es-abstract: 1.22.3
      get-intrinsic: 1.2.4
      has-symbols: 1.0.3
      internal-slot: 1.0.6
      regexp.prototype.flags: 1.5.1
      set-function-name: 2.0.1
      side-channel: 1.0.4
    dev: true

  /string.prototype.trim@1.2.8:
    resolution: {integrity: sha512-lfjY4HcixfQXOfaqCvcBuOIapyaroTXhbkfJN3gcB1OtyupngWK4sEET9Knd0cXd28kTUqu/kHoV4HKSJdnjiQ==}
    engines: {node: '>= 0.4'}
    dependencies:
      call-bind: 1.0.5
      define-properties: 1.2.1
      es-abstract: 1.22.3
    dev: true

  /string.prototype.trimend@1.0.7:
    resolution: {integrity: sha512-Ni79DqeB72ZFq1uH/L6zJ+DKZTkOtPIHovb3YZHQViE+HDouuU4mBrLOLDn5Dde3RF8qw5qVETEjhu9locMLvA==}
    dependencies:
      call-bind: 1.0.5
      define-properties: 1.2.1
      es-abstract: 1.22.3
    dev: true

  /string.prototype.trimstart@1.0.7:
    resolution: {integrity: sha512-NGhtDFu3jCEm7B4Fy0DpLewdJQOZcQ0rGbwQ/+stjnrp2i+rlKeCvos9hOIeCmqwratM47OBxY7uFZzjxHXmrg==}
    dependencies:
      call-bind: 1.0.5
      define-properties: 1.2.1
      es-abstract: 1.22.3
    dev: true

  /strip-ansi@6.0.1:
    resolution: {integrity: sha512-Y38VPSHcqkFrCpFnQ9vuSXmquuv5oXOKpGeT6aGrr3o3Gc9AlVa6JBfUSOCnbxGGZF+/0ooI7KrPuUSztUdU5A==}
    engines: {node: '>=8'}
    dependencies:
      ansi-regex: 5.0.1

  /strip-ansi@7.1.0:
    resolution: {integrity: sha512-iq6eVVI64nQQTRYq2KtEg2d2uU7LElhTJwsH4YzIHZshxlgZms/wIc4VoDQTlG/IvVIrBKG06CrZnp0qv7hkcQ==}
    engines: {node: '>=12'}
    dependencies:
      ansi-regex: 6.0.1
    dev: false

  /strip-bom@3.0.0:
    resolution: {integrity: sha512-vavAMRXOgBVNF6nyEEmL3DBK19iRpDcoIwW+swQ+CbGiu7lju6t+JklA1MHweoWtadgt4ISVUsXLyDq34ddcwA==}
    engines: {node: '>=4'}
    dev: true

  /strip-json-comments@3.1.1:
    resolution: {integrity: sha512-6fPc+R4ihwqP6N/aIv2f1gMH8lOVtWQHoqC4yK6oSDVVocumAsfCqjkXnqiYMhmMwS/mEHLp7Vehlt3ql6lEig==}
    engines: {node: '>=8'}
    dev: true

  /style-inject@0.3.0:
    resolution: {integrity: sha512-IezA2qp+vcdlhJaVm5SOdPPTUu0FCEqfNSli2vRuSIBbu5Nq5UvygTk/VzeCqfLz2Atj3dVII5QBKGZRZ0edzw==}
    dev: true

  /stylehacks@5.1.1(postcss@8.4.32):
    resolution: {integrity: sha512-sBpcd5Hx7G6seo7b1LkpttvTz7ikD0LlH5RmdcBNb6fFR0Fl7LQwHDFr300q4cwUqi+IYrFGmsIHieMBfnN/Bw==}
    engines: {node: ^10 || ^12 || >=14.0}
    peerDependencies:
      postcss: ^8.2.15
    dependencies:
      browserslist: 4.22.2
      postcss: 8.4.32
      postcss-selector-parser: 6.0.13
    dev: true

  /sucrase@3.34.0:
    resolution: {integrity: sha512-70/LQEZ07TEcxiU2dz51FKaE6hCTWC6vr7FOk3Gr0U60C3shtAN+H+BFr9XlYe5xqf3RA8nrc+VIwzCfnxuXJw==}
    engines: {node: '>=8'}
    hasBin: true
    dependencies:
      '@jridgewell/gen-mapping': 0.3.3
      commander: 4.1.1
      glob: 7.1.6
      lines-and-columns: 1.2.4
      mz: 2.7.0
      pirates: 4.0.6
      ts-interface-checker: 0.1.13
    dev: true

  /supports-color@5.5.0:
    resolution: {integrity: sha512-QjVjwdXIt408MIiAqCX4oUKsgU2EqAGzs2Ppkm4aQYbjm+ZEWEcW4SfFNTr4uMNZma0ey4f5lgLrkB0aX0QMow==}
    engines: {node: '>=4'}
    dependencies:
      has-flag: 3.0.0
    dev: true

  /supports-color@7.2.0:
    resolution: {integrity: sha512-qpCAvRl9stuOHveKsn7HncJRvv501qIacKzQlO/+Lwxc9+0q2wLyv4Dfvt80/DPn2pqOBsJdDiogXGR9+OvwRw==}
    engines: {node: '>=8'}
    dependencies:
      has-flag: 4.0.0
    dev: true

  /supports-preserve-symlinks-flag@1.0.0:
    resolution: {integrity: sha512-ot0WnXS9fgdkgIcePe6RHNk1WA8+muPa6cSjeR3V8K27q9BB1rTE3R1p7Hv0z1ZyAc8s6Vvv8DIyWf681MAt0w==}
    engines: {node: '>= 0.4'}
    dev: true

  /svgo@2.8.0:
    resolution: {integrity: sha512-+N/Q9kV1+F+UeWYoSiULYo4xYSDQlTgb+ayMobAXPwMnLvop7oxKMo9OzIrX5x3eS4L4f2UHhc9axXwY8DpChg==}
    engines: {node: '>=10.13.0'}
    hasBin: true
    dependencies:
      '@trysound/sax': 0.2.0
      commander: 7.2.0
      css-select: 4.3.0
      css-tree: 1.1.3
      csso: 4.2.0
      picocolors: 1.0.0
      stable: 0.1.8
    dev: true

  /symbol-tree@3.2.4:
    resolution: {integrity: sha512-9QNk5KwDF+Bvz+PyObkmSYjI5ksVUYtjW7AU22r2NKcfLJcXp96hkDWU3+XndOsUb+AQ9QhfzfCT2O+CNWT5Tw==}
    dev: true

  /synckit@0.8.8:
    resolution: {integrity: sha512-HwOKAP7Wc5aRGYdKH+dw0PRRpbO841v2DENBtjnR5HFWoiNByAl7vrx3p0G/rCyYXQsrxqtX48TImFtPcIHSpQ==}
    engines: {node: ^14.18.0 || >=16.0.0}
    dependencies:
      '@pkgr/core': 0.1.1
      tslib: 2.6.2
    dev: true

  /synckit@0.9.1:
    resolution: {integrity: sha512-7gr8p9TQP6RAHusBOSLs46F4564ZrjV8xFmw5zCmgmhGUcw2hxsShhJ6CEiHQMgPDwAQ1fWHPM0ypc4RMAig4A==}
    engines: {node: ^14.18.0 || >=16.0.0}
    dependencies:
      '@pkgr/core': 0.1.1
      tslib: 2.6.2
    dev: true

  /tailwindcss@3.3.6:
    resolution: {integrity: sha512-AKjF7qbbLvLaPieoKeTjG1+FyNZT6KaJMJPFeQyLfIp7l82ggH1fbHJSsYIvnbTFQOlkh+gBYpyby5GT1LIdLw==}
    engines: {node: '>=14.0.0'}
    hasBin: true
    dependencies:
      '@alloc/quick-lru': 5.2.0
      arg: 5.0.2
      chokidar: 3.5.3
      didyoumean: 1.2.2
      dlv: 1.1.3
      fast-glob: 3.3.2
      glob-parent: 6.0.2
      is-glob: 4.0.3
      jiti: 1.21.0
      lilconfig: 2.1.0
      micromatch: 4.0.5
      normalize-path: 3.0.0
      object-hash: 3.0.0
      picocolors: 1.0.0
      postcss: 8.4.32
      postcss-import: 15.1.0(postcss@8.4.32)
      postcss-js: 4.0.1(postcss@8.4.32)
      postcss-load-config: 4.0.2(postcss@8.4.32)
      postcss-nested: 6.0.1(postcss@8.4.32)
      postcss-selector-parser: 6.0.13
      resolve: 1.22.8
      sucrase: 3.34.0
    transitivePeerDependencies:
      - ts-node
    dev: true

  /template-file@6.0.1:
    resolution: {integrity: sha512-02hOa1psJUOsahWfx8w3p40CCulA2/InNFFPh5xLq5rUUm2XTzvmtOn/SXV+KZaq7ylG58SYSnT4yW3y/Smn4w==}
    engines: {node: '>=10.0.0'}
    hasBin: true
    dependencies:
      '@blakek/deep': 2.2.0
      glob: 7.2.3
      mkdirp: 1.0.4
      p-limit: 4.0.0
    dev: true

  /text-encoding@0.7.0:
    resolution: {integrity: sha512-oJQ3f1hrOnbRLOcwKz0Liq2IcrvDeZRHXhd9RgLrsT+DjWY/nty1Hi7v3dtkaEYbPYe0mUoOfzRrMwfXXwgPUA==}
    deprecated: no longer maintained
    dev: false

  /text-table@0.2.0:
    resolution: {integrity: sha512-N+8UisAXDGk8PFXP4HAzVR9nbfmVJ3zYLAWiTIoqC5v5isinhr+r5uaO8+7r3BMfuNIufIsA7RdpVgacC2cSpw==}
    dev: true

  /thenify-all@1.6.0:
    resolution: {integrity: sha512-RNxQH/qI8/t3thXJDwcstUO4zeqo64+Uy/+sNVRBx4Xn2OX+OZ9oP+iJnNFqplFra2ZUVeKCSa2oVWi3T4uVmA==}
    engines: {node: '>=0.8'}
    dependencies:
      thenify: 3.3.1
    dev: true

  /thenify@3.3.1:
    resolution: {integrity: sha512-RVZSIV5IG10Hk3enotrhvz0T9em6cyHBLkH/YAZuKqd8hRkKhSfCGIcP2KUY0EPxndzANBmNllzWPwak+bheSw==}
    dependencies:
      any-promise: 1.3.0
    dev: true

  /tiny-emitter@2.1.0:
    resolution: {integrity: sha512-NB6Dk1A9xgQPMoGqC5CVXn123gWyte215ONT5Pp5a0yt4nlEoO1ZWeCwpncaekPHXO60i47ihFnZPiRPjRMq4Q==}
    dev: false

  /tiny-invariant@1.3.1:
    resolution: {integrity: sha512-AD5ih2NlSssTCwsMznbvwMZpJ1cbhkGd2uueNxzv2jDlEeZdU04JQfRnggJQ8DrcVBGjAsCKwFBbDlVNtEMlzw==}
    dev: false

  /tiny-warning@1.0.3:
    resolution: {integrity: sha512-lBN9zLN/oAf68o3zNXYrdCt1kP8WsiGW8Oo2ka41b2IM5JL/S1CTyX1rW0mb/zSuJun0ZUrDxx4sqvYS2FWzPA==}
    dev: false

  /tinybench@2.9.0:
    resolution: {integrity: sha512-0+DUvqWMValLmha6lr4kD8iAMK1HzV0/aKnCtWb9v9641TnP/MFb7Pc2bxoxQjTXAErryXVgUOfv2YqNllqGeg==}
    dev: true

  /tinyexec@0.3.2:
    resolution: {integrity: sha512-KQQR9yN7R5+OSwaK0XQoj22pwHoTlgYqmUscPYoknOoWCWfj/5/ABTMRi69FrKU5ffPVh5QcFikpWJI/P1ocHA==}
    dev: true

  /tinypool@1.0.2:
    resolution: {integrity: sha512-al6n+QEANGFOMf/dmUMsuS5/r9B06uwlyNjZZql/zv8J7ybHCgoihBNORZCY2mzUuAnomQa2JdhyHKzZxPCrFA==}
    engines: {node: ^18.0.0 || >=20.0.0}
    dev: true

  /tinyqueue@2.0.3:
    resolution: {integrity: sha512-ppJZNDuKGgxzkHihX8v9v9G5f+18gzaTfrukGrq6ueg0lmH4nqVnA2IPG0AEH3jKEk2GRJCUhDoqpoiw3PHLBA==}
    dev: false

  /tinyrainbow@2.0.0:
    resolution: {integrity: sha512-op4nsTR47R6p0vMUUoYl/a+ljLFVtlfaXkLQmqfLR1qHma1h/ysYk4hEXZ880bf2CYgTskvTa/e196Vd5dDQXw==}
    engines: {node: '>=14.0.0'}
    dev: true

  /tinyspy@3.0.2:
    resolution: {integrity: sha512-n1cw8k1k0x4pgA2+9XrOkFydTerNcJ1zWCO5Nn9scWHTD+5tp8dghT2x1uduQePZTZgd3Tupf+x9BxJjeJi77Q==}
    engines: {node: '>=14.0.0'}
    dev: true

  /tldts-core@6.1.83:
    resolution: {integrity: sha512-I2wb9OJc6rXyh9d4aInhSNWChNI+ra6qDnFEGEwe9OoA68lE4Temw29bOkf1Uvwt8VZS079t1BFZdXVBmmB4dw==}
    dev: true

  /tldts@6.1.83:
    resolution: {integrity: sha512-FHxxNJJ0WNsEBPHyC1oesQb3rRoxpuho/z2g3zIIAhw1WHJeQsUzK1jYK8TI1/iClaa4fS3Z2TCA9mtxXsENSg==}
    hasBin: true
    dependencies:
      tldts-core: 6.1.83
    dev: true

  /to-fast-properties@2.0.0:
    resolution: {integrity: sha512-/OaKK0xYrs3DmxRYqL/yDc+FxFUVYhDlXMhRmv3z915w2HF1tnN1omB354j8VUGO/hbRzyD6Y3sA7v7GS/ceog==}
    engines: {node: '>=4'}
    dev: true

  /to-regex-range@5.0.1:
    resolution: {integrity: sha512-65P7iz6X5yEr1cwcgvQxbbIw7Uk3gOy5dIdtZ4rDveLqhrdJP+Li/Hx6tyK0NEb+2GCyneCMJiGqrADCSNk8sQ==}
    engines: {node: '>=8.0'}
    dependencies:
      is-number: 7.0.0

  /topojson-client@3.1.0:
    resolution: {integrity: sha512-605uxS6bcYxGXw9qi62XyrV6Q3xwbndjachmNxu8HWTtVPxZfEJN9fd/SZS1Q54Sn2y0TMyMxFj/cJINqGHrKw==}
    hasBin: true
    dependencies:
      commander: 2.9.0
    dev: false

  /topojson-server@3.0.1:
    resolution: {integrity: sha512-/VS9j/ffKr2XAOjlZ9CgyyeLmgJ9dMwq6Y0YEON8O7p/tGGk+dCWnrE03zEdu7i4L7YsFZLEPZPzCvcB7lEEXw==}
    hasBin: true
    dependencies:
      commander: 2.9.0
    dev: false

  /tough-cookie@5.1.2:
    resolution: {integrity: sha512-FVDYdxtnj0G6Qm/DhNPSb8Ju59ULcup3tuJxkFb5K8Bv2pUXILbf0xZWU8PX8Ov19OXljbUyveOFwRMwkXzO+A==}
    engines: {node: '>=16'}
    dependencies:
      tldts: 6.1.83
    dev: true

  /tr46@0.0.3:
    resolution: {integrity: sha512-N3WMsuqV66lT30CrXNbEjx4GEwlow3v6rr4mCcv6prnfwhS01rkgyFdjPNBYd9br7LpXV1+Emh01fHnq2Gdgrw==}
    dev: false

  /tr46@5.0.0:
    resolution: {integrity: sha512-tk2G5R2KRwBd+ZN0zaEXpmzdKyOYksXwywulIX95MBODjSzMIuQnQ3m8JxgbhnL1LeVo7lqQKsYa1O3Htl7K5g==}
    engines: {node: '>=18'}
    dependencies:
      punycode: 2.3.1
    dev: true

  /ts-api-utils@1.0.3(typescript@5.5.2):
    resolution: {integrity: sha512-wNMeqtMz5NtwpT/UZGY5alT+VoKdSsOOP/kqHFcUW1P/VRhH2wJ48+DN2WwUliNbQ976ETwDL0Ifd2VVvgonvg==}
    engines: {node: '>=16.13.0'}
    peerDependencies:
      typescript: '>=4.2.0'
    dependencies:
      typescript: 5.5.2
    dev: true

  /ts-interface-checker@0.1.13:
    resolution: {integrity: sha512-Y/arvbn+rrz3JCKl9C4kVNfTfSm2/mEp5FSz5EsZSANGPSlQrpRI5M4PKF+mJnE52jOO90PnPSc3Ur3bTQw0gA==}
    dev: true

  /tsconfck@3.1.5(typescript@5.5.2):
    resolution: {integrity: sha512-CLDfGgUp7XPswWnezWwsCRxNmgQjhYq3VXHM0/XIRxhVrKw0M1if9agzryh1QS3nxjCROvV+xWxoJO1YctzzWg==}
    engines: {node: ^18 || >=20}
    hasBin: true
    peerDependencies:
      typescript: ^5.0.0
    peerDependenciesMeta:
      typescript:
        optional: true
    dependencies:
      typescript: 5.5.2
    dev: true

  /tsconfig-paths@3.14.2:
    resolution: {integrity: sha512-o/9iXgCYc5L/JxCHPe3Hvh8Q/2xm5Z+p18PESBU6Ff33695QnCHBEjcytY2q19ua7Mbl/DavtBOLq+oG0RCL+g==}
    dependencies:
      '@types/json5': 0.0.29
      json5: 1.0.2
      minimist: 1.2.8
      strip-bom: 3.0.0
    dev: true

  /tslib@1.14.1:
    resolution: {integrity: sha512-Xni35NKzjgMrwevysHTCArtLDpPvye8zV/0E4EyYn43P7/7qvQwPh9BGkHewbMulVntbigmcT7rdX3BNo9wRJg==}

  /tslib@2.6.2:
    resolution: {integrity: sha512-AEYxH93jGFPn/a2iVAwW87VuUIkR1FVUKB77NwMF7nBTDkDrrT/Hpt/IrCJ0QXhW27jTBDcf5ZY7w6RiqTMw2Q==}
    dev: true

  /tsutils@3.21.0(typescript@5.5.2):
    resolution: {integrity: sha512-mHKK3iUXL+3UF6xL5k0PEhKRUBKPBCv/+RkEOpjRWxxx27KKRBmmA60A9pgOUvMi8GKhRMPEmjBRPzs2W7O1OA==}
    engines: {node: '>= 6'}
    peerDependencies:
      typescript: '>=2.8.0 || >= 3.2.0-dev || >= 3.3.0-dev || >= 3.4.0-dev || >= 3.5.0-dev || >= 3.6.0-dev || >= 3.6.0-beta || >= 3.7.0-dev || >= 3.7.0-beta'
    dependencies:
      tslib: 1.14.1
      typescript: 5.5.2
    dev: true

  /turf-jsts@1.2.3:
    resolution: {integrity: sha512-Ja03QIJlPuHt4IQ2FfGex4F4JAr8m3jpaHbFbQrgwr7s7L6U8ocrHiF3J1+wf9jzhGKxvDeaCAnGDot8OjGFyA==}
    dev: false

  /type-check@0.4.0:
    resolution: {integrity: sha512-XleUoc9uwGXqjWwXaUTZAmzMcFZ5858QA2vvx1Ur5xIcixXIP+8LnFDgRplU30us6teqdlskFfu+ae4K79Ooew==}
    engines: {node: '>= 0.8.0'}
    dependencies:
      prelude-ls: 1.2.1
    dev: true

  /type-fest@0.20.2:
    resolution: {integrity: sha512-Ne+eE4r0/iWnpAxD852z3A+N0Bt5RN//NjJwRd2VFHEmrywxf5vsZlh4R6lixl6B+wz/8d+maTSAkN1FIkI3LQ==}
    engines: {node: '>=10'}
    dev: true

  /typed-array-buffer@1.0.0:
    resolution: {integrity: sha512-Y8KTSIglk9OZEr8zywiIHG/kmQ7KWyjseXs1CbSo8vC42w7hg2HgYTxSWwP0+is7bWDc1H+Fo026CpHFwm8tkw==}
    engines: {node: '>= 0.4'}
    dependencies:
      call-bind: 1.0.5
      get-intrinsic: 1.2.4
      is-typed-array: 1.1.12
    dev: true

  /typed-array-byte-length@1.0.0:
    resolution: {integrity: sha512-Or/+kvLxNpeQ9DtSydonMxCx+9ZXOswtwJn17SNLvhptaXYDJvkFFP5zbfU/uLmvnBJlI4yrnXRxpdWH/M5tNA==}
    engines: {node: '>= 0.4'}
    dependencies:
      call-bind: 1.0.5
      for-each: 0.3.3
      has-proto: 1.0.1
      is-typed-array: 1.1.12
    dev: true

  /typed-array-byte-offset@1.0.0:
    resolution: {integrity: sha512-RD97prjEt9EL8YgAgpOkf3O4IF9lhJFr9g0htQkm0rchFp/Vx7LW5Q8fSXXub7BXAODyUQohRMyOc3faCPd0hg==}
    engines: {node: '>= 0.4'}
    dependencies:
      available-typed-arrays: 1.0.5
      call-bind: 1.0.5
      for-each: 0.3.3
      has-proto: 1.0.1
      is-typed-array: 1.1.12
    dev: true

  /typed-array-length@1.0.4:
    resolution: {integrity: sha512-KjZypGq+I/H7HI5HlOoGHkWUUGq+Q0TPhQurLbyrVrvnKTBgzLhIJ7j6J/XTQOi0d1RjyZ0wdas8bKs2p0x3Ng==}
    dependencies:
      call-bind: 1.0.5
      for-each: 0.3.3
      is-typed-array: 1.1.12
    dev: true

  /typed-function@2.1.0:
    resolution: {integrity: sha512-bctQIOqx2iVbWGDGPWwIm18QScpu2XRmkC19D8rQGFsjKSgteq/o1hTZvIG/wuDq8fanpBDrLkLq+aEN/6y5XQ==}
    engines: {node: '>= 10'}
    dev: false

  /typed-function@4.2.1:
    resolution: {integrity: sha512-EGjWssW7Tsk4DGfE+5yluuljS1OGYWiI1J6e8puZz9nTMM51Oug8CD5Zo4gWMsOhq5BI+1bF+rWTm4Vbj3ivRA==}
    engines: {node: '>= 18'}
    dev: false

  /typescript@5.5.2:
    resolution: {integrity: sha512-NcRtPEOsPFFWjobJEtfihkLCZCXZt/os3zf8nTxjVH3RvTSxjrCamJpbExGvYOF+tFHc3pA65qpdwPbzjohhew==}
    engines: {node: '>=14.17'}
    hasBin: true
    dev: true

  /unbox-primitive@1.0.2:
    resolution: {integrity: sha512-61pPlCD9h51VoreyJ0BReideM3MDKMKnh6+V9L08331ipq6Q8OFXZYiqP6n/tbHx4s5I9uRhcye6BrbkizkBDw==}
    dependencies:
      call-bind: 1.0.5
      has-bigints: 1.0.2
      has-symbols: 1.0.3
      which-boxed-primitive: 1.0.2
    dev: true

  /undici-types@5.26.5:
    resolution: {integrity: sha512-JlCMO+ehdEIKqlFxk6IfVoAUVmgz7cU7zD/h9XZ0qzeosSHmUJVOzSQvvYSYWXkFXC+IfLKSIffhv0sVZup6pA==}

  /unicode-canonical-property-names-ecmascript@2.0.0:
    resolution: {integrity: sha512-yY5PpDlfVIU5+y/BSCxAJRBIS1Zc2dDG3Ujq+sR0U+JjUevW2JhocOF+soROYDSaAezOzOKuyyixhD6mBknSmQ==}
    engines: {node: '>=4'}
    dev: true

  /unicode-match-property-ecmascript@2.0.0:
    resolution: {integrity: sha512-5kaZCrbp5mmbz5ulBkDkbY0SsPOjKqVS35VpL9ulMPfSl0J0Xsm+9Evphv9CoIZFwre7aJoa94AY6seMKGVN5Q==}
    engines: {node: '>=4'}
    dependencies:
      unicode-canonical-property-names-ecmascript: 2.0.0
      unicode-property-aliases-ecmascript: 2.1.0
    dev: true

  /unicode-match-property-value-ecmascript@2.1.0:
    resolution: {integrity: sha512-qxkjQt6qjg/mYscYMC0XKRn3Rh0wFPlfxB0xkt9CfyTvpX1Ra0+rAmdX2QyAobptSEvuy4RtpPRui6XkV+8wjA==}
    engines: {node: '>=4'}
    dev: true

  /unicode-property-aliases-ecmascript@2.1.0:
    resolution: {integrity: sha512-6t3foTQI9qne+OZoVQB/8x8rk2k1eVy1gRXhV3oFQ5T6R1dqQ1xtin3XqSlx3+ATBkliTaR/hHyJBm+LVPNM8w==}
    engines: {node: '>=4'}
    dev: true

  /universalify@0.1.2:
    resolution: {integrity: sha512-rBJeI5CXAlmy1pV+617WB9J63U6XcazHHF2f2dbJix4XzpUF0RS3Zbj0FGIOCAva5P/d/GBOYaACQ1w+0azUkg==}
    engines: {node: '>= 4.0.0'}
    dev: true

  /universalify@2.0.1:
    resolution: {integrity: sha512-gptHNQghINnc/vTGIk0SOFGFNXw7JVrlRUtConJRlvaw6DuX0wO5Jeko9sWrMBhh+PsYAZ7oXAiOnf/UKogyiw==}
    engines: {node: '>= 10.0.0'}
    dev: true

  /update-browserslist-db@1.0.13(browserslist@4.22.2):
    resolution: {integrity: sha512-xebP81SNcPuNpPP3uzeW1NYXxI3rxyJzF3pD6sH4jE7o/IX+WtSpwnVU+qIsDPyk0d3hmFQ7mjqc6AtV604hbg==}
    hasBin: true
    peerDependencies:
      browserslist: '>= 4.21.0'
    dependencies:
      browserslist: 4.22.2
      escalade: 3.1.1
      picocolors: 1.0.0
    dev: true

  /uri-js@4.4.1:
    resolution: {integrity: sha512-7rKUyy33Q1yc98pQ1DAmLtwX109F7TIfWlW1Ydo8Wl1ii1SeHieeh0HHfPeL2fMXK6z0s8ecKs9frCuLJvndBg==}
    dependencies:
      punycode: 2.3.1
    dev: true

  /url-join@4.0.1:
    resolution: {integrity: sha512-jk1+QP6ZJqyOiuEI9AEWQfju/nB2Pw466kbA0LEZljHwKeMgd9WrAEgEGxjPDD2+TNbbb37rTyhEfrCXfuKXnA==}
    dev: true

  /use-events@1.4.2(react@17.0.2):
    resolution: {integrity: sha512-CVgNgSl5dnJaHKirbWab6TtdxSnb+e5rfi4WybLFUTXweRyYO+kkBtECauHlUiZLghGTsCyRaSgOeWSETvgtmw==}
    peerDependencies:
      react: '>=16.8.1'
    dependencies:
      react: 17.0.2
      resize-observer-polyfill: 1.5.1
    dev: false

  /util-deprecate@1.0.2:
    resolution: {integrity: sha512-EPD5q1uXyFxJpCrLnCc1nHnq3gOa6DZBocAIiI2TaSCA7VCJ1UJDMagCzIkXNsUYfD1daK//LTEQ8xiIbrHtcw==}

  /uuid@9.0.1:
    resolution: {integrity: sha512-b+1eJOlsR9K8HJpow9Ok3fiWOWSIcIzXodvv0rQjVoOVNpWMpxf1wZNpt4y9h10odCNrqnYp1OBzRktckBe3sA==}
    hasBin: true
    dev: false

  /value-equal@1.0.1:
    resolution: {integrity: sha512-NOJ6JZCAWr0zlxZt+xqCHNTEKOsrks2HQd4MqhP1qy4z1SkbEP467eNx6TgDKXMvUOb+OENfJCZwM+16n7fRfw==}
    dev: false

  /vite-node@3.0.8(sass@1.69.5):
    resolution: {integrity: sha512-6PhR4H9VGlcwXZ+KWCdMqbtG649xCPZqfI9j2PsK1FcXgEzro5bGHcVKFCTqPLaNKZES8Evqv4LwvZARsq5qlg==}
    engines: {node: ^18.0.0 || ^20.0.0 || >=22.0.0}
    hasBin: true
    dependencies:
      cac: 6.7.14
      debug: 4.4.0
      es-module-lexer: 1.6.0
      pathe: 2.0.3
      vite: 6.2.1(sass@1.69.5)
    transitivePeerDependencies:
      - '@types/node'
      - jiti
      - less
      - lightningcss
      - sass
      - sass-embedded
      - stylus
      - sugarss
      - supports-color
      - terser
      - tsx
      - yaml
    dev: true

  /vite-plugin-filter-replace@0.1.14:
    resolution: {integrity: sha512-3onEAYgjJQTCJN+/f8+1vOUH3X/tRmXsfxmgH3QtpReGKi+xtP1jMpAEnYsNqw9mI2shZmxFm3LS+n52XczwYQ==}
    dependencies:
      magic-string: 0.30.17
    dev: true

  /vite-tsconfig-paths@5.1.4(typescript@5.5.2)(vite@4.5.1):
    resolution: {integrity: sha512-cYj0LRuLV2c2sMqhqhGpaO3LretdtMn/BVX4cPLanIZuwwrkVl+lK84E/miEXkCHWXuq65rhNN4rXsBcOB3S4w==}
    peerDependencies:
      vite: '*'
    peerDependenciesMeta:
      vite:
        optional: true
    dependencies:
      debug: 4.4.0
      globrex: 0.1.2
      tsconfck: 3.1.5(typescript@5.5.2)
      vite: 4.5.1(sass@1.69.5)
    transitivePeerDependencies:
      - supports-color
      - typescript
    dev: true

  /vite@4.5.1(sass@1.69.5):
    resolution: {integrity: sha512-AXXFaAJ8yebyqzoNB9fu2pHoo/nWX+xZlaRwoeYUxEqBO+Zj4msE5G+BhGBll9lYEKv9Hfks52PAF2X7qDYXQA==}
    engines: {node: ^14.18.0 || >=16.0.0}
    hasBin: true
    peerDependencies:
      '@types/node': '>= 14'
      less: '*'
      lightningcss: ^1.21.0
      sass: '*'
      stylus: '*'
      sugarss: '*'
      terser: ^5.4.0
    peerDependenciesMeta:
      '@types/node':
        optional: true
      less:
        optional: true
      lightningcss:
        optional: true
      sass:
        optional: true
      stylus:
        optional: true
      sugarss:
        optional: true
      terser:
        optional: true
    dependencies:
      esbuild: 0.18.20
      postcss: 8.4.32
      rollup: 3.29.4
      sass: 1.69.5
    optionalDependencies:
      fsevents: 2.3.3
    dev: true

  /vite@6.2.1(sass@1.69.5):
    resolution: {integrity: sha512-n2GnqDb6XPhlt9B8olZPrgMD/es/Nd1RdChF6CBD/fHW6pUyUTt2sQW2fPRX5GiD9XEa6+8A6A4f2vT6pSsE7Q==}
    engines: {node: ^18.0.0 || ^20.0.0 || >=22.0.0}
    hasBin: true
    peerDependencies:
      '@types/node': ^18.0.0 || ^20.0.0 || >=22.0.0
      jiti: '>=1.21.0'
      less: '*'
      lightningcss: ^1.21.0
      sass: '*'
      sass-embedded: '*'
      stylus: '*'
      sugarss: '*'
      terser: ^5.16.0
      tsx: ^4.8.1
      yaml: ^2.4.2
    peerDependenciesMeta:
      '@types/node':
        optional: true
      jiti:
        optional: true
      less:
        optional: true
      lightningcss:
        optional: true
      sass:
        optional: true
      sass-embedded:
        optional: true
      stylus:
        optional: true
      sugarss:
        optional: true
      terser:
        optional: true
      tsx:
        optional: true
      yaml:
        optional: true
    dependencies:
      esbuild: 0.25.0
      postcss: 8.5.3
      rollup: 4.35.0
      sass: 1.69.5
    optionalDependencies:
      fsevents: 2.3.3
    dev: true

  /vitest@3.0.8(jsdom@26.0.0)(sass@1.69.5):
    resolution: {integrity: sha512-dfqAsNqRGUc8hB9OVR2P0w8PZPEckti2+5rdZip0WIz9WW0MnImJ8XiR61QhqLa92EQzKP2uPkzenKOAHyEIbA==}
    engines: {node: ^18.0.0 || ^20.0.0 || >=22.0.0}
    hasBin: true
    peerDependencies:
      '@edge-runtime/vm': '*'
      '@types/debug': ^4.1.12
      '@types/node': ^18.0.0 || ^20.0.0 || >=22.0.0
      '@vitest/browser': 3.0.8
      '@vitest/ui': 3.0.8
      happy-dom: '*'
      jsdom: '*'
    peerDependenciesMeta:
      '@edge-runtime/vm':
        optional: true
      '@types/debug':
        optional: true
      '@types/node':
        optional: true
      '@vitest/browser':
        optional: true
      '@vitest/ui':
        optional: true
      happy-dom:
        optional: true
      jsdom:
        optional: true
    dependencies:
      '@vitest/expect': 3.0.8
      '@vitest/mocker': 3.0.8(vite@6.2.1)
      '@vitest/pretty-format': 3.0.8
      '@vitest/runner': 3.0.8
      '@vitest/snapshot': 3.0.8
      '@vitest/spy': 3.0.8
      '@vitest/utils': 3.0.8
      chai: 5.2.0
      debug: 4.4.0
      expect-type: 1.2.0
      jsdom: 26.0.0
      magic-string: 0.30.17
      pathe: 2.0.3
      std-env: 3.8.1
      tinybench: 2.9.0
      tinyexec: 0.3.2
      tinypool: 1.0.2
      tinyrainbow: 2.0.0
      vite: 6.2.1(sass@1.69.5)
      vite-node: 3.0.8(sass@1.69.5)
      why-is-node-running: 2.3.0
    transitivePeerDependencies:
      - jiti
      - less
      - lightningcss
      - msw
      - sass
      - sass-embedded
      - stylus
      - sugarss
      - supports-color
      - terser
      - tsx
      - yaml
    dev: true

  /void-elements@3.1.0:
    resolution: {integrity: sha512-Dhxzh5HZuiHQhbvTW9AMetFfBHDMYpo23Uo9btPXgdYP+3T5S+p+jgNy7spra+veYhBP2dCSgxR/i2Y02h5/6w==}
    engines: {node: '>=0.10.0'}
    dev: false

  /w3c-xmlserializer@5.0.0:
    resolution: {integrity: sha512-o8qghlI8NZHU1lLPrpi2+Uq7abh4GGPpYANlalzWxyWteJOCsr/P+oPBA49TOLu5FTZO4d3F9MnWJfiMo4BkmA==}
    engines: {node: '>=18'}
    dependencies:
      xml-name-validator: 5.0.0
    dev: true

  /webidl-conversions@3.0.1:
    resolution: {integrity: sha512-2JAn3z8AR6rjK8Sm8orRC0h/bcl/DqL7tRPdGZ4I1CjdF+EaMLmYxBHyXuKL849eucPFhvBoxMsflfOb8kxaeQ==}
    dev: false

  /webidl-conversions@7.0.0:
    resolution: {integrity: sha512-VwddBukDzu71offAQR975unBIGqfKZpM+8ZX6ySk8nYhVoo5CYaZyzt3YBvYtRtO+aoGlqxPg/B87NGVZ/fu6g==}
    engines: {node: '>=12'}
    dev: true

  /whatwg-encoding@3.1.1:
    resolution: {integrity: sha512-6qN4hJdMwfYBtE3YBTTHhoeuUrDBPZmbQaxWAqSALV/MeEnR5z1xd8UKud2RAkFoPkmB+hli1TZSnyi84xz1vQ==}
    engines: {node: '>=18'}
    dependencies:
      iconv-lite: 0.6.3
    dev: true

  /whatwg-mimetype@4.0.0:
    resolution: {integrity: sha512-QaKxh0eNIi2mE9p2vEdzfagOKHCcj1pJ56EEHGQOVxp8r9/iszLUUV7v89x9O1p/T+NlTM5W7jW6+cz4Fq1YVg==}
    engines: {node: '>=18'}
    dev: true

  /whatwg-url@14.1.1:
    resolution: {integrity: sha512-mDGf9diDad/giZ/Sm9Xi2YcyzaFpbdLpJPr+E9fSkyQ7KpQD4SdFcugkRQYzhmfI4KeV4Qpnn2sKPdo+kmsgRQ==}
    engines: {node: '>=18'}
    dependencies:
      tr46: 5.0.0
      webidl-conversions: 7.0.0
    dev: true

  /whatwg-url@5.0.0:
    resolution: {integrity: sha512-saE57nupxk6v3HY35+jzBwYa0rKSy0XR8JSxZPwgLr7ys0IBzhGviA1/TUGJLmSVqs8pb9AnvICXEuOHLprYTw==}
    dependencies:
      tr46: 0.0.3
      webidl-conversions: 3.0.1
    dev: false

  /which-boxed-primitive@1.0.2:
    resolution: {integrity: sha512-bwZdv0AKLpplFY2KZRX6TvyuN7ojjr7lwkg6ml0roIy9YeuSr7JS372qlNW18UQYzgYK9ziGcerWqZOmEn9VNg==}
    dependencies:
      is-bigint: 1.0.4
      is-boolean-object: 1.1.2
      is-number-object: 1.0.7
      is-string: 1.0.7
      is-symbol: 1.0.4
    dev: true

  /which-builtin-type@1.1.3:
    resolution: {integrity: sha512-YmjsSMDBYsM1CaFiayOVT06+KJeXf0o5M/CAd4o1lTadFAtacTUM49zoYxr/oroopFDfhvN6iEcBxUyc3gvKmw==}
    engines: {node: '>= 0.4'}
    dependencies:
      function.prototype.name: 1.1.6
      has-tostringtag: 1.0.0
      is-async-function: 2.0.0
      is-date-object: 1.0.5
      is-finalizationregistry: 1.0.2
      is-generator-function: 1.0.10
      is-regex: 1.1.4
      is-weakref: 1.0.2
      isarray: 2.0.5
      which-boxed-primitive: 1.0.2
      which-collection: 1.0.1
      which-typed-array: 1.1.13
    dev: true

  /which-collection@1.0.1:
    resolution: {integrity: sha512-W8xeTUwaln8i3K/cY1nGXzdnVZlidBcagyNFtBdD5kxnb4TvGKR7FfSIS3mYpwWS1QUCutfKz8IY8RjftB0+1A==}
    dependencies:
      is-map: 2.0.2
      is-set: 2.0.2
      is-weakmap: 2.0.1
      is-weakset: 2.0.2
    dev: true

  /which-typed-array@1.1.13:
    resolution: {integrity: sha512-P5Nra0qjSncduVPEAr7xhoF5guty49ArDTwzJ/yNuPIbZppyRxFQsRCWrocxIY+CnMVG+qfbU2FmDKyvSGClow==}
    engines: {node: '>= 0.4'}
    dependencies:
      available-typed-arrays: 1.0.5
      call-bind: 1.0.5
      for-each: 0.3.3
      gopd: 1.0.1
      has-tostringtag: 1.0.0
    dev: true

  /which@2.0.2:
    resolution: {integrity: sha512-BLI3Tl1TW3Pvl70l3yq3Y64i+awpwXqsGBYWkkqMtnbXgrMD+yj7rhW0kuEDxzJaYXGjEW5ogapKNMEKNMjibA==}
    engines: {node: '>= 8'}
    hasBin: true
    dependencies:
      isexe: 2.0.0

  /why-is-node-running@2.3.0:
    resolution: {integrity: sha512-hUrmaWBdVDcxvYqnyh09zunKzROWjbZTiNy8dBEjkS7ehEDQibXJ7XvlmtbwuTclUiIyN+CyXQD4Vmko8fNm8w==}
    engines: {node: '>=8'}
    hasBin: true
    dependencies:
      siginfo: 2.0.0
      stackback: 0.0.2
    dev: true

  /wmic@1.1.1:
    resolution: {integrity: sha512-6lbonssALks49dX9bJTE8i54OTjbbLfd3IraFfG1ZR1ZrEbEynCt471IX5SfslZaFwISJKdUFHjOWHk0Brs5eg==}
    dependencies:
      async: 3.2.5
      iconv-lite: 0.5.2
    dev: false

  /wrap-ansi@7.0.0:
    resolution: {integrity: sha512-YVGIj2kamLSTxw6NsZjoBxfSwsn0ycdesmc4p+Q21c5zPuZ1pl+NfxVdxPtdHvmNVOQ6XSYG4AUtyt/Fi7D16Q==}
    engines: {node: '>=10'}
    dependencies:
      ansi-styles: 4.3.0
      string-width: 4.2.3
      strip-ansi: 6.0.1
    dev: false

  /wrap-ansi@8.1.0:
    resolution: {integrity: sha512-si7QWI6zUMq56bESFvagtmzMdGOtoxfR+Sez11Mobfc7tm+VkUckk9bW2UeffTGVUbOksxmSw0AA2gs8g71NCQ==}
    engines: {node: '>=12'}
    dependencies:
      ansi-styles: 6.2.1
      string-width: 5.1.2
      strip-ansi: 7.1.0
    dev: false

  /wrappy@1.0.2:
    resolution: {integrity: sha512-l4Sp/DRseor9wL6EvV2+TuQn63dMkPjZ/sp9XkghTEbV9KlPS1xUsZ3u7/IQO4wxtcFB4bgpQPRcR3QCvezPcQ==}
    dev: true

  /ws@6.2.2:
    resolution: {integrity: sha512-zmhltoSR8u1cnDsD43TX59mzoMZsLKqUweyYBAIvTngR3shc0W6aOZylZmq/7hqyVxPdi+5Ud2QInblgyE72fw==}
    peerDependencies:
      bufferutil: ^4.0.1
      utf-8-validate: ^5.0.2
    peerDependenciesMeta:
      bufferutil:
        optional: true
      utf-8-validate:
        optional: true
    dependencies:
      async-limiter: 1.0.1
    dev: false

  /ws@7.5.9:
    resolution: {integrity: sha512-F+P9Jil7UiSKSkppIiD94dN07AwvFixvLIj1Og1Rl9GGMuNipJnV9JzjD6XuqmAeiswGvUmNLjr5cFuXwNS77Q==}
    engines: {node: '>=8.3.0'}
    peerDependencies:
      bufferutil: ^4.0.1
      utf-8-validate: ^5.0.2
    peerDependenciesMeta:
      bufferutil:
        optional: true
      utf-8-validate:
        optional: true

  /ws@8.18.1:
    resolution: {integrity: sha512-RKW2aJZMXeMxVpnZ6bck+RswznaxmzdULiBr6KY7XkTnW8uvt0iT9H5DkHUChXrc+uurzwa0rVI16n/Xzjdz1w==}
    engines: {node: '>=10.0.0'}
    peerDependencies:
      bufferutil: ^4.0.1
      utf-8-validate: '>=5.0.2'
    peerDependenciesMeta:
      bufferutil:
        optional: true
      utf-8-validate:
        optional: true
    dev: true

  /xml-name-validator@5.0.0:
    resolution: {integrity: sha512-EvGK8EJ3DhaHfbRlETOWAS5pO9MZITeauHKJyb8wyajUfQUenkIg2MvLDTZ4T/TgIcm3HU0TFBgWWboAZ30UHg==}
    engines: {node: '>=18'}
    dev: true

  /xmlchars@2.2.0:
    resolution: {integrity: sha512-JZnDKK8B0RCDw84FNdDAIpZK+JuJw+s7Lz8nksI7SIuU3UXJJslUthsi+uWBUYOwPFwW7W7PRLRfUKpxjtjFCw==}
    dev: true

  /yallist@3.1.1:
    resolution: {integrity: sha512-a4UGQaWPH59mOXUYnAG2ewncQS4i4F43Tv3JoAM+s2VDAmS9NsK8GpDMLrCHPksFT7h3K6TOoUNn2pb7RoXx4g==}
    dev: true

  /yallist@4.0.0:
    resolution: {integrity: sha512-3wdGidZyq5PB084XLES5TpOSRA3wjXAlIWMhum2kRcv/41Sn2emQ0dycQW4uZXLejwKvg6EsvbdlVL+FYEct7A==}

  /yaml@1.10.2:
    resolution: {integrity: sha512-r3vXyErRCYJ7wg28yvBY5VSoAF8ZvlcW9/BwUzEtUsjvX/DKs24dIkuwjtuprwJJHsbyUbLApepYTR1BN4uHrg==}
    engines: {node: '>= 6'}
    dev: true

  /yaml@2.3.4:
    resolution: {integrity: sha512-8aAvwVUSHpfEqTQ4w/KMlf3HcRdt50E5ODIQJBw1fQ5RL34xabzxtUlzTXVqc4rkZsPbvrXKWnABCD7kWSmocA==}
    engines: {node: '>= 14'}
    dev: true

  /yauzl@2.10.0:
    resolution: {integrity: sha512-p4a9I6X6nu6IhoGmBqAcbJy1mlC4j27vEPZX9F4L4/vZT3Lyq1VkFHw/V/PUcB9Buo+DG3iHkT0x3Qya58zc3g==}
    dependencies:
      buffer-crc32: 0.2.13
      fd-slicer: 1.1.0
    dev: true

  /yazl@2.5.1:
    resolution: {integrity: sha512-phENi2PLiHnHb6QBVot+dJnaAZ0xosj7p3fWl+znIjBDlnMI2PsZCJZ306BPTFOaHf5qdDEI8x5qFrSOBN5vrw==}
    dependencies:
      buffer-crc32: 0.2.13
    dev: true

  /yocto-queue@0.1.0:
    resolution: {integrity: sha512-rVksvsnNCdJ/ohGc6xgPwyN8eheCxsiLM8mxuE/t/mOVqJewPuO1miLpTHQiRgTKCLexL4MeAFVagts7HmNZ2Q==}
    engines: {node: '>=10'}
    dev: true

  /yocto-queue@1.0.0:
    resolution: {integrity: sha512-9bnSc/HEW2uRy67wc+T8UwauLuPJVn28jb+GtJY16iiKWyvmYJRXVT4UamsAEGQfPohgr2q4Tq0sQbQlxTfi1g==}
    engines: {node: '>=12.20'}
    dev: true

  /zip-lib@0.7.3:
    resolution: {integrity: sha512-hp40KYzTJvoaCRr2t6hztlPnVmHYqDUDiIn0hlfAFwVBs3/jwkLy8aZ7NVGHECeWH2Tv8WPwWyR6QuWYarIjJQ==}
    engines: {node: '>=8'}
    dependencies:
      yauzl: 2.10.0
      yazl: 2.5.1
    dev: true

  /zod@3.22.4:
    resolution: {integrity: sha512-iC+8Io04lddc+mVqQ9AZ7OQ2MrUKGN+oIQyq1vemgt46jwCwLfhq7/pwnBnNXXXZb8VTVLKwp9EDkx+ryxIWmg==}
    dev: true<|MERGE_RESOLUTION|>--- conflicted
+++ resolved
@@ -4194,7 +4194,6 @@
       '@types/node': 20.10.4
     dev: false
 
-<<<<<<< HEAD
   /@types/uuid@10.0.0:
     resolution: {integrity: sha512-7gqG38EyHgyP1S+7+xomFtL+ZNHcKv6DwNaCZmJmo1vgMugyF3TCnXVg4t1uk89mLNwnLtnY3TpOpCOyp1/xHQ==}
     dev: true
@@ -4209,8 +4208,6 @@
       '@types/yargs-parser': 21.0.3
     dev: true
 
-=======
->>>>>>> 2f68d8f4
   /@typescript-eslint/eslint-plugin@5.62.0(@typescript-eslint/parser@5.62.0)(eslint@8.56.0)(typescript@5.5.2):
     resolution: {integrity: sha512-TiZzBSJja/LbhNPvk6yc0JrX9XqhQ0hdh6M2svYfsHGejaKFIAGd9MQ+ERIMzLGlN/kZoYIgdxFV0PuljTKXag==}
     engines: {node: ^12.22.0 || ^14.17.0 || >=16.0.0}

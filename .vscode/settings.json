{
  "eslint.lintTask.enable": true,
  "eslint.format.enable": true,
  "eslint.quiet": true,
  "editor.formatOnSave": false,
  "editor.defaultFormatter": null,
  "[yaml]": {
    "editor.defaultFormatter": "esbenp.prettier-vscode",
    "editor.formatOnSave": true
  },
  "[json]": {
    "editor.defaultFormatter": "esbenp.prettier-vscode",
    "editor.formatOnSave": true
  },
  "[javascript]": {
    "editor.defaultFormatter": "dbaeumer.vscode-eslint",
    "editor.formatOnSave": true
  },
  "[typescript]": {
    "editor.defaultFormatter": "dbaeumer.vscode-eslint",
    "editor.formatOnSave": true
  },
  "[javascriptreact]": {
    "editor.defaultFormatter": "dbaeumer.vscode-eslint",
    "editor.formatOnSave": true
  },
  "[typescriptreact]": {
    "editor.defaultFormatter": "dbaeumer.vscode-eslint",
    "editor.formatOnSave": true
  },
  "editor.codeActionsOnSave": {
    "source.fixAll.eslint": true
  },
  "files.trimTrailingWhitespace": true,
  "files.insertFinalNewline": true,
  "files.trimFinalNewlines": true,
  "[cpp]": {
    "editor.defaultFormatter": "xaver.clang-format",
    "editor.formatOnSave": true,
    "editor.formatOnPaste": false
<<<<<<< HEAD
  },
  "files.associations": {
    "iostream": "cpp",
    "string": "cpp",
    "filesystem": "cpp",
    "iosfwd": "cpp",
    "xstring": "cpp",
    "ostream": "cpp",
    "vector": "cpp"
  },
=======
  }
>>>>>>> 56109828
}<|MERGE_RESOLUTION|>--- conflicted
+++ resolved
@@ -38,18 +38,5 @@
     "editor.defaultFormatter": "xaver.clang-format",
     "editor.formatOnSave": true,
     "editor.formatOnPaste": false
-<<<<<<< HEAD
-  },
-  "files.associations": {
-    "iostream": "cpp",
-    "string": "cpp",
-    "filesystem": "cpp",
-    "iosfwd": "cpp",
-    "xstring": "cpp",
-    "ostream": "cpp",
-    "vector": "cpp"
-  },
-=======
   }
->>>>>>> 56109828
 }
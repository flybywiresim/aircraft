<ModelBehaviors>
    <Template Name="FBW_RADIO_MANAGEMENT_PANEL_Template">
        <UseTemplate Name="FBW_RMP_CONTROLS_Template" />
        <UseTemplate Name="FBW_RMP_COMMS_MODE_SELECTION_Template" />
        <UseTemplate Name="FBW_RMP_NAV_MODE_SELECTION_Template" />
    </Template>

    <Template Name="FBW_RMP_CONTROLS_Template">
        <!-- Panel ON/OFF Toggle Switch -->
        <Component ID="RMP_TOGGLE_SWITCH_#SIDE#" Node="SWITCH_RADIO#SIDE#_1">
            <UseTemplate Name="FBW_Anim_Interactions">
                <ANIM_TYPE>SWITCH</ANIM_TYPE>
                <ANIM_TEMPLATE>ASOBO_GT_Switch_Code</ANIM_TEMPLATE>
                <ANIM_LENGTH>100</ANIM_LENGTH>
                <NORMALIZED_TIME_1>0.1</NORMALIZED_TIME_1>
                <NORMALIZED_TIME_2>0.5</NORMALIZED_TIME_2>
                <ANIM_NAME>SWITCH_RADIO#SIDE#_1</ANIM_NAME>
                <WWISE_EVENT_1>lswitch</WWISE_EVENT_1>
                <WWISE_EVENT_2>lswitch</WWISE_EVENT_2>
                <ANIMTIP_0>TT:COCKPIT.TOOLTIPS.RADIO_SELECT_TURN_RMP_ON</ANIMTIP_0>
                <ANIMTIP_1>TT:COCKPIT.TOOLTIPS.RADIO_SELECT_TURN_RMP_OFF</ANIMTIP_1>
                <ANIM_CODE>(L:A32NX_RMP_#SIDE#_TOGGLE_SWITCH, number) 100 *</ANIM_CODE>
                <LEFT_SINGLE_CODE>
                    (L:A32NX_RMP_#SIDE#_TOGGLE_SWITCH, bool) ! (>L:A32NX_RMP_#SIDE#_TOGGLE_SWITCH, bool)
                    (>H:A32NX_RMP_#SIDE#_TOGGLE_SWITCH)
                </LEFT_SINGLE_CODE>
            </UseTemplate>
        </Component>

        <!-- Outer frequency integer selection knob -->
        <Component ID="RMP_DIAL_LARGE_#SIDE#" Node="KNOB_RADIO#SIDE#_BIG">
            <UseTemplate Name="ASOBO_GT_Knob_Infinite">
                <COUNT>36</COUNT>
                <ANIMREF_ID>0</ANIMREF_ID>
                <WWISE_EVENT>RMPknob</WWISE_EVENT>
                <ANIMCURSOR_MIN>-1</ANIMCURSOR_MIN>
                <ANIMCURSOR_MAX>-1</ANIMCURSOR_MAX>
                <ANIM_NAME>KNOB_RADIO#SIDE#_BIG</ANIM_NAME>
                <ANIMTIP_0_ON_CURSOR>TurnLeft</ANIMTIP_0_ON_CURSOR>
                <ANIMTIP_1_ON_CURSOR>TurnRight</ANIMTIP_1_ON_CURSOR>
                <ANIMTIP_0>TT:COCKPIT.TOOLTIPS.RADIO_TUNE_SBY_FREQUENCY_DEC</ANIMTIP_0>
                <ANIMTIP_1>TT:COCKPIT.TOOLTIPS.RADIO_TUNE_SBY_FREQUENCY_INC</ANIMTIP_1>
                <CLOCKWISE_CODE>(&gt;H:A32NX_RMP_#SIDE#_OUTER_KNOB_TURNED_CLOCKWISE)</CLOCKWISE_CODE>
                <ANTICLOCKWISE_CODE>(&gt;H:A32NX_RMP_#SIDE#_OUTER_KNOB_TURNED_ANTICLOCKWISE)</ANTICLOCKWISE_CODE>
            </UseTemplate>
        </Component>

        <!-- Inner frequency decimal / course selection knob -->
        <Component ID="RMP_DIAL_SMALL_#SIDE#" Node="KNOB_RADIO#SIDE#_SMALL">
            <UseTemplate Name="ASOBO_GT_Knob_Infinite">
                <COUNT>36</COUNT>
                <ANIMREF_ID>0</ANIMREF_ID>
                <WWISE_EVENT>RMPknob</WWISE_EVENT>
                <ANIMCURSOR_MIN>-1</ANIMCURSOR_MIN>
                <ANIMCURSOR_MAX>-1</ANIMCURSOR_MAX>
                <ANIM_NAME>KNOB_RADIO#SIDE#_SMALL</ANIM_NAME>
                <ANIMTIP_0_ON_CURSOR>TurnLeft</ANIMTIP_0_ON_CURSOR>
                <ANIMTIP_1_ON_CURSOR>TurnRight</ANIMTIP_1_ON_CURSOR>
                <ANIMTIP_0>TT:COCKPIT.TOOLTIPS.RADIO_TUNE_SBY_FREQUENCY_DEC</ANIMTIP_0>
                <ANIMTIP_1>TT:COCKPIT.TOOLTIPS.RADIO_TUNE_SBY_FREQUENCY_INC</ANIMTIP_1>
                <CLOCKWISE_CODE>(&gt;H:A32NX_RMP_#SIDE#_INNER_KNOB_TURNED_CLOCKWISE)</CLOCKWISE_CODE>
                <ANTICLOCKWISE_CODE>(&gt;H:A32NX_RMP_#SIDE#_INNER_KNOB_TURNED_ANTICLOCKWISE)</ANTICLOCKWISE_CODE>
            </UseTemplate>
        </Component>

        <!-- Panel transfer button -->
        <!-- Force COM3_RADIO_SET_HZ to 0 to show "DATA" at startup -->
        <Component ID="RMP_TRANSFER_BUTTON_#SIDE#" Node="PUSH_RADIO#SIDE#_ARROWS">
            <Update Once="True">
                0 (&gt;K:COM3_RADIO_SET_HZ)
            </Update>
            <UseTemplate Name="FBW_Anim_Interactions">
                <ANIM_TYPE>BUTTON</ANIM_TYPE>
                <ANIM_TEMPLATE>ASOBO_GT_Push_Button</ANIM_TEMPLATE>
                <NORMALIZED_TIME_1>0.1</NORMALIZED_TIME_1>
                <NORMALIZED_TIME_2>0.5</NORMALIZED_TIME_2>
                <ANIM_NAME>PUSH_RADIO#SIDE#_ARROWS</ANIM_NAME>
                <WWISE_EVENT_1>fcubutton</WWISE_EVENT_1>
                <WWISE_EVENT_2>fcubutton</WWISE_EVENT_2>
                <TOOLTIPID>TT:COCKPIT.TOOLTIPS.RADIO_FREQUENCY_TRANSFER_KEY</TOOLTIPID>
                <LEFT_SINGLE_CODE>(&gt;H:A32NX_RMP_#SIDE#_TRANSFER_BUTTON_PRESSED)</LEFT_SINGLE_CODE>
            </UseTemplate>

            <UseTemplate Name="FBW_RMP_BACKLIGHT_Template">
                <BASE_NAME>ARROWS</BASE_NAME>
            </UseTemplate>
        </Component>
    </Template>

    <Template Name="FBW_RMP_COMMS_MODE_SELECTION_Template">
        <!-- VHF1 mode selection button -->
        <UseTemplate Name="FBW_Anim_Interactions">
            <ANIM_TYPE>BUTTON</ANIM_TYPE>
            <ANIM_TEMPLATE>FBW_RMP_MODE_BUTTON_AND_LED</ANIM_TEMPLATE>
            <MODE_ID>1</MODE_ID>
            <BASE_NAME>VHF1</BASE_NAME>
        </UseTemplate>

        <!-- VHF2 mode selection button -->
        <UseTemplate Name="FBW_Anim_Interactions">
            <ANIM_TYPE>KORRY_BUTTON</ANIM_TYPE>
            <ANIM_TEMPLATE>FBW_RMP_MODE_BUTTON_AND_LED</ANIM_TEMPLATE>
            <MODE_ID>2</MODE_ID>
            <BASE_NAME>VHF2</BASE_NAME>
        </UseTemplate>

        <!-- VHF3 mode selection button -->
        <UseTemplate Name="FBW_Anim_Interactions">
            <ANIM_TYPE>BUTTON</ANIM_TYPE>
            <ANIM_TEMPLATE>FBW_RMP_MODE_BUTTON_AND_LED</ANIM_TEMPLATE>
            <MODE_ID>3</MODE_ID>
            <BASE_NAME>VHF3</BASE_NAME>
        </UseTemplate>

        <!-- Inop HF1 mode button and led -->
        <UseTemplate Name="FBW_Anim_Interactions">
            <ANIM_TYPE>BUTTON</ANIM_TYPE>
            <ANIM_TEMPLATE>FBW_RMP_MODE_BUTTON_AND_LED</ANIM_TEMPLATE>
            <INOP>1</INOP>
            <BASE_NAME>HF1</BASE_NAME>
            <MODE_ID>4</MODE_ID>
        </UseTemplate>

        <!-- Inop HF2 mode button and led -->
        <UseTemplate Name="FBW_Anim_Interactions">
            <ANIM_TYPE>BUTTON</ANIM_TYPE>
            <ANIM_TEMPLATE>FBW_RMP_MODE_BUTTON_AND_LED</ANIM_TEMPLATE>
            <INOP>1</INOP>
            <BASE_NAME>HF2</BASE_NAME>
            <MODE_ID>5</MODE_ID>
        </UseTemplate>

        <!-- Inop AM mode button and led -->
        <UseTemplate Name="FBW_Anim_Interactions">
            <ANIM_TYPE>BUTTON</ANIM_TYPE>
            <ANIM_TEMPLATE>FBW_RMP_MODE_BUTTON_AND_LED</ANIM_TEMPLATE>
            <INOP>1</INOP>
            <BASE_NAME>AM</BASE_NAME>
            <MODE_ID>11</MODE_ID>
        </UseTemplate>

        <!-- SEL word indicator light -->
        <Component ID="PUSH_RADIO#SIDE#_SEL_SEQ1" Node="PUSH_RADIO#SIDE#_SEL_SEQ1">
            <UseTemplate Name="ASOBO_GT_Emissive_Gauge">
                 <POTENTIOMETER>7</POTENTIOMETER>
                <EMISSIVE_CODE type="rnp" return="number">
                    let indicatorsPowered = #INDICATORS_POWERED, bool#;
                    let id = #ID, number#;
                    alias toggleSwitch = (L:A32NX_RMP_#SIDE#_TOGGLE_SWITCH, bool);
                    alias selectedModeLeft = (L:A32NX_RMP_L_SELECTED_MODE, number);
                    alias selectedModeRight = (L:A32NX_RMP_R_SELECTED_MODE, number);
                    alias annunciatorLight = (L:A32NX_OVHD_INTLT_ANN, number);
                    let emissiveDim = if annunciatorLight == 2 { 0.05 } else { 1 };
                    // @todo abnormal defined differently with NAV modes available.
<<<<<<< HEAD
                    let rmpLeftAbnormal = id == 1 and (selectedModeLeft == 2 or selectedModeLeft == 3 or selectedModeRight == 1);
                    let rmpRightAbnormal = id == 2 and (selectedModeRight == 1 or selectedModeRight == 3 or selectedModeLeft == 2);

                    (if (toggleSwitch and (rmpLeftAbnormal or rmpRightAbnormal) or (annunciatorLight == 0)) and indicatorsPowered {
=======
                    let rmpLeftAbnormal = selectedModeLeft != 1 or selectedModeRight == 1;
                    let rmpRightAbnormal = selectedModeRight != 2 or selectedModeLeft == 2;
                    let sideLeftCheck = id == 1;
                    let sideRightCheck = id == 2;
                    (if (toggleSwitch and ((rmpLeftAbnormal and sideLeftCheck) or (rmpRightAbnormal and sideRightCheck)) or (annunciatorLight == 0)) and indicatorsPowered {
>>>>>>> e0a85289
                        1 * emissiveDim
                    } else {
                        0
                    })
                </EMISSIVE_CODE>
            </UseTemplate>
        </Component>

        <!-- SEL indicator led light -->
        <Component ID="PUSH_RADIO#SIDE#_SEL_SEQ2" Node="PUSH_RADIO#SIDE#_SEL_SEQ2">
            <UseTemplate Name="ASOBO_GT_Emissive_Gauge">
                 <POTENTIOMETER>7</POTENTIOMETER>
                <EMISSIVE_CODE type="rnp" return="number">
                    let indicatorsPowered = #INDICATORS_POWERED, bool#;
                    let id = #ID, number#;
                    alias toggleSwitch = (L:A32NX_RMP_#SIDE#_TOGGLE_SWITCH, bool);
                    alias selectedModeLeft = (L:A32NX_RMP_L_SELECTED_MODE, number);
                    alias selectedModeRight = (L:A32NX_RMP_R_SELECTED_MODE, number);
                    alias annunciatorLight = (L:A32NX_OVHD_INTLT_ANN, number);
                    let emissiveDim = if annunciatorLight == 2 { 0.05 } else { 1 };
                    // @todo abnormal defined differently with NAV modes available.
<<<<<<< HEAD
                    let rmpLeftAbnormal = id == 1 and (selectedModeLeft == 2 or selectedModeLeft == 3 or selectedModeRight == 1);
                    let rmpRightAbnormal = id == 2 and (selectedModeRight == 1 or selectedModeRight == 3 or selectedModeLeft == 2);

                    (if (toggleSwitch and (rmpLeftAbnormal or rmpRightAbnormal) or (annunciatorLight == 0)) and indicatorsPowered {
=======
                    let rmpLeftAbnormal = selectedModeLeft != 1 or selectedModeRight == 1;
                    let rmpRightAbnormal = selectedModeRight != 2 or selectedModeLeft == 2;
                    let sideLeftCheck = id == 1;
                    let sideRightCheck = id == 2;
                    (if (toggleSwitch and ((rmpLeftAbnormal and sideLeftCheck) or (rmpRightAbnormal and sideRightCheck)) or (annunciatorLight == 0)) and indicatorsPowered {
>>>>>>> e0a85289
                        1 * emissiveDim
                    } else {
                        0
                    })
                </EMISSIVE_CODE>
            </UseTemplate>
        </Component>

        <!-- SEL indicator backlighting -->
        <UseTemplate Name="FBW_RMP_BACKLIGHT_Template">
            <POTENTIOMETER>7</POTENTIOMETER>
            <BASE_NAME>SEL</BASE_NAME>
        </UseTemplate>
    </Template>

    <Template Name="FBW_RMP_NAV_MODE_SELECTION_Template">
        <!-- NAV mode button guard -->
        <Component ID="RMP_NAV_LOCK_#SIDE#" Node="LOCK_RADIO#SIDE#_NAV">
            <UseTemplate Name="ASOBO_GT_Switch_Code">
                <ANIM_NAME>LOCK_RADIO#SIDE#_NAV</ANIM_NAME>
                <ANIM_LENGTH>100</ANIM_LENGTH>
                <ANIM_CODE>(L:XMLVAR_RMP_#SIDE#_NavLockOff) 100 *</ANIM_CODE>
                <LEFT_SINGLE_CODE>(L:XMLVAR_RMP_#SIDE#_NavLockOff) ! (&gt;L:XMLVAR_RMP_#SIDE#_NavLockOff)</LEFT_SINGLE_CODE>
                <WWISE_EVENT_1></WWISE_EVENT_1>
                <NORMALIZED_TIME_1>0.1</NORMALIZED_TIME_1>
                <WWISE_EVENT_2></WWISE_EVENT_2>
                <NORMALIZED_TIME_2>0.</NORMALIZED_TIME_2>
                <ANIMTIP_0>TT:COCKPIT.TOOLTIPS.GENERIC_BUTTON_GUARD_ON</ANIMTIP_0>
                <ANIMTIP_1>TT:COCKPIT.TOOLTIPS.GENERIC_BUTTON_GUARD_OFF</ANIMTIP_1>
            </UseTemplate>
        </Component>

        <!-- Inop NAV mode button and led -->
        <UseTemplate Name="FBW_Anim_Interactions">
            <ANIM_TYPE>BUTTON</ANIM_TYPE>
            <ANIM_TEMPLATE>FBW_RMP_MODE_BUTTON_AND_LED</ANIM_TEMPLATE>
            <BASE_NAME>NAV</BASE_NAME>
            <MODE_ID>12</MODE_ID>
        </UseTemplate>

        <!-- Inop VOR mode button and led -->
        <UseTemplate Name="FBW_Anim_Interactions">
            <ANIM_TYPE>BUTTON</ANIM_TYPE>
            <ANIM_TEMPLATE>FBW_RMP_MODE_BUTTON_AND_LED</ANIM_TEMPLATE>
            <MODE_ID>6</MODE_ID>
            <BASE_NAME>VOR</BASE_NAME>
        </UseTemplate>

        <!-- Inop ILS mode button and led -->
        <UseTemplate Name="FBW_Anim_Interactions">
            <ANIM_TYPE>BUTTON</ANIM_TYPE>
            <ANIM_TEMPLATE>FBW_RMP_MODE_BUTTON_AND_LED</ANIM_TEMPLATE>
            <BASE_NAME>ILS</BASE_NAME>
            <MODE_ID>7</MODE_ID>
        </UseTemplate>

        <!-- Inop MLS mode button and led. Underlying JS code acts on ILS -->
        <UseTemplate Name="FBW_Anim_Interactions">
            <ANIM_TYPE>BUTTON</ANIM_TYPE>
            <ANIM_TEMPLATE>FBW_RMP_MODE_BUTTON_AND_LED</ANIM_TEMPLATE>
            <BASE_NAME>MLS</BASE_NAME>
            <MODE_ID>8</MODE_ID>
        </UseTemplate>

        <!-- Inop ADF mode button and led -->
        <UseTemplate Name="FBW_Anim_Interactions">
            <ANIM_TYPE>BUTTON</ANIM_TYPE>
            <ANIM_TEMPLATE>FBW_RMP_MODE_BUTTON_AND_LED</ANIM_TEMPLATE>
            <BASE_NAME>ADF</BASE_NAME>
            <MODE_ID>9</MODE_ID>
        </UseTemplate>

        <!-- Inop BFO mode button and led -->
        <UseTemplate Name="FBW_Anim_Interactions">
            <ANIM_TYPE>BUTTON</ANIM_TYPE>
            <ANIM_TEMPLATE>FBW_RMP_MODE_BUTTON_AND_LED</ANIM_TEMPLATE>
            <INOP>1</INOP>
            <BASE_NAME>BFO</BASE_NAME>
            <MODE_ID>10</MODE_ID>
        </UseTemplate>
    </Template>

    <Template Name="FBW_RMP_MODE_BUTTON_AND_LED">
        <DefaultTemplateParameters>
            <INOP>0</INOP>
            <MODE_ID>0</MODE_ID>
            <NORMALIZED_TIME_1>0.1</NORMALIZED_TIME_1>
            <NORMALIZED_TIME_2>0.5</NORMALIZED_TIME_2>
            <NODE_ID>PUSH_RADIO#SIDE#_#BASE_NAME#</NODE_ID>
            <WWISE_EVENT_1>fcubutton</WWISE_EVENT_1>
            <WWISE_EVENT_2>fcubutton</WWISE_EVENT_2>
            <ANIM_NAME_BUTTON>PUSH_RADIO#SIDE#_#BASE_NAME#</ANIM_NAME_BUTTON>
            <TOOLTIPID>TT:COCKPIT.TOOLTIPS.RADIO_SELECT_#BASE_NAME#</TOOLTIPID>
        </DefaultTemplateParameters>

        <!-- Button to be pressed -->
        <Component ID="#NODE_ID#" Node="#NODE_ID#">
            <UseTemplate Name="ASOBO_GT_Push_Button">
                <ANIM_NAME>#ANIM_NAME_BUTTON#</ANIM_NAME>
                <LEFT_SINGLE_CODE>(&gt;H:A32NX_RMP_#SIDE#_#BASE_NAME#_BUTTON_PRESSED)</LEFT_SINGLE_CODE>
            </UseTemplate>
        </Component>

        <!-- LED light next to button indicating if mode is active -->
        <UseTemplate Name="FBW_RMP_MODE_SELECTED_LED" />

        <!-- Button label backlight -->
        <UseTemplate Name="FBW_RMP_BACKLIGHT_Template" />
    </Template>

    <Template Name="FBW_RMP_MODE_SELECTED_LED">
        <DefaultTemplateParameters>
            <INOP>0</INOP>
            <LED_NODE_ID>PUSH_RADIO#SIDE#_#BASE_NAME#_SEQ2</LED_NODE_ID>
        </DefaultTemplateParameters>

        <Component ID="#LED_NODE_ID#" Node="#LED_NODE_ID#">
            <UseTemplate Name="ASOBO_GT_Emissive_Gauge">
                <EMISSIVE_CODE type="rnp" return="number">
                    let inop = #INOP, boolean#;
                    let indicatorsPowered = #INDICATORS_POWERED, bool#;
                    let modeId = #MODE_ID, number#;
                    alias toggleSwitch = (L:A32NX_RMP_#SIDE#_TOGGLE_SWITCH, bool);
                    alias selectedMode = (L:A32NX_RMP_#SIDE#_SELECTED_MODE, number);
                    alias navButtonPressed = (L:A32NX_RMP_#SIDE#_NAV_BUTTON_SELECTED, bool);
                    alias annunciatorLight = (L:A32NX_OVHD_INTLT_ANN, number);
                    let emissiveDim = if annunciatorLight == 2 { 0.05 } else { 1 };
                    (if ((!inop and toggleSwitch and ((selectedMode == modeId) or (modeId == 12 and navButtonPressed))) or (annunciatorLight == 0)) and indicatorsPowered  {
                        1 * emissiveDim
                    } else {
                        0
                    })
                </EMISSIVE_CODE>
            </UseTemplate>
        </Component>
    </Template>

    <Template Name="FBW_RMP_BACKLIGHT_Template">
        <DefaultTemplateParameters>
            <BACKLIGHT_NAME>PUSH_RADIO#SIDE#_#BASE_NAME#_SEQ1</BACKLIGHT_NAME>
        </DefaultTemplateParameters>

        <Component ID="#BACKLIGHT_NAME#" Node="#BACKLIGHT_NAME#">
            <UseTemplate Name="ASOBO_GT_Emissive_Gauge">
                <EMISSIVE_CODE>
                   (A:LIGHT POTENTIOMETER:#POTENTIOMETER#, Percent over 100) #BACKLIGHTS_POWERED# (L:A32NX_RMP_#SIDE#_TOGGLE_SWITCH) * *
                </EMISSIVE_CODE>
            </UseTemplate>
        </Component>
    </Template>
</ModelBehaviors><|MERGE_RESOLUTION|>--- conflicted
+++ resolved
@@ -152,18 +152,11 @@
                     alias annunciatorLight = (L:A32NX_OVHD_INTLT_ANN, number);
                     let emissiveDim = if annunciatorLight == 2 { 0.05 } else { 1 };
                     // @todo abnormal defined differently with NAV modes available.
-<<<<<<< HEAD
+
                     let rmpLeftAbnormal = id == 1 and (selectedModeLeft == 2 or selectedModeLeft == 3 or selectedModeRight == 1);
                     let rmpRightAbnormal = id == 2 and (selectedModeRight == 1 or selectedModeRight == 3 or selectedModeLeft == 2);
 
                     (if (toggleSwitch and (rmpLeftAbnormal or rmpRightAbnormal) or (annunciatorLight == 0)) and indicatorsPowered {
-=======
-                    let rmpLeftAbnormal = selectedModeLeft != 1 or selectedModeRight == 1;
-                    let rmpRightAbnormal = selectedModeRight != 2 or selectedModeLeft == 2;
-                    let sideLeftCheck = id == 1;
-                    let sideRightCheck = id == 2;
-                    (if (toggleSwitch and ((rmpLeftAbnormal and sideLeftCheck) or (rmpRightAbnormal and sideRightCheck)) or (annunciatorLight == 0)) and indicatorsPowered {
->>>>>>> e0a85289
                         1 * emissiveDim
                     } else {
                         0
@@ -185,18 +178,11 @@
                     alias annunciatorLight = (L:A32NX_OVHD_INTLT_ANN, number);
                     let emissiveDim = if annunciatorLight == 2 { 0.05 } else { 1 };
                     // @todo abnormal defined differently with NAV modes available.
-<<<<<<< HEAD
+
                     let rmpLeftAbnormal = id == 1 and (selectedModeLeft == 2 or selectedModeLeft == 3 or selectedModeRight == 1);
                     let rmpRightAbnormal = id == 2 and (selectedModeRight == 1 or selectedModeRight == 3 or selectedModeLeft == 2);
 
                     (if (toggleSwitch and (rmpLeftAbnormal or rmpRightAbnormal) or (annunciatorLight == 0)) and indicatorsPowered {
-=======
-                    let rmpLeftAbnormal = selectedModeLeft != 1 or selectedModeRight == 1;
-                    let rmpRightAbnormal = selectedModeRight != 2 or selectedModeLeft == 2;
-                    let sideLeftCheck = id == 1;
-                    let sideRightCheck = id == 2;
-                    (if (toggleSwitch and ((rmpLeftAbnormal and sideLeftCheck) or (rmpRightAbnormal and sideRightCheck)) or (annunciatorLight == 0)) and indicatorsPowered {
->>>>>>> e0a85289
                         1 * emissiveDim
                     } else {
                         0

#include <ini.h>
#include <ini_type_conversion.h>
#include <cmath>
#include <iomanip>
#include <iostream>

#include "Arinc429Utils.h"
#include "FlyByWireInterface.h"
#include "SimConnectData.h"

using namespace std;
using namespace mINI;

bool FlyByWireInterface::connect() {
  // setup local variables
  setupLocalVariables();

  // load configuration
  loadConfiguration();

  // setup handlers
  spoilersHandler = make_shared<SpoilersHandler>();
  elevatorTrimHandler = make_shared<ElevatorTrimHandler>();

  // initialize failures handler
  failuresConsumer.initialize();

  // initialize model
  autopilotStateMachine.initialize();
  autopilotLaws.initialize();
  autoThrust.initialize();

  // initialize flight data recorder
  flightDataRecorder.initialize();

  // connect to sim connect
  return simConnectInterface.connect(clientDataEnabled, autopilotStateMachineEnabled, autopilotLawsEnabled, flyByWireEnabled, elacDisabled,
                                     secDisabled, facDisabled, throttleAxis, spoilersHandler, elevatorTrimHandler,
                                     flightControlsKeyChangeAileron, flightControlsKeyChangeElevator, flightControlsKeyChangeRudder,
                                     disableXboxCompatibilityRudderAxisPlusMinus, idMinimumSimulationRate->get(),
                                     idMaximumSimulationRate->get(), limitSimulationRateByPerformance);
}

void FlyByWireInterface::disconnect() {
  // disconnect from sim connect
  simConnectInterface.disconnect();

  // terminate model
  autopilotStateMachine.terminate();
  autopilotLaws.terminate();

  // terminate flight data recorder
  flightDataRecorder.terminate();

  // delete throttle axis mapping -> due to usage of shared_ptr no delete call is needed
  throttleAxis.clear();

  // unregister local variables
  unregister_all_named_vars();
}

bool FlyByWireInterface::update(double sampleTime) {
  bool result = true;

  // update failures handler
  failuresConsumer.update();

  // get data & inputs
  result &= readDataAndLocalVariables(sampleTime);

  // update performance monitoring
  result &= updatePerformanceMonitoring(sampleTime);

  // handle simulation rate reduction
  result &= handleSimulationRate(sampleTime);

  // update radio receivers
  result &= updateRadioReceiver(sampleTime);

  // handle initialization
  result &= handleFcuInitialization(calculatedSampleTime);

  // do not process laws in pause or slew
  if (simConnectInterface.getSimData().slew_on) {
    wasInSlew = true;
    return result;
  } else if (pauseDetected || simConnectInterface.getSimData().cameraState >= 10.0) {
    return result;
  }

  // update altimeter setting
  result &= updateAltimeterSetting(calculatedSampleTime);

  // update autopilot state machine
  result &= updateAutopilotStateMachine(calculatedSampleTime);

  // update autopilot laws
  result &= updateAutopilotLaws(calculatedSampleTime);

  // update fly-by-wire
  result &= updateFlyByWire(calculatedSampleTime);

  // get throttle data and process it
  result &= updateAutothrust(calculatedSampleTime);

  for (int i = 0; i < 2; i++) {
    result &= updateRa(i);
  }

  for (int i = 0; i < 2; i++) {
    result &= updateLgciu(i);
  }

  for (int i = 0; i < 2; i++) {
    result &= updateSfcc(i);
  }

  for (int i = 0; i < 3; i++) {
    result &= updateAdirs(i);
  }

  for (int i = 0; i < 2; i++) {
    result &= updateElac(calculatedSampleTime, i);
  }

  for (int i = 0; i < 3; i++) {
    result &= updateSec(calculatedSampleTime, i);
  }

  for (int i = 0; i < 2; i++) {
    result &= updateFac(calculatedSampleTime, i);
  }

  for (int i = 0; i < 2; i++) {
    result &= updateFcdc(calculatedSampleTime, i);
  }

  result &= updateServoSolenoidStatus();

  // update additional recording data
  result &= updateAdditionalData(calculatedSampleTime);

  // update engine data
  result &= updateEngineData(calculatedSampleTime);

  // update spoilers
  result &= updateSpoilers(calculatedSampleTime);

  // update FO side with FO Sync ON
  result &= updateFoSide(calculatedSampleTime);

  // update flight data recorder
  flightDataRecorder.update(&autopilotStateMachine, &autopilotLaws, &autoThrust, engineData, additionalData);

  // if default AP is on -> disconnect it
  if (simConnectInterface.getSimData().autopilot_master_on) {
    simConnectInterface.sendEvent(SimConnectInterface::Events::AUTOPILOT_OFF);
  }

  // reset was in slew flag
  wasInSlew = false;

  // return result
  return result;
}

void FlyByWireInterface::loadConfiguration() {
  // parse from ini file
  INIStructure iniStructure;
  INIFile iniFile(CONFIGURATION_FILEPATH);
  iniFile.read(iniStructure);

  // --------------------------------------------------------------------------
  // load values - model
  autopilotStateMachineEnabled = INITypeConversion::getBoolean(iniStructure, "MODEL", "AUTOPILOT_STATE_MACHINE_ENABLED", true);
  autopilotLawsEnabled = INITypeConversion::getBoolean(iniStructure, "MODEL", "AUTOPILOT_LAWS_ENABLED", true);
  autoThrustEnabled = INITypeConversion::getBoolean(iniStructure, "MODEL", "AUTOTHRUST_ENABLED", true);
  flyByWireEnabled = INITypeConversion::getBoolean(iniStructure, "MODEL", "FLY_BY_WIRE_ENABLED", true);
  elacDisabled = INITypeConversion::getInteger(iniStructure, "MODEL", "ELAC_DISABLED", -1);
  secDisabled = INITypeConversion::getInteger(iniStructure, "MODEL", "SEC_DISABLED", -1);
  facDisabled = INITypeConversion::getInteger(iniStructure, "MODEL", "FAC_DISABLED", -1);
  tailstrikeProtectionEnabled = INITypeConversion::getBoolean(iniStructure, "MODEL", "TAILSTRIKE_PROTECTION_ENABLED", false);

  // if any model is deactivated we need to enable client data
  clientDataEnabled = (elacDisabled != -1 || secDisabled != -1 || facDisabled != -1 || !autopilotStateMachineEnabled ||
                       !autopilotLawsEnabled || !autoThrustEnabled || !flyByWireEnabled);

  // print configuration into console
  cout << "WASM: MODEL     : CLIENT_DATA_ENABLED (auto)           = " << clientDataEnabled << endl;
  cout << "WASM: MODEL     : AUTOPILOT_STATE_MACHINE_ENABLED      = " << autopilotStateMachineEnabled << endl;
  cout << "WASM: MODEL     : AUTOPILOT_LAWS_ENABLED               = " << autopilotLawsEnabled << endl;
  cout << "WASM: MODEL     : AUTOTHRUST_ENABLED                   = " << autoThrustEnabled << endl;
  cout << "WASM: MODEL     : FLY_BY_WIRE_ENABLED                  = " << flyByWireEnabled << endl;
  cout << "WASM: MODEL     : ELAC_DISABLED                        = " << elacDisabled << endl;
  cout << "WASM: MODEL     : SEC_DISABLED                         = " << secDisabled << endl;
  cout << "WASM: MODEL     : FAC_DISABLED                         = " << facDisabled << endl;
  cout << "WASM: MODEL     : TAILSTRIKE_PROTECTION_ENABLED        = " << tailstrikeProtectionEnabled << endl;

  // --------------------------------------------------------------------------
  // load values - autopilot
  idMinimumSimulationRate->set(INITypeConversion::getDouble(iniStructure, "AUTOPILOT", "MINIMUM_SIMULATION_RATE", 1));
  idMaximumSimulationRate->set(INITypeConversion::getDouble(iniStructure, "AUTOPILOT", "MAXIMUM_SIMULATION_RATE", 4));
  limitSimulationRateByPerformance = INITypeConversion::getBoolean(iniStructure, "AUTOPILOT", "LIMIT_SIMULATION_RATE_BY_PERFORMANCE", true);
  simulationRateReductionEnabled = INITypeConversion::getBoolean(iniStructure, "AUTOPILOT", "SIMULATION_RATE_REDUCTION_ENABLED", true);

  // print configuration into console
  cout << "WASM: AUTOPILOT : MINIMUM_SIMULATION_RATE                     = " << idMinimumSimulationRate->get() << endl;
  cout << "WASM: AUTOPILOT : MAXIMUM_SIMULATION_RATE                     = " << idMaximumSimulationRate->get() << endl;
  cout << "WASM: AUTOPILOT : LIMIT_SIMULATION_RATE_BY_PERFORMANCE        = " << limitSimulationRateByPerformance << endl;
  cout << "WASM: AUTOPILOT : SIMULATION_RATE_REDUCTION_ENABLED           = " << simulationRateReductionEnabled << endl;

  // --------------------------------------------------------------------------
  // load values - autothrust
  autothrustThrustLimitReverse = INITypeConversion::getDouble(iniStructure, "AUTOTHRUST", "THRUST_LIMIT_REVERSE", -45.0);

  // initialize local variable for reverse
  idAutothrustThrustLimitREV->set(autothrustThrustLimitReverse);

  // print configuration into console
  cout << "WASM: AUTOTHRUST : THRUST_LIMIT_REVERSE    = " << autothrustThrustLimitReverse << endl;

  // --------------------------------------------------------------------------
  // load values - flight controls
  flightControlsKeyChangeAileron = INITypeConversion::getDouble(iniStructure, "FLIGHT_CONTROLS", "KEY_CHANGE_AILERON", 0.02);
  flightControlsKeyChangeAileron = abs(flightControlsKeyChangeAileron);
  flightControlsKeyChangeElevator = INITypeConversion::getDouble(iniStructure, "FLIGHT_CONTROLS", "KEY_CHANGE_ELEVATOR", 0.02);
  flightControlsKeyChangeElevator = abs(flightControlsKeyChangeElevator);
  flightControlsKeyChangeRudder = INITypeConversion::getDouble(iniStructure, "FLIGHT_CONTROLS", "KEY_CHANGE_RUDDER", 0.02);
  flightControlsKeyChangeRudder = abs(flightControlsKeyChangeRudder);
  disableXboxCompatibilityRudderAxisPlusMinus =
      INITypeConversion::getBoolean(iniStructure, "FLIGHT_CONTROLS", "DISABLE_XBOX_COMPATIBILITY_RUDDER_AXIS_PLUS_MINUS", false);

  // print configuration into console
  cout << "WASM: FLIGHT_CONTROLS : KEY_CHANGE_AILERON = " << flightControlsKeyChangeAileron << endl;
  cout << "WASM: FLIGHT_CONTROLS : KEY_CHANGE_ELEVATOR = " << flightControlsKeyChangeElevator << endl;
  cout << "WASM: FLIGHT_CONTROLS : KEY_CHANGE_RUDDER = " << flightControlsKeyChangeRudder << endl;
  cout << "WASM: FLIGHT_CONTROLS : DISABLE_XBOX_COMPATIBILITY_RUDDER_AXIS_PLUS_MINUS = " << disableXboxCompatibilityRudderAxisPlusMinus
       << endl;

  // --------------------------------------------------------------------------
  // load values - logging
  idLoggingFlightControlsEnabled->set(INITypeConversion::getBoolean(iniStructure, "LOGGING", "FLIGHT_CONTROLS_ENABLED", false));
  idLoggingThrottlesEnabled->set(INITypeConversion::getBoolean(iniStructure, "LOGGING", "THROTTLES_ENABLED", false));

  // print configuration into console
  cout << "WASM: LOGGING : FLIGHT_CONTROLS_ENABLED = " << idLoggingFlightControlsEnabled->get() << endl;
  cout << "WASM: LOGGING : THROTTLES_ENABLED = " << idLoggingThrottlesEnabled->get() << endl;

  // --------------------------------------------------------------------------
  // create axis and load configuration
  for (size_t i = 1; i <= 2; i++) {
    // create new mapping
    auto axis = make_shared<ThrottleAxisMapping>(i);
    // load configuration from file
    axis->loadFromFile();
    // store axis
    throttleAxis.emplace_back(axis);
  }

  // create mapping for 3D animation position
  vector<pair<double, double>> mappingTable3d;
  mappingTable3d.emplace_back(-20.0, 0.0);
  mappingTable3d.emplace_back(0.0, 25.0);
  mappingTable3d.emplace_back(25.0, 50.0);
  mappingTable3d.emplace_back(35.0, 75.0);
  mappingTable3d.emplace_back(45.0, 100.0);
  idThrottlePositionLookupTable3d.initialize(mappingTable3d, 0, 100);
}

void FlyByWireInterface::setupLocalVariables() {
  // regsiter L variable for init state and ready signal
  idIsReady = make_unique<LocalVariable>("A32NX_IS_READY");
  idStartState = make_unique<LocalVariable>("A32NX_START_STATE");

  // regsiter L variable for logging
  idLoggingFlightControlsEnabled = make_unique<LocalVariable>("A32NX_LOGGING_FLIGHT_CONTROLS_ENABLED");
  idLoggingThrottlesEnabled = make_unique<LocalVariable>("A32NX_LOGGING_THROTTLES_ENABLED");

  // register L variables for Autoland
  idDevelopmentAutoland_condition_Flare = make_unique<LocalVariable>("A32NX_DEV_FLARE_CONDITION");
  idDevelopmentAutoland_H_dot_c_fpm = make_unique<LocalVariable>("A32NX_DEV_FLARE_H_DOT_C");
  idDevelopmentAutoland_delta_Theta_H_dot_deg = make_unique<LocalVariable>("A32NX_DEV_FLARE_DELTA_THETA_H_DOT");
  idDevelopmentAutoland_delta_Theta_bz_deg = make_unique<LocalVariable>("A32NX_DEV_FLARE_DELTA_THETA_BZ");
  idDevelopmentAutoland_delta_Theta_bx_deg = make_unique<LocalVariable>("A32NX_DEV_FLARE_DELTA_THETA_BX");
  idDevelopmentAutoland_delta_Theta_beta_c_deg = make_unique<LocalVariable>("A32NX_DEV_FLARE_DELTA_THETA_BETA_C");

  // register L variable for simulation rate limits
  idMinimumSimulationRate = make_unique<LocalVariable>("A32NX_SIMULATION_RATE_LIMIT_MINIMUM");
  idMaximumSimulationRate = make_unique<LocalVariable>("A32NX_SIMULATION_RATE_LIMIT_MAXIMUM");

  // register L variable for performance warning
  idPerformanceWarningActive = make_unique<LocalVariable>("A32NX_PERFORMANCE_WARNING_ACTIVE");

  // register L variable for external override
  idTrackingMode = make_unique<LocalVariable>("A32NX_FLIGHT_CONTROLS_TRACKING_MODE");
  idExternalOverride = make_unique<LocalVariable>("A32NX_EXTERNAL_OVERRIDE");

  // register L variable for FDR event
  idFdrEvent = make_unique<LocalVariable>("A32NX_DFDR_EVENT_ON");

  // register L variables for the sidestick
  idSideStickPositionX = make_unique<LocalVariable>("A32NX_SIDESTICK_POSITION_X");
  idSideStickPositionY = make_unique<LocalVariable>("A32NX_SIDESTICK_POSITION_Y");
  idRudderPedalPosition = make_unique<LocalVariable>("A32NX_RUDDER_PEDAL_POSITION");
  idRudderPedalAnimationPosition = make_unique<LocalVariable>("A32NX_RUDDER_PEDAL_ANIMATION_POSITION");
  idAutopilotNosewheelDemand = make_unique<LocalVariable>("A32NX_AUTOPILOT_NOSEWHEEL_DEMAND");

  // register L variable for custom fly-by-wire interface
  idFmaLateralMode = make_unique<LocalVariable>("A32NX_FMA_LATERAL_MODE");
  idFmaLateralArmed = make_unique<LocalVariable>("A32NX_FMA_LATERAL_ARMED");
  idFmaVerticalMode = make_unique<LocalVariable>("A32NX_FMA_VERTICAL_MODE");
  idFmaVerticalArmed = make_unique<LocalVariable>("A32NX_FMA_VERTICAL_ARMED");
  idFmaExpediteModeActive = make_unique<LocalVariable>("A32NX_FMA_EXPEDITE_MODE");
  idFmaSpeedProtectionActive = make_unique<LocalVariable>("A32NX_FMA_SPEED_PROTECTION_MODE");
  idFmaSoftAltModeActive = make_unique<LocalVariable>("A32NX_FMA_SOFT_ALT_MODE");
  idFmaCruiseAltModeActive = make_unique<LocalVariable>("A32NX_FMA_CRUISE_ALT_MODE");
  idFmaApproachCapability = make_unique<LocalVariable>("A32NX_ApproachCapability");
  idFmaTripleClick = make_unique<LocalVariable>("A32NX_FMA_TRIPLE_CLICK");
  idFmaModeReversion = make_unique<LocalVariable>("A32NX_FMA_MODE_REVERSION");

  idAutopilotTcasMessageDisarm = make_unique<LocalVariable>("A32NX_AUTOPILOT_TCAS_MESSAGE_DISARM");
  idAutopilotTcasMessageRaInhibited = make_unique<LocalVariable>("A32NX_AUTOPILOT_TCAS_MESSAGE_RA_INHIBITED");
  idAutopilotTcasMessageTrkFpaDeselection = make_unique<LocalVariable>("A32NX_AUTOPILOT_TCAS_MESSAGE_TRK_FPA_DESELECTION");

  // register L variable for flight director
  idFlightDirectorBank = make_unique<LocalVariable>("A32NX_FLIGHT_DIRECTOR_BANK");
  idFlightDirectorPitch = make_unique<LocalVariable>("A32NX_FLIGHT_DIRECTOR_PITCH");
  idFlightDirectorYaw = make_unique<LocalVariable>("A32NX_FLIGHT_DIRECTOR_YAW");

  // register L variables for autoland warning
  idAutopilotAutolandWarning = make_unique<LocalVariable>("A32NX_AUTOPILOT_AUTOLAND_WARNING");

  // register L variables for relative speed to ground
  idAutopilot_H_dot_radio = make_unique<LocalVariable>("A32NX_AUTOPILOT_H_DOT_RADIO");

  // register L variables for autopilot
  idAutopilotActiveAny = make_unique<LocalVariable>("A32NX_AUTOPILOT_ACTIVE");
  idAutopilotActive_1 = make_unique<LocalVariable>("A32NX_AUTOPILOT_1_ACTIVE");
  idAutopilotActive_2 = make_unique<LocalVariable>("A32NX_AUTOPILOT_2_ACTIVE");

  idAutopilotAutothrustMode = make_unique<LocalVariable>("A32NX_AUTOPILOT_AUTOTHRUST_MODE");

  // register L variables for flight guidance
  idFwcFlightPhase = make_unique<LocalVariable>("A32NX_FWC_FLIGHT_PHASE");
  idFmgcFlightPhase = make_unique<LocalVariable>("A32NX_FMGC_FLIGHT_PHASE");
  idFmgcV2 = make_unique<LocalVariable>("AIRLINER_V2_SPEED");
  idFmgcV_APP = make_unique<LocalVariable>("AIRLINER_VAPP_SPEED");
  idFmgcV_LS = make_unique<LocalVariable>("A32NX_SPEEDS_VLS");
  idFmgcV_MAX = make_unique<LocalVariable>("A32NX_SPEEDS_VMAX");

  idFmgcAltitudeConstraint = make_unique<LocalVariable>("A32NX_FG_ALTITUDE_CONSTRAINT");
  idFmgcThrustReductionAltitude = make_unique<LocalVariable>("AIRLINER_THR_RED_ALT");
  idFmgcThrustReductionAltitudeGoAround = make_unique<LocalVariable>("AIRLINER_THR_RED_ALT_GOAROUND");
  idFmgcAccelerationAltitude = make_unique<LocalVariable>("AIRLINER_ACC_ALT");
  idFmgcAccelerationAltitudeEngineOut = make_unique<LocalVariable>("A32NX_ENG_OUT_ACC_ALT");
  idFmgcAccelerationAltitudeGoAround = make_unique<LocalVariable>("AIRLINER_ACC_ALT_GOAROUND");
  idFmgcAccelerationAltitudeGoAroundEngineOut = make_unique<LocalVariable>("AIRLINER_ENG_OUT_ACC_ALT_GOAROUND");
  idFmgcCruiseAltitude = make_unique<LocalVariable>("AIRLINER_CRUISE_ALTITUDE");
  idFmgcFlexTemperature = make_unique<LocalVariable>("AIRLINER_TO_FLEX_TEMP");

  idFlightGuidanceAvailable = make_unique<LocalVariable>("A32NX_FG_AVAIL");
  idFlightGuidanceCrossTrackError = make_unique<LocalVariable>("A32NX_FG_CROSS_TRACK_ERROR");
  idFlightGuidanceTrackAngleError = make_unique<LocalVariable>("A32NX_FG_TRACK_ANGLE_ERROR");
  idFlightGuidancePhiCommand = make_unique<LocalVariable>("A32NX_FG_PHI_COMMAND");
  idFlightGuidancePhiLimit = make_unique<LocalVariable>("A32NX_FG_PHI_LIMIT");
  idFlightGuidanceRequestedVerticalMode = make_unique<LocalVariable>("A32NX_FG_REQUESTED_VERTICAL_MODE");
  idFlightGuidanceTargetAltitude = make_unique<LocalVariable>("A32NX_FG_TARGET_ALTITUDE");
  idFlightGuidanceTargetVerticalSpeed = make_unique<LocalVariable>("A32NX_FG_TARGET_VERTICAL_SPEED");
  idFmRnavAppSelected = make_unique<LocalVariable>("A32NX_FG_RNAV_APP_SELECTED");
  idFmFinalCanEngage = make_unique<LocalVariable>("A32NX_FG_FINAL_CAN_ENGAGE");

  idTcasFault = make_unique<LocalVariable>("A32NX_TCAS_FAULT");
  idTcasMode = make_unique<LocalVariable>("A32NX_TCAS_MODE");
  idTcasTaOnly = make_unique<LocalVariable>("A32NX_TCAS_TA_ONLY");
  idTcasState = make_unique<LocalVariable>("A32NX_TCAS_STATE");
  idTcasRaCorrective = make_unique<LocalVariable>("A32NX_TCAS_RA_CORRECTIVE");
  idTcasTargetGreenMin = make_unique<LocalVariable>("A32NX_TCAS_VSPEED_GREEN:1");
  idTcasTargetGreenMax = make_unique<LocalVariable>("A32NX_TCAS_VSPEED_GREEN:2");
  idTcasTargetRedMin = make_unique<LocalVariable>("A32NX_TCAS_VSPEED_RED:1");
  idTcasTargetRedMax = make_unique<LocalVariable>("A32NX_TCAS_VSPEED_RED:2");

  idFcuTrkFpaModeActive = make_unique<LocalVariable>("A32NX_TRK_FPA_MODE_ACTIVE");
  idFcuSelectedFpa = make_unique<LocalVariable>("A32NX_AUTOPILOT_FPA_SELECTED");
  idFcuSelectedVs = make_unique<LocalVariable>("A32NX_AUTOPILOT_VS_SELECTED");
  idFcuSelectedHeading = make_unique<LocalVariable>("A32NX_AUTOPILOT_HEADING_SELECTED");

  idFcuLocModeActive = make_unique<LocalVariable>("A32NX_FCU_LOC_MODE_ACTIVE");
  idFcuApprModeActive = make_unique<LocalVariable>("A32NX_FCU_APPR_MODE_ACTIVE");
  idFcuHeadingSync = make_unique<LocalVariable>("A32NX_FCU_HEADING_SYNC");
  idFcuModeReversionActive = make_unique<LocalVariable>("A32NX_FCU_MODE_REVERSION_ACTIVE");
  idFcuModeReversionTrkFpaActive = make_unique<LocalVariable>("A32NX_FCU_MODE_REVERSION_TRK_FPA_ACTIVE");
  idFcuModeReversionTargetFpm = make_unique<LocalVariable>("A32NX_FCU_MODE_REVERSION_TARGET_FPM");

  idThrottlePosition3d_1 = make_unique<LocalVariable>("A32NX_3D_THROTTLE_LEVER_POSITION_1");
  idThrottlePosition3d_2 = make_unique<LocalVariable>("A32NX_3D_THROTTLE_LEVER_POSITION_2");

  idAutothrustStatus = make_unique<LocalVariable>("A32NX_AUTOTHRUST_STATUS");
  idAutothrustMode = make_unique<LocalVariable>("A32NX_AUTOTHRUST_MODE");
  idAutothrustModeMessage = make_unique<LocalVariable>("A32NX_AUTOTHRUST_MODE_MESSAGE");
  idAutothrustDisabled = make_unique<LocalVariable>("A32NX_AUTOTHRUST_DISABLED");
  idAutothrustThrustLeverWarningFlex = make_unique<LocalVariable>("A32NX_AUTOTHRUST_THRUST_LEVER_WARNING_FLEX");
  idAutothrustThrustLeverWarningToga = make_unique<LocalVariable>("A32NX_AUTOTHRUST_THRUST_LEVER_WARNING_TOGA");
  idAutothrustDisconnect = make_unique<LocalVariable>("A32NX_AUTOTHRUST_DISCONNECT");

  idAirConditioningPack_1 = make_unique<LocalVariable>("A32NX_OVHD_COND_PACK_1_PB_IS_ON");
  idAirConditioningPack_2 = make_unique<LocalVariable>("A32NX_OVHD_COND_PACK_2_PB_IS_ON");

  idAutothrustThrustLimitType = make_unique<LocalVariable>("A32NX_AUTOTHRUST_THRUST_LIMIT_TYPE");
  idAutothrustThrustLimit = make_unique<LocalVariable>("A32NX_AUTOTHRUST_THRUST_LIMIT");
  idAutothrustThrustLimitREV = make_unique<LocalVariable>("A32NX_AUTOTHRUST_THRUST_LIMIT_REV");
  idAutothrustThrustLimitIDLE = make_unique<LocalVariable>("A32NX_AUTOTHRUST_THRUST_LIMIT_IDLE");
  idAutothrustThrustLimitCLB = make_unique<LocalVariable>("A32NX_AUTOTHRUST_THRUST_LIMIT_CLB");
  idAutothrustThrustLimitMCT = make_unique<LocalVariable>("A32NX_AUTOTHRUST_THRUST_LIMIT_MCT");
  idAutothrustThrustLimitFLX = make_unique<LocalVariable>("A32NX_AUTOTHRUST_THRUST_LIMIT_FLX");
  idAutothrustThrustLimitTOGA = make_unique<LocalVariable>("A32NX_AUTOTHRUST_THRUST_LIMIT_TOGA");
  thrustLeverAngle_1 = make_unique<LocalVariable>("A32NX_AUTOTHRUST_TLA:1");
  thrustLeverAngle_2 = make_unique<LocalVariable>("A32NX_AUTOTHRUST_TLA:2");
  idAutothrustN1_TLA_1 = make_unique<LocalVariable>("A32NX_AUTOTHRUST_TLA_N1:1");
  idAutothrustN1_TLA_2 = make_unique<LocalVariable>("A32NX_AUTOTHRUST_TLA_N1:2");
  idAutothrustReverse_1 = make_unique<LocalVariable>("A32NX_AUTOTHRUST_REVERSE:1");
  idAutothrustReverse_2 = make_unique<LocalVariable>("A32NX_AUTOTHRUST_REVERSE:2");
  idAutothrustN1_c_1 = make_unique<LocalVariable>("A32NX_AUTOTHRUST_N1_COMMANDED:1");
  idAutothrustN1_c_2 = make_unique<LocalVariable>("A32NX_AUTOTHRUST_N1_COMMANDED:2");

  idMasterWarning = make_unique<LocalVariable>("A32NX_MASTER_WARNING");
  idMasterCaution = make_unique<LocalVariable>("A32NX_MASTER_CAUTION");
  idParkBrakeLeverPos = make_unique<LocalVariable>("A32NX_PARK_BRAKE_LEVER_POS");
  idBrakePedalLeftPos = make_unique<LocalVariable>("A32NX_LEFT_BRAKE_PEDAL_INPUT");
  idBrakePedalRightPos = make_unique<LocalVariable>("A32NX_RIGHT_BRAKE_PEDAL_INPUT");
  idAutobrakeArmedMode = make_unique<LocalVariable>("A32NX_AUTOBRAKES_ARMED_MODE");
  idAutobrakeDecelLight = make_unique<LocalVariable>("A32NX_AUTOBRAKES_DECEL_LIGHT");
  idFlapsHandlePercent = make_unique<LocalVariable>("A32NX_FLAPS_HANDLE_PERCENT");
  idFlapsHandleIndex = make_unique<LocalVariable>("A32NX_FLAPS_HANDLE_INDEX");
  idHydraulicGreenPressure = make_unique<LocalVariable>("A32NX_HYD_GREEN_SYSTEM_1_SECTION_PRESSURE");
  idHydraulicBluePressure = make_unique<LocalVariable>("A32NX_HYD_BLUE_SYSTEM_1_SECTION_PRESSURE");
  idHydraulicYellowPressure = make_unique<LocalVariable>("A32NX_HYD_YELLOW_SYSTEM_1_SECTION_PRESSURE");

  engineEngine1N2 = make_unique<LocalVariable>("A32NX_ENGINE_N2:1");
  engineEngine2N2 = make_unique<LocalVariable>("A32NX_ENGINE_N2:2");
  engineEngine1N1 = make_unique<LocalVariable>("A32NX_ENGINE_N1:1");
  engineEngine2N1 = make_unique<LocalVariable>("A32NX_ENGINE_N1:2");
  engineEngineIdleN1 = make_unique<LocalVariable>("A32NX_ENGINE_IDLE_N1");
  engineEngineIdleN2 = make_unique<LocalVariable>("A32NX_ENGINE_IDLE_N2");
  engineEngineIdleFF = make_unique<LocalVariable>("A32NX_ENGINE_IDLE_FF");
  engineEngineIdleEGT = make_unique<LocalVariable>("A32NX_ENGINE_IDLE_EGT");
  engineEngine1EGT = make_unique<LocalVariable>("A32NX_ENGINE_EGT:1");
  engineEngine2EGT = make_unique<LocalVariable>("A32NX_ENGINE_EGT:2");
  engineEngine1Oil = make_unique<LocalVariable>("A32NX_ENGINE_TANK_OIL:1");
  engineEngine2Oil = make_unique<LocalVariable>("A32NX_ENGINE_TANK_OIL:2");
  engineEngine1TotalOil = make_unique<LocalVariable>("A32NX_ENGINE_TOTAL_OIL:1");
  engineEngine2TotalOil = make_unique<LocalVariable>("A32NX_ENGINE_TOTAL_OIL:2");
  engineEngine1FF = make_unique<LocalVariable>("A32NX_ENGINE_FF:1");
  engineEngine2FF = make_unique<LocalVariable>("A32NX_ENGINE_FF:2");
  engineEngine1PreFF = make_unique<LocalVariable>("A32NX_ENGINE_PRE_FF:1");
  engineEngine2PreFF = make_unique<LocalVariable>("A32NX_ENGINE_PRE_FF:2");
  engineEngineImbalance = make_unique<LocalVariable>("A32NX_ENGINE_IMBALANCE");
  engineFuelUsedLeft = make_unique<LocalVariable>("A32NX_FUEL_USED:1");
  engineFuelUsedRight = make_unique<LocalVariable>("A32NX_FUEL_USED:2");
  engineFuelLeftPre = make_unique<LocalVariable>("A32NX_FUEL_LEFT_PRE");
  engineFuelRightPre = make_unique<LocalVariable>("A32NX_FUEL_RIGHT_PRE");
  engineFuelAuxLeftPre = make_unique<LocalVariable>("A32NX_FUEL_AUX_LEFT_PRE");
  engineFuelAuxRightPre = make_unique<LocalVariable>("A32NX_FUEL_AUX_RIGHT_PRE");
  engineFuelCenterPre = make_unique<LocalVariable>("A32NX_FUEL_CENTER_PRE");
  engineEngineCycleTime = make_unique<LocalVariable>("A32NX_ENGINE_CYCLE_TIME");
  engineEngine1State = make_unique<LocalVariable>("A32NX_ENGINE_STATE:1");
  engineEngine2State = make_unique<LocalVariable>("A32NX_ENGINE_STATE:2");
  engineEngine1Timer = make_unique<LocalVariable>("A32NX_ENGINE_TIMER:1");
  engineEngine2Timer = make_unique<LocalVariable>("A32NX_ENGINE_TIMER:2");

  flapsHandleIndexFlapConf = make_unique<LocalVariable>("A32NX_FLAPS_CONF_INDEX");
  flapsPosition = make_unique<LocalVariable>("A32NX_LEFT_FLAPS_ANGLE");

  idSpoilersArmed = make_unique<LocalVariable>("A32NX_SPOILERS_ARMED");
  idSpoilersHandlePosition = make_unique<LocalVariable>("A32NX_SPOILERS_HANDLE_POSITION");

  idRudderPosition = make_unique<LocalVariable>("A32NX_RUDDER_DEFLECTION_DEMAND");

  idRadioReceiverUsageEnabled = make_unique<LocalVariable>("A32NX_RADIO_RECEIVER_USAGE_ENABLED");
  idRadioReceiverLocalizerValid = make_unique<LocalVariable>("A32NX_RADIO_RECEIVER_LOC_IS_VALID");
  idRadioReceiverLocalizerDeviation = make_unique<LocalVariable>("A32NX_RADIO_RECEIVER_LOC_DEVIATION");
  idRadioReceiverLocalizerDistance = make_unique<LocalVariable>("A32NX_RADIO_RECEIVER_LOC_DISTANCE");
  idRadioReceiverGlideSlopeValid = make_unique<LocalVariable>("A32NX_RADIO_RECEIVER_GS_IS_VALID");
  idRadioReceiverGlideSlopeDeviation = make_unique<LocalVariable>("A32NX_RADIO_RECEIVER_GS_DEVIATION");

  idRealisticTillerEnabled = make_unique<LocalVariable>("A32NX_REALISTIC_TILLER_ENABLED");
  idTillerHandlePosition = make_unique<LocalVariable>("A32NX_TILLER_HANDLE_POSITION");
  idNoseWheelPosition = make_unique<LocalVariable>("A32NX_NOSE_WHEEL_POSITION");

  idSyncFoEfisEnabled = make_unique<LocalVariable>("A32NX_FO_SYNC_EFIS_ENABLED");

  idLs1Active = make_unique<LocalVariable>("BTN_LS_1_FILTER_ACTIVE");
  idLs2Active = make_unique<LocalVariable>("BTN_LS_2_FILTER_ACTIVE");
  idIsisLsActive = make_unique<LocalVariable>("A32NX_ISIS_LS_ACTIVE");
<<<<<<< HEAD
  
  idWingAntiIce = make_unique<LocalVariable>("A32NX_PNEU_WING_ANTI_ICE_SYSTEM_ON");
=======

  for (int i = 0; i < 2; i++) {
    string idString = std::to_string(i + 1);
    idRadioAltimeterHeight[i] = make_unique<LocalVariable>("A32NX_RA_" + idString + "_RADIO_ALTITUDE");
  }

  for (int i = 0; i < 2; i++) {
    string idString = std::to_string(i + 1);
    idLgciuNoseGearCompressed[i] = make_unique<LocalVariable>("A32NX_LGCIU_" + idString + "_NOSE_GEAR_COMPRESSED");
    idLgciuLeftMainGearCompressed[i] = make_unique<LocalVariable>("A32NX_LGCIU_" + idString + "_LEFT_GEAR_COMPRESSED");
    idLgciuRightMainGearCompressed[i] = make_unique<LocalVariable>("A32NX_LGCIU_" + idString + "_RIGHT_GEAR_COMPRESSED");
    idLgciuDiscreteWord1[i] = make_unique<LocalVariable>("A32NX_LGCIU_" + idString + "_DISCRETE_WORD_1");
    idLgciuDiscreteWord2[i] = make_unique<LocalVariable>("A32NX_LGCIU_" + idString + "_DISCRETE_WORD_2");
    idLgciuDiscreteWord3[i] = make_unique<LocalVariable>("A32NX_LGCIU_" + idString + "_DISCRETE_WORD_3");
  }

  idSfccSlatFlapComponentStatusWord = make_unique<LocalVariable>("A32NX_SFCC_SLAT_FLAP_COMPONENT_STATUS_WORD");
  idSfccSlatFlapSystemStatusWord = make_unique<LocalVariable>("A32NX_SFCC_SLAT_FLAP_SYSTEM_STATUS_WORD");
  idSfccSlatFlapActualPositionWord = make_unique<LocalVariable>("A32NX_SFCC_SLAT_FLAP_ACTUAL_POSITION_WORD");
  idSfccSlatActualPositionWord = make_unique<LocalVariable>("A32NX_SFCC_SLAT_ACTUAL_POSITION_WORD");
  idSfccFlapActualPositionWord = make_unique<LocalVariable>("A32NX_SFCC_FLAP_ACTUAL_POSITION_WORD");

  for (int i = 0; i < 3; i++) {
    string idString = std::to_string(i + 1);
    idAdrAltitudeCorrected[i] = make_unique<LocalVariable>("A32NX_ADIRS_ADR_" + idString + "_ALTITUDE");
    idAdrMach[i] = make_unique<LocalVariable>("A32NX_ADIRS_ADR_" + idString + "_MACH");
    idAdrAirspeedComputed[i] = make_unique<LocalVariable>("A32NX_ADIRS_ADR_" + idString + "_COMPUTED_AIRSPEED");
    idAdrAirspeedTrue[i] = make_unique<LocalVariable>("A32NX_ADIRS_ADR_" + idString + "_TRUE_AIRSPEED");
    idAdrVerticalSpeed[i] = make_unique<LocalVariable>("A32NX_ADIRS_ADR_" + idString + "_BAROMETRIC_VERTICAL_SPEED");
    idAdrAoaCorrected[i] = make_unique<LocalVariable>("A32NX_ADIRS_ADR_" + idString + "_ANGLE_OF_ATTACK");
    idAdrCorrectedAverageStaticPressure[i] =
        make_unique<LocalVariable>("A32NX_ADIRS_ADR_" + idString + "_CORRECTED_AVERAGE_STATIC_PRESSURE");

    idIrLatitude[i] = make_unique<LocalVariable>("A32NX_ADIRS_IR_" + idString + "_LATITUDE");
    idIrLongitude[i] = make_unique<LocalVariable>("A32NX_ADIRS_IR_" + idString + "_LONGITUDE");
    idIrGroundSpeed[i] = make_unique<LocalVariable>("A32NX_ADIRS_IR_" + idString + "_GROUND_SPEED");
    idIrWindSpeed[i] = make_unique<LocalVariable>("A32NX_ADIRS_IR_" + idString + "_WIND_VELOCITY");
    idIrWindDirectionTrue[i] = make_unique<LocalVariable>("A32NX_ADIRS_IR_" + idString + "_WIND_DIRECTION");
    idIrTrackAngleMagnetic[i] = make_unique<LocalVariable>("A32NX_ADIRS_IR_" + idString + "_TRACK");
    idIrHeadingMagnetic[i] = make_unique<LocalVariable>("A32NX_ADIRS_IR_" + idString + "_HEADING");
    idIrDriftAngle[i] = make_unique<LocalVariable>("A32NX_ADIRS_IR_" + idString + "_DRIFT_ANGLE");
    idIrFlightPathAngle[i] = make_unique<LocalVariable>("A32NX_ADIRS_IR_" + idString + "_FLIGHT_PATH_ANGLE");
    idIrPitchAngle[i] = make_unique<LocalVariable>("A32NX_ADIRS_IR_" + idString + "_PITCH");
    idIrRollAngle[i] = make_unique<LocalVariable>("A32NX_ADIRS_IR_" + idString + "_ROLL");
    idIrBodyPitchRate[i] = make_unique<LocalVariable>("A32NX_ADIRS_IR_" + idString + "_BODY_PITCH_RATE");
    idIrBodyRollRate[i] = make_unique<LocalVariable>("A32NX_ADIRS_IR_" + idString + "_BODY_ROLL_RATE");
    idIrBodyYawRate[i] = make_unique<LocalVariable>("A32NX_ADIRS_IR_" + idString + "_BODY_YAW_RATE");
    idIrBodyLongAccel[i] = make_unique<LocalVariable>("A32NX_ADIRS_IR_" + idString + "_BODY_LONGITUDINAL_ACC");
    idIrBodyLatAccel[i] = make_unique<LocalVariable>("A32NX_ADIRS_IR_" + idString + "_BODY_LATERAL_ACC");
    idIrBodyNormalAccel[i] = make_unique<LocalVariable>("A32NX_ADIRS_IR_" + idString + "_BODY_NORMAL_ACC");
    idIrTrackAngleRate[i] = make_unique<LocalVariable>("A32NX_ADIRS_IR_" + idString + "_HEADING_RATE");
    idIrPitchAttRate[i] = make_unique<LocalVariable>("A32NX_ADIRS_IR_" + idString + "_PITCH_ATT_RATE");
    idIrRollAttRate[i] = make_unique<LocalVariable>("A32NX_ADIRS_IR_" + idString + "_ROLL_ATT_RATE");
    idIrInertialVerticalSpeed[i] = make_unique<LocalVariable>("A32NX_ADIRS_IR_" + idString + "_VERTICAL_SPEED");
  }

  for (int i = 0; i < 2; i++) {
    string idString = std::to_string(i + 1);

    idFcdcDiscreteWord1[i] = make_unique<LocalVariable>("A32NX_FCDC_" + idString + "_DISCRETE_WORD_1");
    idFcdcDiscreteWord2[i] = make_unique<LocalVariable>("A32NX_FCDC_" + idString + "_DISCRETE_WORD_2");
    idFcdcDiscreteWord3[i] = make_unique<LocalVariable>("A32NX_FCDC_" + idString + "_DISCRETE_WORD_3");
    idFcdcDiscreteWord4[i] = make_unique<LocalVariable>("A32NX_FCDC_" + idString + "_DISCRETE_WORD_4");
    idFcdcDiscreteWord5[i] = make_unique<LocalVariable>("A32NX_FCDC_" + idString + "_DISCRETE_WORD_5");
    idFcdcCaptRollCommand[i] = make_unique<LocalVariable>("A32NX_FCDC_" + idString + "_CAPT_ROLL_COMMAND");
    idFcdcFoRollCommand[i] = make_unique<LocalVariable>("A32NX_FCDC_" + idString + "_FO_ROLL_COMMAND");
    idFcdcCaptPitchCommand[i] = make_unique<LocalVariable>("A32NX_FCDC_" + idString + "_CAPT_PITCH_COMMAND");
    idFcdcFoPitchCommand[i] = make_unique<LocalVariable>("A32NX_FCDC_" + idString + "_FO_PITCH_COMMAND");
    idFcdcRudderPedalPos[i] = make_unique<LocalVariable>("A32NX_FCDC_" + idString + "_RUDDER_PEDAL_POS");
    idFcdcAileronLeftPos[i] = make_unique<LocalVariable>("A32NX_FCDC_" + idString + "_AILERON_LEFT_POS");
    idFcdcElevatorLeftPos[i] = make_unique<LocalVariable>("A32NX_FCDC_" + idString + "_ELEVATOR_LEFT_POS");
    idFcdcAileronRightPos[i] = make_unique<LocalVariable>("A32NX_FCDC_" + idString + "_AILERON_RIGHT_POS");
    idFcdcElevatorRightPos[i] = make_unique<LocalVariable>("A32NX_FCDC_" + idString + "_ELEVATOR_RIGHT_POS");
    idFcdcElevatorTrimPos[i] = make_unique<LocalVariable>("A32NX_FCDC_" + idString + "_ELEVATOR_TRIM_POS");
    idFcdcSpoilerLeft1Pos[i] = make_unique<LocalVariable>("A32NX_FCDC_" + idString + "_SPOILER_LEFT_1_POS");
    idFcdcSpoilerLeft2Pos[i] = make_unique<LocalVariable>("A32NX_FCDC_" + idString + "_SPOILER_LEFT_2_POS");
    idFcdcSpoilerLeft3Pos[i] = make_unique<LocalVariable>("A32NX_FCDC_" + idString + "_SPOILER_LEFT_3_POS");
    idFcdcSpoilerLeft4Pos[i] = make_unique<LocalVariable>("A32NX_FCDC_" + idString + "_SPOILER_LEFT_4_POS");
    idFcdcSpoilerLeft5Pos[i] = make_unique<LocalVariable>("A32NX_FCDC_" + idString + "_SPOILER_LEFT_5_POS");
    idFcdcSpoilerRight1Pos[i] = make_unique<LocalVariable>("A32NX_FCDC_" + idString + "_SPOILER_RIGHT_1_POS");
    idFcdcSpoilerRight2Pos[i] = make_unique<LocalVariable>("A32NX_FCDC_" + idString + "_SPOILER_RIGHT_2_POS");
    idFcdcSpoilerRight3Pos[i] = make_unique<LocalVariable>("A32NX_FCDC_" + idString + "_SPOILER_RIGHT_3_POS");
    idFcdcSpoilerRight4Pos[i] = make_unique<LocalVariable>("A32NX_FCDC_" + idString + "_SPOILER_RIGHT_4_POS");
    idFcdcSpoilerRight5Pos[i] = make_unique<LocalVariable>("A32NX_FCDC_" + idString + "_SPOILER_RIGHT_5_POS");

    idFcdcPriorityCaptGreen[i] = make_unique<LocalVariable>("A32NX_FCDC_" + idString + "_PRIORITY_LIGHT_CAPT_GREEN_ON");
    idFcdcPriorityCaptRed[i] = make_unique<LocalVariable>("A32NX_FCDC_" + idString + "_PRIORITY_LIGHT_CAPT_RED_ON");
    idFcdcPriorityFoGreen[i] = make_unique<LocalVariable>("A32NX_FCDC_" + idString + "_PRIORITY_LIGHT_FO_GREEN_ON");
    idFcdcPriorityFoRed[i] = make_unique<LocalVariable>("A32NX_FCDC_" + idString + "_PRIORITY_LIGHT_FO_RED_ON");
  }

  idThsOverrideActive = make_unique<LocalVariable>("A32NX_HYD_THS_TRIM_MANUAL_OVERRIDE");

  for (int i = 0; i < 2; i++) {
    string idString = std::to_string(i + 1);

    idElacPushbuttonPressed[i] = make_unique<LocalVariable>("A32NX_ELAC_" + idString + "_PUSHBUTTON_PRESSED");
    idElacDigitalOpValidated[i] = make_unique<LocalVariable>("A32NX_ELAC_" + idString + "_DIGITAL_OP_VALIDATED");
  }

  for (int i = 0; i < 3; i++) {
    string idString = std::to_string(i + 1);

    idSecPushbuttonPressed[i] = make_unique<LocalVariable>("A32NX_SEC_" + idString + "_PUSHBUTTON_PRESSED");
    idSecFaultLightOn[i] = make_unique<LocalVariable>("A32NX_SEC_" + idString + "_FAULT_LIGHT_ON");
    idSecGroundSpoilersOut[i] = make_unique<LocalVariable>("A32NX_SEC_" + idString + "_GROUND_SPOILER_OUT");
  }

  for (int i = 0; i < 2; i++) {
    string idString = std::to_string(i + 1);

    idFacPushbuttonPressed[i] = make_unique<LocalVariable>("A32NX_FAC_" + idString + "_PUSHBUTTON_PRESSED");
    idFacHealthy[i] = make_unique<LocalVariable>("A32NX_FAC_" + idString + "_HEALTHY");

    idFacDiscreteWord1[i] = make_unique<LocalVariable>("A32NX_FAC_" + idString + "_DISCRETE_WORD_1");
    idFacGammaA[i] = make_unique<LocalVariable>("A32NX_FAC_" + idString + "_GAMMA_A");
    idFacGammaT[i] = make_unique<LocalVariable>("A32NX_FAC_" + idString + "_GAMMA_T");
    idFacWeight[i] = make_unique<LocalVariable>("A32NX_FAC_" + idString + "_WEIGHT");
    idFacCenterOfGravity[i] = make_unique<LocalVariable>("A32NX_FAC_" + idString + "_CENTER_OF_GRAVITY");
    idFacSideslipTarget[i] = make_unique<LocalVariable>("A32NX_FAC_" + idString + "_SIDESLIP_TARGET");
    idFacSlatAngle[i] = make_unique<LocalVariable>("A32NX_FAC_" + idString + "_SLATS_ANGLE");
    idFacFlapAngle[i] = make_unique<LocalVariable>("A32NX_FAC_" + idString + "_FLAPS_ANGLE");
    idFacDiscreteWord2[i] = make_unique<LocalVariable>("A32NX_FAC_" + idString + "_DISCRETE_WORD_2");
    idFacRudderTravelLimitCommand[i] = make_unique<LocalVariable>("A32NX_FAC_" + idString + "_RUDDER_TRAVEL_LIMIT_COMMAND");
    idFacDeltaRYawDamperVoted[i] = make_unique<LocalVariable>("A32NX_FAC_" + idString + "_DELTA_R_YAW_DAMPER");
    idFacEstimatedSideslip[i] = make_unique<LocalVariable>("A32NX_FAC_" + idString + "_ESTIMATED_SIDESLIP");
    idFacVAlphaLim[i] = make_unique<LocalVariable>("A32NX_FAC_" + idString + "_V_ALPHA_LIM");
    idFacVLs[i] = make_unique<LocalVariable>("A32NX_FAC_" + idString + "_V_LS");
    idFacVStall[i] = make_unique<LocalVariable>("A32NX_FAC_" + idString + "_V_STALL_1G");
    idFacVAlphaProt[i] = make_unique<LocalVariable>("A32NX_FAC_" + idString + "_V_ALPHA_PROT");
    idFacVStallWarn[i] = make_unique<LocalVariable>("A32NX_FAC_" + idString + "_V_STALL_WARN");
    idFacSpeedTrend[i] = make_unique<LocalVariable>("A32NX_FAC_" + idString + "_SPEED_TREND");
    idFacV3[i] = make_unique<LocalVariable>("A32NX_FAC_" + idString + "_V_3");
    idFacV4[i] = make_unique<LocalVariable>("A32NX_FAC_" + idString + "_V_4");
    idFacVMan[i] = make_unique<LocalVariable>("A32NX_FAC_" + idString + "_V_MAN");
    idFacVMax[i] = make_unique<LocalVariable>("A32NX_FAC_" + idString + "_V_MAX");
    idFacVFeNext[i] = make_unique<LocalVariable>("A32NX_FAC_" + idString + "_V_FE_NEXT");
    idFacDiscreteWord3[i] = make_unique<LocalVariable>("A32NX_FAC_" + idString + "_DISCRETE_WORD_3");
    idFacDiscreteWord4[i] = make_unique<LocalVariable>("A32NX_FAC_" + idString + "_DISCRETE_WORD_4");
    idFacDiscreteWord5[i] = make_unique<LocalVariable>("A32NX_FAC_" + idString + "_DISCRETE_WORD_5");
    idFacDeltaRRudderTrim[i] = make_unique<LocalVariable>("A32NX_FAC_" + idString + "_DELTA_R_RUDDER_TRIM");
    idFacRudderTrimPos[i] = make_unique<LocalVariable>("A32NX_FAC_" + idString + "_RUDDER_TRIM_POS");
  }

  for (int i = 0; i < 2; i++) {
    string aileronStringLeft = i == 0 ? "BLUE" : "GREEN";
    string aileronStringRight = i == 0 ? "GREEN" : "BLUE";
    string elevatorStringLeft = i == 0 ? "BLUE" : "GREEN";
    string elevatorStringRight = i == 0 ? "BLUE" : "YELLOW";
    string yawDamperString = i == 0 ? "GREEN" : "YELLOW";
    string idString = std::to_string(i + 1);

    idLeftAileronSolenoidEnergized[i] = make_unique<LocalVariable>("A32NX_LEFT_AIL_" + aileronStringLeft + "_SERVO_SOLENOID_ENERGIZED");
    idLeftAileronCommandedPosition[i] = make_unique<LocalVariable>("A32NX_LEFT_AIL_" + aileronStringLeft + "_COMMANDED_POSITION");
    idRightAileronSolenoidEnergized[i] = make_unique<LocalVariable>("A32NX_RIGHT_AIL_" + aileronStringRight + "_SERVO_SOLENOID_ENERGIZED");
    idRightAileronCommandedPosition[i] = make_unique<LocalVariable>("A32NX_RIGHT_AIL_" + aileronStringRight + "_COMMANDED_POSITION");
    idLeftElevatorSolenoidEnergized[i] = make_unique<LocalVariable>("A32NX_LEFT_ELEV_" + elevatorStringLeft + "_SERVO_SOLENOID_ENERGIZED");
    idLeftElevatorCommandedPosition[i] = make_unique<LocalVariable>("A32NX_LEFT_ELEV_" + elevatorStringLeft + "_COMMANDED_POSITION");
    idRightElevatorSolenoidEnergized[i] =
        make_unique<LocalVariable>("A32NX_RIGHT_ELEV_" + elevatorStringRight + "_SERVO_SOLENOID_ENERGIZED");
    idRightElevatorCommandedPosition[i] = make_unique<LocalVariable>("A32NX_RIGHT_ELEV_" + elevatorStringRight + "_COMMANDED_POSITION");

    idYawDamperSolenoidEnergized[i] = make_unique<LocalVariable>("A32NX_YAW_DAMPER_" + yawDamperString + "_SERVO_SOLENOID_ENERGIZED");
    idYawDamperCommandedPosition[i] = make_unique<LocalVariable>("A32NX_YAW_DAMPER_" + yawDamperString + "_COMMANDED_POSITION");
    idRudderTrimActiveModeCommanded[i] = make_unique<LocalVariable>("A32NX_RUDDER_TRIM_" + idString + "_ACTIVE_MODE_COMMANDED");
    idRudderTrimCommandedPosition[i] = make_unique<LocalVariable>("A32NX_RUDDER_TRIM_" + idString + "_COMMANDED_POSITION");
    idRudderTravelLimitActiveModeCommanded[i] =
        make_unique<LocalVariable>("A32NX_RUDDER_TRAVEL_LIM_" + idString + "_ACTIVE_MODE_COMMANDED");
    idRudderTravelLimCommandedPosition[i] = make_unique<LocalVariable>("A32NX_RUDDER_TRAVEL_LIM_" + idString + "_COMMANDED_POSITION");
  }

  for (int i = 0; i < 3; i++) {
    string idString = std::to_string(i + 1);

    idTHSActiveModeCommanded[i] = make_unique<LocalVariable>("A32NX_THS_" + idString + "_ACTIVE_MODE_COMMANDED");
    idTHSCommandedPosition[i] = make_unique<LocalVariable>("A32NX_THS_" + idString + "_COMMANDED_POSITION");
  }

  for (int i = 0; i < 2; i++) {
    string idString = std::to_string(i + 1);
    idElevFaultLeft[i] = make_unique<LocalVariable>("A32NX_LEFT_ELEV_SERVO_" + idString + "_FAILED");
    idElevFaultRight[i] = make_unique<LocalVariable>("A32NX_RIGHT_ELEV_SERVO_" + idString + "_FAILED");
    idAilFaultLeft[i] = make_unique<LocalVariable>("A32NX_LEFT_AIL_SERVO_" + idString + "_FAILED");
    idAilFaultRight[i] = make_unique<LocalVariable>("A32NX_RIGHT_AIL_SERVO_" + idString + "_FAILED");
  }

  for (int i = 0; i < 5; i++) {
    string idString = std::to_string(i + 1);
    idLeftSpoilerCommandedPosition[i] = make_unique<LocalVariable>("A32NX_LEFT_SPOILER_" + idString + "_COMMANDED_POSITION");
    idRightSpoilerCommandedPosition[i] = make_unique<LocalVariable>("A32NX_RIGHT_SPOILER_" + idString + "_COMMANDED_POSITION");

    idLeftSpoilerPosition[i] = make_unique<LocalVariable>("A32NX_HYD_SPOILER_" + idString + "_LEFT_DEFLECTION");
    idRightSpoilerPosition[i] = make_unique<LocalVariable>("A32NX_HYD_SPOILER_" + idString + "_RIGHT_DEFLECTION");

    idSplrFaultLeft[i] = make_unique<LocalVariable>("A32NX_LEFT_SPLR_" + idString + "_SERVO_FAILED");
    idSplrFaultRight[i] = make_unique<LocalVariable>("A32NX_RIGHT_SPLR_" + idString + "_SERVO_FAILED");
  }

  idLeftAileronPosition = make_unique<LocalVariable>("A32NX_HYD_AILERON_LEFT_DEFLECTION");
  idRightAileronPosition = make_unique<LocalVariable>("A32NX_HYD_AILERON_RIGHT_DEFLECTION");
  idLeftElevatorPosition = make_unique<LocalVariable>("A32NX_HYD_ELEVATOR_LEFT_DEFLECTION");
  idRightElevatorPosition = make_unique<LocalVariable>("A32NX_HYD_ELEVATOR_RIGHT_DEFLECTION");

  idElecDcBus2Powered = make_unique<LocalVariable>("A32NX_ELEC_DC_2_BUS_IS_POWERED");
  idElecDcEssShedBusPowered = make_unique<LocalVariable>("A32NX_ELEC_DC_ESS_SHED_BUS_IS_POWERED");
  idElecDcEssBusPowered = make_unique<LocalVariable>("A32NX_ELEC_DC_ESS_BUS_IS_POWERED");
  idElecBat1HotBusPowered = make_unique<LocalVariable>("A32NX_ELEC_DC_HOT_1_BUS_IS_POWERED");

  idHydYellowSystemPressure = make_unique<LocalVariable>("A32NX_HYD_YELLOW_SYSTEM_1_SECTION_PRESSURE");
  idHydGreenSystemPressure = make_unique<LocalVariable>("A32NX_HYD_GREEN_SYSTEM_1_SECTION_PRESSURE");
  idHydBlueSystemPressure = make_unique<LocalVariable>("A32NX_HYD_BLUE_SYSTEM_1_SECTION_PRESSURE");
  idHydYellowPressurised = make_unique<LocalVariable>("A32NX_HYD_YELLOW_SYSTEM_1_SECTION_PRESSURE_SWITCH");
  idHydGreenPressurised = make_unique<LocalVariable>("A32NX_HYD_GREEN_SYSTEM_1_SECTION_PRESSURE_SWITCH");
  idHydBluePressurised = make_unique<LocalVariable>("A32NX_HYD_BLUE_SYSTEM_1_SECTION_PRESSURE_SWITCH");

  idCaptPriorityButtonPressed = make_unique<LocalVariable>("A32NX_PRIORITY_TAKEOVER:1");
  idFoPriorityButtonPressed = make_unique<LocalVariable>("A32NX_PRIORITY_TAKEOVER:2");
>>>>>>> a045f012
}

bool FlyByWireInterface::handleFcuInitialization(double sampleTime) {
  // init should be run only once and only when is ready is signaled
  if (wasFcuInitialized || !idIsReady->get()) {
    return true;
  }

  // get sim data
  auto simData = simConnectInterface.getSimData();

  // remember simulation of ready signal
  if (simulationTimeReady == 0.0) {
    simulationTimeReady = simData.simulationTime;
  }

  // time since ready
  auto timeSinceReady = simData.simulationTime - simulationTimeReady;

  // determine if we need to run init code
  if (idStartState->get() >= 5 && timeSinceReady > 6.0) {
    // init FCU for in flight configuration
    double targetAltitude = round(simData.H_ind_ft / 1000.0) * 1000.0;
    double targetHeading = fmod(round(simData.Psi_magnetic_deg / 10.0) * 10.0, 360.0);
    simConnectInterface.sendEvent(SimConnectInterface::A32NX_FCU_SPD_PUSH);
    simConnectInterface.sendEvent(SimConnectInterface::A32NX_FCU_HDG_SET, targetHeading);
    simConnectInterface.sendEvent(SimConnectInterface::A32NX_FCU_HDG_PULL);
    simConnectInterface.sendEvent(SimConnectInterface::A32NX_FCU_ALT_SET, targetAltitude);
    simConnectInterface.sendEvent(SimConnectInterface::A32NX_FCU_VS_SET, simData.H_ind_ft < targetAltitude ? 1000 : -1000);
    simConnectInterface.sendEvent(SimConnectInterface::A32NX_FCU_VS_PULL);
    simConnectInterface.sendEvent(SimConnectInterface::A32NX_FCU_ATHR_PUSH);
    simConnectInterface.sendEvent(SimConnectInterface::A32NX_FCU_AP_1_PUSH);
    idFcuHeadingSync->set(0);
    idFcuModeReversionActive->set(0);
    idFcuModeReversionTargetFpm->set(simData.H_ind_ft < targetAltitude ? 1000 : -1000);
    wasFcuInitialized = true;
  } else if (idStartState->get() == 4 && timeSinceReady > 1.0) {
    // init FCU for on runway -> ready for take-off
    double targetHeading = fmod(round(simData.Psi_magnetic_deg), 360.0);
    simConnectInterface.sendEvent(SimConnectInterface::A32NX_FCU_SPD_SET, 150);
    simConnectInterface.sendEvent(SimConnectInterface::A32NX_FCU_SPD_PULL);
    simConnectInterface.sendEvent(SimConnectInterface::A32NX_FCU_HDG_SET, targetHeading);
    simConnectInterface.sendEvent(SimConnectInterface::A32NX_FCU_HDG_PULL);
    simConnectInterface.sendEvent(SimConnectInterface::A32NX_FCU_ALT_SET, 15000);
    wasFcuInitialized = true;
  } else if (idStartState->get() < 4 && timeSinceReady > 1.0) {
    // init FCU for on ground -> default FCU values after power-on
    simConnectInterface.sendEvent(SimConnectInterface::A32NX_FCU_SPD_SET, 100);
    simConnectInterface.sendEvent(SimConnectInterface::A32NX_FCU_SPD_PULL);
    simConnectInterface.sendEvent(SimConnectInterface::A32NX_FCU_HDG_SET, 0);
    simConnectInterface.sendEvent(SimConnectInterface::A32NX_FCU_HDG_PULL);
    simConnectInterface.sendEvent(SimConnectInterface::A32NX_FCU_ALT_SET, 100);
    wasFcuInitialized = true;
  }

  // success
  return true;
}

bool FlyByWireInterface::readDataAndLocalVariables(double sampleTime) {
  // set sample time
  simConnectInterface.setSampleTime(sampleTime);

  // reset input
  simConnectInterface.resetSimInputAutopilot();

  simConnectInterface.resetSimInputRudderTrim();

  // set logging options
  simConnectInterface.setLoggingFlightControlsEnabled(idLoggingFlightControlsEnabled->get() == 1);
  simConnectInterface.setLoggingThrottlesEnabled(idLoggingThrottlesEnabled->get() == 1);

  // request data
  if (!simConnectInterface.requestData()) {
    cout << "WASM: Request data failed!" << endl;
    return false;
  }

  // read data
  if (!simConnectInterface.readData()) {
    cout << "WASM: Read data failed!" << endl;
    return false;
  }

  // get sim data
  SimData simData = simConnectInterface.getSimData();

  // update all local variables
  LocalVariable::readAll();

  // update simulation rate limits
  simConnectInterface.updateSimulationRateLimits(idMinimumSimulationRate->get(), idMaximumSimulationRate->get());

  // read local variables and update client data
  // update client data for flight guidance
  if (!autopilotStateMachineEnabled || !autopilotLawsEnabled) {
    ClientDataLocalVariables clientDataLocalVariables = {idFmgcFlightPhase->get(),
                                                         idFmgcV2->get(),
                                                         idFmgcV_APP->get(),
                                                         idFmgcV_LS->get(),
                                                         idFmgcV_MAX->get(),
                                                         idFlightGuidanceAvailable->get(),
                                                         idFmgcAltitudeConstraint->get(),
                                                         idFmgcThrustReductionAltitude->get(),
                                                         idFmgcThrustReductionAltitudeGoAround->get(),
                                                         idFmgcAccelerationAltitude->get(),
                                                         idFmgcAccelerationAltitudeEngineOut->get(),
                                                         idFmgcAccelerationAltitudeGoAround->get(),
                                                         idFmgcAccelerationAltitudeGoAroundEngineOut->get(),
                                                         idFmgcCruiseAltitude->get(),
                                                         simConnectInterface.getSimInputAutopilot().DIR_TO_trigger,
                                                         idFcuTrkFpaModeActive->get(),
                                                         idFcuSelectedVs->get(),
                                                         idFcuSelectedFpa->get(),
                                                         idFcuSelectedHeading->get(),
                                                         idFlightGuidanceCrossTrackError->get(),
                                                         idFlightGuidanceTrackAngleError->get(),
                                                         idFlightGuidancePhiCommand->get(),
                                                         idFlightGuidancePhiLimit->get(),
                                                         static_cast<unsigned long long>(idFlightGuidanceRequestedVerticalMode->get()),
                                                         idFlightGuidanceTargetAltitude->get(),
                                                         idFlightGuidanceTargetVerticalSpeed->get(),
                                                         static_cast<unsigned long long>(idFmRnavAppSelected->get()),
                                                         static_cast<unsigned long long>(idFmFinalCanEngage->get()),
                                                         simData.speed_slot_index == 2,
                                                         autopilotLawsOutput.Phi_loc_c,
                                                         static_cast<unsigned long long>(idTcasFault->get()),
                                                         static_cast<unsigned long long>(getTcasModeAvailable()),
                                                         getTcasAdvisoryState(),
                                                         idTcasTargetGreenMin->get(),
                                                         idTcasTargetGreenMax->get(),
                                                         autopilotLawsOutput.flare_law.condition_Flare};
    simConnectInterface.setClientDataLocalVariables(clientDataLocalVariables);
  }

  // detect pause
  if ((simData.simulationTime == previousSimulationTime) || (simData.simulationTime < 0.2)) {
    pauseDetected = true;
  } else {
    pauseDetected = false;
  }

  // calculate delta time (and ensure it does not get 0 -> max 500 fps)
  calculatedSampleTime = max(0.002, simData.simulationTime - previousSimulationTime);

  monotonicTime += calculatedSampleTime;

  // store previous simulation time
  previousSimulationTime = simData.simulationTime;

  // success
  return true;
}

bool FlyByWireInterface::updatePerformanceMonitoring(double sampleTime) {
  // check calculated delta time for performance issues (to also take sim rate into account)
  if (calculatedSampleTime > MAX_ACCEPTABLE_SAMPLE_TIME && lowPerformanceTimer < LOW_PERFORMANCE_TIMER_THRESHOLD) {
    // performance is low -> increase counter
    lowPerformanceTimer++;
  } else if (calculatedSampleTime < MAX_ACCEPTABLE_SAMPLE_TIME) {
    // performance is ok -> reset counter
    lowPerformanceTimer = 0;
  }

  // if threshold has been reached / exceeded set performance warning
  if (lowPerformanceTimer >= LOW_PERFORMANCE_TIMER_THRESHOLD) {
    if (idPerformanceWarningActive->get() <= 0) {
      idPerformanceWarningActive->set(1);
      cout << "WASM: WARNING Performance issues detected, at least stable ";
      cout << round(simConnectInterface.getSimData().simulation_rate / MAX_ACCEPTABLE_SAMPLE_TIME);
      cout << " fps or more are needed at this simrate!";
      cout << endl;
    }
  } else if (idPerformanceWarningActive > 0) {
    idPerformanceWarningActive->set(0);
  }

  // success
  return true;
}

bool FlyByWireInterface::handleSimulationRate(double sampleTime) {
  // get sim data
  auto simData = simConnectInterface.getSimData();

  // check if target simulation rate was modified and there is a mismatch
  if (targetSimulationRateModified && simData.simulation_rate != targetSimulationRate) {
    // wait until target simulation rate is reached
    return true;
  }

  // set target to current simulation rate and reset modified flag
  targetSimulationRate = simData.simulation_rate;
  targetSimulationRateModified = false;

  // nothing to do if simuation rate is '1x'
  if (simData.simulation_rate == 1) {
    return true;
  }

  // check if allowed simulation rate is exceeded
  if (simData.simulation_rate > idMaximumSimulationRate->get()) {
    // set target simulation rate
    targetSimulationRateModified = true;
    targetSimulationRate = max(1, simData.simulation_rate / 2);
    // sed event to reduce simulation rate
    simConnectInterface.sendEvent(SimConnectInterface::Events::SIM_RATE_DECR, 0, SIMCONNECT_GROUP_PRIORITY_DEFAULT);
    // log event of reduction
    cout << "WASM: WARNING Reducing simulation rate to " << simData.simulation_rate / 2;
    cout << " (maximum allowed is " << idMaximumSimulationRate->get() << ")!" << endl;
  }

  // check if simulation rate reduction is enabled
  if (!simulationRateReductionEnabled) {
    return true;
  }

  bool elac1ProtActive = false;
  bool elac2ProtActive = false;

  // check if simulation rate should be reduced
  if (idPerformanceWarningActive->get() == 1 || abs(simConnectInterface.getSimData().Phi_deg) > 33 ||
      simConnectInterface.getSimData().Theta_deg < -20 || simConnectInterface.getSimData().Theta_deg > 10 || elac1ProtActive ||
      elac2ProtActive || autopilotStateMachineOutput.speed_protection_mode == 1) {
    // set target simulation rate
    targetSimulationRateModified = true;
    targetSimulationRate = max(1, simData.simulation_rate / 2);
    // send event to reduce simulation rate
    simConnectInterface.sendEvent(SimConnectInterface::Events::SIM_RATE_DECR, 0, SIMCONNECT_GROUP_PRIORITY_DEFAULT);
    // reset low performance timer
    lowPerformanceTimer = 0;
    // log event of reduction
    cout << "WASM: WARNING Reducing simulation rate from " << simData.simulation_rate;
    cout << " to " << simData.simulation_rate / 2;
    cout << " due to performance issues or abnormal situation!" << endl;
  }

  // success
  return true;
}

bool FlyByWireInterface::updateRadioReceiver(double sampleTime) {
  // get sim data
  auto simData = simConnectInterface.getSimData();

  // get localizer data
  auto localizer = radioReceiver.calculateLocalizerDeviation(
      simData.nav_loc_valid, simData.nav_loc_deg, simData.nav_loc_magvar_deg, simData.nav_loc_pos.Latitude, simData.nav_loc_pos.Longitude,
      simData.nav_loc_pos.Altitude, simData.latitude_deg, simData.longitude_deg, simData.altitude_m);

  // get glideslope data
  auto glideSlope = radioReceiver.calculateGlideSlopeDeviation(
      simData.nav_gs_valid, simData.nav_loc_deg, simData.nav_gs_deg, simData.nav_gs_pos.Latitude, simData.nav_gs_pos.Longitude,
      simData.nav_gs_pos.Altitude, simData.latitude_deg, simData.longitude_deg, simData.altitude_m);

  // update local variables
  if (idRadioReceiverUsageEnabled->get()) {
    idRadioReceiverLocalizerValid->set(localizer.isValid);
    idRadioReceiverLocalizerDeviation->set(localizer.deviation);
    idRadioReceiverLocalizerDistance->set(localizer.distance);
    idRadioReceiverGlideSlopeValid->set(glideSlope.isValid);
    idRadioReceiverGlideSlopeDeviation->set(glideSlope.deviation);
  } else {
    idRadioReceiverLocalizerValid->set(simData.nav_loc_valid);
    idRadioReceiverLocalizerDeviation->set(simData.nav_loc_error_deg);
    idRadioReceiverLocalizerDistance->set(simData.nav_dme_valid ? simData.nav_dme_nmi : simData.nav_loc_valid ? localizer.distance : 0);
    idRadioReceiverGlideSlopeValid->set(simData.nav_gs_valid);
    idRadioReceiverGlideSlopeDeviation->set(simData.nav_gs_error_deg);
  }

  // success
  return true;
}

bool FlyByWireInterface::updateAdditionalData(double sampleTime) {
  auto simData = simConnectInterface.getSimData();
  additionalData.master_warning_active = idMasterWarning->get();
  additionalData.master_caution_active = idMasterCaution->get();
  additionalData.park_brake_lever_pos = idParkBrakeLeverPos->get();
  additionalData.brake_pedal_left_pos = idBrakePedalLeftPos->get();
  additionalData.brake_pedal_right_pos = idBrakePedalRightPos->get();
  additionalData.brake_left_sim_pos = simData.brakeLeftPosition;
  additionalData.brake_right_sim_pos = simData.brakeRightPosition;
  additionalData.autobrake_armed_mode = idAutobrakeArmedMode->get();
  additionalData.autobrake_decel_light = idAutobrakeDecelLight->get();
  additionalData.spoilers_handle_pos = idSpoilersHandlePosition->get();
  additionalData.spoilers_armed = idSpoilersArmed->get();
  additionalData.spoilers_handle_sim_pos = simData.spoilers_handle_position;
  additionalData.ground_spoilers_active =
      idSecGroundSpoilersOut[0]->get() || idSecGroundSpoilersOut[1]->get() || idSecGroundSpoilersOut[2]->get();
  additionalData.flaps_handle_percent = idFlapsHandlePercent->get();
  additionalData.flaps_handle_index = idFlapsHandleIndex->get();
  additionalData.flaps_handle_configuration_index = flapsHandleIndexFlapConf->get();
  additionalData.flaps_handle_sim_index = simData.flapsHandleIndex;
  additionalData.gear_handle_pos = simData.gearHandlePosition;
  additionalData.hydraulic_green_pressure = idHydraulicGreenPressure->get();
  additionalData.hydraulic_blue_pressure = idHydraulicBluePressure->get();
  additionalData.hydraulic_yellow_pressure = idHydraulicYellowPressure->get();
  additionalData.throttle_lever_1_pos = simData.throttle_lever_1_pos;
  additionalData.throttle_lever_2_pos = simData.throttle_lever_2_pos;
  additionalData.corrected_engine_N1_1_percent = simData.corrected_engine_N1_1_percent;
  additionalData.corrected_engine_N1_2_percent = simData.corrected_engine_N1_2_percent;
  additionalData.assistanceTakeoffEnabled = simData.assistanceTakeoffEnabled;
  additionalData.assistanceLandingEnabled = simData.assistanceLandingEnabled;
  additionalData.aiAutoTrimActive = simData.aiAutoTrimActive;
  additionalData.aiControlsActive = simData.aiControlsActive;
  additionalData.realisticTillerEnabled = idRealisticTillerEnabled->get() == 1;
  additionalData.tillerHandlePosition = idTillerHandlePosition->get();
  additionalData.noseWheelPosition = idNoseWheelPosition->get();

  additionalData.syncFoEfisEnabled = idSyncFoEfisEnabled->get();

  additionalData.ls1Active = idLs1Active->get();
  additionalData.ls2Active = idLs2Active->get();
  additionalData.IsisLsActive = idIsisLsActive->get();

  additionalData.wingAntiIce = idWingAntiIce->get();

  return true;
}

bool FlyByWireInterface::updateEngineData(double sampleTime) {
  auto simData = simConnectInterface.getSimData();
  engineData.generalEngineElapsedTime_1 = simData.generalEngineElapsedTime_1;
  engineData.generalEngineElapsedTime_2 = simData.generalEngineElapsedTime_2;
  engineData.standardAtmTemperature = simData.standardAtmTemperature;
  engineData.turbineEngineCorrectedFuelFlow_1 = simData.turbineEngineCorrectedFuelFlow_1;
  engineData.turbineEngineCorrectedFuelFlow_2 = simData.turbineEngineCorrectedFuelFlow_2;
  engineData.fuelTankCapacityAuxLeft = simData.fuelTankCapacityAuxLeft;
  engineData.fuelTankCapacityAuxRight = simData.fuelTankCapacityAuxRight;
  engineData.fuelTankCapacityMainLeft = simData.fuelTankCapacityMainLeft;
  engineData.fuelTankCapacityMainRight = simData.fuelTankCapacityMainRight;
  engineData.fuelTankCapacityCenter = simData.fuelTankCapacityCenter;
  engineData.fuelTankQuantityAuxLeft = simData.fuelTankQuantityAuxLeft;
  engineData.fuelTankQuantityAuxRight = simData.fuelTankQuantityAuxRight;
  engineData.fuelTankQuantityMainLeft = simData.fuelTankQuantityMainLeft;
  engineData.fuelTankQuantityMainRight = simData.fuelTankQuantityMainRight;
  engineData.fuelTankQuantityCenter = simData.fuelTankQuantityCenter;
  engineData.fuelTankQuantityTotal = simData.fuelTankQuantityTotal;
  engineData.fuelWeightPerGallon = simData.fuelWeightPerGallon;
  engineData.engineEngine1N2 = engineEngine1N2->get();
  engineData.engineEngine2N2 = engineEngine2N2->get();
  engineData.engineEngine1N1 = engineEngine1N1->get();
  engineData.engineEngine2N1 = engineEngine2N1->get();
  engineData.engineEngineIdleN1 = engineEngineIdleN1->get();
  engineData.engineEngineIdleN2 = engineEngineIdleN2->get();
  engineData.engineEngineIdleFF = engineEngineIdleFF->get();
  engineData.engineEngineIdleEGT = engineEngineIdleEGT->get();
  engineData.engineEngine1EGT = engineEngine1EGT->get();
  engineData.engineEngine2EGT = engineEngine2EGT->get();
  engineData.engineEngine1Oil = engineEngine1Oil->get();
  engineData.engineEngine2Oil = engineEngine2Oil->get();
  engineData.engineEngine1TotalOil = engineEngine1TotalOil->get();
  engineData.engineEngine2TotalOil = engineEngine2TotalOil->get();
  engineData.engineEngine1FF = engineEngine1FF->get();
  engineData.engineEngine2FF = engineEngine2FF->get();
  engineData.engineEngine1PreFF = engineEngine1PreFF->get();
  engineData.engineEngine2PreFF = engineEngine2PreFF->get();
  engineData.engineEngineImbalance = engineEngineImbalance->get();
  engineData.engineFuelUsedLeft = engineFuelUsedLeft->get();
  engineData.engineFuelUsedRight = engineFuelUsedRight->get();
  engineData.engineFuelLeftPre = engineFuelLeftPre->get();
  engineData.engineFuelRightPre = engineFuelRightPre->get();
  engineData.engineFuelAuxLeftPre = engineFuelAuxLeftPre->get();
  engineData.engineFuelAuxRightPre = engineFuelAuxRightPre->get();
  engineData.engineFuelCenterPre = engineFuelCenterPre->get();
  engineData.engineEngineCycleTime = engineEngineCycleTime->get();
  engineData.engineEngine1State = engineEngine1State->get();
  engineData.engineEngine2State = engineEngine2State->get();
  engineData.engineEngine1Timer = engineEngine1Timer->get();
  engineData.engineEngine2Timer = engineEngine2Timer->get();

  return true;
}

bool FlyByWireInterface::updateRa(int raIndex) {
  raBusOutputs[raIndex].radio_height_ft = Arinc429Utils::fromSimVar(idRadioAltimeterHeight[raIndex]->get());

  if (clientDataEnabled) {
    simConnectInterface.setClientDataRa(raBusOutputs[raIndex], raIndex);
  }

  return true;
}

bool FlyByWireInterface::updateLgciu(int lgciuIndex) {
  lgciuBusOutputs[lgciuIndex].discrete_word_1 = Arinc429Utils::fromSimVar(idLgciuDiscreteWord1[lgciuIndex]->get());
  lgciuBusOutputs[lgciuIndex].discrete_word_2 = Arinc429Utils::fromSimVar(idLgciuDiscreteWord2[lgciuIndex]->get());
  lgciuBusOutputs[lgciuIndex].discrete_word_3 = Arinc429Utils::fromSimVar(idLgciuDiscreteWord3[lgciuIndex]->get());
  lgciuBusOutputs[lgciuIndex].discrete_word_4.SSM = Arinc429SignStatus::NormalOperation;
  lgciuBusOutputs[lgciuIndex].discrete_word_4.Data = 0;

  if (clientDataEnabled) {
    simConnectInterface.setClientDataLgciu(lgciuBusOutputs[lgciuIndex], lgciuIndex);
  }

  return true;
}

bool FlyByWireInterface::updateSfcc(int sfccIndex) {
  sfccBusOutputs[sfccIndex].slat_flap_component_status_word = Arinc429Utils::fromSimVar(idSfccSlatFlapComponentStatusWord->get());
  sfccBusOutputs[sfccIndex].slat_flap_system_status_word = Arinc429Utils::fromSimVar(idSfccSlatFlapSystemStatusWord->get());
  sfccBusOutputs[sfccIndex].slat_flap_actual_position_word = Arinc429Utils::fromSimVar(idSfccSlatFlapActualPositionWord->get());
  sfccBusOutputs[sfccIndex].slat_actual_position_deg = Arinc429Utils::fromSimVar(idSfccSlatActualPositionWord->get());
  sfccBusOutputs[sfccIndex].flap_actual_position_deg = Arinc429Utils::fromSimVar(idSfccFlapActualPositionWord->get());

  if (clientDataEnabled) {
    simConnectInterface.setClientDataSfcc(sfccBusOutputs[sfccIndex], sfccIndex);
  }

  return true;
}

bool FlyByWireInterface::updateAdirs(int adirsIndex) {
  adrBusOutputs[adirsIndex].altitude_corrected_ft = Arinc429Utils::fromSimVar(idAdrAltitudeCorrected[adirsIndex]->get());
  adrBusOutputs[adirsIndex].mach = Arinc429Utils::fromSimVar(idAdrMach[adirsIndex]->get());
  adrBusOutputs[adirsIndex].airspeed_computed_kn = Arinc429Utils::fromSimVar(idAdrAirspeedComputed[adirsIndex]->get());
  adrBusOutputs[adirsIndex].airspeed_true_kn = Arinc429Utils::fromSimVar(idAdrAirspeedTrue[adirsIndex]->get());
  adrBusOutputs[adirsIndex].vertical_speed_ft_min = Arinc429Utils::fromSimVar(idAdrVerticalSpeed[adirsIndex]->get());
  adrBusOutputs[adirsIndex].aoa_corrected_deg = Arinc429Utils::fromSimVar(idAdrAoaCorrected[adirsIndex]->get());
  adrBusOutputs[adirsIndex].corrected_average_static_pressure =
      Arinc429Utils::fromSimVar(idAdrCorrectedAverageStaticPressure[adirsIndex]->get());

  irBusOutputs[adirsIndex].latitude_deg = Arinc429Utils::fromSimVar(idIrLatitude[adirsIndex]->get());
  irBusOutputs[adirsIndex].longitude_deg = Arinc429Utils::fromSimVar(idIrLongitude[adirsIndex]->get());
  irBusOutputs[adirsIndex].ground_speed_kn = Arinc429Utils::fromSimVar(idIrGroundSpeed[adirsIndex]->get());
  irBusOutputs[adirsIndex].wind_speed_kn = Arinc429Utils::fromSimVar(idIrWindSpeed[adirsIndex]->get());
  irBusOutputs[adirsIndex].wind_direction_true_deg = Arinc429Utils::fromSimVar(idIrWindDirectionTrue[adirsIndex]->get());
  irBusOutputs[adirsIndex].track_angle_magnetic_deg = Arinc429Utils::fromSimVar(idIrTrackAngleMagnetic[adirsIndex]->get());
  irBusOutputs[adirsIndex].heading_magnetic_deg = Arinc429Utils::fromSimVar(idIrHeadingMagnetic[adirsIndex]->get());
  irBusOutputs[adirsIndex].drift_angle_deg = Arinc429Utils::fromSimVar(idIrDriftAngle[adirsIndex]->get());
  irBusOutputs[adirsIndex].flight_path_angle_deg = Arinc429Utils::fromSimVar(idIrFlightPathAngle[adirsIndex]->get());
  irBusOutputs[adirsIndex].pitch_angle_deg = Arinc429Utils::fromSimVar(idIrPitchAngle[adirsIndex]->get());
  irBusOutputs[adirsIndex].roll_angle_deg = Arinc429Utils::fromSimVar(idIrRollAngle[adirsIndex]->get());
  irBusOutputs[adirsIndex].body_pitch_rate_deg_s = Arinc429Utils::fromSimVar(idIrBodyPitchRate[adirsIndex]->get());
  irBusOutputs[adirsIndex].body_roll_rate_deg_s = Arinc429Utils::fromSimVar(idIrBodyRollRate[adirsIndex]->get());
  irBusOutputs[adirsIndex].body_yaw_rate_deg_s = Arinc429Utils::fromSimVar(idIrBodyYawRate[adirsIndex]->get());
  irBusOutputs[adirsIndex].body_long_accel_g = Arinc429Utils::fromSimVar(idIrBodyLongAccel[adirsIndex]->get());
  irBusOutputs[adirsIndex].body_lat_accel_g = Arinc429Utils::fromSimVar(idIrBodyLatAccel[adirsIndex]->get());
  irBusOutputs[adirsIndex].body_normal_accel_g = Arinc429Utils::fromSimVar(idIrBodyNormalAccel[adirsIndex]->get());
  irBusOutputs[adirsIndex].track_angle_rate_deg_s = Arinc429Utils::fromSimVar(idIrTrackAngleRate[adirsIndex]->get());
  irBusOutputs[adirsIndex].pitch_att_rate_deg_s = Arinc429Utils::fromSimVar(idIrPitchAttRate[adirsIndex]->get());
  irBusOutputs[adirsIndex].roll_att_rate_deg_s = Arinc429Utils::fromSimVar(idIrRollAttRate[adirsIndex]->get());
  irBusOutputs[adirsIndex].inertial_vertical_speed_ft_s = Arinc429Utils::fromSimVar(idIrInertialVerticalSpeed[adirsIndex]->get());

  if (clientDataEnabled) {
    simConnectInterface.setClientDataAdr(adrBusOutputs[adirsIndex], adirsIndex);
    simConnectInterface.setClientDataIr(irBusOutputs[adirsIndex], adirsIndex);
  }

  return true;
}

bool FlyByWireInterface::updateElac(double sampleTime, int elacIndex) {
  const int oppElacIndex = elacIndex == 0 ? 1 : 0;
  SimData simData = simConnectInterface.getSimData();
  SimInput simInput = simConnectInterface.getSimInput();

  elacs[elacIndex].modelInputs.in.time.dt = sampleTime;
  elacs[elacIndex].modelInputs.in.time.simulation_time = simData.simulationTime;
  elacs[elacIndex].modelInputs.in.time.monotonic_time = monotonicTime;

  elacs[elacIndex].modelInputs.in.sim_data.slew_on = wasInSlew;
  elacs[elacIndex].modelInputs.in.sim_data.pause_on = pauseDetected;
  elacs[elacIndex].modelInputs.in.sim_data.tracking_mode_on_override = idExternalOverride->get() == 1;
  elacs[elacIndex].modelInputs.in.sim_data.tailstrike_protection_on = tailstrikeProtectionEnabled;

  elacs[elacIndex].modelInputs.in.discrete_inputs.ground_spoilers_active_1 = secsDiscreteOutputs[0].ground_spoiler_out;
  elacs[elacIndex].modelInputs.in.discrete_inputs.ground_spoilers_active_2 =
      elacIndex == 0 ? secsDiscreteOutputs[1].ground_spoiler_out : secsDiscreteOutputs[2].ground_spoiler_out;
  elacs[elacIndex].modelInputs.in.discrete_inputs.is_unit_1 = elacIndex == 0;
  elacs[elacIndex].modelInputs.in.discrete_inputs.is_unit_2 = elacIndex == 1;
  elacs[elacIndex].modelInputs.in.discrete_inputs.opp_axis_pitch_failure = !elacsDiscreteOutputs[oppElacIndex].pitch_axis_ok;
  elacs[elacIndex].modelInputs.in.discrete_inputs.ap_1_disengaged = !autopilotStateMachineOutput.enabled_AP1;
  elacs[elacIndex].modelInputs.in.discrete_inputs.ap_2_disengaged = !autopilotStateMachineOutput.enabled_AP2;
  elacs[elacIndex].modelInputs.in.discrete_inputs.opp_left_aileron_lost = !elacsDiscreteOutputs[oppElacIndex].left_aileron_ok;
  elacs[elacIndex].modelInputs.in.discrete_inputs.opp_right_aileron_lost = !elacsDiscreteOutputs[oppElacIndex].right_aileron_ok;
  elacs[elacIndex].modelInputs.in.discrete_inputs.fac_1_yaw_control_lost = !facsDiscreteOutputs[0].yaw_damper_avail_for_norm_law;
  elacs[elacIndex].modelInputs.in.discrete_inputs.lgciu_1_nose_gear_pressed = idLgciuNoseGearCompressed[0]->get();
  elacs[elacIndex].modelInputs.in.discrete_inputs.lgciu_2_nose_gear_pressed = idLgciuNoseGearCompressed[1]->get();
  elacs[elacIndex].modelInputs.in.discrete_inputs.fac_2_yaw_control_lost = !facsDiscreteOutputs[1].yaw_damper_avail_for_norm_law;
  elacs[elacIndex].modelInputs.in.discrete_inputs.lgciu_1_right_main_gear_pressed = idLgciuRightMainGearCompressed[0]->get();
  elacs[elacIndex].modelInputs.in.discrete_inputs.lgciu_2_right_main_gear_pressed = idLgciuRightMainGearCompressed[1]->get();
  elacs[elacIndex].modelInputs.in.discrete_inputs.lgciu_1_left_main_gear_pressed = idLgciuLeftMainGearCompressed[0]->get();
  elacs[elacIndex].modelInputs.in.discrete_inputs.lgciu_2_left_main_gear_pressed = idLgciuLeftMainGearCompressed[1]->get();
  elacs[elacIndex].modelInputs.in.discrete_inputs.ths_motor_fault = false;
  elacs[elacIndex].modelInputs.in.discrete_inputs.sfcc_1_slats_out = false;
  elacs[elacIndex].modelInputs.in.discrete_inputs.sfcc_2_slats_out = false;
  elacs[elacIndex].modelInputs.in.discrete_inputs.l_ail_servo_failed = idAilFaultLeft[elacIndex]->get();
  elacs[elacIndex].modelInputs.in.discrete_inputs.l_elev_servo_failed = idElevFaultLeft[elacIndex]->get();
  elacs[elacIndex].modelInputs.in.discrete_inputs.r_ail_servo_failed = idAilFaultRight[elacIndex]->get();
  elacs[elacIndex].modelInputs.in.discrete_inputs.r_elev_servo_failed = idElevFaultRight[elacIndex]->get();
  elacs[elacIndex].modelInputs.in.discrete_inputs.ths_override_active = idThsOverrideActive->get();
  elacs[elacIndex].modelInputs.in.discrete_inputs.yellow_low_pressure = !idHydYellowPressurised->get();
  elacs[elacIndex].modelInputs.in.discrete_inputs.capt_priority_takeover_pressed = idCaptPriorityButtonPressed->get();
  elacs[elacIndex].modelInputs.in.discrete_inputs.fo_priority_takeover_pressed = idFoPriorityButtonPressed->get();
  elacs[elacIndex].modelInputs.in.discrete_inputs.blue_low_pressure = !idHydBluePressurised->get();
  elacs[elacIndex].modelInputs.in.discrete_inputs.green_low_pressure = !idHydGreenPressurised->get();
  elacs[elacIndex].modelInputs.in.discrete_inputs.elac_engaged_from_switch = idElacPushbuttonPressed[elacIndex]->get();
  elacs[elacIndex].modelInputs.in.discrete_inputs.normal_powersupply_lost = false;

  elacs[elacIndex].modelInputs.in.analog_inputs.capt_pitch_stick_pos = -simInput.inputs[0];
  elacs[elacIndex].modelInputs.in.analog_inputs.fo_pitch_stick_pos = 0;
  elacs[elacIndex].modelInputs.in.analog_inputs.capt_roll_stick_pos = -simInput.inputs[1];
  elacs[elacIndex].modelInputs.in.analog_inputs.fo_roll_stick_pos = 0;
  double leftElevPos = -idLeftElevatorPosition->get();
  double rightElevPos = -idRightElevatorPosition->get();
  elacs[elacIndex].modelInputs.in.analog_inputs.left_elevator_pos_deg = leftElevPos > 0 ? leftElevPos * 17 : leftElevPos * 30;
  elacs[elacIndex].modelInputs.in.analog_inputs.right_elevator_pos_deg = rightElevPos > 0 ? rightElevPos * 17 : rightElevPos * 30;
  elacs[elacIndex].modelInputs.in.analog_inputs.ths_pos_deg = -simData.eta_trim_deg;
  elacs[elacIndex].modelInputs.in.analog_inputs.left_aileron_pos_deg = idLeftAileronPosition->get() * 25;
  elacs[elacIndex].modelInputs.in.analog_inputs.right_aileron_pos_deg = -idRightAileronPosition->get() * 25;
  elacs[elacIndex].modelInputs.in.analog_inputs.rudder_pedal_pos = -simInput.inputs[2];
  elacs[elacIndex].modelInputs.in.analog_inputs.load_factor_acc_1_g = 0;
  elacs[elacIndex].modelInputs.in.analog_inputs.load_factor_acc_2_g = 0;
  elacs[elacIndex].modelInputs.in.analog_inputs.blue_hyd_pressure_psi = idHydBlueSystemPressure->get();
  elacs[elacIndex].modelInputs.in.analog_inputs.green_hyd_pressure_psi = idHydGreenSystemPressure->get();
  elacs[elacIndex].modelInputs.in.analog_inputs.yellow_hyd_pressure_psi = idHydYellowSystemPressure->get();

  elacs[elacIndex].modelInputs.in.bus_inputs.adr_1_bus = adrBusOutputs[0];
  elacs[elacIndex].modelInputs.in.bus_inputs.adr_2_bus = adrBusOutputs[1];
  elacs[elacIndex].modelInputs.in.bus_inputs.adr_3_bus = adrBusOutputs[2];
  elacs[elacIndex].modelInputs.in.bus_inputs.ir_1_bus = irBusOutputs[0];
  elacs[elacIndex].modelInputs.in.bus_inputs.ir_2_bus = irBusOutputs[1];
  elacs[elacIndex].modelInputs.in.bus_inputs.ir_3_bus = irBusOutputs[2];
  elacs[elacIndex].modelInputs.in.bus_inputs.fmgc_1_bus = fmgcBBusOutputs;
  elacs[elacIndex].modelInputs.in.bus_inputs.fmgc_2_bus = fmgcBBusOutputs;
  elacs[elacIndex].modelInputs.in.bus_inputs.ra_1_bus = raBusOutputs[0];
  elacs[elacIndex].modelInputs.in.bus_inputs.ra_2_bus = raBusOutputs[1];
  elacs[elacIndex].modelInputs.in.bus_inputs.sfcc_1_bus = sfccBusOutputs[0];
  elacs[elacIndex].modelInputs.in.bus_inputs.sfcc_2_bus = sfccBusOutputs[1];
  elacs[elacIndex].modelInputs.in.bus_inputs.fcdc_1_bus = fcdcsBusOutputs[0];
  elacs[elacIndex].modelInputs.in.bus_inputs.fcdc_2_bus = fcdcsBusOutputs[1];
  elacs[elacIndex].modelInputs.in.bus_inputs.sec_1_bus = secsBusOutputs[0];
  elacs[elacIndex].modelInputs.in.bus_inputs.sec_2_bus = secsBusOutputs[1];
  elacs[elacIndex].modelInputs.in.bus_inputs.elac_opp_bus = elacsBusOutputs[oppElacIndex];

  if (elacIndex == elacDisabled) {
    simConnectInterface.setClientDataElacDiscretes(elacs[elacIndex].modelInputs.in.discrete_inputs);
    simConnectInterface.setClientDataElacAnalog(elacs[elacIndex].modelInputs.in.analog_inputs);

    elacsDiscreteOutputs[elacIndex] = simConnectInterface.getClientDataElacDiscretesOutput();
    elacsAnalogOutputs[elacIndex] = simConnectInterface.getClientDataElacAnalogsOutput();
    elacsBusOutputs[elacIndex] = simConnectInterface.getClientDataElacBusOutput();
  } else {
    bool powerSupplyAvailable = false;
    if (elacIndex == 0) {
      powerSupplyAvailable =
          idElecDcEssBusPowered->get() || (elacsDiscreteOutputs[elacIndex].batt_power_supply ? idElecBat1HotBusPowered->get() : false);
    } else {
      powerSupplyAvailable = idElecDcBus2Powered->get();
    }

    elacs[elacIndex].update(sampleTime, simData.simulationTime,
                            failuresConsumer.isActive(elacIndex == 0 ? Failures::Elac1 : Failures::Elac2), powerSupplyAvailable);

    elacsDiscreteOutputs[elacIndex] = elacs[elacIndex].getDiscreteOutputs();
    elacsAnalogOutputs[elacIndex] = elacs[elacIndex].getAnalogOutputs();
    elacsBusOutputs[elacIndex] = elacs[elacIndex].getBusOutputs();
  }

  if (oppElacIndex == elacDisabled || secDisabled != -1 || facDisabled != -1) {
    simConnectInterface.setClientDataElacBusInput(elacsBusOutputs[elacIndex], elacIndex);
  }

  idElacDigitalOpValidated[elacIndex]->set(elacsDiscreteOutputs[elacIndex].digital_output_validated);

  return true;
}

bool FlyByWireInterface::updateSec(double sampleTime, int secIndex) {
  const int oppSecIndex = secIndex == 0 ? 1 : 0;
  SimData simData = simConnectInterface.getSimData();
  SimInput simInput = simConnectInterface.getSimInput();

  secs[secIndex].modelInputs.in.time.dt = sampleTime;
  secs[secIndex].modelInputs.in.time.simulation_time = simData.simulationTime;
  secs[secIndex].modelInputs.in.time.monotonic_time = monotonicTime;

  secs[secIndex].modelInputs.in.sim_data.slew_on = wasInSlew;
  secs[secIndex].modelInputs.in.sim_data.pause_on = pauseDetected;
  secs[secIndex].modelInputs.in.sim_data.tracking_mode_on_override = idExternalOverride->get() == 1;
  secs[secIndex].modelInputs.in.sim_data.tailstrike_protection_on = tailstrikeProtectionEnabled;

  secs[secIndex].modelInputs.in.discrete_inputs.sec_engaged_from_switch = idSecPushbuttonPressed[secIndex]->get();
  secs[secIndex].modelInputs.in.discrete_inputs.sec_in_emergency_powersupply = false;
  secs[secIndex].modelInputs.in.discrete_inputs.is_unit_1 = secIndex == 0;
  secs[secIndex].modelInputs.in.discrete_inputs.is_unit_2 = secIndex == 1;
  secs[secIndex].modelInputs.in.discrete_inputs.is_unit_3 = secIndex == 2;
  if (secIndex < 2) {
    secs[secIndex].modelInputs.in.discrete_inputs.pitch_not_avail_elac_1 = !elacsDiscreteOutputs[0].pitch_axis_ok;
    secs[secIndex].modelInputs.in.discrete_inputs.pitch_not_avail_elac_2 = !elacsDiscreteOutputs[1].pitch_axis_ok;
    secs[secIndex].modelInputs.in.discrete_inputs.left_elev_not_avail_sec_opp = !secsDiscreteOutputs[oppSecIndex].left_elevator_ok;
    secs[secIndex].modelInputs.in.discrete_inputs.right_elev_not_avail_sec_opp = !secsDiscreteOutputs[oppSecIndex].right_elevator_ok;
    secs[secIndex].modelInputs.in.discrete_inputs.ths_motor_fault = false;
    secs[secIndex].modelInputs.in.discrete_inputs.l_elev_servo_failed = idElevFaultLeft[secIndex]->get();
    secs[secIndex].modelInputs.in.discrete_inputs.r_elev_servo_failed = idElevFaultRight[secIndex]->get();
    secs[secIndex].modelInputs.in.discrete_inputs.ths_override_active = idThsOverrideActive->get();
  } else {
    secs[secIndex].modelInputs.in.discrete_inputs.pitch_not_avail_elac_1 = false;
    secs[secIndex].modelInputs.in.discrete_inputs.pitch_not_avail_elac_2 = false;
    secs[secIndex].modelInputs.in.discrete_inputs.left_elev_not_avail_sec_opp = false;
    secs[secIndex].modelInputs.in.discrete_inputs.right_elev_not_avail_sec_opp = false;
    secs[secIndex].modelInputs.in.discrete_inputs.ths_motor_fault = false;
    secs[secIndex].modelInputs.in.discrete_inputs.l_elev_servo_failed = false;
    secs[secIndex].modelInputs.in.discrete_inputs.r_elev_servo_failed = false;
    secs[secIndex].modelInputs.in.discrete_inputs.ths_override_active = false;
  }

  secs[secIndex].modelInputs.in.discrete_inputs.digital_output_failed_elac_1 = !elacsDiscreteOutputs[0].digital_output_validated;
  secs[secIndex].modelInputs.in.discrete_inputs.digital_output_failed_elac_2 = !elacsDiscreteOutputs[1].digital_output_validated;
  secs[secIndex].modelInputs.in.discrete_inputs.green_low_pressure = !idHydGreenPressurised->get();
  secs[secIndex].modelInputs.in.discrete_inputs.blue_low_pressure = !idHydBluePressurised->get();
  secs[secIndex].modelInputs.in.discrete_inputs.yellow_low_pressure = !idHydYellowPressurised->get();
  secs[secIndex].modelInputs.in.discrete_inputs.sfcc_1_slats_out = false;
  secs[secIndex].modelInputs.in.discrete_inputs.sfcc_2_slats_out = false;

  int splrIndex = secIndex == 2 ? 0 : (secIndex == 0 ? 2 : 4);

  secs[secIndex].modelInputs.in.discrete_inputs.l_spoiler_1_servo_failed = idSplrFaultLeft[splrIndex]->get();
  secs[secIndex].modelInputs.in.discrete_inputs.r_spoiler_1_servo_failed = idSplrFaultRight[splrIndex]->get();
  if (secIndex != 1) {
    secs[secIndex].modelInputs.in.discrete_inputs.l_spoiler_2_servo_failed = idSplrFaultLeft[splrIndex + 1]->get();
    secs[secIndex].modelInputs.in.discrete_inputs.r_spoiler_2_servo_failed = idSplrFaultRight[splrIndex + 1]->get();
  } else {
    secs[secIndex].modelInputs.in.discrete_inputs.l_spoiler_2_servo_failed = false;
    secs[secIndex].modelInputs.in.discrete_inputs.r_spoiler_2_servo_failed = false;
  }

  secs[secIndex].modelInputs.in.discrete_inputs.capt_priority_takeover_pressed = idCaptPriorityButtonPressed->get();
  secs[secIndex].modelInputs.in.discrete_inputs.fo_priority_takeover_pressed = idFoPriorityButtonPressed->get();

  if (secIndex < 2) {
    secs[secIndex].modelInputs.in.analog_inputs.capt_pitch_stick_pos = -simInput.inputs[0];
    secs[secIndex].modelInputs.in.analog_inputs.fo_pitch_stick_pos = 0;
    double leftElevPos = -idLeftElevatorPosition->get();
    double rightElevPos = -idRightElevatorPosition->get();
    secs[secIndex].modelInputs.in.analog_inputs.left_elevator_pos_deg = leftElevPos > 0 ? leftElevPos * 17 : leftElevPos * 30;
    secs[secIndex].modelInputs.in.analog_inputs.right_elevator_pos_deg = rightElevPos > 0 ? rightElevPos * 17 : rightElevPos * 30;
    secs[secIndex].modelInputs.in.analog_inputs.ths_pos_deg = -simData.eta_trim_deg;
    secs[secIndex].modelInputs.in.analog_inputs.load_factor_acc_1_g = 0;
    secs[secIndex].modelInputs.in.analog_inputs.load_factor_acc_2_g = 0;
  } else {
    secs[secIndex].modelInputs.in.analog_inputs.capt_pitch_stick_pos = 0;
    secs[secIndex].modelInputs.in.analog_inputs.fo_pitch_stick_pos = 0;
    secs[secIndex].modelInputs.in.analog_inputs.left_elevator_pos_deg = 0;
    secs[secIndex].modelInputs.in.analog_inputs.right_elevator_pos_deg = 0;
    secs[secIndex].modelInputs.in.analog_inputs.ths_pos_deg = 0;
    secs[secIndex].modelInputs.in.analog_inputs.load_factor_acc_1_g = 0;
    secs[secIndex].modelInputs.in.analog_inputs.load_factor_acc_2_g = 0;
  }
  secs[secIndex].modelInputs.in.analog_inputs.capt_roll_stick_pos = -simInput.inputs[1];
  secs[secIndex].modelInputs.in.analog_inputs.fo_roll_stick_pos = 0;
  secs[secIndex].modelInputs.in.analog_inputs.spd_brk_lever_pos =
      spoilersHandler->getIsArmed() ? -0.05 : spoilersHandler->getHandlePosition();
  secs[secIndex].modelInputs.in.analog_inputs.thr_lever_1_pos = thrustLeverAngle_1->get();
  secs[secIndex].modelInputs.in.analog_inputs.thr_lever_2_pos = thrustLeverAngle_2->get();
  secs[secIndex].modelInputs.in.analog_inputs.left_spoiler_1_pos_deg = -idLeftSpoilerPosition[splrIndex]->get() * 50;
  secs[secIndex].modelInputs.in.analog_inputs.right_spoiler_1_pos_deg = -idRightSpoilerPosition[splrIndex]->get() * 50;
  secs[secIndex].modelInputs.in.analog_inputs.left_spoiler_2_pos_deg = -idLeftSpoilerPosition[splrIndex + 1]->get() * 50;
  secs[secIndex].modelInputs.in.analog_inputs.right_spoiler_2_pos_deg = -idRightSpoilerPosition[splrIndex + 1]->get() * 50;
  secs[secIndex].modelInputs.in.analog_inputs.wheel_speed_left = simData.wheelRpmLeft * 0.118921;
  secs[secIndex].modelInputs.in.analog_inputs.wheel_speed_right = simData.wheelRpmRight * 0.118921;

  if (secIndex == 0) {
    secs[secIndex].modelInputs.in.bus_inputs.adr_1_bus = adrBusOutputs[0];
    secs[secIndex].modelInputs.in.bus_inputs.adr_2_bus = adrBusOutputs[2];
    secs[secIndex].modelInputs.in.bus_inputs.ir_1_bus = irBusOutputs[0];
    secs[secIndex].modelInputs.in.bus_inputs.ir_2_bus = irBusOutputs[2];
  } else if (secIndex == 1) {
    secs[secIndex].modelInputs.in.bus_inputs.adr_1_bus = adrBusOutputs[0];
    secs[secIndex].modelInputs.in.bus_inputs.adr_2_bus = adrBusOutputs[1];
    secs[secIndex].modelInputs.in.bus_inputs.ir_1_bus = irBusOutputs[0];
    secs[secIndex].modelInputs.in.bus_inputs.ir_2_bus = irBusOutputs[1];
  } else if (secIndex == 2) {
    secs[secIndex].modelInputs.in.bus_inputs.adr_1_bus = adrBusOutputs[1];
    secs[secIndex].modelInputs.in.bus_inputs.adr_2_bus = adrBusOutputs[2];
    secs[secIndex].modelInputs.in.bus_inputs.ir_1_bus = irBusOutputs[1];
    secs[secIndex].modelInputs.in.bus_inputs.ir_2_bus = irBusOutputs[2];
  }

  secs[secIndex].modelInputs.in.bus_inputs.fcdc_1_bus = fcdcsBusOutputs[0];
  secs[secIndex].modelInputs.in.bus_inputs.fcdc_2_bus = fcdcsBusOutputs[1];
  secs[secIndex].modelInputs.in.bus_inputs.elac_1_bus = elacsBusOutputs[0];
  secs[secIndex].modelInputs.in.bus_inputs.elac_2_bus = elacsBusOutputs[1];
  secs[secIndex].modelInputs.in.bus_inputs.sfcc_1_bus = sfccBusOutputs[0];
  secs[secIndex].modelInputs.in.bus_inputs.sfcc_2_bus = sfccBusOutputs[1];
  secs[secIndex].modelInputs.in.bus_inputs.lgciu_1_bus = lgciuBusOutputs[0];
  secs[secIndex].modelInputs.in.bus_inputs.lgciu_2_bus = lgciuBusOutputs[1];

  if (secIndex == secDisabled) {
    simConnectInterface.setClientDataSecDiscretes(secs[secIndex].modelInputs.in.discrete_inputs);
    simConnectInterface.setClientDataSecAnalog(secs[secIndex].modelInputs.in.analog_inputs);

    secsDiscreteOutputs[secIndex] = simConnectInterface.getClientDataSecDiscretesOutput();
    secsAnalogOutputs[secIndex] = simConnectInterface.getClientDataSecAnalogsOutput();
    secsBusOutputs[secIndex] = simConnectInterface.getClientDataSecBusOutput();
  } else {
    bool powerSupplyAvailable = false;
    if (secIndex == 0) {
      powerSupplyAvailable =
          idElecDcEssBusPowered->get() || (secsDiscreteOutputs[secIndex].batt_power_supply ? idElecBat1HotBusPowered->get() : false);
    } else {
      powerSupplyAvailable = idElecDcBus2Powered->get();
    }

    Failures failureIndex = secIndex == 0 ? Failures::Sec1 : (secIndex == 1 ? Failures::Sec2 : Failures::Sec3);
    secs[secIndex].update(sampleTime, simData.simulationTime, failuresConsumer.isActive(failureIndex), powerSupplyAvailable);

    secsDiscreteOutputs[secIndex] = secs[secIndex].getDiscreteOutputs();
    secsAnalogOutputs[secIndex] = secs[secIndex].getAnalogOutputs();
    secsBusOutputs[secIndex] = secs[secIndex].getBusOutputs();
  }

  if (elacDisabled != -1 && secIndex < 2) {
    simConnectInterface.setClientDataSecBus(secsBusOutputs[secIndex], secIndex);
  }

  idSecFaultLightOn[secIndex]->set(secsDiscreteOutputs[secIndex].sec_failed);
  idSecGroundSpoilersOut[secIndex]->set(secsDiscreteOutputs[secIndex].ground_spoiler_out);

  return true;
}

bool FlyByWireInterface::updateFcdc(double sampleTime, int fcdcIndex) {
  const int oppFcdcIndex = fcdcIndex == 0 ? 1 : 0;

  fcdcs[fcdcIndex].discreteInputs.elac1Off = !idElacPushbuttonPressed[0]->get();
  fcdcs[fcdcIndex].discreteInputs.elac1Valid = elacsDiscreteOutputs[0].digital_output_validated;
  fcdcs[fcdcIndex].discreteInputs.elac2Valid = elacsDiscreteOutputs[1].digital_output_validated;
  fcdcs[fcdcIndex].discreteInputs.sec1Off = !idSecPushbuttonPressed[0]->get();
  fcdcs[fcdcIndex].discreteInputs.sec1Valid = !secsDiscreteOutputs[0].sec_failed;
  fcdcs[fcdcIndex].discreteInputs.sec2Valid = !secsDiscreteOutputs[1].sec_failed;
  fcdcs[fcdcIndex].discreteInputs.eng1NotOnGroundAndNotLowOilPress = false;
  fcdcs[fcdcIndex].discreteInputs.eng2NotOnGroundAndNotLowOilPress = false;
  fcdcs[fcdcIndex].discreteInputs.noseGearPressed = idLgciuNoseGearCompressed[0]->get();
  fcdcs[fcdcIndex].discreteInputs.oppFcdcFailed = !fcdcsDiscreteOutputs[oppFcdcIndex].fcdcValid;
  fcdcs[fcdcIndex].discreteInputs.sec3Off = !idSecPushbuttonPressed[2]->get();
  fcdcs[fcdcIndex].discreteInputs.sec3Valid = !secsDiscreteOutputs[2].sec_failed;
  fcdcs[fcdcIndex].discreteInputs.elac2Off = !idElacPushbuttonPressed[1]->get();
  fcdcs[fcdcIndex].discreteInputs.sec2Off = !idSecPushbuttonPressed[1]->get();

  fcdcs[fcdcIndex].busInputs.elac1 = elacsBusOutputs[0];
  fcdcs[fcdcIndex].busInputs.sec1 = secsBusOutputs[0];
  fcdcs[fcdcIndex].busInputs.fcdcOpp = fcdcsBusOutputs[oppFcdcIndex];
  fcdcs[fcdcIndex].busInputs.elac2 = elacsBusOutputs[1];
  fcdcs[fcdcIndex].busInputs.sec2 = secsBusOutputs[1];
  fcdcs[fcdcIndex].busInputs.sec3 = secsBusOutputs[2];

  fcdcs[fcdcIndex].update(sampleTime, failuresConsumer.isActive(fcdcIndex == 0 ? Failures::Fcdc1 : Failures::Fcdc2),
                          fcdcIndex == 0 ? idElecDcEssShedBusPowered->get() : idElecDcBus2Powered->get());

  fcdcsDiscreteOutputs[fcdcIndex] = fcdcs[fcdcIndex].getDiscreteOutputs();
  FcdcBus bus = fcdcs[fcdcIndex].getBusOutputs();
  fcdcsBusOutputs[fcdcIndex] = *reinterpret_cast<base_fcdc_bus*>(&bus);

  idFcdcDiscreteWord1[fcdcIndex]->set(Arinc429Utils::toSimVar(fcdcsBusOutputs[fcdcIndex].efcs_status_word_1));
  idFcdcDiscreteWord2[fcdcIndex]->set(Arinc429Utils::toSimVar(fcdcsBusOutputs[fcdcIndex].efcs_status_word_2));
  idFcdcDiscreteWord3[fcdcIndex]->set(Arinc429Utils::toSimVar(fcdcsBusOutputs[fcdcIndex].efcs_status_word_3));
  idFcdcDiscreteWord4[fcdcIndex]->set(Arinc429Utils::toSimVar(fcdcsBusOutputs[fcdcIndex].efcs_status_word_4));
  idFcdcDiscreteWord5[fcdcIndex]->set(Arinc429Utils::toSimVar(fcdcsBusOutputs[fcdcIndex].efcs_status_word_5));
  idFcdcCaptRollCommand[fcdcIndex]->set(Arinc429Utils::toSimVar(fcdcsBusOutputs[fcdcIndex].capt_roll_command_deg));
  idFcdcFoRollCommand[fcdcIndex]->set(Arinc429Utils::toSimVar(fcdcsBusOutputs[fcdcIndex].fo_roll_command_deg));
  idFcdcCaptPitchCommand[fcdcIndex]->set(Arinc429Utils::toSimVar(fcdcsBusOutputs[fcdcIndex].capt_pitch_command_deg));
  idFcdcFoPitchCommand[fcdcIndex]->set(Arinc429Utils::toSimVar(fcdcsBusOutputs[fcdcIndex].fo_pitch_command_deg));
  idFcdcRudderPedalPos[fcdcIndex]->set(Arinc429Utils::toSimVar(fcdcsBusOutputs[fcdcIndex].rudder_pedal_position_deg));
  idFcdcAileronLeftPos[fcdcIndex]->set(Arinc429Utils::toSimVar(fcdcsBusOutputs[fcdcIndex].aileron_left_pos_deg));
  idFcdcElevatorLeftPos[fcdcIndex]->set(Arinc429Utils::toSimVar(fcdcsBusOutputs[fcdcIndex].elevator_left_pos_deg));
  idFcdcAileronRightPos[fcdcIndex]->set(Arinc429Utils::toSimVar(fcdcsBusOutputs[fcdcIndex].aileron_right_pos_deg));
  idFcdcElevatorRightPos[fcdcIndex]->set(Arinc429Utils::toSimVar(fcdcsBusOutputs[fcdcIndex].elevator_right_pos_deg));
  idFcdcElevatorTrimPos[fcdcIndex]->set(Arinc429Utils::toSimVar(fcdcsBusOutputs[fcdcIndex].horiz_stab_trim_pos_deg));
  idFcdcSpoilerLeft1Pos[fcdcIndex]->set(Arinc429Utils::toSimVar(fcdcsBusOutputs[fcdcIndex].spoiler_1_left_pos_deg));
  idFcdcSpoilerLeft2Pos[fcdcIndex]->set(Arinc429Utils::toSimVar(fcdcsBusOutputs[fcdcIndex].spoiler_2_left_pos_deg));
  idFcdcSpoilerLeft3Pos[fcdcIndex]->set(Arinc429Utils::toSimVar(fcdcsBusOutputs[fcdcIndex].spoiler_3_left_pos_deg));
  idFcdcSpoilerLeft4Pos[fcdcIndex]->set(Arinc429Utils::toSimVar(fcdcsBusOutputs[fcdcIndex].spoiler_4_left_pos_deg));
  idFcdcSpoilerLeft5Pos[fcdcIndex]->set(Arinc429Utils::toSimVar(fcdcsBusOutputs[fcdcIndex].spoiler_5_left_pos_deg));
  idFcdcSpoilerRight1Pos[fcdcIndex]->set(Arinc429Utils::toSimVar(fcdcsBusOutputs[fcdcIndex].spoiler_1_right_pos_deg));
  idFcdcSpoilerRight2Pos[fcdcIndex]->set(Arinc429Utils::toSimVar(fcdcsBusOutputs[fcdcIndex].spoiler_2_right_pos_deg));
  idFcdcSpoilerRight3Pos[fcdcIndex]->set(Arinc429Utils::toSimVar(fcdcsBusOutputs[fcdcIndex].spoiler_3_right_pos_deg));
  idFcdcSpoilerRight4Pos[fcdcIndex]->set(Arinc429Utils::toSimVar(fcdcsBusOutputs[fcdcIndex].spoiler_4_right_pos_deg));
  idFcdcSpoilerRight5Pos[fcdcIndex]->set(Arinc429Utils::toSimVar(fcdcsBusOutputs[fcdcIndex].spoiler_5_right_pos_deg));

  idFcdcPriorityCaptGreen[fcdcIndex]->set(fcdcsDiscreteOutputs[fcdcIndex].captGreenPriorityLightOn);
  idFcdcPriorityCaptRed[fcdcIndex]->set(fcdcsDiscreteOutputs[fcdcIndex].captRedPriorityLightOn);
  idFcdcPriorityFoGreen[fcdcIndex]->set(fcdcsDiscreteOutputs[fcdcIndex].foGreenPriorityLightOn);
  idFcdcPriorityFoRed[fcdcIndex]->set(fcdcsDiscreteOutputs[fcdcIndex].foRedPriorityLightOn);

  return true;
}

bool FlyByWireInterface::updateFac(double sampleTime, int facIndex) {
  const int oppFacIndex = facIndex == 0 ? 1 : 0;
  SimData simData = simConnectInterface.getSimData();
  SimInputRudderTrim trimInput = simConnectInterface.getSimInputRudderTrim();

  facs[facIndex].modelInputs.in.time.dt = sampleTime;
  facs[facIndex].modelInputs.in.time.simulation_time = simData.simulationTime;
  facs[facIndex].modelInputs.in.time.monotonic_time = monotonicTime;

  facs[facIndex].modelInputs.in.sim_data.slew_on = wasInSlew;
  facs[facIndex].modelInputs.in.sim_data.pause_on = pauseDetected;
  facs[facIndex].modelInputs.in.sim_data.tracking_mode_on_override = idExternalOverride->get() == 1;
  facs[facIndex].modelInputs.in.sim_data.tailstrike_protection_on = tailstrikeProtectionEnabled;

  facs[facIndex].modelInputs.in.discrete_inputs.ap_own_engaged =
      facIndex == 0 ? autopilotStateMachineOutput.enabled_AP1 : autopilotStateMachineOutput.enabled_AP2;
  facs[facIndex].modelInputs.in.discrete_inputs.ap_opp_engaged =
      facIndex == 0 ? autopilotStateMachineOutput.enabled_AP2 : autopilotStateMachineOutput.enabled_AP1;
  facs[facIndex].modelInputs.in.discrete_inputs.yaw_damper_opp_engaged = facsDiscreteOutputs[oppFacIndex].yaw_damper_engaged;
  facs[facIndex].modelInputs.in.discrete_inputs.rudder_trim_opp_engaged = facsDiscreteOutputs[oppFacIndex].rudder_trim_engaged;
  facs[facIndex].modelInputs.in.discrete_inputs.rudder_travel_lim_opp_engaged = facsDiscreteOutputs[oppFacIndex].rudder_travel_lim_engaged;
  facs[facIndex].modelInputs.in.discrete_inputs.elac_1_healthy = elacsDiscreteOutputs[0].digital_output_validated;
  facs[facIndex].modelInputs.in.discrete_inputs.elac_2_healthy = elacsDiscreteOutputs[1].digital_output_validated;
  facs[facIndex].modelInputs.in.discrete_inputs.engine_1_stopped = true;
  facs[facIndex].modelInputs.in.discrete_inputs.engine_2_stopped = true;
  facs[facIndex].modelInputs.in.discrete_inputs.rudder_trim_switch_left = trimInput.rudderTrimSwitchLeft;
  facs[facIndex].modelInputs.in.discrete_inputs.rudder_trim_switch_right = trimInput.rudderTrimSwitchRight;
  facs[facIndex].modelInputs.in.discrete_inputs.rudder_trim_reset_button = trimInput.rudderTrimReset;
  facs[facIndex].modelInputs.in.discrete_inputs.fac_engaged_from_switch = idFacPushbuttonPressed[facIndex]->get();
  facs[facIndex].modelInputs.in.discrete_inputs.fac_opp_healthy = facsDiscreteOutputs[oppFacIndex].fac_healthy;
  facs[facIndex].modelInputs.in.discrete_inputs.is_unit_1 = facIndex == 0;
  facs[facIndex].modelInputs.in.discrete_inputs.rudder_trim_actuator_healthy = true;
  facs[facIndex].modelInputs.in.discrete_inputs.rudder_travel_lim_actuator_healthy = true;
  facs[facIndex].modelInputs.in.discrete_inputs.slats_extended = false;
  facs[facIndex].modelInputs.in.discrete_inputs.nose_gear_pressed = idLgciuNoseGearCompressed[facIndex]->get();
  facs[facIndex].modelInputs.in.discrete_inputs.ir_3_switch = false;
  facs[facIndex].modelInputs.in.discrete_inputs.adr_3_switch = false;
  facs[facIndex].modelInputs.in.discrete_inputs.yaw_damper_has_hyd_press =
      facIndex == 0 ? idHydGreenPressurised->get() : idHydYellowPressurised->get();

  facs[facIndex].modelInputs.in.analog_inputs.yaw_damper_position_deg = 0;
  facs[facIndex].modelInputs.in.analog_inputs.rudder_trim_position_deg = -simData.zeta_trim_pos * 20;
  facs[facIndex].modelInputs.in.analog_inputs.rudder_travel_lim_position_deg = rudderTravelLimiterPosition;

  facs[facIndex].modelInputs.in.bus_inputs.fac_opp_bus = facsBusOutputs[oppFacIndex];
  facs[facIndex].modelInputs.in.bus_inputs.adr_own_bus = facIndex == 0 ? adrBusOutputs[0] : adrBusOutputs[1];
  facs[facIndex].modelInputs.in.bus_inputs.adr_opp_bus = facIndex == 0 ? adrBusOutputs[1] : adrBusOutputs[0];
  facs[facIndex].modelInputs.in.bus_inputs.adr_3_bus = adrBusOutputs[2];
  facs[facIndex].modelInputs.in.bus_inputs.ir_own_bus = facIndex == 0 ? irBusOutputs[0] : irBusOutputs[1];
  facs[facIndex].modelInputs.in.bus_inputs.ir_opp_bus = facIndex == 0 ? irBusOutputs[1] : irBusOutputs[0];
  facs[facIndex].modelInputs.in.bus_inputs.ir_3_bus = irBusOutputs[2];
  facs[facIndex].modelInputs.in.bus_inputs.fmgc_own_bus = {};
  facs[facIndex].modelInputs.in.bus_inputs.fmgc_opp_bus = {};
  facs[facIndex].modelInputs.in.bus_inputs.sfcc_own_bus = sfccBusOutputs[facIndex];
  facs[facIndex].modelInputs.in.bus_inputs.lgciu_own_bus = lgciuBusOutputs[facIndex];
  facs[facIndex].modelInputs.in.bus_inputs.elac_1_bus = elacsBusOutputs[0];
  facs[facIndex].modelInputs.in.bus_inputs.elac_2_bus = elacsBusOutputs[1];

  if (facIndex == facDisabled) {
    simConnectInterface.setClientDataFacDiscretes(facs[facIndex].modelInputs.in.discrete_inputs);
    simConnectInterface.setClientDataFacAnalog(facs[facIndex].modelInputs.in.analog_inputs);

    facsDiscreteOutputs[facIndex] = simConnectInterface.getClientDataFacDiscretesOutput();
    facsAnalogOutputs[facIndex] = simConnectInterface.getClientDataFacAnalogsOutput();
    facsBusOutputs[facIndex] = simConnectInterface.getClientDataFacBusOutput();
  } else {
    facs[facIndex].update(sampleTime, simData.simulationTime, failuresConsumer.isActive(facIndex == 0 ? Failures::Fac1 : Failures::Fac2),
                          facIndex == 0 ? idElecDcEssShedBusPowered->get() : idElecDcBus2Powered->get());

    facsDiscreteOutputs[facIndex] = facs[facIndex].getDiscreteOutputs();
    facsAnalogOutputs[facIndex] = facs[facIndex].getAnalogOutputs();
    facsBusOutputs[facIndex] = facs[facIndex].getBusOutputs();
  }

  if (oppFacIndex == facDisabled) {
    simConnectInterface.setClientDataFacBus(facsBusOutputs[facIndex], facIndex);
  }

  idFacHealthy[facIndex]->set(facsDiscreteOutputs[facIndex].fac_healthy);

  idFacDiscreteWord1[facIndex]->set(Arinc429Utils::toSimVar(facsBusOutputs[facIndex].discrete_word_1));
  idFacGammaA[facIndex]->set(Arinc429Utils::toSimVar(facsBusOutputs[facIndex].gamma_a_deg));
  idFacGammaT[facIndex]->set(Arinc429Utils::toSimVar(facsBusOutputs[facIndex].gamma_t_deg));
  idFacWeight[facIndex]->set(Arinc429Utils::toSimVar(facsBusOutputs[facIndex].total_weight_lbs));
  idFacCenterOfGravity[facIndex]->set(Arinc429Utils::toSimVar(facsBusOutputs[facIndex].center_of_gravity_pos_percent));
  idFacSideslipTarget[facIndex]->set(Arinc429Utils::toSimVar(facsBusOutputs[facIndex].sideslip_target_deg));
  idFacSlatAngle[facIndex]->set(Arinc429Utils::toSimVar(facsBusOutputs[facIndex].fac_slat_angle_deg));
  idFacFlapAngle[facIndex]->set(Arinc429Utils::toSimVar(facsBusOutputs[facIndex].fac_flap_angle));
  idFacDiscreteWord2[facIndex]->set(Arinc429Utils::toSimVar(facsBusOutputs[facIndex].discrete_word_2));
  idFacRudderTravelLimitCommand[facIndex]->set(Arinc429Utils::toSimVar(facsBusOutputs[facIndex].rudder_travel_limit_command_deg));
  idFacDeltaRYawDamperVoted[facIndex]->set(Arinc429Utils::toSimVar(facsBusOutputs[facIndex].delta_r_yaw_damper_deg));
  idFacEstimatedSideslip[facIndex]->set(Arinc429Utils::toSimVar(facsBusOutputs[facIndex].estimated_sideslip_deg));
  idFacVAlphaLim[facIndex]->set(Arinc429Utils::toSimVar(facsBusOutputs[facIndex].v_alpha_lim_kn));
  idFacVLs[facIndex]->set(Arinc429Utils::toSimVar(facsBusOutputs[facIndex].v_ls_kn));
  idFacVStall[facIndex]->set(Arinc429Utils::toSimVar(facsBusOutputs[facIndex].v_stall_kn));
  idFacVAlphaProt[facIndex]->set(Arinc429Utils::toSimVar(facsBusOutputs[facIndex].v_alpha_prot_kn));
  idFacVStallWarn[facIndex]->set(Arinc429Utils::toSimVar(facsBusOutputs[facIndex].v_stall_warn_kn));
  idFacSpeedTrend[facIndex]->set(Arinc429Utils::toSimVar(facsBusOutputs[facIndex].speed_trend_kn));
  idFacV3[facIndex]->set(Arinc429Utils::toSimVar(facsBusOutputs[facIndex].v_3_kn));
  idFacV4[facIndex]->set(Arinc429Utils::toSimVar(facsBusOutputs[facIndex].v_4_kn));
  idFacVMan[facIndex]->set(Arinc429Utils::toSimVar(facsBusOutputs[facIndex].v_man_kn));
  idFacVMax[facIndex]->set(Arinc429Utils::toSimVar(facsBusOutputs[facIndex].v_max_kn));
  idFacVFeNext[facIndex]->set(Arinc429Utils::toSimVar(facsBusOutputs[facIndex].v_fe_next_kn));
  idFacDiscreteWord3[facIndex]->set(Arinc429Utils::toSimVar(facsBusOutputs[facIndex].discrete_word_3));
  idFacDiscreteWord4[facIndex]->set(Arinc429Utils::toSimVar(facsBusOutputs[facIndex].discrete_word_4));
  idFacDiscreteWord5[facIndex]->set(Arinc429Utils::toSimVar(facsBusOutputs[facIndex].discrete_word_5));
  idFacDeltaRRudderTrim[facIndex]->set(Arinc429Utils::toSimVar(facsBusOutputs[facIndex].delta_r_rudder_trim_deg));
  idFacRudderTrimPos[facIndex]->set(Arinc429Utils::toSimVar(facsBusOutputs[facIndex].rudder_trim_pos_deg));

  return true;
}

bool FlyByWireInterface::updateServoSolenoidStatus() {
  idLeftAileronSolenoidEnergized[0]->set(elacsDiscreteOutputs[0].left_aileron_active_mode);
  idLeftAileronCommandedPosition[0]->set(elacsAnalogOutputs[0].left_aileron_pos_order);
  idRightAileronSolenoidEnergized[0]->set(elacsDiscreteOutputs[0].right_aileron_active_mode);
  idRightAileronCommandedPosition[0]->set(-elacsAnalogOutputs[0].right_aileron_pos_order);
  idLeftAileronSolenoidEnergized[1]->set(elacsDiscreteOutputs[1].left_aileron_active_mode);
  idLeftAileronCommandedPosition[1]->set(elacsAnalogOutputs[1].left_aileron_pos_order);
  idRightAileronSolenoidEnergized[1]->set(elacsDiscreteOutputs[1].right_aileron_active_mode);
  idRightAileronCommandedPosition[1]->set(-elacsAnalogOutputs[1].right_aileron_pos_order);

  idLeftSpoilerCommandedPosition[0]->set(-secsAnalogOutputs[2].left_spoiler_1_pos_order_deg);
  idRightSpoilerCommandedPosition[0]->set(-secsAnalogOutputs[2].right_spoiler_1_pos_order_deg);
  idLeftSpoilerCommandedPosition[1]->set(-secsAnalogOutputs[2].left_spoiler_2_pos_order_deg);
  idRightSpoilerCommandedPosition[1]->set(-secsAnalogOutputs[2].right_spoiler_2_pos_order_deg);
  idLeftSpoilerCommandedPosition[2]->set(-secsAnalogOutputs[0].left_spoiler_1_pos_order_deg);
  idRightSpoilerCommandedPosition[2]->set(-secsAnalogOutputs[0].right_spoiler_1_pos_order_deg);
  idLeftSpoilerCommandedPosition[3]->set(-secsAnalogOutputs[0].left_spoiler_2_pos_order_deg);
  idRightSpoilerCommandedPosition[3]->set(-secsAnalogOutputs[0].right_spoiler_2_pos_order_deg);
  idLeftSpoilerCommandedPosition[4]->set(-secsAnalogOutputs[1].left_spoiler_1_pos_order_deg);
  idRightSpoilerCommandedPosition[4]->set(-secsAnalogOutputs[1].right_spoiler_1_pos_order_deg);

  idLeftElevatorSolenoidEnergized[0]->set(elacsDiscreteOutputs[1].left_elevator_damping_mode ||
                                          secsDiscreteOutputs[1].left_elevator_damping_mode);
  idLeftElevatorCommandedPosition[0]->set(elacsAnalogOutputs[0].left_elev_pos_order_deg + secsAnalogOutputs[0].left_elev_pos_order_deg);
  idRightElevatorSolenoidEnergized[0]->set(elacsDiscreteOutputs[1].right_elevator_damping_mode ||
                                           secsDiscreteOutputs[1].right_elevator_damping_mode);
  idRightElevatorCommandedPosition[0]->set(elacsAnalogOutputs[0].right_elev_pos_order_deg + secsAnalogOutputs[0].right_elev_pos_order_deg);
  idLeftElevatorSolenoidEnergized[1]->set(elacsDiscreteOutputs[0].left_elevator_damping_mode ||
                                          secsDiscreteOutputs[0].left_elevator_damping_mode);
  idLeftElevatorCommandedPosition[1]->set(elacsAnalogOutputs[1].left_elev_pos_order_deg + secsAnalogOutputs[1].left_elev_pos_order_deg);
  idRightElevatorSolenoidEnergized[1]->set(elacsDiscreteOutputs[0].right_elevator_damping_mode ||
                                           secsDiscreteOutputs[0].right_elevator_damping_mode);
  idRightElevatorCommandedPosition[1]->set(elacsAnalogOutputs[1].right_elev_pos_order_deg + secsAnalogOutputs[1].right_elev_pos_order_deg);

  idTHSActiveModeCommanded[0]->set(elacsDiscreteOutputs[1].ths_active);
  idTHSCommandedPosition[0]->set(-elacsAnalogOutputs[1].ths_pos_order);
  idTHSActiveModeCommanded[1]->set(elacsDiscreteOutputs[0].ths_active || secsDiscreteOutputs[0].ths_active);
  idTHSCommandedPosition[1]->set(-elacsAnalogOutputs[0].ths_pos_order - secsAnalogOutputs[0].ths_pos_order_deg);
  idTHSActiveModeCommanded[2]->set(secsDiscreteOutputs[1].ths_active);
  idTHSCommandedPosition[2]->set(-secsAnalogOutputs[1].ths_pos_order_deg);

  idYawDamperSolenoidEnergized[0]->set(facsDiscreteOutputs[0].yaw_damper_engaged);
  idYawDamperCommandedPosition[0]->set(facsAnalogOutputs[0].yaw_damper_order_deg);
  idYawDamperSolenoidEnergized[1]->set(facsDiscreteOutputs[1].yaw_damper_engaged);
  idYawDamperCommandedPosition[1]->set(facsAnalogOutputs[1].yaw_damper_order_deg);
  idRudderTrimActiveModeCommanded[0]->set(facsDiscreteOutputs[0].rudder_trim_engaged);
  idRudderTravelLimCommandedPosition[0]->set(facsAnalogOutputs[0].rudder_trim_order_deg);
  idRudderTrimActiveModeCommanded[1]->set(facsDiscreteOutputs[1].rudder_trim_engaged);
  idRudderTravelLimCommandedPosition[1]->set(facsAnalogOutputs[1].rudder_trim_order_deg);
  idRudderTravelLimitActiveModeCommanded[0]->set(facsDiscreteOutputs[0].rudder_travel_lim_engaged);
  idRudderTravelLimCommandedPosition[0]->set(facsAnalogOutputs[0].rudder_travel_limit_order_deg);
  idRudderTravelLimitActiveModeCommanded[1]->set(facsDiscreteOutputs[1].rudder_travel_lim_engaged);
  idRudderTravelLimCommandedPosition[1]->set(facsAnalogOutputs[1].rudder_travel_limit_order_deg);

  SimInput simInput = simConnectInterface.getSimInput();

  idRudderPosition->set(-simInput.inputs[2] - (facsAnalogOutputs[0].yaw_damper_order_deg + facsAnalogOutputs[1].yaw_damper_order_deg) / 30);

  SimOutputZetaTrim outputZetaTrim = {};
  outputZetaTrim.zeta_trim_pos = -(facsAnalogOutputs[0].rudder_trim_order_deg + facsAnalogOutputs[1].rudder_trim_order_deg) / 20;
  if (facsDiscreteOutputs[0].rudder_trim_engaged || facsDiscreteOutputs[1].rudder_trim_engaged) {
    if (!simConnectInterface.sendData(outputZetaTrim)) {
      cout << "WASM: Write data failed!" << endl;
      return false;
    }
  }

  if (facsDiscreteOutputs[0].rudder_travel_lim_engaged || facsDiscreteOutputs[1].rudder_travel_lim_engaged) {
    rudderTravelLimiterPosition = facsAnalogOutputs[0].rudder_travel_limit_order_deg + facsAnalogOutputs[1].rudder_travel_limit_order_deg;
  }

  double totalSpoilersLeftDeflection = idLeftSpoilerPosition[0]->get() + idLeftSpoilerPosition[1]->get() + idLeftSpoilerPosition[2]->get() +
                                       idLeftSpoilerPosition[3]->get() + idLeftSpoilerPosition[4]->get();
  double totalSpoilersRightDeflection = idRightSpoilerPosition[0]->get() + idRightSpoilerPosition[1]->get() +
                                        idRightSpoilerPosition[2]->get() + idRightSpoilerPosition[3]->get() +
                                        idRightSpoilerPosition[4]->get();
  totalSpoilersLeftDeflection /= 5;
  totalSpoilersRightDeflection /= 5;
  double totalSpoilerDeflection = (totalSpoilersLeftDeflection + totalSpoilersRightDeflection) / 2;
  double totalAssymmetricSpoilerDeflection = fabs(totalSpoilersLeftDeflection - totalSpoilersRightDeflection) / 2;

  SimOutputSpoilers out = {fmax(totalSpoilerDeflection - totalAssymmetricSpoilerDeflection, 0)};
  simConnectInterface.sendData(out);

  return true;
}

bool FlyByWireInterface::updateAutopilotStateMachine(double sampleTime) {
  // get data from interface ------------------------------------------------------------------------------------------
  SimData simData = simConnectInterface.getSimData();
  SimInput simInput = simConnectInterface.getSimInput();
  SimInputAutopilot simInputAutopilot = simConnectInterface.getSimInputAutopilot();

  // determine disconnection conditions -------------------------------------------------------------------------------

  bool doDisconnect = false;
  if (autopilotStateMachineOutput.enabled_AP1 || autopilotStateMachineOutput.enabled_AP2) {
    doDisconnect = !(elacsDiscreteOutputs[0].ap_1_authorised || elacsDiscreteOutputs[1].ap_1_authorised);
  }

  // update state machine ---------------------------------------------------------------------------------------------
  if (autopilotStateMachineEnabled) {
    // time -----------------------------------------------------------------------------------------------------------
    autopilotStateMachineInput.in.time.dt = sampleTime;
    autopilotStateMachineInput.in.time.simulation_time = simData.simulationTime;

    // data -----------------------------------------------------------------------------------------------------------
    autopilotStateMachineInput.in.data.aircraft_position.lat = simData.latitude_deg;
    autopilotStateMachineInput.in.data.aircraft_position.lon = simData.longitude_deg;
    autopilotStateMachineInput.in.data.aircraft_position.alt = simData.altitude_m;
    autopilotStateMachineInput.in.data.Theta_deg = simData.Theta_deg;
    autopilotStateMachineInput.in.data.Phi_deg = simData.Phi_deg;
    autopilotStateMachineInput.in.data.q_rad_s = simData.bodyRotationVelocity.x;
    autopilotStateMachineInput.in.data.r_rad_s = simData.bodyRotationVelocity.y;
    autopilotStateMachineInput.in.data.p_rad_s = simData.bodyRotationVelocity.z;
    autopilotStateMachineInput.in.data.V_ias_kn = simData.V_ias_kn;
    autopilotStateMachineInput.in.data.V_tas_kn = simData.V_tas_kn;
    autopilotStateMachineInput.in.data.V_mach = simData.V_mach;
    autopilotStateMachineInput.in.data.V_gnd_kn = simData.V_gnd_kn;
    autopilotStateMachineInput.in.data.alpha_deg = simData.alpha_deg;
    autopilotStateMachineInput.in.data.beta_deg = simData.beta_deg;
    autopilotStateMachineInput.in.data.H_ft = simData.H_ft;
    autopilotStateMachineInput.in.data.H_ind_ft = simData.H_ind_ft;
    autopilotStateMachineInput.in.data.H_radio_ft = simData.H_radio_ft;
    autopilotStateMachineInput.in.data.H_dot_ft_min = simData.H_dot_fpm;
    autopilotStateMachineInput.in.data.Psi_magnetic_deg = simData.Psi_magnetic_deg;
    autopilotStateMachineInput.in.data.Psi_magnetic_track_deg = simData.Psi_magnetic_track_deg;
    autopilotStateMachineInput.in.data.Psi_true_deg = simData.Psi_true_deg;
    autopilotStateMachineInput.in.data.bx_m_s2 = simData.bx_m_s2;
    autopilotStateMachineInput.in.data.by_m_s2 = simData.by_m_s2;
    autopilotStateMachineInput.in.data.bz_m_s2 = simData.bz_m_s2;
    autopilotStateMachineInput.in.data.nav_valid = (simData.nav_valid != 0);
    autopilotStateMachineInput.in.data.nav_loc_deg = simData.nav_loc_deg;
    autopilotStateMachineInput.in.data.nav_gs_deg = simData.nav_gs_deg;
    if (idRadioReceiverUsageEnabled->get()) {
      autopilotStateMachineInput.in.data.nav_dme_valid = 0;  // this forces the usage of the calculated dme
      autopilotStateMachineInput.in.data.nav_dme_nmi = idRadioReceiverLocalizerDistance->get();
      autopilotStateMachineInput.in.data.nav_loc_valid = idRadioReceiverLocalizerValid->get() != 0;
      autopilotStateMachineInput.in.data.nav_loc_error_deg = idRadioReceiverLocalizerDeviation->get();
      autopilotStateMachineInput.in.data.nav_gs_valid = idRadioReceiverGlideSlopeValid->get() != 0;
      autopilotStateMachineInput.in.data.nav_gs_error_deg = idRadioReceiverGlideSlopeDeviation->get();
    } else {
      autopilotStateMachineInput.in.data.nav_dme_valid = (simData.nav_dme_valid != 0);
      autopilotStateMachineInput.in.data.nav_dme_nmi = simData.nav_dme_nmi;
      autopilotStateMachineInput.in.data.nav_loc_valid = (simData.nav_loc_valid != 0);
      autopilotStateMachineInput.in.data.nav_loc_error_deg = simData.nav_loc_error_deg;
      autopilotStateMachineInput.in.data.nav_gs_valid = (simData.nav_gs_valid != 0);
      autopilotStateMachineInput.in.data.nav_gs_error_deg = simData.nav_gs_error_deg;
    }
    autopilotStateMachineInput.in.data.nav_loc_magvar_deg = simData.nav_loc_magvar_deg;
    autopilotStateMachineInput.in.data.nav_loc_position.lat = simData.nav_loc_pos.Latitude;
    autopilotStateMachineInput.in.data.nav_loc_position.lon = simData.nav_loc_pos.Longitude;
    autopilotStateMachineInput.in.data.nav_loc_position.alt = simData.nav_loc_pos.Altitude;
    autopilotStateMachineInput.in.data.nav_gs_position.lat = simData.nav_gs_pos.Latitude;
    autopilotStateMachineInput.in.data.nav_gs_position.lon = simData.nav_gs_pos.Longitude;
    autopilotStateMachineInput.in.data.nav_gs_position.alt = simData.nav_gs_pos.Altitude;
    autopilotStateMachineInput.in.data.flight_guidance_xtk_nmi = idFlightGuidanceCrossTrackError->get();
    autopilotStateMachineInput.in.data.flight_guidance_tae_deg = idFlightGuidanceTrackAngleError->get();
    autopilotStateMachineInput.in.data.flight_guidance_phi_deg = idFlightGuidancePhiCommand->get();
    autopilotStateMachineInput.in.data.flight_guidance_phi_limit_deg = idFlightGuidancePhiLimit->get();
    autopilotStateMachineInput.in.data.flight_phase = idFmgcFlightPhase->get();
    autopilotStateMachineInput.in.data.V2_kn = idFmgcV2->get();
    autopilotStateMachineInput.in.data.VAPP_kn = idFmgcV_APP->get();
    autopilotStateMachineInput.in.data.VLS_kn = idFmgcV_LS->get();
    autopilotStateMachineInput.in.data.VMAX_kn = idFmgcV_MAX->get();
    autopilotStateMachineInput.in.data.is_flight_plan_available = idFlightGuidanceAvailable->get();
    autopilotStateMachineInput.in.data.altitude_constraint_ft = idFmgcAltitudeConstraint->get();
    autopilotStateMachineInput.in.data.thrust_reduction_altitude = idFmgcThrustReductionAltitude->get();
    autopilotStateMachineInput.in.data.thrust_reduction_altitude_go_around = idFmgcThrustReductionAltitudeGoAround->get();
    autopilotStateMachineInput.in.data.acceleration_altitude = idFmgcAccelerationAltitude->get();
    autopilotStateMachineInput.in.data.acceleration_altitude_engine_out = idFmgcAccelerationAltitudeEngineOut->get();
    autopilotStateMachineInput.in.data.acceleration_altitude_go_around = idFmgcAccelerationAltitudeGoAround->get();
    autopilotStateMachineInput.in.data.acceleration_altitude_go_around_engine_out = idFmgcAccelerationAltitudeGoAroundEngineOut->get();
    autopilotStateMachineInput.in.data.cruise_altitude = idFmgcCruiseAltitude->get();
    autopilotStateMachineInput.in.data.throttle_lever_1_pos = thrustLeverAngle_1->get();
    autopilotStateMachineInput.in.data.throttle_lever_2_pos = thrustLeverAngle_2->get();
    autopilotStateMachineInput.in.data.gear_strut_compression_1 = simData.gear_animation_pos_1;
    autopilotStateMachineInput.in.data.gear_strut_compression_2 = simData.gear_animation_pos_2;
    autopilotStateMachineInput.in.data.zeta_pos = simData.zeta_pos;
    autopilotStateMachineInput.in.data.flaps_handle_index = flapsHandleIndexFlapConf->get();
    autopilotStateMachineInput.in.data.is_engine_operative_1 = simData.engine_combustion_1;
    autopilotStateMachineInput.in.data.is_engine_operative_2 = simData.engine_combustion_2;
    autopilotStateMachineInput.in.data.altimeter_setting_left_mbar = simData.kohlsmanSetting_0;
    autopilotStateMachineInput.in.data.altimeter_setting_right_mbar = simData.kohlsmanSetting_1;
    autopilotStateMachineInput.in.data.total_weight_kg = simData.total_weight_kg;

    // input ----------------------------------------------------------------------------------------------------------
    autopilotStateMachineInput.in.input.FD_active = simData.ap_fd_1_active || simData.ap_fd_2_active;
    autopilotStateMachineInput.in.input.AP_ENGAGE_push = simInputAutopilot.AP_engage;
    autopilotStateMachineInput.in.input.AP_1_push = simInputAutopilot.AP_1_push;
    autopilotStateMachineInput.in.input.AP_2_push = simInputAutopilot.AP_2_push;
    autopilotStateMachineInput.in.input.AP_DISCONNECT_push = simInputAutopilot.AP_disconnect || wasInSlew || doDisconnect;
    autopilotStateMachineInput.in.input.HDG_push = simInputAutopilot.HDG_push;
    autopilotStateMachineInput.in.input.HDG_pull = simInputAutopilot.HDG_pull;
    autopilotStateMachineInput.in.input.ALT_push = simInputAutopilot.ALT_push;
    autopilotStateMachineInput.in.input.ALT_pull = simInputAutopilot.ALT_pull;
    autopilotStateMachineInput.in.input.VS_push = simInputAutopilot.VS_push;
    autopilotStateMachineInput.in.input.VS_pull = simInputAutopilot.VS_pull;
    autopilotStateMachineInput.in.input.LOC_push = simInputAutopilot.LOC_push;
    autopilotStateMachineInput.in.input.APPR_push = simInputAutopilot.APPR_push;
    autopilotStateMachineInput.in.input.EXPED_push = simInputAutopilot.EXPED_push;
    autopilotStateMachineInput.in.input.V_fcu_kn = simData.ap_V_c_kn;
    autopilotStateMachineInput.in.input.H_fcu_ft = simData.ap_H_c_ft;
    autopilotStateMachineInput.in.input.H_constraint_ft = idFmgcAltitudeConstraint->get();
    autopilotStateMachineInput.in.input.H_dot_fcu_fpm = idFcuSelectedVs->get();
    autopilotStateMachineInput.in.input.FPA_fcu_deg = idFcuSelectedFpa->get();
    autopilotStateMachineInput.in.input.Psi_fcu_deg = idFcuSelectedHeading->get();
    autopilotStateMachineInput.in.input.TRK_FPA_mode = idFcuTrkFpaModeActive->get();
    autopilotStateMachineInput.in.input.DIR_TO_trigger = simInputAutopilot.DIR_TO_trigger;
    autopilotStateMachineInput.in.input.is_FLX_active = autoThrust.getExternalOutputs().out.data_computed.is_FLX_active;
    autopilotStateMachineInput.in.input.Slew_trigger = wasInSlew;
    autopilotStateMachineInput.in.input.MACH_mode = simData.is_mach_mode_active;
    autopilotStateMachineInput.in.input.ATHR_engaged = (autoThrustOutput.status == 2);
    autopilotStateMachineInput.in.input.is_SPEED_managed = (simData.speed_slot_index == 2);
    autopilotStateMachineInput.in.input.FDR_event = idFdrEvent->get();
    autopilotStateMachineInput.in.input.Phi_loc_c = autopilotLawsOutput.Phi_loc_c;
    autopilotStateMachineInput.in.input.FM_requested_vertical_mode =
        static_cast<fm_requested_vertical_mode>(idFlightGuidanceRequestedVerticalMode->get());
    autopilotStateMachineInput.in.input.FM_H_c_ft = idFlightGuidanceTargetAltitude->get();
    autopilotStateMachineInput.in.input.FM_H_dot_c_fpm = idFlightGuidanceTargetVerticalSpeed->get();
    autopilotStateMachineInput.in.input.FM_rnav_appr_selected = static_cast<bool>(idFmRnavAppSelected->get());
    autopilotStateMachineInput.in.input.FM_final_des_can_engage = static_cast<bool>(idFmFinalCanEngage->get());
    autopilotStateMachineInput.in.input.TCAS_mode_available = getTcasModeAvailable();
    autopilotStateMachineInput.in.input.TCAS_advisory_state = getTcasAdvisoryState();
    autopilotStateMachineInput.in.input.TCAS_advisory_target_min_fpm = idTcasTargetGreenMin->get();
    autopilotStateMachineInput.in.input.TCAS_advisory_target_max_fpm = idTcasTargetGreenMax->get();
    autopilotStateMachineInput.in.input.condition_Flare = autopilotLawsOutput.flare_law.condition_Flare;

    // step the model -------------------------------------------------------------------------------------------------
    autopilotStateMachine.setExternalInputs(&autopilotStateMachineInput);
    autopilotStateMachine.step();

    // result
    autopilotStateMachineOutput = autopilotStateMachine.getExternalOutputs().out.output;
  } else {
    // read client data written by simulink
    ClientDataAutopilotStateMachine clientData = simConnectInterface.getClientDataAutopilotStateMachine();
    autopilotStateMachineOutput.enabled_AP1 = clientData.enabled_AP1;
    autopilotStateMachineOutput.enabled_AP2 = clientData.enabled_AP2;
    autopilotStateMachineOutput.lateral_law = clientData.lateral_law;
    autopilotStateMachineOutput.lateral_mode = clientData.lateral_mode;
    autopilotStateMachineOutput.lateral_mode_armed = clientData.lateral_mode_armed;
    autopilotStateMachineOutput.vertical_law = clientData.vertical_law;
    autopilotStateMachineOutput.vertical_mode = clientData.vertical_mode;
    autopilotStateMachineOutput.vertical_mode_armed = clientData.vertical_mode_armed;
    autopilotStateMachineOutput.mode_reversion_lateral = clientData.mode_reversion_lateral;
    autopilotStateMachineOutput.mode_reversion_vertical = clientData.mode_reversion_vertical;
    autopilotStateMachineOutput.mode_reversion_vertical_target_fpm = clientData.mode_reversion_vertical_target_fpm;
    autopilotStateMachineOutput.mode_reversion_TRK_FPA = clientData.mode_reversion_TRK_FPA;
    autopilotStateMachineOutput.mode_reversion_triple_click = clientData.mode_reversion_triple_click;
    autopilotStateMachineOutput.mode_reversion_fma = clientData.mode_reversion_fma;
    autopilotStateMachineOutput.speed_protection_mode = clientData.speed_protection_mode;
    autopilotStateMachineOutput.autothrust_mode = clientData.autothrust_mode;
    autopilotStateMachineOutput.Psi_c_deg = clientData.Psi_c_deg;
    autopilotStateMachineOutput.H_c_ft = clientData.H_c_ft;
    autopilotStateMachineOutput.H_dot_c_fpm = clientData.H_dot_c_fpm;
    autopilotStateMachineOutput.FPA_c_deg = clientData.FPA_c_deg;
    autopilotStateMachineOutput.V_c_kn = clientData.V_c_kn;
    autopilotStateMachineOutput.ALT_soft_mode_active = clientData.ALT_soft_mode_active;
    autopilotStateMachineOutput.ALT_cruise_mode_active = clientData.ALT_cruise_mode_active;
    autopilotStateMachineOutput.EXPED_mode_active = clientData.EXPED_mode_active;
    autopilotStateMachineOutput.FD_disconnect = clientData.FD_disconnect;
    autopilotStateMachineOutput.FD_connect = clientData.FD_connect;
    autopilotStateMachineOutput.TCAS_message_disarm = clientData.TCAS_message_disarm;
    autopilotStateMachineOutput.TCAS_message_RA_inhibit = clientData.TCAS_message_RA_inhibit;
    autopilotStateMachineOutput.TCAS_message_TRK_FPA_deselection = clientData.TCAS_message_TRK_FPA_deselection;
  }

  // update autopilot state -------------------------------------------------------------------------------------------
  idAutopilotActiveAny->set(autopilotStateMachineOutput.enabled_AP1 || autopilotStateMachineOutput.enabled_AP2);
  idAutopilotActive_1->set(autopilotStateMachineOutput.enabled_AP1);
  idAutopilotActive_2->set(autopilotStateMachineOutput.enabled_AP2);

  bool isLocArmed = static_cast<unsigned long long>(autopilotStateMachineOutput.lateral_mode_armed) >> 1 & 0x01;
  bool isLocEngaged = autopilotStateMachineOutput.lateral_mode >= 30 && autopilotStateMachineOutput.lateral_mode <= 34;
  bool isGsArmed = static_cast<unsigned long long>(autopilotStateMachineOutput.vertical_mode_armed) >> 4 & 0x01;
  bool isGsEngaged = autopilotStateMachineOutput.vertical_mode >= 30 && autopilotStateMachineOutput.vertical_mode <= 34;
  bool isFinalArmed = static_cast<unsigned long long>(autopilotStateMachineOutput.vertical_mode_armed) >> 5 & 0x01;
  bool isFinalEngaged = autopilotStateMachineOutput.vertical_mode == 24;
  idFcuLocModeActive->set((isLocArmed || isLocEngaged) && !(isGsArmed || isGsEngaged));
  idFcuApprModeActive->set(((isLocArmed || isLocEngaged) && (isGsArmed || isGsEngaged)) || isFinalArmed || isFinalEngaged);
  idFcuHeadingSync->set(autopilotStateMachineOutput.mode_reversion_lateral);
  idFcuModeReversionActive->set(autopilotStateMachineOutput.mode_reversion_vertical);
  idFcuModeReversionTargetFpm->set(autopilotStateMachineOutput.mode_reversion_vertical_target_fpm);
  idFcuModeReversionTrkFpaActive->set(autopilotStateMachineOutput.mode_reversion_TRK_FPA);
  idAutopilotTcasMessageDisarm->set(autopilotStateMachineOutput.TCAS_message_disarm);
  idAutopilotTcasMessageRaInhibited->set(autopilotStateMachineOutput.TCAS_message_RA_inhibit);
  idAutopilotTcasMessageTrkFpaDeselection->set(autopilotStateMachineOutput.TCAS_message_TRK_FPA_deselection);

  bool isTcasEngaged = autopilotStateMachineOutput.vertical_mode == 50;
  if (!wasTcasEngaged && isTcasEngaged) {
    execute_calculator_code("(>H:A320_Neo_FCU_SPEED_TCAS)", nullptr, nullptr, nullptr);
  }
  wasTcasEngaged = isTcasEngaged;

  // update autothrust mode -------------------------------------------------------------------------------------------
  idAutopilotAutothrustMode->set(autopilotStateMachineOutput.autothrust_mode);

  // connect FD if requested ------------------------------------------------------------------------------------------
  if (simData.ap_fd_1_active) {
    flightDirectorConnectLatch_1 = false;
  }
  if (simData.ap_fd_2_active) {
    flightDirectorConnectLatch_2 = false;
  }
  if (autopilotStateMachineOutput.FD_connect) {
    if (!simData.ap_fd_1_active && !flightDirectorConnectLatch_1) {
      flightDirectorConnectLatch_1 = true;
      simConnectInterface.sendEvent(SimConnectInterface::Events::TOGGLE_FLIGHT_DIRECTOR, 1);
    }
    if (!simData.ap_fd_2_active && !flightDirectorConnectLatch_2) {
      flightDirectorConnectLatch_2 = true;
      simConnectInterface.sendEvent(SimConnectInterface::Events::TOGGLE_FLIGHT_DIRECTOR, 2);
    }
  }

  // disconnect FD if requested ---------------------------------------------------------------------------------------
  if (!simData.ap_fd_1_active) {
    flightDirectorDisconnectLatch_1 = false;
  }
  if (!simData.ap_fd_2_active) {
    flightDirectorDisconnectLatch_2 = false;
  }
  if (autopilotStateMachineOutput.FD_disconnect) {
    if (simData.ap_fd_1_active && !flightDirectorDisconnectLatch_1) {
      flightDirectorDisconnectLatch_1 = true;
      simConnectInterface.sendEvent(SimConnectInterface::Events::TOGGLE_FLIGHT_DIRECTOR, 1);
    }
    if (simData.ap_fd_2_active && !flightDirectorDisconnectLatch_2) {
      flightDirectorDisconnectLatch_2 = true;
      simConnectInterface.sendEvent(SimConnectInterface::Events::TOGGLE_FLIGHT_DIRECTOR, 2);
    }
  }

  // update FMA variables ---------------------------------------------------------------------------------------------
  idFmaLateralMode->set(autopilotStateMachineOutput.lateral_mode);
  idFmaLateralArmed->set(autopilotStateMachineOutput.lateral_mode_armed);
  idFmaVerticalMode->set(autopilotStateMachineOutput.vertical_mode);
  idFmaVerticalArmed->set(autopilotStateMachineOutput.vertical_mode_armed);
  idFmaExpediteModeActive->set(autopilotStateMachineOutput.EXPED_mode_active);
  idFmaSpeedProtectionActive->set(autopilotStateMachineOutput.speed_protection_mode);
  idFmaSoftAltModeActive->set(autopilotStateMachineOutput.ALT_soft_mode_active);
  idFmaCruiseAltModeActive->set(autopilotStateMachineOutput.ALT_cruise_mode_active);

  // calculate and set approach capability
  // when no RA is available at all -> CAT1, at least one RA is needed to get into CAT2 or higher
  // CAT3 requires two valid RA which are not simulated yet
  bool landModeArmedOrActive = (isLocArmed || isLocEngaged) && (isGsArmed || isGsEngaged);
  int numberOfAutopilotsEngaged = autopilotStateMachineOutput.enabled_AP1 + autopilotStateMachineOutput.enabled_AP2;
  bool autoThrustEngaged = (autoThrustOutput.status == 2);
  bool radioAltimeterAvailable = (simData.H_radio_ft <= 5000);
  bool isCat1 = landModeArmedOrActive;
  bool isCat2 = landModeArmedOrActive && radioAltimeterAvailable && !autoThrustEngaged && numberOfAutopilotsEngaged >= 1;
  bool isCat3S = landModeArmedOrActive && radioAltimeterAvailable && autoThrustEngaged && numberOfAutopilotsEngaged >= 1;
  bool isCat3D = landModeArmedOrActive && radioAltimeterAvailable && autoThrustEngaged && numberOfAutopilotsEngaged == 2;
  int newApproachCapability = currentApproachCapability;

  if (currentApproachCapability == 0) {
    if (isCat1) {
      newApproachCapability = 1;
    }
  } else if (currentApproachCapability == 1) {
    if (!isCat1) {
      newApproachCapability = 0;
    }
    if (isCat3S) {
      newApproachCapability = 3;
    } else if (isCat2) {
      newApproachCapability = 2;
    }
  } else if (currentApproachCapability == 2) {
    if (isCat3D) {
      newApproachCapability = 4;
    } else if (isCat3S) {
      newApproachCapability = 3;
    } else if (!isCat2) {
      newApproachCapability = 1;
    }
  } else if (currentApproachCapability == 3) {
    if ((simData.H_radio_ft > 100) || (simData.H_radio_ft < 100 && numberOfAutopilotsEngaged == 0)) {
      if (isCat3D) {
        newApproachCapability = 4;
      } else if (!isCat3S && !isCat2) {
        newApproachCapability = 1;
      } else if (!isCat3S && isCat2) {
        newApproachCapability = 2;
      }
    }
  } else if (currentApproachCapability == 4) {
    if ((simData.H_radio_ft > 100) || (simData.H_radio_ft < 100 && numberOfAutopilotsEngaged == 0)) {
      if (!autoThrustEngaged) {
        newApproachCapability = 2;
      } else if (!isCat3D) {
        newApproachCapability = 3;
      }
    }
  }

  bool doUpdate = false;
  bool canDowngrade = (simData.simulationTime - previousApproachCapabilityUpdateTime) > 3.0;
  bool canUpgrade = (simData.simulationTime - previousApproachCapabilityUpdateTime) > 1.5;
  if (newApproachCapability != currentApproachCapability) {
    doUpdate = (newApproachCapability == 0 && currentApproachCapability == 1) ||
               (newApproachCapability == 1 && currentApproachCapability == 0) ||
               (newApproachCapability > currentApproachCapability && canUpgrade) ||
               (newApproachCapability < currentApproachCapability && canDowngrade);
  } else {
    previousApproachCapabilityUpdateTime = simData.simulationTime;
  }

  if (doUpdate) {
    currentApproachCapability = newApproachCapability;
    idFmaApproachCapability->set(currentApproachCapability);
    previousApproachCapabilityUpdateTime = simData.simulationTime;
  }

  // autoland warning -------------------------------------------------------------------------------------------------
  // if at least one AP engaged and LAND or FLARE mode -> latch
  if (simData.H_radio_ft < 200 && numberOfAutopilotsEngaged > 0 &&
      (autopilotStateMachineOutput.vertical_mode == 32 || autopilotStateMachineOutput.vertical_mode == 33)) {
    autolandWarningLatch = true;
  } else if (simData.H_radio_ft >= 200 ||
             (autopilotStateMachineOutput.vertical_mode != 32 && autopilotStateMachineOutput.vertical_mode != 33)) {
    autolandWarningLatch = false;
    autolandWarningTriggered = false;
    idAutopilotAutolandWarning->set(0);
  }

  if (autolandWarningLatch && !autolandWarningTriggered) {
    if (numberOfAutopilotsEngaged == 0 ||
        (simData.H_radio_ft > 15 && (abs(simData.nav_loc_error_deg) > 0.2 || simData.nav_loc_valid == false)) ||
        (simData.H_radio_ft > 100 && (abs(simData.nav_gs_error_deg) > 0.4 || simData.nav_gs_valid == false))) {
      autolandWarningTriggered = true;
      idAutopilotAutolandWarning->set(1);
    }
  }

  // FMA triple click and mode reversion ------------------------------------------------------------------------------
  idFmaTripleClick->set(autopilotStateMachineOutput.mode_reversion_triple_click);
  idFmaModeReversion->set(autopilotStateMachineOutput.mode_reversion_fma);

  // return result ----------------------------------------------------------------------------------------------------
  return true;
}

bool FlyByWireInterface::updateAutopilotLaws(double sampleTime) {
  // get data from interface ------------------------------------------------------------------------------------------
  SimData simData = simConnectInterface.getSimData();

  // update laws ------------------------------------------------------------------------------------------------------
  if (autopilotLawsEnabled) {
    // time -----------------------------------------------------------------------------------------------------------
    autopilotLawsInput.in.time.dt = sampleTime;
    autopilotLawsInput.in.time.simulation_time = simData.simulationTime;

    // data -----------------------------------------------------------------------------------------------------------
    autopilotLawsInput.in.data.aircraft_position.lat = simData.latitude_deg;
    autopilotLawsInput.in.data.aircraft_position.lon = simData.longitude_deg;
    autopilotLawsInput.in.data.aircraft_position.alt = simData.altitude_m;
    autopilotLawsInput.in.data.Theta_deg = simData.Theta_deg;
    autopilotLawsInput.in.data.Phi_deg = simData.Phi_deg;
    autopilotLawsInput.in.data.q_rad_s = simData.bodyRotationVelocity.x;
    autopilotLawsInput.in.data.r_rad_s = simData.bodyRotationVelocity.y;
    autopilotLawsInput.in.data.p_rad_s = simData.bodyRotationVelocity.z;
    autopilotLawsInput.in.data.V_ias_kn = simData.V_ias_kn;
    autopilotLawsInput.in.data.V_tas_kn = simData.V_tas_kn;
    autopilotLawsInput.in.data.V_mach = simData.V_mach;
    autopilotLawsInput.in.data.V_gnd_kn = simData.V_gnd_kn;
    autopilotLawsInput.in.data.alpha_deg = simData.alpha_deg;
    autopilotLawsInput.in.data.beta_deg = simData.beta_deg;
    autopilotLawsInput.in.data.H_ft = simData.H_ft;
    autopilotLawsInput.in.data.H_ind_ft = simData.H_ind_ft;
    autopilotLawsInput.in.data.H_radio_ft = simData.H_radio_ft;
    autopilotLawsInput.in.data.H_dot_ft_min = simData.H_dot_fpm;
    autopilotLawsInput.in.data.Psi_magnetic_deg = simData.Psi_magnetic_deg;
    autopilotLawsInput.in.data.Psi_magnetic_track_deg = simData.Psi_magnetic_track_deg;
    autopilotLawsInput.in.data.Psi_true_deg = simData.Psi_true_deg;
    autopilotLawsInput.in.data.bx_m_s2 = simData.bx_m_s2;
    autopilotLawsInput.in.data.by_m_s2 = simData.by_m_s2;
    autopilotLawsInput.in.data.bz_m_s2 = simData.bz_m_s2;
    autopilotLawsInput.in.data.nav_valid = (simData.nav_valid != 0);
    autopilotLawsInput.in.data.nav_loc_deg = simData.nav_loc_deg;
    autopilotLawsInput.in.data.nav_gs_deg = simData.nav_gs_deg;
    if (idRadioReceiverUsageEnabled->get()) {
      autopilotLawsInput.in.data.nav_dme_valid = 0;  // this forces the usage of the calculated dme
      autopilotLawsInput.in.data.nav_dme_nmi = idRadioReceiverLocalizerDistance->get();
      autopilotLawsInput.in.data.nav_loc_valid = idRadioReceiverLocalizerValid->get() != 0;
      autopilotLawsInput.in.data.nav_loc_error_deg = idRadioReceiverLocalizerDeviation->get();
      autopilotLawsInput.in.data.nav_gs_valid = idRadioReceiverGlideSlopeValid->get() != 0;
      autopilotLawsInput.in.data.nav_gs_error_deg = idRadioReceiverGlideSlopeDeviation->get();
    } else {
      autopilotLawsInput.in.data.nav_dme_valid = (simData.nav_dme_valid != 0);
      autopilotLawsInput.in.data.nav_dme_nmi = simData.nav_dme_nmi;
      autopilotLawsInput.in.data.nav_loc_valid = (simData.nav_loc_valid != 0);
      autopilotLawsInput.in.data.nav_loc_error_deg = simData.nav_loc_error_deg;
      autopilotLawsInput.in.data.nav_gs_valid = (simData.nav_gs_valid != 0);
      autopilotLawsInput.in.data.nav_gs_error_deg = simData.nav_gs_error_deg;
    }
    autopilotLawsInput.in.data.nav_loc_magvar_deg = simData.nav_loc_magvar_deg;
    autopilotLawsInput.in.data.nav_loc_position.lat = simData.nav_loc_pos.Latitude;
    autopilotLawsInput.in.data.nav_loc_position.lon = simData.nav_loc_pos.Longitude;
    autopilotLawsInput.in.data.nav_loc_position.alt = simData.nav_loc_pos.Altitude;
    autopilotLawsInput.in.data.nav_gs_position.lat = simData.nav_gs_pos.Latitude;
    autopilotLawsInput.in.data.nav_gs_position.lon = simData.nav_gs_pos.Longitude;
    autopilotLawsInput.in.data.nav_gs_position.alt = simData.nav_gs_pos.Altitude;
    autopilotLawsInput.in.data.flight_guidance_xtk_nmi = idFlightGuidanceCrossTrackError->get();
    autopilotLawsInput.in.data.flight_guidance_tae_deg = idFlightGuidanceTrackAngleError->get();
    autopilotLawsInput.in.data.flight_guidance_phi_deg = idFlightGuidancePhiCommand->get();
    autopilotLawsInput.in.data.flight_guidance_phi_limit_deg = idFlightGuidancePhiLimit->get();
    autopilotLawsInput.in.data.flight_phase = idFmgcFlightPhase->get();
    autopilotLawsInput.in.data.V2_kn = idFmgcV2->get();
    autopilotLawsInput.in.data.VAPP_kn = idFmgcV_APP->get();
    autopilotLawsInput.in.data.VLS_kn = idFmgcV_LS->get();
    autopilotLawsInput.in.data.VMAX_kn = idFmgcV_MAX->get();
    autopilotLawsInput.in.data.is_flight_plan_available = idFlightGuidanceAvailable->get();
    autopilotLawsInput.in.data.altitude_constraint_ft = idFmgcAltitudeConstraint->get();
    autopilotLawsInput.in.data.thrust_reduction_altitude = idFmgcThrustReductionAltitude->get();
    autopilotLawsInput.in.data.thrust_reduction_altitude_go_around = idFmgcThrustReductionAltitudeGoAround->get();
    autopilotLawsInput.in.data.acceleration_altitude = idFmgcAccelerationAltitude->get();
    autopilotLawsInput.in.data.acceleration_altitude_engine_out = idFmgcAccelerationAltitudeEngineOut->get();
    autopilotLawsInput.in.data.acceleration_altitude_go_around = idFmgcAccelerationAltitudeGoAround->get();
    autopilotLawsInput.in.data.acceleration_altitude_go_around_engine_out = idFmgcAccelerationAltitudeGoAroundEngineOut->get();
    autopilotLawsInput.in.data.throttle_lever_1_pos = thrustLeverAngle_1->get();
    autopilotLawsInput.in.data.throttle_lever_2_pos = thrustLeverAngle_2->get();
    autopilotLawsInput.in.data.gear_strut_compression_1 = simData.gear_animation_pos_1;
    autopilotLawsInput.in.data.gear_strut_compression_2 = simData.gear_animation_pos_2;
    autopilotLawsInput.in.data.zeta_pos = simData.zeta_pos;
    autopilotLawsInput.in.data.flaps_handle_index = flapsHandleIndexFlapConf->get();
    autopilotLawsInput.in.data.is_engine_operative_1 = simData.engine_combustion_1;
    autopilotLawsInput.in.data.is_engine_operative_2 = simData.engine_combustion_2;
    autopilotLawsInput.in.data.altimeter_setting_left_mbar = simData.kohlsmanSetting_0;
    autopilotLawsInput.in.data.altimeter_setting_right_mbar = simData.kohlsmanSetting_1;
    autopilotLawsInput.in.data.total_weight_kg = simData.total_weight_kg;

    // input ----------------------------------------------------------------------------------------------------------
    autopilotLawsInput.in.input = autopilotStateMachineOutput;

    // step the model -------------------------------------------------------------------------------------------------
    autopilotLaws.setExternalInputs(&autopilotLawsInput);
    autopilotLaws.step();

    // result ---------------------------------------------------------------------------------------------------------
    autopilotLawsOutput = autopilotLaws.getExternalOutputs().out.output;
  } else {
    if (autopilotStateMachineEnabled) {
      // send data to client data to be read by simulink
      ClientDataAutopilotStateMachine clientDataStateMachine = {
          autopilotStateMachineOutput.enabled_AP1,
          autopilotStateMachineOutput.enabled_AP2,
          autopilotStateMachineOutput.lateral_law,
          autopilotStateMachineOutput.lateral_mode,
          autopilotStateMachineOutput.lateral_mode_armed,
          autopilotStateMachineOutput.vertical_law,
          autopilotStateMachineOutput.vertical_mode,
          autopilotStateMachineOutput.vertical_mode_armed,
          autopilotStateMachineOutput.mode_reversion_lateral,
          autopilotStateMachineOutput.mode_reversion_vertical,
          autopilotStateMachineOutput.mode_reversion_vertical_target_fpm,
          autopilotStateMachineOutput.mode_reversion_TRK_FPA,
          autopilotStateMachineOutput.mode_reversion_triple_click,
          autopilotStateMachineOutput.mode_reversion_fma,
          autopilotStateMachineOutput.speed_protection_mode,
          autopilotStateMachineOutput.autothrust_mode,
          autopilotStateMachineOutput.Psi_c_deg,
          autopilotStateMachineOutput.H_c_ft,
          autopilotStateMachineOutput.H_dot_c_fpm,
          autopilotStateMachineOutput.FPA_c_deg,
          autopilotStateMachineOutput.V_c_kn,
          autopilotStateMachineOutput.ALT_soft_mode_active,
          autopilotStateMachineOutput.ALT_cruise_mode_active,
          autopilotStateMachineOutput.EXPED_mode_active,
          autopilotStateMachineOutput.FD_disconnect,
          autopilotStateMachineOutput.FD_connect,
          idRadioReceiverLocalizerValid->get(),
          idRadioReceiverLocalizerDeviation->get(),
          idRadioReceiverGlideSlopeValid->get(),
          idRadioReceiverGlideSlopeDeviation->get(),
          autopilotStateMachineOutput.TCAS_message_disarm,
          autopilotStateMachineOutput.TCAS_message_RA_inhibit,
          autopilotStateMachineOutput.TCAS_message_TRK_FPA_deselection,
      };
      simConnectInterface.setClientDataAutopilotStateMachine(clientDataStateMachine);
    }
    // read client data written by simulink
    ClientDataAutopilotLaws clientDataLaws = simConnectInterface.getClientDataAutopilotLaws();
    autopilotLawsOutput.ap_on = clientDataLaws.enableAutopilot;
    autopilotLawsOutput.flight_director.Theta_c_deg = clientDataLaws.flightDirectorTheta;
    autopilotLawsOutput.autopilot.Theta_c_deg = clientDataLaws.autopilotTheta;
    autopilotLawsOutput.flight_director.Phi_c_deg = clientDataLaws.flightDirectorPhi;
    autopilotLawsOutput.autopilot.Phi_c_deg = clientDataLaws.autopilotPhi;
    autopilotLawsOutput.flight_director.Beta_c_deg = clientDataLaws.autopilotBeta;
    autopilotLawsOutput.autopilot.Beta_c_deg = clientDataLaws.autopilotBeta;
    autopilotLawsOutput.Phi_loc_c = clientDataLaws.locPhiCommand;
    autopilotLawsOutput.Nosewheel_c = clientDataLaws.nosewheelCommand;
    autopilotLawsOutput.flare_law.condition_Flare = clientDataLaws.conditionFlare;
  }

  base_arinc_429 raToUse;
  if (raBusOutputs[0].radio_height_ft.SSM != Arinc429SignStatus::FailureWarning) {
    raToUse = raBusOutputs[0].radio_height_ft;
  } else {
    raToUse = raBusOutputs[1].radio_height_ft;
  }

  fmgcBBusOutputs.fg_radio_height_ft = raToUse;
  fmgcBBusOutputs.delta_p_ail_cmd_deg.SSM = Arinc429SignStatus::NormalOperation;
  fmgcBBusOutputs.delta_p_ail_cmd_deg.Data = autopilotLawsOutput.autopilot.Phi_c_deg;
  fmgcBBusOutputs.delta_p_splr_cmd_deg.SSM = Arinc429SignStatus::NormalOperation;
  fmgcBBusOutputs.delta_p_splr_cmd_deg.Data = 0;
  fmgcBBusOutputs.delta_r_cmd_deg.SSM = Arinc429SignStatus::NormalOperation;
  fmgcBBusOutputs.delta_r_cmd_deg.Data = autopilotLawsOutput.autopilot.Beta_c_deg;
  fmgcBBusOutputs.delta_q_cmd_deg.SSM = Arinc429SignStatus::NormalOperation;
  fmgcBBusOutputs.delta_q_cmd_deg.Data = autopilotLawsOutput.autopilot.Theta_c_deg;

  if (elacDisabled != -1 || facDisabled != -1) {
    simConnectInterface.setClientDataFmgcB(fmgcBBusOutputs, 0);
  }

  // update flight director -------------------------------------------------------------------------------------------
  idFlightDirectorPitch->set(-autopilotLawsOutput.flight_director.Theta_c_deg);
  idFlightDirectorBank->set(-autopilotLawsOutput.flight_director.Phi_c_deg);
  idFlightDirectorYaw->set(autopilotLawsOutput.flight_director.Beta_c_deg);

  // update development variables -------------------------------------------------------------------------------------
  idDevelopmentAutoland_condition_Flare->set(autopilotLawsOutput.flare_law.condition_Flare);
  idAutopilot_H_dot_radio->set(autopilotLawsOutput.flare_law.H_dot_radio_fpm);
  idDevelopmentAutoland_H_dot_c_fpm->set(autopilotLawsOutput.flare_law.H_dot_c_fpm);
  idDevelopmentAutoland_delta_Theta_H_dot_deg->set(autopilotLawsOutput.flare_law.delta_Theta_H_dot_deg);
  idDevelopmentAutoland_delta_Theta_bx_deg->set(autopilotLawsOutput.flare_law.delta_Theta_bx_deg);
  idDevelopmentAutoland_delta_Theta_bz_deg->set(autopilotLawsOutput.flare_law.delta_Theta_bz_deg);
  idDevelopmentAutoland_delta_Theta_beta_c_deg->set(autopilotLawsOutput.flare_law.delta_Theta_beta_c_deg);

  // return result ----------------------------------------------------------------------------------------------------
  return true;
}

bool FlyByWireInterface::updateFlyByWire(double sampleTime) {
  // get data from interface ------------------------------------------------------------------------------------------
  SimData simData = simConnectInterface.getSimData();
  SimInput simInput = simConnectInterface.getSimInput();

  // write sidestick position
  idSideStickPositionX->set(-1.0 * simInput.inputs[1]);
  idSideStickPositionY->set(-1.0 * simInput.inputs[0]);

  // set rudder pedals position
  idRudderPedalPosition->set(max(-100, min(100, (-100.0 * simInput.inputs[2]))));
  idRudderPedalAnimationPosition->set(max(-100, min(100, (-100.0 * simInput.inputs[2]) + (100.0 * simData.zeta_trim_pos))));

  // provide tracking mode state
  idTrackingMode->set(wasInSlew || pauseDetected || idExternalOverride->get());

  // determine if nosewheel demand shall be set
  if (!(wasInSlew || pauseDetected || idExternalOverride->get())) {
    idAutopilotNosewheelDemand->set(autopilotLawsOutput.Nosewheel_c);
  } else {
    idAutopilotNosewheelDemand->set(0);
  }

  // success ----------------------------------------------------------------------------------------------------------
  return true;
}

bool FlyByWireInterface::updateAutothrust(double sampleTime) {
  // get sim data
  SimData simData = simConnectInterface.getSimData();

  // set ground / flight for throttle handling
  if (idLgciuLeftMainGearCompressed[0]->get() || idLgciuLeftMainGearCompressed[1]->get() || idLgciuRightMainGearCompressed[0]->get() ||
      idLgciuRightMainGearCompressed[1]->get()) {
    throttleAxis[0]->setOnGround();
    throttleAxis[1]->setOnGround();
  } else {
    throttleAxis[0]->setInFlight();
    throttleAxis[1]->setInFlight();
  }

  // set position for 3D animation
  idThrottlePosition3d_1->set(idThrottlePositionLookupTable3d.get(thrustLeverAngle_1->get()));
  idThrottlePosition3d_2->set(idThrottlePositionLookupTable3d.get(thrustLeverAngle_2->get()));

  // set client data if needed
  if (!autoThrustEnabled || !autopilotStateMachineEnabled || !flyByWireEnabled) {
    ClientDataLocalVariablesAutothrust ClientDataLocalVariablesAutothrust = {
        simConnectInterface.getSimInputThrottles().ATHR_push,
        simConnectInterface.getSimInputThrottles().ATHR_disconnect || idAutothrustDisconnect->get() == 1,
        thrustLeverAngle_1->get(),
        thrustLeverAngle_2->get(),
        simData.ap_V_c_kn,
        idFmgcV_LS->get(),
        idFmgcV_MAX->get(),
        idAutothrustThrustLimitREV->get(),
        idAutothrustThrustLimitIDLE->get(),
        idAutothrustThrustLimitCLB->get(),
        idAutothrustThrustLimitFLX->get(),
        idAutothrustThrustLimitMCT->get(),
        idAutothrustThrustLimitTOGA->get(),
        idFmgcFlexTemperature->get(),
        autopilotStateMachineOutput.autothrust_mode,
        simData.is_mach_mode_active,
        reinterpret_cast<Arinc429DiscreteWord*>(&facsBusOutputs[0].discrete_word_5)->bitFromValueOr(29, false) ||
            reinterpret_cast<Arinc429DiscreteWord*>(&facsBusOutputs[1].discrete_word_5)->bitFromValueOr(29, false),
        autopilotStateMachineOutput.vertical_mode >= 30 && autopilotStateMachineOutput.vertical_mode <= 34,
        autopilotStateMachineOutput.vertical_mode == 40,
        autopilotStateMachineOutput.vertical_mode == 41,
        autopilotStateMachineOutput.vertical_mode == 32,
        idFmgcThrustReductionAltitude->get(),
        idFmgcThrustReductionAltitudeGoAround->get(),
        idFmgcFlightPhase->get(),
        autopilotStateMachineOutput.ALT_soft_mode_active,
        getTcasAdvisoryState() > 1,
        autopilotStateMachineOutput.H_dot_c_fpm,
    };
    simConnectInterface.setClientDataLocalVariablesAutothrust(ClientDataLocalVariablesAutothrust);
  }

  if (autoThrustEnabled) {
    autoThrustInput.in.time.dt = sampleTime;
    autoThrustInput.in.time.simulation_time = simData.simulationTime;

    autoThrustInput.in.data.nz_g = simData.nz_g;
    autoThrustInput.in.data.Theta_deg = simData.Theta_deg;
    autoThrustInput.in.data.Phi_deg = simData.Phi_deg;
    autoThrustInput.in.data.V_ias_kn = simData.V_ias_kn;
    autoThrustInput.in.data.V_tas_kn = simData.V_tas_kn;
    autoThrustInput.in.data.V_mach = simData.V_mach;
    autoThrustInput.in.data.V_gnd_kn = simData.V_gnd_kn;
    autoThrustInput.in.data.alpha_deg = simData.alpha_deg;
    autoThrustInput.in.data.H_ft = simData.H_ft;
    autoThrustInput.in.data.H_ind_ft = simData.H_ind_ft;
    autoThrustInput.in.data.H_radio_ft = simData.H_radio_ft;
    autoThrustInput.in.data.H_dot_fpm = simData.H_dot_fpm;
    autoThrustInput.in.data.bx_m_s2 = simData.bx_m_s2;
    autoThrustInput.in.data.by_m_s2 = simData.by_m_s2;
    autoThrustInput.in.data.bz_m_s2 = simData.bz_m_s2;
    autoThrustInput.in.data.gear_strut_compression_1 = simData.gear_animation_pos_1;
    autoThrustInput.in.data.gear_strut_compression_2 = simData.gear_animation_pos_2;
    autoThrustInput.in.data.flap_handle_index = flapsHandleIndexFlapConf->get();
    autoThrustInput.in.data.is_engine_operative_1 = simData.engine_combustion_1;
    autoThrustInput.in.data.is_engine_operative_2 = simData.engine_combustion_2;
    autoThrustInput.in.data.commanded_engine_N1_1_percent = simData.commanded_engine_N1_1_percent;
    autoThrustInput.in.data.commanded_engine_N1_2_percent = simData.commanded_engine_N1_2_percent;
    autoThrustInput.in.data.engine_N1_1_percent = simData.engine_N1_1_percent;
    autoThrustInput.in.data.engine_N1_2_percent = simData.engine_N1_2_percent;
    autoThrustInput.in.data.corrected_engine_N1_1_percent = simData.corrected_engine_N1_1_percent;
    autoThrustInput.in.data.corrected_engine_N1_2_percent = simData.corrected_engine_N1_2_percent;
    autoThrustInput.in.data.TAT_degC = simData.total_air_temperature_celsius;
    autoThrustInput.in.data.OAT_degC = simData.ambient_temperature_celsius;

    autoThrustInput.in.input.ATHR_push = simConnectInterface.getSimInputThrottles().ATHR_push;
    autoThrustInput.in.input.ATHR_disconnect =
        simConnectInterface.getSimInputThrottles().ATHR_disconnect || idAutothrustDisconnect->get() == 1;
    autoThrustInput.in.input.TLA_1_deg = thrustLeverAngle_1->get();
    autoThrustInput.in.input.TLA_2_deg = thrustLeverAngle_2->get();
    autoThrustInput.in.input.V_c_kn = simData.ap_V_c_kn;
    autoThrustInput.in.input.V_LS_kn = idFmgcV_LS->get();
    autoThrustInput.in.input.V_MAX_kn = idFmgcV_MAX->get();
    autoThrustInput.in.input.thrust_limit_REV_percent = idAutothrustThrustLimitREV->get();
    autoThrustInput.in.input.thrust_limit_IDLE_percent = idAutothrustThrustLimitIDLE->get();
    autoThrustInput.in.input.thrust_limit_CLB_percent = idAutothrustThrustLimitCLB->get();
    autoThrustInput.in.input.thrust_limit_MCT_percent = idAutothrustThrustLimitMCT->get();
    autoThrustInput.in.input.thrust_limit_FLEX_percent = idAutothrustThrustLimitFLX->get();
    autoThrustInput.in.input.thrust_limit_TOGA_percent = idAutothrustThrustLimitTOGA->get();
    autoThrustInput.in.input.flex_temperature_degC = idFmgcFlexTemperature->get();
    autoThrustInput.in.input.mode_requested = autopilotStateMachineOutput.autothrust_mode;
    autoThrustInput.in.input.is_mach_mode_active = simData.is_mach_mode_active;
    autoThrustInput.in.input.alpha_floor_condition =
        reinterpret_cast<Arinc429DiscreteWord*>(&facsBusOutputs[0].discrete_word_5)->bitFromValueOr(29, false) ||
        reinterpret_cast<Arinc429DiscreteWord*>(&facsBusOutputs[1].discrete_word_5)->bitFromValueOr(29, false);
    autoThrustInput.in.input.is_approach_mode_active =
        (autopilotStateMachineOutput.vertical_mode >= 30 && autopilotStateMachineOutput.vertical_mode <= 34) ||
        autopilotStateMachineOutput.vertical_mode == 24;
    autoThrustInput.in.input.is_SRS_TO_mode_active = autopilotStateMachineOutput.vertical_mode == 40;
    autoThrustInput.in.input.is_SRS_GA_mode_active = autopilotStateMachineOutput.vertical_mode == 41;
    autoThrustInput.in.input.is_LAND_mode_active = autopilotStateMachineOutput.vertical_mode == 32;
    autoThrustInput.in.input.thrust_reduction_altitude = idFmgcThrustReductionAltitude->get();
    autoThrustInput.in.input.thrust_reduction_altitude_go_around = idFmgcThrustReductionAltitudeGoAround->get();
    autoThrustInput.in.input.flight_phase = idFmgcFlightPhase->get();
    autoThrustInput.in.input.is_alt_soft_mode_active = autopilotStateMachineOutput.ALT_soft_mode_active;
    autoThrustInput.in.input.is_anti_ice_wing_active = additionalData.wingAntiIce == 1;
    autoThrustInput.in.input.is_anti_ice_engine_1_active = simData.engineAntiIce_1 == 1;
    autoThrustInput.in.input.is_anti_ice_engine_2_active = simData.engineAntiIce_2 == 1;
    autoThrustInput.in.input.is_air_conditioning_1_active = idAirConditioningPack_1->get();
    autoThrustInput.in.input.is_air_conditioning_2_active = idAirConditioningPack_2->get();
    autoThrustInput.in.input.FD_active = simData.ap_fd_1_active || simData.ap_fd_2_active;
    autoThrustInput.in.input.ATHR_reset_disable = simConnectInterface.getSimInputThrottles().ATHR_reset_disable == 1;
    autoThrustInput.in.input.is_TCAS_active = getTcasAdvisoryState() > 1;
    autoThrustInput.in.input.target_TCAS_RA_rate_fpm = autopilotStateMachineOutput.H_dot_c_fpm;

    // step the model -------------------------------------------------------------------------------------------------
    autoThrust.setExternalInputs(&autoThrustInput);
    autoThrust.step();

    // get output from model ------------------------------------------------------------------------------------------
    autoThrustOutput = autoThrust.getExternalOutputs().out.output;

    // set autothrust disabled state (when ATHR disconnect is pressed longer than 15s)
    idAutothrustDisabled->set(autoThrust.getExternalOutputs().out.data_computed.ATHR_disabled);

    // write output to sim --------------------------------------------------------------------------------------------
    SimOutputThrottles simOutputThrottles = {fmin(99.9999999999999, autoThrustOutput.sim_throttle_lever_1_pos),
                                             fmin(99.9999999999999, autoThrustOutput.sim_throttle_lever_2_pos),
                                             autoThrustOutput.sim_thrust_mode_1, autoThrustOutput.sim_thrust_mode_2};
    if (!simConnectInterface.sendData(simOutputThrottles)) {
      cout << "WASM: Write data failed!" << endl;
      return false;
    }
  } else {
    // read data from client data
    ClientDataAutothrust clientData = simConnectInterface.getClientDataAutothrust();
    autoThrustOutput.N1_TLA_1_percent = clientData.N1_TLA_1_percent;
    autoThrustOutput.N1_TLA_2_percent = clientData.N1_TLA_2_percent;
    autoThrustOutput.is_in_reverse_1 = clientData.is_in_reverse_1;
    autoThrustOutput.is_in_reverse_2 = clientData.is_in_reverse_2;
    autoThrustOutput.thrust_limit_type = static_cast<athr_thrust_limit_type>(clientData.thrust_limit_type);
    autoThrustOutput.thrust_limit_percent = clientData.thrust_limit_percent;
    autoThrustOutput.N1_c_1_percent = clientData.N1_c_1_percent;
    autoThrustOutput.N1_c_2_percent = clientData.N1_c_2_percent;
    autoThrustOutput.status = static_cast<athr_status>(clientData.status);
    autoThrustOutput.mode = static_cast<athr_mode>(clientData.mode);
    autoThrustOutput.mode_message = static_cast<athr_mode_message>(clientData.mode_message);
  }

  // update local variables
  idAutothrustN1_TLA_1->set(autoThrustOutput.N1_TLA_1_percent);
  idAutothrustN1_TLA_2->set(autoThrustOutput.N1_TLA_2_percent);
  idAutothrustReverse_1->set(autoThrustOutput.is_in_reverse_1);
  idAutothrustReverse_2->set(autoThrustOutput.is_in_reverse_2);
  idAutothrustThrustLimitType->set(autoThrustOutput.thrust_limit_type);
  idAutothrustThrustLimit->set(autoThrustOutput.thrust_limit_percent);
  idAutothrustN1_c_1->set(autoThrustOutput.N1_c_1_percent);
  idAutothrustN1_c_2->set(autoThrustOutput.N1_c_2_percent);
  idAutothrustStatus->set(autoThrustOutput.status);
  idAutothrustMode->set(autoThrustOutput.mode);
  idAutothrustModeMessage->set(autoThrustOutput.mode_message);

  // update warnings
  auto fwcFlightPhase = idFwcFlightPhase->get();
  if (fwcFlightPhase == 2 || fwcFlightPhase == 3 || fwcFlightPhase == 4 || fwcFlightPhase == 8 || fwcFlightPhase == 9) {
    idAutothrustThrustLeverWarningFlex->set(autoThrustOutput.thrust_lever_warning_flex);
    idAutothrustThrustLeverWarningToga->set(autoThrustOutput.thrust_lever_warning_toga);
  } else {
    idAutothrustThrustLeverWarningFlex->set(0);
    idAutothrustThrustLeverWarningToga->set(0);
  }

  // reset button state
  simConnectInterface.resetSimInputThrottles();

  // success
  return true;
}

bool FlyByWireInterface::updateSpoilers(double sampleTime) {
  // get sim data
  auto simData = simConnectInterface.getSimData();

  // initialize position if needed
  if (!spoilersHandler->getIsInitialized()) {
    spoilersHandler->setInitialPosition(idSpoilersArmed->get(), simData.spoilers_handle_position);
  }

  // set 3D handle position
  idSpoilersArmed->set(spoilersHandler->getIsArmed() ? 1 : 0);
  idSpoilersHandlePosition->set(spoilersHandler->getHandlePosition());

  // result
  return true;
}

bool FlyByWireInterface::updateAltimeterSetting(double sampleTime) {
  // get sim data
  auto simData = simConnectInterface.getSimData();

  // determine if change is needed
  if (simData.kohlsmanSettingStd_3 == 0) {
    SimOutputAltimeter out = {true};
    simConnectInterface.sendData(out);
  }

  // result
  return true;
}

bool FlyByWireInterface::updateFoSide(double sampleTime) {
  // get sim data
  auto simData = simConnectInterface.getSimData();

  // FD Button
  if (additionalData.syncFoEfisEnabled && simData.ap_fd_1_active != simData.ap_fd_2_active) {
    if (last_fd1_active != simData.ap_fd_1_active) {
      simConnectInterface.sendEvent(SimConnectInterface::Events::TOGGLE_FLIGHT_DIRECTOR, 2);
    }

    if (last_fd2_active != simData.ap_fd_2_active) {
      simConnectInterface.sendEvent(SimConnectInterface::Events::TOGGLE_FLIGHT_DIRECTOR, 1);
    }
  }
  last_fd1_active = simData.ap_fd_1_active;
  last_fd2_active = simData.ap_fd_2_active;

  // LS Button
  if (additionalData.syncFoEfisEnabled && additionalData.ls1Active != additionalData.ls2Active) {
    if (last_ls1_active != additionalData.ls1Active) {
      idLs2Active->set(additionalData.ls1Active);
    }

    if (last_ls2_active != additionalData.ls2Active) {
      idLs1Active->set(additionalData.ls2Active);
    }
  }
  last_ls1_active = additionalData.ls1Active;
  last_ls2_active = additionalData.ls2Active;

  // inHg/hPa switch
  // Currently synced already

  // STD Button
  // Currently synced already

  // result
  return true;
}

double FlyByWireInterface::getTcasModeAvailable() {
  auto state = idTcasMode->get();
  auto isTaOnly = idTcasTaOnly->get();

  // TA/RA active and TCAS not in TA only mode
  return state == 2 && !isTaOnly;
}

double FlyByWireInterface::getTcasAdvisoryState() {
  auto state = idTcasState->get();
  auto isCorrective = idTcasRaCorrective->get();

  if (state == 2 && isCorrective) {
    state = 3;
  }

  return state;
}<|MERGE_RESOLUTION|>--- conflicted
+++ resolved
@@ -491,10 +491,8 @@
   idLs1Active = make_unique<LocalVariable>("BTN_LS_1_FILTER_ACTIVE");
   idLs2Active = make_unique<LocalVariable>("BTN_LS_2_FILTER_ACTIVE");
   idIsisLsActive = make_unique<LocalVariable>("A32NX_ISIS_LS_ACTIVE");
-<<<<<<< HEAD
   
   idWingAntiIce = make_unique<LocalVariable>("A32NX_PNEU_WING_ANTI_ICE_SYSTEM_ON");
-=======
 
   for (int i = 0; i < 2; i++) {
     string idString = std::to_string(i + 1);
@@ -712,7 +710,6 @@
 
   idCaptPriorityButtonPressed = make_unique<LocalVariable>("A32NX_PRIORITY_TAKEOVER:1");
   idFoPriorityButtonPressed = make_unique<LocalVariable>("A32NX_PRIORITY_TAKEOVER:2");
->>>>>>> a045f012
 }
 
 bool FlyByWireInterface::handleFcuInitialization(double sampleTime) {

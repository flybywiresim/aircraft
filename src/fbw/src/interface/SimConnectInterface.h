#pragma once

#include <MSFS/Legacy/gauges.h>
#include <SimConnect.h>
#include <string>
#include <vector>

#include "../ElevatorTrimHandler.h"
#include "../LocalVariable.h"
#include "../SpoilersHandler.h"
#include "../ThrottleAxisMapping.h"
#include "SimConnectData.h"

#include "../model/ElacComputer_types.h"
#include "../model/FacComputer_types.h"
#include "../model/SecComputer_types.h"

class SimConnectInterface {
 public:
  enum Events {
    AXIS_ELEVATOR_SET,
    AXIS_AILERONS_SET,
    AXIS_RUDDER_SET,
    RUDDER_SET,
    RUDDER_LEFT,
    RUDDER_AXIS_PLUS,
    RUDDER_CENTER,
    RUDDER_RIGHT,
    RUDDER_AXIS_MINUS,
    RUDDER_TRIM_LEFT,
    RUDDER_TRIM_RESET,
    RUDDER_TRIM_RIGHT,
    RUDDER_TRIM_SET,
    RUDDER_TRIM_SET_EX1,
    AILERON_SET,
    AILERONS_LEFT,
    AILERONS_RIGHT,
    CENTER_AILER_RUDDER,
    ELEVATOR_SET,
    ELEV_DOWN,
    ELEV_UP,
    AP_MASTER,
    AUTOPILOT_OFF,
    AUTOPILOT_ON,
    AUTOPILOT_DISENGAGE_SET,
    AUTOPILOT_DISENGAGE_TOGGLE,
    TOGGLE_FLIGHT_DIRECTOR,
    A32NX_FCU_AP_1_PUSH,
    A32NX_FCU_AP_2_PUSH,
    A32NX_FCU_AP_DISCONNECT_PUSH,
    A32NX_FCU_ATHR_PUSH,
    A32NX_FCU_ATHR_DISCONNECT_PUSH,
    A32NX_FCU_SPD_INC,
    A32NX_FCU_SPD_DEC,
    A32NX_FCU_SPD_SET,
    A32NX_FCU_SPD_PUSH,
    A32NX_FCU_SPD_PULL,
    A32NX_FCU_SPD_MACH_TOGGLE_PUSH,
    A32NX_FCU_HDG_INC,
    A32NX_FCU_HDG_DEC,
    A32NX_FCU_HDG_SET,
    A32NX_FCU_HDG_PUSH,
    A32NX_FCU_HDG_PULL,
    A32NX_FCU_TRK_FPA_TOGGLE_PUSH,
    A32NX_FCU_TO_AP_HDG_PUSH,
    A32NX_FCU_TO_AP_HDG_PULL,
    A32NX_FCU_ALT_INC,
    A32NX_FCU_ALT_DEC,
    A32NX_FCU_ALT_SET,
    A32NX_FCU_ALT_PUSH,
    A32NX_FCU_ALT_PULL,
    A32NX_FCU_ALT_INCREMENT_TOGGLE,
    A32NX_FCU_ALT_INCREMENT_SET,
    A32NX_FCU_VS_INC,
    A32NX_FCU_VS_DEC,
    A32NX_FCU_VS_SET,
    A32NX_FCU_VS_PUSH,
    A32NX_FCU_VS_PULL,
    A32NX_FCU_TO_AP_VS_PUSH,
    A32NX_FCU_TO_AP_VS_PULL,
    A32NX_FCU_LOC_PUSH,
    A32NX_FCU_APPR_PUSH,
    A32NX_FCU_EXPED_PUSH,
    A32NX_FMGC_DIR_TO_TRIGGER,
    A32NX_EFIS_L_CHRONO_PUSHED,
    A32NX_EFIS_R_CHRONO_PUSHED,
    AP_AIRSPEED_ON,
    AP_AIRSPEED_OFF,
    AP_HDG_HOLD_ON,
    AP_HDG_HOLD_OFF,
    AP_ALT_HOLD_ON,
    AP_ALT_HOLD_OFF,
    AP_VS_ON,
    AP_VS_OFF,
    AP_SPEED_SLOT_INDEX_SET,
    AP_SPD_VAR_INC,
    AP_SPD_VAR_DEC,
    AP_MACH_VAR_INC,
    AP_MACH_VAR_DEC,
    AP_HEADING_SLOT_INDEX_SET,
    HEADING_BUG_INC,
    HEADING_BUG_DEC,
    AP_ALTITUDE_SLOT_INDEX_SET,
    AP_ALT_VAR_INC,
    AP_ALT_VAR_DEC,
    AP_VS_SLOT_INDEX_SET,
    AP_VS_VAR_INC,
    AP_VS_VAR_DEC,
    AP_APR_HOLD,
    AP_LOC_HOLD,
    AP_ALT_HOLD,
    AP_VS_HOLD,
    AP_ATT_HOLD,
    AP_MACH_HOLD,
    AUTO_THROTTLE_ARM,
    AUTO_THROTTLE_DISCONNECT,
    AUTO_THROTTLE_TO_GA,
    A32NX_ATHR_RESET_DISABLE,
    A32NX_THROTTLE_MAPPING_SET_DEFAULTS,
    A32NX_THROTTLE_MAPPING_LOAD_FROM_FILE,
    A32NX_THROTTLE_MAPPING_LOAD_FROM_LOCAL_VARIABLES,
    A32NX_THROTTLE_MAPPING_SAVE_TO_FILE,
    THROTTLE_SET,
    THROTTLE1_SET,
    THROTTLE2_SET,
    THROTTLE_AXIS_SET_EX1,
    THROTTLE1_AXIS_SET_EX1,
    THROTTLE2_AXIS_SET_EX1,
    THROTTLE_FULL,
    THROTTLE_CUT,
    THROTTLE_INCR,
    THROTTLE_DECR,
    THROTTLE_INCR_SMALL,
    THROTTLE_DECR_SMALL,
    THROTTLE_10,
    THROTTLE_20,
    THROTTLE_30,
    THROTTLE_40,
    THROTTLE_50,
    THROTTLE_60,
    THROTTLE_70,
    THROTTLE_80,
    THROTTLE_90,
    THROTTLE1_FULL,
    THROTTLE1_CUT,
    THROTTLE1_INCR,
    THROTTLE1_DECR,
    THROTTLE1_INCR_SMALL,
    THROTTLE1_DECR_SMALL,
    THROTTLE2_FULL,
    THROTTLE2_CUT,
    THROTTLE2_INCR,
    THROTTLE2_DECR,
    THROTTLE2_INCR_SMALL,
    THROTTLE2_DECR_SMALL,
    THROTTLE_REVERSE_THRUST_TOGGLE,
    THROTTLE_REVERSE_THRUST_HOLD,
    FLAPS_UP,
    FLAPS_1,
    FLAPS_2,
    FLAPS_3,
    FLAPS_DOWN,
    FLAPS_INCR,
    FLAPS_DECR,
    FLAPS_SET,
    AXIS_FLAPS_SET,
    SPOILERS_ON,
    SPOILERS_OFF,
    SPOILERS_TOGGLE,
    SPOILERS_SET,
    AXIS_SPOILER_SET,
    SPOILERS_ARM_ON,
    SPOILERS_ARM_OFF,
    SPOILERS_ARM_TOGGLE,
    SPOILERS_ARM_SET,
    SIM_RATE_INCR,
    SIM_RATE_DECR,
    SIM_RATE_SET,
  };

  SimConnectInterface() = default;

  ~SimConnectInterface() = default;

  bool connect(bool clientDataEnabled,
               bool autopilotStateMachineEnabled,
               bool autopilotLawsEnabled,
               bool flyByWireEnabled,
               int elacDisabled,
               int secDisabled,
               int facDisabled,
               const std::vector<std::shared_ptr<ThrottleAxisMapping>>& throttleAxis,
               std::shared_ptr<SpoilersHandler> spoilersHandler,
               std::shared_ptr<ElevatorTrimHandler> elevatorTrimHandler,
               double keyChangeAileron,
               double keyChangeElevator,
               double keyChangeRudder,
               bool disableXboxCompatibilityRudderPlusMinus,
               double minSimulationRate,
               double maxSimulationRate,
               bool limitSimulationRateByPerformance);

  void disconnect();

  void setSampleTime(double sampleTime);

  bool requestReadData();

  bool requestData();

  bool readData();

  bool sendData(SimOutputZetaTrim output);

  bool sendData(SimOutputThrottles output);

  bool sendData(SimOutputFlaps output);

  bool sendData(SimOutputSpoilers output);

  bool sendData(SimOutputAltimeter output);

  bool sendEvent(Events eventId);

  bool sendEvent(Events eventId, DWORD data);

  bool sendEvent(Events eventId, DWORD data, DWORD priority);

  bool setClientDataLocalVariables(ClientDataLocalVariables output);

  bool setClientDataLocalVariablesAutothrust(ClientDataLocalVariablesAutothrust output);

  void resetSimInputRudderTrim();

  void resetSimInputAutopilot();

  void resetSimInputThrottles();

  SimData getSimData();

  SimInput getSimInput();

  SimInputAutopilot getSimInputAutopilot();

  SimInputRudderTrim getSimInputRudderTrim();

  SimInputThrottles getSimInputThrottles();

  bool setClientDataAutopilotStateMachine(ClientDataAutopilotStateMachine output);
  ClientDataAutopilotStateMachine getClientDataAutopilotStateMachine();

  bool setClientDataAutopilotLaws(ClientDataAutopilotLaws output);
  ClientDataAutopilotLaws getClientDataAutopilotLaws();

  ClientDataAutothrust getClientDataAutothrust();

  bool setClientDataFlyByWireInput(ClientDataFlyByWireInput output);

  bool setClientDataFlyByWire(ClientDataFlyByWire output);
  ClientDataFlyByWire getClientDataFlyByWire();

  bool setClientDataElacDiscretes(base_elac_discrete_inputs output);
  bool setClientDataElacAnalog(base_elac_analog_inputs output);
  bool setClientDataElacBusInput(base_elac_out_bus output, int elacIndex);

  base_elac_discrete_outputs getClientDataElacDiscretesOutput();
  base_elac_analog_outputs getClientDataElacAnalogsOutput();
  base_elac_out_bus getClientDataElacBusOutput();

  bool setClientDataSecDiscretes(base_sec_discrete_inputs output);
  bool setClientDataSecAnalog(base_sec_analog_inputs output);
  bool setClientDataSecBus(base_sec_out_bus output, int secIndex);

  base_sec_discrete_outputs getClientDataSecDiscretesOutput();
  base_sec_analog_outputs getClientDataSecAnalogsOutput();
  base_sec_out_bus getClientDataSecBusOutput();

  bool setClientDataFacDiscretes(base_fac_discrete_inputs output);
  bool setClientDataFacAnalog(base_fac_analog_inputs output);
  bool setClientDataFacBus(base_fac_bus output, int facIndex);

  base_fac_discrete_outputs getClientDataFacDiscretesOutput();
  base_fac_analog_outputs getClientDataFacAnalogsOutput();
  base_fac_bus getClientDataFacBusOutput();

  bool setClientDataAdr(base_adr_bus output, int adrIndex);
  bool setClientDataIr(base_ir_bus output, int irIndex);
  bool setClientDataRa(base_ra_bus output, int raIndex);
  bool setClientDataLgciu(base_lgciu_bus output, int lgciuIndex);
  bool setClientDataSfcc(base_sfcc_bus output, int sfccIndex);
  bool setClientDataFmgcB(base_fmgc_b_bus output, int fmgcIndex);

  void setLoggingFlightControlsEnabled(bool enabled);
  bool getLoggingFlightControlsEnabled();

  void setLoggingThrottlesEnabled(bool enabled);
  bool getLoggingThrottlesEnabled();

  // remove when aileron events can be processed via SimConnect
  static void processKeyEvent(ID32 event, UINT32 evdata, PVOID userdata);

  void updateSimulationRateLimits(double minSimulationRate, double maxSimulationRate);

 private:
  enum ClientData {
    AUTOPILOT_STATE_MACHINE,
    AUTOPILOT_LAWS,
    AUTOTHRUST,
<<<<<<< HEAD
    FLY_BY_WIRE_INPUT,
    FLY_BY_WIRE,
=======
>>>>>>> 47389eec
    ELAC_DISCRETE_INPUTS,
    ELAC_ANALOG_INPUTS,
    ELAC_DISCRETE_OUTPUTS,
    ELAC_ANALOG_OUTPUTS,
    ELAC_1_BUS_OUTPUT,
    ELAC_2_BUS_OUTPUT,
    SEC_DISCRETE_INPUTS,
    SEC_ANALOG_INPUTS,
    SEC_DISCRETE_OUTPUTS,
    SEC_ANALOG_OUTPUTS,
    SEC_1_BUS_OUTPUT,
    SEC_2_BUS_OUTPUT,
    FAC_DISCRETE_INPUTS,
    FAC_ANALOG_INPUTS,
    FAC_DISCRETE_OUTPUTS,
    FAC_ANALOG_OUTPUTS,
    FAC_1_BUS_OUTPUT,
    FAC_2_BUS_OUTPUT,
    ADR_1_INPUTS,
    ADR_2_INPUTS,
    ADR_3_INPUTS,
    IR_1_INPUTS,
    IR_2_INPUTS,
    IR_3_INPUTS,
    RA_1_BUS,
    RA_2_BUS,
    LGCIU_1_BUS,
    LGCIU_2_BUS,
    SFCC_1_BUS,
    SFCC_2_BUS,
    FMGC_1_B_BUS,
    FMGC_2_B_BUS,
    LOCAL_VARIABLES,
    LOCAL_VARIABLES_AUTOTHRUST,
  };

  bool isConnected = false;
  HANDLE hSimConnect = 0;

  double sampleTime = 0;

  double minSimulationRate = 0;
  double maxSimulationRate = 0;
  bool limitSimulationRateByPerformance = true;
  bool clientDataEnabled = false;

  int elacDisabled = -1;
  int secDisabled = -1;
  int facDisabled = -1;

  // change to non-static when aileron events can be processed via SimConnect
  static bool loggingFlightControlsEnabled;
  bool loggingThrottlesEnabled = false;

  SimData simData = {};
  // change to non-static when aileron events can be processed via SimConnect
  static SimInput simInput;
  SimInputRudderTrim simInputRudderTrim = {};
  SimInputAutopilot simInputAutopilot = {};

  SimInputThrottles simInputThrottles = {};
  std::vector<std::shared_ptr<ThrottleAxisMapping>> throttleAxis;

  std::shared_ptr<SpoilersHandler> spoilersHandler;
  std::shared_ptr<ElevatorTrimHandler> elevatorTrimHandler;

  ClientDataAutopilotStateMachine clientDataAutopilotStateMachine = {};
  ClientDataAutopilotLaws clientDataAutopilotLaws = {};
  ClientDataAutothrust clientDataAutothrust = {};
  ClientDataFlyByWire clientDataFlyByWire = {};

  base_elac_discrete_outputs clientDataElacDiscreteOutputs = {};
  base_elac_analog_outputs clientDataElacAnalogOutputs = {};
  base_elac_out_bus clientDataElacBusOutputs = {};

  base_sec_discrete_outputs clientDataSecDiscreteOutputs = {};
  base_sec_analog_outputs clientDataSecAnalogOutputs = {};
  base_sec_out_bus clientDataSecBusOutputs = {};

  base_fac_discrete_outputs clientDataFacDiscreteOutputs = {};
  base_fac_analog_outputs clientDataFacAnalogOutputs = {};
  base_fac_bus clientDataFacBusOutputs = {};

  // change to non-static when aileron events can be processed via SimConnect
  static double flightControlsKeyChangeAileron;
  double flightControlsKeyChangeElevator = 0.0;
  double flightControlsKeyChangeRudder = 0.0;
  bool disableXboxCompatibilityRudderPlusMinus = false;

  std::unique_ptr<LocalVariable> idFcuEventSetSPEED;
  std::unique_ptr<LocalVariable> idFcuEventSetHDG;
  std::unique_ptr<LocalVariable> idFcuEventSetVS;

  bool prepareSimDataSimConnectDataDefinitions();

  bool prepareSimInputSimConnectDataDefinitions();

  bool prepareSimOutputSimConnectDataDefinitions();

  bool prepareClientDataDefinitions();

  void simConnectProcessDispatchMessage(SIMCONNECT_RECV* pData, DWORD* cbData);

  void simConnectProcessEvent(const SIMCONNECT_RECV_EVENT* event);

  void simConnectProcessSimObjectData(const SIMCONNECT_RECV_SIMOBJECT_DATA* data);

  void simConnectProcessClientData(const SIMCONNECT_RECV_CLIENT_DATA* data);

  bool sendClientData(SIMCONNECT_DATA_DEFINITION_ID id, DWORD size, void* data);
  bool sendData(SIMCONNECT_DATA_DEFINITION_ID id, DWORD size, void* data);

  static bool addDataDefinition(const HANDLE connectionHandle,
                                const SIMCONNECT_DATA_DEFINITION_ID id,
                                const SIMCONNECT_DATATYPE dataType,
                                const std::string& dataName,
                                const std::string& dataUnit);

  static bool addInputDataDefinition(const HANDLE connectionHandle,
                                     const SIMCONNECT_DATA_DEFINITION_ID groupId,
                                     const SIMCONNECT_CLIENT_EVENT_ID eventId,
                                     const std::string& eventName,
                                     const bool maskEvent);

  static bool isSimConnectDataTypeStruct(SIMCONNECT_DATATYPE dataType);

  static std::string getSimConnectExceptionString(SIMCONNECT_EXCEPTION exception);
};<|MERGE_RESOLUTION|>--- conflicted
+++ resolved
@@ -306,11 +306,6 @@
     AUTOPILOT_STATE_MACHINE,
     AUTOPILOT_LAWS,
     AUTOTHRUST,
-<<<<<<< HEAD
-    FLY_BY_WIRE_INPUT,
-    FLY_BY_WIRE,
-=======
->>>>>>> 47389eec
     ELAC_DISCRETE_INPUTS,
     ELAC_ANALOG_INPUTS,
     ELAC_DISCRETE_OUTPUTS,

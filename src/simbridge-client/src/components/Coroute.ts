import { getSimBridgeUrl } from '../common';
import { CoRouteDto } from '../Coroute/coroute';

type coRouteCall = {
    success: boolean,
    data: CoRouteDto | CoRouteDto[]
}

/**
 * Class responsible for retrieving data related to company routes from SimBridge
 */
export class CompanyRoute {
    /**
     * Used to retrieve a given company route
     * @param route The routename in question
     * @returns Returns the CoRoute DTO
     */
    public static async getCoRoute(route: String): Promise<coRouteCall> {
        if (route) {
<<<<<<< HEAD
            const response = await fetch(`${simbridgeUrl}/api/v1/coroute?rteNum=${route}`);
            if (response.ok) {
                return {
                    success: true,
                    data: (await response.json()) as CoRouteDto,
                };
=======
            const response = await fetch(`${getSimBridgeUrl()}/api/v1/coroute?rteNum=${route}`);
            if (response.status === 200) {
                response.json();
>>>>>>> 9247f9c2
            }

            return {
                success: false,
                data: null,
            };
        }
        throw new Error('No Company route provided');
    }

    /**
     * Used to retrieve a list of company routes for a given origin and dest
     * @param origin the origin
     * @param dest the destination
     * @returns Returns a list of CoRoute DTOs
     */
<<<<<<< HEAD
    public static async getRouteList(origin: String, dest: String): Promise<coRouteCall> {
        if (origin && dest) {
            const response = await fetch(`${simbridgeUrl}/api/v1/coroute/list?origin=${origin}&destination=${dest}`);
=======
    public static async getRouteList(origin: String, dest: String): Promise<CoRouteDto[]> {
        if (origin || dest) {
            const response = await fetch(`${getSimBridgeUrl()}/api/v1/coroute/list?origin=${origin}&destination=${dest}`);
>>>>>>> 9247f9c2
            if (response.ok) {
                return {
                    success: true,
                    data: (await response.json() as CoRouteDto[]),
                };
            }

            return {
                success: false,
                data: null,
            };
        }
        throw new Error('Origin or Destination missing');
    }
}<|MERGE_RESOLUTION|>--- conflicted
+++ resolved
@@ -17,18 +17,12 @@
      */
     public static async getCoRoute(route: String): Promise<coRouteCall> {
         if (route) {
-<<<<<<< HEAD
-            const response = await fetch(`${simbridgeUrl}/api/v1/coroute?rteNum=${route}`);
+            const response = await fetch(`${getSimBridgeUrl()}/api/v1/coroute?rteNum=${route}`);
             if (response.ok) {
                 return {
                     success: true,
                     data: (await response.json()) as CoRouteDto,
                 };
-=======
-            const response = await fetch(`${getSimBridgeUrl()}/api/v1/coroute?rteNum=${route}`);
-            if (response.status === 200) {
-                response.json();
->>>>>>> 9247f9c2
             }
 
             return {
@@ -45,15 +39,9 @@
      * @param dest the destination
      * @returns Returns a list of CoRoute DTOs
      */
-<<<<<<< HEAD
     public static async getRouteList(origin: String, dest: String): Promise<coRouteCall> {
         if (origin && dest) {
-            const response = await fetch(`${simbridgeUrl}/api/v1/coroute/list?origin=${origin}&destination=${dest}`);
-=======
-    public static async getRouteList(origin: String, dest: String): Promise<CoRouteDto[]> {
-        if (origin || dest) {
             const response = await fetch(`${getSimBridgeUrl()}/api/v1/coroute/list?origin=${origin}&destination=${dest}`);
->>>>>>> 9247f9c2
             if (response.ok) {
                 return {
                     success: true,

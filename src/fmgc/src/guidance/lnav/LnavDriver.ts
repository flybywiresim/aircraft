--- conflicted
+++ resolved
@@ -411,14 +411,10 @@
     private updateEfisData(activeLeg: Leg, gs: Knots) {
         const termination = activeLeg instanceof XFLeg ? activeLeg.fix.infos.coordinates : activeLeg.getPathEndPoint();
 
-<<<<<<< HEAD
-        const efisBearing = termination ? Avionics.Utils.computeGreatCircleHeading(this.ppos, termination) : -1;
-=======
         const efisBearing = A32NX_Util.trueToMagnetic(
             Avionics.Utils.computeGreatCircleHeading(this.ppos, termination),
             Facilities.getMagVar(this.ppos.lat, this.ppos.long),
         );
->>>>>>> f9defd99
 
         // Don't compute distance and ETA for XM legs
         const efisDistance = activeLeg instanceof VMLeg ? -1 : Avionics.Utils.computeGreatCircleDistance(this.ppos, termination);

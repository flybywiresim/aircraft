--- conflicted
+++ resolved
@@ -178,11 +178,7 @@
                 }
 
                 // Send bank limit to FG
-<<<<<<< HEAD
-                const bankLimit = maxBank(tas, /* FIXME */ true);
-=======
                 const bankLimit = maxBank(tas, /* FIXME */ false);
->>>>>>> c0a397c2
 
                 SimVar.SetSimVarValue('L:A32NX_FG_PHI_LIMIT', 'Degrees', bankLimit);
 

--- conflicted
+++ resolved
@@ -125,13 +125,54 @@
                 continue;
             }
 
-            this.computeLeg(i, activeLegIdx, ppos, trueTrack, tas, gs);
-
-            const leg = this.legs.get(i);
+            const predictedLegTas = Math.max(LnavConfig.DEFAULT_MIN_PREDICTED_TAS, Geometry.getLegPredictedTas(leg) ?? tas);
+            const predictedLegGs = Math.max(LnavConfig.DEFAULT_MIN_PREDICTED_TAS, Geometry.getLegPredictedGs(leg) ?? gs);
 
             if (leg?.isNull) {
                 this.computeLeg(i, activeLegIdx, ppos, trueTrack, tas, gs);
             }
+
+            if (inboundTransition && prevLeg) {
+                if (LnavConfig.DEBUG_GEOMETRY) {
+                    console.log(`[FMS/Geometry/Recompute] Recomputing inbound transition (${inboundTransition.repr ?? '<unknown>'}) for leg (${leg?.repr ?? '<none>'})`);
+                }
+
+                const prevLegPredictedLegTas = Math.max(LnavConfig.DEFAULT_MIN_PREDICTED_TAS, Geometry.getLegPredictedTas(prevLeg) ?? tas);
+                const prevLegPredictedLegGs = Math.max(LnavConfig.DEFAULT_MIN_PREDICTED_TAS, Geometry.getLegPredictedGs(prevLeg) ?? gs);
+
+                inboundTransition.recomputeWithParameters(
+                    activeTransIdx === i - 1,
+                    prevLegPredictedLegTas,
+                    prevLegPredictedLegGs,
+                    ppos,
+                    trueTrack,
+                    prevLeg,
+                    leg,
+                );
+
+                // Recompute previous leg if inbound is an FXR, since we want it to end at the FXR transition path start
+                if (inboundTransition instanceof FixedRadiusTransition) {
+                    prevLeg.recomputeWithParameters(
+                        activeLegIdx === i - 1,
+                        prevLegPredictedLegTas,
+                        prevLegPredictedLegGs,
+                        ppos,
+                        trueTrack,
+                        prevLegInbound,
+                        inboundTransition ?? leg,
+                    );
+                }
+            }
+
+            leg.recomputeWithParameters(
+                activeLegIdx === i,
+                predictedLegTas,
+                predictedLegGs,
+                ppos,
+                trueTrack,
+                inboundTransition ?? prevLeg,
+                outboundTransition ?? nextLeg,
+            );
         }
 
         if (LnavConfig.DEBUG_GEOMETRY) {
@@ -139,18 +180,13 @@
         }
     }
 
-<<<<<<< HEAD
     static getLegPredictedTas(leg: Leg) {
-        if (leg instanceof TFLeg) {
-            return leg.to?.additionalData?.predictedSpeed;
-        }
-
-        return undefined;
-    }
-=======
-            const predictedLegTas = Math.max(LnavConfig.DEFAULT_MIN_PREDICTED_TAS, Geometry.getLegPredictedTas(leg) ?? tas);
-            const predictedLegGs = Math.max(LnavConfig.DEFAULT_MIN_PREDICTED_TAS, Geometry.getLegPredictedGs(leg) ?? gs);
->>>>>>> f9defd99
+        return leg.predictedTas;
+    }
+
+    static getLegPredictedGs(leg: Leg) {
+        return leg.predictedGs;
+    }
 
     private computeLeg(index: number, activeLegIdx: number, ppos: Coordinates, trueTrack: DegreesTrue, tas: Knots, gs: Knots) {
         const prevLeg = this.legs.get(index - 1);
@@ -182,7 +218,6 @@
                     newOutboundTransition = TransitionPicker.forLegs(nextLeg, nextNextLeg);
                 }
 
-<<<<<<< HEAD
                 if (newInboundTransition) {
                     newInboundTransition.setNeighboringGuidables(prevLeg, nextLeg);
                     newInboundTransition.setNeighboringLegs(prevLeg, nextLeg);
@@ -200,20 +235,10 @@
                     activeLegIdx === index,
                     predictedNextLegTas,
                     predictedNextLegGs,
-=======
-                const prevLegPredictedLegTas = Math.max(LnavConfig.DEFAULT_MIN_PREDICTED_TAS, Geometry.getLegPredictedTas(prevLeg) ?? tas);
-                const prevLegPredictedLegGs = Math.max(LnavConfig.DEFAULT_MIN_PREDICTED_TAS, Geometry.getLegPredictedGs(prevLeg) ?? gs);
-
-                inboundTransition.recomputeWithParameters(
-                    activeTransIdx === i - 1,
-                    prevLegPredictedLegTas,
-                    prevLegPredictedLegGs,
->>>>>>> f9defd99
                     ppos,
                     trueTrack,
                 );
 
-<<<<<<< HEAD
                 if (newOutboundTransition) {
                     newOutboundTransition.setNeighboringGuidables(nextLeg, nextNextLeg);
                     newInboundTransition.setNeighboringLegs(prevLeg, nextLeg);
@@ -221,14 +246,6 @@
                         activeLegIdx === index + 1,
                         predictedNextLegTas,
                         predictedNextLegGs,
-=======
-                // Recompute previous leg if inbound is an FXR, since we want it to end at the FXR transition path start
-                if (inboundTransition instanceof FixedRadiusTransition) {
-                    prevLeg.recomputeWithParameters(
-                        activeLegIdx === i - 1,
-                        prevLegPredictedLegTas,
-                        prevLegPredictedLegGs,
->>>>>>> f9defd99
                         ppos,
                         trueTrack,
                     );
@@ -259,7 +276,6 @@
             );
         }
 
-<<<<<<< HEAD
         if (!prevLeg || !prevLeg.isNull) {
             if (outboundTransition) {
                 outboundTransition.setNeighboringGuidables(leg, nextLeg);
@@ -285,14 +301,6 @@
                 trueTrack,
             );
         }
-=======
-    static getLegPredictedTas(leg: Leg) {
-        return leg.predictedTas;
-    }
-
-    static getLegPredictedGs(leg: Leg) {
-        return leg.predictedGs;
->>>>>>> f9defd99
     }
 
     /**

//  Copyright (c) 2022 FlyByWire Simulations
//  SPDX-License-Identifier: GPL-3.0

import { VerticalProfileComputationParametersObserver } from '@fmgc/guidance/vnav/VerticalProfileComputationParameters';
import { Common } from './common';

export class AtmosphericConditions {
    private ambientTemperatureFromSim: Celcius;

    private altitudeFromSim: Feet;

    private casFromSim: Knots;

    private tasFromSim: Knots;

    private windSpeedFromSim: Knots;

    private windDirectionFromSim: DegreesTrue;

    private computedIsaDeviation: Celcius;

    private pressureAltFromSim: Feet;

    constructor(private observer: VerticalProfileComputationParametersObserver) {
        this.update();
    }

    update() {
        this.ambientTemperatureFromSim = SimVar.GetSimVarValue('AMBIENT TEMPERATURE', 'celsius');
        this.altitudeFromSim = SimVar.GetSimVarValue('INDICATED ALTITUDE', 'feet');
<<<<<<< HEAD
        this.casFromSim = this.computeCasFromTas(this.altitudeFromSim, SimVar.GetSimVarValue('AIRSPEED TRUE', 'knots'));
        this.pressureAltFromSim = SimVar.GetSimVarValue('PRESSURE ALTITUDE', 'feet');
=======
        this.tasFromSim = SimVar.GetSimVarValue('AIRSPEED TRUE', 'knots');
        this.casFromSim = this.computeCasFromTas(this.altitudeFromSim, this.tasFromSim);
        // TODO filter?
        this.windSpeedFromSim = SimVar.GetSimVarValue('AMBIENT WIND VELOCITY', 'Knots');
        this.windDirectionFromSim = SimVar.GetSimVarValue('AMBIENT WIND DIRECTION', 'Degrees');
>>>>>>> f9defd99

        this.computedIsaDeviation = this.ambientTemperatureFromSim - Common.getIsaTemp(this.altitudeFromSim);
    }

    get currentStaticAirTemperature(): Celcius {
        return this.ambientTemperatureFromSim;
    }

    get currentAltitude(): Feet {
        return this.altitudeFromSim;
    }

    get currentAirspeed(): Knots {
        return this.casFromSim;
    }

    get currentTrueAirspeed(): Knots {
        return this.tasFromSim;
    }

    get currentWindSpeed(): Knots {
        return this.windSpeedFromSim;
    }

    get currentWindDirection(): DegreesTrue {
        return this.windDirectionFromSim;
    }

    getCurrentWindVelocityComponent(direction: DegreesTrue): Knots {
        return Math.cos(Avionics.Utils.diffAngle(direction, this.currentWindDirection)) * this.currentWindSpeed;
    }

    get isaDeviation(): Celcius {
        return this.computedIsaDeviation;
    }

    private get tropoPause(): Feet {
        return this.observer.get().tropoPause;
    }

    predictStaticAirTemperatureAtAltitude(altitude: Feet): number {
        return Common.getIsaTemp(altitude, altitude > this.tropoPause) + this.isaDeviation;
    }

    totalAirTemperatureFromMach(altitude: Feet, mach: number) {
        // From https://en.wikipedia.org/wiki/Total_air_temperature, using gamma = 1.4
        return (this.predictStaticAirTemperatureAtAltitude(altitude) + 273.15) * (1 + 0.2 * mach ** 2) - 273.15;
    }

    computeMachFromCas(altitude: Feet, speed: Knots): number {
        const deltaSrs = Common.getDelta(altitude, altitude > this.tropoPause);

        return Common.CAStoMach(speed, deltaSrs);
    }

    computeCasFromMach(altitude: Feet, mach: Mach): number {
        const deltaSrs = Common.getDelta(altitude, altitude > this.tropoPause);

        return Common.machToCas(mach, deltaSrs);
    }

    computeCasFromTas(altitude: Feet, speed: Knots): Knots {
        const thetaSrs = Common.getTheta(altitude, this.isaDeviation, altitude > this.tropoPause);
        const deltaSrs = Common.getDelta(altitude, altitude > this.tropoPause);

        return Common.TAStoCAS(speed, thetaSrs, deltaSrs);
    }

    computeTasFromCas(altitude: Feet, speed: Knots): Knots {
        const thetaSrs = Common.getTheta(altitude, this.isaDeviation, altitude > this.tropoPause);
        const deltaSrs = Common.getDelta(altitude, altitude > this.tropoPause);

        return Common.CAStoTAS(speed, thetaSrs, deltaSrs);
    }

    /**
     * Computes the ambient pressure measured at the static ports that was used to compute the indicated altitude.
     * @param altitude An indicated altitude
     * @param qnh The QNH setting at which the indicated altitude is measured
     * @returns The estimated ambient pressure based on the indicated altitude for this QNH setting
     */
    private estimateAmbientPressure(altitude: Feet, qnh: Millibar): Millibar {
        return qnh * (1 - altitude / 145442.15) ** (1 / 0.190263);
    }

    /**
     * Computes the pressure altitude for a given ambient pressure. The pressure altitude is the altitude that would be indicated if the QNH was set to 1013.
     * @param pressure The ambient pressure
     * @returns
     */
    private computePressureAltitude(pressure: Millibar): Feet {
        // Equation from Boeing Jet Transport Performance Methods document
        return 145442.15 * (1 - ((pressure / 1013.25) ** 0.190263));
    }

    /**
     * Estimates what the pressure altitude would be at a given altitude that was indicated for some QNH setting.
     * If the QNH setting is 1013, the returned pressure altitude is the same as the indicated one
     * @param altitude The indicated altitude to be converted to a pressure altitude
     * @param qnh The QNH setting at which the indicated altitude is measured
     * @returns
     */
    estimatePressureAltitude(altitude: Feet, qnh: Millibar) {
        const ambientPressure = this.estimateAmbientPressure(altitude, qnh);
        return this.computePressureAltitude(ambientPressure);
    }

    /**
     * This is a hack because the QNH setting is a bit broken in MSFS as of 09/03/22.
     * For now, we just linearly extrapolate the pressure altitude based on the linear deviation
     * @param altitude The indicated altitude at which to estimate the pressure altitude
     */
    estimatePressureAltitudeInMsfs(altitude: Feet) {
        // We add 2000 to avoid a division by zero
        return this.pressureAltFromSim * (2000 + altitude) / (2000 + this.altitudeFromSim);
    }

    /**
     * Returns a Mach number if the CAS is taken above crossover altitude.
     * @param cas The corrected airspeed
     * @param mach The Mach number which will be used if it is lower than the Mach number corresponding ot `cas`.
     * @param altitude The altitude at which to perform the conversion
     * @returns
     */
    casOrMach(cas: Knots, mach: Mach, altitude: Feet): Knots | Mach {
        const machAsIas = this.computeCasFromMach(altitude, mach);

        if (cas > machAsIas) {
            return mach;
        }

        return cas;
    }
}<|MERGE_RESOLUTION|>--- conflicted
+++ resolved
@@ -28,16 +28,11 @@
     update() {
         this.ambientTemperatureFromSim = SimVar.GetSimVarValue('AMBIENT TEMPERATURE', 'celsius');
         this.altitudeFromSim = SimVar.GetSimVarValue('INDICATED ALTITUDE', 'feet');
-<<<<<<< HEAD
-        this.casFromSim = this.computeCasFromTas(this.altitudeFromSim, SimVar.GetSimVarValue('AIRSPEED TRUE', 'knots'));
-        this.pressureAltFromSim = SimVar.GetSimVarValue('PRESSURE ALTITUDE', 'feet');
-=======
         this.tasFromSim = SimVar.GetSimVarValue('AIRSPEED TRUE', 'knots');
         this.casFromSim = this.computeCasFromTas(this.altitudeFromSim, this.tasFromSim);
         // TODO filter?
         this.windSpeedFromSim = SimVar.GetSimVarValue('AMBIENT WIND VELOCITY', 'Knots');
         this.windDirectionFromSim = SimVar.GetSimVarValue('AMBIENT WIND DIRECTION', 'Degrees');
->>>>>>> f9defd99
 
         this.computedIsaDeviation = this.ambientTemperatureFromSim - Common.getIsaTemp(this.altitudeFromSim);
     }

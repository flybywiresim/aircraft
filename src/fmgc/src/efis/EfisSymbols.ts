--- conflicted
+++ resolved
@@ -12,10 +12,6 @@
 import { PathVector, PathVectorType } from '@fmgc/guidance/lnav/PathVector';
 import { SegmentType } from '@fmgc/wtsdk';
 import { distanceTo } from 'msfs-geo';
-<<<<<<< HEAD
-import { VerticalWaypointPrediction } from '@fmgc/guidance/vnav/profile/NavGeometryProfile';
-=======
->>>>>>> f9defd99
 import { FlowEventSync } from '@shared/FlowEventSync';
 import { LegType, RunwaySurface, TurnDirection, VorType } from '../types/fstypes/FSEnums';
 import { NearbyFacilities } from './NearbyFacilities';
@@ -152,11 +148,7 @@
             }
 
             if (mode === Mode.PLAN && !planCentre) {
-<<<<<<< HEAD
-                this.syncer.sendEvent(`A32NX_EFIS_${side}_SYMBOLS`, [], false);
-=======
                 this.syncer.sendEvent(`A32NX_EFIS_${side}_SYMBOLS`, []);
->>>>>>> f9defd99
                 return;
             }
 
@@ -477,11 +469,7 @@
                 this.guidanceController.efisStateForSide[side].dataLimitReached = false;
             }
 
-<<<<<<< HEAD
-            this.syncer.sendEvent(`A32NX_EFIS_${side}_SYMBOLS`, symbols, false);
-=======
             this.syncer.sendEvent(`A32NX_EFIS_${side}_SYMBOLS`, symbols);
->>>>>>> f9defd99
 
             // make sure we don't run too often
             this.blockUpdate = true;

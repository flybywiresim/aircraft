--- conflicted
+++ resolved
@@ -13,14 +13,10 @@
     DcduFull,
     UnknownMessage,
     ProxyError,
-<<<<<<< HEAD
+    NewAtisReceived,
+    NoAtisReceived,
     SystemBusy,
     EntryOutOfRange,
     FormatError,
     NotInDatabase
-=======
-    NewAtisReceived,
-    NoAtisReceived,
-    SystemBusy
->>>>>>> 119b6ae9
 }
--- conflicted
+++ resolved
@@ -197,15 +197,12 @@
             false,
             true,
             Pressure::new::<psi>(Self::HYDRAULIC_TARGET_PRESSURE_PSI),
-<<<<<<< HEAD
             PriorityValve::new(
                 Pressure::new::<psi>(Self::PRIORITY_VALVE_PRESSURE_CUTOFF_PSI),
                 Pressure::new::<psi>(Self::PRIORITY_VALVE_PRESSURE_OPENED_PSI),
             ),
-=======
             Pressure::new::<psi>(Self::ACCUMULATOR_GAS_PRE_CHARGE_PSI),
             Volume::new::<gallon>(Self::ACCUMULATOR_MAX_VOLUME_GALLONS),
->>>>>>> 06731062
         )
     }
 
@@ -226,15 +223,12 @@
             false,
             false,
             Pressure::new::<psi>(Self::HYDRAULIC_TARGET_PRESSURE_PSI),
-<<<<<<< HEAD
             PriorityValve::new(
                 Pressure::new::<psi>(Self::PRIORITY_VALVE_PRESSURE_CUTOFF_PSI),
                 Pressure::new::<psi>(Self::PRIORITY_VALVE_PRESSURE_OPENED_PSI),
             ),
-=======
             Pressure::new::<psi>(Self::ACCUMULATOR_GAS_PRE_CHARGE_PSI),
             Volume::new::<gallon>(Self::ACCUMULATOR_MAX_VOLUME_GALLONS),
->>>>>>> 06731062
         )
     }
 }

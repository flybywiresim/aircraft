use nalgebra::Vector3;

use std::time::Duration;
use uom::si::{
    acceleration::meter_per_second_squared,
    angle::{degree, radian},
    angular_velocity::{radian_per_second, revolution_per_minute},
    electric_current::ampere,
    f64::*,
    length::meter,
    mass::kilogram,
    pressure::psi,
    ratio::{percent, ratio},
    velocity::knot,
    volume::{cubic_inch, gallon, liter},
    volume_rate::gallon_per_second,
};

use systems::{
    accept_iterable,
    engine::Engine,
    hydraulic::{
        aerodynamic_model::AerodynamicModel,
        brake_circuit::{
            AutobrakeDecelerationGovernor, AutobrakeMode, AutobrakePanel, BrakeCircuit,
            BrakeCircuitController,
        },
        flap_slat::FlapSlatAssembly,
        landing_gear::{GearGravityExtension, GearSystemController, HydraulicGearSystem},
        linear_actuator::{
            Actuator, BoundedLinearLength, ElectroHydrostaticActuatorType,
            ElectroHydrostaticBackup, ElectroHydrostaticPowered, HydraulicAssemblyController,
            HydraulicLinearActuatorAssembly, HydraulicLocking, LinearActuatedRigidBodyOnHingeAxis,
            LinearActuator, LinearActuatorCharacteristics, LinearActuatorMode,
        },
        nose_steering::{
            Pushback, SteeringActuator, SteeringAngleLimiter, SteeringController,
            SteeringRatioToAngle,
        },
        pumps::PumpCharacteristics,
        trimmable_horizontal_stabilizer::{
            ManualPitchTrimController, PitchTrimActuatorController,
            TrimmableHorizontalStabilizerAssembly,
        },
        ElectricPump, EngineDrivenPump, HydraulicCircuit, HydraulicCircuitController,
        HydraulicPressureSensors, PressureSwitch, PressureSwitchType, PumpController, Reservoir,
    },
    landing_gear::{GearSystemSensors, LandingGearControlInterfaceUnitSet, TiltingGear},
    overhead::{AutoOffFaultPushButton, AutoOnFaultPushButton},
    shared::{
        interpolation, low_pass_filter::LowPassFilter, random_from_range,
        update_iterator::MaxStepLoop, AdirsDiscreteOutputs, DelayedFalseLogicGate,
        DelayedPulseTrueLogicGate, DelayedTrueLogicGate, ElectricalBusType, ElectricalBuses,
        EngineFirePushButtons, GearWheel, HydraulicColor, LandingGearHandle, LgciuInterface,
        LgciuWeightOnWheels, ReservoirAirPressure, SectionPressure,
    },
    simulation::{
        InitContext, Read, Reader, SimulationElement, SimulationElementVisitor, SimulatorReader,
        SimulatorWriter, StartState, UpdateContext, VariableIdentifier, Write,
    },
};

use std::fmt::Debug;

mod flaps_computer;
use flaps_computer::SlatFlapComplex;

#[cfg(test)]
use systems::hydraulic::PressureSwitchState;

struct A380TiltingGearsFactory {}
impl A380TiltingGearsFactory {
    fn new_a380_body_gear(context: &mut InitContext, is_left: bool) -> TiltingGear {
        let mut x_offset_meters = 2.85569;
        let y_offset_meters = -5.04847;
        let z_offset_meters = -0.235999;

        if is_left {
            x_offset_meters *= -1.;
        }

        TiltingGear::new(
            context,
            Length::new::<meter>(0.280065),
            if is_left { 1 } else { 2 },
            Vector3::new(x_offset_meters, y_offset_meters, z_offset_meters),
            Angle::new::<degree>(9.89),
        )
    }

    fn new_a380_wing_gear(context: &mut InitContext, is_left: bool) -> TiltingGear {
        let mut x_offset_meters = 6.18848;
        let y_offset_meters = -4.86875;
        let z_offset_meters = 2.6551;

        if is_left {
            x_offset_meters *= -1.;
        }

        TiltingGear::new(
            context,
            Length::new::<meter>(0.134608),
            if is_left { 3 } else { 4 },
            Vector3::new(x_offset_meters, y_offset_meters, z_offset_meters),
            Angle::new::<degree>(9.),
        )
    }

    fn new_a380_tilt_assembly(context: &mut InitContext) -> A380TiltingGears {
        let left_body_gear = Self::new_a380_body_gear(context, true);
        let right_body_gear = Self::new_a380_body_gear(context, false);
        let left_wing_gear = Self::new_a380_wing_gear(context, true);
        let right_wing_gear = Self::new_a380_wing_gear(context, false);

        A380TiltingGears::new(
            left_body_gear,
            right_body_gear,
            left_wing_gear,
            right_wing_gear,
        )
    }
}

struct A380HydraulicReservoirFactory {}
impl A380HydraulicReservoirFactory {
    fn new_green_reservoir(context: &mut InitContext) -> Reservoir {
        let reservoir_offset_when_gear_up = if context.start_gear_down() {
            Volume::new::<gallon>(0.)
        } else {
            Volume::new::<gallon>(-1.3)
        };

        Reservoir::new(
            context,
            HydraulicColor::Green,
            Volume::new::<liter>(23.),
            Volume::new::<liter>(18.),
            Volume::new::<gallon>(3.6) + reservoir_offset_when_gear_up,
            vec![PressureSwitch::new(
                Pressure::new::<psi>(25.),
                Pressure::new::<psi>(22.),
                PressureSwitchType::Relative,
            )],
            Volume::new::<liter>(3.),
        )
    }

    fn new_yellow_reservoir(context: &mut InitContext) -> Reservoir {
        Reservoir::new(
            context,
            HydraulicColor::Yellow,
            Volume::new::<liter>(20.),
            Volume::new::<liter>(18.),
            Volume::new::<gallon>(3.6),
            vec![PressureSwitch::new(
                Pressure::new::<psi>(25.),
                Pressure::new::<psi>(22.),
                PressureSwitchType::Relative,
            )],
            Volume::new::<liter>(3.),
        )
    }
}

pub struct A380HydraulicCircuitFactory {}
impl A380HydraulicCircuitFactory {
    const MIN_PRESS_EDP_SECTION_LO_HYST: f64 = 2900.0;
    const MIN_PRESS_EDP_SECTION_HI_HYST: f64 = 3700.0;
    const MIN_PRESS_PRESSURISED_LO_HYST: f64 = 2900.0;
    const MIN_PRESS_PRESSURISED_HI_HYST: f64 = 3700.0;
    const HYDRAULIC_TARGET_PRESSURE_PSI: f64 = 5250.;

    // Nitrogen PSI precharge pressure
    const ACCUMULATOR_GAS_PRE_CHARGE_PSI: f64 = 2612.0;
    const ACCUMULATOR_MAX_VOLUME_GALLONS: f64 = 0.5;

    pub fn new_green_circuit(context: &mut InitContext) -> HydraulicCircuit {
        let reservoir = A380HydraulicReservoirFactory::new_green_reservoir(context);
        HydraulicCircuit::new(
            context,
            HydraulicColor::Green,
            6,
            Ratio::new::<percent>(100.),
            Volume::new::<gallon>(10.),
            reservoir,
            Pressure::new::<psi>(Self::MIN_PRESS_PRESSURISED_LO_HYST),
            Pressure::new::<psi>(Self::MIN_PRESS_PRESSURISED_HI_HYST),
            Pressure::new::<psi>(Self::MIN_PRESS_EDP_SECTION_LO_HYST),
            Pressure::new::<psi>(Self::MIN_PRESS_EDP_SECTION_HI_HYST),
            false,
            false,
            true,
            Pressure::new::<psi>(Self::HYDRAULIC_TARGET_PRESSURE_PSI),
            Pressure::new::<psi>(Self::ACCUMULATOR_GAS_PRE_CHARGE_PSI),
            Volume::new::<gallon>(Self::ACCUMULATOR_MAX_VOLUME_GALLONS),
        )
    }

    pub fn new_yellow_circuit(context: &mut InitContext) -> HydraulicCircuit {
        let reservoir = A380HydraulicReservoirFactory::new_yellow_reservoir(context);
        HydraulicCircuit::new(
            context,
            HydraulicColor::Yellow,
            6,
            Ratio::new::<percent>(100.),
            Volume::new::<gallon>(10.),
            reservoir,
            Pressure::new::<psi>(Self::MIN_PRESS_PRESSURISED_LO_HYST),
            Pressure::new::<psi>(Self::MIN_PRESS_PRESSURISED_HI_HYST),
            Pressure::new::<psi>(Self::MIN_PRESS_EDP_SECTION_LO_HYST),
            Pressure::new::<psi>(Self::MIN_PRESS_EDP_SECTION_HI_HYST),
            false,
            false,
            false,
            Pressure::new::<psi>(Self::HYDRAULIC_TARGET_PRESSURE_PSI),
            Pressure::new::<psi>(Self::ACCUMULATOR_GAS_PRE_CHARGE_PSI),
            Volume::new::<gallon>(Self::ACCUMULATOR_MAX_VOLUME_GALLONS),
        )
    }
}

struct A380CargoDoorFactory {}
impl A380CargoDoorFactory {
    const FLOW_CONTROL_PROPORTIONAL_GAIN: f64 = 0.05;
    const FLOW_CONTROL_INTEGRAL_GAIN: f64 = 5.;
    const FLOW_CONTROL_FORCE_GAIN: f64 = 200000.;

    fn a380_cargo_door_actuator(
        context: &mut InitContext,
        bounded_linear_length: &impl BoundedLinearLength,
    ) -> LinearActuator {
        LinearActuator::new(
            context,
            bounded_linear_length,
            2,
            Length::new::<meter>(0.04422),
            Length::new::<meter>(0.03366),
            VolumeRate::new::<gallon_per_second>(0.01),
            600000.,
            15000.,
            500.,
            1000000.,
            Duration::from_millis(100),
            [1., 1., 1., 1., 1., 1.],
            [1., 1., 1., 1., 1., 1.],
            [0., 0.2, 0.21, 0.79, 0.8, 1.],
            Self::FLOW_CONTROL_PROPORTIONAL_GAIN,
            Self::FLOW_CONTROL_INTEGRAL_GAIN,
            Self::FLOW_CONTROL_FORCE_GAIN,
            false,
            false,
            None,
            None,
            Pressure::new::<psi>(A380HydraulicCircuitFactory::HYDRAULIC_TARGET_PRESSURE_PSI),
        )
    }

    /// Builds a cargo door body for A380-800
    fn a380_cargo_door_body(is_locked: bool) -> LinearActuatedRigidBodyOnHingeAxis {
        let size = Vector3::new(100. / 1000., 1855. / 1000., 2025. / 1000.);
        let cg_offset = Vector3::new(0., -size[1] / 2., 0.);

        let control_arm = Vector3::new(-0.1597, -0.1614, 0.);
        let anchor = Vector3::new(-0.7596, -0.086, 0.);
        let axis_direction = Vector3::new(0., 0., 1.);

        LinearActuatedRigidBodyOnHingeAxis::new(
            Mass::new::<kilogram>(130.),
            size,
            cg_offset,
            cg_offset,
            control_arm,
            anchor,
            Angle::new::<degree>(-23.),
            Angle::new::<degree>(136.),
            Angle::new::<degree>(-23.),
            100.,
            is_locked,
            axis_direction,
        )
    }

    /// Builds a cargo door assembly consisting of the door physical rigid body and the hydraulic actuator connected
    /// to it
    fn a380_cargo_door_assembly(context: &mut InitContext) -> HydraulicLinearActuatorAssembly<1> {
        let cargo_door_body = Self::a380_cargo_door_body(true);
        let cargo_door_actuator = Self::a380_cargo_door_actuator(context, &cargo_door_body);
        HydraulicLinearActuatorAssembly::new([cargo_door_actuator], cargo_door_body)
    }

    fn new_a380_cargo_door(context: &mut InitContext, id: &str) -> CargoDoor {
        let assembly = Self::a380_cargo_door_assembly(context);
        CargoDoor::new(
            context,
            id,
            assembly,
            Self::new_a380_cargo_door_aero_model(),
        )
    }

    fn new_a380_cargo_door_aero_model() -> AerodynamicModel {
        let body = Self::a380_cargo_door_body(false);
        AerodynamicModel::new(
            &body,
            Some(Vector3::new(1., 0., 0.)),
            Some(Vector3::new(0., 0., 1.)),
            Some(Vector3::new(1., 0., 0.)),
            Ratio::new::<ratio>(1.),
        )
    }
}

struct A380AileronFactory {}
impl A380AileronFactory {
    const FLOW_CONTROL_PROPORTIONAL_GAIN: f64 = 5.;
    const FLOW_CONTROL_INTEGRAL_GAIN: f64 = 4.;
    const FLOW_CONTROL_FORCE_GAIN: f64 = 150000.;

    const MAX_DAMPING_CONSTANT_FOR_SLOW_DAMPING: f64 = 3500000.;
    const MAX_FLOW_PRECISION_PER_ACTUATOR_PERCENT: f64 = 10.;

    //TODO should be ACEss 1
    const MIDDLE_PANEL_EHA_BUS: ElectricalBusType = ElectricalBusType::AlternatingCurrentEssential;
    //TODO should be ACEss 2
    const INWARD_PANEL_EHA_BUS: ElectricalBusType = ElectricalBusType::AlternatingCurrentEssential;

    fn a380_aileron_actuator(
        context: &mut InitContext,
        bounded_linear_length: &impl BoundedLinearLength,
        powered_by: Option<ElectricalBusType>,
    ) -> LinearActuator {
        let actuator_characteristics = LinearActuatorCharacteristics::new(
            Self::MAX_DAMPING_CONSTANT_FOR_SLOW_DAMPING / 3.,
            Self::MAX_DAMPING_CONSTANT_FOR_SLOW_DAMPING,
            VolumeRate::new::<gallon_per_second>(0.0825),
            Ratio::new::<percent>(Self::MAX_FLOW_PRECISION_PER_ACTUATOR_PERCENT),
        );

        // Aileron actuator real data:
        // Max force of 13500daN @ nominal 350bar. This gives a 0.003857m^2 of piston surface
        // This gives piston diameter of 2 * 0.035m = 0.07 meters
        // We use 0 as rod diameter as this is a symmetrical actuator so same surface each side
        // Max flow at rated max travel speed 81mm/s, this gives 0.003857m^2 * 81mm/s = 0.000312 m^3/s
        // = 0.08254 gal/s
        LinearActuator::new(
            context,
            bounded_linear_length,
            1,
            Length::new::<meter>(0.07),
            Length::new::<meter>(0.),
            actuator_characteristics.max_flow(),
            80000.,
            1500.,
            5000.,
            actuator_characteristics.slow_damping(),
            Duration::from_millis(300),
            [1., 1., 1., 1., 1., 1.],
            [1., 1., 1., 1., 1., 1.],
            [0., 0.2, 0.21, 0.79, 0.8, 1.],
            Self::FLOW_CONTROL_PROPORTIONAL_GAIN,
            Self::FLOW_CONTROL_INTEGRAL_GAIN,
            Self::FLOW_CONTROL_FORCE_GAIN,
            true,
            false,
            None,
            powered_by.map(|bus| {
                ElectroHydrostaticBackup::new(
                    bus,
                    ElectroHydrostaticActuatorType::ElectroHydrostaticActuator,
                )
            }),
            Pressure::new::<psi>(A380HydraulicCircuitFactory::HYDRAULIC_TARGET_PRESSURE_PSI),
        )
    }

    /// Builds an aileron control surface body for A380-800
    fn a380_aileron_body(
        init_drooped_down: bool,
        panel: AileronPanelPosition,
    ) -> LinearActuatedRigidBodyOnHingeAxis {
        let size = match panel {
            AileronPanelPosition::Outward => Vector3::new(4.06, 0.16, 1.4),
            AileronPanelPosition::Middle => Vector3::new(2.9, 0.16, 1.37),
            AileronPanelPosition::Inward => Vector3::new(2.26, 0.16, 1.6),
        };

        let mass = match panel {
            AileronPanelPosition::Outward => Mass::new::<kilogram>(128.),
            AileronPanelPosition::Middle => Mass::new::<kilogram>(118.),
            AileronPanelPosition::Inward => Mass::new::<kilogram>(108.),
        };

        // CG at half the size
        let cg_offset = Vector3::new(0., 0., -0.5 * size[2]);
        let aero_center = Vector3::new(0., 0., -0.4 * size[2]);

        let control_arm = Vector3::new(0., -0.119, 0.);
        let anchor = Vector3::new(0., -0.119, 0.33);

        let init_position = if init_drooped_down {
            Angle::new::<degree>(-20.)
        } else {
            Angle::new::<degree>(0.)
        };

        LinearActuatedRigidBodyOnHingeAxis::new(
            mass,
            size,
            cg_offset,
            aero_center,
            control_arm,
            anchor,
            Angle::new::<degree>(-20.),
            Angle::new::<degree>(50.),
            init_position,
            1.,
            false,
            Vector3::new(1., 0., 0.),
        )
    }

    /// Builds an aileron assembly consisting of the aileron physical rigid body and two hydraulic actuators connected
    /// to it
    fn a380_aileron_assembly(
        context: &mut InitContext,
        init_drooped_down: bool,
        powered_by: Option<ElectricalBusType>,
        panel: AileronPanelPosition,
    ) -> HydraulicLinearActuatorAssembly<2> {
        let aileron_body = Self::a380_aileron_body(init_drooped_down, panel);

        let aileron_actuator_outward = Self::a380_aileron_actuator(context, &aileron_body, None);
        let aileron_actuator_inward =
            Self::a380_aileron_actuator(context, &aileron_body, powered_by);

        HydraulicLinearActuatorAssembly::new(
            [aileron_actuator_outward, aileron_actuator_inward],
            aileron_body,
        )
    }

    fn new_aileron(context: &mut InitContext, id: ActuatorSide) -> AileronAssembly {
        let init_drooped_down = !context.is_in_flight();
        let assembly_outward = Self::a380_aileron_assembly(
            context,
            init_drooped_down,
            None,
            AileronPanelPosition::Outward,
        );
        let assembly_middle = Self::a380_aileron_assembly(
            context,
            init_drooped_down,
            Some(Self::MIDDLE_PANEL_EHA_BUS),
            AileronPanelPosition::Middle,
        );
        let assembly_inward = Self::a380_aileron_assembly(
            context,
            init_drooped_down,
            Some(Self::INWARD_PANEL_EHA_BUS),
            AileronPanelPosition::Inward,
        );
        AileronAssembly::new(
            context,
            id,
            assembly_outward,
            assembly_middle,
            assembly_inward,
            Self::new_a380_aileron_aero_model(AileronPanelPosition::Outward),
            Self::new_a380_aileron_aero_model(AileronPanelPosition::Middle),
            Self::new_a380_aileron_aero_model(AileronPanelPosition::Inward),
        )
    }

    fn new_a380_aileron_aero_model(panel: AileronPanelPosition) -> AerodynamicModel {
        let body = Self::a380_aileron_body(true, panel);

        let area_coeff = match panel {
            AileronPanelPosition::Outward => Ratio::new::<ratio>(0.829),
            AileronPanelPosition::Middle => Ratio::new::<ratio>(0.896),
            AileronPanelPosition::Inward => Ratio::new::<ratio>(0.874),
        };

        // Aerodynamic object has a little rotation from horizontal direction so that at X°
        // of wing AOA the aileron gets some X°+Y° AOA as the overwing pressure sucks the aileron up
        AerodynamicModel::new(
            &body,
            Some(Vector3::new(0., 1., 0.)),
            Some(Vector3::new(0., 0.208, 0.978)),
            Some(Vector3::new(0., 0.978, -0.208)),
            area_coeff,
        )
    }
}

struct A380SpoilerFactory {}
impl A380SpoilerFactory {
    const FLOW_CONTROL_PROPORTIONAL_GAIN: f64 = 0.4;
    const FLOW_CONTROL_INTEGRAL_GAIN: f64 = 0.4;
    const FLOW_CONTROL_FORCE_GAIN: f64 = 50000.;

    const MAX_DAMPING_CONSTANT_FOR_SLOW_DAMPING: f64 = 400000.;

    const MAX_FLOW_PRECISION_PER_ACTUATOR_PERCENT: f64 = 20.;

    //TODO should be ACEss 1
    const SPOILER_6_EBHA_BUS: ElectricalBusType = ElectricalBusType::AlternatingCurrentEssential;

    fn a380_spoiler_actuator(
        context: &mut InitContext,
        bounded_linear_length: &impl BoundedLinearLength,
        powered_by: Option<ElectricalBusType>,
    ) -> LinearActuator {
        let actuator_characteristics = LinearActuatorCharacteristics::new(
            Self::MAX_DAMPING_CONSTANT_FOR_SLOW_DAMPING / 5.,
            Self::MAX_DAMPING_CONSTANT_FOR_SLOW_DAMPING,
            VolumeRate::new::<gallon_per_second>(0.23),
            Ratio::new::<percent>(Self::MAX_FLOW_PRECISION_PER_ACTUATOR_PERCENT),
        );

        LinearActuator::new(
            context,
            bounded_linear_length,
            1,
            Length::new::<meter>(0.09),
            Length::new::<meter>(0.05),
            actuator_characteristics.max_flow(),
            80000.,
            1500.,
            5000.,
            actuator_characteristics.slow_damping(),
            Duration::from_millis(300),
            [1., 1., 1., 1., 1., 1.],
            [1., 1., 1., 1., 1., 1.],
            [0., 0.2, 0.21, 0.79, 0.8, 1.],
            Self::FLOW_CONTROL_PROPORTIONAL_GAIN,
            Self::FLOW_CONTROL_INTEGRAL_GAIN,
            Self::FLOW_CONTROL_FORCE_GAIN,
            true,
            true,
            Some((
                AngularVelocity::new::<radian_per_second>(-10000.),
                AngularVelocity::new::<radian_per_second>(0.),
            )),
            powered_by.map(|bus| {
                ElectroHydrostaticBackup::new(
                    bus,
                    ElectroHydrostaticActuatorType::ElectricalBackupHydraulicActuator,
                )
            }),
            Pressure::new::<psi>(A380HydraulicCircuitFactory::HYDRAULIC_TARGET_PRESSURE_PSI),
        )
    }

    /// Builds a spoiler control surface body for A380-800
    fn a380_spoiler_body() -> LinearActuatedRigidBodyOnHingeAxis {
        let size = Vector3::new(1.785, 0.1, 0.685);
        let cg_offset = Vector3::new(0., 0., -0.5 * size[2]);
        let aero_center = Vector3::new(0., 0., -0.33 * size[2]);

        let control_arm = Vector3::new(0., -0.10 * size[2], -0.26 * size[2]);
        let anchor = Vector3::new(0., -0.45 * size[2], 0.26 * size[2]);

        LinearActuatedRigidBodyOnHingeAxis::new(
            Mass::new::<kilogram>(42.),
            size,
            cg_offset,
            aero_center,
            control_arm,
            anchor,
            Angle::new::<degree>(-10.),
            Angle::new::<degree>(50.),
            Angle::new::<degree>(-10.),
            50.,
            false,
            Vector3::new(1., 0., 0.),
        )
    }

    /// Builds a spoiler assembly consisting of the spoiler physical rigid body and one hydraulic actuator
    fn a380_spoiler_assembly(
        context: &mut InitContext,
        powered_by: Option<ElectricalBusType>,
    ) -> HydraulicLinearActuatorAssembly<1> {
        let spoiler_body = Self::a380_spoiler_body();

        let spoiler_actuator = Self::a380_spoiler_actuator(context, &spoiler_body, powered_by);

        HydraulicLinearActuatorAssembly::new([spoiler_actuator], spoiler_body)
    }

    fn new_a380_spoiler_group(context: &mut InitContext, id: ActuatorSide) -> SpoilerGroup {
        let spoiler_1 = Self::new_a380_spoiler_element(context, id, 1, None);
        let spoiler_2 = Self::new_a380_spoiler_element(context, id, 2, None);
        let spoiler_3 = Self::new_a380_spoiler_element(context, id, 3, None);
        let spoiler_4 = Self::new_a380_spoiler_element(context, id, 4, None);
        let spoiler_5 = Self::new_a380_spoiler_element(context, id, 5, None);
        let spoiler_6 =
            Self::new_a380_spoiler_element(context, id, 6, Some(Self::SPOILER_6_EBHA_BUS));
        let spoiler_7 = Self::new_a380_spoiler_element(context, id, 7, None);
        let spoiler_8 = Self::new_a380_spoiler_element(context, id, 8, None);

        SpoilerGroup::new(
            context,
            match id {
                ActuatorSide::Left => "LEFT",
                ActuatorSide::Right => "RIGHT",
            },
            [
                spoiler_1, spoiler_2, spoiler_3, spoiler_4, spoiler_5, spoiler_6, spoiler_7,
                spoiler_8,
            ],
        )
    }

    fn new_a380_spoiler_element(
        context: &mut InitContext,
        id: ActuatorSide,
        id_number: usize,
        powered_by: Option<ElectricalBusType>,
    ) -> SpoilerElement {
        let assembly = Self::a380_spoiler_assembly(context, powered_by);
        SpoilerElement::new(
            context,
            id,
            id_number,
            assembly,
            Self::new_a380_spoiler_aero_model(),
        )
    }

    fn new_a380_spoiler_aero_model() -> AerodynamicModel {
        let body = Self::a380_spoiler_body();

        // Lift vector and normal are rotated 10° to acount for air supposedly following
        // wing profile that is 10° from horizontal
        // It means that with headwind and spoiler retracted (-10°), spoiler generates no lift
        AerodynamicModel::new(
            &body,
            Some(Vector3::new(0., 1., 0.)),
            Some(Vector3::new(0., -0.174, 0.985)),
            Some(Vector3::new(0., 0.985, 0.174)),
            Ratio::new::<ratio>(0.9),
        )
    }
}

struct A380ElevatorFactory {}
impl A380ElevatorFactory {
    const FLOW_CONTROL_PROPORTIONAL_GAIN: f64 = 1.5;
    const FLOW_CONTROL_INTEGRAL_GAIN: f64 = 0.5;
    const FLOW_CONTROL_FORCE_GAIN: f64 = 400000.;

    const MAX_DAMPING_CONSTANT_FOR_SLOW_DAMPING: f64 = 15000000.;
    const MAX_FLOW_PRECISION_PER_ACTUATOR_PERCENT: f64 = 5.;

    //TODO should be ACEss 2
    const LEFT_OUTWARD_PANEL_EHA_BUS: ElectricalBusType =
        ElectricalBusType::AlternatingCurrentEssential;
    //TODO should be ACEss 1
    const RIGHT_OUTWARD_PANEL_EHA_BUS: ElectricalBusType =
        ElectricalBusType::AlternatingCurrentEssential;
    //TODO should be ACEss 1
    const LEFT_INWARD_PANEL_EHA_BUS: ElectricalBusType =
        ElectricalBusType::AlternatingCurrentEssential;
    //TODO should be ACEss 2
    const RIGHT_INWARD_PANEL_EHA_BUS: ElectricalBusType =
        ElectricalBusType::AlternatingCurrentEssential;

    fn a380_elevator_actuator(
        context: &mut InitContext,
        bounded_linear_length: &impl BoundedLinearLength,
        powered_by: Option<ElectricalBusType>,
    ) -> LinearActuator {
        let actuator_characteristics = LinearActuatorCharacteristics::new(
            Self::MAX_DAMPING_CONSTANT_FOR_SLOW_DAMPING / 5.,
            Self::MAX_DAMPING_CONSTANT_FOR_SLOW_DAMPING,
            VolumeRate::new::<gallon_per_second>(0.15),
            Ratio::new::<percent>(Self::MAX_FLOW_PRECISION_PER_ACTUATOR_PERCENT),
        );

        LinearActuator::new(
            context,
            bounded_linear_length,
            1,
            Length::new::<meter>(0.08),
            Length::new::<meter>(0.),
            actuator_characteristics.max_flow(),
            80000.,
            1500.,
            20000.,
            actuator_characteristics.slow_damping(),
            Duration::from_millis(300),
            [1., 1., 1., 1., 1., 1.],
            [1., 1., 1., 1., 1., 1.],
            [0., 0.2, 0.21, 0.79, 0.8, 1.],
            Self::FLOW_CONTROL_PROPORTIONAL_GAIN,
            Self::FLOW_CONTROL_INTEGRAL_GAIN,
            Self::FLOW_CONTROL_FORCE_GAIN,
            true,
            false,
            None,
            powered_by.map(|bus| {
                ElectroHydrostaticBackup::new(
                    bus,
                    ElectroHydrostaticActuatorType::ElectroHydrostaticActuator,
                )
            }),
            Pressure::new::<psi>(A380HydraulicCircuitFactory::HYDRAULIC_TARGET_PRESSURE_PSI),
        )
    }

    /// Builds an aileron control surface body for A380-800
    fn a380_elevator_body(
        init_drooped_down: bool,
        is_outter: bool,
    ) -> LinearActuatedRigidBodyOnHingeAxis {
        let size = if is_outter {
            Vector3::new(9., 0.405, 2.23)
        } else {
            Vector3::new(5., 0.405, 2.49)
        };

        let mass = if is_outter {
            Mass::new::<kilogram>(243.)
        } else {
            Mass::new::<kilogram>(189.)
        };

        let cg_offset = Vector3::new(0., 0., -0.5 * size[2]);
        let aero_center = Vector3::new(0., 0., -0.3 * size[2]);

        let control_arm = Vector3::new(0., -0.154, 0.);
        let anchor = Vector3::new(0., -0.154, 0.41);

        let init_position = if init_drooped_down {
            Angle::new::<degree>(-20.)
        } else {
            Angle::new::<degree>(0.)
        };

        LinearActuatedRigidBodyOnHingeAxis::new(
            mass,
            size,
            cg_offset,
            aero_center,
            control_arm,
            anchor,
            Angle::new::<degree>(-20.),
            Angle::new::<degree>(50.),
            init_position,
            100.,
            false,
            Vector3::new(1., 0., 0.),
        )
    }

    /// Builds an aileron assembly consisting of the aileron physical rigid body and two hydraulic actuators connected
    /// to it
    fn a380_elevator_assembly(
        context: &mut InitContext,
        init_drooped_down: bool,
        powered_by: Option<ElectricalBusType>,
        is_outter: bool,
    ) -> HydraulicLinearActuatorAssembly<2> {
        let elevator_body = Self::a380_elevator_body(init_drooped_down, is_outter);

        let elevator_actuator_outboard =
            Self::a380_elevator_actuator(context, &elevator_body, None);
        let elevator_actuator_inbord =
            Self::a380_elevator_actuator(context, &elevator_body, powered_by);

        HydraulicLinearActuatorAssembly::new(
            [elevator_actuator_outboard, elevator_actuator_inbord],
            elevator_body,
        )
    }

    fn new_elevator(context: &mut InitContext, id: ActuatorSide) -> ElevatorAssembly {
        let init_drooped_down = !context.is_in_flight();

        let assembly_outward = Self::a380_elevator_assembly(
            context,
            init_drooped_down,
            if id == ActuatorSide::Left {
                Some(Self::LEFT_OUTWARD_PANEL_EHA_BUS)
            } else {
                Some(Self::RIGHT_OUTWARD_PANEL_EHA_BUS)
            },
            true,
        );
        let assembly_inward = Self::a380_elevator_assembly(
            context,
            init_drooped_down,
            if id == ActuatorSide::Left {
                Some(Self::LEFT_INWARD_PANEL_EHA_BUS)
            } else {
                Some(Self::RIGHT_INWARD_PANEL_EHA_BUS)
            },
            false,
        );
        ElevatorAssembly::new(
            context,
            id,
            assembly_outward,
            assembly_inward,
            Self::new_a380_elevator_aero_model(true),
            Self::new_a380_elevator_aero_model(false),
        )
    }

    fn new_a380_elevator_aero_model(is_outter: bool) -> AerodynamicModel {
        let body = Self::a380_elevator_body(true, is_outter);

        let area_coeff = if is_outter {
            Ratio::new::<ratio>(0.723)
        } else {
            Ratio::new::<ratio>(0.822)
        };

        AerodynamicModel::new(
            &body,
            Some(Vector3::new(0., 1., 0.)),
            Some(Vector3::new(0., 0., 1.)),
            Some(Vector3::new(0., 1., 0.)),
            area_coeff,
        )
    }
}

struct A380RudderFactory {}
impl A380RudderFactory {
    const FLOW_CONTROL_PROPORTIONAL_GAIN: f64 = 5.;
    const FLOW_CONTROL_INTEGRAL_GAIN: f64 = 3.;
    const FLOW_CONTROL_FORCE_GAIN: f64 = 450000.;

    const MAX_DAMPING_CONSTANT_FOR_SLOW_DAMPING: f64 = 1000000.;
    const MAX_FLOW_PRECISION_PER_ACTUATOR_PERCENT: f64 = 10.;

    //TODO should be ACEss 2
    const UPPER_AND_LOWER_PANEL_UPPER_EBHA_BUS: ElectricalBusType =
        ElectricalBusType::AlternatingCurrentEssential;
    //TODO should be ACEss 1
    const UPPER_PANEL_LOWER_EBHA_BUS: ElectricalBusType =
        ElectricalBusType::AlternatingCurrentEssential;
    //TODO should be ACEss 2
    const LOWER_PANEL_LOWER_EBHA_BUS: ElectricalBusType =
        ElectricalBusType::AlternatingCurrentEssential;

    fn a380_rudder_actuator(
        context: &mut InitContext,
        bounded_linear_length: &impl BoundedLinearLength,
        powered_by: ElectricalBusType,
    ) -> LinearActuator {
        let actuator_characteristics = LinearActuatorCharacteristics::new(
            Self::MAX_DAMPING_CONSTANT_FOR_SLOW_DAMPING / 4.,
            Self::MAX_DAMPING_CONSTANT_FOR_SLOW_DAMPING,
            VolumeRate::new::<gallon_per_second>(0.25),
            Ratio::new::<percent>(Self::MAX_FLOW_PRECISION_PER_ACTUATOR_PERCENT),
        );

        // Rudder actuator real data:
        // Piston surface is 77.18cm^2, this gives a piston diameter of 0.099m.
        // Actuator maximum speed is 236.5 mm/s, this gives a maximum flow rate of
        // 0.001825 m^3/s = 0.4822 gal/s.
        LinearActuator::new(
            context,
            bounded_linear_length,
            1,
            Length::new::<meter>(0.099),
            Length::new::<meter>(0.),
            actuator_characteristics.max_flow(),
            80000.,
            1500.,
            10000.,
            actuator_characteristics.slow_damping(),
            Duration::from_millis(300),
            [1., 1., 1., 1., 1., 1.],
            [1., 1., 1., 1., 1., 1.],
            [0., 0.2, 0.21, 0.79, 0.8, 1.],
            Self::FLOW_CONTROL_PROPORTIONAL_GAIN,
            Self::FLOW_CONTROL_INTEGRAL_GAIN,
            Self::FLOW_CONTROL_FORCE_GAIN,
            true,
            false,
            None,
            Some(ElectroHydrostaticBackup::new(
                powered_by,
                ElectroHydrostaticActuatorType::ElectricalBackupHydraulicActuator,
            )),
            Pressure::new::<psi>(A380HydraulicCircuitFactory::HYDRAULIC_TARGET_PRESSURE_PSI),
        )
    }

    fn a380_rudder_body(
        init_at_center: bool,
        is_upper_body: bool,
    ) -> LinearActuatedRigidBodyOnHingeAxis {
        let size = if is_upper_body {
            Vector3::new(0.5, 9.63, 2.9)
        } else {
            Vector3::new(0.5, 4.72, 3.41)
        };

        let mass = if is_upper_body {
            Mass::new::<kilogram>(357.)
        } else {
            Mass::new::<kilogram>(304.)
        };

        let cg_offset = Vector3::new(0., 0.5 * size[1], -0.5 * size[2]);
        let aero_center = Vector3::new(0., 0.5 * size[1], -0.3 * size[2]);

        let control_arm = Vector3::new(-0.18, 0., 0.);
        let anchor = Vector3::new(-0.18, 0., 0.850);

        let randomized_init_position_angle_degree = if init_at_center {
            0.
        } else {
            random_from_range(-15., 15.)
        };

        LinearActuatedRigidBodyOnHingeAxis::new(
            mass,
            size,
            cg_offset,
            aero_center,
            control_arm,
            anchor,
            Angle::new::<degree>(-30.),
            Angle::new::<degree>(60.),
            Angle::new::<degree>(randomized_init_position_angle_degree),
            100.,
            false,
            Vector3::new(0., 1., 0.),
        )
    }

    /// Builds an aileron assembly consisting of the aileron physical rigid body and two hydraulic actuators connected
    /// to it
    fn a380_rudder_assembly(
        context: &mut InitContext,
        init_at_center: bool,
        is_upper_body: bool,
        upper_powered_by: ElectricalBusType,
        lower_powered_by: ElectricalBusType,
    ) -> HydraulicLinearActuatorAssembly<2> {
        let rudder_body = Self::a380_rudder_body(init_at_center, is_upper_body);

        let rudder_actuator_upper =
            Self::a380_rudder_actuator(context, &rudder_body, upper_powered_by);
        let rudder_actuator_lower =
            Self::a380_rudder_actuator(context, &rudder_body, lower_powered_by);

        HydraulicLinearActuatorAssembly::new(
            [rudder_actuator_upper, rudder_actuator_lower],
            rudder_body,
        )
    }

    fn new_rudder(context: &mut InitContext) -> RudderAssembly {
        let init_at_center = context.start_state() == StartState::Taxi
            || context.start_state() == StartState::Runway
            || context.is_in_flight();

        let upper_assembly = Self::a380_rudder_assembly(
            context,
            init_at_center,
            true,
            Self::UPPER_AND_LOWER_PANEL_UPPER_EBHA_BUS,
            Self::UPPER_PANEL_LOWER_EBHA_BUS,
        );
        let lower_assembly = Self::a380_rudder_assembly(
            context,
            init_at_center,
            false,
            Self::UPPER_AND_LOWER_PANEL_UPPER_EBHA_BUS,
            Self::LOWER_PANEL_LOWER_EBHA_BUS,
        );
        RudderAssembly::new(
            context,
            upper_assembly,
            lower_assembly,
            Self::new_a380_rudder_aero_model(true),
            Self::new_a380_rudder_aero_model(false),
        )
    }

    fn new_a380_rudder_aero_model(is_upper_body: bool) -> AerodynamicModel {
        let body = Self::a380_rudder_body(true, is_upper_body);

        let coeff_area = if is_upper_body {
            Ratio::new::<ratio>(0.725)
        } else {
            Ratio::new::<ratio>(0.915)
        };

        AerodynamicModel::new(
            &body,
            Some(Vector3::new(1., 0., 0.)),
            Some(Vector3::new(0., 0., 1.)),
            Some(Vector3::new(1., 0., 0.)),
            coeff_area,
        )
    }
}

struct A380GearDoorFactory {}
impl A380GearDoorFactory {
    fn a380_nose_gear_door_aerodynamics() -> AerodynamicModel {
        // Faking the single door by only considering right door aerodynamics.
        // Will work with headwind, but will cause strange behaviour with massive crosswind.
        AerodynamicModel::new(
            &Self::a380_nose_gear_door_body(),
            Some(Vector3::new(0., 1., 0.)),
            Some(Vector3::new(0., -0.2, 1.)),
            Some(Vector3::new(0., -1., -0.2)),
            Ratio::new::<ratio>(0.7),
        )
    }

    fn a380_left_gear_door_aerodynamics() -> AerodynamicModel {
        AerodynamicModel::new(
            &Self::a380_left_gear_door_body(),
            Some(Vector3::new(0., 1., 0.)),
            Some(Vector3::new(0., -0.1, 1.)),
            Some(Vector3::new(0., 1., 0.1)),
            Ratio::new::<ratio>(0.7),
        )
    }

    fn a380_right_gear_door_aerodynamics() -> AerodynamicModel {
        AerodynamicModel::new(
            &Self::a380_right_gear_door_body(),
            Some(Vector3::new(0., 1., 0.)),
            Some(Vector3::new(0., -0.1, 1.)),
            Some(Vector3::new(0., 1., 0.1)),
            Ratio::new::<ratio>(0.7),
        )
    }

    fn a380_nose_gear_door_actuator(
        context: &mut InitContext,
        bounded_linear_length: &impl BoundedLinearLength,
    ) -> LinearActuator {
        const FLOW_CONTROL_INTEGRAL_GAIN: f64 = 5.;
        const FLOW_CONTROL_PROPORTIONAL_GAIN: f64 = 0.15;
        const FLOW_CONTROL_FORCE_GAIN: f64 = 200000.;

        const MAX_DAMPING_CONSTANT_FOR_SLOW_DAMPING: f64 = 28000.;
        const MAX_FLOW_PRECISION_PER_ACTUATOR_PERCENT: f64 = 3.;

        let actuator_characteristics = LinearActuatorCharacteristics::new(
            MAX_DAMPING_CONSTANT_FOR_SLOW_DAMPING * 0.98,
            MAX_DAMPING_CONSTANT_FOR_SLOW_DAMPING * 1.02,
            VolumeRate::new::<gallon_per_second>(0.027),
            Ratio::new::<percent>(MAX_FLOW_PRECISION_PER_ACTUATOR_PERCENT),
        );

        LinearActuator::new(
            context,
            bounded_linear_length,
            1,
            Length::new::<meter>(0.0378),
            Length::new::<meter>(0.023),
            actuator_characteristics.max_flow(),
            20000.,
            5000.,
            2000.,
            actuator_characteristics.slow_damping(),
            Duration::from_millis(100),
            [1., 1., 1., 1., 0.5, 0.5],
            [0.5, 0.5, 1., 1., 1., 1.],
            [0., 0.15, 0.16, 0.84, 0.85, 1.],
            FLOW_CONTROL_PROPORTIONAL_GAIN,
            FLOW_CONTROL_INTEGRAL_GAIN,
            FLOW_CONTROL_FORCE_GAIN,
            true,
            false,
            None,
            None,
            Pressure::new::<psi>(A380HydraulicCircuitFactory::HYDRAULIC_TARGET_PRESSURE_PSI),
        )
    }

    fn a380_main_gear_door_actuator(
        context: &mut InitContext,
        bounded_linear_length: &impl BoundedLinearLength,
    ) -> LinearActuator {
        const FLOW_CONTROL_INTEGRAL_GAIN: f64 = 5.;
        const FLOW_CONTROL_PROPORTIONAL_GAIN: f64 = 0.7;
        const FLOW_CONTROL_FORCE_GAIN: f64 = 200000.;

        const MAX_DAMPING_CONSTANT_FOR_SLOW_DAMPING: f64 = 30000.;
        const MAX_FLOW_PRECISION_PER_ACTUATOR_PERCENT: f64 = 5.;

        let actuator_characteristics = LinearActuatorCharacteristics::new(
            MAX_DAMPING_CONSTANT_FOR_SLOW_DAMPING * 0.98,
            MAX_DAMPING_CONSTANT_FOR_SLOW_DAMPING * 1.02,
            VolumeRate::new::<gallon_per_second>(0.09),
            Ratio::new::<percent>(MAX_FLOW_PRECISION_PER_ACTUATOR_PERCENT),
        );

        LinearActuator::new(
            context,
            bounded_linear_length,
            1,
            Length::new::<meter>(0.055),
            Length::new::<meter>(0.03),
            actuator_characteristics.max_flow(),
            200000.,
            2500.,
            2000.,
            actuator_characteristics.slow_damping(),
            Duration::from_millis(100),
            [1., 1., 1., 1., 0.5, 0.5],
            [0.5, 0.5, 1., 1., 1., 1.],
            [0., 0.07, 0.08, 0.9, 0.91, 1.],
            FLOW_CONTROL_PROPORTIONAL_GAIN,
            FLOW_CONTROL_INTEGRAL_GAIN,
            FLOW_CONTROL_FORCE_GAIN,
            true,
            false,
            None,
            None,
            Pressure::new::<psi>(A380HydraulicCircuitFactory::HYDRAULIC_TARGET_PRESSURE_PSI),
        )
    }

    fn a380_left_gear_door_body() -> LinearActuatedRigidBodyOnHingeAxis {
        let size = Vector3::new(-1.73, 0.02, 1.7);
        let cg_offset = Vector3::new(2. / 3. * size[0], 0.1, 0.);

        let control_arm = Vector3::new(-0.76, 0., 0.);
        let anchor = Vector3::new(-0.19, 0.23, 0.);

        LinearActuatedRigidBodyOnHingeAxis::new(
            Mass::new::<kilogram>(50.),
            size,
            cg_offset,
            cg_offset,
            control_arm,
            anchor,
            Angle::new::<degree>(0.),
            Angle::new::<degree>(85.),
            Angle::new::<degree>(0.),
            150.,
            true,
            Vector3::new(0., 0., 1.),
        )
    }

    fn a380_right_gear_door_body() -> LinearActuatedRigidBodyOnHingeAxis {
        let size = Vector3::new(1.73, 0.02, 1.7);
        let cg_offset = Vector3::new(2. / 3. * size[0], 0.1, 0.);

        let control_arm = Vector3::new(0.76, 0., 0.);
        let anchor = Vector3::new(0.19, 0.23, 0.);

        LinearActuatedRigidBodyOnHingeAxis::new(
            Mass::new::<kilogram>(50.),
            size,
            cg_offset,
            cg_offset,
            control_arm,
            anchor,
            Angle::new::<degree>(-85.),
            Angle::new::<degree>(85.),
            Angle::new::<degree>(0.),
            150.,
            true,
            Vector3::new(0., 0., 1.),
        )
    }

    fn a380_nose_gear_door_body() -> LinearActuatedRigidBodyOnHingeAxis {
        let size = Vector3::new(0.4, 0.02, 1.5);
        let cg_offset = Vector3::new(-0.5 * size[0], 0., 0.);

        let control_arm = Vector3::new(-0.1465, 0., 0.);
        let anchor = Vector3::new(-0.1465, 0.40, 0.);

        LinearActuatedRigidBodyOnHingeAxis::new(
            Mass::new::<kilogram>(40.),
            size,
            cg_offset,
            cg_offset,
            control_arm,
            anchor,
            Angle::new::<degree>(0.),
            Angle::new::<degree>(85.),
            Angle::new::<degree>(0.),
            150.,
            true,
            Vector3::new(0., 0., 1.),
        )
    }

    fn a380_gear_door_assembly(
        context: &mut InitContext,
        wheel_id: GearWheel,
    ) -> HydraulicLinearActuatorAssembly<1> {
        let gear_door_body = match wheel_id {
            GearWheel::NOSE => Self::a380_nose_gear_door_body(),
            GearWheel::LEFT => Self::a380_left_gear_door_body(),
            GearWheel::RIGHT => Self::a380_right_gear_door_body(),
        };
        let gear_door_actuator = match wheel_id {
            GearWheel::NOSE => Self::a380_nose_gear_door_actuator(context, &gear_door_body),
            GearWheel::LEFT | GearWheel::RIGHT => {
                Self::a380_main_gear_door_actuator(context, &gear_door_body)
            }
        };

        HydraulicLinearActuatorAssembly::new([gear_door_actuator], gear_door_body)
    }
}

struct A380GearFactory {}
impl A380GearFactory {
    fn a380_nose_gear_aerodynamics() -> AerodynamicModel {
        AerodynamicModel::new(
            &Self::a380_nose_gear_body(true),
            Some(Vector3::new(0., 0., 1.)),
            None,
            None,
            Ratio::new::<ratio>(0.25),
        )
    }

    fn a380_right_gear_aerodynamics() -> AerodynamicModel {
        AerodynamicModel::new(
            &Self::a380_right_gear_body(true),
            Some(Vector3::new(0., 0., 1.)),
            Some(Vector3::new(0.3, 0., 1.)),
            Some(Vector3::new(1., 0., -0.3)),
            Ratio::new::<ratio>(0.7),
        )
    }

    fn a380_left_gear_aerodynamics() -> AerodynamicModel {
        AerodynamicModel::new(
            &Self::a380_left_gear_body(true),
            Some(Vector3::new(0., 0., 1.)),
            Some(Vector3::new(-0.3, 0., 1.)),
            Some(Vector3::new(-1., 0., -0.3)),
            Ratio::new::<ratio>(0.7),
        )
    }

    fn a380_nose_gear_actuator(
        context: &mut InitContext,
        bounded_linear_length: &impl BoundedLinearLength,
    ) -> LinearActuator {
        const FLOW_CONTROL_INTEGRAL_GAIN: f64 = 5.;
        const FLOW_CONTROL_PROPORTIONAL_GAIN: f64 = 0.3;
        const FLOW_CONTROL_FORCE_GAIN: f64 = 250000.;

        const MAX_DAMPING_CONSTANT_FOR_SLOW_DAMPING: f64 = 900000.;
        const MAX_FLOW_PRECISION_PER_ACTUATOR_PERCENT: f64 = 3.;

        let actuator_characteristics = LinearActuatorCharacteristics::new(
            MAX_DAMPING_CONSTANT_FOR_SLOW_DAMPING * 0.98,
            MAX_DAMPING_CONSTANT_FOR_SLOW_DAMPING * 1.02,
            VolumeRate::new::<gallon_per_second>(0.053),
            Ratio::new::<percent>(MAX_FLOW_PRECISION_PER_ACTUATOR_PERCENT),
        );

        LinearActuator::new(
            context,
            bounded_linear_length,
            1,
            Length::new::<meter>(0.0792),
            Length::new::<meter>(0.035),
            actuator_characteristics.max_flow(),
            800000.,
            150000.,
            50000.,
            actuator_characteristics.slow_damping(),
            Duration::from_millis(100),
            [1., 1., 1., 1., 0.5, 0.5],
            [0.5, 0.5, 1., 1., 1., 1.],
            [0., 0.1, 0.11, 0.89, 0.9, 1.],
            FLOW_CONTROL_PROPORTIONAL_GAIN,
            FLOW_CONTROL_INTEGRAL_GAIN,
            FLOW_CONTROL_FORCE_GAIN,
            true,
            false,
            None,
            None,
            Pressure::new::<psi>(A380HydraulicCircuitFactory::HYDRAULIC_TARGET_PRESSURE_PSI),
        )
    }

    fn a380_main_gear_actuator(
        context: &mut InitContext,
        bounded_linear_length: &impl BoundedLinearLength,
    ) -> LinearActuator {
        const FLOW_CONTROL_INTEGRAL_GAIN: f64 = 5.0;
        const FLOW_CONTROL_PROPORTIONAL_GAIN: f64 = 0.3;
        const FLOW_CONTROL_FORCE_GAIN: f64 = 250000.;

        const MAX_DAMPING_CONSTANT_FOR_SLOW_DAMPING: f64 = 2500000.;
        const MAX_FLOW_PRECISION_PER_ACTUATOR_PERCENT: f64 = 5.;

        let actuator_characteristics = LinearActuatorCharacteristics::new(
            MAX_DAMPING_CONSTANT_FOR_SLOW_DAMPING * 0.98,
            MAX_DAMPING_CONSTANT_FOR_SLOW_DAMPING * 1.02,
            VolumeRate::new::<gallon_per_second>(0.17),
            Ratio::new::<percent>(MAX_FLOW_PRECISION_PER_ACTUATOR_PERCENT),
        );

        LinearActuator::new(
            context,
            bounded_linear_length,
            1,
            Length::new::<meter>(0.145),
            Length::new::<meter>(0.105),
            actuator_characteristics.max_flow(),
            800000.,
            350000.,
            50000.,
            actuator_characteristics.slow_damping(),
            Duration::from_millis(100),
            [1., 1., 1., 1., 0.5, 0.5],
            [0.2, 0.4, 1., 1., 1., 1.],
            [0., 0.13, 0.17, 0.95, 0.96, 1.],
            FLOW_CONTROL_PROPORTIONAL_GAIN,
            FLOW_CONTROL_INTEGRAL_GAIN,
            FLOW_CONTROL_FORCE_GAIN,
            true,
            false,
            None,
            None,
            Pressure::new::<psi>(A380HydraulicCircuitFactory::HYDRAULIC_TARGET_PRESSURE_PSI),
        )
    }

    fn a380_left_gear_body(init_downlocked: bool) -> LinearActuatedRigidBodyOnHingeAxis {
        let size = Vector3::new(0.3, 3.453, 0.3);
        let cg_offset = Vector3::new(0., -3. / 4. * size[1], 0.);

        let control_arm = Vector3::new(0.1815, 0.15, 0.);
        let anchor = Vector3::new(0.26, 0.15, 0.);

        LinearActuatedRigidBodyOnHingeAxis::new(
            Mass::new::<kilogram>(700.),
            size,
            cg_offset,
            cg_offset,
            control_arm,
            anchor,
            Angle::new::<degree>(0.),
            Angle::new::<degree>(80.),
            if init_downlocked {
                Angle::new::<degree>(0.)
            } else {
                Angle::new::<degree>(80.)
            },
            150.,
            true,
            Vector3::new(0., 0., 1.),
        )
    }

    fn a380_right_gear_body(init_downlocked: bool) -> LinearActuatedRigidBodyOnHingeAxis {
        let size = Vector3::new(0.3, 3.453, 0.3);
        let cg_offset = Vector3::new(0., -3. / 4. * size[1], 0.);

        let control_arm = Vector3::new(-0.1815, 0.15, 0.);
        let anchor = Vector3::new(-0.26, 0.15, 0.);

        LinearActuatedRigidBodyOnHingeAxis::new(
            Mass::new::<kilogram>(700.),
            size,
            cg_offset,
            cg_offset,
            control_arm,
            anchor,
            Angle::new::<degree>(-80.),
            Angle::new::<degree>(80.),
            if init_downlocked {
                Angle::new::<degree>(0.)
            } else {
                Angle::new::<degree>(-80.)
            },
            150.,
            true,
            Vector3::new(0., 0., 1.),
        )
    }

    fn a380_nose_gear_body(init_downlocked: bool) -> LinearActuatedRigidBodyOnHingeAxis {
        let size = Vector3::new(0.3, 2.453, 0.3);
        let cg_offset = Vector3::new(0., -2. / 3. * size[1], 0.);

        let control_arm = Vector3::new(0., -0.093, 0.212);
        let anchor = Vector3::new(0., 0.56, 0.);

        LinearActuatedRigidBodyOnHingeAxis::new(
            Mass::new::<kilogram>(300.),
            size,
            cg_offset,
            cg_offset,
            control_arm,
            anchor,
            Angle::new::<degree>(-101.),
            Angle::new::<degree>(92.),
            if init_downlocked {
                Angle::new::<degree>(-9.)
            } else {
                Angle::new::<degree>(-101.)
            },
            150.,
            true,
            Vector3::new(1., 0., 0.),
        )
    }

    fn a380_gear_assembly(
        context: &mut InitContext,
        wheel_id: GearWheel,
        init_downlocked: bool,
    ) -> HydraulicLinearActuatorAssembly<1> {
        let gear_body = match wheel_id {
            GearWheel::NOSE => Self::a380_nose_gear_body(init_downlocked),

            GearWheel::LEFT => Self::a380_left_gear_body(init_downlocked),

            GearWheel::RIGHT => Self::a380_right_gear_body(init_downlocked),
        };

        let gear_actuator = match wheel_id {
            GearWheel::NOSE => Self::a380_nose_gear_actuator(context, &gear_body),

            GearWheel::LEFT | GearWheel::RIGHT => {
                Self::a380_main_gear_actuator(context, &gear_body)
            }
        };

        HydraulicLinearActuatorAssembly::new([gear_actuator], gear_body)
    }
}

struct A380GearSystemFactory {}
impl A380GearSystemFactory {
    fn a380_gear_system(context: &mut InitContext) -> HydraulicGearSystem {
        let init_downlocked = context.start_gear_down();

        let nose_door = A380GearDoorFactory::a380_gear_door_assembly(context, GearWheel::NOSE);
        let left_door = A380GearDoorFactory::a380_gear_door_assembly(context, GearWheel::LEFT);
        let right_door = A380GearDoorFactory::a380_gear_door_assembly(context, GearWheel::RIGHT);

        let nose_gear =
            A380GearFactory::a380_gear_assembly(context, GearWheel::NOSE, init_downlocked);
        let left_gear =
            A380GearFactory::a380_gear_assembly(context, GearWheel::LEFT, init_downlocked);
        let right_gear =
            A380GearFactory::a380_gear_assembly(context, GearWheel::RIGHT, init_downlocked);

        HydraulicGearSystem::new(
            context,
            nose_door,
            left_door,
            right_door,
            nose_gear,
            left_gear,
            right_gear,
            A380GearDoorFactory::a380_left_gear_door_aerodynamics(),
            A380GearDoorFactory::a380_right_gear_door_aerodynamics(),
            A380GearDoorFactory::a380_nose_gear_door_aerodynamics(),
            A380GearFactory::a380_left_gear_aerodynamics(),
            A380GearFactory::a380_right_gear_aerodynamics(),
            A380GearFactory::a380_nose_gear_aerodynamics(),
        )
    }
}

pub(super) struct A380Hydraulic {
    nose_steering: SteeringActuator,

    core_hydraulic_updater: MaxStepLoop,

    brake_steer_computer: A380HydraulicBrakeSteerComputerUnit,

    green_circuit: HydraulicCircuit,
    green_circuit_controller: A380HydraulicCircuitController,
    yellow_circuit: HydraulicCircuit,
    yellow_circuit_controller: A380HydraulicCircuitController,

    engine_driven_pump_1a: EngineDrivenPump,
    engine_driven_pump_1a_controller: A380EngineDrivenPumpController,

    engine_driven_pump_2a: EngineDrivenPump,
    engine_driven_pump_2a_controller: A380EngineDrivenPumpController,

    engine_driven_pump_3a: EngineDrivenPump,
    engine_driven_pump_3a_controller: A380EngineDrivenPumpController,

    engine_driven_pump_4a: EngineDrivenPump,
    engine_driven_pump_4a_controller: A380EngineDrivenPumpController,

    engine_driven_pump_1b: EngineDrivenPump,
    engine_driven_pump_1b_controller: A380EngineDrivenPumpController,

    engine_driven_pump_2b: EngineDrivenPump,
    engine_driven_pump_2b_controller: A380EngineDrivenPumpController,

    engine_driven_pump_3b: EngineDrivenPump,
    engine_driven_pump_3b_controller: A380EngineDrivenPumpController,

    engine_driven_pump_4b: EngineDrivenPump,
    engine_driven_pump_4b_controller: A380EngineDrivenPumpController,

    yellow_electric_pump_a: ElectricPump,
    yellow_electric_pump_a_controller: A380ElectricPumpController,

    yellow_electric_pump_b: ElectricPump,
    yellow_electric_pump_b_controller: A380ElectricPumpController,

    green_electric_pump_a: ElectricPump,
    green_electric_pump_a_controller: A380ElectricPumpController,

    green_electric_pump_b: ElectricPump,
    green_electric_pump_b_controller: A380ElectricPumpController,

    pushback_tug: PushbackTug,

    braking_circuit_norm: BrakeCircuit,
    braking_circuit_altn: BrakeCircuit,
    braking_force: A380BrakingForce,

    flap_system: FlapSlatAssembly,
    slat_system: FlapSlatAssembly,
    slats_flaps_complex: SlatFlapComplex,

    forward_cargo_door: CargoDoor,
    forward_cargo_door_controller: A380DoorController,
    aft_cargo_door: CargoDoor,
    aft_cargo_door_controller: A380DoorController,

    elevator_system_controller: ElevatorSystemHydraulicController,
    aileron_system_controller: AileronSystemHydraulicController,

    left_aileron: AileronAssembly,
    right_aileron: AileronAssembly,
    left_elevator: ElevatorAssembly,
    right_elevator: ElevatorAssembly,

    rudder_system_controller: RudderSystemHydraulicController,
    rudder: RudderAssembly,

    left_spoilers: SpoilerGroup,
    right_spoilers: SpoilerGroup,

    gear_system_gravity_extension_controller: A380GravityExtension,
    gear_system_hydraulic_controller: A380GearHydraulicController,
    gear_system: HydraulicGearSystem,

    trim_controller: A380TrimInputController,

    trim_assembly: TrimmableHorizontalStabilizerAssembly,

    epump_auto_logic: A380ElectricPumpAutoLogic,

    tilting_gears: A380TiltingGears,
}
impl A380Hydraulic {
    const FLAP_FPPU_TO_SURFACE_ANGLE_BREAKPTS: [f64; 12] = [
        0., 35.66, 69.32, 89.7, 105.29, 120.22, 145.51, 168.35, 189.87, 210.69, 231.25, 251.97,
    ];
    const FLAP_FPPU_TO_SURFACE_ANGLE_DEGREES: [f64; 12] =
        [0., 0., 2.5, 5., 7.5, 10., 15., 20., 25., 30., 35., 40.];

    const SLAT_FPPU_TO_SURFACE_ANGLE_BREAKPTS: [f64; 12] = [
        0., 66.83, 167.08, 222.27, 272.27, 334.16, 334.16, 334.16, 334.16, 334.16, 334.16, 334.16,
    ];
    const SLAT_FPPU_TO_SURFACE_ANGLE_DEGREES: [f64; 12] =
        [0., 5.4, 13.5, 18., 22., 27., 27., 27., 27., 27., 27., 27.];

    const FORWARD_CARGO_DOOR_ID: &'static str = "FWD";
    const AFT_CARGO_DOOR_ID: &'static str = "AFT";

    const ELECTRIC_PUMP_MAX_CURRENT_AMPERE: f64 = 75.;

    const YELLOW_ELEC_PUMP_CONTROL_POWER_BUS: ElectricalBusType =
        ElectricalBusType::DirectCurrent(2);
    const YELLOW_ELEC_PUMP_CONTROL_FROM_CARGO_DOOR_OPERATION_POWER_BUS: ElectricalBusType =
        ElectricalBusType::DirectCurrentGndFltService;
    const YELLOW_ELEC_PUMP_SUPPLY_POWER_BUS: ElectricalBusType =
        ElectricalBusType::AlternatingCurrentGndFltService;

    const EDP_CONTROL_POWER_BUS1: ElectricalBusType = ElectricalBusType::DirectCurrentEssential;

    // Refresh rate of core hydraulic simulation
    const HYDRAULIC_SIM_TIME_STEP: Duration = Duration::from_millis(10);

    pub fn new(context: &mut InitContext) -> A380Hydraulic {
        A380Hydraulic {
            nose_steering: SteeringActuator::new(
                context,
                Angle::new::<degree>(75.),
                AngularVelocity::new::<radian_per_second>(0.35),
                Length::new::<meter>(0.075),
                Ratio::new::<ratio>(0.18),
            ),

            core_hydraulic_updater: MaxStepLoop::new(Self::HYDRAULIC_SIM_TIME_STEP),

            brake_steer_computer: A380HydraulicBrakeSteerComputerUnit::new(context),

            green_circuit: A380HydraulicCircuitFactory::new_green_circuit(context),
            green_circuit_controller: A380HydraulicCircuitController::new(HydraulicColor::Green),
            yellow_circuit: A380HydraulicCircuitFactory::new_yellow_circuit(context),
            yellow_circuit_controller: A380HydraulicCircuitController::new(HydraulicColor::Yellow),

            engine_driven_pump_1a: EngineDrivenPump::new(
                context,
                "GREEN_1A",
                PumpCharacteristics::a380_edp(),
            ),
            engine_driven_pump_1a_controller: A380EngineDrivenPumpController::new(
                context,
                A380EngineDrivenPumpId::Edp1a,
                vec![Self::EDP_CONTROL_POWER_BUS1],
            ),

            engine_driven_pump_2a: EngineDrivenPump::new(
                context,
                "GREEN_2A",
                PumpCharacteristics::a380_edp(),
            ),
            engine_driven_pump_2a_controller: A380EngineDrivenPumpController::new(
                context,
                A380EngineDrivenPumpId::Edp2a,
                vec![Self::EDP_CONTROL_POWER_BUS1],
            ),

            engine_driven_pump_3a: EngineDrivenPump::new(
                context,
                "YELLOW_3A",
                PumpCharacteristics::a380_edp(),
            ),
            engine_driven_pump_3a_controller: A380EngineDrivenPumpController::new(
                context,
                A380EngineDrivenPumpId::Edp3a,
                vec![Self::EDP_CONTROL_POWER_BUS1],
            ),

            engine_driven_pump_4a: EngineDrivenPump::new(
                context,
                "YELLOW_4A",
                PumpCharacteristics::a380_edp(),
            ),
            engine_driven_pump_4a_controller: A380EngineDrivenPumpController::new(
                context,
                A380EngineDrivenPumpId::Edp4a,
                vec![Self::EDP_CONTROL_POWER_BUS1],
            ),

            engine_driven_pump_1b: EngineDrivenPump::new(
                context,
                "GREEN_1B",
                PumpCharacteristics::a380_edp(),
            ),
            engine_driven_pump_1b_controller: A380EngineDrivenPumpController::new(
                context,
                A380EngineDrivenPumpId::Edp1b,
                vec![Self::EDP_CONTROL_POWER_BUS1],
            ),

            engine_driven_pump_2b: EngineDrivenPump::new(
                context,
                "GREEN_2B",
                PumpCharacteristics::a380_edp(),
            ),
            engine_driven_pump_2b_controller: A380EngineDrivenPumpController::new(
                context,
                A380EngineDrivenPumpId::Edp2b,
                vec![Self::EDP_CONTROL_POWER_BUS1],
            ),

            engine_driven_pump_3b: EngineDrivenPump::new(
                context,
                "YELLOW_3B",
                PumpCharacteristics::a380_edp(),
            ),
            engine_driven_pump_3b_controller: A380EngineDrivenPumpController::new(
                context,
                A380EngineDrivenPumpId::Edp3b,
                vec![Self::EDP_CONTROL_POWER_BUS1],
            ),

            engine_driven_pump_4b: EngineDrivenPump::new(
                context,
                "YELLOW_4B",
                PumpCharacteristics::a380_edp(),
            ),
            engine_driven_pump_4b_controller: A380EngineDrivenPumpController::new(
                context,
                A380EngineDrivenPumpId::Edp4b,
                vec![Self::EDP_CONTROL_POWER_BUS1],
            ),

            yellow_electric_pump_a: ElectricPump::new(
                context,
                "YELLOW_A",
                Self::YELLOW_ELEC_PUMP_SUPPLY_POWER_BUS,
                ElectricCurrent::new::<ampere>(Self::ELECTRIC_PUMP_MAX_CURRENT_AMPERE),
                PumpCharacteristics::a380_electric_pump(),
            ),
            yellow_electric_pump_a_controller: A380ElectricPumpController::new(
                context,
                A380ElectricPumpId::YellowA,
                Self::YELLOW_ELEC_PUMP_CONTROL_POWER_BUS,
                Self::YELLOW_ELEC_PUMP_CONTROL_FROM_CARGO_DOOR_OPERATION_POWER_BUS,
            ),

            yellow_electric_pump_b: ElectricPump::new(
                context,
                "YELLOW_B",
                Self::YELLOW_ELEC_PUMP_SUPPLY_POWER_BUS,
                ElectricCurrent::new::<ampere>(Self::ELECTRIC_PUMP_MAX_CURRENT_AMPERE),
                PumpCharacteristics::a380_electric_pump(),
            ),
            yellow_electric_pump_b_controller: A380ElectricPumpController::new(
                context,
                A380ElectricPumpId::YellowB,
                Self::YELLOW_ELEC_PUMP_CONTROL_POWER_BUS,
                Self::YELLOW_ELEC_PUMP_CONTROL_FROM_CARGO_DOOR_OPERATION_POWER_BUS,
            ),

            green_electric_pump_a: ElectricPump::new(
                context,
                "GREEN_A",
                Self::YELLOW_ELEC_PUMP_SUPPLY_POWER_BUS,
                ElectricCurrent::new::<ampere>(Self::ELECTRIC_PUMP_MAX_CURRENT_AMPERE),
                PumpCharacteristics::a380_electric_pump(),
            ),
            green_electric_pump_a_controller: A380ElectricPumpController::new(
                context,
                A380ElectricPumpId::GreenA,
                Self::YELLOW_ELEC_PUMP_CONTROL_POWER_BUS,
                Self::YELLOW_ELEC_PUMP_CONTROL_FROM_CARGO_DOOR_OPERATION_POWER_BUS,
            ),

            green_electric_pump_b: ElectricPump::new(
                context,
                "GREEN_B",
                Self::YELLOW_ELEC_PUMP_SUPPLY_POWER_BUS,
                ElectricCurrent::new::<ampere>(Self::ELECTRIC_PUMP_MAX_CURRENT_AMPERE),
                PumpCharacteristics::a380_electric_pump(),
            ),
            green_electric_pump_b_controller: A380ElectricPumpController::new(
                context,
                A380ElectricPumpId::GreenB,
                Self::YELLOW_ELEC_PUMP_CONTROL_POWER_BUS,
                Self::YELLOW_ELEC_PUMP_CONTROL_FROM_CARGO_DOOR_OPERATION_POWER_BUS,
            ),

            pushback_tug: PushbackTug::new(context),

            braking_circuit_norm: BrakeCircuit::new(
                context,
                "NORM",
                Volume::new::<gallon>(0.),
                Volume::new::<gallon>(0.),
                Volume::new::<gallon>(0.13),
                Pressure::new::<psi>(A380HydraulicCircuitFactory::HYDRAULIC_TARGET_PRESSURE_PSI),
            ),

            // Alternate brakes accumulator in real A320 is 1.5 gal capacity.
            // This is tuned down to 1.0 to match real world accumulator filling time
            // as a faster accumulator response has too much unstability
            braking_circuit_altn: BrakeCircuit::new(
                context,
                "ALTN",
                Volume::new::<gallon>(1.0),
                Volume::new::<gallon>(0.4),
                Volume::new::<gallon>(0.13),
                Pressure::new::<psi>(A380HydraulicCircuitFactory::HYDRAULIC_TARGET_PRESSURE_PSI),
            ),

            braking_force: A380BrakingForce::new(context),

            flap_system: FlapSlatAssembly::new(
                context,
                "FLAPS",
                Volume::new::<cubic_inch>(0.32),
                AngularVelocity::new::<radian_per_second>(0.13),
                Angle::new::<degree>(251.97),
                Ratio::new::<ratio>(140.),
                Ratio::new::<ratio>(16.632),
                Ratio::new::<ratio>(314.98),
                Self::FLAP_FPPU_TO_SURFACE_ANGLE_BREAKPTS,
                Self::FLAP_FPPU_TO_SURFACE_ANGLE_DEGREES,
                Pressure::new::<psi>(A380HydraulicCircuitFactory::HYDRAULIC_TARGET_PRESSURE_PSI),
            ),
            slat_system: FlapSlatAssembly::new(
                context,
                "SLATS",
                Volume::new::<cubic_inch>(0.32),
                AngularVelocity::new::<radian_per_second>(0.13),
                Angle::new::<degree>(334.16),
                Ratio::new::<ratio>(140.),
                Ratio::new::<ratio>(16.632),
                Ratio::new::<ratio>(314.98),
                Self::SLAT_FPPU_TO_SURFACE_ANGLE_BREAKPTS,
                Self::SLAT_FPPU_TO_SURFACE_ANGLE_DEGREES,
                Pressure::new::<psi>(A380HydraulicCircuitFactory::HYDRAULIC_TARGET_PRESSURE_PSI),
            ),
            slats_flaps_complex: SlatFlapComplex::new(context),

            forward_cargo_door: A380CargoDoorFactory::new_a380_cargo_door(
                context,
                Self::FORWARD_CARGO_DOOR_ID,
            ),
            forward_cargo_door_controller: A380DoorController::new(
                context,
                Self::FORWARD_CARGO_DOOR_ID,
            ),

            aft_cargo_door: A380CargoDoorFactory::new_a380_cargo_door(
                context,
                Self::AFT_CARGO_DOOR_ID,
            ),
            aft_cargo_door_controller: A380DoorController::new(context, Self::AFT_CARGO_DOOR_ID),

            elevator_system_controller: ElevatorSystemHydraulicController::new(context),
            aileron_system_controller: AileronSystemHydraulicController::new(context),

            left_aileron: A380AileronFactory::new_aileron(context, ActuatorSide::Left),
            right_aileron: A380AileronFactory::new_aileron(context, ActuatorSide::Right),
            left_elevator: A380ElevatorFactory::new_elevator(context, ActuatorSide::Left),
            right_elevator: A380ElevatorFactory::new_elevator(context, ActuatorSide::Right),

            rudder_system_controller: RudderSystemHydraulicController::new(context),
            rudder: A380RudderFactory::new_rudder(context),

            left_spoilers: A380SpoilerFactory::new_a380_spoiler_group(context, ActuatorSide::Left),
            right_spoilers: A380SpoilerFactory::new_a380_spoiler_group(
                context,
                ActuatorSide::Right,
            ),

            gear_system_gravity_extension_controller: A380GravityExtension::new(context),
            gear_system_hydraulic_controller: A380GearHydraulicController::new(),
            gear_system: A380GearSystemFactory::a380_gear_system(context),

            trim_controller: A380TrimInputController::new(context),
            trim_assembly: TrimmableHorizontalStabilizerAssembly::new(
                context,
                Angle::new::<degree>(360. * -1.4),
                Angle::new::<degree>(360. * 6.13),
                Angle::new::<degree>(360. * -1.87),
                Angle::new::<degree>(360. * 8.19), // 1.87 rotations down 6.32 up,
                AngularVelocity::new::<revolution_per_minute>(5000.),
                Ratio::new::<ratio>(2035. / 6.13),
                Angle::new::<degree>(-4.),
                Angle::new::<degree>(17.5),
            ),

            epump_auto_logic: A380ElectricPumpAutoLogic::default(),

            tilting_gears: A380TiltingGearsFactory::new_a380_tilt_assembly(context),
        }
    }

    pub(super) fn update(
        &mut self,
        context: &UpdateContext,
        engines: [&impl Engine; 4],
        overhead_panel: &A380HydraulicOverheadPanel,
        autobrake_panel: &AutobrakePanel,
        engine_fire_push_buttons: &impl EngineFirePushButtons,
        lgcius: &LandingGearControlInterfaceUnitSet,
        reservoir_pneumatics: &impl ReservoirAirPressure,
        adirs: &impl AdirsDiscreteOutputs,
    ) {
        self.core_hydraulic_updater.update(context);

        self.update_with_sim_rate(
            context,
            overhead_panel,
            autobrake_panel,
            lgcius.lgciu1(),
            lgcius.lgciu2(),
            engines[0],
            engines[1],
        );

        for cur_time_step in self.core_hydraulic_updater {
            self.update_fast_physics(
                &context.with_delta(cur_time_step),
                lgcius.lgciu1(),
                lgcius.lgciu2(),
                adirs,
            );

            self.update_ultra_fast_physics(&context.with_delta(cur_time_step), lgcius);

            self.update_core_hydraulics(
                &context.with_delta(cur_time_step),
                engines,
                overhead_panel,
                engine_fire_push_buttons,
                lgcius.lgciu1(),
                lgcius.lgciu2(),
                reservoir_pneumatics,
            );
        }
    }

    fn edp_has_fault(&self, pump_id: A380EngineDrivenPumpId) -> bool {
        match pump_id {
            A380EngineDrivenPumpId::Edp1a => self.engine_driven_pump_1a_controller.has_any_fault(),
            A380EngineDrivenPumpId::Edp2a => self.engine_driven_pump_2a_controller.has_any_fault(),
            A380EngineDrivenPumpId::Edp3a => self.engine_driven_pump_3a_controller.has_any_fault(),
            A380EngineDrivenPumpId::Edp4a => self.engine_driven_pump_4a_controller.has_any_fault(),

            A380EngineDrivenPumpId::Edp1b => self.engine_driven_pump_1b_controller.has_any_fault(),
            A380EngineDrivenPumpId::Edp2b => self.engine_driven_pump_2b_controller.has_any_fault(),
            A380EngineDrivenPumpId::Edp3b => self.engine_driven_pump_3b_controller.has_any_fault(),
            A380EngineDrivenPumpId::Edp4b => self.engine_driven_pump_4b_controller.has_any_fault(),
        }
    }

    fn epump_has_fault(&self, pump_id: A380ElectricPumpId) -> bool {
        match pump_id {
            A380ElectricPumpId::YellowA => self.yellow_electric_pump_a_controller.has_any_fault(),
            A380ElectricPumpId::YellowB => self.yellow_electric_pump_b_controller.has_any_fault(),
            A380ElectricPumpId::GreenA => self.green_electric_pump_a_controller.has_any_fault(),
            A380ElectricPumpId::GreenB => self.green_electric_pump_b_controller.has_any_fault(),
        }
    }

    pub fn green_reservoir(&self) -> &Reservoir {
        self.green_circuit.reservoir()
    }

    pub fn yellow_reservoir(&self) -> &Reservoir {
        self.yellow_circuit.reservoir()
    }

    #[cfg(test)]
    fn nose_wheel_steering_pin_is_inserted(&self) -> bool {
        self.pushback_tug.is_nose_wheel_steering_pin_inserted()
    }

    #[cfg(test)]
    fn is_green_pressure_switch_pressurised(&self) -> bool {
        self.green_circuit.system_section_pressure_switch() == PressureSwitchState::Pressurised
    }

    #[cfg(test)]
    fn is_yellow_pressure_switch_pressurised(&self) -> bool {
        self.yellow_circuit.system_section_pressure_switch() == PressureSwitchState::Pressurised
    }

    fn update_ultra_fast_physics(
        &mut self,
        context: &UpdateContext,
        lgcius: &LandingGearControlInterfaceUnitSet,
    ) {
        self.left_aileron.update(
            context,
            [
                self.aileron_system_controller
                    .left_controllers(AileronPanelPosition::Outward),
                self.aileron_system_controller
                    .left_controllers(AileronPanelPosition::Middle),
                self.aileron_system_controller
                    .left_controllers(AileronPanelPosition::Inward),
            ],
            [
                self.green_circuit.system_section(),
                self.yellow_circuit.system_section(),
                self.green_circuit.system_section(),
            ],
            [
                self.yellow_circuit.system_section(),
                self.green_circuit.system_section(),
                self.yellow_circuit.system_section(),
            ],
        );

        self.right_aileron.update(
            context,
            [
                self.aileron_system_controller
                    .right_controllers(AileronPanelPosition::Outward),
                self.aileron_system_controller
                    .right_controllers(AileronPanelPosition::Middle),
                self.aileron_system_controller
                    .right_controllers(AileronPanelPosition::Inward),
            ],
            [
                self.green_circuit.system_section(),
                self.yellow_circuit.system_section(),
                self.green_circuit.system_section(),
            ],
            [
                self.yellow_circuit.system_section(),
                self.green_circuit.system_section(),
                self.yellow_circuit.system_section(),
            ],
        );

        self.left_elevator.update(
            context,
            [
                self.elevator_system_controller
                    .left_controllers(ElevatorPanelPosition::Outward),
                self.elevator_system_controller
                    .left_controllers(ElevatorPanelPosition::Inward),
            ],
            [
                self.green_circuit.system_section(),
                self.green_circuit.system_section(),
            ],
            [
                self.green_circuit.system_section(),
                self.green_circuit.system_section(),
            ],
        );

        self.right_elevator.update(
            context,
            [
                self.elevator_system_controller
                    .right_controllers(ElevatorPanelPosition::Outward),
                self.elevator_system_controller
                    .right_controllers(ElevatorPanelPosition::Inward),
            ],
            [
                self.yellow_circuit.system_section(),
                self.yellow_circuit.system_section(),
            ],
            [
                self.yellow_circuit.system_section(),
                self.yellow_circuit.system_section(),
            ],
        );

        self.rudder.update(
            context,
            [
                self.rudder_system_controller
                    .controllers(RudderPanelPosition::Upper),
                self.rudder_system_controller
                    .controllers(RudderPanelPosition::Lower),
            ],
            [
                self.yellow_circuit.system_section(),
                self.green_circuit.system_section(),
            ],
            [
                self.green_circuit.system_section(),
                self.yellow_circuit.system_section(),
            ],
        );

        self.left_spoilers.update(
            context,
            self.green_circuit.system_section(),
            self.yellow_circuit.system_section(),
        );

        self.right_spoilers.update(
            context,
            self.green_circuit.system_section(),
            self.yellow_circuit.system_section(),
        );

        self.gear_system.update(
            context,
            &self.gear_system_hydraulic_controller,
            lgcius.active_lgciu(),
            self.green_circuit.system_section(),
        );
    }

    // Updates at the same rate as the sim or at a fixed maximum time step if sim rate is too slow
    fn update_fast_physics(
        &mut self,
        context: &UpdateContext,
        lgciu1: &impl LgciuInterface,
        lgciu2: &impl LgciuInterface,
        adirs: &impl AdirsDiscreteOutputs,
    ) {
        self.forward_cargo_door.update(
            context,
            &self.forward_cargo_door_controller,
            self.green_circuit.auxiliary_section(),
        );

        self.aft_cargo_door.update(
            context,
            &self.aft_cargo_door_controller,
            self.green_circuit.auxiliary_section(),
        );

        self.gear_system_hydraulic_controller.update(
            adirs,
            lgciu1,
            lgciu2,
            &self.gear_system_gravity_extension_controller,
        );

        self.trim_assembly.update(
            context,
            &self.trim_controller,
            &self.trim_controller,
            [
                self.green_circuit
                    .system_section()
                    .pressure_downstream_leak_valve(),
                self.yellow_circuit
                    .system_section()
                    .pressure_downstream_leak_valve(),
            ],
        );
    }

    fn update_with_sim_rate(
        &mut self,
        context: &UpdateContext,
        overhead_panel: &A380HydraulicOverheadPanel,
        autobrake_panel: &AutobrakePanel,
        lgciu1: &impl LgciuInterface,
        lgciu2: &impl LgciuInterface,
        engine1: &impl Engine,
        engine2: &impl Engine,
    ) {
<<<<<<< HEAD
        self.aileron_system_controller.update();

        self.elevator_system_controller.update();

        self.rudder_system_controller.update();
=======
        self.tilting_gears.update(context);
>>>>>>> 33ef1733

        self.nose_steering.update(
            context,
            self.yellow_circuit.system_section(),
            &self.brake_steer_computer,
            &self.pushback_tug,
        );

        // Process brake logic (which circuit brakes) and send brake demands (how much)
        self.brake_steer_computer.update(
            context,
            self.green_circuit.system_section(),
            &self.braking_circuit_altn,
            lgciu1,
            lgciu2,
            autobrake_panel,
            engine1,
            engine2,
        );

        self.pushback_tug.update(context);

        self.braking_force.update_forces(
            context,
            &self.braking_circuit_norm,
            &self.braking_circuit_altn,
            engine1,
            engine2,
            &self.pushback_tug,
        );

        self.slats_flaps_complex
            .update(context, &self.flap_system, &self.slat_system);

        self.flap_system.update(
            context,
            self.slats_flaps_complex.flap_demand(),
            self.slats_flaps_complex.flap_demand(),
            self.green_circuit.system_section(),
            self.yellow_circuit.system_section(),
        );

        self.slat_system.update(
            context,
            self.slats_flaps_complex.slat_demand(),
            self.slats_flaps_complex.slat_demand(),
            self.green_circuit.system_section(),
            self.green_circuit.system_section(),
        );

        self.forward_cargo_door_controller.update(
            context,
            &self.forward_cargo_door,
            self.green_circuit.auxiliary_section(),
        );

        self.aft_cargo_door_controller.update(
            context,
            &self.aft_cargo_door,
            self.green_circuit.auxiliary_section(),
        );

        self.slats_flaps_complex
            .update(context, &self.flap_system, &self.slat_system);

        self.epump_auto_logic.update(
            context,
            &self.forward_cargo_door_controller,
            &self.aft_cargo_door_controller,
            &self.pushback_tug,
            overhead_panel,
        );
    }

    // For each hydraulic loop retrieves volumes from and to each actuator and pass it to the loops
    fn update_actuators_volume(&mut self) {
        self.update_green_actuators_volume();
        self.update_yellow_actuators_volume();
    }

    fn update_green_actuators_volume(&mut self) {
        self.green_circuit
            .update_system_actuator_volumes(&mut self.braking_circuit_norm);

        self.green_circuit
            .update_system_actuator_volumes(self.left_aileron.actuator(
                AileronActuatorPosition::Outward,
                AileronPanelPosition::Outward,
            ));

        // This one is EHA, TODO check if it's connected to green or yellow for filling
        self.green_circuit
            .update_system_actuator_volumes(self.left_aileron.actuator(
                AileronActuatorPosition::Inward,
                AileronPanelPosition::Middle,
            ));

        self.green_circuit
            .update_system_actuator_volumes(self.left_aileron.actuator(
                AileronActuatorPosition::Outward,
                AileronPanelPosition::Inward,
            ));

        self.green_circuit
            .update_system_actuator_volumes(self.right_aileron.actuator(
                AileronActuatorPosition::Outward,
                AileronPanelPosition::Outward,
            ));

        // This one is EHA, TODO check if it's connected to green or yellow for filling
        self.green_circuit
            .update_system_actuator_volumes(self.right_aileron.actuator(
                AileronActuatorPosition::Inward,
                AileronPanelPosition::Middle,
            ));

        self.green_circuit
            .update_system_actuator_volumes(self.right_aileron.actuator(
                AileronActuatorPosition::Outward,
                AileronPanelPosition::Inward,
            ));

        self.green_circuit
            .update_system_actuator_volumes(self.left_elevator.actuator(
                ElevatorActuatorPosition::Outward,
                ElevatorPanelPosition::Outward,
            ));

        // This one is EHA, TODO check if it's connected to green or yellow for filling
        self.green_circuit
            .update_system_actuator_volumes(self.left_elevator.actuator(
                ElevatorActuatorPosition::Inward,
                ElevatorPanelPosition::Outward,
            ));

        self.green_circuit
            .update_system_actuator_volumes(self.left_elevator.actuator(
                ElevatorActuatorPosition::Outward,
                ElevatorPanelPosition::Inward,
            ));

        // This one is EHA, TODO check if it's connected to green or yellow for filling
        self.green_circuit
            .update_system_actuator_volumes(self.left_elevator.actuator(
                ElevatorActuatorPosition::Inward,
                ElevatorPanelPosition::Inward,
            ));

        self.green_circuit
            .update_auxiliary_actuator_volumes(self.forward_cargo_door.actuator());

        self.green_circuit
            .update_auxiliary_actuator_volumes(self.aft_cargo_door.actuator());

        self.green_circuit.update_system_actuator_volumes(
            self.rudder
                .actuator(RudderActuatorPosition::Lower, RudderPanelPosition::Upper),
        );
        self.green_circuit.update_system_actuator_volumes(
            self.rudder
                .actuator(RudderActuatorPosition::Upper, RudderPanelPosition::Lower),
        );

        self.green_circuit
            .update_system_actuator_volumes(self.flap_system.left_motor());
        self.green_circuit
            .update_system_actuator_volumes(self.slat_system.right_motor());

        self.green_circuit
            .update_system_actuator_volumes(self.left_spoilers.actuator(1));
        self.green_circuit
            .update_system_actuator_volumes(self.left_spoilers.actuator(3));
        self.green_circuit
            .update_system_actuator_volumes(self.left_spoilers.actuator(5));
        self.green_circuit
            .update_system_actuator_volumes(self.left_spoilers.actuator(7));

        self.green_circuit
            .update_system_actuator_volumes(self.right_spoilers.actuator(1));
        self.green_circuit
            .update_system_actuator_volumes(self.right_spoilers.actuator(3));
        self.green_circuit
            .update_system_actuator_volumes(self.right_spoilers.actuator(5));
        self.green_circuit
            .update_system_actuator_volumes(self.right_spoilers.actuator(7));

        for actuator in self.gear_system.all_actuators() {
            self.green_circuit.update_system_actuator_volumes(actuator);
        }

        self.green_circuit
            .update_system_actuator_volumes(self.trim_assembly.left_motor());
    }

    fn update_yellow_actuators_volume(&mut self) {
        self.yellow_circuit
            .update_system_actuator_volumes(self.left_aileron.actuator(
                AileronActuatorPosition::Inward,
                AileronPanelPosition::Outward,
            ));

        self.yellow_circuit
            .update_system_actuator_volumes(self.left_aileron.actuator(
                AileronActuatorPosition::Outward,
                AileronPanelPosition::Middle,
            ));

        // This one is EHA, TODO check if it's connected to green or yellow for filling
        self.yellow_circuit
            .update_system_actuator_volumes(self.left_aileron.actuator(
                AileronActuatorPosition::Inward,
                AileronPanelPosition::Inward,
            ));

        self.yellow_circuit
            .update_system_actuator_volumes(self.right_aileron.actuator(
                AileronActuatorPosition::Inward,
                AileronPanelPosition::Outward,
            ));

        self.yellow_circuit
            .update_system_actuator_volumes(self.right_aileron.actuator(
                AileronActuatorPosition::Outward,
                AileronPanelPosition::Middle,
            ));

        // This one is EHA, TODO check if it's connected to green or yellow for filling
        self.yellow_circuit
            .update_system_actuator_volumes(self.right_aileron.actuator(
                AileronActuatorPosition::Inward,
                AileronPanelPosition::Inward,
            ));

        self.yellow_circuit
            .update_system_actuator_volumes(&mut self.braking_circuit_altn);

        self.yellow_circuit
            .update_system_actuator_volumes(self.flap_system.right_motor());

        self.yellow_circuit
            .update_system_actuator_volumes(&mut self.nose_steering);

        self.yellow_circuit
            .update_system_actuator_volumes(self.right_elevator.actuator(
                ElevatorActuatorPosition::Outward,
                ElevatorPanelPosition::Outward,
            ));

        // This one is EHA, TODO check if it's connected to green or yellow for filling
        self.yellow_circuit
            .update_system_actuator_volumes(self.right_elevator.actuator(
                ElevatorActuatorPosition::Inward,
                ElevatorPanelPosition::Outward,
            ));

        self.yellow_circuit
            .update_system_actuator_volumes(self.right_elevator.actuator(
                ElevatorActuatorPosition::Outward,
                ElevatorPanelPosition::Inward,
            ));

        // This one is EHA, TODO check if it's connected to green or yellow for filling
        self.yellow_circuit
            .update_system_actuator_volumes(self.right_elevator.actuator(
                ElevatorActuatorPosition::Inward,
                ElevatorPanelPosition::Inward,
            ));

        self.yellow_circuit.update_system_actuator_volumes(
            self.rudder
                .actuator(RudderActuatorPosition::Upper, RudderPanelPosition::Upper),
        );
        self.yellow_circuit.update_system_actuator_volumes(
            self.rudder
                .actuator(RudderActuatorPosition::Lower, RudderPanelPosition::Lower),
        );

        self.yellow_circuit
            .update_system_actuator_volumes(self.left_spoilers.actuator(0));
        self.yellow_circuit
            .update_system_actuator_volumes(self.left_spoilers.actuator(2));
        self.yellow_circuit
            .update_system_actuator_volumes(self.left_spoilers.actuator(4));
        self.yellow_circuit
            .update_system_actuator_volumes(self.left_spoilers.actuator(6));

        self.yellow_circuit
            .update_system_actuator_volumes(self.right_spoilers.actuator(0));
        self.yellow_circuit
            .update_system_actuator_volumes(self.right_spoilers.actuator(2));
        self.yellow_circuit
            .update_system_actuator_volumes(self.right_spoilers.actuator(4));
        self.yellow_circuit
            .update_system_actuator_volumes(self.right_spoilers.actuator(6));

        self.yellow_circuit
            .update_system_actuator_volumes(self.trim_assembly.right_motor());
    }

    // All the core hydraulics updates that needs to be done at the slowest fixed step rate
    fn update_core_hydraulics(
        &mut self,
        context: &UpdateContext,
        engines: [&impl Engine; 4],
        overhead_panel: &A380HydraulicOverheadPanel,
        engine_fire_push_buttons: &impl EngineFirePushButtons,
        lgciu1: &impl LgciuInterface,
        lgciu2: &impl LgciuInterface,
        reservoir_pneumatics: &impl ReservoirAirPressure,
    ) {
        // First update what is currently consumed and given back by each actuator
        // Todo: might have to split the actuator volumes by expected number of loops
        self.update_actuators_volume();

        self.engine_driven_pump_1a_controller.update(
            overhead_panel,
            engine_fire_push_buttons,
            engines,
            &self.green_circuit,
            lgciu1,
            self.green_circuit.reservoir(),
        );

        self.engine_driven_pump_1a.update(
            context,
            self.green_circuit
                .pump_section(A380EngineDrivenPumpId::Edp1a.into_pump_section_index()),
            self.green_circuit.reservoir(),
            engines[0].hydraulic_pump_output_speed(),
            &self.engine_driven_pump_1a_controller,
        );

        self.engine_driven_pump_2a_controller.update(
            overhead_panel,
            engine_fire_push_buttons,
            engines,
            &self.green_circuit,
            lgciu2,
            self.green_circuit.reservoir(),
        );

        self.engine_driven_pump_2a.update(
            context,
            self.green_circuit
                .pump_section(A380EngineDrivenPumpId::Edp2a.into_pump_section_index()),
            self.green_circuit.reservoir(),
            engines[1].hydraulic_pump_output_speed(),
            &self.engine_driven_pump_2a_controller,
        );

        self.engine_driven_pump_3a_controller.update(
            overhead_panel,
            engine_fire_push_buttons,
            engines,
            &self.yellow_circuit,
            lgciu1,
            self.yellow_circuit.reservoir(),
        );

        self.engine_driven_pump_3a.update(
            context,
            self.yellow_circuit
                .pump_section(A380EngineDrivenPumpId::Edp3a.into_pump_section_index()),
            self.yellow_circuit.reservoir(),
            engines[2].hydraulic_pump_output_speed(),
            &self.engine_driven_pump_3a_controller,
        );

        self.engine_driven_pump_4a_controller.update(
            overhead_panel,
            engine_fire_push_buttons,
            engines,
            &self.yellow_circuit,
            lgciu2,
            self.yellow_circuit.reservoir(),
        );

        self.engine_driven_pump_4a.update(
            context,
            self.yellow_circuit
                .pump_section(A380EngineDrivenPumpId::Edp4a.into_pump_section_index()),
            self.yellow_circuit.reservoir(),
            engines[3].hydraulic_pump_output_speed(),
            &self.engine_driven_pump_4a_controller,
        );

        self.engine_driven_pump_1b_controller.update(
            overhead_panel,
            engine_fire_push_buttons,
            engines,
            &self.green_circuit,
            lgciu1,
            self.green_circuit.reservoir(),
        );

        self.engine_driven_pump_1b.update(
            context,
            self.green_circuit
                .pump_section(A380EngineDrivenPumpId::Edp1b.into_pump_section_index()),
            self.green_circuit.reservoir(),
            engines[0].hydraulic_pump_output_speed(),
            &self.engine_driven_pump_1b_controller,
        );

        self.engine_driven_pump_2b_controller.update(
            overhead_panel,
            engine_fire_push_buttons,
            engines,
            &self.green_circuit,
            lgciu2,
            self.green_circuit.reservoir(),
        );

        self.engine_driven_pump_2b.update(
            context,
            self.green_circuit
                .pump_section(A380EngineDrivenPumpId::Edp2b.into_pump_section_index()),
            self.green_circuit.reservoir(),
            engines[1].hydraulic_pump_output_speed(),
            &self.engine_driven_pump_2b_controller,
        );

        self.engine_driven_pump_3b_controller.update(
            overhead_panel,
            engine_fire_push_buttons,
            engines,
            &self.yellow_circuit,
            lgciu1,
            self.yellow_circuit.reservoir(),
        );

        self.engine_driven_pump_3b.update(
            context,
            self.yellow_circuit
                .pump_section(A380EngineDrivenPumpId::Edp3b.into_pump_section_index()),
            self.yellow_circuit.reservoir(),
            engines[2].hydraulic_pump_output_speed(),
            &self.engine_driven_pump_3b_controller,
        );

        self.engine_driven_pump_4b_controller.update(
            overhead_panel,
            engine_fire_push_buttons,
            engines,
            &self.yellow_circuit,
            lgciu2,
            self.yellow_circuit.reservoir(),
        );

        self.engine_driven_pump_4b.update(
            context,
            self.yellow_circuit
                .pump_section(A380EngineDrivenPumpId::Edp4b.into_pump_section_index()),
            self.yellow_circuit.reservoir(),
            engines[3].hydraulic_pump_output_speed(),
            &self.engine_driven_pump_4b_controller,
        );

        self.green_electric_pump_a_controller.update(
            overhead_panel,
            &self.green_circuit,
            self.green_circuit.reservoir(),
            engines,
            &self.epump_auto_logic,
        );
        self.green_electric_pump_a.update(
            context,
            self.green_circuit
                .pump_section(A380ElectricPumpId::GreenA.into_pump_section_index()),
            self.green_circuit.reservoir(),
            &self.green_electric_pump_a_controller,
        );
        self.green_electric_pump_b_controller.update(
            overhead_panel,
            &self.green_circuit,
            self.green_circuit.reservoir(),
            engines,
            &self.epump_auto_logic,
        );
        self.green_electric_pump_b.update(
            context,
            self.green_circuit
                .pump_section(A380ElectricPumpId::GreenB.into_pump_section_index()),
            self.green_circuit.reservoir(),
            &self.green_electric_pump_b_controller,
        );

        self.yellow_electric_pump_a_controller.update(
            overhead_panel,
            &self.yellow_circuit,
            self.yellow_circuit.reservoir(),
            engines,
            &self.epump_auto_logic,
        );
        self.yellow_electric_pump_a.update(
            context,
            self.yellow_circuit
                .pump_section(A380ElectricPumpId::YellowA.into_pump_section_index()),
            self.yellow_circuit.reservoir(),
            &self.yellow_electric_pump_a_controller,
        );

        self.yellow_electric_pump_b_controller.update(
            overhead_panel,
            &self.yellow_circuit,
            self.yellow_circuit.reservoir(),
            engines,
            &self.epump_auto_logic,
        );
        self.yellow_electric_pump_b.update(
            context,
            self.yellow_circuit
                .pump_section(A380ElectricPumpId::YellowB.into_pump_section_index()),
            self.yellow_circuit.reservoir(),
            &self.yellow_electric_pump_b_controller,
        );

        self.green_circuit_controller.update(
            context,
            engine_fire_push_buttons,
            [
                &self.green_electric_pump_a_controller,
                &self.green_electric_pump_b_controller,
            ],
        );

        self.green_circuit.update(
            context,
            &mut [
                &mut self.engine_driven_pump_1a,
                &mut self.engine_driven_pump_1b,
                &mut self.engine_driven_pump_2a,
                &mut self.engine_driven_pump_2b,
                &mut self.green_electric_pump_a,
                &mut self.green_electric_pump_b,
            ],
            None::<&mut ElectricPump>,
            None::<&mut ElectricPump>,
            None,
            &self.green_circuit_controller,
            reservoir_pneumatics.green_reservoir_pressure(),
        );

        self.yellow_circuit_controller.update(
            context,
            engine_fire_push_buttons,
            [
                &self.yellow_electric_pump_a_controller,
                &self.yellow_electric_pump_b_controller,
            ],
        );
        self.yellow_circuit.update(
            context,
            &mut [
                &mut self.engine_driven_pump_3a,
                &mut self.engine_driven_pump_3b,
                &mut self.engine_driven_pump_4a,
                &mut self.engine_driven_pump_4b,
                &mut self.yellow_electric_pump_a,
                &mut self.yellow_electric_pump_b,
            ],
            None::<&mut ElectricPump>,
            None::<&mut ElectricPump>,
            None,
            &self.yellow_circuit_controller,
            reservoir_pneumatics.yellow_reservoir_pressure(),
        );

        self.braking_circuit_norm.update(
            context,
            self.green_circuit.system_section(),
            self.brake_steer_computer.norm_controller(),
        );
        self.braking_circuit_altn.update(
            context,
            self.yellow_circuit.system_section(),
            self.brake_steer_computer.alternate_controller(),
        );
    }

    pub fn gear_system(&self) -> &impl GearSystemSensors {
        &self.gear_system
    }
}
impl SimulationElement for A380Hydraulic {
    fn accept<T: SimulationElementVisitor>(&mut self, visitor: &mut T) {
        self.engine_driven_pump_1a.accept(visitor);
        self.engine_driven_pump_1a_controller.accept(visitor);

        self.engine_driven_pump_2a.accept(visitor);
        self.engine_driven_pump_2a_controller.accept(visitor);

        self.engine_driven_pump_3a.accept(visitor);
        self.engine_driven_pump_3a_controller.accept(visitor);

        self.engine_driven_pump_4a.accept(visitor);
        self.engine_driven_pump_4a_controller.accept(visitor);

        self.engine_driven_pump_1b.accept(visitor);
        self.engine_driven_pump_1b_controller.accept(visitor);

        self.engine_driven_pump_2b.accept(visitor);
        self.engine_driven_pump_2b_controller.accept(visitor);

        self.engine_driven_pump_3b.accept(visitor);
        self.engine_driven_pump_3b_controller.accept(visitor);

        self.engine_driven_pump_4b.accept(visitor);
        self.engine_driven_pump_4b_controller.accept(visitor);

        self.yellow_electric_pump_a.accept(visitor);
        self.yellow_electric_pump_a_controller.accept(visitor);

        self.yellow_electric_pump_b.accept(visitor);
        self.yellow_electric_pump_b_controller.accept(visitor);

        self.green_electric_pump_a.accept(visitor);
        self.green_electric_pump_a_controller.accept(visitor);

        self.green_electric_pump_b.accept(visitor);
        self.green_electric_pump_b_controller.accept(visitor);

        self.forward_cargo_door_controller.accept(visitor);
        self.forward_cargo_door.accept(visitor);

        self.aft_cargo_door_controller.accept(visitor);
        self.aft_cargo_door.accept(visitor);

        self.pushback_tug.accept(visitor);

        self.green_circuit.accept(visitor);
        self.yellow_circuit.accept(visitor);

        self.brake_steer_computer.accept(visitor);

        self.braking_circuit_norm.accept(visitor);
        self.braking_circuit_altn.accept(visitor);
        self.braking_force.accept(visitor);

        self.nose_steering.accept(visitor);
        self.slats_flaps_complex.accept(visitor);
        self.flap_system.accept(visitor);
        self.slat_system.accept(visitor);

        self.elevator_system_controller.accept(visitor);
        self.aileron_system_controller.accept(visitor);
        self.rudder_system_controller.accept(visitor);

        self.left_aileron.accept(visitor);
        self.right_aileron.accept(visitor);
        self.left_elevator.accept(visitor);
        self.right_elevator.accept(visitor);
        self.rudder.accept(visitor);

        self.left_spoilers.accept(visitor);
        self.right_spoilers.accept(visitor);

        self.gear_system_gravity_extension_controller
            .accept(visitor);
        self.gear_system.accept(visitor);

        self.trim_controller.accept(visitor);
        self.trim_assembly.accept(visitor);

        self.tilting_gears.accept(visitor);

        visitor.visit(self);
    }
}

struct A380GearHydraulicController {
    safety_valve_should_open: bool,
    cutoff_valve_should_open: bool,
    vent_valves_should_open: bool,
    doors_uplock_mechanical_release: bool,
    gears_uplock_mechanical_release: bool,
}
impl A380GearHydraulicController {
    fn new() -> Self {
        Self {
            safety_valve_should_open: true,
            cutoff_valve_should_open: true,
            vent_valves_should_open: false,
            doors_uplock_mechanical_release: false,
            gears_uplock_mechanical_release: false,
        }
    }

    fn update(
        &mut self,
        adirs: &impl AdirsDiscreteOutputs,
        lgciu1: &(impl LgciuWeightOnWheels + LandingGearHandle),
        lgciu2: &impl LgciuWeightOnWheels,
        gear_gravity_extension: &impl GearGravityExtension,
    ) {
        self.update_safety_valve(adirs, lgciu1, lgciu2);

        self.update_safety_and_vent_valve(gear_gravity_extension);

        self.update_uplocks(gear_gravity_extension);
    }

    fn update_uplocks(&mut self, gear_gravity_extension: &impl GearGravityExtension) {
        self.doors_uplock_mechanical_release =
            gear_gravity_extension.extension_handle_number_of_turns() >= 2;
        self.gears_uplock_mechanical_release =
            gear_gravity_extension.extension_handle_number_of_turns() >= 3;
    }

    fn update_safety_and_vent_valve(&mut self, gear_gravity_extension: &impl GearGravityExtension) {
        let one_or_more_handle_turns =
            gear_gravity_extension.extension_handle_number_of_turns() >= 1;

        self.cutoff_valve_should_open = !one_or_more_handle_turns;

        self.vent_valves_should_open = one_or_more_handle_turns;
    }

    fn update_safety_valve(
        &mut self,
        adirs: &impl AdirsDiscreteOutputs,
        lgciu1: &(impl LgciuWeightOnWheels + LandingGearHandle),
        lgciu2: &impl LgciuWeightOnWheels,
    ) {
        let speed_condition =
            !adirs.low_speed_warning_4_260kts(1) || !adirs.low_speed_warning_4_260kts(3);

        let on_ground_condition = lgciu1.left_and_right_gear_compressed(true)
            || lgciu2.left_and_right_gear_compressed(true);

        let self_maintained_gear_lever_condition =
            self.safety_valve_should_open || lgciu1.gear_handle_is_down();

        self.safety_valve_should_open =
            (speed_condition || on_ground_condition) && self_maintained_gear_lever_condition;
    }
}
impl GearSystemController for A380GearHydraulicController {
    fn safety_valve_should_open(&self) -> bool {
        self.safety_valve_should_open
    }

    fn shut_off_valve_should_open(&self) -> bool {
        self.cutoff_valve_should_open
    }

    fn vent_valves_should_open(&self) -> bool {
        self.vent_valves_should_open
    }

    fn doors_uplocks_should_mechanically_unlock(&self) -> bool {
        self.doors_uplock_mechanical_release
    }

    fn gears_uplocks_should_mechanically_unlock(&self) -> bool {
        self.gears_uplock_mechanical_release
    }
}

struct A380HydraulicCircuitController {
    circuit_id: HydraulicColor,
    should_open_fire_shutoff_valve: [bool; 2],
    should_open_leak_measurement_valve: bool,
    cargo_door_in_use: DelayedFalseLogicGate,
    routing_epump_sections_to_aux: DelayedTrueLogicGate,
}
impl A380HydraulicCircuitController {
    const DELAY_TO_REOPEN_LEAK_VALVE_AFTER_CARGO_DOOR_USE: Duration = Duration::from_secs(15);
    const DELAY_TO_CLOSE_AUX_SELECTOR_ON_CARGO_DOOR_USE: Duration = Duration::from_millis(450);

    fn new(circuit_id: HydraulicColor) -> Self {
        Self {
            circuit_id,
            should_open_fire_shutoff_valve: [true, true],
            should_open_leak_measurement_valve: true,
            cargo_door_in_use: DelayedFalseLogicGate::new(
                Self::DELAY_TO_REOPEN_LEAK_VALVE_AFTER_CARGO_DOOR_USE,
            ),
            routing_epump_sections_to_aux: DelayedTrueLogicGate::new(
                Self::DELAY_TO_CLOSE_AUX_SELECTOR_ON_CARGO_DOOR_USE,
            ),
        }
    }

    fn update(
        &mut self,
        context: &UpdateContext,
        engine_fire_push_buttons: &impl EngineFirePushButtons,
        epump_controllers: [&A380ElectricPumpController; 2],
    ) {
        // No cargo doors on yellow side
        if self.circuit_id == HydraulicColor::Green {
            self.cargo_door_in_use.update(
                context,
                epump_controllers[0].should_pressurise_for_cargo_door_operation()
                    || epump_controllers[1].should_pressurise_for_cargo_door_operation(),
            );

            self.routing_epump_sections_to_aux
                .update(context, self.cargo_door_in_use.output());
        }

        match self.circuit_id {
            HydraulicColor::Green => {
                self.should_open_fire_shutoff_valve = [
                    !engine_fire_push_buttons.is_released(1),
                    !engine_fire_push_buttons.is_released(2),
                ];
            }
            HydraulicColor::Yellow => {
                self.should_open_fire_shutoff_valve = [
                    !engine_fire_push_buttons.is_released(3),
                    !engine_fire_push_buttons.is_released(4),
                ];
            }
            HydraulicColor::Blue => panic!("NO BLUE CIRCUIT IN A380"),
        };

        self.update_leak_measurement_valve(context);
    }

    fn update_leak_measurement_valve(&mut self, context: &UpdateContext) {
        let measurement_valve_open_demand_raw = match &mut self.circuit_id {
            HydraulicColor::Green => {
                true
                // TODO
                // overhead_panel.green_leak_measurement_valve_is_on()
                //     && !self.cargo_door_in_use.output()
            }
            HydraulicColor::Yellow => {
                // TODO
                // overhead_panel.yellow_leak_measurement_valve_is_on(),
                true
            }
            HydraulicColor::Blue => false,
        };

        self.should_open_leak_measurement_valve = measurement_valve_open_demand_raw
            || self.plane_state_disables_leak_valve_closing(context);
    }

    fn plane_state_disables_leak_valve_closing(&self, context: &UpdateContext) -> bool {
        context.indicated_airspeed() >= Velocity::new::<knot>(100.)
    }
}
impl HydraulicCircuitController for A380HydraulicCircuitController {
    fn should_open_fire_shutoff_valve(&self, fire_valve_index: usize) -> bool {
        // There is one fire valve per pump section by hydraulic library design, so that's 2 per engine
        // As A380 has only one fire valve per engine, we drive both engine fire valves at once
        if fire_valve_index == 1 || fire_valve_index == 2 {
            self.should_open_fire_shutoff_valve[0]
        } else if fire_valve_index == 3 || fire_valve_index == 4 {
            self.should_open_fire_shutoff_valve[1]
        } else {
            true
        }
    }

    fn should_open_leak_measurement_valve(&self) -> bool {
        self.should_open_leak_measurement_valve
    }

    fn should_route_pump_to_auxiliary(&self, pump_index: usize) -> bool {
        // No auxiliary selection valve in yellow circuit
        if self.circuit_id == HydraulicColor::Yellow {
            return false;
        }

        // If it's an engine section (<4) we can't route to aux. Else it's a pump elec section (>=4) so
        //   we can route it if required to by the boolean
        pump_index >= 4 && self.routing_epump_sections_to_aux.output()
    }
}

use std::fmt::Display;
#[derive(Clone, Copy, PartialEq)]
enum A380EngineDrivenPumpId {
    Edp1a,
    Edp1b,
    Edp2a,
    Edp2b,
    Edp3a,
    Edp3b,
    Edp4a,
    Edp4b,
}
impl A380EngineDrivenPumpId {
    fn into_engine_num(self) -> usize {
        match self {
            A380EngineDrivenPumpId::Edp1a => 1,
            A380EngineDrivenPumpId::Edp1b => 1,
            A380EngineDrivenPumpId::Edp2a => 2,
            A380EngineDrivenPumpId::Edp2b => 2,
            A380EngineDrivenPumpId::Edp3a => 3,
            A380EngineDrivenPumpId::Edp3b => 3,
            A380EngineDrivenPumpId::Edp4a => 4,
            A380EngineDrivenPumpId::Edp4b => 4,
        }
    }

    fn into_engine_index(self) -> usize {
        self.into_engine_num() - 1
    }

    fn into_pump_section_index(self) -> usize {
        match self {
            A380EngineDrivenPumpId::Edp1a => 0,
            A380EngineDrivenPumpId::Edp1b => 1,
            A380EngineDrivenPumpId::Edp2a => 2,
            A380EngineDrivenPumpId::Edp2b => 3,
            A380EngineDrivenPumpId::Edp3a => 0,
            A380EngineDrivenPumpId::Edp3b => 1,
            A380EngineDrivenPumpId::Edp4a => 2,
            A380EngineDrivenPumpId::Edp4b => 3,
        }
    }
}
impl Display for A380EngineDrivenPumpId {
    fn fmt(&self, f: &mut std::fmt::Formatter<'_>) -> std::fmt::Result {
        match self {
            A380EngineDrivenPumpId::Edp1a => write!(f, "1A"),
            A380EngineDrivenPumpId::Edp1b => write!(f, "1B"),
            A380EngineDrivenPumpId::Edp2a => write!(f, "2A"),
            A380EngineDrivenPumpId::Edp2b => write!(f, "2B"),
            A380EngineDrivenPumpId::Edp3a => write!(f, "3A"),
            A380EngineDrivenPumpId::Edp3b => write!(f, "3B"),
            A380EngineDrivenPumpId::Edp4a => write!(f, "4A"),
            A380EngineDrivenPumpId::Edp4b => write!(f, "4B"),
        }
    }
}

#[derive(Clone, Copy, PartialEq)]
enum A380ElectricPumpId {
    GreenA,
    GreenB,
    YellowA,
    YellowB,
}
impl A380ElectricPumpId {
    fn into_pump_section_index(self) -> usize {
        match self {
            A380ElectricPumpId::GreenA => 4,
            A380ElectricPumpId::YellowA => 4,
            A380ElectricPumpId::GreenB => 5,
            A380ElectricPumpId::YellowB => 5,
        }
    }
}
impl Display for A380ElectricPumpId {
    fn fmt(&self, f: &mut std::fmt::Formatter<'_>) -> std::fmt::Result {
        match self {
            A380ElectricPumpId::GreenA => write!(f, "GA"),
            A380ElectricPumpId::YellowA => write!(f, "YA"),
            A380ElectricPumpId::GreenB => write!(f, "GB"),
            A380ElectricPumpId::YellowB => write!(f, "YB"),
        }
    }
}

struct A380EngineDrivenPumpController {
    low_press_id: VariableIdentifier,
    disconnected_id: VariableIdentifier,

    is_powered: bool,
    powered_by: Vec<ElectricalBusType>,
    pump_id: A380EngineDrivenPumpId,
    should_pressurise: bool,
    has_pressure_low_fault: bool,
    has_air_pressure_low_fault: bool,
    has_low_level_fault: bool,
    is_pressure_low: bool,

    are_pumps_disconnected: bool,
}
impl A380EngineDrivenPumpController {
    fn new(
        context: &mut InitContext,
        pump_id: A380EngineDrivenPumpId,
        powered_by: Vec<ElectricalBusType>,
    ) -> Self {
        Self {
            low_press_id: context.get_identifier(format!("HYD_EDPUMP_{}_LOW_PRESS", pump_id)),
            disconnected_id: context
                .get_identifier(format!("HYD_ENG_{}AB_PUMP_DISC", pump_id.into_engine_num())),

            is_powered: false,
            powered_by,
            pump_id,
            should_pressurise: true,

            has_pressure_low_fault: false,
            has_air_pressure_low_fault: false,
            has_low_level_fault: false,

            is_pressure_low: true,

            are_pumps_disconnected: false,
        }
    }

    fn update_low_pressure(
        &mut self,
        engines: [&impl Engine; 4],
        hydraulic_circuit: &impl HydraulicPressureSensors,
        lgciu: &impl LgciuInterface,
    ) {
        self.is_pressure_low = self.should_pressurise()
            && !hydraulic_circuit
                .pump_section_switch_pressurised(self.pump_id.into_pump_section_index());

        // TODO Fault inhibit copied from A320
        self.has_pressure_low_fault = self.is_pressure_low
            && (!(engines[self.pump_id.into_engine_index()].oil_pressure_is_low()
                && lgciu.right_gear_compressed(false)
                && lgciu.left_gear_compressed(false)));
    }

    fn update_low_air_pressure(
        &mut self,
        reservoir: &Reservoir,
        overhead_panel: &A380HydraulicOverheadPanel,
    ) {
        self.has_air_pressure_low_fault =
            reservoir.is_low_air_pressure() && overhead_panel.edp_push_button_is_auto(self.pump_id);
    }

    fn update_low_level(
        &mut self,
        reservoir: &Reservoir,
        overhead_panel: &A380HydraulicOverheadPanel,
    ) {
        self.has_low_level_fault =
            reservoir.is_low_level() && overhead_panel.edp_push_button_is_auto(self.pump_id);
    }

    fn update(
        &mut self,
        overhead_panel: &A380HydraulicOverheadPanel,
        engine_fire_push_buttons: &impl EngineFirePushButtons,
        engines: [&impl Engine; 4],
        hydraulic_circuit: &impl HydraulicPressureSensors,
        lgciu: &impl LgciuInterface,
        reservoir: &Reservoir,
    ) {
        let mut should_pressurise_if_powered = false;
        if overhead_panel.edp_push_button_is_auto(self.pump_id)
            && !engine_fire_push_buttons.is_released(self.pump_id.into_engine_num())
        {
            should_pressurise_if_powered = true;
        } else if overhead_panel.edp_push_button_is_off(self.pump_id)
            || engine_fire_push_buttons.is_released(self.pump_id.into_engine_num())
        {
            should_pressurise_if_powered = false;
        }

        self.are_pumps_disconnected = self.are_pumps_disconnected
            || overhead_panel.engines_edp_disconnected(self.pump_id.into_engine_num());

        // Inverted logic, no power means solenoid valve always leave pump in pressurise mode
        // TODO disconnected pump is just depressurising it as a placeholder for disc mechanism
        self.should_pressurise =
            (!self.is_powered || should_pressurise_if_powered) && !self.are_pumps_disconnected;

        self.update_low_pressure(engines, hydraulic_circuit, lgciu);

        self.update_low_air_pressure(reservoir, overhead_panel);

        self.update_low_level(reservoir, overhead_panel);
    }

    fn has_any_fault(&self) -> bool {
        self.has_pressure_low_fault || self.has_air_pressure_low_fault || self.has_low_level_fault
    }
}
impl PumpController for A380EngineDrivenPumpController {
    fn should_pressurise(&self) -> bool {
        self.should_pressurise
    }
}
impl SimulationElement for A380EngineDrivenPumpController {
    fn write(&self, writer: &mut SimulatorWriter) {
        writer.write(&self.low_press_id, self.is_pressure_low);
        writer.write(&self.disconnected_id, self.are_pumps_disconnected);
    }

    fn receive_power(&mut self, buses: &impl ElectricalBuses) {
        self.is_powered = buses.any_is_powered(&self.powered_by);
    }
}

struct A380ElectricPumpAutoLogic {
    green_pump_a_selected: bool,
    yellow_pump_a_selected: bool,

    is_required_for_cargo_door_operation: DelayedFalseLogicGate,
    cargo_door_in_operation_previous: bool,

    is_required_for_body_steering_operation: DelayedFalseLogicGate,
    body_steering_in_operation_previous: bool,
}
impl A380ElectricPumpAutoLogic {
    const DURATION_OF_PUMP_ACTIVATION_AFTER_CARGO_DOOR_OPERATION: Duration =
        Duration::from_secs(20);

    const DURATION_OF_PUMP_ACTIVATION_AFTER_BODY_STEERING_OPERATION: Duration =
        Duration::from_secs(5);
    fn default() -> Self {
        Self {
            green_pump_a_selected: random_from_range(0., 1.) < 0.5,
            yellow_pump_a_selected: random_from_range(0., 1.) < 0.5,

            is_required_for_cargo_door_operation: DelayedFalseLogicGate::new(
                Self::DURATION_OF_PUMP_ACTIVATION_AFTER_CARGO_DOOR_OPERATION,
            ),
            cargo_door_in_operation_previous: false,

            is_required_for_body_steering_operation: DelayedFalseLogicGate::new(
                Self::DURATION_OF_PUMP_ACTIVATION_AFTER_BODY_STEERING_OPERATION,
            ),
            body_steering_in_operation_previous: false,
        }
    }

    fn update(
        &mut self,
        context: &UpdateContext,
        forward_cargo_door_controller: &A380DoorController,
        aft_cargo_door_controller: &A380DoorController,
        pushback_tug: &PushbackTug,
        overhead: &A380HydraulicOverheadPanel,
    ) {
        self.update_auto_run_logic(
            context,
            forward_cargo_door_controller,
            aft_cargo_door_controller,
            pushback_tug,
        );

        self.select_pump_in_use(overhead);
    }

    fn update_auto_run_logic(
        &mut self,
        context: &UpdateContext,
        forward_cargo_door_controller: &A380DoorController,
        aft_cargo_door_controller: &A380DoorController,
        pushback_tug: &PushbackTug,
    ) {
        self.cargo_door_in_operation_previous = self.is_required_for_cargo_door_operation.output();

        self.is_required_for_cargo_door_operation.update(
            context,
            forward_cargo_door_controller.should_pressurise_hydraulics()
                || aft_cargo_door_controller.should_pressurise_hydraulics(),
        );

        self.body_steering_in_operation_previous =
            self.is_required_for_body_steering_operation.output();

        self.is_required_for_body_steering_operation
            .update(context, pushback_tug.is_nose_wheel_steering_pin_inserted());
    }

    fn select_pump_in_use(&mut self, overhead: &A380HydraulicOverheadPanel) {
        let should_change_pump_for_cargo = !self.cargo_door_in_operation_previous
            && self.is_required_for_cargo_door_operation.output();
        let should_change_pump_for_body_steering = !self.body_steering_in_operation_previous
            && self.is_required_for_body_steering_operation.output();

        if should_change_pump_for_cargo
            && (self.green_pump_a_selected
                && !overhead.epump_button_off_is_off(A380ElectricPumpId::GreenB)
                || !self.green_pump_a_selected
                    && !overhead.epump_button_off_is_off(A380ElectricPumpId::GreenA))
        {
            self.green_pump_a_selected = !self.green_pump_a_selected
        }

        if should_change_pump_for_body_steering
            && (self.yellow_pump_a_selected
                && !overhead.epump_button_off_is_off(A380ElectricPumpId::YellowB)
                || !self.yellow_pump_a_selected
                    && !overhead.epump_button_off_is_off(A380ElectricPumpId::YellowA))
        {
            self.yellow_pump_a_selected = !self.yellow_pump_a_selected
        }
    }

    fn should_auto_run_epump(&self, pump_id: A380ElectricPumpId) -> bool {
        let green_operation_required = self.is_required_for_cargo_door_operation.output();
        let yellow_operation_required = self.is_required_for_body_steering_operation.output();
        match pump_id {
            A380ElectricPumpId::GreenA => green_operation_required && self.green_pump_a_selected,
            A380ElectricPumpId::GreenB => green_operation_required && !self.green_pump_a_selected,
            A380ElectricPumpId::YellowA => yellow_operation_required && self.yellow_pump_a_selected,
            A380ElectricPumpId::YellowB => {
                yellow_operation_required && !self.yellow_pump_a_selected
            }
        }
    }
}
struct A380ElectricPumpController {
    low_press_id: VariableIdentifier,

    pump_id: A380ElectricPumpId,

    is_powered: bool,
    powered_by: ElectricalBusType,
    powered_by_when_cargo_door_operation: ElectricalBusType,
    should_pressurise: bool,
    has_pressure_low_fault: bool,
    has_air_pressure_low_fault: bool,
    has_low_level_fault: bool,
    is_pressure_low: bool,
    should_pressurise_for_cargo_door_operation: bool,
}
impl A380ElectricPumpController {
    fn new(
        context: &mut InitContext,
        pump_id: A380ElectricPumpId,
        powered_by: ElectricalBusType,
        powered_by_when_cargo_door_operation: ElectricalBusType,
    ) -> Self {
        Self {
            low_press_id: context.get_identifier(format!("HYD_{}_EPUMP_LOW_PRESS", pump_id)),

            pump_id,

            is_powered: false,
            powered_by,
            powered_by_when_cargo_door_operation,
            should_pressurise: false,

            has_pressure_low_fault: false,
            has_air_pressure_low_fault: false,
            has_low_level_fault: false,

            is_pressure_low: true,

            should_pressurise_for_cargo_door_operation: false,
        }
    }

    fn update(
        &mut self,
        overhead_panel: &A380HydraulicOverheadPanel,
        hydraulic_circuit: &impl HydraulicPressureSensors,
        reservoir: &Reservoir,
        engines: [&impl Engine; 4],
        auto_logic: &A380ElectricPumpAutoLogic,
    ) {
        self.should_pressurise_for_cargo_door_operation =
            auto_logic.should_auto_run_epump(self.pump_id);

        self.should_pressurise = (overhead_panel.epump_button_on_is_on(self.pump_id)
            || self.should_pressurise_for_cargo_door_operation)
            && !overhead_panel.epump_button_off_is_off(self.pump_id)
            && !self.is_any_engine_running(engines)
            && self.is_powered;

        self.update_low_pressure(hydraulic_circuit);

        self.update_low_air_pressure(reservoir, overhead_panel);

        self.update_low_level(reservoir, overhead_panel);
    }

    // Should be the feedback used to disable elec pumps running when engines are on
    // Place holder logic for now using oil press
    fn is_any_engine_running(&self, engines: [&impl Engine; 4]) -> bool {
        !(engines[0].oil_pressure_is_low()
            && engines[1].oil_pressure_is_low()
            && engines[2].oil_pressure_is_low()
            && engines[3].oil_pressure_is_low())
    }

    fn update_low_pressure(&mut self, hydraulic_circuit: &impl HydraulicPressureSensors) {
        self.is_pressure_low = self.should_pressurise()
            && !hydraulic_circuit
                .pump_section_switch_pressurised(self.pump_id.into_pump_section_index());

        self.has_pressure_low_fault = self.is_pressure_low;
    }

    fn update_low_air_pressure(
        &mut self,
        reservoir: &Reservoir,
        overhead_panel: &A380HydraulicOverheadPanel,
    ) {
        self.has_air_pressure_low_fault = reservoir.is_low_air_pressure()
            && !overhead_panel.epump_button_off_is_off(self.pump_id);
    }

    fn update_low_level(
        &mut self,
        reservoir: &Reservoir,
        overhead_panel: &A380HydraulicOverheadPanel,
    ) {
        self.has_low_level_fault =
            reservoir.is_low_level() && !overhead_panel.epump_button_off_is_off(self.pump_id);
    }

    fn has_any_fault(&self) -> bool {
        self.has_low_level_fault || self.has_air_pressure_low_fault || self.has_pressure_low_fault
    }

    fn should_pressurise_for_cargo_door_operation(&self) -> bool {
        self.should_pressurise_for_cargo_door_operation
    }
}
impl PumpController for A380ElectricPumpController {
    fn should_pressurise(&self) -> bool {
        self.should_pressurise
    }
}
impl SimulationElement for A380ElectricPumpController {
    fn write(&self, writer: &mut SimulatorWriter) {
        writer.write(&self.low_press_id, self.is_pressure_low);
    }

    fn receive_power(&mut self, buses: &impl ElectricalBuses) {
        // Control of the pump is powered by dedicated bus OR manual operation of cargo door through another bus
        self.is_powered = buses.is_powered(self.powered_by)
            || (self.should_pressurise_for_cargo_door_operation
                && buses.is_powered(self.powered_by_when_cargo_door_operation))
    }
}

struct A380BrakeSystemOutputs {
    left_demand: Ratio,
    right_demand: Ratio,
    pressure_limit: Pressure,
}
impl A380BrakeSystemOutputs {
    fn new() -> Self {
        Self {
            left_demand: Ratio::new::<ratio>(0.),
            right_demand: Ratio::new::<ratio>(0.),
            pressure_limit: Pressure::new::<psi>(3000.),
        }
    }

    fn set_pressure_limit(&mut self, pressure_limit: Pressure) {
        self.pressure_limit = pressure_limit;
    }

    fn set_brake_demands(&mut self, left_demand: Ratio, right_demand: Ratio) {
        self.left_demand = left_demand
            .min(Ratio::new::<ratio>(1.))
            .max(Ratio::new::<ratio>(0.));
        self.right_demand = right_demand
            .min(Ratio::new::<ratio>(1.))
            .max(Ratio::new::<ratio>(0.));
    }

    fn set_no_demands(&mut self) {
        self.left_demand = Ratio::new::<ratio>(0.);
        self.right_demand = Ratio::new::<ratio>(0.);
    }

    fn set_max_demands(&mut self) {
        self.left_demand = Ratio::new::<ratio>(1.);
        self.right_demand = Ratio::new::<ratio>(1.);
    }

    fn left_demand(&self) -> Ratio {
        self.left_demand
    }

    fn right_demand(&self) -> Ratio {
        self.right_demand
    }
}
impl BrakeCircuitController for A380BrakeSystemOutputs {
    fn pressure_limit(&self) -> Pressure {
        self.pressure_limit
    }

    fn left_brake_demand(&self) -> Ratio {
        self.left_demand
    }

    fn right_brake_demand(&self) -> Ratio {
        self.right_demand
    }
}

struct A380HydraulicBrakeSteerComputerUnit {
    park_brake_lever_pos_id: VariableIdentifier,

    antiskid_brakes_active_id: VariableIdentifier,
    left_brake_pedal_input_id: VariableIdentifier,
    right_brake_pedal_input_id: VariableIdentifier,

    ground_speed_id: VariableIdentifier,

    rudder_pedal_input_id: VariableIdentifier,
    tiller_handle_input_id: VariableIdentifier,
    tiller_pedal_disconnect_id: VariableIdentifier,
    autopilot_nosewheel_demand_id: VariableIdentifier,

    autobrake_controller: A380AutobrakeController,
    parking_brake_demand: bool,

    left_brake_pilot_input: Ratio,
    right_brake_pilot_input: Ratio,

    norm_brake_outputs: A380BrakeSystemOutputs,
    alternate_brake_outputs: A380BrakeSystemOutputs,

    normal_brakes_available: bool,
    should_disable_auto_brake_when_retracting: DelayedTrueLogicGate,
    anti_skid_activated: bool,

    tiller_pedal_disconnect: bool,
    tiller_handle_position: Ratio,
    rudder_pedal_position: Ratio,
    autopilot_nosewheel_demand: Ratio,

    pedal_steering_limiter: SteeringAngleLimiter<5>,
    pedal_input_map: SteeringRatioToAngle<6>,
    tiller_steering_limiter: SteeringAngleLimiter<5>,
    tiller_input_map: SteeringRatioToAngle<6>,
    final_steering_position_request: Angle,

    ground_speed: Velocity,
}
impl A380HydraulicBrakeSteerComputerUnit {
    const RUDDER_PEDAL_INPUT_GAIN: f64 = 32.;
    const RUDDER_PEDAL_INPUT_MAP: [f64; 6] = [0., 1., 2., 32., 32., 32.];
    const RUDDER_PEDAL_INPUT_CURVE_MAP: [f64; 6] = [0., 0., 2., 6.4, 6.4, 6.4];
    const MAX_RUDDER_INPUT_INCLUDING_AUTOPILOT_DEGREE: f64 = 6.;

    const SPEED_MAP_FOR_PEDAL_ACTION_KNOT: [f64; 5] = [0., 40., 130., 1500.0, 2800.0];
    const STEERING_ANGLE_FOR_PEDAL_ACTION_DEGREE: [f64; 5] = [1., 1., 0., 0., 0.];

    const TILLER_INPUT_GAIN: f64 = 75.;
    const TILLER_INPUT_MAP: [f64; 6] = [0., 1., 20., 40., 66., 75.];
    const TILLER_INPUT_CURVE_MAP: [f64; 6] = [0., 0., 4., 15., 45., 74.];

    const AUTOPILOT_STEERING_INPUT_GAIN: f64 = 6.;

    const SPEED_MAP_FOR_TILLER_ACTION_KNOT: [f64; 5] = [0., 20., 70., 1500.0, 2800.0];
    const STEERING_ANGLE_FOR_TILLER_ACTION_DEGREE: [f64; 5] = [1., 1., 0., 0., 0.];

    const MAX_STEERING_ANGLE_DEMAND_DEGREES: f64 = 74.;

    // Minimum pressure hysteresis on green until main switched on ALTN brakes
    // Feedback by Cpt. Chaos — 25/04/2021 #pilot-feedback
    const MIN_PRESSURE_BRAKE_ALTN_HYST_LO: f64 = 1305.;
    const MIN_PRESSURE_BRAKE_ALTN_HYST_HI: f64 = 2176.;

    // Min pressure when parking brake enabled. Lower normal braking is allowed to use pilot input as emergency braking
    // Feedback by avteknisyan — 25/04/2021 #pilot-feedback
    const MIN_PRESSURE_PARK_BRAKE_EMERGENCY: f64 = 507.;

    const AUTOBRAKE_GEAR_RETRACTION_DURATION_S: f64 = 3.;

    const PILOT_INPUT_DETECTION_TRESHOLD: f64 = 0.2;

    fn new(context: &mut InitContext) -> Self {
        Self {
            park_brake_lever_pos_id: context.get_identifier("PARK_BRAKE_LEVER_POS".to_owned()),
            antiskid_brakes_active_id: context.get_identifier("ANTISKID BRAKES ACTIVE".to_owned()),
            left_brake_pedal_input_id: context.get_identifier("LEFT_BRAKE_PEDAL_INPUT".to_owned()),
            right_brake_pedal_input_id: context
                .get_identifier("RIGHT_BRAKE_PEDAL_INPUT".to_owned()),

            ground_speed_id: context.get_identifier("GPS GROUND SPEED".to_owned()),
            rudder_pedal_input_id: context.get_identifier("RUDDER_PEDAL_POSITION_RATIO".to_owned()),
            tiller_handle_input_id: context.get_identifier("TILLER_HANDLE_POSITION".to_owned()),
            tiller_pedal_disconnect_id: context
                .get_identifier("TILLER_PEDAL_DISCONNECT".to_owned()),
            autopilot_nosewheel_demand_id: context
                .get_identifier("AUTOPILOT_NOSEWHEEL_DEMAND".to_owned()),

            autobrake_controller: A380AutobrakeController::new(context),

            parking_brake_demand: true,
            left_brake_pilot_input: Ratio::new::<ratio>(0.0),
            right_brake_pilot_input: Ratio::new::<ratio>(0.0),
            norm_brake_outputs: A380BrakeSystemOutputs::new(),
            alternate_brake_outputs: A380BrakeSystemOutputs::new(),
            normal_brakes_available: false,
            should_disable_auto_brake_when_retracting: DelayedTrueLogicGate::new(
                Duration::from_secs_f64(Self::AUTOBRAKE_GEAR_RETRACTION_DURATION_S),
            ),
            anti_skid_activated: true,

            tiller_pedal_disconnect: false,
            tiller_handle_position: Ratio::new::<ratio>(0.),
            rudder_pedal_position: Ratio::new::<ratio>(0.),
            autopilot_nosewheel_demand: Ratio::new::<ratio>(0.),

            pedal_steering_limiter: SteeringAngleLimiter::new(
                Self::SPEED_MAP_FOR_PEDAL_ACTION_KNOT,
                Self::STEERING_ANGLE_FOR_PEDAL_ACTION_DEGREE,
            ),
            pedal_input_map: SteeringRatioToAngle::new(
                Ratio::new::<ratio>(Self::RUDDER_PEDAL_INPUT_GAIN),
                Self::RUDDER_PEDAL_INPUT_MAP,
                Self::RUDDER_PEDAL_INPUT_CURVE_MAP,
            ),
            tiller_steering_limiter: SteeringAngleLimiter::new(
                Self::SPEED_MAP_FOR_TILLER_ACTION_KNOT,
                Self::STEERING_ANGLE_FOR_TILLER_ACTION_DEGREE,
            ),
            tiller_input_map: SteeringRatioToAngle::new(
                Ratio::new::<ratio>(Self::TILLER_INPUT_GAIN),
                Self::TILLER_INPUT_MAP,
                Self::TILLER_INPUT_CURVE_MAP,
            ),
            final_steering_position_request: Angle::new::<degree>(0.),

            ground_speed: Velocity::new::<knot>(0.),
        }
    }

    fn allow_autobrake_arming(&self) -> bool {
        self.anti_skid_activated && self.normal_brakes_available
    }

    fn update_normal_braking_availability(&mut self, normal_braking_circuit_pressure: Pressure) {
        if normal_braking_circuit_pressure.get::<psi>() > Self::MIN_PRESSURE_BRAKE_ALTN_HYST_HI
            && (self.left_brake_pilot_input.get::<ratio>() < Self::PILOT_INPUT_DETECTION_TRESHOLD
                && self.right_brake_pilot_input.get::<ratio>()
                    < Self::PILOT_INPUT_DETECTION_TRESHOLD)
        {
            self.normal_brakes_available = true;
        } else if normal_braking_circuit_pressure.get::<psi>()
            < Self::MIN_PRESSURE_BRAKE_ALTN_HYST_LO
        {
            self.normal_brakes_available = false;
        }
    }

    fn update_brake_pressure_limitation(&mut self) {
        let yellow_manual_braking_input = self.left_brake_pilot_input
            > self.alternate_brake_outputs.left_demand() + Ratio::new::<ratio>(0.2)
            || self.right_brake_pilot_input
                > self.alternate_brake_outputs.right_demand() + Ratio::new::<ratio>(0.2);

        // Nominal braking from pedals is limited to 2538psi
        self.norm_brake_outputs
            .set_pressure_limit(Pressure::new::<psi>(2538.));

        let alternate_brake_pressure_limit = Pressure::new::<psi>(if self.parking_brake_demand {
            // If no pilot action, standard park brake pressure limit
            if !yellow_manual_braking_input {
                2103.
            } else {
                // Else manual action limited to a higher max nominal pressure
                2538.
            }
        } else if !self.anti_skid_activated {
            1160.
        } else {
            // Else if any manual braking we use standard limit
            2538.
        });

        self.alternate_brake_outputs
            .set_pressure_limit(alternate_brake_pressure_limit);
    }

    /// Updates brakes and nose steering demands
    fn update(
        &mut self,
        context: &UpdateContext,
        current_pressure: &impl SectionPressure,
        alternate_circuit: &BrakeCircuit,
        lgciu1: &impl LgciuInterface,
        lgciu2: &impl LgciuInterface,
        autobrake_panel: &AutobrakePanel,
        engine1: &impl Engine,
        engine2: &impl Engine,
    ) {
        self.update_steering_demands(lgciu1, engine1, engine2);

        self.update_normal_braking_availability(current_pressure.pressure());
        self.update_brake_pressure_limitation();

        self.autobrake_controller.update(
            context,
            autobrake_panel,
            self.allow_autobrake_arming(),
            self.left_brake_pilot_input,
            self.right_brake_pilot_input,
            lgciu1,
            lgciu2,
        );

        let is_in_flight_gear_lever_up = !(lgciu1.left_and_right_gear_compressed(true)
            || lgciu2.left_and_right_gear_compressed(true)
            || lgciu1.gear_handle_is_down());

        self.should_disable_auto_brake_when_retracting
            .update(context, is_in_flight_gear_lever_up);

        if is_in_flight_gear_lever_up {
            if self.should_disable_auto_brake_when_retracting.output() {
                self.norm_brake_outputs.set_no_demands();
            } else {
                // Slight brake pressure to stop the spinning wheels (have no pressure data available yet, 0.2 is random one)
                self.norm_brake_outputs
                    .set_brake_demands(Ratio::new::<ratio>(0.2), Ratio::new::<ratio>(0.2));
            }

            self.alternate_brake_outputs.set_no_demands();
        } else {
            let green_used_for_brakes = self.normal_brakes_available
                && self.anti_skid_activated
                && !self.parking_brake_demand;

            if green_used_for_brakes {
                // Final output on normal brakes is max(pilot demand , autobrake demand) to allow pilot override autobrake demand
                self.norm_brake_outputs.set_brake_demands(
                    self.left_brake_pilot_input
                        .max(self.autobrake_controller.brake_output()),
                    self.right_brake_pilot_input
                        .max(self.autobrake_controller.brake_output()),
                );

                self.alternate_brake_outputs.set_no_demands();
            } else {
                self.norm_brake_outputs.set_no_demands();

                if !self.parking_brake_demand {
                    // Normal braking but using alternate circuit
                    self.alternate_brake_outputs.set_brake_demands(
                        self.left_brake_pilot_input,
                        self.right_brake_pilot_input,
                    );
                } else {
                    // Else we just use parking brake
                    self.alternate_brake_outputs.set_max_demands();

                    // Special case: parking brake on but yellow can't provide enough brakes: green are allowed to brake for emergency
                    if alternate_circuit.left_brake_pressure().get::<psi>()
                        < Self::MIN_PRESSURE_PARK_BRAKE_EMERGENCY
                        || alternate_circuit.right_brake_pressure().get::<psi>()
                            < Self::MIN_PRESSURE_PARK_BRAKE_EMERGENCY
                    {
                        self.norm_brake_outputs.set_brake_demands(
                            self.left_brake_pilot_input,
                            self.right_brake_pilot_input,
                        );
                    }
                }
            }
        }
    }

    fn update_steering_demands(
        &mut self,
        lgciu1: &impl LgciuInterface,
        engine1: &impl Engine,
        engine2: &impl Engine,
    ) {
        let steer_angle_from_autopilot = Angle::new::<degree>(
            self.autopilot_nosewheel_demand.get::<ratio>() * Self::AUTOPILOT_STEERING_INPUT_GAIN,
        );

        let steer_angle_from_pedals = if self.tiller_pedal_disconnect {
            Angle::new::<degree>(0.)
        } else {
            self.pedal_input_map
                .angle_demand_from_input_demand(self.rudder_pedal_position)
        };

        // TODO Here ground speed would be probably computed from wheel sensor logic
        let final_steer_rudder_plus_autopilot = self.pedal_steering_limiter.angle_from_speed(
            self.ground_speed,
            (steer_angle_from_pedals + steer_angle_from_autopilot)
                .min(Angle::new::<degree>(
                    Self::MAX_RUDDER_INPUT_INCLUDING_AUTOPILOT_DEGREE,
                ))
                .max(Angle::new::<degree>(
                    -Self::MAX_RUDDER_INPUT_INCLUDING_AUTOPILOT_DEGREE,
                )),
        );

        let steer_angle_from_tiller = self.tiller_steering_limiter.angle_from_speed(
            self.ground_speed,
            self.tiller_input_map
                .angle_demand_from_input_demand(self.tiller_handle_position),
        );

        let is_both_engine_low_oil_pressure =
            engine1.oil_pressure_is_low() && engine2.oil_pressure_is_low();

        self.final_steering_position_request = if !is_both_engine_low_oil_pressure
            && self.anti_skid_activated
            && lgciu1.nose_gear_compressed(false)
        {
            (final_steer_rudder_plus_autopilot + steer_angle_from_tiller)
                .min(Angle::new::<degree>(
                    Self::MAX_STEERING_ANGLE_DEMAND_DEGREES,
                ))
                .max(Angle::new::<degree>(
                    -Self::MAX_STEERING_ANGLE_DEMAND_DEGREES,
                ))
        } else {
            Angle::new::<degree>(0.)
        };
    }

    fn norm_controller(&self) -> &impl BrakeCircuitController {
        &self.norm_brake_outputs
    }

    fn alternate_controller(&self) -> &impl BrakeCircuitController {
        &self.alternate_brake_outputs
    }
}
impl SimulationElement for A380HydraulicBrakeSteerComputerUnit {
    fn accept<T: SimulationElementVisitor>(&mut self, visitor: &mut T) {
        self.autobrake_controller.accept(visitor);
        visitor.visit(self);
    }

    fn read(&mut self, reader: &mut SimulatorReader) {
        self.parking_brake_demand = reader.read(&self.park_brake_lever_pos_id);

        self.anti_skid_activated = reader.read(&self.antiskid_brakes_active_id);
        self.left_brake_pilot_input =
            Ratio::new::<percent>(reader.read(&self.left_brake_pedal_input_id));
        self.right_brake_pilot_input =
            Ratio::new::<percent>(reader.read(&self.right_brake_pedal_input_id));

        self.tiller_handle_position =
            Ratio::new::<ratio>(reader.read(&self.tiller_handle_input_id));
        self.rudder_pedal_position = Ratio::new::<ratio>(reader.read(&self.rudder_pedal_input_id));
        self.tiller_pedal_disconnect = reader.read(&self.tiller_pedal_disconnect_id);
        self.ground_speed = reader.read(&self.ground_speed_id);

        self.autopilot_nosewheel_demand =
            Ratio::new::<ratio>(reader.read(&self.autopilot_nosewheel_demand_id));
    }
}
impl SteeringController for A380HydraulicBrakeSteerComputerUnit {
    fn requested_position(&self) -> Angle {
        self.final_steering_position_request
    }
}

struct A380BrakingForce {
    brake_left_force_factor_id: VariableIdentifier,
    brake_right_force_factor_id: VariableIdentifier,
    trailing_edge_flaps_left_percent_id: VariableIdentifier,
    trailing_edge_flaps_right_percent_id: VariableIdentifier,

    enabled_chocks_id: VariableIdentifier,
    light_beacon_on_id: VariableIdentifier,

    left_braking_force: f64,
    right_braking_force: f64,

    flap_position: f64,

    is_chocks_enabled: bool,
    is_light_beacon_on: bool,
}
impl A380BrakingForce {
    const REFERENCE_PRESSURE_FOR_MAX_FORCE: f64 = 2538.;

    const FLAPS_BREAKPOINTS: [f64; 3] = [0., 50., 100.];
    const FLAPS_PENALTY_PERCENT: [f64; 3] = [5., 5., 0.];

    pub fn new(context: &mut InitContext) -> Self {
        A380BrakingForce {
            brake_left_force_factor_id: context
                .get_identifier("BRAKE LEFT FORCE FACTOR".to_owned()),
            brake_right_force_factor_id: context
                .get_identifier("BRAKE RIGHT FORCE FACTOR".to_owned()),
            trailing_edge_flaps_left_percent_id: context
                .get_identifier("LEFT_FLAPS_POSITION_PERCENT".to_owned()),
            trailing_edge_flaps_right_percent_id: context
                .get_identifier("RIGHT_FLAPS_POSITION_PERCENT".to_owned()),

            enabled_chocks_id: context.get_identifier("MODEL_WHEELCHOCKS_ENABLED".to_owned()),
            light_beacon_on_id: context.get_identifier("LIGHT BEACON ON".to_owned()),

            left_braking_force: 0.,
            right_braking_force: 0.,

            flap_position: 0.,

            is_chocks_enabled: false,
            is_light_beacon_on: false,
        }
    }

    pub fn update_forces(
        &mut self,
        context: &UpdateContext,
        norm_brakes: &BrakeCircuit,
        altn_brakes: &BrakeCircuit,
        engine1: &impl Engine,
        engine2: &impl Engine,
        pushback_tug: &PushbackTug,
    ) {
        // Base formula for output force is output_force[0:1] = 50 * sqrt(current_pressure) / Max_brake_pressure
        // This formula gives a bit more punch for lower brake pressures (like 1000 psi alternate braking), as linear formula
        // gives really too low brake force for 1000psi

        let left_force_norm = 50. * norm_brakes.left_brake_pressure().get::<psi>().sqrt()
            / Self::REFERENCE_PRESSURE_FOR_MAX_FORCE;
        let left_force_altn = 50. * altn_brakes.left_brake_pressure().get::<psi>().sqrt()
            / Self::REFERENCE_PRESSURE_FOR_MAX_FORCE;
        self.left_braking_force = left_force_norm + left_force_altn;
        self.left_braking_force = self.left_braking_force.max(0.).min(1.);

        let right_force_norm = 50. * norm_brakes.right_brake_pressure().get::<psi>().sqrt()
            / Self::REFERENCE_PRESSURE_FOR_MAX_FORCE;
        let right_force_altn = 50. * altn_brakes.right_brake_pressure().get::<psi>().sqrt()
            / Self::REFERENCE_PRESSURE_FOR_MAX_FORCE;
        self.right_braking_force = right_force_norm + right_force_altn;
        self.right_braking_force = self.right_braking_force.max(0.).min(1.);

        self.correct_with_flaps_state(context);

        self.update_chocks_braking(context, engine1, engine2, pushback_tug);
    }

    fn correct_with_flaps_state(&mut self, context: &UpdateContext) {
        let flap_correction = Ratio::new::<percent>(interpolation(
            &Self::FLAPS_BREAKPOINTS,
            &Self::FLAPS_PENALTY_PERCENT,
            self.flap_position,
        ));

        // Using airspeed with formula 0.1 * sqrt(airspeed) to get a 0 to 1 ratio to use our flap correction
        // This way the less airspeed, the less our correction is used as it is an aerodynamic effect on brakes
        let mut airspeed_corrective_factor =
            0.1 * context.indicated_airspeed().get::<knot>().abs().sqrt();
        airspeed_corrective_factor = airspeed_corrective_factor.min(1.0);

        let final_flaps_correction_with_speed = flap_correction * airspeed_corrective_factor;

        self.left_braking_force = self.left_braking_force
            - (self.left_braking_force * final_flaps_correction_with_speed.get::<ratio>());

        self.right_braking_force = self.right_braking_force
            - (self.right_braking_force * final_flaps_correction_with_speed.get::<ratio>());
    }

    fn update_chocks_braking(
        &mut self,
        context: &UpdateContext,
        engine1: &impl Engine,
        engine2: &impl Engine,
        pushback_tug: &PushbackTug,
    ) {
        let chocks_on_wheels = context.is_on_ground()
            && engine1.corrected_n1().get::<percent>() < 3.5
            && engine2.corrected_n1().get::<percent>() < 3.5
            && !pushback_tug.is_nose_wheel_steering_pin_inserted()
            && !self.is_light_beacon_on;

        if self.is_chocks_enabled && chocks_on_wheels {
            self.left_braking_force = 1.;
            self.right_braking_force = 1.;
        }
    }
}

impl SimulationElement for A380BrakingForce {
    fn write(&self, writer: &mut SimulatorWriter) {
        // BRAKE XXXX FORCE FACTOR is the actual braking force we want the plane to generate in the simulator
        writer.write(&self.brake_left_force_factor_id, self.left_braking_force);
        writer.write(&self.brake_right_force_factor_id, self.right_braking_force);
    }

    fn read(&mut self, reader: &mut SimulatorReader) {
        let left_flap: f64 = reader.read(&self.trailing_edge_flaps_left_percent_id);
        let right_flap: f64 = reader.read(&self.trailing_edge_flaps_right_percent_id);
        self.flap_position = (left_flap + right_flap) / 2.;

        self.is_chocks_enabled = reader.read(&self.enabled_chocks_id);
        self.is_light_beacon_on = reader.read(&self.light_beacon_on_id);
    }
}

#[derive(PartialEq, Clone, Copy)]
enum DoorControlState {
    DownLocked = 0,
    NoControl = 1,
    HydControl = 2,
    UpLocked = 3,
}

struct A380DoorController {
    requested_position_id: VariableIdentifier,

    control_state: DoorControlState,

    position_requested: Ratio,

    duration_in_no_control: Duration,
    duration_in_hyd_control: Duration,

    should_close_valves: bool,
    control_position_request: Ratio,
    should_unlock: bool,
}
impl A380DoorController {
    // Duration which the hydraulic valves sends a open request when request is closing (this is done on real aircraft so uplock can be easily unlocked without friction)
    const UP_CONTROL_TIME_BEFORE_DOWN_CONTROL: Duration = Duration::from_millis(200);

    // Delay from the ground crew unlocking the door to the time they start requiring up movement in control panel
    const DELAY_UNLOCK_TO_HYDRAULIC_CONTROL: Duration = Duration::from_secs(5);

    fn new(context: &mut InitContext, id: &str) -> Self {
        Self {
            requested_position_id: context.get_identifier(format!("{}_DOOR_CARGO_OPEN_REQ", id)),
            control_state: DoorControlState::DownLocked,
            position_requested: Ratio::new::<ratio>(0.),

            duration_in_no_control: Duration::from_secs(0),
            duration_in_hyd_control: Duration::from_secs(0),

            should_close_valves: true,
            control_position_request: Ratio::new::<ratio>(0.),
            should_unlock: false,
        }
    }

    fn update(
        &mut self,
        context: &UpdateContext,
        door: &CargoDoor,
        current_pressure: &impl SectionPressure,
    ) {
        self.control_state =
            self.determine_control_state_and_lock_action(door, current_pressure.pressure());
        self.update_timers(context);
        self.update_actions_from_state();
    }

    fn update_timers(&mut self, context: &UpdateContext) {
        if self.control_state == DoorControlState::NoControl {
            self.duration_in_no_control += context.delta();
        } else {
            self.duration_in_no_control = Duration::from_secs(0);
        }

        if self.control_state == DoorControlState::HydControl {
            self.duration_in_hyd_control += context.delta();
        } else {
            self.duration_in_hyd_control = Duration::from_secs(0);
        }
    }

    fn update_actions_from_state(&mut self) {
        match self.control_state {
            DoorControlState::DownLocked => {}
            DoorControlState::NoControl => {
                self.should_close_valves = true;
            }
            DoorControlState::HydControl => {
                self.should_close_valves = false;
                self.control_position_request = if self.position_requested > Ratio::new::<ratio>(0.)
                    || self.duration_in_hyd_control < Self::UP_CONTROL_TIME_BEFORE_DOWN_CONTROL
                {
                    Ratio::new::<ratio>(1.0)
                } else {
                    Ratio::new::<ratio>(-0.1)
                }
            }
            DoorControlState::UpLocked => {
                self.should_close_valves = true;
            }
        }
    }

    fn determine_control_state_and_lock_action(
        &mut self,
        door: &CargoDoor,
        current_pressure: Pressure,
    ) -> DoorControlState {
        match self.control_state {
            DoorControlState::DownLocked if self.position_requested > Ratio::new::<ratio>(0.) => {
                self.should_unlock = true;
                DoorControlState::NoControl
            }
            DoorControlState::NoControl
                if self.duration_in_no_control > Self::DELAY_UNLOCK_TO_HYDRAULIC_CONTROL =>
            {
                self.should_unlock = false;
                DoorControlState::HydControl
            }
            DoorControlState::HydControl if door.is_locked() => {
                self.should_unlock = false;
                DoorControlState::DownLocked
            }
            DoorControlState::HydControl
                if door.position() > Ratio::new::<ratio>(0.9)
                    && self.position_requested > Ratio::new::<ratio>(0.5) =>
            {
                self.should_unlock = false;
                DoorControlState::UpLocked
            }
            DoorControlState::UpLocked
                if self.position_requested < Ratio::new::<ratio>(1.)
                    && current_pressure > Pressure::new::<psi>(1000.) =>
            {
                DoorControlState::HydControl
            }
            _ => self.control_state,
        }
    }

    fn should_pressurise_hydraulics(&self) -> bool {
        (self.control_state == DoorControlState::UpLocked
            && self.position_requested < Ratio::new::<ratio>(1.))
            || self.control_state == DoorControlState::HydControl
    }
}
impl HydraulicAssemblyController for A380DoorController {
    fn requested_mode(&self) -> LinearActuatorMode {
        if self.should_close_valves {
            LinearActuatorMode::ClosedValves
        } else {
            LinearActuatorMode::PositionControl
        }
    }

    fn requested_position(&self) -> Ratio {
        self.control_position_request
    }

    fn should_lock(&self) -> bool {
        !self.should_unlock
    }

    fn requested_lock_position(&self) -> Ratio {
        Ratio::new::<ratio>(0.)
    }
}
impl SimulationElement for A380DoorController {
    fn read(&mut self, reader: &mut SimulatorReader) {
        self.position_requested = Ratio::new::<ratio>(reader.read(&self.requested_position_id));
    }
}
impl HydraulicLocking for A380DoorController {}
impl ElectroHydrostaticPowered for A380DoorController {}

struct CargoDoor {
    hydraulic_assembly: HydraulicLinearActuatorAssembly<1>,

    position_id: VariableIdentifier,
    locked_id: VariableIdentifier,
    position: Ratio,

    is_locked: bool,

    aerodynamic_model: AerodynamicModel,
}
impl CargoDoor {
    fn new(
        context: &mut InitContext,
        id: &str,
        hydraulic_assembly: HydraulicLinearActuatorAssembly<1>,
        aerodynamic_model: AerodynamicModel,
    ) -> Self {
        Self {
            hydraulic_assembly,
            position_id: context.get_identifier(format!("{}_DOOR_CARGO_POSITION", id)),
            locked_id: context.get_identifier(format!("{}_DOOR_CARGO_LOCKED", id)),

            position: Ratio::new::<ratio>(0.),

            is_locked: true,

            aerodynamic_model,
        }
    }

    fn position(&self) -> Ratio {
        self.position
    }

    fn is_locked(&self) -> bool {
        self.is_locked
    }

    fn actuator(&mut self) -> &mut impl Actuator {
        self.hydraulic_assembly.actuator(0)
    }

    fn update(
        &mut self,
        context: &UpdateContext,
        cargo_door_controller: &(impl HydraulicAssemblyController
              + HydraulicLocking
              + ElectroHydrostaticPowered),
        current_pressure: &impl SectionPressure,
    ) {
        self.aerodynamic_model
            .update_body(context, self.hydraulic_assembly.body());
        self.hydraulic_assembly.update(
            context,
            std::slice::from_ref(cargo_door_controller),
            [current_pressure.pressure()],
        );

        self.position = self.hydraulic_assembly.position_normalized();
        self.is_locked = self.hydraulic_assembly.is_locked();
    }
}
impl SimulationElement for CargoDoor {
    fn write(&self, writer: &mut SimulatorWriter) {
        writer.write(&self.position_id, self.position());
        writer.write(&self.locked_id, self.is_locked());
    }
}

struct PushbackTug {
    nw_strg_disc_memo_id: VariableIdentifier,
    state_id: VariableIdentifier,
    steer_angle_id: VariableIdentifier,

    steering_angle_raw: Angle,
    steering_angle: LowPassFilter<Angle>,

    // Type of pushback:
    // 0 = Straight
    // 1 = Left
    // 2 = Right
    // 3 = Assumed to be no pushback
    // 4 = might be finishing pushback, to confirm
    state: f64,
    nose_wheel_steering_pin_inserted: DelayedFalseLogicGate,
}
impl PushbackTug {
    const DURATION_AFTER_WHICH_NWS_PIN_IS_REMOVED_AFTER_PUSHBACK: Duration =
        Duration::from_secs(15);

    const STATE_NO_PUSHBACK: f64 = 3.;

    const STEERING_ANGLE_FILTER_TIME_CONSTANT: Duration = Duration::from_millis(1500);

    fn new(context: &mut InitContext) -> Self {
        Self {
            nw_strg_disc_memo_id: context.get_identifier("HYD_NW_STRG_DISC_ECAM_MEMO".to_owned()),
            state_id: context.get_identifier("PUSHBACK STATE".to_owned()),
            steer_angle_id: context.get_identifier("PUSHBACK ANGLE".to_owned()),

            steering_angle_raw: Angle::default(),
            steering_angle: LowPassFilter::new(Self::STEERING_ANGLE_FILTER_TIME_CONSTANT),

            state: Self::STATE_NO_PUSHBACK,
            nose_wheel_steering_pin_inserted: DelayedFalseLogicGate::new(
                Self::DURATION_AFTER_WHICH_NWS_PIN_IS_REMOVED_AFTER_PUSHBACK,
            ),
        }
    }

    fn update(&mut self, context: &UpdateContext) {
        self.nose_wheel_steering_pin_inserted
            .update(context, self.is_pushing());

        if self.is_pushing() {
            self.steering_angle
                .update(context.delta(), self.steering_angle_raw);
        } else {
            self.steering_angle.reset(Angle::default());
        }
    }

    fn is_pushing(&self) -> bool {
        (self.state - PushbackTug::STATE_NO_PUSHBACK).abs() > f64::EPSILON
    }
}
impl Pushback for PushbackTug {
    fn is_nose_wheel_steering_pin_inserted(&self) -> bool {
        self.nose_wheel_steering_pin_inserted.output()
    }

    fn steering_angle(&self) -> Angle {
        self.steering_angle.output()
    }
}
impl SimulationElement for PushbackTug {
    fn read(&mut self, reader: &mut SimulatorReader) {
        self.state = reader.read(&self.state_id);

        self.steering_angle_raw = Angle::new::<radian>(reader.read(&self.steer_angle_id));
    }

    fn write(&self, writer: &mut SimulatorWriter) {
        writer.write(
            &self.nw_strg_disc_memo_id,
            self.is_nose_wheel_steering_pin_inserted(),
        );
    }
}

/// Autobrake controller computes the state machine of the autobrake logic, and the deceleration target
/// that we expect for the plane
pub struct A380AutobrakeController {
    armed_mode_id: VariableIdentifier,
    armed_mode_id_set: VariableIdentifier,
    decel_light_id: VariableIdentifier,
    active_id: VariableIdentifier,
    ground_spoilers_out_sec1_id: VariableIdentifier,
    ground_spoilers_out_sec2_id: VariableIdentifier,
    ground_spoilers_out_sec3_id: VariableIdentifier,
    external_disarm_event_id: VariableIdentifier,

    deceleration_governor: AutobrakeDecelerationGovernor,

    target: Acceleration,
    mode: AutobrakeMode,

    arming_is_allowed_by_bcu: bool,
    left_brake_pedal_input: Ratio,
    right_brake_pedal_input: Ratio,

    ground_spoilers_are_deployed: bool,
    last_ground_spoilers_are_deployed: bool,

    should_disarm_after_time_in_flight: DelayedPulseTrueLogicGate,
    should_reject_max_mode_after_time_in_flight: DelayedTrueLogicGate,

    external_disarm_event: bool,
}
impl A380AutobrakeController {
    const DURATION_OF_FLIGHT_TO_DISARM_AUTOBRAKE_SECS: f64 = 10.;

    // Dynamic decel target map versus time for any mode that needs it
    const LOW_MODE_DECEL_PROFILE_ACCEL_MS2: [f64; 4] = [4., 4., 0., -2.];
    const LOW_MODE_DECEL_PROFILE_TIME_S: [f64; 4] = [0., 1.99, 2., 4.5];

    const MED_MODE_DECEL_PROFILE_ACCEL_MS2: [f64; 5] = [4., 4., 0., -2., -3.];
    const MED_MODE_DECEL_PROFILE_TIME_S: [f64; 5] = [0., 1.99, 2., 2.5, 4.];

    const MAX_MODE_DECEL_TARGET_MS2: f64 = -6.;
    const OFF_MODE_DECEL_TARGET_MS2: f64 = 5.;

    const MARGIN_PERCENT_TO_TARGET_TO_SHOW_DECEL_IN_LO_MED: f64 = 80.;
    const TARGET_TO_SHOW_DECEL_IN_MAX_MS2: f64 = -2.7;

    fn new(context: &mut InitContext) -> A380AutobrakeController {
        A380AutobrakeController {
            armed_mode_id: context.get_identifier("AUTOBRAKES_ARMED_MODE".to_owned()),
            armed_mode_id_set: context.get_identifier("AUTOBRAKES_ARMED_MODE_SET".to_owned()),
            decel_light_id: context.get_identifier("AUTOBRAKES_DECEL_LIGHT".to_owned()),
            active_id: context.get_identifier("AUTOBRAKES_ACTIVE".to_owned()),
            ground_spoilers_out_sec1_id: context
                .get_identifier("SEC_1_GROUND_SPOILER_OUT".to_owned()),
            ground_spoilers_out_sec2_id: context
                .get_identifier("SEC_2_GROUND_SPOILER_OUT".to_owned()),
            ground_spoilers_out_sec3_id: context
                .get_identifier("SEC_3_GROUND_SPOILER_OUT".to_owned()),
            external_disarm_event_id: context.get_identifier("AUTOBRAKE_DISARM".to_owned()),

            deceleration_governor: AutobrakeDecelerationGovernor::new(),
            target: Acceleration::new::<meter_per_second_squared>(0.),
            mode: AutobrakeMode::NONE,
            arming_is_allowed_by_bcu: context.is_in_flight(),
            left_brake_pedal_input: Ratio::new::<percent>(0.),
            right_brake_pedal_input: Ratio::new::<percent>(0.),
            ground_spoilers_are_deployed: false,
            last_ground_spoilers_are_deployed: false,
            should_disarm_after_time_in_flight: DelayedPulseTrueLogicGate::new(
                Duration::from_secs_f64(Self::DURATION_OF_FLIGHT_TO_DISARM_AUTOBRAKE_SECS),
            )
            .starting_as(context.is_in_flight(), false),
            should_reject_max_mode_after_time_in_flight: DelayedTrueLogicGate::new(
                Duration::from_secs_f64(Self::DURATION_OF_FLIGHT_TO_DISARM_AUTOBRAKE_SECS),
            )
            .starting_as(context.is_in_flight()),
            external_disarm_event: false,
        }
    }

    fn spoilers_retracted_during_this_update(&self) -> bool {
        !self.ground_spoilers_are_deployed && self.last_ground_spoilers_are_deployed
    }

    fn brake_output(&self) -> Ratio {
        Ratio::new::<ratio>(self.deceleration_governor.output())
    }

    fn determine_mode(
        &mut self,
        context: &UpdateContext,
        autobrake_panel: &AutobrakePanel,
    ) -> AutobrakeMode {
        if self.should_disarm(context) {
            AutobrakeMode::NONE
        } else {
            match autobrake_panel.pressed_mode() {
                Some(mode) if self.mode == mode => AutobrakeMode::NONE,
                Some(mode)
                    if mode != AutobrakeMode::MAX
                        || !self.should_reject_max_mode_after_time_in_flight.output() =>
                {
                    mode
                }
                Some(_) | None => self.mode,
            }
        }
    }

    fn should_engage_deceleration_governor(&self, context: &UpdateContext) -> bool {
        self.is_armed() && self.ground_spoilers_are_deployed && !self.should_disarm(context)
    }

    fn is_armed(&self) -> bool {
        self.mode != AutobrakeMode::NONE
    }

    fn is_decelerating(&self) -> bool {
        match self.mode {
            AutobrakeMode::NONE => false,
            AutobrakeMode::LOW | AutobrakeMode::MED => {
                self.deceleration_demanded()
                    && self
                        .deceleration_governor
                        .is_on_target(Ratio::new::<percent>(
                            Self::MARGIN_PERCENT_TO_TARGET_TO_SHOW_DECEL_IN_LO_MED,
                        ))
            }
            _ => {
                self.deceleration_demanded()
                    && self.deceleration_governor.decelerating_at_or_above_rate(
                        Acceleration::new::<meter_per_second_squared>(
                            Self::TARGET_TO_SHOW_DECEL_IN_MAX_MS2,
                        ),
                    )
            }
        }
    }

    fn deceleration_demanded(&self) -> bool {
        self.deceleration_governor.is_engaged()
            && self.target.get::<meter_per_second_squared>() < 0.
    }

    fn should_disarm_due_to_pedal_input(&self) -> bool {
        match self.mode {
            AutobrakeMode::NONE => false,
            AutobrakeMode::LOW | AutobrakeMode::MED => {
                self.left_brake_pedal_input > Ratio::new::<percent>(53.)
                    || self.right_brake_pedal_input > Ratio::new::<percent>(53.)
                    || (self.left_brake_pedal_input > Ratio::new::<percent>(11.)
                        && self.right_brake_pedal_input > Ratio::new::<percent>(11.))
            }
            AutobrakeMode::MAX => {
                self.left_brake_pedal_input > Ratio::new::<percent>(77.)
                    || self.right_brake_pedal_input > Ratio::new::<percent>(77.)
                    || (self.left_brake_pedal_input > Ratio::new::<percent>(53.)
                        && self.right_brake_pedal_input > Ratio::new::<percent>(53.))
            }
            _ => false,
        }
    }

    fn should_disarm(&self, context: &UpdateContext) -> bool {
        // when a simulation is started in flight, some values need to be ignored for a certain time to ensure
        // an unintended disarm is not happening
        (self.deceleration_governor.is_engaged() && self.should_disarm_due_to_pedal_input())
            || (context.is_sim_ready() && !self.arming_is_allowed_by_bcu)
            || self.spoilers_retracted_during_this_update()
            || self.should_disarm_after_time_in_flight.output()
            || self.external_disarm_event
            || (self.mode == AutobrakeMode::MAX
                && self.should_reject_max_mode_after_time_in_flight.output())
    }

    fn calculate_target(&mut self) -> Acceleration {
        Acceleration::new::<meter_per_second_squared>(match self.mode {
            AutobrakeMode::NONE => Self::OFF_MODE_DECEL_TARGET_MS2,
            AutobrakeMode::LOW => interpolation(
                &Self::LOW_MODE_DECEL_PROFILE_TIME_S,
                &Self::LOW_MODE_DECEL_PROFILE_ACCEL_MS2,
                self.deceleration_governor.time_engaged().as_secs_f64(),
            ),
            AutobrakeMode::MED => interpolation(
                &Self::MED_MODE_DECEL_PROFILE_TIME_S,
                &Self::MED_MODE_DECEL_PROFILE_ACCEL_MS2,
                self.deceleration_governor.time_engaged().as_secs_f64(),
            ),
            AutobrakeMode::MAX => Self::MAX_MODE_DECEL_TARGET_MS2,
            _ => Self::OFF_MODE_DECEL_TARGET_MS2,
        })
    }

    fn update_input_conditions(
        &mut self,
        context: &UpdateContext,
        allow_arming: bool,
        pedal_input_left: Ratio,
        pedal_input_right: Ratio,
        lgciu1: &impl LgciuInterface,
        lgciu2: &impl LgciuInterface,
    ) {
        let in_flight_lgciu1 =
            !lgciu1.right_gear_compressed(false) && !lgciu1.left_gear_compressed(false);
        let in_flight_lgciu2 =
            !lgciu2.right_gear_compressed(false) && !lgciu2.left_gear_compressed(false);

        self.should_disarm_after_time_in_flight
            .update(context, in_flight_lgciu1 && in_flight_lgciu2);
        self.should_reject_max_mode_after_time_in_flight
            .update(context, in_flight_lgciu1 && in_flight_lgciu2);

        self.arming_is_allowed_by_bcu = allow_arming;
        self.left_brake_pedal_input = pedal_input_left;
        self.right_brake_pedal_input = pedal_input_right;
    }

    fn update(
        &mut self,
        context: &UpdateContext,
        autobrake_panel: &AutobrakePanel,
        allow_arming: bool,
        pedal_input_left: Ratio,
        pedal_input_right: Ratio,
        lgciu1: &impl LgciuInterface,
        lgciu2: &impl LgciuInterface,
    ) {
        self.update_input_conditions(
            context,
            allow_arming,
            pedal_input_left,
            pedal_input_right,
            lgciu1,
            lgciu2,
        );
        self.mode = self.determine_mode(context, autobrake_panel);

        self.deceleration_governor
            .engage_when(self.should_engage_deceleration_governor(context));

        self.target = self.calculate_target();
        self.deceleration_governor.update(context, self.target);
    }
}
impl SimulationElement for A380AutobrakeController {
    fn write(&self, writer: &mut SimulatorWriter) {
        writer.write(&self.armed_mode_id, self.mode as u8 as f64);
        writer.write(&self.armed_mode_id_set, -1.);
        writer.write(&self.decel_light_id, self.is_decelerating());
        writer.write(&self.active_id, self.deceleration_demanded());
    }

    fn read(&mut self, reader: &mut SimulatorReader) {
        self.last_ground_spoilers_are_deployed = self.ground_spoilers_are_deployed;
        let sec_1_gnd_splrs_out = reader.read(&self.ground_spoilers_out_sec1_id);
        let sec_2_gnd_splrs_out = reader.read(&self.ground_spoilers_out_sec2_id);
        let sec_3_gnd_splrs_out = reader.read(&self.ground_spoilers_out_sec3_id);
        self.ground_spoilers_are_deployed = sec_1_gnd_splrs_out
            && (sec_3_gnd_splrs_out || sec_2_gnd_splrs_out)
            || (sec_2_gnd_splrs_out && sec_3_gnd_splrs_out);
        self.external_disarm_event = reader.read(&self.external_disarm_event_id);

        // Reading current mode in sim to initialize correct mode if sim changes it (from .FLT files for example)
        let readed_mode = reader.read_f64(&self.armed_mode_id_set);
        if readed_mode >= 0.0 {
            self.mode = readed_mode.into();
        }
    }
}

pub(super) struct A380HydraulicOverheadPanel {
    edp1a_push_button: AutoOffFaultPushButton,
    edp2a_push_button: AutoOffFaultPushButton,
    edp3a_push_button: AutoOffFaultPushButton,
    edp4a_push_button: AutoOffFaultPushButton,
    edp1b_push_button: AutoOffFaultPushButton,
    edp2b_push_button: AutoOffFaultPushButton,
    edp3b_push_button: AutoOffFaultPushButton,
    edp4b_push_button: AutoOffFaultPushButton,

    eng1_edp_disconnect: AutoOffFaultPushButton,
    eng2_edp_disconnect: AutoOffFaultPushButton,
    eng3_edp_disconnect: AutoOffFaultPushButton,
    eng4_edp_disconnect: AutoOffFaultPushButton,

    yellow_epump_a_on_push_button: AutoOnFaultPushButton,
    yellow_epump_b_on_push_button: AutoOnFaultPushButton,
    green_epump_a_on_push_button: AutoOnFaultPushButton,
    green_epump_b_on_push_button: AutoOnFaultPushButton,

    yellow_epump_a_off_push_button: AutoOffFaultPushButton,
    yellow_epump_b_off_push_button: AutoOffFaultPushButton,
    green_epump_a_off_push_button: AutoOffFaultPushButton,
    green_epump_b_off_push_button: AutoOffFaultPushButton,

    green_leak_measurement_push_button: AutoOffFaultPushButton,
    yellow_leak_measurement_push_button: AutoOffFaultPushButton,
}
impl A380HydraulicOverheadPanel {
    pub(super) fn new(context: &mut InitContext) -> A380HydraulicOverheadPanel {
        A380HydraulicOverheadPanel {
            edp1a_push_button: AutoOffFaultPushButton::new_auto(context, "HYD_ENG_1A_PUMP"),
            edp2a_push_button: AutoOffFaultPushButton::new_auto(context, "HYD_ENG_2A_PUMP"),
            edp3a_push_button: AutoOffFaultPushButton::new_auto(context, "HYD_ENG_3A_PUMP"),
            edp4a_push_button: AutoOffFaultPushButton::new_auto(context, "HYD_ENG_4A_PUMP"),
            edp1b_push_button: AutoOffFaultPushButton::new_auto(context, "HYD_ENG_1B_PUMP"),
            edp2b_push_button: AutoOffFaultPushButton::new_auto(context, "HYD_ENG_2B_PUMP"),
            edp3b_push_button: AutoOffFaultPushButton::new_auto(context, "HYD_ENG_3B_PUMP"),
            edp4b_push_button: AutoOffFaultPushButton::new_auto(context, "HYD_ENG_4B_PUMP"),

            eng1_edp_disconnect: AutoOffFaultPushButton::new_auto(context, "HYD_ENG_1AB_PUMP_DISC"),
            eng2_edp_disconnect: AutoOffFaultPushButton::new_auto(context, "HYD_ENG_2AB_PUMP_DISC"),
            eng3_edp_disconnect: AutoOffFaultPushButton::new_auto(context, "HYD_ENG_3AB_PUMP_DISC"),
            eng4_edp_disconnect: AutoOffFaultPushButton::new_auto(context, "HYD_ENG_4AB_PUMP_DISC"),

            yellow_epump_a_on_push_button: AutoOnFaultPushButton::new_auto(
                context,
                "HYD_EPUMPYA_ON",
            ),
            yellow_epump_b_on_push_button: AutoOnFaultPushButton::new_auto(
                context,
                "HYD_EPUMPYB_ON",
            ),

            green_epump_a_on_push_button: AutoOnFaultPushButton::new_auto(
                context,
                "HYD_EPUMPGA_ON",
            ),
            green_epump_b_on_push_button: AutoOnFaultPushButton::new_auto(
                context,
                "HYD_EPUMPGB_ON",
            ),

            yellow_epump_a_off_push_button: AutoOffFaultPushButton::new_auto(
                context,
                "HYD_EPUMPYA_OFF",
            ),
            yellow_epump_b_off_push_button: AutoOffFaultPushButton::new_auto(
                context,
                "HYD_EPUMPYB_OFF",
            ),

            green_epump_a_off_push_button: AutoOffFaultPushButton::new_auto(
                context,
                "HYD_EPUMPGA_OFF",
            ),
            green_epump_b_off_push_button: AutoOffFaultPushButton::new_auto(
                context,
                "HYD_EPUMPGB_OFF",
            ),

            green_leak_measurement_push_button: AutoOffFaultPushButton::new_auto(
                context,
                "HYD_LEAK_MEASUREMENT_G",
            ),

            yellow_leak_measurement_push_button: AutoOffFaultPushButton::new_auto(
                context,
                "HYD_LEAK_MEASUREMENT_Y",
            ),
        }
    }

    pub(super) fn update(&mut self, hyd: &A380Hydraulic) {
        self.edp1a_push_button
            .set_fault(hyd.edp_has_fault(A380EngineDrivenPumpId::Edp1a));
        self.edp2a_push_button
            .set_fault(hyd.edp_has_fault(A380EngineDrivenPumpId::Edp2a));
        self.edp3a_push_button
            .set_fault(hyd.edp_has_fault(A380EngineDrivenPumpId::Edp3a));
        self.edp4a_push_button
            .set_fault(hyd.edp_has_fault(A380EngineDrivenPumpId::Edp4a));

        self.edp1b_push_button
            .set_fault(hyd.edp_has_fault(A380EngineDrivenPumpId::Edp1b));
        self.edp2b_push_button
            .set_fault(hyd.edp_has_fault(A380EngineDrivenPumpId::Edp2b));
        self.edp3b_push_button
            .set_fault(hyd.edp_has_fault(A380EngineDrivenPumpId::Edp3b));
        self.edp4b_push_button
            .set_fault(hyd.edp_has_fault(A380EngineDrivenPumpId::Edp4b));

        self.yellow_epump_a_off_push_button
            .set_fault(hyd.epump_has_fault(A380ElectricPumpId::YellowA));
        self.yellow_epump_b_off_push_button
            .set_fault(hyd.epump_has_fault(A380ElectricPumpId::YellowB));

        self.green_epump_a_off_push_button
            .set_fault(hyd.epump_has_fault(A380ElectricPumpId::GreenA));
        self.green_epump_b_off_push_button
            .set_fault(hyd.epump_has_fault(A380ElectricPumpId::GreenB));

        if self.yellow_epump_a_off_push_button.is_off() {
            self.yellow_epump_a_on_push_button.push_auto()
        }
        if self.yellow_epump_b_off_push_button.is_off() {
            self.yellow_epump_b_on_push_button.push_auto()
        }
        if self.green_epump_a_off_push_button.is_off() {
            self.green_epump_a_on_push_button.push_auto()
        }
        if self.green_epump_b_off_push_button.is_off() {
            self.green_epump_b_on_push_button.push_auto()
        }
    }

    fn engines_edp_disconnected(&self, engine_num: usize) -> bool {
        match engine_num {
            1 => !self.eng1_edp_disconnect.is_auto(),
            2 => !self.eng2_edp_disconnect.is_auto(),
            3 => !self.eng3_edp_disconnect.is_auto(),
            4 => !self.eng4_edp_disconnect.is_auto(),
            _ => panic!("Only 4 engines on A380"),
        }
    }

    fn epump_button_off_is_off(&self, pump_id: A380ElectricPumpId) -> bool {
        match pump_id {
            A380ElectricPumpId::GreenA => self.green_epump_a_off_push_button.is_off(),
            A380ElectricPumpId::GreenB => self.green_epump_b_off_push_button.is_off(),
            A380ElectricPumpId::YellowA => self.yellow_epump_a_off_push_button.is_off(),
            A380ElectricPumpId::YellowB => self.yellow_epump_b_off_push_button.is_off(),
        }
    }

    fn edp_push_button_is_auto(&self, pump_id: A380EngineDrivenPumpId) -> bool {
        match pump_id {
            A380EngineDrivenPumpId::Edp1a => self.edp1a_push_button.is_auto(),
            A380EngineDrivenPumpId::Edp2a => self.edp2a_push_button.is_auto(),
            A380EngineDrivenPumpId::Edp3a => self.edp3a_push_button.is_auto(),
            A380EngineDrivenPumpId::Edp4a => self.edp4a_push_button.is_auto(),
            A380EngineDrivenPumpId::Edp1b => self.edp1b_push_button.is_auto(),
            A380EngineDrivenPumpId::Edp2b => self.edp2b_push_button.is_auto(),
            A380EngineDrivenPumpId::Edp3b => self.edp3b_push_button.is_auto(),
            A380EngineDrivenPumpId::Edp4b => self.edp4b_push_button.is_auto(),
        }
    }

    fn edp_push_button_is_off(&self, pump_id: A380EngineDrivenPumpId) -> bool {
        match pump_id {
            A380EngineDrivenPumpId::Edp1a => self.edp1a_push_button.is_off(),
            A380EngineDrivenPumpId::Edp2a => self.edp2a_push_button.is_off(),
            A380EngineDrivenPumpId::Edp3a => self.edp3a_push_button.is_off(),
            A380EngineDrivenPumpId::Edp4a => self.edp4a_push_button.is_off(),
            A380EngineDrivenPumpId::Edp1b => self.edp1b_push_button.is_off(),
            A380EngineDrivenPumpId::Edp2b => self.edp2b_push_button.is_off(),
            A380EngineDrivenPumpId::Edp3b => self.edp3b_push_button.is_off(),
            A380EngineDrivenPumpId::Edp4b => self.edp4b_push_button.is_off(),
        }
    }

    fn epump_button_on_is_on(&self, pump_id: A380ElectricPumpId) -> bool {
        match pump_id {
            A380ElectricPumpId::GreenA => self.green_epump_a_on_push_button.is_on(),
            A380ElectricPumpId::GreenB => self.green_epump_b_on_push_button.is_on(),
            A380ElectricPumpId::YellowA => self.yellow_epump_a_on_push_button.is_on(),
            A380ElectricPumpId::YellowB => self.yellow_epump_b_on_push_button.is_on(),
        }
    }
}
impl SimulationElement for A380HydraulicOverheadPanel {
    fn accept<T: SimulationElementVisitor>(&mut self, visitor: &mut T) {
        self.edp1a_push_button.accept(visitor);
        self.edp2a_push_button.accept(visitor);
        self.edp3a_push_button.accept(visitor);
        self.edp4a_push_button.accept(visitor);

        self.edp1b_push_button.accept(visitor);
        self.edp2b_push_button.accept(visitor);
        self.edp3b_push_button.accept(visitor);
        self.edp4b_push_button.accept(visitor);

        self.eng1_edp_disconnect.accept(visitor);
        self.eng2_edp_disconnect.accept(visitor);
        self.eng3_edp_disconnect.accept(visitor);
        self.eng4_edp_disconnect.accept(visitor);

        self.yellow_epump_a_on_push_button.accept(visitor);
        self.yellow_epump_b_on_push_button.accept(visitor);
        self.green_epump_a_on_push_button.accept(visitor);
        self.green_epump_b_on_push_button.accept(visitor);

        self.yellow_epump_a_off_push_button.accept(visitor);
        self.yellow_epump_b_off_push_button.accept(visitor);
        self.green_epump_a_off_push_button.accept(visitor);
        self.green_epump_b_off_push_button.accept(visitor);

        self.green_leak_measurement_push_button.accept(visitor);
        self.yellow_leak_measurement_push_button.accept(visitor);

        visitor.visit(self);
    }
}

#[derive(Clone, Copy, PartialEq)]
struct AileronController {
    mode: LinearActuatorMode,
    requested_position: Ratio,
}
impl AileronController {
    fn new() -> Self {
        Self {
            mode: LinearActuatorMode::ClosedCircuitDamping,

            requested_position: Ratio::new::<ratio>(0.),
        }
    }

    fn set_mode(&mut self, mode: LinearActuatorMode) {
        self.mode = mode;
    }

    /// Receives a [0;1] position request, 0 is down 1 is up
    fn set_requested_position(&mut self, requested_position: Ratio) {
        self.requested_position = requested_position
            .min(Ratio::new::<ratio>(1.))
            .max(Ratio::new::<ratio>(0.));
    }
}
impl HydraulicAssemblyController for AileronController {
    fn requested_mode(&self) -> LinearActuatorMode {
        self.mode
    }

    fn requested_position(&self) -> Ratio {
        self.requested_position
    }

    fn should_lock(&self) -> bool {
        false
    }

    fn requested_lock_position(&self) -> Ratio {
        Ratio::default()
    }
}
impl HydraulicLocking for AileronController {}
impl ElectroHydrostaticPowered for AileronController {
    fn should_activate_electrical_mode(&self) -> bool {
        self.requested_mode() == LinearActuatorMode::PositionControl
    }
}

struct AileronSystemHydraulicController {
    left_inboard_aileron_green_actuator_solenoid_id: VariableIdentifier,
    left_inboard_aileron_eha_actuator_solenoid_id: VariableIdentifier,
    left_midboard_aileron_yellow_actuator_solenoid_id: VariableIdentifier,
    left_midboard_aileron_eha_actuator_solenoid_id: VariableIdentifier,
    left_outboard_aileron_green_actuator_solenoid_id: VariableIdentifier,
    left_outboard_aileron_yellow_actuator_solenoid_id: VariableIdentifier,
    right_inboard_aileron_green_actuator_solenoid_id: VariableIdentifier,
    right_inboard_aileron_eha_actuator_solenoid_id: VariableIdentifier,
    right_midboard_aileron_yellow_actuator_solenoid_id: VariableIdentifier,
    right_midboard_aileron_eha_actuator_solenoid_id: VariableIdentifier,
    right_outboard_aileron_green_actuator_solenoid_id: VariableIdentifier,
    right_outboard_aileron_yellow_actuator_solenoid_id: VariableIdentifier,

    left_inboard_aileron_green_actuator_position_demand_id: VariableIdentifier,
    left_inboard_aileron_eha_actuator_position_demand_id: VariableIdentifier,
    left_midboard_aileron_yellow_actuator_position_demand_id: VariableIdentifier,
    left_midboard_aileron_eha_actuator_position_demand_id: VariableIdentifier,
    left_outboard_aileron_green_actuator_position_demand_id: VariableIdentifier,
    left_outboard_aileron_yellow_actuator_position_demand_id: VariableIdentifier,
    right_inboard_aileron_green_actuator_position_demand_id: VariableIdentifier,
    right_inboard_aileron_eha_actuator_position_demand_id: VariableIdentifier,
    right_midboard_aileron_yellow_actuator_position_demand_id: VariableIdentifier,
    right_midboard_aileron_eha_actuator_position_demand_id: VariableIdentifier,
    right_outboard_aileron_green_actuator_position_demand_id: VariableIdentifier,
    right_outboard_aileron_yellow_actuator_position_demand_id: VariableIdentifier,

    left_inboard_position_requests_from_fbw: [Ratio; 2],
    left_inboard_solenoid_energized_from_fbw: [bool; 2],
    left_midboard_position_requests_from_fbw: [Ratio; 2],
    left_midboard_solenoid_energized_from_fbw: [bool; 2],
    left_outboard_position_requests_from_fbw: [Ratio; 2],
    left_outboard_solenoid_energized_from_fbw: [bool; 2],
    right_inboard_position_requests_from_fbw: [Ratio; 2],
    right_inboard_solenoid_energized_from_fbw: [bool; 2],
    right_midboard_position_requests_from_fbw: [Ratio; 2],
    right_midboard_solenoid_energized_from_fbw: [bool; 2],
    right_outboard_position_requests_from_fbw: [Ratio; 2],
    right_outboard_solenoid_energized_from_fbw: [bool; 2],

    left_aileron_controllers: [[AileronController; 2]; 3],
    right_aileron_controllers: [[AileronController; 2]; 3],
}
impl AileronSystemHydraulicController {
    fn new(context: &mut InitContext) -> Self {
        Self {
            left_inboard_aileron_green_actuator_solenoid_id: context
                .get_identifier("LEFT_INBOARD_AIL_GREEN_SERVO_SOLENOID_ENERGIZED".to_owned()),
            left_inboard_aileron_eha_actuator_solenoid_id: context
                .get_identifier("LEFT_INBOARD_AIL_EHA_SERVO_SOLENOID_ENERGIZED".to_owned()),
            left_midboard_aileron_yellow_actuator_solenoid_id: context
                .get_identifier("LEFT_MIDBOARD_AIL_YELLOW_SERVO_SOLENOID_ENERGIZED".to_owned()),
            left_midboard_aileron_eha_actuator_solenoid_id: context
                .get_identifier("LEFT_MIDBOARD_AIL_EHA_SERVO_SOLENOID_ENERGIZED".to_owned()),
            left_outboard_aileron_green_actuator_solenoid_id: context
                .get_identifier("LEFT_OUTBOARD_AIL_GREEN_SERVO_SOLENOID_ENERGIZED".to_owned()),
            left_outboard_aileron_yellow_actuator_solenoid_id: context
                .get_identifier("LEFT_OUTBOARD_AIL_YELLOW_SERVO_SOLENOID_ENERGIZED".to_owned()),
            right_inboard_aileron_green_actuator_solenoid_id: context
                .get_identifier("RIGHT_INBOARD_AIL_GREEN_SERVO_SOLENOID_ENERGIZED".to_owned()),
            right_inboard_aileron_eha_actuator_solenoid_id: context
                .get_identifier("RIGHT_INBOARD_AIL_EHA_SERVO_SOLENOID_ENERGIZED".to_owned()),
            right_midboard_aileron_yellow_actuator_solenoid_id: context
                .get_identifier("RIGHT_MIDBOARD_AIL_YELLOW_SERVO_SOLENOID_ENERGIZED".to_owned()),
            right_midboard_aileron_eha_actuator_solenoid_id: context
                .get_identifier("RIGHT_MIDBOARD_AIL_EHA_SERVO_SOLENOID_ENERGIZED".to_owned()),
            right_outboard_aileron_green_actuator_solenoid_id: context
                .get_identifier("RIGHT_OUTBOARD_AIL_GREEN_SERVO_SOLENOID_ENERGIZED".to_owned()),
            right_outboard_aileron_yellow_actuator_solenoid_id: context
                .get_identifier("RIGHT_OUTBOARD_AIL_YELLOW_SERVO_SOLENOID_ENERGIZED".to_owned()),

            left_inboard_aileron_green_actuator_position_demand_id: context
                .get_identifier("LEFT_INBOARD_AIL_GREEN_COMMANDED_POSITION".to_owned()),
            left_inboard_aileron_eha_actuator_position_demand_id: context
                .get_identifier("LEFT_INBOARD_AIL_EHA_COMMANDED_POSITION".to_owned()),
            left_midboard_aileron_yellow_actuator_position_demand_id: context
                .get_identifier("LEFT_MIDBOARD_AIL_YELLOW_COMMANDED_POSITION".to_owned()),
            left_midboard_aileron_eha_actuator_position_demand_id: context
                .get_identifier("LEFT_MIDBOARD_AIL_EHA_COMMANDED_POSITION".to_owned()),
            left_outboard_aileron_green_actuator_position_demand_id: context
                .get_identifier("LEFT_OUTBOARD_AIL_GREEN_COMMANDED_POSITION".to_owned()),
            left_outboard_aileron_yellow_actuator_position_demand_id: context
                .get_identifier("LEFT_OUTBOARD_AIL_YELLOW_COMMANDED_POSITION".to_owned()),
            right_inboard_aileron_green_actuator_position_demand_id: context
                .get_identifier("RIGHT_INBOARD_AIL_GREEN_COMMANDED_POSITION".to_owned()),
            right_inboard_aileron_eha_actuator_position_demand_id: context
                .get_identifier("RIGHT_INBOARD_AIL_EHA_COMMANDED_POSITION".to_owned()),
            right_midboard_aileron_yellow_actuator_position_demand_id: context
                .get_identifier("RIGHT_MIDBOARD_AIL_YELLOW_COMMANDED_POSITION".to_owned()),
            right_midboard_aileron_eha_actuator_position_demand_id: context
                .get_identifier("RIGHT_MIDBOARD_AIL_EHA_COMMANDED_POSITION".to_owned()),
            right_outboard_aileron_green_actuator_position_demand_id: context
                .get_identifier("RIGHT_OUTBOARD_AIL_GREEN_COMMANDED_POSITION".to_owned()),
            right_outboard_aileron_yellow_actuator_position_demand_id: context
                .get_identifier("RIGHT_OUTBOARD_AIL_YELLOW_COMMANDED_POSITION".to_owned()),

            left_inboard_position_requests_from_fbw: [Ratio::default(); 2],
            left_inboard_solenoid_energized_from_fbw: [false; 2],
            left_midboard_position_requests_from_fbw: [Ratio::default(); 2],
            left_midboard_solenoid_energized_from_fbw: [false; 2],
            left_outboard_position_requests_from_fbw: [Ratio::default(); 2],
            left_outboard_solenoid_energized_from_fbw: [false; 2],
            right_inboard_position_requests_from_fbw: [Ratio::default(); 2],
            right_inboard_solenoid_energized_from_fbw: [false; 2],
            right_midboard_position_requests_from_fbw: [Ratio::default(); 2],
            right_midboard_solenoid_energized_from_fbw: [false; 2],
            right_outboard_position_requests_from_fbw: [Ratio::default(); 2],
            right_outboard_solenoid_energized_from_fbw: [false; 2],

            // Controllers are in outward->inward order, so for aileron [Blue circuit, Green circuit]
            left_aileron_controllers: [[AileronController::new(), AileronController::new()]; 3],
            right_aileron_controllers: [[AileronController::new(), AileronController::new()]; 3],
        }
    }

    fn left_controllers(
        &self,
        panel: AileronPanelPosition,
    ) -> &[impl HydraulicAssemblyController + HydraulicLocking + ElectroHydrostaticPowered] {
        &self.left_aileron_controllers[panel as usize][..]
    }

    fn right_controllers(
        &self,
        panel: AileronPanelPosition,
    ) -> &[impl HydraulicAssemblyController + HydraulicLocking + ElectroHydrostaticPowered] {
        &self.right_aileron_controllers[panel as usize][..]
    }

    fn update(&mut self) {
        self.update_aileron_controllers_positions();
        self.update_aileron_controllers_modes();
    }

    fn update_aileron_controllers_positions(&mut self) {
        self.left_aileron_controllers[AileronPanelPosition::Outward as usize]
            [AileronActuatorPosition::Outward as usize]
            .set_requested_position(
                self.left_outboard_position_requests_from_fbw
                    [AileronActuatorPosition::Outward as usize],
            );
        self.left_aileron_controllers[AileronPanelPosition::Outward as usize]
            [AileronActuatorPosition::Inward as usize]
            .set_requested_position(
                self.left_outboard_position_requests_from_fbw
                    [AileronActuatorPosition::Inward as usize],
            );

        self.left_aileron_controllers[AileronPanelPosition::Middle as usize]
            [AileronActuatorPosition::Outward as usize]
            .set_requested_position(
                self.left_midboard_position_requests_from_fbw
                    [AileronActuatorPosition::Outward as usize],
            );
        self.left_aileron_controllers[AileronPanelPosition::Middle as usize]
            [AileronActuatorPosition::Inward as usize]
            .set_requested_position(
                self.left_midboard_position_requests_from_fbw
                    [AileronActuatorPosition::Inward as usize],
            );

        self.left_aileron_controllers[AileronPanelPosition::Inward as usize]
            [AileronActuatorPosition::Outward as usize]
            .set_requested_position(
                self.left_inboard_position_requests_from_fbw
                    [AileronActuatorPosition::Outward as usize],
            );
        self.left_aileron_controllers[AileronPanelPosition::Inward as usize]
            [AileronActuatorPosition::Inward as usize]
            .set_requested_position(
                self.left_inboard_position_requests_from_fbw
                    [AileronActuatorPosition::Inward as usize],
            );

        self.right_aileron_controllers[AileronPanelPosition::Outward as usize]
            [AileronActuatorPosition::Outward as usize]
            .set_requested_position(
                self.right_outboard_position_requests_from_fbw
                    [AileronActuatorPosition::Outward as usize],
            );
        self.right_aileron_controllers[AileronPanelPosition::Outward as usize]
            [AileronActuatorPosition::Inward as usize]
            .set_requested_position(
                self.right_outboard_position_requests_from_fbw
                    [AileronActuatorPosition::Inward as usize],
            );

        self.right_aileron_controllers[AileronPanelPosition::Middle as usize]
            [AileronActuatorPosition::Outward as usize]
            .set_requested_position(
                self.right_midboard_position_requests_from_fbw
                    [AileronActuatorPosition::Outward as usize],
            );
        self.right_aileron_controllers[AileronPanelPosition::Middle as usize]
            [AileronActuatorPosition::Inward as usize]
            .set_requested_position(
                self.right_midboard_position_requests_from_fbw
                    [AileronActuatorPosition::Inward as usize],
            );

        self.right_aileron_controllers[AileronPanelPosition::Inward as usize]
            [AileronActuatorPosition::Outward as usize]
            .set_requested_position(
                self.right_inboard_position_requests_from_fbw
                    [AileronActuatorPosition::Outward as usize],
            );
        self.right_aileron_controllers[AileronPanelPosition::Inward as usize]
            [AileronActuatorPosition::Inward as usize]
            .set_requested_position(
                self.right_inboard_position_requests_from_fbw
                    [AileronActuatorPosition::Inward as usize],
            );
    }

    /// Will drive mode from solenoid state
    /// -If energized actuator controls position
    /// -If not energized actuator is slaved in damping
    /// -We differentiate case of all actuators in damping mode where we set a more dampened
    /// mode to reach realistic slow droop speed.
    fn update_aileron_controllers_modes(&mut self) {
        if self
            .left_outboard_solenoid_energized_from_fbw
            .iter()
            .any(|x| *x)
        {
            self.left_aileron_controllers[AileronPanelPosition::Outward as usize]
                [AileronActuatorPosition::Outward as usize]
                .set_mode(Self::aileron_actuator_mode_from_solenoid(
                    self.left_outboard_solenoid_energized_from_fbw
                        [AileronActuatorPosition::Outward as usize],
                ));
            self.left_aileron_controllers[AileronPanelPosition::Outward as usize]
                [AileronActuatorPosition::Inward as usize]
                .set_mode(Self::aileron_actuator_mode_from_solenoid(
                    self.left_outboard_solenoid_energized_from_fbw
                        [AileronActuatorPosition::Inward as usize],
                ));
        } else {
            for controller in
                &mut self.left_aileron_controllers[AileronPanelPosition::Outward as usize]
            {
                controller.set_mode(LinearActuatorMode::ClosedCircuitDamping);
            }
        }

        if self
            .left_midboard_solenoid_energized_from_fbw
            .iter()
            .any(|x| *x)
        {
            self.left_aileron_controllers[AileronPanelPosition::Middle as usize]
                [AileronActuatorPosition::Outward as usize]
                .set_mode(Self::aileron_actuator_mode_from_solenoid(
                    self.left_midboard_solenoid_energized_from_fbw
                        [AileronActuatorPosition::Outward as usize],
                ));
            self.left_aileron_controllers[AileronPanelPosition::Middle as usize]
                [AileronActuatorPosition::Inward as usize]
                .set_mode(Self::aileron_actuator_mode_from_solenoid(
                    self.left_midboard_solenoid_energized_from_fbw
                        [AileronActuatorPosition::Inward as usize],
                ));
        } else {
            for controller in
                &mut self.left_aileron_controllers[AileronPanelPosition::Middle as usize]
            {
                controller.set_mode(LinearActuatorMode::ClosedCircuitDamping);
            }
        }

        if self
            .left_inboard_solenoid_energized_from_fbw
            .iter()
            .any(|x| *x)
        {
            self.left_aileron_controllers[AileronPanelPosition::Inward as usize]
                [AileronActuatorPosition::Outward as usize]
                .set_mode(Self::aileron_actuator_mode_from_solenoid(
                    self.left_inboard_solenoid_energized_from_fbw
                        [AileronActuatorPosition::Outward as usize],
                ));
            self.left_aileron_controllers[AileronPanelPosition::Inward as usize]
                [AileronActuatorPosition::Inward as usize]
                .set_mode(Self::aileron_actuator_mode_from_solenoid(
                    self.left_inboard_solenoid_energized_from_fbw
                        [AileronActuatorPosition::Inward as usize],
                ));
        } else {
            for controller in
                &mut self.left_aileron_controllers[AileronPanelPosition::Inward as usize]
            {
                controller.set_mode(LinearActuatorMode::ClosedCircuitDamping);
            }
        }

        if self
            .right_outboard_solenoid_energized_from_fbw
            .iter()
            .any(|x| *x)
        {
            self.right_aileron_controllers[AileronPanelPosition::Outward as usize]
                [AileronActuatorPosition::Outward as usize]
                .set_mode(Self::aileron_actuator_mode_from_solenoid(
                    self.right_outboard_solenoid_energized_from_fbw
                        [AileronActuatorPosition::Outward as usize],
                ));
            self.right_aileron_controllers[AileronPanelPosition::Outward as usize]
                [AileronActuatorPosition::Inward as usize]
                .set_mode(Self::aileron_actuator_mode_from_solenoid(
                    self.right_outboard_solenoid_energized_from_fbw
                        [AileronActuatorPosition::Inward as usize],
                ));
        } else {
            for controller in
                &mut self.right_aileron_controllers[AileronPanelPosition::Outward as usize]
            {
                controller.set_mode(LinearActuatorMode::ClosedCircuitDamping);
            }
        }

        if self
            .right_midboard_solenoid_energized_from_fbw
            .iter()
            .any(|x| *x)
        {
            self.right_aileron_controllers[AileronPanelPosition::Middle as usize]
                [AileronActuatorPosition::Outward as usize]
                .set_mode(Self::aileron_actuator_mode_from_solenoid(
                    self.right_midboard_solenoid_energized_from_fbw
                        [AileronActuatorPosition::Outward as usize],
                ));
            self.right_aileron_controllers[AileronPanelPosition::Middle as usize]
                [AileronActuatorPosition::Inward as usize]
                .set_mode(Self::aileron_actuator_mode_from_solenoid(
                    self.right_midboard_solenoid_energized_from_fbw
                        [AileronActuatorPosition::Inward as usize],
                ));
        } else {
            for controller in
                &mut self.right_aileron_controllers[AileronPanelPosition::Middle as usize]
            {
                controller.set_mode(LinearActuatorMode::ClosedCircuitDamping);
            }
        }

        if self
            .right_inboard_solenoid_energized_from_fbw
            .iter()
            .any(|x| *x)
        {
            self.right_aileron_controllers[AileronPanelPosition::Inward as usize]
                [AileronActuatorPosition::Outward as usize]
                .set_mode(Self::aileron_actuator_mode_from_solenoid(
                    self.right_inboard_solenoid_energized_from_fbw
                        [AileronActuatorPosition::Outward as usize],
                ));
            self.right_aileron_controllers[AileronPanelPosition::Inward as usize]
                [AileronActuatorPosition::Inward as usize]
                .set_mode(Self::aileron_actuator_mode_from_solenoid(
                    self.right_inboard_solenoid_energized_from_fbw
                        [AileronActuatorPosition::Inward as usize],
                ));
        } else {
            for controller in
                &mut self.right_aileron_controllers[AileronPanelPosition::Inward as usize]
            {
                controller.set_mode(LinearActuatorMode::ClosedCircuitDamping);
            }
        }
    }

    fn aileron_actuator_mode_from_solenoid(solenoid_energized: bool) -> LinearActuatorMode {
        if solenoid_energized {
            LinearActuatorMode::PositionControl
        } else {
            LinearActuatorMode::ActiveDamping
        }
    }

    fn aileron_actuator_position_from_surface_angle(surface_angle: Angle) -> Ratio {
        Ratio::new::<ratio>(surface_angle.get::<degree>() / 50. + 20. / 50.)
    }
}
impl SimulationElement for AileronSystemHydraulicController {
    fn read(&mut self, reader: &mut SimulatorReader) {
        // Note that we reverse left, as positions are just passed through msfs for now
        self.left_inboard_position_requests_from_fbw = [
            Self::aileron_actuator_position_from_surface_angle(-Angle::new::<degree>(
                reader.read(&self.left_inboard_aileron_green_actuator_position_demand_id),
            )),
            Self::aileron_actuator_position_from_surface_angle(-Angle::new::<degree>(
                reader.read(&self.left_inboard_aileron_eha_actuator_position_demand_id),
            )),
        ];
        self.left_inboard_solenoid_energized_from_fbw = [
            reader.read(&self.left_inboard_aileron_green_actuator_solenoid_id),
            reader.read(&self.left_inboard_aileron_eha_actuator_solenoid_id),
        ];

        self.left_midboard_position_requests_from_fbw = [
            Self::aileron_actuator_position_from_surface_angle(-Angle::new::<degree>(
                reader.read(&self.left_midboard_aileron_yellow_actuator_position_demand_id),
            )),
            Self::aileron_actuator_position_from_surface_angle(-Angle::new::<degree>(
                reader.read(&self.left_midboard_aileron_eha_actuator_position_demand_id),
            )),
        ];
        self.left_midboard_solenoid_energized_from_fbw = [
            reader.read(&self.left_midboard_aileron_yellow_actuator_solenoid_id),
            reader.read(&self.left_midboard_aileron_eha_actuator_solenoid_id),
        ];

        self.left_outboard_position_requests_from_fbw = [
            Self::aileron_actuator_position_from_surface_angle(-Angle::new::<degree>(
                reader.read(&self.left_outboard_aileron_green_actuator_position_demand_id),
            )),
            Self::aileron_actuator_position_from_surface_angle(-Angle::new::<degree>(
                reader.read(&self.left_outboard_aileron_yellow_actuator_position_demand_id),
            )),
        ];
        self.left_outboard_solenoid_energized_from_fbw = [
            reader.read(&self.left_outboard_aileron_green_actuator_solenoid_id),
            reader.read(&self.left_outboard_aileron_yellow_actuator_solenoid_id),
        ];

        self.right_inboard_position_requests_from_fbw = [
            Self::aileron_actuator_position_from_surface_angle(-Angle::new::<degree>(
                reader.read(&self.right_inboard_aileron_green_actuator_position_demand_id),
            )),
            Self::aileron_actuator_position_from_surface_angle(-Angle::new::<degree>(
                reader.read(&self.right_inboard_aileron_eha_actuator_position_demand_id),
            )),
        ];
        self.right_inboard_solenoid_energized_from_fbw = [
            reader.read(&self.right_inboard_aileron_green_actuator_solenoid_id),
            reader.read(&self.right_inboard_aileron_eha_actuator_solenoid_id),
        ];

        self.right_midboard_position_requests_from_fbw = [
            Self::aileron_actuator_position_from_surface_angle(-Angle::new::<degree>(
                reader.read(&self.right_midboard_aileron_yellow_actuator_position_demand_id),
            )),
            Self::aileron_actuator_position_from_surface_angle(-Angle::new::<degree>(
                reader.read(&self.right_midboard_aileron_eha_actuator_position_demand_id),
            )),
        ];
        self.right_midboard_solenoid_energized_from_fbw = [
            reader.read(&self.right_midboard_aileron_yellow_actuator_solenoid_id),
            reader.read(&self.right_midboard_aileron_eha_actuator_solenoid_id),
        ];

        self.right_outboard_position_requests_from_fbw = [
            Self::aileron_actuator_position_from_surface_angle(-Angle::new::<degree>(
                reader.read(&self.right_outboard_aileron_green_actuator_position_demand_id),
            )),
            Self::aileron_actuator_position_from_surface_angle(-Angle::new::<degree>(
                reader.read(&self.right_outboard_aileron_yellow_actuator_position_demand_id),
            )),
        ];
        self.right_outboard_solenoid_energized_from_fbw = [
            reader.read(&self.right_outboard_aileron_green_actuator_solenoid_id),
            reader.read(&self.right_outboard_aileron_yellow_actuator_solenoid_id),
        ];
    }
}

struct ElevatorSystemHydraulicController {
    left_inboard_elevator_green_actuator_solenoid_id: VariableIdentifier,
    left_inboard_elevator_eha_actuator_solenoid_id: VariableIdentifier,
    left_outboard_elevator_green_actuator_solenoid_id: VariableIdentifier,
    left_outboard_elevator_eha_actuator_solenoid_id: VariableIdentifier,
    right_inboard_elevator_yellow_actuator_solenoid_id: VariableIdentifier,
    right_inboard_elevator_eha_actuator_solenoid_id: VariableIdentifier,
    right_outboard_elevator_yellow_actuator_solenoid_id: VariableIdentifier,
    right_outboard_elevator_eha_actuator_solenoid_id: VariableIdentifier,

    left_inboard_elevator_green_actuator_position_demand_id: VariableIdentifier,
    left_inboard_elevator_eha_actuator_position_demand_id: VariableIdentifier,
    left_outboard_elevator_green_actuator_position_demand_id: VariableIdentifier,
    left_outboard_elevator_eha_actuator_position_demand_id: VariableIdentifier,
    right_inboard_elevator_yellow_actuator_position_demand_id: VariableIdentifier,
    right_inboard_elevator_eha_actuator_position_demand_id: VariableIdentifier,
    right_outboard_elevator_yellow_actuator_position_demand_id: VariableIdentifier,
    right_outboard_elevator_eha_actuator_position_demand_id: VariableIdentifier,

    left_inboard_position_requests_from_fbw: [Ratio; 2],
    left_inboard_solenoid_energized_from_fbw: [bool; 2],
    left_outboard_position_requests_from_fbw: [Ratio; 2],
    left_outboard_solenoid_energized_from_fbw: [bool; 2],
    right_inboard_position_requests_from_fbw: [Ratio; 2],
    right_inboard_solenoid_energized_from_fbw: [bool; 2],
    right_outboard_position_requests_from_fbw: [Ratio; 2],
    right_outboard_solenoid_energized_from_fbw: [bool; 2],

    left_controllers: [[AileronController; 2]; 2],
    right_controllers: [[AileronController; 2]; 2],
}
impl ElevatorSystemHydraulicController {
    fn new(context: &mut InitContext) -> Self {
        Self {
            left_inboard_elevator_green_actuator_solenoid_id: context
                .get_identifier("LEFT_INBOARD_ELEV_GREEN_SERVO_SOLENOID_ENERGIZED".to_owned()),
            left_inboard_elevator_eha_actuator_solenoid_id: context
                .get_identifier("LEFT_INBOARD_ELEV_EHA_SERVO_SOLENOID_ENERGIZED".to_owned()),
            left_outboard_elevator_green_actuator_solenoid_id: context
                .get_identifier("LEFT_OUTBOARD_ELEV_GREEN_SERVO_SOLENOID_ENERGIZED".to_owned()),
            left_outboard_elevator_eha_actuator_solenoid_id: context
                .get_identifier("LEFT_OUTBOARD_ELEV_EHA_SERVO_SOLENOID_ENERGIZED".to_owned()),
            right_inboard_elevator_yellow_actuator_solenoid_id: context
                .get_identifier("RIGHT_INBOARD_ELEV_YELLOW_SERVO_SOLENOID_ENERGIZED".to_owned()),
            right_inboard_elevator_eha_actuator_solenoid_id: context
                .get_identifier("RIGHT_INBOARD_ELEV_EHA_SERVO_SOLENOID_ENERGIZED".to_owned()),
            right_outboard_elevator_yellow_actuator_solenoid_id: context
                .get_identifier("RIGHT_OUTBOARD_ELEV_YELLOW_SERVO_SOLENOID_ENERGIZED".to_owned()),
            right_outboard_elevator_eha_actuator_solenoid_id: context
                .get_identifier("RIGHT_OUTBOARD_ELEV_EHA_SERVO_SOLENOID_ENERGIZED".to_owned()),

            left_inboard_elevator_green_actuator_position_demand_id: context
                .get_identifier("LEFT_INBOARD_ELEV_GREEN_COMMANDED_POSITION".to_owned()),
            left_inboard_elevator_eha_actuator_position_demand_id: context
                .get_identifier("LEFT_INBOARD_ELEV_EHA_COMMANDED_POSITION".to_owned()),
            left_outboard_elevator_green_actuator_position_demand_id: context
                .get_identifier("LEFT_OUTBOARD_ELEV_GREEN_COMMANDED_POSITION".to_owned()),
            left_outboard_elevator_eha_actuator_position_demand_id: context
                .get_identifier("LEFT_OUTBOARD_ELEV_EHA_COMMANDED_POSITION".to_owned()),
            right_inboard_elevator_yellow_actuator_position_demand_id: context
                .get_identifier("RIGHT_INBOARD_ELEV_YELLOW_COMMANDED_POSITION".to_owned()),
            right_inboard_elevator_eha_actuator_position_demand_id: context
                .get_identifier("RIGHT_INBOARD_ELEV_EHA_COMMANDED_POSITION".to_owned()),
            right_outboard_elevator_yellow_actuator_position_demand_id: context
                .get_identifier("RIGHT_OUTBOARD_ELEV_YELLOW_COMMANDED_POSITION".to_owned()),
            right_outboard_elevator_eha_actuator_position_demand_id: context
                .get_identifier("RIGHT_OUTBOARD_ELEV_EHA_COMMANDED_POSITION".to_owned()),

            left_inboard_position_requests_from_fbw: [Ratio::default(); 2],
            left_inboard_solenoid_energized_from_fbw: [false; 2],
            left_outboard_position_requests_from_fbw: [Ratio::default(); 2],
            left_outboard_solenoid_energized_from_fbw: [false; 2],
            right_inboard_position_requests_from_fbw: [Ratio::default(); 2],
            right_inboard_solenoid_energized_from_fbw: [false; 2],
            right_outboard_position_requests_from_fbw: [Ratio::default(); 2],
            right_outboard_solenoid_energized_from_fbw: [false; 2],

            // Controllers are in outboard->inboard order
            left_controllers: [[AileronController::new(), AileronController::new()]; 2],
            right_controllers: [[AileronController::new(), AileronController::new()]; 2],
        }
    }

    fn left_controllers(
        &self,
        panel: ElevatorPanelPosition,
    ) -> &[impl HydraulicAssemblyController + HydraulicLocking + ElectroHydrostaticPowered] {
        &self.left_controllers[panel as usize][..]
    }

    fn right_controllers(
        &self,
        panel: ElevatorPanelPosition,
    ) -> &[impl HydraulicAssemblyController + HydraulicLocking + ElectroHydrostaticPowered] {
        &self.right_controllers[panel as usize][..]
    }

    fn update(&mut self) {
        self.update_elevator_controllers_positions();
        self.update_elevator_controllers_solenoids();
    }

    fn update_elevator_controllers_positions(&mut self) {
        self.left_controllers[ElevatorPanelPosition::Outward as usize]
            [ElevatorActuatorPosition::Outward as usize]
            .set_requested_position(
                self.left_outboard_position_requests_from_fbw
                    [ElevatorActuatorPosition::Outward as usize],
            );
        self.left_controllers[ElevatorPanelPosition::Outward as usize]
            [ElevatorActuatorPosition::Inward as usize]
            .set_requested_position(
                self.left_outboard_position_requests_from_fbw
                    [ElevatorActuatorPosition::Inward as usize],
            );
        self.left_controllers[ElevatorPanelPosition::Inward as usize]
            [ElevatorActuatorPosition::Outward as usize]
            .set_requested_position(
                self.left_inboard_position_requests_from_fbw
                    [ElevatorActuatorPosition::Outward as usize],
            );
        self.left_controllers[ElevatorPanelPosition::Inward as usize]
            [ElevatorActuatorPosition::Inward as usize]
            .set_requested_position(
                self.left_inboard_position_requests_from_fbw
                    [ElevatorActuatorPosition::Inward as usize],
            );

        self.right_controllers[ElevatorPanelPosition::Outward as usize]
            [ElevatorActuatorPosition::Outward as usize]
            .set_requested_position(
                self.right_outboard_position_requests_from_fbw
                    [ElevatorActuatorPosition::Outward as usize],
            );
        self.right_controllers[ElevatorPanelPosition::Outward as usize]
            [ElevatorActuatorPosition::Inward as usize]
            .set_requested_position(
                self.right_outboard_position_requests_from_fbw
                    [ElevatorActuatorPosition::Inward as usize],
            );
        self.right_controllers[ElevatorPanelPosition::Inward as usize]
            [ElevatorActuatorPosition::Outward as usize]
            .set_requested_position(
                self.right_inboard_position_requests_from_fbw
                    [ElevatorActuatorPosition::Outward as usize],
            );
        self.right_controllers[ElevatorPanelPosition::Inward as usize]
            [ElevatorActuatorPosition::Inward as usize]
            .set_requested_position(
                self.right_inboard_position_requests_from_fbw
                    [ElevatorActuatorPosition::Inward as usize],
            );
    }

    fn update_elevator_controllers_solenoids(&mut self) {
        if self
            .left_outboard_solenoid_energized_from_fbw
            .iter()
            .any(|x| *x)
        {
            self.left_controllers[ElevatorPanelPosition::Outward as usize]
                [ElevatorActuatorPosition::Outward as usize]
                .set_mode(Self::elevator_actuator_mode_from_solenoid(
                    self.left_outboard_solenoid_energized_from_fbw
                        [ElevatorActuatorPosition::Outward as usize],
                ));
            self.left_controllers[ElevatorPanelPosition::Outward as usize]
                [ElevatorActuatorPosition::Inward as usize]
                .set_mode(Self::elevator_actuator_mode_from_solenoid(
                    self.left_outboard_solenoid_energized_from_fbw
                        [AileronActuatorPosition::Inward as usize],
                ));
        } else {
            for controller in &mut self.left_controllers[ElevatorPanelPosition::Outward as usize] {
                controller.set_mode(LinearActuatorMode::ClosedCircuitDamping);
            }
        }
        if self
            .left_inboard_solenoid_energized_from_fbw
            .iter()
            .any(|x| *x)
        {
            self.left_controllers[ElevatorPanelPosition::Inward as usize]
                [ElevatorActuatorPosition::Outward as usize]
                .set_mode(Self::elevator_actuator_mode_from_solenoid(
                    self.left_inboard_solenoid_energized_from_fbw
                        [ElevatorActuatorPosition::Outward as usize],
                ));
            self.left_controllers[ElevatorPanelPosition::Inward as usize]
                [ElevatorActuatorPosition::Inward as usize]
                .set_mode(Self::elevator_actuator_mode_from_solenoid(
                    self.left_inboard_solenoid_energized_from_fbw
                        [AileronActuatorPosition::Inward as usize],
                ));
        } else {
            for controller in &mut self.left_controllers[ElevatorPanelPosition::Inward as usize] {
                controller.set_mode(LinearActuatorMode::ClosedCircuitDamping);
            }
        }

        if self
            .right_outboard_solenoid_energized_from_fbw
            .iter()
            .any(|x| *x)
        {
            self.right_controllers[ElevatorPanelPosition::Outward as usize]
                [ElevatorActuatorPosition::Outward as usize]
                .set_mode(Self::elevator_actuator_mode_from_solenoid(
                    self.right_outboard_solenoid_energized_from_fbw
                        [ElevatorActuatorPosition::Outward as usize],
                ));
            self.right_controllers[ElevatorPanelPosition::Outward as usize]
                [ElevatorActuatorPosition::Inward as usize]
                .set_mode(Self::elevator_actuator_mode_from_solenoid(
                    self.right_outboard_solenoid_energized_from_fbw
                        [AileronActuatorPosition::Inward as usize],
                ));
        } else {
            for controller in &mut self.right_controllers[ElevatorPanelPosition::Outward as usize] {
                controller.set_mode(LinearActuatorMode::ClosedCircuitDamping);
            }
        }
        if self
            .right_inboard_solenoid_energized_from_fbw
            .iter()
            .any(|x| *x)
        {
            self.right_controllers[ElevatorPanelPosition::Inward as usize]
                [ElevatorActuatorPosition::Outward as usize]
                .set_mode(Self::elevator_actuator_mode_from_solenoid(
                    self.right_inboard_solenoid_energized_from_fbw
                        [ElevatorActuatorPosition::Outward as usize],
                ));
            self.right_controllers[ElevatorPanelPosition::Inward as usize]
                [ElevatorActuatorPosition::Inward as usize]
                .set_mode(Self::elevator_actuator_mode_from_solenoid(
                    self.right_inboard_solenoid_energized_from_fbw
                        [AileronActuatorPosition::Inward as usize],
                ));
        } else {
            for controller in &mut self.right_controllers[ElevatorPanelPosition::Inward as usize] {
                controller.set_mode(LinearActuatorMode::ClosedCircuitDamping);
            }
        }
    }

    fn elevator_actuator_mode_from_solenoid(solenoid_energized: bool) -> LinearActuatorMode {
        if solenoid_energized {
            LinearActuatorMode::PositionControl
        } else {
            LinearActuatorMode::ActiveDamping
        }
    }

    fn elevator_actuator_position_from_surface_angle(surface_angle: Angle) -> Ratio {
        Ratio::new::<ratio>(
            (-surface_angle.get::<degree>() / 50. + 20. / 50.)
                .min(1.)
                .max(0.),
        )
    }
}
impl SimulationElement for ElevatorSystemHydraulicController {
    fn read(&mut self, reader: &mut SimulatorReader) {
        self.left_inboard_position_requests_from_fbw = [
            Self::elevator_actuator_position_from_surface_angle(Angle::new::<degree>(
                reader.read(&self.left_inboard_elevator_green_actuator_position_demand_id),
            )),
            Self::elevator_actuator_position_from_surface_angle(Angle::new::<degree>(
                reader.read(&self.left_inboard_elevator_eha_actuator_position_demand_id),
            )),
        ];
        self.left_inboard_solenoid_energized_from_fbw = [
            reader.read(&self.left_inboard_elevator_green_actuator_solenoid_id),
            reader.read(&self.left_inboard_elevator_eha_actuator_solenoid_id),
        ];

        self.left_outboard_position_requests_from_fbw = [
            Self::elevator_actuator_position_from_surface_angle(Angle::new::<degree>(
                reader.read(&self.left_outboard_elevator_green_actuator_position_demand_id),
            )),
            Self::elevator_actuator_position_from_surface_angle(Angle::new::<degree>(
                reader.read(&self.left_outboard_elevator_eha_actuator_position_demand_id),
            )),
        ];
        self.left_outboard_solenoid_energized_from_fbw = [
            reader.read(&self.left_outboard_elevator_green_actuator_solenoid_id),
            reader.read(&self.left_outboard_elevator_eha_actuator_solenoid_id),
        ];

        self.right_inboard_position_requests_from_fbw = [
            Self::elevator_actuator_position_from_surface_angle(Angle::new::<degree>(
                reader.read(&self.right_inboard_elevator_yellow_actuator_position_demand_id),
            )),
            Self::elevator_actuator_position_from_surface_angle(Angle::new::<degree>(
                reader.read(&self.right_inboard_elevator_eha_actuator_position_demand_id),
            )),
        ];
        self.right_inboard_solenoid_energized_from_fbw = [
            reader.read(&self.right_inboard_elevator_yellow_actuator_solenoid_id),
            reader.read(&self.right_inboard_elevator_eha_actuator_solenoid_id),
        ];

        self.right_outboard_position_requests_from_fbw = [
            Self::elevator_actuator_position_from_surface_angle(Angle::new::<degree>(
                reader.read(&self.right_outboard_elevator_yellow_actuator_position_demand_id),
            )),
            Self::elevator_actuator_position_from_surface_angle(Angle::new::<degree>(
                reader.read(&self.right_outboard_elevator_eha_actuator_position_demand_id),
            )),
        ];
        self.right_outboard_solenoid_energized_from_fbw = [
            reader.read(&self.right_outboard_elevator_yellow_actuator_solenoid_id),
            reader.read(&self.right_outboard_elevator_eha_actuator_solenoid_id),
        ];
    }
}

#[derive(Clone, Copy, PartialEq)]
struct RudderController {
    mode: LinearActuatorMode,
    electric_mode_active: bool,
    requested_position: Ratio,
}
impl RudderController {
    fn new() -> Self {
        Self {
            mode: LinearActuatorMode::ClosedCircuitDamping,

            electric_mode_active: false,

            requested_position: Ratio::new::<ratio>(0.),
        }
    }

    fn set_mode(&mut self, mode: LinearActuatorMode, electric_mode_active: bool) {
        self.mode = mode;
        self.electric_mode_active = electric_mode_active;
    }

    /// Receives a [0;1] position request, 0 is down 1 is up
    fn set_requested_position(&mut self, requested_position: Ratio) {
        self.requested_position = requested_position
            .min(Ratio::new::<ratio>(1.))
            .max(Ratio::new::<ratio>(0.));
    }
}
impl HydraulicAssemblyController for RudderController {
    fn requested_mode(&self) -> LinearActuatorMode {
        self.mode
    }

    fn requested_position(&self) -> Ratio {
        self.requested_position
    }

    fn should_lock(&self) -> bool {
        false
    }

    fn requested_lock_position(&self) -> Ratio {
        Ratio::default()
    }
}
impl HydraulicLocking for RudderController {}
impl ElectroHydrostaticPowered for RudderController {
    fn should_activate_electrical_mode(&self) -> bool {
        self.electric_mode_active
    }
}

struct RudderSystemHydraulicController {
    upper_rudder_yellow_actuator_hydraulic_solenoid_id: VariableIdentifier,
    upper_rudder_yellow_actuator_electric_solenoid_id: VariableIdentifier,
    upper_rudder_green_actuator_hydraulic_solenoid_id: VariableIdentifier,
    upper_rudder_green_actuator_electric_solenoid_id: VariableIdentifier,
    lower_rudder_yellow_actuator_hydraulic_solenoid_id: VariableIdentifier,
    lower_rudder_yellow_actuator_electric_solenoid_id: VariableIdentifier,
    lower_rudder_green_actuator_hydraulic_solenoid_id: VariableIdentifier,
    lower_rudder_green_actuator_electric_solenoid_id: VariableIdentifier,

    upper_rudder_yellow_actuator_position_demand_id: VariableIdentifier,
    upper_rudder_green_actuator_position_demand_id: VariableIdentifier,
    lower_rudder_yellow_actuator_position_demand_id: VariableIdentifier,
    lower_rudder_green_actuator_position_demand_id: VariableIdentifier,

    upper_position_requests_from_fbw: [Ratio; 2],
    upper_hydraulic_mode_solenoid_energized_from_fbw: [bool; 2],
    upper_electric_mode_solenoid_energized_from_fbw: [bool; 2],
    lower_position_requests_from_fbw: [Ratio; 2],
    lower_hydraulic_mode_solenoid_energized_from_fbw: [bool; 2],
    lower_electric_mode_solenoid_energized_from_fbw: [bool; 2],

    rudder_controllers: [[RudderController; 2]; 2],
}
impl RudderSystemHydraulicController {
    fn new(context: &mut InitContext) -> Self {
        Self {
            upper_rudder_yellow_actuator_hydraulic_solenoid_id: context.get_identifier(
                "UPPER_RUDDER_YELLOW_EBHA_HYDRAULIC_MODE_SOLENOID_ENERGIZED".to_owned(),
            ),
            upper_rudder_yellow_actuator_electric_solenoid_id: context.get_identifier(
                "UPPER_RUDDER_YELLOW_EBHA_ELECTRIC_MODE_SOLENOID_ENERGIZED".to_owned(),
            ),
            upper_rudder_green_actuator_hydraulic_solenoid_id: context.get_identifier(
                "UPPER_RUDDER_GREEN_EBHA_HYDRAULIC_MODE_SOLENOID_ENERGIZED".to_owned(),
            ),
            upper_rudder_green_actuator_electric_solenoid_id: context.get_identifier(
                "UPPER_RUDDER_GREEN_EBHA_ELECTRIC_MODE_SOLENOID_ENERGIZED".to_owned(),
            ),
            lower_rudder_yellow_actuator_hydraulic_solenoid_id: context.get_identifier(
                "LOWER_RUDDER_YELLOW_EBHA_HYDRAULIC_MODE_SOLENOID_ENERGIZED".to_owned(),
            ),
            lower_rudder_yellow_actuator_electric_solenoid_id: context.get_identifier(
                "LOWER_RUDDER_YELLOW_EBHA_ELECTRIC_MODE_SOLENOID_ENERGIZED".to_owned(),
            ),
            lower_rudder_green_actuator_hydraulic_solenoid_id: context.get_identifier(
                "LOWER_RUDDER_GREEN_EBHA_HYDRAULIC_MODE_SOLENOID_ENERGIZED".to_owned(),
            ),
            lower_rudder_green_actuator_electric_solenoid_id: context.get_identifier(
                "LOWER_RUDDER_GREEN_EBHA_ELECTRIC_MODE_SOLENOID_ENERGIZED".to_owned(),
            ),

            upper_rudder_yellow_actuator_position_demand_id: context
                .get_identifier("UPPER_RUDDER_YELLOW_EBHA_COMMANDED_POSITION".to_owned()),
            upper_rudder_green_actuator_position_demand_id: context
                .get_identifier("UPPER_RUDDER_GREEN_EBHA_COMMANDED_POSITION".to_owned()),
            lower_rudder_yellow_actuator_position_demand_id: context
                .get_identifier("LOWER_RUDDER_YELLOW_EBHA_COMMANDED_POSITION".to_owned()),
            lower_rudder_green_actuator_position_demand_id: context
                .get_identifier("LOWER_RUDDER_GREEN_EBHA_COMMANDED_POSITION".to_owned()),

            upper_position_requests_from_fbw: [Ratio::default(); 2],
            upper_hydraulic_mode_solenoid_energized_from_fbw: [false; 2],
            upper_electric_mode_solenoid_energized_from_fbw: [false; 2],
            lower_position_requests_from_fbw: [Ratio::default(); 2],
            lower_hydraulic_mode_solenoid_energized_from_fbw: [false; 2],
            lower_electric_mode_solenoid_energized_from_fbw: [false; 2],

            // Controllers are in Upper -> Lower order
            rudder_controllers: [[RudderController::new(), RudderController::new()]; 2],
        }
    }

    fn controllers(
        &self,
        panel: RudderPanelPosition,
    ) -> &[impl HydraulicAssemblyController + HydraulicLocking + ElectroHydrostaticPowered] {
        &self.rudder_controllers[panel as usize][..]
    }

    fn update(&mut self) {
        self.update_rudder_controllers_positions();
        self.update_rudder_controllers_solenoids();
    }

    fn update_rudder_controllers_positions(&mut self) {
        self.rudder_controllers[RudderPanelPosition::Upper as usize]
            [RudderPanelPosition::Upper as usize]
            .set_requested_position(
                self.upper_position_requests_from_fbw[RudderPanelPosition::Upper as usize],
            );
        self.rudder_controllers[RudderPanelPosition::Upper as usize]
            [RudderPanelPosition::Lower as usize]
            .set_requested_position(
                self.upper_position_requests_from_fbw[RudderPanelPosition::Lower as usize],
            );
        self.rudder_controllers[RudderPanelPosition::Lower as usize]
            [RudderPanelPosition::Upper as usize]
            .set_requested_position(
                self.lower_position_requests_from_fbw[RudderPanelPosition::Upper as usize],
            );
        self.rudder_controllers[RudderPanelPosition::Lower as usize]
            [RudderPanelPosition::Lower as usize]
            .set_requested_position(
                self.lower_position_requests_from_fbw[RudderPanelPosition::Lower as usize],
            );
    }

    fn update_rudder_controllers_solenoids(&mut self) {
        if self
            .upper_hydraulic_mode_solenoid_energized_from_fbw
            .iter()
            .any(|x| *x)
            || self
                .upper_electric_mode_solenoid_energized_from_fbw
                .iter()
                .any(|x| *x)
        {
            self.rudder_controllers[RudderPanelPosition::Upper as usize]
                [RudderActuatorPosition::Upper as usize]
                .set_mode(
                    Self::rudder_actuator_mode_from_solenoid(
                        self.upper_hydraulic_mode_solenoid_energized_from_fbw
                            [RudderActuatorPosition::Upper as usize]
                            || self.upper_electric_mode_solenoid_energized_from_fbw
                                [RudderActuatorPosition::Upper as usize],
                    ),
                    self.upper_electric_mode_solenoid_energized_from_fbw
                        [RudderActuatorPosition::Upper as usize],
                );
            self.rudder_controllers[RudderPanelPosition::Upper as usize]
                [RudderActuatorPosition::Lower as usize]
                .set_mode(
                    Self::rudder_actuator_mode_from_solenoid(
                        self.upper_hydraulic_mode_solenoid_energized_from_fbw
                            [RudderActuatorPosition::Lower as usize]
                            || self.upper_electric_mode_solenoid_energized_from_fbw
                                [RudderActuatorPosition::Lower as usize],
                    ),
                    self.upper_electric_mode_solenoid_energized_from_fbw
                        [RudderActuatorPosition::Lower as usize],
                );
        } else {
            for controller in &mut self.rudder_controllers[RudderPanelPosition::Upper as usize] {
                controller.set_mode(LinearActuatorMode::ClosedCircuitDamping, false);
            }
        }
        if self
            .lower_hydraulic_mode_solenoid_energized_from_fbw
            .iter()
            .any(|x| *x)
            || self
                .lower_electric_mode_solenoid_energized_from_fbw
                .iter()
                .any(|x| *x)
        {
            self.rudder_controllers[RudderPanelPosition::Lower as usize]
                [RudderActuatorPosition::Upper as usize]
                .set_mode(
                    Self::rudder_actuator_mode_from_solenoid(
                        self.lower_hydraulic_mode_solenoid_energized_from_fbw
                            [RudderActuatorPosition::Upper as usize]
                            || self.lower_electric_mode_solenoid_energized_from_fbw
                                [RudderActuatorPosition::Upper as usize],
                    ),
                    self.lower_electric_mode_solenoid_energized_from_fbw
                        [RudderActuatorPosition::Upper as usize],
                );
            self.rudder_controllers[RudderPanelPosition::Lower as usize]
                [RudderActuatorPosition::Lower as usize]
                .set_mode(
                    Self::rudder_actuator_mode_from_solenoid(
                        self.lower_hydraulic_mode_solenoid_energized_from_fbw
                            [RudderActuatorPosition::Lower as usize]
                            || self.lower_electric_mode_solenoid_energized_from_fbw
                                [RudderActuatorPosition::Lower as usize],
                    ),
                    self.lower_electric_mode_solenoid_energized_from_fbw
                        [RudderActuatorPosition::Lower as usize],
                );
        } else {
            for controller in &mut self.rudder_controllers[RudderPanelPosition::Lower as usize] {
                controller.set_mode(LinearActuatorMode::ClosedCircuitDamping, false);
            }
        }
    }

    fn rudder_actuator_mode_from_solenoid(solenoid_energized: bool) -> LinearActuatorMode {
        if solenoid_energized {
            LinearActuatorMode::PositionControl
        } else {
            LinearActuatorMode::ActiveDamping
        }
    }

    fn rudder_actuator_position_from_surface_angle(surface_angle: Angle) -> Ratio {
        Ratio::new::<ratio>(-surface_angle.get::<degree>() / 60. + 0.5)
    }
}
impl SimulationElement for RudderSystemHydraulicController {
    fn read(&mut self, reader: &mut SimulatorReader) {
        self.upper_position_requests_from_fbw = [
            Self::rudder_actuator_position_from_surface_angle(Angle::new::<degree>(
                reader.read(&self.upper_rudder_yellow_actuator_position_demand_id),
            )),
            Self::rudder_actuator_position_from_surface_angle(Angle::new::<degree>(
                reader.read(&self.upper_rudder_green_actuator_position_demand_id),
            )),
        ];
        self.upper_hydraulic_mode_solenoid_energized_from_fbw = [
            reader.read(&self.upper_rudder_yellow_actuator_hydraulic_solenoid_id),
            reader.read(&self.upper_rudder_green_actuator_hydraulic_solenoid_id),
        ];
        self.upper_electric_mode_solenoid_energized_from_fbw = [
            reader.read(&self.upper_rudder_yellow_actuator_electric_solenoid_id),
            reader.read(&self.upper_rudder_green_actuator_electric_solenoid_id),
        ];

        self.lower_position_requests_from_fbw = [
            Self::rudder_actuator_position_from_surface_angle(Angle::new::<degree>(
                reader.read(&self.lower_rudder_green_actuator_position_demand_id),
            )),
            Self::rudder_actuator_position_from_surface_angle(Angle::new::<degree>(
                reader.read(&self.lower_rudder_yellow_actuator_position_demand_id),
            )),
        ];
        self.lower_hydraulic_mode_solenoid_energized_from_fbw = [
            reader.read(&self.lower_rudder_green_actuator_hydraulic_solenoid_id),
            reader.read(&self.lower_rudder_yellow_actuator_hydraulic_solenoid_id),
        ];
        self.lower_electric_mode_solenoid_energized_from_fbw = [
            reader.read(&self.lower_rudder_green_actuator_electric_solenoid_id),
            reader.read(&self.lower_rudder_yellow_actuator_electric_solenoid_id),
        ];
    }
}

#[derive(PartialEq, Clone, Copy)]
enum ActuatorSide {
    Left,
    Right,
}

#[derive(PartialEq, Clone, Copy)]
enum AileronActuatorPosition {
    Outward = 0,
    Inward = 1,
}

#[derive(PartialEq, Clone, Copy)]
enum AileronPanelPosition {
    Outward = 0,
    Middle = 1,
    Inward = 2,
}
enum RudderActuatorPosition {
    Upper = 0,
    Lower = 1,
}

enum RudderPanelPosition {
    Upper = 0,
    Lower = 1,
}

enum ElevatorActuatorPosition {
    Outward = 0,
    Inward = 1,
}

enum ElevatorPanelPosition {
    Outward = 0,
    Inward = 1,
}

struct AileronAssembly {
    hydraulic_assemblies: [HydraulicLinearActuatorAssembly<2>; 3],

    position_out_id: VariableIdentifier,
    position_mid_id: VariableIdentifier,
    position_in_id: VariableIdentifier,

    positions: [Ratio; 3],
    aerodynamic_models: [AerodynamicModel; 3],
}
impl AileronAssembly {
    fn new(
        context: &mut InitContext,
        id: ActuatorSide,
        outward_hydraulic_assembly: HydraulicLinearActuatorAssembly<2>,
        middle_hydraulic_assembly: HydraulicLinearActuatorAssembly<2>,
        inward_hydraulic_assembly: HydraulicLinearActuatorAssembly<2>,
        aerodynamic_model_outter: AerodynamicModel,
        aerodynamic_model_middle: AerodynamicModel,
        aerodynamic_model_inner: AerodynamicModel,
    ) -> Self {
        Self {
            hydraulic_assemblies: [
                outward_hydraulic_assembly,
                middle_hydraulic_assembly,
                inward_hydraulic_assembly,
            ],
            position_out_id: match id {
                ActuatorSide::Left => {
                    context.get_identifier("HYD_AIL_LEFT_OUTWARD_DEFLECTION".to_owned())
                }
                ActuatorSide::Right => {
                    context.get_identifier("HYD_AIL_RIGHT_OUTWARD_DEFLECTION".to_owned())
                }
            },
            position_mid_id: match id {
                ActuatorSide::Left => {
                    context.get_identifier("HYD_AIL_LEFT_MIDDLE_DEFLECTION".to_owned())
                }
                ActuatorSide::Right => {
                    context.get_identifier("HYD_AIL_RIGHT_MIDDLE_DEFLECTION".to_owned())
                }
            },
            position_in_id: match id {
                ActuatorSide::Left => {
                    context.get_identifier("HYD_AIL_LEFT_INWARD_DEFLECTION".to_owned())
                }
                ActuatorSide::Right => {
                    context.get_identifier("HYD_AIL_RIGHT_INWARD_DEFLECTION".to_owned())
                }
            },
            positions: [Ratio::new::<ratio>(0.); 3],
            aerodynamic_models: [
                aerodynamic_model_outter,
                aerodynamic_model_middle,
                aerodynamic_model_inner,
            ],
        }
    }

    fn actuator(
        &mut self,
        circuit_position: AileronActuatorPosition,
        panel_position: AileronPanelPosition,
    ) -> &mut impl Actuator {
        self.hydraulic_assemblies[panel_position as usize].actuator(circuit_position as usize)
    }

    fn update(
        &mut self,
        context: &UpdateContext,
        controllers: [&[impl HydraulicAssemblyController + HydraulicLocking + ElectroHydrostaticPowered];
            3],
        current_pressure_outward: [&impl SectionPressure; 3],
        current_pressure_inward: [&impl SectionPressure; 3],
    ) {
        for idx in 0..3 {
            self.aerodynamic_models[idx]
                .update_body(context, self.hydraulic_assemblies[idx].body());
            self.hydraulic_assemblies[idx].update(
                context,
                controllers[idx],
                [
                    current_pressure_outward[idx].pressure_downstream_leak_valve(),
                    current_pressure_inward[idx].pressure_downstream_leak_valve(),
                ],
            );

            self.positions[idx] = self.hydraulic_assemblies[idx].position_normalized();
        }
    }
}
impl SimulationElement for AileronAssembly {
    fn accept<T: SimulationElementVisitor>(&mut self, visitor: &mut T) {
        accept_iterable!(self.hydraulic_assemblies, visitor);

        visitor.visit(self);
    }

    fn write(&self, writer: &mut SimulatorWriter) {
        writer.write(&self.position_out_id, self.positions[0].get::<ratio>());
        writer.write(&self.position_mid_id, self.positions[1].get::<ratio>());
        writer.write(&self.position_in_id, self.positions[2].get::<ratio>());
    }
}

struct ElevatorAssembly {
    hydraulic_assemblies: [HydraulicLinearActuatorAssembly<2>; 2],

    position_out_id: VariableIdentifier,

    position_in_id: VariableIdentifier,

    positions: [Ratio; 2],

    aerodynamic_models: [AerodynamicModel; 2],
}
impl ElevatorAssembly {
    fn new(
        context: &mut InitContext,
        id: ActuatorSide,
        outward_hydraulic_assembly: HydraulicLinearActuatorAssembly<2>,
        inward_hydraulic_assembly: HydraulicLinearActuatorAssembly<2>,
        aerodynamic_model_outter: AerodynamicModel,
        aerodynamic_model_inner: AerodynamicModel,
    ) -> Self {
        Self {
            hydraulic_assemblies: [outward_hydraulic_assembly, inward_hydraulic_assembly],
            position_out_id: match id {
                ActuatorSide::Left => {
                    context.get_identifier("HYD_ELEV_LEFT_OUTWARD_DEFLECTION".to_owned())
                }
                ActuatorSide::Right => {
                    context.get_identifier("HYD_ELEV_RIGHT_OUTWARD_DEFLECTION".to_owned())
                }
            },
            position_in_id: match id {
                ActuatorSide::Left => {
                    context.get_identifier("HYD_ELEV_LEFT_INWARD_DEFLECTION".to_owned())
                }
                ActuatorSide::Right => {
                    context.get_identifier("HYD_ELEV_RIGHT_INWARD_DEFLECTION".to_owned())
                }
            },
            positions: [Ratio::new::<ratio>(0.); 2],
            aerodynamic_models: [aerodynamic_model_outter, aerodynamic_model_inner],
        }
    }

    fn actuator(
        &mut self,
        circuit_position: ElevatorActuatorPosition,
        panel_position: ElevatorPanelPosition,
    ) -> &mut impl Actuator {
        self.hydraulic_assemblies[panel_position as usize].actuator(circuit_position as usize)
    }

    fn update(
        &mut self,
        context: &UpdateContext,
        elevator_controllers: [&[impl HydraulicAssemblyController + HydraulicLocking + ElectroHydrostaticPowered];
            2],
        current_pressure_outward: [&impl SectionPressure; 2],
        current_pressure_inward: [&impl SectionPressure; 2],
    ) {
        for idx in 0..2 {
            self.aerodynamic_models[idx]
                .update_body(context, self.hydraulic_assemblies[idx].body());
            self.hydraulic_assemblies[idx].update(
                context,
                elevator_controllers[idx],
                [
                    current_pressure_outward[idx].pressure_downstream_leak_valve(),
                    current_pressure_inward[idx].pressure_downstream_leak_valve(),
                ],
            );

            self.positions[idx] = self.hydraulic_assemblies[idx].position_normalized();
        }
    }
}
impl SimulationElement for ElevatorAssembly {
    fn accept<T: SimulationElementVisitor>(&mut self, visitor: &mut T) {
        accept_iterable!(self.hydraulic_assemblies, visitor);

        visitor.visit(self);
    }

    fn write(&self, writer: &mut SimulatorWriter) {
        writer.write(
            &self.position_out_id,
            self.positions[ElevatorPanelPosition::Outward as usize].get::<ratio>(),
        );
        writer.write(
            &self.position_in_id,
            self.positions[ElevatorPanelPosition::Inward as usize].get::<ratio>(),
        );
    }
}
impl Debug for ElevatorAssembly {
    fn fmt(&self, f: &mut std::fmt::Formatter<'_>) -> std::fmt::Result {
        write!(
            f,
            "\nElevator assembly => Outward assembly / {:?} Inward assembly / {:?}",
            self.hydraulic_assemblies[0], self.hydraulic_assemblies[1]
        )
    }
}

struct RudderAssembly {
    hydraulic_assemblies: [HydraulicLinearActuatorAssembly<2>; 2],

    position_upper_id: VariableIdentifier,

    position_lower_id: VariableIdentifier,

    positions: [Ratio; 2],

    aerodynamic_models: [AerodynamicModel; 2],
}
impl RudderAssembly {
    fn new(
        context: &mut InitContext,
        upper_hydraulic_assembly: HydraulicLinearActuatorAssembly<2>,
        lower_hydraulic_assembly: HydraulicLinearActuatorAssembly<2>,
        aerodynamic_model_upper: AerodynamicModel,
        aerodynamic_model_lower: AerodynamicModel,
    ) -> Self {
        Self {
            hydraulic_assemblies: [upper_hydraulic_assembly, lower_hydraulic_assembly],

            position_upper_id: context.get_identifier("HYD_UPPER_RUD_DEFLECTION".to_owned()),

            position_lower_id: context.get_identifier("HYD_LOWER_RUD_DEFLECTION".to_owned()),

            positions: [Ratio::new::<ratio>(0.); 2],

            aerodynamic_models: [aerodynamic_model_upper, aerodynamic_model_lower],
        }
    }

    fn actuator(
        &mut self,
        circuit_position: RudderActuatorPosition,
        panel_position: RudderPanelPosition,
    ) -> &mut impl Actuator {
        self.hydraulic_assemblies[panel_position as usize].actuator(circuit_position as usize)
    }

    fn update(
        &mut self,
        context: &UpdateContext,
        rudder_controllers: [&[impl HydraulicAssemblyController + HydraulicLocking + ElectroHydrostaticPowered];
            2],
        current_pressure_upper: [&impl SectionPressure; 2],
        current_pressure_lower: [&impl SectionPressure; 2],
    ) {
        for idx in 0..2 {
            self.aerodynamic_models[idx]
                .update_body(context, self.hydraulic_assemblies[idx].body());

            self.hydraulic_assemblies[idx].update(
                context,
                rudder_controllers[idx],
                [
                    current_pressure_upper[idx].pressure_downstream_leak_valve(),
                    current_pressure_lower[idx].pressure_downstream_leak_valve(),
                ],
            );

            self.positions[idx] = self.hydraulic_assemblies[idx].position_normalized();
        }
    }
}
impl SimulationElement for RudderAssembly {
    fn accept<T: SimulationElementVisitor>(&mut self, visitor: &mut T) {
        accept_iterable!(self.hydraulic_assemblies, visitor);

        visitor.visit(self);
    }

    fn write(&self, writer: &mut SimulatorWriter) {
        writer.write(
            &self.position_upper_id,
            self.positions[RudderPanelPosition::Upper as usize].get::<ratio>(),
        );
        writer.write(
            &self.position_lower_id,
            self.positions[RudderPanelPosition::Lower as usize].get::<ratio>(),
        );
    }
}

struct SpoilerElement {
    hydraulic_assembly: HydraulicLinearActuatorAssembly<1>,

    position_id: VariableIdentifier,

    position: Ratio,

    aerodynamic_model: AerodynamicModel,
}
impl SpoilerElement {
    fn new(
        context: &mut InitContext,
        id: ActuatorSide,
        id_num: usize,
        hydraulic_assembly: HydraulicLinearActuatorAssembly<1>,
        aerodynamic_model: AerodynamicModel,
    ) -> Self {
        Self {
            hydraulic_assembly,
            position_id: match id {
                ActuatorSide::Left => {
                    context.get_identifier(format!("HYD_SPOILER_{}_LEFT_DEFLECTION", id_num))
                }
                ActuatorSide::Right => {
                    context.get_identifier(format!("HYD_SPOILER_{}_RIGHT_DEFLECTION", id_num))
                }
            },
            position: Ratio::new::<ratio>(0.),
            aerodynamic_model,
        }
    }

    fn actuator(&mut self) -> &mut impl Actuator {
        self.hydraulic_assembly.actuator(0)
    }

    fn update(
        &mut self,
        context: &UpdateContext,
        spoiler_controller: &(impl HydraulicAssemblyController
              + HydraulicLocking
              + ElectroHydrostaticPowered),
        current_pressure: Pressure,
    ) {
        self.aerodynamic_model
            .update_body(context, self.hydraulic_assembly.body());
        self.hydraulic_assembly.update(
            context,
            std::slice::from_ref(spoiler_controller),
            [current_pressure],
        );

        self.position = self.hydraulic_assembly.position_normalized();
    }
}
impl SimulationElement for SpoilerElement {
    fn accept<T: SimulationElementVisitor>(&mut self, visitor: &mut T) {
        self.hydraulic_assembly.accept(visitor);

        visitor.visit(self);
    }

    fn write(&self, writer: &mut SimulatorWriter) {
        writer.write(&self.position_id, self.position.get::<ratio>());
    }
}

struct SpoilerGroup {
    spoilers: [SpoilerElement; 8],
    hydraulic_controllers: [SpoilerController; 8],
}
impl SpoilerGroup {
    fn new(context: &mut InitContext, spoiler_side: &str, spoilers: [SpoilerElement; 8]) -> Self {
        Self {
            spoilers,
            hydraulic_controllers: [
                SpoilerController::new(context, spoiler_side, 1),
                SpoilerController::new(context, spoiler_side, 2),
                SpoilerController::new(context, spoiler_side, 3),
                SpoilerController::new(context, spoiler_side, 4),
                SpoilerController::new(context, spoiler_side, 5),
                SpoilerController::new(context, spoiler_side, 6),
                SpoilerController::new(context, spoiler_side, 7),
                SpoilerController::new(context, spoiler_side, 8),
            ],
        }
    }

    fn update(
        &mut self,
        context: &UpdateContext,
        green_section: &impl SectionPressure,
        yellow_section: &impl SectionPressure,
    ) {
        self.spoilers[0].update(
            context,
            &self.hydraulic_controllers[0],
            yellow_section.pressure_downstream_leak_valve(),
        );
        self.spoilers[1].update(
            context,
            &self.hydraulic_controllers[1],
            green_section.pressure_downstream_leak_valve(),
        );
        self.spoilers[2].update(
            context,
            &self.hydraulic_controllers[2],
            yellow_section.pressure_downstream_leak_valve(),
        );
        self.spoilers[3].update(
            context,
            &self.hydraulic_controllers[3],
            green_section.pressure_downstream_leak_valve(),
        );
        self.spoilers[4].update(
            context,
            &self.hydraulic_controllers[4],
            yellow_section.pressure_downstream_leak_valve(),
        );
        self.spoilers[5].update(
            context,
            &self.hydraulic_controllers[5],
            green_section.pressure_downstream_leak_valve(),
        );
        self.spoilers[6].update(
            context,
            &self.hydraulic_controllers[6],
            yellow_section.pressure_downstream_leak_valve(),
        );
        self.spoilers[7].update(
            context,
            &self.hydraulic_controllers[7],
            green_section.pressure_downstream_leak_valve(),
        );
    }

    fn actuator(&mut self, spoiler_idx: usize) -> &mut impl Actuator {
        self.spoilers[spoiler_idx].actuator()
    }
}
impl SimulationElement for SpoilerGroup {
    fn accept<T: SimulationElementVisitor>(&mut self, visitor: &mut T) {
        for controller in &mut self.hydraulic_controllers {
            controller.accept(visitor);
        }

        for spoiler in &mut self.spoilers {
            spoiler.accept(visitor);
        }

        visitor.visit(self);
    }
}

struct SpoilerController {
    position_demand_id: VariableIdentifier,
    electrical_mode_ena_id: Option<VariableIdentifier>,
    requested_position: Ratio,
    elec_backup_active: bool,
}
impl SpoilerController {
    fn new(context: &mut InitContext, spoiler_side: &str, spoiler_id_number: usize) -> Self {
        Self {
            position_demand_id: context.get_identifier(format!(
                "{}_SPOILER_{}_COMMANDED_POSITION",
                spoiler_side, spoiler_id_number
            )),
            electrical_mode_ena_id: if spoiler_id_number == 6 {
                Some(
                    context.get_identifier(format!(
                        "{}_SPOILER_6_EBHA_ELECTRONIC_ENABLE",
                        spoiler_side
                    )),
                )
            } else {
                None
            },

            requested_position: Ratio::new::<ratio>(0.),
            elec_backup_active: false,
        }
    }

    fn spoiler_actuator_position_from_surface_angle(surface_angle: Angle) -> Ratio {
        Ratio::new::<ratio>((surface_angle.get::<degree>() / 50.).min(1.).max(0.))
    }
}
impl HydraulicAssemblyController for SpoilerController {
    fn requested_mode(&self) -> LinearActuatorMode {
        LinearActuatorMode::PositionControl
    }

    fn requested_position(&self) -> Ratio {
        self.requested_position
    }

    fn should_lock(&self) -> bool {
        false
    }

    fn requested_lock_position(&self) -> Ratio {
        Ratio::default()
    }
}
impl SimulationElement for SpoilerController {
    fn read(&mut self, reader: &mut SimulatorReader) {
        self.requested_position =
            Self::spoiler_actuator_position_from_surface_angle(Angle::new::<degree>(
                reader.read(&self.position_demand_id),
            ));

        if let Some(elec_mode_id) = self.electrical_mode_ena_id {
            self.elec_backup_active = reader.read(&elec_mode_id);
        };
    }
}
impl HydraulicLocking for SpoilerController {}
impl ElectroHydrostaticPowered for SpoilerController {
    fn should_activate_electrical_mode(&self) -> bool {
        self.elec_backup_active
    }
}

struct A380GravityExtension {
    gear_gravity_extension_handle_position_id: VariableIdentifier,

    handle_angle: Angle,
}
impl A380GravityExtension {
    fn new(context: &mut InitContext) -> Self {
        Self {
            gear_gravity_extension_handle_position_id: context
                .get_identifier("GRAVITYGEAR_ROTATE_PCT".to_owned()),

            handle_angle: Angle::default(),
        }
    }
}
impl GearGravityExtension for A380GravityExtension {
    fn extension_handle_number_of_turns(&self) -> u8 {
        (self.handle_angle.get::<degree>() / 360.).floor() as u8
    }
}
impl SimulationElement for A380GravityExtension {
    fn read(&mut self, reader: &mut SimulatorReader) {
        let handle_percent: f64 = reader.read(&self.gear_gravity_extension_handle_position_id);

        self.handle_angle = Angle::new::<degree>(handle_percent * 3.6)
            .max(Angle::new::<degree>(0.))
            .min(Angle::new::<degree>(360. * 3.));
    }
}

struct A380TrimInputController {
    motor1_active_id: VariableIdentifier,
    motor2_active_id: VariableIdentifier,
    motor3_active_id: VariableIdentifier,

    motor1_position_id: VariableIdentifier,
    motor2_position_id: VariableIdentifier,
    motor3_position_id: VariableIdentifier,

    manual_control_active_id: VariableIdentifier,
    manual_control_speed_id: VariableIdentifier,

    motor_active: [bool; 3],
    motor_position: [Angle; 3],

    manual_control: bool,
    manual_control_speed: AngularVelocity,
}
impl A380TrimInputController {
    fn new(context: &mut InitContext) -> Self {
        Self {
            motor1_active_id: context.get_identifier("THS_1_ACTIVE_MODE_COMMANDED".to_owned()),
            motor2_active_id: context.get_identifier("THS_2_ACTIVE_MODE_COMMANDED".to_owned()),
            motor3_active_id: context.get_identifier("THS_3_ACTIVE_MODE_COMMANDED".to_owned()),

            motor1_position_id: context.get_identifier("THS_1_COMMANDED_POSITION".to_owned()),
            motor2_position_id: context.get_identifier("THS_2_COMMANDED_POSITION".to_owned()),
            motor3_position_id: context.get_identifier("THS_3_COMMANDED_POSITION".to_owned()),

            manual_control_active_id: context
                .get_identifier("THS_MANUAL_CONTROL_ACTIVE".to_owned()),
            manual_control_speed_id: context.get_identifier("THS_MANUAL_CONTROL_SPEED".to_owned()),

            motor_active: [false; 3],
            motor_position: [Angle::default(); 3],

            manual_control: false,
            manual_control_speed: AngularVelocity::default(),
        }
    }
}
impl PitchTrimActuatorController for A380TrimInputController {
    fn commanded_position(&self) -> Angle {
        for (idx, motor_active) in self.motor_active.iter().enumerate() {
            if *motor_active {
                return self.motor_position[idx];
            }
        }

        Angle::default()
    }

    fn energised_motor(&self) -> [bool; 3] {
        self.motor_active
    }
}
impl ManualPitchTrimController for A380TrimInputController {
    fn is_manually_moved(&self) -> bool {
        self.manual_control || self.manual_control_speed.get::<radian_per_second>() != 0.
    }

    fn moving_speed(&self) -> AngularVelocity {
        self.manual_control_speed
    }
}
impl SimulationElement for A380TrimInputController {
    fn read(&mut self, reader: &mut SimulatorReader) {
        self.motor_active[0] = reader.read(&self.motor1_active_id);
        self.motor_active[1] = reader.read(&self.motor2_active_id);
        self.motor_active[2] = reader.read(&self.motor3_active_id);

        self.motor_position[0] = reader.read(&self.motor1_position_id);
        self.motor_position[1] = reader.read(&self.motor2_position_id);
        self.motor_position[2] = reader.read(&self.motor3_position_id);

        self.manual_control = reader.read(&self.manual_control_active_id);
        self.manual_control_speed = reader.read(&self.manual_control_speed_id);
    }
}

struct A380TiltingGears {
    left_body_gear: TiltingGear,
    right_body_gear: TiltingGear,
    left_wing_gear: TiltingGear,
    right_wing_gear: TiltingGear,
}
impl A380TiltingGears {
    fn new(
        left_body_gear: TiltingGear,
        right_body_gear: TiltingGear,
        left_wing_gear: TiltingGear,
        right_wing_gear: TiltingGear,
    ) -> Self {
        Self {
            left_body_gear,
            right_body_gear,
            left_wing_gear,
            right_wing_gear,
        }
    }

    fn update(&mut self, context: &UpdateContext) {
        self.left_body_gear.update(context);
        self.right_body_gear.update(context);
        self.left_wing_gear.update(context);
        self.right_wing_gear.update(context);
    }
}
impl SimulationElement for A380TiltingGears {
    fn accept<T: SimulationElementVisitor>(&mut self, visitor: &mut T) {
        self.left_body_gear.accept(visitor);
        self.right_body_gear.accept(visitor);
        self.left_wing_gear.accept(visitor);
        self.right_wing_gear.accept(visitor);

        visitor.visit(self);
    }
}

#[cfg(test)]
mod tests {
    use super::*;

    mod a380_hydraulics {
        use super::*;
        use rstest::rstest;
        use systems::{
            electrical::{
                test::TestElectricitySource, ElectricalBus, Electricity, ElectricitySource,
                ExternalPowerSource,
            },
            engine::{leap_engine::LeapEngine, EngineFireOverheadPanel},
            failures::FailureType,
            landing_gear::{GearSystemState, LandingGear, LandingGearControlInterfaceUnitSet},
            shared::{EmergencyElectricalState, LgciuId, PotentialOrigin},
            simulation::{
                test::{ReadByName, SimulationTestBed, TestBed, WriteByName},
                Aircraft, InitContext,
            },
        };

        use uom::si::{
            angle::degree,
            electric_potential::volt,
            length::foot,
            ratio::{percent, ratio},
        };

        #[derive(Default)]
        struct A380TestAdirus {
            airspeed: Velocity,
        }
        impl A380TestAdirus {
            fn update(&mut self, context: &UpdateContext) {
                self.airspeed = context.true_airspeed()
            }
        }
        impl AdirsDiscreteOutputs for A380TestAdirus {
            fn low_speed_warning_1_104kts(&self, _: usize) -> bool {
                self.airspeed.get::<knot>() > 104.
            }

            fn low_speed_warning_2_54kts(&self, _: usize) -> bool {
                self.airspeed.get::<knot>() > 54.
            }

            fn low_speed_warning_3_159kts(&self, _: usize) -> bool {
                self.airspeed.get::<knot>() > 159.
            }

            fn low_speed_warning_4_260kts(&self, _: usize) -> bool {
                self.airspeed.get::<knot>() > 260.
            }
        }

        struct A380TestPneumatics {
            pressure: Pressure,
        }
        impl A380TestPneumatics {
            pub fn new() -> Self {
                Self {
                    pressure: Pressure::new::<psi>(50.),
                }
            }

            fn set_nominal_air_pressure(&mut self) {
                self.pressure = Pressure::new::<psi>(50.);
            }

            fn set_low_air_pressure(&mut self) {
                self.pressure = Pressure::new::<psi>(1.);
            }
        }
        impl ReservoirAirPressure for A380TestPneumatics {
            fn green_reservoir_pressure(&self) -> Pressure {
                self.pressure
            }

            fn blue_reservoir_pressure(&self) -> Pressure {
                self.pressure
            }

            fn yellow_reservoir_pressure(&self) -> Pressure {
                self.pressure
            }
        }

        struct A380TestElectrical {
            airspeed: Velocity,
            all_ac_lost: bool,
        }
        impl A380TestElectrical {
            pub fn new() -> Self {
                A380TestElectrical {
                    airspeed: Velocity::new::<knot>(100.),
                    all_ac_lost: false,
                }
            }

            fn update(&mut self, context: &UpdateContext) {
                self.airspeed = context.indicated_airspeed();
            }
        }
        impl EmergencyElectricalState for A380TestElectrical {
            fn is_in_emergency_elec(&self) -> bool {
                self.all_ac_lost && self.airspeed >= Velocity::new::<knot>(100.)
            }
        }
        impl SimulationElement for A380TestElectrical {
            fn receive_power(&mut self, buses: &impl ElectricalBuses) {
                self.all_ac_lost = !buses.is_powered(ElectricalBusType::AlternatingCurrent(1))
                    && !buses.is_powered(ElectricalBusType::AlternatingCurrent(2));
            }
        }
        struct A380HydraulicsTestAircraft {
            pneumatics: A380TestPneumatics,
            engine_1: LeapEngine,
            engine_2: LeapEngine,
            engine_3: LeapEngine,
            engine_4: LeapEngine,
            hydraulics: A380Hydraulic,
            overhead: A380HydraulicOverheadPanel,
            autobrake_panel: AutobrakePanel,
            engine_fire_overhead: EngineFireOverheadPanel<4>,

            landing_gear: LandingGear,
            lgcius: LandingGearControlInterfaceUnitSet,
            adirus: A380TestAdirus,
            electrical: A380TestElectrical,
            ext_pwr: ExternalPowerSource,

            powered_source_ac: TestElectricitySource,
            ac_ground_service_bus: ElectricalBus,
            dc_ground_service_bus: ElectricalBus,
            ac_ess_bus: ElectricalBus,
            ac_1_bus: ElectricalBus,
            ac_2_bus: ElectricalBus,
            dc_1_bus: ElectricalBus,
            dc_2_bus: ElectricalBus,
            dc_ess_bus: ElectricalBus,
            dc_hot_1_bus: ElectricalBus,
            dc_hot_2_bus: ElectricalBus,

            // Electric buses states to be able to kill them dynamically
            is_ac_ground_service_powered: bool,
            is_dc_ground_service_powered: bool,
            is_ac_ess_powered: bool,
            is_ac_1_powered: bool,
            is_ac_2_powered: bool,
            is_dc_1_powered: bool,
            is_dc_2_powered: bool,
            is_dc_ess_powered: bool,
            is_dc_hot_1_powered: bool,
            is_dc_hot_2_powered: bool,
        }
        impl A380HydraulicsTestAircraft {
            fn new(context: &mut InitContext) -> Self {
                Self {
                    pneumatics: A380TestPneumatics::new(),
                    engine_1: LeapEngine::new(context, 1),
                    engine_2: LeapEngine::new(context, 2),
                    engine_3: LeapEngine::new(context, 3),
                    engine_4: LeapEngine::new(context, 4),
                    hydraulics: A380Hydraulic::new(context),
                    overhead: A380HydraulicOverheadPanel::new(context),
                    autobrake_panel: AutobrakePanel::new(context),
                    engine_fire_overhead: EngineFireOverheadPanel::new(context),
                    landing_gear: LandingGear::new(context),
                    lgcius: LandingGearControlInterfaceUnitSet::new(
                        context,
                        ElectricalBusType::DirectCurrentEssential,
                        ElectricalBusType::DirectCurrentGndFltService,
                    ),
                    adirus: A380TestAdirus::default(),
                    electrical: A380TestElectrical::new(),
                    ext_pwr: ExternalPowerSource::new(context),
                    powered_source_ac: TestElectricitySource::powered(
                        context,
                        PotentialOrigin::EngineGenerator(1),
                    ),
                    ac_ground_service_bus: ElectricalBus::new(
                        context,
                        ElectricalBusType::AlternatingCurrentGndFltService,
                    ),
                    dc_ground_service_bus: ElectricalBus::new(
                        context,
                        ElectricalBusType::DirectCurrentGndFltService,
                    ),
                    ac_ess_bus: ElectricalBus::new(
                        context,
                        ElectricalBusType::AlternatingCurrentEssential,
                    ),
                    ac_1_bus: ElectricalBus::new(context, ElectricalBusType::AlternatingCurrent(1)),
                    ac_2_bus: ElectricalBus::new(context, ElectricalBusType::AlternatingCurrent(2)),
                    dc_1_bus: ElectricalBus::new(context, ElectricalBusType::DirectCurrent(1)),
                    dc_2_bus: ElectricalBus::new(context, ElectricalBusType::DirectCurrent(2)),
                    dc_ess_bus: ElectricalBus::new(
                        context,
                        ElectricalBusType::DirectCurrentEssential,
                    ),
                    dc_hot_1_bus: ElectricalBus::new(
                        context,
                        ElectricalBusType::DirectCurrentHot(1),
                    ),
                    dc_hot_2_bus: ElectricalBus::new(
                        context,
                        ElectricalBusType::DirectCurrentHot(2),
                    ),
                    is_ac_ground_service_powered: true,
                    is_dc_ground_service_powered: true,
                    is_ac_ess_powered: true,
                    is_ac_1_powered: true,
                    is_ac_2_powered: true,
                    is_dc_1_powered: true,
                    is_dc_2_powered: true,
                    is_dc_ess_powered: true,
                    is_dc_hot_1_powered: true,
                    is_dc_hot_2_powered: true,
                }
            }

            fn is_green_edp_commanded_on(&self) -> bool {
                self.hydraulics
                    .engine_driven_pump_1a_controller
                    .should_pressurise()
            }

            fn is_yellow_edp_commanded_on(&self) -> bool {
                self.hydraulics
                    .engine_driven_pump_3a_controller
                    .should_pressurise()
            }

            fn get_yellow_brake_accumulator_fluid_volume(&self) -> Volume {
                self.hydraulics
                    .braking_circuit_altn
                    .accumulator_fluid_volume()
            }

            fn is_nws_pin_inserted(&self) -> bool {
                self.hydraulics.nose_wheel_steering_pin_is_inserted()
            }

            fn is_yellow_epump_controller_pressurising(&self) -> bool {
                self.hydraulics
                    .yellow_electric_pump_a_controller
                    .should_pressurise()
            }

            fn is_edp1a_green_pump_controller_pressurising(&self) -> bool {
                self.hydraulics
                    .engine_driven_pump_1a_controller
                    .should_pressurise()
            }

            fn is_edp2a_yellow_pump_controller_pressurising(&self) -> bool {
                self.hydraulics
                    .engine_driven_pump_2a_controller
                    .should_pressurise()
            }

            fn is_green_pressure_switch_pressurised(&self) -> bool {
                self.hydraulics.is_green_pressure_switch_pressurised()
            }

            fn is_yellow_pressure_switch_pressurised(&self) -> bool {
                self.hydraulics.is_yellow_pressure_switch_pressurised()
            }

            fn nose_steering_position(&self) -> Angle {
                self.hydraulics.nose_steering.position_feedback()
            }

            fn _is_cargo_fwd_door_locked_up(&self) -> bool {
                self.hydraulics.forward_cargo_door_controller.control_state
                    == DoorControlState::UpLocked
            }

            fn set_ac_bus_1_is_powered(&mut self, bus_is_alive: bool) {
                self.is_ac_1_powered = bus_is_alive;
            }

            fn set_ac_bus_2_is_powered(&mut self, bus_is_alive: bool) {
                self.is_ac_2_powered = bus_is_alive;
            }

            fn _set_dc_ground_service_is_powered(&mut self, bus_is_alive: bool) {
                self.is_dc_ground_service_powered = bus_is_alive;
            }

            fn set_ac_ground_service_is_powered(&mut self, bus_is_alive: bool) {
                self.is_ac_ground_service_powered = bus_is_alive;
            }

            fn set_dc_bus_2_is_powered(&mut self, bus_is_alive: bool) {
                self.is_dc_2_powered = bus_is_alive;
            }

            fn set_ac_ess_is_powered(&mut self, bus_is_alive: bool) {
                self.is_ac_ess_powered = bus_is_alive;
            }

            fn _set_dc_ess_is_powered(&mut self, bus_is_alive: bool) {
                self.is_dc_ess_powered = bus_is_alive;
            }
        }

        impl Aircraft for A380HydraulicsTestAircraft {
            fn update_before_power_distribution(
                &mut self,
                _: &UpdateContext,
                electricity: &mut Electricity,
            ) {
                self.powered_source_ac
                    .power_with_potential(ElectricPotential::new::<volt>(115.));
                electricity.supplied_by(&self.powered_source_ac);

                if self.is_ac_1_powered {
                    electricity.flow(&self.powered_source_ac, &self.ac_1_bus);
                }

                if self.is_ac_2_powered {
                    electricity.flow(&self.powered_source_ac, &self.ac_2_bus);
                }

                if self.is_ac_ground_service_powered {
                    electricity.flow(&self.powered_source_ac, &self.ac_ground_service_bus);
                }

                if self.is_dc_ground_service_powered {
                    electricity.flow(&self.powered_source_ac, &self.dc_ground_service_bus);
                }

                if self.is_ac_ess_powered {
                    electricity.flow(&self.powered_source_ac, &self.ac_ess_bus);
                }

                if self.is_dc_1_powered {
                    electricity.flow(&self.powered_source_ac, &self.dc_1_bus);
                }

                if self.is_dc_2_powered {
                    electricity.flow(&self.powered_source_ac, &self.dc_2_bus);
                }

                if self.is_dc_ess_powered {
                    electricity.flow(&self.powered_source_ac, &self.dc_ess_bus);
                }

                if self.is_dc_hot_1_powered {
                    electricity.flow(&self.powered_source_ac, &self.dc_hot_1_bus);
                }

                if self.is_dc_hot_2_powered {
                    electricity.flow(&self.powered_source_ac, &self.dc_hot_2_bus);
                }
            }

            fn update_after_power_distribution(&mut self, context: &UpdateContext) {
                self.electrical.update(context);

                self.adirus.update(context);

                self.lgcius.update(
                    context,
                    &self.landing_gear,
                    &self.hydraulics.gear_system,
                    self.ext_pwr.output_potential().is_powered(),
                );

                self.hydraulics.update(
                    context,
                    [
                        &self.engine_1,
                        &self.engine_2,
                        &self.engine_3,
                        &self.engine_4,
                    ],
                    &self.overhead,
                    &self.autobrake_panel,
                    &self.engine_fire_overhead,
                    &self.lgcius,
                    &self.pneumatics,
                    &self.adirus,
                );

                self.overhead.update(&self.hydraulics);
            }
        }
        impl SimulationElement for A380HydraulicsTestAircraft {
            fn accept<T: SimulationElementVisitor>(&mut self, visitor: &mut T) {
                self.engine_1.accept(visitor);
                self.engine_2.accept(visitor);
                self.engine_3.accept(visitor);
                self.engine_4.accept(visitor);
                self.landing_gear.accept(visitor);
                self.lgcius.accept(visitor);
                self.hydraulics.accept(visitor);
                self.autobrake_panel.accept(visitor);
                self.overhead.accept(visitor);
                self.engine_fire_overhead.accept(visitor);
                self.electrical.accept(visitor);
                self.ext_pwr.accept(visitor);

                visitor.visit(self);
            }
        }

        struct A380HydraulicsTestBed {
            test_bed: SimulationTestBed<A380HydraulicsTestAircraft>,
        }
        impl A380HydraulicsTestBed {
            fn new_with_start_state(start_state: StartState) -> Self {
                Self {
                    test_bed: SimulationTestBed::new_with_start_state(
                        start_state,
                        A380HydraulicsTestAircraft::new,
                    ),
                }
            }

            fn run_one_tick(mut self) -> Self {
                self.run_with_delta(A380Hydraulic::HYDRAULIC_SIM_TIME_STEP);
                self
            }

            fn run_waiting_for(mut self, delta: Duration) -> Self {
                self.test_bed.run_multiple_frames(delta);
                self
            }

            fn is_green_edp_commanded_on(&self) -> bool {
                self.query(|a| a.is_green_edp_commanded_on())
            }

            fn is_yellow_edp_commanded_on(&self) -> bool {
                self.query(|a| a.is_yellow_edp_commanded_on())
            }

            fn is_green_pressure_switch_pressurised(&self) -> bool {
                self.query(|a| a.is_green_pressure_switch_pressurised())
            }

            fn is_yellow_pressure_switch_pressurised(&self) -> bool {
                self.query(|a| a.is_yellow_pressure_switch_pressurised())
            }

            fn is_flaps_moving(&mut self) -> bool {
                self.read_by_name("IS_FLAPS_MOVING")
            }

            fn is_slats_moving(&mut self) -> bool {
                self.read_by_name("IS_SLATS_MOVING")
            }

            fn nose_steering_position(&self) -> Angle {
                self.query(|a| a.nose_steering_position())
            }

            fn is_cargo_fwd_door_locked_down(&mut self) -> bool {
                self.read_by_name("FWD_DOOR_CARGO_LOCKED")
            }

            fn _is_cargo_fwd_door_locked_up(&self) -> bool {
                self.query(|a| a._is_cargo_fwd_door_locked_up())
            }

            fn cargo_fwd_door_position(&mut self) -> f64 {
                self.read_by_name("FWD_DOOR_CARGO_POSITION")
            }

            fn cargo_aft_door_position(&mut self) -> f64 {
                self.read_by_name("AFT_DOOR_CARGO_POSITION")
            }

            fn green_pressure(&mut self) -> Pressure {
                self.read_by_name("HYD_GREEN_SYSTEM_1_SECTION_PRESSURE")
            }

            fn yellow_pressure(&mut self) -> Pressure {
                self.read_by_name("HYD_YELLOW_SYSTEM_1_SECTION_PRESSURE")
            }

            fn green_pressure_auxiliary(&mut self) -> Pressure {
                self.read_by_name("HYD_GREEN_AUXILIARY_1_SECTION_PRESSURE")
            }

            fn _get_yellow_reservoir_volume(&mut self) -> Volume {
                self.read_by_name("HYD_YELLOW_RESERVOIR_LEVEL")
            }

            fn green_edp_has_fault(&mut self) -> bool {
                self.read_by_name("OVHD_HYD_ENG_1A_PUMP_PB_HAS_FAULT")
            }

            fn yellow_edp_has_fault(&mut self) -> bool {
                self.read_by_name("OVHD_HYD_ENG_3A_PUMP_PB_HAS_FAULT")
            }

            fn is_yellow_epump_a_press_low(&mut self) -> bool {
                self.read_by_name("HYD_YA_EPUMP_LOW_PRESS")
            }

            fn get_brake_left_yellow_pressure(&mut self) -> Pressure {
                self.read_by_name("HYD_BRAKE_ALTN_LEFT_PRESS")
            }

            fn get_brake_right_yellow_pressure(&mut self) -> Pressure {
                self.read_by_name("HYD_BRAKE_ALTN_RIGHT_PRESS")
            }

            fn get_green_reservoir_volume(&mut self) -> Volume {
                self.read_by_name("HYD_GREEN_RESERVOIR_LEVEL")
            }

            fn autobrake_mode(&mut self) -> AutobrakeMode {
                ReadByName::<A380HydraulicsTestBed, f64>::read_by_name(
                    self,
                    "AUTOBRAKES_ARMED_MODE",
                )
                .into()
            }

            fn get_brake_left_green_pressure(&mut self) -> Pressure {
                self.read_by_name("HYD_BRAKE_NORM_LEFT_PRESS")
            }

            fn get_brake_right_green_pressure(&mut self) -> Pressure {
                self.read_by_name("HYD_BRAKE_NORM_RIGHT_PRESS")
            }

            fn _get_brake_yellow_accumulator_pressure(&mut self) -> Pressure {
                self.read_by_name("HYD_BRAKE_ALTN_ACC_PRESS")
            }

            fn get_brake_yellow_accumulator_fluid_volume(&self) -> Volume {
                self.query(|a| a.get_yellow_brake_accumulator_fluid_volume())
            }

            fn get_left_aileron_panel_position(&mut self, panel: AileronPanelPosition) -> Ratio {
                match panel {
                    AileronPanelPosition::Outward => {
                        Ratio::new::<ratio>(self.read_by_name("HYD_AIL_LEFT_OUTWARD_DEFLECTION"))
                    }
                    AileronPanelPosition::Middle => {
                        Ratio::new::<ratio>(self.read_by_name("HYD_AIL_LEFT_MIDDLE_DEFLECTION"))
                    }
                    AileronPanelPosition::Inward => {
                        Ratio::new::<ratio>(self.read_by_name("HYD_AIL_LEFT_INWARD_DEFLECTION"))
                    }
                }
            }

            fn get_right_aileron_panel_position(&mut self, panel: AileronPanelPosition) -> Ratio {
                match panel {
                    AileronPanelPosition::Outward => {
                        Ratio::new::<ratio>(self.read_by_name("HYD_AIL_RIGHT_OUTWARD_DEFLECTION"))
                    }
                    AileronPanelPosition::Middle => {
                        Ratio::new::<ratio>(self.read_by_name("HYD_AIL_RIGHT_MIDDLE_DEFLECTION"))
                    }
                    AileronPanelPosition::Inward => {
                        Ratio::new::<ratio>(self.read_by_name("HYD_AIL_RIGHT_INWARD_DEFLECTION"))
                    }
                }
            }

            fn get_left_aileron_mean_position(&mut self) -> Ratio {
                (self.get_left_aileron_panel_position(AileronPanelPosition::Outward)
                    + self.get_left_aileron_panel_position(AileronPanelPosition::Middle)
                    + self.get_left_aileron_panel_position(AileronPanelPosition::Inward))
                    / 3.
            }

            fn get_right_aileron_mean_position(&mut self) -> Ratio {
                (self.get_right_aileron_panel_position(AileronPanelPosition::Outward)
                    + self.get_right_aileron_panel_position(AileronPanelPosition::Middle)
                    + self.get_right_aileron_panel_position(AileronPanelPosition::Inward))
                    / 3.
            }

            fn _get_left_elevator_position(&mut self) -> Ratio {
                Ratio::new::<ratio>(self.read_by_name("HYD_ELEV_LEFT_DEFLECTION"))
            }

            fn _get_mean_right_spoilers_position(&mut self) -> Ratio {
                (Ratio::new::<ratio>(self.read_by_name("HYD_SPOILER_1_RIGHT_DEFLECTION"))
                    + Ratio::new::<ratio>(self.read_by_name("HYD_SPOILER_2_RIGHT_DEFLECTION"))
                    + Ratio::new::<ratio>(self.read_by_name("HYD_SPOILER_3_RIGHT_DEFLECTION"))
                    + Ratio::new::<ratio>(self.read_by_name("HYD_SPOILER_4_RIGHT_DEFLECTION"))
                    + Ratio::new::<ratio>(self.read_by_name("HYD_SPOILER_5_RIGHT_DEFLECTION"))
                    + Ratio::new::<ratio>(self.read_by_name("HYD_SPOILER_6_RIGHT_DEFLECTION"))
                    + Ratio::new::<ratio>(self.read_by_name("HYD_SPOILER_7_RIGHT_DEFLECTION"))
                    + Ratio::new::<ratio>(self.read_by_name("HYD_SPOILER_8_RIGHT_DEFLECTION")))
                    / 8.
            }

            fn get_mean_left_spoilers_position(&mut self) -> Ratio {
                (Ratio::new::<ratio>(self.read_by_name("HYD_SPOILER_1_LEFT_DEFLECTION"))
                    + Ratio::new::<ratio>(self.read_by_name("HYD_SPOILER_2_LEFT_DEFLECTION"))
                    + Ratio::new::<ratio>(self.read_by_name("HYD_SPOILER_3_LEFT_DEFLECTION"))
                    + Ratio::new::<ratio>(self.read_by_name("HYD_SPOILER_4_LEFT_DEFLECTION"))
                    + Ratio::new::<ratio>(self.read_by_name("HYD_SPOILER_5_LEFT_DEFLECTION"))
                    + Ratio::new::<ratio>(self.read_by_name("HYD_SPOILER_6_LEFT_DEFLECTION"))
                    + Ratio::new::<ratio>(self.read_by_name("HYD_SPOILER_7_LEFT_DEFLECTION"))
                    + Ratio::new::<ratio>(self.read_by_name("HYD_SPOILER_8_LEFT_DEFLECTION")))
                    / 8.
            }

            fn get_right_spoiler_position(&mut self, panel_id: usize) -> Ratio {
                Ratio::new::<ratio>(
                    self.read_by_name(
                        format!("HYD_SPOILER_{}_RIGHT_DEFLECTION", panel_id).as_str(),
                    ),
                )
            }

            fn get_left_spoiler_position(&mut self, panel_id: usize) -> Ratio {
                Ratio::new::<ratio>(
                    self.read_by_name(format!("HYD_SPOILER_{}_LEFT_DEFLECTION", panel_id).as_str()),
                )
            }

            fn _get_right_elevator_position(&mut self) -> Ratio {
                Ratio::new::<ratio>(self.read_by_name("HYD_ELEV_RIGHT_DEFLECTION"))
            }

            fn _get_rudder_position(&mut self) -> Ratio {
                Ratio::new::<ratio>(self.read_by_name("HYD_RUD_DEFLECTION"))
            }

            fn get_nose_steering_ratio(&mut self) -> Ratio {
                Ratio::new::<ratio>(self.read_by_name("NOSE_WHEEL_POSITION_RATIO"))
            }

            fn _is_fire_valve_eng1_closed(&mut self) -> bool {
                !ReadByName::<A380HydraulicsTestBed, bool>::read_by_name(
                    self,
                    "HYD_GREEN_PUMP_1_FIRE_VALVE_OPENED",
                ) && !self.query(|a| a.hydraulics.green_circuit.is_fire_shutoff_valve_open(0))
            }

            fn _is_fire_valve_eng2_closed(&mut self) -> bool {
                !ReadByName::<A380HydraulicsTestBed, bool>::read_by_name(
                    self,
                    "HYD_YELLOW_PUMP_1_FIRE_VALVE_OPENED",
                ) && !self.query(|a| a.hydraulics.green_circuit.is_fire_shutoff_valve_open(0))
            }

            fn engines_off(self) -> Self {
                self.stop_eng1().stop_eng2().stop_eng3().stop_eng4()
            }

            fn external_power(mut self, is_connected: bool) -> Self {
                self.write_by_name("EXTERNAL POWER AVAILABLE:1", is_connected);

                if is_connected {
                    self = self.on_the_ground();
                }
                self
            }

            fn on_the_ground(mut self) -> Self {
                self.set_indicated_altitude(Length::new::<foot>(0.));
                self.set_on_ground(true);
                self.set_indicated_airspeed(Velocity::new::<knot>(5.));
                self
            }

            fn on_the_ground_after_touchdown(mut self) -> Self {
                self.set_indicated_altitude(Length::new::<foot>(0.));
                self.set_on_ground(true);
                self.set_indicated_airspeed(Velocity::new::<knot>(100.));
                self
            }

            fn air_press_low(mut self) -> Self {
                self.command(|a| a.pneumatics.set_low_air_pressure());
                self
            }

            fn air_press_nominal(mut self) -> Self {
                self.command(|a| a.pneumatics.set_nominal_air_pressure());
                self
            }

            fn in_flight(mut self) -> Self {
                self.set_on_ground(false);
                self.set_indicated_altitude(Length::new::<foot>(2500.));
                self.set_indicated_airspeed(Velocity::new::<knot>(180.));
                self.start_eng1(Ratio::new::<percent>(80.))
                    .start_eng2(Ratio::new::<percent>(80.))
                    .start_eng3(Ratio::new::<percent>(80.))
                    .start_eng4(Ratio::new::<percent>(80.))
                    .set_gear_lever_up()
                    .set_park_brake(false)
                    .external_power(false)
            }

            fn sim_not_ready(mut self) -> Self {
                self.set_sim_is_ready(false);
                self
            }

            fn sim_ready(mut self) -> Self {
                self.set_sim_is_ready(true);
                self
            }

            fn set_tiller_demand(mut self, steering_ratio: Ratio) -> Self {
                self.write_by_name("TILLER_HANDLE_POSITION", steering_ratio.get::<ratio>());
                self
            }

            fn _set_autopilot_steering_demand(mut self, steering_ratio: Ratio) -> Self {
                self.write_by_name("AUTOPILOT_NOSEWHEEL_DEMAND", steering_ratio.get::<ratio>());
                self
            }

            fn set_eng1_fire_button(mut self, is_active: bool) -> Self {
                self.write_by_name("FIRE_BUTTON_ENG1", is_active);
                self
            }

            fn set_eng2_fire_button(mut self, is_active: bool) -> Self {
                self.write_by_name("FIRE_BUTTON_ENG2", is_active);
                self
            }

            fn open_fwd_cargo_door(mut self) -> Self {
                self.write_by_name("FWD_DOOR_CARGO_OPEN_REQ", 1.);
                self
            }

            fn close_fwd_cargo_door(mut self) -> Self {
                self.write_by_name("FWD_DOOR_CARGO_OPEN_REQ", 0.);
                self
            }

            fn set_pushback_state(mut self, is_pushed_back: bool) -> Self {
                if is_pushed_back {
                    self.write_by_name("PUSHBACK STATE", 0.);
                } else {
                    self.write_by_name("PUSHBACK STATE", 3.);
                }
                self
            }

            fn set_pushback_angle(mut self, angle: Angle) -> Self {
                self.write_by_name("PUSHBACK ANGLE", angle.get::<radian>());
                self
            }

            fn is_nw_disc_memo_shown(&mut self) -> bool {
                self.read_by_name("HYD_NW_STRG_DISC_ECAM_MEMO")
            }

            fn start_eng1(mut self, n2: Ratio) -> Self {
                self.write_by_name("GENERAL ENG STARTER ACTIVE:1", true);
                self.write_by_name("ENGINE_N2:1", n2);

                self
            }

            fn start_eng2(mut self, n2: Ratio) -> Self {
                self.write_by_name("GENERAL ENG STARTER ACTIVE:2", true);
                self.write_by_name("ENGINE_N2:2", n2);

                self
            }

            fn start_eng3(mut self, n2: Ratio) -> Self {
                self.write_by_name("GENERAL ENG STARTER ACTIVE:3", true);
                self.write_by_name("ENGINE_N2:3", n2);

                self
            }

            fn start_eng4(mut self, n2: Ratio) -> Self {
                self.write_by_name("GENERAL ENG STARTER ACTIVE:4", true);
                self.write_by_name("ENGINE_N2:4", n2);

                self
            }

            fn stop_eng1(mut self) -> Self {
                self.write_by_name("GENERAL ENG STARTER ACTIVE:1", false);
                self.write_by_name("ENGINE_N2:1", 0.);

                self
            }

            fn _stopping_eng1(mut self) -> Self {
                self.write_by_name("GENERAL ENG STARTER ACTIVE:1", false);
                self.write_by_name("ENGINE_N2:1", 25.);

                self
            }

            fn stop_eng2(mut self) -> Self {
                self.write_by_name("GENERAL ENG STARTER ACTIVE:2", false);
                self.write_by_name("ENGINE_N2:2", 0.);

                self
            }

            fn _stopping_eng2(mut self) -> Self {
                self.write_by_name("GENERAL ENG STARTER ACTIVE:2", false);
                self.write_by_name("ENGINE_N2:2", 25.);

                self
            }

            fn stop_eng3(mut self) -> Self {
                self.write_by_name("GENERAL ENG STARTER ACTIVE:3", false);
                self.write_by_name("ENGINE_N2:2", 0.);

                self
            }

            fn stop_eng4(mut self) -> Self {
                self.write_by_name("GENERAL ENG STARTER ACTIVE:4", false);
                self.write_by_name("ENGINE_N2:2", 0.);

                self
            }

            fn set_park_brake(mut self, is_set: bool) -> Self {
                self.write_by_name("PARK_BRAKE_LEVER_POS", is_set);
                self
            }

            fn set_gear_lever_up(mut self) -> Self {
                // One tick is needed so lever up can be evaluated
                self.write_by_name("GEAR_LEVER_POSITION_REQUEST", false);
                self = self.run_one_tick();

                self
            }

            fn set_gear_lever_down(mut self) -> Self {
                self.write_by_name("GEAR_LEVER_POSITION_REQUEST", true);

                self
            }

            fn set_anti_skid(mut self, is_set: bool) -> Self {
                self.write_by_name("ANTISKID BRAKES ACTIVE", is_set);
                self
            }

            fn set_yellow_e_pump_a(mut self, is_on: bool) -> Self {
                self.write_by_name("OVHD_HYD_EPUMPYA_ON_PB_IS_AUTO", !is_on);
                self
            }

            fn set_green_ed_pump(mut self, is_auto: bool) -> Self {
                self.write_by_name("OVHD_HYD_ENG_1A_PUMP_PB_IS_AUTO", is_auto);
                self
            }

            fn set_yellow_ed_pump(mut self, is_auto: bool) -> Self {
                self.write_by_name("OVHD_HYD_ENG_3A_PUMP_PB_IS_AUTO", is_auto);
                self
            }

            fn set_flaps_handle_position(mut self, pos: u8) -> Self {
                self.write_by_name("FLAPS_HANDLE_INDEX", pos as f64);
                self
            }

            fn get_flaps_left_position_percent(&mut self) -> f64 {
                self.read_by_name("LEFT_FLAPS_POSITION_PERCENT")
            }

            fn get_flaps_right_position_percent(&mut self) -> f64 {
                self.read_by_name("RIGHT_FLAPS_POSITION_PERCENT")
            }

            fn get_slats_left_position_percent(&mut self) -> f64 {
                self.read_by_name("LEFT_SLATS_POSITION_PERCENT")
            }

            fn get_slats_right_position_percent(&mut self) -> f64 {
                self.read_by_name("RIGHT_SLATS_POSITION_PERCENT")
            }

            fn get_real_gear_position(&mut self, wheel_id: GearWheel) -> Ratio {
                match wheel_id {
                    GearWheel::NOSE => self.read_by_name("GEAR_CENTER_POSITION"),
                    GearWheel::LEFT => self.read_by_name("GEAR_LEFT_POSITION"),
                    GearWheel::RIGHT => self.read_by_name("GEAR_RIGHT_POSITION"),
                }
            }

            fn get_real_gear_door_position(&mut self, wheel_id: GearWheel) -> Ratio {
                match wheel_id {
                    GearWheel::NOSE => self.read_by_name("GEAR_DOOR_CENTER_POSITION"),
                    GearWheel::LEFT => self.read_by_name("GEAR_DOOR_LEFT_POSITION"),
                    GearWheel::RIGHT => self.read_by_name("GEAR_DOOR_RIGHT_POSITION"),
                }
            }

            fn is_all_gears_really_up(&mut self) -> bool {
                self.get_real_gear_position(GearWheel::NOSE) <= Ratio::new::<ratio>(0.01)
                    && self.get_real_gear_position(GearWheel::LEFT) <= Ratio::new::<ratio>(0.01)
                    && self.get_real_gear_position(GearWheel::RIGHT) <= Ratio::new::<ratio>(0.01)
            }

            fn is_all_gears_really_down(&mut self) -> bool {
                self.get_real_gear_position(GearWheel::NOSE) >= Ratio::new::<ratio>(0.99)
                    && self.get_real_gear_position(GearWheel::LEFT) >= Ratio::new::<ratio>(0.99)
                    && self.get_real_gear_position(GearWheel::RIGHT) >= Ratio::new::<ratio>(0.99)
            }

            fn is_all_doors_really_up(&mut self) -> bool {
                self.get_real_gear_door_position(GearWheel::NOSE) <= Ratio::new::<ratio>(0.01)
                    && self.get_real_gear_door_position(GearWheel::LEFT)
                        <= Ratio::new::<ratio>(0.01)
                    && self.get_real_gear_door_position(GearWheel::RIGHT)
                        <= Ratio::new::<ratio>(0.01)
            }

            fn is_all_doors_really_down(&mut self) -> bool {
                self.get_real_gear_door_position(GearWheel::NOSE) >= Ratio::new::<ratio>(0.9)
                    && self.get_real_gear_door_position(GearWheel::LEFT) >= Ratio::new::<ratio>(0.9)
                    && self.get_real_gear_door_position(GearWheel::RIGHT)
                        >= Ratio::new::<ratio>(0.9)
            }

            fn ac_bus_1_lost(mut self) -> Self {
                self.command(|a| a.set_ac_bus_1_is_powered(false));
                self
            }

            fn ac_bus_2_lost(mut self) -> Self {
                self.command(|a| a.set_ac_bus_2_is_powered(false));
                self
            }

            fn _dc_ground_service_lost(mut self) -> Self {
                self.command(|a| a._set_dc_ground_service_is_powered(false));
                self
            }

            fn _dc_ground_service_avail(mut self) -> Self {
                self.command(|a| a._set_dc_ground_service_is_powered(true));
                self
            }

            fn ac_ground_service_lost(mut self) -> Self {
                self.command(|a| a.set_ac_ground_service_is_powered(false));
                self
            }

            fn dc_bus_2_lost(mut self) -> Self {
                self.command(|a| a.set_dc_bus_2_is_powered(false));
                self
            }

            fn _dc_ess_lost(mut self) -> Self {
                self.command(|a| a._set_dc_ess_is_powered(false));
                self
            }

            fn _dc_ess_active(mut self) -> Self {
                self.command(|a| a._set_dc_ess_is_powered(true));
                self
            }

            fn ac_ess_lost(mut self) -> Self {
                self.command(|a| a.set_ac_ess_is_powered(false));
                self
            }

            fn ac_ess_active(mut self) -> Self {
                self.command(|a| a.set_ac_ess_is_powered(true));
                self
            }

            fn set_cold_dark_inputs(self) -> Self {
                self.set_eng1_fire_button(false)
                    .set_eng2_fire_button(false)
                    .set_yellow_e_pump_a(false)
                    .set_green_ed_pump(true)
                    .set_yellow_ed_pump(true)
                    .set_park_brake(true)
                    .set_anti_skid(true)
                    .set_left_brake(Ratio::new::<percent>(0.))
                    .set_right_brake(Ratio::new::<percent>(0.))
                    .set_gear_lever_down()
                    .set_pushback_state(false)
                    .air_press_nominal()
                    .set_elac1_actuators_energized()
                    .set_ailerons_neutral()
                    .set_elevator_neutral()
            }

            fn set_left_brake(mut self, position: Ratio) -> Self {
                self.write_by_name("LEFT_BRAKE_PEDAL_INPUT", position);
                self
            }

            fn set_right_brake(mut self, position: Ratio) -> Self {
                self.write_by_name("RIGHT_BRAKE_PEDAL_INPUT", position);
                self
            }

            fn set_autobrake_disarmed_with_set_variable(mut self) -> Self {
                self.write_by_name("AUTOBRAKES_ARMED_MODE_SET", 0);
                self
            }

            fn set_autobrake_low_with_set_variable(mut self) -> Self {
                self.write_by_name("AUTOBRAKES_ARMED_MODE_SET", 1);
                self
            }

            fn set_autobrake_med_with_set_variable(mut self) -> Self {
                self.write_by_name("AUTOBRAKES_ARMED_MODE_SET", 2);
                self
            }

            fn set_autobrake_max_with_set_variable(mut self) -> Self {
                self.write_by_name("AUTOBRAKES_ARMED_MODE_SET", 3);
                self
            }

            fn set_autobrake_low(mut self) -> Self {
                self.write_by_name("OVHD_AUTOBRK_LOW_ON_IS_PRESSED", true);
                self = self.run_one_tick();
                self.write_by_name("OVHD_AUTOBRK_LOW_ON_IS_PRESSED", false);
                self
            }

            fn set_autobrake_med(mut self) -> Self {
                self.write_by_name("OVHD_AUTOBRK_MED_ON_IS_PRESSED", true);
                self = self.run_one_tick();
                self.write_by_name("OVHD_AUTOBRK_MED_ON_IS_PRESSED", false);
                self
            }

            fn set_autobrake_max(mut self) -> Self {
                self.write_by_name("OVHD_AUTOBRK_MAX_ON_IS_PRESSED", true);
                self = self.run_one_tick();
                self.write_by_name("OVHD_AUTOBRK_MAX_ON_IS_PRESSED", false);
                self
            }

            fn set_left_spoiler_6_elec_backup_active(mut self) -> Self {
                self.write_by_name("LEFT_SPOILER_6_EBHA_ELECTRONIC_ENABLE", true);
                self
            }

            fn set_right_spoiler_6_elec_backup_active(mut self) -> Self {
                self.write_by_name("RIGHT_SPOILER_6_EBHA_ELECTRONIC_ENABLE", true);
                self
            }

            fn set_deploy_ground_spoilers(mut self) -> Self {
                self.write_by_name("SEC_1_GROUND_SPOILER_OUT", true);
                self.write_by_name("SEC_2_GROUND_SPOILER_OUT", true);
                self.write_by_name("SEC_3_GROUND_SPOILER_OUT", true);
                self
            }

            fn set_retract_ground_spoilers(mut self) -> Self {
                self.write_by_name("SEC_1_GROUND_SPOILER_OUT", false);
                self.write_by_name("SEC_2_GROUND_SPOILER_OUT", false);
                self.write_by_name("SEC_3_GROUND_SPOILER_OUT", false);
                self
            }

            fn set_ailerons_neutral(mut self) -> Self {
                self.write_by_name("LEFT_AIL_BLUE_COMMANDED_POSITION", 0.);
                self.write_by_name("RIGHT_AIL_BLUE_COMMANDED_POSITION", 0.);
                self.write_by_name("LEFT_AIL_GREEN_COMMANDED_POSITION", 0.);
                self.write_by_name("RIGHT_AIL_GREEN_COMMANDED_POSITION", 0.);
                self
            }

            fn base_string_for_aileron_control(
                side: ActuatorSide,
                panel: AileronPanelPosition,
                actuator: AileronActuatorPosition,
            ) -> String {
                let base_string = match panel {
                    AileronPanelPosition::Outward => match actuator {
                        AileronActuatorPosition::Inward => "OUTBOARD_AIL_YELLOW",
                        AileronActuatorPosition::Outward => "OUTBOARD_AIL_GREEN",
                    },

                    AileronPanelPosition::Middle => match actuator {
                        AileronActuatorPosition::Inward => "MIDBOARD_AIL_EHA",
                        AileronActuatorPosition::Outward => "MIDBOARD_AIL_YELLOW",
                    },

                    AileronPanelPosition::Inward => match actuator {
                        AileronActuatorPosition::Inward => "INBOARD_AIL_EHA",
                        AileronActuatorPosition::Outward => "INBOARD_AIL_GREEN",
                    },
                };

                match side {
                    ActuatorSide::Left => format!("LEFT_{}", base_string),
                    ActuatorSide::Right => format!("RIGHT_{}", base_string),
                }
            }

            fn base_string_for_aileron_solenoid(
                side: ActuatorSide,
                panel: AileronPanelPosition,
                actuator: AileronActuatorPosition,
            ) -> String {
                format!(
                    "{}_SERVO_SOLENOID_ENERGIZED",
                    Self::base_string_for_aileron_control(side, panel, actuator)
                )
            }

            fn base_string_for_aileron_position(
                side: ActuatorSide,
                panel: AileronPanelPosition,
                actuator: AileronActuatorPosition,
            ) -> String {
                format!(
                    "{}_COMMANDED_POSITION",
                    Self::base_string_for_aileron_control(side, panel, actuator)
                )
            }

            fn reset_all_aileron_commands_per_side(mut self, side: ActuatorSide) -> Self {
                self.write_by_name(
                    Self::base_string_for_aileron_solenoid(
                        side,
                        AileronPanelPosition::Outward,
                        AileronActuatorPosition::Outward,
                    )
                    .as_str(),
                    0.,
                );
                self.write_by_name(
                    Self::base_string_for_aileron_solenoid(
                        side,
                        AileronPanelPosition::Outward,
                        AileronActuatorPosition::Inward,
                    )
                    .as_str(),
                    0.,
                );
                self.write_by_name(
                    Self::base_string_for_aileron_solenoid(
                        side,
                        AileronPanelPosition::Middle,
                        AileronActuatorPosition::Outward,
                    )
                    .as_str(),
                    0.,
                );
                self.write_by_name(
                    Self::base_string_for_aileron_solenoid(
                        side,
                        AileronPanelPosition::Middle,
                        AileronActuatorPosition::Inward,
                    )
                    .as_str(),
                    0.,
                );
                self.write_by_name(
                    Self::base_string_for_aileron_solenoid(
                        side,
                        AileronPanelPosition::Inward,
                        AileronActuatorPosition::Outward,
                    )
                    .as_str(),
                    0.,
                );
                self.write_by_name(
                    Self::base_string_for_aileron_solenoid(
                        side,
                        AileronPanelPosition::Inward,
                        AileronActuatorPosition::Inward,
                    )
                    .as_str(),
                    0.,
                );

                self
            }

            fn reset_all_aileron_commands(mut self) -> Self {
                self = self.reset_all_aileron_commands_per_side(ActuatorSide::Left);
                self = self.reset_all_aileron_commands_per_side(ActuatorSide::Right);

                self
            }

            fn set_aileron_panel_neutral(
                mut self,
                side: ActuatorSide,
                panel: AileronPanelPosition,
                actuator: AileronActuatorPosition,
            ) -> Self {
                self.write_by_name(
                    Self::base_string_for_aileron_solenoid(side, panel, actuator).as_str(),
                    1.,
                );
                self.write_by_name(
                    Self::base_string_for_aileron_position(side, panel, actuator).as_str(),
                    0.,
                );
                self
            }

            fn set_elevator_neutral(mut self) -> Self {
                self.write_by_name("LEFT_ELEV_BLUE_COMMANDED_POSITION", 0.);
                self.write_by_name("RIGHT_ELEV_BLUE_COMMANDED_POSITION", 0.);
                self.write_by_name("LEFT_ELEV_GREEN_COMMANDED_POSITION", 0.);
                self.write_by_name("RIGHT_ELEV_YELLOW_COMMANDED_POSITION", 0.);
                self
            }

            fn set_ailerons_left_turn(mut self) -> Self {
                self.write_by_name("LEFT_AIL_BLUE_COMMANDED_POSITION", -25.);
                self.write_by_name("RIGHT_AIL_BLUE_COMMANDED_POSITION", -25.);
                self.write_by_name("LEFT_AIL_GREEN_COMMANDED_POSITION", -25.);
                self.write_by_name("RIGHT_AIL_GREEN_COMMANDED_POSITION", -25.);
                self
            }

            fn set_elac1_actuators_energized(mut self) -> Self {
                self.write_by_name("LEFT_AIL_BLUE_SERVO_SOLENOID_ENERGIZED", 1.);
                self.write_by_name("RIGHT_AIL_BLUE_SERVO_SOLENOID_ENERGIZED", 0.);
                self.write_by_name("LEFT_AIL_GREEN_SERVO_SOLENOID_ENERGIZED", 0.);
                self.write_by_name("RIGHT_AIL_GREEN_SERVO_SOLENOID_ENERGIZED", 1.);

                self.write_by_name("LEFT_ELEV_BLUE_SERVO_SOLENOID_ENERGIZED", 0.);
                self.write_by_name("RIGHT_ELEV_BLUE_SERVO_SOLENOID_ENERGIZED", 0.);
                self.write_by_name("LEFT_ELEV_GREEN_SERVO_SOLENOID_ENERGIZED", 1.);
                self.write_by_name("RIGHT_ELEV_YELLOW_SERVO_SOLENOID_ENERGIZED", 1.);
                self
            }

            fn _set_elac_actuators_de_energized(mut self) -> Self {
                self.write_by_name("LEFT_AIL_BLUE_SERVO_SOLENOID_ENERGIZED", 0.);
                self.write_by_name("RIGHT_AIL_BLUE_SERVO_SOLENOID_ENERGIZED", 0.);
                self.write_by_name("LEFT_AIL_GREEN_SERVO_SOLENOID_ENERGIZED", 0.);
                self.write_by_name("RIGHT_AIL_GREEN_SERVO_SOLENOID_ENERGIZED", 0.);

                self.write_by_name("LEFT_ELEV_BLUE_SERVO_SOLENOID_ENERGIZED", 0.);
                self.write_by_name("RIGHT_ELEV_BLUE_SERVO_SOLENOID_ENERGIZED", 0.);
                self.write_by_name("LEFT_ELEV_GREEN_SERVO_SOLENOID_ENERGIZED", 0.);
                self.write_by_name("RIGHT_ELEV_YELLOW_SERVO_SOLENOID_ENERGIZED", 0.);

                self.write_by_name("LEFT_ELEV_BLUE_COMMANDED_POSITION", 0.);
                self.write_by_name("RIGHT_ELEV_BLUE_COMMANDED_POSITION", 0.);
                self.write_by_name("LEFT_ELEV_GREEN_COMMANDED_POSITION", 0.);
                self.write_by_name("RIGHT_ELEV_YELLOW_COMMANDED_POSITION", 0.);
                self
            }

            fn set_left_spoiler_out(mut self, panel_id: usize) -> Self {
                self.write_by_name(
                    format!("LEFT_SPOILER_{}_COMMANDED_POSITION", panel_id).as_str(),
                    50.,
                );
                self
            }

            fn set_right_spoiler_out(mut self, panel_id: usize) -> Self {
                self.write_by_name(
                    format!("RIGHT_SPOILER_{}_COMMANDED_POSITION", panel_id).as_str(),
                    50.,
                );
                self
            }

            fn _set_left_spoiler_in(mut self, panel_id: usize) -> Self {
                self.write_by_name(
                    format!("LEFT_SPOILER_{}_COMMANDED_POSITION", panel_id).as_str(),
                    0.,
                );
                self
            }

            fn _set_right_spoiler_in(mut self, panel_id: usize) -> Self {
                self.write_by_name(
                    format!("RIGHT_SPOILER_{}_COMMANDED_POSITION", panel_id).as_str(),
                    0.,
                );
                self
            }

            fn set_right_spoilers_out(mut self) -> Self {
                self = self.set_right_spoiler_out(1);
                self = self.set_right_spoiler_out(2);
                self = self.set_right_spoiler_out(3);
                self = self.set_right_spoiler_out(4);
                self = self.set_right_spoiler_out(5);
                self = self.set_right_spoiler_out(6);
                self = self.set_right_spoiler_out(7);
                self = self.set_right_spoiler_out(8);
                self
            }

            fn _set_right_spoilers_in(mut self) -> Self {
                self = self._set_right_spoiler_in(1);
                self = self._set_right_spoiler_in(2);
                self = self._set_right_spoiler_in(3);
                self = self._set_right_spoiler_in(4);
                self = self._set_right_spoiler_in(5);
                self = self._set_right_spoiler_in(6);
                self = self._set_right_spoiler_in(7);
                self = self._set_right_spoiler_in(8);
                self
            }

            fn set_left_spoilers_out(mut self) -> Self {
                self = self.set_left_spoiler_out(1);
                self = self.set_left_spoiler_out(2);
                self = self.set_left_spoiler_out(3);
                self = self.set_left_spoiler_out(4);
                self = self.set_left_spoiler_out(5);
                self = self.set_left_spoiler_out(6);
                self = self.set_left_spoiler_out(7);
                self = self.set_left_spoiler_out(8);
                self
            }

            fn _set_left_spoilers_in(mut self) -> Self {
                self = self._set_left_spoiler_in(1);
                self = self._set_left_spoiler_in(2);
                self = self._set_left_spoiler_in(3);
                self = self._set_left_spoiler_in(4);
                self = self._set_left_spoiler_in(5);
                self = self._set_left_spoiler_in(6);
                self = self._set_left_spoiler_in(7);
                self = self._set_left_spoiler_in(8);
                self
            }

            fn set_ailerons_right_turn(mut self) -> Self {
                self.write_by_name("LEFT_AIL_BLUE_COMMANDED_POSITION", 25.);
                self.write_by_name("RIGHT_AIL_BLUE_COMMANDED_POSITION", 25.);
                self.write_by_name("LEFT_AIL_GREEN_COMMANDED_POSITION", 25.);
                self.write_by_name("RIGHT_AIL_GREEN_COMMANDED_POSITION", 25.);
                self
            }

            fn gear_system_state(&self) -> GearSystemState {
                self.query(|a| a.lgcius.active_lgciu().gear_system_state())
            }

            fn _set_elevator_full_up(mut self) -> Self {
                self.write_by_name("LEFT_ELEV_BLUE_COMMANDED_POSITION", -30.);
                self.write_by_name("RIGHT_ELEV_BLUE_COMMANDED_POSITION", -30.);
                self.write_by_name("LEFT_ELEV_GREEN_COMMANDED_POSITION", -30.);
                self.write_by_name("RIGHT_ELEV_YELLOW_COMMANDED_POSITION", -30.);
                self
            }

            fn _set_elevator_full_down(mut self) -> Self {
                self.write_by_name("LEFT_ELEV_BLUE_COMMANDED_POSITION", 17.);
                self.write_by_name("RIGHT_ELEV_BLUE_COMMANDED_POSITION", 17.);
                self.write_by_name("LEFT_ELEV_GREEN_COMMANDED_POSITION", 17.);
                self.write_by_name("RIGHT_ELEV_YELLOW_COMMANDED_POSITION", 17.);
                self
            }

            fn empty_brake_accumulator_using_park_brake(mut self) -> Self {
                self = self
                    .set_park_brake(true)
                    .run_waiting_for(Duration::from_secs(1));

                let mut number_of_loops = 0;
                while self
                    .get_brake_yellow_accumulator_fluid_volume()
                    .get::<gallon>()
                    > 0.001
                {
                    self = self
                        .set_park_brake(false)
                        .run_waiting_for(Duration::from_secs(1))
                        .set_park_brake(true)
                        .run_waiting_for(Duration::from_secs(1));
                    number_of_loops += 1;
                    assert!(number_of_loops < 20);
                }

                self = self
                    .set_park_brake(false)
                    .run_waiting_for(Duration::from_secs(1))
                    .set_park_brake(true)
                    .run_waiting_for(Duration::from_secs(1));

                self
            }

            fn turn_emergency_gear_extension_n_turns(mut self, number_of_turns: u8) -> Self {
                self.write_by_name("GRAVITYGEAR_ROTATE_PCT", number_of_turns as f64 * 100.);
                self
            }

            fn stow_emergency_gear_extension(mut self) -> Self {
                self.write_by_name("GRAVITYGEAR_ROTATE_PCT", 0.);
                self
            }
        }
        impl TestBed for A380HydraulicsTestBed {
            type Aircraft = A380HydraulicsTestAircraft;

            fn test_bed(&self) -> &SimulationTestBed<A380HydraulicsTestAircraft> {
                &self.test_bed
            }

            fn test_bed_mut(&mut self) -> &mut SimulationTestBed<A380HydraulicsTestAircraft> {
                &mut self.test_bed
            }
        }

        fn test_bed_on_ground() -> A380HydraulicsTestBed {
            A380HydraulicsTestBed::new_with_start_state(StartState::Apron)
        }

        fn test_bed_in_flight() -> A380HydraulicsTestBed {
            A380HydraulicsTestBed::new_with_start_state(StartState::Cruise)
        }

        fn test_bed_on_ground_with() -> A380HydraulicsTestBed {
            test_bed_on_ground()
        }

        fn test_bed_in_flight_with() -> A380HydraulicsTestBed {
            test_bed_in_flight()
        }

        #[test]
        fn outward_left_aileron_panel_responds_only_with_green_pressure_on_outward_jack() {
            let mut test_bed = test_bed_on_ground_with()
                .engines_off()
                .on_the_ground()
                .set_cold_dark_inputs()
                .start_eng1(Ratio::new::<percent>(80.))
                .run_waiting_for(Duration::from_secs(5));

            assert!(test_bed.is_green_pressure_switch_pressurised());
            assert!(!test_bed.is_yellow_pressure_switch_pressurised());

            // Inward actuator on yellow hyds: shall not move
            test_bed = test_bed
                .reset_all_aileron_commands()
                .set_aileron_panel_neutral(
                    ActuatorSide::Left,
                    AileronPanelPosition::Outward,
                    AileronActuatorPosition::Inward,
                )
                .run_waiting_for(Duration::from_secs(1));

            assert!(
                test_bed
                    .get_left_aileron_panel_position(AileronPanelPosition::Outward)
                    .get::<ratio>()
                    < 0.1
            );

            test_bed = test_bed
                .reset_all_aileron_commands()
                .set_aileron_panel_neutral(
                    ActuatorSide::Left,
                    AileronPanelPosition::Outward,
                    AileronActuatorPosition::Outward,
                )
                .run_waiting_for(Duration::from_secs(1));

            assert!(
                test_bed
                    .get_left_aileron_panel_position(AileronPanelPosition::Outward,)
                    .get::<ratio>()
                    > 0.35
            );
            assert!(
                test_bed
                    .get_left_aileron_panel_position(AileronPanelPosition::Outward,)
                    .get::<ratio>()
                    < 0.55
            );
        }

        #[test]
        fn outward_right_aileron_panel_responds_only_with_green_pressure_on_outward_jack() {
            let mut test_bed = test_bed_on_ground_with()
                .engines_off()
                .on_the_ground()
                .set_cold_dark_inputs()
                .start_eng1(Ratio::new::<percent>(80.))
                .run_waiting_for(Duration::from_secs(5));

            assert!(test_bed.is_green_pressure_switch_pressurised());
            assert!(!test_bed.is_yellow_pressure_switch_pressurised());

            // Inward actuator on yellow hyds: shall not move
            test_bed = test_bed
                .reset_all_aileron_commands()
                .set_aileron_panel_neutral(
                    ActuatorSide::Right,
                    AileronPanelPosition::Outward,
                    AileronActuatorPosition::Inward,
                )
                .run_waiting_for(Duration::from_secs(1));

            assert!(
                test_bed
                    .get_right_aileron_panel_position(AileronPanelPosition::Outward)
                    .get::<ratio>()
                    < 0.1
            );

            test_bed = test_bed
                .reset_all_aileron_commands()
                .set_aileron_panel_neutral(
                    ActuatorSide::Right,
                    AileronPanelPosition::Outward,
                    AileronActuatorPosition::Outward,
                )
                .run_waiting_for(Duration::from_secs(1));

            assert!(
                test_bed
                    .get_right_aileron_panel_position(AileronPanelPosition::Outward,)
                    .get::<ratio>()
                    > 0.35
            );
            assert!(
                test_bed
                    .get_right_aileron_panel_position(AileronPanelPosition::Outward,)
                    .get::<ratio>()
                    < 0.55
            );
        }

        #[test]
        fn outward_left_aileron_panel_responds_only_with_yellow_pressure_on_inward_jack() {
            let mut test_bed = test_bed_on_ground_with()
                .engines_off()
                .on_the_ground()
                .set_cold_dark_inputs()
                .start_eng3(Ratio::new::<percent>(80.))
                .run_waiting_for(Duration::from_secs(5));

            assert!(!test_bed.is_green_pressure_switch_pressurised());
            assert!(test_bed.is_yellow_pressure_switch_pressurised());

            // Outward actuator on green hyds: shall not move
            test_bed = test_bed
                .reset_all_aileron_commands()
                .set_aileron_panel_neutral(
                    ActuatorSide::Left,
                    AileronPanelPosition::Outward,
                    AileronActuatorPosition::Outward,
                )
                .run_waiting_for(Duration::from_secs(1));

            assert!(
                test_bed
                    .get_left_aileron_panel_position(AileronPanelPosition::Outward)
                    .get::<ratio>()
                    < 0.1
            );

            test_bed = test_bed
                .reset_all_aileron_commands()
                .set_aileron_panel_neutral(
                    ActuatorSide::Left,
                    AileronPanelPosition::Outward,
                    AileronActuatorPosition::Inward,
                )
                .run_waiting_for(Duration::from_secs(1));

            assert!(
                test_bed
                    .get_left_aileron_panel_position(AileronPanelPosition::Outward,)
                    .get::<ratio>()
                    > 0.35
            );
            assert!(
                test_bed
                    .get_left_aileron_panel_position(AileronPanelPosition::Outward,)
                    .get::<ratio>()
                    < 0.55
            );
        }

        #[test]
        fn outward_right_aileron_panel_responds_only_with_yellow_pressure_on_inward_jack() {
            let mut test_bed = test_bed_on_ground_with()
                .engines_off()
                .on_the_ground()
                .set_cold_dark_inputs()
                .start_eng3(Ratio::new::<percent>(80.))
                .run_waiting_for(Duration::from_secs(5));

            assert!(!test_bed.is_green_pressure_switch_pressurised());
            assert!(test_bed.is_yellow_pressure_switch_pressurised());

            // Outward actuator on green hyds: shall not move
            test_bed = test_bed
                .reset_all_aileron_commands()
                .set_aileron_panel_neutral(
                    ActuatorSide::Right,
                    AileronPanelPosition::Outward,
                    AileronActuatorPosition::Outward,
                )
                .run_waiting_for(Duration::from_secs(1));

            assert!(
                test_bed
                    .get_right_aileron_panel_position(AileronPanelPosition::Outward)
                    .get::<ratio>()
                    < 0.1
            );

            test_bed = test_bed
                .reset_all_aileron_commands()
                .set_aileron_panel_neutral(
                    ActuatorSide::Right,
                    AileronPanelPosition::Outward,
                    AileronActuatorPosition::Inward,
                )
                .run_waiting_for(Duration::from_secs(1));

            assert!(
                test_bed
                    .get_right_aileron_panel_position(AileronPanelPosition::Outward,)
                    .get::<ratio>()
                    > 0.35
            );
            assert!(
                test_bed
                    .get_right_aileron_panel_position(AileronPanelPosition::Outward,)
                    .get::<ratio>()
                    < 0.55
            );
        }

        #[test]
        fn middle_right_aileron_panel_responds_only_with_yellow_pressure_on_outward_jack() {
            let mut test_bed = test_bed_on_ground_with()
                .engines_off()
                .on_the_ground()
                .set_cold_dark_inputs()
                .reset_all_aileron_commands()
                .set_aileron_panel_neutral(
                    ActuatorSide::Right,
                    AileronPanelPosition::Middle,
                    AileronActuatorPosition::Outward,
                )
                .run_waiting_for(Duration::from_secs(1));

            assert!(!test_bed.is_green_pressure_switch_pressurised());
            assert!(!test_bed.is_yellow_pressure_switch_pressurised());

            assert!(
                test_bed
                    .get_right_aileron_panel_position(AileronPanelPosition::Middle)
                    .get::<ratio>()
                    < 0.1
            );

            test_bed = test_bed
                .reset_all_aileron_commands()
                .start_eng3(Ratio::new::<percent>(80.))
                .set_aileron_panel_neutral(
                    ActuatorSide::Right,
                    AileronPanelPosition::Middle,
                    AileronActuatorPosition::Outward,
                )
                .run_waiting_for(Duration::from_secs(5));

            assert!(!test_bed.is_green_pressure_switch_pressurised());
            assert!(test_bed.is_yellow_pressure_switch_pressurised());

            assert!(
                test_bed
                    .get_right_aileron_panel_position(AileronPanelPosition::Middle,)
                    .get::<ratio>()
                    > 0.35
            );
            assert!(
                test_bed
                    .get_right_aileron_panel_position(AileronPanelPosition::Middle,)
                    .get::<ratio>()
                    < 0.55
            );
        }

        #[test]
        fn middle_left_aileron_panel_responds_only_with_yellow_pressure_on_outward_jack() {
            let mut test_bed = test_bed_on_ground_with()
                .engines_off()
                .on_the_ground()
                .set_cold_dark_inputs()
                .reset_all_aileron_commands()
                .set_aileron_panel_neutral(
                    ActuatorSide::Left,
                    AileronPanelPosition::Middle,
                    AileronActuatorPosition::Outward,
                )
                .run_waiting_for(Duration::from_secs(1));

            assert!(!test_bed.is_green_pressure_switch_pressurised());
            assert!(!test_bed.is_yellow_pressure_switch_pressurised());

            assert!(
                test_bed
                    .get_left_aileron_panel_position(AileronPanelPosition::Middle)
                    .get::<ratio>()
                    < 0.1
            );

            test_bed = test_bed
                .reset_all_aileron_commands()
                .start_eng3(Ratio::new::<percent>(80.))
                .set_aileron_panel_neutral(
                    ActuatorSide::Left,
                    AileronPanelPosition::Middle,
                    AileronActuatorPosition::Outward,
                )
                .run_waiting_for(Duration::from_secs(5));

            assert!(!test_bed.is_green_pressure_switch_pressurised());
            assert!(test_bed.is_yellow_pressure_switch_pressurised());

            assert!(
                test_bed
                    .get_left_aileron_panel_position(AileronPanelPosition::Middle,)
                    .get::<ratio>()
                    > 0.35
            );
            assert!(
                test_bed
                    .get_left_aileron_panel_position(AileronPanelPosition::Middle,)
                    .get::<ratio>()
                    < 0.55
            );
        }

        #[test]
        fn middle_left_aileron_panel_responds_with_no_hyds_on_eha_jack() {
            let mut test_bed = test_bed_on_ground_with()
                .engines_off()
                .on_the_ground()
                .set_cold_dark_inputs()
                .reset_all_aileron_commands()
                .ac_ess_lost()
                .set_aileron_panel_neutral(
                    ActuatorSide::Left,
                    AileronPanelPosition::Middle,
                    AileronActuatorPosition::Inward,
                )
                .run_waiting_for(Duration::from_secs(1));

            assert!(!test_bed.is_green_pressure_switch_pressurised());
            assert!(!test_bed.is_yellow_pressure_switch_pressurised());

            assert!(
                test_bed
                    .get_left_aileron_panel_position(AileronPanelPosition::Middle)
                    .get::<ratio>()
                    < 0.1
            );

            test_bed = test_bed
                .reset_all_aileron_commands()
                .ac_ess_active()
                .set_aileron_panel_neutral(
                    ActuatorSide::Left,
                    AileronPanelPosition::Middle,
                    AileronActuatorPosition::Inward,
                )
                .run_waiting_for(Duration::from_secs(5));

            assert!(
                test_bed
                    .get_left_aileron_panel_position(AileronPanelPosition::Middle,)
                    .get::<ratio>()
                    > 0.35
            );
            assert!(
                test_bed
                    .get_left_aileron_panel_position(AileronPanelPosition::Middle,)
                    .get::<ratio>()
                    < 0.55
            );
        }

        #[test]
        fn middle_right_aileron_panel_responds_with_no_hyds_on_eha_jack() {
            let mut test_bed = test_bed_on_ground_with()
                .engines_off()
                .on_the_ground()
                .set_cold_dark_inputs()
                .reset_all_aileron_commands()
                .ac_ess_lost()
                .set_aileron_panel_neutral(
                    ActuatorSide::Right,
                    AileronPanelPosition::Middle,
                    AileronActuatorPosition::Inward,
                )
                .run_waiting_for(Duration::from_secs(1));

            assert!(!test_bed.is_green_pressure_switch_pressurised());
            assert!(!test_bed.is_yellow_pressure_switch_pressurised());

            assert!(
                test_bed
                    .get_right_aileron_panel_position(AileronPanelPosition::Middle)
                    .get::<ratio>()
                    < 0.1
            );

            test_bed = test_bed
                .reset_all_aileron_commands()
                .ac_ess_active()
                .set_aileron_panel_neutral(
                    ActuatorSide::Right,
                    AileronPanelPosition::Middle,
                    AileronActuatorPosition::Inward,
                )
                .run_waiting_for(Duration::from_secs(5));

            assert!(
                test_bed
                    .get_right_aileron_panel_position(AileronPanelPosition::Middle,)
                    .get::<ratio>()
                    > 0.35
            );
            assert!(
                test_bed
                    .get_right_aileron_panel_position(AileronPanelPosition::Middle,)
                    .get::<ratio>()
                    < 0.55
            );
        }

        #[test]
        fn inner_right_aileron_panel_responds_only_with_green_pressure_on_outward_jack() {
            let mut test_bed = test_bed_on_ground_with()
                .engines_off()
                .on_the_ground()
                .set_cold_dark_inputs()
                .reset_all_aileron_commands()
                .set_aileron_panel_neutral(
                    ActuatorSide::Right,
                    AileronPanelPosition::Inward,
                    AileronActuatorPosition::Outward,
                )
                .run_waiting_for(Duration::from_secs(1));

            assert!(!test_bed.is_green_pressure_switch_pressurised());
            assert!(!test_bed.is_yellow_pressure_switch_pressurised());

            assert!(
                test_bed
                    .get_right_aileron_panel_position(AileronPanelPosition::Inward)
                    .get::<ratio>()
                    < 0.1
            );

            // Outward actuator on green hyds: shall not move
            test_bed = test_bed
                .reset_all_aileron_commands()
                .start_eng1(Ratio::new::<percent>(80.))
                .set_aileron_panel_neutral(
                    ActuatorSide::Right,
                    AileronPanelPosition::Inward,
                    AileronActuatorPosition::Outward,
                )
                .run_waiting_for(Duration::from_secs(5));

            assert!(test_bed.is_green_pressure_switch_pressurised());
            assert!(!test_bed.is_yellow_pressure_switch_pressurised());

            assert!(
                test_bed
                    .get_right_aileron_panel_position(AileronPanelPosition::Inward,)
                    .get::<ratio>()
                    > 0.35
            );
            assert!(
                test_bed
                    .get_right_aileron_panel_position(AileronPanelPosition::Inward,)
                    .get::<ratio>()
                    < 0.55
            );
        }

        #[test]
        fn inner_left_aileron_panel_responds_only_with_green_pressure_on_outward_jack() {
            let mut test_bed = test_bed_on_ground_with()
                .engines_off()
                .on_the_ground()
                .set_cold_dark_inputs()
                .reset_all_aileron_commands()
                .set_aileron_panel_neutral(
                    ActuatorSide::Left,
                    AileronPanelPosition::Inward,
                    AileronActuatorPosition::Outward,
                )
                .run_waiting_for(Duration::from_secs(1));

            assert!(!test_bed.is_green_pressure_switch_pressurised());
            assert!(!test_bed.is_yellow_pressure_switch_pressurised());

            assert!(
                test_bed
                    .get_left_aileron_panel_position(AileronPanelPosition::Inward)
                    .get::<ratio>()
                    < 0.1
            );

            // Outward actuator on green hyds: shall not move
            test_bed = test_bed
                .reset_all_aileron_commands()
                .start_eng1(Ratio::new::<percent>(80.))
                .set_aileron_panel_neutral(
                    ActuatorSide::Left,
                    AileronPanelPosition::Inward,
                    AileronActuatorPosition::Outward,
                )
                .run_waiting_for(Duration::from_secs(5));

            assert!(test_bed.is_green_pressure_switch_pressurised());
            assert!(!test_bed.is_yellow_pressure_switch_pressurised());

            assert!(
                test_bed
                    .get_left_aileron_panel_position(AileronPanelPosition::Inward,)
                    .get::<ratio>()
                    > 0.35
            );
            assert!(
                test_bed
                    .get_left_aileron_panel_position(AileronPanelPosition::Inward,)
                    .get::<ratio>()
                    < 0.55
            );
        }

        #[test]
        fn inner_left_aileron_panel_responds_with_no_hyds_on_eha_jack() {
            let mut test_bed = test_bed_on_ground_with()
                .engines_off()
                .on_the_ground()
                .set_cold_dark_inputs()
                .reset_all_aileron_commands()
                .ac_ess_lost()
                .set_aileron_panel_neutral(
                    ActuatorSide::Left,
                    AileronPanelPosition::Inward,
                    AileronActuatorPosition::Inward,
                )
                .run_waiting_for(Duration::from_secs(1));

            assert!(!test_bed.is_green_pressure_switch_pressurised());
            assert!(!test_bed.is_yellow_pressure_switch_pressurised());

            assert!(
                test_bed
                    .get_left_aileron_panel_position(AileronPanelPosition::Inward)
                    .get::<ratio>()
                    < 0.1
            );

            test_bed = test_bed
                .reset_all_aileron_commands()
                .ac_ess_active()
                .set_aileron_panel_neutral(
                    ActuatorSide::Left,
                    AileronPanelPosition::Inward,
                    AileronActuatorPosition::Inward,
                )
                .run_waiting_for(Duration::from_secs(5));

            assert!(
                test_bed
                    .get_left_aileron_panel_position(AileronPanelPosition::Inward,)
                    .get::<ratio>()
                    > 0.35
            );
            assert!(
                test_bed
                    .get_left_aileron_panel_position(AileronPanelPosition::Inward,)
                    .get::<ratio>()
                    < 0.55
            );
        }

        #[test]
        fn inner_right_aileron_panel_responds_with_no_hyds_on_eha_jack() {
            let mut test_bed = test_bed_on_ground_with()
                .engines_off()
                .on_the_ground()
                .set_cold_dark_inputs()
                .reset_all_aileron_commands()
                .ac_ess_lost()
                .set_aileron_panel_neutral(
                    ActuatorSide::Right,
                    AileronPanelPosition::Inward,
                    AileronActuatorPosition::Inward,
                )
                .run_waiting_for(Duration::from_secs(1));

            assert!(!test_bed.is_green_pressure_switch_pressurised());
            assert!(!test_bed.is_yellow_pressure_switch_pressurised());

            assert!(
                test_bed
                    .get_right_aileron_panel_position(AileronPanelPosition::Inward)
                    .get::<ratio>()
                    < 0.1
            );

            test_bed = test_bed
                .reset_all_aileron_commands()
                .ac_ess_active()
                .set_aileron_panel_neutral(
                    ActuatorSide::Right,
                    AileronPanelPosition::Inward,
                    AileronActuatorPosition::Inward,
                )
                .run_waiting_for(Duration::from_secs(5));

            assert!(
                test_bed
                    .get_right_aileron_panel_position(AileronPanelPosition::Inward,)
                    .get::<ratio>()
                    > 0.35
            );
            assert!(
                test_bed
                    .get_right_aileron_panel_position(AileronPanelPosition::Inward,)
                    .get::<ratio>()
                    < 0.55
            );
        }

        #[rstest]
        #[case(2)]
        #[case(4)]
        #[case(6)]
        #[case(8)]
        fn green_right_spoilers_can_deploy_with_green_press(#[case] spoiler_id: usize) {
            let mut test_bed = test_bed_on_ground_with()
                .engines_off()
                .on_the_ground()
                .set_cold_dark_inputs()
                .start_eng3(Ratio::new::<percent>(80.))
                .set_right_spoiler_out(spoiler_id)
                .run_waiting_for(Duration::from_secs(5));

            assert!(!test_bed.is_green_pressure_switch_pressurised());
            assert!(test_bed.is_yellow_pressure_switch_pressurised());

            assert!(
                test_bed
                    .get_right_spoiler_position(spoiler_id)
                    .get::<ratio>()
                    < 0.1
            );

            test_bed = test_bed
                .start_eng1(Ratio::new::<percent>(80.))
                .run_waiting_for(Duration::from_secs(5));

            assert!(
                test_bed
                    .get_right_spoiler_position(spoiler_id)
                    .get::<ratio>()
                    > 0.8
            );
        }

        #[rstest]
        #[case(2)]
        #[case(4)]
        #[case(6)]
        #[case(8)]
        fn green_left_spoilers_can_deploy_with_green_press(#[case] spoiler_id: usize) {
            let mut test_bed = test_bed_on_ground_with()
                .engines_off()
                .on_the_ground()
                .set_cold_dark_inputs()
                .start_eng3(Ratio::new::<percent>(80.))
                .set_left_spoiler_out(spoiler_id)
                .run_waiting_for(Duration::from_secs(5));

            assert!(!test_bed.is_green_pressure_switch_pressurised());
            assert!(test_bed.is_yellow_pressure_switch_pressurised());

            assert!(
                test_bed
                    .get_left_spoiler_position(spoiler_id)
                    .get::<ratio>()
                    < 0.1
            );

            test_bed = test_bed
                .start_eng1(Ratio::new::<percent>(80.))
                .run_waiting_for(Duration::from_secs(5));

            assert!(
                test_bed
                    .get_left_spoiler_position(spoiler_id)
                    .get::<ratio>()
                    > 0.8
            );
        }

        #[rstest]
        #[case(1)]
        #[case(3)]
        #[case(5)]
        #[case(7)]
        fn yellow_right_spoilers_can_deploy_with_green_press(#[case] spoiler_id: usize) {
            let mut test_bed = test_bed_on_ground_with()
                .engines_off()
                .on_the_ground()
                .set_cold_dark_inputs()
                .start_eng1(Ratio::new::<percent>(80.))
                .set_right_spoiler_out(spoiler_id)
                .run_waiting_for(Duration::from_secs(5));

            assert!(test_bed.is_green_pressure_switch_pressurised());
            assert!(!test_bed.is_yellow_pressure_switch_pressurised());

            assert!(
                test_bed
                    .get_right_spoiler_position(spoiler_id)
                    .get::<ratio>()
                    < 0.1
            );

            test_bed = test_bed
                .start_eng3(Ratio::new::<percent>(80.))
                .run_waiting_for(Duration::from_secs(5));

            assert!(
                test_bed
                    .get_right_spoiler_position(spoiler_id)
                    .get::<ratio>()
                    > 0.8
            );
        }

        #[rstest]
        #[case(1)]
        #[case(3)]
        #[case(5)]
        #[case(7)]
        fn yellow_left_spoilers_can_deploy_with_green_press(#[case] spoiler_id: usize) {
            let mut test_bed = test_bed_on_ground_with()
                .engines_off()
                .on_the_ground()
                .set_cold_dark_inputs()
                .start_eng1(Ratio::new::<percent>(80.))
                .set_left_spoiler_out(spoiler_id)
                .run_waiting_for(Duration::from_secs(5));

            assert!(test_bed.is_green_pressure_switch_pressurised());
            assert!(!test_bed.is_yellow_pressure_switch_pressurised());

            assert!(
                test_bed
                    .get_left_spoiler_position(spoiler_id)
                    .get::<ratio>()
                    < 0.1
            );

            test_bed = test_bed
                .start_eng3(Ratio::new::<percent>(80.))
                .run_waiting_for(Duration::from_secs(5));

            assert!(
                test_bed
                    .get_left_spoiler_position(spoiler_id)
                    .get::<ratio>()
                    > 0.8
            );
        }

        #[test]
        fn spoilers_6_deploys_in_elec_mode() {
            let mut test_bed = test_bed_on_ground_with()
                .engines_off()
                .on_the_ground()
                .set_cold_dark_inputs()
                .set_left_spoilers_out()
                .set_right_spoilers_out()
                .run_waiting_for(Duration::from_secs(5));

            assert!(!test_bed.is_green_pressure_switch_pressurised());
            assert!(!test_bed.is_yellow_pressure_switch_pressurised());

            assert!(test_bed._get_mean_right_spoilers_position().get::<ratio>() < 0.01);

            assert!(test_bed.get_mean_left_spoilers_position().get::<ratio>() < 0.01);

            test_bed = test_bed
                .ac_ess_active()
                .set_left_spoiler_6_elec_backup_active()
                .run_waiting_for(Duration::from_secs(1));

            assert!(test_bed.get_left_spoiler_position(6).get::<ratio>() > 0.5);
            assert!(test_bed.get_right_spoiler_position(6).get::<ratio>() < 0.1);

            test_bed = test_bed
                .ac_ess_active()
                .set_right_spoiler_6_elec_backup_active()
                .run_waiting_for(Duration::from_secs(1));

            assert!(test_bed.get_left_spoiler_position(6).get::<ratio>() > 0.5);
            assert!(test_bed.get_right_spoiler_position(6).get::<ratio>() > 0.5);
        }

        #[test]
        fn pressure_state_at_init_one_simulation_step() {
            let mut test_bed = test_bed_on_ground_with()
                .engines_off()
                .on_the_ground()
                .set_cold_dark_inputs()
                .run_one_tick();

            assert!(!test_bed.is_green_pressure_switch_pressurised());
            assert!(test_bed.green_pressure() < Pressure::new::<psi>(50.));

            assert!(!test_bed.is_yellow_pressure_switch_pressurised());
            assert!(test_bed.yellow_pressure() < Pressure::new::<psi>(50.));
        }

        #[test]
        fn pressure_state_after_5s() {
            let mut test_bed = test_bed_on_ground_with()
                .engines_off()
                .on_the_ground()
                .set_cold_dark_inputs()
                .run_waiting_for(Duration::from_secs(5));

            assert!(!test_bed.is_green_pressure_switch_pressurised());
            assert!(test_bed.green_pressure() < Pressure::new::<psi>(50.));

            assert!(!test_bed.is_yellow_pressure_switch_pressurised());
            assert!(test_bed.yellow_pressure() < Pressure::new::<psi>(50.));
        }

        #[test]
        fn nose_wheel_pin_detection() {
            let mut test_bed = test_bed_on_ground_with()
                .engines_off()
                .on_the_ground()
                .set_cold_dark_inputs()
                .run_one_tick();

            assert!(!test_bed.query(|a| a.is_nws_pin_inserted()));
            assert!(!test_bed.is_nw_disc_memo_shown());

            test_bed = test_bed.set_pushback_state(true).run_one_tick();
            assert!(test_bed.query(|a| a.is_nws_pin_inserted()));
            assert!(test_bed.is_nw_disc_memo_shown());

            test_bed = test_bed
                .set_pushback_state(false)
                .run_waiting_for(Duration::from_secs(1));
            assert!(test_bed.query(|a| a.is_nws_pin_inserted()));
            assert!(test_bed.is_nw_disc_memo_shown());

            test_bed = test_bed.set_pushback_state(false).run_waiting_for(
                PushbackTug::DURATION_AFTER_WHICH_NWS_PIN_IS_REMOVED_AFTER_PUSHBACK,
            );

            assert!(!test_bed.query(|a| a.is_nws_pin_inserted()));
            assert!(!test_bed.is_nw_disc_memo_shown());
        }

        #[test]
        fn green_edp_buildup() {
            let mut test_bed = test_bed_on_ground_with()
                .engines_off()
                .on_the_ground()
                .set_cold_dark_inputs()
                .run_one_tick();

            // Starting eng 1
            test_bed = test_bed
                .start_eng1(Ratio::new::<percent>(80.))
                .run_one_tick();

            // ALMOST No pressure
            assert!(!test_bed.is_green_pressure_switch_pressurised());
            assert!(test_bed.green_pressure() < Pressure::new::<psi>(1000.));

            assert!(!test_bed.is_yellow_pressure_switch_pressurised());
            assert!(test_bed.yellow_pressure() < Pressure::new::<psi>(1000.));

            // Waiting for 5s pressure should be at 3000 psi
            test_bed = test_bed
                .start_eng1(Ratio::new::<percent>(80.))
                .run_waiting_for(Duration::from_secs(5));

            assert!(test_bed.is_green_pressure_switch_pressurised());
            assert!(test_bed.green_pressure() > Pressure::new::<psi>(4500.));

            assert!(!test_bed.is_yellow_pressure_switch_pressurised());
            assert!(test_bed.yellow_pressure() < Pressure::new::<psi>(50.));

            // Stoping engine, pressure should fall in 20s
            test_bed = test_bed
                .stop_eng1()
                .run_waiting_for(Duration::from_secs(20));

            assert!(!test_bed.is_green_pressure_switch_pressurised());
            assert!(test_bed.green_pressure() < Pressure::new::<psi>(1500.));

            assert!(!test_bed.is_yellow_pressure_switch_pressurised());
            assert!(test_bed.yellow_pressure() < Pressure::new::<psi>(50.));
        }

        #[test]
        fn green_edp_no_fault_on_ground_eng_off() {
            let mut test_bed = test_bed_on_ground_with()
                .engines_off()
                .on_the_ground()
                .set_cold_dark_inputs()
                .run_waiting_for(Duration::from_millis(500));

            // EDP should be commanded on even without engine running
            assert!(test_bed.is_green_edp_commanded_on());
            // EDP should have no fault
            assert!(!test_bed.green_edp_has_fault());
        }

        #[test]
        fn green_edp_fault_not_on_ground_eng_off() {
            let mut test_bed = test_bed_on_ground_with()
                .set_cold_dark_inputs()
                .in_flight()
                .engines_off()
                .run_one_tick();

            // EDP should be commanded on even without engine running
            assert!(test_bed.is_green_edp_commanded_on());

            assert!(!test_bed.is_green_pressure_switch_pressurised());
            assert!(!test_bed.is_yellow_pressure_switch_pressurised());
            // EDP should have a fault as we are in flight
            assert!(test_bed.green_edp_has_fault());
        }

        #[test]
        fn green_edp_fault_on_ground_eng_starting() {
            let mut test_bed = test_bed_on_ground_with()
                .engines_off()
                .on_the_ground()
                .set_cold_dark_inputs()
                .run_waiting_for(Duration::from_millis(500));

            // EDP should be commanded on even without engine running
            assert!(test_bed.is_green_edp_commanded_on());
            // EDP should have no fault
            assert!(!test_bed.green_edp_has_fault());

            test_bed = test_bed
                .start_eng1(Ratio::new::<percent>(3.))
                .run_one_tick();

            assert!(!test_bed.green_edp_has_fault());

            test_bed = test_bed
                .start_eng1(Ratio::new::<percent>(80.))
                .run_one_tick();

            assert!(!test_bed.is_green_pressure_switch_pressurised());
            assert!(test_bed.green_edp_has_fault());

            test_bed = test_bed.run_waiting_for(Duration::from_secs(10));

            // When finally pressurised no fault
            assert!(test_bed.is_green_pressure_switch_pressurised());
            assert!(!test_bed.green_edp_has_fault());
        }

        #[test]
        fn yellow_edp_no_fault_on_ground_eng_off() {
            let mut test_bed = test_bed_on_ground_with()
                .engines_off()
                .on_the_ground()
                .set_cold_dark_inputs()
                .run_waiting_for(Duration::from_millis(500));

            // EDP should be commanded on even without engine running
            assert!(test_bed.is_yellow_edp_commanded_on());
            // EDP should have no fault
            assert!(!test_bed.yellow_edp_has_fault());
        }

        #[test]
        fn yellow_edp_fault_not_on_ground_eng_off() {
            let mut test_bed = test_bed_on_ground_with()
                .set_cold_dark_inputs()
                .in_flight()
                .engines_off()
                .run_one_tick();

            // EDP should be commanded on even without engine running
            assert!(test_bed.is_yellow_edp_commanded_on());

            assert!(!test_bed.is_green_pressure_switch_pressurised());
            assert!(!test_bed.is_yellow_pressure_switch_pressurised());
            // EDP should have a fault as we are in flight
            assert!(test_bed.yellow_edp_has_fault());
        }

        #[test]
        fn yellow_epump_press_low_at_pump_on() {
            let mut test_bed = test_bed_on_ground_with()
                .engines_off()
                .on_the_ground()
                .set_cold_dark_inputs()
                .run_one_tick();

            // EDP should not be in fault low when cold start
            assert!(!test_bed.is_yellow_epump_a_press_low());

            // Starting epump
            test_bed = test_bed.set_yellow_e_pump_a(true).run_one_tick();

            // Pump commanded on but pressure couldn't rise enough: we are in fault low
            assert!(test_bed.is_yellow_epump_a_press_low());

            // Waiting for 20s pressure should be at 3000 psi
            test_bed = test_bed.run_waiting_for(Duration::from_secs(20));

            // No more fault LOW expected
            assert!(test_bed.is_yellow_pressure_switch_pressurised());
            assert!(test_bed.yellow_pressure() > Pressure::new::<psi>(2500.));
            assert!(!test_bed.is_yellow_epump_a_press_low());

            // Stoping epump, no fault expected
            test_bed = test_bed
                .set_yellow_e_pump_a(true)
                .run_waiting_for(Duration::from_secs(1));
            assert!(!test_bed.is_yellow_epump_a_press_low());
        }

        #[test]
        fn auto_brake_at_gear_retraction() {
            let mut test_bed = test_bed_on_ground_with()
                .engines_off()
                .on_the_ground()
                .set_cold_dark_inputs()
                .run_one_tick();

            test_bed = test_bed
                .start_eng1(Ratio::new::<percent>(100.))
                .start_eng2(Ratio::new::<percent>(100.))
                .set_park_brake(false)
                .run_waiting_for(Duration::from_secs(15));

            // No brake inputs
            test_bed = test_bed
                .set_left_brake(Ratio::new::<percent>(0.))
                .set_right_brake(Ratio::new::<percent>(0.))
                .run_waiting_for(Duration::from_secs(1));

            assert!(test_bed.get_brake_left_green_pressure() < Pressure::new::<psi>(50.));
            assert!(test_bed.get_brake_right_green_pressure() < Pressure::new::<psi>(50.));
            assert!(test_bed.get_brake_left_yellow_pressure() < Pressure::new::<psi>(50.));
            assert!(test_bed.get_brake_right_yellow_pressure() < Pressure::new::<psi>(50.));

            // Positive climb, gear up
            test_bed = test_bed
                .set_left_brake(Ratio::new::<percent>(0.))
                .set_right_brake(Ratio::new::<percent>(0.))
                .in_flight()
                .set_gear_lever_up()
                .run_waiting_for(Duration::from_secs(1));

            // Check auto brake is active
            assert!(test_bed.get_brake_left_green_pressure() > Pressure::new::<psi>(50.));
            assert!(test_bed.get_brake_right_green_pressure() > Pressure::new::<psi>(50.));
            assert!(test_bed.get_brake_left_green_pressure() < Pressure::new::<psi>(1500.));
            assert!(test_bed.get_brake_right_green_pressure() < Pressure::new::<psi>(1500.));

            assert!(test_bed.get_brake_left_yellow_pressure() < Pressure::new::<psi>(50.));
            assert!(test_bed.get_brake_right_yellow_pressure() < Pressure::new::<psi>(50.));

            // Check no more autobrakes after 3s
            test_bed = test_bed.run_waiting_for(Duration::from_secs(3));

            assert!(test_bed.get_brake_left_green_pressure() < Pressure::new::<psi>(50.));
            assert!(test_bed.get_brake_right_green_pressure() < Pressure::new::<psi>(50.));

            assert!(test_bed.get_brake_left_yellow_pressure() < Pressure::new::<psi>(50.));
            assert!(test_bed.get_brake_right_yellow_pressure() < Pressure::new::<psi>(50.));
        }

        #[test]
        fn brakes_inactive_in_flight() {
            let mut test_bed = test_bed_on_ground_with()
                .set_cold_dark_inputs()
                .in_flight()
                .set_gear_lever_up()
                .run_waiting_for(Duration::from_secs(10));

            // No brake inputs
            test_bed = test_bed
                .set_left_brake(Ratio::new::<percent>(0.))
                .set_right_brake(Ratio::new::<percent>(0.))
                .run_waiting_for(Duration::from_secs(1));

            assert!(test_bed.get_brake_left_green_pressure() < Pressure::new::<psi>(50.));
            assert!(test_bed.get_brake_right_green_pressure() < Pressure::new::<psi>(50.));
            assert!(test_bed.get_brake_left_yellow_pressure() < Pressure::new::<psi>(50.));
            assert!(test_bed.get_brake_right_yellow_pressure() < Pressure::new::<psi>(50.));

            // Now full brakes
            test_bed = test_bed
                .set_left_brake(Ratio::new::<percent>(100.))
                .set_right_brake(Ratio::new::<percent>(100.))
                .run_waiting_for(Duration::from_secs(1));

            // Check no action on brakes
            assert!(test_bed.get_brake_left_green_pressure() < Pressure::new::<psi>(50.));
            assert!(test_bed.get_brake_right_green_pressure() < Pressure::new::<psi>(50.));

            assert!(test_bed.get_brake_left_yellow_pressure() < Pressure::new::<psi>(50.));
            assert!(test_bed.get_brake_right_yellow_pressure() < Pressure::new::<psi>(50.));
        }

        #[test]
        fn brakes_norm_active_in_flight_gear_down() {
            let mut test_bed = test_bed_on_ground_with()
                .set_cold_dark_inputs()
                .in_flight()
                .set_gear_lever_up()
                .run_waiting_for(Duration::from_secs(10));

            // Now full brakes gear down
            test_bed = test_bed
                .set_left_brake(Ratio::new::<percent>(100.))
                .set_right_brake(Ratio::new::<percent>(100.))
                .set_gear_lever_down()
                .run_waiting_for(Duration::from_secs(1));

            // Brakes norm should work normally
            assert!(test_bed.get_brake_left_green_pressure() > Pressure::new::<psi>(50.));
            assert!(test_bed.get_brake_right_green_pressure() > Pressure::new::<psi>(50.));

            assert!(test_bed.get_brake_left_yellow_pressure() < Pressure::new::<psi>(50.));
            assert!(test_bed.get_brake_right_yellow_pressure() < Pressure::new::<psi>(50.));
        }

        #[test]
        fn brakes_alternate_active_in_flight_gear_down() {
            let mut test_bed = test_bed_on_ground_with()
                .set_cold_dark_inputs()
                .in_flight()
                .set_gear_lever_up()
                .run_waiting_for(Duration::from_secs(10));

            // Now full brakes gear down
            test_bed = test_bed
                .set_left_brake(Ratio::new::<percent>(100.))
                .set_right_brake(Ratio::new::<percent>(100.))
                .set_gear_lever_down()
                .set_anti_skid(false)
                .run_waiting_for(Duration::from_secs(1));

            // Brakes norm should work normally
            assert!(test_bed.get_brake_left_green_pressure() < Pressure::new::<psi>(50.));
            assert!(test_bed.get_brake_right_green_pressure() < Pressure::new::<psi>(50.));

            assert!(test_bed.get_brake_left_yellow_pressure() > Pressure::new::<psi>(900.));
            assert!(test_bed.get_brake_right_yellow_pressure() > Pressure::new::<psi>(900.));
        }

        #[test]
        // Testing that green for brakes is only available if park brake is on while altn pressure is at too low level
        fn brake_logic_green_backup_emergency() {
            let mut test_bed = test_bed_on_ground_with()
                .engines_off()
                .on_the_ground()
                .set_cold_dark_inputs()
                .run_one_tick();

            // Setting on ground with yellow side hydraulics off
            // This should prevent yellow accumulator to fill
            test_bed = test_bed
                .start_eng1(Ratio::new::<percent>(100.))
                .start_eng2(Ratio::new::<percent>(100.))
                .set_park_brake(true)
                .set_yellow_e_pump_a(true)
                .set_yellow_ed_pump(false)
                .run_waiting_for(Duration::from_secs(15));

            // Braking but park is on: no output on green brakes expected
            test_bed = test_bed
                .set_left_brake(Ratio::new::<percent>(100.))
                .set_right_brake(Ratio::new::<percent>(100.))
                .run_waiting_for(Duration::from_secs(1));

            assert!(test_bed.get_brake_left_green_pressure() < Pressure::new::<psi>(50.));
            assert!(test_bed.get_brake_right_green_pressure() < Pressure::new::<psi>(50.));
            assert!(test_bed.get_brake_left_yellow_pressure() > Pressure::new::<psi>(500.));
            assert!(test_bed.get_brake_right_yellow_pressure() > Pressure::new::<psi>(500.));

            // With no more fluid in yellow accumulator, green should work as emergency
            test_bed = test_bed
                .empty_brake_accumulator_using_park_brake()
                .set_left_brake(Ratio::new::<percent>(100.))
                .set_right_brake(Ratio::new::<percent>(100.))
                .run_waiting_for(Duration::from_secs(1));

            assert!(test_bed.get_brake_left_green_pressure() > Pressure::new::<psi>(1000.));
            assert!(test_bed.get_brake_right_green_pressure() > Pressure::new::<psi>(1000.));
            assert!(test_bed.get_brake_left_yellow_pressure() < Pressure::new::<psi>(50.));
            assert!(test_bed.get_brake_right_yellow_pressure() < Pressure::new::<psi>(50.));
        }

        #[test]
        fn autobrakes_arms_in_flight_lo_or_med() {
            let mut test_bed = test_bed_on_ground_with()
                .set_cold_dark_inputs()
                .in_flight()
                .set_gear_lever_up()
                .run_waiting_for(Duration::from_secs(12));

            assert!(test_bed.autobrake_mode() == AutobrakeMode::NONE);

            test_bed = test_bed
                .set_autobrake_low()
                .run_waiting_for(Duration::from_secs(1));

            assert!(test_bed.autobrake_mode() == AutobrakeMode::LOW);

            test_bed = test_bed
                .set_autobrake_med()
                .run_waiting_for(Duration::from_secs(1));

            assert!(test_bed.autobrake_mode() == AutobrakeMode::MED);
        }

        #[test]
        fn autobrakes_arming_according_to_set_variable() {
            let mut test_bed = test_bed_on_ground_with()
                .set_cold_dark_inputs()
                .on_the_ground()
                .set_park_brake(false)
                .start_eng1(Ratio::new::<percent>(100.))
                .start_eng2(Ratio::new::<percent>(100.))
                .run_waiting_for(Duration::from_secs(10));

            assert!(test_bed.autobrake_mode() == AutobrakeMode::NONE);

            // set autobrake to LOW
            test_bed = test_bed
                .set_autobrake_low_with_set_variable()
                .run_waiting_for(Duration::from_secs(1));
            assert!(test_bed.autobrake_mode() == AutobrakeMode::LOW);

            // using the set variable again is still resulting in LOW
            // and not disarming
            test_bed = test_bed
                .set_autobrake_low_with_set_variable()
                .run_waiting_for(Duration::from_secs(1));
            assert!(test_bed.autobrake_mode() == AutobrakeMode::LOW);

            // set autobrake to MED
            test_bed = test_bed
                .set_autobrake_med_with_set_variable()
                .run_waiting_for(Duration::from_secs(1));
            assert!(test_bed.autobrake_mode() == AutobrakeMode::MED);

            // set autobrake to MAX
            test_bed = test_bed
                .set_autobrake_max_with_set_variable()
                .run_waiting_for(Duration::from_secs(1));
            assert!(test_bed.autobrake_mode() == AutobrakeMode::MAX);

            // set autobrake to DISARMED
            test_bed = test_bed
                .set_autobrake_disarmed_with_set_variable()
                .run_waiting_for(Duration::from_secs(1));
            assert!(test_bed.autobrake_mode() == AutobrakeMode::NONE);
        }

        #[test]
        fn autobrakes_does_not_disarm_if_askid_off_but_sim_not_ready() {
            let mut test_bed = test_bed_on_ground_with()
                .set_cold_dark_inputs()
                .in_flight()
                .sim_not_ready()
                .set_gear_lever_up()
                .run_waiting_for(Duration::from_secs(12));

            assert!(test_bed.autobrake_mode() == AutobrakeMode::NONE);

            test_bed = test_bed
                .set_autobrake_med()
                .run_waiting_for(Duration::from_secs(1));

            assert!(test_bed.autobrake_mode() == AutobrakeMode::MED);

            // sim is not ready --> no disarm
            test_bed = test_bed
                .set_anti_skid(false)
                .run_waiting_for(Duration::from_secs(1));

            assert!(test_bed.autobrake_mode() == AutobrakeMode::MED);

            // sim is now ready --> disarm expected
            test_bed = test_bed.sim_ready().run_waiting_for(Duration::from_secs(1));

            assert!(test_bed.autobrake_mode() == AutobrakeMode::NONE);
        }

        #[test]
        fn autobrakes_disarms_if_askid_off() {
            let mut test_bed = test_bed_on_ground_with()
                .set_cold_dark_inputs()
                .in_flight()
                .set_gear_lever_up()
                .run_waiting_for(Duration::from_secs(12));

            assert!(test_bed.autobrake_mode() == AutobrakeMode::NONE);

            test_bed = test_bed
                .set_autobrake_med()
                .run_waiting_for(Duration::from_secs(1));

            assert!(test_bed.autobrake_mode() == AutobrakeMode::MED);

            test_bed = test_bed
                .set_anti_skid(false)
                .run_waiting_for(Duration::from_secs(1));

            assert!(test_bed.autobrake_mode() == AutobrakeMode::NONE);
        }

        #[test]
        fn autobrakes_max_wont_arm_in_flight() {
            let mut test_bed = test_bed_on_ground_with()
                .set_cold_dark_inputs()
                .in_flight()
                .set_gear_lever_up()
                .run_waiting_for(Duration::from_secs(15));

            assert!(test_bed.autobrake_mode() == AutobrakeMode::NONE);

            test_bed = test_bed
                .set_autobrake_max()
                .run_waiting_for(Duration::from_secs(1));

            assert!(test_bed.autobrake_mode() == AutobrakeMode::NONE);

            // using the set variable should also not work
            test_bed = test_bed
                .set_autobrake_max_with_set_variable()
                .run_waiting_for(Duration::from_secs(1));

            assert!(test_bed.autobrake_mode() == AutobrakeMode::NONE);
        }

        #[test]
        fn autobrakes_taxiing_wont_disarm_when_braking() {
            let mut test_bed = test_bed_on_ground_with()
                .set_cold_dark_inputs()
                .on_the_ground()
                .start_eng1(Ratio::new::<percent>(60.))
                .start_eng2(Ratio::new::<percent>(60.))
                .run_waiting_for(Duration::from_secs(10));

            test_bed = test_bed
                .set_autobrake_max()
                .run_waiting_for(Duration::from_secs(1));

            assert!(test_bed.autobrake_mode() == AutobrakeMode::MAX);

            test_bed = test_bed
                .set_right_brake(Ratio::new::<percent>(100.))
                .set_left_brake(Ratio::new::<percent>(100.))
                .run_waiting_for(Duration::from_secs(1));

            assert!(test_bed.autobrake_mode() == AutobrakeMode::MAX);
        }

        #[test]
        fn autobrakes_activates_on_ground_on_spoiler_deploy() {
            let mut test_bed = test_bed_on_ground_with()
                .set_cold_dark_inputs()
                .on_the_ground()
                .set_park_brake(false)
                .start_eng1(Ratio::new::<percent>(100.))
                .start_eng2(Ratio::new::<percent>(100.))
                .run_waiting_for(Duration::from_secs(10));

            test_bed = test_bed
                .set_autobrake_max()
                .run_waiting_for(Duration::from_secs(1));

            assert!(test_bed.autobrake_mode() == AutobrakeMode::MAX);

            test_bed = test_bed
                .set_deploy_ground_spoilers()
                .run_waiting_for(Duration::from_secs(6));

            assert!(test_bed.autobrake_mode() == AutobrakeMode::MAX);
            assert!(test_bed.get_brake_left_green_pressure() > Pressure::new::<psi>(1000.));
            assert!(test_bed.get_brake_right_green_pressure() > Pressure::new::<psi>(1000.));

            assert!(test_bed.get_brake_left_yellow_pressure() < Pressure::new::<psi>(50.));
            assert!(test_bed.get_brake_right_yellow_pressure() < Pressure::new::<psi>(50.));
        }

        #[test]
        fn autobrakes_disengage_on_spoiler_retract() {
            let mut test_bed = test_bed_on_ground_with()
                .set_cold_dark_inputs()
                .on_the_ground()
                .set_park_brake(false)
                .start_eng1(Ratio::new::<percent>(100.))
                .start_eng2(Ratio::new::<percent>(100.))
                .run_waiting_for(Duration::from_secs(10));

            test_bed = test_bed
                .set_autobrake_max()
                .run_waiting_for(Duration::from_secs(1));

            assert!(test_bed.autobrake_mode() == AutobrakeMode::MAX);

            test_bed = test_bed
                .set_deploy_ground_spoilers()
                .run_waiting_for(Duration::from_secs(6));

            assert!(test_bed.autobrake_mode() == AutobrakeMode::MAX);

            test_bed = test_bed
                .set_retract_ground_spoilers()
                .run_waiting_for(Duration::from_secs(1));

            assert!(test_bed.autobrake_mode() == AutobrakeMode::NONE);
            assert!(test_bed.get_brake_left_green_pressure() < Pressure::new::<psi>(50.));
            assert!(test_bed.get_brake_right_green_pressure() < Pressure::new::<psi>(50.));
        }

        #[test]
        // Should disable with one pedal > 61° over max range of 79.4° thus 77%
        fn autobrakes_max_disengage_at_77_on_one_pedal_input() {
            let mut test_bed = test_bed_on_ground_with()
                .set_cold_dark_inputs()
                .on_the_ground()
                .set_park_brake(false)
                .start_eng1(Ratio::new::<percent>(100.))
                .start_eng2(Ratio::new::<percent>(100.))
                .run_waiting_for(Duration::from_secs(10));

            test_bed = test_bed
                .set_autobrake_max()
                .run_waiting_for(Duration::from_secs(1));

            assert!(test_bed.autobrake_mode() == AutobrakeMode::MAX);

            test_bed = test_bed
                .set_deploy_ground_spoilers()
                .run_waiting_for(Duration::from_secs(6));

            assert!(test_bed.autobrake_mode() == AutobrakeMode::MAX);
            assert!(test_bed.get_brake_left_green_pressure() > Pressure::new::<psi>(1000.));
            assert!(test_bed.get_brake_right_green_pressure() > Pressure::new::<psi>(1000.));

            test_bed = test_bed
                .set_left_brake(Ratio::new::<percent>(70.))
                .run_waiting_for(Duration::from_secs(1))
                .set_left_brake(Ratio::new::<percent>(0.))
                .run_waiting_for(Duration::from_secs(1));

            assert!(test_bed.autobrake_mode() == AutobrakeMode::MAX);
            assert!(test_bed.get_brake_left_green_pressure() > Pressure::new::<psi>(1000.));
            assert!(test_bed.get_brake_right_green_pressure() > Pressure::new::<psi>(1000.));

            test_bed = test_bed
                .set_left_brake(Ratio::new::<percent>(78.))
                .run_waiting_for(Duration::from_secs(1))
                .set_left_brake(Ratio::new::<percent>(0.))
                .run_waiting_for(Duration::from_secs(1));

            assert!(test_bed.autobrake_mode() == AutobrakeMode::NONE);
            assert!(test_bed.get_brake_left_green_pressure() < Pressure::new::<psi>(50.));
            assert!(test_bed.get_brake_right_green_pressure() < Pressure::new::<psi>(50.));
        }

        #[test]
        // Should disable with one pedals > 42° over max range of 79.4° thus 52%
        fn autobrakes_med_disengage_at_52_on_one_pedal_input() {
            let mut test_bed = test_bed_on_ground_with()
                .set_cold_dark_inputs()
                .on_the_ground()
                .set_park_brake(false)
                .start_eng1(Ratio::new::<percent>(100.))
                .start_eng2(Ratio::new::<percent>(100.))
                .run_waiting_for(Duration::from_secs(10));

            test_bed = test_bed
                .set_autobrake_med()
                .run_waiting_for(Duration::from_secs(1));

            assert!(test_bed.autobrake_mode() == AutobrakeMode::MED);

            test_bed = test_bed
                .set_deploy_ground_spoilers()
                .run_waiting_for(Duration::from_secs(6));

            assert!(test_bed.autobrake_mode() == AutobrakeMode::MED);
            assert!(test_bed.get_brake_left_green_pressure() > Pressure::new::<psi>(1000.));
            assert!(test_bed.get_brake_right_green_pressure() > Pressure::new::<psi>(1000.));

            test_bed = test_bed
                .set_right_brake(Ratio::new::<percent>(50.))
                .run_waiting_for(Duration::from_secs(1))
                .set_right_brake(Ratio::new::<percent>(0.))
                .run_waiting_for(Duration::from_secs(1));

            assert!(test_bed.autobrake_mode() == AutobrakeMode::MED);
            assert!(test_bed.get_brake_left_green_pressure() > Pressure::new::<psi>(1000.));
            assert!(test_bed.get_brake_right_green_pressure() > Pressure::new::<psi>(1000.));

            test_bed = test_bed
                .set_right_brake(Ratio::new::<percent>(55.))
                .run_waiting_for(Duration::from_secs(1))
                .set_right_brake(Ratio::new::<percent>(0.))
                .run_waiting_for(Duration::from_secs(1));

            assert!(test_bed.autobrake_mode() == AutobrakeMode::NONE);
            assert!(test_bed.get_brake_left_green_pressure() < Pressure::new::<psi>(50.));
            assert!(test_bed.get_brake_right_green_pressure() < Pressure::new::<psi>(50.));
        }

        #[test]
        fn autobrakes_max_disarm_after_10s_in_flight() {
            let mut test_bed = test_bed_on_ground_with()
                .set_cold_dark_inputs()
                .on_the_ground()
                .set_park_brake(false)
                .start_eng1(Ratio::new::<percent>(100.))
                .start_eng2(Ratio::new::<percent>(100.))
                .run_waiting_for(Duration::from_secs(10));

            test_bed = test_bed
                .set_autobrake_max()
                .run_waiting_for(Duration::from_secs(1));

            assert!(test_bed.autobrake_mode() == AutobrakeMode::MAX);

            test_bed = test_bed.in_flight().run_waiting_for(Duration::from_secs(6));

            assert!(test_bed.autobrake_mode() == AutobrakeMode::MAX);

            test_bed = test_bed.in_flight().run_waiting_for(Duration::from_secs(6));

            assert!(test_bed.autobrake_mode() == AutobrakeMode::NONE);
        }

        #[test]
        fn autobrakes_does_not_disarm_after_10s_when_started_in_flight() {
            let mut test_bed = test_bed_in_flight_with()
                .set_cold_dark_inputs()
                .in_flight()
                .run_waiting_for(Duration::from_secs(1));

            test_bed = test_bed
                .set_autobrake_med_with_set_variable()
                .run_waiting_for(Duration::from_secs(1));

            assert!(test_bed.autobrake_mode() == AutobrakeMode::MED);

            test_bed = test_bed.in_flight().run_waiting_for(Duration::from_secs(6));

            assert!(test_bed.autobrake_mode() == AutobrakeMode::MED);

            test_bed = test_bed.in_flight().run_waiting_for(Duration::from_secs(6));

            assert!(test_bed.autobrake_mode() == AutobrakeMode::MED);
        }

        #[test]
        fn controller_yellow_epump_is_activated_by_overhead_button() {
            let mut test_bed = test_bed_on_ground_with()
                .engines_off()
                .on_the_ground()
                .set_cold_dark_inputs()
                .run_one_tick();

            assert!(!test_bed.query(|a| a.is_yellow_epump_controller_pressurising()));

            test_bed = test_bed.set_yellow_e_pump_a(true).run_one_tick();

            assert!(test_bed.query(|a| a.is_yellow_epump_controller_pressurising()));

            test_bed = test_bed.set_yellow_e_pump_a(false).run_one_tick();

            assert!(!test_bed.query(|a| a.is_yellow_epump_controller_pressurising()));
        }

        #[test]
        fn controller_yellow_epump_unpowered_cant_command_pump() {
            let mut test_bed = test_bed_on_ground_with()
                .engines_off()
                .on_the_ground()
                .set_cold_dark_inputs()
                .set_yellow_e_pump_a(true)
                .run_one_tick();

            assert!(test_bed.query(|a| a.is_yellow_epump_controller_pressurising()));

            test_bed = test_bed.dc_bus_2_lost().run_one_tick();

            assert!(!test_bed.query(|a| a.is_yellow_epump_controller_pressurising()));
        }

        #[test]
        fn controller_engine_driven_pump1_overhead_button_logic_with_eng_on() {
            let mut test_bed = test_bed_on_ground_with()
                .engines_off()
                .on_the_ground()
                .set_cold_dark_inputs()
                .run_one_tick();

            assert!(test_bed.query(|a| a.is_edp1a_green_pump_controller_pressurising()));

            test_bed = test_bed
                .start_eng1(Ratio::new::<percent>(65.))
                .run_one_tick();
            assert!(test_bed.query(|a| a.is_edp1a_green_pump_controller_pressurising()));

            test_bed = test_bed.set_green_ed_pump(false).run_one_tick();
            assert!(!test_bed.query(|a| a.is_edp1a_green_pump_controller_pressurising()));

            test_bed = test_bed.set_green_ed_pump(true).run_one_tick();
            assert!(test_bed.query(|a| a.is_edp1a_green_pump_controller_pressurising()));
        }

        #[test]
        fn controller_engine_driven_pump1_fire_overhead_released_stops_pump() {
            let mut test_bed = test_bed_on_ground_with()
                .engines_off()
                .on_the_ground()
                .set_cold_dark_inputs()
                .start_eng1(Ratio::new::<percent>(65.))
                .start_eng2(Ratio::new::<percent>(65.))
                .run_one_tick();

            assert!(test_bed.query(|a| a.is_edp1a_green_pump_controller_pressurising()));

            test_bed = test_bed.set_eng1_fire_button(true).run_one_tick();
            assert!(!test_bed.query(|a| a.is_edp1a_green_pump_controller_pressurising()));
        }

        #[test]
        fn controller_engine_driven_pump2a_fire_overhead_released_stops_pump() {
            let mut test_bed = test_bed_on_ground_with()
                .engines_off()
                .on_the_ground()
                .set_cold_dark_inputs()
                .start_eng1(Ratio::new::<percent>(65.))
                .start_eng2(Ratio::new::<percent>(65.))
                .run_one_tick();

            assert!(test_bed.query(|a| a.is_edp2a_yellow_pump_controller_pressurising()));

            test_bed = test_bed.set_eng2_fire_button(true).run_one_tick();
            assert!(!test_bed.query(|a| a.is_edp2a_yellow_pump_controller_pressurising()));
        }

        #[test]
        fn yellow_epump_unavailable_if_unpowered() {
            let mut test_bed = test_bed_on_ground_with()
                .engines_off()
                .on_the_ground()
                .set_cold_dark_inputs()
                .run_one_tick();

            test_bed = test_bed
                .set_yellow_e_pump_a(true)
                .run_waiting_for(Duration::from_secs(10));

            // Yellow epump working
            assert!(test_bed.is_yellow_pressure_switch_pressurised());

            test_bed = test_bed
                .ac_bus_2_lost()
                .ac_bus_1_lost()
                .run_waiting_for(Duration::from_secs(25));

            // Yellow epump still working as not plugged on AC2 or AC1
            assert!(test_bed.is_yellow_pressure_switch_pressurised());

            test_bed = test_bed
                .ac_ground_service_lost()
                .run_waiting_for(Duration::from_secs(25));

            // Yellow epump has stopped
            assert!(!test_bed.is_yellow_pressure_switch_pressurised());
        }

        #[test]
        fn flaps_and_slats_declare_moving() {
            let mut test_bed = test_bed_on_ground_with()
                .engines_off()
                .on_the_ground()
                .set_cold_dark_inputs()
                .run_one_tick();

            test_bed = test_bed
                .set_yellow_e_pump_a(true)
                .set_flaps_handle_position(4)
                .run_waiting_for(Duration::from_secs(5));

            // Only yellow press so only flaps can move
            assert!(test_bed.is_flaps_moving());
            assert!(!test_bed.is_slats_moving());
        }

        #[test]
        fn no_pressure_no_flap_slats() {
            let mut test_bed = test_bed_on_ground_with()
                .on_the_ground()
                .set_cold_dark_inputs()
                .run_waiting_for(Duration::from_secs(5));

            test_bed = test_bed
                .set_flaps_handle_position(4)
                .run_waiting_for(Duration::from_secs(10));

            assert!(test_bed.get_flaps_left_position_percent() <= 1.);
            assert!(test_bed.get_flaps_right_position_percent() <= 1.);
            assert!(test_bed.get_slats_left_position_percent() <= 1.);
            assert!(test_bed.get_slats_right_position_percent() <= 1.);

            assert!(!test_bed.is_slats_moving());
            assert!(!test_bed.is_flaps_moving());
        }

        #[test]
        fn cargo_door_stays_closed_at_init() {
            let mut test_bed = test_bed_on_ground_with()
                .engines_off()
                .on_the_ground()
                .set_cold_dark_inputs()
                .run_one_tick();

            assert!(test_bed.is_cargo_fwd_door_locked_down());
            assert!(test_bed.cargo_fwd_door_position() == 0.);

            test_bed = test_bed.run_waiting_for(Duration::from_secs_f64(15.));

            assert!(test_bed.is_cargo_fwd_door_locked_down());
            assert!(test_bed.cargo_fwd_door_position() == 0.);
        }

        #[test]
        fn cargo_door_unlocks_when_commanded() {
            let mut test_bed = test_bed_on_ground_with()
                .engines_off()
                .on_the_ground()
                .set_cold_dark_inputs()
                .run_one_tick();

            assert!(test_bed.is_cargo_fwd_door_locked_down());
            assert!(test_bed.cargo_fwd_door_position() == 0.);

            test_bed = test_bed.run_waiting_for(Duration::from_secs_f64(1.));

            assert!(test_bed.is_cargo_fwd_door_locked_down());
            assert!(test_bed.cargo_fwd_door_position() == 0.);

            test_bed = test_bed
                .open_fwd_cargo_door()
                .run_waiting_for(Duration::from_secs_f64(1.));

            assert!(!test_bed.is_cargo_fwd_door_locked_down());
            assert!(test_bed.cargo_fwd_door_position() >= 0.);
        }

        #[test]
        fn cargo_door_controller_opens_the_door() {
            let mut test_bed = test_bed_on_ground_with()
                .engines_off()
                .on_the_ground()
                .set_cold_dark_inputs()
                .run_one_tick();

            assert!(test_bed.is_cargo_fwd_door_locked_down());
            assert!(test_bed.cargo_fwd_door_position() == 0.);

            test_bed = test_bed
                .open_fwd_cargo_door()
                .run_waiting_for(Duration::from_secs_f64(1.));

            assert!(!test_bed.is_cargo_fwd_door_locked_down());

            let current_position_unlocked = test_bed.cargo_fwd_door_position();

            test_bed = test_bed.open_fwd_cargo_door().run_waiting_for(
                A380DoorController::DELAY_UNLOCK_TO_HYDRAULIC_CONTROL + Duration::from_secs(1),
            );

            assert!(test_bed.cargo_fwd_door_position() > current_position_unlocked);

            test_bed = test_bed
                .open_fwd_cargo_door()
                .run_waiting_for(Duration::from_secs_f64(30.));

            assert!(test_bed.cargo_fwd_door_position() > 0.85);
        }

        #[test]
        fn fwd_cargo_door_controller_opens_fwd_door_only() {
            let mut test_bed = test_bed_on_ground_with()
                .engines_off()
                .on_the_ground()
                .set_cold_dark_inputs()
                .run_one_tick();

            assert!(test_bed.is_cargo_fwd_door_locked_down());
            assert!(test_bed.cargo_fwd_door_position() == 0.);
            assert!(test_bed.cargo_aft_door_position() == 0.);

            test_bed = test_bed
                .open_fwd_cargo_door()
                .run_waiting_for(Duration::from_secs_f64(30.));

            assert!(test_bed.cargo_fwd_door_position() > 0.85);
            assert!(test_bed.cargo_aft_door_position() == 0.);
        }

        #[test]
        fn cargo_door_controller_closes_the_door() {
            let mut test_bed = test_bed_on_ground_with()
                .engines_off()
                .on_the_ground()
                .set_cold_dark_inputs()
                .run_one_tick();

            test_bed = test_bed
                .open_fwd_cargo_door()
                .run_waiting_for(Duration::from_secs_f64(30.));

            assert!(!test_bed.is_cargo_fwd_door_locked_down());
            assert!(test_bed.cargo_fwd_door_position() > 0.85);

            test_bed = test_bed
                .close_fwd_cargo_door()
                .run_waiting_for(Duration::from_secs_f64(60.));

            assert!(test_bed.is_cargo_fwd_door_locked_down());
            assert!(test_bed.cargo_fwd_door_position() <= 0.);
        }

        #[test]
        fn cargo_door_controller_closes_the_door_after_yellow_pump_auto_shutdown() {
            let mut test_bed = test_bed_on_ground_with()
                .engines_off()
                .on_the_ground()
                .set_cold_dark_inputs()
                .run_one_tick();

            test_bed = test_bed
                .open_fwd_cargo_door()
                .run_waiting_for(Duration::from_secs_f64(30.));

            assert!(!test_bed.is_cargo_fwd_door_locked_down());
            assert!(test_bed.cargo_fwd_door_position() > 0.85);

            test_bed = test_bed.run_waiting_for(Duration::from_secs_f64(30.));

            assert!(!test_bed.is_yellow_pressure_switch_pressurised());

            test_bed = test_bed
                .close_fwd_cargo_door()
                .run_waiting_for(Duration::from_secs_f64(30.));

            assert!(test_bed.is_cargo_fwd_door_locked_down());
            assert!(test_bed.cargo_fwd_door_position() <= 0.);
        }

        #[test]
        fn nose_steering_does_not_move_if_yellow_pressure_but_no_engine() {
            let mut test_bed = test_bed_on_ground_with()
                .engines_off()
                .on_the_ground()
                .set_cold_dark_inputs()
                .set_yellow_e_pump_a(false)
                .run_one_tick();

            test_bed = test_bed
                .set_tiller_demand(Ratio::new::<ratio>(1.))
                .run_waiting_for(Duration::from_secs_f64(5.));

            assert!(test_bed.nose_steering_position().get::<degree>() <= 0.1);
            assert!(test_bed.nose_steering_position().get::<degree>() >= -0.1);

            test_bed = test_bed
                .set_tiller_demand(Ratio::new::<ratio>(-1.))
                .run_waiting_for(Duration::from_secs_f64(10.));

            assert!(test_bed.nose_steering_position().get::<degree>() <= 0.1);
            assert!(test_bed.nose_steering_position().get::<degree>() >= -0.1);
        }

        #[test]
        fn nose_steering_does_not_move_when_a_skid_off() {
            let mut test_bed = test_bed_on_ground_with()
                .engines_off()
                .on_the_ground()
                .set_cold_dark_inputs()
                .set_yellow_e_pump_a(false)
                .start_eng1(Ratio::new::<percent>(80.))
                .start_eng2(Ratio::new::<percent>(80.))
                .set_anti_skid(false)
                .run_one_tick();

            test_bed = test_bed
                .set_tiller_demand(Ratio::new::<ratio>(1.))
                .run_waiting_for(Duration::from_secs_f64(5.));

            assert!(test_bed.nose_steering_position().get::<degree>() >= -0.1);
            assert!(test_bed.nose_steering_position().get::<degree>() <= 0.1);
        }

        #[test]
        fn yellow_epump_has_cavitation_at_low_air_press() {
            let mut test_bed = test_bed_on_ground_with()
                .engines_off()
                .on_the_ground()
                .set_cold_dark_inputs()
                .run_one_tick();

            test_bed = test_bed
                .air_press_nominal()
                .set_yellow_e_pump_a(true)
                .run_waiting_for(Duration::from_secs_f64(10.));

            assert!(test_bed.yellow_pressure().get::<psi>() > 4500.);

            test_bed = test_bed
                .air_press_low()
                .run_waiting_for(Duration::from_secs_f64(10.));

            assert!(test_bed.yellow_pressure().get::<psi>() < 3500.);
        }

        #[test]
        fn low_air_press_fault_causes_ptu_fault() {
            let mut test_bed = test_bed_on_ground_with()
                .engines_off()
                .on_the_ground()
                .set_cold_dark_inputs()
                .start_eng1(Ratio::new::<percent>(80.))
                .start_eng2(Ratio::new::<percent>(80.))
                .run_waiting_for(Duration::from_millis(500));

            assert!(!test_bed.green_edp_has_fault());
            assert!(!test_bed.yellow_edp_has_fault());

            test_bed = test_bed
                .air_press_low()
                .run_waiting_for(Duration::from_secs_f64(10.));

            assert!(test_bed.green_edp_has_fault());
            assert!(test_bed.yellow_edp_has_fault());
        }

        #[test]
        fn ailerons_are_dropped_down_in_cold_and_dark() {
            let mut test_bed = test_bed_on_ground_with()
                .engines_off()
                .on_the_ground()
                .set_cold_dark_inputs()
                .run_one_tick();

            assert!(test_bed.get_left_aileron_mean_position().get::<ratio>() < 0.1);
            assert!(test_bed.get_right_aileron_mean_position().get::<ratio>() < 0.1);
        }

        #[test]
        fn ailerons_do_not_respond_in_cold_and_dark() {
            let mut test_bed = test_bed_on_ground_with()
                .engines_off()
                .on_the_ground()
                .set_cold_dark_inputs()
                .run_one_tick();

            test_bed = test_bed
                .set_ailerons_left_turn()
                .run_waiting_for(Duration::from_secs_f64(2.));

            assert!(test_bed.get_left_aileron_mean_position().get::<ratio>() < 0.1);
            assert!(test_bed.get_right_aileron_mean_position().get::<ratio>() < 0.1);

            test_bed = test_bed
                .set_ailerons_right_turn()
                .run_waiting_for(Duration::from_secs_f64(2.));

            assert!(test_bed.get_left_aileron_mean_position().get::<ratio>() < 0.1);
            assert!(test_bed.get_right_aileron_mean_position().get::<ratio>() < 0.1);
        }

        #[test]
        fn nose_wheel_steers_with_pushback_tug() {
            let mut test_bed = test_bed_on_ground_with()
                .engines_off()
                .on_the_ground()
                .set_cold_dark_inputs()
                .run_one_tick();

            test_bed = test_bed
                .set_pushback_state(true)
                .set_pushback_angle(Angle::new::<degree>(80.))
                .run_waiting_for(Duration::from_secs_f64(0.5));

            // Do not turn instantly in 0.5s
            assert!(
                test_bed.get_nose_steering_ratio() > Ratio::new::<ratio>(0.)
                    && test_bed.get_nose_steering_ratio() < Ratio::new::<ratio>(0.5)
            );

            test_bed = test_bed.run_waiting_for(Duration::from_secs_f64(5.));

            // Has turned fully after 5s
            assert!(test_bed.get_nose_steering_ratio() > Ratio::new::<ratio>(0.9));

            // Going left
            test_bed = test_bed
                .set_pushback_state(true)
                .set_pushback_angle(Angle::new::<degree>(-80.))
                .run_waiting_for(Duration::from_secs_f64(0.5));

            assert!(test_bed.get_nose_steering_ratio() > Ratio::new::<ratio>(0.2));

            test_bed = test_bed.run_waiting_for(Duration::from_secs_f64(5.));

            // Has turned fully left after 5s
            assert!(test_bed.get_nose_steering_ratio() < Ratio::new::<ratio>(-0.9));
        }

        #[test]
        fn nominal_gear_retraction_extension_cycles_in_flight() {
            let mut test_bed = test_bed_on_ground_with().set_cold_dark_inputs().in_flight();

            assert!(test_bed.gear_system_state() == GearSystemState::AllDownLocked);

            test_bed = test_bed
                .set_gear_lever_up()
                .run_waiting_for(Duration::from_secs_f64(25.));
            assert!(test_bed.gear_system_state() == GearSystemState::AllUpLocked);

            test_bed = test_bed
                .set_gear_lever_down()
                .run_waiting_for(Duration::from_secs_f64(25.));
            assert!(test_bed.gear_system_state() == GearSystemState::AllDownLocked);

            test_bed = test_bed
                .set_gear_lever_up()
                .run_waiting_for(Duration::from_secs_f64(25.));
            assert!(test_bed.gear_system_state() == GearSystemState::AllUpLocked);
        }

        #[test]
        fn emergency_gear_extension_at_2_turns_open_doors() {
            let mut test_bed = test_bed_on_ground_with()
                .set_cold_dark_inputs()
                .on_the_ground()
                .turn_emergency_gear_extension_n_turns(1)
                .run_waiting_for(Duration::from_secs_f64(5.));

            assert!(test_bed.is_all_doors_really_up());

            test_bed = test_bed
                .turn_emergency_gear_extension_n_turns(2)
                .run_waiting_for(Duration::from_secs_f64(25.));

            assert!(test_bed.is_all_doors_really_down());
        }

        #[test]
        fn emergency_gear_extension_at_3_turns_release_gear() {
            let mut test_bed = test_bed_on_ground_with()
                .set_cold_dark_inputs()
                .in_flight()
                .set_gear_lever_up()
                .run_waiting_for(Duration::from_secs_f64(25.));

            assert!(test_bed.is_all_doors_really_up());
            assert!(test_bed.is_all_gears_really_up());

            test_bed = test_bed
                .set_green_ed_pump(false)
                .turn_emergency_gear_extension_n_turns(3)
                .run_waiting_for(Duration::from_secs_f64(35.));

            assert!(test_bed.is_all_doors_really_down());
            assert!(test_bed.is_all_gears_really_down());
        }

        #[test]
        fn complete_gear_cycle_do_not_change_fluid_volume() {
            let mut test_bed = test_bed_on_ground_with()
                .set_cold_dark_inputs()
                .in_flight()
                .set_gear_lever_down()
                .run_waiting_for(Duration::from_secs_f64(5.));

            assert!(test_bed.gear_system_state() == GearSystemState::AllDownLocked);

            let initial_fluid_quantity = test_bed.get_green_reservoir_volume();

            test_bed = test_bed
                .set_gear_lever_up()
                .run_waiting_for(Duration::from_secs_f64(20.));
            assert!(test_bed.gear_system_state() == GearSystemState::AllUpLocked);
            assert!(test_bed.is_all_doors_really_up());

            let uplocked_fluid_quantity = test_bed.get_green_reservoir_volume();

            assert!(initial_fluid_quantity - uplocked_fluid_quantity > Volume::new::<gallon>(1.));
            assert!(initial_fluid_quantity - uplocked_fluid_quantity < Volume::new::<gallon>(2.));

            test_bed = test_bed
                .set_gear_lever_down()
                .run_waiting_for(Duration::from_secs_f64(20.));
            assert!(test_bed.gear_system_state() == GearSystemState::AllDownLocked);
            assert!(test_bed.is_all_doors_really_up());

            let downlocked_fluid_quantity = test_bed.get_green_reservoir_volume();
            assert!(
                (initial_fluid_quantity - downlocked_fluid_quantity).abs()
                    < Volume::new::<gallon>(0.01)
            );
        }

        #[test]
        fn reverting_emergency_extension_do_not_change_fluid_volume() {
            let mut test_bed = test_bed_on_ground_with()
                .set_cold_dark_inputs()
                .in_flight()
                .set_gear_lever_down()
                .run_waiting_for(Duration::from_secs_f64(5.));

            assert!(test_bed.gear_system_state() == GearSystemState::AllDownLocked);

            test_bed = test_bed
                .set_gear_lever_up()
                .run_waiting_for(Duration::from_secs_f64(20.));
            assert!(test_bed.gear_system_state() == GearSystemState::AllUpLocked);
            assert!(test_bed.is_all_doors_really_up());

            let initial_uplocked_fluid_quantity = test_bed.get_green_reservoir_volume();

            test_bed = test_bed
                .set_gear_lever_down()
                .turn_emergency_gear_extension_n_turns(3)
                .run_waiting_for(Duration::from_secs_f64(30.));
            assert!(test_bed.is_all_gears_really_down());
            assert!(test_bed.is_all_doors_really_down());

            test_bed = test_bed
                .stow_emergency_gear_extension()
                .set_gear_lever_up()
                .run_waiting_for(Duration::from_secs_f64(20.));
            assert!(test_bed.is_all_gears_really_up());
            assert!(test_bed.is_all_doors_really_up());

            let final_uplocked_fluid_quantity = test_bed.get_green_reservoir_volume();

            assert!(
                (initial_uplocked_fluid_quantity - final_uplocked_fluid_quantity).abs()
                    < Volume::new::<gallon>(0.01)
            );
        }

        #[test]
        fn gear_init_up_if_spawning_in_air() {
            let test_bed = test_bed_in_flight_with()
                .set_cold_dark_inputs()
                .in_flight()
                .run_one_tick();

            assert!(test_bed.gear_system_state() == GearSystemState::AllUpLocked);
        }

        #[test]
        fn gear_gravity_extension_reverted_has_correct_sequence() {
            let mut test_bed = test_bed_in_flight_with()
                .set_cold_dark_inputs()
                .in_flight()
                .run_one_tick();

            assert!(test_bed.gear_system_state() == GearSystemState::AllUpLocked);

            test_bed = test_bed
                .turn_emergency_gear_extension_n_turns(3)
                .run_waiting_for(Duration::from_secs_f64(35.));

            assert!(test_bed.is_all_doors_really_down());
            assert!(test_bed.is_all_gears_really_down());

            test_bed = test_bed
                .stow_emergency_gear_extension()
                .run_waiting_for(Duration::from_secs_f64(5.));

            // After 5 seconds we expect gear being retracted and doors still down
            assert!(test_bed.gear_system_state() == GearSystemState::Retracting);
            assert!(test_bed.is_all_doors_really_down());
            assert!(!test_bed.is_all_gears_really_down());

            test_bed = test_bed.run_waiting_for(Duration::from_secs_f64(15.));

            assert!(test_bed.gear_system_state() == GearSystemState::AllUpLocked);
            assert!(test_bed.is_all_doors_really_up());
            assert!(test_bed.is_all_gears_really_up());
        }

        // #[test]
        // fn aileron_init_centered_if_spawning_in_air() {
        //     let mut test_bed = test_bed_in_flight_with()
        //         .set_cold_dark_inputs()
        //         .in_flight()
        //         .run_one_tick();

        //     assert!(test_bed.get_left_aileron_position().get::<ratio>() < 0.55);
        //     assert!(test_bed.get_right_aileron_position().get::<ratio>() < 0.55);
        //     assert!(test_bed.get_left_aileron_position().get::<ratio>() > 0.45);
        //     assert!(test_bed.get_right_aileron_position().get::<ratio>() > 0.45);
        // }

        // #[test]
        // fn rudder_init_centered_if_spawning_in_air() {
        //     let mut test_bed = test_bed_in_flight_with()
        //         .set_cold_dark_inputs()
        //         .in_flight()
        //         .run_one_tick();

        //     assert!(test_bed.get_rudder_position().get::<ratio>() > 0.49);
        //     assert!(test_bed.get_rudder_position().get::<ratio>() < 0.51);
        // }

        // #[test]
        // fn elevator_init_centered_if_spawning_in_air() {
        //     let mut test_bed = test_bed_in_flight_with()
        //         .set_cold_dark_inputs()
        //         .in_flight()
        //         .run_one_tick();

        //     // Elevator deflection is assymetrical so middle is below 0.5
        //     assert!(test_bed.get_left_elevator_position().get::<ratio>() < 0.45);
        //     assert!(test_bed.get_right_elevator_position().get::<ratio>() < 0.45);
        //     assert!(test_bed.get_left_elevator_position().get::<ratio>() > 0.35);
        //     assert!(test_bed.get_right_elevator_position().get::<ratio>() > 0.35);
        // }
        //
        #[test]
        fn brakes_on_ground_work_after_emergency_extension() {
            let mut test_bed = test_bed_in_flight_with()
                .set_cold_dark_inputs()
                .in_flight()
                .set_gear_lever_up()
                .run_waiting_for(Duration::from_secs_f64(1.));

            assert!(test_bed.gear_system_state() == GearSystemState::AllUpLocked);

            test_bed = test_bed
                .turn_emergency_gear_extension_n_turns(3)
                .run_waiting_for(Duration::from_secs_f64(30.));
            assert!(test_bed.is_all_gears_really_down());
            assert!(test_bed.is_all_doors_really_down());

            test_bed = test_bed
                .on_the_ground_after_touchdown()
                .set_left_brake(Ratio::new::<ratio>(1.))
                .set_right_brake(Ratio::new::<ratio>(1.))
                .run_waiting_for(Duration::from_secs_f64(2.));

            assert!(test_bed.get_brake_left_green_pressure() > Pressure::new::<psi>(500.));
            assert!(test_bed.get_brake_right_green_pressure() > Pressure::new::<psi>(500.));
        }

        #[test]
        fn green_epump_buildup_auxiliary_section_when_cargo_doors() {
            let mut test_bed = test_bed_on_ground_with()
                .engines_off()
                .on_the_ground()
                .set_cold_dark_inputs()
                .run_one_tick();

            // Waiting for 5s pressure should be at 3000 psi
            test_bed = test_bed.open_fwd_cargo_door().run_waiting_for(
                A380DoorController::DELAY_UNLOCK_TO_HYDRAULIC_CONTROL + Duration::from_secs(5),
            );

            test_bed = test_bed
                .open_fwd_cargo_door()
                .run_waiting_for(Duration::from_secs(5));

            assert!(!test_bed.is_green_pressure_switch_pressurised());
            assert!(test_bed.green_pressure() <= Pressure::new::<psi>(1500.));
            assert!(test_bed.green_pressure_auxiliary() > Pressure::new::<psi>(2800.));
        }

        #[test]
        fn yellow_epump_buildup_system_section_when_pushback() {
            let mut test_bed = test_bed_on_ground_with()
                .engines_off()
                .on_the_ground()
                .set_cold_dark_inputs()
                .run_one_tick();

            test_bed = test_bed
                .set_pushback_state(true)
                .run_waiting_for(Duration::from_secs(5));

            assert!(!test_bed.is_green_pressure_switch_pressurised());
            assert!(test_bed.green_pressure() <= Pressure::new::<psi>(50.));
            assert!(test_bed.green_pressure_auxiliary() <= Pressure::new::<psi>(50.));

            // TODO dunno what to expect from leak measurement valve state there
            //assert!(test_bed.is_yellow_pressure_switch_pressurised());
            assert!(test_bed.yellow_pressure() >= Pressure::new::<psi>(2500.));
        }

        #[test]
        fn gears_do_not_deploy_with_all_lgciu_failed() {
            let mut test_bed = test_bed_in_flight_with()
                .set_cold_dark_inputs()
                .in_flight()
                .set_gear_lever_up()
                .run_waiting_for(Duration::from_secs_f64(1.));

            assert!(test_bed.gear_system_state() == GearSystemState::AllUpLocked);

            test_bed.fail(FailureType::LgciuPowerSupply(LgciuId::Lgciu1));
            test_bed.fail(FailureType::LgciuPowerSupply(LgciuId::Lgciu2));

            test_bed = test_bed.run_waiting_for(Duration::from_secs_f64(5.));
            assert!(test_bed.is_all_gears_really_up());
            assert!(test_bed.is_all_doors_really_up());

            test_bed = test_bed
                .set_gear_lever_down()
                .run_waiting_for(Duration::from_secs_f64(5.));

            assert!(test_bed.is_all_gears_really_up());
            assert!(test_bed.is_all_doors_really_up());
        }
    }
}<|MERGE_RESOLUTION|>--- conflicted
+++ resolved
@@ -2131,15 +2131,13 @@
         engine1: &impl Engine,
         engine2: &impl Engine,
     ) {
-<<<<<<< HEAD
         self.aileron_system_controller.update();
 
         self.elevator_system_controller.update();
 
         self.rudder_system_controller.update();
-=======
+
         self.tilting_gears.update(context);
->>>>>>> 33ef1733
 
         self.nose_steering.update(
             context,

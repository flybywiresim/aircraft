--- conflicted
+++ resolved
@@ -1966,6 +1966,11 @@
         lgcius: &LandingGearControlInterfaceUnitSet,
         adirs: &impl AdirsDiscreteOutputs,
     ) {
+        self.eng1_flex.update(context);
+        self.eng2_flex.update(context);
+        self.eng3_flex.update(context);
+        self.eng4_flex.update(context);
+
         self.forward_cargo_door.update(
             context,
             &self.forward_cargo_door_controller,
@@ -2117,56 +2122,6 @@
         );
     }
 
-<<<<<<< HEAD
-    // Updates at the same rate as the sim or at a fixed maximum time step if sim rate is too slow
-    fn update_fast_physics(
-        &mut self,
-        context: &UpdateContext,
-        lgciu1: &impl LgciuInterface,
-        lgciu2: &impl LgciuInterface,
-        adirs: &impl AdirsDiscreteOutputs,
-    ) {
-        self.eng1_flex.update(context);
-        self.eng2_flex.update(context);
-        self.eng3_flex.update(context);
-        self.eng4_flex.update(context);
-
-        self.forward_cargo_door.update(
-            context,
-            &self.forward_cargo_door_controller,
-            self.green_circuit.auxiliary_section(),
-        );
-
-        self.aft_cargo_door.update(
-            context,
-            &self.aft_cargo_door_controller,
-            self.green_circuit.auxiliary_section(),
-        );
-
-        self.gear_system_hydraulic_controller.update(
-            adirs,
-            lgciu1,
-            lgciu2,
-            &self.gear_system_gravity_extension_controller,
-        );
-
-        self.trim_assembly.update(
-            context,
-            &self.trim_controller,
-            &self.trim_controller,
-            [
-                self.green_circuit
-                    .system_section()
-                    .pressure_downstream_leak_valve(),
-                self.yellow_circuit
-                    .system_section()
-                    .pressure_downstream_leak_valve(),
-            ],
-        );
-    }
-
-=======
->>>>>>> 07674ec6
     fn update_with_sim_rate(
         &mut self,
         context: &UpdateContext,

--- conflicted
+++ resolved
@@ -22,14 +22,9 @@
         PressurizeableReservoir, TargetPressureSignal, VariableVolumeContainer,
     },
     shared::{
-<<<<<<< HEAD
-        pid::PidController, ControllerSignal, DelayedTrueLogicGate, ElectricalBusType,
-        ElectricalBuses, EngineCorrectedN1, EngineCorrectedN2, EngineFirePushButtons,
-        PneumaticValve, ReservoirPressure,
-=======
         pid::PidController, ControllerSignal, ElectricalBusType, ElectricalBuses,
         EngineCorrectedN1, EngineCorrectedN2, EngineFirePushButtons, PneumaticValve,
->>>>>>> 43fd5849
+        ReservoirPressure,
     },
     simulation::{
         InitContext, Read, SimulationElement, SimulationElementVisitor, SimulatorReader,

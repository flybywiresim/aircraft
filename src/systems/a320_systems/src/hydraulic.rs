use std::time::Duration;
use uom::si::{
    angular_velocity::revolution_per_minute, f64::*, pressure::pascal, pressure::psi,
    ratio::percent, volume::gallon,
};

use systems::{
    hydraulic::{
        ElectricPump, EngineDrivenPump, Fluid, HydraulicLoop, HydraulicLoopController,
        PowerTransferUnit, PowerTransferUnitController, PressureSwitch, PumpController,
        RamAirTurbine, RamAirTurbineController,
    },
    shared::EngineFirePushButtons,
};
<<<<<<< HEAD
use systems::overhead::{
    AutoOffFaultPushButton, AutoOnFaultPushButton, FirePushButton, MomentaryPushButton,
    OnOffFaultPushButton,
=======
use systems::{
    overhead::{AutoOffFaultPushButton, AutoOnFaultPushButton, OnOffFaultPushButton},
    shared::RamAirTurbineHydraulicLoopPressurised,
>>>>>>> 8f032505
};
use systems::{
    shared::LandingGearPosition,
    simulation::{
        SimulationElement, SimulationElementVisitor, SimulatorReader, SimulatorWriter,
        UpdateContext,
    },
};

use super::electrical::A320EmergencyElectricalOverheadStates;

use systems::electrical::{consumption::SuppliedPower, ElectricalBusType};
use systems::{engine::Engine, landing_gear::LandingGear};
use systems::{
    hydraulic::brake_circuit::BrakeCircuit, shared::DelayedFalseLogicGate,
    shared::DelayedTrueLogicGate,
};

pub(super) struct A320Hydraulic {
    hyd_brake_logic: A320HydraulicBrakingLogic,
    blue_loop: HydraulicLoop,
    blue_loop_controller: A320HydraulicLoopController,
    green_loop: HydraulicLoop,
    green_loop_controller: A320HydraulicLoopController,
    yellow_loop: HydraulicLoop,
    yellow_loop_controller: A320HydraulicLoopController,

    engine_driven_pump_1_pressure_switch: PressureSwitch,
    engine_driven_pump_1: EngineDrivenPump,
    engine_driven_pump_1_controller: A320EngineDrivenPumpController,

    engine_driven_pump_2_pressure_switch: PressureSwitch,
    engine_driven_pump_2: EngineDrivenPump,
    engine_driven_pump_2_controller: A320EngineDrivenPumpController,

    blue_electric_pump: ElectricPump,
    blue_electric_pump_controller: A320BlueElectricPumpController,

    yellow_electric_pump: ElectricPump,
    yellow_electric_pump_controller: A320YellowElectricPumpController,

    forward_cargo_door: Door,
    aft_cargo_door: Door,
    pushback_tug: PushbackTug,

    ram_air_turbine: RamAirTurbine,
    ram_air_turbine_controller: A320RamAirTurbineController,

    power_transfer_unit: PowerTransferUnit,
    power_transfer_unit_controller: A320PowerTransferUnitController,

    braking_circuit_norm: BrakeCircuit,
    braking_circuit_altn: BrakeCircuit,
    total_sim_time_elapsed: Duration,
    lag_time_accumulator: Duration,
}
impl A320Hydraulic {
    const BLUE_ELEC_PUMP_CONTROL_POWER_BUS: ElectricalBusType =
        ElectricalBusType::DirectCurrentEssential;
    const BLUE_ELEC_PUMP_SUPPLY_POWER_BUS: ElectricalBusType =
        ElectricalBusType::AlternatingCurrent(1);

    const YELLOW_ELEC_PUMP_CONTROL_POWER_BUS: ElectricalBusType =
        ElectricalBusType::DirectCurrent(2);
    const YELLOW_ELEC_PUMP_SUPPLY_POWER_BUS: ElectricalBusType =
        ElectricalBusType::AlternatingCurrentGndFltService;

    const YELLOW_EDP_CONTROL_POWER_BUS1: ElectricalBusType = ElectricalBusType::DirectCurrent(2);
    const YELLOW_EDP_CONTROL_POWER_BUS2: ElectricalBusType =
        ElectricalBusType::DirectCurrentEssential;
    const GREEN_EDP_CONTROL_POWER_BUS1: ElectricalBusType =
        ElectricalBusType::DirectCurrentEssential;

    const PTU_CONTROL_POWER_BUS: ElectricalBusType = ElectricalBusType::DirectCurrentGndFltService;

    const RAT_CONTROL_SOLENOID1_POWER_BUS: ElectricalBusType =
        ElectricalBusType::DirectCurrentHot(1);
    const RAT_CONTROL_SOLENOID2_POWER_BUS: ElectricalBusType =
        ElectricalBusType::DirectCurrentHot(2);

    const MIN_PRESS_EDP_SECTION_LO_HYST: f64 = 1740.0;
    const MIN_PRESS_EDP_SECTION_HI_HYST: f64 = 2200.0;
    const MIN_PRESS_PRESSURISED_LO_HYST: f64 = 1450.0;
    const MIN_PRESS_PRESSURISED_HI_HYST: f64 = 1750.0;

    // Refresh rate of hydraulic simulation
    const HYDRAULIC_SIM_TIME_STEP_MILLISECONDS: u64 = 100;
    // Refresh rate of actuators as multiplier of hydraulics. 2 means double frequency update.
    const ACTUATORS_SIM_TIME_STEP_MULTIPLIER: u32 = 2;

    pub(super) fn new() -> A320Hydraulic {
        A320Hydraulic {
            hyd_brake_logic: A320HydraulicBrakingLogic::new(),

            blue_loop: HydraulicLoop::new(
                "BLUE",
                false,
                false,
                Volume::new::<gallon>(15.8),
                Volume::new::<gallon>(15.85),
                Volume::new::<gallon>(8.0),
                Volume::new::<gallon>(1.56),
                Fluid::new(Pressure::new::<pascal>(1450000000.0)),
                false,
                Pressure::new::<psi>(Self::MIN_PRESS_PRESSURISED_LO_HYST),
                Pressure::new::<psi>(Self::MIN_PRESS_PRESSURISED_HI_HYST),
            ),
            blue_loop_controller: A320HydraulicLoopController::new(None),
            green_loop: HydraulicLoop::new(
                "GREEN",
                true,
                false,
                Volume::new::<gallon>(26.38),
                Volume::new::<gallon>(26.41),
                Volume::new::<gallon>(15.),
                Volume::new::<gallon>(3.6),
                Fluid::new(Pressure::new::<pascal>(1450000000.0)),
                true,
                Pressure::new::<psi>(Self::MIN_PRESS_PRESSURISED_LO_HYST),
                Pressure::new::<psi>(Self::MIN_PRESS_PRESSURISED_HI_HYST),
            ),
            green_loop_controller: A320HydraulicLoopController::new(Some(1)),
            yellow_loop: HydraulicLoop::new(
                "YELLOW",
                false,
                true,
                Volume::new::<gallon>(19.81),
                Volume::new::<gallon>(19.81),
                Volume::new::<gallon>(10.0),
                Volume::new::<gallon>(3.6),
                Fluid::new(Pressure::new::<pascal>(1450000000.0)),
                true,
                Pressure::new::<psi>(Self::MIN_PRESS_PRESSURISED_LO_HYST),
                Pressure::new::<psi>(Self::MIN_PRESS_PRESSURISED_HI_HYST),
            ),
            yellow_loop_controller: A320HydraulicLoopController::new(Some(2)),

            engine_driven_pump_1_pressure_switch: PressureSwitch::new(
                Pressure::new::<psi>(Self::MIN_PRESS_EDP_SECTION_HI_HYST),
                Pressure::new::<psi>(Self::MIN_PRESS_EDP_SECTION_LO_HYST),
            ),
            engine_driven_pump_1: EngineDrivenPump::new("GREEN"),
            engine_driven_pump_1_controller: A320EngineDrivenPumpController::new(
                1,
                vec![Self::GREEN_EDP_CONTROL_POWER_BUS1],
            ),

            engine_driven_pump_2_pressure_switch: PressureSwitch::new(
                Pressure::new::<psi>(Self::MIN_PRESS_EDP_SECTION_HI_HYST),
                Pressure::new::<psi>(Self::MIN_PRESS_EDP_SECTION_LO_HYST),
            ),
            engine_driven_pump_2: EngineDrivenPump::new("YELLOW"),
            engine_driven_pump_2_controller: A320EngineDrivenPumpController::new(
                2,
                vec![
                    Self::YELLOW_EDP_CONTROL_POWER_BUS1,
                    Self::YELLOW_EDP_CONTROL_POWER_BUS2,
                ],
            ),

            blue_electric_pump: ElectricPump::new("BLUE", Self::BLUE_ELEC_PUMP_SUPPLY_POWER_BUS),
            blue_electric_pump_controller: A320BlueElectricPumpController::new(
                Self::BLUE_ELEC_PUMP_CONTROL_POWER_BUS,
            ),

            yellow_electric_pump: ElectricPump::new(
                "YELLOW",
                Self::YELLOW_ELEC_PUMP_SUPPLY_POWER_BUS,
            ),
            yellow_electric_pump_controller: A320YellowElectricPumpController::new(
                Self::YELLOW_ELEC_PUMP_CONTROL_POWER_BUS,
            ),

            forward_cargo_door: Door::new(5),
            aft_cargo_door: Door::new(3),
            pushback_tug: PushbackTug::new(),

            ram_air_turbine: RamAirTurbine::new(),
            ram_air_turbine_controller: A320RamAirTurbineController::new(
                Self::RAT_CONTROL_SOLENOID1_POWER_BUS,
                Self::RAT_CONTROL_SOLENOID2_POWER_BUS,
            ),

            power_transfer_unit: PowerTransferUnit::new(),
            power_transfer_unit_controller: A320PowerTransferUnitController::new(
                Self::PTU_CONTROL_POWER_BUS,
            ),

            braking_circuit_norm: BrakeCircuit::new(
                "NORM",
                Volume::new::<gallon>(0.),
                Volume::new::<gallon>(0.),
                Volume::new::<gallon>(0.13),
            ),

            braking_circuit_altn: BrakeCircuit::new(
                "ALTN",
                Volume::new::<gallon>(1.5),
                Volume::new::<gallon>(0.5),
                Volume::new::<gallon>(0.13),
            ),

            total_sim_time_elapsed: Duration::new(0, 0),
            lag_time_accumulator: Duration::new(0, 0),
        }
    }

<<<<<<< HEAD
    #[allow(clippy::too_many_arguments)]
    pub(super) fn update<T: Engine>(
=======
    pub(super) fn update<T: Engine, U: EngineFirePushButtons>(
>>>>>>> 8f032505
        &mut self,
        context: &UpdateContext,
        engine1: &T,
        engine2: &T,
        overhead_panel: &A320HydraulicOverheadPanel,
        engine_fire_push_buttons: &U,
        landing_gear: &LandingGear,
        rat_and_emer_gen_man_on: &impl A320EmergencyElectricalOverheadStates,
        is_in_emergency_elec: bool,
    ) {
        let min_hyd_loop_timestep =
            Duration::from_millis(Self::HYDRAULIC_SIM_TIME_STEP_MILLISECONDS);

        self.total_sim_time_elapsed += context.delta();

        // Time to catch up in our simulation = new delta + time not updated last iteration
        let time_to_catch = context.delta() + self.lag_time_accumulator;

        // Number of time steps (with floating part) to do according to required time step
        let number_of_steps_floating_point =
            time_to_catch.as_secs_f64() / min_hyd_loop_timestep.as_secs_f64();

        // Here we update everything requiring same refresh as the sim calls us, more likely visual stuff
        self.update_every_frame(
            &context,
            &overhead_panel,
            rat_and_emer_gen_man_on,
            is_in_emergency_elec,
        );

        if number_of_steps_floating_point < 1.0 {
            // Can't do a full time step
            // we can decide either do an update with smaller step or wait next iteration
            // for now we only update lag accumulator and chose a hard fixed step: if smaller
            // than chosen time step we do nothing and wait next iteration

            // Time lag is float part only of num of steps (because is < 1.0 here) * fixed time step to get a result in time
            self.lag_time_accumulator = Duration::from_secs_f64(
                number_of_steps_floating_point * min_hyd_loop_timestep.as_secs_f64(),
            );
        } else {
            // Int part is the actual number of loops to do
            // rest of floating part goes into accumulator
            let num_of_update_loops = number_of_steps_floating_point.floor() as u32;

            self.lag_time_accumulator = Duration::from_secs_f64(
                (number_of_steps_floating_point - (num_of_update_loops as f64))
                    * min_hyd_loop_timestep.as_secs_f64(),
            ); // Keep track of time left after all fixed loop are done

            // Then run fixed update loop for main hydraulics
            for _ in 0..num_of_update_loops {
                // First update what is currently consumed and given back by each actuator
                // Todo: might have to split the actuator volumes by expected number of loops
                self.update_actuators_volume();

                self.update_fixed_step(
                    &context.with_delta(min_hyd_loop_timestep),
                    engine1,
                    engine2,
                    overhead_panel,
                    engine_fire_push_buttons,
                    landing_gear,
                );
            }

            // This is the "fast" update loop refreshing ACTUATORS_SIM_TIME_STEP_MULT times faster
            // here put everything that needs higher simulation rates like physics solving
            let num_of_actuators_update_loops =
                num_of_update_loops * Self::ACTUATORS_SIM_TIME_STEP_MULTIPLIER;

            // If X times faster we divide step by X
            let delta_time_physics =
                min_hyd_loop_timestep / Self::ACTUATORS_SIM_TIME_STEP_MULTIPLIER;
            for _ in 0..num_of_actuators_update_loops {
                self.update_fast_rate(&context, &delta_time_physics);
            }
        }
    }

    fn green_edp_has_low_press_fault(&self) -> bool {
        self.engine_driven_pump_1_controller
            .has_pressure_low_fault()
    }

    fn yellow_epump_has_low_press_fault(&self) -> bool {
        self.yellow_electric_pump_controller
            .has_pressure_low_fault()
    }

    fn yellow_edp_has_low_press_fault(&self) -> bool {
        self.engine_driven_pump_2_controller
            .has_pressure_low_fault()
    }

    fn blue_epump_has_fault(&self) -> bool {
        self.blue_electric_pump_controller.has_pressure_low_fault()
    }

    #[cfg(test)]
    fn should_pressurise_yellow_pump_for_cargo_door_operation(&self) -> bool {
        self.yellow_electric_pump_controller
            .should_pressurise_for_cargo_door_operation()
    }

    #[cfg(test)]
    fn nose_wheel_steering_pin_is_inserted(&self) -> bool {
        self.power_transfer_unit_controller
            .nose_wheel_steering_pin_is_inserted()
    }

    fn is_blue_pressurised(&self) -> bool {
        self.blue_loop.is_pressurised()
    }

    #[cfg(test)]
    fn is_green_pressurised(&self) -> bool {
        self.green_loop.is_pressurised()
    }

    #[cfg(test)]
    fn is_yellow_pressurised(&self) -> bool {
        self.yellow_loop.is_pressurised()
    }

    // Update with same refresh rate as the sim
    fn update_every_frame(
        &mut self,
        context: &UpdateContext,
        overhead_panel: &A320HydraulicOverheadPanel,
        rat_and_emer_gen_man_on: &impl A320EmergencyElectricalOverheadStates,
        is_in_emergency_elec: bool,
    ) {
        // Updating rat stowed pos on all frames in case it's used for graphics
        self.ram_air_turbine.update_position(&context.delta());

        // Uses external conditions and momentary button: better to check each frame
        self.ram_air_turbine_controller.update(
            &overhead_panel,
            rat_and_emer_gen_man_on.rat_and_emer_gen_man_on(),
            is_in_emergency_elec,
        );

        // Tug has its angle changing on each frame and we'd like to detect this
        self.pushback_tug.update();
    }

    // All the higher frequency updates like physics
    fn update_fast_rate(&mut self, context: &UpdateContext, delta_time_physics: &Duration) {
        self.ram_air_turbine
            .update_physics(&delta_time_physics, &context.indicated_airspeed());
    }

    // For each hydraulic loop retrieves volumes from and to each actuator and pass it to the loops
    fn update_actuators_volume(&mut self) {
        self.update_green_actuators_volume();
        self.update_yellow_actuators_volume();
        self.update_blue_actuators_volume();
    }

    fn update_green_actuators_volume(&mut self) {
        self.green_loop
            .update_actuator_volumes(&self.braking_circuit_norm);
        self.braking_circuit_norm.reset_accumulators();
    }

    fn update_yellow_actuators_volume(&mut self) {
        self.yellow_loop
            .update_actuator_volumes(&self.braking_circuit_altn);
        self.braking_circuit_altn.reset_accumulators();
    }

    fn update_blue_actuators_volume(&mut self) {}

    // All the core hydraulics updates that needs to be done at the slowest fixed step rate
    fn update_fixed_step<T: Engine, U: EngineFirePushButtons>(
        &mut self,
        context: &UpdateContext,
        engine1: &T,
        engine2: &T,
        overhead_panel: &A320HydraulicOverheadPanel,
        engine_fire_push_buttons: &U,
        landing_gear: &LandingGear,
    ) {
        // Process brake logic (which circuit brakes) and send brake demands (how much)
        self.hyd_brake_logic.update_brake_demands(
            context,
            &self.green_loop,
            &self.braking_circuit_altn,
            &landing_gear,
        );
        self.hyd_brake_logic.update_brake_pressure_limitation(
            &mut self.braking_circuit_norm,
            &mut self.braking_circuit_altn,
        );
        self.hyd_brake_logic.send_brake_demands(
            &mut self.braking_circuit_norm,
            &mut self.braking_circuit_altn,
        );

        self.power_transfer_unit_controller.update(
            context,
            overhead_panel,
            &self.forward_cargo_door,
            &self.aft_cargo_door,
            &self.pushback_tug,
        );
        self.power_transfer_unit.update(
            &self.green_loop,
            &self.yellow_loop,
            &self.power_transfer_unit_controller,
        );

        self.engine_driven_pump_1_pressure_switch
            .update(self.green_loop.pressure());
        self.engine_driven_pump_1_controller.update(
            overhead_panel,
            engine_fire_push_buttons,
            engine1.corrected_n2(),
            engine1.oil_pressure(),
            self.engine_driven_pump_1_pressure_switch.is_pressurised(),
        );

        self.engine_driven_pump_1.update(
            context,
            &self.green_loop,
            engine1
                .hydraulic_pump_output_speed()
                .get::<revolution_per_minute>(),
            &self.engine_driven_pump_1_controller,
        );

        self.engine_driven_pump_2_pressure_switch
            .update(self.yellow_loop.pressure());
        self.engine_driven_pump_2_controller.update(
            overhead_panel,
            engine_fire_push_buttons,
            engine2.corrected_n2(),
            engine2.oil_pressure(),
            self.engine_driven_pump_2_pressure_switch.is_pressurised(),
        );

        self.engine_driven_pump_2.update(
            context,
            &self.yellow_loop,
            engine2
                .hydraulic_pump_output_speed()
                .get::<revolution_per_minute>(),
            &self.engine_driven_pump_2_controller,
        );

        self.blue_electric_pump_controller.update(
            overhead_panel,
            self.blue_loop.is_pressurised(),
            engine1.oil_pressure(),
            engine2.oil_pressure(),
            engine1.is_above_minimum_idle(),
            engine2.is_above_minimum_idle(),
        );
        self.blue_electric_pump.update(
            context,
            &self.blue_loop,
            &self.blue_electric_pump_controller,
        );

        self.yellow_electric_pump_controller.update(
            context,
            overhead_panel,
            &self.forward_cargo_door,
            &self.aft_cargo_door,
            self.yellow_loop.is_pressurised(),
        );
        self.yellow_electric_pump.update(
            context,
            &self.yellow_loop,
            &self.yellow_electric_pump_controller,
        );

        self.ram_air_turbine
            .update(context, &self.blue_loop, &self.ram_air_turbine_controller);

        self.green_loop_controller.update(engine_fire_push_buttons);
        self.green_loop.update(
            context,
            Vec::new(),
            vec![&self.engine_driven_pump_1],
            Vec::new(),
            vec![&self.power_transfer_unit],
            &self.green_loop_controller,
        );

        self.yellow_loop_controller.update(engine_fire_push_buttons);
        self.yellow_loop.update(
            context,
            vec![&self.yellow_electric_pump],
            vec![&self.engine_driven_pump_2],
            Vec::new(),
            vec![&self.power_transfer_unit],
            &self.yellow_loop_controller,
        );

        self.blue_loop_controller.update(engine_fire_push_buttons);
        self.blue_loop.update(
            context,
            vec![&self.blue_electric_pump],
            Vec::new(),
            vec![&self.ram_air_turbine],
            Vec::new(),
            &self.blue_loop_controller,
        );

        self.braking_circuit_norm.update(context, &self.green_loop);
        self.braking_circuit_altn.update(context, &self.yellow_loop);
    }
}
impl RamAirTurbineHydraulicLoopPressurised for A320Hydraulic {
    fn is_rat_hydraulic_loop_pressurised(&self) -> bool {
        self.is_blue_pressurised()
    }
}
impl SimulationElement for A320Hydraulic {
    fn accept<T: SimulationElementVisitor>(&mut self, visitor: &mut T) {
        self.engine_driven_pump_1.accept(visitor);
        self.engine_driven_pump_1_controller.accept(visitor);

        self.engine_driven_pump_2.accept(visitor);
        self.engine_driven_pump_2_controller.accept(visitor);

        self.blue_electric_pump.accept(visitor);
        self.blue_electric_pump_controller.accept(visitor);

        self.yellow_electric_pump.accept(visitor);
        self.yellow_electric_pump_controller.accept(visitor);

        self.forward_cargo_door.accept(visitor);
        self.aft_cargo_door.accept(visitor);
        self.pushback_tug.accept(visitor);

        self.ram_air_turbine.accept(visitor);
        self.ram_air_turbine_controller.accept(visitor);

        self.power_transfer_unit.accept(visitor);
        self.power_transfer_unit_controller.accept(visitor);

        self.blue_loop.accept(visitor);
        self.green_loop.accept(visitor);
        self.yellow_loop.accept(visitor);

        self.hyd_brake_logic.accept(visitor);

        self.braking_circuit_norm.accept(visitor);
        self.braking_circuit_altn.accept(visitor);

        visitor.visit(self);
    }
}

struct A320HydraulicLoopController {
    engine_number: Option<usize>,
    should_open_fire_shutoff_valve: bool,
}
impl A320HydraulicLoopController {
    fn new(engine_number: Option<usize>) -> Self {
        Self {
            engine_number,
            should_open_fire_shutoff_valve: true,
        }
    }

    fn update<T: EngineFirePushButtons>(&mut self, engine_fire_push_buttons: &T) {
        if let Some(eng_number) = self.engine_number {
            self.should_open_fire_shutoff_valve = !engine_fire_push_buttons.is_released(eng_number);
        }
    }
}
impl HydraulicLoopController for A320HydraulicLoopController {
    fn should_open_fire_shutoff_valve(&self) -> bool {
        self.should_open_fire_shutoff_valve
    }
}

struct A320EngineDrivenPumpController {
    is_powered: bool,
    powered_by: Vec<ElectricalBusType>,
    engine_number: usize,
    engine_master_on_id: String,
    engine_master_on: bool,
    weight_on_wheels: bool,
    should_pressurise: bool,
    has_pressure_low_fault: bool,
    is_pressure_low: bool,
}
impl A320EngineDrivenPumpController {
    const MIN_ENGINE_OIL_PRESS_THRESHOLD_TO_INHIBIT_FAULT: f64 = 18.;

    fn new(engine_number: usize, power_buses: Vec<ElectricalBusType>) -> Self {
        assert!(!power_buses.is_empty() && power_buses.len() <= 2);

        Self {
            is_powered: false,
            powered_by: power_buses,
            engine_number,
            engine_master_on_id: format!("GENERAL ENG STARTER ACTIVE:{}", engine_number),
            engine_master_on: false,
            weight_on_wheels: true,
            should_pressurise: true,
            has_pressure_low_fault: false,
            is_pressure_low: true,
        }
    }

    fn update_low_pressure_state(
        &mut self,
        engine_n2: Ratio,
        engine_oil_pressure: Pressure,
        pressure_switch_state: bool,
    ) {
        // Faking edp section pressure low level as if engine is slow we shouldn't have pressure
        let faked_is_edp_section_low_pressure = engine_n2.get::<percent>() < 5.;

        // Engine off state uses oil pressure threshold (treshold is 18psi)
        let is_engine_low_oil_pressure = engine_oil_pressure.get::<psi>()
            < Self::MIN_ENGINE_OIL_PRESS_THRESHOLD_TO_INHIBIT_FAULT;

        // TODO when edp section pressure is modeled we can remove fake low press and use dedicated pressure switch
        self.is_pressure_low = self.should_pressurise()
            && (!pressure_switch_state || faked_is_edp_section_low_pressure);

        // Fault inhibited if on ground AND engine oil pressure is low (11KS1 elec relay)
        self.has_pressure_low_fault =
            self.is_pressure_low && (!is_engine_low_oil_pressure || !self.weight_on_wheels);
    }

    fn update<T: EngineFirePushButtons>(
        &mut self,
        overhead_panel: &A320HydraulicOverheadPanel,
        engine_fire_push_buttons: &T,
        engine_n2: Ratio,
        engine_oil_pressure: Pressure,
        pressure_switch_state: bool,
    ) {
        let mut should_pressurise_if_powered = false;
        if overhead_panel.edp_push_button_is_auto(self.engine_number)
            && !engine_fire_push_buttons.is_released(self.engine_number)
        {
            should_pressurise_if_powered = true;
        } else if overhead_panel.edp_push_button_is_off(self.engine_number)
            || engine_fire_push_buttons.is_released(self.engine_number)
        {
            should_pressurise_if_powered = false;
        }

        // Inverted logic, no power means solenoid valve always leave pump in pressurise mode
        self.should_pressurise = !self.is_powered || should_pressurise_if_powered;

        self.update_low_pressure_state(engine_n2, engine_oil_pressure, pressure_switch_state);
    }

    fn has_pressure_low_fault(&self) -> bool {
        self.has_pressure_low_fault
    }
}
impl PumpController for A320EngineDrivenPumpController {
    fn should_pressurise(&self) -> bool {
        self.should_pressurise
    }
}
impl SimulationElement for A320EngineDrivenPumpController {
    fn read(&mut self, state: &mut SimulatorReader) {
        self.engine_master_on = state.read_bool(&self.engine_master_on_id);
        self.weight_on_wheels = state.read_bool("SIM ON GROUND");
    }

    fn write(&self, writer: &mut SimulatorWriter) {
        if self.engine_number == 1 {
            writer.write_bool("HYD_GREEN_EDPUMP_LOW_PRESS", self.is_pressure_low);
        } else if self.engine_number == 2 {
            writer.write_bool("HYD_YELLOW_EDPUMP_LOW_PRESS", self.is_pressure_low);
        } else {
            panic!("The A320 only supports two engines.");
        }
    }

    fn receive_power(&mut self, supplied_power: &SuppliedPower) {
        self.is_powered = self
            .powered_by
            .iter()
            .any(|bus| supplied_power.potential_of(&bus).is_powered());
    }
}

struct A320BlueElectricPumpController {
    is_powered: bool,
    powered_by: ElectricalBusType,
    should_pressurise: bool,
    has_pressure_low_fault: bool,
    is_pressure_low: bool,
    weight_on_wheels: bool,
}
impl A320BlueElectricPumpController {
    const MIN_ENGINE_OIL_PRESS_THRESHOLD_TO_INHIBIT_FAULT: f64 = 18.;

    fn new(powered_by: ElectricalBusType) -> Self {
        Self {
            is_powered: false,
            powered_by,
            should_pressurise: false,
            has_pressure_low_fault: false,
            is_pressure_low: true,
            weight_on_wheels: true,
        }
    }

    fn update(
        &mut self,
        overhead_panel: &A320HydraulicOverheadPanel,
        pressure_switch_state: bool,
        engine1_oil_pressure: Pressure,
        engine2_oil_pressure: Pressure,
        engine1_above_min_idle: bool,
        engine2_above_min_idle: bool,
    ) {
        let mut should_pressurise_if_powered = false;
        if overhead_panel.blue_epump_push_button.is_auto() {
            if !self.weight_on_wheels
                || engine1_above_min_idle
                || engine2_above_min_idle
                || overhead_panel.blue_epump_override_push_button_is_on()
            {
                should_pressurise_if_powered = true;
            } else {
                should_pressurise_if_powered = false;
            }
        } else if overhead_panel.blue_epump_push_button_is_off() {
            should_pressurise_if_powered = false;
        }

        self.should_pressurise = self.is_powered && should_pressurise_if_powered;

        self.update_low_pressure_state(
            overhead_panel,
            pressure_switch_state,
            engine1_oil_pressure,
            engine2_oil_pressure,
        );
    }

    fn update_low_pressure_state(
        &mut self,
        overhead_panel: &A320HydraulicOverheadPanel,
        pressure_switch_state: bool,
        engine1_oil_pressure: Pressure,
        engine2_oil_pressure: Pressure,
    ) {
        // Low engine oil pressure inhibits fault under 18psi level
        let is_engine_low_oil_pressure = engine1_oil_pressure.get::<psi>()
            < Self::MIN_ENGINE_OIL_PRESS_THRESHOLD_TO_INHIBIT_FAULT
            && engine2_oil_pressure.get::<psi>()
                < Self::MIN_ENGINE_OIL_PRESS_THRESHOLD_TO_INHIBIT_FAULT;

        self.is_pressure_low = self.should_pressurise() && !pressure_switch_state;

        self.has_pressure_low_fault = self.is_pressure_low
            && ((!is_engine_low_oil_pressure || !self.weight_on_wheels)
                || overhead_panel.blue_epump_override_push_button_is_on());
    }

    fn has_pressure_low_fault(&self) -> bool {
        self.has_pressure_low_fault
    }
}

impl PumpController for A320BlueElectricPumpController {
    fn should_pressurise(&self) -> bool {
        self.should_pressurise
    }
}

impl SimulationElement for A320BlueElectricPumpController {
    fn read(&mut self, state: &mut SimulatorReader) {
        self.weight_on_wheels = state.read_bool("SIM ON GROUND");
    }

    fn write(&self, writer: &mut SimulatorWriter) {
        writer.write_bool("HYD_BLUE_EPUMP_LOW_PRESS", self.is_pressure_low);
    }

    fn receive_power(&mut self, supplied_power: &SuppliedPower) {
        self.is_powered = supplied_power.potential_of(&self.powered_by).is_powered();
    }
}

impl Default for A320BlueElectricPumpController {
    fn default() -> Self {
        Self::new(ElectricalBusType::DirectCurrentEssential)
    }
}

struct A320YellowElectricPumpController {
    is_powered: bool,
    powered_by: ElectricalBusType,
    should_pressurise: bool,
    has_pressure_low_fault: bool,
    is_pressure_low: bool,
    should_activate_yellow_pump_for_cargo_door_operation: DelayedFalseLogicGate,
}
impl A320YellowElectricPumpController {
    const DURATION_OF_YELLOW_PUMP_ACTIVATION_AFTER_CARGO_DOOR_OPERATION: Duration =
        Duration::from_secs(20);

    fn new(powered_by: ElectricalBusType) -> Self {
        Self {
            is_powered: false,
            powered_by,
            should_pressurise: false,
            has_pressure_low_fault: false,
            is_pressure_low: true,
            should_activate_yellow_pump_for_cargo_door_operation: DelayedFalseLogicGate::new(
                Self::DURATION_OF_YELLOW_PUMP_ACTIVATION_AFTER_CARGO_DOOR_OPERATION,
            ),
        }
    }

    fn update(
        &mut self,
        context: &UpdateContext,
        overhead_panel: &A320HydraulicOverheadPanel,
        forward_cargo_door: &Door,
        aft_cargo_door: &Door,
        pressure_switch_state: bool,
    ) {
        self.should_activate_yellow_pump_for_cargo_door_operation
            .update(
                context,
                forward_cargo_door.has_moved() || aft_cargo_door.has_moved(),
            );

        self.should_pressurise = (overhead_panel.yellow_epump_push_button.is_on()
            || self
                .should_activate_yellow_pump_for_cargo_door_operation
                .output())
            && self.is_powered;

        self.update_low_pressure_state(pressure_switch_state);
    }

    fn update_low_pressure_state(&mut self, pressure_switch_state: bool) {
        self.is_pressure_low = self.should_pressurise() && !pressure_switch_state;

        self.has_pressure_low_fault = self.is_pressure_low;
    }

    fn has_pressure_low_fault(&self) -> bool {
        self.has_pressure_low_fault
    }

    #[cfg(test)]
    fn should_pressurise_for_cargo_door_operation(&self) -> bool {
        self.should_activate_yellow_pump_for_cargo_door_operation
            .output()
    }
}
impl PumpController for A320YellowElectricPumpController {
    fn should_pressurise(&self) -> bool {
        self.should_pressurise
    }
}
impl SimulationElement for A320YellowElectricPumpController {
    fn write(&self, writer: &mut SimulatorWriter) {
        writer.write_bool("HYD_YELLOW_EPUMP_LOW_PRESS", self.is_pressure_low);
    }

    fn receive_power(&mut self, supplied_power: &SuppliedPower) {
        // Control of the pump is powered by dedicated bus OR manual operation of cargo door
        self.is_powered = supplied_power.potential_of(&self.powered_by).is_powered()
            || self
                .should_activate_yellow_pump_for_cargo_door_operation
                .output();
    }
}
impl Default for A320YellowElectricPumpController {
    fn default() -> Self {
        Self::new(ElectricalBusType::DirectCurrent(2))
    }
}

struct A320PowerTransferUnitController {
    is_powered: bool,
    powered_by: ElectricalBusType,
    should_enable: bool,
    should_inhibit_ptu_after_cargo_door_operation: DelayedFalseLogicGate,
    nose_wheel_steering_pin_inserted: DelayedFalseLogicGate,

    parking_brake_lever_pos: bool,
    eng_1_master_on: bool,
    eng_2_master_on: bool,
    weight_on_wheels: bool,
}
impl A320PowerTransferUnitController {
    const DURATION_OF_PTU_INHIBIT_AFTER_CARGO_DOOR_OPERATION: Duration = Duration::from_secs(40);
    const DURATION_AFTER_WHICH_NWS_PIN_IS_REMOVED_AFTER_PUSHBACK: Duration =
        Duration::from_secs(15);

    fn new(powered_by: ElectricalBusType) -> Self {
        Self {
            is_powered: false,
            powered_by,
            should_enable: false,
            should_inhibit_ptu_after_cargo_door_operation: DelayedFalseLogicGate::new(
                Self::DURATION_OF_PTU_INHIBIT_AFTER_CARGO_DOOR_OPERATION,
            ),
            nose_wheel_steering_pin_inserted: DelayedFalseLogicGate::new(
                Self::DURATION_AFTER_WHICH_NWS_PIN_IS_REMOVED_AFTER_PUSHBACK,
            ),

            parking_brake_lever_pos: false,
            eng_1_master_on: false,
            eng_2_master_on: false,
            weight_on_wheels: false,
        }
    }

    fn update(
        &mut self,
        context: &UpdateContext,
        overhead_panel: &A320HydraulicOverheadPanel,
        forward_cargo_door: &Door,
        aft_cargo_door: &Door,
        pushback_tug: &PushbackTug,
    ) {
        self.should_inhibit_ptu_after_cargo_door_operation.update(
            context,
            forward_cargo_door.has_moved() || aft_cargo_door.has_moved(),
        );
        self.nose_wheel_steering_pin_inserted
            .update(context, pushback_tug.is_connected());

        let ptu_inhibited = self.should_inhibit_ptu_after_cargo_door_operation.output()
            && overhead_panel.yellow_epump_push_button_is_auto();

        let should_enable_if_powered = overhead_panel.ptu_push_button_is_auto()
            && (!self.weight_on_wheels
                || self.eng_1_master_on && self.eng_2_master_on
                || !self.eng_1_master_on && !self.eng_2_master_on
                || (!self.parking_brake_lever_pos
                    && !self.nose_wheel_steering_pin_inserted.output()))
            && !ptu_inhibited;

        // When there is no power, the PTU is always ON.
        self.should_enable = !self.is_powered || should_enable_if_powered;
    }

    #[cfg(test)]
    fn nose_wheel_steering_pin_is_inserted(&self) -> bool {
        self.nose_wheel_steering_pin_inserted.output()
    }
}
impl PowerTransferUnitController for A320PowerTransferUnitController {
    fn should_enable(&self) -> bool {
        self.should_enable
    }
}
impl SimulationElement for A320PowerTransferUnitController {
    fn read(&mut self, state: &mut SimulatorReader) {
        self.parking_brake_lever_pos = state.read_bool("BRAKE PARKING INDICATOR");
        self.eng_1_master_on = state.read_bool("GENERAL ENG STARTER ACTIVE:1");
        self.eng_2_master_on = state.read_bool("GENERAL ENG STARTER ACTIVE:2");
        self.weight_on_wheels = state.read_bool("SIM ON GROUND");
    }

    fn receive_power(&mut self, supplied_power: &SuppliedPower) {
        self.is_powered = supplied_power.potential_of(&self.powered_by).is_powered();
    }
}

struct A320RamAirTurbineController {
    is_solenoid_1_powered: bool,
    solenoid_1_bus: ElectricalBusType,

    is_solenoid_2_powered: bool,
    solenoid_2_bus: ElectricalBusType,

    should_deploy: bool,
    eng_1_master_on: bool,
    eng_2_master_on: bool,
}
impl A320RamAirTurbineController {
    fn new(solenoid_1_bus: ElectricalBusType, solenoid_2_bus: ElectricalBusType) -> Self {
        Self {
            is_solenoid_1_powered: false,
            solenoid_1_bus,

            is_solenoid_2_powered: false,
            solenoid_2_bus,

            should_deploy: false,
            eng_1_master_on: false,
            eng_2_master_on: false,
        }
    }

    fn update(
        &mut self,
        overhead_panel: &A320HydraulicOverheadPanel,
        rat_and_emer_gen_man_on: bool,
        is_in_emergency_elec: bool,
    ) {
        let should_solenoid_1_deploy_if_powered = overhead_panel.rat_man_on_push_button_is_on();

        let should_solenoid_2_deploy_if_powered = is_in_emergency_elec || rat_and_emer_gen_man_on;

        self.should_deploy = (self.is_solenoid_1_powered && should_solenoid_1_deploy_if_powered)
            || (self.is_solenoid_2_powered && should_solenoid_2_deploy_if_powered);
    }
}
impl RamAirTurbineController for A320RamAirTurbineController {
    fn should_deploy(&self) -> bool {
        self.should_deploy
    }
}
impl SimulationElement for A320RamAirTurbineController {
    fn read(&mut self, state: &mut SimulatorReader) {
        self.eng_1_master_on = state.read_bool("GENERAL ENG STARTER ACTIVE:1");
        self.eng_2_master_on = state.read_bool("GENERAL ENG STARTER ACTIVE:2");
    }

    fn receive_power(&mut self, supplied_power: &SuppliedPower) {
        self.is_solenoid_1_powered = supplied_power
            .potential_of(&self.solenoid_1_bus)
            .is_powered();
        self.is_solenoid_2_powered = supplied_power
            .potential_of(&self.solenoid_2_bus)
            .is_powered();
    }
}

struct A320HydraulicBrakingLogic {
    parking_brake_demand: bool,
    weight_on_wheels: bool,
    is_gear_lever_down: bool,
    left_brake_pilot_input: f64,
    right_brake_pilot_input: f64,
    left_brake_green_output: f64,
    left_brake_yellow_output: f64,
    right_brake_green_output: f64,
    right_brake_yellow_output: f64,
    normal_brakes_available: bool,
    should_disable_auto_brake_when_retracting: DelayedTrueLogicGate,
    anti_skid_activated: bool,
    autobrakes_setting: u8,
}
/// Implements brakes computers logic
impl A320HydraulicBrakingLogic {
    // Minimum pressure hysteresis on green until main switched on ALTN brakes
    // Feedback by Cpt. Chaos — 25/04/2021 #pilot-feedback
    const MIN_PRESSURE_BRAKE_ALTN_HYST_LO: f64 = 1305.;
    const MIN_PRESSURE_BRAKE_ALTN_HYST_HI: f64 = 2176.;

    // Min pressure when parking brake enabled. Lower normal braking is allowed to use pilot input as emergency braking
    // Feedback by avteknisyan — 25/04/2021 #pilot-feedback
    const MIN_PRESSURE_PARK_BRAKE_EMERGENCY: f64 = 507.;

    const AUTOBRAKE_GEAR_RETRACTION_DURATION_S: f64 = 3.;

    fn new() -> A320HydraulicBrakingLogic {
        A320HydraulicBrakingLogic {
            // Position of parking brake lever
            parking_brake_demand: true,
            weight_on_wheels: true,
            is_gear_lever_down: true,
            left_brake_pilot_input: 0.0,
            right_brake_pilot_input: 0.0,
            // Actual command sent to left green circuit
            left_brake_green_output: 0.0,
            // Actual command sent to left yellow circuit. Init 1 as considering park brake on on init
            left_brake_yellow_output: 1.0,
            // Actual command sent to right green circuit
            right_brake_green_output: 0.0,
            // Actual command sent to right yellow circuit. Init 1 as considering park brake on on init
            right_brake_yellow_output: 1.0,
            normal_brakes_available: false,
            should_disable_auto_brake_when_retracting: DelayedTrueLogicGate::new(
                Duration::from_secs_f64(Self::AUTOBRAKE_GEAR_RETRACTION_DURATION_S),
            ),
            anti_skid_activated: true,
            autobrakes_setting: 0,
        }
    }

    fn update_normal_braking_availability(&mut self, normal_braking_loop_pressure: &Pressure) {
        if normal_braking_loop_pressure.get::<psi>() > Self::MIN_PRESSURE_BRAKE_ALTN_HYST_HI
            && (self.left_brake_pilot_input < 0.2 && self.right_brake_pilot_input < 0.2)
        {
            self.normal_brakes_available = true;
        } else if normal_braking_loop_pressure.get::<psi>() < Self::MIN_PRESSURE_BRAKE_ALTN_HYST_LO
        {
            self.normal_brakes_available = false;
        }
    }

    fn update_brake_pressure_limitation(
        &mut self,
        norm_brk: &mut BrakeCircuit,
        altn_brk: &mut BrakeCircuit,
    ) {
        let yellow_manual_braking_input = self.left_brake_pilot_input
            > self.left_brake_yellow_output + 0.2
            || self.right_brake_pilot_input > self.right_brake_yellow_output + 0.2;

        // Nominal braking from pedals is limited to 2538psi
        norm_brk.set_brake_limit_active(true);
        norm_brk.set_brake_press_limit(Pressure::new::<psi>(2538.));

        if self.parking_brake_demand {
            altn_brk.set_brake_limit_active(true);

            // If no pilot action, standard park brake pressure limit
            if !yellow_manual_braking_input {
                altn_brk.set_brake_press_limit(Pressure::new::<psi>(2103.));
            } else {
                // Else manual action limited to a higher max nominal pressure
                altn_brk.set_brake_press_limit(Pressure::new::<psi>(2538.));
            }
        } else if !self.anti_skid_activated {
            altn_brk.set_brake_press_limit(Pressure::new::<psi>(1160.));
            altn_brk.set_brake_limit_active(true);
        } else {
            // Else if any manual braking we use standard limit
            altn_brk.set_brake_press_limit(Pressure::new::<psi>(2538.));
            altn_brk.set_brake_limit_active(true);
        }
    }

    /// Updates final brake demands per hydraulic loop based on pilot pedal demands
    fn update_brake_demands(
        &mut self,
        context: &UpdateContext,
        green_loop: &HydraulicLoop,
        alternate_circuit: &BrakeCircuit,
        landing_gear: &LandingGear,
    ) {
        self.update_normal_braking_availability(&green_loop.pressure());

        let is_in_flight_gear_lever_up = !self.weight_on_wheels && !self.is_gear_lever_down;
        self.should_disable_auto_brake_when_retracting.update(
            context,
            !landing_gear.is_down_and_locked() && !self.is_gear_lever_down,
        );

        if is_in_flight_gear_lever_up {
            if self.should_disable_auto_brake_when_retracting.output() {
                self.left_brake_green_output = 0.;
                self.right_brake_green_output = 0.;
            } else {
                // Slight brake pressure to stop the spinning wheels (have no pressure data available yet, 0.2 is random one)
                self.left_brake_green_output = 0.2;
                self.right_brake_green_output = 0.2;
            }

            self.left_brake_yellow_output = 0.;
            self.right_brake_yellow_output = 0.;
        } else {
            let green_used_for_brakes = self.normal_brakes_available
                && self.anti_skid_activated
                && !self.parking_brake_demand;

            if green_used_for_brakes {
                self.left_brake_green_output = self.left_brake_pilot_input;
                self.right_brake_green_output = self.right_brake_pilot_input;
                self.left_brake_yellow_output = 0.;
                self.right_brake_yellow_output = 0.;
            } else {
                self.left_brake_green_output = 0.;
                self.right_brake_green_output = 0.;
                if !self.parking_brake_demand {
                    // Normal braking but using alternate circuit
                    self.left_brake_yellow_output = self.left_brake_pilot_input;
                    self.right_brake_yellow_output = self.right_brake_pilot_input;
                } else {
                    // Else we just use parking brake
                    self.left_brake_yellow_output = 1.;
                    self.right_brake_yellow_output = 1.;

                    // Special case: parking brake on but yellow can't provide enough brakes: green are allowed to brake for emergency
                    if alternate_circuit.left_brake_pressure().get::<psi>()
                        < Self::MIN_PRESSURE_PARK_BRAKE_EMERGENCY
                        || alternate_circuit.right_brake_pressure().get::<psi>()
                            < Self::MIN_PRESSURE_PARK_BRAKE_EMERGENCY
                    {
                        self.left_brake_green_output = self.left_brake_pilot_input;
                        self.right_brake_green_output = self.right_brake_pilot_input;
                    }
                }
            }
        }

        // Limiting final values
        self.left_brake_yellow_output = self.left_brake_yellow_output.min(1.).max(0.);
        self.right_brake_yellow_output = self.right_brake_yellow_output.min(1.).max(0.);
        self.left_brake_green_output = self.left_brake_green_output.min(1.).max(0.);
        self.right_brake_green_output = self.right_brake_green_output.min(1.).max(0.);
    }

    fn send_brake_demands(&mut self, norm: &mut BrakeCircuit, altn: &mut BrakeCircuit) {
        norm.set_brake_demand_left(self.left_brake_green_output);
        norm.set_brake_demand_right(self.right_brake_green_output);
        altn.set_brake_demand_left(self.left_brake_yellow_output);
        altn.set_brake_demand_right(self.right_brake_yellow_output);
    }
}

impl SimulationElement for A320HydraulicBrakingLogic {
    fn read(&mut self, state: &mut SimulatorReader) {
        self.parking_brake_demand = state.read_bool("BRAKE PARKING INDICATOR");
        self.weight_on_wheels = state.read_bool("SIM ON GROUND");
        self.is_gear_lever_down = state.read_bool("GEAR HANDLE POSITION");
        self.anti_skid_activated = state.read_bool("ANTISKID BRAKES ACTIVE");
        self.left_brake_pilot_input = state.read_f64("BRAKE LEFT POSITION") / 100.0;
        self.right_brake_pilot_input = state.read_f64("BRAKE RIGHT POSITION") / 100.0;
        self.autobrakes_setting = state.read_f64("AUTOBRAKES SETTING").floor() as u8;
    }
}

struct Door {
    exit_id: String,
    position: f64,
    previous_position: f64,
}
impl Door {
    fn new(id: usize) -> Self {
        Self {
            exit_id: format!("EXIT OPEN:{}", id),
            position: 0.,
            previous_position: 0.,
        }
    }

    fn has_moved(&self) -> bool {
        (self.position - self.previous_position).abs() > f64::EPSILON
    }
}
impl SimulationElement for Door {
    fn read(&mut self, state: &mut SimulatorReader) {
        self.previous_position = self.position;
        self.position = state.read_f64(&self.exit_id);
    }
}

struct PushbackTug {
    angle: f64,
    previous_angle: f64,
    // Type of pushback:
    // 0 = Straight
    // 1 = Left
    // 2 = Right
    // 3 = Assumed to be no pushback
    // 4 = might be finishing pushback, to confirm
    state: f64,
    is_connected_to_nose_gear: bool,
}
impl PushbackTug {
    const STATE_NO_PUSHBACK: f64 = 3.;

    fn new() -> Self {
        Self {
            angle: 0.,
            previous_angle: 0.,
            state: Self::STATE_NO_PUSHBACK,
            is_connected_to_nose_gear: false,
        }
    }

    fn update(&mut self) {
        if self.is_pushing() {
            self.is_connected_to_nose_gear = true;
        } else if (self.state - PushbackTug::STATE_NO_PUSHBACK).abs() <= f64::EPSILON {
            self.is_connected_to_nose_gear = false;
        }
    }

    fn is_connected(&self) -> bool {
        self.is_connected_to_nose_gear
    }

    fn is_pushing(&self) -> bool {
        // The angle keeps changing while pushing or is frozen high on high angle manoeuvering.
        (self.angle - self.previous_angle).abs() > f64::EPSILON
            && (self.state - PushbackTug::STATE_NO_PUSHBACK).abs() > f64::EPSILON
    }
}
impl SimulationElement for PushbackTug {
    fn read(&mut self, state: &mut SimulatorReader) {
        self.previous_angle = self.angle;
        self.angle = state.read_f64("PUSHBACK ANGLE");
        self.state = state.read_f64("PUSHBACK STATE");
    }
}

pub(super) struct A320HydraulicOverheadPanel {
    edp1_push_button: AutoOffFaultPushButton,
    edp2_push_button: AutoOffFaultPushButton,
    blue_epump_push_button: AutoOffFaultPushButton,
    ptu_push_button: AutoOffFaultPushButton,
    rat_push_button: MomentaryPushButton,
    yellow_epump_push_button: AutoOnFaultPushButton,
    blue_epump_override_push_button: OnOffFaultPushButton,
}
impl A320HydraulicOverheadPanel {
    pub(super) fn new() -> A320HydraulicOverheadPanel {
        A320HydraulicOverheadPanel {
            edp1_push_button: AutoOffFaultPushButton::new_auto("HYD_ENG_1_PUMP"),
            edp2_push_button: AutoOffFaultPushButton::new_auto("HYD_ENG_2_PUMP"),
            blue_epump_push_button: AutoOffFaultPushButton::new_auto("HYD_EPUMPB"),
            ptu_push_button: AutoOffFaultPushButton::new_auto("HYD_PTU"),
            rat_push_button: MomentaryPushButton::new("HYD_RAT_MAN_ON"),
            yellow_epump_push_button: AutoOnFaultPushButton::new_auto("HYD_EPUMPY"),
            blue_epump_override_push_button: OnOffFaultPushButton::new_off("HYD_EPUMPY_OVRD"),
        }
    }

    pub(super) fn update(&mut self, hyd: &A320Hydraulic) {
        self.edp1_push_button
            .set_fault(hyd.green_edp_has_low_press_fault());
        self.edp2_push_button
            .set_fault(hyd.yellow_edp_has_low_press_fault());
        self.blue_epump_push_button
            .set_fault(hyd.blue_epump_has_fault());
        self.yellow_epump_push_button
            .set_fault(hyd.yellow_epump_has_low_press_fault());
    }

    fn yellow_epump_push_button_is_auto(&self) -> bool {
        self.yellow_epump_push_button.is_auto()
    }

    fn ptu_push_button_is_auto(&self) -> bool {
        self.ptu_push_button.is_auto()
    }

    fn edp_push_button_is_auto(&self, number: usize) -> bool {
        match number {
            1 => self.edp1_push_button.is_auto(),
            2 => self.edp2_push_button.is_auto(),
            _ => panic!("The A320 only supports two engines."),
        }
    }

    fn edp_push_button_is_off(&self, number: usize) -> bool {
        match number {
            1 => self.edp1_push_button.is_off(),
            2 => self.edp2_push_button.is_off(),
            _ => panic!("The A320 only supports two engines."),
        }
    }

    fn blue_epump_override_push_button_is_on(&self) -> bool {
        self.blue_epump_override_push_button.is_on()
    }

    fn blue_epump_push_button_is_off(&self) -> bool {
        self.blue_epump_push_button.is_off()
    }

    fn rat_man_on_push_button_is_on(&self) -> bool {
        self.rat_push_button.is_pressed()
    }
}
impl SimulationElement for A320HydraulicOverheadPanel {
    fn accept<T: SimulationElementVisitor>(&mut self, visitor: &mut T) {
        self.edp1_push_button.accept(visitor);
        self.edp2_push_button.accept(visitor);
        self.blue_epump_push_button.accept(visitor);
        self.ptu_push_button.accept(visitor);
        self.rat_push_button.accept(visitor);
        self.yellow_epump_push_button.accept(visitor);
        self.blue_epump_override_push_button.accept(visitor);

        visitor.visit(self);
    }
}

#[cfg(test)]
mod tests {
    use super::*;
    use rand::Rng;

    mod a320_hydraulics {
        use super::*;
<<<<<<< HEAD
        use systems::electrical::{Potential, PotentialOrigin};
        use systems::engine::leap_engine::LeapEngine;
=======
        use systems::engine::{leap_engine::LeapEngine, EngineFireOverheadPanel};
>>>>>>> 8f032505
        use systems::simulation::{test::SimulationTestBed, Aircraft};
        use uom::si::{
            acceleration::foot_per_second_squared, electric_potential::volt, length::foot,
            ratio::percent, thermodynamic_temperature::degree_celsius, velocity::knot,
        };

        struct A320TestEmergencyElectricalOverheadPanel {
            rat_and_emer_gen_man_on: MomentaryPushButton,
        }

        impl A320TestEmergencyElectricalOverheadPanel {
            pub fn new() -> Self {
                A320TestEmergencyElectricalOverheadPanel {
                    rat_and_emer_gen_man_on: MomentaryPushButton::new("EMER_ELEC_RAT_AND_EMER_GEN"),
                }
            }
        }
        impl SimulationElement for A320TestEmergencyElectricalOverheadPanel {
            fn accept<T: SimulationElementVisitor>(&mut self, visitor: &mut T) {
                self.rat_and_emer_gen_man_on.accept(visitor);

                visitor.visit(self);
            }
        }
        impl A320EmergencyElectricalOverheadStates for A320TestEmergencyElectricalOverheadPanel {
            fn rat_and_emer_gen_man_on(&self) -> bool {
                self.rat_and_emer_gen_man_on.is_pressed()
            }
        }
        struct A320HydraulicsTestAircraft {
            engine_1: LeapEngine,
            engine_2: LeapEngine,
            hydraulics: A320Hydraulic,
            overhead: A320HydraulicOverheadPanel,
<<<<<<< HEAD
            engine_fire_overhead: A320EngineFireOverheadPanel,
            emergency_electrical_overhead: A320TestEmergencyElectricalOverheadPanel,
=======
            engine_fire_overhead: EngineFireOverheadPanel,
>>>>>>> 8f032505
            landing_gear: LandingGear,

            // Electric buses states to be able to kill them dynamically
            is_ac_ground_service_powered: bool,
            is_dc_ground_service_powered: bool,
            is_ac_1_powered: bool,
            is_ac_2_powered: bool,
            is_dc_1_powered: bool,
            is_dc_2_powered: bool,
            is_dc_ess_powered: bool,
            is_dc_hot_1_powered: bool,
            is_dc_hot_2_powered: bool,
        }
        impl A320HydraulicsTestAircraft {
            fn new() -> Self {
                Self {
                    engine_1: LeapEngine::new(1),
                    engine_2: LeapEngine::new(2),
                    hydraulics: A320Hydraulic::new(),
                    overhead: A320HydraulicOverheadPanel::new(),
<<<<<<< HEAD
                    engine_fire_overhead: A320EngineFireOverheadPanel::new(),
                    emergency_electrical_overhead: A320TestEmergencyElectricalOverheadPanel::new(),
=======
                    engine_fire_overhead: EngineFireOverheadPanel::new(),
>>>>>>> 8f032505
                    landing_gear: LandingGear::new(),
                    is_ac_ground_service_powered: true,
                    is_dc_ground_service_powered: true,
                    is_ac_1_powered: true,
                    is_ac_2_powered: true,
                    is_dc_1_powered: true,
                    is_dc_2_powered: true,
                    is_dc_ess_powered: true,
                    is_dc_hot_1_powered: true,
                    is_dc_hot_2_powered: true,
                }
            }

            fn is_rat_commanded_to_deploy(&self) -> bool {
                self.hydraulics.ram_air_turbine_controller.should_deploy()
            }

            fn is_green_edp_commanded_on(&self) -> bool {
                self.hydraulics
                    .engine_driven_pump_1_controller
                    .should_pressurise()
            }

            fn is_yellow_edp_commanded_on(&self) -> bool {
                self.hydraulics
                    .engine_driven_pump_2_controller
                    .should_pressurise()
            }

            fn get_yellow_brake_accumulator_fluid_volume(&self) -> Volume {
                self.hydraulics
                    .braking_circuit_altn
                    .accumulator_fluid_volume()
            }

            fn is_nws_pin_inserted(&self) -> bool {
                self.hydraulics.nose_wheel_steering_pin_is_inserted()
            }

            fn is_cargo_powering_yellow_epump(&self) -> bool {
                self.hydraulics
                    .should_pressurise_yellow_pump_for_cargo_door_operation()
            }

            fn is_ptu_enabled(&self) -> bool {
                self.hydraulics.power_transfer_unit.is_enabled()
            }

            fn is_blue_pressurised(&self) -> bool {
                self.hydraulics.is_blue_pressurised()
            }

            fn is_green_pressurised(&self) -> bool {
                self.hydraulics.is_green_pressurised()
            }

            fn is_yellow_pressurised(&self) -> bool {
                self.hydraulics.is_yellow_pressurised()
            }

            fn set_ac_bus_1_is_powered(&mut self, bus_is_alive: bool) {
                self.is_ac_1_powered = bus_is_alive;
            }

            fn set_ac_bus_2_is_powered(&mut self, bus_is_alive: bool) {
                self.is_ac_2_powered = bus_is_alive;
            }

            fn set_dc_ground_service_is_powered(&mut self, bus_is_alive: bool) {
                self.is_dc_ground_service_powered = bus_is_alive;
            }

            fn set_ac_ground_service_is_powered(&mut self, bus_is_alive: bool) {
                self.is_ac_ground_service_powered = bus_is_alive;
            }

            fn set_dc_bus_2_is_powered(&mut self, bus_is_alive: bool) {
                self.is_dc_2_powered = bus_is_alive;
            }
            fn set_dc_ess_is_powered(&mut self, bus_is_alive: bool) {
                self.is_dc_ess_powered = bus_is_alive;
            }
        }

        impl Aircraft for A320HydraulicsTestAircraft {
            fn update_after_power_distribution(&mut self, context: &UpdateContext) {
                let is_in_emergency_elec = context.indicated_airspeed().get::<knot>() >= 100.
                    && !self
                        .get_supplied_power()
                        .is_powered(&ElectricalBusType::AlternatingCurrent(1))
                    && !self
                        .get_supplied_power()
                        .is_powered(&ElectricalBusType::AlternatingCurrent(2));

                self.hydraulics.update(
                    context,
                    &self.engine_1,
                    &self.engine_2,
                    &self.overhead,
                    &self.engine_fire_overhead,
                    &self.landing_gear,
                    &self.emergency_electrical_overhead,
                    is_in_emergency_elec,
                );

                self.overhead.update(&self.hydraulics);
            }

            fn get_supplied_power(&mut self) -> SuppliedPower {
                let mut supplied_power = SuppliedPower::new();
                supplied_power.add(
                    ElectricalBusType::AlternatingCurrent(1),
                    if self.is_ac_1_powered {
                        Potential::single(
                            PotentialOrigin::EngineGenerator(1),
                            ElectricPotential::new::<volt>(115.),
                        )
                    } else {
                        Potential::none()
                    },
                );
                supplied_power.add(
                    ElectricalBusType::AlternatingCurrent(2),
                    if self.is_ac_2_powered {
                        Potential::single(
                            PotentialOrigin::EngineGenerator(2),
                            ElectricPotential::new::<volt>(115.),
                        )
                    } else {
                        Potential::none()
                    },
                );
                supplied_power.add(
                    ElectricalBusType::AlternatingCurrentGndFltService,
                    if self.is_ac_ground_service_powered {
                        Potential::single(
                            PotentialOrigin::EngineGenerator(2),
                            ElectricPotential::new::<volt>(115.),
                        )
                    } else {
                        Potential::none()
                    },
                );
                supplied_power.add(
                    ElectricalBusType::DirectCurrentGndFltService,
                    if self.is_dc_ground_service_powered {
                        Potential::single(
                            PotentialOrigin::Battery(1),
                            ElectricPotential::new::<volt>(28.),
                        )
                    } else {
                        Potential::none()
                    },
                );
                supplied_power.add(
                    ElectricalBusType::DirectCurrent(1),
                    if self.is_dc_1_powered {
                        Potential::single(
                            PotentialOrigin::Battery(1),
                            ElectricPotential::new::<volt>(28.),
                        )
                    } else {
                        Potential::none()
                    },
                );
                supplied_power.add(
                    ElectricalBusType::DirectCurrent(2),
                    if self.is_dc_2_powered {
                        Potential::single(
                            PotentialOrigin::Battery(2),
                            ElectricPotential::new::<volt>(28.),
                        )
                    } else {
                        Potential::none()
                    },
                );
                supplied_power.add(
                    ElectricalBusType::DirectCurrentEssential,
                    if self.is_dc_ess_powered {
                        Potential::single(
                            PotentialOrigin::Battery(2),
                            ElectricPotential::new::<volt>(28.),
                        )
                    } else {
                        Potential::none()
                    },
                );
                supplied_power.add(
                    ElectricalBusType::DirectCurrentHot(1),
                    if self.is_dc_hot_1_powered {
                        Potential::single(
                            PotentialOrigin::Battery(1),
                            ElectricPotential::new::<volt>(28.),
                        )
                    } else {
                        Potential::none()
                    },
                );
                supplied_power.add(
                    ElectricalBusType::DirectCurrentHot(2),
                    if self.is_dc_hot_2_powered {
                        Potential::single(
                            PotentialOrigin::Battery(1),
                            ElectricPotential::new::<volt>(28.),
                        )
                    } else {
                        Potential::none()
                    },
                );

                supplied_power
            }
        }
        impl SimulationElement for A320HydraulicsTestAircraft {
            fn accept<T: SimulationElementVisitor>(&mut self, visitor: &mut T) {
                self.engine_1.accept(visitor);
                self.engine_2.accept(visitor);
                self.hydraulics.accept(visitor);
                self.overhead.accept(visitor);
                self.engine_fire_overhead.accept(visitor);
                self.landing_gear.accept(visitor);
                self.emergency_electrical_overhead.accept(visitor);

                visitor.visit(self);
            }
        }

        struct A320HydraulicsTestBed {
            aircraft: A320HydraulicsTestAircraft,
            simulation_test_bed: SimulationTestBed,
        }
        impl A320HydraulicsTestBed {
            fn new() -> Self {
                let mut aircraft = A320HydraulicsTestAircraft::new();
                Self {
                    simulation_test_bed: SimulationTestBed::seeded_with(&mut aircraft),
                    aircraft,
                }
            }

            fn run_one_tick(self) -> Self {
                self.run_waiting_for(Duration::from_millis(
                    A320Hydraulic::HYDRAULIC_SIM_TIME_STEP_MILLISECONDS,
                ))
            }

            fn run_waiting_for(mut self, delta: Duration) -> Self {
                self.simulation_test_bed.set_delta(delta);
                self.simulation_test_bed.run_aircraft(&mut self.aircraft);
                self
            }

            fn is_green_edp_commanded_on(&self) -> bool {
                self.aircraft.is_green_edp_commanded_on()
            }

            fn is_yellow_edp_commanded_on(&self) -> bool {
                self.aircraft.is_yellow_edp_commanded_on()
            }

            fn is_ptu_enabled(&self) -> bool {
                self.aircraft.is_ptu_enabled()
            }

            fn is_blue_pressurised(&self) -> bool {
                self.aircraft.is_blue_pressurised()
            }

            fn is_green_pressurised(&self) -> bool {
                self.aircraft.is_green_pressurised()
            }

            fn is_yellow_pressurised(&self) -> bool {
                self.aircraft.is_yellow_pressurised()
            }

            fn green_pressure(&mut self) -> Pressure {
                Pressure::new::<psi>(self.simulation_test_bed.read_f64("HYD_GREEN_PRESSURE"))
            }

            fn blue_pressure(&mut self) -> Pressure {
                Pressure::new::<psi>(self.simulation_test_bed.read_f64("HYD_BLUE_PRESSURE"))
            }

            fn yellow_pressure(&mut self) -> Pressure {
                Pressure::new::<psi>(self.simulation_test_bed.read_f64("HYD_YELLOW_PRESSURE"))
            }

            fn get_yellow_reservoir_volume(&mut self) -> Volume {
                Volume::new::<gallon>(self.simulation_test_bed.read_f64("HYD_YELLOW_RESERVOIR"))
            }

            fn is_green_edp_press_low(&mut self) -> bool {
                self.simulation_test_bed
                    .read_bool("HYD_GREEN_EDPUMP_LOW_PRESS")
            }

            fn is_green_edp_press_low_fault(&mut self) -> bool {
                self.simulation_test_bed
                    .read_bool("OVHD_HYD_ENG_1_PUMP_PB_HAS_FAULT")
            }

            fn is_yellow_edp_press_low_fault(&mut self) -> bool {
                self.simulation_test_bed
                    .read_bool("OVHD_HYD_ENG_2_PUMP_PB_HAS_FAULT")
            }

            fn is_yellow_edp_press_low(&mut self) -> bool {
                self.simulation_test_bed
                    .read_bool("HYD_YELLOW_EDPUMP_LOW_PRESS")
            }

            fn is_yellow_epump_press_low(&mut self) -> bool {
                self.simulation_test_bed
                    .read_bool("HYD_YELLOW_EPUMP_LOW_PRESS")
            }

            fn is_blue_epump_press_low(&mut self) -> bool {
                self.simulation_test_bed
                    .read_bool("HYD_BLUE_EPUMP_LOW_PRESS")
            }

            fn is_blue_epump_press_low_fault(&mut self) -> bool {
                self.simulation_test_bed
                    .read_bool("OVHD_HYD_EPUMPB_PB_HAS_FAULT")
            }

            fn get_brake_left_yellow_pressure(&mut self) -> Pressure {
                Pressure::new::<psi>(
                    self.simulation_test_bed
                        .read_f64("HYD_BRAKE_ALTN_LEFT_PRESS"),
                )
            }

            fn get_brake_right_yellow_pressure(&mut self) -> Pressure {
                Pressure::new::<psi>(
                    self.simulation_test_bed
                        .read_f64("HYD_BRAKE_ALTN_RIGHT_PRESS"),
                )
            }

            fn get_green_reservoir_volume(&mut self) -> Volume {
                Volume::new::<gallon>(self.simulation_test_bed.read_f64("HYD_GREEN_RESERVOIR"))
            }

            fn get_blue_reservoir_volume(&mut self) -> Volume {
                Volume::new::<gallon>(self.simulation_test_bed.read_f64("HYD_BLUE_RESERVOIR"))
            }

            fn get_brake_left_green_pressure(&mut self) -> Pressure {
                Pressure::new::<psi>(
                    self.simulation_test_bed
                        .read_f64("HYD_BRAKE_NORM_LEFT_PRESS"),
                )
            }

            fn get_brake_right_green_pressure(&mut self) -> Pressure {
                Pressure::new::<psi>(
                    self.simulation_test_bed
                        .read_f64("HYD_BRAKE_NORM_RIGHT_PRESS"),
                )
            }

            fn get_brake_yellow_accumulator_pressure(&mut self) -> Pressure {
                Pressure::new::<psi>(
                    self.simulation_test_bed
                        .read_f64("HYD_BRAKE_ALTN_ACC_PRESS"),
                )
            }

            fn get_brake_yellow_accumulator_fluid_volume(&self) -> Volume {
                self.aircraft.get_yellow_brake_accumulator_fluid_volume()
            }

            fn get_rat_position(&mut self) -> f64 {
                self.simulation_test_bed.read_f64("HYD_RAT_STOW_POSITION")
            }

            fn get_rat_rpm(&mut self) -> f64 {
                self.simulation_test_bed.read_f64("A32NX_HYD_RAT_RPM")
            }

            fn rat_deploy_commanded(&mut self) -> bool {
                self.aircraft.is_rat_commanded_to_deploy()
            }

            fn is_fire_valve_eng1_closed(&mut self) -> bool {
                !self
                    .simulation_test_bed
                    .read_bool("HYD_GREEN_FIRE_VALVE_OPENED")
                    && !self
                        .aircraft
                        .hydraulics
                        .green_loop
                        .is_fire_shutoff_valve_opened()
            }

            fn is_fire_valve_eng2_closed(&mut self) -> bool {
                !self
                    .simulation_test_bed
                    .read_bool("HYD_YELLOW_FIRE_VALVE_OPENED")
                    && !self
                        .aircraft
                        .hydraulics
                        .yellow_loop
                        .is_fire_shutoff_valve_opened()
            }

            fn engines_off(self) -> Self {
                self.stop_eng1().stop_eng2()
            }

            fn on_the_ground(mut self) -> Self {
                self.simulation_test_bed
                    .set_indicated_altitude(Length::new::<foot>(0.));
                self.simulation_test_bed.set_on_ground(true);
                self.simulation_test_bed
                    .set_indicated_airspeed(Velocity::new::<knot>(5.));
                self
            }

            fn in_flight(mut self) -> Self {
                self.simulation_test_bed.set_on_ground(false);
                self.simulation_test_bed
                    .set_indicated_altitude(Length::new::<foot>(2500.));
                self.simulation_test_bed
                    .set_indicated_airspeed(Velocity::new::<knot>(180.));
                self.start_eng1(Ratio::new::<percent>(80.))
                    .start_eng2(Ratio::new::<percent>(80.))
                    .set_gear_up()
                    .set_park_brake(false)
            }

            fn set_gear_compressed_switch(mut self, is_compressed: bool) -> Self {
                self.simulation_test_bed.set_on_ground(is_compressed);
                self
            }

            fn set_eng1_fire_button(mut self, is_active: bool) -> Self {
                self.simulation_test_bed
                    .write_bool("FIRE_BUTTON_ENG1", is_active);
                self
            }

            fn set_eng2_fire_button(mut self, is_active: bool) -> Self {
                self.simulation_test_bed
                    .write_bool("FIRE_BUTTON_ENG2", is_active);
                self
            }

            fn set_cargo_door_state(mut self, position: f64) -> Self {
                self.simulation_test_bed.write_f64("EXIT OPEN:5", position);
                self
            }

            fn set_pushback_state(mut self, is_pushed_back: bool) -> Self {
                if is_pushed_back {
                    let mut rng = rand::thread_rng();

                    self.simulation_test_bed
                        .write_f64("PUSHBACK ANGLE", rng.gen_range(0.0..0.1));
                    self.simulation_test_bed.write_f64("PUSHBACK STATE", 0.);
                } else {
                    self.simulation_test_bed.write_f64("PUSHBACK STATE", 3.);
                }
                self
            }

            fn start_eng1(mut self, n2: Ratio) -> Self {
                self.simulation_test_bed
                    .write_bool("GENERAL ENG STARTER ACTIVE:1", true);
                self.simulation_test_bed
                    .write_f64("TURB ENG CORRECTED N2:1", n2.get::<percent>());

                self
            }

            fn start_eng2(mut self, n2: Ratio) -> Self {
                self.simulation_test_bed
                    .write_bool("GENERAL ENG STARTER ACTIVE:2", true);
                self.simulation_test_bed
                    .write_f64("TURB ENG CORRECTED N2:2", n2.get::<percent>());

                self
            }

            fn stop_eng1(mut self) -> Self {
                self.simulation_test_bed
                    .write_bool("GENERAL ENG STARTER ACTIVE:1", false);
                self.simulation_test_bed
                    .write_f64("TURB ENG CORRECTED N2:1", 0.);

                self
            }

            fn stopping_eng1(mut self) -> Self {
                self.simulation_test_bed
                    .write_bool("GENERAL ENG STARTER ACTIVE:1", false);
                self.simulation_test_bed
                    .write_f64("TURB ENG CORRECTED N2:1", 25.);

                self
            }

            fn stop_eng2(mut self) -> Self {
                self.simulation_test_bed
                    .write_bool("GENERAL ENG STARTER ACTIVE:2", false);
                self.simulation_test_bed
                    .write_f64("TURB ENG CORRECTED N2:2", 0.);

                self
            }

            fn stopping_eng2(mut self) -> Self {
                self.simulation_test_bed
                    .write_bool("GENERAL ENG STARTER ACTIVE:2", false);
                self.simulation_test_bed
                    .write_f64("TURB ENG CORRECTED N2:2", 25.);

                self
            }

            fn set_park_brake(mut self, is_set: bool) -> Self {
                self.simulation_test_bed
                    .write_bool("BRAKE PARKING INDICATOR", is_set);
                self
            }

            fn set_gear_up(mut self) -> Self {
                self.simulation_test_bed
                    .write_f64("GEAR CENTER POSITION", 0.);
                self.simulation_test_bed
                    .write_bool("GEAR HANDLE POSITION", false);

                self
            }

            fn set_gear_down(mut self) -> Self {
                self.simulation_test_bed
                    .write_f64("GEAR CENTER POSITION", 100.);
                self.simulation_test_bed
                    .write_bool("GEAR HANDLE POSITION", true);

                self
            }

            fn set_anti_skid(mut self, is_set: bool) -> Self {
                self.simulation_test_bed
                    .write_bool("ANTISKID BRAKES ACTIVE", is_set);
                self
            }

            fn set_yellow_e_pump(mut self, is_auto: bool) -> Self {
                self.simulation_test_bed
                    .write_bool("OVHD_HYD_EPUMPY_PB_IS_AUTO", is_auto);
                self
            }

            fn set_blue_e_pump(mut self, is_auto: bool) -> Self {
                self.simulation_test_bed
                    .write_bool("OVHD_HYD_EPUMPB_PB_IS_AUTO", is_auto);
                self
            }

            fn set_blue_e_pump_ovrd(mut self, is_on: bool) -> Self {
                self.simulation_test_bed
                    .write_bool("OVHD_HYD_EPUMPY_OVRD_PB_IS_ON", is_on);
                self
            }

            fn set_green_ed_pump(mut self, is_auto: bool) -> Self {
                self.simulation_test_bed
                    .write_bool("OVHD_HYD_ENG_1_PUMP_PB_IS_AUTO", is_auto);
                self
            }

            fn set_yellow_ed_pump(mut self, is_auto: bool) -> Self {
                self.simulation_test_bed
                    .write_bool("OVHD_HYD_ENG_2_PUMP_PB_IS_AUTO", is_auto);
                self
            }

            fn set_ptu_state(mut self, is_auto: bool) -> Self {
                self.simulation_test_bed
                    .write_bool("OVHD_HYD_PTU_PB_IS_AUTO", is_auto);
                self
            }

            fn ac_bus_1_lost(mut self) -> Self {
                self.aircraft.set_ac_bus_1_is_powered(false);
                self
            }

            fn ac_bus_2_lost(mut self) -> Self {
                self.aircraft.set_ac_bus_2_is_powered(false);
                self
            }

            fn dc_ground_service_lost(mut self) -> Self {
                self.aircraft.set_dc_ground_service_is_powered(false);
                self
            }
            fn dc_ground_service_avail(mut self) -> Self {
                self.aircraft.set_dc_ground_service_is_powered(true);
                self
            }

            fn ac_ground_service_lost(mut self) -> Self {
                self.aircraft.set_ac_ground_service_is_powered(false);
                self
            }

            fn dc_bus_2_lost(mut self) -> Self {
                self.aircraft.set_dc_bus_2_is_powered(false);
                self
            }

            fn dc_ess_lost(mut self) -> Self {
                self.aircraft.set_dc_ess_is_powered(false);
                self
            }

            fn set_cold_dark_inputs(self) -> Self {
                self.set_blue_e_pump_ovrd(false)
                    .set_eng1_fire_button(false)
                    .set_eng2_fire_button(false)
                    .set_blue_e_pump(true)
                    .set_yellow_e_pump(true)
                    .set_green_ed_pump(true)
                    .set_yellow_ed_pump(true)
                    .set_ptu_state(true)
                    .set_park_brake(true)
                    .set_anti_skid(true)
                    .set_cargo_door_state(0.)
                    .set_left_brake(Ratio::new::<percent>(0.))
                    .set_right_brake(Ratio::new::<percent>(0.))
                    .set_gear_down()
            }

            fn set_left_brake(mut self, position_percent: Ratio) -> Self {
                self.simulation_test_bed
                    .write_f64("BRAKE LEFT POSITION", position_percent.get::<percent>());
                self
            }

            fn set_right_brake(mut self, position_percent: Ratio) -> Self {
                self.simulation_test_bed
                    .write_f64("BRAKE RIGHT POSITION", position_percent.get::<percent>());
                self
            }

            fn empty_brake_accumulator_using_park_brake(mut self) -> Self {
                self = self
                    .set_park_brake(true)
                    .run_waiting_for(Duration::from_secs(1));

                let mut number_of_loops = 0;
                while self
                    .get_brake_yellow_accumulator_fluid_volume()
                    .get::<gallon>()
                    > 0.001
                {
                    self = self
                        .set_park_brake(false)
                        .run_waiting_for(Duration::from_secs(1))
                        .set_park_brake(true)
                        .run_waiting_for(Duration::from_secs(1));
                    number_of_loops += 1;
                    assert!(number_of_loops < 20);
                }

                self = self
                    .set_park_brake(false)
                    .run_waiting_for(Duration::from_secs(1))
                    .set_park_brake(true)
                    .run_waiting_for(Duration::from_secs(1));

                self
            }

            fn empty_brake_accumulator_using_pedal_brake(mut self) -> Self {
                let mut number_of_loops = 0;
                while self
                    .get_brake_yellow_accumulator_fluid_volume()
                    .get::<gallon>()
                    > 0.001
                {
                    self = self
                        .set_left_brake(Ratio::new::<percent>(100.))
                        .set_right_brake(Ratio::new::<percent>(100.))
                        .run_waiting_for(Duration::from_secs(1))
                        .set_left_brake(Ratio::new::<percent>(0.))
                        .set_right_brake(Ratio::new::<percent>(0.))
                        .run_waiting_for(Duration::from_secs(1));
                    number_of_loops += 1;
                    assert!(number_of_loops < 50);
                }

                self = self
                    .set_left_brake(Ratio::new::<percent>(100.))
                    .set_right_brake(Ratio::new::<percent>(100.))
                    .run_waiting_for(Duration::from_secs(1))
                    .set_left_brake(Ratio::new::<percent>(0.))
                    .set_right_brake(Ratio::new::<percent>(0.))
                    .run_waiting_for(Duration::from_secs(1));

                self
            }
        }

        fn test_bed() -> A320HydraulicsTestBed {
            A320HydraulicsTestBed::new()
        }

        fn test_bed_with() -> A320HydraulicsTestBed {
            test_bed()
        }

        #[test]
        fn pressure_state_at_init_one_simulation_step() {
            let mut test_bed = test_bed_with()
                .engines_off()
                .on_the_ground()
                .set_cold_dark_inputs()
                .run_one_tick();

            assert!(test_bed.is_ptu_enabled());

            assert!(!test_bed.is_green_pressurised());
            assert!(test_bed.green_pressure() < Pressure::new::<psi>(50.));
            assert!(!test_bed.is_blue_pressurised());
            assert!(test_bed.blue_pressure() < Pressure::new::<psi>(50.));
            assert!(!test_bed.is_yellow_pressurised());
            assert!(test_bed.yellow_pressure() < Pressure::new::<psi>(50.));
        }

        #[test]
        fn pressure_state_after_5s() {
            let mut test_bed = test_bed_with()
                .engines_off()
                .on_the_ground()
                .set_cold_dark_inputs()
                .run_waiting_for(Duration::from_secs(5));

            assert!(test_bed.is_ptu_enabled());

            assert!(!test_bed.is_green_pressurised());
            assert!(test_bed.green_pressure() < Pressure::new::<psi>(50.));
            assert!(!test_bed.is_blue_pressurised());
            assert!(test_bed.blue_pressure() < Pressure::new::<psi>(50.));
            assert!(!test_bed.is_yellow_pressurised());
            assert!(test_bed.yellow_pressure() < Pressure::new::<psi>(50.));
        }

        #[test]
        fn ptu_inhibits() {
            let mut test_bed = test_bed_with()
                .engines_off()
                .on_the_ground()
                .set_cold_dark_inputs()
                .run_one_tick();

            // Enabled on cold start
            assert!(test_bed.is_ptu_enabled());

            // Ptu push button disables PTU accordingly
            test_bed = test_bed.set_ptu_state(false).run_one_tick();
            assert!(!test_bed.is_ptu_enabled());
            test_bed = test_bed.set_ptu_state(true).run_one_tick();
            assert!(test_bed.is_ptu_enabled());

            // Not all engines on or off should disable ptu if on ground and park brake on
            test_bed = test_bed
                .start_eng2(Ratio::new::<percent>(80.))
                .run_one_tick();
            assert!(!test_bed.is_ptu_enabled());
            test_bed = test_bed.set_park_brake(false).run_one_tick();
            assert!(test_bed.is_ptu_enabled());
            test_bed = test_bed.set_park_brake(true).run_one_tick();
            test_bed = test_bed.set_gear_compressed_switch(true).run_one_tick();
            assert!(!test_bed.is_ptu_enabled());
            test_bed = test_bed.set_gear_compressed_switch(false).run_one_tick();
            assert!(test_bed.is_ptu_enabled());
        }

        #[test]
        fn ptu_unpowered_cant_inhibit() {
            let mut test_bed = test_bed_with()
                .engines_off()
                .on_the_ground()
                .set_cold_dark_inputs()
                .run_one_tick();

            // Enabled on cold start
            assert!(test_bed.is_ptu_enabled());

            // Ptu push button disables PTU accordingly
            test_bed = test_bed.set_ptu_state(false).run_one_tick();
            assert!(!test_bed.is_ptu_enabled());

            // No power on closing valve : ptu become active
            test_bed = test_bed.dc_ground_service_lost().run_one_tick();
            assert!(test_bed.is_ptu_enabled());

            test_bed = test_bed.dc_ground_service_avail().run_one_tick();
            assert!(!test_bed.is_ptu_enabled());
        }

        #[test]
        fn ptu_cargo_operation_inhibit() {
            let mut test_bed = test_bed_with()
                .engines_off()
                .on_the_ground()
                .set_cold_dark_inputs()
                .run_one_tick();

            // Enabled on cold start
            assert!(test_bed.is_ptu_enabled());

            // Ptu push button disables PTU accordingly
            test_bed = test_bed.set_cargo_door_state(1.).run_one_tick();
            assert!(!test_bed.is_ptu_enabled());
            test_bed = test_bed.run_waiting_for(Duration::from_secs(1));
            assert!(!test_bed.is_ptu_enabled());
            test_bed = test_bed.run_waiting_for(
                A320PowerTransferUnitController::DURATION_OF_PTU_INHIBIT_AFTER_CARGO_DOOR_OPERATION,
            ); // Should re enabled after 40s
            assert!(test_bed.is_ptu_enabled());
        }

        #[test]
        fn nose_wheel_pin_detection() {
            let mut test_bed = test_bed_with()
                .engines_off()
                .on_the_ground()
                .set_cold_dark_inputs()
                .run_one_tick();

            assert!(!test_bed.aircraft.is_nws_pin_inserted());

            test_bed = test_bed.set_pushback_state(true).run_one_tick();
            assert!(test_bed.aircraft.is_nws_pin_inserted());

            test_bed = test_bed
                .set_pushback_state(false)
                .run_waiting_for(Duration::from_secs(1));
            assert!(test_bed.aircraft.is_nws_pin_inserted());

            test_bed = test_bed.set_pushback_state(false).run_waiting_for(
                A320PowerTransferUnitController::DURATION_AFTER_WHICH_NWS_PIN_IS_REMOVED_AFTER_PUSHBACK,
            );

            assert!(!test_bed.aircraft.is_nws_pin_inserted());
        }

        #[test]
        fn cargo_door_yellow_epump_powering() {
            let mut test_bed = test_bed_with()
                .engines_off()
                .on_the_ground()
                .set_cold_dark_inputs()
                .run_one_tick();

            assert!(!test_bed.aircraft.is_cargo_powering_yellow_epump());

            test_bed = test_bed.set_cargo_door_state(1.0).run_one_tick();
            assert!(test_bed.aircraft.is_cargo_powering_yellow_epump());

            test_bed = test_bed.run_waiting_for(Duration::from_secs(1));
            assert!(test_bed.aircraft.is_cargo_powering_yellow_epump());

            test_bed = test_bed.run_waiting_for(
                A320YellowElectricPumpController::DURATION_OF_YELLOW_PUMP_ACTIVATION_AFTER_CARGO_DOOR_OPERATION,
            );

            assert!(!test_bed.aircraft.is_cargo_powering_yellow_epump());
        }

        #[test]
        fn ptu_pressurise_green_from_yellow_epump() {
            let mut test_bed = test_bed_with()
                .engines_off()
                .on_the_ground()
                .set_cold_dark_inputs()
                .run_one_tick();

            // Enabled on cold start
            assert!(test_bed.is_ptu_enabled());

            // Yellow epump ON / Waiting 25s
            test_bed = test_bed
                .set_yellow_e_pump(false)
                .run_waiting_for(Duration::from_secs(25));

            assert!(test_bed.is_ptu_enabled());

            // Now we should have pressure in yellow and green
            assert!(test_bed.is_green_pressurised());
            assert!(test_bed.green_pressure() > Pressure::new::<psi>(2000.));
            assert!(test_bed.green_pressure() < Pressure::new::<psi>(3100.));

            assert!(!test_bed.is_blue_pressurised());
            assert!(test_bed.blue_pressure() < Pressure::new::<psi>(50.));
            assert!(test_bed.blue_pressure() > Pressure::new::<psi>(-50.));

            assert!(test_bed.is_yellow_pressurised());
            assert!(test_bed.yellow_pressure() > Pressure::new::<psi>(2000.));
            assert!(test_bed.yellow_pressure() < Pressure::new::<psi>(3100.));

            // Ptu push button disables PTU / green press should fall
            test_bed = test_bed
                .set_ptu_state(false)
                .run_waiting_for(Duration::from_secs(20));
            assert!(!test_bed.is_ptu_enabled());

            // Now we should have pressure in yellow only
            assert!(!test_bed.is_green_pressurised());
            assert!(test_bed.green_pressure() < Pressure::new::<psi>(500.));
            assert!(!test_bed.is_blue_pressurised());
            assert!(test_bed.blue_pressure() < Pressure::new::<psi>(50.));
            assert!(test_bed.is_yellow_pressurised());
            assert!(test_bed.yellow_pressure() > Pressure::new::<psi>(2000.));
        }

        #[test]
        fn ptu_pressurise_green_from_yellow_epump_and_edp2() {
            let mut test_bed = test_bed_with()
                .set_cold_dark_inputs()
                .on_the_ground()
                .start_eng2(Ratio::new::<percent>(100.))
                .set_park_brake(false)
                .set_yellow_e_pump(false)
                .set_yellow_ed_pump(true) // Else Ptu inhibited by parking brake
                .run_waiting_for(Duration::from_secs(25));

            assert!(test_bed.is_ptu_enabled());

            // Now we should have pressure in yellow and green
            assert!(test_bed.is_green_pressurised());
            assert!(test_bed.green_pressure() > Pressure::new::<psi>(2000.));
            assert!(test_bed.green_pressure() < Pressure::new::<psi>(3100.));

            assert!(test_bed.is_yellow_pressurised());
            assert!(test_bed.yellow_pressure() > Pressure::new::<psi>(2000.));
            assert!(test_bed.yellow_pressure() < Pressure::new::<psi>(3100.));
        }

        #[test]
        fn green_edp_buildup() {
            let mut test_bed = test_bed_with()
                .engines_off()
                .on_the_ground()
                .set_cold_dark_inputs()
                .run_one_tick();

            // Starting eng 1
            test_bed = test_bed
                .start_eng1(Ratio::new::<percent>(80.))
                .run_one_tick();

            // ALMOST No pressure
            assert!(!test_bed.is_green_pressurised());
            assert!(test_bed.green_pressure() < Pressure::new::<psi>(500.));

            // Blue is auto run from engine master switches logic
            assert!(!test_bed.is_blue_pressurised());
            assert!(test_bed.blue_pressure() < Pressure::new::<psi>(500.));
            assert!(!test_bed.is_yellow_pressurised());
            assert!(test_bed.yellow_pressure() < Pressure::new::<psi>(500.));

            // Waiting for 5s pressure should be at 3000 psi
            test_bed = test_bed
                .start_eng1(Ratio::new::<percent>(80.))
                .run_waiting_for(Duration::from_secs(5));

            assert!(test_bed.is_green_pressurised());
            assert!(test_bed.green_pressure() > Pressure::new::<psi>(2900.));
            assert!(test_bed.is_blue_pressurised());
            assert!(test_bed.blue_pressure() > Pressure::new::<psi>(2500.));
            assert!(!test_bed.is_yellow_pressurised());
            assert!(test_bed.yellow_pressure() < Pressure::new::<psi>(50.));

            // Stoping engine, pressure should fall in 20s
            test_bed = test_bed
                .stop_eng1()
                .run_waiting_for(Duration::from_secs(20));

            assert!(!test_bed.is_green_pressurised());
            assert!(test_bed.green_pressure() < Pressure::new::<psi>(500.));
            assert!(!test_bed.is_blue_pressurised());
            assert!(test_bed.blue_pressure() < Pressure::new::<psi>(200.));
            assert!(!test_bed.is_yellow_pressurised());
            assert!(test_bed.yellow_pressure() < Pressure::new::<psi>(50.));
        }

        #[test]
        fn green_edp_no_fault_on_ground_eng_off() {
            let mut test_bed = test_bed_with()
                .engines_off()
                .on_the_ground()
                .set_cold_dark_inputs()
                .run_one_tick();

            // EDP should be commanded on even without engine running
            assert!(test_bed.is_green_edp_commanded_on());
            // EDP should have no fault
            assert!(!test_bed.is_green_edp_press_low_fault());
        }

        #[test]
        fn green_edp_fault_not_on_ground_eng_off() {
            let mut test_bed = test_bed_with()
                .set_cold_dark_inputs()
                .in_flight()
                .engines_off()
                .run_one_tick();

            // EDP should be commanded on even without engine running
            assert!(test_bed.is_green_edp_commanded_on());

            assert!(!test_bed.is_green_pressurised());
            assert!(!test_bed.is_yellow_pressurised());
            // EDP should have a fault as we are in flight
            assert!(test_bed.is_green_edp_press_low_fault());
        }

        #[test]
        fn green_edp_fault_on_ground_eng_starting() {
            let mut test_bed = test_bed_with()
                .engines_off()
                .on_the_ground()
                .set_cold_dark_inputs()
                .run_one_tick();

            // EDP should be commanded on even without engine running
            assert!(test_bed.is_green_edp_commanded_on());
            // EDP should have no fault
            assert!(!test_bed.is_green_edp_press_low_fault());

            test_bed = test_bed
                .start_eng1(Ratio::new::<percent>(3.))
                .run_one_tick();

            assert!(!test_bed.is_green_edp_press_low_fault());

            test_bed = test_bed
                .start_eng1(Ratio::new::<percent>(80.))
                .run_one_tick();

            assert!(!test_bed.is_green_pressurised());
            assert!(test_bed.is_green_edp_press_low_fault());

            test_bed = test_bed.run_waiting_for(Duration::from_secs(10));

            // When finally pressurised no fault
            assert!(test_bed.is_green_pressurised());
            assert!(!test_bed.is_green_edp_press_low_fault());
        }

        #[test]
        fn yellow_edp_no_fault_on_ground_eng_off() {
            let mut test_bed = test_bed_with()
                .engines_off()
                .on_the_ground()
                .set_cold_dark_inputs()
                .run_one_tick();

            // EDP should be commanded on even without engine running
            assert!(test_bed.is_yellow_edp_commanded_on());
            // EDP should have no fault
            assert!(!test_bed.is_yellow_edp_press_low_fault());
        }

        #[test]
        fn yellow_edp_fault_not_on_ground_eng_off() {
            let mut test_bed = test_bed_with()
                .set_cold_dark_inputs()
                .in_flight()
                .engines_off()
                .run_one_tick();

            // EDP should be commanded on even without engine running
            assert!(test_bed.is_yellow_edp_commanded_on());

            assert!(!test_bed.is_green_pressurised());
            assert!(!test_bed.is_yellow_pressurised());
            // EDP should have a fault as we are in flight
            assert!(test_bed.is_yellow_edp_press_low_fault());
        }

        #[test]
        fn yellow_edp_fault_on_ground_eng_starting() {
            let mut test_bed = test_bed_with()
                .engines_off()
                .on_the_ground()
                .set_cold_dark_inputs()
                .run_one_tick();

            // EDP should be commanded on even without engine running
            assert!(test_bed.is_yellow_edp_commanded_on());
            // EDP should have no fault
            assert!(!test_bed.is_yellow_edp_press_low_fault());

            test_bed = test_bed
                .start_eng2(Ratio::new::<percent>(3.))
                .run_one_tick();

            assert!(!test_bed.is_yellow_edp_press_low_fault());

            test_bed = test_bed
                .start_eng2(Ratio::new::<percent>(80.))
                .run_one_tick();

            assert!(!test_bed.is_yellow_pressurised());
            assert!(test_bed.is_yellow_edp_press_low_fault());

            test_bed = test_bed.run_waiting_for(Duration::from_secs(10));

            // When finally pressurised no fault
            assert!(test_bed.is_yellow_pressurised());
            assert!(!test_bed.is_yellow_edp_press_low_fault());
        }

        #[test]
        fn blue_epump_no_fault_on_ground_eng_starting() {
            let mut test_bed = test_bed_with()
                .engines_off()
                .on_the_ground()
                .set_cold_dark_inputs()
                .run_one_tick();

            // Blue epump should have no fault
            assert!(!test_bed.is_blue_epump_press_low_fault());

            test_bed = test_bed
                .start_eng2(Ratio::new::<percent>(3.))
                .run_one_tick();

            assert!(!test_bed.is_blue_epump_press_low_fault());

            test_bed = test_bed
                .start_eng2(Ratio::new::<percent>(80.))
                .run_one_tick();

            assert!(!test_bed.is_blue_pressurised());
            assert!(test_bed.is_blue_epump_press_low_fault());

            test_bed = test_bed.run_waiting_for(Duration::from_secs(10));

            // When finally pressurised no fault
            assert!(test_bed.is_blue_pressurised());
            assert!(!test_bed.is_blue_epump_press_low_fault());
        }

        #[test]
        fn blue_epump_fault_on_ground_using_override() {
            let mut test_bed = test_bed_with()
                .engines_off()
                .on_the_ground()
                .set_cold_dark_inputs()
                .run_one_tick();

            // Blue epump should have no fault
            assert!(!test_bed.is_blue_epump_press_low_fault());

            test_bed = test_bed.set_blue_e_pump_ovrd(true).run_one_tick();

            // As we use override, this bypasses eng off fault inhibit so we have a fault
            assert!(test_bed.is_blue_epump_press_low_fault());

            test_bed = test_bed.run_waiting_for(Duration::from_secs(10));

            // When finally pressurised no fault
            assert!(test_bed.is_blue_pressurised());
            assert!(!test_bed.is_blue_epump_press_low_fault());
        }

        #[test]
        fn green_edp_press_low_engine_off_to_on() {
            let mut test_bed = test_bed_with()
                .engines_off()
                .on_the_ground()
                .set_cold_dark_inputs()
                .run_one_tick();

            // EDP should be commanded on even without engine running
            assert!(test_bed.is_green_edp_commanded_on());

            // EDP should be LOW pressure state
            assert!(test_bed.is_green_edp_press_low());

            // Starting eng 1 N2 is low at start
            test_bed = test_bed
                .start_eng1(Ratio::new::<percent>(3.))
                .run_one_tick();

            // Engine commanded on but pressure couldn't rise enough: we are in fault low
            assert!(test_bed.is_green_edp_press_low());

            // Waiting for 5s pressure should be at 3000 psi
            test_bed = test_bed
                .start_eng1(Ratio::new::<percent>(80.))
                .run_waiting_for(Duration::from_secs(5));

            // No more fault LOW expected
            assert!(test_bed.is_green_pressurised());
            assert!(test_bed.green_pressure() > Pressure::new::<psi>(2900.));
            assert!(!test_bed.is_green_edp_press_low());

            // Stoping pump, no fault expected
            test_bed = test_bed
                .set_green_ed_pump(false)
                .run_waiting_for(Duration::from_secs(1));
            assert!(!test_bed.is_green_edp_press_low());
        }

        #[test]
        fn green_edp_press_low_engine_on_to_off() {
            let mut test_bed = test_bed_with()
                .on_the_ground()
                .set_cold_dark_inputs()
                .start_eng1(Ratio::new::<percent>(75.))
                .run_waiting_for(Duration::from_secs(5));

            // EDP should be commanded on even without engine running
            assert!(test_bed.is_green_edp_commanded_on());
            assert!(test_bed.is_green_pressurised());
            // EDP should not be in fault low when engine running and pressure is ok
            assert!(!test_bed.is_green_edp_press_low());

            // Stoping eng 1 with N2 still turning
            test_bed = test_bed.stopping_eng1().run_one_tick();

            // Edp should still be in pressurized mode but as engine just stopped no fault
            assert!(test_bed.is_green_edp_commanded_on());
            assert!(!test_bed.is_green_edp_press_low());

            // Waiting for 25s pressure should drop and still no fault
            test_bed = test_bed
                .stop_eng1()
                .run_waiting_for(Duration::from_secs(25));

            assert!(!test_bed.is_green_pressurised());
            assert!(test_bed.green_pressure() < Pressure::new::<psi>(500.));
            assert!(test_bed.is_green_edp_press_low());
        }

        #[test]
        fn yellow_edp_press_low_engine_on_to_off() {
            let mut test_bed = test_bed_with()
                .on_the_ground()
                .set_cold_dark_inputs()
                .start_eng2(Ratio::new::<percent>(75.))
                .run_waiting_for(Duration::from_secs(5));

            // EDP should be commanded on even without engine running
            assert!(test_bed.is_yellow_edp_commanded_on());
            assert!(test_bed.is_yellow_pressurised());
            // EDP should not be in fault low when engine running and pressure is ok
            assert!(!test_bed.is_yellow_edp_press_low());

            // Stoping eng 2 with N2 still turning
            test_bed = test_bed.stopping_eng2().run_one_tick();

            // Edp should still be in pressurized mode but as engine just stopped no fault
            assert!(test_bed.is_yellow_edp_commanded_on());
            assert!(!test_bed.is_yellow_edp_press_low());

            // Waiting for 25s pressure should drop and still no fault
            test_bed = test_bed
                .stop_eng2()
                .run_waiting_for(Duration::from_secs(25));

            assert!(!test_bed.is_yellow_pressurised());
            assert!(test_bed.yellow_pressure() < Pressure::new::<psi>(500.));
            assert!(test_bed.is_yellow_edp_press_low());
        }

        #[test]
        fn yellow_edp_press_low_engine_off_to_on() {
            let mut test_bed = test_bed_with()
                .engines_off()
                .on_the_ground()
                .set_cold_dark_inputs()
                .run_one_tick();

            // EDP should be commanded on even without engine running
            assert!(test_bed.is_yellow_edp_commanded_on());

            // EDP should be LOW pressure state
            assert!(test_bed.is_yellow_edp_press_low());

            // Starting eng 2 N2 is low at start
            test_bed = test_bed
                .start_eng2(Ratio::new::<percent>(3.))
                .run_one_tick();

            // Engine commanded on but pressure couldn't rise enough: we are in fault low
            assert!(test_bed.is_yellow_edp_press_low());

            // Waiting for 5s pressure should be at 3000 psi
            test_bed = test_bed
                .start_eng2(Ratio::new::<percent>(80.))
                .run_waiting_for(Duration::from_secs(5));

            // No more fault LOW expected
            assert!(test_bed.is_yellow_pressurised());
            assert!(test_bed.yellow_pressure() > Pressure::new::<psi>(2900.));
            assert!(!test_bed.is_yellow_edp_press_low());

            // Stoping pump, no fault expected
            test_bed = test_bed
                .set_yellow_ed_pump(false)
                .run_waiting_for(Duration::from_secs(1));
            assert!(!test_bed.is_yellow_edp_press_low());
        }

        #[test]
        fn yellow_edp_press_low_engine_off_to_on_with_e_pump() {
            let mut test_bed = test_bed_with()
                .engines_off()
                .on_the_ground()
                .set_cold_dark_inputs()
                .set_ptu_state(false)
                .set_yellow_e_pump(false)
                .run_one_tick();

            // EDP should be commanded on even without engine running
            assert!(test_bed.is_yellow_edp_commanded_on());

            // EDP should be LOW pressure state
            assert!(test_bed.is_yellow_edp_press_low());

            // Waiting for 20s pressure should be at 3000 psi
            test_bed = test_bed.run_waiting_for(Duration::from_secs(20));

            // Yellow pressurised but edp still off, we expect fault LOW press
            assert!(test_bed.is_yellow_pressurised());
            assert!(test_bed.yellow_pressure() > Pressure::new::<psi>(2900.));
            assert!(test_bed.is_yellow_edp_press_low());

            // Starting eng 2 N2 is low at start
            test_bed = test_bed
                .start_eng2(Ratio::new::<percent>(3.))
                .run_one_tick();

            // Engine commanded on but pressure couldn't rise enough: we are in fault low
            assert!(test_bed.is_yellow_edp_press_low());

            // Waiting for 5s pressure should be at 3000 psi in EDP section
            test_bed = test_bed
                .start_eng2(Ratio::new::<percent>(80.))
                .run_waiting_for(Duration::from_secs(5));

            // No more fault LOW expected
            assert!(test_bed.is_yellow_pressurised());
            assert!(test_bed.yellow_pressure() > Pressure::new::<psi>(2900.));
            assert!(!test_bed.is_yellow_edp_press_low());
        }

        #[test]
        fn green_edp_press_low_engine_off_to_on_with_ptu() {
            let mut test_bed = test_bed_with()
                .on_the_ground()
                .set_cold_dark_inputs()
                .set_park_brake(false)
                .start_eng2(Ratio::new::<percent>(80.))
                .run_one_tick();

            // EDP should be LOW pressure state
            assert!(test_bed.is_green_edp_press_low());

            // Waiting for 20s pressure should be at 2300+ psi thanks to ptu
            test_bed = test_bed.run_waiting_for(Duration::from_secs(20));

            // Yellow pressurised by engine2, green presurised from ptu we expect fault LOW press on EDP1
            assert!(test_bed.is_yellow_pressurised());
            assert!(test_bed.yellow_pressure() > Pressure::new::<psi>(2800.));
            assert!(test_bed.is_green_pressurised());
            assert!(test_bed.green_pressure() > Pressure::new::<psi>(2300.));
            assert!(test_bed.is_green_edp_press_low());

            // Starting eng 1 N2 is low at start
            test_bed = test_bed
                .start_eng1(Ratio::new::<percent>(3.))
                .run_one_tick();

            // Engine commanded on but pressure couldn't rise enough: we are in fault low
            assert!(test_bed.is_green_edp_press_low());

            // Waiting for 5s pressure should be at 3000 psi in EDP section
            test_bed = test_bed
                .start_eng1(Ratio::new::<percent>(80.))
                .run_waiting_for(Duration::from_secs(5));

            // No more fault LOW expected
            assert!(test_bed.is_green_pressurised());
            assert!(test_bed.green_pressure() > Pressure::new::<psi>(2900.));
            assert!(!test_bed.is_green_edp_press_low());
        }

        #[test]
        fn yellow_epump_press_low_at_pump_on() {
            let mut test_bed = test_bed_with()
                .engines_off()
                .on_the_ground()
                .set_cold_dark_inputs()
                .run_one_tick();

            // EDP should not be in fault low when cold start
            assert!(!test_bed.is_yellow_epump_press_low());

            // Starting epump
            test_bed = test_bed.set_yellow_e_pump(false).run_one_tick();

            // Pump commanded on but pressure couldn't rise enough: we are in fault low
            assert!(test_bed.is_yellow_epump_press_low());

            // Waiting for 20s pressure should be at 3000 psi
            test_bed = test_bed.run_waiting_for(Duration::from_secs(20));

            // No more fault LOW expected
            assert!(test_bed.is_yellow_pressurised());
            assert!(test_bed.yellow_pressure() > Pressure::new::<psi>(2500.));
            assert!(!test_bed.is_yellow_epump_press_low());

            // Stoping epump, no fault expected
            test_bed = test_bed
                .set_yellow_e_pump(true)
                .run_waiting_for(Duration::from_secs(1));
            assert!(!test_bed.is_yellow_epump_press_low());
        }

        #[test]
        fn blue_epump_press_low_at_pump_on() {
            let mut test_bed = test_bed_with()
                .engines_off()
                .on_the_ground()
                .set_cold_dark_inputs()
                .run_one_tick();

            // EDP should not be in fault low when cold start
            assert!(!test_bed.is_blue_epump_press_low());

            // Starting epump
            test_bed = test_bed.set_blue_e_pump_ovrd(true).run_one_tick();

            // Pump commanded on but pressure couldn't rise enough: we are in fault low
            assert!(test_bed.is_blue_epump_press_low());

            // Waiting for 10s pressure should be at 3000 psi
            test_bed = test_bed.run_waiting_for(Duration::from_secs(10));

            // No more fault LOW expected
            assert!(test_bed.is_blue_pressurised());
            assert!(test_bed.blue_pressure() > Pressure::new::<psi>(2900.));
            assert!(!test_bed.is_blue_epump_press_low());

            // Stoping epump, no fault expected
            test_bed = test_bed
                .set_blue_e_pump_ovrd(false)
                .run_waiting_for(Duration::from_secs(1));
            assert!(!test_bed.is_blue_epump_press_low());
        }

        #[test]
        fn edp_deactivation() {
            let mut test_bed = test_bed_with()
                .engines_off()
                .on_the_ground()
                .set_cold_dark_inputs()
                .set_ptu_state(false)
                .run_one_tick();

            // Starting eng 1 and eng 2
            test_bed = test_bed
                .start_eng1(Ratio::new::<percent>(80.))
                .start_eng2(Ratio::new::<percent>(80.))
                .run_one_tick();

            // ALMOST No pressure
            assert!(test_bed.green_pressure() < Pressure::new::<psi>(500.));
            assert!(test_bed.yellow_pressure() < Pressure::new::<psi>(500.));

            // Waiting for 5s pressure should be at 3000 psi
            test_bed = test_bed.run_waiting_for(Duration::from_secs(5));

            assert!(test_bed.green_pressure() > Pressure::new::<psi>(2900.));
            assert!(test_bed.yellow_pressure() > Pressure::new::<psi>(2900.));

            // Stoping edp1, pressure should fall in 20s
            test_bed = test_bed
                .set_green_ed_pump(false)
                .run_waiting_for(Duration::from_secs(20));

            assert!(test_bed.green_pressure() < Pressure::new::<psi>(500.));
            assert!(test_bed.yellow_pressure() > Pressure::new::<psi>(2900.));

            // Stoping edp2, pressure should fall in 20s
            test_bed = test_bed
                .set_yellow_ed_pump(false)
                .run_waiting_for(Duration::from_secs(20));

            assert!(test_bed.green_pressure() < Pressure::new::<psi>(50.));
            assert!(test_bed.yellow_pressure() < Pressure::new::<psi>(500.));
        }

        #[test]
        fn yellow_edp_buildup() {
            let mut test_bed = test_bed_with()
                .engines_off()
                .on_the_ground()
                .set_cold_dark_inputs()
                .run_one_tick();

            // Starting eng 1
            test_bed = test_bed
                .start_eng2(Ratio::new::<percent>(80.))
                .run_one_tick();
            // ALMOST No pressure
            assert!(!test_bed.is_green_pressurised());
            assert!(test_bed.green_pressure() < Pressure::new::<psi>(50.));
            assert!(!test_bed.is_blue_pressurised());

            // Blue is auto run
            assert!(test_bed.blue_pressure() < Pressure::new::<psi>(500.));
            assert!(!test_bed.is_yellow_pressurised());
            assert!(test_bed.yellow_pressure() < Pressure::new::<psi>(500.));

            // Waiting for 5s pressure should be at 3000 psi
            test_bed = test_bed
                .start_eng2(Ratio::new::<percent>(80.))
                .run_waiting_for(Duration::from_secs(5));

            assert!(!test_bed.is_green_pressurised());
            assert!(test_bed.green_pressure() < Pressure::new::<psi>(50.));
            assert!(test_bed.is_blue_pressurised());
            assert!(test_bed.blue_pressure() > Pressure::new::<psi>(2500.));
            assert!(test_bed.is_yellow_pressurised());
            assert!(test_bed.yellow_pressure() > Pressure::new::<psi>(2800.));

            // Stoping engine, pressure should fall in 20s
            test_bed = test_bed
                .stop_eng2()
                .run_waiting_for(Duration::from_secs(20));

            assert!(!test_bed.is_green_pressurised());
            assert!(test_bed.green_pressure() < Pressure::new::<psi>(50.));
            assert!(!test_bed.is_blue_pressurised());
            assert!(test_bed.blue_pressure() < Pressure::new::<psi>(200.));
            assert!(!test_bed.is_yellow_pressurised());
            assert!(test_bed.yellow_pressure() < Pressure::new::<psi>(500.));
        }

        #[test]
        fn when_yellow_edp_solenoid_main_power_bus_unavailable_backup_bus_keeps_pump_in_unpressurised_state(
        ) {
            let mut test_bed = test_bed_with()
                .engines_off()
                .on_the_ground()
                .set_cold_dark_inputs()
                .run_one_tick();

            test_bed = test_bed
                .start_eng2(Ratio::new::<percent>(80.))
                .run_waiting_for(Duration::from_secs(15));

            assert!(test_bed.is_yellow_pressurised());

            // Stoping EDP manually
            test_bed = test_bed
                .set_yellow_ed_pump(false)
                .run_waiting_for(Duration::from_secs(15));

            assert!(!test_bed.is_yellow_pressurised());

            test_bed = test_bed
                .dc_bus_2_lost()
                .run_waiting_for(Duration::from_secs(15));

            // Yellow solenoid has backup power from DC ESS BUS
            assert!(!test_bed.is_yellow_pressurised());
        }

        #[test]
        fn when_yellow_edp_solenoid_both_bus_unpowered_yellow_hydraulic_system_is_pressurised() {
            let mut test_bed = test_bed_with()
                .engines_off()
                .on_the_ground()
                .set_cold_dark_inputs()
                .run_one_tick();

            test_bed = test_bed
                .start_eng2(Ratio::new::<percent>(80.))
                .run_waiting_for(Duration::from_secs(15));

            assert!(test_bed.is_yellow_pressurised());

            // Stoping EDP manually
            test_bed = test_bed
                .set_yellow_ed_pump(false)
                .run_waiting_for(Duration::from_secs(15));

            assert!(!test_bed.is_yellow_pressurised());

            test_bed = test_bed
                .dc_ess_lost()
                .dc_bus_2_lost()
                .run_waiting_for(Duration::from_secs(15));

            // Now solenoid defaults to pressurised without power
            assert!(test_bed.is_yellow_pressurised());
        }

        #[test]
        fn when_green_edp_solenoid_unpowered_yellow_hydraulic_system_is_pressurised() {
            let mut test_bed = test_bed_with()
                .engines_off()
                .on_the_ground()
                .set_cold_dark_inputs()
                .run_one_tick();

            test_bed = test_bed
                .start_eng1(Ratio::new::<percent>(80.))
                .run_waiting_for(Duration::from_secs(15));

            assert!(test_bed.is_green_pressurised());

            // Stoping EDP manually
            test_bed = test_bed
                .set_green_ed_pump(false)
                .run_waiting_for(Duration::from_secs(15));

            assert!(!test_bed.is_green_pressurised());

            test_bed = test_bed
                .dc_ess_lost()
                .run_waiting_for(Duration::from_secs(15));

            // Now solenoid defaults to pressurised
            assert!(test_bed.is_green_pressurised());
        }

        #[test]
        // Checks numerical stability of reservoir level: level should remain after multiple pressure cycles
        fn yellow_loop_reservoir_coherency() {
            let mut test_bed = test_bed_with()
                .engines_off()
                .on_the_ground()
                .set_cold_dark_inputs()
                .set_ptu_state(false)
                // Park brake off to not use fluid in brakes
                .set_park_brake(false)
                .run_one_tick();

            // Starting epump wait for pressure rise to make sure system is primed including brake accumulator
            test_bed = test_bed
                .set_yellow_e_pump(false)
                .run_waiting_for(Duration::from_secs(20));
            assert!(test_bed.is_yellow_pressurised());
            assert!(test_bed.yellow_pressure() < Pressure::new::<psi>(3500.));
            assert!(test_bed.yellow_pressure() > Pressure::new::<psi>(2500.));

            // Shutdown and wait for pressure stabilisation
            test_bed = test_bed
                .set_yellow_e_pump(true)
                .run_waiting_for(Duration::from_secs(50));
            assert!(!test_bed.is_yellow_pressurised());
            assert!(test_bed.yellow_pressure() < Pressure::new::<psi>(50.));
            assert!(test_bed.yellow_pressure() > Pressure::new::<psi>(-50.));

            let reservoir_level_after_priming = test_bed.get_yellow_reservoir_volume();

            let total_fluid_res_plus_accumulator_before_loops = reservoir_level_after_priming
                + test_bed.get_brake_yellow_accumulator_fluid_volume();

            // Now doing cycles of pressurisation on EDP and ePump
            for _ in 1..6 {
                test_bed = test_bed
                    .start_eng2(Ratio::new::<percent>(80.))
                    .run_waiting_for(Duration::from_secs(50));

                assert!(test_bed.yellow_pressure() < Pressure::new::<psi>(3100.));
                assert!(test_bed.yellow_pressure() > Pressure::new::<psi>(2500.));

                let mut current_res_level = test_bed.get_yellow_reservoir_volume();
                assert!(current_res_level < reservoir_level_after_priming);

                test_bed = test_bed
                    .stop_eng2()
                    .run_waiting_for(Duration::from_secs(50));
                assert!(test_bed.yellow_pressure() < Pressure::new::<psi>(50.));
                assert!(test_bed.yellow_pressure() > Pressure::new::<psi>(-50.));

                test_bed = test_bed
                    .set_yellow_e_pump(false)
                    .run_waiting_for(Duration::from_secs(50));

                assert!(test_bed.yellow_pressure() < Pressure::new::<psi>(3500.));
                assert!(test_bed.yellow_pressure() > Pressure::new::<psi>(2500.));

                current_res_level = test_bed.get_yellow_reservoir_volume();
                assert!(current_res_level < reservoir_level_after_priming);

                test_bed = test_bed
                    .set_yellow_e_pump(true)
                    .run_waiting_for(Duration::from_secs(50));
                assert!(test_bed.yellow_pressure() < Pressure::new::<psi>(50.));
                assert!(test_bed.yellow_pressure() > Pressure::new::<psi>(-50.));
            }
            let total_fluid_res_plus_accumulator_after_loops = test_bed
                .get_yellow_reservoir_volume()
                + test_bed.get_brake_yellow_accumulator_fluid_volume();

            let total_fluid_difference = total_fluid_res_plus_accumulator_before_loops
                - total_fluid_res_plus_accumulator_after_loops;

            // Make sure no more deviation than 0.001 gallon is lost after full pressure and unpressurized states
            assert!(total_fluid_difference.get::<gallon>().abs() < 0.001);
        }

        #[test]
        // Checks numerical stability of reservoir level: level should remain after multiple pressure cycles
        fn green_loop_reservoir_coherency() {
            let mut test_bed = test_bed_with()
                .engines_off()
                .on_the_ground()
                .set_cold_dark_inputs()
                .set_ptu_state(false)
                .run_one_tick();

            // Starting EDP wait for pressure rise to make sure system is primed
            test_bed = test_bed
                .start_eng1(Ratio::new::<percent>(80.))
                .run_waiting_for(Duration::from_secs(20));
            assert!(test_bed.is_green_pressurised());
            assert!(test_bed.green_pressure() < Pressure::new::<psi>(3500.));
            assert!(test_bed.green_pressure() > Pressure::new::<psi>(2500.));

            // Shutdown and wait for pressure stabilisation
            test_bed = test_bed
                .stop_eng1()
                .run_waiting_for(Duration::from_secs(50));
            assert!(!test_bed.is_green_pressurised());
            assert!(test_bed.green_pressure() < Pressure::new::<psi>(50.));
            assert!(test_bed.green_pressure() > Pressure::new::<psi>(-50.));

            let reservoir_level_after_priming = test_bed.get_green_reservoir_volume();

            // Now doing cycles of pressurisation on EDP
            for _ in 1..6 {
                test_bed = test_bed
                    .start_eng1(Ratio::new::<percent>(80.))
                    .run_waiting_for(Duration::from_secs(50));

                assert!(test_bed.green_pressure() < Pressure::new::<psi>(3500.));
                assert!(test_bed.green_pressure() > Pressure::new::<psi>(2500.));

                let current_res_level = test_bed.get_green_reservoir_volume();
                assert!(current_res_level < reservoir_level_after_priming);

                test_bed = test_bed
                    .stop_eng1()
                    .run_waiting_for(Duration::from_secs(50));
                assert!(test_bed.green_pressure() < Pressure::new::<psi>(50.));
                assert!(test_bed.green_pressure() > Pressure::new::<psi>(-50.));
            }

            let total_fluid_difference =
                reservoir_level_after_priming - test_bed.get_green_reservoir_volume();

            // Make sure no more deviation than 0.001 gallon is lost after full pressure and unpressurized states
            assert!(total_fluid_difference.get::<gallon>().abs() < 0.001);
        }

        #[test]
        // Checks numerical stability of reservoir level: level should remain after multiple pressure cycles
        fn blue_loop_reservoir_coherency() {
            let mut test_bed = test_bed_with()
                .engines_off()
                .on_the_ground()
                .set_cold_dark_inputs()
                .run_one_tick();

            // Starting blue_epump wait for pressure rise to make sure system is primed
            test_bed = test_bed
                .set_blue_e_pump_ovrd(true)
                .run_waiting_for(Duration::from_secs(20));
            assert!(test_bed.is_blue_pressurised());
            assert!(test_bed.blue_pressure() < Pressure::new::<psi>(3500.));
            assert!(test_bed.blue_pressure() > Pressure::new::<psi>(2500.));

            // Shutdown and wait for pressure stabilisation
            test_bed = test_bed
                .set_blue_e_pump_ovrd(false)
                .run_waiting_for(Duration::from_secs(50));
            assert!(!test_bed.is_blue_pressurised());
            assert!(test_bed.blue_pressure() < Pressure::new::<psi>(50.));
            assert!(test_bed.blue_pressure() > Pressure::new::<psi>(-50.));

            let reservoir_level_after_priming = test_bed.get_blue_reservoir_volume();

            // Now doing cycles of pressurisation on epump relying on auto run of epump when eng is on
            for _ in 1..6 {
                test_bed = test_bed
                    .start_eng1(Ratio::new::<percent>(80.))
                    .run_waiting_for(Duration::from_secs(50));

                assert!(test_bed.blue_pressure() < Pressure::new::<psi>(3500.));
                assert!(test_bed.blue_pressure() > Pressure::new::<psi>(2500.));

                let current_res_level = test_bed.get_blue_reservoir_volume();
                assert!(current_res_level < reservoir_level_after_priming);

                test_bed = test_bed
                    .stop_eng1()
                    .run_waiting_for(Duration::from_secs(50));
                assert!(test_bed.blue_pressure() < Pressure::new::<psi>(50.));
                assert!(test_bed.blue_pressure() > Pressure::new::<psi>(-50.));

                // Now engine 2 is used
                test_bed = test_bed
                    .start_eng2(Ratio::new::<percent>(80.))
                    .run_waiting_for(Duration::from_secs(50));

                assert!(test_bed.blue_pressure() < Pressure::new::<psi>(3500.));
                assert!(test_bed.blue_pressure() > Pressure::new::<psi>(2500.));

                let current_res_level = test_bed.get_blue_reservoir_volume();
                assert!(current_res_level < reservoir_level_after_priming);

                test_bed = test_bed
                    .stop_eng2()
                    .run_waiting_for(Duration::from_secs(50));
                assert!(test_bed.blue_pressure() < Pressure::new::<psi>(50.));
                assert!(test_bed.blue_pressure() > Pressure::new::<psi>(-50.));
            }

            let total_fluid_difference =
                reservoir_level_after_priming - test_bed.get_blue_reservoir_volume();

            // Make sure no more deviation than 0.001 gallon is lost after full pressure and unpressurized states
            assert!(total_fluid_difference.get::<gallon>().abs() < 0.001);
        }

        #[test]
        fn yellow_green_edp_firevalve() {
            let mut test_bed = test_bed_with()
                .engines_off()
                .on_the_ground()
                .set_cold_dark_inputs()
                .run_one_tick();

            // PTU would mess up the test
            test_bed = test_bed.set_ptu_state(false).run_one_tick();
            assert!(!test_bed.is_ptu_enabled());

            assert!(!test_bed.is_fire_valve_eng1_closed());
            assert!(!test_bed.is_fire_valve_eng2_closed());

            // Starting eng 1
            test_bed = test_bed
                .start_eng2(Ratio::new::<percent>(80.))
                .start_eng1(Ratio::new::<percent>(80.))
                .run_waiting_for(Duration::from_secs(5));

            // Waiting for 5s pressure should be at 3000 psi
            assert!(test_bed.is_green_pressurised());
            assert!(test_bed.green_pressure() > Pressure::new::<psi>(2900.));
            assert!(test_bed.is_blue_pressurised());
            assert!(test_bed.blue_pressure() > Pressure::new::<psi>(2500.));
            assert!(test_bed.is_yellow_pressurised());
            assert!(test_bed.yellow_pressure() > Pressure::new::<psi>(2800.));

            assert!(!test_bed.is_fire_valve_eng1_closed());
            assert!(!test_bed.is_fire_valve_eng2_closed());

            // Green shutoff valve
            test_bed = test_bed
                .set_eng1_fire_button(true)
                .run_waiting_for(Duration::from_secs(20));

            assert!(test_bed.is_fire_valve_eng1_closed());
            assert!(!test_bed.is_fire_valve_eng2_closed());

            assert!(!test_bed.is_green_pressurised());
            assert!(test_bed.green_pressure() < Pressure::new::<psi>(500.));
            assert!(test_bed.is_blue_pressurised());
            assert!(test_bed.blue_pressure() > Pressure::new::<psi>(2500.));
            assert!(test_bed.is_yellow_pressurised());
            assert!(test_bed.yellow_pressure() > Pressure::new::<psi>(2900.));

            // Yellow shutoff valve
            test_bed = test_bed
                .set_eng2_fire_button(true)
                .run_waiting_for(Duration::from_secs(20));

            assert!(test_bed.is_fire_valve_eng1_closed());
            assert!(test_bed.is_fire_valve_eng2_closed());

            assert!(!test_bed.is_green_pressurised());
            assert!(test_bed.green_pressure() < Pressure::new::<psi>(500.));
            assert!(test_bed.is_blue_pressurised());
            assert!(test_bed.blue_pressure() > Pressure::new::<psi>(2500.));
            assert!(!test_bed.is_yellow_pressurised());
            assert!(test_bed.yellow_pressure() < Pressure::new::<psi>(500.));
        }

        #[test]
        fn yellow_brake_accumulator() {
            let mut test_bed = test_bed_with()
                .engines_off()
                .on_the_ground()
                .set_cold_dark_inputs()
                .run_one_tick();

            // Getting accumulator pressure on cold start
            let mut accumulator_pressure = test_bed.get_brake_yellow_accumulator_pressure();

            // No brakes on green, no more pressure than in accumulator on yellow
            assert!(test_bed.get_brake_left_green_pressure() < Pressure::new::<psi>(50.));
            assert!(test_bed.get_brake_right_green_pressure() < Pressure::new::<psi>(50.));
            assert!(
                test_bed.get_brake_left_yellow_pressure()
                    < accumulator_pressure + Pressure::new::<psi>(50.)
            );
            assert!(
                test_bed.get_brake_right_yellow_pressure()
                    < accumulator_pressure + Pressure::new::<psi>(50.)
            );

            // No brakes even if we brake on green, no more than accumulator pressure on yellow
            test_bed = test_bed
                .set_left_brake(Ratio::new::<percent>(100.))
                .set_right_brake(Ratio::new::<percent>(100.))
                .run_waiting_for(Duration::from_secs(5));

            accumulator_pressure = test_bed.get_brake_yellow_accumulator_pressure();

            assert!(test_bed.get_brake_left_green_pressure() < Pressure::new::<psi>(50.));
            assert!(test_bed.get_brake_right_green_pressure() < Pressure::new::<psi>(50.));
            assert!(
                test_bed.get_brake_left_yellow_pressure()
                    < accumulator_pressure + Pressure::new::<psi>(50.)
            );
            assert!(
                test_bed.get_brake_right_yellow_pressure()
                    < accumulator_pressure + Pressure::new::<psi>(50.)
            );
            assert!(
                test_bed.get_brake_yellow_accumulator_pressure()
                    < accumulator_pressure + Pressure::new::<psi>(50.)
            );

            // Park brake off, loading accumulator, we expect no brake pressure but accumulator loaded
            test_bed = test_bed
                .set_left_brake(Ratio::new::<percent>(0.))
                .set_right_brake(Ratio::new::<percent>(0.))
                .set_park_brake(false)
                .set_yellow_e_pump(false)
                .run_waiting_for(Duration::from_secs(30));

            assert!(test_bed.is_yellow_pressurised());
            assert!(test_bed.yellow_pressure() > Pressure::new::<psi>(2500.));
            assert!(test_bed.yellow_pressure() < Pressure::new::<psi>(3500.));

            assert!(test_bed.get_brake_left_green_pressure() < Pressure::new::<psi>(50.));
            assert!(test_bed.get_brake_right_green_pressure() < Pressure::new::<psi>(50.));
            assert!(test_bed.get_brake_left_yellow_pressure() < Pressure::new::<psi>(50.));
            assert!(test_bed.get_brake_right_yellow_pressure() < Pressure::new::<psi>(50.));

            assert!(test_bed.get_brake_yellow_accumulator_pressure() > Pressure::new::<psi>(2500.));

            // Park brake on, loaded accumulator, we expect brakes on yellow side only
            test_bed = test_bed
                .set_park_brake(true)
                .run_waiting_for(Duration::from_secs(3));

            assert!(test_bed.get_brake_left_green_pressure() < Pressure::new::<psi>(50.));
            assert!(test_bed.get_brake_right_green_pressure() < Pressure::new::<psi>(50.));
            assert!(test_bed.get_brake_left_yellow_pressure() > Pressure::new::<psi>(2000.));
            assert!(test_bed.get_brake_right_yellow_pressure() > Pressure::new::<psi>(2000.));

            assert!(test_bed.get_brake_yellow_accumulator_pressure() > Pressure::new::<psi>(2500.));
        }

        #[test]
        fn norm_brake_vs_altn_brake() {
            let mut test_bed = test_bed_with()
                .engines_off()
                .on_the_ground()
                .set_cold_dark_inputs()
                .run_one_tick();

            // Getting accumulator pressure on cold start
            let accumulator_pressure = test_bed.get_brake_yellow_accumulator_pressure();

            // No brakes
            assert!(test_bed.get_brake_left_green_pressure() < Pressure::new::<psi>(50.));
            assert!(test_bed.get_brake_right_green_pressure() < Pressure::new::<psi>(50.));
            assert!(
                test_bed.get_brake_left_yellow_pressure()
                    < accumulator_pressure + Pressure::new::<psi>(50.)
            );
            assert!(
                test_bed.get_brake_right_yellow_pressure()
                    < accumulator_pressure + Pressure::new::<psi>(50.)
            );

            test_bed = test_bed
                .start_eng1(Ratio::new::<percent>(100.))
                .start_eng2(Ratio::new::<percent>(100.))
                .set_park_brake(false)
                .run_waiting_for(Duration::from_secs(5));

            assert!(test_bed.is_green_pressurised());
            assert!(test_bed.is_yellow_pressurised());
            // No brakes if we don't brake
            test_bed = test_bed
                .set_left_brake(Ratio::new::<percent>(0.))
                .set_right_brake(Ratio::new::<percent>(0.))
                .run_waiting_for(Duration::from_secs(1));

            assert!(test_bed.get_brake_left_green_pressure() < Pressure::new::<psi>(50.));
            assert!(test_bed.get_brake_right_green_pressure() < Pressure::new::<psi>(50.));
            assert!(test_bed.get_brake_left_yellow_pressure() < Pressure::new::<psi>(50.));
            assert!(test_bed.get_brake_right_yellow_pressure() < Pressure::new::<psi>(50.));

            // Braking cause green braking system to rise
            test_bed = test_bed
                .set_left_brake(Ratio::new::<percent>(100.))
                .set_right_brake(Ratio::new::<percent>(100.))
                .run_waiting_for(Duration::from_secs(1));

            assert!(test_bed.get_brake_left_green_pressure() > Pressure::new::<psi>(2000.));
            assert!(test_bed.get_brake_left_green_pressure() < Pressure::new::<psi>(3500.));
            assert!(test_bed.get_brake_right_green_pressure() > Pressure::new::<psi>(2000.));
            assert!(test_bed.get_brake_right_green_pressure() < Pressure::new::<psi>(3500.));
            assert!(test_bed.get_brake_left_yellow_pressure() < Pressure::new::<psi>(50.));
            assert!(test_bed.get_brake_right_yellow_pressure() < Pressure::new::<psi>(50.));

            // Disabling Askid causes alternate braking to work and release green brakes
            test_bed = test_bed
                .set_anti_skid(false)
                .run_waiting_for(Duration::from_secs(2));

            assert!(test_bed.get_brake_left_green_pressure() < Pressure::new::<psi>(50.));
            assert!(test_bed.get_brake_right_green_pressure() < Pressure::new::<psi>(50.));
            assert!(test_bed.get_brake_left_yellow_pressure() > Pressure::new::<psi>(950.));
            assert!(test_bed.get_brake_left_yellow_pressure() < Pressure::new::<psi>(3500.));
            assert!(test_bed.get_brake_right_yellow_pressure() > Pressure::new::<psi>(950.));
            assert!(test_bed.get_brake_right_yellow_pressure() < Pressure::new::<psi>(3500.));
        }

        #[test]
        fn no_brake_inversion() {
            let mut test_bed = test_bed_with()
                .engines_off()
                .on_the_ground()
                .set_cold_dark_inputs()
                .run_one_tick();

            test_bed = test_bed
                .start_eng1(Ratio::new::<percent>(100.))
                .start_eng2(Ratio::new::<percent>(100.))
                .set_park_brake(false)
                .run_waiting_for(Duration::from_secs(5));

            assert!(test_bed.is_green_pressurised());
            assert!(test_bed.is_yellow_pressurised());
            // Braking left
            test_bed = test_bed
                .set_left_brake(Ratio::new::<percent>(100.))
                .set_right_brake(Ratio::new::<percent>(0.))
                .run_waiting_for(Duration::from_secs(1));

            assert!(test_bed.get_brake_left_green_pressure() > Pressure::new::<psi>(2000.));
            assert!(test_bed.get_brake_right_green_pressure() < Pressure::new::<psi>(50.));
            assert!(test_bed.get_brake_left_yellow_pressure() < Pressure::new::<psi>(50.));
            assert!(test_bed.get_brake_right_yellow_pressure() < Pressure::new::<psi>(50.));

            // Braking right
            test_bed = test_bed
                .set_left_brake(Ratio::new::<percent>(0.))
                .set_right_brake(Ratio::new::<percent>(100.))
                .run_waiting_for(Duration::from_secs(1));

            assert!(test_bed.get_brake_left_green_pressure() < Pressure::new::<psi>(50.));
            assert!(test_bed.get_brake_right_green_pressure() > Pressure::new::<psi>(2000.));
            assert!(test_bed.get_brake_left_yellow_pressure() < Pressure::new::<psi>(50.));
            assert!(test_bed.get_brake_right_yellow_pressure() < Pressure::new::<psi>(50.));

            // Disabling Askid causes alternate braking to work and release green brakes
            test_bed = test_bed
                .set_left_brake(Ratio::new::<percent>(0.))
                .set_right_brake(Ratio::new::<percent>(100.))
                .set_anti_skid(false)
                .run_waiting_for(Duration::from_secs(2));

            assert!(test_bed.get_brake_left_green_pressure() < Pressure::new::<psi>(50.));
            assert!(test_bed.get_brake_right_green_pressure() < Pressure::new::<psi>(50.));
            assert!(test_bed.get_brake_left_yellow_pressure() < Pressure::new::<psi>(50.));
            assert!(test_bed.get_brake_right_yellow_pressure() > Pressure::new::<psi>(950.));

            test_bed = test_bed
                .set_left_brake(Ratio::new::<percent>(100.))
                .set_right_brake(Ratio::new::<percent>(0.))
                .run_waiting_for(Duration::from_secs(2));

            assert!(test_bed.get_brake_left_green_pressure() < Pressure::new::<psi>(50.));
            assert!(test_bed.get_brake_right_green_pressure() < Pressure::new::<psi>(50.));
            assert!(test_bed.get_brake_left_yellow_pressure() > Pressure::new::<psi>(950.));
            assert!(test_bed.get_brake_right_yellow_pressure() < Pressure::new::<psi>(50.));
        }

        #[test]
        fn auto_brake_at_gear_retraction() {
            let mut test_bed = test_bed_with()
                .engines_off()
                .on_the_ground()
                .set_cold_dark_inputs()
                .run_one_tick();

            test_bed = test_bed
                .start_eng1(Ratio::new::<percent>(100.))
                .start_eng2(Ratio::new::<percent>(100.))
                .set_park_brake(false)
                .run_waiting_for(Duration::from_secs(15));

            // No brake inputs
            test_bed = test_bed
                .set_left_brake(Ratio::new::<percent>(0.))
                .set_right_brake(Ratio::new::<percent>(0.))
                .run_waiting_for(Duration::from_secs(1));

            assert!(test_bed.get_brake_left_green_pressure() < Pressure::new::<psi>(50.));
            assert!(test_bed.get_brake_right_green_pressure() < Pressure::new::<psi>(50.));
            assert!(test_bed.get_brake_left_yellow_pressure() < Pressure::new::<psi>(50.));
            assert!(test_bed.get_brake_right_yellow_pressure() < Pressure::new::<psi>(50.));

            // Positive climb, gear up
            test_bed = test_bed
                .set_left_brake(Ratio::new::<percent>(0.))
                .set_right_brake(Ratio::new::<percent>(0.))
                .in_flight()
                .set_gear_up()
                .run_waiting_for(Duration::from_secs(1));

            // Check auto brake is active
            assert!(test_bed.get_brake_left_green_pressure() > Pressure::new::<psi>(50.));
            assert!(test_bed.get_brake_right_green_pressure() > Pressure::new::<psi>(50.));
            assert!(test_bed.get_brake_left_green_pressure() < Pressure::new::<psi>(1500.));
            assert!(test_bed.get_brake_right_green_pressure() < Pressure::new::<psi>(1500.));

            assert!(test_bed.get_brake_left_yellow_pressure() < Pressure::new::<psi>(50.));
            assert!(test_bed.get_brake_right_yellow_pressure() < Pressure::new::<psi>(50.));

            // Check no more autobrakes after 3s
            test_bed = test_bed.run_waiting_for(Duration::from_secs(3));

            assert!(test_bed.get_brake_left_green_pressure() < Pressure::new::<psi>(50.));
            assert!(test_bed.get_brake_right_green_pressure() < Pressure::new::<psi>(50.));

            assert!(test_bed.get_brake_left_yellow_pressure() < Pressure::new::<psi>(50.));
            assert!(test_bed.get_brake_right_yellow_pressure() < Pressure::new::<psi>(50.));
        }

        #[test]
        fn alternate_brake_accumulator_is_emptying_while_braking() {
            let mut test_bed = test_bed_with()
                .on_the_ground()
                .set_cold_dark_inputs()
                .start_eng1(Ratio::new::<percent>(100.))
                .start_eng2(Ratio::new::<percent>(100.))
                .set_park_brake(false)
                .run_waiting_for(Duration::from_secs(15));

            // Check we got yellow pressure and brake accumulator loaded
            assert!(test_bed.yellow_pressure() >= Pressure::new::<psi>(2500.));
            assert!(
                test_bed.get_brake_yellow_accumulator_pressure() >= Pressure::new::<psi>(2500.)
            );

            // Disabling green and yellow side so accumulator stop being able to reload
            test_bed = test_bed
                .set_ptu_state(false)
                .set_yellow_ed_pump(false)
                .set_green_ed_pump(false)
                .set_yellow_e_pump(true)
                .run_waiting_for(Duration::from_secs(30));

            assert!(test_bed.yellow_pressure() <= Pressure::new::<psi>(100.));
            assert!(test_bed.green_pressure() <= Pressure::new::<psi>(100.));
            assert!(
                test_bed.get_brake_yellow_accumulator_pressure() >= Pressure::new::<psi>(2500.)
            );

            // Now using brakes and check accumulator gets empty
            test_bed = test_bed
                .empty_brake_accumulator_using_pedal_brake()
                .run_waiting_for(Duration::from_secs(1));

            assert!(
                test_bed.get_brake_yellow_accumulator_pressure() <= Pressure::new::<psi>(1000.)
            );
            assert!(
                test_bed.get_brake_yellow_accumulator_fluid_volume() <= Volume::new::<gallon>(0.01)
            );
        }

        #[test]
        fn brakes_inactive_in_flight() {
            let mut test_bed = test_bed_with()
                .set_cold_dark_inputs()
                .in_flight()
                .set_gear_up()
                .run_waiting_for(Duration::from_secs(10));

            // No brake inputs
            test_bed = test_bed
                .set_left_brake(Ratio::new::<percent>(0.))
                .set_right_brake(Ratio::new::<percent>(0.))
                .run_waiting_for(Duration::from_secs(1));

            assert!(test_bed.get_brake_left_green_pressure() < Pressure::new::<psi>(50.));
            assert!(test_bed.get_brake_right_green_pressure() < Pressure::new::<psi>(50.));
            assert!(test_bed.get_brake_left_yellow_pressure() < Pressure::new::<psi>(50.));
            assert!(test_bed.get_brake_right_yellow_pressure() < Pressure::new::<psi>(50.));

            // Now full brakes
            test_bed = test_bed
                .set_left_brake(Ratio::new::<percent>(100.))
                .set_right_brake(Ratio::new::<percent>(100.))
                .run_waiting_for(Duration::from_secs(1));

            // Check no action on brakes
            assert!(test_bed.get_brake_left_green_pressure() < Pressure::new::<psi>(50.));
            assert!(test_bed.get_brake_right_green_pressure() < Pressure::new::<psi>(50.));

            assert!(test_bed.get_brake_left_yellow_pressure() < Pressure::new::<psi>(50.));
            assert!(test_bed.get_brake_right_yellow_pressure() < Pressure::new::<psi>(50.));
        }

        #[test]
        fn brakes_norm_active_in_flight_gear_down() {
            let mut test_bed = test_bed_with()
                .set_cold_dark_inputs()
                .in_flight()
                .set_gear_up()
                .run_waiting_for(Duration::from_secs(10));

            // Now full brakes gear down
            test_bed = test_bed
                .set_left_brake(Ratio::new::<percent>(100.))
                .set_right_brake(Ratio::new::<percent>(100.))
                .set_gear_down()
                .run_waiting_for(Duration::from_secs(1));

            // Brakes norm should work normally
            assert!(test_bed.get_brake_left_green_pressure() > Pressure::new::<psi>(50.));
            assert!(test_bed.get_brake_right_green_pressure() > Pressure::new::<psi>(50.));

            assert!(test_bed.get_brake_left_yellow_pressure() < Pressure::new::<psi>(50.));
            assert!(test_bed.get_brake_right_yellow_pressure() < Pressure::new::<psi>(50.));
        }

        #[test]
        fn brakes_alternate_active_in_flight_gear_down() {
            let mut test_bed = test_bed_with()
                .set_cold_dark_inputs()
                .in_flight()
                .set_gear_up()
                .run_waiting_for(Duration::from_secs(10));

            // Now full brakes gear down
            test_bed = test_bed
                .set_left_brake(Ratio::new::<percent>(100.))
                .set_right_brake(Ratio::new::<percent>(100.))
                .set_gear_down()
                .set_anti_skid(false)
                .run_waiting_for(Duration::from_secs(1));

            // Brakes norm should work normally
            assert!(test_bed.get_brake_left_green_pressure() < Pressure::new::<psi>(50.));
            assert!(test_bed.get_brake_right_green_pressure() < Pressure::new::<psi>(50.));

            assert!(test_bed.get_brake_left_yellow_pressure() > Pressure::new::<psi>(900.));
            assert!(test_bed.get_brake_right_yellow_pressure() > Pressure::new::<psi>(900.));
        }

        #[test]
        // Testing that green for brakes is only available if park brake is on while altn pressure is at too low level
        fn brake_logic_green_backup_emergency() {
            let mut test_bed = test_bed_with()
                .engines_off()
                .on_the_ground()
                .set_cold_dark_inputs()
                .run_one_tick();

            // Setting on ground with yellow side hydraulics off
            // This should prevent yellow accumulator to fill
            test_bed = test_bed
                .start_eng1(Ratio::new::<percent>(100.))
                .start_eng2(Ratio::new::<percent>(100.))
                .set_park_brake(true)
                .set_ptu_state(false)
                .set_yellow_e_pump(true)
                .set_yellow_ed_pump(false)
                .run_waiting_for(Duration::from_secs(15));

            // Braking but park is on: no output on green brakes expected
            test_bed = test_bed
                .set_left_brake(Ratio::new::<percent>(100.))
                .set_right_brake(Ratio::new::<percent>(100.))
                .run_waiting_for(Duration::from_secs(1));

            assert!(test_bed.get_brake_left_green_pressure() < Pressure::new::<psi>(50.));
            assert!(test_bed.get_brake_right_green_pressure() < Pressure::new::<psi>(50.));
            assert!(test_bed.get_brake_left_yellow_pressure() > Pressure::new::<psi>(500.));
            assert!(test_bed.get_brake_right_yellow_pressure() > Pressure::new::<psi>(500.));

            // With no more fluid in yellow accumulator, green should work as emergency
            test_bed = test_bed
                .empty_brake_accumulator_using_park_brake()
                .set_left_brake(Ratio::new::<percent>(100.))
                .set_right_brake(Ratio::new::<percent>(100.))
                .run_waiting_for(Duration::from_secs(1));

            assert!(test_bed.get_brake_left_green_pressure() > Pressure::new::<psi>(1000.));
            assert!(test_bed.get_brake_right_green_pressure() > Pressure::new::<psi>(1000.));
            assert!(test_bed.get_brake_left_yellow_pressure() < Pressure::new::<psi>(50.));
            assert!(test_bed.get_brake_right_yellow_pressure() < Pressure::new::<psi>(50.));
        }

        #[test]
        fn controller_blue_epump_activates_when_no_weight_on_wheels() {
            let engine_off_oil_pressure = Pressure::new::<psi>(10.);
            let mut overhead_panel = A320HydraulicOverheadPanel::new();
            overhead_panel.blue_epump_override_push_button.push_off();

            let mut blue_epump_controller = A320BlueElectricPumpController::new(
                A320Hydraulic::BLUE_ELEC_PUMP_CONTROL_POWER_BUS,
            );

            blue_epump_controller.receive_power(&test_supplied_power(
                ElectricalBusType::DirectCurrentEssential,
                true,
            ));

            let eng1_above_idle = false;
            let eng2_above_idle = false;
            blue_epump_controller.weight_on_wheels = false;

            blue_epump_controller.update(
                &overhead_panel,
                true,
                engine_off_oil_pressure,
                engine_off_oil_pressure,
                eng1_above_idle,
                eng2_above_idle,
            );
            assert!(blue_epump_controller.should_pressurise());

            blue_epump_controller.weight_on_wheels = true;

            blue_epump_controller.update(
                &overhead_panel,
                true,
                engine_off_oil_pressure,
                engine_off_oil_pressure,
                eng1_above_idle,
                eng2_above_idle,
            );
            assert!(!blue_epump_controller.should_pressurise());
        }

        #[test]
        fn controller_blue_epump_split_engine_states() {
            let engine_on_oil_pressure = Pressure::new::<psi>(30.);
            let engine_off_oil_pressure = Pressure::new::<psi>(10.);
            let mut overhead_panel = A320HydraulicOverheadPanel::new();
            overhead_panel.blue_epump_override_push_button.push_off();

            let mut blue_epump_controller = A320BlueElectricPumpController::new(
                A320Hydraulic::BLUE_ELEC_PUMP_CONTROL_POWER_BUS,
            );
            blue_epump_controller.receive_power(&test_supplied_power(
                ElectricalBusType::DirectCurrentEssential,
                true,
            ));

            let eng1_above_idle = false;
            let eng2_above_idle = false;
            blue_epump_controller.update(
                &overhead_panel,
                true,
                engine_off_oil_pressure,
                engine_off_oil_pressure,
                eng1_above_idle,
                eng2_above_idle,
            );
            assert!(!blue_epump_controller.should_pressurise());

            let eng1_above_idle = true;
            let eng2_above_idle = false;
            blue_epump_controller.update(
                &overhead_panel,
                true,
                engine_on_oil_pressure,
                engine_off_oil_pressure,
                eng1_above_idle,
                eng2_above_idle,
            );
            assert!(blue_epump_controller.should_pressurise());

            let eng1_above_idle = false;
            let eng2_above_idle = true;
            blue_epump_controller.update(
                &overhead_panel,
                true,
                engine_off_oil_pressure,
                engine_on_oil_pressure,
                eng1_above_idle,
                eng2_above_idle,
            );
            assert!(blue_epump_controller.should_pressurise());
        }

        #[test]
        fn controller_blue_epump_on_off_engines() {
            let engine_on_oil_pressure = Pressure::new::<psi>(30.);
            let engine_off_oil_pressure = Pressure::new::<psi>(10.);
            let mut overhead_panel = A320HydraulicOverheadPanel::new();
            overhead_panel.blue_epump_override_push_button.push_off();

            let mut blue_epump_controller = A320BlueElectricPumpController::new(
                A320Hydraulic::BLUE_ELEC_PUMP_CONTROL_POWER_BUS,
            );
            blue_epump_controller.receive_power(&test_supplied_power(
                ElectricalBusType::DirectCurrentEssential,
                true,
            ));

            let eng1_above_idle = true;
            let eng2_above_idle = true;
            blue_epump_controller.update(
                &overhead_panel,
                true,
                engine_on_oil_pressure,
                engine_on_oil_pressure,
                eng1_above_idle,
                eng2_above_idle,
            );
            assert!(blue_epump_controller.should_pressurise());

            let eng1_above_idle = false;
            let eng2_above_idle = false;
            blue_epump_controller.update(
                &overhead_panel,
                false,
                engine_off_oil_pressure,
                engine_off_oil_pressure,
                eng1_above_idle,
                eng2_above_idle,
            );
            assert!(!blue_epump_controller.should_pressurise());
        }

        #[test]
        fn controller_blue_epump_override() {
            let engine_off_oil_pressure = Pressure::new::<psi>(10.);

            let mut overhead_panel = A320HydraulicOverheadPanel::new();
            let mut blue_epump_controller = A320BlueElectricPumpController::new(
                A320Hydraulic::BLUE_ELEC_PUMP_CONTROL_POWER_BUS,
            );
            blue_epump_controller.receive_power(&test_supplied_power(
                ElectricalBusType::DirectCurrentEssential,
                true,
            ));

            let eng1_above_idle = false;
            let eng2_above_idle = false;
            overhead_panel.blue_epump_override_push_button.push_on();
            blue_epump_controller.update(
                &overhead_panel,
                true,
                engine_off_oil_pressure,
                engine_off_oil_pressure,
                eng1_above_idle,
                eng2_above_idle,
            );
            assert!(blue_epump_controller.should_pressurise());

            let eng1_above_idle = false;
            let eng2_above_idle = false;
            overhead_panel.blue_epump_override_push_button.push_off();
            blue_epump_controller.update(
                &overhead_panel,
                false,
                engine_off_oil_pressure,
                engine_off_oil_pressure,
                eng1_above_idle,
                eng2_above_idle,
            );
            assert!(!blue_epump_controller.should_pressurise());
        }

        #[test]
        fn controller_blue_epump_override_without_power_shall_not_run_blue_pump() {
            let engine_off_oil_pressure = Pressure::new::<psi>(10.);

            let mut overhead_panel = A320HydraulicOverheadPanel::new();
            let mut blue_epump_controller = A320BlueElectricPumpController::new(
                A320Hydraulic::BLUE_ELEC_PUMP_CONTROL_POWER_BUS,
            );

            let eng1_above_idle = false;
            let eng2_above_idle = false;
            overhead_panel.blue_epump_override_push_button.push_on();

            blue_epump_controller.receive_power(&test_supplied_power(
                ElectricalBusType::DirectCurrentEssential,
                false,
            ));
            blue_epump_controller.update(
                &overhead_panel,
                false,
                engine_off_oil_pressure,
                engine_off_oil_pressure,
                eng1_above_idle,
                eng2_above_idle,
            );
            assert!(!blue_epump_controller.should_pressurise());
        }

        #[test]
        fn controller_yellow_epump_overhead_button_logic() {
            let fwd_door = Door::new(1);
            let aft_door = Door::new(2);
            let context = context(Duration::from_millis(100));

            let mut overhead_panel = A320HydraulicOverheadPanel::new();

            let mut yellow_epump_controller = A320YellowElectricPumpController::new(
                A320Hydraulic::YELLOW_ELEC_PUMP_CONTROL_POWER_BUS,
            );
            yellow_epump_controller.receive_power(&test_supplied_power(
                ElectricalBusType::DirectCurrent(2),
                true,
            ));

            overhead_panel.yellow_epump_push_button.push_auto();
            yellow_epump_controller.update(&context, &overhead_panel, &fwd_door, &aft_door, true);
            assert!(!yellow_epump_controller.should_pressurise());

            overhead_panel.yellow_epump_push_button.push_on();
            yellow_epump_controller.update(&context, &overhead_panel, &fwd_door, &aft_door, true);
            assert!(yellow_epump_controller.should_pressurise());

            overhead_panel.yellow_epump_push_button.push_auto();
            yellow_epump_controller.update(&context, &overhead_panel, &fwd_door, &aft_door, true);
            assert!(!yellow_epump_controller.should_pressurise());
        }

        #[test]
        fn controller_yellow_epump_unpowered_cant_command_pump() {
            let fwd_door = Door::new(1);
            let aft_door = Door::new(2);
            let context = context(Duration::from_millis(100));

            let mut overhead_panel = A320HydraulicOverheadPanel::new();

            let mut yellow_epump_controller = A320YellowElectricPumpController::new(
                A320Hydraulic::YELLOW_ELEC_PUMP_CONTROL_POWER_BUS,
            );

            yellow_epump_controller.receive_power(&test_supplied_power(
                ElectricalBusType::DirectCurrent(2),
                false,
            ));
            overhead_panel.yellow_epump_push_button.push_on();
            yellow_epump_controller.update(&context, &overhead_panel, &fwd_door, &aft_door, true);
            assert!(!yellow_epump_controller.should_pressurise());
        }

        #[test]
        fn controller_yellow_epump_cargo_doors_starts_pump_for_timeout_delay() {
            let context = context(Duration::from_millis(100));

            let mut overhead_panel = A320HydraulicOverheadPanel::new();

            let mut yellow_epump_controller = A320YellowElectricPumpController::new(
                A320Hydraulic::YELLOW_ELEC_PUMP_CONTROL_POWER_BUS,
            );
            yellow_epump_controller.receive_power(&test_supplied_power(
                ElectricalBusType::DirectCurrent(2),
                true,
            ));

            overhead_panel.yellow_epump_push_button.push_auto();
            assert!(!yellow_epump_controller.should_pressurise());

            let aft_door = non_moving_door(2);
            let fwd_door = moving_door(1);
            yellow_epump_controller.update(&context, &overhead_panel, &fwd_door, &aft_door, true);
            assert!(yellow_epump_controller.should_pressurise());
            let fwd_door = non_moving_door(1);

            yellow_epump_controller.update(&context.with_delta(Duration::from_secs(1) + A320YellowElectricPumpController::DURATION_OF_YELLOW_PUMP_ACTIVATION_AFTER_CARGO_DOOR_OPERATION), &overhead_panel,&fwd_door,&aft_door, true);
            assert!(!yellow_epump_controller.should_pressurise());

            let aft_door = moving_door(2);
            yellow_epump_controller.update(&context, &overhead_panel, &fwd_door, &aft_door, true);
            assert!(yellow_epump_controller.should_pressurise());
            let aft_door = non_moving_door(2);

            yellow_epump_controller.update(&context.with_delta(Duration::from_secs(1) + A320YellowElectricPumpController::DURATION_OF_YELLOW_PUMP_ACTIVATION_AFTER_CARGO_DOOR_OPERATION), &overhead_panel,&fwd_door,&aft_door, true);
            assert!(!yellow_epump_controller.should_pressurise());
        }

        #[test]
        fn controller_yellow_epump_can_operate_from_cargo_door_without_main_control_power_bus() {
            let context = context(Duration::from_millis(100));

            let mut overhead_panel = A320HydraulicOverheadPanel::new();

            let mut yellow_epump_controller = A320YellowElectricPumpController::new(
                A320Hydraulic::YELLOW_ELEC_PUMP_CONTROL_POWER_BUS,
            );
            yellow_epump_controller.receive_power(&test_supplied_power(
                ElectricalBusType::DirectCurrent(2),
                false,
            ));

            overhead_panel.yellow_epump_push_button.push_auto();
            assert!(!yellow_epump_controller.should_pressurise());

            let aft_door = non_moving_door(2);
            let fwd_door = moving_door(1);
            yellow_epump_controller.update(&context, &overhead_panel, &fwd_door, &aft_door, true);

            // Need to run again the receive power state as now cargo door is operated
            yellow_epump_controller.receive_power(&test_supplied_power(
                ElectricalBusType::DirectCurrent(2),
                false,
            ));
            yellow_epump_controller.update(&context, &overhead_panel, &fwd_door, &aft_door, true);

            assert!(yellow_epump_controller.should_pressurise());
        }

        #[test]
        fn controller_engine_driven_pump1_overhead_button_logic_with_eng_on() {
            let mut overhead_panel = A320HydraulicOverheadPanel::new();
            let fire_overhead_panel = EngineFireOverheadPanel::new();
            overhead_panel.edp1_push_button.push_auto();

            let mut edp1_controller = A320EngineDrivenPumpController::new(
                1,
                vec![A320Hydraulic::GREEN_EDP_CONTROL_POWER_BUS1],
            );
            edp1_controller.receive_power(&test_supplied_power(
                ElectricalBusType::DirectCurrentEssential,
                true,
            ));

            edp1_controller.engine_master_on = true;

            edp1_controller.update(
                &overhead_panel,
                &fire_overhead_panel,
                Ratio::new::<percent>(50.),
                Pressure::new::<psi>(30.),
                true,
            );
            assert!(edp1_controller.should_pressurise());

            overhead_panel.edp1_push_button.push_off();
            edp1_controller.update(
                &overhead_panel,
                &fire_overhead_panel,
                Ratio::new::<percent>(50.),
                Pressure::new::<psi>(30.),
                true,
            );
            assert!(!edp1_controller.should_pressurise());

            overhead_panel.edp1_push_button.push_auto();
            edp1_controller.update(
                &overhead_panel,
                &fire_overhead_panel,
                Ratio::new::<percent>(50.),
                Pressure::new::<psi>(30.),
                true,
            );
            assert!(edp1_controller.should_pressurise());
        }

        #[test]
        fn controller_engine_driven_pump1_fire_overhead_released_stops_pump() {
            let mut overhead_panel = A320HydraulicOverheadPanel::new();
            let mut fire_overhead_panel = EngineFireOverheadPanel::new();
            overhead_panel.edp1_push_button.push_auto();

            let mut edp1_controller = A320EngineDrivenPumpController::new(
                1,
                vec![A320Hydraulic::GREEN_EDP_CONTROL_POWER_BUS1],
            );
            edp1_controller.receive_power(&test_supplied_power(
                ElectricalBusType::DirectCurrentEssential,
                true,
            ));

            edp1_controller.engine_master_on = true;

            edp1_controller.update(
                &overhead_panel,
                &fire_overhead_panel,
                Ratio::new::<percent>(50.),
                Pressure::new::<psi>(30.),
                true,
            );
            assert!(edp1_controller.should_pressurise());

            let mut test_bed = SimulationTestBed::new();
            test_bed.write_bool("FIRE_BUTTON_ENG1", true);
            test_bed.run(&mut fire_overhead_panel, |_, _| {});

            edp1_controller.update(
                &overhead_panel,
                &fire_overhead_panel,
                Ratio::new::<percent>(50.),
                Pressure::new::<psi>(10.),
                true,
            );
            assert!(!edp1_controller.should_pressurise());
        }

        #[test]
        fn controller_engine_driven_pump2_overhead_button_logic_with_eng_on() {
            let mut overhead_panel = A320HydraulicOverheadPanel::new();
            let fire_overhead_panel = EngineFireOverheadPanel::new();
            overhead_panel.edp2_push_button.push_auto();

            let mut edp2_controller = A320EngineDrivenPumpController::new(
                2,
                vec![
                    A320Hydraulic::YELLOW_EDP_CONTROL_POWER_BUS1,
                    A320Hydraulic::YELLOW_EDP_CONTROL_POWER_BUS2,
                ],
            );
            edp2_controller.receive_power(&test_supplied_power(
                ElectricalBusType::DirectCurrentEssential,
                true,
            ));

            edp2_controller.engine_master_on = true;

            edp2_controller.update(
                &overhead_panel,
                &fire_overhead_panel,
                Ratio::new::<percent>(50.),
                Pressure::new::<psi>(30.),
                true,
            );
            assert!(edp2_controller.should_pressurise());

            overhead_panel.edp2_push_button.push_off();
            edp2_controller.update(
                &overhead_panel,
                &fire_overhead_panel,
                Ratio::new::<percent>(50.),
                Pressure::new::<psi>(30.),
                true,
            );
            assert!(!edp2_controller.should_pressurise());

            overhead_panel.edp2_push_button.push_auto();
            edp2_controller.update(
                &overhead_panel,
                &fire_overhead_panel,
                Ratio::new::<percent>(50.),
                Pressure::new::<psi>(30.),
                true,
            );
            assert!(edp2_controller.should_pressurise());
        }

        #[test]
        fn controller_engine_driven_pump2_fire_overhead_released_stops_pump() {
            let mut overhead_panel = A320HydraulicOverheadPanel::new();
            let mut fire_overhead_panel = EngineFireOverheadPanel::new();
            overhead_panel.edp2_push_button.push_auto();

            let mut edp2_controller = A320EngineDrivenPumpController::new(
                2,
                vec![
                    A320Hydraulic::YELLOW_EDP_CONTROL_POWER_BUS1,
                    A320Hydraulic::YELLOW_EDP_CONTROL_POWER_BUS2,
                ],
            );
            edp2_controller.receive_power(&test_supplied_power(
                ElectricalBusType::DirectCurrentEssential,
                true,
            ));
            edp2_controller.engine_master_on = true;

            edp2_controller.update(
                &overhead_panel,
                &fire_overhead_panel,
                Ratio::new::<percent>(50.),
                Pressure::new::<psi>(30.),
                true,
            );
            assert!(edp2_controller.should_pressurise());

            let mut test_bed = SimulationTestBed::new();
            test_bed.write_bool("FIRE_BUTTON_ENG2", true);
            test_bed.run(&mut fire_overhead_panel, |_, _| {});

            edp2_controller.update(
                &overhead_panel,
                &fire_overhead_panel,
                Ratio::new::<percent>(50.),
                Pressure::new::<psi>(5.),
                true,
            );
            assert!(!edp2_controller.should_pressurise());
        }

        #[test]
        fn controller_ptu_on_off_cargo_door() {
            let tug = PushbackTug::new();
            let context = context(Duration::from_millis(100));

            let mut overhead_panel = A320HydraulicOverheadPanel::new();

            let mut ptu_controller =
                A320PowerTransferUnitController::new(ElectricalBusType::DirectCurrentGndFltService);
            ptu_controller.receive_power(&test_supplied_power(
                ElectricalBusType::DirectCurrentGndFltService,
                true,
            ));
            overhead_panel.ptu_push_button.push_auto();

            ptu_controller.update(
                &context,
                &overhead_panel,
                &non_moving_door(1),
                &non_moving_door(2),
                &tug,
            );
            assert!(ptu_controller.should_enable());

            overhead_panel.ptu_push_button.push_off();

            ptu_controller.update(
                &context,
                &overhead_panel,
                &non_moving_door(1),
                &non_moving_door(2),
                &tug,
            );
            assert!(!ptu_controller.should_enable());

            overhead_panel.ptu_push_button.push_auto();

            ptu_controller.update(
                &context,
                &overhead_panel,
                &moving_door(1),
                &non_moving_door(2),
                &tug,
            );
            assert!(!ptu_controller.should_enable());

            ptu_controller.update(&context.with_delta(Duration::from_secs(1) + A320PowerTransferUnitController::DURATION_OF_PTU_INHIBIT_AFTER_CARGO_DOOR_OPERATION), &overhead_panel, &non_moving_door(1),&non_moving_door(2),&tug);
            assert!(ptu_controller.should_enable());
        }

        #[test]
        fn controller_ptu_tug() {
            let fwd_door = Door::new(1);
            let aft_door = Door::new(2);
            let mut tug = PushbackTug::new();
            let context = context(Duration::from_millis(100));

            let mut overhead_panel = A320HydraulicOverheadPanel::new();

            let mut ptu_controller =
                A320PowerTransferUnitController::new(ElectricalBusType::DirectCurrentGndFltService);
            ptu_controller.receive_power(&test_supplied_power(
                ElectricalBusType::DirectCurrentGndFltService,
                true,
            ));

            overhead_panel.ptu_push_button.push_auto();

            ptu_controller.update(&context, &overhead_panel, &fwd_door, &aft_door, &tug);
            assert!(ptu_controller.should_enable());

            ptu_controller.weight_on_wheels = true;
            ptu_controller.eng_1_master_on = true;
            ptu_controller.eng_2_master_on = false;
            ptu_controller.parking_brake_lever_pos = false;

            tug = detached_tug();
            ptu_controller.update(&context, &overhead_panel, &fwd_door, &aft_door, &tug);
            assert!(ptu_controller.should_enable());

            tug = attached_tug();
            ptu_controller.update(&context, &overhead_panel, &fwd_door, &aft_door, &tug);
            assert!(!ptu_controller.should_enable());

            tug = detached_tug();
            ptu_controller.update(&context.with_delta(Duration::from_secs(1) + A320PowerTransferUnitController::DURATION_AFTER_WHICH_NWS_PIN_IS_REMOVED_AFTER_PUSHBACK), &overhead_panel, &fwd_door, &aft_door,&tug);
            assert!(ptu_controller.should_enable());
        }

        #[test]
        fn rat_does_not_deploy_on_ground_at_eng_off() {
            let mut test_bed = test_bed_with()
                .set_cold_dark_inputs()
                .on_the_ground()
                .start_eng1(Ratio::new::<percent>(80.))
                .start_eng2(Ratio::new::<percent>(80.))
                .run_waiting_for(Duration::from_secs(10));

            assert!(test_bed.is_blue_pressurised());
            assert!(test_bed.get_rat_position() <= 0.);
            assert!(test_bed.get_rat_rpm() <= 1.);

            test_bed = test_bed
                .ac_bus_1_lost()
                .ac_bus_2_lost()
                .run_waiting_for(Duration::from_secs(2));

            // RAT has not deployed
            assert!(test_bed.get_rat_position() <= 0.);
            assert!(test_bed.get_rat_rpm() <= 1.);
        }

        #[test]
        fn rat_deploys_on_both_ac_lost() {
            let mut test_bed = test_bed_with()
                .set_cold_dark_inputs()
                .in_flight()
                .start_eng1(Ratio::new::<percent>(80.))
                .start_eng2(Ratio::new::<percent>(80.))
                .run_waiting_for(Duration::from_secs(10));

            assert!(!test_bed.rat_deploy_commanded());

            test_bed = test_bed
                .ac_bus_1_lost()
                .run_waiting_for(Duration::from_secs(2));

            assert!(!test_bed.rat_deploy_commanded());

            // Now all AC off should deploy RAT in flight
            test_bed = test_bed
                .ac_bus_1_lost()
                .ac_bus_2_lost()
                .run_waiting_for(Duration::from_secs(2));

            assert!(test_bed.rat_deploy_commanded());
        }

        #[test]
        fn blue_epump_unavailable_if_unpowered() {
            let mut test_bed = test_bed_with()
                .engines_off()
                .on_the_ground()
                .set_cold_dark_inputs()
                .run_one_tick();

            test_bed = test_bed
                .start_eng2(Ratio::new::<percent>(80.))
                .run_waiting_for(Duration::from_secs(10));

            // Blue epump working
            assert!(test_bed.is_blue_pressurised());

            test_bed = test_bed
                .ac_bus_2_lost()
                .run_waiting_for(Duration::from_secs(25));

            // Blue epump still working as it's not plugged on AC2
            assert!(test_bed.is_blue_pressurised());

            test_bed = test_bed
                .ac_bus_1_lost()
                .run_waiting_for(Duration::from_secs(25));

            // Blue epump has stopped
            assert!(!test_bed.is_blue_pressurised());
        }

        #[test]
        fn yellow_epump_unavailable_if_unpowered() {
            let mut test_bed = test_bed_with()
                .engines_off()
                .on_the_ground()
                .set_cold_dark_inputs()
                .run_one_tick();

            test_bed = test_bed
                .set_yellow_e_pump(false)
                .run_waiting_for(Duration::from_secs(10));

            // Yellow epump working
            assert!(test_bed.is_yellow_pressurised());

            test_bed = test_bed
                .ac_bus_2_lost()
                .ac_bus_1_lost()
                .run_waiting_for(Duration::from_secs(25));

            // Yellow epump still working as not plugged on AC2 or AC1
            assert!(test_bed.is_yellow_pressurised());

            test_bed = test_bed
                .ac_ground_service_lost()
                .run_waiting_for(Duration::from_secs(25));

            // Yellow epump has stopped
            assert!(!test_bed.is_yellow_pressurised());
        }

        fn context(delta_time: Duration) -> UpdateContext {
            UpdateContext::new(
                delta_time,
                Velocity::new::<knot>(250.),
                Length::new::<foot>(5000.),
                ThermodynamicTemperature::new::<degree_celsius>(25.0),
                true,
                Acceleration::new::<foot_per_second_squared>(0.),
            )
        }

        fn moving_door(id: usize) -> Door {
            let mut door = Door::new(id);
            door.position += 0.01;
            door
        }

        fn non_moving_door(id: usize) -> Door {
            let mut door = Door::new(id);
            door.previous_position = door.position;
            door
        }

        fn attached_tug() -> PushbackTug {
            let mut tug = PushbackTug::new();
            tug.angle = tug.previous_angle + 0.1;
            tug.state = 0.;
            tug.update();
            tug
        }

        fn detached_tug() -> PushbackTug {
            let mut tug = PushbackTug::new();
            tug.angle = tug.previous_angle;
            tug.state = 3.;
            tug.update();
            tug
        }

        fn test_supplied_power(bus_id: ElectricalBusType, is_powered: bool) -> SuppliedPower {
            let mut supplied_power = SuppliedPower::new();
            match bus_id {
                ElectricalBusType::AlternatingCurrent(1)
                | ElectricalBusType::AlternatingCurrent(2)
                | ElectricalBusType::AlternatingCurrentEssential
                | ElectricalBusType::AlternatingCurrentEssentialShed
                | ElectricalBusType::AlternatingCurrentGndFltService
                | ElectricalBusType::AlternatingCurrentStaticInverter => {
                    supplied_power.add(
                        bus_id,
                        if is_powered {
                            Potential::single(
                                PotentialOrigin::EngineGenerator(1),
                                ElectricPotential::new::<volt>(115.),
                            )
                        } else {
                            Potential::none()
                        },
                    );
                }

                ElectricalBusType::DirectCurrent(1)
                | ElectricalBusType::DirectCurrent(2)
                | ElectricalBusType::DirectCurrentBattery
                | ElectricalBusType::DirectCurrentEssential
                | ElectricalBusType::DirectCurrentEssentialShed
                | ElectricalBusType::DirectCurrentGndFltService
                | ElectricalBusType::DirectCurrentHot(1)
                | ElectricalBusType::DirectCurrentHot(2) => {
                    supplied_power.add(
                        bus_id,
                        if is_powered {
                            Potential::single(
                                PotentialOrigin::Battery(1),
                                ElectricPotential::new::<volt>(28.),
                            )
                        } else {
                            Potential::none()
                        },
                    );
                }
                _ => panic!("Bus not registered"),
            }

            supplied_power
        }
    }
}<|MERGE_RESOLUTION|>--- conflicted
+++ resolved
@@ -4,6 +4,9 @@
     ratio::percent, volume::gallon,
 };
 
+use systems::overhead::{
+    AutoOffFaultPushButton, AutoOnFaultPushButton, MomentaryPushButton, OnOffFaultPushButton,
+};
 use systems::{
     hydraulic::{
         ElectricPump, EngineDrivenPump, Fluid, HydraulicLoop, HydraulicLoopController,
@@ -12,18 +15,8 @@
     },
     shared::EngineFirePushButtons,
 };
-<<<<<<< HEAD
-use systems::overhead::{
-    AutoOffFaultPushButton, AutoOnFaultPushButton, FirePushButton, MomentaryPushButton,
-    OnOffFaultPushButton,
-=======
 use systems::{
-    overhead::{AutoOffFaultPushButton, AutoOnFaultPushButton, OnOffFaultPushButton},
-    shared::RamAirTurbineHydraulicLoopPressurised,
->>>>>>> 8f032505
-};
-use systems::{
-    shared::LandingGearPosition,
+    shared::{LandingGearPosition, RamAirTurbineHydraulicLoopPressurised},
     simulation::{
         SimulationElement, SimulationElementVisitor, SimulatorReader, SimulatorWriter,
         UpdateContext,
@@ -228,12 +221,8 @@
         }
     }
 
-<<<<<<< HEAD
     #[allow(clippy::too_many_arguments)]
-    pub(super) fn update<T: Engine>(
-=======
     pub(super) fn update<T: Engine, U: EngineFirePushButtons>(
->>>>>>> 8f032505
         &mut self,
         context: &UpdateContext,
         engine1: &T,
@@ -1422,12 +1411,8 @@
 
     mod a320_hydraulics {
         use super::*;
-<<<<<<< HEAD
         use systems::electrical::{Potential, PotentialOrigin};
-        use systems::engine::leap_engine::LeapEngine;
-=======
         use systems::engine::{leap_engine::LeapEngine, EngineFireOverheadPanel};
->>>>>>> 8f032505
         use systems::simulation::{test::SimulationTestBed, Aircraft};
         use uom::si::{
             acceleration::foot_per_second_squared, electric_potential::volt, length::foot,
@@ -1462,12 +1447,8 @@
             engine_2: LeapEngine,
             hydraulics: A320Hydraulic,
             overhead: A320HydraulicOverheadPanel,
-<<<<<<< HEAD
-            engine_fire_overhead: A320EngineFireOverheadPanel,
             emergency_electrical_overhead: A320TestEmergencyElectricalOverheadPanel,
-=======
             engine_fire_overhead: EngineFireOverheadPanel,
->>>>>>> 8f032505
             landing_gear: LandingGear,
 
             // Electric buses states to be able to kill them dynamically
@@ -1488,12 +1469,8 @@
                     engine_2: LeapEngine::new(2),
                     hydraulics: A320Hydraulic::new(),
                     overhead: A320HydraulicOverheadPanel::new(),
-<<<<<<< HEAD
-                    engine_fire_overhead: A320EngineFireOverheadPanel::new(),
                     emergency_electrical_overhead: A320TestEmergencyElectricalOverheadPanel::new(),
-=======
                     engine_fire_overhead: EngineFireOverheadPanel::new(),
->>>>>>> 8f032505
                     landing_gear: LandingGear::new(),
                     is_ac_ground_service_powered: true,
                     is_dc_ground_service_powered: true,

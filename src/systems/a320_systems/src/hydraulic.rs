use nalgebra::Vector3;

use std::time::Duration;
use uom::si::{
    acceleration::meter_per_second_squared,
    angle::degree,
    electric_current::ampere,
    f64::*,
    length::meter,
    mass::kilogram,
    pressure::psi,
    ratio::{percent, ratio},
    velocity::knot,
    volume::{gallon, liter},
    volume_rate::gallon_per_second,
};

use systems::{
    engine::Engine,
    hydraulic::{
        brake_circuit::{
            AutobrakeDecelerationGovernor, AutobrakeMode, AutobrakePanel, BrakeCircuit,
        },
        linear_actuator::{
            Actuator, BoundedLinearLength, HydraulicAssemblyController,
            HydraulicLinearActuatorAssembly, LinearActuatedRigidBodyOnHingeAxis, LinearActuator,
            LinearActuatorMode,
        },
        update_iterator::{FixedStepLoop, MaxFixedStepLoop},
        ElectricPump, EngineDrivenPump, HydraulicCircuit, HydraulicCircuitController,
        PowerTransferUnit, PowerTransferUnitController, PressureSwitchState, PumpController,
        RamAirTurbine, RamAirTurbineController, Reservoir, SectionPressure,
    },
    overhead::{
        AutoOffFaultPushButton, AutoOnFaultPushButton, MomentaryOnPushButton, MomentaryPushButton,
    },
    shared::{
        interpolation, DelayedFalseLogicGate, DelayedPulseTrueLogicGate, DelayedTrueLogicGate,
        ElectricalBusType, ElectricalBuses, EmergencyElectricalRatPushButton,
        EmergencyElectricalState, EngineFirePushButtons, LgciuInterface,
        RamAirTurbineHydraulicCircuitPressurised,
    },
    simulation::{
        InitContext, Read, Reader, SimulationElement, SimulationElementVisitor, SimulatorReader,
        SimulatorWriter, UpdateContext, VariableIdentifier, Write,
    },
};

<<<<<<< HEAD
struct A320HydraulicReservoirFactory {}
impl A320HydraulicReservoirFactory {
    fn new_green_reservoir(context: &mut InitContext) -> Reservoir {
        Reservoir::new(
            context,
            "GREEN",
            Volume::new::<liter>(23.),
            Volume::new::<liter>(18.),
            Volume::new::<gallon>(3.6),
        )
    }

    fn new_blue_reservoir(context: &mut InitContext) -> Reservoir {
        Reservoir::new(
            context,
            "BLUE",
            Volume::new::<liter>(10.),
            Volume::new::<liter>(8.),
            Volume::new::<gallon>(1.56),
        )
    }

    fn new_yellow_reservoir(context: &mut InitContext) -> Reservoir {
        Reservoir::new(
            context,
            "YELLOW",
            Volume::new::<liter>(20.),
            Volume::new::<liter>(18.),
            Volume::new::<gallon>(3.6),
        )
    }
}
=======
mod flaps_computer;
use flaps_computer::SlatFlapComplex;
>>>>>>> db33c928

struct A320HydraulicCircuitFactory {}
impl A320HydraulicCircuitFactory {
    const MIN_PRESS_EDP_SECTION_LO_HYST: f64 = 1740.0;
    const MIN_PRESS_EDP_SECTION_HI_HYST: f64 = 2200.0;
    const MIN_PRESS_PRESSURISED_LO_HYST: f64 = 1450.0;
    const MIN_PRESS_PRESSURISED_HI_HYST: f64 = 1750.0;

    const GREEN_ENGINE_PUMP_INDEX: usize = 0;
    const YELLOW_ENGINE_PUMP_INDEX: usize = 0;
    const BLUE_ELECTRIC_PUMP_INDEX: usize = 0;

    fn new_green_circuit(context: &mut InitContext) -> HydraulicCircuit {
        let reservoir = A320HydraulicReservoirFactory::new_green_reservoir(context);
        HydraulicCircuit::new(
            context,
            "GREEN",
            1,
            Ratio::new::<percent>(100.),
            Volume::new::<gallon>(10.),
            reservoir,
            Pressure::new::<psi>(Self::MIN_PRESS_PRESSURISED_LO_HYST),
            Pressure::new::<psi>(Self::MIN_PRESS_PRESSURISED_HI_HYST),
            Pressure::new::<psi>(Self::MIN_PRESS_EDP_SECTION_LO_HYST),
            Pressure::new::<psi>(Self::MIN_PRESS_EDP_SECTION_HI_HYST),
            true,
            false,
        )
    }

    fn new_blue_circuit(context: &mut InitContext) -> HydraulicCircuit {
        let reservoir = A320HydraulicReservoirFactory::new_blue_reservoir(context);
        HydraulicCircuit::new(
            context,
            "BLUE",
            1,
            Ratio::new::<percent>(100.),
            Volume::new::<gallon>(8.),
            reservoir,
            Pressure::new::<psi>(Self::MIN_PRESS_PRESSURISED_LO_HYST),
            Pressure::new::<psi>(Self::MIN_PRESS_PRESSURISED_HI_HYST),
            Pressure::new::<psi>(Self::MIN_PRESS_EDP_SECTION_LO_HYST),
            Pressure::new::<psi>(Self::MIN_PRESS_EDP_SECTION_HI_HYST),
            false,
            false,
        )
    }

    fn new_yellow_circuit(context: &mut InitContext) -> HydraulicCircuit {
        let reservoir = A320HydraulicReservoirFactory::new_yellow_reservoir(context);
        HydraulicCircuit::new(
            context,
            "YELLOW",
            1,
            Ratio::new::<percent>(100.),
            Volume::new::<gallon>(10.),
            reservoir,
            Pressure::new::<psi>(Self::MIN_PRESS_PRESSURISED_LO_HYST),
            Pressure::new::<psi>(Self::MIN_PRESS_PRESSURISED_HI_HYST),
            Pressure::new::<psi>(Self::MIN_PRESS_EDP_SECTION_LO_HYST),
            Pressure::new::<psi>(Self::MIN_PRESS_EDP_SECTION_HI_HYST),
            false,
            true,
        )
    }
}

struct A320CargoDoorFactory {}
impl A320CargoDoorFactory {
    fn a320_cargo_door_actuator(
        bounded_linear_length: &impl BoundedLinearLength,
    ) -> LinearActuator {
        LinearActuator::new(
            bounded_linear_length,
            2,
            Length::new::<meter>(0.04422),
            Length::new::<meter>(0.03366),
            VolumeRate::new::<gallon_per_second>(0.01),
            600000.,
            15000.,
            500.,
        )
    }

    /// Builds a cargo door body for A320 Neo
    fn a320_cargo_door_body(is_locked: bool) -> LinearActuatedRigidBodyOnHingeAxis {
        let size = Vector3::new(100. / 1000., 1855. / 1000., 2025. / 1000.);
        let cg_offset = Vector3::new(0., -size[1] / 2., 0.);

        let control_arm = Vector3::new(-0.1597, -0.1614, 0.);
        let anchor = Vector3::new(-0.7596, -0.086, 0.);
        let axis_direction = Vector3::new(0., 0., 1.);
        LinearActuatedRigidBodyOnHingeAxis::new(
            Mass::new::<kilogram>(130.),
            size,
            cg_offset,
            control_arm,
            anchor,
            Angle::new::<degree>(-23.),
            Angle::new::<degree>(136.),
            100.,
            is_locked,
            axis_direction,
        )
    }

    /// Builds a cargo door assembly consisting of the door physical rigid body and the hydraulic actuator connected
    /// to it
    fn a320_cargo_door_assembly() -> HydraulicLinearActuatorAssembly {
        let cargo_door_body = A320CargoDoorFactory::a320_cargo_door_body(true);
        let cargo_door_actuator = A320CargoDoorFactory::a320_cargo_door_actuator(&cargo_door_body);
        HydraulicLinearActuatorAssembly::new(cargo_door_actuator, cargo_door_body)
    }

    fn new_a320_cargo_door(context: &mut InitContext, id: &str) -> CargoDoor {
        CargoDoor::new(
            context,
            id,
            A320CargoDoorFactory::a320_cargo_door_assembly(),
        )
    }
}

pub(super) struct A320Hydraulic {
    hyd_ptu_ecam_memo_id: VariableIdentifier,
    ptu_high_pitch_sound_id: VariableIdentifier,

    core_hydraulic_updater: FixedStepLoop,
    physics_updater: MaxFixedStepLoop,

    brake_computer: A320HydraulicBrakeComputerUnit,

    blue_circuit: HydraulicCircuit,
    blue_circuit_controller: A320HydraulicCircuitController,
    green_circuit: HydraulicCircuit,
    green_circuit_controller: A320HydraulicCircuitController,
    yellow_circuit: HydraulicCircuit,
    yellow_circuit_controller: A320HydraulicCircuitController,

    engine_driven_pump_1: EngineDrivenPump,
    engine_driven_pump_1_controller: A320EngineDrivenPumpController,

    engine_driven_pump_2: EngineDrivenPump,
    engine_driven_pump_2_controller: A320EngineDrivenPumpController,

    blue_electric_pump: ElectricPump,
    blue_electric_pump_controller: A320BlueElectricPumpController,

    yellow_electric_pump: ElectricPump,
    yellow_electric_pump_controller: A320YellowElectricPumpController,

    pushback_tug: PushbackTug,

    ram_air_turbine: RamAirTurbine,
    ram_air_turbine_controller: A320RamAirTurbineController,

    power_transfer_unit: PowerTransferUnit,
    power_transfer_unit_controller: A320PowerTransferUnitController,

    braking_circuit_norm: BrakeCircuit,
    braking_circuit_altn: BrakeCircuit,
    braking_force: A320BrakingForce,

    forward_cargo_door: CargoDoor,
    forward_cargo_door_controller: A320DoorController,
    aft_cargo_door: CargoDoor,
    aft_cargo_door_controller: A320DoorController,

    slats_flaps_complex: SlatFlapComplex,
}
impl A320Hydraulic {
    const FORWARD_CARGO_DOOR_ID: &'static str = "FWD";
    const AFT_CARGO_DOOR_ID: &'static str = "AFT";

    const ELECTRIC_PUMP_MAX_CURRENT_AMPERE: f64 = 45.;
    const BLUE_ELEC_PUMP_CONTROL_POWER_BUS: ElectricalBusType =
        ElectricalBusType::DirectCurrentEssential;
    const BLUE_ELEC_PUMP_SUPPLY_POWER_BUS: ElectricalBusType =
        ElectricalBusType::AlternatingCurrent(1);

    const YELLOW_ELEC_PUMP_CONTROL_POWER_BUS: ElectricalBusType =
        ElectricalBusType::DirectCurrent(2);
    const YELLOW_ELEC_PUMP_CONTROL_FROM_CARGO_DOOR_OPERATION_POWER_BUS: ElectricalBusType =
        ElectricalBusType::DirectCurrentGndFltService;
    const YELLOW_ELEC_PUMP_SUPPLY_POWER_BUS: ElectricalBusType =
        ElectricalBusType::AlternatingCurrentGndFltService;

    const YELLOW_EDP_CONTROL_POWER_BUS1: ElectricalBusType = ElectricalBusType::DirectCurrent(2);
    const YELLOW_EDP_CONTROL_POWER_BUS2: ElectricalBusType =
        ElectricalBusType::DirectCurrentEssential;
    const GREEN_EDP_CONTROL_POWER_BUS1: ElectricalBusType =
        ElectricalBusType::DirectCurrentEssential;

    const PTU_CONTROL_POWER_BUS: ElectricalBusType = ElectricalBusType::DirectCurrentGndFltService;

    const RAT_CONTROL_SOLENOID1_POWER_BUS: ElectricalBusType =
        ElectricalBusType::DirectCurrentHot(1);
    const RAT_CONTROL_SOLENOID2_POWER_BUS: ElectricalBusType =
        ElectricalBusType::DirectCurrentHot(2);

    // Refresh rate of core hydraulic simulation
    const HYDRAULIC_SIM_TIME_STEP: Duration = Duration::from_millis(33);
    // Refresh rate of max fixed step loop for fast physics
    const HYDRAULIC_SIM_MAX_TIME_STEP_MILLISECONDS: Duration = Duration::from_millis(33);

    pub(super) fn new(context: &mut InitContext) -> A320Hydraulic {
        A320Hydraulic {
            hyd_ptu_ecam_memo_id: context.get_identifier("HYD_PTU_ON_ECAM_MEMO".to_owned()),
            ptu_high_pitch_sound_id: context.get_identifier("HYD_PTU_HIGH_PITCH_SOUND".to_owned()),

            core_hydraulic_updater: FixedStepLoop::new(Self::HYDRAULIC_SIM_TIME_STEP),
            physics_updater: MaxFixedStepLoop::new(Self::HYDRAULIC_SIM_MAX_TIME_STEP_MILLISECONDS),

            brake_computer: A320HydraulicBrakeComputerUnit::new(context),

            blue_circuit: A320HydraulicCircuitFactory::new_blue_circuit(context),
            blue_circuit_controller: A320HydraulicCircuitController::new(None),
            green_circuit: A320HydraulicCircuitFactory::new_green_circuit(context),
            green_circuit_controller: A320HydraulicCircuitController::new(Some(1)),
            yellow_circuit: A320HydraulicCircuitFactory::new_yellow_circuit(context),
            yellow_circuit_controller: A320HydraulicCircuitController::new(Some(2)),

            engine_driven_pump_1: EngineDrivenPump::new(context, "GREEN"),
            engine_driven_pump_1_controller: A320EngineDrivenPumpController::new(
                context,
                1,
                vec![Self::GREEN_EDP_CONTROL_POWER_BUS1],
            ),

            engine_driven_pump_2: EngineDrivenPump::new(context, "YELLOW"),
            engine_driven_pump_2_controller: A320EngineDrivenPumpController::new(
                context,
                2,
                vec![
                    Self::YELLOW_EDP_CONTROL_POWER_BUS1,
                    Self::YELLOW_EDP_CONTROL_POWER_BUS2,
                ],
            ),

            blue_electric_pump: ElectricPump::new(
                context,
                "BLUE",
                Self::BLUE_ELEC_PUMP_SUPPLY_POWER_BUS,
                ElectricCurrent::new::<ampere>(Self::ELECTRIC_PUMP_MAX_CURRENT_AMPERE),
            ),
            blue_electric_pump_controller: A320BlueElectricPumpController::new(
                context,
                Self::BLUE_ELEC_PUMP_CONTROL_POWER_BUS,
            ),

            yellow_electric_pump: ElectricPump::new(
                context,
                "YELLOW",
                Self::YELLOW_ELEC_PUMP_SUPPLY_POWER_BUS,
                ElectricCurrent::new::<ampere>(Self::ELECTRIC_PUMP_MAX_CURRENT_AMPERE),
            ),
            yellow_electric_pump_controller: A320YellowElectricPumpController::new(
                context,
                Self::YELLOW_ELEC_PUMP_CONTROL_POWER_BUS,
                Self::YELLOW_ELEC_PUMP_CONTROL_FROM_CARGO_DOOR_OPERATION_POWER_BUS,
            ),

            pushback_tug: PushbackTug::new(context),

            ram_air_turbine: RamAirTurbine::new(context),
            ram_air_turbine_controller: A320RamAirTurbineController::new(
                Self::RAT_CONTROL_SOLENOID1_POWER_BUS,
                Self::RAT_CONTROL_SOLENOID2_POWER_BUS,
            ),

            power_transfer_unit: PowerTransferUnit::new(context),
            power_transfer_unit_controller: A320PowerTransferUnitController::new(
                context,
                Self::PTU_CONTROL_POWER_BUS,
            ),

            braking_circuit_norm: BrakeCircuit::new(
                context,
                "NORM",
                Volume::new::<gallon>(0.),
                Volume::new::<gallon>(0.),
                Volume::new::<gallon>(0.13),
            ),

            // Alternate brakes accumulator in real A320 is 1.5 gal capacity.
            // This is tuned down to 1.0 to match real world accumulator filling time
            // as a faster accumulator response has too much unstability
            braking_circuit_altn: BrakeCircuit::new(
                context,
                "ALTN",
                Volume::new::<gallon>(1.0),
                Volume::new::<gallon>(0.4),
                Volume::new::<gallon>(0.13),
            ),

            braking_force: A320BrakingForce::new(context),

            forward_cargo_door: A320CargoDoorFactory::new_a320_cargo_door(
                context,
                Self::FORWARD_CARGO_DOOR_ID,
            ),
            forward_cargo_door_controller: A320DoorController::new(
                context,
                Self::FORWARD_CARGO_DOOR_ID,
            ),

            aft_cargo_door: A320CargoDoorFactory::new_a320_cargo_door(
                context,
                Self::AFT_CARGO_DOOR_ID,
            ),
            aft_cargo_door_controller: A320DoorController::new(context, Self::AFT_CARGO_DOOR_ID),

            slats_flaps_complex: SlatFlapComplex::new(context),
        }
    }

    pub(super) fn update<T: Engine, U: EngineFirePushButtons>(
        &mut self,
        context: &UpdateContext,
        engine1: &T,
        engine2: &T,
        overhead_panel: &A320HydraulicOverheadPanel,
        autobrake_panel: &AutobrakePanel,
        engine_fire_push_buttons: &U,
        lgciu1: &impl LgciuInterface,
        lgciu2: &impl LgciuInterface,
        rat_and_emer_gen_man_on: &impl EmergencyElectricalRatPushButton,
        emergency_elec_state: &impl EmergencyElectricalState,
    ) {
        self.core_hydraulic_updater.update(context);
        self.physics_updater.update(context);

        for cur_time_step in self.physics_updater {
            self.update_fast_physics(&context.with_delta(cur_time_step));
        }

        self.update_with_sim_rate(
            context,
            overhead_panel,
            autobrake_panel,
            rat_and_emer_gen_man_on,
            emergency_elec_state,
            lgciu1,
            lgciu2,
        );

        for cur_time_step in self.core_hydraulic_updater {
            self.update_core_hydraulics(
                &context.with_delta(cur_time_step),
                engine1,
                engine2,
                overhead_panel,
                engine_fire_push_buttons,
                lgciu1,
                lgciu2,
            );
        }
    }

    fn green_edp_has_low_press_fault(&self) -> bool {
        self.engine_driven_pump_1_controller
            .has_pressure_low_fault()
    }

    fn yellow_epump_has_low_press_fault(&self) -> bool {
        self.yellow_electric_pump_controller
            .has_pressure_low_fault()
    }

    fn yellow_edp_has_low_press_fault(&self) -> bool {
        self.engine_driven_pump_2_controller
            .has_pressure_low_fault()
    }

    fn blue_epump_has_fault(&self) -> bool {
        self.blue_electric_pump_controller.has_pressure_low_fault()
    }

    #[cfg(test)]
    fn should_pressurise_yellow_pump_for_cargo_door_operation(&self) -> bool {
        self.yellow_electric_pump_controller
            .should_pressurise_for_cargo_door_operation()
    }

    #[cfg(test)]
    fn nose_wheel_steering_pin_is_inserted(&self) -> bool {
        self.pushback_tug.is_nose_wheel_steering_pin_inserted()
    }

    fn is_blue_pressurised(&self) -> bool {
        self.blue_circuit.system_section_pressure_switch() == PressureSwitchState::Pressurised
    }

    #[cfg(test)]
    fn is_green_pressurised(&self) -> bool {
        self.green_circuit.system_section_pressure_switch() == PressureSwitchState::Pressurised
    }

    #[cfg(test)]
    fn is_yellow_pressurised(&self) -> bool {
        self.yellow_circuit.system_section_pressure_switch() == PressureSwitchState::Pressurised
    }

    // Updates at the same rate as the sim or at a fixed maximum time step if sim rate is too slow
    fn update_fast_physics(&mut self, context: &UpdateContext) {
        self.forward_cargo_door.update(
            context,
            &self.forward_cargo_door_controller,
            self.yellow_circuit.system_pressure(),
        );

        self.aft_cargo_door.update(
            context,
            &self.aft_cargo_door_controller,
            self.yellow_circuit.system_pressure(),
        );

        self.ram_air_turbine
            .update_physics(&context.delta(), context.indicated_airspeed());
    }

    fn update_with_sim_rate(
        &mut self,
        context: &UpdateContext,
        overhead_panel: &A320HydraulicOverheadPanel,
        autobrake_panel: &AutobrakePanel,
        rat_and_emer_gen_man_on: &impl EmergencyElectricalRatPushButton,
        emergency_elec_state: &impl EmergencyElectricalState,
        lgciu1: &impl LgciuInterface,
        lgciu2: &impl LgciuInterface,
    ) {
        // Process brake logic (which circuit brakes) and send brake demands (how much)
        self.brake_computer.update_brake_demands(
            context,
            &self.green_circuit,
            &self.braking_circuit_altn,
            lgciu1,
            lgciu2,
            autobrake_panel,
        );

        // Updating rat stowed pos on all frames in case it's used for graphics
        self.ram_air_turbine.update_position(&context.delta());

        // Uses external conditions and momentary button: better to check each frame
        self.ram_air_turbine_controller.update(
            overhead_panel,
            rat_and_emer_gen_man_on,
            emergency_elec_state,
        );

        self.pushback_tug.update(context);

        self.braking_force.update_forces(
            context,
            &self.braking_circuit_norm,
            &self.braking_circuit_altn,
        );

        self.forward_cargo_door_controller.update(
            context,
            &self.forward_cargo_door,
            self.yellow_circuit.system_pressure(),
        );

        self.aft_cargo_door_controller.update(
            context,
            &self.aft_cargo_door,
            self.yellow_circuit.system_pressure(),
        );

        self.slats_flaps_complex.update(
            context,
            self.green_circuit.system_pressure(),
            self.blue_circuit.system_pressure(),
            self.yellow_circuit.system_pressure(),
        );
    }

    // For each hydraulic loop retrieves volumes from and to each actuator and pass it to the loops
    fn update_actuators_volume(&mut self) {
        self.update_green_actuators_volume();
        self.update_yellow_actuators_volume();
        self.update_blue_actuators_volume();
    }

    fn update_green_actuators_volume(&mut self) {
        self.green_circuit
            .update_actuator_volumes(&mut self.braking_circuit_norm);
    }

    fn update_yellow_actuators_volume(&mut self) {
        self.yellow_circuit
            .update_actuator_volumes(&mut self.braking_circuit_altn);

        self.yellow_circuit
            .update_actuator_volumes(self.forward_cargo_door.actuator());

        self.yellow_circuit
            .update_actuator_volumes(self.aft_cargo_door.actuator());
    }

    fn update_blue_actuators_volume(&mut self) {}

    // All the core hydraulics updates that needs to be done at the slowest fixed step rate
    fn update_core_hydraulics<T: Engine, U: EngineFirePushButtons>(
        &mut self,
        context: &UpdateContext,
        engine1: &T,
        engine2: &T,
        overhead_panel: &A320HydraulicOverheadPanel,
        engine_fire_push_buttons: &U,
        lgciu1: &impl LgciuInterface,
        lgciu2: &impl LgciuInterface,
    ) {
        // First update what is currently consumed and given back by each actuator
        // Todo: might have to split the actuator volumes by expected number of loops
        self.update_actuators_volume();

        self.brake_computer.send_brake_demands(
            &mut self.braking_circuit_norm,
            &mut self.braking_circuit_altn,
        );

        self.power_transfer_unit_controller.update(
            context,
            overhead_panel,
            &self.forward_cargo_door_controller,
            &self.aft_cargo_door_controller,
            &self.pushback_tug,
            lgciu2,
        );
        self.power_transfer_unit.update(
            self.green_circuit.system_section(),
            self.yellow_circuit.system_section(),
            &self.power_transfer_unit_controller,
        );

        self.engine_driven_pump_1_controller.update(
            overhead_panel,
            engine_fire_push_buttons,
            engine1,
            self.green_circuit
                .pump_section(A320HydraulicCircuitFactory::GREEN_ENGINE_PUMP_INDEX),
            lgciu1,
        );

        self.engine_driven_pump_1.update(
            context,
            self.green_circuit
                .pump_section(A320HydraulicCircuitFactory::GREEN_ENGINE_PUMP_INDEX),
            self.green_circuit.reservoir(),
            engine1.hydraulic_pump_output_speed(),
            &self.engine_driven_pump_1_controller,
        );

        self.engine_driven_pump_2_controller.update(
            overhead_panel,
            engine_fire_push_buttons,
            engine2,
            self.yellow_circuit
                .pump_section(A320HydraulicCircuitFactory::YELLOW_ENGINE_PUMP_INDEX),
            lgciu2,
        );

        self.engine_driven_pump_2.update(
            context,
            self.yellow_circuit
                .pump_section(A320HydraulicCircuitFactory::YELLOW_ENGINE_PUMP_INDEX),
            self.yellow_circuit.reservoir(),
            engine2.hydraulic_pump_output_speed(),
            &self.engine_driven_pump_2_controller,
        );

        self.blue_electric_pump_controller.update(
            overhead_panel,
            self.blue_circuit
                .pump_section(A320HydraulicCircuitFactory::BLUE_ELECTRIC_PUMP_INDEX),
            engine1,
            engine2,
            lgciu1,
            lgciu2,
        );
        self.blue_electric_pump.update(
            context,
            self.blue_circuit
                .pump_section(A320HydraulicCircuitFactory::BLUE_ELECTRIC_PUMP_INDEX),
            self.blue_circuit.reservoir(),
            &self.blue_electric_pump_controller,
        );

        self.yellow_electric_pump_controller.update(
            context,
            overhead_panel,
            &self.forward_cargo_door_controller,
            &self.aft_cargo_door_controller,
            self.yellow_circuit.system_section(),
        );
        self.yellow_electric_pump.update(
            context,
            self.yellow_circuit.system_section(),
            self.yellow_circuit.reservoir(),
            &self.yellow_electric_pump_controller,
        );

        self.ram_air_turbine.update(
            context,
            self.blue_circuit.system_section(),
            self.blue_circuit.reservoir(),
            &self.ram_air_turbine_controller,
        );

        self.green_circuit_controller
            .update(engine_fire_push_buttons);
        self.green_circuit.update(
            context,
            &mut vec![&mut self.engine_driven_pump_1],
            None::<&mut ElectricPump>,
            Some(&self.power_transfer_unit),
            &self.green_circuit_controller,
        );

        self.yellow_circuit_controller
            .update(engine_fire_push_buttons);
        self.yellow_circuit.update(
            context,
            &mut vec![&mut self.engine_driven_pump_2],
            Some(&mut self.yellow_electric_pump),
            Some(&self.power_transfer_unit),
            &self.yellow_circuit_controller,
        );

        self.blue_circuit_controller
            .update(engine_fire_push_buttons);
        self.blue_circuit.update(
            context,
            &mut vec![&mut self.blue_electric_pump],
            Some(&mut self.ram_air_turbine),
            None,
            &self.blue_circuit_controller,
        );

        self.braking_circuit_norm
            .update(context, self.green_circuit.system_section());
        self.braking_circuit_altn
            .update(context, self.yellow_circuit.system_section());
    }

    // Actual logic of HYD PTU memo computed here until done within FWS
    fn should_show_hyd_ptu_message_on_ecam(&self) -> bool {
        let ptu_valve_ctrol_off = !self.power_transfer_unit_controller.should_enable();
        let green_eng_pump_lo_pr = !self
            .green_circuit
            .pump_section(A320HydraulicCircuitFactory::GREEN_ENGINE_PUMP_INDEX)
            .is_pressure_switch_pressurised();

        let yellow_sys_lo_pr = !self
            .yellow_circuit
            .pump_section(A320HydraulicCircuitFactory::YELLOW_ENGINE_PUMP_INDEX)
            .is_pressure_switch_pressurised();

        let yellow_sys_press_above_1450 =
            self.yellow_circuit.system_pressure() > Pressure::new::<psi>(1450.);

        let green_sys_press_above_1450 =
            self.green_circuit.system_pressure() > Pressure::new::<psi>(1450.);

        let green_sys_lo_pr = !self
            .green_circuit
            .pump_section(A320HydraulicCircuitFactory::GREEN_ENGINE_PUMP_INDEX)
            .is_pressure_switch_pressurised();

        let yellow_eng_pump_lo_pr = !self
            .yellow_circuit
            .pump_section(A320HydraulicCircuitFactory::YELLOW_ENGINE_PUMP_INDEX)
            .is_pressure_switch_pressurised();

        let yellow_elec_pump_on = self.yellow_electric_pump_controller.should_pressurise();

        let yellow_pump_state = yellow_eng_pump_lo_pr && !yellow_elec_pump_on;

        let yellow_press_node = yellow_sys_press_above_1450 || !yellow_sys_lo_pr;
        let green_press_node = green_sys_press_above_1450 || !green_sys_lo_pr;

        let yellow_side_and = green_eng_pump_lo_pr && yellow_press_node && green_press_node;
        let green_side_and = yellow_press_node && green_press_node && yellow_pump_state;

        !ptu_valve_ctrol_off && (yellow_side_and || green_side_and)
    }

    // Function dedicated to sound so it triggers the high pitch PTU sound on specific PTU conditions
    fn is_ptu_running_high_pitch_sound(&self) -> bool {
        let is_ptu_rotating = self.power_transfer_unit.is_active_left_to_right()
            || self.power_transfer_unit.is_active_right_to_left();

        let absolute_delta_pressure =
            (self.green_circuit.system_pressure() - self.yellow_circuit.system_pressure()).abs();

        absolute_delta_pressure > Pressure::new::<psi>(2700.) && is_ptu_rotating
    }
}
impl RamAirTurbineHydraulicCircuitPressurised for A320Hydraulic {
    fn is_rat_hydraulic_circuit_pressurised(&self) -> bool {
        self.is_blue_pressurised()
    }
}
impl SimulationElement for A320Hydraulic {
    fn accept<T: SimulationElementVisitor>(&mut self, visitor: &mut T) {
        self.engine_driven_pump_1.accept(visitor);
        self.engine_driven_pump_1_controller.accept(visitor);

        self.engine_driven_pump_2.accept(visitor);
        self.engine_driven_pump_2_controller.accept(visitor);

        self.blue_electric_pump.accept(visitor);
        self.blue_electric_pump_controller.accept(visitor);

        self.yellow_electric_pump.accept(visitor);
        self.yellow_electric_pump_controller.accept(visitor);

        self.forward_cargo_door_controller.accept(visitor);
        self.forward_cargo_door.accept(visitor);

        self.aft_cargo_door_controller.accept(visitor);
        self.aft_cargo_door.accept(visitor);

        self.pushback_tug.accept(visitor);

        self.ram_air_turbine.accept(visitor);
        self.ram_air_turbine_controller.accept(visitor);

        self.power_transfer_unit.accept(visitor);
        self.power_transfer_unit_controller.accept(visitor);

        self.blue_circuit.accept(visitor);
        self.green_circuit.accept(visitor);
        self.yellow_circuit.accept(visitor);

        self.brake_computer.accept(visitor);

        self.braking_circuit_norm.accept(visitor);
        self.braking_circuit_altn.accept(visitor);
        self.braking_force.accept(visitor);

        self.slats_flaps_complex.accept(visitor);

        visitor.visit(self);
    }

    fn write(&self, writer: &mut SimulatorWriter) {
        writer.write(
            &self.hyd_ptu_ecam_memo_id,
            self.should_show_hyd_ptu_message_on_ecam(),
        );

        writer.write(
            &self.ptu_high_pitch_sound_id,
            self.is_ptu_running_high_pitch_sound(),
        );
    }
}

struct A320HydraulicCircuitController {
    engine_number: Option<usize>,
    should_open_fire_shutoff_valve: bool,
}
impl A320HydraulicCircuitController {
    fn new(engine_number: Option<usize>) -> Self {
        Self {
            engine_number,
            should_open_fire_shutoff_valve: true,
        }
    }

    fn update<T: EngineFirePushButtons>(&mut self, engine_fire_push_buttons: &T) {
        if let Some(eng_number) = self.engine_number {
            self.should_open_fire_shutoff_valve = !engine_fire_push_buttons.is_released(eng_number);
        }
    }
}
impl HydraulicCircuitController for A320HydraulicCircuitController {
    fn should_open_fire_shutoff_valve(&self, _: usize) -> bool {
        // A320 only has one main pump per pump section thus index not useful
        self.should_open_fire_shutoff_valve
    }
}

struct A320EngineDrivenPumpController {
    green_pump_low_press_id: VariableIdentifier,
    yellow_pump_low_press_id: VariableIdentifier,

    is_powered: bool,
    powered_by: Vec<ElectricalBusType>,
    engine_number: usize,
    should_pressurise: bool,
    has_pressure_low_fault: bool,
    is_pressure_low: bool,
}
impl A320EngineDrivenPumpController {
    const MIN_ENGINE_OIL_PRESS_THRESHOLD_TO_INHIBIT_FAULT: f64 = 18.;

    fn new(
        context: &mut InitContext,
        engine_number: usize,
        powered_by: Vec<ElectricalBusType>,
    ) -> Self {
        Self {
            green_pump_low_press_id: context
                .get_identifier("HYD_GREEN_EDPUMP_LOW_PRESS".to_owned()),
            yellow_pump_low_press_id: context
                .get_identifier("HYD_YELLOW_EDPUMP_LOW_PRESS".to_owned()),

            is_powered: false,
            powered_by,
            engine_number,
            should_pressurise: true,
            has_pressure_low_fault: false,
            is_pressure_low: true,
        }
    }

    fn update_low_section(
        &mut self,
        engine: &impl Engine,
        section: &impl SectionPressure,
        lgciu: &impl LgciuInterface,
    ) {
        // Engine off state uses oil pressure threshold (treshold is 18psi)
        let is_engine_low_oil_pressure = engine.oil_pressure().get::<psi>()
            < Self::MIN_ENGINE_OIL_PRESS_THRESHOLD_TO_INHIBIT_FAULT;

        self.is_pressure_low =
            self.should_pressurise() && !section.is_pressure_switch_pressurised();

        // Fault inhibited if on ground AND engine oil pressure is low (11KS1 elec relay)
        self.has_pressure_low_fault = self.is_pressure_low
            && (!is_engine_low_oil_pressure
                || !(lgciu.right_gear_compressed(false) && lgciu.left_gear_compressed(false)));
    }

    fn update<T: EngineFirePushButtons>(
        &mut self,
        overhead_panel: &A320HydraulicOverheadPanel,
        engine_fire_push_buttons: &T,
        engine: &impl Engine,
        section: &impl SectionPressure,
        lgciu: &impl LgciuInterface,
    ) {
        let mut should_pressurise_if_powered = false;
        if overhead_panel.edp_push_button_is_auto(self.engine_number)
            && !engine_fire_push_buttons.is_released(self.engine_number)
        {
            should_pressurise_if_powered = true;
        } else if overhead_panel.edp_push_button_is_off(self.engine_number)
            || engine_fire_push_buttons.is_released(self.engine_number)
        {
            should_pressurise_if_powered = false;
        }

        // Inverted logic, no power means solenoid valve always leave pump in pressurise mode
        self.should_pressurise = !self.is_powered || should_pressurise_if_powered;

        self.update_low_section(engine, section, lgciu);
    }

    fn has_pressure_low_fault(&self) -> bool {
        self.has_pressure_low_fault
    }
}
impl PumpController for A320EngineDrivenPumpController {
    fn should_pressurise(&self) -> bool {
        self.should_pressurise
    }
}
impl SimulationElement for A320EngineDrivenPumpController {
    fn write(&self, writer: &mut SimulatorWriter) {
        if self.engine_number == 1 {
            writer.write(&self.green_pump_low_press_id, self.is_pressure_low);
        } else if self.engine_number == 2 {
            writer.write(&self.yellow_pump_low_press_id, self.is_pressure_low);
        } else {
            panic!("The A320 only supports two engines.");
        }
    }

    fn receive_power(&mut self, buses: &impl ElectricalBuses) {
        self.is_powered = buses.any_is_powered(&self.powered_by);
    }
}

struct A320BlueElectricPumpController {
    low_press_id: VariableIdentifier,

    is_powered: bool,
    powered_by: ElectricalBusType,
    should_pressurise: bool,
    has_pressure_low_fault: bool,
    is_pressure_low: bool,
}
impl A320BlueElectricPumpController {
    const MIN_ENGINE_OIL_PRESS_THRESHOLD_TO_INHIBIT_FAULT: f64 = 18.;

    fn new(context: &mut InitContext, powered_by: ElectricalBusType) -> Self {
        Self {
            low_press_id: context.get_identifier("HYD_BLUE_EPUMP_LOW_PRESS".to_owned()),

            is_powered: false,
            powered_by,
            should_pressurise: false,
            has_pressure_low_fault: false,
            is_pressure_low: true,
        }
    }

    fn update(
        &mut self,
        overhead_panel: &A320HydraulicOverheadPanel,
        section: &impl SectionPressure,
        engine1: &impl Engine,
        engine2: &impl Engine,
        lgciu1: &impl LgciuInterface,
        lgciu2: &impl LgciuInterface,
    ) {
        let mut should_pressurise_if_powered = false;
        if overhead_panel.blue_epump_push_button.is_auto() {
            if !lgciu1.nose_gear_compressed(false)
                || engine1.is_above_minimum_idle()
                || engine2.is_above_minimum_idle()
                || overhead_panel.blue_epump_override_push_button_is_on()
            {
                should_pressurise_if_powered = true;
            } else {
                should_pressurise_if_powered = false;
            }
        } else if overhead_panel.blue_epump_push_button_is_off() {
            should_pressurise_if_powered = false;
        }

        self.should_pressurise = self.is_powered && should_pressurise_if_powered;

        self.update_low_section(overhead_panel, section, engine1, engine2, lgciu1, lgciu2);
    }

    fn update_low_section(
        &mut self,
        overhead_panel: &A320HydraulicOverheadPanel,
        section: &impl SectionPressure,
        engine1: &impl Engine,
        engine2: &impl Engine,
        lgciu1: &impl LgciuInterface,
        lgciu2: &impl LgciuInterface,
    ) {
        // Low engine oil pressure inhibits fault under 18psi level
        let is_engine_low_oil_pressure = engine1.oil_pressure().get::<psi>()
            < Self::MIN_ENGINE_OIL_PRESS_THRESHOLD_TO_INHIBIT_FAULT
            && engine2.oil_pressure().get::<psi>()
                < Self::MIN_ENGINE_OIL_PRESS_THRESHOLD_TO_INHIBIT_FAULT;

        self.is_pressure_low =
            self.should_pressurise() && !section.is_pressure_switch_pressurised();

        self.has_pressure_low_fault = self.is_pressure_low
            && (!is_engine_low_oil_pressure
                || (!(lgciu1.left_gear_compressed(false) && lgciu1.right_gear_compressed(false))
                    || !(lgciu2.left_gear_compressed(false)
                        && lgciu2.right_gear_compressed(false)))
                || overhead_panel.blue_epump_override_push_button_is_on());
    }

    fn has_pressure_low_fault(&self) -> bool {
        self.has_pressure_low_fault
    }
}

impl PumpController for A320BlueElectricPumpController {
    fn should_pressurise(&self) -> bool {
        self.should_pressurise
    }
}

impl SimulationElement for A320BlueElectricPumpController {
    fn write(&self, writer: &mut SimulatorWriter) {
        writer.write(&self.low_press_id, self.is_pressure_low);
    }

    fn receive_power(&mut self, buses: &impl ElectricalBuses) {
        self.is_powered = buses.is_powered(self.powered_by);
    }
}

struct A320YellowElectricPumpController {
    low_press_id: VariableIdentifier,

    is_powered: bool,
    powered_by: ElectricalBusType,
    powered_by_when_cargo_door_operation: ElectricalBusType,
    should_pressurise: bool,
    has_pressure_low_fault: bool,
    is_pressure_low: bool,
    should_activate_yellow_pump_for_cargo_door_operation: DelayedFalseLogicGate,
}
impl A320YellowElectricPumpController {
    const DURATION_OF_YELLOW_PUMP_ACTIVATION_AFTER_CARGO_DOOR_OPERATION: Duration =
        Duration::from_secs(20);

    fn new(
        context: &mut InitContext,
        powered_by: ElectricalBusType,
        powered_by_when_cargo_door_operation: ElectricalBusType,
    ) -> Self {
        Self {
            low_press_id: context.get_identifier("HYD_YELLOW_EPUMP_LOW_PRESS".to_owned()),

            is_powered: false,
            powered_by,
            powered_by_when_cargo_door_operation,
            should_pressurise: false,
            has_pressure_low_fault: false,
            is_pressure_low: true,
            should_activate_yellow_pump_for_cargo_door_operation: DelayedFalseLogicGate::new(
                Self::DURATION_OF_YELLOW_PUMP_ACTIVATION_AFTER_CARGO_DOOR_OPERATION,
            ),
        }
    }

    fn update(
        &mut self,
        context: &UpdateContext,
        overhead_panel: &A320HydraulicOverheadPanel,
        forward_cargo_door_controller: &A320DoorController,
        aft_cargo_door_controller: &A320DoorController,
        section: &impl SectionPressure,
    ) {
        self.should_activate_yellow_pump_for_cargo_door_operation
            .update(
                context,
                forward_cargo_door_controller.should_pressurise_hydraulics()
                    || aft_cargo_door_controller.should_pressurise_hydraulics(),
            );

        self.should_pressurise = (overhead_panel.yellow_epump_push_button.is_on()
            || self
                .should_activate_yellow_pump_for_cargo_door_operation
                .output())
            && self.is_powered;

        self.update_low_section(section);
    }

    fn update_low_section(&mut self, section: &impl SectionPressure) {
        self.is_pressure_low =
            self.should_pressurise() && !section.is_pressure_switch_pressurised();

        self.has_pressure_low_fault = self.is_pressure_low;
    }

    fn has_pressure_low_fault(&self) -> bool {
        self.has_pressure_low_fault
    }

    #[cfg(test)]
    fn should_pressurise_for_cargo_door_operation(&self) -> bool {
        self.should_activate_yellow_pump_for_cargo_door_operation
            .output()
    }
}
impl PumpController for A320YellowElectricPumpController {
    fn should_pressurise(&self) -> bool {
        self.should_pressurise
    }
}
impl SimulationElement for A320YellowElectricPumpController {
    fn write(&self, writer: &mut SimulatorWriter) {
        writer.write(&self.low_press_id, self.is_pressure_low);
    }

    fn receive_power(&mut self, buses: &impl ElectricalBuses) {
        // Control of the pump is powered by dedicated bus OR manual operation of cargo door through another bus
        self.is_powered = buses.is_powered(self.powered_by)
            || (self
                .should_activate_yellow_pump_for_cargo_door_operation
                .output()
                && buses.is_powered(self.powered_by_when_cargo_door_operation))
    }
}

struct A320PowerTransferUnitController {
    park_brake_lever_pos_id: VariableIdentifier,
    general_eng_1_starter_active_id: VariableIdentifier,
    general_eng_2_starter_active_id: VariableIdentifier,

    is_powered: bool,
    powered_by: ElectricalBusType,
    should_enable: bool,
    should_inhibit_ptu_after_cargo_door_operation: DelayedFalseLogicGate,

    parking_brake_lever_pos: bool,
    eng_1_master_on: bool,
    eng_2_master_on: bool,
}
impl A320PowerTransferUnitController {
    const DURATION_OF_PTU_INHIBIT_AFTER_CARGO_DOOR_OPERATION: Duration = Duration::from_secs(40);

    fn new(context: &mut InitContext, powered_by: ElectricalBusType) -> Self {
        Self {
            park_brake_lever_pos_id: context.get_identifier("PARK_BRAKE_LEVER_POS".to_owned()),
            general_eng_1_starter_active_id: context
                .get_identifier("GENERAL ENG STARTER ACTIVE:1".to_owned()),
            general_eng_2_starter_active_id: context
                .get_identifier("GENERAL ENG STARTER ACTIVE:2".to_owned()),

            is_powered: false,
            powered_by,
            should_enable: false,
            should_inhibit_ptu_after_cargo_door_operation: DelayedFalseLogicGate::new(
                Self::DURATION_OF_PTU_INHIBIT_AFTER_CARGO_DOOR_OPERATION,
            ),

            parking_brake_lever_pos: false,
            eng_1_master_on: false,
            eng_2_master_on: false,
        }
    }

    fn update(
        &mut self,
        context: &UpdateContext,
        overhead_panel: &A320HydraulicOverheadPanel,
        forward_cargo_door_controller: &A320DoorController,
        aft_cargo_door_controller: &A320DoorController,
        pushback_tug: &PushbackTug,
        lgciu2: &impl LgciuInterface,
    ) {
        self.should_inhibit_ptu_after_cargo_door_operation.update(
            context,
            forward_cargo_door_controller.should_pressurise_hydraulics()
                || aft_cargo_door_controller.should_pressurise_hydraulics(),
        );

        let ptu_inhibited = self.should_inhibit_ptu_after_cargo_door_operation.output()
            && overhead_panel.yellow_epump_push_button_is_auto();

        let should_enable_if_powered = overhead_panel.ptu_push_button_is_auto()
            && (!lgciu2.nose_gear_compressed(false)
                || self.eng_1_master_on && self.eng_2_master_on
                || !self.eng_1_master_on && !self.eng_2_master_on
                || (!self.parking_brake_lever_pos
                    && !pushback_tug.is_nose_wheel_steering_pin_inserted()))
            && !ptu_inhibited;

        // When there is no power, the PTU is always ON.
        self.should_enable = !self.is_powered || should_enable_if_powered;
    }
}
impl PowerTransferUnitController for A320PowerTransferUnitController {
    fn should_enable(&self) -> bool {
        self.should_enable
    }
}
impl SimulationElement for A320PowerTransferUnitController {
    fn read(&mut self, reader: &mut SimulatorReader) {
        self.parking_brake_lever_pos = reader.read(&self.park_brake_lever_pos_id);
        self.eng_1_master_on = reader.read(&self.general_eng_1_starter_active_id);
        self.eng_2_master_on = reader.read(&self.general_eng_2_starter_active_id);
    }

    fn receive_power(&mut self, buses: &impl ElectricalBuses) {
        self.is_powered = buses.is_powered(self.powered_by);
    }
}

struct A320RamAirTurbineController {
    is_solenoid_1_powered: bool,
    solenoid_1_bus: ElectricalBusType,

    is_solenoid_2_powered: bool,
    solenoid_2_bus: ElectricalBusType,

    should_deploy: bool,
}
impl A320RamAirTurbineController {
    fn new(solenoid_1_bus: ElectricalBusType, solenoid_2_bus: ElectricalBusType) -> Self {
        Self {
            is_solenoid_1_powered: false,
            solenoid_1_bus,

            is_solenoid_2_powered: false,
            solenoid_2_bus,

            should_deploy: false,
        }
    }

    fn update(
        &mut self,
        overhead_panel: &A320HydraulicOverheadPanel,
        rat_and_emer_gen_man_on: &impl EmergencyElectricalRatPushButton,
        emergency_elec_state: &impl EmergencyElectricalState,
    ) {
        let solenoid_1_should_trigger_deployment_if_powered =
            overhead_panel.rat_man_on_push_button_is_pressed();

        let solenoid_2_should_trigger_deployment_if_powered =
            emergency_elec_state.is_in_emergency_elec() || rat_and_emer_gen_man_on.is_pressed();

        self.should_deploy = (self.is_solenoid_1_powered
            && solenoid_1_should_trigger_deployment_if_powered)
            || (self.is_solenoid_2_powered && solenoid_2_should_trigger_deployment_if_powered);
    }
}
impl RamAirTurbineController for A320RamAirTurbineController {
    fn should_deploy(&self) -> bool {
        self.should_deploy
    }
}
impl SimulationElement for A320RamAirTurbineController {
    fn receive_power(&mut self, buses: &impl ElectricalBuses) {
        self.is_solenoid_1_powered = buses.is_powered(self.solenoid_1_bus);
        self.is_solenoid_2_powered = buses.is_powered(self.solenoid_2_bus);
    }
}

struct A320HydraulicBrakeComputerUnit {
    park_brake_lever_pos_id: VariableIdentifier,
    gear_handle_position_id: VariableIdentifier,
    antiskid_brakes_active_id: VariableIdentifier,
    left_brake_pedal_input_id: VariableIdentifier,
    right_brake_pedal_input_id: VariableIdentifier,

    autobrake_controller: A320AutobrakeController,
    parking_brake_demand: bool,
    is_gear_lever_down: bool,
    left_brake_pilot_input: Ratio,
    right_brake_pilot_input: Ratio,
    left_brake_green_output: Ratio,
    left_brake_yellow_output: Ratio,
    right_brake_green_output: Ratio,
    right_brake_yellow_output: Ratio,
    normal_brakes_available: bool,
    should_disable_auto_brake_when_retracting: DelayedTrueLogicGate,
    anti_skid_activated: bool,

    alternate_brake_pressure_limit: Pressure,
    normal_brake_pressure_limit: Pressure,
}
/// Implements brakes computers logic
impl A320HydraulicBrakeComputerUnit {
    // Minimum pressure hysteresis on green until main switched on ALTN brakes
    // Feedback by Cpt. Chaos — 25/04/2021 #pilot-feedback
    const MIN_PRESSURE_BRAKE_ALTN_HYST_LO: f64 = 1305.;
    const MIN_PRESSURE_BRAKE_ALTN_HYST_HI: f64 = 2176.;

    // Min pressure when parking brake enabled. Lower normal braking is allowed to use pilot input as emergency braking
    // Feedback by avteknisyan — 25/04/2021 #pilot-feedback
    const MIN_PRESSURE_PARK_BRAKE_EMERGENCY: f64 = 507.;

    const AUTOBRAKE_GEAR_RETRACTION_DURATION_S: f64 = 3.;

    const PILOT_INPUT_DETECTION_TRESHOLD: f64 = 0.2;

    fn new(context: &mut InitContext) -> A320HydraulicBrakeComputerUnit {
        A320HydraulicBrakeComputerUnit {
            park_brake_lever_pos_id: context.get_identifier("PARK_BRAKE_LEVER_POS".to_owned()),
            gear_handle_position_id: context.get_identifier("GEAR HANDLE POSITION".to_owned()),
            antiskid_brakes_active_id: context.get_identifier("ANTISKID BRAKES ACTIVE".to_owned()),
            left_brake_pedal_input_id: context.get_identifier("LEFT_BRAKE_PEDAL_INPUT".to_owned()),
            right_brake_pedal_input_id: context
                .get_identifier("RIGHT_BRAKE_PEDAL_INPUT".to_owned()),

            autobrake_controller: A320AutobrakeController::new(context),
            // Position of parking brake lever
            parking_brake_demand: true,
            is_gear_lever_down: true,
            left_brake_pilot_input: Ratio::new::<ratio>(0.0),
            right_brake_pilot_input: Ratio::new::<ratio>(0.0),
            // Actual command sent to left green circuit
            left_brake_green_output: Ratio::new::<ratio>(0.0),
            // Actual command sent to left yellow circuit. Init 1 as considering park brake on on init
            left_brake_yellow_output: Ratio::new::<ratio>(1.0),
            // Actual command sent to right green circuit
            right_brake_green_output: Ratio::new::<ratio>(0.0),
            // Actual command sent to right yellow circuit. Init 1 as considering park brake on on init
            right_brake_yellow_output: Ratio::new::<ratio>(1.0),
            normal_brakes_available: false,
            should_disable_auto_brake_when_retracting: DelayedTrueLogicGate::new(
                Duration::from_secs_f64(Self::AUTOBRAKE_GEAR_RETRACTION_DURATION_S),
            ),
            anti_skid_activated: true,
            alternate_brake_pressure_limit: Pressure::new::<psi>(3000.),
            normal_brake_pressure_limit: Pressure::new::<psi>(3000.),
        }
    }

    fn allow_autobrake_arming(&self) -> bool {
        self.anti_skid_activated && self.normal_brakes_available
    }

    fn update_normal_braking_availability(&mut self, normal_braking_circuit_pressure: &Pressure) {
        if normal_braking_circuit_pressure.get::<psi>() > Self::MIN_PRESSURE_BRAKE_ALTN_HYST_HI
            && (self.left_brake_pilot_input.get::<ratio>() < Self::PILOT_INPUT_DETECTION_TRESHOLD
                && self.right_brake_pilot_input.get::<ratio>()
                    < Self::PILOT_INPUT_DETECTION_TRESHOLD)
        {
            self.normal_brakes_available = true;
        } else if normal_braking_circuit_pressure.get::<psi>()
            < Self::MIN_PRESSURE_BRAKE_ALTN_HYST_LO
        {
            self.normal_brakes_available = false;
        }
    }

    fn update_brake_pressure_limitation(&mut self) {
        let yellow_manual_braking_input = self.left_brake_pilot_input
            > self.left_brake_yellow_output + Ratio::new::<ratio>(0.2)
            || self.right_brake_pilot_input
                > self.right_brake_yellow_output + Ratio::new::<ratio>(0.2);

        // Nominal braking from pedals is limited to 2538psi
        self.normal_brake_pressure_limit = Pressure::new::<psi>(2538.);

        self.alternate_brake_pressure_limit = Pressure::new::<psi>(if self.parking_brake_demand {
            // If no pilot action, standard park brake pressure limit
            if !yellow_manual_braking_input {
                2103.
            } else {
                // Else manual action limited to a higher max nominal pressure
                2538.
            }
        } else if !self.anti_skid_activated {
            1160.
        } else {
            // Else if any manual braking we use standard limit
            2538.
        });
    }

    /// Updates final brake demands per hydraulic loop based on pilot pedal demands
    fn update_brake_demands(
        &mut self,
        context: &UpdateContext,
        green_circuit: &HydraulicCircuit,
        alternate_circuit: &BrakeCircuit,
        lgciu1: &impl LgciuInterface,
        lgciu2: &impl LgciuInterface,
        autobrake_panel: &AutobrakePanel,
    ) {
        self.update_normal_braking_availability(&green_circuit.system_pressure());
        self.update_brake_pressure_limitation();

        self.autobrake_controller.update(
            context,
            autobrake_panel,
            self.allow_autobrake_arming(),
            self.left_brake_pilot_input,
            self.right_brake_pilot_input,
            lgciu1,
            lgciu2,
        );

        let is_in_flight_gear_lever_up = !(lgciu1.left_and_right_gear_compressed(true)
            || lgciu2.left_and_right_gear_compressed(true)
            || self.is_gear_lever_down);

        self.should_disable_auto_brake_when_retracting.update(
            context,
            !lgciu1.all_down_and_locked() && !self.is_gear_lever_down,
        );

        if is_in_flight_gear_lever_up {
            if self.should_disable_auto_brake_when_retracting.output() {
                self.left_brake_green_output = Ratio::new::<ratio>(0.);
                self.right_brake_green_output = Ratio::new::<ratio>(0.);
            } else {
                // Slight brake pressure to stop the spinning wheels (have no pressure data available yet, 0.2 is random one)
                self.left_brake_green_output = Ratio::new::<ratio>(0.2);
                self.right_brake_green_output = Ratio::new::<ratio>(0.2);
            }

            self.left_brake_yellow_output = Ratio::new::<ratio>(0.);
            self.right_brake_yellow_output = Ratio::new::<ratio>(0.);
        } else {
            let green_used_for_brakes = self.normal_brakes_available
                && self.anti_skid_activated
                && !self.parking_brake_demand;

            if green_used_for_brakes {
                // Final output on normal brakes is max(pilot demand , autobrake demand) to allow pilot override autobrake demand
                self.left_brake_green_output = self
                    .left_brake_pilot_input
                    .max(self.autobrake_controller.brake_output());
                self.right_brake_green_output = self
                    .right_brake_pilot_input
                    .max(self.autobrake_controller.brake_output());
                self.left_brake_yellow_output = Ratio::new::<ratio>(0.);
                self.right_brake_yellow_output = Ratio::new::<ratio>(0.);
            } else {
                self.left_brake_green_output = Ratio::new::<ratio>(0.);
                self.right_brake_green_output = Ratio::new::<ratio>(0.);
                if !self.parking_brake_demand {
                    // Normal braking but using alternate circuit
                    self.left_brake_yellow_output = self.left_brake_pilot_input;
                    self.right_brake_yellow_output = self.right_brake_pilot_input;
                } else {
                    // Else we just use parking brake
                    self.left_brake_yellow_output = Ratio::new::<ratio>(1.);
                    self.right_brake_yellow_output = Ratio::new::<ratio>(1.);

                    // Special case: parking brake on but yellow can't provide enough brakes: green are allowed to brake for emergency
                    if alternate_circuit.left_brake_pressure().get::<psi>()
                        < Self::MIN_PRESSURE_PARK_BRAKE_EMERGENCY
                        || alternate_circuit.right_brake_pressure().get::<psi>()
                            < Self::MIN_PRESSURE_PARK_BRAKE_EMERGENCY
                    {
                        self.left_brake_green_output = self.left_brake_pilot_input;
                        self.right_brake_green_output = self.right_brake_pilot_input;
                    }
                }
            }
        }

        // Limiting final values
        self.left_brake_yellow_output = self
            .left_brake_yellow_output
            .min(Ratio::new::<ratio>(1.))
            .max(Ratio::new::<ratio>(0.));
        self.right_brake_yellow_output = self
            .right_brake_yellow_output
            .min(Ratio::new::<ratio>(1.))
            .max(Ratio::new::<ratio>(0.));
        self.left_brake_green_output = self
            .left_brake_green_output
            .min(Ratio::new::<ratio>(1.))
            .max(Ratio::new::<ratio>(0.));
        self.right_brake_green_output = self
            .right_brake_green_output
            .min(Ratio::new::<ratio>(1.))
            .max(Ratio::new::<ratio>(0.));
    }

    fn send_brake_demands(&mut self, norm: &mut BrakeCircuit, altn: &mut BrakeCircuit) {
        norm.set_brake_press_limit(self.normal_brake_pressure_limit);
        norm.set_brake_demand_left(self.left_brake_green_output);
        norm.set_brake_demand_right(self.right_brake_green_output);

        altn.set_brake_press_limit(self.alternate_brake_pressure_limit);
        altn.set_brake_demand_left(self.left_brake_yellow_output);
        altn.set_brake_demand_right(self.right_brake_yellow_output);
    }
}

impl SimulationElement for A320HydraulicBrakeComputerUnit {
    fn accept<T: SimulationElementVisitor>(&mut self, visitor: &mut T) {
        self.autobrake_controller.accept(visitor);
        visitor.visit(self);
    }

    fn read(&mut self, reader: &mut SimulatorReader) {
        self.parking_brake_demand = reader.read(&self.park_brake_lever_pos_id);
        self.is_gear_lever_down = reader.read(&self.gear_handle_position_id);
        self.anti_skid_activated = reader.read(&self.antiskid_brakes_active_id);
        self.left_brake_pilot_input =
            Ratio::new::<ratio>(reader.read(&self.left_brake_pedal_input_id));
        self.right_brake_pilot_input =
            Ratio::new::<ratio>(reader.read(&self.right_brake_pedal_input_id));
    }
}

struct A320BrakingForce {
    brake_left_force_factor_id: VariableIdentifier,
    brake_right_force_factor_id: VariableIdentifier,
    trailing_edge_flaps_left_percent_id: VariableIdentifier,
    trailing_edge_flaps_right_percent_id: VariableIdentifier,

    left_braking_force: f64,
    right_braking_force: f64,

    flap_position: f64,
}
impl A320BrakingForce {
    const REFERENCE_PRESSURE_FOR_MAX_FORCE: f64 = 2538.;

    const FLAPS_BREAKPOINTS: [f64; 3] = [0., 50., 100.];
    const FLAPS_PENALTY_PERCENT: [f64; 3] = [5., 5., 0.];

    pub fn new(context: &mut InitContext) -> Self {
        A320BrakingForce {
            brake_left_force_factor_id: context
                .get_identifier("BRAKE LEFT FORCE FACTOR".to_owned()),
            brake_right_force_factor_id: context
                .get_identifier("BRAKE RIGHT FORCE FACTOR".to_owned()),
            trailing_edge_flaps_left_percent_id: context
                .get_identifier("LEFT_FLAPS_POSITION_PERCENT".to_owned()),
            trailing_edge_flaps_right_percent_id: context
                .get_identifier("RIGHT_FLAPS_POSITION_PERCENT".to_owned()),

            left_braking_force: 0.,
            right_braking_force: 0.,

            flap_position: 0.,
        }
    }

    pub fn update_forces(
        &mut self,
        context: &UpdateContext,
        norm_brakes: &BrakeCircuit,
        altn_brakes: &BrakeCircuit,
    ) {
        // Base formula for output force is output_force[0:1] = 50 * sqrt(current_pressure) / Max_brake_pressure
        // This formula gives a bit more punch for lower brake pressures (like 1000 psi alternate braking), as linear formula
        // gives really too low brake force for 1000psi

        let left_force_norm = 50. * norm_brakes.left_brake_pressure().get::<psi>().sqrt()
            / Self::REFERENCE_PRESSURE_FOR_MAX_FORCE;
        let left_force_altn = 50. * altn_brakes.left_brake_pressure().get::<psi>().sqrt()
            / Self::REFERENCE_PRESSURE_FOR_MAX_FORCE;
        self.left_braking_force = left_force_norm + left_force_altn;
        self.left_braking_force = self.left_braking_force.max(0.).min(1.);

        let right_force_norm = 50. * norm_brakes.right_brake_pressure().get::<psi>().sqrt()
            / Self::REFERENCE_PRESSURE_FOR_MAX_FORCE;
        let right_force_altn = 50. * altn_brakes.right_brake_pressure().get::<psi>().sqrt()
            / Self::REFERENCE_PRESSURE_FOR_MAX_FORCE;
        self.right_braking_force = right_force_norm + right_force_altn;
        self.right_braking_force = self.right_braking_force.max(0.).min(1.);

        self.correct_with_flaps_state(context);
    }

    fn correct_with_flaps_state(&mut self, context: &UpdateContext) {
        let flap_correction = Ratio::new::<percent>(interpolation(
            &Self::FLAPS_BREAKPOINTS,
            &Self::FLAPS_PENALTY_PERCENT,
            self.flap_position,
        ));

        // Using airspeed with formula 0.1 * sqrt(airspeed) to get a 0 to 1 ratio to use our flap correction
        // This way the less airspeed, the less our correction is used as it is an aerodynamic effect on brakes
        let mut airspeed_corrective_factor =
            0.1 * context.indicated_airspeed().get::<knot>().abs().sqrt();
        airspeed_corrective_factor = airspeed_corrective_factor.min(1.0);

        let final_flaps_correction_with_speed = flap_correction * airspeed_corrective_factor;

        self.left_braking_force = self.left_braking_force
            - (self.left_braking_force * final_flaps_correction_with_speed.get::<ratio>());

        self.right_braking_force = self.right_braking_force
            - (self.right_braking_force * final_flaps_correction_with_speed.get::<ratio>());
    }
}

impl SimulationElement for A320BrakingForce {
    fn write(&self, writer: &mut SimulatorWriter) {
        // BRAKE XXXX FORCE FACTOR is the actual braking force we want the plane to generate in the simulator
        writer.write(&self.brake_left_force_factor_id, self.left_braking_force);
        writer.write(&self.brake_right_force_factor_id, self.right_braking_force);
    }

    fn read(&mut self, reader: &mut SimulatorReader) {
        let left_flap: f64 = reader.read(&self.trailing_edge_flaps_left_percent_id);
        let right_flap: f64 = reader.read(&self.trailing_edge_flaps_right_percent_id);
        self.flap_position = (left_flap + right_flap) / 2.;
    }
}

#[derive(PartialEq, Clone, Copy)]
enum DoorControlState {
    DownLocked = 0,
    NoControl = 1,
    HydControl = 2,
    UpLocked = 3,
}

struct A320DoorController {
    requested_position_id: VariableIdentifier,

    control_state: DoorControlState,

    position_requested: Ratio,

    duration_in_no_control: Duration,
    duration_in_hyd_control: Duration,

    should_close_valves: bool,
    control_position_request: Ratio,
    should_unlock: bool,
}
impl A320DoorController {
    // Duration which the hydraulic valves sends a open request when request is closing (this is done on real aircraft so uplock can be easily unlocked without friction)
    const UP_CONTROL_TIME_BEFORE_DOWN_CONTROL: Duration = Duration::from_millis(200);

    // Delay from the ground crew unlocking the door to the time they start requiring up movement in control panel
    const DELAY_UNLOCK_TO_HYDRAULIC_CONTROL: Duration = Duration::from_secs(5);

    fn new(context: &mut InitContext, id: &str) -> Self {
        Self {
            requested_position_id: context.get_identifier(format!("{}_DOOR_CARGO_OPEN_REQ", id)),
            control_state: DoorControlState::DownLocked,
            position_requested: Ratio::new::<ratio>(0.),

            duration_in_no_control: Duration::from_secs(0),
            duration_in_hyd_control: Duration::from_secs(0),

            should_close_valves: true,
            control_position_request: Ratio::new::<ratio>(0.),
            should_unlock: false,
        }
    }

    fn update(&mut self, context: &UpdateContext, door: &CargoDoor, current_pressure: Pressure) {
        self.control_state = self.determine_control_state_and_lock_action(door, current_pressure);
        self.update_timers(context);
        self.update_actions_from_state();
    }

    fn update_timers(&mut self, context: &UpdateContext) {
        if self.control_state == DoorControlState::NoControl {
            self.duration_in_no_control += context.delta();
        } else {
            self.duration_in_no_control = Duration::from_secs(0);
        }

        if self.control_state == DoorControlState::HydControl {
            self.duration_in_hyd_control += context.delta();
        } else {
            self.duration_in_hyd_control = Duration::from_secs(0);
        }
    }

    fn update_actions_from_state(&mut self) {
        match self.control_state {
            DoorControlState::DownLocked => {}
            DoorControlState::NoControl => {
                self.should_close_valves = true;
            }
            DoorControlState::HydControl => {
                self.should_close_valves = false;
                self.control_position_request = if self.position_requested > Ratio::new::<ratio>(0.)
                    || self.duration_in_hyd_control < Self::UP_CONTROL_TIME_BEFORE_DOWN_CONTROL
                {
                    Ratio::new::<ratio>(1.)
                } else {
                    Ratio::new::<ratio>(0.)
                }
            }
            DoorControlState::UpLocked => {
                self.should_close_valves = true;
            }
        }
    }

    fn determine_control_state_and_lock_action(
        &mut self,
        door: &CargoDoor,
        current_pressure: Pressure,
    ) -> DoorControlState {
        match self.control_state {
            DoorControlState::DownLocked if self.position_requested > Ratio::new::<ratio>(0.) => {
                self.should_unlock = true;
                DoorControlState::NoControl
            }
            DoorControlState::NoControl
                if self.duration_in_no_control > Self::DELAY_UNLOCK_TO_HYDRAULIC_CONTROL =>
            {
                self.should_unlock = false;
                DoorControlState::HydControl
            }
            DoorControlState::HydControl if door.is_locked() => {
                self.should_unlock = false;
                DoorControlState::DownLocked
            }
            DoorControlState::HydControl
                if door.position() > Ratio::new::<ratio>(0.9)
                    && self.position_requested > Ratio::new::<ratio>(0.5) =>
            {
                self.should_unlock = false;
                DoorControlState::UpLocked
            }
            DoorControlState::UpLocked
                if self.position_requested < Ratio::new::<ratio>(1.)
                    && current_pressure > Pressure::new::<psi>(1000.) =>
            {
                DoorControlState::HydControl
            }
            _ => self.control_state,
        }
    }

    fn should_pressurise_hydraulics(&self) -> bool {
        (self.control_state == DoorControlState::UpLocked
            && self.position_requested < Ratio::new::<ratio>(1.))
            || self.control_state == DoorControlState::HydControl
    }
}
impl HydraulicAssemblyController for A320DoorController {
    fn requested_mode(&self) -> LinearActuatorMode {
        if self.should_close_valves {
            LinearActuatorMode::ClosedValves
        } else {
            LinearActuatorMode::PositionControl
        }
    }

    fn requested_position(&self) -> Ratio {
        self.control_position_request
    }

    fn should_lock(&self) -> bool {
        !self.should_unlock
    }

    fn requested_lock_position(&self) -> Ratio {
        Ratio::new::<ratio>(0.)
    }
}
impl SimulationElement for A320DoorController {
    fn read(&mut self, reader: &mut SimulatorReader) {
        self.position_requested = Ratio::new::<ratio>(reader.read(&self.requested_position_id));
    }
}

struct CargoDoor {
    hydraulic_assembly: HydraulicLinearActuatorAssembly,

    position_id: VariableIdentifier,
    locked_id: VariableIdentifier,
    position: Ratio,

    is_locked: bool,
}
impl CargoDoor {
    fn new(
        context: &mut InitContext,
        id: &str,
        hydraulic_assembly: HydraulicLinearActuatorAssembly,
    ) -> Self {
        Self {
            hydraulic_assembly,
            position_id: context.get_identifier(format!("{}_DOOR_CARGO_POSITION", id)),
            locked_id: context.get_identifier(format!("{}_DOOR_CARGO_LOCKED", id)),

            position: Ratio::new::<ratio>(0.),

            is_locked: true,
        }
    }

    fn position(&self) -> Ratio {
        self.position
    }

    fn is_locked(&self) -> bool {
        self.is_locked
    }

    fn actuator(&mut self) -> &mut impl Actuator {
        self.hydraulic_assembly.actuator()
    }

    fn update(
        &mut self,
        context: &UpdateContext,
        cargo_door_controller: &impl HydraulicAssemblyController,
        current_pressure: Pressure,
    ) {
        self.hydraulic_assembly
            .update(context, cargo_door_controller, current_pressure);
        self.is_locked = self.hydraulic_assembly.is_locked();
        self.position = self.hydraulic_assembly.position_normalized();
    }
}
impl SimulationElement for CargoDoor {
    fn write(&self, writer: &mut SimulatorWriter) {
        writer.write(&self.position_id, self.position());
        writer.write(&self.locked_id, self.is_locked());
    }
}

struct PushbackTug {
    nw_strg_disc_memo_id: VariableIdentifier,
    state_id: VariableIdentifier,

    // Type of pushback:
    // 0 = Straight
    // 1 = Left
    // 2 = Right
    // 3 = Assumed to be no pushback
    // 4 = might be finishing pushback, to confirm
    state: f64,
    nose_wheel_steering_pin_inserted: DelayedFalseLogicGate,
}
impl PushbackTug {
    const DURATION_AFTER_WHICH_NWS_PIN_IS_REMOVED_AFTER_PUSHBACK: Duration =
        Duration::from_secs(15);

    const STATE_NO_PUSHBACK: f64 = 3.;

    fn new(context: &mut InitContext) -> Self {
        Self {
            nw_strg_disc_memo_id: context.get_identifier("HYD_NW_STRG_DISC_ECAM_MEMO".to_owned()),
            state_id: context.get_identifier("PUSHBACK STATE".to_owned()),

            state: Self::STATE_NO_PUSHBACK,
            nose_wheel_steering_pin_inserted: DelayedFalseLogicGate::new(
                Self::DURATION_AFTER_WHICH_NWS_PIN_IS_REMOVED_AFTER_PUSHBACK,
            ),
        }
    }

    fn update(&mut self, context: &UpdateContext) {
        self.nose_wheel_steering_pin_inserted
            .update(context, self.is_pushing());
    }

    fn is_nose_wheel_steering_pin_inserted(&self) -> bool {
        self.nose_wheel_steering_pin_inserted.output()
    }

    fn is_pushing(&self) -> bool {
        (self.state - PushbackTug::STATE_NO_PUSHBACK).abs() > f64::EPSILON
    }
}
impl SimulationElement for PushbackTug {
    fn read(&mut self, reader: &mut SimulatorReader) {
        self.state = reader.read(&self.state_id);
    }

    fn write(&self, writer: &mut SimulatorWriter) {
        writer.write(
            &self.nw_strg_disc_memo_id,
            self.is_nose_wheel_steering_pin_inserted(),
        );
    }
}

/// Autobrake controller computes the state machine of the autobrake logic, and the deceleration target
/// that we expect for the plane
pub struct A320AutobrakeController {
    armed_mode_id: VariableIdentifier,
    decel_light_id: VariableIdentifier,
    spoilers_ground_spoilers_active_id: VariableIdentifier,
    external_disarm_event_id: VariableIdentifier,

    deceleration_governor: AutobrakeDecelerationGovernor,

    target: Acceleration,
    mode: AutobrakeMode,

    arming_is_allowed_by_bcu: bool,
    left_brake_pedal_input: Ratio,
    right_brake_pedal_input: Ratio,

    ground_spoilers_are_deployed: bool,
    last_ground_spoilers_are_deployed: bool,

    should_disarm_after_time_in_flight: DelayedPulseTrueLogicGate,
    should_reject_max_mode_after_time_in_flight: DelayedTrueLogicGate,

    external_disarm_event: bool,
}
impl A320AutobrakeController {
    const DURATION_OF_FLIGHT_TO_DISARM_AUTOBRAKE_SECS: f64 = 10.;

    // Dynamic decel target map versus time for any mode that needs it
    const LOW_MODE_DECEL_PROFILE_ACCEL_MS2: [f64; 4] = [4., 4., 0., -2.];
    const LOW_MODE_DECEL_PROFILE_TIME_S: [f64; 4] = [0., 1.99, 2., 4.5];

    const MED_MODE_DECEL_PROFILE_ACCEL_MS2: [f64; 5] = [4., 4., 0., -2., -3.];
    const MED_MODE_DECEL_PROFILE_TIME_S: [f64; 5] = [0., 1.99, 2., 2.5, 4.];

    const MAX_MODE_DECEL_TARGET_MS2: f64 = -6.;
    const OFF_MODE_DECEL_TARGET_MS2: f64 = 5.;

    const MARGIN_PERCENT_TO_TARGET_TO_SHOW_DECEL_IN_LO_MED: f64 = 80.;
    const TARGET_TO_SHOW_DECEL_IN_MAX_MS2: f64 = -2.7;

    fn new(context: &mut InitContext) -> A320AutobrakeController {
        A320AutobrakeController {
            armed_mode_id: context.get_identifier("AUTOBRAKES_ARMED_MODE".to_owned()),
            decel_light_id: context.get_identifier("AUTOBRAKES_DECEL_LIGHT".to_owned()),
            spoilers_ground_spoilers_active_id: context
                .get_identifier("SPOILERS_GROUND_SPOILERS_ACTIVE".to_owned()),
            external_disarm_event_id: context.get_identifier("AUTOBRAKE_DISARM".to_owned()),

            deceleration_governor: AutobrakeDecelerationGovernor::new(),
            target: Acceleration::new::<meter_per_second_squared>(0.),
            mode: AutobrakeMode::NONE,
            arming_is_allowed_by_bcu: false,
            left_brake_pedal_input: Ratio::new::<percent>(0.),
            right_brake_pedal_input: Ratio::new::<percent>(0.),
            ground_spoilers_are_deployed: false,
            last_ground_spoilers_are_deployed: false,
            should_disarm_after_time_in_flight: DelayedPulseTrueLogicGate::new(
                Duration::from_secs_f64(Self::DURATION_OF_FLIGHT_TO_DISARM_AUTOBRAKE_SECS),
            ),
            should_reject_max_mode_after_time_in_flight: DelayedTrueLogicGate::new(
                Duration::from_secs_f64(Self::DURATION_OF_FLIGHT_TO_DISARM_AUTOBRAKE_SECS),
            ),
            external_disarm_event: false,
        }
    }

    fn spoilers_retracted_during_this_update(&self) -> bool {
        !self.ground_spoilers_are_deployed && self.last_ground_spoilers_are_deployed
    }

    fn brake_output(&self) -> Ratio {
        Ratio::new::<ratio>(self.deceleration_governor.output())
    }

    fn determine_mode(&mut self, autobrake_panel: &AutobrakePanel) -> AutobrakeMode {
        if self.should_disarm() {
            AutobrakeMode::NONE
        } else {
            match autobrake_panel.pressed_mode() {
                Some(mode) if self.mode == mode => AutobrakeMode::NONE,
                Some(mode)
                    if mode != AutobrakeMode::MAX
                        || !self.should_reject_max_mode_after_time_in_flight.output() =>
                {
                    mode
                }
                Some(_) | None => self.mode,
            }
        }
    }

    fn should_engage_deceleration_governor(&self) -> bool {
        self.is_armed() && self.ground_spoilers_are_deployed && !self.should_disarm()
    }

    fn is_armed(&self) -> bool {
        self.mode != AutobrakeMode::NONE
    }

    fn is_decelerating(&self) -> bool {
        match self.mode {
            AutobrakeMode::NONE => false,
            AutobrakeMode::LOW | AutobrakeMode::MED => {
                self.deceleration_demanded()
                    && self
                        .deceleration_governor
                        .is_on_target(Ratio::new::<percent>(
                            Self::MARGIN_PERCENT_TO_TARGET_TO_SHOW_DECEL_IN_LO_MED,
                        ))
            }
            _ => {
                self.deceleration_demanded()
                    && self.deceleration_governor.decelerating_at_or_above_rate(
                        Acceleration::new::<meter_per_second_squared>(
                            Self::TARGET_TO_SHOW_DECEL_IN_MAX_MS2,
                        ),
                    )
            }
        }
    }

    fn deceleration_demanded(&self) -> bool {
        self.deceleration_governor.is_engaged()
            && self.target.get::<meter_per_second_squared>() < 0.
    }

    fn should_disarm_due_to_pedal_input(&self) -> bool {
        match self.mode {
            AutobrakeMode::NONE => false,
            AutobrakeMode::LOW | AutobrakeMode::MED => {
                self.left_brake_pedal_input > Ratio::new::<percent>(53.)
                    || self.right_brake_pedal_input > Ratio::new::<percent>(53.)
                    || (self.left_brake_pedal_input > Ratio::new::<percent>(11.)
                        && self.right_brake_pedal_input > Ratio::new::<percent>(11.))
            }
            AutobrakeMode::MAX => {
                self.left_brake_pedal_input > Ratio::new::<percent>(77.)
                    || self.right_brake_pedal_input > Ratio::new::<percent>(77.)
                    || (self.left_brake_pedal_input > Ratio::new::<percent>(53.)
                        && self.right_brake_pedal_input > Ratio::new::<percent>(53.))
            }
            _ => false,
        }
    }

    fn should_disarm(&self) -> bool {
        (self.deceleration_governor.is_engaged() && self.should_disarm_due_to_pedal_input())
            || !self.arming_is_allowed_by_bcu
            || self.spoilers_retracted_during_this_update()
            || self.should_disarm_after_time_in_flight.output()
            || self.external_disarm_event
    }

    fn calculate_target(&mut self) -> Acceleration {
        Acceleration::new::<meter_per_second_squared>(match self.mode {
            AutobrakeMode::NONE => Self::OFF_MODE_DECEL_TARGET_MS2,
            AutobrakeMode::LOW => interpolation(
                &Self::LOW_MODE_DECEL_PROFILE_TIME_S,
                &Self::LOW_MODE_DECEL_PROFILE_ACCEL_MS2,
                self.deceleration_governor.time_engaged().as_secs_f64(),
            ),
            AutobrakeMode::MED => interpolation(
                &Self::MED_MODE_DECEL_PROFILE_TIME_S,
                &Self::MED_MODE_DECEL_PROFILE_ACCEL_MS2,
                self.deceleration_governor.time_engaged().as_secs_f64(),
            ),
            AutobrakeMode::MAX => Self::MAX_MODE_DECEL_TARGET_MS2,
            _ => Self::OFF_MODE_DECEL_TARGET_MS2,
        })
    }

    fn update_input_conditions(
        &mut self,
        context: &UpdateContext,
        allow_arming: bool,
        pedal_input_left: Ratio,
        pedal_input_right: Ratio,
        lgciu1: &impl LgciuInterface,
        lgciu2: &impl LgciuInterface,
    ) {
        let in_flight_lgciu1 =
            !lgciu1.right_gear_compressed(false) && !lgciu1.left_gear_compressed(false);
        let in_flight_lgciu2 =
            !lgciu2.right_gear_compressed(false) && !lgciu2.left_gear_compressed(false);

        self.should_disarm_after_time_in_flight
            .update(context, in_flight_lgciu1 && in_flight_lgciu2);
        self.should_reject_max_mode_after_time_in_flight
            .update(context, in_flight_lgciu1 && in_flight_lgciu2);

        self.arming_is_allowed_by_bcu = allow_arming;
        self.left_brake_pedal_input = pedal_input_left;
        self.right_brake_pedal_input = pedal_input_right;
    }

    fn update(
        &mut self,
        context: &UpdateContext,
        autobrake_panel: &AutobrakePanel,
        allow_arming: bool,
        pedal_input_left: Ratio,
        pedal_input_right: Ratio,
        lgciu1: &impl LgciuInterface,
        lgciu2: &impl LgciuInterface,
    ) {
        self.update_input_conditions(
            context,
            allow_arming,
            pedal_input_left,
            pedal_input_right,
            lgciu1,
            lgciu2,
        );
        self.mode = self.determine_mode(autobrake_panel);

        self.deceleration_governor
            .engage_when(self.should_engage_deceleration_governor());

        self.target = self.calculate_target();
        self.deceleration_governor.update(context, self.target);
    }
}
impl SimulationElement for A320AutobrakeController {
    fn write(&self, writer: &mut SimulatorWriter) {
        writer.write(&self.armed_mode_id, self.mode as u8 as f64);
        writer.write(&self.decel_light_id, self.is_decelerating());
    }

    fn read(&mut self, reader: &mut SimulatorReader) {
        self.last_ground_spoilers_are_deployed = self.ground_spoilers_are_deployed;
        self.ground_spoilers_are_deployed = reader.read(&self.spoilers_ground_spoilers_active_id);
        self.external_disarm_event = reader.read(&self.external_disarm_event_id);

        // Reading current mode in sim to initialize correct mode if sim changes it (from .FLT files for example)
        self.mode = reader.read_f64(&self.armed_mode_id).into();
    }
}

pub(super) struct A320HydraulicOverheadPanel {
    edp1_push_button: AutoOffFaultPushButton,
    edp2_push_button: AutoOffFaultPushButton,
    blue_epump_push_button: AutoOffFaultPushButton,
    ptu_push_button: AutoOffFaultPushButton,
    rat_push_button: MomentaryPushButton,
    yellow_epump_push_button: AutoOnFaultPushButton,
    blue_epump_override_push_button: MomentaryOnPushButton,
}
impl A320HydraulicOverheadPanel {
    pub(super) fn new(context: &mut InitContext) -> A320HydraulicOverheadPanel {
        A320HydraulicOverheadPanel {
            edp1_push_button: AutoOffFaultPushButton::new_auto(context, "HYD_ENG_1_PUMP"),
            edp2_push_button: AutoOffFaultPushButton::new_auto(context, "HYD_ENG_2_PUMP"),
            blue_epump_push_button: AutoOffFaultPushButton::new_auto(context, "HYD_EPUMPB"),
            ptu_push_button: AutoOffFaultPushButton::new_auto(context, "HYD_PTU"),
            rat_push_button: MomentaryPushButton::new(context, "HYD_RAT_MAN_ON"),
            yellow_epump_push_button: AutoOnFaultPushButton::new_auto(context, "HYD_EPUMPY"),
            blue_epump_override_push_button: MomentaryOnPushButton::new(context, "HYD_EPUMPY_OVRD"),
        }
    }

    fn update_blue_override_state(&mut self) {
        if self.blue_epump_push_button.is_off() {
            self.blue_epump_override_push_button.turn_off();
        }
    }

    pub(super) fn update(&mut self, hyd: &A320Hydraulic) {
        self.edp1_push_button
            .set_fault(hyd.green_edp_has_low_press_fault());
        self.edp2_push_button
            .set_fault(hyd.yellow_edp_has_low_press_fault());
        self.blue_epump_push_button
            .set_fault(hyd.blue_epump_has_fault());
        self.yellow_epump_push_button
            .set_fault(hyd.yellow_epump_has_low_press_fault());

        self.update_blue_override_state();
    }

    fn yellow_epump_push_button_is_auto(&self) -> bool {
        self.yellow_epump_push_button.is_auto()
    }

    fn ptu_push_button_is_auto(&self) -> bool {
        self.ptu_push_button.is_auto()
    }

    fn edp_push_button_is_auto(&self, number: usize) -> bool {
        match number {
            1 => self.edp1_push_button.is_auto(),
            2 => self.edp2_push_button.is_auto(),
            _ => panic!("The A320 only supports two engines."),
        }
    }

    fn edp_push_button_is_off(&self, number: usize) -> bool {
        match number {
            1 => self.edp1_push_button.is_off(),
            2 => self.edp2_push_button.is_off(),
            _ => panic!("The A320 only supports two engines."),
        }
    }

    fn blue_epump_override_push_button_is_on(&self) -> bool {
        self.blue_epump_override_push_button.is_on()
    }

    fn blue_epump_push_button_is_off(&self) -> bool {
        self.blue_epump_push_button.is_off()
    }

    fn rat_man_on_push_button_is_pressed(&self) -> bool {
        self.rat_push_button.is_pressed()
    }
}
impl SimulationElement for A320HydraulicOverheadPanel {
    fn accept<T: SimulationElementVisitor>(&mut self, visitor: &mut T) {
        self.edp1_push_button.accept(visitor);
        self.edp2_push_button.accept(visitor);
        self.blue_epump_push_button.accept(visitor);
        self.ptu_push_button.accept(visitor);
        self.rat_push_button.accept(visitor);
        self.yellow_epump_push_button.accept(visitor);
        self.blue_epump_override_push_button.accept(visitor);

        visitor.visit(self);
    }

    fn receive_power(&mut self, buses: &impl ElectricalBuses) {
        if !buses.is_powered(A320Hydraulic::BLUE_ELEC_PUMP_CONTROL_POWER_BUS)
            || !buses.is_powered(A320Hydraulic::BLUE_ELEC_PUMP_SUPPLY_POWER_BUS)
        {
            self.blue_epump_override_push_button.turn_off();
        }
    }
}

#[cfg(test)]
mod tests {
    use super::*;

    mod a320_hydraulics {
        use super::*;
        use systems::electrical::test::TestElectricitySource;
        use systems::electrical::ElectricalBus;
        use systems::electrical::Electricity;
        use systems::electrical::ElectricitySource;
        use systems::electrical::ExternalPowerSource;
        use systems::engine::{leap_engine::LeapEngine, EngineFireOverheadPanel};
        use systems::landing_gear::{LandingGear, LandingGearControlInterfaceUnit};
        use systems::shared::EmergencyElectricalState;
        use systems::shared::PotentialOrigin;
        use systems::simulation::test::{ReadByName, TestBed, WriteByName};
        use systems::simulation::{test::SimulationTestBed, Aircraft, InitContext};
        use uom::si::{
            electric_potential::volt,
            length::foot,
            ratio::{percent, ratio},
            volume::liter,
        };

        struct A320TestEmergencyElectricalOverheadPanel {
            rat_and_emer_gen_man_on: MomentaryPushButton,
        }

        impl A320TestEmergencyElectricalOverheadPanel {
            pub fn new(context: &mut InitContext) -> Self {
                A320TestEmergencyElectricalOverheadPanel {
                    rat_and_emer_gen_man_on: MomentaryPushButton::new(
                        context,
                        "EMER_ELEC_RAT_AND_EMER_GEN",
                    ),
                }
            }
        }
        impl SimulationElement for A320TestEmergencyElectricalOverheadPanel {
            fn accept<T: SimulationElementVisitor>(&mut self, visitor: &mut T) {
                self.rat_and_emer_gen_man_on.accept(visitor);

                visitor.visit(self);
            }
        }
        impl EmergencyElectricalRatPushButton for A320TestEmergencyElectricalOverheadPanel {
            fn is_pressed(&self) -> bool {
                self.rat_and_emer_gen_man_on.is_pressed()
            }
        }

        struct A320TestElectrical {
            airspeed: Velocity,
            all_ac_lost: bool,
        }
        impl A320TestElectrical {
            pub fn new() -> Self {
                A320TestElectrical {
                    airspeed: Velocity::new::<knot>(100.),
                    all_ac_lost: false,
                }
            }

            fn update(&mut self, context: &UpdateContext) {
                self.airspeed = context.indicated_airspeed();
            }
        }
        impl EmergencyElectricalState for A320TestElectrical {
            fn is_in_emergency_elec(&self) -> bool {
                self.all_ac_lost && self.airspeed >= Velocity::new::<knot>(100.)
            }
        }
        impl SimulationElement for A320TestElectrical {
            fn receive_power(&mut self, buses: &impl ElectricalBuses) {
                self.all_ac_lost = !buses.is_powered(ElectricalBusType::AlternatingCurrent(1))
                    && !buses.is_powered(ElectricalBusType::AlternatingCurrent(2));
            }
        }
        struct A320HydraulicsTestAircraft {
            engine_1: LeapEngine,
            engine_2: LeapEngine,
            hydraulics: A320Hydraulic,
            overhead: A320HydraulicOverheadPanel,
            autobrake_panel: AutobrakePanel,
            emergency_electrical_overhead: A320TestEmergencyElectricalOverheadPanel,
            engine_fire_overhead: EngineFireOverheadPanel,
            landing_gear: LandingGear,
            lgciu1: LandingGearControlInterfaceUnit,
            lgciu2: LandingGearControlInterfaceUnit,
            electrical: A320TestElectrical,
            ext_pwr: ExternalPowerSource,

            powered_source_ac: TestElectricitySource,
            ac_ground_service_bus: ElectricalBus,
            dc_ground_service_bus: ElectricalBus,
            ac_1_bus: ElectricalBus,
            ac_2_bus: ElectricalBus,
            dc_1_bus: ElectricalBus,
            dc_2_bus: ElectricalBus,
            dc_ess_bus: ElectricalBus,
            dc_hot_1_bus: ElectricalBus,
            dc_hot_2_bus: ElectricalBus,

            // Electric buses states to be able to kill them dynamically
            is_ac_ground_service_powered: bool,
            is_dc_ground_service_powered: bool,
            is_ac_1_powered: bool,
            is_ac_2_powered: bool,
            is_dc_1_powered: bool,
            is_dc_2_powered: bool,
            is_dc_ess_powered: bool,
            is_dc_hot_1_powered: bool,
            is_dc_hot_2_powered: bool,
        }
        impl A320HydraulicsTestAircraft {
            fn new(context: &mut InitContext) -> Self {
                Self {
                    engine_1: LeapEngine::new(context, 1),
                    engine_2: LeapEngine::new(context, 2),
                    hydraulics: A320Hydraulic::new(context),
                    overhead: A320HydraulicOverheadPanel::new(context),
                    autobrake_panel: AutobrakePanel::new(context),
                    emergency_electrical_overhead: A320TestEmergencyElectricalOverheadPanel::new(
                        context,
                    ),
                    engine_fire_overhead: EngineFireOverheadPanel::new(context),
                    landing_gear: LandingGear::new(context),
                    lgciu1: LandingGearControlInterfaceUnit::new(
                        ElectricalBusType::DirectCurrentEssential,
                    ),
                    lgciu2: LandingGearControlInterfaceUnit::new(ElectricalBusType::DirectCurrent(
                        2,
                    )),
                    electrical: A320TestElectrical::new(),
                    ext_pwr: ExternalPowerSource::new(context),
                    powered_source_ac: TestElectricitySource::powered(
                        context,
                        PotentialOrigin::EngineGenerator(1),
                    ),
                    ac_ground_service_bus: ElectricalBus::new(
                        context,
                        ElectricalBusType::AlternatingCurrentGndFltService,
                    ),
                    dc_ground_service_bus: ElectricalBus::new(
                        context,
                        ElectricalBusType::DirectCurrentGndFltService,
                    ),
                    ac_1_bus: ElectricalBus::new(context, ElectricalBusType::AlternatingCurrent(1)),
                    ac_2_bus: ElectricalBus::new(context, ElectricalBusType::AlternatingCurrent(2)),
                    dc_1_bus: ElectricalBus::new(context, ElectricalBusType::DirectCurrent(1)),
                    dc_2_bus: ElectricalBus::new(context, ElectricalBusType::DirectCurrent(2)),
                    dc_ess_bus: ElectricalBus::new(
                        context,
                        ElectricalBusType::DirectCurrentEssential,
                    ),
                    dc_hot_1_bus: ElectricalBus::new(
                        context,
                        ElectricalBusType::DirectCurrentHot(1),
                    ),
                    dc_hot_2_bus: ElectricalBus::new(
                        context,
                        ElectricalBusType::DirectCurrentHot(2),
                    ),
                    is_ac_ground_service_powered: true,
                    is_dc_ground_service_powered: true,
                    is_ac_1_powered: true,
                    is_ac_2_powered: true,
                    is_dc_1_powered: true,
                    is_dc_2_powered: true,
                    is_dc_ess_powered: true,
                    is_dc_hot_1_powered: true,
                    is_dc_hot_2_powered: true,
                }
            }

            fn is_rat_commanded_to_deploy(&self) -> bool {
                self.hydraulics.ram_air_turbine_controller.should_deploy()
            }

            fn is_green_edp_commanded_on(&self) -> bool {
                self.hydraulics
                    .engine_driven_pump_1_controller
                    .should_pressurise()
            }

            fn is_yellow_edp_commanded_on(&self) -> bool {
                self.hydraulics
                    .engine_driven_pump_2_controller
                    .should_pressurise()
            }

            fn get_yellow_brake_accumulator_fluid_volume(&self) -> Volume {
                self.hydraulics
                    .braking_circuit_altn
                    .accumulator_fluid_volume()
            }

            fn is_nws_pin_inserted(&self) -> bool {
                self.hydraulics.nose_wheel_steering_pin_is_inserted()
            }

            fn is_cargo_powering_yellow_epump(&self) -> bool {
                self.hydraulics
                    .should_pressurise_yellow_pump_for_cargo_door_operation()
            }

            fn is_yellow_epump_controller_pressurising(&self) -> bool {
                self.hydraulics
                    .yellow_electric_pump_controller
                    .should_pressurise()
            }

            fn is_blue_epump_controller_pressurising(&self) -> bool {
                self.hydraulics
                    .blue_electric_pump_controller
                    .should_pressurise()
            }

            fn is_edp1_green_pump_controller_pressurising(&self) -> bool {
                self.hydraulics
                    .engine_driven_pump_1_controller
                    .should_pressurise()
            }

            fn is_edp2_yellow_pump_controller_pressurising(&self) -> bool {
                self.hydraulics
                    .engine_driven_pump_2_controller
                    .should_pressurise()
            }

            fn is_ptu_controller_activating_ptu(&self) -> bool {
                self.hydraulics
                    .power_transfer_unit_controller
                    .should_enable()
            }

            fn is_ptu_enabled(&self) -> bool {
                self.hydraulics.power_transfer_unit.is_enabled()
            }

            fn is_blue_pressurised(&self) -> bool {
                self.hydraulics.is_blue_pressurised()
            }

            fn is_green_pressurised(&self) -> bool {
                self.hydraulics.is_green_pressurised()
            }

            fn is_yellow_pressurised(&self) -> bool {
                self.hydraulics.is_yellow_pressurised()
            }

            fn is_cargo_fwd_door_locked_up(&self) -> bool {
                self.hydraulics.forward_cargo_door_controller.control_state
                    == DoorControlState::UpLocked
            }

            fn set_ac_bus_1_is_powered(&mut self, bus_is_alive: bool) {
                self.is_ac_1_powered = bus_is_alive;
            }

            fn set_ac_bus_2_is_powered(&mut self, bus_is_alive: bool) {
                self.is_ac_2_powered = bus_is_alive;
            }

            fn set_dc_ground_service_is_powered(&mut self, bus_is_alive: bool) {
                self.is_dc_ground_service_powered = bus_is_alive;
            }

            fn set_ac_ground_service_is_powered(&mut self, bus_is_alive: bool) {
                self.is_ac_ground_service_powered = bus_is_alive;
            }

            fn set_dc_bus_2_is_powered(&mut self, bus_is_alive: bool) {
                self.is_dc_2_powered = bus_is_alive;
            }
            fn set_dc_ess_is_powered(&mut self, bus_is_alive: bool) {
                self.is_dc_ess_powered = bus_is_alive;
            }
        }

        impl Aircraft for A320HydraulicsTestAircraft {
            fn update_before_power_distribution(
                &mut self,
                _: &UpdateContext,
                electricity: &mut Electricity,
            ) {
                self.powered_source_ac
                    .power_with_potential(ElectricPotential::new::<volt>(115.));
                electricity.supplied_by(&self.powered_source_ac);

                if self.is_ac_1_powered {
                    electricity.flow(&self.powered_source_ac, &self.ac_1_bus);
                }

                if self.is_ac_2_powered {
                    electricity.flow(&self.powered_source_ac, &self.ac_2_bus);
                }

                if self.is_ac_ground_service_powered {
                    electricity.flow(&self.powered_source_ac, &self.ac_ground_service_bus);
                }

                if self.is_dc_ground_service_powered {
                    electricity.flow(&self.powered_source_ac, &self.dc_ground_service_bus);
                }

                if self.is_dc_1_powered {
                    electricity.flow(&self.powered_source_ac, &self.dc_1_bus);
                }

                if self.is_dc_2_powered {
                    electricity.flow(&self.powered_source_ac, &self.dc_2_bus);
                }

                if self.is_dc_ess_powered {
                    electricity.flow(&self.powered_source_ac, &self.dc_ess_bus);
                }

                if self.is_dc_hot_1_powered {
                    electricity.flow(&self.powered_source_ac, &self.dc_hot_1_bus);
                }

                if self.is_dc_hot_2_powered {
                    electricity.flow(&self.powered_source_ac, &self.dc_hot_2_bus);
                }
            }

            fn update_after_power_distribution(&mut self, context: &UpdateContext) {
                self.electrical.update(context);

                self.lgciu1.update(
                    &self.landing_gear,
                    self.ext_pwr.output_potential().is_powered(),
                );
                self.lgciu2.update(
                    &self.landing_gear,
                    self.ext_pwr.output_potential().is_powered(),
                );

                self.hydraulics.update(
                    context,
                    &self.engine_1,
                    &self.engine_2,
                    &self.overhead,
                    &self.autobrake_panel,
                    &self.engine_fire_overhead,
                    &self.lgciu1,
                    &self.lgciu2,
                    &self.emergency_electrical_overhead,
                    &self.electrical,
                );

                self.overhead.update(&self.hydraulics);
            }
        }
        impl SimulationElement for A320HydraulicsTestAircraft {
            fn accept<T: SimulationElementVisitor>(&mut self, visitor: &mut T) {
                self.engine_1.accept(visitor);
                self.engine_2.accept(visitor);
                self.landing_gear.accept(visitor);
                self.lgciu1.accept(visitor);
                self.lgciu2.accept(visitor);
                self.hydraulics.accept(visitor);
                self.autobrake_panel.accept(visitor);
                self.overhead.accept(visitor);
                self.engine_fire_overhead.accept(visitor);
                self.emergency_electrical_overhead.accept(visitor);
                self.electrical.accept(visitor);
                self.ext_pwr.accept(visitor);

                visitor.visit(self);
            }
        }

        struct A320HydraulicsTestBed {
            test_bed: SimulationTestBed<A320HydraulicsTestAircraft>,
        }
        impl A320HydraulicsTestBed {
            fn new() -> Self {
                Self {
                    test_bed: SimulationTestBed::new(A320HydraulicsTestAircraft::new),
                }
            }

            fn run_one_tick(mut self) -> Self {
                self.run_with_delta(A320Hydraulic::HYDRAULIC_SIM_TIME_STEP);
                self
            }

            fn run_waiting_for(mut self, delta: Duration) -> Self {
                self.test_bed.run_multiple_frames(delta);
                self
            }

            fn is_green_edp_commanded_on(&self) -> bool {
                self.query(|a| a.is_green_edp_commanded_on())
            }

            fn is_yellow_edp_commanded_on(&self) -> bool {
                self.query(|a| a.is_yellow_edp_commanded_on())
            }

            fn is_ptu_enabled(&self) -> bool {
                self.query(|a| a.is_ptu_enabled())
            }

            fn is_blue_pressurised(&self) -> bool {
                self.query(|a| a.is_blue_pressurised())
            }

            fn is_green_pressurised(&self) -> bool {
                self.query(|a| a.is_green_pressurised())
            }

            fn is_yellow_pressurised(&self) -> bool {
                self.query(|a| a.is_yellow_pressurised())
            }

            fn is_cargo_fwd_door_locked_down(&mut self) -> bool {
                self.read_by_name("FWD_DOOR_CARGO_LOCKED")
            }

            fn is_cargo_fwd_door_locked_up(&self) -> bool {
                self.query(|a| a.is_cargo_fwd_door_locked_up())
            }

            fn cargo_fwd_door_position(&mut self) -> f64 {
                self.read_by_name("FWD_DOOR_CARGO_POSITION")
            }

            fn cargo_aft_door_position(&mut self) -> f64 {
                self.read_by_name("AFT_DOOR_CARGO_POSITION")
            }

            fn green_pressure(&mut self) -> Pressure {
                self.read_by_name("HYD_GREEN_SYSTEM_1_SECTION_PRESSURE")
            }

            fn blue_pressure(&mut self) -> Pressure {
                self.read_by_name("HYD_BLUE_SYSTEM_1_SECTION_PRESSURE")
            }

            fn yellow_pressure(&mut self) -> Pressure {
                self.read_by_name("HYD_YELLOW_SYSTEM_1_SECTION_PRESSURE")
            }

            fn get_yellow_reservoir_volume(&mut self) -> Volume {
                self.read_by_name("HYD_YELLOW_RESERVOIR_LEVEL")
            }

            fn is_green_edp_press_low(&mut self) -> bool {
                self.read_by_name("HYD_GREEN_EDPUMP_LOW_PRESS")
            }

            fn is_green_edp_press_low_fault(&mut self) -> bool {
                self.read_by_name("OVHD_HYD_ENG_1_PUMP_PB_HAS_FAULT")
            }

            fn is_yellow_edp_press_low_fault(&mut self) -> bool {
                self.read_by_name("OVHD_HYD_ENG_2_PUMP_PB_HAS_FAULT")
            }

            fn is_yellow_edp_press_low(&mut self) -> bool {
                self.read_by_name("HYD_YELLOW_EDPUMP_LOW_PRESS")
            }

            fn is_yellow_epump_press_low(&mut self) -> bool {
                self.read_by_name("HYD_YELLOW_EPUMP_LOW_PRESS")
            }

            fn is_blue_epump_press_low(&mut self) -> bool {
                self.read_by_name("HYD_BLUE_EPUMP_LOW_PRESS")
            }

            fn is_blue_epump_press_low_fault(&mut self) -> bool {
                self.read_by_name("OVHD_HYD_EPUMPB_PB_HAS_FAULT")
            }

            fn blue_epump_override_is_on(&mut self) -> bool {
                self.read_by_name("OVHD_HYD_EPUMPY_OVRD_IS_ON")
            }

            fn get_brake_left_yellow_pressure(&mut self) -> Pressure {
                self.read_by_name("HYD_BRAKE_ALTN_LEFT_PRESS")
            }

            fn get_brake_right_yellow_pressure(&mut self) -> Pressure {
                self.read_by_name("HYD_BRAKE_ALTN_RIGHT_PRESS")
            }

            fn get_green_reservoir_volume(&mut self) -> Volume {
                self.read_by_name("HYD_GREEN_RESERVOIR_LEVEL")
            }

            fn get_blue_reservoir_volume(&mut self) -> Volume {
                self.read_by_name("HYD_BLUE_RESERVOIR_LEVEL")
            }

            fn autobrake_mode(&mut self) -> AutobrakeMode {
                ReadByName::<A320HydraulicsTestBed, f64>::read_by_name(
                    self,
                    "AUTOBRAKES_ARMED_MODE",
                )
                .into()
            }

            fn get_brake_left_green_pressure(&mut self) -> Pressure {
                self.read_by_name("HYD_BRAKE_NORM_LEFT_PRESS")
            }

            fn get_brake_right_green_pressure(&mut self) -> Pressure {
                self.read_by_name("HYD_BRAKE_NORM_RIGHT_PRESS")
            }

            fn get_brake_yellow_accumulator_pressure(&mut self) -> Pressure {
                self.read_by_name("HYD_BRAKE_ALTN_ACC_PRESS")
            }

            fn get_brake_yellow_accumulator_fluid_volume(&self) -> Volume {
                self.query(|a| a.get_yellow_brake_accumulator_fluid_volume())
            }

            fn get_rat_position(&mut self) -> f64 {
                self.read_by_name("HYD_RAT_STOW_POSITION")
            }

            fn get_rat_rpm(&mut self) -> f64 {
                self.read_by_name("A32NX_HYD_RAT_RPM")
            }

            fn rat_deploy_commanded(&self) -> bool {
                self.query(|a| a.is_rat_commanded_to_deploy())
            }

            fn is_fire_valve_eng1_closed(&mut self) -> bool {
                !ReadByName::<A320HydraulicsTestBed, bool>::read_by_name(
                    self,
                    "HYD_GREEN_PUMP_1_FIRE_VALVE_OPENED",
                ) && !self.query(|a| {
                    a.hydraulics.green_circuit.is_fire_shutoff_valve_open(
                        A320HydraulicCircuitFactory::GREEN_ENGINE_PUMP_INDEX,
                    )
                })
            }

            fn is_fire_valve_eng2_closed(&mut self) -> bool {
                !ReadByName::<A320HydraulicsTestBed, bool>::read_by_name(
                    self,
                    "HYD_YELLOW_PUMP_1_FIRE_VALVE_OPENED",
                ) && !self.query(|a| {
                    a.hydraulics.green_circuit.is_fire_shutoff_valve_open(
                        A320HydraulicCircuitFactory::YELLOW_ENGINE_PUMP_INDEX,
                    )
                })
            }

            fn engines_off(self) -> Self {
                self.stop_eng1().stop_eng2()
            }

            fn external_power(mut self, is_connected: bool) -> Self {
                self.write_by_name("EXTERNAL POWER AVAILABLE:1", is_connected);

                if is_connected {
                    self = self.on_the_ground();
                }
                self
            }

            fn on_the_ground(mut self) -> Self {
                self.set_indicated_altitude(Length::new::<foot>(0.));
                self.set_on_ground(true);
                self.set_indicated_airspeed(Velocity::new::<knot>(5.));
                self
            }

            fn rotates_on_runway(mut self) -> Self {
                self.set_indicated_altitude(Length::new::<foot>(0.));
                self.set_on_ground(false);
                self.set_indicated_airspeed(Velocity::new::<knot>(135.));
                self.write_by_name(
                    LandingGear::GEAR_CENTER_COMPRESSION,
                    Ratio::new::<ratio>(0.5),
                );
                self.write_by_name(LandingGear::GEAR_LEFT_COMPRESSION, Ratio::new::<ratio>(0.8));
                self.write_by_name(
                    LandingGear::GEAR_RIGHT_COMPRESSION,
                    Ratio::new::<ratio>(0.8),
                );
                self
            }

            fn in_flight(mut self) -> Self {
                self.set_on_ground(false);
                self.set_indicated_altitude(Length::new::<foot>(2500.));
                self.set_indicated_airspeed(Velocity::new::<knot>(180.));
                self.start_eng1(Ratio::new::<percent>(80.))
                    .start_eng2(Ratio::new::<percent>(80.))
                    .set_gear_up()
                    .set_park_brake(false)
                    .external_power(false)
            }

            fn set_eng1_fire_button(mut self, is_active: bool) -> Self {
                self.write_by_name("FIRE_BUTTON_ENG1", is_active);
                self
            }

            fn set_eng2_fire_button(mut self, is_active: bool) -> Self {
                self.write_by_name("FIRE_BUTTON_ENG2", is_active);
                self
            }

            fn open_fwd_cargo_door(mut self) -> Self {
                self.write_by_name("FWD_DOOR_CARGO_OPEN_REQ", 1.);
                self
            }

            fn close_fwd_cargo_door(mut self) -> Self {
                self.write_by_name("FWD_DOOR_CARGO_OPEN_REQ", 0.);
                self
            }

            fn set_pushback_state(mut self, is_pushed_back: bool) -> Self {
                if is_pushed_back {
                    self.write_by_name("PUSHBACK STATE", 0.);
                } else {
                    self.write_by_name("PUSHBACK STATE", 3.);
                }
                self
            }

            fn is_nw_disc_memo_shown(&mut self) -> bool {
                self.read_by_name("HYD_NW_STRG_DISC_ECAM_MEMO")
            }

            fn start_eng1(mut self, n2: Ratio) -> Self {
                self.write_by_name("GENERAL ENG STARTER ACTIVE:1", true);
                self.write_by_name("ENGINE_N2:1", n2);

                self
            }

            fn start_eng2(mut self, n2: Ratio) -> Self {
                self.write_by_name("GENERAL ENG STARTER ACTIVE:2", true);
                self.write_by_name("ENGINE_N2:2", n2);

                self
            }

            fn stop_eng1(mut self) -> Self {
                self.write_by_name("GENERAL ENG STARTER ACTIVE:1", false);
                self.write_by_name("ENGINE_N2:1", 0.);

                self
            }

            fn stopping_eng1(mut self) -> Self {
                self.write_by_name("GENERAL ENG STARTER ACTIVE:1", false);
                self.write_by_name("ENGINE_N2:1", 25.);

                self
            }

            fn stop_eng2(mut self) -> Self {
                self.write_by_name("GENERAL ENG STARTER ACTIVE:2", false);
                self.write_by_name("ENGINE_N2:2", 0.);

                self
            }

            fn stopping_eng2(mut self) -> Self {
                self.write_by_name("GENERAL ENG STARTER ACTIVE:2", false);
                self.write_by_name("ENGINE_N2:2", 25.);

                self
            }

            fn set_park_brake(mut self, is_set: bool) -> Self {
                self.write_by_name("PARK_BRAKE_LEVER_POS", is_set);
                self
            }

            fn set_gear_up(mut self) -> Self {
                self.write_by_name("GEAR CENTER POSITION", 0.);
                self.write_by_name("GEAR LEFT POSITION", 0.);
                self.write_by_name("GEAR RIGHT POSITION", 0.);
                self.write_by_name("GEAR HANDLE POSITION", false);

                self
            }

            fn set_gear_down(mut self) -> Self {
                self.write_by_name("GEAR CENTER POSITION", 100.);
                self.write_by_name("GEAR LEFT POSITION", 100.);
                self.write_by_name("GEAR RIGHT POSITION", 100.);
                self.write_by_name("GEAR HANDLE POSITION", true);

                self
            }

            fn set_anti_skid(mut self, is_set: bool) -> Self {
                self.write_by_name("ANTISKID BRAKES ACTIVE", is_set);
                self
            }

            fn set_yellow_e_pump(mut self, is_auto: bool) -> Self {
                self.write_by_name("OVHD_HYD_EPUMPY_PB_IS_AUTO", is_auto);
                self
            }

            fn set_blue_e_pump(mut self, is_auto: bool) -> Self {
                self.write_by_name("OVHD_HYD_EPUMPB_PB_IS_AUTO", is_auto);
                self
            }

            fn set_blue_e_pump_ovrd_pressed(mut self, is_pressed: bool) -> Self {
                self.write_by_name("OVHD_HYD_EPUMPY_OVRD_IS_PRESSED", is_pressed);
                self
            }

            fn set_green_ed_pump(mut self, is_auto: bool) -> Self {
                self.write_by_name("OVHD_HYD_ENG_1_PUMP_PB_IS_AUTO", is_auto);
                self
            }

            fn set_yellow_ed_pump(mut self, is_auto: bool) -> Self {
                self.write_by_name("OVHD_HYD_ENG_2_PUMP_PB_IS_AUTO", is_auto);
                self
            }

            fn set_ptu_state(mut self, is_auto: bool) -> Self {
                self.write_by_name("OVHD_HYD_PTU_PB_IS_AUTO", is_auto);
                self
            }

            fn ac_bus_1_lost(mut self) -> Self {
                self.command(|a| a.set_ac_bus_1_is_powered(false));
                self
            }

            fn ac_bus_2_lost(mut self) -> Self {
                self.command(|a| a.set_ac_bus_2_is_powered(false));
                self
            }

            fn dc_ground_service_lost(mut self) -> Self {
                self.command(|a| a.set_dc_ground_service_is_powered(false));
                self
            }
            fn dc_ground_service_avail(mut self) -> Self {
                self.command(|a| a.set_dc_ground_service_is_powered(true));
                self
            }

            fn ac_ground_service_lost(mut self) -> Self {
                self.command(|a| a.set_ac_ground_service_is_powered(false));
                self
            }

            fn dc_bus_2_lost(mut self) -> Self {
                self.command(|a| a.set_dc_bus_2_is_powered(false));
                self
            }

            fn dc_ess_lost(mut self) -> Self {
                self.command(|a| a.set_dc_ess_is_powered(false));
                self
            }

            fn dc_ess_active(mut self) -> Self {
                self.command(|a| a.set_dc_ess_is_powered(true));
                self
            }

            fn set_cold_dark_inputs(self) -> Self {
                self.set_eng1_fire_button(false)
                    .set_eng2_fire_button(false)
                    .set_blue_e_pump(true)
                    .set_yellow_e_pump(true)
                    .set_green_ed_pump(true)
                    .set_yellow_ed_pump(true)
                    .set_ptu_state(true)
                    .set_park_brake(true)
                    .set_anti_skid(true)
                    .set_left_brake(Ratio::new::<percent>(0.))
                    .set_right_brake(Ratio::new::<percent>(0.))
                    .set_gear_down()
                    .set_pushback_state(false)
            }

            fn set_left_brake(self, position_percent: Ratio) -> Self {
                self.set_brake("LEFT_BRAKE_PEDAL_INPUT", position_percent)
            }

            fn set_right_brake(self, position_percent: Ratio) -> Self {
                self.set_brake("RIGHT_BRAKE_PEDAL_INPUT", position_percent)
            }

            fn set_brake(mut self, name: &str, position_percent: Ratio) -> Self {
                let scaled_value = position_percent.get::<ratio>();
                self.write_by_name(name, scaled_value.min(1.).max(0.));
                self
            }

            fn set_autobrake_low(mut self) -> Self {
                self.write_by_name("OVHD_AUTOBRK_LOW_ON_IS_PRESSED", true);
                self = self.run_one_tick();
                self.write_by_name("OVHD_AUTOBRK_LOW_ON_IS_PRESSED", false);
                self
            }

            fn set_autobrake_med(mut self) -> Self {
                self.write_by_name("OVHD_AUTOBRK_MED_ON_IS_PRESSED", true);
                self = self.run_one_tick();
                self.write_by_name("OVHD_AUTOBRK_MED_ON_IS_PRESSED", false);
                self
            }

            fn set_autobrake_max(mut self) -> Self {
                self.write_by_name("OVHD_AUTOBRK_MAX_ON_IS_PRESSED", true);
                self = self.run_one_tick();
                self.write_by_name("OVHD_AUTOBRK_MAX_ON_IS_PRESSED", false);
                self
            }

            fn set_deploy_spoilers(mut self) -> Self {
                self.write_by_name("SPOILERS_GROUND_SPOILERS_ACTIVE", true);
                self
            }

            fn set_retract_spoilers(mut self) -> Self {
                self.write_by_name("SPOILERS_GROUND_SPOILERS_ACTIVE", false);
                self
            }

            fn empty_brake_accumulator_using_park_brake(mut self) -> Self {
                self = self
                    .set_park_brake(true)
                    .run_waiting_for(Duration::from_secs(1));

                let mut number_of_loops = 0;
                while self
                    .get_brake_yellow_accumulator_fluid_volume()
                    .get::<gallon>()
                    > 0.001
                {
                    self = self
                        .set_park_brake(false)
                        .run_waiting_for(Duration::from_secs(1))
                        .set_park_brake(true)
                        .run_waiting_for(Duration::from_secs(1));
                    number_of_loops += 1;
                    assert!(number_of_loops < 20);
                }

                self = self
                    .set_park_brake(false)
                    .run_waiting_for(Duration::from_secs(1))
                    .set_park_brake(true)
                    .run_waiting_for(Duration::from_secs(1));

                self
            }

            fn empty_brake_accumulator_using_pedal_brake(mut self) -> Self {
                let mut number_of_loops = 0;
                while self
                    .get_brake_yellow_accumulator_fluid_volume()
                    .get::<gallon>()
                    > 0.001
                {
                    self = self
                        .set_left_brake(Ratio::new::<percent>(100.))
                        .set_right_brake(Ratio::new::<percent>(100.))
                        .run_waiting_for(Duration::from_secs(1))
                        .set_left_brake(Ratio::new::<percent>(0.))
                        .set_right_brake(Ratio::new::<percent>(0.))
                        .run_waiting_for(Duration::from_secs(1));
                    number_of_loops += 1;
                    assert!(number_of_loops < 50);
                }

                self = self
                    .set_left_brake(Ratio::new::<percent>(100.))
                    .set_right_brake(Ratio::new::<percent>(100.))
                    .run_waiting_for(Duration::from_secs(1))
                    .set_left_brake(Ratio::new::<percent>(0.))
                    .set_right_brake(Ratio::new::<percent>(0.))
                    .run_waiting_for(Duration::from_secs(1));

                self
            }

            fn press_blue_epump_override_button_once(self) -> Self {
                self.set_blue_e_pump_ovrd_pressed(true)
                    .run_one_tick()
                    .set_blue_e_pump_ovrd_pressed(false)
                    .run_one_tick()
            }
        }
        impl TestBed for A320HydraulicsTestBed {
            type Aircraft = A320HydraulicsTestAircraft;

            fn test_bed(&self) -> &SimulationTestBed<A320HydraulicsTestAircraft> {
                &self.test_bed
            }

            fn test_bed_mut(&mut self) -> &mut SimulationTestBed<A320HydraulicsTestAircraft> {
                &mut self.test_bed
            }
        }

        fn test_bed() -> A320HydraulicsTestBed {
            A320HydraulicsTestBed::new()
        }

        fn test_bed_with() -> A320HydraulicsTestBed {
            test_bed()
        }

        #[test]
        fn pressure_state_at_init_one_simulation_step() {
            let mut test_bed = test_bed_with()
                .engines_off()
                .on_the_ground()
                .set_cold_dark_inputs()
                .run_one_tick();

            assert!(test_bed.is_ptu_enabled());

            assert!(!test_bed.is_green_pressurised());
            assert!(test_bed.green_pressure() < Pressure::new::<psi>(50.));
            assert!(!test_bed.is_blue_pressurised());
            assert!(test_bed.blue_pressure() < Pressure::new::<psi>(50.));
            assert!(!test_bed.is_yellow_pressurised());
            assert!(test_bed.yellow_pressure() < Pressure::new::<psi>(50.));
        }

        #[test]
        fn pressure_state_after_5s() {
            let mut test_bed = test_bed_with()
                .engines_off()
                .on_the_ground()
                .set_cold_dark_inputs()
                .run_waiting_for(Duration::from_secs(5));

            assert!(test_bed.is_ptu_enabled());

            assert!(!test_bed.is_green_pressurised());
            assert!(test_bed.green_pressure() < Pressure::new::<psi>(50.));
            assert!(!test_bed.is_blue_pressurised());
            assert!(test_bed.blue_pressure() < Pressure::new::<psi>(50.));
            assert!(!test_bed.is_yellow_pressurised());
            assert!(test_bed.yellow_pressure() < Pressure::new::<psi>(50.));
        }

        #[test]
        fn ptu_inhibited_by_overhead_off_push_button() {
            let mut test_bed = test_bed_with()
                .engines_off()
                .on_the_ground()
                .set_cold_dark_inputs()
                .run_one_tick();

            // Enabled on cold start
            assert!(test_bed.is_ptu_enabled());

            // Ptu push button disables PTU accordingly
            test_bed = test_bed.set_ptu_state(false).run_one_tick();
            assert!(!test_bed.is_ptu_enabled());
            test_bed = test_bed.set_ptu_state(true).run_one_tick();
            assert!(test_bed.is_ptu_enabled());
        }

        #[test]
        fn ptu_inhibited_on_ground_when_only_one_engine_on_and_park_brake_on() {
            let mut test_bed = test_bed_with()
                .engines_off()
                .on_the_ground()
                .set_cold_dark_inputs()
                .start_eng2(Ratio::new::<percent>(80.))
                .run_one_tick();

            assert!(!test_bed.is_ptu_enabled());

            test_bed = test_bed.set_park_brake(false).run_one_tick();
            assert!(test_bed.is_ptu_enabled());

            test_bed = test_bed.set_park_brake(true).run_one_tick();
            assert!(!test_bed.is_ptu_enabled());
        }

        #[test]
        fn ptu_inhibited_on_ground_is_activated_when_center_gear_in_air() {
            let mut test_bed = test_bed_with()
                .engines_off()
                .on_the_ground()
                .set_cold_dark_inputs()
                .start_eng2(Ratio::new::<percent>(80.))
                .run_one_tick();

            assert!(!test_bed.is_ptu_enabled());

            test_bed = test_bed.rotates_on_runway().run_one_tick();
            assert!(test_bed.is_ptu_enabled());
        }

        #[test]
        fn ptu_unpowered_cant_inhibit() {
            let mut test_bed = test_bed_with()
                .engines_off()
                .on_the_ground()
                .set_cold_dark_inputs()
                .run_one_tick();

            // Enabled on cold start
            assert!(test_bed.is_ptu_enabled());

            // Ptu push button disables PTU accordingly
            test_bed = test_bed.set_ptu_state(false).run_one_tick();
            assert!(!test_bed.is_ptu_enabled());

            // No power on closing valve : ptu become active
            test_bed = test_bed.dc_ground_service_lost().run_one_tick();
            assert!(test_bed.is_ptu_enabled());

            test_bed = test_bed.dc_ground_service_avail().run_one_tick();
            assert!(!test_bed.is_ptu_enabled());
        }

        #[test]
        fn ptu_cargo_operation_inhibit() {
            let mut test_bed = test_bed_with()
                .engines_off()
                .on_the_ground()
                .set_cold_dark_inputs()
                .run_one_tick();

            // Enabled on cold start
            assert!(test_bed.is_ptu_enabled());

            // Ptu disabled from cargo operation
            test_bed = test_bed.open_fwd_cargo_door().run_waiting_for(
                Duration::from_secs(1) + A320DoorController::DELAY_UNLOCK_TO_HYDRAULIC_CONTROL,
            );

            assert!(!test_bed.is_ptu_enabled());
            test_bed = test_bed.run_waiting_for(
                Duration::from_secs(25) + A320PowerTransferUnitController::DURATION_OF_PTU_INHIBIT_AFTER_CARGO_DOOR_OPERATION,
            ); // Should re enabled after 40s
            assert!(test_bed.is_ptu_enabled());
        }

        #[test]
        fn nose_wheel_pin_detection() {
            let mut test_bed = test_bed_with()
                .engines_off()
                .on_the_ground()
                .set_cold_dark_inputs()
                .run_one_tick();

            assert!(!test_bed.query(|a| a.is_nws_pin_inserted()));
            assert!(!test_bed.is_nw_disc_memo_shown());

            test_bed = test_bed.set_pushback_state(true).run_one_tick();
            assert!(test_bed.query(|a| a.is_nws_pin_inserted()));
            assert!(test_bed.is_nw_disc_memo_shown());

            test_bed = test_bed
                .set_pushback_state(false)
                .run_waiting_for(Duration::from_secs(1));
            assert!(test_bed.query(|a| a.is_nws_pin_inserted()));
            assert!(test_bed.is_nw_disc_memo_shown());

            test_bed = test_bed.set_pushback_state(false).run_waiting_for(
                PushbackTug::DURATION_AFTER_WHICH_NWS_PIN_IS_REMOVED_AFTER_PUSHBACK,
            );

            assert!(!test_bed.query(|a| a.is_nws_pin_inserted()));
            assert!(!test_bed.is_nw_disc_memo_shown());
        }

        #[test]
        fn cargo_door_yellow_epump_powering() {
            let mut test_bed = test_bed_with()
                .engines_off()
                .on_the_ground()
                .set_cold_dark_inputs()
                .run_one_tick();

            assert!(!test_bed.query(|a| a.is_cargo_powering_yellow_epump()));

            // Need to wait for operator to first unlock, then activate hydraulic control
            test_bed = test_bed.open_fwd_cargo_door().run_waiting_for(
                Duration::from_secs(1) + A320DoorController::DELAY_UNLOCK_TO_HYDRAULIC_CONTROL,
            );
            assert!(test_bed.query(|a| a.is_cargo_powering_yellow_epump()));

            // Wait for the door to fully open
            test_bed = test_bed.run_waiting_for(Duration::from_secs(25));
            assert!(test_bed.is_cargo_fwd_door_locked_up());

            test_bed = test_bed.run_waiting_for(
                A320YellowElectricPumpController::DURATION_OF_YELLOW_PUMP_ACTIVATION_AFTER_CARGO_DOOR_OPERATION,
            );

            assert!(!test_bed.query(|a| a.is_cargo_powering_yellow_epump()));
        }

        #[test]
        fn ptu_pressurise_green_from_yellow_epump() {
            let mut test_bed = test_bed_with()
                .engines_off()
                .on_the_ground()
                .set_cold_dark_inputs()
                .run_one_tick();

            // Enabled on cold start
            assert!(test_bed.is_ptu_enabled());

            // Yellow epump ON / Waiting 25s
            test_bed = test_bed
                .set_yellow_e_pump(false)
                .run_waiting_for(Duration::from_secs(55));

            assert!(test_bed.is_ptu_enabled());

            // Now we should have pressure in yellow and green
            assert!(test_bed.is_green_pressurised());
            assert!(test_bed.green_pressure() > Pressure::new::<psi>(2000.));
            assert!(test_bed.green_pressure() < Pressure::new::<psi>(3100.));

            assert!(!test_bed.is_blue_pressurised());
            assert!(test_bed.blue_pressure() < Pressure::new::<psi>(50.));
            assert!(test_bed.blue_pressure() > Pressure::new::<psi>(-50.));

            assert!(test_bed.is_yellow_pressurised());
            assert!(test_bed.yellow_pressure() > Pressure::new::<psi>(2000.));
            assert!(test_bed.yellow_pressure() < Pressure::new::<psi>(3100.));

            // Ptu push button disables PTU / green press should fall
            test_bed = test_bed
                .set_ptu_state(false)
                .run_waiting_for(Duration::from_secs(20));
            assert!(!test_bed.is_ptu_enabled());

            // Now we should have pressure in yellow only
            assert!(!test_bed.is_green_pressurised());
            assert!(test_bed.green_pressure() < Pressure::new::<psi>(500.));
            assert!(!test_bed.is_blue_pressurised());
            assert!(test_bed.blue_pressure() < Pressure::new::<psi>(50.));
            assert!(test_bed.is_yellow_pressurised());
            assert!(test_bed.yellow_pressure() > Pressure::new::<psi>(2000.));
        }

        #[test]
        fn ptu_pressurise_green_from_yellow_epump_and_edp2() {
            let mut test_bed = test_bed_with()
                .set_cold_dark_inputs()
                .on_the_ground()
                .start_eng2(Ratio::new::<percent>(100.))
                .set_park_brake(false)
                .set_yellow_e_pump(false)
                .set_yellow_ed_pump(true) // Else Ptu inhibited by parking brake
                .run_waiting_for(Duration::from_secs(25));

            assert!(test_bed.is_ptu_enabled());

            // Now we should have pressure in yellow and green
            assert!(test_bed.is_green_pressurised());
            assert!(test_bed.green_pressure() > Pressure::new::<psi>(2000.));
            assert!(test_bed.green_pressure() < Pressure::new::<psi>(3100.));

            assert!(test_bed.is_yellow_pressurised());
            assert!(test_bed.yellow_pressure() > Pressure::new::<psi>(2000.));
            assert!(test_bed.yellow_pressure() < Pressure::new::<psi>(3100.));
        }

        #[test]
        fn green_edp_buildup() {
            let mut test_bed = test_bed_with()
                .engines_off()
                .on_the_ground()
                .set_cold_dark_inputs()
                .run_one_tick();

            // Starting eng 1
            test_bed = test_bed
                .start_eng1(Ratio::new::<percent>(80.))
                .run_one_tick();

            // ALMOST No pressure
            assert!(!test_bed.is_green_pressurised());
            assert!(test_bed.green_pressure() < Pressure::new::<psi>(1000.));

            // Blue is auto run from engine master switches logic
            assert!(!test_bed.is_blue_pressurised());
            assert!(test_bed.blue_pressure() < Pressure::new::<psi>(1000.));
            assert!(!test_bed.is_yellow_pressurised());
            assert!(test_bed.yellow_pressure() < Pressure::new::<psi>(1000.));

            // Waiting for 5s pressure should be at 3000 psi
            test_bed = test_bed
                .start_eng1(Ratio::new::<percent>(80.))
                .run_waiting_for(Duration::from_secs(5));

            assert!(test_bed.is_green_pressurised());
            assert!(test_bed.green_pressure() > Pressure::new::<psi>(2900.));
            assert!(test_bed.is_blue_pressurised());
            assert!(test_bed.blue_pressure() > Pressure::new::<psi>(2500.));
            assert!(!test_bed.is_yellow_pressurised());
            assert!(test_bed.yellow_pressure() < Pressure::new::<psi>(50.));

            // Stoping engine, pressure should fall in 20s
            test_bed = test_bed
                .stop_eng1()
                .run_waiting_for(Duration::from_secs(20));

            assert!(!test_bed.is_green_pressurised());
            assert!(test_bed.green_pressure() < Pressure::new::<psi>(500.));
            assert!(!test_bed.is_blue_pressurised());
            assert!(test_bed.blue_pressure() < Pressure::new::<psi>(200.));
            assert!(!test_bed.is_yellow_pressurised());
            assert!(test_bed.yellow_pressure() < Pressure::new::<psi>(50.));
        }

        #[test]
        fn green_edp_no_fault_on_ground_eng_off() {
            let mut test_bed = test_bed_with()
                .engines_off()
                .on_the_ground()
                .set_cold_dark_inputs()
                .run_one_tick();

            // EDP should be commanded on even without engine running
            assert!(test_bed.is_green_edp_commanded_on());
            // EDP should have no fault
            assert!(!test_bed.is_green_edp_press_low_fault());
        }

        #[test]
        fn green_edp_fault_not_on_ground_eng_off() {
            let mut test_bed = test_bed_with()
                .set_cold_dark_inputs()
                .in_flight()
                .engines_off()
                .run_one_tick();

            // EDP should be commanded on even without engine running
            assert!(test_bed.is_green_edp_commanded_on());

            assert!(!test_bed.is_green_pressurised());
            assert!(!test_bed.is_yellow_pressurised());
            // EDP should have a fault as we are in flight
            assert!(test_bed.is_green_edp_press_low_fault());
        }

        #[test]
        fn green_edp_fault_on_ground_eng_starting() {
            let mut test_bed = test_bed_with()
                .engines_off()
                .on_the_ground()
                .set_cold_dark_inputs()
                .run_one_tick();

            // EDP should be commanded on even without engine running
            assert!(test_bed.is_green_edp_commanded_on());
            // EDP should have no fault
            assert!(!test_bed.is_green_edp_press_low_fault());

            test_bed = test_bed
                .start_eng1(Ratio::new::<percent>(3.))
                .run_one_tick();

            assert!(!test_bed.is_green_edp_press_low_fault());

            test_bed = test_bed
                .start_eng1(Ratio::new::<percent>(80.))
                .run_one_tick();

            assert!(!test_bed.is_green_pressurised());
            assert!(test_bed.is_green_edp_press_low_fault());

            test_bed = test_bed.run_waiting_for(Duration::from_secs(10));

            // When finally pressurised no fault
            assert!(test_bed.is_green_pressurised());
            assert!(!test_bed.is_green_edp_press_low_fault());
        }

        #[test]
        fn yellow_edp_no_fault_on_ground_eng_off() {
            let mut test_bed = test_bed_with()
                .engines_off()
                .on_the_ground()
                .set_cold_dark_inputs()
                .run_one_tick();

            // EDP should be commanded on even without engine running
            assert!(test_bed.is_yellow_edp_commanded_on());
            // EDP should have no fault
            assert!(!test_bed.is_yellow_edp_press_low_fault());
        }

        #[test]
        fn yellow_edp_fault_not_on_ground_eng_off() {
            let mut test_bed = test_bed_with()
                .set_cold_dark_inputs()
                .in_flight()
                .engines_off()
                .run_one_tick();

            // EDP should be commanded on even without engine running
            assert!(test_bed.is_yellow_edp_commanded_on());

            assert!(!test_bed.is_green_pressurised());
            assert!(!test_bed.is_yellow_pressurised());
            // EDP should have a fault as we are in flight
            assert!(test_bed.is_yellow_edp_press_low_fault());
        }

        #[test]
        fn yellow_edp_fault_on_ground_eng_starting() {
            let mut test_bed = test_bed_with()
                .engines_off()
                .on_the_ground()
                .set_cold_dark_inputs()
                .run_one_tick();

            // EDP should be commanded on even without engine running
            assert!(test_bed.is_yellow_edp_commanded_on());
            // EDP should have no fault
            assert!(!test_bed.is_yellow_edp_press_low_fault());

            test_bed = test_bed
                .start_eng2(Ratio::new::<percent>(3.))
                .run_one_tick();

            assert!(!test_bed.is_yellow_edp_press_low_fault());

            test_bed = test_bed
                .start_eng2(Ratio::new::<percent>(80.))
                .run_one_tick();

            assert!(!test_bed.is_yellow_pressurised());
            assert!(test_bed.is_yellow_edp_press_low_fault());

            test_bed = test_bed.run_waiting_for(Duration::from_secs(10));

            // When finally pressurised no fault
            assert!(test_bed.is_yellow_pressurised());
            assert!(!test_bed.is_yellow_edp_press_low_fault());
        }

        #[test]
        fn blue_epump_no_fault_on_ground_eng_starting() {
            let mut test_bed = test_bed_with()
                .engines_off()
                .on_the_ground()
                .set_cold_dark_inputs()
                .run_one_tick();

            // Blue epump should have no fault
            assert!(!test_bed.is_blue_epump_press_low_fault());

            test_bed = test_bed
                .start_eng2(Ratio::new::<percent>(3.))
                .run_one_tick();

            assert!(!test_bed.is_blue_epump_press_low_fault());

            test_bed = test_bed
                .start_eng2(Ratio::new::<percent>(80.))
                .run_one_tick();

            assert!(!test_bed.is_blue_pressurised());
            assert!(test_bed.is_blue_epump_press_low_fault());

            test_bed = test_bed.run_waiting_for(Duration::from_secs(10));

            // When finally pressurised no fault
            assert!(test_bed.is_blue_pressurised());
            assert!(!test_bed.is_blue_epump_press_low_fault());
        }

        #[test]
        fn blue_epump_fault_on_ground_using_override() {
            let mut test_bed = test_bed_with()
                .engines_off()
                .on_the_ground()
                .set_cold_dark_inputs()
                .run_one_tick();

            // Blue epump should have no fault
            assert!(!test_bed.is_blue_epump_press_low_fault());

            test_bed = test_bed.press_blue_epump_override_button_once();
            assert!(test_bed.blue_epump_override_is_on());

            // As we use override, this bypasses eng off fault inhibit so we have a fault
            assert!(test_bed.is_blue_epump_press_low_fault());

            test_bed = test_bed.run_waiting_for(Duration::from_secs(10));

            // When finally pressurised no fault
            assert!(test_bed.is_blue_pressurised());
            assert!(!test_bed.is_blue_epump_press_low_fault());
        }

        #[test]
        fn green_edp_press_low_engine_off_to_on() {
            let mut test_bed = test_bed_with()
                .engines_off()
                .on_the_ground()
                .set_cold_dark_inputs()
                .run_one_tick();

            // EDP should be commanded on even without engine running
            assert!(test_bed.is_green_edp_commanded_on());

            // EDP should be LOW pressure state
            assert!(test_bed.is_green_edp_press_low());

            // Starting eng 1 N2 is low at start
            test_bed = test_bed
                .start_eng1(Ratio::new::<percent>(3.))
                .run_one_tick();

            // Engine commanded on but pressure couldn't rise enough: we are in fault low
            assert!(test_bed.is_green_edp_press_low());

            // Waiting for 5s pressure should be at 3000 psi
            test_bed = test_bed
                .start_eng1(Ratio::new::<percent>(80.))
                .run_waiting_for(Duration::from_secs(25));

            // No more fault LOW expected
            assert!(test_bed.is_green_pressurised());
            assert!(test_bed.green_pressure() > Pressure::new::<psi>(2900.));
            assert!(!test_bed.is_green_edp_press_low());

            // Stoping pump, no fault expected
            test_bed = test_bed
                .set_green_ed_pump(false)
                .run_waiting_for(Duration::from_secs(1));
            assert!(!test_bed.is_green_edp_press_low());
        }

        #[test]
        fn green_edp_press_low_engine_on_to_off() {
            let mut test_bed = test_bed_with()
                .on_the_ground()
                .set_cold_dark_inputs()
                .start_eng1(Ratio::new::<percent>(75.))
                .run_waiting_for(Duration::from_secs(5));

            // EDP should be commanded on even without engine running
            assert!(test_bed.is_green_edp_commanded_on());
            assert!(test_bed.is_green_pressurised());
            // EDP should not be in fault low when engine running and pressure is ok
            assert!(!test_bed.is_green_edp_press_low());

            // Stoping eng 1 with N2 still turning
            test_bed = test_bed.stopping_eng1().run_one_tick();

            // Edp should still be in pressurized mode but as engine just stopped no fault
            assert!(test_bed.is_green_edp_commanded_on());
            assert!(!test_bed.is_green_edp_press_low());

            // Waiting for 25s pressure should drop and still no fault
            test_bed = test_bed
                .stop_eng1()
                .run_waiting_for(Duration::from_secs(25));

            assert!(!test_bed.is_green_pressurised());
            assert!(test_bed.green_pressure() < Pressure::new::<psi>(500.));
            assert!(test_bed.is_green_edp_press_low());
        }

        #[test]
        fn yellow_edp_press_low_engine_on_to_off() {
            let mut test_bed = test_bed_with()
                .on_the_ground()
                .set_cold_dark_inputs()
                .start_eng2(Ratio::new::<percent>(75.))
                .run_waiting_for(Duration::from_secs(5));

            // EDP should be commanded on even without engine running
            assert!(test_bed.is_yellow_edp_commanded_on());
            assert!(test_bed.is_yellow_pressurised());
            // EDP should not be in fault low when engine running and pressure is ok
            assert!(!test_bed.is_yellow_edp_press_low());

            // Stoping eng 2 with N2 still turning
            test_bed = test_bed.stopping_eng2().run_one_tick();

            // Edp should still be in pressurized mode but as engine just stopped no fault
            assert!(test_bed.is_yellow_edp_commanded_on());
            assert!(!test_bed.is_yellow_edp_press_low());

            // Waiting for 25s pressure should drop and still no fault
            test_bed = test_bed
                .stop_eng2()
                .run_waiting_for(Duration::from_secs(25));

            assert!(!test_bed.is_yellow_pressurised());
            assert!(test_bed.yellow_pressure() < Pressure::new::<psi>(500.));
            assert!(test_bed.is_yellow_edp_press_low());
        }

        #[test]
        fn yellow_edp_press_low_engine_off_to_on() {
            let mut test_bed = test_bed_with()
                .engines_off()
                .on_the_ground()
                .set_cold_dark_inputs()
                .run_one_tick();

            // EDP should be commanded on even without engine running
            assert!(test_bed.is_yellow_edp_commanded_on());

            // EDP should be LOW pressure state
            assert!(test_bed.is_yellow_edp_press_low());

            // Starting eng 2 N2 is low at start
            test_bed = test_bed
                .start_eng2(Ratio::new::<percent>(3.))
                .run_one_tick();

            // Engine commanded on but pressure couldn't rise enough: we are in fault low
            assert!(test_bed.is_yellow_edp_press_low());

            // Waiting for 5s pressure should be at 3000 psi
            test_bed = test_bed
                .start_eng2(Ratio::new::<percent>(80.))
                .run_waiting_for(Duration::from_secs(5));

            // No more fault LOW expected
            assert!(test_bed.is_yellow_pressurised());
            assert!(test_bed.yellow_pressure() > Pressure::new::<psi>(2900.));
            assert!(!test_bed.is_yellow_edp_press_low());

            // Stoping pump, no fault expected
            test_bed = test_bed
                .set_yellow_ed_pump(false)
                .run_waiting_for(Duration::from_secs(1));
            assert!(!test_bed.is_yellow_edp_press_low());
        }

        #[test]
        fn yellow_edp_press_low_engine_off_to_on_with_e_pump() {
            let mut test_bed = test_bed_with()
                .engines_off()
                .on_the_ground()
                .set_cold_dark_inputs()
                .set_ptu_state(false)
                .set_yellow_e_pump(false)
                .run_one_tick();

            // EDP should be commanded on even without engine running
            assert!(test_bed.is_yellow_edp_commanded_on());

            // EDP should be LOW pressure state
            assert!(test_bed.is_yellow_edp_press_low());

            // Waiting for 20s pressure should be at 3000 psi
            test_bed = test_bed.run_waiting_for(Duration::from_secs(20));

            // Yellow pressurised but edp still off, we expect fault LOW press
            assert!(test_bed.is_yellow_pressurised());
            assert!(test_bed.yellow_pressure() > Pressure::new::<psi>(2900.));
            assert!(test_bed.is_yellow_edp_press_low());

            // Starting eng 2 N2 is low at start
            test_bed = test_bed
                .start_eng2(Ratio::new::<percent>(3.))
                .run_one_tick();

            // Engine commanded on but pressure couldn't rise enough: we are in fault low
            assert!(test_bed.is_yellow_edp_press_low());

            // Waiting for 5s pressure should be at 3000 psi in EDP section
            test_bed = test_bed
                .start_eng2(Ratio::new::<percent>(80.))
                .run_waiting_for(Duration::from_secs(5));

            // No more fault LOW expected
            assert!(test_bed.is_yellow_pressurised());
            assert!(test_bed.yellow_pressure() > Pressure::new::<psi>(2900.));
            assert!(!test_bed.is_yellow_edp_press_low());
        }

        #[test]
        fn green_edp_press_low_engine_off_to_on_with_ptu() {
            let mut test_bed = test_bed_with()
                .on_the_ground()
                .set_cold_dark_inputs()
                .set_park_brake(false)
                .start_eng2(Ratio::new::<percent>(80.))
                .run_one_tick();

            // EDP should be LOW pressure state
            assert!(test_bed.is_green_edp_press_low());

            // Waiting for 20s pressure should be at 2300+ psi thanks to ptu
            test_bed = test_bed.run_waiting_for(Duration::from_secs(20));

            // Yellow pressurised by engine2, green presurised from ptu we expect fault LOW press on EDP1
            assert!(test_bed.is_yellow_pressurised());
            assert!(test_bed.yellow_pressure() > Pressure::new::<psi>(2800.));
            assert!(test_bed.is_green_pressurised());
            assert!(test_bed.green_pressure() > Pressure::new::<psi>(2300.));
            assert!(test_bed.is_green_edp_press_low());

            // Starting eng 1 N2 is low at start
            test_bed = test_bed
                .start_eng1(Ratio::new::<percent>(3.))
                .run_one_tick();

            // Engine commanded on but pressure couldn't rise enough: we are in fault low
            assert!(test_bed.is_green_edp_press_low());

            // Waiting for 5s pressure should be at 3000 psi in EDP section
            test_bed = test_bed
                .start_eng1(Ratio::new::<percent>(80.))
                .run_waiting_for(Duration::from_secs(5));

            // No more fault LOW expected
            assert!(test_bed.is_green_pressurised());
            assert!(test_bed.green_pressure() > Pressure::new::<psi>(2900.));
            assert!(!test_bed.is_green_edp_press_low());
        }

        #[test]
        fn yellow_epump_press_low_at_pump_on() {
            let mut test_bed = test_bed_with()
                .engines_off()
                .on_the_ground()
                .set_cold_dark_inputs()
                .run_one_tick();

            // EDP should not be in fault low when cold start
            assert!(!test_bed.is_yellow_epump_press_low());

            // Starting epump
            test_bed = test_bed.set_yellow_e_pump(false).run_one_tick();

            // Pump commanded on but pressure couldn't rise enough: we are in fault low
            assert!(test_bed.is_yellow_epump_press_low());

            // Waiting for 20s pressure should be at 3000 psi
            test_bed = test_bed.run_waiting_for(Duration::from_secs(20));

            // No more fault LOW expected
            assert!(test_bed.is_yellow_pressurised());
            assert!(test_bed.yellow_pressure() > Pressure::new::<psi>(2500.));
            assert!(!test_bed.is_yellow_epump_press_low());

            // Stoping epump, no fault expected
            test_bed = test_bed
                .set_yellow_e_pump(true)
                .run_waiting_for(Duration::from_secs(1));
            assert!(!test_bed.is_yellow_epump_press_low());
        }

        #[test]
        fn blue_epump_press_low_at_pump_on() {
            let mut test_bed = test_bed_with()
                .engines_off()
                .on_the_ground()
                .set_cold_dark_inputs()
                .run_one_tick();

            // EDP should not be in fault low when cold start
            assert!(!test_bed.is_blue_epump_press_low());

            // Starting epump
            test_bed = test_bed.press_blue_epump_override_button_once();
            assert!(test_bed.blue_epump_override_is_on());

            // Pump commanded on but pressure couldn't rise enough: we are in fault low
            assert!(test_bed.is_blue_epump_press_low());

            // Waiting for 10s pressure should be at 3000 psi
            test_bed = test_bed.run_waiting_for(Duration::from_secs(10));

            // No more fault LOW expected
            assert!(test_bed.is_blue_pressurised());
            assert!(test_bed.blue_pressure() > Pressure::new::<psi>(2900.));
            assert!(!test_bed.is_blue_epump_press_low());

            // Stoping epump, no fault expected
            test_bed = test_bed.press_blue_epump_override_button_once();
            assert!(!test_bed.blue_epump_override_is_on());

            test_bed = test_bed.run_waiting_for(Duration::from_secs(1));
            assert!(!test_bed.is_blue_epump_press_low());
        }

        #[test]
        fn blue_epump_override_switches_to_off_when_losing_relay_power_and_stays_off() {
            let mut test_bed = test_bed_with()
                .engines_off()
                .on_the_ground()
                .set_cold_dark_inputs()
                .run_one_tick();

            // Starting epump
            test_bed = test_bed
                .press_blue_epump_override_button_once()
                .run_waiting_for(Duration::from_secs(10));
            assert!(test_bed.blue_epump_override_is_on());
            assert!(test_bed.is_blue_pressurised());

            // Killing the bus corresponding to the latching relay of blue pump override push button
            // It should set the override state back to off without touching the push button
            test_bed = test_bed.dc_ess_lost().run_one_tick();
            assert!(!test_bed.blue_epump_override_is_on());

            // Stays off even powered back
            test_bed = test_bed.dc_ess_active().run_one_tick();
            assert!(!test_bed.blue_epump_override_is_on());

            test_bed = test_bed.run_waiting_for(Duration::from_secs(10));
            assert!(!test_bed.is_blue_pressurised());
        }

        #[test]
        fn blue_epump_override_switches_to_off_when_pump_forced_off_on_hyd_panel() {
            let mut test_bed = test_bed_with()
                .engines_off()
                .on_the_ground()
                .set_cold_dark_inputs()
                .run_one_tick();

            // Starting epump
            test_bed = test_bed
                .press_blue_epump_override_button_once()
                .run_waiting_for(Duration::from_secs(10));
            assert!(test_bed.blue_epump_override_is_on());
            assert!(test_bed.is_blue_pressurised());

            test_bed = test_bed.set_blue_e_pump(false).run_one_tick();
            assert!(!test_bed.blue_epump_override_is_on());
        }

        #[test]
        fn edp_deactivation() {
            let mut test_bed = test_bed_with()
                .engines_off()
                .on_the_ground()
                .set_cold_dark_inputs()
                .set_ptu_state(false)
                .run_one_tick();

            // Starting eng 1 and eng 2
            test_bed = test_bed
                .start_eng1(Ratio::new::<percent>(80.))
                .start_eng2(Ratio::new::<percent>(80.))
                .run_one_tick();

            // ALMOST No pressure
            assert!(test_bed.green_pressure() < Pressure::new::<psi>(1000.));
            assert!(test_bed.yellow_pressure() < Pressure::new::<psi>(1000.));

            // Waiting for 5s pressure should be at 3000 psi
            test_bed = test_bed.run_waiting_for(Duration::from_secs(5));

            assert!(test_bed.green_pressure() > Pressure::new::<psi>(2900.));
            assert!(test_bed.yellow_pressure() > Pressure::new::<psi>(2900.));

            // Stoping edp1, pressure should fall in 20s
            test_bed = test_bed
                .set_green_ed_pump(false)
                .run_waiting_for(Duration::from_secs(20));

            assert!(test_bed.green_pressure() < Pressure::new::<psi>(500.));
            assert!(test_bed.yellow_pressure() > Pressure::new::<psi>(2900.));

            // Stoping edp2, pressure should fall in 20s
            test_bed = test_bed
                .set_yellow_ed_pump(false)
                .run_waiting_for(Duration::from_secs(20));

            assert!(test_bed.green_pressure() < Pressure::new::<psi>(50.));
            assert!(test_bed.yellow_pressure() < Pressure::new::<psi>(500.));
        }

        #[test]
        fn yellow_edp_buildup() {
            let mut test_bed = test_bed_with()
                .engines_off()
                .on_the_ground()
                .set_cold_dark_inputs()
                .run_one_tick();

            // Starting eng 1
            test_bed = test_bed
                .start_eng2(Ratio::new::<percent>(80.))
                .run_one_tick();
            // ALMOST No pressure
            assert!(!test_bed.is_green_pressurised());
            assert!(test_bed.green_pressure() < Pressure::new::<psi>(50.));
            assert!(!test_bed.is_blue_pressurised());

            // Blue is auto run
            assert!(test_bed.blue_pressure() < Pressure::new::<psi>(1000.));
            assert!(!test_bed.is_yellow_pressurised());
            assert!(test_bed.yellow_pressure() < Pressure::new::<psi>(1000.));

            // Waiting for 5s pressure should be at 3000 psi
            test_bed = test_bed
                .start_eng2(Ratio::new::<percent>(80.))
                .run_waiting_for(Duration::from_secs(5));

            assert!(!test_bed.is_green_pressurised());
            assert!(test_bed.green_pressure() < Pressure::new::<psi>(50.));
            assert!(test_bed.is_blue_pressurised());
            assert!(test_bed.blue_pressure() > Pressure::new::<psi>(2500.));
            assert!(test_bed.is_yellow_pressurised());
            assert!(test_bed.yellow_pressure() > Pressure::new::<psi>(2800.));

            // Stoping engine, pressure should fall in 20s
            test_bed = test_bed
                .stop_eng2()
                .run_waiting_for(Duration::from_secs(20));

            assert!(!test_bed.is_green_pressurised());
            assert!(test_bed.green_pressure() < Pressure::new::<psi>(50.));
            assert!(!test_bed.is_blue_pressurised());
            assert!(test_bed.blue_pressure() < Pressure::new::<psi>(200.));
            assert!(!test_bed.is_yellow_pressurised());
            assert!(test_bed.yellow_pressure() < Pressure::new::<psi>(500.));
        }

        #[test]
        fn when_yellow_edp_solenoid_main_power_bus_unavailable_backup_bus_keeps_pump_in_unpressurised_state(
        ) {
            let mut test_bed = test_bed_with()
                .engines_off()
                .on_the_ground()
                .set_cold_dark_inputs()
                .run_one_tick();

            test_bed = test_bed
                .start_eng2(Ratio::new::<percent>(80.))
                .run_waiting_for(Duration::from_secs(15));

            assert!(test_bed.is_yellow_pressurised());

            // Stoping EDP manually
            test_bed = test_bed
                .set_yellow_ed_pump(false)
                .run_waiting_for(Duration::from_secs(15));

            assert!(!test_bed.is_yellow_pressurised());

            test_bed = test_bed
                .dc_bus_2_lost()
                .run_waiting_for(Duration::from_secs(15));

            // Yellow solenoid has backup power from DC ESS BUS
            assert!(!test_bed.is_yellow_pressurised());
        }

        #[test]
        fn when_yellow_edp_solenoid_both_bus_unpowered_yellow_hydraulic_system_is_pressurised() {
            let mut test_bed = test_bed_with()
                .engines_off()
                .on_the_ground()
                .set_cold_dark_inputs()
                .run_one_tick();

            test_bed = test_bed
                .start_eng2(Ratio::new::<percent>(80.))
                .run_waiting_for(Duration::from_secs(15));

            assert!(test_bed.is_yellow_pressurised());

            // Stoping EDP manually
            test_bed = test_bed
                .set_yellow_ed_pump(false)
                .run_waiting_for(Duration::from_secs(15));

            assert!(!test_bed.is_yellow_pressurised());

            test_bed = test_bed
                .dc_ess_lost()
                .dc_bus_2_lost()
                .run_waiting_for(Duration::from_secs(15));

            // Now solenoid defaults to pressurised without power
            assert!(test_bed.is_yellow_pressurised());
        }

        #[test]
        fn when_green_edp_solenoid_unpowered_yellow_hydraulic_system_is_pressurised() {
            let mut test_bed = test_bed_with()
                .engines_off()
                .on_the_ground()
                .set_cold_dark_inputs()
                .run_one_tick();

            test_bed = test_bed
                .start_eng1(Ratio::new::<percent>(80.))
                .run_waiting_for(Duration::from_secs(15));

            assert!(test_bed.is_green_pressurised());

            // Stoping EDP manually
            test_bed = test_bed
                .set_green_ed_pump(false)
                .run_waiting_for(Duration::from_secs(15));

            assert!(!test_bed.is_green_pressurised());

            test_bed = test_bed
                .dc_ess_lost()
                .run_waiting_for(Duration::from_secs(15));

            // Now solenoid defaults to pressurised
            assert!(test_bed.is_green_pressurised());
        }

        #[test]
        // Checks numerical stability of reservoir level: level should remain after multiple pressure cycles
        fn yellow_circuit_reservoir_coherency() {
            let mut test_bed = test_bed_with()
                .engines_off()
                .on_the_ground()
                .set_cold_dark_inputs()
                .set_ptu_state(false)
                // Park brake off to not use fluid in brakes
                .set_park_brake(false)
                .run_one_tick();

            // Starting epump wait for pressure rise to make sure system is primed including brake accumulator
            test_bed = test_bed
                .set_yellow_e_pump(false)
                .run_waiting_for(Duration::from_secs(20));
            assert!(test_bed.is_yellow_pressurised());
            assert!(test_bed.yellow_pressure() < Pressure::new::<psi>(3500.));
            assert!(test_bed.yellow_pressure() > Pressure::new::<psi>(2500.));

            // Shutdown and wait for pressure stabilisation
            test_bed = test_bed
                .set_yellow_e_pump(true)
                .run_waiting_for(Duration::from_secs(50));
            assert!(!test_bed.is_yellow_pressurised());
            assert!(test_bed.yellow_pressure() < Pressure::new::<psi>(50.));
            assert!(test_bed.yellow_pressure() > Pressure::new::<psi>(-50.));

            let reservoir_level_after_priming = test_bed.get_yellow_reservoir_volume();

            let total_fluid_res_plus_accumulator_before_loops = reservoir_level_after_priming
                + test_bed.get_brake_yellow_accumulator_fluid_volume();

            // Now doing cycles of pressurisation on EDP and ePump
            for _ in 1..6 {
                test_bed = test_bed
                    .start_eng2(Ratio::new::<percent>(80.))
                    .run_waiting_for(Duration::from_secs(50));

                assert!(test_bed.yellow_pressure() < Pressure::new::<psi>(3100.));
                assert!(test_bed.yellow_pressure() > Pressure::new::<psi>(2500.));

                let mut current_res_level = test_bed.get_yellow_reservoir_volume();
                assert!(current_res_level < reservoir_level_after_priming);

                test_bed = test_bed
                    .stop_eng2()
                    .run_waiting_for(Duration::from_secs(50));
                assert!(test_bed.yellow_pressure() < Pressure::new::<psi>(50.));
                assert!(test_bed.yellow_pressure() > Pressure::new::<psi>(-50.));

                test_bed = test_bed
                    .set_yellow_e_pump(false)
                    .run_waiting_for(Duration::from_secs(50));

                assert!(test_bed.yellow_pressure() < Pressure::new::<psi>(3500.));
                assert!(test_bed.yellow_pressure() > Pressure::new::<psi>(2500.));

                current_res_level = test_bed.get_yellow_reservoir_volume();
                assert!(current_res_level < reservoir_level_after_priming);

                test_bed = test_bed
                    .set_yellow_e_pump(true)
                    .run_waiting_for(Duration::from_secs(50));
                assert!(test_bed.yellow_pressure() < Pressure::new::<psi>(50.));
                assert!(test_bed.yellow_pressure() > Pressure::new::<psi>(-50.));
            }
            let total_fluid_res_plus_accumulator_after_loops = test_bed
                .get_yellow_reservoir_volume()
                + test_bed.get_brake_yellow_accumulator_fluid_volume();

            let total_fluid_difference = total_fluid_res_plus_accumulator_before_loops
                - total_fluid_res_plus_accumulator_after_loops;

            // Make sure no more deviation than 0.001 gallon is lost after full pressure and unpressurized states
            assert!(total_fluid_difference.get::<gallon>().abs() < 0.001);
        }

        #[test]
        // Checks numerical stability of reservoir level: level should remain after multiple pressure cycles
        fn green_circuit_reservoir_coherency() {
            let mut test_bed = test_bed_with()
                .engines_off()
                .on_the_ground()
                .set_cold_dark_inputs()
                .set_ptu_state(false)
                .run_one_tick();

            // Starting EDP wait for pressure rise to make sure system is primed
            test_bed = test_bed
                .start_eng1(Ratio::new::<percent>(80.))
                .run_waiting_for(Duration::from_secs(20));
            assert!(test_bed.is_green_pressurised());
            assert!(test_bed.green_pressure() < Pressure::new::<psi>(3500.));
            assert!(test_bed.green_pressure() > Pressure::new::<psi>(2500.));

            // Shutdown and wait for pressure stabilisation
            test_bed = test_bed
                .stop_eng1()
                .run_waiting_for(Duration::from_secs(50));
            assert!(!test_bed.is_green_pressurised());
            assert!(test_bed.green_pressure() < Pressure::new::<psi>(50.));
            assert!(test_bed.green_pressure() > Pressure::new::<psi>(-50.));

            let reservoir_level_after_priming = test_bed.get_green_reservoir_volume();

            // Now doing cycles of pressurisation on EDP
            for _ in 1..6 {
                test_bed = test_bed
                    .start_eng1(Ratio::new::<percent>(80.))
                    .run_waiting_for(Duration::from_secs(50));

                assert!(test_bed.green_pressure() < Pressure::new::<psi>(3500.));
                assert!(test_bed.green_pressure() > Pressure::new::<psi>(2500.));

                let current_res_level = test_bed.get_green_reservoir_volume();
                assert!(current_res_level < reservoir_level_after_priming);

                test_bed = test_bed
                    .stop_eng1()
                    .run_waiting_for(Duration::from_secs(50));
                assert!(test_bed.green_pressure() < Pressure::new::<psi>(50.));
                assert!(test_bed.green_pressure() > Pressure::new::<psi>(-50.));
            }

            let total_fluid_difference =
                reservoir_level_after_priming - test_bed.get_green_reservoir_volume();

            // Make sure no more deviation than 0.001 gallon is lost after full pressure and unpressurized states
            assert!(total_fluid_difference.get::<gallon>().abs() < 0.001);
        }

        #[test]
        // Checks numerical stability of reservoir level: level should remain after multiple pressure cycles
        fn blue_circuit_reservoir_coherency() {
            let mut test_bed = test_bed_with()
                .engines_off()
                .on_the_ground()
                .set_cold_dark_inputs()
                .run_one_tick();

            // Starting blue_epump wait for pressure rise to make sure system is primed
            test_bed = test_bed.press_blue_epump_override_button_once();
            assert!(test_bed.blue_epump_override_is_on());

            test_bed = test_bed.run_waiting_for(Duration::from_secs(20));
            assert!(test_bed.is_blue_pressurised());
            assert!(test_bed.blue_pressure() < Pressure::new::<psi>(3500.));
            assert!(test_bed.blue_pressure() > Pressure::new::<psi>(2500.));

            // Shutdown and wait for pressure stabilisation
            test_bed = test_bed.press_blue_epump_override_button_once();
            assert!(!test_bed.blue_epump_override_is_on());

            test_bed = test_bed.run_waiting_for(Duration::from_secs(50));

            assert!(!test_bed.is_blue_pressurised());
            assert!(test_bed.blue_pressure() < Pressure::new::<psi>(50.));
            assert!(test_bed.blue_pressure() > Pressure::new::<psi>(-50.));

            let reservoir_level_after_priming = test_bed.get_blue_reservoir_volume();

            // Now doing cycles of pressurisation on epump relying on auto run of epump when eng is on
            for _ in 1..6 {
                test_bed = test_bed
                    .start_eng1(Ratio::new::<percent>(80.))
                    .run_waiting_for(Duration::from_secs(50));

                assert!(test_bed.blue_pressure() < Pressure::new::<psi>(3500.));
                assert!(test_bed.blue_pressure() > Pressure::new::<psi>(2500.));

                let current_res_level = test_bed.get_blue_reservoir_volume();
                assert!(current_res_level < reservoir_level_after_priming);

                test_bed = test_bed
                    .stop_eng1()
                    .run_waiting_for(Duration::from_secs(50));
                assert!(test_bed.blue_pressure() < Pressure::new::<psi>(50.));
                assert!(test_bed.blue_pressure() > Pressure::new::<psi>(-50.));

                // Now engine 2 is used
                test_bed = test_bed
                    .start_eng2(Ratio::new::<percent>(80.))
                    .run_waiting_for(Duration::from_secs(50));

                assert!(test_bed.blue_pressure() < Pressure::new::<psi>(3500.));
                assert!(test_bed.blue_pressure() > Pressure::new::<psi>(2500.));

                let current_res_level = test_bed.get_blue_reservoir_volume();
                assert!(current_res_level < reservoir_level_after_priming);

                test_bed = test_bed
                    .stop_eng2()
                    .run_waiting_for(Duration::from_secs(50));
                assert!(test_bed.blue_pressure() < Pressure::new::<psi>(50.));
                assert!(test_bed.blue_pressure() > Pressure::new::<psi>(-50.));
            }

            let total_fluid_difference =
                reservoir_level_after_priming - test_bed.get_blue_reservoir_volume();

            // Make sure no more deviation than 0.001 gallon is lost after full pressure and unpressurized states
            assert!(total_fluid_difference.get::<gallon>().abs() < 0.001);
        }

        #[test]
        fn yellow_green_edp_firevalve() {
            let mut test_bed = test_bed_with()
                .engines_off()
                .on_the_ground()
                .set_cold_dark_inputs()
                .run_one_tick();

            // PTU would mess up the test
            test_bed = test_bed.set_ptu_state(false).run_one_tick();
            assert!(!test_bed.is_ptu_enabled());

            assert!(!test_bed.is_fire_valve_eng1_closed());
            assert!(!test_bed.is_fire_valve_eng2_closed());

            // Starting eng 1
            test_bed = test_bed
                .start_eng2(Ratio::new::<percent>(80.))
                .start_eng1(Ratio::new::<percent>(80.))
                .run_waiting_for(Duration::from_secs(5));

            // Waiting for 5s pressure should be at 3000 psi
            assert!(test_bed.is_green_pressurised());
            assert!(test_bed.green_pressure() > Pressure::new::<psi>(2900.));
            assert!(test_bed.is_blue_pressurised());
            assert!(test_bed.blue_pressure() > Pressure::new::<psi>(2500.));
            assert!(test_bed.is_yellow_pressurised());
            assert!(test_bed.yellow_pressure() > Pressure::new::<psi>(2800.));

            assert!(!test_bed.is_fire_valve_eng1_closed());
            assert!(!test_bed.is_fire_valve_eng2_closed());

            // Green shutoff valve
            test_bed = test_bed
                .set_eng1_fire_button(true)
                .run_waiting_for(Duration::from_secs(20));

            assert!(test_bed.is_fire_valve_eng1_closed());
            assert!(!test_bed.is_fire_valve_eng2_closed());

            assert!(!test_bed.is_green_pressurised());
            assert!(test_bed.green_pressure() < Pressure::new::<psi>(500.));
            assert!(test_bed.is_blue_pressurised());
            assert!(test_bed.blue_pressure() > Pressure::new::<psi>(2500.));
            assert!(test_bed.is_yellow_pressurised());
            assert!(test_bed.yellow_pressure() > Pressure::new::<psi>(2900.));

            // Yellow shutoff valve
            test_bed = test_bed
                .set_eng2_fire_button(true)
                .run_waiting_for(Duration::from_secs(20));

            assert!(test_bed.is_fire_valve_eng1_closed());
            assert!(test_bed.is_fire_valve_eng2_closed());

            assert!(!test_bed.is_green_pressurised());
            assert!(test_bed.green_pressure() < Pressure::new::<psi>(500.));
            assert!(test_bed.is_blue_pressurised());
            assert!(test_bed.blue_pressure() > Pressure::new::<psi>(2500.));
            assert!(!test_bed.is_yellow_pressurised());
            assert!(test_bed.yellow_pressure() < Pressure::new::<psi>(500.));
        }

        #[test]
        fn yellow_brake_accumulator() {
            let mut test_bed = test_bed_with()
                .engines_off()
                .on_the_ground()
                .set_cold_dark_inputs()
                .run_one_tick();

            // Getting accumulator pressure on cold start
            let mut accumulator_pressure = test_bed.get_brake_yellow_accumulator_pressure();

            // No brakes on green, no more pressure than in accumulator on yellow
            assert!(test_bed.get_brake_left_green_pressure() < Pressure::new::<psi>(50.));
            assert!(test_bed.get_brake_right_green_pressure() < Pressure::new::<psi>(50.));
            assert!(
                test_bed.get_brake_left_yellow_pressure()
                    < accumulator_pressure + Pressure::new::<psi>(50.)
            );
            assert!(
                test_bed.get_brake_right_yellow_pressure()
                    < accumulator_pressure + Pressure::new::<psi>(50.)
            );

            // No brakes even if we brake on green, no more than accumulator pressure on yellow
            test_bed = test_bed
                .set_left_brake(Ratio::new::<percent>(100.))
                .set_right_brake(Ratio::new::<percent>(100.))
                .run_waiting_for(Duration::from_secs(5));

            accumulator_pressure = test_bed.get_brake_yellow_accumulator_pressure();

            assert!(test_bed.get_brake_left_green_pressure() < Pressure::new::<psi>(50.));
            assert!(test_bed.get_brake_right_green_pressure() < Pressure::new::<psi>(50.));
            assert!(
                test_bed.get_brake_left_yellow_pressure()
                    < accumulator_pressure + Pressure::new::<psi>(50.)
            );
            assert!(
                test_bed.get_brake_right_yellow_pressure()
                    < accumulator_pressure + Pressure::new::<psi>(50.)
            );
            assert!(
                test_bed.get_brake_yellow_accumulator_pressure()
                    < accumulator_pressure + Pressure::new::<psi>(50.)
            );

            // Park brake off, loading accumulator, we expect no brake pressure but accumulator loaded
            test_bed = test_bed
                .set_left_brake(Ratio::new::<percent>(0.))
                .set_right_brake(Ratio::new::<percent>(0.))
                .set_park_brake(false)
                .set_yellow_e_pump(false)
                .run_waiting_for(Duration::from_secs(30));

            assert!(test_bed.is_yellow_pressurised());
            assert!(test_bed.yellow_pressure() > Pressure::new::<psi>(2500.));
            assert!(test_bed.yellow_pressure() < Pressure::new::<psi>(3500.));

            assert!(test_bed.get_brake_left_green_pressure() < Pressure::new::<psi>(50.));
            assert!(test_bed.get_brake_right_green_pressure() < Pressure::new::<psi>(50.));
            assert!(test_bed.get_brake_left_yellow_pressure() < Pressure::new::<psi>(50.));
            assert!(test_bed.get_brake_right_yellow_pressure() < Pressure::new::<psi>(50.));

            assert!(test_bed.get_brake_yellow_accumulator_pressure() > Pressure::new::<psi>(2500.));

            // Park brake on, loaded accumulator, we expect brakes on yellow side only
            test_bed = test_bed
                .set_park_brake(true)
                .run_waiting_for(Duration::from_secs(3));

            assert!(test_bed.get_brake_left_green_pressure() < Pressure::new::<psi>(50.));
            assert!(test_bed.get_brake_right_green_pressure() < Pressure::new::<psi>(50.));
            assert!(test_bed.get_brake_left_yellow_pressure() > Pressure::new::<psi>(2000.));
            assert!(test_bed.get_brake_right_yellow_pressure() > Pressure::new::<psi>(2000.));

            assert!(test_bed.get_brake_yellow_accumulator_pressure() > Pressure::new::<psi>(2500.));
        }

        #[test]
        fn norm_brake_vs_altn_brake() {
            let mut test_bed = test_bed_with()
                .engines_off()
                .on_the_ground()
                .set_cold_dark_inputs()
                .run_one_tick();

            // Getting accumulator pressure on cold start
            let accumulator_pressure = test_bed.get_brake_yellow_accumulator_pressure();

            // No brakes
            assert!(test_bed.get_brake_left_green_pressure() < Pressure::new::<psi>(50.));
            assert!(test_bed.get_brake_right_green_pressure() < Pressure::new::<psi>(50.));
            assert!(
                test_bed.get_brake_left_yellow_pressure()
                    < accumulator_pressure + Pressure::new::<psi>(50.)
            );
            assert!(
                test_bed.get_brake_right_yellow_pressure()
                    < accumulator_pressure + Pressure::new::<psi>(50.)
            );

            test_bed = test_bed
                .start_eng1(Ratio::new::<percent>(100.))
                .start_eng2(Ratio::new::<percent>(100.))
                .set_park_brake(false)
                .run_waiting_for(Duration::from_secs(5));

            assert!(test_bed.is_green_pressurised());
            assert!(test_bed.is_yellow_pressurised());
            // No brakes if we don't brake
            test_bed = test_bed
                .set_left_brake(Ratio::new::<percent>(0.))
                .set_right_brake(Ratio::new::<percent>(0.))
                .run_waiting_for(Duration::from_secs(1));

            assert!(test_bed.get_brake_left_green_pressure() < Pressure::new::<psi>(50.));
            assert!(test_bed.get_brake_right_green_pressure() < Pressure::new::<psi>(50.));
            assert!(test_bed.get_brake_left_yellow_pressure() < Pressure::new::<psi>(50.));
            assert!(test_bed.get_brake_right_yellow_pressure() < Pressure::new::<psi>(50.));

            // Braking cause green braking system to rise
            test_bed = test_bed
                .set_left_brake(Ratio::new::<percent>(100.))
                .set_right_brake(Ratio::new::<percent>(100.))
                .run_waiting_for(Duration::from_secs(1));

            assert!(test_bed.get_brake_left_green_pressure() > Pressure::new::<psi>(2000.));
            assert!(test_bed.get_brake_left_green_pressure() < Pressure::new::<psi>(3500.));
            assert!(test_bed.get_brake_right_green_pressure() > Pressure::new::<psi>(2000.));
            assert!(test_bed.get_brake_right_green_pressure() < Pressure::new::<psi>(3500.));
            assert!(test_bed.get_brake_left_yellow_pressure() < Pressure::new::<psi>(50.));
            assert!(test_bed.get_brake_right_yellow_pressure() < Pressure::new::<psi>(50.));

            // Disabling Askid causes alternate braking to work and release green brakes
            test_bed = test_bed
                .set_anti_skid(false)
                .run_waiting_for(Duration::from_secs(2));

            assert!(test_bed.get_brake_left_green_pressure() < Pressure::new::<psi>(50.));
            assert!(test_bed.get_brake_right_green_pressure() < Pressure::new::<psi>(50.));
            assert!(test_bed.get_brake_left_yellow_pressure() > Pressure::new::<psi>(950.));
            assert!(test_bed.get_brake_left_yellow_pressure() < Pressure::new::<psi>(3500.));
            assert!(test_bed.get_brake_right_yellow_pressure() > Pressure::new::<psi>(950.));
            assert!(test_bed.get_brake_right_yellow_pressure() < Pressure::new::<psi>(3500.));
        }

        #[test]
        fn no_brake_inversion() {
            let mut test_bed = test_bed_with()
                .engines_off()
                .on_the_ground()
                .set_cold_dark_inputs()
                .run_one_tick();

            test_bed = test_bed
                .start_eng1(Ratio::new::<percent>(100.))
                .start_eng2(Ratio::new::<percent>(100.))
                .set_park_brake(false)
                .run_waiting_for(Duration::from_secs(5));

            assert!(test_bed.is_green_pressurised());
            assert!(test_bed.is_yellow_pressurised());
            // Braking left
            test_bed = test_bed
                .set_left_brake(Ratio::new::<percent>(100.))
                .set_right_brake(Ratio::new::<percent>(0.))
                .run_waiting_for(Duration::from_secs(1));

            assert!(test_bed.get_brake_left_green_pressure() > Pressure::new::<psi>(2000.));
            assert!(test_bed.get_brake_right_green_pressure() < Pressure::new::<psi>(50.));
            assert!(test_bed.get_brake_left_yellow_pressure() < Pressure::new::<psi>(50.));
            assert!(test_bed.get_brake_right_yellow_pressure() < Pressure::new::<psi>(50.));

            // Braking right
            test_bed = test_bed
                .set_left_brake(Ratio::new::<percent>(0.))
                .set_right_brake(Ratio::new::<percent>(100.))
                .run_waiting_for(Duration::from_secs(1));

            assert!(test_bed.get_brake_left_green_pressure() < Pressure::new::<psi>(50.));
            assert!(test_bed.get_brake_right_green_pressure() > Pressure::new::<psi>(2000.));
            assert!(test_bed.get_brake_left_yellow_pressure() < Pressure::new::<psi>(50.));
            assert!(test_bed.get_brake_right_yellow_pressure() < Pressure::new::<psi>(50.));

            // Disabling Askid causes alternate braking to work and release green brakes
            test_bed = test_bed
                .set_left_brake(Ratio::new::<percent>(0.))
                .set_right_brake(Ratio::new::<percent>(100.))
                .set_anti_skid(false)
                .run_waiting_for(Duration::from_secs(2));

            assert!(test_bed.get_brake_left_green_pressure() < Pressure::new::<psi>(50.));
            assert!(test_bed.get_brake_right_green_pressure() < Pressure::new::<psi>(50.));
            assert!(test_bed.get_brake_left_yellow_pressure() < Pressure::new::<psi>(50.));
            assert!(test_bed.get_brake_right_yellow_pressure() > Pressure::new::<psi>(950.));

            test_bed = test_bed
                .set_left_brake(Ratio::new::<percent>(100.))
                .set_right_brake(Ratio::new::<percent>(0.))
                .run_waiting_for(Duration::from_secs(2));

            assert!(test_bed.get_brake_left_green_pressure() < Pressure::new::<psi>(50.));
            assert!(test_bed.get_brake_right_green_pressure() < Pressure::new::<psi>(50.));
            assert!(test_bed.get_brake_left_yellow_pressure() > Pressure::new::<psi>(950.));
            assert!(test_bed.get_brake_right_yellow_pressure() < Pressure::new::<psi>(50.));
        }

        #[test]
        fn auto_brake_at_gear_retraction() {
            let mut test_bed = test_bed_with()
                .engines_off()
                .on_the_ground()
                .set_cold_dark_inputs()
                .run_one_tick();

            test_bed = test_bed
                .start_eng1(Ratio::new::<percent>(100.))
                .start_eng2(Ratio::new::<percent>(100.))
                .set_park_brake(false)
                .run_waiting_for(Duration::from_secs(15));

            // No brake inputs
            test_bed = test_bed
                .set_left_brake(Ratio::new::<percent>(0.))
                .set_right_brake(Ratio::new::<percent>(0.))
                .run_waiting_for(Duration::from_secs(1));

            assert!(test_bed.get_brake_left_green_pressure() < Pressure::new::<psi>(50.));
            assert!(test_bed.get_brake_right_green_pressure() < Pressure::new::<psi>(50.));
            assert!(test_bed.get_brake_left_yellow_pressure() < Pressure::new::<psi>(50.));
            assert!(test_bed.get_brake_right_yellow_pressure() < Pressure::new::<psi>(50.));

            // Positive climb, gear up
            test_bed = test_bed
                .set_left_brake(Ratio::new::<percent>(0.))
                .set_right_brake(Ratio::new::<percent>(0.))
                .in_flight()
                .set_gear_up()
                .run_waiting_for(Duration::from_secs(1));

            // Check auto brake is active
            assert!(test_bed.get_brake_left_green_pressure() > Pressure::new::<psi>(50.));
            assert!(test_bed.get_brake_right_green_pressure() > Pressure::new::<psi>(50.));
            assert!(test_bed.get_brake_left_green_pressure() < Pressure::new::<psi>(1500.));
            assert!(test_bed.get_brake_right_green_pressure() < Pressure::new::<psi>(1500.));

            assert!(test_bed.get_brake_left_yellow_pressure() < Pressure::new::<psi>(50.));
            assert!(test_bed.get_brake_right_yellow_pressure() < Pressure::new::<psi>(50.));

            // Check no more autobrakes after 3s
            test_bed = test_bed.run_waiting_for(Duration::from_secs(3));

            assert!(test_bed.get_brake_left_green_pressure() < Pressure::new::<psi>(50.));
            assert!(test_bed.get_brake_right_green_pressure() < Pressure::new::<psi>(50.));

            assert!(test_bed.get_brake_left_yellow_pressure() < Pressure::new::<psi>(50.));
            assert!(test_bed.get_brake_right_yellow_pressure() < Pressure::new::<psi>(50.));
        }

        #[test]
        fn alternate_brake_accumulator_is_emptying_while_braking() {
            let mut test_bed = test_bed_with()
                .on_the_ground()
                .set_cold_dark_inputs()
                .start_eng1(Ratio::new::<percent>(100.))
                .start_eng2(Ratio::new::<percent>(100.))
                .set_park_brake(false)
                .run_waiting_for(Duration::from_secs(15));

            // Check we got yellow pressure and brake accumulator loaded
            assert!(test_bed.yellow_pressure() >= Pressure::new::<psi>(2500.));
            assert!(
                test_bed.get_brake_yellow_accumulator_pressure() >= Pressure::new::<psi>(2500.)
            );

            // Disabling green and yellow side so accumulator stop being able to reload
            test_bed = test_bed
                .set_ptu_state(false)
                .set_yellow_ed_pump(false)
                .set_green_ed_pump(false)
                .set_yellow_e_pump(true)
                .run_waiting_for(Duration::from_secs(30));

            assert!(test_bed.yellow_pressure() <= Pressure::new::<psi>(100.));
            assert!(test_bed.green_pressure() <= Pressure::new::<psi>(100.));
            assert!(
                test_bed.get_brake_yellow_accumulator_pressure() >= Pressure::new::<psi>(2500.)
            );

            // Now using brakes and check accumulator gets empty
            test_bed = test_bed
                .empty_brake_accumulator_using_pedal_brake()
                .run_waiting_for(Duration::from_secs(1));

            assert!(
                test_bed.get_brake_yellow_accumulator_pressure() <= Pressure::new::<psi>(1000.)
            );
            assert!(
                test_bed.get_brake_yellow_accumulator_fluid_volume() <= Volume::new::<gallon>(0.01)
            );
        }

        #[test]
        fn brakes_inactive_in_flight() {
            let mut test_bed = test_bed_with()
                .set_cold_dark_inputs()
                .in_flight()
                .set_gear_up()
                .run_waiting_for(Duration::from_secs(10));

            // No brake inputs
            test_bed = test_bed
                .set_left_brake(Ratio::new::<percent>(0.))
                .set_right_brake(Ratio::new::<percent>(0.))
                .run_waiting_for(Duration::from_secs(1));

            assert!(test_bed.get_brake_left_green_pressure() < Pressure::new::<psi>(50.));
            assert!(test_bed.get_brake_right_green_pressure() < Pressure::new::<psi>(50.));
            assert!(test_bed.get_brake_left_yellow_pressure() < Pressure::new::<psi>(50.));
            assert!(test_bed.get_brake_right_yellow_pressure() < Pressure::new::<psi>(50.));

            // Now full brakes
            test_bed = test_bed
                .set_left_brake(Ratio::new::<percent>(100.))
                .set_right_brake(Ratio::new::<percent>(100.))
                .run_waiting_for(Duration::from_secs(1));

            // Check no action on brakes
            assert!(test_bed.get_brake_left_green_pressure() < Pressure::new::<psi>(50.));
            assert!(test_bed.get_brake_right_green_pressure() < Pressure::new::<psi>(50.));

            assert!(test_bed.get_brake_left_yellow_pressure() < Pressure::new::<psi>(50.));
            assert!(test_bed.get_brake_right_yellow_pressure() < Pressure::new::<psi>(50.));
        }

        #[test]
        fn brakes_norm_active_in_flight_gear_down() {
            let mut test_bed = test_bed_with()
                .set_cold_dark_inputs()
                .in_flight()
                .set_gear_up()
                .run_waiting_for(Duration::from_secs(10));

            // Now full brakes gear down
            test_bed = test_bed
                .set_left_brake(Ratio::new::<percent>(100.))
                .set_right_brake(Ratio::new::<percent>(100.))
                .set_gear_down()
                .run_waiting_for(Duration::from_secs(1));

            // Brakes norm should work normally
            assert!(test_bed.get_brake_left_green_pressure() > Pressure::new::<psi>(50.));
            assert!(test_bed.get_brake_right_green_pressure() > Pressure::new::<psi>(50.));

            assert!(test_bed.get_brake_left_yellow_pressure() < Pressure::new::<psi>(50.));
            assert!(test_bed.get_brake_right_yellow_pressure() < Pressure::new::<psi>(50.));
        }

        #[test]
        fn brakes_alternate_active_in_flight_gear_down() {
            let mut test_bed = test_bed_with()
                .set_cold_dark_inputs()
                .in_flight()
                .set_gear_up()
                .run_waiting_for(Duration::from_secs(10));

            // Now full brakes gear down
            test_bed = test_bed
                .set_left_brake(Ratio::new::<percent>(100.))
                .set_right_brake(Ratio::new::<percent>(100.))
                .set_gear_down()
                .set_anti_skid(false)
                .run_waiting_for(Duration::from_secs(1));

            // Brakes norm should work normally
            assert!(test_bed.get_brake_left_green_pressure() < Pressure::new::<psi>(50.));
            assert!(test_bed.get_brake_right_green_pressure() < Pressure::new::<psi>(50.));

            assert!(test_bed.get_brake_left_yellow_pressure() > Pressure::new::<psi>(900.));
            assert!(test_bed.get_brake_right_yellow_pressure() > Pressure::new::<psi>(900.));
        }

        #[test]
        // Testing that green for brakes is only available if park brake is on while altn pressure is at too low level
        fn brake_logic_green_backup_emergency() {
            let mut test_bed = test_bed_with()
                .engines_off()
                .on_the_ground()
                .set_cold_dark_inputs()
                .run_one_tick();

            // Setting on ground with yellow side hydraulics off
            // This should prevent yellow accumulator to fill
            test_bed = test_bed
                .start_eng1(Ratio::new::<percent>(100.))
                .start_eng2(Ratio::new::<percent>(100.))
                .set_park_brake(true)
                .set_ptu_state(false)
                .set_yellow_e_pump(true)
                .set_yellow_ed_pump(false)
                .run_waiting_for(Duration::from_secs(15));

            // Braking but park is on: no output on green brakes expected
            test_bed = test_bed
                .set_left_brake(Ratio::new::<percent>(100.))
                .set_right_brake(Ratio::new::<percent>(100.))
                .run_waiting_for(Duration::from_secs(1));

            assert!(test_bed.get_brake_left_green_pressure() < Pressure::new::<psi>(50.));
            assert!(test_bed.get_brake_right_green_pressure() < Pressure::new::<psi>(50.));
            assert!(test_bed.get_brake_left_yellow_pressure() > Pressure::new::<psi>(500.));
            assert!(test_bed.get_brake_right_yellow_pressure() > Pressure::new::<psi>(500.));

            // With no more fluid in yellow accumulator, green should work as emergency
            test_bed = test_bed
                .empty_brake_accumulator_using_park_brake()
                .set_left_brake(Ratio::new::<percent>(100.))
                .set_right_brake(Ratio::new::<percent>(100.))
                .run_waiting_for(Duration::from_secs(1));

            assert!(test_bed.get_brake_left_green_pressure() > Pressure::new::<psi>(1000.));
            assert!(test_bed.get_brake_right_green_pressure() > Pressure::new::<psi>(1000.));
            assert!(test_bed.get_brake_left_yellow_pressure() < Pressure::new::<psi>(50.));
            assert!(test_bed.get_brake_right_yellow_pressure() < Pressure::new::<psi>(50.));
        }

        #[test]
        fn autobrakes_arms_in_flight_lo_or_med() {
            let mut test_bed = test_bed_with()
                .set_cold_dark_inputs()
                .in_flight()
                .set_gear_up()
                .run_waiting_for(Duration::from_secs(12));

            assert!(test_bed.autobrake_mode() == AutobrakeMode::NONE);

            test_bed = test_bed
                .set_autobrake_low()
                .run_waiting_for(Duration::from_secs(1));

            assert!(test_bed.autobrake_mode() == AutobrakeMode::LOW);

            test_bed = test_bed
                .set_autobrake_med()
                .run_waiting_for(Duration::from_secs(1));

            assert!(test_bed.autobrake_mode() == AutobrakeMode::MED);
        }

        #[test]
        fn autobrakes_disarms_if_green_pressure_low() {
            let mut test_bed = test_bed_with()
                .set_cold_dark_inputs()
                .in_flight()
                .set_gear_up()
                .run_waiting_for(Duration::from_secs(12));

            assert!(test_bed.autobrake_mode() == AutobrakeMode::NONE);

            test_bed = test_bed
                .set_autobrake_low()
                .run_waiting_for(Duration::from_secs(1));

            assert!(test_bed.autobrake_mode() == AutobrakeMode::LOW);

            test_bed = test_bed
                .set_ptu_state(false)
                .stop_eng1()
                .run_waiting_for(Duration::from_secs(20));

            assert!(test_bed.autobrake_mode() == AutobrakeMode::NONE);
        }

        #[test]
        fn autobrakes_disarms_if_askid_off() {
            let mut test_bed = test_bed_with()
                .set_cold_dark_inputs()
                .in_flight()
                .set_gear_up()
                .run_waiting_for(Duration::from_secs(12));

            assert!(test_bed.autobrake_mode() == AutobrakeMode::NONE);

            test_bed = test_bed
                .set_autobrake_med()
                .run_waiting_for(Duration::from_secs(1));

            assert!(test_bed.autobrake_mode() == AutobrakeMode::MED);

            test_bed = test_bed
                .set_anti_skid(false)
                .run_waiting_for(Duration::from_secs(1));

            assert!(test_bed.autobrake_mode() == AutobrakeMode::NONE);
        }

        #[test]
        fn autobrakes_max_wont_arm_in_flight() {
            let mut test_bed = test_bed_with()
                .set_cold_dark_inputs()
                .in_flight()
                .set_gear_up()
                .run_waiting_for(Duration::from_secs(15));

            assert!(test_bed.autobrake_mode() == AutobrakeMode::NONE);

            test_bed = test_bed
                .set_autobrake_max()
                .run_waiting_for(Duration::from_secs(1));

            assert!(test_bed.autobrake_mode() == AutobrakeMode::NONE);
        }

        #[test]
        fn autobrakes_taxiing_wont_disarm_when_braking() {
            let mut test_bed = test_bed_with()
                .set_cold_dark_inputs()
                .on_the_ground()
                .start_eng1(Ratio::new::<percent>(60.))
                .start_eng2(Ratio::new::<percent>(60.))
                .run_waiting_for(Duration::from_secs(10));

            test_bed = test_bed
                .set_autobrake_max()
                .run_waiting_for(Duration::from_secs(1));

            assert!(test_bed.autobrake_mode() == AutobrakeMode::MAX);

            test_bed = test_bed
                .set_right_brake(Ratio::new::<percent>(100.))
                .set_left_brake(Ratio::new::<percent>(100.))
                .run_waiting_for(Duration::from_secs(1));

            assert!(test_bed.autobrake_mode() == AutobrakeMode::MAX);
        }

        #[test]
        fn autobrakes_activates_on_ground_on_spoiler_deploy() {
            let mut test_bed = test_bed_with()
                .set_cold_dark_inputs()
                .on_the_ground()
                .set_park_brake(false)
                .start_eng1(Ratio::new::<percent>(100.))
                .start_eng2(Ratio::new::<percent>(100.))
                .run_waiting_for(Duration::from_secs(10));

            test_bed = test_bed
                .set_autobrake_max()
                .run_waiting_for(Duration::from_secs(1));

            assert!(test_bed.autobrake_mode() == AutobrakeMode::MAX);

            test_bed = test_bed
                .set_deploy_spoilers()
                .run_waiting_for(Duration::from_secs(6));

            assert!(test_bed.autobrake_mode() == AutobrakeMode::MAX);
            assert!(test_bed.get_brake_left_green_pressure() > Pressure::new::<psi>(1000.));
            assert!(test_bed.get_brake_right_green_pressure() > Pressure::new::<psi>(1000.));

            assert!(test_bed.get_brake_left_yellow_pressure() < Pressure::new::<psi>(50.));
            assert!(test_bed.get_brake_right_yellow_pressure() < Pressure::new::<psi>(50.));
        }

        #[test]
        fn autobrakes_disengage_on_spoiler_retract() {
            let mut test_bed = test_bed_with()
                .set_cold_dark_inputs()
                .on_the_ground()
                .set_park_brake(false)
                .start_eng1(Ratio::new::<percent>(100.))
                .start_eng2(Ratio::new::<percent>(100.))
                .run_waiting_for(Duration::from_secs(10));

            test_bed = test_bed
                .set_autobrake_max()
                .run_waiting_for(Duration::from_secs(1));

            assert!(test_bed.autobrake_mode() == AutobrakeMode::MAX);

            test_bed = test_bed
                .set_deploy_spoilers()
                .run_waiting_for(Duration::from_secs(6));

            assert!(test_bed.autobrake_mode() == AutobrakeMode::MAX);

            test_bed = test_bed
                .set_retract_spoilers()
                .run_waiting_for(Duration::from_secs(1));

            assert!(test_bed.autobrake_mode() == AutobrakeMode::NONE);
            assert!(test_bed.get_brake_left_green_pressure() < Pressure::new::<psi>(50.));
            assert!(test_bed.get_brake_right_green_pressure() < Pressure::new::<psi>(50.));
        }

        #[test]
        // Should disable with one pedal > 61° over max range of 79.4° thus 77%
        fn autobrakes_max_disengage_at_77_on_one_pedal_input() {
            let mut test_bed = test_bed_with()
                .set_cold_dark_inputs()
                .on_the_ground()
                .set_park_brake(false)
                .start_eng1(Ratio::new::<percent>(100.))
                .start_eng2(Ratio::new::<percent>(100.))
                .run_waiting_for(Duration::from_secs(10));

            test_bed = test_bed
                .set_autobrake_max()
                .run_waiting_for(Duration::from_secs(1));

            assert!(test_bed.autobrake_mode() == AutobrakeMode::MAX);

            test_bed = test_bed
                .set_deploy_spoilers()
                .run_waiting_for(Duration::from_secs(6));

            assert!(test_bed.autobrake_mode() == AutobrakeMode::MAX);
            assert!(test_bed.get_brake_left_green_pressure() > Pressure::new::<psi>(1000.));
            assert!(test_bed.get_brake_right_green_pressure() > Pressure::new::<psi>(1000.));

            test_bed = test_bed
                .set_left_brake(Ratio::new::<percent>(70.))
                .run_waiting_for(Duration::from_secs(1))
                .set_left_brake(Ratio::new::<percent>(0.))
                .run_waiting_for(Duration::from_secs(1));

            assert!(test_bed.autobrake_mode() == AutobrakeMode::MAX);
            assert!(test_bed.get_brake_left_green_pressure() > Pressure::new::<psi>(1000.));
            assert!(test_bed.get_brake_right_green_pressure() > Pressure::new::<psi>(1000.));

            test_bed = test_bed
                .set_left_brake(Ratio::new::<percent>(78.))
                .run_waiting_for(Duration::from_secs(1))
                .set_left_brake(Ratio::new::<percent>(0.))
                .run_waiting_for(Duration::from_secs(1));

            assert!(test_bed.autobrake_mode() == AutobrakeMode::NONE);
            assert!(test_bed.get_brake_left_green_pressure() < Pressure::new::<psi>(50.));
            assert!(test_bed.get_brake_right_green_pressure() < Pressure::new::<psi>(50.));
        }

        #[test]
        fn autobrakes_max_disengage_at_52_on_both_pedal_input() {
            let mut test_bed = test_bed_with()
                .set_cold_dark_inputs()
                .on_the_ground()
                .set_park_brake(false)
                .start_eng1(Ratio::new::<percent>(100.))
                .start_eng2(Ratio::new::<percent>(100.))
                .run_waiting_for(Duration::from_secs(10));

            test_bed = test_bed
                .set_autobrake_max()
                .run_waiting_for(Duration::from_secs(1));

            assert!(test_bed.autobrake_mode() == AutobrakeMode::MAX);

            test_bed = test_bed
                .set_deploy_spoilers()
                .run_waiting_for(Duration::from_secs(6));

            assert!(test_bed.autobrake_mode() == AutobrakeMode::MAX);
            assert!(test_bed.get_brake_left_green_pressure() > Pressure::new::<psi>(1000.));
            assert!(test_bed.get_brake_right_green_pressure() > Pressure::new::<psi>(1000.));

            test_bed = test_bed
                .set_left_brake(Ratio::new::<percent>(55.))
                .run_waiting_for(Duration::from_secs(1))
                .set_left_brake(Ratio::new::<percent>(0.))
                .run_waiting_for(Duration::from_secs(1));

            assert!(test_bed.autobrake_mode() == AutobrakeMode::MAX);
            assert!(test_bed.get_brake_left_green_pressure() > Pressure::new::<psi>(1000.));
            assert!(test_bed.get_brake_right_green_pressure() > Pressure::new::<psi>(1000.));

            test_bed = test_bed
                .set_left_brake(Ratio::new::<percent>(55.))
                .set_right_brake(Ratio::new::<percent>(55.))
                .run_waiting_for(Duration::from_secs(1))
                .set_left_brake(Ratio::new::<percent>(0.))
                .set_right_brake(Ratio::new::<percent>(0.))
                .run_waiting_for(Duration::from_secs(1));

            assert!(test_bed.autobrake_mode() == AutobrakeMode::NONE);
            assert!(test_bed.get_brake_left_green_pressure() < Pressure::new::<psi>(50.));
            assert!(test_bed.get_brake_right_green_pressure() < Pressure::new::<psi>(50.));
        }

        #[test]
        // Should disable with one pedals > 42° over max range of 79.4° thus 52%
        fn autobrakes_med_disengage_at_52_on_one_pedal_input() {
            let mut test_bed = test_bed_with()
                .set_cold_dark_inputs()
                .on_the_ground()
                .set_park_brake(false)
                .start_eng1(Ratio::new::<percent>(100.))
                .start_eng2(Ratio::new::<percent>(100.))
                .run_waiting_for(Duration::from_secs(10));

            test_bed = test_bed
                .set_autobrake_med()
                .run_waiting_for(Duration::from_secs(1));

            assert!(test_bed.autobrake_mode() == AutobrakeMode::MED);

            test_bed = test_bed
                .set_deploy_spoilers()
                .run_waiting_for(Duration::from_secs(6));

            assert!(test_bed.autobrake_mode() == AutobrakeMode::MED);
            assert!(test_bed.get_brake_left_green_pressure() > Pressure::new::<psi>(1000.));
            assert!(test_bed.get_brake_right_green_pressure() > Pressure::new::<psi>(1000.));

            test_bed = test_bed
                .set_right_brake(Ratio::new::<percent>(50.))
                .run_waiting_for(Duration::from_secs(1))
                .set_right_brake(Ratio::new::<percent>(0.))
                .run_waiting_for(Duration::from_secs(1));

            assert!(test_bed.autobrake_mode() == AutobrakeMode::MED);
            assert!(test_bed.get_brake_left_green_pressure() > Pressure::new::<psi>(1000.));
            assert!(test_bed.get_brake_right_green_pressure() > Pressure::new::<psi>(1000.));

            test_bed = test_bed
                .set_right_brake(Ratio::new::<percent>(55.))
                .run_waiting_for(Duration::from_secs(1))
                .set_right_brake(Ratio::new::<percent>(0.))
                .run_waiting_for(Duration::from_secs(1));

            assert!(test_bed.autobrake_mode() == AutobrakeMode::NONE);
            assert!(test_bed.get_brake_left_green_pressure() < Pressure::new::<psi>(50.));
            assert!(test_bed.get_brake_right_green_pressure() < Pressure::new::<psi>(50.));
        }

        #[test]
        fn autobrakes_med_disengage_at_11_on_both_pedal_input() {
            let mut test_bed = test_bed_with()
                .set_cold_dark_inputs()
                .on_the_ground()
                .set_park_brake(false)
                .start_eng1(Ratio::new::<percent>(100.))
                .start_eng2(Ratio::new::<percent>(100.))
                .run_waiting_for(Duration::from_secs(10));

            test_bed = test_bed
                .set_autobrake_med()
                .run_waiting_for(Duration::from_secs(1));

            assert!(test_bed.autobrake_mode() == AutobrakeMode::MED);

            test_bed = test_bed
                .set_deploy_spoilers()
                .run_waiting_for(Duration::from_secs(6));

            assert!(test_bed.autobrake_mode() == AutobrakeMode::MED);
            assert!(test_bed.get_brake_left_green_pressure() > Pressure::new::<psi>(1000.));
            assert!(test_bed.get_brake_right_green_pressure() > Pressure::new::<psi>(1000.));

            test_bed = test_bed
                .set_right_brake(Ratio::new::<percent>(15.))
                .run_waiting_for(Duration::from_secs(1))
                .set_right_brake(Ratio::new::<percent>(0.))
                .run_waiting_for(Duration::from_secs(1));

            assert!(test_bed.autobrake_mode() == AutobrakeMode::MED);
            assert!(test_bed.get_brake_left_green_pressure() > Pressure::new::<psi>(1000.));
            assert!(test_bed.get_brake_right_green_pressure() > Pressure::new::<psi>(1000.));

            test_bed = test_bed
                .set_right_brake(Ratio::new::<percent>(15.))
                .set_left_brake(Ratio::new::<percent>(15.))
                .run_waiting_for(Duration::from_secs(1))
                .set_right_brake(Ratio::new::<percent>(0.))
                .set_left_brake(Ratio::new::<percent>(0.))
                .run_waiting_for(Duration::from_secs(1));

            assert!(test_bed.autobrake_mode() == AutobrakeMode::NONE);
            assert!(test_bed.get_brake_left_green_pressure() < Pressure::new::<psi>(50.));
            assert!(test_bed.get_brake_right_green_pressure() < Pressure::new::<psi>(50.));
        }

        #[test]
        fn autobrakes_max_disarm_after_10s_in_flight() {
            let mut test_bed = test_bed_with()
                .set_cold_dark_inputs()
                .on_the_ground()
                .set_park_brake(false)
                .start_eng1(Ratio::new::<percent>(100.))
                .start_eng2(Ratio::new::<percent>(100.))
                .run_waiting_for(Duration::from_secs(10));

            test_bed = test_bed
                .set_autobrake_max()
                .run_waiting_for(Duration::from_secs(1));

            assert!(test_bed.autobrake_mode() == AutobrakeMode::MAX);

            test_bed = test_bed.in_flight().run_waiting_for(Duration::from_secs(6));

            assert!(test_bed.autobrake_mode() == AutobrakeMode::MAX);

            test_bed = test_bed.in_flight().run_waiting_for(Duration::from_secs(6));

            assert!(test_bed.autobrake_mode() == AutobrakeMode::NONE);
        }

        #[test]
        fn controller_blue_epump_activates_when_no_weight_on_center_wheel() {
            let mut test_bed = test_bed_with()
                .engines_off()
                .on_the_ground()
                .set_cold_dark_inputs()
                .run_one_tick();

            assert!(!test_bed.query(|a| a.is_blue_epump_controller_pressurising()));

            test_bed = test_bed.rotates_on_runway().run_one_tick();

            assert!(test_bed.query(|a| a.is_blue_epump_controller_pressurising()));
        }

        #[test]
        fn controller_blue_epump_split_engine_states() {
            let mut test_bed = test_bed_with()
                .engines_off()
                .on_the_ground()
                .set_cold_dark_inputs()
                .run_one_tick();

            assert!(!test_bed.query(|a| a.is_blue_epump_controller_pressurising()));

            test_bed = test_bed
                .start_eng1(Ratio::new::<percent>(65.))
                .run_one_tick();

            assert!(test_bed.query(|a| a.is_blue_epump_controller_pressurising()));

            test_bed = test_bed
                .start_eng2(Ratio::new::<percent>(65.))
                .stop_eng1()
                .run_one_tick();

            assert!(test_bed.query(|a| a.is_blue_epump_controller_pressurising()));
        }

        #[test]
        fn controller_blue_epump_on_off_engines() {
            let mut test_bed = test_bed_with()
                .engines_off()
                .on_the_ground()
                .set_cold_dark_inputs()
                .start_eng1(Ratio::new::<percent>(65.))
                .start_eng2(Ratio::new::<percent>(65.))
                .run_one_tick();

            assert!(test_bed.query(|a| a.is_blue_epump_controller_pressurising()));

            test_bed = test_bed.stop_eng1().stop_eng2().run_one_tick();

            assert!(!test_bed.query(|a| a.is_blue_epump_controller_pressurising()));
        }

        #[test]
        fn controller_blue_epump_override() {
            let mut test_bed = test_bed_with()
                .engines_off()
                .on_the_ground()
                .set_cold_dark_inputs()
                .press_blue_epump_override_button_once()
                .run_one_tick();

            assert!(test_bed.query(|a| a.is_blue_epump_controller_pressurising()));

            test_bed = test_bed
                .press_blue_epump_override_button_once()
                .run_one_tick();

            assert!(!test_bed.query(|a| a.is_blue_epump_controller_pressurising()));
        }

        #[test]
        fn controller_blue_epump_override_without_power_shall_not_run_blue_pump() {
            let mut test_bed = test_bed_with()
                .engines_off()
                .on_the_ground()
                .set_cold_dark_inputs()
                .start_eng1(Ratio::new::<percent>(65.))
                .run_one_tick();

            assert!(test_bed.query(|a| a.is_blue_epump_controller_pressurising()));

            test_bed = test_bed.dc_ess_lost().run_one_tick();

            assert!(!test_bed.query(|a| a.is_blue_epump_controller_pressurising()));
        }

        #[test]
        fn controller_yellow_epump_is_activated_by_overhead_button() {
            let mut test_bed = test_bed_with()
                .engines_off()
                .on_the_ground()
                .set_cold_dark_inputs()
                .run_one_tick();

            assert!(!test_bed.query(|a| a.is_yellow_epump_controller_pressurising()));

            test_bed = test_bed.set_yellow_e_pump(false).run_one_tick();

            assert!(test_bed.query(|a| a.is_yellow_epump_controller_pressurising()));

            test_bed = test_bed.set_yellow_e_pump(true).run_one_tick();

            assert!(!test_bed.query(|a| a.is_yellow_epump_controller_pressurising()));
        }

        #[test]
        fn controller_yellow_epump_unpowered_cant_command_pump() {
            let mut test_bed = test_bed_with()
                .engines_off()
                .on_the_ground()
                .set_cold_dark_inputs()
                .set_yellow_e_pump(false)
                .run_one_tick();

            assert!(test_bed.query(|a| a.is_yellow_epump_controller_pressurising()));

            test_bed = test_bed.dc_bus_2_lost().run_one_tick();

            assert!(!test_bed.query(|a| a.is_yellow_epump_controller_pressurising()));
        }

        #[test]
        fn controller_yellow_epump_can_operate_from_cargo_door_without_main_control_power_bus() {
            let mut test_bed = test_bed_with()
                .engines_off()
                .on_the_ground()
                .set_cold_dark_inputs()
                .run_one_tick();

            assert!(!test_bed.query(|a| a.is_cargo_powering_yellow_epump()));

            test_bed = test_bed
                .dc_ground_service_lost()
                .open_fwd_cargo_door()
                .run_waiting_for(
                    Duration::from_secs(1) + A320DoorController::DELAY_UNLOCK_TO_HYDRAULIC_CONTROL,
                );

            assert!(test_bed.query(|a| a.is_cargo_powering_yellow_epump()));
        }

        #[test]
        fn controller_engine_driven_pump1_overhead_button_logic_with_eng_on() {
            let mut test_bed = test_bed_with()
                .engines_off()
                .on_the_ground()
                .set_cold_dark_inputs()
                .run_one_tick();

            assert!(test_bed.query(|a| a.is_edp1_green_pump_controller_pressurising()));

            test_bed = test_bed
                .start_eng1(Ratio::new::<percent>(65.))
                .run_one_tick();
            assert!(test_bed.query(|a| a.is_edp1_green_pump_controller_pressurising()));

            test_bed = test_bed.set_green_ed_pump(false).run_one_tick();
            assert!(!test_bed.query(|a| a.is_edp1_green_pump_controller_pressurising()));

            test_bed = test_bed.set_green_ed_pump(true).run_one_tick();
            assert!(test_bed.query(|a| a.is_edp1_green_pump_controller_pressurising()));
        }

        #[test]
        fn controller_engine_driven_pump1_fire_overhead_released_stops_pump() {
            let mut test_bed = test_bed_with()
                .engines_off()
                .on_the_ground()
                .set_cold_dark_inputs()
                .start_eng1(Ratio::new::<percent>(65.))
                .start_eng2(Ratio::new::<percent>(65.))
                .run_one_tick();

            assert!(test_bed.query(|a| a.is_edp1_green_pump_controller_pressurising()));

            test_bed = test_bed.set_eng1_fire_button(true).run_one_tick();
            assert!(!test_bed.query(|a| a.is_edp1_green_pump_controller_pressurising()));
        }

        #[test]
        fn controller_engine_driven_pump2_overhead_button_logic_with_eng_on() {
            let mut test_bed = test_bed_with()
                .engines_off()
                .on_the_ground()
                .set_cold_dark_inputs()
                .run_one_tick();

            assert!(test_bed.query(|a| a.is_edp2_yellow_pump_controller_pressurising()));

            test_bed = test_bed
                .start_eng2(Ratio::new::<percent>(65.))
                .run_one_tick();
            assert!(test_bed.query(|a| a.is_edp2_yellow_pump_controller_pressurising()));

            test_bed = test_bed.set_yellow_ed_pump(false).run_one_tick();
            assert!(!test_bed.query(|a| a.is_edp2_yellow_pump_controller_pressurising()));

            test_bed = test_bed.set_yellow_ed_pump(true).run_one_tick();
            assert!(test_bed.query(|a| a.is_edp2_yellow_pump_controller_pressurising()));
        }

        #[test]
        fn controller_engine_driven_pump2_fire_overhead_released_stops_pump() {
            let mut test_bed = test_bed_with()
                .engines_off()
                .on_the_ground()
                .set_cold_dark_inputs()
                .start_eng1(Ratio::new::<percent>(65.))
                .start_eng2(Ratio::new::<percent>(65.))
                .run_one_tick();

            assert!(test_bed.query(|a| a.is_edp2_yellow_pump_controller_pressurising()));

            test_bed = test_bed.set_eng2_fire_button(true).run_one_tick();
            assert!(!test_bed.query(|a| a.is_edp2_yellow_pump_controller_pressurising()));
        }

        #[test]
        fn controller_ptu_on_off_with_overhead_pushbutton() {
            let mut test_bed = test_bed_with()
                .engines_off()
                .on_the_ground()
                .set_cold_dark_inputs()
                .run_one_tick();

            assert!(test_bed.query(|a| a.is_ptu_controller_activating_ptu()));

            test_bed = test_bed.set_ptu_state(false).run_one_tick();

            assert!(!test_bed.query(|a| a.is_ptu_controller_activating_ptu()));

            test_bed = test_bed.set_ptu_state(true).run_one_tick();

            assert!(test_bed.query(|a| a.is_ptu_controller_activating_ptu()));
        }

        #[test]
        fn controller_ptu_off_when_cargo_door_is_moved() {
            let mut test_bed = test_bed_with()
                .engines_off()
                .on_the_ground()
                .set_cold_dark_inputs()
                .run_one_tick();

            assert!(test_bed.query(|a| a.is_ptu_controller_activating_ptu()));

            test_bed = test_bed.open_fwd_cargo_door().run_waiting_for(
                Duration::from_secs(1) + A320DoorController::DELAY_UNLOCK_TO_HYDRAULIC_CONTROL,
            );

            assert!(!test_bed.query(|a| a.is_ptu_controller_activating_ptu()));

            // Ptu should reactivate after door fully opened + 40s
            test_bed = test_bed.run_waiting_for(Duration::from_secs(25) + Duration::from_secs(41));

            assert!(test_bed.query(|a| a.is_ptu_controller_activating_ptu()));
        }

        #[test]
        fn controller_ptu_disabled_when_tug_attached() {
            let mut test_bed = test_bed_with()
                .engines_off()
                .on_the_ground()
                .set_cold_dark_inputs()
                .run_one_tick();

            assert!(test_bed.query(|a| a.is_ptu_controller_activating_ptu()));

            test_bed = test_bed
                .start_eng1(Ratio::new::<percent>(65.))
                .set_park_brake(false)
                .run_one_tick();

            assert!(test_bed.query(|a| a.is_ptu_controller_activating_ptu()));

            test_bed = test_bed.set_pushback_state(true).run_one_tick();

            assert!(!test_bed.query(|a| a.is_ptu_controller_activating_ptu()));

            // Ptu should reactivate after 15ish seconds
            test_bed = test_bed
                .set_pushback_state(false)
                .run_waiting_for(Duration::from_secs(16));

            assert!(test_bed.query(|a| a.is_ptu_controller_activating_ptu()));
        }

        #[test]
        fn rat_does_not_deploy_on_ground_at_eng_off() {
            let mut test_bed = test_bed_with()
                .set_cold_dark_inputs()
                .on_the_ground()
                .start_eng1(Ratio::new::<percent>(80.))
                .start_eng2(Ratio::new::<percent>(80.))
                .run_waiting_for(Duration::from_secs(10));

            assert!(test_bed.is_blue_pressurised());
            assert!(test_bed.get_rat_position() <= 0.);
            assert!(test_bed.get_rat_rpm() <= 1.);

            test_bed = test_bed
                .ac_bus_1_lost()
                .ac_bus_2_lost()
                .run_waiting_for(Duration::from_secs(2));

            // RAT has not deployed
            assert!(test_bed.get_rat_position() <= 0.);
            assert!(test_bed.get_rat_rpm() <= 1.);
        }

        #[test]
        fn rat_deploys_on_both_ac_lost() {
            let mut test_bed = test_bed_with()
                .set_cold_dark_inputs()
                .in_flight()
                .start_eng1(Ratio::new::<percent>(80.))
                .start_eng2(Ratio::new::<percent>(80.))
                .run_waiting_for(Duration::from_secs(10));

            assert!(!test_bed.rat_deploy_commanded());

            test_bed = test_bed
                .ac_bus_1_lost()
                .run_waiting_for(Duration::from_secs(2));

            assert!(!test_bed.rat_deploy_commanded());

            // Now all AC off should deploy RAT in flight
            test_bed = test_bed
                .ac_bus_1_lost()
                .ac_bus_2_lost()
                .run_waiting_for(Duration::from_secs(2));

            assert!(test_bed.rat_deploy_commanded());
        }

        #[test]
        fn blue_epump_unavailable_if_unpowered() {
            let mut test_bed = test_bed_with()
                .engines_off()
                .on_the_ground()
                .set_cold_dark_inputs()
                .run_one_tick();

            test_bed = test_bed
                .start_eng2(Ratio::new::<percent>(80.))
                .run_waiting_for(Duration::from_secs(10));

            // Blue epump working
            assert!(test_bed.is_blue_pressurised());

            test_bed = test_bed
                .ac_bus_2_lost()
                .run_waiting_for(Duration::from_secs(25));

            // Blue epump still working as it's not plugged on AC2
            assert!(test_bed.is_blue_pressurised());

            test_bed = test_bed
                .ac_bus_1_lost()
                .run_waiting_for(Duration::from_secs(25));

            // Blue epump has stopped
            assert!(!test_bed.is_blue_pressurised());
        }

        #[test]
        fn yellow_epump_unavailable_if_unpowered() {
            let mut test_bed = test_bed_with()
                .engines_off()
                .on_the_ground()
                .set_cold_dark_inputs()
                .run_one_tick();

            test_bed = test_bed
                .set_yellow_e_pump(false)
                .run_waiting_for(Duration::from_secs(10));

            // Yellow epump working
            assert!(test_bed.is_yellow_pressurised());

            test_bed = test_bed
                .ac_bus_2_lost()
                .ac_bus_1_lost()
                .run_waiting_for(Duration::from_secs(25));

            // Yellow epump still working as not plugged on AC2 or AC1
            assert!(test_bed.is_yellow_pressurised());

            test_bed = test_bed
                .ac_ground_service_lost()
                .run_waiting_for(Duration::from_secs(25));

            // Yellow epump has stopped
            assert!(!test_bed.is_yellow_pressurised());
        }

        #[test]
        fn cargo_door_stays_closed_at_init() {
            let mut test_bed = test_bed_with()
                .engines_off()
                .on_the_ground()
                .set_cold_dark_inputs()
                .run_one_tick();

            assert!(test_bed.is_cargo_fwd_door_locked_down());
            assert!(test_bed.cargo_fwd_door_position() == 0.);

            test_bed = test_bed.run_waiting_for(Duration::from_secs_f64(15.));

            assert!(test_bed.is_cargo_fwd_door_locked_down());
            assert!(test_bed.cargo_fwd_door_position() == 0.);
        }

        #[test]
        fn cargo_door_unlocks_when_commanded() {
            let mut test_bed = test_bed_with()
                .engines_off()
                .on_the_ground()
                .set_cold_dark_inputs()
                .run_one_tick();

            assert!(test_bed.is_cargo_fwd_door_locked_down());
            assert!(test_bed.cargo_fwd_door_position() == 0.);

            test_bed = test_bed.run_waiting_for(Duration::from_secs_f64(1.));

            assert!(test_bed.is_cargo_fwd_door_locked_down());
            assert!(test_bed.cargo_fwd_door_position() == 0.);

            test_bed = test_bed
                .open_fwd_cargo_door()
                .run_waiting_for(Duration::from_secs_f64(1.));

            assert!(!test_bed.is_cargo_fwd_door_locked_down());
            assert!(test_bed.cargo_fwd_door_position() >= 0.);
        }

        #[test]
        fn cargo_door_controller_opens_the_door() {
            let mut test_bed = test_bed_with()
                .engines_off()
                .on_the_ground()
                .set_cold_dark_inputs()
                .run_one_tick();

            assert!(test_bed.is_cargo_fwd_door_locked_down());
            assert!(test_bed.cargo_fwd_door_position() == 0.);

            test_bed = test_bed
                .open_fwd_cargo_door()
                .run_waiting_for(Duration::from_secs_f64(1.));

            assert!(!test_bed.is_cargo_fwd_door_locked_down());

            let current_position_unlocked = test_bed.cargo_fwd_door_position();

            test_bed = test_bed
                .open_fwd_cargo_door()
                .run_waiting_for(A320DoorController::DELAY_UNLOCK_TO_HYDRAULIC_CONTROL);

            assert!(test_bed.cargo_fwd_door_position() > current_position_unlocked);

            test_bed = test_bed
                .open_fwd_cargo_door()
                .run_waiting_for(Duration::from_secs_f64(30.));

            assert!(test_bed.cargo_fwd_door_position() > 0.85);
        }

        #[test]
        fn fwd_cargo_door_controller_opens_fwd_door_only() {
            let mut test_bed = test_bed_with()
                .engines_off()
                .on_the_ground()
                .set_cold_dark_inputs()
                .run_one_tick();

            assert!(test_bed.is_cargo_fwd_door_locked_down());
            assert!(test_bed.cargo_fwd_door_position() == 0.);
            assert!(test_bed.cargo_aft_door_position() == 0.);

            test_bed = test_bed
                .open_fwd_cargo_door()
                .run_waiting_for(Duration::from_secs_f64(30.));

            assert!(test_bed.cargo_fwd_door_position() > 0.85);
            assert!(test_bed.cargo_aft_door_position() == 0.);
        }

        #[test]
        fn cargo_door_opened_uses_correct_reservoir_amount() {
            let mut test_bed = test_bed_with()
                .engines_off()
                .on_the_ground()
                .set_cold_dark_inputs()
                .set_yellow_e_pump(false)
                .set_ptu_state(false)
                .run_waiting_for(Duration::from_secs_f64(20.));

            assert!(test_bed.is_cargo_fwd_door_locked_down());
            assert!(test_bed.is_yellow_pressurised());

            let pressurised_yellow_level_door_closed = test_bed.get_yellow_reservoir_volume();

            test_bed = test_bed
                .open_fwd_cargo_door()
                .run_waiting_for(Duration::from_secs_f64(40.));

            assert!(!test_bed.is_cargo_fwd_door_locked_down());
            assert!(test_bed.cargo_fwd_door_position() > 0.85);

            let pressurised_yellow_level_door_opened = test_bed.get_yellow_reservoir_volume();

            let volume_used_liter = (pressurised_yellow_level_door_closed
                - pressurised_yellow_level_door_opened)
                .get::<liter>();

            // For one cargo door we expect losing between 0.6 to 0.8 liter of fluid into the two actuators
            assert!((0.6..=0.8).contains(&volume_used_liter));
        }

        #[test]
        fn cargo_door_controller_closes_the_door() {
            let mut test_bed = test_bed_with()
                .engines_off()
                .on_the_ground()
                .set_cold_dark_inputs()
                .run_one_tick();

            test_bed = test_bed
                .open_fwd_cargo_door()
                .run_waiting_for(Duration::from_secs_f64(30.));

            assert!(!test_bed.is_cargo_fwd_door_locked_down());
            assert!(test_bed.cargo_fwd_door_position() > 0.85);

            test_bed = test_bed
                .close_fwd_cargo_door()
                .run_waiting_for(Duration::from_secs_f64(60.));

            assert!(test_bed.is_cargo_fwd_door_locked_down());
            assert!(test_bed.cargo_fwd_door_position() <= 0.);
        }

        #[test]
        fn cargo_door_controller_closes_the_door_after_yellow_pump_auto_shutdown() {
            let mut test_bed = test_bed_with()
                .engines_off()
                .on_the_ground()
                .set_cold_dark_inputs()
                .run_one_tick();

            test_bed = test_bed
                .open_fwd_cargo_door()
                .run_waiting_for(Duration::from_secs_f64(30.));

            assert!(!test_bed.is_cargo_fwd_door_locked_down());
            assert!(test_bed.cargo_fwd_door_position() > 0.85);

            test_bed = test_bed.run_waiting_for(Duration::from_secs_f64(30.));

            assert!(!test_bed.is_yellow_pressurised());

            test_bed = test_bed
                .close_fwd_cargo_door()
                .run_waiting_for(Duration::from_secs_f64(30.));

            assert!(test_bed.is_cargo_fwd_door_locked_down());
            assert!(test_bed.cargo_fwd_door_position() <= 0.);
        }
    }
}<|MERGE_RESOLUTION|>--- conflicted
+++ resolved
@@ -46,7 +46,9 @@
     },
 };
 
-<<<<<<< HEAD
+mod flaps_computer;
+use flaps_computer::SlatFlapComplex;
+
 struct A320HydraulicReservoirFactory {}
 impl A320HydraulicReservoirFactory {
     fn new_green_reservoir(context: &mut InitContext) -> Reservoir {
@@ -79,10 +81,7 @@
         )
     }
 }
-=======
-mod flaps_computer;
-use flaps_computer::SlatFlapComplex;
->>>>>>> db33c928
+
 
 struct A320HydraulicCircuitFactory {}
 impl A320HydraulicCircuitFactory {

use nalgebra::Vector3;

use std::time::Duration;
use uom::si::{
    acceleration::meter_per_second_squared,
    angle::degree,
    angular_velocity::{radian_per_second, revolution_per_minute},
    f64::*,
    length::meter,
    mass::kilogram,
    pressure::pascal,
    pressure::psi,
    ratio::{percent, ratio},
    velocity::knot,
    volume::{cubic_inch, gallon},
    volume_rate::gallon_per_second,
};

use systems::{
    engine::Engine,
    hydraulic::{
        brake_circuit::{
            AutobrakeDecelerationGovernor, AutobrakeMode, AutobrakePanel, BrakeCircuit,
        },
        flap_slat::FlapSlatAssembly,
        linear_actuator::{
            Actuator, BoundedLinearLength, HydraulicAssemblyController,
            HydraulicLinearActuatorAssembly, LinearActuatedRigidBodyOnHingeAxis, LinearActuator,
            LinearActuatorMode,
        },
        update_iterator::{FixedStepLoop, MaxFixedStepLoop},
        ElectricPump, EngineDrivenPump, Fluid, HydraulicLoop, HydraulicLoopController,
        PowerTransferUnit, PowerTransferUnitController, PressureSwitch, PumpController,
        RamAirTurbine, RamAirTurbineController,
    },
    overhead::{
        AutoOffFaultPushButton, AutoOnFaultPushButton, MomentaryOnPushButton, MomentaryPushButton,
    },
    shared::{
        interpolation, DelayedFalseLogicGate, DelayedPulseTrueLogicGate, DelayedTrueLogicGate,
        ElectricalBusType, ElectricalBuses, EmergencyElectricalRatPushButton,
        EmergencyElectricalState, EngineFirePushButtons, LgciuInterface,
        RamAirTurbineHydraulicLoopPressurised,
    },
    simulation::{
        Read, Reader, SimulationElement, SimulationElementVisitor, SimulatorReader,
        SimulatorWriter, UpdateContext, Write,
    },
};

mod flaps_computer;
use flaps_computer::SlatFlapComplex;

struct A320CargoDoorFactory {}
impl A320CargoDoorFactory {
    fn a320_cargo_door_actuator(
        bounded_linear_length: &impl BoundedLinearLength,
    ) -> LinearActuator {
        LinearActuator::new(
            bounded_linear_length,
            2,
            Length::new::<meter>(0.04422),
            Length::new::<meter>(0.03366),
            VolumeRate::new::<gallon_per_second>(0.01),
            600000.,
            15000.,
            500.,
        )
    }

    /// Builds a cargo door body for A320 Neo
    fn a320_cargo_door_body(is_locked: bool) -> LinearActuatedRigidBodyOnHingeAxis {
        let size = Vector3::new(100. / 1000., 1855. / 1000., 2025. / 1000.);
        let cg_offset = Vector3::new(0., -size[1] / 2., 0.);

        let control_arm = Vector3::new(-0.1597, -0.1614, 0.);
        let anchor = Vector3::new(-0.7596, -0.086, 0.);
        let axis_direction = Vector3::new(0., 0., 1.);
        LinearActuatedRigidBodyOnHingeAxis::new(
            Mass::new::<kilogram>(130.),
            size,
            cg_offset,
            control_arm,
            anchor,
            Angle::new::<degree>(-23.),
            Angle::new::<degree>(136.),
            100.,
            is_locked,
            axis_direction,
        )
    }

    /// Builds a cargo door assembly consisting of the door physical rigid body and the hydraulic actuator connected
    /// to it
    fn a320_cargo_door_assembly() -> HydraulicLinearActuatorAssembly {
        let cargo_door_body = A320CargoDoorFactory::a320_cargo_door_body(true);
        let cargo_door_actuator = A320CargoDoorFactory::a320_cargo_door_actuator(&cargo_door_body);
        HydraulicLinearActuatorAssembly::new(cargo_door_actuator, cargo_door_body)
    }

    fn new_a320_cargo_door(id: &str) -> CargoDoor {
        CargoDoor::new(id, A320CargoDoorFactory::a320_cargo_door_assembly())
    }
}

pub(super) struct A320Hydraulic {
    core_hydraulic_updater: FixedStepLoop,
    physics_updater: MaxFixedStepLoop,

    brake_computer: A320HydraulicBrakeComputerUnit,

    blue_loop: HydraulicLoop,
    blue_loop_controller: A320HydraulicLoopController,
    green_loop: HydraulicLoop,
    green_loop_controller: A320HydraulicLoopController,
    yellow_loop: HydraulicLoop,
    yellow_loop_controller: A320HydraulicLoopController,

    engine_driven_pump_1_pressure_switch: PressureSwitch,
    engine_driven_pump_1: EngineDrivenPump,
    engine_driven_pump_1_controller: A320EngineDrivenPumpController,

    engine_driven_pump_2_pressure_switch: PressureSwitch,
    engine_driven_pump_2: EngineDrivenPump,
    engine_driven_pump_2_controller: A320EngineDrivenPumpController,

    blue_electric_pump: ElectricPump,
    blue_electric_pump_controller: A320BlueElectricPumpController,

    yellow_electric_pump: ElectricPump,
    yellow_electric_pump_controller: A320YellowElectricPumpController,

    pushback_tug: PushbackTug,

    ram_air_turbine: RamAirTurbine,
    ram_air_turbine_controller: A320RamAirTurbineController,

    power_transfer_unit: PowerTransferUnit,
    power_transfer_unit_controller: A320PowerTransferUnitController,

    braking_circuit_norm: BrakeCircuit,
    braking_circuit_altn: BrakeCircuit,
    braking_force: A320BrakingForce,

    flap_system: FlapSlatAssembly,
    flaps_position_request: Angle,

    forward_cargo_door: CargoDoor,
    forward_cargo_door_controller: A320DoorController,
    aft_cargo_door: CargoDoor,
    aft_cargo_door_controller: A320DoorController,

    slats_flaps_complex: SlatFlapComplex,
}
impl A320Hydraulic {
    const FLAP_FFPU_TO_SURFACE_ANGLE_BREAKPTS: [f64; 12] = [
        0., 65., 115., 120.53, 136., 145.5, 152., 165., 168.3, 179., 231.2, 251.97,
    ];
    const FLAP_FFPU_TO_SURFACE_ANGLE_DEGREES: [f64; 12] = [
        0., 10.318, 18.2561, 19.134, 21.59, 23.098, 24.13, 26.196, 26.72, 28.42, 36.703, 40.,
    ];

    const FORWARD_CARGO_DOOR_ID: &'static str = "FWD";
    const AFT_CARGO_DOOR_ID: &'static str = "AFT";

    const BLUE_ELEC_PUMP_CONTROL_POWER_BUS: ElectricalBusType =
        ElectricalBusType::DirectCurrentEssential;
    const BLUE_ELEC_PUMP_SUPPLY_POWER_BUS: ElectricalBusType =
        ElectricalBusType::AlternatingCurrent(1);

    const YELLOW_ELEC_PUMP_CONTROL_POWER_BUS: ElectricalBusType =
        ElectricalBusType::DirectCurrent(2);
    const YELLOW_ELEC_PUMP_CONTROL_FROM_CARGO_DOOR_OPERATION_POWER_BUS: ElectricalBusType =
        ElectricalBusType::DirectCurrentGndFltService;
    const YELLOW_ELEC_PUMP_SUPPLY_POWER_BUS: ElectricalBusType =
        ElectricalBusType::AlternatingCurrentGndFltService;

    const YELLOW_EDP_CONTROL_POWER_BUS1: ElectricalBusType = ElectricalBusType::DirectCurrent(2);
    const YELLOW_EDP_CONTROL_POWER_BUS2: ElectricalBusType =
        ElectricalBusType::DirectCurrentEssential;
    const GREEN_EDP_CONTROL_POWER_BUS1: ElectricalBusType =
        ElectricalBusType::DirectCurrentEssential;

    const PTU_CONTROL_POWER_BUS: ElectricalBusType = ElectricalBusType::DirectCurrentGndFltService;

    const RAT_CONTROL_SOLENOID1_POWER_BUS: ElectricalBusType =
        ElectricalBusType::DirectCurrentHot(1);
    const RAT_CONTROL_SOLENOID2_POWER_BUS: ElectricalBusType =
        ElectricalBusType::DirectCurrentHot(2);

    const MIN_PRESS_EDP_SECTION_LO_HYST: f64 = 1740.0;
    const MIN_PRESS_EDP_SECTION_HI_HYST: f64 = 2200.0;
    const MIN_PRESS_PRESSURISED_LO_HYST: f64 = 1450.0;
    const MIN_PRESS_PRESSURISED_HI_HYST: f64 = 1750.0;

    // Refresh rate of core hydraulic simulation
    const HYDRAULIC_SIM_TIME_STEP: Duration = Duration::from_millis(100);
    // Refresh rate of max fixed step loop for fast physics
    const HYDRAULIC_SIM_MAX_TIME_STEP_MILLISECONDS: Duration = Duration::from_millis(50);

    pub(super) fn new() -> A320Hydraulic {
        A320Hydraulic {
            core_hydraulic_updater: FixedStepLoop::new(Self::HYDRAULIC_SIM_TIME_STEP),
            physics_updater: MaxFixedStepLoop::new(Self::HYDRAULIC_SIM_MAX_TIME_STEP_MILLISECONDS),

            brake_computer: A320HydraulicBrakeComputerUnit::new(),

            blue_loop: HydraulicLoop::new(
                "BLUE",
                false,
                false,
                Volume::new::<gallon>(15.8),
                Volume::new::<gallon>(15.85),
                Volume::new::<gallon>(8.0),
                Volume::new::<gallon>(1.56),
                Fluid::new(Pressure::new::<pascal>(1450000000.0)),
                false,
                Pressure::new::<psi>(Self::MIN_PRESS_PRESSURISED_LO_HYST),
                Pressure::new::<psi>(Self::MIN_PRESS_PRESSURISED_HI_HYST),
            ),
            blue_loop_controller: A320HydraulicLoopController::new(None),
            green_loop: HydraulicLoop::new(
                "GREEN",
                true,
                false,
                Volume::new::<gallon>(26.38),
                Volume::new::<gallon>(26.41),
                Volume::new::<gallon>(15.),
                Volume::new::<gallon>(3.6),
                Fluid::new(Pressure::new::<pascal>(1450000000.0)),
                true,
                Pressure::new::<psi>(Self::MIN_PRESS_PRESSURISED_LO_HYST),
                Pressure::new::<psi>(Self::MIN_PRESS_PRESSURISED_HI_HYST),
            ),
            green_loop_controller: A320HydraulicLoopController::new(Some(1)),
            yellow_loop: HydraulicLoop::new(
                "YELLOW",
                false,
                true,
                Volume::new::<gallon>(19.81),
                Volume::new::<gallon>(19.81),
                Volume::new::<gallon>(10.0),
                Volume::new::<gallon>(3.6),
                Fluid::new(Pressure::new::<pascal>(1450000000.0)),
                true,
                Pressure::new::<psi>(Self::MIN_PRESS_PRESSURISED_LO_HYST),
                Pressure::new::<psi>(Self::MIN_PRESS_PRESSURISED_HI_HYST),
            ),
            yellow_loop_controller: A320HydraulicLoopController::new(Some(2)),

            engine_driven_pump_1_pressure_switch: PressureSwitch::new(
                Pressure::new::<psi>(Self::MIN_PRESS_EDP_SECTION_HI_HYST),
                Pressure::new::<psi>(Self::MIN_PRESS_EDP_SECTION_LO_HYST),
            ),
            engine_driven_pump_1: EngineDrivenPump::new("GREEN"),
            engine_driven_pump_1_controller: A320EngineDrivenPumpController::new(
                1,
                vec![Self::GREEN_EDP_CONTROL_POWER_BUS1],
            ),

            engine_driven_pump_2_pressure_switch: PressureSwitch::new(
                Pressure::new::<psi>(Self::MIN_PRESS_EDP_SECTION_HI_HYST),
                Pressure::new::<psi>(Self::MIN_PRESS_EDP_SECTION_LO_HYST),
            ),
            engine_driven_pump_2: EngineDrivenPump::new("YELLOW"),
            engine_driven_pump_2_controller: A320EngineDrivenPumpController::new(
                2,
                vec![
                    Self::YELLOW_EDP_CONTROL_POWER_BUS1,
                    Self::YELLOW_EDP_CONTROL_POWER_BUS2,
                ],
            ),

            blue_electric_pump: ElectricPump::new("BLUE", Self::BLUE_ELEC_PUMP_SUPPLY_POWER_BUS),
            blue_electric_pump_controller: A320BlueElectricPumpController::new(
                Self::BLUE_ELEC_PUMP_CONTROL_POWER_BUS,
            ),

            yellow_electric_pump: ElectricPump::new(
                "YELLOW",
                Self::YELLOW_ELEC_PUMP_SUPPLY_POWER_BUS,
            ),
            yellow_electric_pump_controller: A320YellowElectricPumpController::new(
                Self::YELLOW_ELEC_PUMP_CONTROL_POWER_BUS,
                Self::YELLOW_ELEC_PUMP_CONTROL_FROM_CARGO_DOOR_OPERATION_POWER_BUS,
            ),

            pushback_tug: PushbackTug::new(),

            ram_air_turbine: RamAirTurbine::new(),
            ram_air_turbine_controller: A320RamAirTurbineController::new(
                Self::RAT_CONTROL_SOLENOID1_POWER_BUS,
                Self::RAT_CONTROL_SOLENOID2_POWER_BUS,
            ),

            power_transfer_unit: PowerTransferUnit::new(),
            power_transfer_unit_controller: A320PowerTransferUnitController::new(
                Self::PTU_CONTROL_POWER_BUS,
            ),

            braking_circuit_norm: BrakeCircuit::new(
                "NORM",
                Volume::new::<gallon>(0.),
                Volume::new::<gallon>(0.),
                Volume::new::<gallon>(0.13),
            ),

            braking_circuit_altn: BrakeCircuit::new(
                "ALTN",
                Volume::new::<gallon>(1.5),
                Volume::new::<gallon>(0.5),
                Volume::new::<gallon>(0.13),
            ),

            braking_force: A320BrakingForce::new(),

            flap_system: FlapSlatAssembly::new(
                "FLAPS",
                Volume::new::<cubic_inch>(0.32),
                AngularVelocity::new::<radian_per_second>(0.11),
                Angle::new::<degree>(251.97),
                Ratio::new::<ratio>(140.),
                Ratio::new::<ratio>(16.632),
                Ratio::new::<ratio>(314.98),
                Self::FLAP_FFPU_TO_SURFACE_ANGLE_BREAKPTS,
                Self::FLAP_FFPU_TO_SURFACE_ANGLE_DEGREES,
            ),
            flaps_position_request: Angle::new::<degree>(0.),

            forward_cargo_door: A320CargoDoorFactory::new_a320_cargo_door(
                Self::FORWARD_CARGO_DOOR_ID,
            ),
            forward_cargo_door_controller: A320DoorController::new(Self::FORWARD_CARGO_DOOR_ID),

            aft_cargo_door: A320CargoDoorFactory::new_a320_cargo_door(Self::AFT_CARGO_DOOR_ID),
            aft_cargo_door_controller: A320DoorController::new(Self::AFT_CARGO_DOOR_ID),

            slats_flaps_complex: SlatFlapComplex::new(),
        }
    }

    pub(super) fn update<T: Engine, U: EngineFirePushButtons>(
        &mut self,
        context: &UpdateContext,
        engine1: &T,
        engine2: &T,
        overhead_panel: &A320HydraulicOverheadPanel,
        autobrake_panel: &AutobrakePanel,
        engine_fire_push_buttons: &U,
        lgciu1: &impl LgciuInterface,
        lgciu2: &impl LgciuInterface,
        rat_and_emer_gen_man_on: &impl EmergencyElectricalRatPushButton,
        emergency_elec_state: &impl EmergencyElectricalState,
    ) {
        self.core_hydraulic_updater.update(context);
        self.physics_updater.update(context);

        for cur_time_step in &mut self.physics_updater {
            self.update_fast_physics(&context.with_delta(cur_time_step));
        }

        self.update_with_sim_rate(
            &context,
            &overhead_panel,
            &autobrake_panel,
            rat_and_emer_gen_man_on,
            emergency_elec_state,
            lgciu1,
            lgciu2,
        );

        for cur_time_step in &mut self.core_hydraulic_updater {
            self.update_core_hydraulics(
                &context.with_delta(cur_time_step),
                engine1,
                engine2,
                overhead_panel,
                engine_fire_push_buttons,
                lgciu1,
                lgciu2,
            );
        }
    }

    // Placeholder function to give an estimation of blue pump flow for sound purpose
    // Todo remove when hydraulics gives directly correct values of flow and displacement
    fn blue_electric_pump_estimated_flow(&self) -> VolumeRate {
        // If RAT pump has some RPM then we consider epump provides only a fraction of the loop total flow
        let rat_produces_flow = self.ram_air_turbine.turbine_rpm() > 1000.;

        let estimated_blue_epump_flow: VolumeRate;
        if self.blue_electric_pump_controller.should_pressurise() {
            if rat_produces_flow {
                estimated_blue_epump_flow = self.blue_loop.current_flow() * 0.4;
            } else {
                estimated_blue_epump_flow = self.blue_loop.current_flow();
            }
        } else {
            estimated_blue_epump_flow = VolumeRate::new::<gallon_per_second>(0.);
        }

        estimated_blue_epump_flow.max(VolumeRate::new::<gallon_per_second>(0.))
    }

    // Placeholder function to give an estimation of yellow pump flow for sound purpose
    // Todo remove when hydraulics gives directly correct values of flow and displacement
    fn yellow_electric_pump_estimated_flow(&self) -> VolumeRate {
        // If EDP started pumping and has some RPM then we consider epump provides a fraction of the loop total flow
        let yellow_edp_outputs_some_flow = self.engine_driven_pump_2.speed()
            > AngularVelocity::new::<revolution_per_minute>(1500.)
            && self.engine_driven_pump_2_controller.should_pressurise();

        let mut estimated_yellow_epump_flow: VolumeRate;
        if self.yellow_electric_pump_controller.should_pressurise() {
            if yellow_edp_outputs_some_flow {
                // If electric pump is not the only pump to work we only consider it gives a 0.2 fraction of the loop total flow
                estimated_yellow_epump_flow = self.yellow_loop.current_flow() * 0.2;
            } else {
                estimated_yellow_epump_flow = self.yellow_loop.current_flow();
            }

            if self.power_transfer_unit.is_active_right_to_left() {
                estimated_yellow_epump_flow += self.power_transfer_unit.flow();
            } else if self.power_transfer_unit.is_active_left_to_right() {
                estimated_yellow_epump_flow -= self.power_transfer_unit.flow();
            }
        } else {
            estimated_yellow_epump_flow = VolumeRate::new::<gallon_per_second>(0.);
        }

        estimated_yellow_epump_flow.max(VolumeRate::new::<gallon_per_second>(0.))
    }

    // Placeholder function to trigger the high pitch PTU sound on specific PTU conditions
    // Todo remove when PTU physical model is added
    fn is_ptu_running_high_pitch_sound(&self) -> bool {
        let is_ptu_rotating = self.power_transfer_unit.is_active_left_to_right()
            || self.power_transfer_unit.is_active_right_to_left();

        let absolute_delta_pressure =
            (self.green_loop.pressure() - self.yellow_loop.pressure()).abs();

        absolute_delta_pressure > Pressure::new::<psi>(2700.) && is_ptu_rotating
    }

    fn green_edp_has_low_press_fault(&self) -> bool {
        self.engine_driven_pump_1_controller
            .has_pressure_low_fault()
    }

    fn yellow_epump_has_low_press_fault(&self) -> bool {
        self.yellow_electric_pump_controller
            .has_pressure_low_fault()
    }

    fn yellow_edp_has_low_press_fault(&self) -> bool {
        self.engine_driven_pump_2_controller
            .has_pressure_low_fault()
    }

    fn blue_epump_has_fault(&self) -> bool {
        self.blue_electric_pump_controller.has_pressure_low_fault()
    }

    #[cfg(test)]
    fn should_pressurise_yellow_pump_for_cargo_door_operation(&self) -> bool {
        self.yellow_electric_pump_controller
            .should_pressurise_for_cargo_door_operation()
    }

    #[cfg(test)]
    fn nose_wheel_steering_pin_is_inserted(&self) -> bool {
        self.power_transfer_unit_controller
            .nose_wheel_steering_pin_is_inserted()
    }

    fn is_blue_pressurised(&self) -> bool {
        self.blue_loop.is_pressurised()
    }

    #[cfg(test)]
    fn is_green_pressurised(&self) -> bool {
        self.green_loop.is_pressurised()
    }

    #[cfg(test)]
    fn is_yellow_pressurised(&self) -> bool {
        self.yellow_loop.is_pressurised()
    }

    // Updates at the same rate as the sim or at a fixed maximum time step if sim rate is too slow
    fn update_fast_physics(&mut self, context: &UpdateContext) {
        self.forward_cargo_door.update(
            &self.forward_cargo_door_controller,
            &context,
            self.yellow_loop.pressure(),
        );

        self.aft_cargo_door.update(
            &self.aft_cargo_door_controller,
            &context,
            self.yellow_loop.pressure(),
        );

        self.ram_air_turbine
            .update_physics(&context.delta(), context.indicated_airspeed());
    }

    fn update_with_sim_rate(
        &mut self,
        context: &UpdateContext,
        overhead_panel: &A320HydraulicOverheadPanel,
        autobrake_panel: &AutobrakePanel,
        rat_and_emer_gen_man_on: &impl EmergencyElectricalRatPushButton,
        emergency_elec_state: &impl EmergencyElectricalState,
        lgciu1: &impl LgciuInterface,
        lgciu2: &impl LgciuInterface,
    ) {
        // Process brake logic (which circuit brakes) and send brake demands (how much)
        self.brake_computer.update_brake_demands(
            context,
            &self.green_loop,
            &self.braking_circuit_altn,
            lgciu1,
            lgciu2,
            &autobrake_panel,
        );

        // Updating rat stowed pos on all frames in case it's used for graphics
        self.ram_air_turbine.update_position(&context.delta());

        // Uses external conditions and momentary button: better to check each frame
        self.ram_air_turbine_controller.update(
            &overhead_panel,
            rat_and_emer_gen_man_on,
            emergency_elec_state,
        );

        // Tug has its angle changing on each frame and we'd like to detect this
        self.pushback_tug.update();

        self.braking_force.update_forces(
            &context,
            &self.braking_circuit_norm,
            &self.braking_circuit_altn,
        );

        // TODO Here input the flap computer position request
        // Degrees are in flap surface angle
        self.flap_system.update(
            Some(self.flaps_position_request),
            Some(self.flaps_position_request),
            self.green_loop.pressure(),
            self.yellow_loop.pressure(),
            context,
        );
        println!(
            "FlapReq {:.1} Pos {:.1} Gpress {:.0} Ypress {:.0}",
            self.flaps_position_request.get::<degree>(),
            self.flap_system.position_feedback().get::<degree>(),
            self.green_loop.pressure().get::<psi>(),
            self.yellow_loop.pressure().get::<psi>(),
        );

        self.forward_cargo_door_controller.update(
            context,
            &self.forward_cargo_door,
            self.yellow_loop.pressure(),
        );

        self.aft_cargo_door_controller.update(
            context,
            &self.aft_cargo_door,
            self.yellow_loop.pressure(),
        );

        self.slats_flaps_complex
            .update(context, self.green_loop.pressure());
    }

    #[cfg(test)]
    fn set_flap_req(&mut self, angle_req: Angle) {
        self.flaps_position_request = angle_req;
    }

    // For each hydraulic loop retrieves volumes from and to each actuator and pass it to the loops
    fn update_actuators_volume(&mut self) {
        self.update_green_actuators_volume();
        self.update_yellow_actuators_volume();
        self.update_blue_actuators_volume();
    }

    fn update_green_actuators_volume(&mut self) {
        self.green_loop
            .update_actuator_volumes(&mut self.braking_circuit_norm);

        self.green_loop
            .update_actuator_volumes(self.flap_system.left_motor());
    }

    fn update_yellow_actuators_volume(&mut self) {
        self.yellow_loop
            .update_actuator_volumes(&mut self.braking_circuit_altn);

        self.yellow_loop
            .update_actuator_volumes(self.flap_system.right_motor());

        self.yellow_loop
            .update_actuator_volumes(self.forward_cargo_door.actuator());

        self.yellow_loop
            .update_actuator_volumes(self.aft_cargo_door.actuator());
    }

    fn update_blue_actuators_volume(&mut self) {}

    // All the core hydraulics updates that needs to be done at the slowest fixed step rate
    fn update_core_hydraulics<T: Engine, U: EngineFirePushButtons>(
        &mut self,
        context: &UpdateContext,
        engine1: &T,
        engine2: &T,
        overhead_panel: &A320HydraulicOverheadPanel,
        engine_fire_push_buttons: &U,
        lgciu1: &impl LgciuInterface,
        lgciu2: &impl LgciuInterface,
    ) {
        // First update what is currently consumed and given back by each actuator
        // Todo: might have to split the actuator volumes by expected number of loops
        self.update_actuators_volume();

        self.brake_computer.send_brake_demands(
            &mut self.braking_circuit_norm,
            &mut self.braking_circuit_altn,
        );

        self.power_transfer_unit_controller.update(
            context,
            overhead_panel,
            &self.forward_cargo_door_controller,
            &self.aft_cargo_door_controller,
            &self.pushback_tug,
            lgciu2,
        );
        self.power_transfer_unit.update(
            &self.green_loop,
            &self.yellow_loop,
            &self.power_transfer_unit_controller,
        );

        self.engine_driven_pump_1_pressure_switch
            .update(self.green_loop.pressure());
        self.engine_driven_pump_1_controller.update(
            overhead_panel,
            engine_fire_push_buttons,
            engine1.uncorrected_n2(),
            engine1.oil_pressure(),
            self.engine_driven_pump_1_pressure_switch.is_pressurised(),
            lgciu1,
        );

        self.engine_driven_pump_1.update(
            context,
            &self.green_loop,
            engine1.hydraulic_pump_output_speed(),
            &self.engine_driven_pump_1_controller,
        );

        self.engine_driven_pump_2_pressure_switch
            .update(self.yellow_loop.pressure());
        self.engine_driven_pump_2_controller.update(
            overhead_panel,
            engine_fire_push_buttons,
            engine2.uncorrected_n2(),
            engine2.oil_pressure(),
            self.engine_driven_pump_2_pressure_switch.is_pressurised(),
            lgciu2,
        );

        self.engine_driven_pump_2.update(
            context,
            &self.yellow_loop,
            engine2.hydraulic_pump_output_speed(),
            &self.engine_driven_pump_2_controller,
        );

        self.blue_electric_pump_controller.update(
            overhead_panel,
            self.blue_loop.is_pressurised(),
            engine1.oil_pressure(),
            engine2.oil_pressure(),
            engine1.is_above_minimum_idle(),
            engine2.is_above_minimum_idle(),
            lgciu1,
            lgciu2,
        );
        self.blue_electric_pump.update(
            context,
            &self.blue_loop,
            &self.blue_electric_pump_controller,
        );

        self.yellow_electric_pump_controller.update(
            context,
            overhead_panel,
            &self.forward_cargo_door_controller,
            &self.aft_cargo_door_controller,
            self.yellow_loop.is_pressurised(),
        );
        self.yellow_electric_pump.update(
            context,
            &self.yellow_loop,
            &self.yellow_electric_pump_controller,
        );

        self.ram_air_turbine
            .update(context, &self.blue_loop, &self.ram_air_turbine_controller);

        self.green_loop_controller.update(engine_fire_push_buttons);
        self.green_loop.update(
            context,
            Vec::new(),
            vec![&self.engine_driven_pump_1],
            Vec::new(),
            vec![&self.power_transfer_unit],
            &self.green_loop_controller,
        );

        self.yellow_loop_controller.update(engine_fire_push_buttons);
        self.yellow_loop.update(
            context,
            vec![&self.yellow_electric_pump],
            vec![&self.engine_driven_pump_2],
            Vec::new(),
            vec![&self.power_transfer_unit],
            &self.yellow_loop_controller,
        );

        self.blue_loop_controller.update(engine_fire_push_buttons);
        self.blue_loop.update(
            context,
            vec![&self.blue_electric_pump],
            Vec::new(),
            vec![&self.ram_air_turbine],
            Vec::new(),
            &self.blue_loop_controller,
        );

        self.braking_circuit_norm.update(context, &self.green_loop);
        self.braking_circuit_altn.update(context, &self.yellow_loop);
    }
}
impl RamAirTurbineHydraulicLoopPressurised for A320Hydraulic {
    fn is_rat_hydraulic_loop_pressurised(&self) -> bool {
        self.is_blue_pressurised()
    }
}
impl SimulationElement for A320Hydraulic {
    fn accept<T: SimulationElementVisitor>(&mut self, visitor: &mut T) {
        self.engine_driven_pump_1.accept(visitor);
        self.engine_driven_pump_1_controller.accept(visitor);

        self.engine_driven_pump_2.accept(visitor);
        self.engine_driven_pump_2_controller.accept(visitor);

        self.blue_electric_pump.accept(visitor);
        self.blue_electric_pump_controller.accept(visitor);

        self.yellow_electric_pump.accept(visitor);
        self.yellow_electric_pump_controller.accept(visitor);

        self.forward_cargo_door_controller.accept(visitor);
        self.forward_cargo_door.accept(visitor);

        self.aft_cargo_door_controller.accept(visitor);
        self.aft_cargo_door.accept(visitor);

        self.pushback_tug.accept(visitor);

        self.ram_air_turbine.accept(visitor);
        self.ram_air_turbine_controller.accept(visitor);

        self.power_transfer_unit.accept(visitor);
        self.power_transfer_unit_controller.accept(visitor);

        self.blue_loop.accept(visitor);
        self.green_loop.accept(visitor);
        self.yellow_loop.accept(visitor);

        self.brake_computer.accept(visitor);

        self.braking_circuit_norm.accept(visitor);
        self.braking_circuit_altn.accept(visitor);
        self.braking_force.accept(visitor);

<<<<<<< HEAD
        self.slats_flaps_complex.accept(visitor);
=======
        self.flap_system.accept(visitor);
>>>>>>> 5df54921

        visitor.visit(self);
    }

    fn write(&self, writer: &mut SimulatorWriter) {
        writer.write(
            "HYD_YELLOW_EPUMP_FLOW",
            self.yellow_electric_pump_estimated_flow()
                .get::<gallon_per_second>(),
        );

        writer.write(
            "HYD_BLUE_EPUMP_FLOW",
            self.blue_electric_pump_estimated_flow()
                .get::<gallon_per_second>(),
        );

        writer.write(
            "HYD_PTU_HIGH_PITCH_SOUND",
            self.is_ptu_running_high_pitch_sound(),
        );
    }
}

struct A320HydraulicLoopController {
    engine_number: Option<usize>,
    should_open_fire_shutoff_valve: bool,
}
impl A320HydraulicLoopController {
    fn new(engine_number: Option<usize>) -> Self {
        Self {
            engine_number,
            should_open_fire_shutoff_valve: true,
        }
    }

    fn update<T: EngineFirePushButtons>(&mut self, engine_fire_push_buttons: &T) {
        if let Some(eng_number) = self.engine_number {
            self.should_open_fire_shutoff_valve = !engine_fire_push_buttons.is_released(eng_number);
        }
    }
}
impl HydraulicLoopController for A320HydraulicLoopController {
    fn should_open_fire_shutoff_valve(&self) -> bool {
        self.should_open_fire_shutoff_valve
    }
}

struct A320EngineDrivenPumpController {
    is_powered: bool,
    powered_by: Vec<ElectricalBusType>,
    engine_number: usize,
    should_pressurise: bool,
    has_pressure_low_fault: bool,
    is_pressure_low: bool,
}
impl A320EngineDrivenPumpController {
    const MIN_ENGINE_OIL_PRESS_THRESHOLD_TO_INHIBIT_FAULT: f64 = 18.;

    fn new(engine_number: usize, powered_by: Vec<ElectricalBusType>) -> Self {
        Self {
            is_powered: false,
            powered_by,
            engine_number,
            should_pressurise: true,
            has_pressure_low_fault: false,
            is_pressure_low: true,
        }
    }

    fn update_low_pressure_state(
        &mut self,
        engine_n2: Ratio,
        engine_oil_pressure: Pressure,
        pressure_switch_state: bool,
        lgciu: &impl LgciuInterface,
    ) {
        // Faking edp section pressure low level as if engine is slow we shouldn't have pressure
        let faked_is_edp_section_low_pressure = engine_n2.get::<percent>() < 5.;

        // Engine off state uses oil pressure threshold (treshold is 18psi)
        let is_engine_low_oil_pressure = engine_oil_pressure.get::<psi>()
            < Self::MIN_ENGINE_OIL_PRESS_THRESHOLD_TO_INHIBIT_FAULT;

        // TODO when edp section pressure is modeled we can remove fake low press and use dedicated pressure switch
        self.is_pressure_low = self.should_pressurise()
            && (!pressure_switch_state || faked_is_edp_section_low_pressure);

        // Fault inhibited if on ground AND engine oil pressure is low (11KS1 elec relay)
        self.has_pressure_low_fault = self.is_pressure_low
            && (!is_engine_low_oil_pressure
                || !(lgciu.right_gear_compressed(false) && lgciu.left_gear_compressed(false)));
    }

    fn update<T: EngineFirePushButtons>(
        &mut self,
        overhead_panel: &A320HydraulicOverheadPanel,
        engine_fire_push_buttons: &T,
        engine_n2: Ratio,
        engine_oil_pressure: Pressure,
        pressure_switch_state: bool,
        lgciu: &impl LgciuInterface,
    ) {
        let mut should_pressurise_if_powered = false;
        if overhead_panel.edp_push_button_is_auto(self.engine_number)
            && !engine_fire_push_buttons.is_released(self.engine_number)
        {
            should_pressurise_if_powered = true;
        } else if overhead_panel.edp_push_button_is_off(self.engine_number)
            || engine_fire_push_buttons.is_released(self.engine_number)
        {
            should_pressurise_if_powered = false;
        }

        // Inverted logic, no power means solenoid valve always leave pump in pressurise mode
        self.should_pressurise = !self.is_powered || should_pressurise_if_powered;

        self.update_low_pressure_state(
            engine_n2,
            engine_oil_pressure,
            pressure_switch_state,
            lgciu,
        );
    }

    fn has_pressure_low_fault(&self) -> bool {
        self.has_pressure_low_fault
    }
}
impl PumpController for A320EngineDrivenPumpController {
    fn should_pressurise(&self) -> bool {
        self.should_pressurise
    }
}
impl SimulationElement for A320EngineDrivenPumpController {
    fn write(&self, writer: &mut SimulatorWriter) {
        if self.engine_number == 1 {
            writer.write("HYD_GREEN_EDPUMP_LOW_PRESS", self.is_pressure_low);
        } else if self.engine_number == 2 {
            writer.write("HYD_YELLOW_EDPUMP_LOW_PRESS", self.is_pressure_low);
        } else {
            panic!("The A320 only supports two engines.");
        }
    }

    fn receive_power(&mut self, buses: &impl ElectricalBuses) {
        self.is_powered = buses.any_is_powered(&self.powered_by);
    }
}

struct A320BlueElectricPumpController {
    is_powered: bool,
    powered_by: ElectricalBusType,
    should_pressurise: bool,
    has_pressure_low_fault: bool,
    is_pressure_low: bool,
}
impl A320BlueElectricPumpController {
    const MIN_ENGINE_OIL_PRESS_THRESHOLD_TO_INHIBIT_FAULT: f64 = 18.;

    fn new(powered_by: ElectricalBusType) -> Self {
        Self {
            is_powered: false,
            powered_by,
            should_pressurise: false,
            has_pressure_low_fault: false,
            is_pressure_low: true,
        }
    }

    fn update(
        &mut self,
        overhead_panel: &A320HydraulicOverheadPanel,
        pressure_switch_state: bool,
        engine1_oil_pressure: Pressure,
        engine2_oil_pressure: Pressure,
        engine1_above_min_idle: bool,
        engine2_above_min_idle: bool,
        lgciu1: &impl LgciuInterface,
        lgciu2: &impl LgciuInterface,
    ) {
        let mut should_pressurise_if_powered = false;
        if overhead_panel.blue_epump_push_button.is_auto() {
            if !lgciu1.nose_gear_compressed(false)
                || engine1_above_min_idle
                || engine2_above_min_idle
                || overhead_panel.blue_epump_override_push_button_is_on()
            {
                should_pressurise_if_powered = true;
            } else {
                should_pressurise_if_powered = false;
            }
        } else if overhead_panel.blue_epump_push_button_is_off() {
            should_pressurise_if_powered = false;
        }

        self.should_pressurise = self.is_powered && should_pressurise_if_powered;

        self.update_low_pressure_state(
            overhead_panel,
            pressure_switch_state,
            engine1_oil_pressure,
            engine2_oil_pressure,
            lgciu1,
            lgciu2,
        );
    }

    fn update_low_pressure_state(
        &mut self,
        overhead_panel: &A320HydraulicOverheadPanel,
        pressure_switch_state: bool,
        engine1_oil_pressure: Pressure,
        engine2_oil_pressure: Pressure,
        lgciu1: &impl LgciuInterface,
        lgciu2: &impl LgciuInterface,
    ) {
        // Low engine oil pressure inhibits fault under 18psi level
        let is_engine_low_oil_pressure = engine1_oil_pressure.get::<psi>()
            < Self::MIN_ENGINE_OIL_PRESS_THRESHOLD_TO_INHIBIT_FAULT
            && engine2_oil_pressure.get::<psi>()
                < Self::MIN_ENGINE_OIL_PRESS_THRESHOLD_TO_INHIBIT_FAULT;

        self.is_pressure_low = self.should_pressurise() && !pressure_switch_state;

        self.has_pressure_low_fault = self.is_pressure_low
            && (!is_engine_low_oil_pressure
                || (!(lgciu1.left_gear_compressed(false) && lgciu1.right_gear_compressed(false))
                    || !(lgciu2.left_gear_compressed(false)
                        && lgciu2.right_gear_compressed(false)))
                || overhead_panel.blue_epump_override_push_button_is_on());
    }

    fn has_pressure_low_fault(&self) -> bool {
        self.has_pressure_low_fault
    }
}

impl PumpController for A320BlueElectricPumpController {
    fn should_pressurise(&self) -> bool {
        self.should_pressurise
    }
}

impl SimulationElement for A320BlueElectricPumpController {
    fn write(&self, writer: &mut SimulatorWriter) {
        writer.write("HYD_BLUE_EPUMP_LOW_PRESS", self.is_pressure_low);
    }

    fn receive_power(&mut self, buses: &impl ElectricalBuses) {
        self.is_powered = buses.is_powered(self.powered_by);
    }
}

struct A320YellowElectricPumpController {
    is_powered: bool,
    powered_by: ElectricalBusType,
    powered_by_when_cargo_door_operation: ElectricalBusType,
    should_pressurise: bool,
    has_pressure_low_fault: bool,
    is_pressure_low: bool,
    should_activate_yellow_pump_for_cargo_door_operation: DelayedFalseLogicGate,
}
impl A320YellowElectricPumpController {
    const DURATION_OF_YELLOW_PUMP_ACTIVATION_AFTER_CARGO_DOOR_OPERATION: Duration =
        Duration::from_secs(20);

    fn new(
        powered_by: ElectricalBusType,
        powered_by_when_cargo_door_operation: ElectricalBusType,
    ) -> Self {
        Self {
            is_powered: false,
            powered_by,
            powered_by_when_cargo_door_operation,
            should_pressurise: false,
            has_pressure_low_fault: false,
            is_pressure_low: true,
            should_activate_yellow_pump_for_cargo_door_operation: DelayedFalseLogicGate::new(
                Self::DURATION_OF_YELLOW_PUMP_ACTIVATION_AFTER_CARGO_DOOR_OPERATION,
            ),
        }
    }

    fn update(
        &mut self,
        context: &UpdateContext,
        overhead_panel: &A320HydraulicOverheadPanel,
        forward_cargo_door_controller: &A320DoorController,
        aft_cargo_door_controller: &A320DoorController,
        pressure_switch_state: bool,
    ) {
        self.should_activate_yellow_pump_for_cargo_door_operation
            .update(
                context,
                forward_cargo_door_controller.should_pressurise_hydraulics()
                    || aft_cargo_door_controller.should_pressurise_hydraulics(),
            );

        self.should_pressurise = (overhead_panel.yellow_epump_push_button.is_on()
            || self
                .should_activate_yellow_pump_for_cargo_door_operation
                .output())
            && self.is_powered;

        self.update_low_pressure_state(pressure_switch_state);
    }

    fn update_low_pressure_state(&mut self, pressure_switch_state: bool) {
        self.is_pressure_low = self.should_pressurise() && !pressure_switch_state;

        self.has_pressure_low_fault = self.is_pressure_low;
    }

    fn has_pressure_low_fault(&self) -> bool {
        self.has_pressure_low_fault
    }

    #[cfg(test)]
    fn should_pressurise_for_cargo_door_operation(&self) -> bool {
        self.should_activate_yellow_pump_for_cargo_door_operation
            .output()
    }
}
impl PumpController for A320YellowElectricPumpController {
    fn should_pressurise(&self) -> bool {
        self.should_pressurise
    }
}
impl SimulationElement for A320YellowElectricPumpController {
    fn write(&self, writer: &mut SimulatorWriter) {
        writer.write("HYD_YELLOW_EPUMP_LOW_PRESS", self.is_pressure_low);
    }

    fn receive_power(&mut self, buses: &impl ElectricalBuses) {
        // Control of the pump is powered by dedicated bus OR manual operation of cargo door through another bus
        self.is_powered = buses.is_powered(self.powered_by)
            || (self
                .should_activate_yellow_pump_for_cargo_door_operation
                .output()
                && buses.is_powered(self.powered_by_when_cargo_door_operation))
    }
}

struct A320PowerTransferUnitController {
    is_powered: bool,
    powered_by: ElectricalBusType,
    should_enable: bool,
    should_inhibit_ptu_after_cargo_door_operation: DelayedFalseLogicGate,
    nose_wheel_steering_pin_inserted: DelayedFalseLogicGate,

    parking_brake_lever_pos: bool,
    eng_1_master_on: bool,
    eng_2_master_on: bool,
}
impl A320PowerTransferUnitController {
    const DURATION_OF_PTU_INHIBIT_AFTER_CARGO_DOOR_OPERATION: Duration = Duration::from_secs(40);
    const DURATION_AFTER_WHICH_NWS_PIN_IS_REMOVED_AFTER_PUSHBACK: Duration =
        Duration::from_secs(15);

    fn new(powered_by: ElectricalBusType) -> Self {
        Self {
            is_powered: false,
            powered_by,
            should_enable: false,
            should_inhibit_ptu_after_cargo_door_operation: DelayedFalseLogicGate::new(
                Self::DURATION_OF_PTU_INHIBIT_AFTER_CARGO_DOOR_OPERATION,
            ),
            nose_wheel_steering_pin_inserted: DelayedFalseLogicGate::new(
                Self::DURATION_AFTER_WHICH_NWS_PIN_IS_REMOVED_AFTER_PUSHBACK,
            ),

            parking_brake_lever_pos: false,
            eng_1_master_on: false,
            eng_2_master_on: false,
        }
    }

    fn update(
        &mut self,
        context: &UpdateContext,
        overhead_panel: &A320HydraulicOverheadPanel,
        forward_cargo_door_controller: &A320DoorController,
        aft_cargo_door_controller: &A320DoorController,
        pushback_tug: &PushbackTug,
        lgciu2: &impl LgciuInterface,
    ) {
        self.should_inhibit_ptu_after_cargo_door_operation.update(
            context,
            forward_cargo_door_controller.should_pressurise_hydraulics()
                || aft_cargo_door_controller.should_pressurise_hydraulics(),
        );
        self.nose_wheel_steering_pin_inserted
            .update(context, pushback_tug.is_connected());

        let ptu_inhibited = self.should_inhibit_ptu_after_cargo_door_operation.output()
            && overhead_panel.yellow_epump_push_button_is_auto();

        let should_enable_if_powered = overhead_panel.ptu_push_button_is_auto()
            && (!lgciu2.nose_gear_compressed(false)
                || self.eng_1_master_on && self.eng_2_master_on
                || !self.eng_1_master_on && !self.eng_2_master_on
                || (!self.parking_brake_lever_pos
                    && !self.nose_wheel_steering_pin_inserted.output()))
            && !ptu_inhibited;

        // When there is no power, the PTU is always ON.
        self.should_enable = !self.is_powered || should_enable_if_powered;
    }

    #[cfg(test)]
    fn nose_wheel_steering_pin_is_inserted(&self) -> bool {
        self.nose_wheel_steering_pin_inserted.output()
    }
}
impl PowerTransferUnitController for A320PowerTransferUnitController {
    fn should_enable(&self) -> bool {
        self.should_enable
    }
}
impl SimulationElement for A320PowerTransferUnitController {
    fn read(&mut self, reader: &mut SimulatorReader) {
        self.parking_brake_lever_pos = reader.read("PARK_BRAKE_LEVER_POS");
        self.eng_1_master_on = reader.read("GENERAL ENG STARTER ACTIVE:1");
        self.eng_2_master_on = reader.read("GENERAL ENG STARTER ACTIVE:2");
    }

    fn receive_power(&mut self, buses: &impl ElectricalBuses) {
        self.is_powered = buses.is_powered(self.powered_by);
    }
}

struct A320RamAirTurbineController {
    is_solenoid_1_powered: bool,
    solenoid_1_bus: ElectricalBusType,

    is_solenoid_2_powered: bool,
    solenoid_2_bus: ElectricalBusType,

    should_deploy: bool,
    eng_1_master_on: bool,
    eng_2_master_on: bool,
}
impl A320RamAirTurbineController {
    fn new(solenoid_1_bus: ElectricalBusType, solenoid_2_bus: ElectricalBusType) -> Self {
        Self {
            is_solenoid_1_powered: false,
            solenoid_1_bus,

            is_solenoid_2_powered: false,
            solenoid_2_bus,

            should_deploy: false,
            eng_1_master_on: false,
            eng_2_master_on: false,
        }
    }

    fn update(
        &mut self,
        overhead_panel: &A320HydraulicOverheadPanel,
        rat_and_emer_gen_man_on: &impl EmergencyElectricalRatPushButton,
        emergency_elec_state: &impl EmergencyElectricalState,
    ) {
        let solenoid_1_should_trigger_deployment_if_powered =
            overhead_panel.rat_man_on_push_button_is_pressed();

        let solenoid_2_should_trigger_deployment_if_powered =
            emergency_elec_state.is_in_emergency_elec() || rat_and_emer_gen_man_on.is_pressed();

        self.should_deploy = (self.is_solenoid_1_powered
            && solenoid_1_should_trigger_deployment_if_powered)
            || (self.is_solenoid_2_powered && solenoid_2_should_trigger_deployment_if_powered);
    }
}
impl RamAirTurbineController for A320RamAirTurbineController {
    fn should_deploy(&self) -> bool {
        self.should_deploy
    }
}
impl SimulationElement for A320RamAirTurbineController {
    fn read(&mut self, reader: &mut SimulatorReader) {
        self.eng_1_master_on = reader.read("GENERAL ENG STARTER ACTIVE:1");
        self.eng_2_master_on = reader.read("GENERAL ENG STARTER ACTIVE:2");
    }

    fn receive_power(&mut self, buses: &impl ElectricalBuses) {
        self.is_solenoid_1_powered = buses.is_powered(self.solenoid_1_bus);
        self.is_solenoid_2_powered = buses.is_powered(self.solenoid_2_bus);
    }
}

struct A320HydraulicBrakeComputerUnit {
    autobrake_controller: A320AutobrakeController,
    parking_brake_demand: bool,
    is_gear_lever_down: bool,
    left_brake_pilot_input: Ratio,
    right_brake_pilot_input: Ratio,
    left_brake_green_output: Ratio,
    left_brake_yellow_output: Ratio,
    right_brake_green_output: Ratio,
    right_brake_yellow_output: Ratio,
    normal_brakes_available: bool,
    should_disable_auto_brake_when_retracting: DelayedTrueLogicGate,
    anti_skid_activated: bool,

    alternate_brake_pressure_limit: Pressure,
    normal_brake_pressure_limit: Pressure,
}
/// Implements brakes computers logic
impl A320HydraulicBrakeComputerUnit {
    // Minimum pressure hysteresis on green until main switched on ALTN brakes
    // Feedback by Cpt. Chaos — 25/04/2021 #pilot-feedback
    const MIN_PRESSURE_BRAKE_ALTN_HYST_LO: f64 = 1305.;
    const MIN_PRESSURE_BRAKE_ALTN_HYST_HI: f64 = 2176.;

    // Min pressure when parking brake enabled. Lower normal braking is allowed to use pilot input as emergency braking
    // Feedback by avteknisyan — 25/04/2021 #pilot-feedback
    const MIN_PRESSURE_PARK_BRAKE_EMERGENCY: f64 = 507.;

    const AUTOBRAKE_GEAR_RETRACTION_DURATION_S: f64 = 3.;

    const PILOT_INPUT_DETECTION_TRESHOLD: f64 = 0.2;

    fn new() -> A320HydraulicBrakeComputerUnit {
        A320HydraulicBrakeComputerUnit {
            autobrake_controller: A320AutobrakeController::new(),
            // Position of parking brake lever
            parking_brake_demand: true,
            is_gear_lever_down: true,
            left_brake_pilot_input: Ratio::new::<ratio>(0.0),
            right_brake_pilot_input: Ratio::new::<ratio>(0.0),
            // Actual command sent to left green circuit
            left_brake_green_output: Ratio::new::<ratio>(0.0),
            // Actual command sent to left yellow circuit. Init 1 as considering park brake on on init
            left_brake_yellow_output: Ratio::new::<ratio>(1.0),
            // Actual command sent to right green circuit
            right_brake_green_output: Ratio::new::<ratio>(0.0),
            // Actual command sent to right yellow circuit. Init 1 as considering park brake on on init
            right_brake_yellow_output: Ratio::new::<ratio>(1.0),
            normal_brakes_available: false,
            should_disable_auto_brake_when_retracting: DelayedTrueLogicGate::new(
                Duration::from_secs_f64(Self::AUTOBRAKE_GEAR_RETRACTION_DURATION_S),
            ),
            anti_skid_activated: true,
            alternate_brake_pressure_limit: Pressure::new::<psi>(3000.),
            normal_brake_pressure_limit: Pressure::new::<psi>(3000.),
        }
    }

    fn allow_autobrake_arming(&self) -> bool {
        self.anti_skid_activated && self.normal_brakes_available
    }

    fn update_normal_braking_availability(&mut self, normal_braking_loop_pressure: &Pressure) {
        if normal_braking_loop_pressure.get::<psi>() > Self::MIN_PRESSURE_BRAKE_ALTN_HYST_HI
            && (self.left_brake_pilot_input.get::<ratio>() < Self::PILOT_INPUT_DETECTION_TRESHOLD
                && self.right_brake_pilot_input.get::<ratio>()
                    < Self::PILOT_INPUT_DETECTION_TRESHOLD)
        {
            self.normal_brakes_available = true;
        } else if normal_braking_loop_pressure.get::<psi>() < Self::MIN_PRESSURE_BRAKE_ALTN_HYST_LO
        {
            self.normal_brakes_available = false;
        }
    }

    fn update_brake_pressure_limitation(&mut self) {
        let yellow_manual_braking_input = self.left_brake_pilot_input
            > self.left_brake_yellow_output + Ratio::new::<ratio>(0.2)
            || self.right_brake_pilot_input
                > self.right_brake_yellow_output + Ratio::new::<ratio>(0.2);

        // Nominal braking from pedals is limited to 2538psi
        self.normal_brake_pressure_limit = Pressure::new::<psi>(2538.);

        self.alternate_brake_pressure_limit = Pressure::new::<psi>(if self.parking_brake_demand {
            // If no pilot action, standard park brake pressure limit
            if !yellow_manual_braking_input {
                2103.
            } else {
                // Else manual action limited to a higher max nominal pressure
                2538.
            }
        } else if !self.anti_skid_activated {
            1160.
        } else {
            // Else if any manual braking we use standard limit
            2538.
        });
    }

    /// Updates final brake demands per hydraulic loop based on pilot pedal demands
    fn update_brake_demands(
        &mut self,
        context: &UpdateContext,
        green_loop: &HydraulicLoop,
        alternate_circuit: &BrakeCircuit,
        lgciu1: &impl LgciuInterface,
        lgciu2: &impl LgciuInterface,
        autobrake_panel: &AutobrakePanel,
    ) {
        self.update_normal_braking_availability(&green_loop.pressure());
        self.update_brake_pressure_limitation();

        self.autobrake_controller.update(
            &context,
            &autobrake_panel,
            self.allow_autobrake_arming(),
            self.left_brake_pilot_input,
            self.right_brake_pilot_input,
            lgciu1,
            lgciu2,
        );

        let is_in_flight_gear_lever_up = !(lgciu1.left_and_right_gear_compressed(true)
            || lgciu2.left_and_right_gear_compressed(true)
            || self.is_gear_lever_down);

        self.should_disable_auto_brake_when_retracting.update(
            context,
            !lgciu1.all_down_and_locked() && !self.is_gear_lever_down,
        );

        if is_in_flight_gear_lever_up {
            if self.should_disable_auto_brake_when_retracting.output() {
                self.left_brake_green_output = Ratio::new::<ratio>(0.);
                self.right_brake_green_output = Ratio::new::<ratio>(0.);
            } else {
                // Slight brake pressure to stop the spinning wheels (have no pressure data available yet, 0.2 is random one)
                self.left_brake_green_output = Ratio::new::<ratio>(0.2);
                self.right_brake_green_output = Ratio::new::<ratio>(0.2);
            }

            self.left_brake_yellow_output = Ratio::new::<ratio>(0.);
            self.right_brake_yellow_output = Ratio::new::<ratio>(0.);
        } else {
            let green_used_for_brakes = self.normal_brakes_available
                && self.anti_skid_activated
                && !self.parking_brake_demand;

            if green_used_for_brakes {
                // Final output on normal brakes is max(pilot demand , autobrake demand) to allow pilot override autobrake demand
                self.left_brake_green_output = self
                    .left_brake_pilot_input
                    .max(self.autobrake_controller.brake_output());
                self.right_brake_green_output = self
                    .right_brake_pilot_input
                    .max(self.autobrake_controller.brake_output());
                self.left_brake_yellow_output = Ratio::new::<ratio>(0.);
                self.right_brake_yellow_output = Ratio::new::<ratio>(0.);
            } else {
                self.left_brake_green_output = Ratio::new::<ratio>(0.);
                self.right_brake_green_output = Ratio::new::<ratio>(0.);
                if !self.parking_brake_demand {
                    // Normal braking but using alternate circuit
                    self.left_brake_yellow_output = self.left_brake_pilot_input;
                    self.right_brake_yellow_output = self.right_brake_pilot_input;
                } else {
                    // Else we just use parking brake
                    self.left_brake_yellow_output = Ratio::new::<ratio>(1.);
                    self.right_brake_yellow_output = Ratio::new::<ratio>(1.);

                    // Special case: parking brake on but yellow can't provide enough brakes: green are allowed to brake for emergency
                    if alternate_circuit.left_brake_pressure().get::<psi>()
                        < Self::MIN_PRESSURE_PARK_BRAKE_EMERGENCY
                        || alternate_circuit.right_brake_pressure().get::<psi>()
                            < Self::MIN_PRESSURE_PARK_BRAKE_EMERGENCY
                    {
                        self.left_brake_green_output = self.left_brake_pilot_input;
                        self.right_brake_green_output = self.right_brake_pilot_input;
                    }
                }
            }
        }

        // Limiting final values
        self.left_brake_yellow_output = self
            .left_brake_yellow_output
            .min(Ratio::new::<ratio>(1.))
            .max(Ratio::new::<ratio>(0.));
        self.right_brake_yellow_output = self
            .right_brake_yellow_output
            .min(Ratio::new::<ratio>(1.))
            .max(Ratio::new::<ratio>(0.));
        self.left_brake_green_output = self
            .left_brake_green_output
            .min(Ratio::new::<ratio>(1.))
            .max(Ratio::new::<ratio>(0.));
        self.right_brake_green_output = self
            .right_brake_green_output
            .min(Ratio::new::<ratio>(1.))
            .max(Ratio::new::<ratio>(0.));
    }

    fn send_brake_demands(&mut self, norm: &mut BrakeCircuit, altn: &mut BrakeCircuit) {
        norm.set_brake_press_limit(self.normal_brake_pressure_limit);
        norm.set_brake_demand_left(self.left_brake_green_output);
        norm.set_brake_demand_right(self.right_brake_green_output);

        altn.set_brake_press_limit(self.alternate_brake_pressure_limit);
        altn.set_brake_demand_left(self.left_brake_yellow_output);
        altn.set_brake_demand_right(self.right_brake_yellow_output);
    }
}

impl SimulationElement for A320HydraulicBrakeComputerUnit {
    fn accept<T: SimulationElementVisitor>(&mut self, visitor: &mut T) {
        self.autobrake_controller.accept(visitor);
        visitor.visit(self);
    }

    fn read(&mut self, reader: &mut SimulatorReader) {
        self.parking_brake_demand = reader.read("PARK_BRAKE_LEVER_POS");
        self.is_gear_lever_down = reader.read("GEAR HANDLE POSITION");
        self.anti_skid_activated = reader.read("ANTISKID BRAKES ACTIVE");
        self.left_brake_pilot_input = Ratio::new::<ratio>(reader.read("LEFT_BRAKE_PEDAL_INPUT"));
        self.right_brake_pilot_input = Ratio::new::<ratio>(reader.read("RIGHT_BRAKE_PEDAL_INPUT"));
    }
}

struct A320BrakingForce {
    left_braking_force: f64,
    right_braking_force: f64,

    flap_position: f64,
}
impl A320BrakingForce {
    const REFERENCE_PRESSURE_FOR_MAX_FORCE: f64 = 2538.;

    const FLAPS_BREAKPOINTS: [f64; 3] = [0., 50., 100.];
    const FLAPS_PENALTY_PERCENT: [f64; 3] = [5., 5., 0.];

    pub fn new() -> Self {
        A320BrakingForce {
            left_braking_force: 0.,
            right_braking_force: 0.,

            flap_position: 0.,
        }
    }

    pub fn update_forces(
        &mut self,
        context: &UpdateContext,
        norm_brakes: &BrakeCircuit,
        altn_brakes: &BrakeCircuit,
    ) {
        // Base formula for output force is output_force[0:1] = 50 * sqrt(current_pressure) / Max_brake_pressure
        // This formula gives a bit more punch for lower brake pressures (like 1000 psi alternate braking), as linear formula
        // gives really too low brake force for 1000psi

        let left_force_norm = 50. * norm_brakes.left_brake_pressure().get::<psi>().sqrt()
            / Self::REFERENCE_PRESSURE_FOR_MAX_FORCE;
        let left_force_altn = 50. * altn_brakes.left_brake_pressure().get::<psi>().sqrt()
            / Self::REFERENCE_PRESSURE_FOR_MAX_FORCE;
        self.left_braking_force = left_force_norm + left_force_altn;
        self.left_braking_force = self.left_braking_force.max(0.).min(1.);

        let right_force_norm = 50. * norm_brakes.right_brake_pressure().get::<psi>().sqrt()
            / Self::REFERENCE_PRESSURE_FOR_MAX_FORCE;
        let right_force_altn = 50. * altn_brakes.right_brake_pressure().get::<psi>().sqrt()
            / Self::REFERENCE_PRESSURE_FOR_MAX_FORCE;
        self.right_braking_force = right_force_norm + right_force_altn;
        self.right_braking_force = self.right_braking_force.max(0.).min(1.);

        self.correct_with_flaps_state(context);
    }

    fn correct_with_flaps_state(&mut self, context: &UpdateContext) {
        let flap_correction = Ratio::new::<percent>(interpolation(
            &Self::FLAPS_BREAKPOINTS,
            &Self::FLAPS_PENALTY_PERCENT,
            self.flap_position,
        ));

        // Using airspeed with formula 0.1 * sqrt(airspeed) to get a 0 to 1 ratio to use our flap correction
        // This way the less airspeed, the less our correction is used as it is an aerodynamic effect on brakes
        let mut airspeed_corrective_factor =
            0.1 * context.indicated_airspeed().get::<knot>().abs().sqrt();
        airspeed_corrective_factor = airspeed_corrective_factor.min(1.0);

        let final_flaps_correction_with_speed = flap_correction * airspeed_corrective_factor;

        self.left_braking_force = self.left_braking_force
            - (self.left_braking_force * final_flaps_correction_with_speed.get::<ratio>());

        self.right_braking_force = self.right_braking_force
            - (self.right_braking_force * final_flaps_correction_with_speed.get::<ratio>());
    }
}

impl SimulationElement for A320BrakingForce {
    fn write(&self, writer: &mut SimulatorWriter) {
        // BRAKE XXXX FORCE FACTOR is the actual braking force we want the plane to generate in the simulator
        writer.write("BRAKE LEFT FORCE FACTOR", self.left_braking_force);
        writer.write("BRAKE RIGHT FORCE FACTOR", self.right_braking_force);
    }

    fn read(&mut self, reader: &mut SimulatorReader) {
        let left_flap: f64 = reader.read("LEFT_FLAPS_POSITION_PERCENT");
        let right_flap: f64 = reader.read("RIGHT_FLAPS_POSITION_PERCENT");
        self.flap_position = (left_flap + right_flap) / 2.;
    }
}

#[derive(PartialEq, Clone, Copy)]
enum DoorControlState {
    DownLocked = 0,
    NoControl = 1,
    HydControl = 2,
    UpLocked = 3,
}

struct A320DoorController {
    requested_position_id: String,

    control_state: DoorControlState,

    position_requested: Ratio,

    duration_in_no_control: Duration,
    duration_in_hyd_control: Duration,

    should_close_valves: bool,
    control_position_request: Ratio,
    should_unlock: bool,
}
impl A320DoorController {
    // Duration which the hydraulic valves sends a open request when request is closing (this is done on real aircraft so uplock can be easily unlocked without friction)
    const UP_CONTROL_TIME_BEFORE_DOWN_CONTROL: Duration = Duration::from_millis(200);

    // Delay from the ground crew unlocking the door to the time they start requiring up movement in control panel
    const DELAY_UNLOCK_TO_HYDRAULIC_CONTROL: Duration = Duration::from_secs(5);

    fn new(id: &str) -> Self {
        Self {
            requested_position_id: format!("{}_DOOR_CARGO_OPEN_REQ", id),
            control_state: DoorControlState::DownLocked,
            position_requested: Ratio::new::<ratio>(0.),

            duration_in_no_control: Duration::from_secs(0),
            duration_in_hyd_control: Duration::from_secs(0),

            should_close_valves: true,
            control_position_request: Ratio::new::<ratio>(0.),
            should_unlock: false,
        }
    }

    fn update(&mut self, context: &UpdateContext, door: &CargoDoor, current_pressure: Pressure) {
        self.control_state = self.determine_control_state_and_lock_action(door, current_pressure);
        self.update_timers(context);
        self.update_actions_from_state();
    }

    fn update_timers(&mut self, context: &UpdateContext) {
        if self.control_state == DoorControlState::NoControl {
            self.duration_in_no_control += context.delta();
        } else {
            self.duration_in_no_control = Duration::from_secs(0);
        }

        if self.control_state == DoorControlState::HydControl {
            self.duration_in_hyd_control += context.delta();
        } else {
            self.duration_in_hyd_control = Duration::from_secs(0);
        }
    }

    fn update_actions_from_state(&mut self) {
        match self.control_state {
            DoorControlState::DownLocked => {}
            DoorControlState::NoControl => {
                self.should_close_valves = true;
            }
            DoorControlState::HydControl => {
                self.should_close_valves = false;
                self.control_position_request = if self.position_requested > Ratio::new::<ratio>(0.)
                    || self.duration_in_hyd_control < Self::UP_CONTROL_TIME_BEFORE_DOWN_CONTROL
                {
                    Ratio::new::<ratio>(1.)
                } else {
                    Ratio::new::<ratio>(0.)
                }
            }
            DoorControlState::UpLocked => {
                self.should_close_valves = true;
            }
        }
    }

    fn determine_control_state_and_lock_action(
        &mut self,
        door: &CargoDoor,
        current_pressure: Pressure,
    ) -> DoorControlState {
        match self.control_state {
            DoorControlState::DownLocked if self.position_requested > Ratio::new::<ratio>(0.) => {
                self.should_unlock = true;
                DoorControlState::NoControl
            }
            DoorControlState::NoControl
                if self.duration_in_no_control > Self::DELAY_UNLOCK_TO_HYDRAULIC_CONTROL =>
            {
                self.should_unlock = false;
                DoorControlState::HydControl
            }
            DoorControlState::HydControl if door.is_locked() => {
                self.should_unlock = false;
                DoorControlState::DownLocked
            }
            DoorControlState::HydControl
                if door.position() > Ratio::new::<ratio>(0.9)
                    && self.position_requested > Ratio::new::<ratio>(0.5) =>
            {
                self.should_unlock = false;
                DoorControlState::UpLocked
            }
            DoorControlState::UpLocked
                if self.position_requested < Ratio::new::<ratio>(1.)
                    && current_pressure > Pressure::new::<psi>(1000.) =>
            {
                DoorControlState::HydControl
            }
            _ => self.control_state,
        }
    }

    fn should_pressurise_hydraulics(&self) -> bool {
        (self.control_state == DoorControlState::UpLocked
            && self.position_requested < Ratio::new::<ratio>(1.))
            || self.control_state == DoorControlState::HydControl
    }
}
impl HydraulicAssemblyController for A320DoorController {
    fn requested_mode(&self) -> LinearActuatorMode {
        if self.should_close_valves {
            LinearActuatorMode::ClosedValves
        } else {
            LinearActuatorMode::PositionControl
        }
    }

    fn requested_position(&self) -> Ratio {
        self.control_position_request
    }

    fn should_lock(&self) -> bool {
        !self.should_unlock
    }

    fn requested_lock_position(&self) -> Ratio {
        Ratio::new::<ratio>(0.)
    }
}
impl SimulationElement for A320DoorController {
    fn read(&mut self, reader: &mut SimulatorReader) {
        self.position_requested = Ratio::new::<ratio>(reader.read(&self.requested_position_id));
    }
}

struct CargoDoor {
    hydraulic_assembly: HydraulicLinearActuatorAssembly,

    position_id: String,
    locked_id: String,
    position: Ratio,

    is_locked: bool,
}
impl CargoDoor {
    fn new(id: &str, hydraulic_assembly: HydraulicLinearActuatorAssembly) -> Self {
        Self {
            hydraulic_assembly,
            position_id: format!("{}_DOOR_CARGO_POSITION", id),
            locked_id: format!("{}_DOOR_CARGO_LOCKED", id),

            position: Ratio::new::<ratio>(0.),

            is_locked: true,
        }
    }

    fn position(&self) -> Ratio {
        self.position
    }

    fn is_locked(&self) -> bool {
        self.is_locked
    }

    fn actuator(&mut self) -> &mut impl Actuator {
        self.hydraulic_assembly.actuator()
    }

    fn update(
        &mut self,
        cargo_door_controller: &impl HydraulicAssemblyController,
        context: &UpdateContext,
        current_pressure: Pressure,
    ) {
        self.hydraulic_assembly
            .update(cargo_door_controller, context, current_pressure);
        self.is_locked = self.hydraulic_assembly.is_locked();
        self.position = self.hydraulic_assembly.position_normalized();
    }
}
impl SimulationElement for CargoDoor {
    fn write(&self, writer: &mut SimulatorWriter) {
        writer.write(&self.position_id, self.position());
        writer.write(&self.locked_id, self.is_locked());
    }
}

struct PushbackTug {
    angle: f64,
    previous_angle: f64,
    // Type of pushback:
    // 0 = Straight
    // 1 = Left
    // 2 = Right
    // 3 = Assumed to be no pushback
    // 4 = might be finishing pushback, to confirm
    state: f64,
    is_connected_to_nose_gear: bool,
}
impl PushbackTug {
    const STATE_NO_PUSHBACK: f64 = 3.;

    fn new() -> Self {
        Self {
            angle: 0.,
            previous_angle: 0.,
            state: Self::STATE_NO_PUSHBACK,
            is_connected_to_nose_gear: false,
        }
    }

    fn update(&mut self) {
        if self.is_pushing() {
            self.is_connected_to_nose_gear = true;
        } else if (self.state - PushbackTug::STATE_NO_PUSHBACK).abs() <= f64::EPSILON {
            self.is_connected_to_nose_gear = false;
        }
    }

    fn is_connected(&self) -> bool {
        self.is_connected_to_nose_gear
    }

    fn is_pushing(&self) -> bool {
        // The angle keeps changing while pushing or is frozen high on high angle manoeuvering.
        (self.angle - self.previous_angle).abs() > f64::EPSILON
            && (self.state - PushbackTug::STATE_NO_PUSHBACK).abs() > f64::EPSILON
    }
}
impl SimulationElement for PushbackTug {
    fn read(&mut self, reader: &mut SimulatorReader) {
        self.previous_angle = self.angle;
        self.angle = reader.read("PUSHBACK ANGLE");
        self.state = reader.read("PUSHBACK STATE");
    }
}

/// Autobrake controller computes the state machine of the autobrake logic, and the deceleration target
/// that we expect for the plane
pub struct A320AutobrakeController {
    deceleration_governor: AutobrakeDecelerationGovernor,

    target: Acceleration,
    mode: AutobrakeMode,

    arming_is_allowed_by_bcu: bool,
    left_brake_pedal_input: Ratio,
    right_brake_pedal_input: Ratio,

    ground_spoilers_are_deployed: bool,
    last_ground_spoilers_are_deployed: bool,

    should_disarm_after_time_in_flight: DelayedPulseTrueLogicGate,
    should_reject_max_mode_after_time_in_flight: DelayedTrueLogicGate,

    external_disarm_event: bool,
}
impl A320AutobrakeController {
    const DURATION_OF_FLIGHT_TO_DISARM_AUTOBRAKE_SECS: f64 = 10.;

    // Dynamic decel target map versus time for any mode that needs it
    const LOW_MODE_DECEL_PROFILE_ACCEL_MS2: [f64; 4] = [4., 4., 0., -2.];
    const LOW_MODE_DECEL_PROFILE_TIME_S: [f64; 4] = [0., 1.99, 2., 4.5];

    const MED_MODE_DECEL_PROFILE_ACCEL_MS2: [f64; 5] = [4., 4., 0., -2., -3.];
    const MED_MODE_DECEL_PROFILE_TIME_S: [f64; 5] = [0., 1.99, 2., 2.5, 4.];

    const MAX_MODE_DECEL_TARGET_MS2: f64 = -6.;
    const OFF_MODE_DECEL_TARGET_MS2: f64 = 5.;

    const MARGIN_PERCENT_TO_TARGET_TO_SHOW_DECEL_IN_LO_MED: f64 = 80.;
    const TARGET_TO_SHOW_DECEL_IN_MAX_MS2: f64 = -2.7;

    fn new() -> A320AutobrakeController {
        A320AutobrakeController {
            deceleration_governor: AutobrakeDecelerationGovernor::new(),
            target: Acceleration::new::<meter_per_second_squared>(0.),
            mode: AutobrakeMode::NONE,
            arming_is_allowed_by_bcu: false,
            left_brake_pedal_input: Ratio::new::<percent>(0.),
            right_brake_pedal_input: Ratio::new::<percent>(0.),
            ground_spoilers_are_deployed: false,
            last_ground_spoilers_are_deployed: false,
            should_disarm_after_time_in_flight: DelayedPulseTrueLogicGate::new(
                Duration::from_secs_f64(Self::DURATION_OF_FLIGHT_TO_DISARM_AUTOBRAKE_SECS),
            ),
            should_reject_max_mode_after_time_in_flight: DelayedTrueLogicGate::new(
                Duration::from_secs_f64(Self::DURATION_OF_FLIGHT_TO_DISARM_AUTOBRAKE_SECS),
            ),
            external_disarm_event: false,
        }
    }

    fn spoilers_retracted_during_this_update(&self) -> bool {
        !self.ground_spoilers_are_deployed && self.last_ground_spoilers_are_deployed
    }

    fn brake_output(&self) -> Ratio {
        Ratio::new::<ratio>(self.deceleration_governor.output())
    }

    fn determine_mode(&mut self, autobrake_panel: &AutobrakePanel) -> AutobrakeMode {
        if self.should_disarm() {
            AutobrakeMode::NONE
        } else {
            match autobrake_panel.pressed_mode() {
                Some(mode) if self.mode == mode => AutobrakeMode::NONE,
                Some(mode)
                    if mode != AutobrakeMode::MAX
                        || !self.should_reject_max_mode_after_time_in_flight.output() =>
                {
                    mode
                }
                Some(_) | None => self.mode,
            }
        }
    }

    fn should_engage_deceleration_governor(&self) -> bool {
        self.is_armed() && self.ground_spoilers_are_deployed && !self.should_disarm()
    }

    fn is_armed(&self) -> bool {
        self.mode != AutobrakeMode::NONE
    }

    fn is_decelerating(&self) -> bool {
        match self.mode {
            AutobrakeMode::NONE => false,
            AutobrakeMode::LOW | AutobrakeMode::MED => {
                self.deceleration_demanded()
                    && self
                        .deceleration_governor
                        .is_on_target(Ratio::new::<percent>(
                            Self::MARGIN_PERCENT_TO_TARGET_TO_SHOW_DECEL_IN_LO_MED,
                        ))
            }
            _ => {
                self.deceleration_demanded()
                    && self.deceleration_governor.decelerating_at_or_above_rate(
                        Acceleration::new::<meter_per_second_squared>(
                            Self::TARGET_TO_SHOW_DECEL_IN_MAX_MS2,
                        ),
                    )
            }
        }
    }

    fn deceleration_demanded(&self) -> bool {
        self.deceleration_governor.is_engaged()
            && self.target.get::<meter_per_second_squared>() < 0.
    }

    fn should_disarm_due_to_pedal_input(&self) -> bool {
        match self.mode {
            AutobrakeMode::NONE => false,
            AutobrakeMode::LOW | AutobrakeMode::MED => {
                self.left_brake_pedal_input > Ratio::new::<percent>(53.)
                    || self.right_brake_pedal_input > Ratio::new::<percent>(53.)
                    || (self.left_brake_pedal_input > Ratio::new::<percent>(11.)
                        && self.right_brake_pedal_input > Ratio::new::<percent>(11.))
            }
            AutobrakeMode::MAX => {
                self.left_brake_pedal_input > Ratio::new::<percent>(77.)
                    || self.right_brake_pedal_input > Ratio::new::<percent>(77.)
                    || (self.left_brake_pedal_input > Ratio::new::<percent>(53.)
                        && self.right_brake_pedal_input > Ratio::new::<percent>(53.))
            }
            _ => false,
        }
    }

    fn should_disarm(&self) -> bool {
        (self.deceleration_governor.is_engaged() && self.should_disarm_due_to_pedal_input())
            || !self.arming_is_allowed_by_bcu
            || self.spoilers_retracted_during_this_update()
            || self.should_disarm_after_time_in_flight.output()
            || self.external_disarm_event
    }

    fn calculate_target(&mut self) -> Acceleration {
        Acceleration::new::<meter_per_second_squared>(match self.mode {
            AutobrakeMode::NONE => Self::OFF_MODE_DECEL_TARGET_MS2,
            AutobrakeMode::LOW => interpolation(
                &Self::LOW_MODE_DECEL_PROFILE_TIME_S,
                &Self::LOW_MODE_DECEL_PROFILE_ACCEL_MS2,
                self.deceleration_governor.time_engaged().as_secs_f64(),
            ),
            AutobrakeMode::MED => interpolation(
                &Self::MED_MODE_DECEL_PROFILE_TIME_S,
                &Self::MED_MODE_DECEL_PROFILE_ACCEL_MS2,
                self.deceleration_governor.time_engaged().as_secs_f64(),
            ),
            AutobrakeMode::MAX => Self::MAX_MODE_DECEL_TARGET_MS2,
            _ => Self::OFF_MODE_DECEL_TARGET_MS2,
        })
    }

    fn update_input_conditions(
        &mut self,
        context: &UpdateContext,
        allow_arming: bool,
        pedal_input_left: Ratio,
        pedal_input_right: Ratio,
        lgciu1: &impl LgciuInterface,
        lgciu2: &impl LgciuInterface,
    ) {
        let in_flight_lgciu1 =
            !lgciu1.right_gear_compressed(false) && !lgciu1.left_gear_compressed(false);
        let in_flight_lgciu2 =
            !lgciu2.right_gear_compressed(false) && !lgciu2.left_gear_compressed(false);

        self.should_disarm_after_time_in_flight
            .update(context, in_flight_lgciu1 && in_flight_lgciu2);
        self.should_reject_max_mode_after_time_in_flight
            .update(context, in_flight_lgciu1 && in_flight_lgciu2);

        self.arming_is_allowed_by_bcu = allow_arming;
        self.left_brake_pedal_input = pedal_input_left;
        self.right_brake_pedal_input = pedal_input_right;
    }

    fn update(
        &mut self,
        context: &UpdateContext,
        autobrake_panel: &AutobrakePanel,
        allow_arming: bool,
        pedal_input_left: Ratio,
        pedal_input_right: Ratio,
        lgciu1: &impl LgciuInterface,
        lgciu2: &impl LgciuInterface,
    ) {
        self.update_input_conditions(
            &context,
            allow_arming,
            pedal_input_left,
            pedal_input_right,
            lgciu1,
            lgciu2,
        );
        self.mode = self.determine_mode(&autobrake_panel);

        self.deceleration_governor
            .engage_when(self.should_engage_deceleration_governor());

        self.target = self.calculate_target();
        self.deceleration_governor.update(&context, self.target);
    }
}
impl SimulationElement for A320AutobrakeController {
    fn write(&self, writer: &mut SimulatorWriter) {
        writer.write("AUTOBRAKES_ARMED_MODE", self.mode as u8 as f64);
        writer.write("AUTOBRAKES_DECEL_LIGHT", self.is_decelerating());
    }

    fn read(&mut self, reader: &mut SimulatorReader) {
        self.last_ground_spoilers_are_deployed = self.ground_spoilers_are_deployed;
        self.ground_spoilers_are_deployed = reader.read("SPOILERS_GROUND_SPOILERS_ACTIVE");
        self.external_disarm_event = reader.read("AUTOBRAKE_DISARM");

        // Reading current mode in sim to initialize correct mode if sim changes it (from .FLT files for example)
        self.mode = reader.read_f64("AUTOBRAKES_ARMED_MODE").into();
    }
}

pub(super) struct A320HydraulicOverheadPanel {
    edp1_push_button: AutoOffFaultPushButton,
    edp2_push_button: AutoOffFaultPushButton,
    blue_epump_push_button: AutoOffFaultPushButton,
    ptu_push_button: AutoOffFaultPushButton,
    rat_push_button: MomentaryPushButton,
    yellow_epump_push_button: AutoOnFaultPushButton,
    blue_epump_override_push_button: MomentaryOnPushButton,
}
impl A320HydraulicOverheadPanel {
    pub(super) fn new() -> A320HydraulicOverheadPanel {
        A320HydraulicOverheadPanel {
            edp1_push_button: AutoOffFaultPushButton::new_auto("HYD_ENG_1_PUMP"),
            edp2_push_button: AutoOffFaultPushButton::new_auto("HYD_ENG_2_PUMP"),
            blue_epump_push_button: AutoOffFaultPushButton::new_auto("HYD_EPUMPB"),
            ptu_push_button: AutoOffFaultPushButton::new_auto("HYD_PTU"),
            rat_push_button: MomentaryPushButton::new("HYD_RAT_MAN_ON"),
            yellow_epump_push_button: AutoOnFaultPushButton::new_auto("HYD_EPUMPY"),
            blue_epump_override_push_button: MomentaryOnPushButton::new("HYD_EPUMPY_OVRD"),
        }
    }

    fn update_blue_override_state(&mut self) {
        if self.blue_epump_push_button.is_off() {
            self.blue_epump_override_push_button.turn_off();
        }
    }

    pub(super) fn update(&mut self, hyd: &A320Hydraulic) {
        self.edp1_push_button
            .set_fault(hyd.green_edp_has_low_press_fault());
        self.edp2_push_button
            .set_fault(hyd.yellow_edp_has_low_press_fault());
        self.blue_epump_push_button
            .set_fault(hyd.blue_epump_has_fault());
        self.yellow_epump_push_button
            .set_fault(hyd.yellow_epump_has_low_press_fault());

        self.update_blue_override_state();
    }

    fn yellow_epump_push_button_is_auto(&self) -> bool {
        self.yellow_epump_push_button.is_auto()
    }

    fn ptu_push_button_is_auto(&self) -> bool {
        self.ptu_push_button.is_auto()
    }

    fn edp_push_button_is_auto(&self, number: usize) -> bool {
        match number {
            1 => self.edp1_push_button.is_auto(),
            2 => self.edp2_push_button.is_auto(),
            _ => panic!("The A320 only supports two engines."),
        }
    }

    fn edp_push_button_is_off(&self, number: usize) -> bool {
        match number {
            1 => self.edp1_push_button.is_off(),
            2 => self.edp2_push_button.is_off(),
            _ => panic!("The A320 only supports two engines."),
        }
    }

    fn blue_epump_override_push_button_is_on(&self) -> bool {
        self.blue_epump_override_push_button.is_on()
    }

    fn blue_epump_push_button_is_off(&self) -> bool {
        self.blue_epump_push_button.is_off()
    }

    fn rat_man_on_push_button_is_pressed(&self) -> bool {
        self.rat_push_button.is_pressed()
    }
}
impl SimulationElement for A320HydraulicOverheadPanel {
    fn accept<T: SimulationElementVisitor>(&mut self, visitor: &mut T) {
        self.edp1_push_button.accept(visitor);
        self.edp2_push_button.accept(visitor);
        self.blue_epump_push_button.accept(visitor);
        self.ptu_push_button.accept(visitor);
        self.rat_push_button.accept(visitor);
        self.yellow_epump_push_button.accept(visitor);
        self.blue_epump_override_push_button.accept(visitor);

        visitor.visit(self);
    }

    fn receive_power(&mut self, buses: &impl ElectricalBuses) {
        if !buses.is_powered(A320Hydraulic::BLUE_ELEC_PUMP_CONTROL_POWER_BUS)
            || !buses.is_powered(A320Hydraulic::BLUE_ELEC_PUMP_SUPPLY_POWER_BUS)
        {
            self.blue_epump_override_push_button.turn_off();
        }
    }
}

#[cfg(test)]
mod tests {
    use super::*;
    use rand::Rng;

    mod a320_hydraulics {
        use super::*;
        use systems::electrical::test::TestElectricitySource;
        use systems::electrical::ElectricalBus;
        use systems::electrical::Electricity;
        use systems::electrical::ElectricitySource;
        use systems::electrical::ExternalPowerSource;
        use systems::engine::{leap_engine::LeapEngine, EngineFireOverheadPanel};
        use systems::landing_gear::{LandingGear, LandingGearControlInterfaceUnit};
        use systems::shared::EmergencyElectricalState;
        use systems::shared::PotentialOrigin;
        use systems::simulation::test::TestBed;
        use systems::simulation::{test::SimulationTestBed, Aircraft};
        use uom::si::{
            length::foot,
            ratio::{percent, ratio},
            volume::liter,
        };

        struct A320TestEmergencyElectricalOverheadPanel {
            rat_and_emer_gen_man_on: MomentaryPushButton,
        }

        impl A320TestEmergencyElectricalOverheadPanel {
            pub fn new() -> Self {
                A320TestEmergencyElectricalOverheadPanel {
                    rat_and_emer_gen_man_on: MomentaryPushButton::new("EMER_ELEC_RAT_AND_EMER_GEN"),
                }
            }
        }
        impl SimulationElement for A320TestEmergencyElectricalOverheadPanel {
            fn accept<T: SimulationElementVisitor>(&mut self, visitor: &mut T) {
                self.rat_and_emer_gen_man_on.accept(visitor);

                visitor.visit(self);
            }
        }
        impl EmergencyElectricalRatPushButton for A320TestEmergencyElectricalOverheadPanel {
            fn is_pressed(&self) -> bool {
                self.rat_and_emer_gen_man_on.is_pressed()
            }
        }

        struct A320TestElectrical {
            airspeed: Velocity,
            all_ac_lost: bool,
        }
        impl A320TestElectrical {
            pub fn new() -> Self {
                A320TestElectrical {
                    airspeed: Velocity::new::<knot>(100.),
                    all_ac_lost: false,
                }
            }

            fn update(&mut self, context: &UpdateContext) {
                self.airspeed = context.indicated_airspeed();
            }
        }
        impl EmergencyElectricalState for A320TestElectrical {
            fn is_in_emergency_elec(&self) -> bool {
                self.all_ac_lost && self.airspeed >= Velocity::new::<knot>(100.)
            }
        }
        impl SimulationElement for A320TestElectrical {
            fn receive_power(&mut self, buses: &impl ElectricalBuses) {
                self.all_ac_lost = !buses.is_powered(ElectricalBusType::AlternatingCurrent(1))
                    && !buses.is_powered(ElectricalBusType::AlternatingCurrent(2));
            }
        }
        struct A320HydraulicsTestAircraft {
            engine_1: LeapEngine,
            engine_2: LeapEngine,
            hydraulics: A320Hydraulic,
            overhead: A320HydraulicOverheadPanel,
            autobrake_panel: AutobrakePanel,
            emergency_electrical_overhead: A320TestEmergencyElectricalOverheadPanel,
            engine_fire_overhead: EngineFireOverheadPanel,
            landing_gear: LandingGear,
            lgciu1: LandingGearControlInterfaceUnit,
            lgciu2: LandingGearControlInterfaceUnit,
            electrical: A320TestElectrical,
            ext_pwr: ExternalPowerSource,

            powered_source: TestElectricitySource,
            ac_ground_service_bus: ElectricalBus,
            dc_ground_service_bus: ElectricalBus,
            ac_1_bus: ElectricalBus,
            ac_2_bus: ElectricalBus,
            dc_1_bus: ElectricalBus,
            dc_2_bus: ElectricalBus,
            dc_ess_bus: ElectricalBus,
            dc_hot_1_bus: ElectricalBus,
            dc_hot_2_bus: ElectricalBus,

            // Electric buses states to be able to kill them dynamically
            is_ac_ground_service_powered: bool,
            is_dc_ground_service_powered: bool,
            is_ac_1_powered: bool,
            is_ac_2_powered: bool,
            is_dc_1_powered: bool,
            is_dc_2_powered: bool,
            is_dc_ess_powered: bool,
            is_dc_hot_1_powered: bool,
            is_dc_hot_2_powered: bool,
        }
        impl A320HydraulicsTestAircraft {
            fn new(electricity: &mut Electricity) -> Self {
                Self {
                    engine_1: LeapEngine::new(1),
                    engine_2: LeapEngine::new(2),
                    hydraulics: A320Hydraulic::new(),
                    overhead: A320HydraulicOverheadPanel::new(),
                    autobrake_panel: AutobrakePanel::new(),
                    emergency_electrical_overhead: A320TestEmergencyElectricalOverheadPanel::new(),
                    engine_fire_overhead: EngineFireOverheadPanel::new(),
                    landing_gear: LandingGear::new(),
                    lgciu1: LandingGearControlInterfaceUnit::new(
                        ElectricalBusType::DirectCurrentEssential,
                    ),
                    lgciu2: LandingGearControlInterfaceUnit::new(ElectricalBusType::DirectCurrent(
                        2,
                    )),
                    electrical: A320TestElectrical::new(),
                    ext_pwr: ExternalPowerSource::new(electricity),
                    powered_source: TestElectricitySource::powered(
                        PotentialOrigin::EngineGenerator(1),
                        electricity,
                    ),
                    ac_ground_service_bus: ElectricalBus::new(
                        ElectricalBusType::AlternatingCurrentGndFltService,
                        electricity,
                    ),
                    dc_ground_service_bus: ElectricalBus::new(
                        ElectricalBusType::DirectCurrentGndFltService,
                        electricity,
                    ),
                    ac_1_bus: ElectricalBus::new(
                        ElectricalBusType::AlternatingCurrent(1),
                        electricity,
                    ),
                    ac_2_bus: ElectricalBus::new(
                        ElectricalBusType::AlternatingCurrent(2),
                        electricity,
                    ),
                    dc_1_bus: ElectricalBus::new(ElectricalBusType::DirectCurrent(1), electricity),
                    dc_2_bus: ElectricalBus::new(ElectricalBusType::DirectCurrent(2), electricity),
                    dc_ess_bus: ElectricalBus::new(
                        ElectricalBusType::DirectCurrentEssential,
                        electricity,
                    ),
                    dc_hot_1_bus: ElectricalBus::new(
                        ElectricalBusType::DirectCurrentHot(1),
                        electricity,
                    ),
                    dc_hot_2_bus: ElectricalBus::new(
                        ElectricalBusType::DirectCurrentHot(2),
                        electricity,
                    ),
                    is_ac_ground_service_powered: true,
                    is_dc_ground_service_powered: true,
                    is_ac_1_powered: true,
                    is_ac_2_powered: true,
                    is_dc_1_powered: true,
                    is_dc_2_powered: true,
                    is_dc_ess_powered: true,
                    is_dc_hot_1_powered: true,
                    is_dc_hot_2_powered: true,
                }
            }

            fn is_rat_commanded_to_deploy(&self) -> bool {
                self.hydraulics.ram_air_turbine_controller.should_deploy()
            }

            fn is_green_edp_commanded_on(&self) -> bool {
                self.hydraulics
                    .engine_driven_pump_1_controller
                    .should_pressurise()
            }

            fn is_yellow_edp_commanded_on(&self) -> bool {
                self.hydraulics
                    .engine_driven_pump_2_controller
                    .should_pressurise()
            }

            fn get_yellow_brake_accumulator_fluid_volume(&self) -> Volume {
                self.hydraulics
                    .braking_circuit_altn
                    .accumulator_fluid_volume()
            }

            fn is_nws_pin_inserted(&self) -> bool {
                self.hydraulics.nose_wheel_steering_pin_is_inserted()
            }

            fn is_cargo_powering_yellow_epump(&self) -> bool {
                self.hydraulics
                    .should_pressurise_yellow_pump_for_cargo_door_operation()
            }

            fn is_yellow_epump_controller_pressurising(&self) -> bool {
                self.hydraulics
                    .yellow_electric_pump_controller
                    .should_pressurise()
            }

            fn is_blue_epump_controller_pressurising(&self) -> bool {
                self.hydraulics
                    .blue_electric_pump_controller
                    .should_pressurise()
            }

            fn is_edp1_green_pump_controller_pressurising(&self) -> bool {
                self.hydraulics
                    .engine_driven_pump_1_controller
                    .should_pressurise()
            }

            fn is_edp2_yellow_pump_controller_pressurising(&self) -> bool {
                self.hydraulics
                    .engine_driven_pump_2_controller
                    .should_pressurise()
            }

            fn is_ptu_controller_activating_ptu(&self) -> bool {
                self.hydraulics
                    .power_transfer_unit_controller
                    .should_enable()
            }

            fn is_ptu_enabled(&self) -> bool {
                self.hydraulics.power_transfer_unit.is_enabled()
            }

            fn is_blue_pressurised(&self) -> bool {
                self.hydraulics.is_blue_pressurised()
            }

            fn is_green_pressurised(&self) -> bool {
                self.hydraulics.is_green_pressurised()
            }

            fn is_yellow_pressurised(&self) -> bool {
                self.hydraulics.is_yellow_pressurised()
            }

            fn is_cargo_fwd_door_locked_up(&self) -> bool {
                self.hydraulics.forward_cargo_door_controller.control_state
                    == DoorControlState::UpLocked
            }

            fn set_ac_bus_1_is_powered(&mut self, bus_is_alive: bool) {
                self.is_ac_1_powered = bus_is_alive;
            }

            fn set_ac_bus_2_is_powered(&mut self, bus_is_alive: bool) {
                self.is_ac_2_powered = bus_is_alive;
            }

            fn set_dc_ground_service_is_powered(&mut self, bus_is_alive: bool) {
                self.is_dc_ground_service_powered = bus_is_alive;
            }

            fn set_ac_ground_service_is_powered(&mut self, bus_is_alive: bool) {
                self.is_ac_ground_service_powered = bus_is_alive;
            }

            fn set_dc_bus_2_is_powered(&mut self, bus_is_alive: bool) {
                self.is_dc_2_powered = bus_is_alive;
            }
            fn set_dc_ess_is_powered(&mut self, bus_is_alive: bool) {
                self.is_dc_ess_powered = bus_is_alive;
            }

            fn set_flaps(&mut self, flaps_angle: Angle) {
                self.hydraulics.set_flap_req(flaps_angle);
            }
        }

        impl Aircraft for A320HydraulicsTestAircraft {
            fn update_before_power_distribution(
                &mut self,
                _context: &UpdateContext,
                electricity: &mut Electricity,
            ) {
                electricity.supplied_by(&self.powered_source);

                if self.is_ac_1_powered {
                    electricity.flow(&self.powered_source, &self.ac_1_bus);
                }

                if self.is_ac_2_powered {
                    electricity.flow(&self.powered_source, &self.ac_2_bus);
                }

                if self.is_ac_ground_service_powered {
                    electricity.flow(&self.powered_source, &self.ac_ground_service_bus);
                }

                if self.is_dc_ground_service_powered {
                    electricity.flow(&self.powered_source, &self.dc_ground_service_bus);
                }

                if self.is_dc_1_powered {
                    electricity.flow(&self.powered_source, &self.dc_1_bus);
                }

                if self.is_dc_2_powered {
                    electricity.flow(&self.powered_source, &self.dc_2_bus);
                }

                if self.is_dc_ess_powered {
                    electricity.flow(&self.powered_source, &self.dc_ess_bus);
                }

                if self.is_dc_hot_1_powered {
                    electricity.flow(&self.powered_source, &self.dc_hot_1_bus);
                }

                if self.is_dc_hot_2_powered {
                    electricity.flow(&self.powered_source, &self.dc_hot_2_bus);
                }
            }

            fn update_after_power_distribution(&mut self, context: &UpdateContext) {
                self.electrical.update(context);

                self.lgciu1.update(
                    &self.landing_gear,
                    self.ext_pwr.output_potential().is_powered(),
                );
                self.lgciu2.update(
                    &self.landing_gear,
                    self.ext_pwr.output_potential().is_powered(),
                );

                self.hydraulics.update(
                    context,
                    &self.engine_1,
                    &self.engine_2,
                    &self.overhead,
                    &self.autobrake_panel,
                    &self.engine_fire_overhead,
                    &self.lgciu1,
                    &self.lgciu2,
                    &self.emergency_electrical_overhead,
                    &self.electrical,
                );

                self.overhead.update(&self.hydraulics);
            }
        }
        impl SimulationElement for A320HydraulicsTestAircraft {
            fn accept<T: SimulationElementVisitor>(&mut self, visitor: &mut T) {
                self.engine_1.accept(visitor);
                self.engine_2.accept(visitor);
                self.landing_gear.accept(visitor);
                self.lgciu1.accept(visitor);
                self.lgciu2.accept(visitor);
                self.hydraulics.accept(visitor);
                self.autobrake_panel.accept(visitor);
                self.overhead.accept(visitor);
                self.engine_fire_overhead.accept(visitor);
                self.emergency_electrical_overhead.accept(visitor);
                self.electrical.accept(visitor);
                self.ext_pwr.accept(visitor);

                visitor.visit(self);
            }
        }

        struct A320HydraulicsTestBed {
            test_bed: SimulationTestBed<A320HydraulicsTestAircraft>,
        }
        impl A320HydraulicsTestBed {
            fn new() -> Self {
                Self {
                    test_bed: SimulationTestBed::new(|electricity| {
                        A320HydraulicsTestAircraft::new(electricity)
                    }),
                }
            }

            fn run_one_tick(mut self) -> Self {
                self.run_with_delta(A320Hydraulic::HYDRAULIC_SIM_TIME_STEP);
                self
            }

            fn run_waiting_for(mut self, delta: Duration) -> Self {
                self.test_bed.run_multiple_frames(delta);
                self
            }

            fn is_green_edp_commanded_on(&self) -> bool {
                self.query(|a| a.is_green_edp_commanded_on())
            }

            fn is_yellow_edp_commanded_on(&self) -> bool {
                self.query(|a| a.is_yellow_edp_commanded_on())
            }

            fn is_ptu_enabled(&self) -> bool {
                self.query(|a| a.is_ptu_enabled())
            }

            fn is_blue_pressurised(&self) -> bool {
                self.query(|a| a.is_blue_pressurised())
            }

            fn is_green_pressurised(&self) -> bool {
                self.query(|a| a.is_green_pressurised())
            }

            fn is_yellow_pressurised(&self) -> bool {
                self.query(|a| a.is_yellow_pressurised())
            }

            fn is_cargo_fwd_door_locked_down(&mut self) -> bool {
                self.read("FWD_DOOR_CARGO_LOCKED")
            }

            fn is_cargo_fwd_door_locked_up(&self) -> bool {
                self.query(|a| a.is_cargo_fwd_door_locked_up())
            }

            fn cargo_fwd_door_position(&mut self) -> f64 {
                self.read("FWD_DOOR_CARGO_POSITION")
            }

            fn cargo_aft_door_position(&mut self) -> f64 {
                self.read("AFT_DOOR_CARGO_POSITION")
            }

            fn green_pressure(&mut self) -> Pressure {
                self.read("HYD_GREEN_PRESSURE")
            }

            fn blue_pressure(&mut self) -> Pressure {
                self.read("HYD_BLUE_PRESSURE")
            }

            fn yellow_pressure(&mut self) -> Pressure {
                self.read("HYD_YELLOW_PRESSURE")
            }

            fn get_yellow_reservoir_volume(&mut self) -> Volume {
                self.read("HYD_YELLOW_RESERVOIR")
            }

            fn is_green_edp_press_low(&mut self) -> bool {
                self.read("HYD_GREEN_EDPUMP_LOW_PRESS")
            }

            fn is_green_edp_press_low_fault(&mut self) -> bool {
                self.read("OVHD_HYD_ENG_1_PUMP_PB_HAS_FAULT")
            }

            fn is_yellow_edp_press_low_fault(&mut self) -> bool {
                self.read("OVHD_HYD_ENG_2_PUMP_PB_HAS_FAULT")
            }

            fn is_yellow_edp_press_low(&mut self) -> bool {
                self.read("HYD_YELLOW_EDPUMP_LOW_PRESS")
            }

            fn is_yellow_epump_press_low(&mut self) -> bool {
                self.read("HYD_YELLOW_EPUMP_LOW_PRESS")
            }

            fn is_blue_epump_press_low(&mut self) -> bool {
                self.read("HYD_BLUE_EPUMP_LOW_PRESS")
            }

            fn is_blue_epump_press_low_fault(&mut self) -> bool {
                self.read("OVHD_HYD_EPUMPB_PB_HAS_FAULT")
            }

            fn blue_epump_override_is_on(&mut self) -> bool {
                self.read("OVHD_HYD_EPUMPY_OVRD_IS_ON")
            }

            fn get_brake_left_yellow_pressure(&mut self) -> Pressure {
                self.read("HYD_BRAKE_ALTN_LEFT_PRESS")
            }

            fn get_brake_right_yellow_pressure(&mut self) -> Pressure {
                self.read("HYD_BRAKE_ALTN_RIGHT_PRESS")
            }

            fn get_green_reservoir_volume(&mut self) -> Volume {
                self.read("HYD_GREEN_RESERVOIR")
            }

            fn get_blue_reservoir_volume(&mut self) -> Volume {
                self.read("HYD_BLUE_RESERVOIR")
            }

            fn autobrake_mode(&mut self) -> AutobrakeMode {
                self.read_f64("AUTOBRAKES_ARMED_MODE").into()
            }

            fn get_brake_left_green_pressure(&mut self) -> Pressure {
                self.read("HYD_BRAKE_NORM_LEFT_PRESS")
            }

            fn get_brake_right_green_pressure(&mut self) -> Pressure {
                self.read("HYD_BRAKE_NORM_RIGHT_PRESS")
            }

            fn get_brake_yellow_accumulator_pressure(&mut self) -> Pressure {
                self.read("HYD_BRAKE_ALTN_ACC_PRESS")
            }

            fn get_brake_yellow_accumulator_fluid_volume(&self) -> Volume {
                self.query(|a| a.get_yellow_brake_accumulator_fluid_volume())
            }

            fn get_rat_position(&mut self) -> f64 {
                self.read("HYD_RAT_STOW_POSITION")
            }

            fn get_rat_rpm(&mut self) -> f64 {
                self.read("A32NX_HYD_RAT_RPM")
            }

            fn rat_deploy_commanded(&self) -> bool {
                self.query(|a| a.is_rat_commanded_to_deploy())
            }

            fn is_fire_valve_eng1_closed(&mut self) -> bool {
                !Read::<bool>::read(self, "HYD_GREEN_FIRE_VALVE_OPENED")
                    && !self.query(|a| a.hydraulics.green_loop.is_fire_shutoff_valve_opened())
            }

            fn is_fire_valve_eng2_closed(&mut self) -> bool {
                !Read::<bool>::read(self, "HYD_YELLOW_FIRE_VALVE_OPENED")
                    && !self.query(|a| a.hydraulics.yellow_loop.is_fire_shutoff_valve_opened())
            }

            fn engines_off(self) -> Self {
                self.stop_eng1().stop_eng2()
            }

            fn external_power(mut self, is_connected: bool) -> Self {
                self.write("EXTERNAL POWER AVAILABLE:1", is_connected);

                if is_connected {
                    self = self.on_the_ground();
                }
                self
            }

            fn on_the_ground(mut self) -> Self {
                self.set_indicated_altitude(Length::new::<foot>(0.));
                self.set_on_ground(true);
                self.set_indicated_airspeed(Velocity::new::<knot>(5.));
                self
            }

            fn rotates_on_runway(mut self) -> Self {
                self.set_indicated_altitude(Length::new::<foot>(0.));
                self.set_on_ground(false);
                self.set_indicated_airspeed(Velocity::new::<knot>(135.));
                self.write(
                    LandingGear::GEAR_CENTER_COMPRESSION,
                    Ratio::new::<ratio>(0.5),
                );
                self.write(LandingGear::GEAR_LEFT_COMPRESSION, Ratio::new::<ratio>(0.8));
                self.write(
                    LandingGear::GEAR_RIGHT_COMPRESSION,
                    Ratio::new::<ratio>(0.8),
                );
                self
            }

            fn in_flight(mut self) -> Self {
                self.set_on_ground(false);
                self.set_indicated_altitude(Length::new::<foot>(2500.));
                self.set_indicated_airspeed(Velocity::new::<knot>(180.));
                self.start_eng1(Ratio::new::<percent>(80.))
                    .start_eng2(Ratio::new::<percent>(80.))
                    .set_gear_up()
                    .set_park_brake(false)
                    .external_power(false)
            }

            fn set_eng1_fire_button(mut self, is_active: bool) -> Self {
                self.write("FIRE_BUTTON_ENG1", is_active);
                self
            }

            fn set_eng2_fire_button(mut self, is_active: bool) -> Self {
                self.write("FIRE_BUTTON_ENG2", is_active);
                self
            }

            fn open_fwd_cargo_door(mut self) -> Self {
                self.write("FWD_DOOR_CARGO_OPEN_REQ", 1.);
                self
            }

            fn close_fwd_cargo_door(mut self) -> Self {
                self.write("FWD_DOOR_CARGO_OPEN_REQ", 0.);
                self
            }

            fn set_pushback_state(mut self, is_pushed_back: bool) -> Self {
                if is_pushed_back {
                    let mut rng = rand::thread_rng();

                    self.write("PUSHBACK ANGLE", rng.gen_range(0.0..0.1));
                    self.write("PUSHBACK STATE", 0.);
                } else {
                    self.write("PUSHBACK STATE", 3.);
                }
                self
            }

            fn start_eng1(mut self, n2: Ratio) -> Self {
                self.write("GENERAL ENG STARTER ACTIVE:1", true);
                self.write("ENGINE_N2:1", n2);

                self
            }

            fn start_eng2(mut self, n2: Ratio) -> Self {
                self.write("GENERAL ENG STARTER ACTIVE:2", true);
                self.write("ENGINE_N2:2", n2);

                self
            }

            fn stop_eng1(mut self) -> Self {
                self.write("GENERAL ENG STARTER ACTIVE:1", false);
                self.write("ENGINE_N2:1", 0.);

                self
            }

            fn stopping_eng1(mut self) -> Self {
                self.write("GENERAL ENG STARTER ACTIVE:1", false);
                self.write("ENGINE_N2:1", 25.);

                self
            }

            fn stop_eng2(mut self) -> Self {
                self.write("GENERAL ENG STARTER ACTIVE:2", false);
                self.write("ENGINE_N2:2", 0.);

                self
            }

            fn stopping_eng2(mut self) -> Self {
                self.write("GENERAL ENG STARTER ACTIVE:2", false);
                self.write("ENGINE_N2:2", 25.);

                self
            }

            fn set_park_brake(mut self, is_set: bool) -> Self {
                self.write("PARK_BRAKE_LEVER_POS", is_set);
                self
            }

            fn set_gear_up(mut self) -> Self {
                self.write("GEAR CENTER POSITION", 0.);
                self.write("GEAR LEFT POSITION", 0.);
                self.write("GEAR RIGHT POSITION", 0.);
                self.write("GEAR HANDLE POSITION", false);

                self
            }

            fn set_gear_down(mut self) -> Self {
                self.write("GEAR CENTER POSITION", 100.);
                self.write("GEAR LEFT POSITION", 100.);
                self.write("GEAR RIGHT POSITION", 100.);
                self.write("GEAR HANDLE POSITION", true);

                self
            }

            fn set_anti_skid(mut self, is_set: bool) -> Self {
                self.write("ANTISKID BRAKES ACTIVE", is_set);
                self
            }

            fn set_yellow_e_pump(mut self, is_auto: bool) -> Self {
                self.write("OVHD_HYD_EPUMPY_PB_IS_AUTO", is_auto);
                self
            }

            fn set_blue_e_pump(mut self, is_auto: bool) -> Self {
                self.write("OVHD_HYD_EPUMPB_PB_IS_AUTO", is_auto);
                self
            }

            fn set_blue_e_pump_ovrd_pressed(mut self, is_pressed: bool) -> Self {
                self.write("OVHD_HYD_EPUMPY_OVRD_IS_PRESSED", is_pressed);
                self
            }

            fn set_green_ed_pump(mut self, is_auto: bool) -> Self {
                self.write("OVHD_HYD_ENG_1_PUMP_PB_IS_AUTO", is_auto);
                self
            }

            fn set_yellow_ed_pump(mut self, is_auto: bool) -> Self {
                self.write("OVHD_HYD_ENG_2_PUMP_PB_IS_AUTO", is_auto);
                self
            }

            fn set_ptu_state(mut self, is_auto: bool) -> Self {
                self.write("OVHD_HYD_PTU_PB_IS_AUTO", is_auto);
                self
            }

            fn set_flaps(mut self, flaps_angle: Angle) -> Self {
                self.command(|a| a.set_flaps(flaps_angle));
                self
            }

            fn ac_bus_1_lost(mut self) -> Self {
                self.command(|a| a.set_ac_bus_1_is_powered(false));
                self
            }

            fn ac_bus_2_lost(mut self) -> Self {
                self.command(|a| a.set_ac_bus_2_is_powered(false));
                self
            }

            fn dc_ground_service_lost(mut self) -> Self {
                self.command(|a| a.set_dc_ground_service_is_powered(false));
                self
            }
            fn dc_ground_service_avail(mut self) -> Self {
                self.command(|a| a.set_dc_ground_service_is_powered(true));
                self
            }

            fn ac_ground_service_lost(mut self) -> Self {
                self.command(|a| a.set_ac_ground_service_is_powered(false));
                self
            }

            fn dc_bus_2_lost(mut self) -> Self {
                self.command(|a| a.set_dc_bus_2_is_powered(false));
                self
            }

            fn dc_ess_lost(mut self) -> Self {
                self.command(|a| a.set_dc_ess_is_powered(false));
                self
            }

            fn dc_ess_active(mut self) -> Self {
                self.command(|a| a.set_dc_ess_is_powered(true));
                self
            }

            fn set_cold_dark_inputs(self) -> Self {
                self.set_eng1_fire_button(false)
                    .set_eng2_fire_button(false)
                    .set_blue_e_pump(true)
                    .set_yellow_e_pump(true)
                    .set_green_ed_pump(true)
                    .set_yellow_ed_pump(true)
                    .set_ptu_state(true)
                    .set_park_brake(true)
                    .set_anti_skid(true)
                    .set_left_brake(Ratio::new::<percent>(0.))
                    .set_right_brake(Ratio::new::<percent>(0.))
                    .set_gear_down()
            }

            fn set_left_brake(self, position_percent: Ratio) -> Self {
                self.set_brake("LEFT_BRAKE_PEDAL_INPUT", position_percent)
            }

            fn set_right_brake(self, position_percent: Ratio) -> Self {
                self.set_brake("RIGHT_BRAKE_PEDAL_INPUT", position_percent)
            }

            fn set_brake(mut self, name: &str, position_percent: Ratio) -> Self {
                let scaled_value = position_percent.get::<ratio>();
                self.write(name, scaled_value.min(1.).max(0.));
                self
            }

            fn set_autobrake_low(mut self) -> Self {
                self.write("OVHD_AUTOBRK_LOW_ON_IS_PRESSED", true);
                self = self.run_one_tick();
                self.write("OVHD_AUTOBRK_LOW_ON_IS_PRESSED", false);
                self
            }

            fn set_autobrake_med(mut self) -> Self {
                self.write("OVHD_AUTOBRK_MED_ON_IS_PRESSED", true);
                self = self.run_one_tick();
                self.write("OVHD_AUTOBRK_MED_ON_IS_PRESSED", false);
                self
            }

            fn set_autobrake_max(mut self) -> Self {
                self.write("OVHD_AUTOBRK_MAX_ON_IS_PRESSED", true);
                self = self.run_one_tick();
                self.write("OVHD_AUTOBRK_MAX_ON_IS_PRESSED", false);
                self
            }

            fn set_deploy_spoilers(mut self) -> Self {
                self.write("SPOILERS_GROUND_SPOILERS_ACTIVE", true);
                self
            }

            fn set_retract_spoilers(mut self) -> Self {
                self.write("SPOILERS_GROUND_SPOILERS_ACTIVE", false);
                self
            }

            fn empty_brake_accumulator_using_park_brake(mut self) -> Self {
                self = self
                    .set_park_brake(true)
                    .run_waiting_for(Duration::from_secs(1));

                let mut number_of_loops = 0;
                while self
                    .get_brake_yellow_accumulator_fluid_volume()
                    .get::<gallon>()
                    > 0.001
                {
                    self = self
                        .set_park_brake(false)
                        .run_waiting_for(Duration::from_secs(1))
                        .set_park_brake(true)
                        .run_waiting_for(Duration::from_secs(1));
                    number_of_loops += 1;
                    assert!(number_of_loops < 20);
                }

                self = self
                    .set_park_brake(false)
                    .run_waiting_for(Duration::from_secs(1))
                    .set_park_brake(true)
                    .run_waiting_for(Duration::from_secs(1));

                self
            }

            fn empty_brake_accumulator_using_pedal_brake(mut self) -> Self {
                let mut number_of_loops = 0;
                while self
                    .get_brake_yellow_accumulator_fluid_volume()
                    .get::<gallon>()
                    > 0.001
                {
                    self = self
                        .set_left_brake(Ratio::new::<percent>(100.))
                        .set_right_brake(Ratio::new::<percent>(100.))
                        .run_waiting_for(Duration::from_secs(1))
                        .set_left_brake(Ratio::new::<percent>(0.))
                        .set_right_brake(Ratio::new::<percent>(0.))
                        .run_waiting_for(Duration::from_secs(1));
                    number_of_loops += 1;
                    assert!(number_of_loops < 50);
                }

                self = self
                    .set_left_brake(Ratio::new::<percent>(100.))
                    .set_right_brake(Ratio::new::<percent>(100.))
                    .run_waiting_for(Duration::from_secs(1))
                    .set_left_brake(Ratio::new::<percent>(0.))
                    .set_right_brake(Ratio::new::<percent>(0.))
                    .run_waiting_for(Duration::from_secs(1));

                self
            }

            fn press_blue_epump_override_button_once(self) -> Self {
                self.set_blue_e_pump_ovrd_pressed(true)
                    .run_one_tick()
                    .set_blue_e_pump_ovrd_pressed(false)
                    .run_one_tick()
            }
        }
        impl TestBed for A320HydraulicsTestBed {
            type Aircraft = A320HydraulicsTestAircraft;

            fn test_bed(&self) -> &SimulationTestBed<A320HydraulicsTestAircraft> {
                &self.test_bed
            }

            fn test_bed_mut(&mut self) -> &mut SimulationTestBed<A320HydraulicsTestAircraft> {
                &mut self.test_bed
            }
        }

        fn test_bed() -> A320HydraulicsTestBed {
            A320HydraulicsTestBed::new()
        }

        fn test_bed_with() -> A320HydraulicsTestBed {
            test_bed()
        }

        #[test]
        fn pressure_state_at_init_one_simulation_step() {
            let mut test_bed = test_bed_with()
                .engines_off()
                .on_the_ground()
                .set_cold_dark_inputs()
                .run_one_tick();

            assert!(test_bed.is_ptu_enabled());

            assert!(!test_bed.is_green_pressurised());
            assert!(test_bed.green_pressure() < Pressure::new::<psi>(50.));
            assert!(!test_bed.is_blue_pressurised());
            assert!(test_bed.blue_pressure() < Pressure::new::<psi>(50.));
            assert!(!test_bed.is_yellow_pressurised());
            assert!(test_bed.yellow_pressure() < Pressure::new::<psi>(50.));
        }

        #[test]
        fn pressure_state_after_5s() {
            let mut test_bed = test_bed_with()
                .engines_off()
                .on_the_ground()
                .set_cold_dark_inputs()
                .run_waiting_for(Duration::from_secs(5));

            assert!(test_bed.is_ptu_enabled());

            assert!(!test_bed.is_green_pressurised());
            assert!(test_bed.green_pressure() < Pressure::new::<psi>(50.));
            assert!(!test_bed.is_blue_pressurised());
            assert!(test_bed.blue_pressure() < Pressure::new::<psi>(50.));
            assert!(!test_bed.is_yellow_pressurised());
            assert!(test_bed.yellow_pressure() < Pressure::new::<psi>(50.));
        }

        #[test]
        fn ptu_inhibited_by_overhead_off_push_button() {
            let mut test_bed = test_bed_with()
                .engines_off()
                .on_the_ground()
                .set_cold_dark_inputs()
                .run_one_tick();

            // Enabled on cold start
            assert!(test_bed.is_ptu_enabled());

            // Ptu push button disables PTU accordingly
            test_bed = test_bed.set_ptu_state(false).run_one_tick();
            assert!(!test_bed.is_ptu_enabled());
            test_bed = test_bed.set_ptu_state(true).run_one_tick();
            assert!(test_bed.is_ptu_enabled());
        }

        #[test]
        fn ptu_inhibited_on_ground_when_only_one_engine_on_and_park_brake_on() {
            let mut test_bed = test_bed_with()
                .engines_off()
                .on_the_ground()
                .set_cold_dark_inputs()
                .start_eng2(Ratio::new::<percent>(80.))
                .run_one_tick();

            assert!(!test_bed.is_ptu_enabled());

            test_bed = test_bed.set_park_brake(false).run_one_tick();
            assert!(test_bed.is_ptu_enabled());

            test_bed = test_bed.set_park_brake(true).run_one_tick();
            assert!(!test_bed.is_ptu_enabled());
        }

        #[test]
        fn ptu_inhibited_on_ground_is_activated_when_center_gear_in_air() {
            let mut test_bed = test_bed_with()
                .engines_off()
                .on_the_ground()
                .set_cold_dark_inputs()
                .start_eng2(Ratio::new::<percent>(80.))
                .run_one_tick();

            assert!(!test_bed.is_ptu_enabled());

            test_bed = test_bed.rotates_on_runway().run_one_tick();
            assert!(test_bed.is_ptu_enabled());
        }

        #[test]
        fn ptu_unpowered_cant_inhibit() {
            let mut test_bed = test_bed_with()
                .engines_off()
                .on_the_ground()
                .set_cold_dark_inputs()
                .run_one_tick();

            // Enabled on cold start
            assert!(test_bed.is_ptu_enabled());

            // Ptu push button disables PTU accordingly
            test_bed = test_bed.set_ptu_state(false).run_one_tick();
            assert!(!test_bed.is_ptu_enabled());

            // No power on closing valve : ptu become active
            test_bed = test_bed.dc_ground_service_lost().run_one_tick();
            assert!(test_bed.is_ptu_enabled());

            test_bed = test_bed.dc_ground_service_avail().run_one_tick();
            assert!(!test_bed.is_ptu_enabled());
        }

        #[test]
        fn ptu_cargo_operation_inhibit() {
            let mut test_bed = test_bed_with()
                .engines_off()
                .on_the_ground()
                .set_cold_dark_inputs()
                .run_one_tick();

            // Enabled on cold start
            assert!(test_bed.is_ptu_enabled());

            // Ptu disabled from cargo operation
            test_bed = test_bed.open_fwd_cargo_door().run_waiting_for(
                Duration::from_secs(1) + A320DoorController::DELAY_UNLOCK_TO_HYDRAULIC_CONTROL,
            );

            assert!(!test_bed.is_ptu_enabled());
            test_bed = test_bed.run_waiting_for(
                Duration::from_secs(25) + A320PowerTransferUnitController::DURATION_OF_PTU_INHIBIT_AFTER_CARGO_DOOR_OPERATION,
            ); // Should re enabled after 40s
            assert!(test_bed.is_ptu_enabled());
        }

        #[test]
        fn nose_wheel_pin_detection() {
            let mut test_bed = test_bed_with()
                .engines_off()
                .on_the_ground()
                .set_cold_dark_inputs()
                .run_one_tick();

            assert!(!test_bed.query(|a| a.is_nws_pin_inserted()));

            test_bed = test_bed.set_pushback_state(true).run_one_tick();
            assert!(test_bed.query(|a| a.is_nws_pin_inserted()));

            test_bed = test_bed
                .set_pushback_state(false)
                .run_waiting_for(Duration::from_secs(1));
            assert!(test_bed.query(|a| a.is_nws_pin_inserted()));

            test_bed = test_bed.set_pushback_state(false).run_waiting_for(
                A320PowerTransferUnitController::DURATION_AFTER_WHICH_NWS_PIN_IS_REMOVED_AFTER_PUSHBACK,
            );

            assert!(!test_bed.query(|a| a.is_nws_pin_inserted()));
        }

        #[test]
        fn cargo_door_yellow_epump_powering() {
            let mut test_bed = test_bed_with()
                .engines_off()
                .on_the_ground()
                .set_cold_dark_inputs()
                .run_one_tick();

            assert!(!test_bed.query(|a| a.is_cargo_powering_yellow_epump()));

            // Need to wait for operator to first unlock, then activate hydraulic control
            test_bed = test_bed.open_fwd_cargo_door().run_waiting_for(
                Duration::from_secs(1) + A320DoorController::DELAY_UNLOCK_TO_HYDRAULIC_CONTROL,
            );
            assert!(test_bed.query(|a| a.is_cargo_powering_yellow_epump()));

            // Wait for the door to fully open
            test_bed = test_bed.run_waiting_for(Duration::from_secs(25));
            assert!(test_bed.is_cargo_fwd_door_locked_up());

            test_bed = test_bed.run_waiting_for(
                A320YellowElectricPumpController::DURATION_OF_YELLOW_PUMP_ACTIVATION_AFTER_CARGO_DOOR_OPERATION,
            );

            assert!(!test_bed.query(|a| a.is_cargo_powering_yellow_epump()));
        }

        #[test]
        fn ptu_pressurise_green_from_yellow_epump() {
            let mut test_bed = test_bed_with()
                .engines_off()
                .on_the_ground()
                .set_cold_dark_inputs()
                .run_one_tick();

            // Enabled on cold start
            assert!(test_bed.is_ptu_enabled());

            // Yellow epump ON / Waiting 25s
            test_bed = test_bed
                .set_yellow_e_pump(false)
                .run_waiting_for(Duration::from_secs(25));

            assert!(test_bed.is_ptu_enabled());

            // Now we should have pressure in yellow and green
            assert!(test_bed.is_green_pressurised());
            assert!(test_bed.green_pressure() > Pressure::new::<psi>(2000.));
            assert!(test_bed.green_pressure() < Pressure::new::<psi>(3100.));

            assert!(!test_bed.is_blue_pressurised());
            assert!(test_bed.blue_pressure() < Pressure::new::<psi>(50.));
            assert!(test_bed.blue_pressure() > Pressure::new::<psi>(-50.));

            assert!(test_bed.is_yellow_pressurised());
            assert!(test_bed.yellow_pressure() > Pressure::new::<psi>(2000.));
            assert!(test_bed.yellow_pressure() < Pressure::new::<psi>(3100.));

            // Ptu push button disables PTU / green press should fall
            test_bed = test_bed
                .set_ptu_state(false)
                .run_waiting_for(Duration::from_secs(20));
            assert!(!test_bed.is_ptu_enabled());

            // Now we should have pressure in yellow only
            assert!(!test_bed.is_green_pressurised());
            assert!(test_bed.green_pressure() < Pressure::new::<psi>(500.));
            assert!(!test_bed.is_blue_pressurised());
            assert!(test_bed.blue_pressure() < Pressure::new::<psi>(50.));
            assert!(test_bed.is_yellow_pressurised());
            assert!(test_bed.yellow_pressure() > Pressure::new::<psi>(2000.));
        }

        #[test]
        fn ptu_pressurise_green_from_yellow_epump_and_edp2() {
            let mut test_bed = test_bed_with()
                .set_cold_dark_inputs()
                .on_the_ground()
                .start_eng2(Ratio::new::<percent>(100.))
                .set_park_brake(false)
                .set_yellow_e_pump(false)
                .set_yellow_ed_pump(true) // Else Ptu inhibited by parking brake
                .run_waiting_for(Duration::from_secs(25));

            assert!(test_bed.is_ptu_enabled());

            // Now we should have pressure in yellow and green
            assert!(test_bed.is_green_pressurised());
            assert!(test_bed.green_pressure() > Pressure::new::<psi>(2000.));
            assert!(test_bed.green_pressure() < Pressure::new::<psi>(3100.));

            assert!(test_bed.is_yellow_pressurised());
            assert!(test_bed.yellow_pressure() > Pressure::new::<psi>(2000.));
            assert!(test_bed.yellow_pressure() < Pressure::new::<psi>(3100.));
        }

        #[test]
        fn green_edp_buildup() {
            let mut test_bed = test_bed_with()
                .engines_off()
                .on_the_ground()
                .set_cold_dark_inputs()
                .run_one_tick();

            // Starting eng 1
            test_bed = test_bed
                .start_eng1(Ratio::new::<percent>(80.))
                .run_one_tick();

            // ALMOST No pressure
            assert!(!test_bed.is_green_pressurised());
            assert!(test_bed.green_pressure() < Pressure::new::<psi>(500.));

            // Blue is auto run from engine master switches logic
            assert!(!test_bed.is_blue_pressurised());
            assert!(test_bed.blue_pressure() < Pressure::new::<psi>(500.));
            assert!(!test_bed.is_yellow_pressurised());
            assert!(test_bed.yellow_pressure() < Pressure::new::<psi>(500.));

            // Waiting for 5s pressure should be at 3000 psi
            test_bed = test_bed
                .start_eng1(Ratio::new::<percent>(80.))
                .run_waiting_for(Duration::from_secs(5));

            assert!(test_bed.is_green_pressurised());
            assert!(test_bed.green_pressure() > Pressure::new::<psi>(2900.));
            assert!(test_bed.is_blue_pressurised());
            assert!(test_bed.blue_pressure() > Pressure::new::<psi>(2500.));
            assert!(!test_bed.is_yellow_pressurised());
            assert!(test_bed.yellow_pressure() < Pressure::new::<psi>(50.));

            // Stoping engine, pressure should fall in 20s
            test_bed = test_bed
                .stop_eng1()
                .run_waiting_for(Duration::from_secs(20));

            assert!(!test_bed.is_green_pressurised());
            assert!(test_bed.green_pressure() < Pressure::new::<psi>(500.));
            assert!(!test_bed.is_blue_pressurised());
            assert!(test_bed.blue_pressure() < Pressure::new::<psi>(200.));
            assert!(!test_bed.is_yellow_pressurised());
            assert!(test_bed.yellow_pressure() < Pressure::new::<psi>(50.));
        }

        #[test]
        fn green_edp_no_fault_on_ground_eng_off() {
            let mut test_bed = test_bed_with()
                .engines_off()
                .on_the_ground()
                .set_cold_dark_inputs()
                .run_one_tick();

            // EDP should be commanded on even without engine running
            assert!(test_bed.is_green_edp_commanded_on());
            // EDP should have no fault
            assert!(!test_bed.is_green_edp_press_low_fault());
        }

        #[test]
        fn green_edp_fault_not_on_ground_eng_off() {
            let mut test_bed = test_bed_with()
                .set_cold_dark_inputs()
                .in_flight()
                .engines_off()
                .run_one_tick();

            // EDP should be commanded on even without engine running
            assert!(test_bed.is_green_edp_commanded_on());

            assert!(!test_bed.is_green_pressurised());
            assert!(!test_bed.is_yellow_pressurised());
            // EDP should have a fault as we are in flight
            assert!(test_bed.is_green_edp_press_low_fault());
        }

        #[test]
        fn green_edp_fault_on_ground_eng_starting() {
            let mut test_bed = test_bed_with()
                .engines_off()
                .on_the_ground()
                .set_cold_dark_inputs()
                .run_one_tick();

            // EDP should be commanded on even without engine running
            assert!(test_bed.is_green_edp_commanded_on());
            // EDP should have no fault
            assert!(!test_bed.is_green_edp_press_low_fault());

            test_bed = test_bed
                .start_eng1(Ratio::new::<percent>(3.))
                .run_one_tick();

            assert!(!test_bed.is_green_edp_press_low_fault());

            test_bed = test_bed
                .start_eng1(Ratio::new::<percent>(80.))
                .run_one_tick();

            assert!(!test_bed.is_green_pressurised());
            assert!(test_bed.is_green_edp_press_low_fault());

            test_bed = test_bed.run_waiting_for(Duration::from_secs(10));

            // When finally pressurised no fault
            assert!(test_bed.is_green_pressurised());
            assert!(!test_bed.is_green_edp_press_low_fault());
        }

        #[test]
        fn yellow_edp_no_fault_on_ground_eng_off() {
            let mut test_bed = test_bed_with()
                .engines_off()
                .on_the_ground()
                .set_cold_dark_inputs()
                .run_one_tick();

            // EDP should be commanded on even without engine running
            assert!(test_bed.is_yellow_edp_commanded_on());
            // EDP should have no fault
            assert!(!test_bed.is_yellow_edp_press_low_fault());
        }

        #[test]
        fn yellow_edp_fault_not_on_ground_eng_off() {
            let mut test_bed = test_bed_with()
                .set_cold_dark_inputs()
                .in_flight()
                .engines_off()
                .run_one_tick();

            // EDP should be commanded on even without engine running
            assert!(test_bed.is_yellow_edp_commanded_on());

            assert!(!test_bed.is_green_pressurised());
            assert!(!test_bed.is_yellow_pressurised());
            // EDP should have a fault as we are in flight
            assert!(test_bed.is_yellow_edp_press_low_fault());
        }

        #[test]
        fn yellow_edp_fault_on_ground_eng_starting() {
            let mut test_bed = test_bed_with()
                .engines_off()
                .on_the_ground()
                .set_cold_dark_inputs()
                .run_one_tick();

            // EDP should be commanded on even without engine running
            assert!(test_bed.is_yellow_edp_commanded_on());
            // EDP should have no fault
            assert!(!test_bed.is_yellow_edp_press_low_fault());

            test_bed = test_bed
                .start_eng2(Ratio::new::<percent>(3.))
                .run_one_tick();

            assert!(!test_bed.is_yellow_edp_press_low_fault());

            test_bed = test_bed
                .start_eng2(Ratio::new::<percent>(80.))
                .run_one_tick();

            assert!(!test_bed.is_yellow_pressurised());
            assert!(test_bed.is_yellow_edp_press_low_fault());

            test_bed = test_bed.run_waiting_for(Duration::from_secs(10));

            // When finally pressurised no fault
            assert!(test_bed.is_yellow_pressurised());
            assert!(!test_bed.is_yellow_edp_press_low_fault());
        }

        #[test]
        fn blue_epump_no_fault_on_ground_eng_starting() {
            let mut test_bed = test_bed_with()
                .engines_off()
                .on_the_ground()
                .set_cold_dark_inputs()
                .run_one_tick();

            // Blue epump should have no fault
            assert!(!test_bed.is_blue_epump_press_low_fault());

            test_bed = test_bed
                .start_eng2(Ratio::new::<percent>(3.))
                .run_one_tick();

            assert!(!test_bed.is_blue_epump_press_low_fault());

            test_bed = test_bed
                .start_eng2(Ratio::new::<percent>(80.))
                .run_one_tick();

            assert!(!test_bed.is_blue_pressurised());
            assert!(test_bed.is_blue_epump_press_low_fault());

            test_bed = test_bed.run_waiting_for(Duration::from_secs(10));

            // When finally pressurised no fault
            assert!(test_bed.is_blue_pressurised());
            assert!(!test_bed.is_blue_epump_press_low_fault());
        }

        #[test]
        fn blue_epump_fault_on_ground_using_override() {
            let mut test_bed = test_bed_with()
                .engines_off()
                .on_the_ground()
                .set_cold_dark_inputs()
                .run_one_tick();

            // Blue epump should have no fault
            assert!(!test_bed.is_blue_epump_press_low_fault());

            test_bed = test_bed.press_blue_epump_override_button_once();
            assert!(test_bed.blue_epump_override_is_on());

            // As we use override, this bypasses eng off fault inhibit so we have a fault
            assert!(test_bed.is_blue_epump_press_low_fault());

            test_bed = test_bed.run_waiting_for(Duration::from_secs(10));

            // When finally pressurised no fault
            assert!(test_bed.is_blue_pressurised());
            assert!(!test_bed.is_blue_epump_press_low_fault());
        }

        #[test]
        fn green_edp_press_low_engine_off_to_on() {
            let mut test_bed = test_bed_with()
                .engines_off()
                .on_the_ground()
                .set_cold_dark_inputs()
                .run_one_tick();

            // EDP should be commanded on even without engine running
            assert!(test_bed.is_green_edp_commanded_on());

            // EDP should be LOW pressure state
            assert!(test_bed.is_green_edp_press_low());

            // Starting eng 1 N2 is low at start
            test_bed = test_bed
                .start_eng1(Ratio::new::<percent>(3.))
                .run_one_tick();

            // Engine commanded on but pressure couldn't rise enough: we are in fault low
            assert!(test_bed.is_green_edp_press_low());

            // Waiting for 5s pressure should be at 3000 psi
            test_bed = test_bed
                .start_eng1(Ratio::new::<percent>(80.))
                .run_waiting_for(Duration::from_secs(5));

            // No more fault LOW expected
            assert!(test_bed.is_green_pressurised());
            assert!(test_bed.green_pressure() > Pressure::new::<psi>(2900.));
            assert!(!test_bed.is_green_edp_press_low());

            // Stoping pump, no fault expected
            test_bed = test_bed
                .set_green_ed_pump(false)
                .run_waiting_for(Duration::from_secs(1));
            assert!(!test_bed.is_green_edp_press_low());
        }

        #[test]
        fn green_edp_press_low_engine_on_to_off() {
            let mut test_bed = test_bed_with()
                .on_the_ground()
                .set_cold_dark_inputs()
                .start_eng1(Ratio::new::<percent>(75.))
                .run_waiting_for(Duration::from_secs(5));

            // EDP should be commanded on even without engine running
            assert!(test_bed.is_green_edp_commanded_on());
            assert!(test_bed.is_green_pressurised());
            // EDP should not be in fault low when engine running and pressure is ok
            assert!(!test_bed.is_green_edp_press_low());

            // Stoping eng 1 with N2 still turning
            test_bed = test_bed.stopping_eng1().run_one_tick();

            // Edp should still be in pressurized mode but as engine just stopped no fault
            assert!(test_bed.is_green_edp_commanded_on());
            assert!(!test_bed.is_green_edp_press_low());

            // Waiting for 25s pressure should drop and still no fault
            test_bed = test_bed
                .stop_eng1()
                .run_waiting_for(Duration::from_secs(25));

            assert!(!test_bed.is_green_pressurised());
            assert!(test_bed.green_pressure() < Pressure::new::<psi>(500.));
            assert!(test_bed.is_green_edp_press_low());
        }

        #[test]
        fn yellow_edp_press_low_engine_on_to_off() {
            let mut test_bed = test_bed_with()
                .on_the_ground()
                .set_cold_dark_inputs()
                .start_eng2(Ratio::new::<percent>(75.))
                .run_waiting_for(Duration::from_secs(5));

            // EDP should be commanded on even without engine running
            assert!(test_bed.is_yellow_edp_commanded_on());
            assert!(test_bed.is_yellow_pressurised());
            // EDP should not be in fault low when engine running and pressure is ok
            assert!(!test_bed.is_yellow_edp_press_low());

            // Stoping eng 2 with N2 still turning
            test_bed = test_bed.stopping_eng2().run_one_tick();

            // Edp should still be in pressurized mode but as engine just stopped no fault
            assert!(test_bed.is_yellow_edp_commanded_on());
            assert!(!test_bed.is_yellow_edp_press_low());

            // Waiting for 25s pressure should drop and still no fault
            test_bed = test_bed
                .stop_eng2()
                .run_waiting_for(Duration::from_secs(25));

            assert!(!test_bed.is_yellow_pressurised());
            assert!(test_bed.yellow_pressure() < Pressure::new::<psi>(500.));
            assert!(test_bed.is_yellow_edp_press_low());
        }

        #[test]
        fn yellow_edp_press_low_engine_off_to_on() {
            let mut test_bed = test_bed_with()
                .engines_off()
                .on_the_ground()
                .set_cold_dark_inputs()
                .run_one_tick();

            // EDP should be commanded on even without engine running
            assert!(test_bed.is_yellow_edp_commanded_on());

            // EDP should be LOW pressure state
            assert!(test_bed.is_yellow_edp_press_low());

            // Starting eng 2 N2 is low at start
            test_bed = test_bed
                .start_eng2(Ratio::new::<percent>(3.))
                .run_one_tick();

            // Engine commanded on but pressure couldn't rise enough: we are in fault low
            assert!(test_bed.is_yellow_edp_press_low());

            // Waiting for 5s pressure should be at 3000 psi
            test_bed = test_bed
                .start_eng2(Ratio::new::<percent>(80.))
                .run_waiting_for(Duration::from_secs(5));

            // No more fault LOW expected
            assert!(test_bed.is_yellow_pressurised());
            assert!(test_bed.yellow_pressure() > Pressure::new::<psi>(2900.));
            assert!(!test_bed.is_yellow_edp_press_low());

            // Stoping pump, no fault expected
            test_bed = test_bed
                .set_yellow_ed_pump(false)
                .run_waiting_for(Duration::from_secs(1));
            assert!(!test_bed.is_yellow_edp_press_low());
        }

        #[test]
        fn yellow_edp_press_low_engine_off_to_on_with_e_pump() {
            let mut test_bed = test_bed_with()
                .engines_off()
                .on_the_ground()
                .set_cold_dark_inputs()
                .set_ptu_state(false)
                .set_yellow_e_pump(false)
                .run_one_tick();

            // EDP should be commanded on even without engine running
            assert!(test_bed.is_yellow_edp_commanded_on());

            // EDP should be LOW pressure state
            assert!(test_bed.is_yellow_edp_press_low());

            // Waiting for 20s pressure should be at 3000 psi
            test_bed = test_bed.run_waiting_for(Duration::from_secs(20));

            // Yellow pressurised but edp still off, we expect fault LOW press
            assert!(test_bed.is_yellow_pressurised());
            assert!(test_bed.yellow_pressure() > Pressure::new::<psi>(2900.));
            assert!(test_bed.is_yellow_edp_press_low());

            // Starting eng 2 N2 is low at start
            test_bed = test_bed
                .start_eng2(Ratio::new::<percent>(3.))
                .run_one_tick();

            // Engine commanded on but pressure couldn't rise enough: we are in fault low
            assert!(test_bed.is_yellow_edp_press_low());

            // Waiting for 5s pressure should be at 3000 psi in EDP section
            test_bed = test_bed
                .start_eng2(Ratio::new::<percent>(80.))
                .run_waiting_for(Duration::from_secs(5));

            // No more fault LOW expected
            assert!(test_bed.is_yellow_pressurised());
            assert!(test_bed.yellow_pressure() > Pressure::new::<psi>(2900.));
            assert!(!test_bed.is_yellow_edp_press_low());
        }

        #[test]
        fn green_edp_press_low_engine_off_to_on_with_ptu() {
            let mut test_bed = test_bed_with()
                .on_the_ground()
                .set_cold_dark_inputs()
                .set_park_brake(false)
                .start_eng2(Ratio::new::<percent>(80.))
                .run_one_tick();

            // EDP should be LOW pressure state
            assert!(test_bed.is_green_edp_press_low());

            // Waiting for 20s pressure should be at 2300+ psi thanks to ptu
            test_bed = test_bed.run_waiting_for(Duration::from_secs(20));

            // Yellow pressurised by engine2, green presurised from ptu we expect fault LOW press on EDP1
            assert!(test_bed.is_yellow_pressurised());
            assert!(test_bed.yellow_pressure() > Pressure::new::<psi>(2800.));
            assert!(test_bed.is_green_pressurised());
            assert!(test_bed.green_pressure() > Pressure::new::<psi>(2300.));
            assert!(test_bed.is_green_edp_press_low());

            // Starting eng 1 N2 is low at start
            test_bed = test_bed
                .start_eng1(Ratio::new::<percent>(3.))
                .run_one_tick();

            // Engine commanded on but pressure couldn't rise enough: we are in fault low
            assert!(test_bed.is_green_edp_press_low());

            // Waiting for 5s pressure should be at 3000 psi in EDP section
            test_bed = test_bed
                .start_eng1(Ratio::new::<percent>(80.))
                .run_waiting_for(Duration::from_secs(5));

            // No more fault LOW expected
            assert!(test_bed.is_green_pressurised());
            assert!(test_bed.green_pressure() > Pressure::new::<psi>(2900.));
            assert!(!test_bed.is_green_edp_press_low());
        }

        #[test]
        fn yellow_epump_press_low_at_pump_on() {
            let mut test_bed = test_bed_with()
                .engines_off()
                .on_the_ground()
                .set_cold_dark_inputs()
                .run_one_tick();

            // EDP should not be in fault low when cold start
            assert!(!test_bed.is_yellow_epump_press_low());

            // Starting epump
            test_bed = test_bed.set_yellow_e_pump(false).run_one_tick();

            // Pump commanded on but pressure couldn't rise enough: we are in fault low
            assert!(test_bed.is_yellow_epump_press_low());

            // Waiting for 20s pressure should be at 3000 psi
            test_bed = test_bed.run_waiting_for(Duration::from_secs(20));

            // No more fault LOW expected
            assert!(test_bed.is_yellow_pressurised());
            assert!(test_bed.yellow_pressure() > Pressure::new::<psi>(2500.));
            assert!(!test_bed.is_yellow_epump_press_low());

            // Stoping epump, no fault expected
            test_bed = test_bed
                .set_yellow_e_pump(true)
                .run_waiting_for(Duration::from_secs(1));
            assert!(!test_bed.is_yellow_epump_press_low());
        }

        #[test]
        fn blue_epump_press_low_at_pump_on() {
            let mut test_bed = test_bed_with()
                .engines_off()
                .on_the_ground()
                .set_cold_dark_inputs()
                .run_one_tick();

            // EDP should not be in fault low when cold start
            assert!(!test_bed.is_blue_epump_press_low());

            // Starting epump
            test_bed = test_bed.press_blue_epump_override_button_once();
            assert!(test_bed.blue_epump_override_is_on());

            // Pump commanded on but pressure couldn't rise enough: we are in fault low
            assert!(test_bed.is_blue_epump_press_low());

            // Waiting for 10s pressure should be at 3000 psi
            test_bed = test_bed.run_waiting_for(Duration::from_secs(10));

            // No more fault LOW expected
            assert!(test_bed.is_blue_pressurised());
            assert!(test_bed.blue_pressure() > Pressure::new::<psi>(2900.));
            assert!(!test_bed.is_blue_epump_press_low());

            // Stoping epump, no fault expected
            test_bed = test_bed.press_blue_epump_override_button_once();
            assert!(!test_bed.blue_epump_override_is_on());

            test_bed = test_bed.run_waiting_for(Duration::from_secs(1));
            assert!(!test_bed.is_blue_epump_press_low());
        }

        #[test]
        fn blue_epump_override_switches_to_off_when_losing_relay_power_and_stays_off() {
            let mut test_bed = test_bed_with()
                .engines_off()
                .on_the_ground()
                .set_cold_dark_inputs()
                .run_one_tick();

            // Starting epump
            test_bed = test_bed
                .press_blue_epump_override_button_once()
                .run_waiting_for(Duration::from_secs(10));
            assert!(test_bed.blue_epump_override_is_on());
            assert!(test_bed.is_blue_pressurised());

            // Killing the bus corresponding to the latching relay of blue pump override push button
            // It should set the override state back to off without touching the push button
            test_bed = test_bed.dc_ess_lost().run_one_tick();
            assert!(!test_bed.blue_epump_override_is_on());

            // Stays off even powered back
            test_bed = test_bed.dc_ess_active().run_one_tick();
            assert!(!test_bed.blue_epump_override_is_on());

            test_bed = test_bed.run_waiting_for(Duration::from_secs(10));
            assert!(!test_bed.is_blue_pressurised());
        }

        #[test]
        fn blue_epump_override_switches_to_off_when_pump_forced_off_on_hyd_panel() {
            let mut test_bed = test_bed_with()
                .engines_off()
                .on_the_ground()
                .set_cold_dark_inputs()
                .run_one_tick();

            // Starting epump
            test_bed = test_bed
                .press_blue_epump_override_button_once()
                .run_waiting_for(Duration::from_secs(10));
            assert!(test_bed.blue_epump_override_is_on());
            assert!(test_bed.is_blue_pressurised());

            test_bed = test_bed.set_blue_e_pump(false).run_one_tick();
            assert!(!test_bed.blue_epump_override_is_on());
        }

        #[test]
        fn edp_deactivation() {
            let mut test_bed = test_bed_with()
                .engines_off()
                .on_the_ground()
                .set_cold_dark_inputs()
                .set_ptu_state(false)
                .run_one_tick();

            // Starting eng 1 and eng 2
            test_bed = test_bed
                .start_eng1(Ratio::new::<percent>(80.))
                .start_eng2(Ratio::new::<percent>(80.))
                .run_one_tick();

            // ALMOST No pressure
            assert!(test_bed.green_pressure() < Pressure::new::<psi>(500.));
            assert!(test_bed.yellow_pressure() < Pressure::new::<psi>(500.));

            // Waiting for 5s pressure should be at 3000 psi
            test_bed = test_bed.run_waiting_for(Duration::from_secs(5));

            assert!(test_bed.green_pressure() > Pressure::new::<psi>(2900.));
            assert!(test_bed.yellow_pressure() > Pressure::new::<psi>(2900.));

            // Stoping edp1, pressure should fall in 20s
            test_bed = test_bed
                .set_green_ed_pump(false)
                .run_waiting_for(Duration::from_secs(20));

            assert!(test_bed.green_pressure() < Pressure::new::<psi>(500.));
            assert!(test_bed.yellow_pressure() > Pressure::new::<psi>(2900.));

            // Stoping edp2, pressure should fall in 20s
            test_bed = test_bed
                .set_yellow_ed_pump(false)
                .run_waiting_for(Duration::from_secs(20));

            assert!(test_bed.green_pressure() < Pressure::new::<psi>(50.));
            assert!(test_bed.yellow_pressure() < Pressure::new::<psi>(500.));
        }

        #[test]
        fn yellow_edp_buildup() {
            let mut test_bed = test_bed_with()
                .engines_off()
                .on_the_ground()
                .set_cold_dark_inputs()
                .run_one_tick();

            // Starting eng 1
            test_bed = test_bed
                .start_eng2(Ratio::new::<percent>(80.))
                .run_one_tick();
            // ALMOST No pressure
            assert!(!test_bed.is_green_pressurised());
            assert!(test_bed.green_pressure() < Pressure::new::<psi>(50.));
            assert!(!test_bed.is_blue_pressurised());

            // Blue is auto run
            assert!(test_bed.blue_pressure() < Pressure::new::<psi>(500.));
            assert!(!test_bed.is_yellow_pressurised());
            assert!(test_bed.yellow_pressure() < Pressure::new::<psi>(500.));

            // Waiting for 5s pressure should be at 3000 psi
            test_bed = test_bed
                .start_eng2(Ratio::new::<percent>(80.))
                .run_waiting_for(Duration::from_secs(5));

            assert!(!test_bed.is_green_pressurised());
            assert!(test_bed.green_pressure() < Pressure::new::<psi>(50.));
            assert!(test_bed.is_blue_pressurised());
            assert!(test_bed.blue_pressure() > Pressure::new::<psi>(2500.));
            assert!(test_bed.is_yellow_pressurised());
            assert!(test_bed.yellow_pressure() > Pressure::new::<psi>(2800.));

            // Stoping engine, pressure should fall in 20s
            test_bed = test_bed
                .stop_eng2()
                .run_waiting_for(Duration::from_secs(20));

            assert!(!test_bed.is_green_pressurised());
            assert!(test_bed.green_pressure() < Pressure::new::<psi>(50.));
            assert!(!test_bed.is_blue_pressurised());
            assert!(test_bed.blue_pressure() < Pressure::new::<psi>(200.));
            assert!(!test_bed.is_yellow_pressurised());
            assert!(test_bed.yellow_pressure() < Pressure::new::<psi>(500.));
        }

        #[test]
        fn when_yellow_edp_solenoid_main_power_bus_unavailable_backup_bus_keeps_pump_in_unpressurised_state(
        ) {
            let mut test_bed = test_bed_with()
                .engines_off()
                .on_the_ground()
                .set_cold_dark_inputs()
                .run_one_tick();

            test_bed = test_bed
                .start_eng2(Ratio::new::<percent>(80.))
                .run_waiting_for(Duration::from_secs(15));

            assert!(test_bed.is_yellow_pressurised());

            // Stoping EDP manually
            test_bed = test_bed
                .set_yellow_ed_pump(false)
                .run_waiting_for(Duration::from_secs(15));

            assert!(!test_bed.is_yellow_pressurised());

            test_bed = test_bed
                .dc_bus_2_lost()
                .run_waiting_for(Duration::from_secs(15));

            // Yellow solenoid has backup power from DC ESS BUS
            assert!(!test_bed.is_yellow_pressurised());
        }

        #[test]
        fn when_yellow_edp_solenoid_both_bus_unpowered_yellow_hydraulic_system_is_pressurised() {
            let mut test_bed = test_bed_with()
                .engines_off()
                .on_the_ground()
                .set_cold_dark_inputs()
                .run_one_tick();

            test_bed = test_bed
                .start_eng2(Ratio::new::<percent>(80.))
                .run_waiting_for(Duration::from_secs(15));

            assert!(test_bed.is_yellow_pressurised());

            // Stoping EDP manually
            test_bed = test_bed
                .set_yellow_ed_pump(false)
                .run_waiting_for(Duration::from_secs(15));

            assert!(!test_bed.is_yellow_pressurised());

            test_bed = test_bed
                .dc_ess_lost()
                .dc_bus_2_lost()
                .run_waiting_for(Duration::from_secs(15));

            // Now solenoid defaults to pressurised without power
            assert!(test_bed.is_yellow_pressurised());
        }

        #[test]
        fn when_green_edp_solenoid_unpowered_yellow_hydraulic_system_is_pressurised() {
            let mut test_bed = test_bed_with()
                .engines_off()
                .on_the_ground()
                .set_cold_dark_inputs()
                .run_one_tick();

            test_bed = test_bed
                .start_eng1(Ratio::new::<percent>(80.))
                .run_waiting_for(Duration::from_secs(15));

            assert!(test_bed.is_green_pressurised());

            // Stoping EDP manually
            test_bed = test_bed
                .set_green_ed_pump(false)
                .run_waiting_for(Duration::from_secs(15));

            assert!(!test_bed.is_green_pressurised());

            test_bed = test_bed
                .dc_ess_lost()
                .run_waiting_for(Duration::from_secs(15));

            // Now solenoid defaults to pressurised
            assert!(test_bed.is_green_pressurised());
        }

        #[test]
        // Checks numerical stability of reservoir level: level should remain after multiple pressure cycles
        fn yellow_loop_reservoir_coherency() {
            let mut test_bed = test_bed_with()
                .engines_off()
                .on_the_ground()
                .set_cold_dark_inputs()
                .set_ptu_state(false)
                // Park brake off to not use fluid in brakes
                .set_park_brake(false)
                .run_one_tick();

            // Starting epump wait for pressure rise to make sure system is primed including brake accumulator
            test_bed = test_bed
                .set_yellow_e_pump(false)
                .run_waiting_for(Duration::from_secs(20));
            assert!(test_bed.is_yellow_pressurised());
            assert!(test_bed.yellow_pressure() < Pressure::new::<psi>(3500.));
            assert!(test_bed.yellow_pressure() > Pressure::new::<psi>(2500.));

            // Shutdown and wait for pressure stabilisation
            test_bed = test_bed
                .set_yellow_e_pump(true)
                .run_waiting_for(Duration::from_secs(50));
            assert!(!test_bed.is_yellow_pressurised());
            assert!(test_bed.yellow_pressure() < Pressure::new::<psi>(50.));
            assert!(test_bed.yellow_pressure() > Pressure::new::<psi>(-50.));

            let reservoir_level_after_priming = test_bed.get_yellow_reservoir_volume();

            let total_fluid_res_plus_accumulator_before_loops = reservoir_level_after_priming
                + test_bed.get_brake_yellow_accumulator_fluid_volume();

            // Now doing cycles of pressurisation on EDP and ePump
            for _ in 1..6 {
                test_bed = test_bed
                    .start_eng2(Ratio::new::<percent>(80.))
                    .run_waiting_for(Duration::from_secs(50));

                assert!(test_bed.yellow_pressure() < Pressure::new::<psi>(3100.));
                assert!(test_bed.yellow_pressure() > Pressure::new::<psi>(2500.));

                let mut current_res_level = test_bed.get_yellow_reservoir_volume();
                assert!(current_res_level < reservoir_level_after_priming);

                test_bed = test_bed
                    .stop_eng2()
                    .run_waiting_for(Duration::from_secs(50));
                assert!(test_bed.yellow_pressure() < Pressure::new::<psi>(50.));
                assert!(test_bed.yellow_pressure() > Pressure::new::<psi>(-50.));

                test_bed = test_bed
                    .set_yellow_e_pump(false)
                    .run_waiting_for(Duration::from_secs(50));

                assert!(test_bed.yellow_pressure() < Pressure::new::<psi>(3500.));
                assert!(test_bed.yellow_pressure() > Pressure::new::<psi>(2500.));

                current_res_level = test_bed.get_yellow_reservoir_volume();
                assert!(current_res_level < reservoir_level_after_priming);

                test_bed = test_bed
                    .set_yellow_e_pump(true)
                    .run_waiting_for(Duration::from_secs(50));
                assert!(test_bed.yellow_pressure() < Pressure::new::<psi>(50.));
                assert!(test_bed.yellow_pressure() > Pressure::new::<psi>(-50.));
            }
            let total_fluid_res_plus_accumulator_after_loops = test_bed
                .get_yellow_reservoir_volume()
                + test_bed.get_brake_yellow_accumulator_fluid_volume();

            let total_fluid_difference = total_fluid_res_plus_accumulator_before_loops
                - total_fluid_res_plus_accumulator_after_loops;

            // Make sure no more deviation than 0.001 gallon is lost after full pressure and unpressurized states
            assert!(total_fluid_difference.get::<gallon>().abs() < 0.001);
        }

        #[test]
        // Checks numerical stability of reservoir level: level should remain after multiple pressure cycles
        fn green_loop_reservoir_coherency() {
            let mut test_bed = test_bed_with()
                .engines_off()
                .on_the_ground()
                .set_cold_dark_inputs()
                .set_ptu_state(false)
                .run_one_tick();

            // Starting EDP wait for pressure rise to make sure system is primed
            test_bed = test_bed
                .start_eng1(Ratio::new::<percent>(80.))
                .run_waiting_for(Duration::from_secs(20));
            assert!(test_bed.is_green_pressurised());
            assert!(test_bed.green_pressure() < Pressure::new::<psi>(3500.));
            assert!(test_bed.green_pressure() > Pressure::new::<psi>(2500.));

            // Shutdown and wait for pressure stabilisation
            test_bed = test_bed
                .stop_eng1()
                .run_waiting_for(Duration::from_secs(50));
            assert!(!test_bed.is_green_pressurised());
            assert!(test_bed.green_pressure() < Pressure::new::<psi>(50.));
            assert!(test_bed.green_pressure() > Pressure::new::<psi>(-50.));

            let reservoir_level_after_priming = test_bed.get_green_reservoir_volume();

            // Now doing cycles of pressurisation on EDP
            for _ in 1..6 {
                test_bed = test_bed
                    .start_eng1(Ratio::new::<percent>(80.))
                    .run_waiting_for(Duration::from_secs(50));

                assert!(test_bed.green_pressure() < Pressure::new::<psi>(3500.));
                assert!(test_bed.green_pressure() > Pressure::new::<psi>(2500.));

                let current_res_level = test_bed.get_green_reservoir_volume();
                assert!(current_res_level < reservoir_level_after_priming);

                test_bed = test_bed
                    .stop_eng1()
                    .run_waiting_for(Duration::from_secs(50));
                assert!(test_bed.green_pressure() < Pressure::new::<psi>(50.));
                assert!(test_bed.green_pressure() > Pressure::new::<psi>(-50.));
            }

            let total_fluid_difference =
                reservoir_level_after_priming - test_bed.get_green_reservoir_volume();

            // Make sure no more deviation than 0.001 gallon is lost after full pressure and unpressurized states
            assert!(total_fluid_difference.get::<gallon>().abs() < 0.001);
        }

        #[test]
        // Checks numerical stability of reservoir level: level should remain after multiple pressure cycles
        fn blue_loop_reservoir_coherency() {
            let mut test_bed = test_bed_with()
                .engines_off()
                .on_the_ground()
                .set_cold_dark_inputs()
                .run_one_tick();

            // Starting blue_epump wait for pressure rise to make sure system is primed
            test_bed = test_bed.press_blue_epump_override_button_once();
            assert!(test_bed.blue_epump_override_is_on());

            test_bed = test_bed.run_waiting_for(Duration::from_secs(20));
            assert!(test_bed.is_blue_pressurised());
            assert!(test_bed.blue_pressure() < Pressure::new::<psi>(3500.));
            assert!(test_bed.blue_pressure() > Pressure::new::<psi>(2500.));

            // Shutdown and wait for pressure stabilisation
            test_bed = test_bed.press_blue_epump_override_button_once();
            assert!(!test_bed.blue_epump_override_is_on());

            test_bed = test_bed.run_waiting_for(Duration::from_secs(50));

            assert!(!test_bed.is_blue_pressurised());
            assert!(test_bed.blue_pressure() < Pressure::new::<psi>(50.));
            assert!(test_bed.blue_pressure() > Pressure::new::<psi>(-50.));

            let reservoir_level_after_priming = test_bed.get_blue_reservoir_volume();

            // Now doing cycles of pressurisation on epump relying on auto run of epump when eng is on
            for _ in 1..6 {
                test_bed = test_bed
                    .start_eng1(Ratio::new::<percent>(80.))
                    .run_waiting_for(Duration::from_secs(50));

                assert!(test_bed.blue_pressure() < Pressure::new::<psi>(3500.));
                assert!(test_bed.blue_pressure() > Pressure::new::<psi>(2500.));

                let current_res_level = test_bed.get_blue_reservoir_volume();
                assert!(current_res_level < reservoir_level_after_priming);

                test_bed = test_bed
                    .stop_eng1()
                    .run_waiting_for(Duration::from_secs(50));
                assert!(test_bed.blue_pressure() < Pressure::new::<psi>(50.));
                assert!(test_bed.blue_pressure() > Pressure::new::<psi>(-50.));

                // Now engine 2 is used
                test_bed = test_bed
                    .start_eng2(Ratio::new::<percent>(80.))
                    .run_waiting_for(Duration::from_secs(50));

                assert!(test_bed.blue_pressure() < Pressure::new::<psi>(3500.));
                assert!(test_bed.blue_pressure() > Pressure::new::<psi>(2500.));

                let current_res_level = test_bed.get_blue_reservoir_volume();
                assert!(current_res_level < reservoir_level_after_priming);

                test_bed = test_bed
                    .stop_eng2()
                    .run_waiting_for(Duration::from_secs(50));
                assert!(test_bed.blue_pressure() < Pressure::new::<psi>(50.));
                assert!(test_bed.blue_pressure() > Pressure::new::<psi>(-50.));
            }

            let total_fluid_difference =
                reservoir_level_after_priming - test_bed.get_blue_reservoir_volume();

            // Make sure no more deviation than 0.001 gallon is lost after full pressure and unpressurized states
            assert!(total_fluid_difference.get::<gallon>().abs() < 0.001);
        }

        #[test]
        fn yellow_green_edp_firevalve() {
            let mut test_bed = test_bed_with()
                .engines_off()
                .on_the_ground()
                .set_cold_dark_inputs()
                .run_one_tick();

            // PTU would mess up the test
            test_bed = test_bed.set_ptu_state(false).run_one_tick();
            assert!(!test_bed.is_ptu_enabled());

            assert!(!test_bed.is_fire_valve_eng1_closed());
            assert!(!test_bed.is_fire_valve_eng2_closed());

            // Starting eng 1
            test_bed = test_bed
                .start_eng2(Ratio::new::<percent>(80.))
                .start_eng1(Ratio::new::<percent>(80.))
                .run_waiting_for(Duration::from_secs(5));

            // Waiting for 5s pressure should be at 3000 psi
            assert!(test_bed.is_green_pressurised());
            assert!(test_bed.green_pressure() > Pressure::new::<psi>(2900.));
            assert!(test_bed.is_blue_pressurised());
            assert!(test_bed.blue_pressure() > Pressure::new::<psi>(2500.));
            assert!(test_bed.is_yellow_pressurised());
            assert!(test_bed.yellow_pressure() > Pressure::new::<psi>(2800.));

            assert!(!test_bed.is_fire_valve_eng1_closed());
            assert!(!test_bed.is_fire_valve_eng2_closed());

            // Green shutoff valve
            test_bed = test_bed
                .set_eng1_fire_button(true)
                .run_waiting_for(Duration::from_secs(20));

            assert!(test_bed.is_fire_valve_eng1_closed());
            assert!(!test_bed.is_fire_valve_eng2_closed());

            assert!(!test_bed.is_green_pressurised());
            assert!(test_bed.green_pressure() < Pressure::new::<psi>(500.));
            assert!(test_bed.is_blue_pressurised());
            assert!(test_bed.blue_pressure() > Pressure::new::<psi>(2500.));
            assert!(test_bed.is_yellow_pressurised());
            assert!(test_bed.yellow_pressure() > Pressure::new::<psi>(2900.));

            // Yellow shutoff valve
            test_bed = test_bed
                .set_eng2_fire_button(true)
                .run_waiting_for(Duration::from_secs(20));

            assert!(test_bed.is_fire_valve_eng1_closed());
            assert!(test_bed.is_fire_valve_eng2_closed());

            assert!(!test_bed.is_green_pressurised());
            assert!(test_bed.green_pressure() < Pressure::new::<psi>(500.));
            assert!(test_bed.is_blue_pressurised());
            assert!(test_bed.blue_pressure() > Pressure::new::<psi>(2500.));
            assert!(!test_bed.is_yellow_pressurised());
            assert!(test_bed.yellow_pressure() < Pressure::new::<psi>(500.));
        }

        #[test]
        fn yellow_brake_accumulator() {
            let mut test_bed = test_bed_with()
                .engines_off()
                .on_the_ground()
                .set_cold_dark_inputs()
                .run_one_tick();

            // Getting accumulator pressure on cold start
            let mut accumulator_pressure = test_bed.get_brake_yellow_accumulator_pressure();

            // No brakes on green, no more pressure than in accumulator on yellow
            assert!(test_bed.get_brake_left_green_pressure() < Pressure::new::<psi>(50.));
            assert!(test_bed.get_brake_right_green_pressure() < Pressure::new::<psi>(50.));
            assert!(
                test_bed.get_brake_left_yellow_pressure()
                    < accumulator_pressure + Pressure::new::<psi>(50.)
            );
            assert!(
                test_bed.get_brake_right_yellow_pressure()
                    < accumulator_pressure + Pressure::new::<psi>(50.)
            );

            // No brakes even if we brake on green, no more than accumulator pressure on yellow
            test_bed = test_bed
                .set_left_brake(Ratio::new::<percent>(100.))
                .set_right_brake(Ratio::new::<percent>(100.))
                .run_waiting_for(Duration::from_secs(5));

            accumulator_pressure = test_bed.get_brake_yellow_accumulator_pressure();

            assert!(test_bed.get_brake_left_green_pressure() < Pressure::new::<psi>(50.));
            assert!(test_bed.get_brake_right_green_pressure() < Pressure::new::<psi>(50.));
            assert!(
                test_bed.get_brake_left_yellow_pressure()
                    < accumulator_pressure + Pressure::new::<psi>(50.)
            );
            assert!(
                test_bed.get_brake_right_yellow_pressure()
                    < accumulator_pressure + Pressure::new::<psi>(50.)
            );
            assert!(
                test_bed.get_brake_yellow_accumulator_pressure()
                    < accumulator_pressure + Pressure::new::<psi>(50.)
            );

            // Park brake off, loading accumulator, we expect no brake pressure but accumulator loaded
            test_bed = test_bed
                .set_left_brake(Ratio::new::<percent>(0.))
                .set_right_brake(Ratio::new::<percent>(0.))
                .set_park_brake(false)
                .set_yellow_e_pump(false)
                .run_waiting_for(Duration::from_secs(30));

            assert!(test_bed.is_yellow_pressurised());
            assert!(test_bed.yellow_pressure() > Pressure::new::<psi>(2500.));
            assert!(test_bed.yellow_pressure() < Pressure::new::<psi>(3500.));

            assert!(test_bed.get_brake_left_green_pressure() < Pressure::new::<psi>(50.));
            assert!(test_bed.get_brake_right_green_pressure() < Pressure::new::<psi>(50.));
            assert!(test_bed.get_brake_left_yellow_pressure() < Pressure::new::<psi>(50.));
            assert!(test_bed.get_brake_right_yellow_pressure() < Pressure::new::<psi>(50.));

            assert!(test_bed.get_brake_yellow_accumulator_pressure() > Pressure::new::<psi>(2500.));

            // Park brake on, loaded accumulator, we expect brakes on yellow side only
            test_bed = test_bed
                .set_park_brake(true)
                .run_waiting_for(Duration::from_secs(3));

            assert!(test_bed.get_brake_left_green_pressure() < Pressure::new::<psi>(50.));
            assert!(test_bed.get_brake_right_green_pressure() < Pressure::new::<psi>(50.));
            assert!(test_bed.get_brake_left_yellow_pressure() > Pressure::new::<psi>(2000.));
            assert!(test_bed.get_brake_right_yellow_pressure() > Pressure::new::<psi>(2000.));

            assert!(test_bed.get_brake_yellow_accumulator_pressure() > Pressure::new::<psi>(2500.));
        }

        #[test]
        fn norm_brake_vs_altn_brake() {
            let mut test_bed = test_bed_with()
                .engines_off()
                .on_the_ground()
                .set_cold_dark_inputs()
                .run_one_tick();

            // Getting accumulator pressure on cold start
            let accumulator_pressure = test_bed.get_brake_yellow_accumulator_pressure();

            // No brakes
            assert!(test_bed.get_brake_left_green_pressure() < Pressure::new::<psi>(50.));
            assert!(test_bed.get_brake_right_green_pressure() < Pressure::new::<psi>(50.));
            assert!(
                test_bed.get_brake_left_yellow_pressure()
                    < accumulator_pressure + Pressure::new::<psi>(50.)
            );
            assert!(
                test_bed.get_brake_right_yellow_pressure()
                    < accumulator_pressure + Pressure::new::<psi>(50.)
            );

            test_bed = test_bed
                .start_eng1(Ratio::new::<percent>(100.))
                .start_eng2(Ratio::new::<percent>(100.))
                .set_park_brake(false)
                .run_waiting_for(Duration::from_secs(5));

            assert!(test_bed.is_green_pressurised());
            assert!(test_bed.is_yellow_pressurised());
            // No brakes if we don't brake
            test_bed = test_bed
                .set_left_brake(Ratio::new::<percent>(0.))
                .set_right_brake(Ratio::new::<percent>(0.))
                .run_waiting_for(Duration::from_secs(1));

            assert!(test_bed.get_brake_left_green_pressure() < Pressure::new::<psi>(50.));
            assert!(test_bed.get_brake_right_green_pressure() < Pressure::new::<psi>(50.));
            assert!(test_bed.get_brake_left_yellow_pressure() < Pressure::new::<psi>(50.));
            assert!(test_bed.get_brake_right_yellow_pressure() < Pressure::new::<psi>(50.));

            // Braking cause green braking system to rise
            test_bed = test_bed
                .set_left_brake(Ratio::new::<percent>(100.))
                .set_right_brake(Ratio::new::<percent>(100.))
                .run_waiting_for(Duration::from_secs(1));

            assert!(test_bed.get_brake_left_green_pressure() > Pressure::new::<psi>(2000.));
            assert!(test_bed.get_brake_left_green_pressure() < Pressure::new::<psi>(3500.));
            assert!(test_bed.get_brake_right_green_pressure() > Pressure::new::<psi>(2000.));
            assert!(test_bed.get_brake_right_green_pressure() < Pressure::new::<psi>(3500.));
            assert!(test_bed.get_brake_left_yellow_pressure() < Pressure::new::<psi>(50.));
            assert!(test_bed.get_brake_right_yellow_pressure() < Pressure::new::<psi>(50.));

            // Disabling Askid causes alternate braking to work and release green brakes
            test_bed = test_bed
                .set_anti_skid(false)
                .run_waiting_for(Duration::from_secs(2));

            assert!(test_bed.get_brake_left_green_pressure() < Pressure::new::<psi>(50.));
            assert!(test_bed.get_brake_right_green_pressure() < Pressure::new::<psi>(50.));
            assert!(test_bed.get_brake_left_yellow_pressure() > Pressure::new::<psi>(950.));
            assert!(test_bed.get_brake_left_yellow_pressure() < Pressure::new::<psi>(3500.));
            assert!(test_bed.get_brake_right_yellow_pressure() > Pressure::new::<psi>(950.));
            assert!(test_bed.get_brake_right_yellow_pressure() < Pressure::new::<psi>(3500.));
        }

        #[test]
        fn no_brake_inversion() {
            let mut test_bed = test_bed_with()
                .engines_off()
                .on_the_ground()
                .set_cold_dark_inputs()
                .run_one_tick();

            test_bed = test_bed
                .start_eng1(Ratio::new::<percent>(100.))
                .start_eng2(Ratio::new::<percent>(100.))
                .set_park_brake(false)
                .run_waiting_for(Duration::from_secs(5));

            assert!(test_bed.is_green_pressurised());
            assert!(test_bed.is_yellow_pressurised());
            // Braking left
            test_bed = test_bed
                .set_left_brake(Ratio::new::<percent>(100.))
                .set_right_brake(Ratio::new::<percent>(0.))
                .run_waiting_for(Duration::from_secs(1));

            assert!(test_bed.get_brake_left_green_pressure() > Pressure::new::<psi>(2000.));
            assert!(test_bed.get_brake_right_green_pressure() < Pressure::new::<psi>(50.));
            assert!(test_bed.get_brake_left_yellow_pressure() < Pressure::new::<psi>(50.));
            assert!(test_bed.get_brake_right_yellow_pressure() < Pressure::new::<psi>(50.));

            // Braking right
            test_bed = test_bed
                .set_left_brake(Ratio::new::<percent>(0.))
                .set_right_brake(Ratio::new::<percent>(100.))
                .run_waiting_for(Duration::from_secs(1));

            assert!(test_bed.get_brake_left_green_pressure() < Pressure::new::<psi>(50.));
            assert!(test_bed.get_brake_right_green_pressure() > Pressure::new::<psi>(2000.));
            assert!(test_bed.get_brake_left_yellow_pressure() < Pressure::new::<psi>(50.));
            assert!(test_bed.get_brake_right_yellow_pressure() < Pressure::new::<psi>(50.));

            // Disabling Askid causes alternate braking to work and release green brakes
            test_bed = test_bed
                .set_left_brake(Ratio::new::<percent>(0.))
                .set_right_brake(Ratio::new::<percent>(100.))
                .set_anti_skid(false)
                .run_waiting_for(Duration::from_secs(2));

            assert!(test_bed.get_brake_left_green_pressure() < Pressure::new::<psi>(50.));
            assert!(test_bed.get_brake_right_green_pressure() < Pressure::new::<psi>(50.));
            assert!(test_bed.get_brake_left_yellow_pressure() < Pressure::new::<psi>(50.));
            assert!(test_bed.get_brake_right_yellow_pressure() > Pressure::new::<psi>(950.));

            test_bed = test_bed
                .set_left_brake(Ratio::new::<percent>(100.))
                .set_right_brake(Ratio::new::<percent>(0.))
                .run_waiting_for(Duration::from_secs(2));

            assert!(test_bed.get_brake_left_green_pressure() < Pressure::new::<psi>(50.));
            assert!(test_bed.get_brake_right_green_pressure() < Pressure::new::<psi>(50.));
            assert!(test_bed.get_brake_left_yellow_pressure() > Pressure::new::<psi>(950.));
            assert!(test_bed.get_brake_right_yellow_pressure() < Pressure::new::<psi>(50.));
        }

        #[test]
        fn auto_brake_at_gear_retraction() {
            let mut test_bed = test_bed_with()
                .engines_off()
                .on_the_ground()
                .set_cold_dark_inputs()
                .run_one_tick();

            test_bed = test_bed
                .start_eng1(Ratio::new::<percent>(100.))
                .start_eng2(Ratio::new::<percent>(100.))
                .set_park_brake(false)
                .run_waiting_for(Duration::from_secs(15));

            // No brake inputs
            test_bed = test_bed
                .set_left_brake(Ratio::new::<percent>(0.))
                .set_right_brake(Ratio::new::<percent>(0.))
                .run_waiting_for(Duration::from_secs(1));

            assert!(test_bed.get_brake_left_green_pressure() < Pressure::new::<psi>(50.));
            assert!(test_bed.get_brake_right_green_pressure() < Pressure::new::<psi>(50.));
            assert!(test_bed.get_brake_left_yellow_pressure() < Pressure::new::<psi>(50.));
            assert!(test_bed.get_brake_right_yellow_pressure() < Pressure::new::<psi>(50.));

            // Positive climb, gear up
            test_bed = test_bed
                .set_left_brake(Ratio::new::<percent>(0.))
                .set_right_brake(Ratio::new::<percent>(0.))
                .in_flight()
                .set_gear_up()
                .run_waiting_for(Duration::from_secs(1));

            // Check auto brake is active
            assert!(test_bed.get_brake_left_green_pressure() > Pressure::new::<psi>(50.));
            assert!(test_bed.get_brake_right_green_pressure() > Pressure::new::<psi>(50.));
            assert!(test_bed.get_brake_left_green_pressure() < Pressure::new::<psi>(1500.));
            assert!(test_bed.get_brake_right_green_pressure() < Pressure::new::<psi>(1500.));

            assert!(test_bed.get_brake_left_yellow_pressure() < Pressure::new::<psi>(50.));
            assert!(test_bed.get_brake_right_yellow_pressure() < Pressure::new::<psi>(50.));

            // Check no more autobrakes after 3s
            test_bed = test_bed.run_waiting_for(Duration::from_secs(3));

            assert!(test_bed.get_brake_left_green_pressure() < Pressure::new::<psi>(50.));
            assert!(test_bed.get_brake_right_green_pressure() < Pressure::new::<psi>(50.));

            assert!(test_bed.get_brake_left_yellow_pressure() < Pressure::new::<psi>(50.));
            assert!(test_bed.get_brake_right_yellow_pressure() < Pressure::new::<psi>(50.));
        }

        #[test]
        fn alternate_brake_accumulator_is_emptying_while_braking() {
            let mut test_bed = test_bed_with()
                .on_the_ground()
                .set_cold_dark_inputs()
                .start_eng1(Ratio::new::<percent>(100.))
                .start_eng2(Ratio::new::<percent>(100.))
                .set_park_brake(false)
                .run_waiting_for(Duration::from_secs(15));

            // Check we got yellow pressure and brake accumulator loaded
            assert!(test_bed.yellow_pressure() >= Pressure::new::<psi>(2500.));
            assert!(
                test_bed.get_brake_yellow_accumulator_pressure() >= Pressure::new::<psi>(2500.)
            );

            // Disabling green and yellow side so accumulator stop being able to reload
            test_bed = test_bed
                .set_ptu_state(false)
                .set_yellow_ed_pump(false)
                .set_green_ed_pump(false)
                .set_yellow_e_pump(true)
                .run_waiting_for(Duration::from_secs(30));

            assert!(test_bed.yellow_pressure() <= Pressure::new::<psi>(100.));
            assert!(test_bed.green_pressure() <= Pressure::new::<psi>(100.));
            assert!(
                test_bed.get_brake_yellow_accumulator_pressure() >= Pressure::new::<psi>(2500.)
            );

            // Now using brakes and check accumulator gets empty
            test_bed = test_bed
                .empty_brake_accumulator_using_pedal_brake()
                .run_waiting_for(Duration::from_secs(1));

            assert!(
                test_bed.get_brake_yellow_accumulator_pressure() <= Pressure::new::<psi>(1000.)
            );
            assert!(
                test_bed.get_brake_yellow_accumulator_fluid_volume() <= Volume::new::<gallon>(0.01)
            );
        }

        #[test]
        fn brakes_inactive_in_flight() {
            let mut test_bed = test_bed_with()
                .set_cold_dark_inputs()
                .in_flight()
                .set_gear_up()
                .run_waiting_for(Duration::from_secs(10));

            // No brake inputs
            test_bed = test_bed
                .set_left_brake(Ratio::new::<percent>(0.))
                .set_right_brake(Ratio::new::<percent>(0.))
                .run_waiting_for(Duration::from_secs(1));

            assert!(test_bed.get_brake_left_green_pressure() < Pressure::new::<psi>(50.));
            assert!(test_bed.get_brake_right_green_pressure() < Pressure::new::<psi>(50.));
            assert!(test_bed.get_brake_left_yellow_pressure() < Pressure::new::<psi>(50.));
            assert!(test_bed.get_brake_right_yellow_pressure() < Pressure::new::<psi>(50.));

            // Now full brakes
            test_bed = test_bed
                .set_left_brake(Ratio::new::<percent>(100.))
                .set_right_brake(Ratio::new::<percent>(100.))
                .run_waiting_for(Duration::from_secs(1));

            // Check no action on brakes
            assert!(test_bed.get_brake_left_green_pressure() < Pressure::new::<psi>(50.));
            assert!(test_bed.get_brake_right_green_pressure() < Pressure::new::<psi>(50.));

            assert!(test_bed.get_brake_left_yellow_pressure() < Pressure::new::<psi>(50.));
            assert!(test_bed.get_brake_right_yellow_pressure() < Pressure::new::<psi>(50.));
        }

        #[test]
        fn brakes_norm_active_in_flight_gear_down() {
            let mut test_bed = test_bed_with()
                .set_cold_dark_inputs()
                .in_flight()
                .set_gear_up()
                .run_waiting_for(Duration::from_secs(10));

            // Now full brakes gear down
            test_bed = test_bed
                .set_left_brake(Ratio::new::<percent>(100.))
                .set_right_brake(Ratio::new::<percent>(100.))
                .set_gear_down()
                .run_waiting_for(Duration::from_secs(1));

            // Brakes norm should work normally
            assert!(test_bed.get_brake_left_green_pressure() > Pressure::new::<psi>(50.));
            assert!(test_bed.get_brake_right_green_pressure() > Pressure::new::<psi>(50.));

            assert!(test_bed.get_brake_left_yellow_pressure() < Pressure::new::<psi>(50.));
            assert!(test_bed.get_brake_right_yellow_pressure() < Pressure::new::<psi>(50.));
        }

        #[test]
        fn brakes_alternate_active_in_flight_gear_down() {
            let mut test_bed = test_bed_with()
                .set_cold_dark_inputs()
                .in_flight()
                .set_gear_up()
                .run_waiting_for(Duration::from_secs(10));

            // Now full brakes gear down
            test_bed = test_bed
                .set_left_brake(Ratio::new::<percent>(100.))
                .set_right_brake(Ratio::new::<percent>(100.))
                .set_gear_down()
                .set_anti_skid(false)
                .run_waiting_for(Duration::from_secs(1));

            // Brakes norm should work normally
            assert!(test_bed.get_brake_left_green_pressure() < Pressure::new::<psi>(50.));
            assert!(test_bed.get_brake_right_green_pressure() < Pressure::new::<psi>(50.));

            assert!(test_bed.get_brake_left_yellow_pressure() > Pressure::new::<psi>(900.));
            assert!(test_bed.get_brake_right_yellow_pressure() > Pressure::new::<psi>(900.));
        }

        #[test]
        // Testing that green for brakes is only available if park brake is on while altn pressure is at too low level
        fn brake_logic_green_backup_emergency() {
            let mut test_bed = test_bed_with()
                .engines_off()
                .on_the_ground()
                .set_cold_dark_inputs()
                .run_one_tick();

            // Setting on ground with yellow side hydraulics off
            // This should prevent yellow accumulator to fill
            test_bed = test_bed
                .start_eng1(Ratio::new::<percent>(100.))
                .start_eng2(Ratio::new::<percent>(100.))
                .set_park_brake(true)
                .set_ptu_state(false)
                .set_yellow_e_pump(true)
                .set_yellow_ed_pump(false)
                .run_waiting_for(Duration::from_secs(15));

            // Braking but park is on: no output on green brakes expected
            test_bed = test_bed
                .set_left_brake(Ratio::new::<percent>(100.))
                .set_right_brake(Ratio::new::<percent>(100.))
                .run_waiting_for(Duration::from_secs(1));

            assert!(test_bed.get_brake_left_green_pressure() < Pressure::new::<psi>(50.));
            assert!(test_bed.get_brake_right_green_pressure() < Pressure::new::<psi>(50.));
            assert!(test_bed.get_brake_left_yellow_pressure() > Pressure::new::<psi>(500.));
            assert!(test_bed.get_brake_right_yellow_pressure() > Pressure::new::<psi>(500.));

            // With no more fluid in yellow accumulator, green should work as emergency
            test_bed = test_bed
                .empty_brake_accumulator_using_park_brake()
                .set_left_brake(Ratio::new::<percent>(100.))
                .set_right_brake(Ratio::new::<percent>(100.))
                .run_waiting_for(Duration::from_secs(1));

            assert!(test_bed.get_brake_left_green_pressure() > Pressure::new::<psi>(1000.));
            assert!(test_bed.get_brake_right_green_pressure() > Pressure::new::<psi>(1000.));
            assert!(test_bed.get_brake_left_yellow_pressure() < Pressure::new::<psi>(50.));
            assert!(test_bed.get_brake_right_yellow_pressure() < Pressure::new::<psi>(50.));
        }

        #[test]
        fn autobrakes_arms_in_flight_lo_or_med() {
            let mut test_bed = test_bed_with()
                .set_cold_dark_inputs()
                .in_flight()
                .set_gear_up()
                .run_waiting_for(Duration::from_secs(12));

            assert!(test_bed.autobrake_mode() == AutobrakeMode::NONE);

            test_bed = test_bed
                .set_autobrake_low()
                .run_waiting_for(Duration::from_secs(1));

            assert!(test_bed.autobrake_mode() == AutobrakeMode::LOW);

            test_bed = test_bed
                .set_autobrake_med()
                .run_waiting_for(Duration::from_secs(1));

            assert!(test_bed.autobrake_mode() == AutobrakeMode::MED);
        }

        #[test]
        fn autobrakes_disarms_if_green_pressure_low() {
            let mut test_bed = test_bed_with()
                .set_cold_dark_inputs()
                .in_flight()
                .set_gear_up()
                .run_waiting_for(Duration::from_secs(12));

            assert!(test_bed.autobrake_mode() == AutobrakeMode::NONE);

            test_bed = test_bed
                .set_autobrake_low()
                .run_waiting_for(Duration::from_secs(1));

            assert!(test_bed.autobrake_mode() == AutobrakeMode::LOW);

            test_bed = test_bed
                .set_ptu_state(false)
                .stop_eng1()
                .run_waiting_for(Duration::from_secs(20));

            assert!(test_bed.autobrake_mode() == AutobrakeMode::NONE);
        }

        #[test]
        fn autobrakes_disarms_if_askid_off() {
            let mut test_bed = test_bed_with()
                .set_cold_dark_inputs()
                .in_flight()
                .set_gear_up()
                .run_waiting_for(Duration::from_secs(12));

            assert!(test_bed.autobrake_mode() == AutobrakeMode::NONE);

            test_bed = test_bed
                .set_autobrake_med()
                .run_waiting_for(Duration::from_secs(1));

            assert!(test_bed.autobrake_mode() == AutobrakeMode::MED);

            test_bed = test_bed
                .set_anti_skid(false)
                .run_waiting_for(Duration::from_secs(1));

            assert!(test_bed.autobrake_mode() == AutobrakeMode::NONE);
        }

        #[test]
        fn autobrakes_max_wont_arm_in_flight() {
            let mut test_bed = test_bed_with()
                .set_cold_dark_inputs()
                .in_flight()
                .set_gear_up()
                .run_waiting_for(Duration::from_secs(15));

            assert!(test_bed.autobrake_mode() == AutobrakeMode::NONE);

            test_bed = test_bed
                .set_autobrake_max()
                .run_waiting_for(Duration::from_secs(1));

            assert!(test_bed.autobrake_mode() == AutobrakeMode::NONE);
        }

        #[test]
        fn autobrakes_taxiing_wont_disarm_when_braking() {
            let mut test_bed = test_bed_with()
                .set_cold_dark_inputs()
                .on_the_ground()
                .start_eng1(Ratio::new::<percent>(60.))
                .start_eng2(Ratio::new::<percent>(60.))
                .run_waiting_for(Duration::from_secs(10));

            test_bed = test_bed
                .set_autobrake_max()
                .run_waiting_for(Duration::from_secs(1));

            assert!(test_bed.autobrake_mode() == AutobrakeMode::MAX);

            test_bed = test_bed
                .set_right_brake(Ratio::new::<percent>(100.))
                .set_left_brake(Ratio::new::<percent>(100.))
                .run_waiting_for(Duration::from_secs(1));

            assert!(test_bed.autobrake_mode() == AutobrakeMode::MAX);
        }

        #[test]
        fn autobrakes_activates_on_ground_on_spoiler_deploy() {
            let mut test_bed = test_bed_with()
                .set_cold_dark_inputs()
                .on_the_ground()
                .set_park_brake(false)
                .start_eng1(Ratio::new::<percent>(100.))
                .start_eng2(Ratio::new::<percent>(100.))
                .run_waiting_for(Duration::from_secs(10));

            test_bed = test_bed
                .set_autobrake_max()
                .run_waiting_for(Duration::from_secs(1));

            assert!(test_bed.autobrake_mode() == AutobrakeMode::MAX);

            test_bed = test_bed
                .set_deploy_spoilers()
                .run_waiting_for(Duration::from_secs(6));

            assert!(test_bed.autobrake_mode() == AutobrakeMode::MAX);
            assert!(test_bed.get_brake_left_green_pressure() > Pressure::new::<psi>(1000.));
            assert!(test_bed.get_brake_right_green_pressure() > Pressure::new::<psi>(1000.));

            assert!(test_bed.get_brake_left_yellow_pressure() < Pressure::new::<psi>(50.));
            assert!(test_bed.get_brake_right_yellow_pressure() < Pressure::new::<psi>(50.));
        }

        #[test]
        fn autobrakes_disengage_on_spoiler_retract() {
            let mut test_bed = test_bed_with()
                .set_cold_dark_inputs()
                .on_the_ground()
                .set_park_brake(false)
                .start_eng1(Ratio::new::<percent>(100.))
                .start_eng2(Ratio::new::<percent>(100.))
                .run_waiting_for(Duration::from_secs(10));

            test_bed = test_bed
                .set_autobrake_max()
                .run_waiting_for(Duration::from_secs(1));

            assert!(test_bed.autobrake_mode() == AutobrakeMode::MAX);

            test_bed = test_bed
                .set_deploy_spoilers()
                .run_waiting_for(Duration::from_secs(6));

            assert!(test_bed.autobrake_mode() == AutobrakeMode::MAX);

            test_bed = test_bed
                .set_retract_spoilers()
                .run_waiting_for(Duration::from_secs(1));

            assert!(test_bed.autobrake_mode() == AutobrakeMode::NONE);
            assert!(test_bed.get_brake_left_green_pressure() < Pressure::new::<psi>(50.));
            assert!(test_bed.get_brake_right_green_pressure() < Pressure::new::<psi>(50.));
        }

        #[test]
        // Should disable with one pedal > 61° over max range of 79.4° thus 77%
        fn autobrakes_max_disengage_at_77_on_one_pedal_input() {
            let mut test_bed = test_bed_with()
                .set_cold_dark_inputs()
                .on_the_ground()
                .set_park_brake(false)
                .start_eng1(Ratio::new::<percent>(100.))
                .start_eng2(Ratio::new::<percent>(100.))
                .run_waiting_for(Duration::from_secs(10));

            test_bed = test_bed
                .set_autobrake_max()
                .run_waiting_for(Duration::from_secs(1));

            assert!(test_bed.autobrake_mode() == AutobrakeMode::MAX);

            test_bed = test_bed
                .set_deploy_spoilers()
                .run_waiting_for(Duration::from_secs(6));

            assert!(test_bed.autobrake_mode() == AutobrakeMode::MAX);
            assert!(test_bed.get_brake_left_green_pressure() > Pressure::new::<psi>(1000.));
            assert!(test_bed.get_brake_right_green_pressure() > Pressure::new::<psi>(1000.));

            test_bed = test_bed
                .set_left_brake(Ratio::new::<percent>(70.))
                .run_waiting_for(Duration::from_secs(1))
                .set_left_brake(Ratio::new::<percent>(0.))
                .run_waiting_for(Duration::from_secs(1));

            assert!(test_bed.autobrake_mode() == AutobrakeMode::MAX);
            assert!(test_bed.get_brake_left_green_pressure() > Pressure::new::<psi>(1000.));
            assert!(test_bed.get_brake_right_green_pressure() > Pressure::new::<psi>(1000.));

            test_bed = test_bed
                .set_left_brake(Ratio::new::<percent>(78.))
                .run_waiting_for(Duration::from_secs(1))
                .set_left_brake(Ratio::new::<percent>(0.))
                .run_waiting_for(Duration::from_secs(1));

            assert!(test_bed.autobrake_mode() == AutobrakeMode::NONE);
            assert!(test_bed.get_brake_left_green_pressure() < Pressure::new::<psi>(50.));
            assert!(test_bed.get_brake_right_green_pressure() < Pressure::new::<psi>(50.));
        }

        #[test]
        fn autobrakes_max_disengage_at_52_on_both_pedal_input() {
            let mut test_bed = test_bed_with()
                .set_cold_dark_inputs()
                .on_the_ground()
                .set_park_brake(false)
                .start_eng1(Ratio::new::<percent>(100.))
                .start_eng2(Ratio::new::<percent>(100.))
                .run_waiting_for(Duration::from_secs(10));

            test_bed = test_bed
                .set_autobrake_max()
                .run_waiting_for(Duration::from_secs(1));

            assert!(test_bed.autobrake_mode() == AutobrakeMode::MAX);

            test_bed = test_bed
                .set_deploy_spoilers()
                .run_waiting_for(Duration::from_secs(6));

            assert!(test_bed.autobrake_mode() == AutobrakeMode::MAX);
            assert!(test_bed.get_brake_left_green_pressure() > Pressure::new::<psi>(1000.));
            assert!(test_bed.get_brake_right_green_pressure() > Pressure::new::<psi>(1000.));

            test_bed = test_bed
                .set_left_brake(Ratio::new::<percent>(55.))
                .run_waiting_for(Duration::from_secs(1))
                .set_left_brake(Ratio::new::<percent>(0.))
                .run_waiting_for(Duration::from_secs(1));

            assert!(test_bed.autobrake_mode() == AutobrakeMode::MAX);
            assert!(test_bed.get_brake_left_green_pressure() > Pressure::new::<psi>(1000.));
            assert!(test_bed.get_brake_right_green_pressure() > Pressure::new::<psi>(1000.));

            test_bed = test_bed
                .set_left_brake(Ratio::new::<percent>(55.))
                .set_right_brake(Ratio::new::<percent>(55.))
                .run_waiting_for(Duration::from_secs(1))
                .set_left_brake(Ratio::new::<percent>(0.))
                .set_right_brake(Ratio::new::<percent>(0.))
                .run_waiting_for(Duration::from_secs(1));

            assert!(test_bed.autobrake_mode() == AutobrakeMode::NONE);
            assert!(test_bed.get_brake_left_green_pressure() < Pressure::new::<psi>(50.));
            assert!(test_bed.get_brake_right_green_pressure() < Pressure::new::<psi>(50.));
        }

        #[test]
        // Should disable with one pedals > 42° over max range of 79.4° thus 52%
        fn autobrakes_med_disengage_at_52_on_one_pedal_input() {
            let mut test_bed = test_bed_with()
                .set_cold_dark_inputs()
                .on_the_ground()
                .set_park_brake(false)
                .start_eng1(Ratio::new::<percent>(100.))
                .start_eng2(Ratio::new::<percent>(100.))
                .run_waiting_for(Duration::from_secs(10));

            test_bed = test_bed
                .set_autobrake_med()
                .run_waiting_for(Duration::from_secs(1));

            assert!(test_bed.autobrake_mode() == AutobrakeMode::MED);

            test_bed = test_bed
                .set_deploy_spoilers()
                .run_waiting_for(Duration::from_secs(6));

            assert!(test_bed.autobrake_mode() == AutobrakeMode::MED);
            assert!(test_bed.get_brake_left_green_pressure() > Pressure::new::<psi>(1000.));
            assert!(test_bed.get_brake_right_green_pressure() > Pressure::new::<psi>(1000.));

            test_bed = test_bed
                .set_right_brake(Ratio::new::<percent>(50.))
                .run_waiting_for(Duration::from_secs(1))
                .set_right_brake(Ratio::new::<percent>(0.))
                .run_waiting_for(Duration::from_secs(1));

            assert!(test_bed.autobrake_mode() == AutobrakeMode::MED);
            assert!(test_bed.get_brake_left_green_pressure() > Pressure::new::<psi>(1000.));
            assert!(test_bed.get_brake_right_green_pressure() > Pressure::new::<psi>(1000.));

            test_bed = test_bed
                .set_right_brake(Ratio::new::<percent>(55.))
                .run_waiting_for(Duration::from_secs(1))
                .set_right_brake(Ratio::new::<percent>(0.))
                .run_waiting_for(Duration::from_secs(1));

            assert!(test_bed.autobrake_mode() == AutobrakeMode::NONE);
            assert!(test_bed.get_brake_left_green_pressure() < Pressure::new::<psi>(50.));
            assert!(test_bed.get_brake_right_green_pressure() < Pressure::new::<psi>(50.));
        }

        #[test]
        fn autobrakes_med_disengage_at_11_on_both_pedal_input() {
            let mut test_bed = test_bed_with()
                .set_cold_dark_inputs()
                .on_the_ground()
                .set_park_brake(false)
                .start_eng1(Ratio::new::<percent>(100.))
                .start_eng2(Ratio::new::<percent>(100.))
                .run_waiting_for(Duration::from_secs(10));

            test_bed = test_bed
                .set_autobrake_med()
                .run_waiting_for(Duration::from_secs(1));

            assert!(test_bed.autobrake_mode() == AutobrakeMode::MED);

            test_bed = test_bed
                .set_deploy_spoilers()
                .run_waiting_for(Duration::from_secs(6));

            assert!(test_bed.autobrake_mode() == AutobrakeMode::MED);
            assert!(test_bed.get_brake_left_green_pressure() > Pressure::new::<psi>(1000.));
            assert!(test_bed.get_brake_right_green_pressure() > Pressure::new::<psi>(1000.));

            test_bed = test_bed
                .set_right_brake(Ratio::new::<percent>(15.))
                .run_waiting_for(Duration::from_secs(1))
                .set_right_brake(Ratio::new::<percent>(0.))
                .run_waiting_for(Duration::from_secs(1));

            assert!(test_bed.autobrake_mode() == AutobrakeMode::MED);
            assert!(test_bed.get_brake_left_green_pressure() > Pressure::new::<psi>(1000.));
            assert!(test_bed.get_brake_right_green_pressure() > Pressure::new::<psi>(1000.));

            test_bed = test_bed
                .set_right_brake(Ratio::new::<percent>(15.))
                .set_left_brake(Ratio::new::<percent>(15.))
                .run_waiting_for(Duration::from_secs(1))
                .set_right_brake(Ratio::new::<percent>(0.))
                .set_left_brake(Ratio::new::<percent>(0.))
                .run_waiting_for(Duration::from_secs(1));

            assert!(test_bed.autobrake_mode() == AutobrakeMode::NONE);
            assert!(test_bed.get_brake_left_green_pressure() < Pressure::new::<psi>(50.));
            assert!(test_bed.get_brake_right_green_pressure() < Pressure::new::<psi>(50.));
        }

        #[test]
        fn autobrakes_max_disarm_after_10s_in_flight() {
            let mut test_bed = test_bed_with()
                .set_cold_dark_inputs()
                .on_the_ground()
                .set_park_brake(false)
                .start_eng1(Ratio::new::<percent>(100.))
                .start_eng2(Ratio::new::<percent>(100.))
                .run_waiting_for(Duration::from_secs(10));

            test_bed = test_bed
                .set_autobrake_max()
                .run_waiting_for(Duration::from_secs(1));

            assert!(test_bed.autobrake_mode() == AutobrakeMode::MAX);

            test_bed = test_bed.in_flight().run_waiting_for(Duration::from_secs(6));

            assert!(test_bed.autobrake_mode() == AutobrakeMode::MAX);

            test_bed = test_bed.in_flight().run_waiting_for(Duration::from_secs(6));

            assert!(test_bed.autobrake_mode() == AutobrakeMode::NONE);
        }

        #[test]
        fn controller_blue_epump_activates_when_no_weight_on_center_wheel() {
            let mut test_bed = test_bed_with()
                .engines_off()
                .on_the_ground()
                .set_cold_dark_inputs()
                .run_one_tick();

            assert!(!test_bed.query(|a| a.is_blue_epump_controller_pressurising()));

            test_bed = test_bed.rotates_on_runway().run_one_tick();

            assert!(test_bed.query(|a| a.is_blue_epump_controller_pressurising()));
        }

        #[test]
        fn controller_blue_epump_split_engine_states() {
            let mut test_bed = test_bed_with()
                .engines_off()
                .on_the_ground()
                .set_cold_dark_inputs()
                .run_one_tick();

            assert!(!test_bed.query(|a| a.is_blue_epump_controller_pressurising()));

            test_bed = test_bed
                .start_eng1(Ratio::new::<percent>(65.))
                .run_one_tick();

            assert!(test_bed.query(|a| a.is_blue_epump_controller_pressurising()));

            test_bed = test_bed
                .start_eng2(Ratio::new::<percent>(65.))
                .stop_eng1()
                .run_one_tick();

            assert!(test_bed.query(|a| a.is_blue_epump_controller_pressurising()));
        }

        #[test]
        fn controller_blue_epump_on_off_engines() {
            let mut test_bed = test_bed_with()
                .engines_off()
                .on_the_ground()
                .set_cold_dark_inputs()
                .start_eng1(Ratio::new::<percent>(65.))
                .start_eng2(Ratio::new::<percent>(65.))
                .run_one_tick();

            assert!(test_bed.query(|a| a.is_blue_epump_controller_pressurising()));

            test_bed = test_bed.stop_eng1().stop_eng2().run_one_tick();

            assert!(!test_bed.query(|a| a.is_blue_epump_controller_pressurising()));
        }

        #[test]
        fn controller_blue_epump_override() {
            let mut test_bed = test_bed_with()
                .engines_off()
                .on_the_ground()
                .set_cold_dark_inputs()
                .press_blue_epump_override_button_once()
                .run_one_tick();

            assert!(test_bed.query(|a| a.is_blue_epump_controller_pressurising()));

            test_bed = test_bed
                .press_blue_epump_override_button_once()
                .run_one_tick();

            assert!(!test_bed.query(|a| a.is_blue_epump_controller_pressurising()));
        }

        #[test]
        fn controller_blue_epump_override_without_power_shall_not_run_blue_pump() {
            let mut test_bed = test_bed_with()
                .engines_off()
                .on_the_ground()
                .set_cold_dark_inputs()
                .start_eng1(Ratio::new::<percent>(65.))
                .run_one_tick();

            assert!(test_bed.query(|a| a.is_blue_epump_controller_pressurising()));

            test_bed = test_bed.dc_ess_lost().run_one_tick();

            assert!(!test_bed.query(|a| a.is_blue_epump_controller_pressurising()));
        }

        #[test]
        fn controller_yellow_epump_is_activated_by_overhead_button() {
            let mut test_bed = test_bed_with()
                .engines_off()
                .on_the_ground()
                .set_cold_dark_inputs()
                .run_one_tick();

            assert!(!test_bed.query(|a| a.is_yellow_epump_controller_pressurising()));

            test_bed = test_bed.set_yellow_e_pump(false).run_one_tick();

            assert!(test_bed.query(|a| a.is_yellow_epump_controller_pressurising()));

            test_bed = test_bed.set_yellow_e_pump(true).run_one_tick();

            assert!(!test_bed.query(|a| a.is_yellow_epump_controller_pressurising()));
        }

        #[test]
        fn controller_yellow_epump_unpowered_cant_command_pump() {
            let mut test_bed = test_bed_with()
                .engines_off()
                .on_the_ground()
                .set_cold_dark_inputs()
                .set_yellow_e_pump(false)
                .run_one_tick();

            assert!(test_bed.query(|a| a.is_yellow_epump_controller_pressurising()));

            test_bed = test_bed.dc_bus_2_lost().run_one_tick();

            assert!(!test_bed.query(|a| a.is_yellow_epump_controller_pressurising()));
        }

        #[test]
        fn controller_yellow_epump_can_operate_from_cargo_door_without_main_control_power_bus() {
            let mut test_bed = test_bed_with()
                .engines_off()
                .on_the_ground()
                .set_cold_dark_inputs()
                .run_one_tick();

            assert!(!test_bed.query(|a| a.is_cargo_powering_yellow_epump()));

            test_bed = test_bed
                .dc_ground_service_lost()
                .open_fwd_cargo_door()
                .run_waiting_for(
                    Duration::from_secs(1) + A320DoorController::DELAY_UNLOCK_TO_HYDRAULIC_CONTROL,
                );

            assert!(test_bed.query(|a| a.is_cargo_powering_yellow_epump()));
        }

        #[test]
        fn controller_engine_driven_pump1_overhead_button_logic_with_eng_on() {
            let mut test_bed = test_bed_with()
                .engines_off()
                .on_the_ground()
                .set_cold_dark_inputs()
                .run_one_tick();

            assert!(test_bed.query(|a| a.is_edp1_green_pump_controller_pressurising()));

            test_bed = test_bed
                .start_eng1(Ratio::new::<percent>(65.))
                .run_one_tick();
            assert!(test_bed.query(|a| a.is_edp1_green_pump_controller_pressurising()));

            test_bed = test_bed.set_green_ed_pump(false).run_one_tick();
            assert!(!test_bed.query(|a| a.is_edp1_green_pump_controller_pressurising()));

            test_bed = test_bed.set_green_ed_pump(true).run_one_tick();
            assert!(test_bed.query(|a| a.is_edp1_green_pump_controller_pressurising()));
        }

        #[test]
        fn controller_engine_driven_pump1_fire_overhead_released_stops_pump() {
            let mut test_bed = test_bed_with()
                .engines_off()
                .on_the_ground()
                .set_cold_dark_inputs()
                .start_eng1(Ratio::new::<percent>(65.))
                .start_eng2(Ratio::new::<percent>(65.))
                .run_one_tick();

            assert!(test_bed.query(|a| a.is_edp1_green_pump_controller_pressurising()));

            test_bed = test_bed.set_eng1_fire_button(true).run_one_tick();
            assert!(!test_bed.query(|a| a.is_edp1_green_pump_controller_pressurising()));
        }

        #[test]
        fn controller_engine_driven_pump2_overhead_button_logic_with_eng_on() {
            let mut test_bed = test_bed_with()
                .engines_off()
                .on_the_ground()
                .set_cold_dark_inputs()
                .run_one_tick();

            assert!(test_bed.query(|a| a.is_edp2_yellow_pump_controller_pressurising()));

            test_bed = test_bed
                .start_eng2(Ratio::new::<percent>(65.))
                .run_one_tick();
            assert!(test_bed.query(|a| a.is_edp2_yellow_pump_controller_pressurising()));

            test_bed = test_bed.set_yellow_ed_pump(false).run_one_tick();
            assert!(!test_bed.query(|a| a.is_edp2_yellow_pump_controller_pressurising()));

            test_bed = test_bed.set_yellow_ed_pump(true).run_one_tick();
            assert!(test_bed.query(|a| a.is_edp2_yellow_pump_controller_pressurising()));
        }

        #[test]
        fn controller_engine_driven_pump2_fire_overhead_released_stops_pump() {
            let mut test_bed = test_bed_with()
                .engines_off()
                .on_the_ground()
                .set_cold_dark_inputs()
                .start_eng1(Ratio::new::<percent>(65.))
                .start_eng2(Ratio::new::<percent>(65.))
                .run_one_tick();

            assert!(test_bed.query(|a| a.is_edp2_yellow_pump_controller_pressurising()));

            test_bed = test_bed.set_eng2_fire_button(true).run_one_tick();
            assert!(!test_bed.query(|a| a.is_edp2_yellow_pump_controller_pressurising()));
        }

        #[test]
        fn controller_ptu_on_off_with_overhead_pushbutton() {
            let mut test_bed = test_bed_with()
                .engines_off()
                .on_the_ground()
                .set_cold_dark_inputs()
                .run_one_tick();

            assert!(test_bed.query(|a| a.is_ptu_controller_activating_ptu()));

            test_bed = test_bed.set_ptu_state(false).run_one_tick();

            assert!(!test_bed.query(|a| a.is_ptu_controller_activating_ptu()));

            test_bed = test_bed.set_ptu_state(true).run_one_tick();

            assert!(test_bed.query(|a| a.is_ptu_controller_activating_ptu()));
        }

        #[test]
        fn controller_ptu_off_when_cargo_door_is_moved() {
            let mut test_bed = test_bed_with()
                .engines_off()
                .on_the_ground()
                .set_cold_dark_inputs()
                .run_one_tick();

            assert!(test_bed.query(|a| a.is_ptu_controller_activating_ptu()));

            test_bed = test_bed.open_fwd_cargo_door().run_waiting_for(
                Duration::from_secs(1) + A320DoorController::DELAY_UNLOCK_TO_HYDRAULIC_CONTROL,
            );

            assert!(!test_bed.query(|a| a.is_ptu_controller_activating_ptu()));

            // Ptu should reactivate after door fully opened + 40s
            test_bed = test_bed.run_waiting_for(Duration::from_secs(25) + Duration::from_secs(41));

            assert!(test_bed.query(|a| a.is_ptu_controller_activating_ptu()));
        }

        #[test]
        fn controller_ptu_disabled_when_tug_attached() {
            let mut test_bed = test_bed_with()
                .engines_off()
                .on_the_ground()
                .set_cold_dark_inputs()
                .run_one_tick();

            assert!(test_bed.query(|a| a.is_ptu_controller_activating_ptu()));

            test_bed = test_bed
                .start_eng1(Ratio::new::<percent>(65.))
                .set_park_brake(false)
                .run_one_tick();

            assert!(test_bed.query(|a| a.is_ptu_controller_activating_ptu()));

            test_bed = test_bed.set_pushback_state(true).run_one_tick();

            assert!(!test_bed.query(|a| a.is_ptu_controller_activating_ptu()));

            // Ptu should reactivate after 15ish seconds
            test_bed = test_bed
                .set_pushback_state(false)
                .run_waiting_for(Duration::from_secs(16));

            assert!(test_bed.query(|a| a.is_ptu_controller_activating_ptu()));
        }

        #[test]
        fn rat_does_not_deploy_on_ground_at_eng_off() {
            let mut test_bed = test_bed_with()
                .set_cold_dark_inputs()
                .on_the_ground()
                .start_eng1(Ratio::new::<percent>(80.))
                .start_eng2(Ratio::new::<percent>(80.))
                .run_waiting_for(Duration::from_secs(10));

            assert!(test_bed.is_blue_pressurised());
            assert!(test_bed.get_rat_position() <= 0.);
            assert!(test_bed.get_rat_rpm() <= 1.);

            test_bed = test_bed
                .ac_bus_1_lost()
                .ac_bus_2_lost()
                .run_waiting_for(Duration::from_secs(2));

            // RAT has not deployed
            assert!(test_bed.get_rat_position() <= 0.);
            assert!(test_bed.get_rat_rpm() <= 1.);
        }

        #[test]
        fn rat_deploys_on_both_ac_lost() {
            let mut test_bed = test_bed_with()
                .set_cold_dark_inputs()
                .in_flight()
                .start_eng1(Ratio::new::<percent>(80.))
                .start_eng2(Ratio::new::<percent>(80.))
                .run_waiting_for(Duration::from_secs(10));

            assert!(!test_bed.rat_deploy_commanded());

            test_bed = test_bed
                .ac_bus_1_lost()
                .run_waiting_for(Duration::from_secs(2));

            assert!(!test_bed.rat_deploy_commanded());

            // Now all AC off should deploy RAT in flight
            test_bed = test_bed
                .ac_bus_1_lost()
                .ac_bus_2_lost()
                .run_waiting_for(Duration::from_secs(2));

            assert!(test_bed.rat_deploy_commanded());
        }

        #[test]
        fn blue_epump_unavailable_if_unpowered() {
            let mut test_bed = test_bed_with()
                .engines_off()
                .on_the_ground()
                .set_cold_dark_inputs()
                .run_one_tick();

            test_bed = test_bed
                .start_eng2(Ratio::new::<percent>(80.))
                .run_waiting_for(Duration::from_secs(10));

            // Blue epump working
            assert!(test_bed.is_blue_pressurised());

            test_bed = test_bed
                .ac_bus_2_lost()
                .run_waiting_for(Duration::from_secs(25));

            // Blue epump still working as it's not plugged on AC2
            assert!(test_bed.is_blue_pressurised());

            test_bed = test_bed
                .ac_bus_1_lost()
                .run_waiting_for(Duration::from_secs(25));

            // Blue epump has stopped
            assert!(!test_bed.is_blue_pressurised());
        }

        #[test]
        fn yellow_epump_unavailable_if_unpowered() {
            let mut test_bed = test_bed_with()
                .engines_off()
                .on_the_ground()
                .set_cold_dark_inputs()
                .run_one_tick();

            test_bed = test_bed
                .set_yellow_e_pump(false)
                .run_waiting_for(Duration::from_secs(10));

            // Yellow epump working
            assert!(test_bed.is_yellow_pressurised());

            test_bed = test_bed
                .ac_bus_2_lost()
                .ac_bus_1_lost()
                .run_waiting_for(Duration::from_secs(25));

            // Yellow epump still working as not plugged on AC2 or AC1
            assert!(test_bed.is_yellow_pressurised());

            test_bed = test_bed
                .ac_ground_service_lost()
                .run_waiting_for(Duration::from_secs(25));

            // Yellow epump has stopped
            assert!(!test_bed.is_yellow_pressurised());
        }

        // TODO Dummy test to try flap system. To complete with correct getters in test bench and asserts
        #[test]
        fn yellow_epump_can_deploy_flaps() {
            let mut test_bed = test_bed_with()
                .engines_off()
                .on_the_ground()
                .set_cold_dark_inputs()
                .run_one_tick();

            test_bed = test_bed
                .set_yellow_e_pump(false)
                .run_waiting_for(Duration::from_secs(10));

            // Yellow epump working
            assert!(test_bed.is_yellow_pressurised());

            test_bed = test_bed
                .set_flaps(Angle::new::<degree>(800.))
                .run_waiting_for(Duration::from_secs(37));
        }

        #[test]
        fn cargo_door_stays_closed_at_init() {
            let mut test_bed = test_bed_with()
                .engines_off()
                .on_the_ground()
                .set_cold_dark_inputs()
                .run_one_tick();

            assert!(test_bed.is_cargo_fwd_door_locked_down());
            assert!(test_bed.cargo_fwd_door_position() == 0.);

            test_bed = test_bed.run_waiting_for(Duration::from_secs_f64(15.));

            assert!(test_bed.is_cargo_fwd_door_locked_down());
            assert!(test_bed.cargo_fwd_door_position() == 0.);
        }

        #[test]
        fn cargo_door_unlocks_when_commanded() {
            let mut test_bed = test_bed_with()
                .engines_off()
                .on_the_ground()
                .set_cold_dark_inputs()
                .run_one_tick();

            assert!(test_bed.is_cargo_fwd_door_locked_down());
            assert!(test_bed.cargo_fwd_door_position() == 0.);

            test_bed = test_bed.run_waiting_for(Duration::from_secs_f64(1.));

            assert!(test_bed.is_cargo_fwd_door_locked_down());
            assert!(test_bed.cargo_fwd_door_position() == 0.);

            test_bed = test_bed
                .open_fwd_cargo_door()
                .run_waiting_for(Duration::from_secs_f64(1.));

            assert!(!test_bed.is_cargo_fwd_door_locked_down());
            assert!(test_bed.cargo_fwd_door_position() >= 0.);
        }

        #[test]
        fn cargo_door_controller_opens_the_door() {
            let mut test_bed = test_bed_with()
                .engines_off()
                .on_the_ground()
                .set_cold_dark_inputs()
                .run_one_tick();

            assert!(test_bed.is_cargo_fwd_door_locked_down());
            assert!(test_bed.cargo_fwd_door_position() == 0.);

            test_bed = test_bed
                .open_fwd_cargo_door()
                .run_waiting_for(Duration::from_secs_f64(1.));

            assert!(!test_bed.is_cargo_fwd_door_locked_down());

            let current_position_unlocked = test_bed.cargo_fwd_door_position();

            test_bed = test_bed
                .open_fwd_cargo_door()
                .run_waiting_for(A320DoorController::DELAY_UNLOCK_TO_HYDRAULIC_CONTROL);

            assert!(test_bed.cargo_fwd_door_position() > current_position_unlocked);

            test_bed = test_bed
                .open_fwd_cargo_door()
                .run_waiting_for(Duration::from_secs_f64(30.));

            assert!(test_bed.cargo_fwd_door_position() > 0.85);
        }

        #[test]
        fn fwd_cargo_door_controller_opens_fwd_door_only() {
            let mut test_bed = test_bed_with()
                .engines_off()
                .on_the_ground()
                .set_cold_dark_inputs()
                .run_one_tick();

            assert!(test_bed.is_cargo_fwd_door_locked_down());
            assert!(test_bed.cargo_fwd_door_position() == 0.);
            assert!(test_bed.cargo_aft_door_position() == 0.);

            test_bed = test_bed
                .open_fwd_cargo_door()
                .run_waiting_for(Duration::from_secs_f64(30.));

            assert!(test_bed.cargo_fwd_door_position() > 0.85);
            assert!(test_bed.cargo_aft_door_position() == 0.);
        }

        #[test]
        fn cargo_door_opened_uses_correct_reservoir_amount() {
            let mut test_bed = test_bed_with()
                .engines_off()
                .on_the_ground()
                .set_cold_dark_inputs()
                .set_yellow_e_pump(false)
                .set_ptu_state(false)
                .run_waiting_for(Duration::from_secs_f64(20.));

            assert!(test_bed.is_cargo_fwd_door_locked_down());
            assert!(test_bed.is_yellow_pressurised());

            let pressurised_yellow_level_door_closed = test_bed.get_yellow_reservoir_volume();

            test_bed = test_bed
                .open_fwd_cargo_door()
                .run_waiting_for(Duration::from_secs_f64(40.));

            assert!(!test_bed.is_cargo_fwd_door_locked_down());
            assert!(test_bed.cargo_fwd_door_position() > 0.85);

            let pressurised_yellow_level_door_opened = test_bed.get_yellow_reservoir_volume();

            let volume_used_liter = (pressurised_yellow_level_door_closed
                - pressurised_yellow_level_door_opened)
                .get::<liter>();

            // For one cargo door we expect losing between 0.6 to 0.8 liter of fluid into the two actuators
            assert!((0.6..=0.8).contains(&volume_used_liter));
        }

        #[test]
        fn cargo_door_controller_closes_the_door() {
            let mut test_bed = test_bed_with()
                .engines_off()
                .on_the_ground()
                .set_cold_dark_inputs()
                .run_one_tick();

            test_bed = test_bed
                .open_fwd_cargo_door()
                .run_waiting_for(Duration::from_secs_f64(30.));

            assert!(!test_bed.is_cargo_fwd_door_locked_down());
            assert!(test_bed.cargo_fwd_door_position() > 0.85);

            test_bed = test_bed
                .close_fwd_cargo_door()
                .run_waiting_for(Duration::from_secs_f64(60.));

            assert!(test_bed.is_cargo_fwd_door_locked_down());
            assert!(test_bed.cargo_fwd_door_position() <= 0.);
        }

        #[test]
        fn cargo_door_controller_closes_the_door_after_yellow_pump_auto_shutdown() {
            let mut test_bed = test_bed_with()
                .engines_off()
                .on_the_ground()
                .set_cold_dark_inputs()
                .run_one_tick();

            test_bed = test_bed
                .open_fwd_cargo_door()
                .run_waiting_for(Duration::from_secs_f64(30.));

            assert!(!test_bed.is_cargo_fwd_door_locked_down());
            assert!(test_bed.cargo_fwd_door_position() > 0.85);

            test_bed = test_bed.run_waiting_for(Duration::from_secs_f64(30.));

            assert!(!test_bed.is_yellow_pressurised());

            test_bed = test_bed
                .close_fwd_cargo_door()
                .run_waiting_for(Duration::from_secs_f64(30.));

            assert!(test_bed.is_cargo_fwd_door_locked_down());
            assert!(test_bed.cargo_fwd_door_position() <= 0.);
        }
    }
}<|MERGE_RESOLUTION|>--- conflicted
+++ resolved
@@ -793,11 +793,8 @@
         self.braking_circuit_altn.accept(visitor);
         self.braking_force.accept(visitor);
 
-<<<<<<< HEAD
         self.slats_flaps_complex.accept(visitor);
-=======
         self.flap_system.accept(visitor);
->>>>>>> 5df54921
 
         visitor.visit(self);
     }

--- conflicted
+++ resolved
@@ -41,12 +41,11 @@
         RamAirTurbineHydraulicCircuitPressurised,
     },
     simulation::{
-        Read, Reader, SimulationElement, SimulationElementVisitor, SimulatorReader,
-        SimulatorWriter, UpdateContext, Write,
+        InitContext, Read, Reader, SimulationElement, SimulationElementVisitor, SimulatorReader,
+        SimulatorWriter, UpdateContext, VariableIdentifier, Write,
     },
 };
 
-<<<<<<< HEAD
 struct A320HydraulicCircuitFactory {}
 impl A320HydraulicCircuitFactory {
     const MIN_PRESS_EDP_SECTION_LO_HYST: f64 = 1740.0;
@@ -58,8 +57,9 @@
     const YELLOW_ENGINE_PUMP_INDEX: usize = 0;
     const BLUE_ELECTRIC_PUMP_INDEX: usize = 0;
 
-    fn new_green_circuit() -> HydraulicCircuit {
+    fn new_green_circuit(context: &mut InitContext) -> HydraulicCircuit {
         HydraulicCircuit::new(
+            context,
             "GREEN",
             1,
             Ratio::new::<percent>(100.),
@@ -74,8 +74,9 @@
         )
     }
 
-    fn new_blue_circuit() -> HydraulicCircuit {
+    fn new_blue_circuit(context: &mut InitContext) -> HydraulicCircuit {
         HydraulicCircuit::new(
+            context,
             "BLUE",
             1,
             Ratio::new::<percent>(100.),
@@ -90,8 +91,9 @@
         )
     }
 
-    fn new_yellow_circuit() -> HydraulicCircuit {
+    fn new_yellow_circuit(context: &mut InitContext) -> HydraulicCircuit {
         HydraulicCircuit::new(
+            context,
             "YELLOW",
             1,
             Ratio::new::<percent>(100.),
@@ -106,9 +108,7 @@
         )
     }
 }
-=======
 use systems::simulation::{InitContext, VariableIdentifier};
->>>>>>> d3754f4b
 
 struct A320CargoDoorFactory {}
 impl A320CargoDoorFactory {
@@ -167,8 +167,7 @@
 }
 
 pub(super) struct A320Hydraulic {
-    yellow_epump_flow_id: VariableIdentifier,
-    blue_epump_flow_id: VariableIdentifier,
+    hyd_ptu_ecam_memo_id: VariableIdentifier,
     ptu_high_pitch_sound_id: VariableIdentifier,
 
     core_hydraulic_updater: FixedStepLoop,
@@ -249,8 +248,7 @@
 
     pub(super) fn new(context: &mut InitContext) -> A320Hydraulic {
         A320Hydraulic {
-            yellow_epump_flow_id: context.get_identifier("HYD_YELLOW_EPUMP_FLOW".to_owned()),
-            blue_epump_flow_id: context.get_identifier("HYD_BLUE_EPUMP_FLOW".to_owned()),
+            hyd_ptu_ecam_memo_id: context.get_identifier("HYD_PTU_ON_ECAM_MEMO".to_owned()),
             ptu_high_pitch_sound_id: context.get_identifier("HYD_PTU_HIGH_PITCH_SOUND".to_owned()),
 
             core_hydraulic_updater: FixedStepLoop::new(Self::HYDRAULIC_SIM_TIME_STEP),
@@ -258,83 +256,21 @@
 
             brake_computer: A320HydraulicBrakeComputerUnit::new(context),
 
-<<<<<<< HEAD
-            blue_circuit: A320HydraulicCircuitFactory::new_blue_circuit(),
+            blue_circuit: A320HydraulicCircuitFactory::new_blue_circuit(context),
             blue_circuit_controller: A320HydraulicCircuitController::new(None),
-            green_circuit: A320HydraulicCircuitFactory::new_green_circuit(),
+            green_circuit: A320HydraulicCircuitFactory::new_green_circuit(context),
             green_circuit_controller: A320HydraulicCircuitController::new(Some(1)),
-            yellow_circuit: A320HydraulicCircuitFactory::new_yellow_circuit(),
+            yellow_circuit: A320HydraulicCircuitFactory::new_yellow_circuit(context),
             yellow_circuit_controller: A320HydraulicCircuitController::new(Some(2)),
 
-            engine_driven_pump_1: EngineDrivenPump::new("GREEN"),
-=======
-            blue_loop: HydraulicLoop::new(
-                context,
-                "BLUE",
-                false,
-                false,
-                Volume::new::<gallon>(15.8),
-                Volume::new::<gallon>(15.85),
-                Volume::new::<gallon>(8.0),
-                Volume::new::<gallon>(1.56),
-                Fluid::new(Pressure::new::<pascal>(1450000000.0)),
-                false,
-                Pressure::new::<psi>(Self::MIN_PRESS_PRESSURISED_LO_HYST),
-                Pressure::new::<psi>(Self::MIN_PRESS_PRESSURISED_HI_HYST),
-            ),
-            blue_loop_controller: A320HydraulicLoopController::new(None),
-            green_loop: HydraulicLoop::new(
-                context,
-                "GREEN",
-                true,
-                false,
-                Volume::new::<gallon>(26.38),
-                Volume::new::<gallon>(26.41),
-                Volume::new::<gallon>(15.),
-                Volume::new::<gallon>(3.6),
-                Fluid::new(Pressure::new::<pascal>(1450000000.0)),
-                true,
-                Pressure::new::<psi>(Self::MIN_PRESS_PRESSURISED_LO_HYST),
-                Pressure::new::<psi>(Self::MIN_PRESS_PRESSURISED_HI_HYST),
-            ),
-            green_loop_controller: A320HydraulicLoopController::new(Some(1)),
-            yellow_loop: HydraulicLoop::new(
-                context,
-                "YELLOW",
-                false,
-                true,
-                Volume::new::<gallon>(19.81),
-                Volume::new::<gallon>(19.81),
-                Volume::new::<gallon>(10.0),
-                Volume::new::<gallon>(3.6),
-                Fluid::new(Pressure::new::<pascal>(1450000000.0)),
-                true,
-                Pressure::new::<psi>(Self::MIN_PRESS_PRESSURISED_LO_HYST),
-                Pressure::new::<psi>(Self::MIN_PRESS_PRESSURISED_HI_HYST),
-            ),
-            yellow_loop_controller: A320HydraulicLoopController::new(Some(2)),
-
-            engine_driven_pump_1_pressure_switch: PressureSwitch::new(
-                Pressure::new::<psi>(Self::MIN_PRESS_EDP_SECTION_HI_HYST),
-                Pressure::new::<psi>(Self::MIN_PRESS_EDP_SECTION_LO_HYST),
-            ),
             engine_driven_pump_1: EngineDrivenPump::new(context, "GREEN"),
->>>>>>> d3754f4b
             engine_driven_pump_1_controller: A320EngineDrivenPumpController::new(
                 context,
                 1,
                 vec![Self::GREEN_EDP_CONTROL_POWER_BUS1],
             ),
 
-<<<<<<< HEAD
-            engine_driven_pump_2: EngineDrivenPump::new("YELLOW"),
-=======
-            engine_driven_pump_2_pressure_switch: PressureSwitch::new(
-                Pressure::new::<psi>(Self::MIN_PRESS_EDP_SECTION_HI_HYST),
-                Pressure::new::<psi>(Self::MIN_PRESS_EDP_SECTION_LO_HYST),
-            ),
             engine_driven_pump_2: EngineDrivenPump::new(context, "YELLOW"),
->>>>>>> d3754f4b
             engine_driven_pump_2_controller: A320EngineDrivenPumpController::new(
                 context,
                 2,
@@ -345,15 +281,10 @@
             ),
 
             blue_electric_pump: ElectricPump::new(
-<<<<<<< HEAD
+                context,
                 "BLUE",
                 Self::BLUE_ELEC_PUMP_SUPPLY_POWER_BUS,
                 ElectricCurrent::new::<ampere>(Self::ELECTRIC_PUMP_MAX_CURRENT_AMPERE),
-=======
-                context,
-                "BLUE",
-                Self::BLUE_ELEC_PUMP_SUPPLY_POWER_BUS,
->>>>>>> d3754f4b
             ),
             blue_electric_pump_controller: A320BlueElectricPumpController::new(
                 context,
@@ -852,20 +783,8 @@
 
     fn write(&self, writer: &mut SimulatorWriter) {
         writer.write(
-<<<<<<< HEAD
-            "HYD_PTU_ON_ECAM_MEMO",
+            &self.hyd_ptu_ecam_memo_id,
             self.should_show_hyd_ptu_message_on_ecam(),
-=======
-            &self.yellow_epump_flow_id,
-            self.yellow_electric_pump_estimated_flow()
-                .get::<gallon_per_second>(),
-        );
-
-        writer.write(
-            &self.blue_epump_flow_id,
-            self.blue_electric_pump_estimated_flow()
-                .get::<gallon_per_second>(),
->>>>>>> d3754f4b
         );
 
         writer.write(
@@ -2441,14 +2360,9 @@
                         2,
                     )),
                     electrical: A320TestElectrical::new(),
-<<<<<<< HEAD
-                    ext_pwr: ExternalPowerSource::new(electricity),
-                    powered_source_ac: TestElectricitySource::powered(
-=======
                     ext_pwr: ExternalPowerSource::new(context),
                     powered_source: TestElectricitySource::powered(
                         context,
->>>>>>> d3754f4b
                         PotentialOrigin::EngineGenerator(1),
                     ),
                     ac_ground_service_bus: ElectricalBus::new(
@@ -2748,35 +2662,19 @@
             }
 
             fn green_pressure(&mut self) -> Pressure {
-<<<<<<< HEAD
-                self.read("HYD_GREEN_SYSTEM0_SECTION_PRESSURE")
+                self.read_by_name("HYD_GREEN_SYSTEM0_SECTION_PRESSURE")
             }
 
             fn blue_pressure(&mut self) -> Pressure {
-                self.read("HYD_BLUE_SYSTEM0_SECTION_PRESSURE")
+                self.read_by_name("HYD_BLUE_SYSTEM0_SECTION_PRESSURE")
             }
 
             fn yellow_pressure(&mut self) -> Pressure {
-                self.read("HYD_YELLOW_SYSTEM0_SECTION_PRESSURE")
+                self.read_by_name("HYD_YELLOW_SYSTEM0_SECTION_PRESSURE")
             }
 
             fn get_yellow_reservoir_volume(&mut self) -> Volume {
-                self.read("HYD_YELLOW_RESERVOIR_LEVEL")
-=======
-                self.read_by_name("HYD_GREEN_PRESSURE")
-            }
-
-            fn blue_pressure(&mut self) -> Pressure {
-                self.read_by_name("HYD_BLUE_PRESSURE")
-            }
-
-            fn yellow_pressure(&mut self) -> Pressure {
-                self.read_by_name("HYD_YELLOW_PRESSURE")
-            }
-
-            fn get_yellow_reservoir_volume(&mut self) -> Volume {
-                self.read_by_name("HYD_YELLOW_RESERVOIR")
->>>>>>> d3754f4b
+                self.read_by_name("HYD_YELLOW_RESERVOIR_LEVEL")
             }
 
             fn is_green_edp_press_low(&mut self) -> bool {
@@ -2820,19 +2718,11 @@
             }
 
             fn get_green_reservoir_volume(&mut self) -> Volume {
-<<<<<<< HEAD
-                self.read("HYD_GREEN_RESERVOIR_LEVEL")
+                self.read_by_name("HYD_GREEN_RESERVOIR_LEVEL")
             }
 
             fn get_blue_reservoir_volume(&mut self) -> Volume {
-                self.read("HYD_BLUE_RESERVOIR_LEVEL")
-=======
-                self.read_by_name("HYD_GREEN_RESERVOIR")
-            }
-
-            fn get_blue_reservoir_volume(&mut self) -> Volume {
-                self.read_by_name("HYD_BLUE_RESERVOIR")
->>>>>>> d3754f4b
+                self.read_by_name("HYD_BLUE_RESERVOIR_LEVEL")
             }
 
             fn autobrake_mode(&mut self) -> AutobrakeMode {
@@ -2872,8 +2762,7 @@
             }
 
             fn is_fire_valve_eng1_closed(&mut self) -> bool {
-<<<<<<< HEAD
-                !Read::<bool>::read(self, "HYD_GREEN_PUMP0_FIRE_VALVE_OPENED")
+                !ReadByName::<bool>::read_by_name(self, "HYD_GREEN_PUMP0_FIRE_VALVE_OPENED")
                     && !self.query(|a| {
                         a.hydraulics.green_circuit.is_fire_shutoff_valve_open(
                             A320HydraulicCircuitFactory::GREEN_ENGINE_PUMP_INDEX,
@@ -2882,25 +2771,12 @@
             }
 
             fn is_fire_valve_eng2_closed(&mut self) -> bool {
-                !Read::<bool>::read(self, "HYD_YELLOW_PUMP0_FIRE_VALVE_OPENED")
+                !ReadByName::<bool>::read_by_name(self, "HYD_YELLOW_PUMP0_FIRE_VALVE_OPENED")
                     && !self.query(|a| {
                         a.hydraulics.yellow_circuit.is_fire_shutoff_valve_open(
                             A320HydraulicCircuitFactory::YELLOW_ENGINE_PUMP_INDEX,
                         )
                     })
-=======
-                !ReadByName::<A320HydraulicsTestBed, bool>::read_by_name(
-                    self,
-                    "HYD_GREEN_FIRE_VALVE_OPENED",
-                ) && !self.query(|a| a.hydraulics.green_loop.is_fire_shutoff_valve_opened())
-            }
-
-            fn is_fire_valve_eng2_closed(&mut self) -> bool {
-                !ReadByName::<A320HydraulicsTestBed, bool>::read_by_name(
-                    self,
-                    "HYD_YELLOW_FIRE_VALVE_OPENED",
-                ) && !self.query(|a| a.hydraulics.yellow_loop.is_fire_shutoff_valve_opened())
->>>>>>> d3754f4b
             }
 
             fn engines_off(self) -> Self {

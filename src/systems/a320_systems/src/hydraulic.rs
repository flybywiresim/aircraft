--- conflicted
+++ resolved
@@ -1,12 +1,7 @@
 use std::time::Duration;
 use uom::si::{
-<<<<<<< HEAD
     angular_velocity::revolution_per_minute, f64::*, pressure::{pascal, hectopascal}, pressure::psi,
     ratio::percent, velocity::{knot, foot_per_minute}, volume::gallon,
-=======
-    angular_velocity::revolution_per_minute, f64::*, pressure::pascal, pressure::psi,
-    ratio::percent, volume::gallon,
->>>>>>> b94b244a
 };
 
 use systems::overhead::{

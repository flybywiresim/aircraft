--- conflicted
+++ resolved
@@ -3,17 +3,14 @@
 use std::time::Duration;
 use uom::si::{
     acceleration::meter_per_second_squared,
-<<<<<<< HEAD
     electric_current::ampere,
     f64::*,
-=======
     angle::degree,
     angular_velocity::revolution_per_minute,
     f64::*,
     length::meter,
     mass::kilogram,
     pressure::pascal,
->>>>>>> 507e6f23
     pressure::psi,
     ratio::{percent, ratio},
     velocity::knot,
@@ -26,11 +23,9 @@
         brake_circuit::{
             AutobrakeDecelerationGovernor, AutobrakeMode, AutobrakePanel, BrakeCircuit,
         },
-<<<<<<< HEAD
         ElectricPump, EngineDrivenPump, HydraulicCircuit, HydraulicLoopController,
         PowerTransferUnit, PowerTransferUnitController, PumpController, RamAirTurbine,
         RamAirTurbineController,
-=======
         linear_actuator::{
             Actuator, BoundedLinearLength, HydraulicAssemblyController,
             HydraulicLinearActuatorAssembly, LinearActuatedRigidBodyOnHingeAxis, LinearActuator,
@@ -40,7 +35,6 @@
         ElectricPump, EngineDrivenPump, Fluid, HydraulicLoop, HydraulicLoopController,
         PowerTransferUnit, PowerTransferUnitController, PressureSwitch, PumpController,
         RamAirTurbine, RamAirTurbineController,
->>>>>>> 507e6f23
     },
     overhead::{
         AutoOffFaultPushButton, AutoOnFaultPushButton, MomentaryOnPushButton, MomentaryPushButton,
@@ -57,7 +51,6 @@
     },
 };
 
-<<<<<<< HEAD
 struct A320HydraulicCircuitFactory {}
 impl A320HydraulicCircuitFactory {
     const MIN_PRESS_EDP_SECTION_LO_HYST: f64 = 1740.0;
@@ -111,7 +104,6 @@
             false,
             true,
         )
-=======
 struct A320CargoDoorFactory {}
 impl A320CargoDoorFactory {
     fn a320_cargo_door_actuator(
@@ -161,7 +153,6 @@
 
     fn new_a320_cargo_door(id: &str) -> CargoDoor {
         CargoDoor::new(id, A320CargoDoorFactory::a320_cargo_door_assembly())
->>>>>>> 507e6f23
     }
 }
 
@@ -237,22 +228,10 @@
     const RAT_CONTROL_SOLENOID2_POWER_BUS: ElectricalBusType =
         ElectricalBusType::DirectCurrentHot(2);
 
-<<<<<<< HEAD
-    // Refresh rate of hydraulic simulation
-    const HYDRAULIC_SIM_TIME_STEP_MILLISECONDS: u64 = 50;
-    // Refresh rate of actuators as multiplier of hydraulics. 2 means double frequency update.
-    const ACTUATORS_SIM_TIME_STEP_MULTIPLIER: u32 = 2;
-=======
-    const MIN_PRESS_EDP_SECTION_LO_HYST: f64 = 1740.0;
-    const MIN_PRESS_EDP_SECTION_HI_HYST: f64 = 2200.0;
-    const MIN_PRESS_PRESSURISED_LO_HYST: f64 = 1450.0;
-    const MIN_PRESS_PRESSURISED_HI_HYST: f64 = 1750.0;
-
     // Refresh rate of core hydraulic simulation
     const HYDRAULIC_SIM_TIME_STEP: Duration = Duration::from_millis(100);
     // Refresh rate of max fixed step loop for fast physics
     const HYDRAULIC_SIM_MAX_TIME_STEP_MILLISECONDS: Duration = Duration::from_millis(50);
->>>>>>> 507e6f23
 
     pub(super) fn new() -> A320Hydraulic {
         A320Hydraulic {
@@ -388,70 +367,6 @@
         }
     }
 
-<<<<<<< HEAD
-=======
-    // Placeholder function to give an estimation of blue pump flow for sound purpose
-    // Todo remove when hydraulics gives directly correct values of flow and displacement
-    fn blue_electric_pump_estimated_flow(&self) -> VolumeRate {
-        // If RAT pump has some RPM then we consider epump provides only a fraction of the loop total flow
-        let rat_produces_flow = self.ram_air_turbine.turbine_rpm() > 1000.;
-
-        let estimated_blue_epump_flow: VolumeRate;
-        if self.blue_electric_pump_controller.should_pressurise() {
-            if rat_produces_flow {
-                estimated_blue_epump_flow = self.blue_loop.current_flow() * 0.4;
-            } else {
-                estimated_blue_epump_flow = self.blue_loop.current_flow();
-            }
-        } else {
-            estimated_blue_epump_flow = VolumeRate::new::<gallon_per_second>(0.);
-        }
-
-        estimated_blue_epump_flow.max(VolumeRate::new::<gallon_per_second>(0.))
-    }
-
-    // Placeholder function to give an estimation of yellow pump flow for sound purpose
-    // Todo remove when hydraulics gives directly correct values of flow and displacement
-    fn yellow_electric_pump_estimated_flow(&self) -> VolumeRate {
-        // If EDP started pumping and has some RPM then we consider epump provides a fraction of the loop total flow
-        let yellow_edp_outputs_some_flow = self.engine_driven_pump_2.speed()
-            > AngularVelocity::new::<revolution_per_minute>(1500.)
-            && self.engine_driven_pump_2_controller.should_pressurise();
-
-        let mut estimated_yellow_epump_flow: VolumeRate;
-        if self.yellow_electric_pump_controller.should_pressurise() {
-            if yellow_edp_outputs_some_flow {
-                // If electric pump is not the only pump to work we only consider it gives a 0.2 fraction of the loop total flow
-                estimated_yellow_epump_flow = self.yellow_loop.current_flow() * 0.2;
-            } else {
-                estimated_yellow_epump_flow = self.yellow_loop.current_flow();
-            }
-
-            if self.power_transfer_unit.is_active_right_to_left() {
-                estimated_yellow_epump_flow += self.power_transfer_unit.flow();
-            } else if self.power_transfer_unit.is_active_left_to_right() {
-                estimated_yellow_epump_flow -= self.power_transfer_unit.flow();
-            }
-        } else {
-            estimated_yellow_epump_flow = VolumeRate::new::<gallon_per_second>(0.);
-        }
-
-        estimated_yellow_epump_flow.max(VolumeRate::new::<gallon_per_second>(0.))
-    }
-
-    // Placeholder function to trigger the high pitch PTU sound on specific PTU conditions
-    // Todo remove when PTU physical model is added
-    fn is_ptu_running_high_pitch_sound(&self) -> bool {
-        let is_ptu_rotating = self.power_transfer_unit.is_active_left_to_right()
-            || self.power_transfer_unit.is_active_right_to_left();
-
-        let absolute_delta_pressure =
-            (self.green_loop.pressure() - self.yellow_loop.pressure()).abs();
-
-        absolute_delta_pressure > Pressure::new::<psi>(2700.) && is_ptu_rotating
-    }
-
->>>>>>> 507e6f23
     fn green_edp_has_low_press_fault(&self) -> bool {
         self.engine_driven_pump_1_controller
             .has_pressure_low_fault()
@@ -583,15 +498,12 @@
     fn update_yellow_actuators_volume(&mut self) {
         self.yellow_loop
             .update_actuator_volumes(&mut self.braking_circuit_altn);
-<<<<<<< HEAD
-=======
 
         self.yellow_loop
             .update_actuator_volumes(self.forward_cargo_door.actuator());
 
         self.yellow_loop
             .update_actuator_volumes(self.aft_cargo_door.actuator());
->>>>>>> 507e6f23
     }
 
     fn update_blue_actuators_volume(&mut self) {}
@@ -641,12 +553,8 @@
 
         self.engine_driven_pump_1.update(
             context,
-<<<<<<< HEAD
             self.green_loop.pump_pressure(0),
             self.green_loop.reservoir(),
-=======
-            &self.green_loop,
->>>>>>> 507e6f23
             engine1.hydraulic_pump_output_speed(),
             &self.engine_driven_pump_1_controller,
         );
@@ -661,12 +569,8 @@
 
         self.engine_driven_pump_2.update(
             context,
-<<<<<<< HEAD
             self.yellow_loop.pump_pressure(0),
             self.yellow_loop.reservoir(),
-=======
-            &self.yellow_loop,
->>>>>>> 507e6f23
             engine2.hydraulic_pump_output_speed(),
             &self.engine_driven_pump_2_controller,
         );
@@ -691,15 +595,9 @@
         self.yellow_electric_pump_controller.update(
             context,
             overhead_panel,
-<<<<<<< HEAD
-            &self.forward_cargo_door,
-            &self.aft_cargo_door,
-            self.yellow_loop.system_section_switch_pressurised(),
-=======
             &self.forward_cargo_door_controller,
             &self.aft_cargo_door_controller,
-            self.yellow_loop.is_pressurised(),
->>>>>>> 507e6f23
+            self.yellow_loop..system_section_switch_pressurised(),
         );
         self.yellow_electric_pump.update(
             context,

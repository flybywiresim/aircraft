--- conflicted
+++ resolved
@@ -447,23 +447,13 @@
         self.forward_cargo_door.update(
             context,
             &self.forward_cargo_door_controller,
-<<<<<<< HEAD
             self.yellow_circuit.system_pressure(),
-=======
-            context,
-            self.yellow_loop.pressure(),
->>>>>>> 295b850a
         );
 
         self.aft_cargo_door.update(
             context,
             &self.aft_cargo_door_controller,
-<<<<<<< HEAD
             self.yellow_circuit.system_pressure(),
-=======
-            context,
-            self.yellow_loop.pressure(),
->>>>>>> 295b850a
         );
 
         self.ram_air_turbine

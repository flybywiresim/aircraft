--- conflicted
+++ resolved
@@ -1,12 +1,8 @@
 use std::time::Duration;
+use systems::shared::{EmergencyElectricalRatPushButton, EmergencyElectricalState};
 use uom::si::{
-<<<<<<< HEAD
     acceleration::meter_per_second_squared, angular_velocity::revolution_per_minute, f64::*,
-    pressure::pascal, pressure::psi, ratio::percent, velocity::knot, volume::gallon,
-=======
-    angular_velocity::revolution_per_minute, f64::*, pressure::pascal, pressure::psi,
-    ratio::percent, volume::gallon,
->>>>>>> a4c7ec68
+    pressure::pascal, pressure::psi, ratio::percent, volume::gallon,
 };
 
 use systems::overhead::{
@@ -18,12 +14,10 @@
         PowerTransferUnit, PowerTransferUnitController, PressureSwitch, PumpController,
         RamAirTurbine, RamAirTurbineController,
     },
-    shared::{EmergencyElectricalRatPushButton, EngineFirePushButtons},
+    shared::EngineFirePushButtons,
 };
 use systems::{
-    shared::{
-        EmergencyElectricalState, LandingGearPosition, RamAirTurbineHydraulicLoopPressurised,
-    },
+    shared::{LandingGearPosition, RamAirTurbineHydraulicLoopPressurised},
     simulation::{
         SimulationElement, SimulationElementVisitor, SimulatorReader, SimulatorWriter,
         UpdateContext,

--- conflicted
+++ resolved
@@ -1,15 +1,4 @@
 use std::time::Duration;
-<<<<<<< HEAD
-use uom::si::{
-    angular_velocity::revolution_per_minute, f64::*, pressure::{pascal, hectopascal}, pressure::psi,
-    ratio::percent, velocity::{knot, foot_per_minute}, volume::gallon,
-};
-
-use systems::overhead::{
-    AutoOffFaultPushButton, AutoOnFaultPushButton, MomentaryPushButton, OnOffFaultPushButton,
-};
-=======
->>>>>>> 476e1ed0
 use systems::{
     engine::Engine,
     hydraulic::{
@@ -32,8 +21,8 @@
     },
 };
 use uom::si::{
-    angular_velocity::revolution_per_minute, f64::*, pressure::pascal, pressure::psi,
-    ratio::percent, volume::gallon,
+    angular_velocity::revolution_per_minute, f64::*, pressure::{pascal, hectopascal}, pressure::psi,
+    ratio::percent, velocity::{knot, foot_per_minute}, volume::gallon,
 };
 
 pub(super) struct A320Hydraulic {

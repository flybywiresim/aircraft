use std::time::Duration;
use uom::si::{
    acceleration::meter_per_second_squared,
    angular_velocity::revolution_per_minute,
    f64::*,
    pressure::pascal,
    pressure::psi,
    ratio::{percent, ratio},
    volume::gallon,
};

use systems::{
    engine::Engine,
    hydraulic::{
        brake_circuit::{
            AutobrakeDecelerationGovernor, AutobrakeMode, AutobrakePanel, BrakeCircuit,
        },
        ElectricPump, EngineDrivenPump, Fluid, HydraulicLoop, HydraulicLoopController,
        PowerTransferUnit, PowerTransferUnitController, PressureSwitch, PumpController,
        RamAirTurbine, RamAirTurbineController,
    },
    landing_gear::LandingGearControlUnitInterface,
    overhead::{
        AutoOffFaultPushButton, AutoOnFaultPushButton, MomentaryOnPushButton, MomentaryPushButton,
    },
    shared::{
<<<<<<< HEAD
        DelayedFalseLogicGate, DelayedTrueLogicGate, ElectricalBusType, ElectricalBuses,
        EmergencyElectricalRatPushButton, EmergencyElectricalState, EngineFirePushButtons,
=======
        interpolation, DelayedFalseLogicGate, DelayedPulseTrueLogicGate, DelayedTrueLogicGate,
        ElectricalBusType, ElectricalBuses, EmergencyElectricalRatPushButton,
        EmergencyElectricalState, EngineFirePushButtons, LandingGearPosition,
>>>>>>> 28e10107
        RamAirTurbineHydraulicLoopPressurised,
    },
    simulation::{
        Read, Reader, SimulationElement, SimulationElementVisitor, SimulatorReader,
        SimulatorWriter, UpdateContext, Write,
    },
};

pub(super) struct A320Hydraulic {
    brake_computer: A320HydraulicBrakeComputerUnit,

    blue_loop: HydraulicLoop,
    blue_loop_controller: A320HydraulicLoopController,
    green_loop: HydraulicLoop,
    green_loop_controller: A320HydraulicLoopController,
    yellow_loop: HydraulicLoop,
    yellow_loop_controller: A320HydraulicLoopController,

    engine_driven_pump_1_pressure_switch: PressureSwitch,
    engine_driven_pump_1: EngineDrivenPump,
    engine_driven_pump_1_controller: A320EngineDrivenPumpController,

    engine_driven_pump_2_pressure_switch: PressureSwitch,
    engine_driven_pump_2: EngineDrivenPump,
    engine_driven_pump_2_controller: A320EngineDrivenPumpController,

    blue_electric_pump: ElectricPump,
    blue_electric_pump_controller: A320BlueElectricPumpController,

    yellow_electric_pump: ElectricPump,
    yellow_electric_pump_controller: A320YellowElectricPumpController,

    forward_cargo_door: Door,
    aft_cargo_door: Door,
    pushback_tug: PushbackTug,

    ram_air_turbine: RamAirTurbine,
    ram_air_turbine_controller: A320RamAirTurbineController,

    power_transfer_unit: PowerTransferUnit,
    power_transfer_unit_controller: A320PowerTransferUnitController,

    braking_circuit_norm: BrakeCircuit,
    braking_circuit_altn: BrakeCircuit,
    braking_force: A320BrakingForce,

    total_sim_time_elapsed: Duration,
    lag_time_accumulator: Duration,
}
impl A320Hydraulic {
    const FORWARD_CARGO_DOOR_ID: usize = 5;
    // Same id for aft door as a place holder until it gets animated
    const AFT_CARGO_DOOR_ID: usize = 5;

    const BLUE_ELEC_PUMP_CONTROL_POWER_BUS: ElectricalBusType =
        ElectricalBusType::DirectCurrentEssential;
    const BLUE_ELEC_PUMP_SUPPLY_POWER_BUS: ElectricalBusType =
        ElectricalBusType::AlternatingCurrent(1);

    const YELLOW_ELEC_PUMP_CONTROL_POWER_BUS: ElectricalBusType =
        ElectricalBusType::DirectCurrent(2);
    const YELLOW_ELEC_PUMP_CONTROL_FROM_CARGO_DOOR_OPERATION_POWER_BUS: ElectricalBusType =
        ElectricalBusType::DirectCurrentGndFltService;
    const YELLOW_ELEC_PUMP_SUPPLY_POWER_BUS: ElectricalBusType =
        ElectricalBusType::AlternatingCurrentGndFltService;

    const YELLOW_EDP_CONTROL_POWER_BUS1: ElectricalBusType = ElectricalBusType::DirectCurrent(2);
    const YELLOW_EDP_CONTROL_POWER_BUS2: ElectricalBusType =
        ElectricalBusType::DirectCurrentEssential;
    const GREEN_EDP_CONTROL_POWER_BUS1: ElectricalBusType =
        ElectricalBusType::DirectCurrentEssential;

    const PTU_CONTROL_POWER_BUS: ElectricalBusType = ElectricalBusType::DirectCurrentGndFltService;

    const RAT_CONTROL_SOLENOID1_POWER_BUS: ElectricalBusType =
        ElectricalBusType::DirectCurrentHot(1);
    const RAT_CONTROL_SOLENOID2_POWER_BUS: ElectricalBusType =
        ElectricalBusType::DirectCurrentHot(2);

    const MIN_PRESS_EDP_SECTION_LO_HYST: f64 = 1740.0;
    const MIN_PRESS_EDP_SECTION_HI_HYST: f64 = 2200.0;
    const MIN_PRESS_PRESSURISED_LO_HYST: f64 = 1450.0;
    const MIN_PRESS_PRESSURISED_HI_HYST: f64 = 1750.0;

    // Refresh rate of hydraulic simulation
    const HYDRAULIC_SIM_TIME_STEP_MILLISECONDS: u64 = 100;
    // Refresh rate of actuators as multiplier of hydraulics. 2 means double frequency update.
    const ACTUATORS_SIM_TIME_STEP_MULTIPLIER: u32 = 2;

    pub(super) fn new() -> A320Hydraulic {
        A320Hydraulic {
            brake_computer: A320HydraulicBrakeComputerUnit::new(),

            blue_loop: HydraulicLoop::new(
                "BLUE",
                false,
                false,
                Volume::new::<gallon>(15.8),
                Volume::new::<gallon>(15.85),
                Volume::new::<gallon>(8.0),
                Volume::new::<gallon>(1.56),
                Fluid::new(Pressure::new::<pascal>(1450000000.0)),
                false,
                Pressure::new::<psi>(Self::MIN_PRESS_PRESSURISED_LO_HYST),
                Pressure::new::<psi>(Self::MIN_PRESS_PRESSURISED_HI_HYST),
            ),
            blue_loop_controller: A320HydraulicLoopController::new(None),
            green_loop: HydraulicLoop::new(
                "GREEN",
                true,
                false,
                Volume::new::<gallon>(26.38),
                Volume::new::<gallon>(26.41),
                Volume::new::<gallon>(15.),
                Volume::new::<gallon>(3.6),
                Fluid::new(Pressure::new::<pascal>(1450000000.0)),
                true,
                Pressure::new::<psi>(Self::MIN_PRESS_PRESSURISED_LO_HYST),
                Pressure::new::<psi>(Self::MIN_PRESS_PRESSURISED_HI_HYST),
            ),
            green_loop_controller: A320HydraulicLoopController::new(Some(1)),
            yellow_loop: HydraulicLoop::new(
                "YELLOW",
                false,
                true,
                Volume::new::<gallon>(19.81),
                Volume::new::<gallon>(19.81),
                Volume::new::<gallon>(10.0),
                Volume::new::<gallon>(3.6),
                Fluid::new(Pressure::new::<pascal>(1450000000.0)),
                true,
                Pressure::new::<psi>(Self::MIN_PRESS_PRESSURISED_LO_HYST),
                Pressure::new::<psi>(Self::MIN_PRESS_PRESSURISED_HI_HYST),
            ),
            yellow_loop_controller: A320HydraulicLoopController::new(Some(2)),

            engine_driven_pump_1_pressure_switch: PressureSwitch::new(
                Pressure::new::<psi>(Self::MIN_PRESS_EDP_SECTION_HI_HYST),
                Pressure::new::<psi>(Self::MIN_PRESS_EDP_SECTION_LO_HYST),
            ),
            engine_driven_pump_1: EngineDrivenPump::new("GREEN"),
            engine_driven_pump_1_controller: A320EngineDrivenPumpController::new(
                1,
                vec![Self::GREEN_EDP_CONTROL_POWER_BUS1],
            ),

            engine_driven_pump_2_pressure_switch: PressureSwitch::new(
                Pressure::new::<psi>(Self::MIN_PRESS_EDP_SECTION_HI_HYST),
                Pressure::new::<psi>(Self::MIN_PRESS_EDP_SECTION_LO_HYST),
            ),
            engine_driven_pump_2: EngineDrivenPump::new("YELLOW"),
            engine_driven_pump_2_controller: A320EngineDrivenPumpController::new(
                2,
                vec![
                    Self::YELLOW_EDP_CONTROL_POWER_BUS1,
                    Self::YELLOW_EDP_CONTROL_POWER_BUS2,
                ],
            ),

            blue_electric_pump: ElectricPump::new("BLUE", Self::BLUE_ELEC_PUMP_SUPPLY_POWER_BUS),
            blue_electric_pump_controller: A320BlueElectricPumpController::new(
                Self::BLUE_ELEC_PUMP_CONTROL_POWER_BUS,
            ),

            yellow_electric_pump: ElectricPump::new(
                "YELLOW",
                Self::YELLOW_ELEC_PUMP_SUPPLY_POWER_BUS,
            ),
            yellow_electric_pump_controller: A320YellowElectricPumpController::new(
                Self::YELLOW_ELEC_PUMP_CONTROL_POWER_BUS,
                Self::YELLOW_ELEC_PUMP_CONTROL_FROM_CARGO_DOOR_OPERATION_POWER_BUS,
            ),

            forward_cargo_door: Door::new(Self::FORWARD_CARGO_DOOR_ID),
            aft_cargo_door: Door::new(Self::AFT_CARGO_DOOR_ID),
            pushback_tug: PushbackTug::new(),

            ram_air_turbine: RamAirTurbine::new(),
            ram_air_turbine_controller: A320RamAirTurbineController::new(
                Self::RAT_CONTROL_SOLENOID1_POWER_BUS,
                Self::RAT_CONTROL_SOLENOID2_POWER_BUS,
            ),

            power_transfer_unit: PowerTransferUnit::new(),
            power_transfer_unit_controller: A320PowerTransferUnitController::new(
                Self::PTU_CONTROL_POWER_BUS,
            ),

            braking_circuit_norm: BrakeCircuit::new(
                "NORM",
                Volume::new::<gallon>(0.),
                Volume::new::<gallon>(0.),
                Volume::new::<gallon>(0.13),
            ),

            braking_circuit_altn: BrakeCircuit::new(
                "ALTN",
                Volume::new::<gallon>(1.5),
                Volume::new::<gallon>(0.5),
                Volume::new::<gallon>(0.13),
            ),

            braking_force: A320BrakingForce::new(),

            total_sim_time_elapsed: Duration::new(0, 0),
            lag_time_accumulator: Duration::new(0, 0),
        }
    }

    #[allow(clippy::too_many_arguments)]
    pub(super) fn update<T: Engine, U: EngineFirePushButtons>(
        &mut self,
        context: &UpdateContext,
        engine1: &T,
        engine2: &T,
        overhead_panel: &A320HydraulicOverheadPanel,
        autobrake_panel: &AutobrakePanel,
        engine_fire_push_buttons: &U,
        lgcui1: &impl LandingGearControlUnitInterface,
        lgcui2: &impl LandingGearControlUnitInterface,
        rat_and_emer_gen_man_on: &impl EmergencyElectricalRatPushButton,
        emergency_elec_state: &impl EmergencyElectricalState,
    ) {
        let min_hyd_loop_timestep =
            Duration::from_millis(Self::HYDRAULIC_SIM_TIME_STEP_MILLISECONDS);

        self.total_sim_time_elapsed += context.delta();

        // Time to catch up in our simulation = new delta + time not updated last iteration
        let time_to_catch = context.delta() + self.lag_time_accumulator;

        // Number of time steps (with floating part) to do according to required time step
        let number_of_steps_floating_point =
            time_to_catch.as_secs_f64() / min_hyd_loop_timestep.as_secs_f64();

        // Here we update everything requiring same refresh as the sim calls us, more likely visual stuff
        self.update_every_frame(
            &context,
            &overhead_panel,
            &autobrake_panel,
            rat_and_emer_gen_man_on,
            emergency_elec_state,
            landing_gear,
        );

        if number_of_steps_floating_point < 1.0 {
            // Can't do a full time step
            // we can decide either do an update with smaller step or wait next iteration
            // for now we only update lag accumulator and chose a hard fixed step: if smaller
            // than chosen time step we do nothing and wait next iteration

            // Time lag is float part only of num of steps (because is < 1.0 here) * fixed time step to get a result in time
            self.lag_time_accumulator = Duration::from_secs_f64(
                number_of_steps_floating_point * min_hyd_loop_timestep.as_secs_f64(),
            );
        } else {
            // Int part is the actual number of loops to do
            // rest of floating part goes into accumulator
            let num_of_update_loops = number_of_steps_floating_point.floor() as u32;

            self.lag_time_accumulator = Duration::from_secs_f64(
                (number_of_steps_floating_point - (num_of_update_loops as f64))
                    * min_hyd_loop_timestep.as_secs_f64(),
            ); // Keep track of time left after all fixed loop are done

            // Then run fixed update loop for main hydraulics
            for _ in 0..num_of_update_loops {
                // First update what is currently consumed and given back by each actuator
                // Todo: might have to split the actuator volumes by expected number of loops
                self.update_actuators_volume();

                self.update_fixed_step(
                    &context.with_delta(min_hyd_loop_timestep),
                    engine1,
                    engine2,
                    overhead_panel,
                    engine_fire_push_buttons,
<<<<<<< HEAD
                    lgcui1,
                    lgcui2,
=======
>>>>>>> 28e10107
                );
            }

            // This is the "fast" update loop refreshing ACTUATORS_SIM_TIME_STEP_MULT times faster
            // here put everything that needs higher simulation rates like physics solving
            let num_of_actuators_update_loops =
                num_of_update_loops * Self::ACTUATORS_SIM_TIME_STEP_MULTIPLIER;

            // If X times faster we divide step by X
            let delta_time_physics =
                min_hyd_loop_timestep / Self::ACTUATORS_SIM_TIME_STEP_MULTIPLIER;
            for _ in 0..num_of_actuators_update_loops {
                self.update_fast_rate(&context, &delta_time_physics);
            }
        }
    }

    fn green_edp_has_low_press_fault(&self) -> bool {
        self.engine_driven_pump_1_controller
            .has_pressure_low_fault()
    }

    fn yellow_epump_has_low_press_fault(&self) -> bool {
        self.yellow_electric_pump_controller
            .has_pressure_low_fault()
    }

    fn yellow_edp_has_low_press_fault(&self) -> bool {
        self.engine_driven_pump_2_controller
            .has_pressure_low_fault()
    }

    fn blue_epump_has_fault(&self) -> bool {
        self.blue_electric_pump_controller.has_pressure_low_fault()
    }

    #[cfg(test)]
    fn should_pressurise_yellow_pump_for_cargo_door_operation(&self) -> bool {
        self.yellow_electric_pump_controller
            .should_pressurise_for_cargo_door_operation()
    }

    #[cfg(test)]
    fn nose_wheel_steering_pin_is_inserted(&self) -> bool {
        self.power_transfer_unit_controller
            .nose_wheel_steering_pin_is_inserted()
    }

    fn is_blue_pressurised(&self) -> bool {
        self.blue_loop.is_pressurised()
    }

    #[cfg(test)]
    fn is_green_pressurised(&self) -> bool {
        self.green_loop.is_pressurised()
    }

    #[cfg(test)]
    fn is_yellow_pressurised(&self) -> bool {
        self.yellow_loop.is_pressurised()
    }

    // Update with same refresh rate as the sim
    fn update_every_frame(
        &mut self,
        context: &UpdateContext,
        overhead_panel: &A320HydraulicOverheadPanel,
        autobrake_panel: &AutobrakePanel,
        rat_and_emer_gen_man_on: &impl EmergencyElectricalRatPushButton,
        emergency_elec_state: &impl EmergencyElectricalState,
        landing_gear: &LandingGear,
    ) {
        // Process brake logic (which circuit brakes) and send brake demands (how much)
        self.brake_computer.update_brake_demands(
            context,
            &self.green_loop,
            &self.braking_circuit_altn,
            &landing_gear,
            &autobrake_panel,
        );

        // Updating rat stowed pos on all frames in case it's used for graphics
        self.ram_air_turbine.update_position(&context.delta());

        // Uses external conditions and momentary button: better to check each frame
        self.ram_air_turbine_controller.update(
            &overhead_panel,
            rat_and_emer_gen_man_on,
            emergency_elec_state,
        );

        // Tug has its angle changing on each frame and we'd like to detect this
        self.pushback_tug.update();

        self.braking_force
            .update_forces(&self.braking_circuit_norm, &self.braking_circuit_altn);
    }

    // All the higher frequency updates like physics
    fn update_fast_rate(&mut self, context: &UpdateContext, delta_time_physics: &Duration) {
        self.ram_air_turbine
            .update_physics(&delta_time_physics, &context.indicated_airspeed());
    }

    // For each hydraulic loop retrieves volumes from and to each actuator and pass it to the loops
    fn update_actuators_volume(&mut self) {
        self.update_green_actuators_volume();
        self.update_yellow_actuators_volume();
        self.update_blue_actuators_volume();
    }

    fn update_green_actuators_volume(&mut self) {
        self.green_loop
            .update_actuator_volumes(&self.braking_circuit_norm);
        self.braking_circuit_norm.reset_accumulators();
    }

    fn update_yellow_actuators_volume(&mut self) {
        self.yellow_loop
            .update_actuator_volumes(&self.braking_circuit_altn);
        self.braking_circuit_altn.reset_accumulators();
    }

    fn update_blue_actuators_volume(&mut self) {}

    // All the core hydraulics updates that needs to be done at the slowest fixed step rate
    fn update_fixed_step<T: Engine, U: EngineFirePushButtons>(
        &mut self,
        context: &UpdateContext,
        engine1: &T,
        engine2: &T,
        overhead_panel: &A320HydraulicOverheadPanel,
        engine_fire_push_buttons: &U,
<<<<<<< HEAD
        lgcui1: &impl LandingGearControlUnitInterface,
        lgcui2: &impl LandingGearControlUnitInterface,
    ) {
        // Process brake logic (which circuit brakes) and send brake demands (how much)
        self.hyd_brake_logic.update_brake_demands(
            context,
            &self.green_loop,
            &self.braking_circuit_altn,
            lgcui1,
            lgcui2,
        );
        self.hyd_brake_logic.update_brake_pressure_limitation(
            &mut self.braking_circuit_norm,
            &mut self.braking_circuit_altn,
        );
        self.hyd_brake_logic.send_brake_demands(
=======
    ) {
        self.brake_computer.send_brake_demands(
>>>>>>> 28e10107
            &mut self.braking_circuit_norm,
            &mut self.braking_circuit_altn,
        );

        self.power_transfer_unit_controller.update(
            context,
            overhead_panel,
            &self.forward_cargo_door,
            &self.aft_cargo_door,
            &self.pushback_tug,
            lgcui2,
        );
        self.power_transfer_unit.update(
            &self.green_loop,
            &self.yellow_loop,
            &self.power_transfer_unit_controller,
        );

        self.engine_driven_pump_1_pressure_switch
            .update(self.green_loop.pressure());
        self.engine_driven_pump_1_controller.update(
            overhead_panel,
            engine_fire_push_buttons,
            engine1.uncorrected_n2(),
            engine1.oil_pressure(),
            self.engine_driven_pump_1_pressure_switch.is_pressurised(),
            lgcui1,
        );

        self.engine_driven_pump_1.update(
            context,
            &self.green_loop,
            engine1
                .hydraulic_pump_output_speed()
                .get::<revolution_per_minute>(),
            &self.engine_driven_pump_1_controller,
        );

        self.engine_driven_pump_2_pressure_switch
            .update(self.yellow_loop.pressure());
        self.engine_driven_pump_2_controller.update(
            overhead_panel,
            engine_fire_push_buttons,
            engine2.uncorrected_n2(),
            engine2.oil_pressure(),
            self.engine_driven_pump_2_pressure_switch.is_pressurised(),
            lgcui2,
        );

        self.engine_driven_pump_2.update(
            context,
            &self.yellow_loop,
            engine2
                .hydraulic_pump_output_speed()
                .get::<revolution_per_minute>(),
            &self.engine_driven_pump_2_controller,
        );

        self.blue_electric_pump_controller.update(
            overhead_panel,
            self.blue_loop.is_pressurised(),
            engine1.oil_pressure(),
            engine2.oil_pressure(),
            engine1.is_above_minimum_idle(),
            engine2.is_above_minimum_idle(),
            lgcui1,
            lgcui2,
        );
        self.blue_electric_pump.update(
            context,
            &self.blue_loop,
            &self.blue_electric_pump_controller,
        );

        self.yellow_electric_pump_controller.update(
            context,
            overhead_panel,
            &self.forward_cargo_door,
            &self.aft_cargo_door,
            self.yellow_loop.is_pressurised(),
        );
        self.yellow_electric_pump.update(
            context,
            &self.yellow_loop,
            &self.yellow_electric_pump_controller,
        );

        self.ram_air_turbine
            .update(context, &self.blue_loop, &self.ram_air_turbine_controller);

        self.green_loop_controller.update(engine_fire_push_buttons);
        self.green_loop.update(
            context,
            Vec::new(),
            vec![&self.engine_driven_pump_1],
            Vec::new(),
            vec![&self.power_transfer_unit],
            &self.green_loop_controller,
        );

        self.yellow_loop_controller.update(engine_fire_push_buttons);
        self.yellow_loop.update(
            context,
            vec![&self.yellow_electric_pump],
            vec![&self.engine_driven_pump_2],
            Vec::new(),
            vec![&self.power_transfer_unit],
            &self.yellow_loop_controller,
        );

        self.blue_loop_controller.update(engine_fire_push_buttons);
        self.blue_loop.update(
            context,
            vec![&self.blue_electric_pump],
            Vec::new(),
            vec![&self.ram_air_turbine],
            Vec::new(),
            &self.blue_loop_controller,
        );

        self.braking_circuit_norm.update(context, &self.green_loop);
        self.braking_circuit_altn.update(context, &self.yellow_loop);
    }
}
impl RamAirTurbineHydraulicLoopPressurised for A320Hydraulic {
    fn is_rat_hydraulic_loop_pressurised(&self) -> bool {
        self.is_blue_pressurised()
    }
}
impl SimulationElement for A320Hydraulic {
    fn accept<T: SimulationElementVisitor>(&mut self, visitor: &mut T) {
        self.engine_driven_pump_1.accept(visitor);
        self.engine_driven_pump_1_controller.accept(visitor);

        self.engine_driven_pump_2.accept(visitor);
        self.engine_driven_pump_2_controller.accept(visitor);

        self.blue_electric_pump.accept(visitor);
        self.blue_electric_pump_controller.accept(visitor);

        self.yellow_electric_pump.accept(visitor);
        self.yellow_electric_pump_controller.accept(visitor);

        self.forward_cargo_door.accept(visitor);
        self.aft_cargo_door.accept(visitor);
        self.pushback_tug.accept(visitor);

        self.ram_air_turbine.accept(visitor);
        self.ram_air_turbine_controller.accept(visitor);

        self.power_transfer_unit.accept(visitor);
        self.power_transfer_unit_controller.accept(visitor);

        self.blue_loop.accept(visitor);
        self.green_loop.accept(visitor);
        self.yellow_loop.accept(visitor);

        self.brake_computer.accept(visitor);

        self.braking_circuit_norm.accept(visitor);
        self.braking_circuit_altn.accept(visitor);
        self.braking_force.accept(visitor);

        visitor.visit(self);
    }
}

struct A320HydraulicLoopController {
    engine_number: Option<usize>,
    should_open_fire_shutoff_valve: bool,
}
impl A320HydraulicLoopController {
    fn new(engine_number: Option<usize>) -> Self {
        Self {
            engine_number,
            should_open_fire_shutoff_valve: true,
        }
    }

    fn update<T: EngineFirePushButtons>(&mut self, engine_fire_push_buttons: &T) {
        if let Some(eng_number) = self.engine_number {
            self.should_open_fire_shutoff_valve = !engine_fire_push_buttons.is_released(eng_number);
        }
    }
}
impl HydraulicLoopController for A320HydraulicLoopController {
    fn should_open_fire_shutoff_valve(&self) -> bool {
        self.should_open_fire_shutoff_valve
    }
}

struct A320EngineDrivenPumpController {
    is_powered: bool,
    powered_by: Vec<ElectricalBusType>,
    engine_number: usize,
<<<<<<< HEAD
    engine_master_on_id: String,
    engine_master_on: bool,
=======
    weight_on_wheels: bool,
>>>>>>> 28e10107
    should_pressurise: bool,
    has_pressure_low_fault: bool,
    is_pressure_low: bool,
}
impl A320EngineDrivenPumpController {
    const MIN_ENGINE_OIL_PRESS_THRESHOLD_TO_INHIBIT_FAULT: f64 = 18.;

    fn new(engine_number: usize, powered_by: Vec<ElectricalBusType>) -> Self {
        Self {
            is_powered: false,
            powered_by,
            engine_number,
<<<<<<< HEAD
            engine_master_on_id: format!("GENERAL ENG STARTER ACTIVE:{}", engine_number),
            engine_master_on: false,
=======
            weight_on_wheels: true,
>>>>>>> 28e10107
            should_pressurise: true,
            has_pressure_low_fault: false,
            is_pressure_low: true,
        }
    }

    fn update_low_pressure_state(
        &mut self,
        engine_n2: Ratio,
        engine_oil_pressure: Pressure,
        pressure_switch_state: bool,
        lgcui: &impl LandingGearControlUnitInterface,
    ) {
        // Faking edp section pressure low level as if engine is slow we shouldn't have pressure
        let faked_is_edp_section_low_pressure = engine_n2.get::<percent>() < 5.;

        // Engine off state uses oil pressure threshold (treshold is 18psi)
        let is_engine_low_oil_pressure = engine_oil_pressure.get::<psi>()
            < Self::MIN_ENGINE_OIL_PRESS_THRESHOLD_TO_INHIBIT_FAULT;

        // TODO when edp section pressure is modeled we can remove fake low press and use dedicated pressure switch
        self.is_pressure_low = self.should_pressurise()
            && (!pressure_switch_state || faked_is_edp_section_low_pressure);

        // Fault inhibited if on ground AND engine oil pressure is low (11KS1 elec relay)
        self.has_pressure_low_fault = self.is_pressure_low
            && (!is_engine_low_oil_pressure
                || !(lgcui.right_gear_compressed_1() && lgcui.left_gear_compressed_3()));
    }

    fn update<T: EngineFirePushButtons>(
        &mut self,
        overhead_panel: &A320HydraulicOverheadPanel,
        engine_fire_push_buttons: &T,
        engine_n2: Ratio,
        engine_oil_pressure: Pressure,
        pressure_switch_state: bool,
        lgcui: &impl LandingGearControlUnitInterface,
    ) {
        let mut should_pressurise_if_powered = false;
        if overhead_panel.edp_push_button_is_auto(self.engine_number)
            && !engine_fire_push_buttons.is_released(self.engine_number)
        {
            should_pressurise_if_powered = true;
        } else if overhead_panel.edp_push_button_is_off(self.engine_number)
            || engine_fire_push_buttons.is_released(self.engine_number)
        {
            should_pressurise_if_powered = false;
        }

        // Inverted logic, no power means solenoid valve always leave pump in pressurise mode
        self.should_pressurise = !self.is_powered || should_pressurise_if_powered;

        self.update_low_pressure_state(
            engine_n2,
            engine_oil_pressure,
            pressure_switch_state,
            lgcui,
        );
    }

    fn has_pressure_low_fault(&self) -> bool {
        self.has_pressure_low_fault
    }
}
impl PumpController for A320EngineDrivenPumpController {
    fn should_pressurise(&self) -> bool {
        self.should_pressurise
    }
}
impl SimulationElement for A320EngineDrivenPumpController {
    fn read(&mut self, reader: &mut SimulatorReader) {
<<<<<<< HEAD
        self.engine_master_on = reader.read(&self.engine_master_on_id);
=======
        self.weight_on_wheels = reader.read("SIM ON GROUND");
>>>>>>> 28e10107
    }

    fn write(&self, writer: &mut SimulatorWriter) {
        if self.engine_number == 1 {
            writer.write("HYD_GREEN_EDPUMP_LOW_PRESS", self.is_pressure_low);
        } else if self.engine_number == 2 {
            writer.write("HYD_YELLOW_EDPUMP_LOW_PRESS", self.is_pressure_low);
        } else {
            panic!("The A320 only supports two engines.");
        }
    }

    fn receive_power(&mut self, buses: &impl ElectricalBuses) {
        self.is_powered = buses.any_is_powered(&self.powered_by);
    }
}

struct A320BlueElectricPumpController {
    is_powered: bool,
    powered_by: ElectricalBusType,
    should_pressurise: bool,
    has_pressure_low_fault: bool,
    is_pressure_low: bool,
}
impl A320BlueElectricPumpController {
    const MIN_ENGINE_OIL_PRESS_THRESHOLD_TO_INHIBIT_FAULT: f64 = 18.;

    fn new(powered_by: ElectricalBusType) -> Self {
        Self {
            is_powered: false,
            powered_by,
            should_pressurise: false,
            has_pressure_low_fault: false,
            is_pressure_low: true,
        }
    }

    #[allow(clippy::too_many_arguments)]
    fn update(
        &mut self,
        overhead_panel: &A320HydraulicOverheadPanel,
        pressure_switch_state: bool,
        engine1_oil_pressure: Pressure,
        engine2_oil_pressure: Pressure,
        engine1_above_min_idle: bool,
        engine2_above_min_idle: bool,
        lgcui1: &impl LandingGearControlUnitInterface,
        lgcui2: &impl LandingGearControlUnitInterface,
    ) {
        let mut should_pressurise_if_powered = false;
        if overhead_panel.blue_epump_push_button.is_auto() {
            if !lgcui1.nose_gear_compressed_7()
                || engine1_above_min_idle
                || engine2_above_min_idle
                || overhead_panel.blue_epump_override_push_button_is_on()
            {
                should_pressurise_if_powered = true;
            } else {
                should_pressurise_if_powered = false;
            }
        } else if overhead_panel.blue_epump_push_button_is_off() {
            should_pressurise_if_powered = false;
        }

        self.should_pressurise = self.is_powered && should_pressurise_if_powered;

        self.update_low_pressure_state(
            overhead_panel,
            pressure_switch_state,
            engine1_oil_pressure,
            engine2_oil_pressure,
            lgcui1,
            lgcui2,
        );
    }

    fn update_low_pressure_state(
        &mut self,
        overhead_panel: &A320HydraulicOverheadPanel,
        pressure_switch_state: bool,
        engine1_oil_pressure: Pressure,
        engine2_oil_pressure: Pressure,
        lgcui1: &impl LandingGearControlUnitInterface,
        lgcui2: &impl LandingGearControlUnitInterface,
    ) {
        // Low engine oil pressure inhibits fault under 18psi level
        let is_engine_low_oil_pressure = engine1_oil_pressure.get::<psi>()
            < Self::MIN_ENGINE_OIL_PRESS_THRESHOLD_TO_INHIBIT_FAULT
            && engine2_oil_pressure.get::<psi>()
                < Self::MIN_ENGINE_OIL_PRESS_THRESHOLD_TO_INHIBIT_FAULT;

        self.is_pressure_low = self.should_pressurise() && !pressure_switch_state;

        self.has_pressure_low_fault = self.is_pressure_low
            && (!is_engine_low_oil_pressure
                || (!(lgcui1.left_gear_compressed_3() && lgcui1.right_gear_compressed_1())
                    || !(lgcui2.left_gear_compressed_3() && lgcui2.right_gear_compressed_1()))
                || overhead_panel.blue_epump_override_push_button_is_on());
    }

    fn has_pressure_low_fault(&self) -> bool {
        self.has_pressure_low_fault
    }
}

impl PumpController for A320BlueElectricPumpController {
    fn should_pressurise(&self) -> bool {
        self.should_pressurise
    }
}

impl SimulationElement for A320BlueElectricPumpController {
    fn write(&self, writer: &mut SimulatorWriter) {
        writer.write("HYD_BLUE_EPUMP_LOW_PRESS", self.is_pressure_low);
    }

    fn receive_power(&mut self, buses: &impl ElectricalBuses) {
        self.is_powered = buses.is_powered(self.powered_by);
    }
}

struct A320YellowElectricPumpController {
    is_powered: bool,
    powered_by: ElectricalBusType,
    powered_by_when_cargo_door_operation: ElectricalBusType,
    should_pressurise: bool,
    has_pressure_low_fault: bool,
    is_pressure_low: bool,
    should_activate_yellow_pump_for_cargo_door_operation: DelayedFalseLogicGate,
}
impl A320YellowElectricPumpController {
    const DURATION_OF_YELLOW_PUMP_ACTIVATION_AFTER_CARGO_DOOR_OPERATION: Duration =
        Duration::from_secs(20);

    fn new(
        powered_by: ElectricalBusType,
        powered_by_when_cargo_door_operation: ElectricalBusType,
    ) -> Self {
        Self {
            is_powered: false,
            powered_by,
            powered_by_when_cargo_door_operation,
            should_pressurise: false,
            has_pressure_low_fault: false,
            is_pressure_low: true,
            should_activate_yellow_pump_for_cargo_door_operation: DelayedFalseLogicGate::new(
                Self::DURATION_OF_YELLOW_PUMP_ACTIVATION_AFTER_CARGO_DOOR_OPERATION,
            ),
        }
    }

    fn update(
        &mut self,
        context: &UpdateContext,
        overhead_panel: &A320HydraulicOverheadPanel,
        forward_cargo_door: &Door,
        aft_cargo_door: &Door,
        pressure_switch_state: bool,
    ) {
        self.should_activate_yellow_pump_for_cargo_door_operation
            .update(
                context,
                forward_cargo_door.has_moved() || aft_cargo_door.has_moved(),
            );

        self.should_pressurise = (overhead_panel.yellow_epump_push_button.is_on()
            || self
                .should_activate_yellow_pump_for_cargo_door_operation
                .output())
            && self.is_powered;

        self.update_low_pressure_state(pressure_switch_state);
    }

    fn update_low_pressure_state(&mut self, pressure_switch_state: bool) {
        self.is_pressure_low = self.should_pressurise() && !pressure_switch_state;

        self.has_pressure_low_fault = self.is_pressure_low;
    }

    fn has_pressure_low_fault(&self) -> bool {
        self.has_pressure_low_fault
    }

    #[cfg(test)]
    fn should_pressurise_for_cargo_door_operation(&self) -> bool {
        self.should_activate_yellow_pump_for_cargo_door_operation
            .output()
    }
}
impl PumpController for A320YellowElectricPumpController {
    fn should_pressurise(&self) -> bool {
        self.should_pressurise
    }
}
impl SimulationElement for A320YellowElectricPumpController {
    fn write(&self, writer: &mut SimulatorWriter) {
        writer.write("HYD_YELLOW_EPUMP_LOW_PRESS", self.is_pressure_low);
    }

    fn receive_power(&mut self, buses: &impl ElectricalBuses) {
        // Control of the pump is powered by dedicated bus OR manual operation of cargo door through another bus
        self.is_powered = buses.is_powered(self.powered_by)
            || (self
                .should_activate_yellow_pump_for_cargo_door_operation
                .output()
                && buses.is_powered(self.powered_by_when_cargo_door_operation))
    }
}

struct A320PowerTransferUnitController {
    is_powered: bool,
    powered_by: ElectricalBusType,
    should_enable: bool,
    should_inhibit_ptu_after_cargo_door_operation: DelayedFalseLogicGate,
    nose_wheel_steering_pin_inserted: DelayedFalseLogicGate,

    parking_brake_lever_pos: bool,
    eng_1_master_on: bool,
    eng_2_master_on: bool,
}
impl A320PowerTransferUnitController {
    const DURATION_OF_PTU_INHIBIT_AFTER_CARGO_DOOR_OPERATION: Duration = Duration::from_secs(40);
    const DURATION_AFTER_WHICH_NWS_PIN_IS_REMOVED_AFTER_PUSHBACK: Duration =
        Duration::from_secs(15);

    fn new(powered_by: ElectricalBusType) -> Self {
        Self {
            is_powered: false,
            powered_by,
            should_enable: false,
            should_inhibit_ptu_after_cargo_door_operation: DelayedFalseLogicGate::new(
                Self::DURATION_OF_PTU_INHIBIT_AFTER_CARGO_DOOR_OPERATION,
            ),
            nose_wheel_steering_pin_inserted: DelayedFalseLogicGate::new(
                Self::DURATION_AFTER_WHICH_NWS_PIN_IS_REMOVED_AFTER_PUSHBACK,
            ),

            parking_brake_lever_pos: false,
            eng_1_master_on: false,
            eng_2_master_on: false,
        }
    }

    fn update(
        &mut self,
        context: &UpdateContext,
        overhead_panel: &A320HydraulicOverheadPanel,
        forward_cargo_door: &Door,
        aft_cargo_door: &Door,
        pushback_tug: &PushbackTug,
        lgcu2: &impl LandingGearControlUnitInterface,
    ) {
        self.should_inhibit_ptu_after_cargo_door_operation.update(
            context,
            forward_cargo_door.has_moved() || aft_cargo_door.has_moved(),
        );
        self.nose_wheel_steering_pin_inserted
            .update(context, pushback_tug.is_connected());

        let ptu_inhibited = self.should_inhibit_ptu_after_cargo_door_operation.output()
            && overhead_panel.yellow_epump_push_button_is_auto();

        let should_enable_if_powered = overhead_panel.ptu_push_button_is_auto()
            && (!lgcu2.nose_gear_compressed_7()
                || self.eng_1_master_on && self.eng_2_master_on
                || !self.eng_1_master_on && !self.eng_2_master_on
                || (!self.parking_brake_lever_pos
                    && !self.nose_wheel_steering_pin_inserted.output()))
            && !ptu_inhibited;

        // When there is no power, the PTU is always ON.
        self.should_enable = !self.is_powered || should_enable_if_powered;
    }

    #[cfg(test)]
    fn nose_wheel_steering_pin_is_inserted(&self) -> bool {
        self.nose_wheel_steering_pin_inserted.output()
    }
}
impl PowerTransferUnitController for A320PowerTransferUnitController {
    fn should_enable(&self) -> bool {
        self.should_enable
    }
}
impl SimulationElement for A320PowerTransferUnitController {
    fn read(&mut self, reader: &mut SimulatorReader) {
        self.parking_brake_lever_pos = reader.read("PARK_BRAKE_LEVER_POS");
        self.eng_1_master_on = reader.read("GENERAL ENG STARTER ACTIVE:1");
        self.eng_2_master_on = reader.read("GENERAL ENG STARTER ACTIVE:2");
    }

    fn receive_power(&mut self, buses: &impl ElectricalBuses) {
        self.is_powered = buses.is_powered(self.powered_by);
    }
}

struct A320RamAirTurbineController {
    is_solenoid_1_powered: bool,
    solenoid_1_bus: ElectricalBusType,

    is_solenoid_2_powered: bool,
    solenoid_2_bus: ElectricalBusType,

    should_deploy: bool,
    eng_1_master_on: bool,
    eng_2_master_on: bool,
}
impl A320RamAirTurbineController {
    fn new(solenoid_1_bus: ElectricalBusType, solenoid_2_bus: ElectricalBusType) -> Self {
        Self {
            is_solenoid_1_powered: false,
            solenoid_1_bus,

            is_solenoid_2_powered: false,
            solenoid_2_bus,

            should_deploy: false,
            eng_1_master_on: false,
            eng_2_master_on: false,
        }
    }

    fn update(
        &mut self,
        overhead_panel: &A320HydraulicOverheadPanel,
        rat_and_emer_gen_man_on: &impl EmergencyElectricalRatPushButton,
        emergency_elec_state: &impl EmergencyElectricalState,
    ) {
        let solenoid_1_should_trigger_deployment_if_powered =
            overhead_panel.rat_man_on_push_button_is_pressed();

        let solenoid_2_should_trigger_deployment_if_powered =
            emergency_elec_state.is_in_emergency_elec() || rat_and_emer_gen_man_on.is_pressed();

        self.should_deploy = (self.is_solenoid_1_powered
            && solenoid_1_should_trigger_deployment_if_powered)
            || (self.is_solenoid_2_powered && solenoid_2_should_trigger_deployment_if_powered);
    }
}
impl RamAirTurbineController for A320RamAirTurbineController {
    fn should_deploy(&self) -> bool {
        self.should_deploy
    }
}
impl SimulationElement for A320RamAirTurbineController {
    fn read(&mut self, reader: &mut SimulatorReader) {
        self.eng_1_master_on = reader.read("GENERAL ENG STARTER ACTIVE:1");
        self.eng_2_master_on = reader.read("GENERAL ENG STARTER ACTIVE:2");
    }

    fn receive_power(&mut self, buses: &impl ElectricalBuses) {
        self.is_solenoid_1_powered = buses.is_powered(self.solenoid_1_bus);
        self.is_solenoid_2_powered = buses.is_powered(self.solenoid_2_bus);
    }
}

struct A320HydraulicBrakeComputerUnit {
    autobrake_controller: A320AutobrakeController,
    parking_brake_demand: bool,
    is_gear_lever_down: bool,
    left_brake_pilot_input: Ratio,
    right_brake_pilot_input: Ratio,
    left_brake_green_output: Ratio,
    left_brake_yellow_output: Ratio,
    right_brake_green_output: Ratio,
    right_brake_yellow_output: Ratio,
    normal_brakes_available: bool,
    should_disable_auto_brake_when_retracting: DelayedTrueLogicGate,
    anti_skid_activated: bool,

    alternate_brake_pressure_limit: Pressure,
    normal_brake_pressure_limit: Pressure,
}
/// Implements brakes computers logic
impl A320HydraulicBrakeComputerUnit {
    // Minimum pressure hysteresis on green until main switched on ALTN brakes
    // Feedback by Cpt. Chaos — 25/04/2021 #pilot-feedback
    const MIN_PRESSURE_BRAKE_ALTN_HYST_LO: f64 = 1305.;
    const MIN_PRESSURE_BRAKE_ALTN_HYST_HI: f64 = 2176.;

    // Min pressure when parking brake enabled. Lower normal braking is allowed to use pilot input as emergency braking
    // Feedback by avteknisyan — 25/04/2021 #pilot-feedback
    const MIN_PRESSURE_PARK_BRAKE_EMERGENCY: f64 = 507.;

    const AUTOBRAKE_GEAR_RETRACTION_DURATION_S: f64 = 3.;

    const PILOT_INPUT_DETECTION_TRESHOLD: f64 = 0.2;

    fn new() -> A320HydraulicBrakeComputerUnit {
        A320HydraulicBrakeComputerUnit {
            autobrake_controller: A320AutobrakeController::new(),
            // Position of parking brake lever
            parking_brake_demand: true,
            is_gear_lever_down: true,
            left_brake_pilot_input: Ratio::new::<ratio>(0.0),
            right_brake_pilot_input: Ratio::new::<ratio>(0.0),
            // Actual command sent to left green circuit
            left_brake_green_output: Ratio::new::<ratio>(0.0),
            // Actual command sent to left yellow circuit. Init 1 as considering park brake on on init
            left_brake_yellow_output: Ratio::new::<ratio>(1.0),
            // Actual command sent to right green circuit
            right_brake_green_output: Ratio::new::<ratio>(0.0),
            // Actual command sent to right yellow circuit. Init 1 as considering park brake on on init
            right_brake_yellow_output: Ratio::new::<ratio>(1.0),
            normal_brakes_available: false,
            should_disable_auto_brake_when_retracting: DelayedTrueLogicGate::new(
                Duration::from_secs_f64(Self::AUTOBRAKE_GEAR_RETRACTION_DURATION_S),
            ),
            anti_skid_activated: true,
            alternate_brake_pressure_limit: Pressure::new::<psi>(3000.),
            normal_brake_pressure_limit: Pressure::new::<psi>(3000.),
        }
    }

    fn allow_autobrake_arming(&self) -> bool {
        self.anti_skid_activated && self.normal_brakes_available
    }

    fn update_normal_braking_availability(&mut self, normal_braking_loop_pressure: &Pressure) {
        if normal_braking_loop_pressure.get::<psi>() > Self::MIN_PRESSURE_BRAKE_ALTN_HYST_HI
            && (self.left_brake_pilot_input.get::<ratio>() < Self::PILOT_INPUT_DETECTION_TRESHOLD
                && self.right_brake_pilot_input.get::<ratio>()
                    < Self::PILOT_INPUT_DETECTION_TRESHOLD)
        {
            self.normal_brakes_available = true;
        } else if normal_braking_loop_pressure.get::<psi>() < Self::MIN_PRESSURE_BRAKE_ALTN_HYST_LO
        {
            self.normal_brakes_available = false;
        }
    }

    fn update_brake_pressure_limitation(&mut self) {
        let yellow_manual_braking_input = self.left_brake_pilot_input
            > self.left_brake_yellow_output + Ratio::new::<ratio>(0.2)
            || self.right_brake_pilot_input
                > self.right_brake_yellow_output + Ratio::new::<ratio>(0.2);

        // Nominal braking from pedals is limited to 2538psi
        self.normal_brake_pressure_limit = Pressure::new::<psi>(2538.);

        self.alternate_brake_pressure_limit = Pressure::new::<psi>(if self.parking_brake_demand {
            // If no pilot action, standard park brake pressure limit
            if !yellow_manual_braking_input {
                2103.
            } else {
                // Else manual action limited to a higher max nominal pressure
                2538.
            }
        } else if !self.anti_skid_activated {
            1160.
        } else {
            // Else if any manual braking we use standard limit
            2538.
        });
    }

    /// Updates final brake demands per hydraulic loop based on pilot pedal demands
    fn update_brake_demands(
        &mut self,
        context: &UpdateContext,
        green_loop: &HydraulicLoop,
        alternate_circuit: &BrakeCircuit,
<<<<<<< HEAD
        lgcui1: &impl LandingGearControlUnitInterface,
        lgcui2: &impl LandingGearControlUnitInterface,
=======
        landing_gear: &LandingGear,
        autobrake_panel: &AutobrakePanel,
>>>>>>> 28e10107
    ) {
        self.update_normal_braking_availability(&green_loop.pressure());
        self.update_brake_pressure_limitation();

        self.autobrake_controller.update(
            &context,
            &autobrake_panel,
            self.allow_autobrake_arming(),
            self.left_brake_pilot_input,
            self.right_brake_pilot_input,
            self.weight_on_wheels,
        );

        let is_in_flight_gear_lever_up = !(lgcui1.left_and_right_gear_compressed_or_ext_power_6()
            || lgcui2.left_and_right_gear_compressed_or_ext_power_6())
            && !self.is_gear_lever_down;

        self.should_disable_auto_brake_when_retracting.update(
            context,
            !lgcui1.all_down_and_locked_14() && !self.is_gear_lever_down,
        );

        if is_in_flight_gear_lever_up {
            if self.should_disable_auto_brake_when_retracting.output() {
                self.left_brake_green_output = Ratio::new::<ratio>(0.);
                self.right_brake_green_output = Ratio::new::<ratio>(0.);
            } else {
                // Slight brake pressure to stop the spinning wheels (have no pressure data available yet, 0.2 is random one)
                self.left_brake_green_output = Ratio::new::<ratio>(0.2);
                self.right_brake_green_output = Ratio::new::<ratio>(0.2);
            }

            self.left_brake_yellow_output = Ratio::new::<ratio>(0.);
            self.right_brake_yellow_output = Ratio::new::<ratio>(0.);
        } else {
            let green_used_for_brakes = self.normal_brakes_available
                && self.anti_skid_activated
                && !self.parking_brake_demand;

            if green_used_for_brakes {
                // Final output on normal brakes is max(pilot demand , autobrake demand) to allow pilot override autobrake demand
                self.left_brake_green_output = self
                    .left_brake_pilot_input
                    .max(self.autobrake_controller.brake_output());
                self.right_brake_green_output = self
                    .right_brake_pilot_input
                    .max(self.autobrake_controller.brake_output());
                self.left_brake_yellow_output = Ratio::new::<ratio>(0.);
                self.right_brake_yellow_output = Ratio::new::<ratio>(0.);
            } else {
                self.left_brake_green_output = Ratio::new::<ratio>(0.);
                self.right_brake_green_output = Ratio::new::<ratio>(0.);
                if !self.parking_brake_demand {
                    // Normal braking but using alternate circuit
                    self.left_brake_yellow_output = self.left_brake_pilot_input;
                    self.right_brake_yellow_output = self.right_brake_pilot_input;
                } else {
                    // Else we just use parking brake
                    self.left_brake_yellow_output = Ratio::new::<ratio>(1.);
                    self.right_brake_yellow_output = Ratio::new::<ratio>(1.);

                    // Special case: parking brake on but yellow can't provide enough brakes: green are allowed to brake for emergency
                    if alternate_circuit.left_brake_pressure().get::<psi>()
                        < Self::MIN_PRESSURE_PARK_BRAKE_EMERGENCY
                        || alternate_circuit.right_brake_pressure().get::<psi>()
                            < Self::MIN_PRESSURE_PARK_BRAKE_EMERGENCY
                    {
                        self.left_brake_green_output = self.left_brake_pilot_input;
                        self.right_brake_green_output = self.right_brake_pilot_input;
                    }
                }
            }
        }

        // Limiting final values
        self.left_brake_yellow_output = self
            .left_brake_yellow_output
            .min(Ratio::new::<ratio>(1.))
            .max(Ratio::new::<ratio>(0.));
        self.right_brake_yellow_output = self
            .right_brake_yellow_output
            .min(Ratio::new::<ratio>(1.))
            .max(Ratio::new::<ratio>(0.));
        self.left_brake_green_output = self
            .left_brake_green_output
            .min(Ratio::new::<ratio>(1.))
            .max(Ratio::new::<ratio>(0.));
        self.right_brake_green_output = self
            .right_brake_green_output
            .min(Ratio::new::<ratio>(1.))
            .max(Ratio::new::<ratio>(0.));
    }

    fn send_brake_demands(&mut self, norm: &mut BrakeCircuit, altn: &mut BrakeCircuit) {
        norm.set_brake_press_limit(self.normal_brake_pressure_limit);
        norm.set_brake_demand_left(self.left_brake_green_output);
        norm.set_brake_demand_right(self.right_brake_green_output);

        altn.set_brake_press_limit(self.alternate_brake_pressure_limit);
        altn.set_brake_demand_left(self.left_brake_yellow_output);
        altn.set_brake_demand_right(self.right_brake_yellow_output);
    }
}

impl SimulationElement for A320HydraulicBrakeComputerUnit {
    fn accept<T: SimulationElementVisitor>(&mut self, visitor: &mut T) {
        self.autobrake_controller.accept(visitor);
        visitor.visit(self);
    }

    fn read(&mut self, reader: &mut SimulatorReader) {
        self.parking_brake_demand = reader.read("PARK_BRAKE_LEVER_POS");
        self.is_gear_lever_down = reader.read("GEAR HANDLE POSITION");
        self.anti_skid_activated = reader.read("ANTISKID BRAKES ACTIVE");
        self.left_brake_pilot_input = Ratio::new::<ratio>(reader.read("LEFT_BRAKE_PEDAL_INPUT"));
        self.right_brake_pilot_input = Ratio::new::<ratio>(reader.read("RIGHT_BRAKE_PEDAL_INPUT"));
    }
}

struct A320BrakingForce {
    left_braking_force: f64,
    right_braking_force: f64,
}
impl A320BrakingForce {
    const REFERENCE_PRESSURE_FOR_MAX_FORCE: f64 = 2000.;

    pub fn new() -> Self {
        A320BrakingForce {
            left_braking_force: 0.,
            right_braking_force: 0.,
        }
    }

    pub fn update_forces(&mut self, norm_brakes: &BrakeCircuit, altn_brakes: &BrakeCircuit) {
        let left_force_norm =
            norm_brakes.left_brake_pressure().get::<psi>() / Self::REFERENCE_PRESSURE_FOR_MAX_FORCE;
        let left_force_altn =
            altn_brakes.left_brake_pressure().get::<psi>() / Self::REFERENCE_PRESSURE_FOR_MAX_FORCE;
        self.left_braking_force = left_force_norm + left_force_altn;
        self.left_braking_force = self.left_braking_force.max(0.).min(1.);

        let right_force_norm = norm_brakes.right_brake_pressure().get::<psi>()
            / Self::REFERENCE_PRESSURE_FOR_MAX_FORCE;
        let right_force_altn = altn_brakes.right_brake_pressure().get::<psi>()
            / Self::REFERENCE_PRESSURE_FOR_MAX_FORCE;
        self.right_braking_force = right_force_norm + right_force_altn;
        self.right_braking_force = self.right_braking_force.max(0.).min(1.);
    }
}

impl SimulationElement for A320BrakingForce {
    fn write(&self, writer: &mut SimulatorWriter) {
        // BRAKE XXXX FORCE FACTOR is the actual braking force we want the plane to generate in the simulator
        writer.write("BRAKE LEFT FORCE FACTOR", self.left_braking_force);
        writer.write("BRAKE RIGHT FORCE FACTOR", self.right_braking_force);
    }
}

struct Door {
    exit_id: String,
    position: f64,
    previous_position: f64,
}
impl Door {
    fn new(id: usize) -> Self {
        Self {
            exit_id: format!("EXIT OPEN:{}", id),
            position: 0.,
            previous_position: 0.,
        }
    }

    fn has_moved(&self) -> bool {
        (self.position - self.previous_position).abs() > f64::EPSILON
    }
}
impl SimulationElement for Door {
    fn read(&mut self, state: &mut SimulatorReader) {
        self.previous_position = self.position;
        self.position = state.read(&self.exit_id);
    }
}

struct PushbackTug {
    angle: f64,
    previous_angle: f64,
    // Type of pushback:
    // 0 = Straight
    // 1 = Left
    // 2 = Right
    // 3 = Assumed to be no pushback
    // 4 = might be finishing pushback, to confirm
    state: f64,
    is_connected_to_nose_gear: bool,
}
impl PushbackTug {
    const STATE_NO_PUSHBACK: f64 = 3.;

    fn new() -> Self {
        Self {
            angle: 0.,
            previous_angle: 0.,
            state: Self::STATE_NO_PUSHBACK,
            is_connected_to_nose_gear: false,
        }
    }

    fn update(&mut self) {
        if self.is_pushing() {
            self.is_connected_to_nose_gear = true;
        } else if (self.state - PushbackTug::STATE_NO_PUSHBACK).abs() <= f64::EPSILON {
            self.is_connected_to_nose_gear = false;
        }
    }

    fn is_connected(&self) -> bool {
        self.is_connected_to_nose_gear
    }

    fn is_pushing(&self) -> bool {
        // The angle keeps changing while pushing or is frozen high on high angle manoeuvering.
        (self.angle - self.previous_angle).abs() > f64::EPSILON
            && (self.state - PushbackTug::STATE_NO_PUSHBACK).abs() > f64::EPSILON
    }
}
impl SimulationElement for PushbackTug {
    fn read(&mut self, state: &mut SimulatorReader) {
        self.previous_angle = self.angle;
        self.angle = state.read("PUSHBACK ANGLE");
        self.state = state.read("PUSHBACK STATE");
    }
}

/// Autobrake controller computes the state machine of the autobrake logic, and the deceleration target
/// that we expect for the plane
pub struct A320AutobrakeController {
    deceleration_governor: AutobrakeDecelerationGovernor,

    target: Acceleration,
    mode: AutobrakeMode,

    arming_is_allowed_by_bcu: bool,
    left_brake_pedal_input: Ratio,
    right_brake_pedal_input: Ratio,

    ground_spoilers_are_deployed: bool,
    last_ground_spoilers_are_deployed: bool,

    should_disarm_after_time_in_flight: DelayedPulseTrueLogicGate,
    should_reject_max_mode_after_time_in_flight: DelayedTrueLogicGate,
}
impl A320AutobrakeController {
    const DURATION_OF_FLIGHT_TO_DISARM_AUTOBRAKE_SECS: f64 = 10.;

    // Dynamic decel target map versus time for any mode that needs it
    const LOW_MODE_DECEL_PROFILE_ACCEL_MS2: [f64; 4] = [5., 5., 0., -2.];
    const LOW_MODE_DECEL_PROFILE_TIME_S: [f64; 4] = [0., 1.99, 2., 6.];

    const MED_MODE_DECEL_PROFILE_ACCEL_MS2: [f64; 5] = [5., 5., 0., -2., -3.];
    const MED_MODE_DECEL_PROFILE_TIME_S: [f64; 5] = [0., 1.99, 2., 5., 6.];

    const MAX_MODE_DECEL_TARGET_MS2: f64 = -6.;
    const OFF_MODE_DECEL_TARGET_MS2: f64 = 5.;

    const MARGIN_PERCENT_TO_TARGET_TO_SHOW_DECEL_IN_LO_MED: f64 = 80.;
    const TARGET_TO_SHOW_DECEL_IN_MAX_MS2: f64 = -2.7;

    fn new() -> A320AutobrakeController {
        A320AutobrakeController {
            deceleration_governor: AutobrakeDecelerationGovernor::new(),
            target: Acceleration::new::<meter_per_second_squared>(0.),
            mode: AutobrakeMode::NONE,
            arming_is_allowed_by_bcu: false,
            left_brake_pedal_input: Ratio::new::<percent>(0.),
            right_brake_pedal_input: Ratio::new::<percent>(0.),
            ground_spoilers_are_deployed: false,
            last_ground_spoilers_are_deployed: false,
            should_disarm_after_time_in_flight: DelayedPulseTrueLogicGate::new(
                Duration::from_secs_f64(Self::DURATION_OF_FLIGHT_TO_DISARM_AUTOBRAKE_SECS),
            ),
            should_reject_max_mode_after_time_in_flight: DelayedTrueLogicGate::new(
                Duration::from_secs_f64(Self::DURATION_OF_FLIGHT_TO_DISARM_AUTOBRAKE_SECS),
            ),
        }
    }

    fn spoilers_retracted_during_this_update(&self) -> bool {
        !self.ground_spoilers_are_deployed && self.last_ground_spoilers_are_deployed
    }

    fn brake_output(&self) -> Ratio {
        Ratio::new::<ratio>(self.deceleration_governor.output())
    }

    fn determine_mode(&mut self, autobrake_panel: &AutobrakePanel) -> AutobrakeMode {
        if self.should_disarm() {
            AutobrakeMode::NONE
        } else {
            match autobrake_panel.pressed_mode() {
                Some(mode) if self.mode == mode => AutobrakeMode::NONE,
                Some(mode)
                    if mode != AutobrakeMode::MAX
                        || !self.should_reject_max_mode_after_time_in_flight.output() =>
                {
                    mode
                }
                Some(_) | None => self.mode,
            }
        }
    }

    fn should_engage_deceleration_governor(&self) -> bool {
        self.is_armed() && self.ground_spoilers_are_deployed && !self.should_disarm()
    }

    fn is_armed(&self) -> bool {
        self.mode != AutobrakeMode::NONE
    }

    fn is_decelerating(&self) -> bool {
        match self.mode {
            AutobrakeMode::NONE => false,
            AutobrakeMode::LOW | AutobrakeMode::MED => {
                self.deceleration_demanded()
                    && self
                        .deceleration_governor
                        .is_on_target(Ratio::new::<percent>(
                            Self::MARGIN_PERCENT_TO_TARGET_TO_SHOW_DECEL_IN_LO_MED,
                        ))
            }
            _ => {
                self.deceleration_demanded()
                    && self.deceleration_governor.decelerating_at_or_above_rate(
                        Acceleration::new::<meter_per_second_squared>(
                            Self::TARGET_TO_SHOW_DECEL_IN_MAX_MS2,
                        ),
                    )
            }
        }
    }

    fn deceleration_demanded(&self) -> bool {
        self.deceleration_governor.is_engaged()
            && self.target.get::<meter_per_second_squared>() < 0.
    }

    fn should_disarm_due_to_pedal_input(&self) -> bool {
        match self.mode {
            AutobrakeMode::NONE => false,
            AutobrakeMode::LOW | AutobrakeMode::MED => {
                self.left_brake_pedal_input > Ratio::new::<percent>(53.)
                    || self.right_brake_pedal_input > Ratio::new::<percent>(53.)
                    || (self.left_brake_pedal_input > Ratio::new::<percent>(11.)
                        && self.right_brake_pedal_input > Ratio::new::<percent>(11.))
            }
            AutobrakeMode::MAX => {
                self.left_brake_pedal_input > Ratio::new::<percent>(77.)
                    || self.right_brake_pedal_input > Ratio::new::<percent>(77.)
                    || (self.left_brake_pedal_input > Ratio::new::<percent>(53.)
                        && self.right_brake_pedal_input > Ratio::new::<percent>(53.))
            }
            _ => false,
        }
    }

    fn should_disarm(&self) -> bool {
        (self.deceleration_governor.is_engaged() && self.should_disarm_due_to_pedal_input())
            || !self.arming_is_allowed_by_bcu
            || self.spoilers_retracted_during_this_update()
            || self.should_disarm_after_time_in_flight.output()
    }

    fn calculate_target(&mut self) -> Acceleration {
        Acceleration::new::<meter_per_second_squared>(match self.mode {
            AutobrakeMode::NONE => Self::OFF_MODE_DECEL_TARGET_MS2,
            AutobrakeMode::LOW => interpolation(
                &Self::LOW_MODE_DECEL_PROFILE_TIME_S,
                &Self::LOW_MODE_DECEL_PROFILE_ACCEL_MS2,
                self.deceleration_governor.time_engaged().as_secs_f64(),
            ),
            AutobrakeMode::MED => interpolation(
                &Self::MED_MODE_DECEL_PROFILE_TIME_S,
                &Self::MED_MODE_DECEL_PROFILE_ACCEL_MS2,
                self.deceleration_governor.time_engaged().as_secs_f64(),
            ),
            AutobrakeMode::MAX => Self::MAX_MODE_DECEL_TARGET_MS2,
            _ => Self::OFF_MODE_DECEL_TARGET_MS2,
        })
    }

    fn update_input_conditions(
        &mut self,
        context: &UpdateContext,
        allow_arming: bool,
        pedal_input_left: Ratio,
        pedal_input_right: Ratio,
        weight_on_wheels: bool,
    ) {
        self.should_disarm_after_time_in_flight
            .update(context, !weight_on_wheels);
        self.should_reject_max_mode_after_time_in_flight
            .update(context, !weight_on_wheels);

        self.arming_is_allowed_by_bcu = allow_arming;
        self.left_brake_pedal_input = pedal_input_left;
        self.right_brake_pedal_input = pedal_input_right;
    }

    fn update(
        &mut self,
        context: &UpdateContext,
        autobrake_panel: &AutobrakePanel,
        allow_arming: bool,
        pedal_input_left: Ratio,
        pedal_input_right: Ratio,
        weight_on_wheels: bool,
    ) {
        self.update_input_conditions(
            &context,
            allow_arming,
            pedal_input_left,
            pedal_input_right,
            weight_on_wheels,
        );
        self.mode = self.determine_mode(&autobrake_panel);

        self.deceleration_governor
            .engage_when(self.should_engage_deceleration_governor());

        self.target = self.calculate_target();
        self.deceleration_governor.update(&context, self.target);
    }
}
impl SimulationElement for A320AutobrakeController {
    fn write(&self, writer: &mut SimulatorWriter) {
        writer.write("AUTOBRAKES_ARMED_MODE", self.mode as u8 as f64);
        writer.write("AUTOBRAKES_DECEL_LIGHT", self.is_decelerating());
    }

    fn read(&mut self, state: &mut SimulatorReader) {
        self.last_ground_spoilers_are_deployed = self.ground_spoilers_are_deployed;
        self.ground_spoilers_are_deployed = state.read("SPOILERS_GROUND_SPOILERS_ACTIVE");

        // Reading current mode in sim to initialize correct mode if sim changes it (from .FLT files for example)
        self.mode = state.read_f64("AUTOBRAKES_ARMED_MODE").into();
    }
}

pub(super) struct A320HydraulicOverheadPanel {
    edp1_push_button: AutoOffFaultPushButton,
    edp2_push_button: AutoOffFaultPushButton,
    blue_epump_push_button: AutoOffFaultPushButton,
    ptu_push_button: AutoOffFaultPushButton,
    rat_push_button: MomentaryPushButton,
    yellow_epump_push_button: AutoOnFaultPushButton,
    blue_epump_override_push_button: MomentaryOnPushButton,
}
impl A320HydraulicOverheadPanel {
    pub(super) fn new() -> A320HydraulicOverheadPanel {
        A320HydraulicOverheadPanel {
            edp1_push_button: AutoOffFaultPushButton::new_auto("HYD_ENG_1_PUMP"),
            edp2_push_button: AutoOffFaultPushButton::new_auto("HYD_ENG_2_PUMP"),
            blue_epump_push_button: AutoOffFaultPushButton::new_auto("HYD_EPUMPB"),
            ptu_push_button: AutoOffFaultPushButton::new_auto("HYD_PTU"),
            rat_push_button: MomentaryPushButton::new("HYD_RAT_MAN_ON"),
            yellow_epump_push_button: AutoOnFaultPushButton::new_auto("HYD_EPUMPY"),
            blue_epump_override_push_button: MomentaryOnPushButton::new("HYD_EPUMPY_OVRD"),
        }
    }

    fn update_blue_override_state(&mut self) {
        if self.blue_epump_push_button.is_off() {
            self.blue_epump_override_push_button.turn_off();
        }
    }

    pub(super) fn update(&mut self, hyd: &A320Hydraulic) {
        self.edp1_push_button
            .set_fault(hyd.green_edp_has_low_press_fault());
        self.edp2_push_button
            .set_fault(hyd.yellow_edp_has_low_press_fault());
        self.blue_epump_push_button
            .set_fault(hyd.blue_epump_has_fault());
        self.yellow_epump_push_button
            .set_fault(hyd.yellow_epump_has_low_press_fault());

        self.update_blue_override_state();
    }

    fn yellow_epump_push_button_is_auto(&self) -> bool {
        self.yellow_epump_push_button.is_auto()
    }

    fn ptu_push_button_is_auto(&self) -> bool {
        self.ptu_push_button.is_auto()
    }

    fn edp_push_button_is_auto(&self, number: usize) -> bool {
        match number {
            1 => self.edp1_push_button.is_auto(),
            2 => self.edp2_push_button.is_auto(),
            _ => panic!("The A320 only supports two engines."),
        }
    }

    fn edp_push_button_is_off(&self, number: usize) -> bool {
        match number {
            1 => self.edp1_push_button.is_off(),
            2 => self.edp2_push_button.is_off(),
            _ => panic!("The A320 only supports two engines."),
        }
    }

    fn blue_epump_override_push_button_is_on(&self) -> bool {
        self.blue_epump_override_push_button.is_on()
    }

    fn blue_epump_push_button_is_off(&self) -> bool {
        self.blue_epump_push_button.is_off()
    }

    fn rat_man_on_push_button_is_pressed(&self) -> bool {
        self.rat_push_button.is_pressed()
    }
}
impl SimulationElement for A320HydraulicOverheadPanel {
    fn accept<T: SimulationElementVisitor>(&mut self, visitor: &mut T) {
        self.edp1_push_button.accept(visitor);
        self.edp2_push_button.accept(visitor);
        self.blue_epump_push_button.accept(visitor);
        self.ptu_push_button.accept(visitor);
        self.rat_push_button.accept(visitor);
        self.yellow_epump_push_button.accept(visitor);
        self.blue_epump_override_push_button.accept(visitor);

        visitor.visit(self);
    }

    fn receive_power(&mut self, buses: &impl ElectricalBuses) {
        if !buses.is_powered(A320Hydraulic::BLUE_ELEC_PUMP_CONTROL_POWER_BUS)
            || !buses.is_powered(A320Hydraulic::BLUE_ELEC_PUMP_SUPPLY_POWER_BUS)
        {
            self.blue_epump_override_push_button.turn_off();
        }
    }
}

#[cfg(test)]
mod tests {
    use super::*;
    use rand::Rng;

    mod a320_hydraulics {
        use super::*;
        use systems::electrical::test::TestElectricitySource;
        use systems::electrical::ElectricalBus;
        use systems::electrical::Electricity;
        use systems::engine::{leap_engine::LeapEngine, EngineFireOverheadPanel};
        use systems::landing_gear::{LandingGear, LandingGearControlInterfaceUnit};
        use systems::shared::EmergencyElectricalState;
        use systems::shared::PotentialOrigin;
        use systems::simulation::test::TestBed;
        use systems::simulation::{test::SimulationTestBed, Aircraft};
        use uom::si::{
<<<<<<< HEAD
            length::foot,
            ratio::{percent, ratio},
            velocity::knot,
=======
            acceleration::meter_per_second_squared, length::foot, ratio::percent,
            thermodynamic_temperature::degree_celsius, velocity::knot,
>>>>>>> 28e10107
        };

        struct A320TestEmergencyElectricalOverheadPanel {
            rat_and_emer_gen_man_on: MomentaryPushButton,
        }

        impl A320TestEmergencyElectricalOverheadPanel {
            pub fn new() -> Self {
                A320TestEmergencyElectricalOverheadPanel {
                    rat_and_emer_gen_man_on: MomentaryPushButton::new("EMER_ELEC_RAT_AND_EMER_GEN"),
                }
            }
        }
        impl SimulationElement for A320TestEmergencyElectricalOverheadPanel {
            fn accept<T: SimulationElementVisitor>(&mut self, visitor: &mut T) {
                self.rat_and_emer_gen_man_on.accept(visitor);

                visitor.visit(self);
            }
        }
        impl EmergencyElectricalRatPushButton for A320TestEmergencyElectricalOverheadPanel {
            fn is_pressed(&self) -> bool {
                self.rat_and_emer_gen_man_on.is_pressed()
            }
        }

        struct A320TestElectrical {
            airspeed: Velocity,
            all_ac_lost: bool,
        }
        impl A320TestElectrical {
            pub fn new() -> Self {
                A320TestElectrical {
                    airspeed: Velocity::new::<knot>(100.),
                    all_ac_lost: false,
                }
            }

            fn update(&mut self, context: &UpdateContext) {
                self.airspeed = context.indicated_airspeed();
            }
        }
        impl EmergencyElectricalState for A320TestElectrical {
            fn is_in_emergency_elec(&self) -> bool {
                self.all_ac_lost && self.airspeed >= Velocity::new::<knot>(100.)
            }
        }
        impl SimulationElement for A320TestElectrical {
            fn receive_power(&mut self, buses: &impl ElectricalBuses) {
                self.all_ac_lost = !buses.is_powered(ElectricalBusType::AlternatingCurrent(1))
                    && !buses.is_powered(ElectricalBusType::AlternatingCurrent(2));
            }
        }
        struct A320HydraulicsTestAircraft {
            engine_1: LeapEngine,
            engine_2: LeapEngine,
            hydraulics: A320Hydraulic,
            overhead: A320HydraulicOverheadPanel,
            autobrake_panel: AutobrakePanel,
            emergency_electrical_overhead: A320TestEmergencyElectricalOverheadPanel,
            engine_fire_overhead: EngineFireOverheadPanel,
            landing_gear: LandingGear,
            lgcui1: LandingGearControlInterfaceUnit,
            lgcui2: LandingGearControlInterfaceUnit,
            electrical: A320TestElectrical,

            powered_source: TestElectricitySource,
            ac_ground_service_bus: ElectricalBus,
            dc_ground_service_bus: ElectricalBus,
            ac_1_bus: ElectricalBus,
            ac_2_bus: ElectricalBus,
            dc_1_bus: ElectricalBus,
            dc_2_bus: ElectricalBus,
            dc_ess_bus: ElectricalBus,
            dc_hot_1_bus: ElectricalBus,
            dc_hot_2_bus: ElectricalBus,

            // Electric buses states to be able to kill them dynamically
            is_ac_ground_service_powered: bool,
            is_dc_ground_service_powered: bool,
            is_ac_1_powered: bool,
            is_ac_2_powered: bool,
            is_dc_1_powered: bool,
            is_dc_2_powered: bool,
            is_dc_ess_powered: bool,
            is_dc_hot_1_powered: bool,
            is_dc_hot_2_powered: bool,
        }
        impl A320HydraulicsTestAircraft {
            fn new(electricity: &mut Electricity) -> Self {
                Self {
                    engine_1: LeapEngine::new(1),
                    engine_2: LeapEngine::new(2),
                    hydraulics: A320Hydraulic::new(),
                    overhead: A320HydraulicOverheadPanel::new(),
                    autobrake_panel: AutobrakePanel::new(),
                    emergency_electrical_overhead: A320TestEmergencyElectricalOverheadPanel::new(),
                    engine_fire_overhead: EngineFireOverheadPanel::new(),
                    landing_gear: LandingGear::new(),
                    lgcui1: LandingGearControlInterfaceUnit::new(
                        ElectricalBusType::DirectCurrentEssential,
                    ),
                    lgcui2: LandingGearControlInterfaceUnit::new(ElectricalBusType::DirectCurrent(
                        2,
                    )),
                    electrical: A320TestElectrical::new(),
                    powered_source: TestElectricitySource::powered(
                        PotentialOrigin::EngineGenerator(1),
                        electricity,
                    ),
                    ac_ground_service_bus: ElectricalBus::new(
                        ElectricalBusType::AlternatingCurrentGndFltService,
                        electricity,
                    ),
                    dc_ground_service_bus: ElectricalBus::new(
                        ElectricalBusType::DirectCurrentGndFltService,
                        electricity,
                    ),
                    ac_1_bus: ElectricalBus::new(
                        ElectricalBusType::AlternatingCurrent(1),
                        electricity,
                    ),
                    ac_2_bus: ElectricalBus::new(
                        ElectricalBusType::AlternatingCurrent(2),
                        electricity,
                    ),
                    dc_1_bus: ElectricalBus::new(ElectricalBusType::DirectCurrent(1), electricity),
                    dc_2_bus: ElectricalBus::new(ElectricalBusType::DirectCurrent(2), electricity),
                    dc_ess_bus: ElectricalBus::new(
                        ElectricalBusType::DirectCurrentEssential,
                        electricity,
                    ),
                    dc_hot_1_bus: ElectricalBus::new(
                        ElectricalBusType::DirectCurrentHot(1),
                        electricity,
                    ),
                    dc_hot_2_bus: ElectricalBus::new(
                        ElectricalBusType::DirectCurrentHot(2),
                        electricity,
                    ),
                    is_ac_ground_service_powered: true,
                    is_dc_ground_service_powered: true,
                    is_ac_1_powered: true,
                    is_ac_2_powered: true,
                    is_dc_1_powered: true,
                    is_dc_2_powered: true,
                    is_dc_ess_powered: true,
                    is_dc_hot_1_powered: true,
                    is_dc_hot_2_powered: true,
                }
            }

            fn is_rat_commanded_to_deploy(&self) -> bool {
                self.hydraulics.ram_air_turbine_controller.should_deploy()
            }

            fn is_green_edp_commanded_on(&self) -> bool {
                self.hydraulics
                    .engine_driven_pump_1_controller
                    .should_pressurise()
            }

            fn is_yellow_edp_commanded_on(&self) -> bool {
                self.hydraulics
                    .engine_driven_pump_2_controller
                    .should_pressurise()
            }

            fn get_yellow_brake_accumulator_fluid_volume(&self) -> Volume {
                self.hydraulics
                    .braking_circuit_altn
                    .accumulator_fluid_volume()
            }

            fn is_nws_pin_inserted(&self) -> bool {
                self.hydraulics.nose_wheel_steering_pin_is_inserted()
            }

            fn is_cargo_powering_yellow_epump(&self) -> bool {
                self.hydraulics
                    .should_pressurise_yellow_pump_for_cargo_door_operation()
            }

            fn is_yellow_epump_controller_pressurising(&self) -> bool {
                self.hydraulics
                    .yellow_electric_pump_controller
                    .should_pressurise()
            }

            fn is_blue_epump_controller_pressurising(&self) -> bool {
                self.hydraulics
                    .blue_electric_pump_controller
                    .should_pressurise()
            }

            fn is_edp1_green_pump_controller_pressurising(&self) -> bool {
                self.hydraulics
                    .engine_driven_pump_1_controller
                    .should_pressurise()
            }

            fn is_edp2_yellow_pump_controller_pressurising(&self) -> bool {
                self.hydraulics
                    .engine_driven_pump_2_controller
                    .should_pressurise()
            }

            fn is_ptu_controller_activating_ptu(&self) -> bool {
                self.hydraulics
                    .power_transfer_unit_controller
                    .should_enable()
            }

            fn is_ptu_enabled(&self) -> bool {
                self.hydraulics.power_transfer_unit.is_enabled()
            }

            fn is_blue_pressurised(&self) -> bool {
                self.hydraulics.is_blue_pressurised()
            }

            fn is_green_pressurised(&self) -> bool {
                self.hydraulics.is_green_pressurised()
            }

            fn is_yellow_pressurised(&self) -> bool {
                self.hydraulics.is_yellow_pressurised()
            }

            fn set_ac_bus_1_is_powered(&mut self, bus_is_alive: bool) {
                self.is_ac_1_powered = bus_is_alive;
            }

            fn set_ac_bus_2_is_powered(&mut self, bus_is_alive: bool) {
                self.is_ac_2_powered = bus_is_alive;
            }

            fn set_dc_ground_service_is_powered(&mut self, bus_is_alive: bool) {
                self.is_dc_ground_service_powered = bus_is_alive;
            }

            fn set_ac_ground_service_is_powered(&mut self, bus_is_alive: bool) {
                self.is_ac_ground_service_powered = bus_is_alive;
            }

            fn set_dc_bus_2_is_powered(&mut self, bus_is_alive: bool) {
                self.is_dc_2_powered = bus_is_alive;
            }
            fn set_dc_ess_is_powered(&mut self, bus_is_alive: bool) {
                self.is_dc_ess_powered = bus_is_alive;
            }
        }

        impl Aircraft for A320HydraulicsTestAircraft {
            fn update_before_power_distribution(
                &mut self,
                _context: &UpdateContext,
                electricity: &mut Electricity,
            ) {
                electricity.supplied_by(&self.powered_source);

                if self.is_ac_1_powered {
                    electricity.flow(&self.powered_source, &self.ac_1_bus);
                }

                if self.is_ac_2_powered {
                    electricity.flow(&self.powered_source, &self.ac_2_bus);
                }

                if self.is_ac_ground_service_powered {
                    electricity.flow(&self.powered_source, &self.ac_ground_service_bus);
                }

                if self.is_dc_ground_service_powered {
                    electricity.flow(&self.powered_source, &self.dc_ground_service_bus);
                }

                if self.is_dc_1_powered {
                    electricity.flow(&self.powered_source, &self.dc_1_bus);
                }

                if self.is_dc_2_powered {
                    electricity.flow(&self.powered_source, &self.dc_2_bus);
                }

                if self.is_dc_ess_powered {
                    electricity.flow(&self.powered_source, &self.dc_ess_bus);
                }

                if self.is_dc_hot_1_powered {
                    electricity.flow(&self.powered_source, &self.dc_hot_1_bus);
                }

                if self.is_dc_hot_2_powered {
                    electricity.flow(&self.powered_source, &self.dc_hot_2_bus);
                }
            }

            fn update_after_power_distribution(&mut self, context: &UpdateContext) {
                self.electrical.update(context);

                self.lgcui1.update(&self.landing_gear, true);
                self.lgcui2.update(&self.landing_gear, true);

                self.hydraulics.update(
                    context,
                    &self.engine_1,
                    &self.engine_2,
                    &self.overhead,
                    &self.autobrake_panel,
                    &self.engine_fire_overhead,
                    &self.lgcui1,
                    &self.lgcui2,
                    &self.emergency_electrical_overhead,
                    &self.electrical,
                );

                self.overhead.update(&self.hydraulics);
            }
        }
        impl SimulationElement for A320HydraulicsTestAircraft {
            fn accept<T: SimulationElementVisitor>(&mut self, visitor: &mut T) {
                self.engine_1.accept(visitor);
                self.engine_2.accept(visitor);
                self.landing_gear.accept(visitor);
                self.lgcui1.accept(visitor);
                self.lgcui2.accept(visitor);
                self.hydraulics.accept(visitor);
                self.autobrake_panel.accept(visitor);
                self.overhead.accept(visitor);
                self.engine_fire_overhead.accept(visitor);
                self.emergency_electrical_overhead.accept(visitor);
                self.electrical.accept(visitor);

                visitor.visit(self);
            }
        }

        struct A320HydraulicsTestBed {
            test_bed: SimulationTestBed<A320HydraulicsTestAircraft>,
        }
        impl A320HydraulicsTestBed {
            fn new() -> Self {
                Self {
                    test_bed: SimulationTestBed::new(|electricity| {
                        A320HydraulicsTestAircraft::new(electricity)
                    }),
                }
            }

            fn run_one_tick(mut self) -> Self {
                self.run_with_delta(Duration::from_millis(
                    A320Hydraulic::HYDRAULIC_SIM_TIME_STEP_MILLISECONDS,
                ));
                self
            }

            fn run_waiting_for(mut self, delta: Duration) -> Self {
                self.test_bed.run_multiple_frames(delta);
                self
            }

            fn is_green_edp_commanded_on(&self) -> bool {
                self.query(|a| a.is_green_edp_commanded_on())
            }

            fn is_yellow_edp_commanded_on(&self) -> bool {
                self.query(|a| a.is_yellow_edp_commanded_on())
            }

            fn is_ptu_enabled(&self) -> bool {
                self.query(|a| a.is_ptu_enabled())
            }

            fn is_blue_pressurised(&self) -> bool {
                self.query(|a| a.is_blue_pressurised())
            }

            fn is_green_pressurised(&self) -> bool {
                self.query(|a| a.is_green_pressurised())
            }

            fn is_yellow_pressurised(&self) -> bool {
                self.query(|a| a.is_yellow_pressurised())
            }

            fn green_pressure(&mut self) -> Pressure {
                self.read("HYD_GREEN_PRESSURE")
            }

            fn blue_pressure(&mut self) -> Pressure {
                self.read("HYD_BLUE_PRESSURE")
            }

            fn yellow_pressure(&mut self) -> Pressure {
                self.read("HYD_YELLOW_PRESSURE")
            }

            fn get_yellow_reservoir_volume(&mut self) -> Volume {
                self.read("HYD_YELLOW_RESERVOIR")
            }

            fn is_green_edp_press_low(&mut self) -> bool {
                self.read("HYD_GREEN_EDPUMP_LOW_PRESS")
            }

            fn is_green_edp_press_low_fault(&mut self) -> bool {
                self.read("OVHD_HYD_ENG_1_PUMP_PB_HAS_FAULT")
            }

            fn is_yellow_edp_press_low_fault(&mut self) -> bool {
                self.read("OVHD_HYD_ENG_2_PUMP_PB_HAS_FAULT")
            }

            fn is_yellow_edp_press_low(&mut self) -> bool {
                self.read("HYD_YELLOW_EDPUMP_LOW_PRESS")
            }

            fn is_yellow_epump_press_low(&mut self) -> bool {
                self.read("HYD_YELLOW_EPUMP_LOW_PRESS")
            }

            fn is_blue_epump_press_low(&mut self) -> bool {
                self.read("HYD_BLUE_EPUMP_LOW_PRESS")
            }

            fn is_blue_epump_press_low_fault(&mut self) -> bool {
                self.read("OVHD_HYD_EPUMPB_PB_HAS_FAULT")
            }

            fn blue_epump_override_is_on(&mut self) -> bool {
                self.read("OVHD_HYD_EPUMPY_OVRD_IS_ON")
            }

            fn get_brake_left_yellow_pressure(&mut self) -> Pressure {
                self.read("HYD_BRAKE_ALTN_LEFT_PRESS")
            }

            fn get_brake_right_yellow_pressure(&mut self) -> Pressure {
                self.read("HYD_BRAKE_ALTN_RIGHT_PRESS")
            }

            fn get_green_reservoir_volume(&mut self) -> Volume {
                self.read("HYD_GREEN_RESERVOIR")
            }

            fn get_blue_reservoir_volume(&mut self) -> Volume {
                self.read("HYD_BLUE_RESERVOIR")
            }

            fn autobrake_mode(&mut self) -> AutobrakeMode {
                self.read_f64("AUTOBRAKES_ARMED_MODE").into()
            }

            fn get_brake_left_green_pressure(&mut self) -> Pressure {
                self.read("HYD_BRAKE_NORM_LEFT_PRESS")
            }

            fn get_brake_right_green_pressure(&mut self) -> Pressure {
                self.read("HYD_BRAKE_NORM_RIGHT_PRESS")
            }

            fn get_brake_yellow_accumulator_pressure(&mut self) -> Pressure {
                self.read("HYD_BRAKE_ALTN_ACC_PRESS")
            }

            fn get_brake_yellow_accumulator_fluid_volume(&self) -> Volume {
                self.query(|a| a.get_yellow_brake_accumulator_fluid_volume())
            }

            fn get_rat_position(&mut self) -> f64 {
                self.read("HYD_RAT_STOW_POSITION")
            }

            fn get_rat_rpm(&mut self) -> f64 {
                self.read("A32NX_HYD_RAT_RPM")
            }

            fn rat_deploy_commanded(&self) -> bool {
                self.query(|a| a.is_rat_commanded_to_deploy())
            }

            fn is_fire_valve_eng1_closed(&mut self) -> bool {
                !Read::<bool>::read(self, "HYD_GREEN_FIRE_VALVE_OPENED")
                    && !self.query(|a| a.hydraulics.green_loop.is_fire_shutoff_valve_opened())
            }

            fn is_fire_valve_eng2_closed(&mut self) -> bool {
                !Read::<bool>::read(self, "HYD_YELLOW_FIRE_VALVE_OPENED")
                    && !self.query(|a| a.hydraulics.yellow_loop.is_fire_shutoff_valve_opened())
            }

            fn engines_off(self) -> Self {
                self.stop_eng1().stop_eng2()
            }

            fn on_the_ground(mut self) -> Self {
                self.set_indicated_altitude(Length::new::<foot>(0.));
                self.set_on_ground(true);
                self.set_indicated_airspeed(Velocity::new::<knot>(5.));
                self
            }

            fn rotates_on_runway(mut self) -> Self {
                self.set_indicated_altitude(Length::new::<foot>(0.));
                self.set_on_ground(false);
                self.set_indicated_airspeed(Velocity::new::<knot>(135.));
                self.write(
                    LandingGear::GEAR_CENTER_COMPRESSION,
                    Ratio::new::<ratio>(0.5),
                );
                self.write(LandingGear::GEAR_LEFT_COMPRESSION, Ratio::new::<ratio>(0.8));
                self.write(
                    LandingGear::GEAR_RIGHT_COMPRESSION,
                    Ratio::new::<ratio>(0.8),
                );
                self
            }

            fn in_flight(mut self) -> Self {
                self.set_on_ground(false);
                self.set_indicated_altitude(Length::new::<foot>(2500.));
                self.set_indicated_airspeed(Velocity::new::<knot>(180.));
                self.start_eng1(Ratio::new::<percent>(80.))
                    .start_eng2(Ratio::new::<percent>(80.))
                    .set_gear_up()
                    .set_park_brake(false)
            }

            fn set_eng1_fire_button(mut self, is_active: bool) -> Self {
                self.write("FIRE_BUTTON_ENG1", is_active);
                self
            }

            fn set_eng2_fire_button(mut self, is_active: bool) -> Self {
                self.write("FIRE_BUTTON_ENG2", is_active);
                self
            }

            fn set_cargo_door_state(mut self, position: f64) -> Self {
                self.write("EXIT OPEN:5", position);
                self
            }

            fn set_pushback_state(mut self, is_pushed_back: bool) -> Self {
                if is_pushed_back {
                    let mut rng = rand::thread_rng();

                    self.write("PUSHBACK ANGLE", rng.gen_range(0.0..0.1));
                    self.write("PUSHBACK STATE", 0.);
                } else {
                    self.write("PUSHBACK STATE", 3.);
                }
                self
            }

            fn start_eng1(mut self, n2: Ratio) -> Self {
                self.write("GENERAL ENG STARTER ACTIVE:1", true);
                self.write("ENGINE_N2:1", n2);

                self
            }

            fn start_eng2(mut self, n2: Ratio) -> Self {
                self.write("GENERAL ENG STARTER ACTIVE:2", true);
                self.write("ENGINE_N2:2", n2);

                self
            }

            fn stop_eng1(mut self) -> Self {
                self.write("GENERAL ENG STARTER ACTIVE:1", false);
                self.write("ENGINE_N2:1", 0.);

                self
            }

            fn stopping_eng1(mut self) -> Self {
                self.write("GENERAL ENG STARTER ACTIVE:1", false);
                self.write("ENGINE_N2:1", 25.);

                self
            }

            fn stop_eng2(mut self) -> Self {
                self.write("GENERAL ENG STARTER ACTIVE:2", false);
                self.write("ENGINE_N2:2", 0.);

                self
            }

            fn stopping_eng2(mut self) -> Self {
                self.write("GENERAL ENG STARTER ACTIVE:2", false);
                self.write("ENGINE_N2:2", 25.);

                self
            }

            fn set_park_brake(mut self, is_set: bool) -> Self {
                self.write("PARK_BRAKE_LEVER_POS", is_set);
                self
            }

            fn set_gear_up(mut self) -> Self {
                self.write("GEAR CENTER POSITION", 0.);
                self.write("GEAR HANDLE POSITION", false);

                self
            }

            fn set_gear_down(mut self) -> Self {
                self.write("GEAR CENTER POSITION", 100.);
                self.write("GEAR HANDLE POSITION", true);

                self
            }

            fn set_anti_skid(mut self, is_set: bool) -> Self {
                self.write("ANTISKID BRAKES ACTIVE", is_set);
                self
            }

            fn set_yellow_e_pump(mut self, is_auto: bool) -> Self {
                self.write("OVHD_HYD_EPUMPY_PB_IS_AUTO", is_auto);
                self
            }

            fn set_blue_e_pump(mut self, is_auto: bool) -> Self {
                self.write("OVHD_HYD_EPUMPB_PB_IS_AUTO", is_auto);
                self
            }

            fn set_blue_e_pump_ovrd_pressed(mut self, is_pressed: bool) -> Self {
                self.write("OVHD_HYD_EPUMPY_OVRD_IS_PRESSED", is_pressed);
                self
            }

            fn set_green_ed_pump(mut self, is_auto: bool) -> Self {
                self.write("OVHD_HYD_ENG_1_PUMP_PB_IS_AUTO", is_auto);
                self
            }

            fn set_yellow_ed_pump(mut self, is_auto: bool) -> Self {
                self.write("OVHD_HYD_ENG_2_PUMP_PB_IS_AUTO", is_auto);
                self
            }

            fn set_ptu_state(mut self, is_auto: bool) -> Self {
                self.write("OVHD_HYD_PTU_PB_IS_AUTO", is_auto);
                self
            }

            fn ac_bus_1_lost(mut self) -> Self {
                self.command(|a| a.set_ac_bus_1_is_powered(false));
                self
            }

            fn ac_bus_2_lost(mut self) -> Self {
                self.command(|a| a.set_ac_bus_2_is_powered(false));
                self
            }

            fn dc_ground_service_lost(mut self) -> Self {
                self.command(|a| a.set_dc_ground_service_is_powered(false));
                self
            }
            fn dc_ground_service_avail(mut self) -> Self {
                self.command(|a| a.set_dc_ground_service_is_powered(true));
                self
            }

            fn ac_ground_service_lost(mut self) -> Self {
                self.command(|a| a.set_ac_ground_service_is_powered(false));
                self
            }

            fn dc_bus_2_lost(mut self) -> Self {
                self.command(|a| a.set_dc_bus_2_is_powered(false));
                self
            }

            fn dc_ess_lost(mut self) -> Self {
                self.command(|a| a.set_dc_ess_is_powered(false));
                self
            }

            fn dc_ess_active(mut self) -> Self {
                self.command(|a| a.set_dc_ess_is_powered(true));
                self
            }

            fn set_cold_dark_inputs(self) -> Self {
                self.set_eng1_fire_button(false)
                    .set_eng2_fire_button(false)
                    .set_blue_e_pump(true)
                    .set_yellow_e_pump(true)
                    .set_green_ed_pump(true)
                    .set_yellow_ed_pump(true)
                    .set_ptu_state(true)
                    .set_park_brake(true)
                    .set_anti_skid(true)
                    .set_cargo_door_state(0.)
                    .set_left_brake(Ratio::new::<percent>(0.))
                    .set_right_brake(Ratio::new::<percent>(0.))
                    .set_gear_down()
            }

            fn set_left_brake(self, position_percent: Ratio) -> Self {
                self.set_brake("LEFT_BRAKE_PEDAL_INPUT", position_percent)
            }

            fn set_right_brake(self, position_percent: Ratio) -> Self {
                self.set_brake("RIGHT_BRAKE_PEDAL_INPUT", position_percent)
            }

            fn set_brake(mut self, name: &str, position_percent: Ratio) -> Self {
                let scaled_value = position_percent.get::<ratio>();
                self.write(name, scaled_value.min(1.).max(0.));
                self
            }

            fn set_autobrake_low(mut self) -> Self {
                self.write("OVHD_AUTOBRK_LOW_ON_IS_PRESSED", true);
                self = self.run_one_tick();
                self.write("OVHD_AUTOBRK_LOW_ON_IS_PRESSED", false);
                self
            }

            fn set_autobrake_med(mut self) -> Self {
                self.write("OVHD_AUTOBRK_MED_ON_IS_PRESSED", true);
                self = self.run_one_tick();
                self.write("OVHD_AUTOBRK_MED_ON_IS_PRESSED", false);
                self
            }

            fn set_autobrake_max(mut self) -> Self {
                self.write("OVHD_AUTOBRK_MAX_ON_IS_PRESSED", true);
                self = self.run_one_tick();
                self.write("OVHD_AUTOBRK_MAX_ON_IS_PRESSED", false);
                self
            }

            fn set_deploy_spoilers(mut self) -> Self {
                self.write("SPOILERS_GROUND_SPOILERS_ACTIVE", true);
                self
            }

            fn set_retract_spoilers(mut self) -> Self {
                self.write("SPOILERS_GROUND_SPOILERS_ACTIVE", false);
                self
            }

            fn empty_brake_accumulator_using_park_brake(mut self) -> Self {
                self = self
                    .set_park_brake(true)
                    .run_waiting_for(Duration::from_secs(1));

                let mut number_of_loops = 0;
                while self
                    .get_brake_yellow_accumulator_fluid_volume()
                    .get::<gallon>()
                    > 0.001
                {
                    self = self
                        .set_park_brake(false)
                        .run_waiting_for(Duration::from_secs(1))
                        .set_park_brake(true)
                        .run_waiting_for(Duration::from_secs(1));
                    number_of_loops += 1;
                    assert!(number_of_loops < 20);
                }

                self = self
                    .set_park_brake(false)
                    .run_waiting_for(Duration::from_secs(1))
                    .set_park_brake(true)
                    .run_waiting_for(Duration::from_secs(1));

                self
            }

            fn empty_brake_accumulator_using_pedal_brake(mut self) -> Self {
                let mut number_of_loops = 0;
                while self
                    .get_brake_yellow_accumulator_fluid_volume()
                    .get::<gallon>()
                    > 0.001
                {
                    self = self
                        .set_left_brake(Ratio::new::<percent>(100.))
                        .set_right_brake(Ratio::new::<percent>(100.))
                        .run_waiting_for(Duration::from_secs(1))
                        .set_left_brake(Ratio::new::<percent>(0.))
                        .set_right_brake(Ratio::new::<percent>(0.))
                        .run_waiting_for(Duration::from_secs(1));
                    number_of_loops += 1;
                    assert!(number_of_loops < 50);
                }

                self = self
                    .set_left_brake(Ratio::new::<percent>(100.))
                    .set_right_brake(Ratio::new::<percent>(100.))
                    .run_waiting_for(Duration::from_secs(1))
                    .set_left_brake(Ratio::new::<percent>(0.))
                    .set_right_brake(Ratio::new::<percent>(0.))
                    .run_waiting_for(Duration::from_secs(1));

                self
            }

            fn press_blue_epump_override_button_once(self) -> Self {
                self.set_blue_e_pump_ovrd_pressed(true)
                    .run_one_tick()
                    .set_blue_e_pump_ovrd_pressed(false)
                    .run_one_tick()
            }
        }
        impl TestBed for A320HydraulicsTestBed {
            type Aircraft = A320HydraulicsTestAircraft;

            fn test_bed(&self) -> &SimulationTestBed<A320HydraulicsTestAircraft> {
                &self.test_bed
            }

            fn test_bed_mut(&mut self) -> &mut SimulationTestBed<A320HydraulicsTestAircraft> {
                &mut self.test_bed
            }
        }

        fn test_bed() -> A320HydraulicsTestBed {
            A320HydraulicsTestBed::new()
        }

        fn test_bed_with() -> A320HydraulicsTestBed {
            test_bed()
        }

        #[test]
        fn pressure_state_at_init_one_simulation_step() {
            let mut test_bed = test_bed_with()
                .engines_off()
                .on_the_ground()
                .set_cold_dark_inputs()
                .run_one_tick();

            assert!(test_bed.is_ptu_enabled());

            assert!(!test_bed.is_green_pressurised());
            assert!(test_bed.green_pressure() < Pressure::new::<psi>(50.));
            assert!(!test_bed.is_blue_pressurised());
            assert!(test_bed.blue_pressure() < Pressure::new::<psi>(50.));
            assert!(!test_bed.is_yellow_pressurised());
            assert!(test_bed.yellow_pressure() < Pressure::new::<psi>(50.));
        }

        #[test]
        fn pressure_state_after_5s() {
            let mut test_bed = test_bed_with()
                .engines_off()
                .on_the_ground()
                .set_cold_dark_inputs()
                .run_waiting_for(Duration::from_secs(5));

            assert!(test_bed.is_ptu_enabled());

            assert!(!test_bed.is_green_pressurised());
            assert!(test_bed.green_pressure() < Pressure::new::<psi>(50.));
            assert!(!test_bed.is_blue_pressurised());
            assert!(test_bed.blue_pressure() < Pressure::new::<psi>(50.));
            assert!(!test_bed.is_yellow_pressurised());
            assert!(test_bed.yellow_pressure() < Pressure::new::<psi>(50.));
        }

        #[test]
        fn ptu_inhibited_by_overhead_off_push_button() {
            let mut test_bed = test_bed_with()
                .engines_off()
                .on_the_ground()
                .set_cold_dark_inputs()
                .run_one_tick();

            // Enabled on cold start
            assert!(test_bed.is_ptu_enabled());

            // Ptu push button disables PTU accordingly
            test_bed = test_bed.set_ptu_state(false).run_one_tick();
            assert!(!test_bed.is_ptu_enabled());
            test_bed = test_bed.set_ptu_state(true).run_one_tick();
            assert!(test_bed.is_ptu_enabled());
        }

        #[test]
        fn ptu_inhibited_on_ground_when_only_one_engine_on_and_park_brake_on() {
            let mut test_bed = test_bed_with()
                .engines_off()
                .on_the_ground()
                .set_cold_dark_inputs()
                .start_eng2(Ratio::new::<percent>(80.))
                .run_one_tick();

            assert!(!test_bed.is_ptu_enabled());

            test_bed = test_bed.set_park_brake(false).run_one_tick();
            assert!(test_bed.is_ptu_enabled());

            test_bed = test_bed.set_park_brake(true).run_one_tick();
            assert!(!test_bed.is_ptu_enabled());
        }

        #[test]
        fn ptu_inhibited_on_ground_is_activated_when_center_gear_in_air() {
            let mut test_bed = test_bed_with()
                .engines_off()
                .on_the_ground()
                .set_cold_dark_inputs()
                .start_eng2(Ratio::new::<percent>(80.))
                .run_one_tick();

            assert!(!test_bed.is_ptu_enabled());

            test_bed = test_bed.rotates_on_runway().run_one_tick();
            assert!(test_bed.is_ptu_enabled());
        }

        #[test]
        fn ptu_unpowered_cant_inhibit() {
            let mut test_bed = test_bed_with()
                .engines_off()
                .on_the_ground()
                .set_cold_dark_inputs()
                .run_one_tick();

            // Enabled on cold start
            assert!(test_bed.is_ptu_enabled());

            // Ptu push button disables PTU accordingly
            test_bed = test_bed.set_ptu_state(false).run_one_tick();
            assert!(!test_bed.is_ptu_enabled());

            // No power on closing valve : ptu become active
            test_bed = test_bed.dc_ground_service_lost().run_one_tick();
            assert!(test_bed.is_ptu_enabled());

            test_bed = test_bed.dc_ground_service_avail().run_one_tick();
            assert!(!test_bed.is_ptu_enabled());
        }

        #[test]
        fn ptu_cargo_operation_inhibit() {
            let mut test_bed = test_bed_with()
                .engines_off()
                .on_the_ground()
                .set_cold_dark_inputs()
                .run_one_tick();

            // Enabled on cold start
            assert!(test_bed.is_ptu_enabled());

            // Ptu push button disables PTU accordingly
            test_bed = test_bed.set_cargo_door_state(1.).run_one_tick();
            assert!(!test_bed.is_ptu_enabled());
            test_bed = test_bed.run_waiting_for(Duration::from_secs(1));
            assert!(!test_bed.is_ptu_enabled());
            test_bed = test_bed.run_waiting_for(
                A320PowerTransferUnitController::DURATION_OF_PTU_INHIBIT_AFTER_CARGO_DOOR_OPERATION,
            ); // Should re enabled after 40s
            assert!(test_bed.is_ptu_enabled());
        }

        #[test]
        fn nose_wheel_pin_detection() {
            let mut test_bed = test_bed_with()
                .engines_off()
                .on_the_ground()
                .set_cold_dark_inputs()
                .run_one_tick();

            assert!(!test_bed.query(|a| a.is_nws_pin_inserted()));

            test_bed = test_bed.set_pushback_state(true).run_one_tick();
            assert!(test_bed.query(|a| a.is_nws_pin_inserted()));

            test_bed = test_bed
                .set_pushback_state(false)
                .run_waiting_for(Duration::from_secs(1));
            assert!(test_bed.query(|a| a.is_nws_pin_inserted()));

            test_bed = test_bed.set_pushback_state(false).run_waiting_for(
                A320PowerTransferUnitController::DURATION_AFTER_WHICH_NWS_PIN_IS_REMOVED_AFTER_PUSHBACK,
            );

            assert!(!test_bed.query(|a| a.is_nws_pin_inserted()));
        }

        #[test]
        fn cargo_door_yellow_epump_powering() {
            let mut test_bed = test_bed_with()
                .engines_off()
                .on_the_ground()
                .set_cold_dark_inputs()
                .run_one_tick();

            assert!(!test_bed.query(|a| a.is_cargo_powering_yellow_epump()));

            test_bed = test_bed.set_cargo_door_state(1.0).run_one_tick();
            assert!(test_bed.query(|a| a.is_cargo_powering_yellow_epump()));

            test_bed = test_bed.run_waiting_for(Duration::from_secs(1));
            assert!(test_bed.query(|a| a.is_cargo_powering_yellow_epump()));

            test_bed = test_bed.run_waiting_for(
                A320YellowElectricPumpController::DURATION_OF_YELLOW_PUMP_ACTIVATION_AFTER_CARGO_DOOR_OPERATION,
            );

            assert!(!test_bed.query(|a| a.is_cargo_powering_yellow_epump()));
        }

        #[test]
        fn ptu_pressurise_green_from_yellow_epump() {
            let mut test_bed = test_bed_with()
                .engines_off()
                .on_the_ground()
                .set_cold_dark_inputs()
                .run_one_tick();

            // Enabled on cold start
            assert!(test_bed.is_ptu_enabled());

            // Yellow epump ON / Waiting 25s
            test_bed = test_bed
                .set_yellow_e_pump(false)
                .run_waiting_for(Duration::from_secs(25));

            assert!(test_bed.is_ptu_enabled());

            // Now we should have pressure in yellow and green
            assert!(test_bed.is_green_pressurised());
            assert!(test_bed.green_pressure() > Pressure::new::<psi>(2000.));
            assert!(test_bed.green_pressure() < Pressure::new::<psi>(3100.));

            assert!(!test_bed.is_blue_pressurised());
            assert!(test_bed.blue_pressure() < Pressure::new::<psi>(50.));
            assert!(test_bed.blue_pressure() > Pressure::new::<psi>(-50.));

            assert!(test_bed.is_yellow_pressurised());
            assert!(test_bed.yellow_pressure() > Pressure::new::<psi>(2000.));
            assert!(test_bed.yellow_pressure() < Pressure::new::<psi>(3100.));

            // Ptu push button disables PTU / green press should fall
            test_bed = test_bed
                .set_ptu_state(false)
                .run_waiting_for(Duration::from_secs(20));
            assert!(!test_bed.is_ptu_enabled());

            // Now we should have pressure in yellow only
            assert!(!test_bed.is_green_pressurised());
            assert!(test_bed.green_pressure() < Pressure::new::<psi>(500.));
            assert!(!test_bed.is_blue_pressurised());
            assert!(test_bed.blue_pressure() < Pressure::new::<psi>(50.));
            assert!(test_bed.is_yellow_pressurised());
            assert!(test_bed.yellow_pressure() > Pressure::new::<psi>(2000.));
        }

        #[test]
        fn ptu_pressurise_green_from_yellow_epump_and_edp2() {
            let mut test_bed = test_bed_with()
                .set_cold_dark_inputs()
                .on_the_ground()
                .start_eng2(Ratio::new::<percent>(100.))
                .set_park_brake(false)
                .set_yellow_e_pump(false)
                .set_yellow_ed_pump(true) // Else Ptu inhibited by parking brake
                .run_waiting_for(Duration::from_secs(25));

            assert!(test_bed.is_ptu_enabled());

            // Now we should have pressure in yellow and green
            assert!(test_bed.is_green_pressurised());
            assert!(test_bed.green_pressure() > Pressure::new::<psi>(2000.));
            assert!(test_bed.green_pressure() < Pressure::new::<psi>(3100.));

            assert!(test_bed.is_yellow_pressurised());
            assert!(test_bed.yellow_pressure() > Pressure::new::<psi>(2000.));
            assert!(test_bed.yellow_pressure() < Pressure::new::<psi>(3100.));
        }

        #[test]
        fn green_edp_buildup() {
            let mut test_bed = test_bed_with()
                .engines_off()
                .on_the_ground()
                .set_cold_dark_inputs()
                .run_one_tick();

            // Starting eng 1
            test_bed = test_bed
                .start_eng1(Ratio::new::<percent>(80.))
                .run_one_tick();

            // ALMOST No pressure
            assert!(!test_bed.is_green_pressurised());
            assert!(test_bed.green_pressure() < Pressure::new::<psi>(500.));

            // Blue is auto run from engine master switches logic
            assert!(!test_bed.is_blue_pressurised());
            assert!(test_bed.blue_pressure() < Pressure::new::<psi>(500.));
            assert!(!test_bed.is_yellow_pressurised());
            assert!(test_bed.yellow_pressure() < Pressure::new::<psi>(500.));

            // Waiting for 5s pressure should be at 3000 psi
            test_bed = test_bed
                .start_eng1(Ratio::new::<percent>(80.))
                .run_waiting_for(Duration::from_secs(5));

            assert!(test_bed.is_green_pressurised());
            assert!(test_bed.green_pressure() > Pressure::new::<psi>(2900.));
            assert!(test_bed.is_blue_pressurised());
            assert!(test_bed.blue_pressure() > Pressure::new::<psi>(2500.));
            assert!(!test_bed.is_yellow_pressurised());
            assert!(test_bed.yellow_pressure() < Pressure::new::<psi>(50.));

            // Stoping engine, pressure should fall in 20s
            test_bed = test_bed
                .stop_eng1()
                .run_waiting_for(Duration::from_secs(20));

            assert!(!test_bed.is_green_pressurised());
            assert!(test_bed.green_pressure() < Pressure::new::<psi>(500.));
            assert!(!test_bed.is_blue_pressurised());
            assert!(test_bed.blue_pressure() < Pressure::new::<psi>(200.));
            assert!(!test_bed.is_yellow_pressurised());
            assert!(test_bed.yellow_pressure() < Pressure::new::<psi>(50.));
        }

        #[test]
        fn green_edp_no_fault_on_ground_eng_off() {
            let mut test_bed = test_bed_with()
                .engines_off()
                .on_the_ground()
                .set_cold_dark_inputs()
                .run_one_tick();

            // EDP should be commanded on even without engine running
            assert!(test_bed.is_green_edp_commanded_on());
            // EDP should have no fault
            assert!(!test_bed.is_green_edp_press_low_fault());
        }

        #[test]
        fn green_edp_fault_not_on_ground_eng_off() {
            let mut test_bed = test_bed_with()
                .set_cold_dark_inputs()
                .in_flight()
                .engines_off()
                .run_one_tick();

            // EDP should be commanded on even without engine running
            assert!(test_bed.is_green_edp_commanded_on());

            assert!(!test_bed.is_green_pressurised());
            assert!(!test_bed.is_yellow_pressurised());
            // EDP should have a fault as we are in flight
            assert!(test_bed.is_green_edp_press_low_fault());
        }

        #[test]
        fn green_edp_fault_on_ground_eng_starting() {
            let mut test_bed = test_bed_with()
                .engines_off()
                .on_the_ground()
                .set_cold_dark_inputs()
                .run_one_tick();

            // EDP should be commanded on even without engine running
            assert!(test_bed.is_green_edp_commanded_on());
            // EDP should have no fault
            assert!(!test_bed.is_green_edp_press_low_fault());

            test_bed = test_bed
                .start_eng1(Ratio::new::<percent>(3.))
                .run_one_tick();

            assert!(!test_bed.is_green_edp_press_low_fault());

            test_bed = test_bed
                .start_eng1(Ratio::new::<percent>(80.))
                .run_one_tick();

            assert!(!test_bed.is_green_pressurised());
            assert!(test_bed.is_green_edp_press_low_fault());

            test_bed = test_bed.run_waiting_for(Duration::from_secs(10));

            // When finally pressurised no fault
            assert!(test_bed.is_green_pressurised());
            assert!(!test_bed.is_green_edp_press_low_fault());
        }

        #[test]
        fn yellow_edp_no_fault_on_ground_eng_off() {
            let mut test_bed = test_bed_with()
                .engines_off()
                .on_the_ground()
                .set_cold_dark_inputs()
                .run_one_tick();

            // EDP should be commanded on even without engine running
            assert!(test_bed.is_yellow_edp_commanded_on());
            // EDP should have no fault
            assert!(!test_bed.is_yellow_edp_press_low_fault());
        }

        #[test]
        fn yellow_edp_fault_not_on_ground_eng_off() {
            let mut test_bed = test_bed_with()
                .set_cold_dark_inputs()
                .in_flight()
                .engines_off()
                .run_one_tick();

            // EDP should be commanded on even without engine running
            assert!(test_bed.is_yellow_edp_commanded_on());

            assert!(!test_bed.is_green_pressurised());
            assert!(!test_bed.is_yellow_pressurised());
            // EDP should have a fault as we are in flight
            assert!(test_bed.is_yellow_edp_press_low_fault());
        }

        #[test]
        fn yellow_edp_fault_on_ground_eng_starting() {
            let mut test_bed = test_bed_with()
                .engines_off()
                .on_the_ground()
                .set_cold_dark_inputs()
                .run_one_tick();

            // EDP should be commanded on even without engine running
            assert!(test_bed.is_yellow_edp_commanded_on());
            // EDP should have no fault
            assert!(!test_bed.is_yellow_edp_press_low_fault());

            test_bed = test_bed
                .start_eng2(Ratio::new::<percent>(3.))
                .run_one_tick();

            assert!(!test_bed.is_yellow_edp_press_low_fault());

            test_bed = test_bed
                .start_eng2(Ratio::new::<percent>(80.))
                .run_one_tick();

            assert!(!test_bed.is_yellow_pressurised());
            assert!(test_bed.is_yellow_edp_press_low_fault());

            test_bed = test_bed.run_waiting_for(Duration::from_secs(10));

            // When finally pressurised no fault
            assert!(test_bed.is_yellow_pressurised());
            assert!(!test_bed.is_yellow_edp_press_low_fault());
        }

        #[test]
        fn blue_epump_no_fault_on_ground_eng_starting() {
            let mut test_bed = test_bed_with()
                .engines_off()
                .on_the_ground()
                .set_cold_dark_inputs()
                .run_one_tick();

            // Blue epump should have no fault
            assert!(!test_bed.is_blue_epump_press_low_fault());

            test_bed = test_bed
                .start_eng2(Ratio::new::<percent>(3.))
                .run_one_tick();

            assert!(!test_bed.is_blue_epump_press_low_fault());

            test_bed = test_bed
                .start_eng2(Ratio::new::<percent>(80.))
                .run_one_tick();

            assert!(!test_bed.is_blue_pressurised());
            assert!(test_bed.is_blue_epump_press_low_fault());

            test_bed = test_bed.run_waiting_for(Duration::from_secs(10));

            // When finally pressurised no fault
            assert!(test_bed.is_blue_pressurised());
            assert!(!test_bed.is_blue_epump_press_low_fault());
        }

        #[test]
        fn blue_epump_fault_on_ground_using_override() {
            let mut test_bed = test_bed_with()
                .engines_off()
                .on_the_ground()
                .set_cold_dark_inputs()
                .run_one_tick();

            // Blue epump should have no fault
            assert!(!test_bed.is_blue_epump_press_low_fault());

            test_bed = test_bed.press_blue_epump_override_button_once();
            assert!(test_bed.blue_epump_override_is_on());

            // As we use override, this bypasses eng off fault inhibit so we have a fault
            assert!(test_bed.is_blue_epump_press_low_fault());

            test_bed = test_bed.run_waiting_for(Duration::from_secs(10));

            // When finally pressurised no fault
            assert!(test_bed.is_blue_pressurised());
            assert!(!test_bed.is_blue_epump_press_low_fault());
        }

        #[test]
        fn green_edp_press_low_engine_off_to_on() {
            let mut test_bed = test_bed_with()
                .engines_off()
                .on_the_ground()
                .set_cold_dark_inputs()
                .run_one_tick();

            // EDP should be commanded on even without engine running
            assert!(test_bed.is_green_edp_commanded_on());

            // EDP should be LOW pressure state
            assert!(test_bed.is_green_edp_press_low());

            // Starting eng 1 N2 is low at start
            test_bed = test_bed
                .start_eng1(Ratio::new::<percent>(3.))
                .run_one_tick();

            // Engine commanded on but pressure couldn't rise enough: we are in fault low
            assert!(test_bed.is_green_edp_press_low());

            // Waiting for 5s pressure should be at 3000 psi
            test_bed = test_bed
                .start_eng1(Ratio::new::<percent>(80.))
                .run_waiting_for(Duration::from_secs(5));

            // No more fault LOW expected
            assert!(test_bed.is_green_pressurised());
            assert!(test_bed.green_pressure() > Pressure::new::<psi>(2900.));
            assert!(!test_bed.is_green_edp_press_low());

            // Stoping pump, no fault expected
            test_bed = test_bed
                .set_green_ed_pump(false)
                .run_waiting_for(Duration::from_secs(1));
            assert!(!test_bed.is_green_edp_press_low());
        }

        #[test]
        fn green_edp_press_low_engine_on_to_off() {
            let mut test_bed = test_bed_with()
                .on_the_ground()
                .set_cold_dark_inputs()
                .start_eng1(Ratio::new::<percent>(75.))
                .run_waiting_for(Duration::from_secs(5));

            // EDP should be commanded on even without engine running
            assert!(test_bed.is_green_edp_commanded_on());
            assert!(test_bed.is_green_pressurised());
            // EDP should not be in fault low when engine running and pressure is ok
            assert!(!test_bed.is_green_edp_press_low());

            // Stoping eng 1 with N2 still turning
            test_bed = test_bed.stopping_eng1().run_one_tick();

            // Edp should still be in pressurized mode but as engine just stopped no fault
            assert!(test_bed.is_green_edp_commanded_on());
            assert!(!test_bed.is_green_edp_press_low());

            // Waiting for 25s pressure should drop and still no fault
            test_bed = test_bed
                .stop_eng1()
                .run_waiting_for(Duration::from_secs(25));

            assert!(!test_bed.is_green_pressurised());
            assert!(test_bed.green_pressure() < Pressure::new::<psi>(500.));
            assert!(test_bed.is_green_edp_press_low());
        }

        #[test]
        fn yellow_edp_press_low_engine_on_to_off() {
            let mut test_bed = test_bed_with()
                .on_the_ground()
                .set_cold_dark_inputs()
                .start_eng2(Ratio::new::<percent>(75.))
                .run_waiting_for(Duration::from_secs(5));

            // EDP should be commanded on even without engine running
            assert!(test_bed.is_yellow_edp_commanded_on());
            assert!(test_bed.is_yellow_pressurised());
            // EDP should not be in fault low when engine running and pressure is ok
            assert!(!test_bed.is_yellow_edp_press_low());

            // Stoping eng 2 with N2 still turning
            test_bed = test_bed.stopping_eng2().run_one_tick();

            // Edp should still be in pressurized mode but as engine just stopped no fault
            assert!(test_bed.is_yellow_edp_commanded_on());
            assert!(!test_bed.is_yellow_edp_press_low());

            // Waiting for 25s pressure should drop and still no fault
            test_bed = test_bed
                .stop_eng2()
                .run_waiting_for(Duration::from_secs(25));

            assert!(!test_bed.is_yellow_pressurised());
            assert!(test_bed.yellow_pressure() < Pressure::new::<psi>(500.));
            assert!(test_bed.is_yellow_edp_press_low());
        }

        #[test]
        fn yellow_edp_press_low_engine_off_to_on() {
            let mut test_bed = test_bed_with()
                .engines_off()
                .on_the_ground()
                .set_cold_dark_inputs()
                .run_one_tick();

            // EDP should be commanded on even without engine running
            assert!(test_bed.is_yellow_edp_commanded_on());

            // EDP should be LOW pressure state
            assert!(test_bed.is_yellow_edp_press_low());

            // Starting eng 2 N2 is low at start
            test_bed = test_bed
                .start_eng2(Ratio::new::<percent>(3.))
                .run_one_tick();

            // Engine commanded on but pressure couldn't rise enough: we are in fault low
            assert!(test_bed.is_yellow_edp_press_low());

            // Waiting for 5s pressure should be at 3000 psi
            test_bed = test_bed
                .start_eng2(Ratio::new::<percent>(80.))
                .run_waiting_for(Duration::from_secs(5));

            // No more fault LOW expected
            assert!(test_bed.is_yellow_pressurised());
            assert!(test_bed.yellow_pressure() > Pressure::new::<psi>(2900.));
            assert!(!test_bed.is_yellow_edp_press_low());

            // Stoping pump, no fault expected
            test_bed = test_bed
                .set_yellow_ed_pump(false)
                .run_waiting_for(Duration::from_secs(1));
            assert!(!test_bed.is_yellow_edp_press_low());
        }

        #[test]
        fn yellow_edp_press_low_engine_off_to_on_with_e_pump() {
            let mut test_bed = test_bed_with()
                .engines_off()
                .on_the_ground()
                .set_cold_dark_inputs()
                .set_ptu_state(false)
                .set_yellow_e_pump(false)
                .run_one_tick();

            // EDP should be commanded on even without engine running
            assert!(test_bed.is_yellow_edp_commanded_on());

            // EDP should be LOW pressure state
            assert!(test_bed.is_yellow_edp_press_low());

            // Waiting for 20s pressure should be at 3000 psi
            test_bed = test_bed.run_waiting_for(Duration::from_secs(20));

            // Yellow pressurised but edp still off, we expect fault LOW press
            assert!(test_bed.is_yellow_pressurised());
            assert!(test_bed.yellow_pressure() > Pressure::new::<psi>(2900.));
            assert!(test_bed.is_yellow_edp_press_low());

            // Starting eng 2 N2 is low at start
            test_bed = test_bed
                .start_eng2(Ratio::new::<percent>(3.))
                .run_one_tick();

            // Engine commanded on but pressure couldn't rise enough: we are in fault low
            assert!(test_bed.is_yellow_edp_press_low());

            // Waiting for 5s pressure should be at 3000 psi in EDP section
            test_bed = test_bed
                .start_eng2(Ratio::new::<percent>(80.))
                .run_waiting_for(Duration::from_secs(5));

            // No more fault LOW expected
            assert!(test_bed.is_yellow_pressurised());
            assert!(test_bed.yellow_pressure() > Pressure::new::<psi>(2900.));
            assert!(!test_bed.is_yellow_edp_press_low());
        }

        #[test]
        fn green_edp_press_low_engine_off_to_on_with_ptu() {
            let mut test_bed = test_bed_with()
                .on_the_ground()
                .set_cold_dark_inputs()
                .set_park_brake(false)
                .start_eng2(Ratio::new::<percent>(80.))
                .run_one_tick();

            // EDP should be LOW pressure state
            assert!(test_bed.is_green_edp_press_low());

            // Waiting for 20s pressure should be at 2300+ psi thanks to ptu
            test_bed = test_bed.run_waiting_for(Duration::from_secs(20));

            // Yellow pressurised by engine2, green presurised from ptu we expect fault LOW press on EDP1
            assert!(test_bed.is_yellow_pressurised());
            assert!(test_bed.yellow_pressure() > Pressure::new::<psi>(2800.));
            assert!(test_bed.is_green_pressurised());
            assert!(test_bed.green_pressure() > Pressure::new::<psi>(2300.));
            assert!(test_bed.is_green_edp_press_low());

            // Starting eng 1 N2 is low at start
            test_bed = test_bed
                .start_eng1(Ratio::new::<percent>(3.))
                .run_one_tick();

            // Engine commanded on but pressure couldn't rise enough: we are in fault low
            assert!(test_bed.is_green_edp_press_low());

            // Waiting for 5s pressure should be at 3000 psi in EDP section
            test_bed = test_bed
                .start_eng1(Ratio::new::<percent>(80.))
                .run_waiting_for(Duration::from_secs(5));

            // No more fault LOW expected
            assert!(test_bed.is_green_pressurised());
            assert!(test_bed.green_pressure() > Pressure::new::<psi>(2900.));
            assert!(!test_bed.is_green_edp_press_low());
        }

        #[test]
        fn yellow_epump_press_low_at_pump_on() {
            let mut test_bed = test_bed_with()
                .engines_off()
                .on_the_ground()
                .set_cold_dark_inputs()
                .run_one_tick();

            // EDP should not be in fault low when cold start
            assert!(!test_bed.is_yellow_epump_press_low());

            // Starting epump
            test_bed = test_bed.set_yellow_e_pump(false).run_one_tick();

            // Pump commanded on but pressure couldn't rise enough: we are in fault low
            assert!(test_bed.is_yellow_epump_press_low());

            // Waiting for 20s pressure should be at 3000 psi
            test_bed = test_bed.run_waiting_for(Duration::from_secs(20));

            // No more fault LOW expected
            assert!(test_bed.is_yellow_pressurised());
            assert!(test_bed.yellow_pressure() > Pressure::new::<psi>(2500.));
            assert!(!test_bed.is_yellow_epump_press_low());

            // Stoping epump, no fault expected
            test_bed = test_bed
                .set_yellow_e_pump(true)
                .run_waiting_for(Duration::from_secs(1));
            assert!(!test_bed.is_yellow_epump_press_low());
        }

        #[test]
        fn blue_epump_press_low_at_pump_on() {
            let mut test_bed = test_bed_with()
                .engines_off()
                .on_the_ground()
                .set_cold_dark_inputs()
                .run_one_tick();

            // EDP should not be in fault low when cold start
            assert!(!test_bed.is_blue_epump_press_low());

            // Starting epump
            test_bed = test_bed.press_blue_epump_override_button_once();
            assert!(test_bed.blue_epump_override_is_on());

            // Pump commanded on but pressure couldn't rise enough: we are in fault low
            assert!(test_bed.is_blue_epump_press_low());

            // Waiting for 10s pressure should be at 3000 psi
            test_bed = test_bed.run_waiting_for(Duration::from_secs(10));

            // No more fault LOW expected
            assert!(test_bed.is_blue_pressurised());
            assert!(test_bed.blue_pressure() > Pressure::new::<psi>(2900.));
            assert!(!test_bed.is_blue_epump_press_low());

            // Stoping epump, no fault expected
            test_bed = test_bed.press_blue_epump_override_button_once();
            assert!(!test_bed.blue_epump_override_is_on());

            test_bed = test_bed.run_waiting_for(Duration::from_secs(1));
            assert!(!test_bed.is_blue_epump_press_low());
        }

        #[test]
        fn blue_epump_override_switches_to_off_when_losing_relay_power_and_stays_off() {
            let mut test_bed = test_bed_with()
                .engines_off()
                .on_the_ground()
                .set_cold_dark_inputs()
                .run_one_tick();

            // Starting epump
            test_bed = test_bed
                .press_blue_epump_override_button_once()
                .run_waiting_for(Duration::from_secs(10));
            assert!(test_bed.blue_epump_override_is_on());
            assert!(test_bed.is_blue_pressurised());

            // Killing the bus corresponding to the latching relay of blue pump override push button
            // It should set the override state back to off without touching the push button
            test_bed = test_bed.dc_ess_lost().run_one_tick();
            assert!(!test_bed.blue_epump_override_is_on());

            // Stays off even powered back
            test_bed = test_bed.dc_ess_active().run_one_tick();
            assert!(!test_bed.blue_epump_override_is_on());

            test_bed = test_bed.run_waiting_for(Duration::from_secs(10));
            assert!(!test_bed.is_blue_pressurised());
        }

        #[test]
        fn blue_epump_override_switches_to_off_when_pump_forced_off_on_hyd_panel() {
            let mut test_bed = test_bed_with()
                .engines_off()
                .on_the_ground()
                .set_cold_dark_inputs()
                .run_one_tick();

            // Starting epump
            test_bed = test_bed
                .press_blue_epump_override_button_once()
                .run_waiting_for(Duration::from_secs(10));
            assert!(test_bed.blue_epump_override_is_on());
            assert!(test_bed.is_blue_pressurised());

            test_bed = test_bed.set_blue_e_pump(false).run_one_tick();
            assert!(!test_bed.blue_epump_override_is_on());
        }

        #[test]
        fn edp_deactivation() {
            let mut test_bed = test_bed_with()
                .engines_off()
                .on_the_ground()
                .set_cold_dark_inputs()
                .set_ptu_state(false)
                .run_one_tick();

            // Starting eng 1 and eng 2
            test_bed = test_bed
                .start_eng1(Ratio::new::<percent>(80.))
                .start_eng2(Ratio::new::<percent>(80.))
                .run_one_tick();

            // ALMOST No pressure
            assert!(test_bed.green_pressure() < Pressure::new::<psi>(500.));
            assert!(test_bed.yellow_pressure() < Pressure::new::<psi>(500.));

            // Waiting for 5s pressure should be at 3000 psi
            test_bed = test_bed.run_waiting_for(Duration::from_secs(5));

            assert!(test_bed.green_pressure() > Pressure::new::<psi>(2900.));
            assert!(test_bed.yellow_pressure() > Pressure::new::<psi>(2900.));

            // Stoping edp1, pressure should fall in 20s
            test_bed = test_bed
                .set_green_ed_pump(false)
                .run_waiting_for(Duration::from_secs(20));

            assert!(test_bed.green_pressure() < Pressure::new::<psi>(500.));
            assert!(test_bed.yellow_pressure() > Pressure::new::<psi>(2900.));

            // Stoping edp2, pressure should fall in 20s
            test_bed = test_bed
                .set_yellow_ed_pump(false)
                .run_waiting_for(Duration::from_secs(20));

            assert!(test_bed.green_pressure() < Pressure::new::<psi>(50.));
            assert!(test_bed.yellow_pressure() < Pressure::new::<psi>(500.));
        }

        #[test]
        fn yellow_edp_buildup() {
            let mut test_bed = test_bed_with()
                .engines_off()
                .on_the_ground()
                .set_cold_dark_inputs()
                .run_one_tick();

            // Starting eng 1
            test_bed = test_bed
                .start_eng2(Ratio::new::<percent>(80.))
                .run_one_tick();
            // ALMOST No pressure
            assert!(!test_bed.is_green_pressurised());
            assert!(test_bed.green_pressure() < Pressure::new::<psi>(50.));
            assert!(!test_bed.is_blue_pressurised());

            // Blue is auto run
            assert!(test_bed.blue_pressure() < Pressure::new::<psi>(500.));
            assert!(!test_bed.is_yellow_pressurised());
            assert!(test_bed.yellow_pressure() < Pressure::new::<psi>(500.));

            // Waiting for 5s pressure should be at 3000 psi
            test_bed = test_bed
                .start_eng2(Ratio::new::<percent>(80.))
                .run_waiting_for(Duration::from_secs(5));

            assert!(!test_bed.is_green_pressurised());
            assert!(test_bed.green_pressure() < Pressure::new::<psi>(50.));
            assert!(test_bed.is_blue_pressurised());
            assert!(test_bed.blue_pressure() > Pressure::new::<psi>(2500.));
            assert!(test_bed.is_yellow_pressurised());
            assert!(test_bed.yellow_pressure() > Pressure::new::<psi>(2800.));

            // Stoping engine, pressure should fall in 20s
            test_bed = test_bed
                .stop_eng2()
                .run_waiting_for(Duration::from_secs(20));

            assert!(!test_bed.is_green_pressurised());
            assert!(test_bed.green_pressure() < Pressure::new::<psi>(50.));
            assert!(!test_bed.is_blue_pressurised());
            assert!(test_bed.blue_pressure() < Pressure::new::<psi>(200.));
            assert!(!test_bed.is_yellow_pressurised());
            assert!(test_bed.yellow_pressure() < Pressure::new::<psi>(500.));
        }

        #[test]
        fn when_yellow_edp_solenoid_main_power_bus_unavailable_backup_bus_keeps_pump_in_unpressurised_state(
        ) {
            let mut test_bed = test_bed_with()
                .engines_off()
                .on_the_ground()
                .set_cold_dark_inputs()
                .run_one_tick();

            test_bed = test_bed
                .start_eng2(Ratio::new::<percent>(80.))
                .run_waiting_for(Duration::from_secs(15));

            assert!(test_bed.is_yellow_pressurised());

            // Stoping EDP manually
            test_bed = test_bed
                .set_yellow_ed_pump(false)
                .run_waiting_for(Duration::from_secs(15));

            assert!(!test_bed.is_yellow_pressurised());

            test_bed = test_bed
                .dc_bus_2_lost()
                .run_waiting_for(Duration::from_secs(15));

            // Yellow solenoid has backup power from DC ESS BUS
            assert!(!test_bed.is_yellow_pressurised());
        }

        #[test]
        fn when_yellow_edp_solenoid_both_bus_unpowered_yellow_hydraulic_system_is_pressurised() {
            let mut test_bed = test_bed_with()
                .engines_off()
                .on_the_ground()
                .set_cold_dark_inputs()
                .run_one_tick();

            test_bed = test_bed
                .start_eng2(Ratio::new::<percent>(80.))
                .run_waiting_for(Duration::from_secs(15));

            assert!(test_bed.is_yellow_pressurised());

            // Stoping EDP manually
            test_bed = test_bed
                .set_yellow_ed_pump(false)
                .run_waiting_for(Duration::from_secs(15));

            assert!(!test_bed.is_yellow_pressurised());

            test_bed = test_bed
                .dc_ess_lost()
                .dc_bus_2_lost()
                .run_waiting_for(Duration::from_secs(15));

            // Now solenoid defaults to pressurised without power
            assert!(test_bed.is_yellow_pressurised());
        }

        #[test]
        fn when_green_edp_solenoid_unpowered_yellow_hydraulic_system_is_pressurised() {
            let mut test_bed = test_bed_with()
                .engines_off()
                .on_the_ground()
                .set_cold_dark_inputs()
                .run_one_tick();

            test_bed = test_bed
                .start_eng1(Ratio::new::<percent>(80.))
                .run_waiting_for(Duration::from_secs(15));

            assert!(test_bed.is_green_pressurised());

            // Stoping EDP manually
            test_bed = test_bed
                .set_green_ed_pump(false)
                .run_waiting_for(Duration::from_secs(15));

            assert!(!test_bed.is_green_pressurised());

            test_bed = test_bed
                .dc_ess_lost()
                .run_waiting_for(Duration::from_secs(15));

            // Now solenoid defaults to pressurised
            assert!(test_bed.is_green_pressurised());
        }

        #[test]
        // Checks numerical stability of reservoir level: level should remain after multiple pressure cycles
        fn yellow_loop_reservoir_coherency() {
            let mut test_bed = test_bed_with()
                .engines_off()
                .on_the_ground()
                .set_cold_dark_inputs()
                .set_ptu_state(false)
                // Park brake off to not use fluid in brakes
                .set_park_brake(false)
                .run_one_tick();

            // Starting epump wait for pressure rise to make sure system is primed including brake accumulator
            test_bed = test_bed
                .set_yellow_e_pump(false)
                .run_waiting_for(Duration::from_secs(20));
            assert!(test_bed.is_yellow_pressurised());
            assert!(test_bed.yellow_pressure() < Pressure::new::<psi>(3500.));
            assert!(test_bed.yellow_pressure() > Pressure::new::<psi>(2500.));

            // Shutdown and wait for pressure stabilisation
            test_bed = test_bed
                .set_yellow_e_pump(true)
                .run_waiting_for(Duration::from_secs(50));
            assert!(!test_bed.is_yellow_pressurised());
            assert!(test_bed.yellow_pressure() < Pressure::new::<psi>(50.));
            assert!(test_bed.yellow_pressure() > Pressure::new::<psi>(-50.));

            let reservoir_level_after_priming = test_bed.get_yellow_reservoir_volume();

            let total_fluid_res_plus_accumulator_before_loops = reservoir_level_after_priming
                + test_bed.get_brake_yellow_accumulator_fluid_volume();

            // Now doing cycles of pressurisation on EDP and ePump
            for _ in 1..6 {
                test_bed = test_bed
                    .start_eng2(Ratio::new::<percent>(80.))
                    .run_waiting_for(Duration::from_secs(50));

                assert!(test_bed.yellow_pressure() < Pressure::new::<psi>(3100.));
                assert!(test_bed.yellow_pressure() > Pressure::new::<psi>(2500.));

                let mut current_res_level = test_bed.get_yellow_reservoir_volume();
                assert!(current_res_level < reservoir_level_after_priming);

                test_bed = test_bed
                    .stop_eng2()
                    .run_waiting_for(Duration::from_secs(50));
                assert!(test_bed.yellow_pressure() < Pressure::new::<psi>(50.));
                assert!(test_bed.yellow_pressure() > Pressure::new::<psi>(-50.));

                test_bed = test_bed
                    .set_yellow_e_pump(false)
                    .run_waiting_for(Duration::from_secs(50));

                assert!(test_bed.yellow_pressure() < Pressure::new::<psi>(3500.));
                assert!(test_bed.yellow_pressure() > Pressure::new::<psi>(2500.));

                current_res_level = test_bed.get_yellow_reservoir_volume();
                assert!(current_res_level < reservoir_level_after_priming);

                test_bed = test_bed
                    .set_yellow_e_pump(true)
                    .run_waiting_for(Duration::from_secs(50));
                assert!(test_bed.yellow_pressure() < Pressure::new::<psi>(50.));
                assert!(test_bed.yellow_pressure() > Pressure::new::<psi>(-50.));
            }
            let total_fluid_res_plus_accumulator_after_loops = test_bed
                .get_yellow_reservoir_volume()
                + test_bed.get_brake_yellow_accumulator_fluid_volume();

            let total_fluid_difference = total_fluid_res_plus_accumulator_before_loops
                - total_fluid_res_plus_accumulator_after_loops;

            // Make sure no more deviation than 0.001 gallon is lost after full pressure and unpressurized states
            assert!(total_fluid_difference.get::<gallon>().abs() < 0.001);
        }

        #[test]
        // Checks numerical stability of reservoir level: level should remain after multiple pressure cycles
        fn green_loop_reservoir_coherency() {
            let mut test_bed = test_bed_with()
                .engines_off()
                .on_the_ground()
                .set_cold_dark_inputs()
                .set_ptu_state(false)
                .run_one_tick();

            // Starting EDP wait for pressure rise to make sure system is primed
            test_bed = test_bed
                .start_eng1(Ratio::new::<percent>(80.))
                .run_waiting_for(Duration::from_secs(20));
            assert!(test_bed.is_green_pressurised());
            assert!(test_bed.green_pressure() < Pressure::new::<psi>(3500.));
            assert!(test_bed.green_pressure() > Pressure::new::<psi>(2500.));

            // Shutdown and wait for pressure stabilisation
            test_bed = test_bed
                .stop_eng1()
                .run_waiting_for(Duration::from_secs(50));
            assert!(!test_bed.is_green_pressurised());
            assert!(test_bed.green_pressure() < Pressure::new::<psi>(50.));
            assert!(test_bed.green_pressure() > Pressure::new::<psi>(-50.));

            let reservoir_level_after_priming = test_bed.get_green_reservoir_volume();

            // Now doing cycles of pressurisation on EDP
            for _ in 1..6 {
                test_bed = test_bed
                    .start_eng1(Ratio::new::<percent>(80.))
                    .run_waiting_for(Duration::from_secs(50));

                assert!(test_bed.green_pressure() < Pressure::new::<psi>(3500.));
                assert!(test_bed.green_pressure() > Pressure::new::<psi>(2500.));

                let current_res_level = test_bed.get_green_reservoir_volume();
                assert!(current_res_level < reservoir_level_after_priming);

                test_bed = test_bed
                    .stop_eng1()
                    .run_waiting_for(Duration::from_secs(50));
                assert!(test_bed.green_pressure() < Pressure::new::<psi>(50.));
                assert!(test_bed.green_pressure() > Pressure::new::<psi>(-50.));
            }

            let total_fluid_difference =
                reservoir_level_after_priming - test_bed.get_green_reservoir_volume();

            // Make sure no more deviation than 0.001 gallon is lost after full pressure and unpressurized states
            assert!(total_fluid_difference.get::<gallon>().abs() < 0.001);
        }

        #[test]
        // Checks numerical stability of reservoir level: level should remain after multiple pressure cycles
        fn blue_loop_reservoir_coherency() {
            let mut test_bed = test_bed_with()
                .engines_off()
                .on_the_ground()
                .set_cold_dark_inputs()
                .run_one_tick();

            // Starting blue_epump wait for pressure rise to make sure system is primed
            test_bed = test_bed.press_blue_epump_override_button_once();
            assert!(test_bed.blue_epump_override_is_on());

            test_bed = test_bed.run_waiting_for(Duration::from_secs(20));
            assert!(test_bed.is_blue_pressurised());
            assert!(test_bed.blue_pressure() < Pressure::new::<psi>(3500.));
            assert!(test_bed.blue_pressure() > Pressure::new::<psi>(2500.));

            // Shutdown and wait for pressure stabilisation
            test_bed = test_bed.press_blue_epump_override_button_once();
            assert!(!test_bed.blue_epump_override_is_on());

            test_bed = test_bed.run_waiting_for(Duration::from_secs(50));

            assert!(!test_bed.is_blue_pressurised());
            assert!(test_bed.blue_pressure() < Pressure::new::<psi>(50.));
            assert!(test_bed.blue_pressure() > Pressure::new::<psi>(-50.));

            let reservoir_level_after_priming = test_bed.get_blue_reservoir_volume();

            // Now doing cycles of pressurisation on epump relying on auto run of epump when eng is on
            for _ in 1..6 {
                test_bed = test_bed
                    .start_eng1(Ratio::new::<percent>(80.))
                    .run_waiting_for(Duration::from_secs(50));

                assert!(test_bed.blue_pressure() < Pressure::new::<psi>(3500.));
                assert!(test_bed.blue_pressure() > Pressure::new::<psi>(2500.));

                let current_res_level = test_bed.get_blue_reservoir_volume();
                assert!(current_res_level < reservoir_level_after_priming);

                test_bed = test_bed
                    .stop_eng1()
                    .run_waiting_for(Duration::from_secs(50));
                assert!(test_bed.blue_pressure() < Pressure::new::<psi>(50.));
                assert!(test_bed.blue_pressure() > Pressure::new::<psi>(-50.));

                // Now engine 2 is used
                test_bed = test_bed
                    .start_eng2(Ratio::new::<percent>(80.))
                    .run_waiting_for(Duration::from_secs(50));

                assert!(test_bed.blue_pressure() < Pressure::new::<psi>(3500.));
                assert!(test_bed.blue_pressure() > Pressure::new::<psi>(2500.));

                let current_res_level = test_bed.get_blue_reservoir_volume();
                assert!(current_res_level < reservoir_level_after_priming);

                test_bed = test_bed
                    .stop_eng2()
                    .run_waiting_for(Duration::from_secs(50));
                assert!(test_bed.blue_pressure() < Pressure::new::<psi>(50.));
                assert!(test_bed.blue_pressure() > Pressure::new::<psi>(-50.));
            }

            let total_fluid_difference =
                reservoir_level_after_priming - test_bed.get_blue_reservoir_volume();

            // Make sure no more deviation than 0.001 gallon is lost after full pressure and unpressurized states
            assert!(total_fluid_difference.get::<gallon>().abs() < 0.001);
        }

        #[test]
        fn yellow_green_edp_firevalve() {
            let mut test_bed = test_bed_with()
                .engines_off()
                .on_the_ground()
                .set_cold_dark_inputs()
                .run_one_tick();

            // PTU would mess up the test
            test_bed = test_bed.set_ptu_state(false).run_one_tick();
            assert!(!test_bed.is_ptu_enabled());

            assert!(!test_bed.is_fire_valve_eng1_closed());
            assert!(!test_bed.is_fire_valve_eng2_closed());

            // Starting eng 1
            test_bed = test_bed
                .start_eng2(Ratio::new::<percent>(80.))
                .start_eng1(Ratio::new::<percent>(80.))
                .run_waiting_for(Duration::from_secs(5));

            // Waiting for 5s pressure should be at 3000 psi
            assert!(test_bed.is_green_pressurised());
            assert!(test_bed.green_pressure() > Pressure::new::<psi>(2900.));
            assert!(test_bed.is_blue_pressurised());
            assert!(test_bed.blue_pressure() > Pressure::new::<psi>(2500.));
            assert!(test_bed.is_yellow_pressurised());
            assert!(test_bed.yellow_pressure() > Pressure::new::<psi>(2800.));

            assert!(!test_bed.is_fire_valve_eng1_closed());
            assert!(!test_bed.is_fire_valve_eng2_closed());

            // Green shutoff valve
            test_bed = test_bed
                .set_eng1_fire_button(true)
                .run_waiting_for(Duration::from_secs(20));

            assert!(test_bed.is_fire_valve_eng1_closed());
            assert!(!test_bed.is_fire_valve_eng2_closed());

            assert!(!test_bed.is_green_pressurised());
            assert!(test_bed.green_pressure() < Pressure::new::<psi>(500.));
            assert!(test_bed.is_blue_pressurised());
            assert!(test_bed.blue_pressure() > Pressure::new::<psi>(2500.));
            assert!(test_bed.is_yellow_pressurised());
            assert!(test_bed.yellow_pressure() > Pressure::new::<psi>(2900.));

            // Yellow shutoff valve
            test_bed = test_bed
                .set_eng2_fire_button(true)
                .run_waiting_for(Duration::from_secs(20));

            assert!(test_bed.is_fire_valve_eng1_closed());
            assert!(test_bed.is_fire_valve_eng2_closed());

            assert!(!test_bed.is_green_pressurised());
            assert!(test_bed.green_pressure() < Pressure::new::<psi>(500.));
            assert!(test_bed.is_blue_pressurised());
            assert!(test_bed.blue_pressure() > Pressure::new::<psi>(2500.));
            assert!(!test_bed.is_yellow_pressurised());
            assert!(test_bed.yellow_pressure() < Pressure::new::<psi>(500.));
        }

        #[test]
        fn yellow_brake_accumulator() {
            let mut test_bed = test_bed_with()
                .engines_off()
                .on_the_ground()
                .set_cold_dark_inputs()
                .run_one_tick();

            // Getting accumulator pressure on cold start
            let mut accumulator_pressure = test_bed.get_brake_yellow_accumulator_pressure();

            // No brakes on green, no more pressure than in accumulator on yellow
            assert!(test_bed.get_brake_left_green_pressure() < Pressure::new::<psi>(50.));
            assert!(test_bed.get_brake_right_green_pressure() < Pressure::new::<psi>(50.));
            assert!(
                test_bed.get_brake_left_yellow_pressure()
                    < accumulator_pressure + Pressure::new::<psi>(50.)
            );
            assert!(
                test_bed.get_brake_right_yellow_pressure()
                    < accumulator_pressure + Pressure::new::<psi>(50.)
            );

            // No brakes even if we brake on green, no more than accumulator pressure on yellow
            test_bed = test_bed
                .set_left_brake(Ratio::new::<percent>(100.))
                .set_right_brake(Ratio::new::<percent>(100.))
                .run_waiting_for(Duration::from_secs(5));

            accumulator_pressure = test_bed.get_brake_yellow_accumulator_pressure();

            assert!(test_bed.get_brake_left_green_pressure() < Pressure::new::<psi>(50.));
            assert!(test_bed.get_brake_right_green_pressure() < Pressure::new::<psi>(50.));
            assert!(
                test_bed.get_brake_left_yellow_pressure()
                    < accumulator_pressure + Pressure::new::<psi>(50.)
            );
            assert!(
                test_bed.get_brake_right_yellow_pressure()
                    < accumulator_pressure + Pressure::new::<psi>(50.)
            );
            assert!(
                test_bed.get_brake_yellow_accumulator_pressure()
                    < accumulator_pressure + Pressure::new::<psi>(50.)
            );

            // Park brake off, loading accumulator, we expect no brake pressure but accumulator loaded
            test_bed = test_bed
                .set_left_brake(Ratio::new::<percent>(0.))
                .set_right_brake(Ratio::new::<percent>(0.))
                .set_park_brake(false)
                .set_yellow_e_pump(false)
                .run_waiting_for(Duration::from_secs(30));

            assert!(test_bed.is_yellow_pressurised());
            assert!(test_bed.yellow_pressure() > Pressure::new::<psi>(2500.));
            assert!(test_bed.yellow_pressure() < Pressure::new::<psi>(3500.));

            assert!(test_bed.get_brake_left_green_pressure() < Pressure::new::<psi>(50.));
            assert!(test_bed.get_brake_right_green_pressure() < Pressure::new::<psi>(50.));
            assert!(test_bed.get_brake_left_yellow_pressure() < Pressure::new::<psi>(50.));
            assert!(test_bed.get_brake_right_yellow_pressure() < Pressure::new::<psi>(50.));

            assert!(test_bed.get_brake_yellow_accumulator_pressure() > Pressure::new::<psi>(2500.));

            // Park brake on, loaded accumulator, we expect brakes on yellow side only
            test_bed = test_bed
                .set_park_brake(true)
                .run_waiting_for(Duration::from_secs(3));

            assert!(test_bed.get_brake_left_green_pressure() < Pressure::new::<psi>(50.));
            assert!(test_bed.get_brake_right_green_pressure() < Pressure::new::<psi>(50.));
            assert!(test_bed.get_brake_left_yellow_pressure() > Pressure::new::<psi>(2000.));
            assert!(test_bed.get_brake_right_yellow_pressure() > Pressure::new::<psi>(2000.));

            assert!(test_bed.get_brake_yellow_accumulator_pressure() > Pressure::new::<psi>(2500.));
        }

        #[test]
        fn norm_brake_vs_altn_brake() {
            let mut test_bed = test_bed_with()
                .engines_off()
                .on_the_ground()
                .set_cold_dark_inputs()
                .run_one_tick();

            // Getting accumulator pressure on cold start
            let accumulator_pressure = test_bed.get_brake_yellow_accumulator_pressure();

            // No brakes
            assert!(test_bed.get_brake_left_green_pressure() < Pressure::new::<psi>(50.));
            assert!(test_bed.get_brake_right_green_pressure() < Pressure::new::<psi>(50.));
            assert!(
                test_bed.get_brake_left_yellow_pressure()
                    < accumulator_pressure + Pressure::new::<psi>(50.)
            );
            assert!(
                test_bed.get_brake_right_yellow_pressure()
                    < accumulator_pressure + Pressure::new::<psi>(50.)
            );

            test_bed = test_bed
                .start_eng1(Ratio::new::<percent>(100.))
                .start_eng2(Ratio::new::<percent>(100.))
                .set_park_brake(false)
                .run_waiting_for(Duration::from_secs(5));

            assert!(test_bed.is_green_pressurised());
            assert!(test_bed.is_yellow_pressurised());
            // No brakes if we don't brake
            test_bed = test_bed
                .set_left_brake(Ratio::new::<percent>(0.))
                .set_right_brake(Ratio::new::<percent>(0.))
                .run_waiting_for(Duration::from_secs(1));

            assert!(test_bed.get_brake_left_green_pressure() < Pressure::new::<psi>(50.));
            assert!(test_bed.get_brake_right_green_pressure() < Pressure::new::<psi>(50.));
            assert!(test_bed.get_brake_left_yellow_pressure() < Pressure::new::<psi>(50.));
            assert!(test_bed.get_brake_right_yellow_pressure() < Pressure::new::<psi>(50.));

            // Braking cause green braking system to rise
            test_bed = test_bed
                .set_left_brake(Ratio::new::<percent>(100.))
                .set_right_brake(Ratio::new::<percent>(100.))
                .run_waiting_for(Duration::from_secs(1));

            assert!(test_bed.get_brake_left_green_pressure() > Pressure::new::<psi>(2000.));
            assert!(test_bed.get_brake_left_green_pressure() < Pressure::new::<psi>(3500.));
            assert!(test_bed.get_brake_right_green_pressure() > Pressure::new::<psi>(2000.));
            assert!(test_bed.get_brake_right_green_pressure() < Pressure::new::<psi>(3500.));
            assert!(test_bed.get_brake_left_yellow_pressure() < Pressure::new::<psi>(50.));
            assert!(test_bed.get_brake_right_yellow_pressure() < Pressure::new::<psi>(50.));

            // Disabling Askid causes alternate braking to work and release green brakes
            test_bed = test_bed
                .set_anti_skid(false)
                .run_waiting_for(Duration::from_secs(2));

            assert!(test_bed.get_brake_left_green_pressure() < Pressure::new::<psi>(50.));
            assert!(test_bed.get_brake_right_green_pressure() < Pressure::new::<psi>(50.));
            assert!(test_bed.get_brake_left_yellow_pressure() > Pressure::new::<psi>(950.));
            assert!(test_bed.get_brake_left_yellow_pressure() < Pressure::new::<psi>(3500.));
            assert!(test_bed.get_brake_right_yellow_pressure() > Pressure::new::<psi>(950.));
            assert!(test_bed.get_brake_right_yellow_pressure() < Pressure::new::<psi>(3500.));
        }

        #[test]
        fn no_brake_inversion() {
            let mut test_bed = test_bed_with()
                .engines_off()
                .on_the_ground()
                .set_cold_dark_inputs()
                .run_one_tick();

            test_bed = test_bed
                .start_eng1(Ratio::new::<percent>(100.))
                .start_eng2(Ratio::new::<percent>(100.))
                .set_park_brake(false)
                .run_waiting_for(Duration::from_secs(5));

            assert!(test_bed.is_green_pressurised());
            assert!(test_bed.is_yellow_pressurised());
            // Braking left
            test_bed = test_bed
                .set_left_brake(Ratio::new::<percent>(100.))
                .set_right_brake(Ratio::new::<percent>(0.))
                .run_waiting_for(Duration::from_secs(1));

            assert!(test_bed.get_brake_left_green_pressure() > Pressure::new::<psi>(2000.));
            assert!(test_bed.get_brake_right_green_pressure() < Pressure::new::<psi>(50.));
            assert!(test_bed.get_brake_left_yellow_pressure() < Pressure::new::<psi>(50.));
            assert!(test_bed.get_brake_right_yellow_pressure() < Pressure::new::<psi>(50.));

            // Braking right
            test_bed = test_bed
                .set_left_brake(Ratio::new::<percent>(0.))
                .set_right_brake(Ratio::new::<percent>(100.))
                .run_waiting_for(Duration::from_secs(1));

            assert!(test_bed.get_brake_left_green_pressure() < Pressure::new::<psi>(50.));
            assert!(test_bed.get_brake_right_green_pressure() > Pressure::new::<psi>(2000.));
            assert!(test_bed.get_brake_left_yellow_pressure() < Pressure::new::<psi>(50.));
            assert!(test_bed.get_brake_right_yellow_pressure() < Pressure::new::<psi>(50.));

            // Disabling Askid causes alternate braking to work and release green brakes
            test_bed = test_bed
                .set_left_brake(Ratio::new::<percent>(0.))
                .set_right_brake(Ratio::new::<percent>(100.))
                .set_anti_skid(false)
                .run_waiting_for(Duration::from_secs(2));

            assert!(test_bed.get_brake_left_green_pressure() < Pressure::new::<psi>(50.));
            assert!(test_bed.get_brake_right_green_pressure() < Pressure::new::<psi>(50.));
            assert!(test_bed.get_brake_left_yellow_pressure() < Pressure::new::<psi>(50.));
            assert!(test_bed.get_brake_right_yellow_pressure() > Pressure::new::<psi>(950.));

            test_bed = test_bed
                .set_left_brake(Ratio::new::<percent>(100.))
                .set_right_brake(Ratio::new::<percent>(0.))
                .run_waiting_for(Duration::from_secs(2));

            assert!(test_bed.get_brake_left_green_pressure() < Pressure::new::<psi>(50.));
            assert!(test_bed.get_brake_right_green_pressure() < Pressure::new::<psi>(50.));
            assert!(test_bed.get_brake_left_yellow_pressure() > Pressure::new::<psi>(950.));
            assert!(test_bed.get_brake_right_yellow_pressure() < Pressure::new::<psi>(50.));
        }

        #[test]
        fn auto_brake_at_gear_retraction() {
            let mut test_bed = test_bed_with()
                .engines_off()
                .on_the_ground()
                .set_cold_dark_inputs()
                .run_one_tick();

            test_bed = test_bed
                .start_eng1(Ratio::new::<percent>(100.))
                .start_eng2(Ratio::new::<percent>(100.))
                .set_park_brake(false)
                .run_waiting_for(Duration::from_secs(15));

            // No brake inputs
            test_bed = test_bed
                .set_left_brake(Ratio::new::<percent>(0.))
                .set_right_brake(Ratio::new::<percent>(0.))
                .run_waiting_for(Duration::from_secs(1));

            assert!(test_bed.get_brake_left_green_pressure() < Pressure::new::<psi>(50.));
            assert!(test_bed.get_brake_right_green_pressure() < Pressure::new::<psi>(50.));
            assert!(test_bed.get_brake_left_yellow_pressure() < Pressure::new::<psi>(50.));
            assert!(test_bed.get_brake_right_yellow_pressure() < Pressure::new::<psi>(50.));

            // Positive climb, gear up
            test_bed = test_bed
                .set_left_brake(Ratio::new::<percent>(0.))
                .set_right_brake(Ratio::new::<percent>(0.))
                .in_flight()
                .set_gear_up()
                .run_waiting_for(Duration::from_secs(1));

            // Check auto brake is active
            assert!(test_bed.get_brake_left_green_pressure() > Pressure::new::<psi>(50.));
            assert!(test_bed.get_brake_right_green_pressure() > Pressure::new::<psi>(50.));
            assert!(test_bed.get_brake_left_green_pressure() < Pressure::new::<psi>(1500.));
            assert!(test_bed.get_brake_right_green_pressure() < Pressure::new::<psi>(1500.));

            assert!(test_bed.get_brake_left_yellow_pressure() < Pressure::new::<psi>(50.));
            assert!(test_bed.get_brake_right_yellow_pressure() < Pressure::new::<psi>(50.));

            // Check no more autobrakes after 3s
            test_bed = test_bed.run_waiting_for(Duration::from_secs(3));

            assert!(test_bed.get_brake_left_green_pressure() < Pressure::new::<psi>(50.));
            assert!(test_bed.get_brake_right_green_pressure() < Pressure::new::<psi>(50.));

            assert!(test_bed.get_brake_left_yellow_pressure() < Pressure::new::<psi>(50.));
            assert!(test_bed.get_brake_right_yellow_pressure() < Pressure::new::<psi>(50.));
        }

        #[test]
        fn alternate_brake_accumulator_is_emptying_while_braking() {
            let mut test_bed = test_bed_with()
                .on_the_ground()
                .set_cold_dark_inputs()
                .start_eng1(Ratio::new::<percent>(100.))
                .start_eng2(Ratio::new::<percent>(100.))
                .set_park_brake(false)
                .run_waiting_for(Duration::from_secs(15));

            // Check we got yellow pressure and brake accumulator loaded
            assert!(test_bed.yellow_pressure() >= Pressure::new::<psi>(2500.));
            assert!(
                test_bed.get_brake_yellow_accumulator_pressure() >= Pressure::new::<psi>(2500.)
            );

            // Disabling green and yellow side so accumulator stop being able to reload
            test_bed = test_bed
                .set_ptu_state(false)
                .set_yellow_ed_pump(false)
                .set_green_ed_pump(false)
                .set_yellow_e_pump(true)
                .run_waiting_for(Duration::from_secs(30));

            assert!(test_bed.yellow_pressure() <= Pressure::new::<psi>(100.));
            assert!(test_bed.green_pressure() <= Pressure::new::<psi>(100.));
            assert!(
                test_bed.get_brake_yellow_accumulator_pressure() >= Pressure::new::<psi>(2500.)
            );

            // Now using brakes and check accumulator gets empty
            test_bed = test_bed
                .empty_brake_accumulator_using_pedal_brake()
                .run_waiting_for(Duration::from_secs(1));

            assert!(
                test_bed.get_brake_yellow_accumulator_pressure() <= Pressure::new::<psi>(1000.)
            );
            assert!(
                test_bed.get_brake_yellow_accumulator_fluid_volume() <= Volume::new::<gallon>(0.01)
            );
        }

        #[test]
        fn brakes_inactive_in_flight() {
            let mut test_bed = test_bed_with()
                .set_cold_dark_inputs()
                .in_flight()
                .set_gear_up()
                .run_waiting_for(Duration::from_secs(10));

            // No brake inputs
            test_bed = test_bed
                .set_left_brake(Ratio::new::<percent>(0.))
                .set_right_brake(Ratio::new::<percent>(0.))
                .run_waiting_for(Duration::from_secs(1));

            assert!(test_bed.get_brake_left_green_pressure() < Pressure::new::<psi>(50.));
            assert!(test_bed.get_brake_right_green_pressure() < Pressure::new::<psi>(50.));
            assert!(test_bed.get_brake_left_yellow_pressure() < Pressure::new::<psi>(50.));
            assert!(test_bed.get_brake_right_yellow_pressure() < Pressure::new::<psi>(50.));

            // Now full brakes
            test_bed = test_bed
                .set_left_brake(Ratio::new::<percent>(100.))
                .set_right_brake(Ratio::new::<percent>(100.))
                .run_waiting_for(Duration::from_secs(1));

            // Check no action on brakes
            assert!(test_bed.get_brake_left_green_pressure() < Pressure::new::<psi>(50.));
            assert!(test_bed.get_brake_right_green_pressure() < Pressure::new::<psi>(50.));

            assert!(test_bed.get_brake_left_yellow_pressure() < Pressure::new::<psi>(50.));
            assert!(test_bed.get_brake_right_yellow_pressure() < Pressure::new::<psi>(50.));
        }

        #[test]
        fn brakes_norm_active_in_flight_gear_down() {
            let mut test_bed = test_bed_with()
                .set_cold_dark_inputs()
                .in_flight()
                .set_gear_up()
                .run_waiting_for(Duration::from_secs(10));

            // Now full brakes gear down
            test_bed = test_bed
                .set_left_brake(Ratio::new::<percent>(100.))
                .set_right_brake(Ratio::new::<percent>(100.))
                .set_gear_down()
                .run_waiting_for(Duration::from_secs(1));

            // Brakes norm should work normally
            assert!(test_bed.get_brake_left_green_pressure() > Pressure::new::<psi>(50.));
            assert!(test_bed.get_brake_right_green_pressure() > Pressure::new::<psi>(50.));

            assert!(test_bed.get_brake_left_yellow_pressure() < Pressure::new::<psi>(50.));
            assert!(test_bed.get_brake_right_yellow_pressure() < Pressure::new::<psi>(50.));
        }

        #[test]
        fn brakes_alternate_active_in_flight_gear_down() {
            let mut test_bed = test_bed_with()
                .set_cold_dark_inputs()
                .in_flight()
                .set_gear_up()
                .run_waiting_for(Duration::from_secs(10));

            // Now full brakes gear down
            test_bed = test_bed
                .set_left_brake(Ratio::new::<percent>(100.))
                .set_right_brake(Ratio::new::<percent>(100.))
                .set_gear_down()
                .set_anti_skid(false)
                .run_waiting_for(Duration::from_secs(1));

            // Brakes norm should work normally
            assert!(test_bed.get_brake_left_green_pressure() < Pressure::new::<psi>(50.));
            assert!(test_bed.get_brake_right_green_pressure() < Pressure::new::<psi>(50.));

            assert!(test_bed.get_brake_left_yellow_pressure() > Pressure::new::<psi>(900.));
            assert!(test_bed.get_brake_right_yellow_pressure() > Pressure::new::<psi>(900.));
        }

        #[test]
        // Testing that green for brakes is only available if park brake is on while altn pressure is at too low level
        fn brake_logic_green_backup_emergency() {
            let mut test_bed = test_bed_with()
                .engines_off()
                .on_the_ground()
                .set_cold_dark_inputs()
                .run_one_tick();

            // Setting on ground with yellow side hydraulics off
            // This should prevent yellow accumulator to fill
            test_bed = test_bed
                .start_eng1(Ratio::new::<percent>(100.))
                .start_eng2(Ratio::new::<percent>(100.))
                .set_park_brake(true)
                .set_ptu_state(false)
                .set_yellow_e_pump(true)
                .set_yellow_ed_pump(false)
                .run_waiting_for(Duration::from_secs(15));

            // Braking but park is on: no output on green brakes expected
            test_bed = test_bed
                .set_left_brake(Ratio::new::<percent>(100.))
                .set_right_brake(Ratio::new::<percent>(100.))
                .run_waiting_for(Duration::from_secs(1));

            assert!(test_bed.get_brake_left_green_pressure() < Pressure::new::<psi>(50.));
            assert!(test_bed.get_brake_right_green_pressure() < Pressure::new::<psi>(50.));
            assert!(test_bed.get_brake_left_yellow_pressure() > Pressure::new::<psi>(500.));
            assert!(test_bed.get_brake_right_yellow_pressure() > Pressure::new::<psi>(500.));

            // With no more fluid in yellow accumulator, green should work as emergency
            test_bed = test_bed
                .empty_brake_accumulator_using_park_brake()
                .set_left_brake(Ratio::new::<percent>(100.))
                .set_right_brake(Ratio::new::<percent>(100.))
                .run_waiting_for(Duration::from_secs(1));

            assert!(test_bed.get_brake_left_green_pressure() > Pressure::new::<psi>(1000.));
            assert!(test_bed.get_brake_right_green_pressure() > Pressure::new::<psi>(1000.));
            assert!(test_bed.get_brake_left_yellow_pressure() < Pressure::new::<psi>(50.));
            assert!(test_bed.get_brake_right_yellow_pressure() < Pressure::new::<psi>(50.));
        }

        #[test]
<<<<<<< HEAD
        fn controller_blue_epump_activates_when_no_weight_on_center_wheel() {
            let mut test_bed = test_bed_with()
                .engines_off()
                .on_the_ground()
                .set_cold_dark_inputs()
                .run_one_tick();
=======
        fn autobrakes_arms_in_flight_lo_or_med() {
            let mut test_bed = test_bed_with()
                .set_cold_dark_inputs()
                .in_flight()
                .set_gear_up()
                .run_waiting_for(Duration::from_secs(12));

            assert!(test_bed.autobrake_mode() == AutobrakeMode::NONE);

            test_bed = test_bed
                .set_autobrake_low()
                .run_waiting_for(Duration::from_secs(1));

            assert!(test_bed.autobrake_mode() == AutobrakeMode::LOW);

            test_bed = test_bed
                .set_autobrake_med()
                .run_waiting_for(Duration::from_secs(1));

            assert!(test_bed.autobrake_mode() == AutobrakeMode::MED);
        }

        #[test]
        fn autobrakes_disarms_if_green_pressure_low() {
            let mut test_bed = test_bed_with()
                .set_cold_dark_inputs()
                .in_flight()
                .set_gear_up()
                .run_waiting_for(Duration::from_secs(12));

            assert!(test_bed.autobrake_mode() == AutobrakeMode::NONE);

            test_bed = test_bed
                .set_autobrake_low()
                .run_waiting_for(Duration::from_secs(1));

            assert!(test_bed.autobrake_mode() == AutobrakeMode::LOW);

            test_bed = test_bed
                .set_ptu_state(false)
                .stop_eng1()
                .run_waiting_for(Duration::from_secs(20));

            assert!(test_bed.autobrake_mode() == AutobrakeMode::NONE);
        }

        #[test]
        fn autobrakes_disarms_if_askid_off() {
            let mut test_bed = test_bed_with()
                .set_cold_dark_inputs()
                .in_flight()
                .set_gear_up()
                .run_waiting_for(Duration::from_secs(12));

            assert!(test_bed.autobrake_mode() == AutobrakeMode::NONE);

            test_bed = test_bed
                .set_autobrake_med()
                .run_waiting_for(Duration::from_secs(1));

            assert!(test_bed.autobrake_mode() == AutobrakeMode::MED);

            test_bed = test_bed
                .set_anti_skid(false)
                .run_waiting_for(Duration::from_secs(1));

            assert!(test_bed.autobrake_mode() == AutobrakeMode::NONE);
        }

        #[test]
        fn autobrakes_max_wont_arm_in_flight() {
            let mut test_bed = test_bed_with()
                .set_cold_dark_inputs()
                .in_flight()
                .set_gear_up()
                .run_waiting_for(Duration::from_secs(15));

            assert!(test_bed.autobrake_mode() == AutobrakeMode::NONE);

            test_bed = test_bed
                .set_autobrake_max()
                .run_waiting_for(Duration::from_secs(1));

            assert!(test_bed.autobrake_mode() == AutobrakeMode::NONE);
        }

        #[test]
        fn autobrakes_taxiing_wont_disarm_when_braking() {
            let mut test_bed = test_bed_with()
                .set_cold_dark_inputs()
                .on_the_ground()
                .start_eng1(Ratio::new::<percent>(60.))
                .start_eng2(Ratio::new::<percent>(60.))
                .run_waiting_for(Duration::from_secs(10));

            test_bed = test_bed
                .set_autobrake_max()
                .run_waiting_for(Duration::from_secs(1));

            assert!(test_bed.autobrake_mode() == AutobrakeMode::MAX);

            test_bed = test_bed
                .set_right_brake(Ratio::new::<percent>(100.))
                .set_left_brake(Ratio::new::<percent>(100.))
                .run_waiting_for(Duration::from_secs(1));

            assert!(test_bed.autobrake_mode() == AutobrakeMode::MAX);
        }

        #[test]
        fn autobrakes_activates_on_ground_on_spoiler_deploy() {
            let mut test_bed = test_bed_with()
                .set_cold_dark_inputs()
                .on_the_ground()
                .set_park_brake(false)
                .start_eng1(Ratio::new::<percent>(100.))
                .start_eng2(Ratio::new::<percent>(100.))
                .run_waiting_for(Duration::from_secs(10));

            test_bed = test_bed
                .set_autobrake_max()
                .run_waiting_for(Duration::from_secs(1));

            assert!(test_bed.autobrake_mode() == AutobrakeMode::MAX);

            test_bed = test_bed
                .set_deploy_spoilers()
                .run_waiting_for(Duration::from_secs(6));

            assert!(test_bed.autobrake_mode() == AutobrakeMode::MAX);
            assert!(test_bed.get_brake_left_green_pressure() > Pressure::new::<psi>(1000.));
            assert!(test_bed.get_brake_right_green_pressure() > Pressure::new::<psi>(1000.));

            assert!(test_bed.get_brake_left_yellow_pressure() < Pressure::new::<psi>(50.));
            assert!(test_bed.get_brake_right_yellow_pressure() < Pressure::new::<psi>(50.));
        }

        #[test]
        fn autobrakes_disengage_on_spoiler_retract() {
            let mut test_bed = test_bed_with()
                .set_cold_dark_inputs()
                .on_the_ground()
                .set_park_brake(false)
                .start_eng1(Ratio::new::<percent>(100.))
                .start_eng2(Ratio::new::<percent>(100.))
                .run_waiting_for(Duration::from_secs(10));

            test_bed = test_bed
                .set_autobrake_max()
                .run_waiting_for(Duration::from_secs(1));

            assert!(test_bed.autobrake_mode() == AutobrakeMode::MAX);

            test_bed = test_bed
                .set_deploy_spoilers()
                .run_waiting_for(Duration::from_secs(6));

            assert!(test_bed.autobrake_mode() == AutobrakeMode::MAX);

            test_bed = test_bed
                .set_retract_spoilers()
                .run_waiting_for(Duration::from_secs(1));

            assert!(test_bed.autobrake_mode() == AutobrakeMode::NONE);
            assert!(test_bed.get_brake_left_green_pressure() < Pressure::new::<psi>(50.));
            assert!(test_bed.get_brake_right_green_pressure() < Pressure::new::<psi>(50.));
        }

        #[test]
        // Should disable with one pedal > 61° over max range of 79.4° thus 77%
        fn autobrakes_max_disengage_at_77_on_one_pedal_input() {
            let mut test_bed = test_bed_with()
                .set_cold_dark_inputs()
                .on_the_ground()
                .set_park_brake(false)
                .start_eng1(Ratio::new::<percent>(100.))
                .start_eng2(Ratio::new::<percent>(100.))
                .run_waiting_for(Duration::from_secs(10));

            test_bed = test_bed
                .set_autobrake_max()
                .run_waiting_for(Duration::from_secs(1));

            assert!(test_bed.autobrake_mode() == AutobrakeMode::MAX);

            test_bed = test_bed
                .set_deploy_spoilers()
                .run_waiting_for(Duration::from_secs(6));

            assert!(test_bed.autobrake_mode() == AutobrakeMode::MAX);
            assert!(test_bed.get_brake_left_green_pressure() > Pressure::new::<psi>(1000.));
            assert!(test_bed.get_brake_right_green_pressure() > Pressure::new::<psi>(1000.));

            test_bed = test_bed
                .set_left_brake(Ratio::new::<percent>(70.))
                .run_waiting_for(Duration::from_secs(1))
                .set_left_brake(Ratio::new::<percent>(0.))
                .run_waiting_for(Duration::from_secs(1));

            assert!(test_bed.autobrake_mode() == AutobrakeMode::MAX);
            assert!(test_bed.get_brake_left_green_pressure() > Pressure::new::<psi>(1000.));
            assert!(test_bed.get_brake_right_green_pressure() > Pressure::new::<psi>(1000.));

            test_bed = test_bed
                .set_left_brake(Ratio::new::<percent>(78.))
                .run_waiting_for(Duration::from_secs(1))
                .set_left_brake(Ratio::new::<percent>(0.))
                .run_waiting_for(Duration::from_secs(1));

            assert!(test_bed.autobrake_mode() == AutobrakeMode::NONE);
            assert!(test_bed.get_brake_left_green_pressure() < Pressure::new::<psi>(50.));
            assert!(test_bed.get_brake_right_green_pressure() < Pressure::new::<psi>(50.));
        }

        #[test]
        fn autobrakes_max_disengage_at_52_on_both_pedal_input() {
            let mut test_bed = test_bed_with()
                .set_cold_dark_inputs()
                .on_the_ground()
                .set_park_brake(false)
                .start_eng1(Ratio::new::<percent>(100.))
                .start_eng2(Ratio::new::<percent>(100.))
                .run_waiting_for(Duration::from_secs(10));

            test_bed = test_bed
                .set_autobrake_max()
                .run_waiting_for(Duration::from_secs(1));

            assert!(test_bed.autobrake_mode() == AutobrakeMode::MAX);

            test_bed = test_bed
                .set_deploy_spoilers()
                .run_waiting_for(Duration::from_secs(6));

            assert!(test_bed.autobrake_mode() == AutobrakeMode::MAX);
            assert!(test_bed.get_brake_left_green_pressure() > Pressure::new::<psi>(1000.));
            assert!(test_bed.get_brake_right_green_pressure() > Pressure::new::<psi>(1000.));

            test_bed = test_bed
                .set_left_brake(Ratio::new::<percent>(55.))
                .run_waiting_for(Duration::from_secs(1))
                .set_left_brake(Ratio::new::<percent>(0.))
                .run_waiting_for(Duration::from_secs(1));

            assert!(test_bed.autobrake_mode() == AutobrakeMode::MAX);
            assert!(test_bed.get_brake_left_green_pressure() > Pressure::new::<psi>(1000.));
            assert!(test_bed.get_brake_right_green_pressure() > Pressure::new::<psi>(1000.));

            test_bed = test_bed
                .set_left_brake(Ratio::new::<percent>(55.))
                .set_right_brake(Ratio::new::<percent>(55.))
                .run_waiting_for(Duration::from_secs(1))
                .set_left_brake(Ratio::new::<percent>(0.))
                .set_right_brake(Ratio::new::<percent>(0.))
                .run_waiting_for(Duration::from_secs(1));

            assert!(test_bed.autobrake_mode() == AutobrakeMode::NONE);
            assert!(test_bed.get_brake_left_green_pressure() < Pressure::new::<psi>(50.));
            assert!(test_bed.get_brake_right_green_pressure() < Pressure::new::<psi>(50.));
        }

        #[test]
        // Should disable with one pedals > 42° over max range of 79.4° thus 52%
        fn autobrakes_med_disengage_at_52_on_one_pedal_input() {
            let mut test_bed = test_bed_with()
                .set_cold_dark_inputs()
                .on_the_ground()
                .set_park_brake(false)
                .start_eng1(Ratio::new::<percent>(100.))
                .start_eng2(Ratio::new::<percent>(100.))
                .run_waiting_for(Duration::from_secs(10));

            test_bed = test_bed
                .set_autobrake_med()
                .run_waiting_for(Duration::from_secs(1));

            assert!(test_bed.autobrake_mode() == AutobrakeMode::MED);

            test_bed = test_bed
                .set_deploy_spoilers()
                .run_waiting_for(Duration::from_secs(6));

            assert!(test_bed.autobrake_mode() == AutobrakeMode::MED);
            assert!(test_bed.get_brake_left_green_pressure() > Pressure::new::<psi>(1000.));
            assert!(test_bed.get_brake_right_green_pressure() > Pressure::new::<psi>(1000.));

            test_bed = test_bed
                .set_right_brake(Ratio::new::<percent>(50.))
                .run_waiting_for(Duration::from_secs(1))
                .set_right_brake(Ratio::new::<percent>(0.))
                .run_waiting_for(Duration::from_secs(1));

            assert!(test_bed.autobrake_mode() == AutobrakeMode::MED);
            assert!(test_bed.get_brake_left_green_pressure() > Pressure::new::<psi>(1000.));
            assert!(test_bed.get_brake_right_green_pressure() > Pressure::new::<psi>(1000.));

            test_bed = test_bed
                .set_right_brake(Ratio::new::<percent>(55.))
                .run_waiting_for(Duration::from_secs(1))
                .set_right_brake(Ratio::new::<percent>(0.))
                .run_waiting_for(Duration::from_secs(1));

            assert!(test_bed.autobrake_mode() == AutobrakeMode::NONE);
            assert!(test_bed.get_brake_left_green_pressure() < Pressure::new::<psi>(50.));
            assert!(test_bed.get_brake_right_green_pressure() < Pressure::new::<psi>(50.));
        }

        #[test]
        fn autobrakes_med_disengage_at_11_on_both_pedal_input() {
            let mut test_bed = test_bed_with()
                .set_cold_dark_inputs()
                .on_the_ground()
                .set_park_brake(false)
                .start_eng1(Ratio::new::<percent>(100.))
                .start_eng2(Ratio::new::<percent>(100.))
                .run_waiting_for(Duration::from_secs(10));

            test_bed = test_bed
                .set_autobrake_med()
                .run_waiting_for(Duration::from_secs(1));

            assert!(test_bed.autobrake_mode() == AutobrakeMode::MED);

            test_bed = test_bed
                .set_deploy_spoilers()
                .run_waiting_for(Duration::from_secs(6));

            assert!(test_bed.autobrake_mode() == AutobrakeMode::MED);
            assert!(test_bed.get_brake_left_green_pressure() > Pressure::new::<psi>(1000.));
            assert!(test_bed.get_brake_right_green_pressure() > Pressure::new::<psi>(1000.));

            test_bed = test_bed
                .set_right_brake(Ratio::new::<percent>(15.))
                .run_waiting_for(Duration::from_secs(1))
                .set_right_brake(Ratio::new::<percent>(0.))
                .run_waiting_for(Duration::from_secs(1));

            assert!(test_bed.autobrake_mode() == AutobrakeMode::MED);
            assert!(test_bed.get_brake_left_green_pressure() > Pressure::new::<psi>(1000.));
            assert!(test_bed.get_brake_right_green_pressure() > Pressure::new::<psi>(1000.));

            test_bed = test_bed
                .set_right_brake(Ratio::new::<percent>(15.))
                .set_left_brake(Ratio::new::<percent>(15.))
                .run_waiting_for(Duration::from_secs(1))
                .set_right_brake(Ratio::new::<percent>(0.))
                .set_left_brake(Ratio::new::<percent>(0.))
                .run_waiting_for(Duration::from_secs(1));

            assert!(test_bed.autobrake_mode() == AutobrakeMode::NONE);
            assert!(test_bed.get_brake_left_green_pressure() < Pressure::new::<psi>(50.));
            assert!(test_bed.get_brake_right_green_pressure() < Pressure::new::<psi>(50.));
        }

        #[test]
        fn autobrakes_max_disarm_after_10s_in_flight() {
            let mut test_bed = test_bed_with()
                .set_cold_dark_inputs()
                .on_the_ground()
                .set_park_brake(false)
                .start_eng1(Ratio::new::<percent>(100.))
                .start_eng2(Ratio::new::<percent>(100.))
                .run_waiting_for(Duration::from_secs(10));

            test_bed = test_bed
                .set_autobrake_max()
                .run_waiting_for(Duration::from_secs(1));

            assert!(test_bed.autobrake_mode() == AutobrakeMode::MAX);

            test_bed = test_bed.in_flight().run_waiting_for(Duration::from_secs(6));

            assert!(test_bed.autobrake_mode() == AutobrakeMode::MAX);

            test_bed = test_bed.in_flight().run_waiting_for(Duration::from_secs(6));

            assert!(test_bed.autobrake_mode() == AutobrakeMode::NONE);
        }

        #[test]
        fn controller_blue_epump_activates_when_no_weight_on_wheels() {
            let engine_off_oil_pressure = Pressure::new::<psi>(10.);
            let overhead_panel = A320HydraulicOverheadPanel::new();

            let mut blue_epump_controller = A320BlueElectricPumpController::new(
                A320Hydraulic::BLUE_ELEC_PUMP_CONTROL_POWER_BUS,
            );

            blue_epump_controller.receive_power(&test_electricity(
                ElectricalBusType::DirectCurrentEssential,
                true,
            ));

            let eng1_above_idle = false;
            let eng2_above_idle = false;
            blue_epump_controller.weight_on_wheels = false;
>>>>>>> 28e10107

            assert!(!test_bed.query(|a| a.is_blue_epump_controller_pressurising()));

            test_bed = test_bed.rotates_on_runway().run_one_tick();

            assert!(test_bed.query(|a| a.is_blue_epump_controller_pressurising()));
        }

        #[test]
        fn controller_blue_epump_split_engine_states() {
            let mut test_bed = test_bed_with()
                .engines_off()
                .on_the_ground()
                .set_cold_dark_inputs()
                .run_one_tick();

            assert!(!test_bed.query(|a| a.is_blue_epump_controller_pressurising()));

            test_bed = test_bed
                .start_eng1(Ratio::new::<percent>(65.))
                .run_one_tick();

            assert!(test_bed.query(|a| a.is_blue_epump_controller_pressurising()));

            test_bed = test_bed
                .start_eng2(Ratio::new::<percent>(65.))
                .stop_eng1()
                .run_one_tick();

            assert!(test_bed.query(|a| a.is_blue_epump_controller_pressurising()));
        }

        #[test]
        fn controller_blue_epump_on_off_engines() {
            let mut test_bed = test_bed_with()
                .engines_off()
                .on_the_ground()
                .set_cold_dark_inputs()
                .start_eng1(Ratio::new::<percent>(65.))
                .start_eng2(Ratio::new::<percent>(65.))
                .run_one_tick();

            assert!(test_bed.query(|a| a.is_blue_epump_controller_pressurising()));

            test_bed = test_bed.stop_eng1().stop_eng2().run_one_tick();

            assert!(!test_bed.query(|a| a.is_blue_epump_controller_pressurising()));
        }

        #[test]
        fn controller_blue_epump_override() {
            let mut test_bed = test_bed_with()
                .engines_off()
                .on_the_ground()
                .set_cold_dark_inputs()
                .press_blue_epump_override_button_once()
                .run_one_tick();

            assert!(test_bed.query(|a| a.is_blue_epump_controller_pressurising()));

            test_bed = test_bed
                .press_blue_epump_override_button_once()
                .run_one_tick();

            assert!(!test_bed.query(|a| a.is_blue_epump_controller_pressurising()));
        }

        #[test]
        fn controller_blue_epump_override_without_power_shall_not_run_blue_pump() {
            let mut test_bed = test_bed_with()
                .engines_off()
                .on_the_ground()
                .set_cold_dark_inputs()
                .start_eng1(Ratio::new::<percent>(65.))
                .run_one_tick();

            assert!(test_bed.query(|a| a.is_blue_epump_controller_pressurising()));

            test_bed = test_bed.dc_ess_lost().run_one_tick();

            assert!(!test_bed.query(|a| a.is_blue_epump_controller_pressurising()));
        }

        #[test]
        fn controller_yellow_epump_is_activated_by_overhead_button() {
            let mut test_bed = test_bed_with()
                .engines_off()
                .on_the_ground()
                .set_cold_dark_inputs()
                .run_one_tick();

            assert!(!test_bed.query(|a| a.is_yellow_epump_controller_pressurising()));

            test_bed = test_bed.set_yellow_e_pump(false).run_one_tick();

            assert!(test_bed.query(|a| a.is_yellow_epump_controller_pressurising()));

            test_bed = test_bed.set_yellow_e_pump(true).run_one_tick();

            assert!(!test_bed.query(|a| a.is_yellow_epump_controller_pressurising()));
        }

        #[test]
        fn controller_yellow_epump_unpowered_cant_command_pump() {
            let mut test_bed = test_bed_with()
                .engines_off()
                .on_the_ground()
                .set_cold_dark_inputs()
                .set_yellow_e_pump(false)
                .run_one_tick();

            assert!(test_bed.query(|a| a.is_yellow_epump_controller_pressurising()));

            test_bed = test_bed.dc_bus_2_lost().run_one_tick();

            assert!(!test_bed.query(|a| a.is_yellow_epump_controller_pressurising()));
        }

        #[test]
        fn controller_yellow_epump_can_operate_from_cargo_door_without_main_control_power_bus() {
            let mut test_bed = test_bed_with()
                .engines_off()
                .on_the_ground()
                .set_cold_dark_inputs()
                .run_one_tick();

            assert!(!test_bed.query(|a| a.is_cargo_powering_yellow_epump()));

            test_bed = test_bed
                .dc_ground_service_lost()
                .set_cargo_door_state(1.0)
                .run_one_tick();
            assert!(test_bed.query(|a| a.is_cargo_powering_yellow_epump()));
        }

        #[test]
        fn controller_engine_driven_pump1_overhead_button_logic_with_eng_on() {
            let mut test_bed = test_bed_with()
                .engines_off()
                .on_the_ground()
                .set_cold_dark_inputs()
                .run_one_tick();

            assert!(test_bed.query(|a| a.is_edp1_green_pump_controller_pressurising()));

            test_bed = test_bed
                .start_eng1(Ratio::new::<percent>(65.))
                .run_one_tick();
            assert!(test_bed.query(|a| a.is_edp1_green_pump_controller_pressurising()));

            test_bed = test_bed.set_green_ed_pump(false).run_one_tick();
            assert!(!test_bed.query(|a| a.is_edp1_green_pump_controller_pressurising()));

            test_bed = test_bed.set_green_ed_pump(true).run_one_tick();
            assert!(test_bed.query(|a| a.is_edp1_green_pump_controller_pressurising()));
        }

        #[test]
        fn controller_engine_driven_pump1_fire_overhead_released_stops_pump() {
            let mut test_bed = test_bed_with()
                .engines_off()
                .on_the_ground()
                .set_cold_dark_inputs()
                .start_eng1(Ratio::new::<percent>(65.))
                .start_eng2(Ratio::new::<percent>(65.))
                .run_one_tick();

            assert!(test_bed.query(|a| a.is_edp1_green_pump_controller_pressurising()));

            test_bed = test_bed.set_eng1_fire_button(true).run_one_tick();
            assert!(!test_bed.query(|a| a.is_edp1_green_pump_controller_pressurising()));
        }

        #[test]
        fn controller_engine_driven_pump2_overhead_button_logic_with_eng_on() {
            let mut test_bed = test_bed_with()
                .engines_off()
                .on_the_ground()
                .set_cold_dark_inputs()
                .run_one_tick();

            assert!(test_bed.query(|a| a.is_edp2_yellow_pump_controller_pressurising()));

<<<<<<< HEAD
            test_bed = test_bed
                .start_eng2(Ratio::new::<percent>(65.))
                .run_one_tick();
            assert!(test_bed.query(|a| a.is_edp2_yellow_pump_controller_pressurising()));

            test_bed = test_bed.set_yellow_ed_pump(false).run_one_tick();
            assert!(!test_bed.query(|a| a.is_edp2_yellow_pump_controller_pressurising()));

            test_bed = test_bed.set_yellow_ed_pump(true).run_one_tick();
            assert!(test_bed.query(|a| a.is_edp2_yellow_pump_controller_pressurising()));
=======
            edp1_controller.update(
                &overhead_panel,
                &fire_overhead_panel,
                Ratio::new::<percent>(50.),
                Pressure::new::<psi>(30.),
                true,
            );
            assert!(edp1_controller.should_pressurise());

            overhead_panel.edp1_push_button.push_off();
            edp1_controller.update(
                &overhead_panel,
                &fire_overhead_panel,
                Ratio::new::<percent>(50.),
                Pressure::new::<psi>(30.),
                true,
            );
            assert!(!edp1_controller.should_pressurise());

            overhead_panel.edp1_push_button.push_auto();
            edp1_controller.update(
                &overhead_panel,
                &fire_overhead_panel,
                Ratio::new::<percent>(50.),
                Pressure::new::<psi>(30.),
                true,
            );
            assert!(edp1_controller.should_pressurise());
>>>>>>> 28e10107
        }

        #[test]
        fn controller_engine_driven_pump2_fire_overhead_released_stops_pump() {
            let mut test_bed = test_bed_with()
                .engines_off()
                .on_the_ground()
                .set_cold_dark_inputs()
                .start_eng1(Ratio::new::<percent>(65.))
                .start_eng2(Ratio::new::<percent>(65.))
                .run_one_tick();

<<<<<<< HEAD
            assert!(test_bed.query(|a| a.is_edp2_yellow_pump_controller_pressurising()));

            test_bed = test_bed.set_eng2_fire_button(true).run_one_tick();
            assert!(!test_bed.query(|a| a.is_edp2_yellow_pump_controller_pressurising()));
=======
            edp1_controller.update(
                &overhead_panel,
                &fire_overhead_panel,
                Ratio::new::<percent>(50.),
                Pressure::new::<psi>(30.),
                true,
            );
            assert!(edp1_controller.should_pressurise());

            let mut test_bed = SimulationTestBed::from(fire_overhead_panel);
            test_bed.write("FIRE_BUTTON_ENG1", true);
            test_bed.run();

            test_bed.query_element(|element| {
                edp1_controller.update(
                    &overhead_panel,
                    element,
                    Ratio::new::<percent>(50.),
                    Pressure::new::<psi>(10.),
                    true,
                )
            });
            assert!(!edp1_controller.should_pressurise());
>>>>>>> 28e10107
        }

        #[test]
        fn controller_ptu_on_off_with_overhead_pushbutton() {
            let mut test_bed = test_bed_with()
                .engines_off()
                .on_the_ground()
                .set_cold_dark_inputs()
                .run_one_tick();

            assert!(test_bed.query(|a| a.is_ptu_controller_activating_ptu()));

<<<<<<< HEAD
            test_bed = test_bed.set_ptu_state(false).run_one_tick();

            assert!(!test_bed.query(|a| a.is_ptu_controller_activating_ptu()));
=======
            edp2_controller.update(
                &overhead_panel,
                &fire_overhead_panel,
                Ratio::new::<percent>(50.),
                Pressure::new::<psi>(30.),
                true,
            );
            assert!(edp2_controller.should_pressurise());

            overhead_panel.edp2_push_button.push_off();
            edp2_controller.update(
                &overhead_panel,
                &fire_overhead_panel,
                Ratio::new::<percent>(50.),
                Pressure::new::<psi>(30.),
                true,
            );
            assert!(!edp2_controller.should_pressurise());

            overhead_panel.edp2_push_button.push_auto();
            edp2_controller.update(
                &overhead_panel,
                &fire_overhead_panel,
                Ratio::new::<percent>(50.),
                Pressure::new::<psi>(30.),
                true,
            );
            assert!(edp2_controller.should_pressurise());
        }
>>>>>>> 28e10107

            test_bed = test_bed.set_ptu_state(true).run_one_tick();

<<<<<<< HEAD
            assert!(test_bed.query(|a| a.is_ptu_controller_activating_ptu()));
=======
            let mut edp2_controller = A320EngineDrivenPumpController::new(
                2,
                vec![
                    A320Hydraulic::YELLOW_EDP_CONTROL_POWER_BUS1,
                    A320Hydraulic::YELLOW_EDP_CONTROL_POWER_BUS2,
                ],
            );
            edp2_controller.receive_power(&test_electricity(
                ElectricalBusType::DirectCurrentEssential,
                true,
            ));

            edp2_controller.update(
                &overhead_panel,
                &fire_overhead_panel,
                Ratio::new::<percent>(50.),
                Pressure::new::<psi>(30.),
                true,
            );
            assert!(edp2_controller.should_pressurise());

            let mut test_bed = SimulationTestBed::from(fire_overhead_panel);
            test_bed.write("FIRE_BUTTON_ENG2", true);
            test_bed.run();

            test_bed.query_element(|element| {
                edp2_controller.update(
                    &overhead_panel,
                    element,
                    Ratio::new::<percent>(50.),
                    Pressure::new::<psi>(5.),
                    true,
                )
            });
            assert!(!edp2_controller.should_pressurise());
>>>>>>> 28e10107
        }

        #[test]
        fn controller_ptu_off_when_cargo_door_is_moved() {
            let mut test_bed = test_bed_with()
                .engines_off()
                .on_the_ground()
                .set_cold_dark_inputs()
                .run_one_tick();

            assert!(test_bed.query(|a| a.is_ptu_controller_activating_ptu()));

            test_bed = test_bed.set_cargo_door_state(1.0).run_one_tick();

            assert!(!test_bed.query(|a| a.is_ptu_controller_activating_ptu()));

            // Ptu should reactivate after 40s
            test_bed = test_bed.run_waiting_for(Duration::from_secs(41));

            assert!(test_bed.query(|a| a.is_ptu_controller_activating_ptu()));
        }

        #[test]
        fn controller_ptu_disabled_when_tug_attached() {
            let mut test_bed = test_bed_with()
                .engines_off()
                .on_the_ground()
                .set_cold_dark_inputs()
                .run_one_tick();

            assert!(test_bed.query(|a| a.is_ptu_controller_activating_ptu()));

            test_bed = test_bed
                .start_eng1(Ratio::new::<percent>(65.))
                .set_park_brake(false)
                .run_one_tick();

            assert!(test_bed.query(|a| a.is_ptu_controller_activating_ptu()));

            test_bed = test_bed.set_pushback_state(true).run_one_tick();

            assert!(!test_bed.query(|a| a.is_ptu_controller_activating_ptu()));

            // Ptu should reactivate after 10ish seconds
            test_bed = test_bed
                .set_pushback_state(false)
                .run_waiting_for(Duration::from_secs(15));

            assert!(test_bed.query(|a| a.is_ptu_controller_activating_ptu()));
        }

        #[test]
        fn rat_does_not_deploy_on_ground_at_eng_off() {
            let mut test_bed = test_bed_with()
                .set_cold_dark_inputs()
                .on_the_ground()
                .start_eng1(Ratio::new::<percent>(80.))
                .start_eng2(Ratio::new::<percent>(80.))
                .run_waiting_for(Duration::from_secs(10));

            assert!(test_bed.is_blue_pressurised());
            assert!(test_bed.get_rat_position() <= 0.);
            assert!(test_bed.get_rat_rpm() <= 1.);

            test_bed = test_bed
                .ac_bus_1_lost()
                .ac_bus_2_lost()
                .run_waiting_for(Duration::from_secs(2));

            // RAT has not deployed
            assert!(test_bed.get_rat_position() <= 0.);
            assert!(test_bed.get_rat_rpm() <= 1.);
        }

        #[test]
        fn rat_deploys_on_both_ac_lost() {
            let mut test_bed = test_bed_with()
                .set_cold_dark_inputs()
                .in_flight()
                .start_eng1(Ratio::new::<percent>(80.))
                .start_eng2(Ratio::new::<percent>(80.))
                .run_waiting_for(Duration::from_secs(10));

            assert!(!test_bed.rat_deploy_commanded());

            test_bed = test_bed
                .ac_bus_1_lost()
                .run_waiting_for(Duration::from_secs(2));

            assert!(!test_bed.rat_deploy_commanded());

            // Now all AC off should deploy RAT in flight
            test_bed = test_bed
                .ac_bus_1_lost()
                .ac_bus_2_lost()
                .run_waiting_for(Duration::from_secs(2));

            assert!(test_bed.rat_deploy_commanded());
        }

        #[test]
        fn blue_epump_unavailable_if_unpowered() {
            let mut test_bed = test_bed_with()
                .engines_off()
                .on_the_ground()
                .set_cold_dark_inputs()
                .run_one_tick();

            test_bed = test_bed
                .start_eng2(Ratio::new::<percent>(80.))
                .run_waiting_for(Duration::from_secs(10));

            // Blue epump working
            assert!(test_bed.is_blue_pressurised());

            test_bed = test_bed
                .ac_bus_2_lost()
                .run_waiting_for(Duration::from_secs(25));

            // Blue epump still working as it's not plugged on AC2
            assert!(test_bed.is_blue_pressurised());

            test_bed = test_bed
                .ac_bus_1_lost()
                .run_waiting_for(Duration::from_secs(25));

            // Blue epump has stopped
            assert!(!test_bed.is_blue_pressurised());
        }

        #[test]
        fn yellow_epump_unavailable_if_unpowered() {
            let mut test_bed = test_bed_with()
                .engines_off()
                .on_the_ground()
                .set_cold_dark_inputs()
                .run_one_tick();

            test_bed = test_bed
                .set_yellow_e_pump(false)
                .run_waiting_for(Duration::from_secs(10));

            // Yellow epump working
            assert!(test_bed.is_yellow_pressurised());

            test_bed = test_bed
                .ac_bus_2_lost()
                .ac_bus_1_lost()
                .run_waiting_for(Duration::from_secs(25));

            // Yellow epump still working as not plugged on AC2 or AC1
            assert!(test_bed.is_yellow_pressurised());

            test_bed = test_bed
                .ac_ground_service_lost()
                .run_waiting_for(Duration::from_secs(25));

            // Yellow epump has stopped
            assert!(!test_bed.is_yellow_pressurised());
        }
<<<<<<< HEAD
=======

        fn context(delta_time: Duration) -> UpdateContext {
            UpdateContext::new(
                delta_time,
                Velocity::new::<knot>(250.),
                Length::new::<foot>(5000.),
                ThermodynamicTemperature::new::<degree_celsius>(25.0),
                true,
                Acceleration::new::<meter_per_second_squared>(0.),
            )
        }

        fn moving_door(id: usize) -> Door {
            let mut door = Door::new(id);
            door.position += 0.01;
            door
        }

        fn non_moving_door(id: usize) -> Door {
            let mut door = Door::new(id);
            door.previous_position = door.position;
            door
        }

        fn attached_tug() -> PushbackTug {
            let mut tug = PushbackTug::new();
            tug.angle = tug.previous_angle + 0.1;
            tug.state = 0.;
            tug.update();
            tug
        }

        fn detached_tug() -> PushbackTug {
            let mut tug = PushbackTug::new();
            tug.angle = tug.previous_angle;
            tug.state = 3.;
            tug.update();
            tug
        }

        fn test_electricity(bus_id: ElectricalBusType, is_powered: bool) -> Electricity {
            let mut electricity = Electricity::new();
            let mut source = TestElectricitySource::unpowered(
                PotentialOrigin::EngineGenerator(1),
                &mut electricity,
            );

            if is_powered {
                source.power();
            }

            let bus = ElectricalBus::new(bus_id, &mut electricity);

            electricity.supplied_by(&source);
            electricity.flow(&source, &bus);

            electricity
        }
>>>>>>> 28e10107
    }
}<|MERGE_RESOLUTION|>--- conflicted
+++ resolved
@@ -24,15 +24,9 @@
         AutoOffFaultPushButton, AutoOnFaultPushButton, MomentaryOnPushButton, MomentaryPushButton,
     },
     shared::{
-<<<<<<< HEAD
-        DelayedFalseLogicGate, DelayedTrueLogicGate, ElectricalBusType, ElectricalBuses,
-        EmergencyElectricalRatPushButton, EmergencyElectricalState, EngineFirePushButtons,
-=======
         interpolation, DelayedFalseLogicGate, DelayedPulseTrueLogicGate, DelayedTrueLogicGate,
         ElectricalBusType, ElectricalBuses, EmergencyElectricalRatPushButton,
-        EmergencyElectricalState, EngineFirePushButtons, LandingGearPosition,
->>>>>>> 28e10107
-        RamAirTurbineHydraulicLoopPressurised,
+        EmergencyElectricalState, EngineFirePushButtons, RamAirTurbineHydraulicLoopPressurised,
     },
     simulation::{
         Read, Reader, SimulationElement, SimulationElementVisitor, SimulatorReader,
@@ -274,7 +268,8 @@
             &autobrake_panel,
             rat_and_emer_gen_man_on,
             emergency_elec_state,
-            landing_gear,
+            lgcui1,
+            lgcui2,
         );
 
         if number_of_steps_floating_point < 1.0 {
@@ -309,11 +304,8 @@
                     engine2,
                     overhead_panel,
                     engine_fire_push_buttons,
-<<<<<<< HEAD
                     lgcui1,
                     lgcui2,
-=======
->>>>>>> 28e10107
                 );
             }
 
@@ -376,6 +368,7 @@
         self.yellow_loop.is_pressurised()
     }
 
+    #[allow(clippy::too_many_arguments)]
     // Update with same refresh rate as the sim
     fn update_every_frame(
         &mut self,
@@ -384,14 +377,16 @@
         autobrake_panel: &AutobrakePanel,
         rat_and_emer_gen_man_on: &impl EmergencyElectricalRatPushButton,
         emergency_elec_state: &impl EmergencyElectricalState,
-        landing_gear: &LandingGear,
+        lgcui1: &impl LandingGearControlUnitInterface,
+        lgcui2: &impl LandingGearControlUnitInterface,
     ) {
         // Process brake logic (which circuit brakes) and send brake demands (how much)
         self.brake_computer.update_brake_demands(
             context,
             &self.green_loop,
             &self.braking_circuit_altn,
-            &landing_gear,
+            lgcui1,
+            lgcui2,
             &autobrake_panel,
         );
 
@@ -439,6 +434,7 @@
 
     fn update_blue_actuators_volume(&mut self) {}
 
+    #[allow(clippy::too_many_arguments)]
     // All the core hydraulics updates that needs to be done at the slowest fixed step rate
     fn update_fixed_step<T: Engine, U: EngineFirePushButtons>(
         &mut self,
@@ -447,27 +443,10 @@
         engine2: &T,
         overhead_panel: &A320HydraulicOverheadPanel,
         engine_fire_push_buttons: &U,
-<<<<<<< HEAD
         lgcui1: &impl LandingGearControlUnitInterface,
         lgcui2: &impl LandingGearControlUnitInterface,
     ) {
-        // Process brake logic (which circuit brakes) and send brake demands (how much)
-        self.hyd_brake_logic.update_brake_demands(
-            context,
-            &self.green_loop,
-            &self.braking_circuit_altn,
-            lgcui1,
-            lgcui2,
-        );
-        self.hyd_brake_logic.update_brake_pressure_limitation(
-            &mut self.braking_circuit_norm,
-            &mut self.braking_circuit_altn,
-        );
-        self.hyd_brake_logic.send_brake_demands(
-=======
-    ) {
         self.brake_computer.send_brake_demands(
->>>>>>> 28e10107
             &mut self.braking_circuit_norm,
             &mut self.braking_circuit_altn,
         );
@@ -663,12 +642,6 @@
     is_powered: bool,
     powered_by: Vec<ElectricalBusType>,
     engine_number: usize,
-<<<<<<< HEAD
-    engine_master_on_id: String,
-    engine_master_on: bool,
-=======
-    weight_on_wheels: bool,
->>>>>>> 28e10107
     should_pressurise: bool,
     has_pressure_low_fault: bool,
     is_pressure_low: bool,
@@ -681,12 +654,6 @@
             is_powered: false,
             powered_by,
             engine_number,
-<<<<<<< HEAD
-            engine_master_on_id: format!("GENERAL ENG STARTER ACTIVE:{}", engine_number),
-            engine_master_on: false,
-=======
-            weight_on_wheels: true,
->>>>>>> 28e10107
             should_pressurise: true,
             has_pressure_low_fault: false,
             is_pressure_low: true,
@@ -758,14 +725,6 @@
     }
 }
 impl SimulationElement for A320EngineDrivenPumpController {
-    fn read(&mut self, reader: &mut SimulatorReader) {
-<<<<<<< HEAD
-        self.engine_master_on = reader.read(&self.engine_master_on_id);
-=======
-        self.weight_on_wheels = reader.read("SIM ON GROUND");
->>>>>>> 28e10107
-    }
-
     fn write(&self, writer: &mut SimulatorWriter) {
         if self.engine_number == 1 {
             writer.write("HYD_GREEN_EDPUMP_LOW_PRESS", self.is_pressure_low);
@@ -1227,13 +1186,9 @@
         context: &UpdateContext,
         green_loop: &HydraulicLoop,
         alternate_circuit: &BrakeCircuit,
-<<<<<<< HEAD
         lgcui1: &impl LandingGearControlUnitInterface,
         lgcui2: &impl LandingGearControlUnitInterface,
-=======
-        landing_gear: &LandingGear,
         autobrake_panel: &AutobrakePanel,
->>>>>>> 28e10107
     ) {
         self.update_normal_braking_availability(&green_loop.pressure());
         self.update_brake_pressure_limitation();
@@ -1244,12 +1199,13 @@
             self.allow_autobrake_arming(),
             self.left_brake_pilot_input,
             self.right_brake_pilot_input,
-            self.weight_on_wheels,
+            lgcui1,
+            lgcui2,
         );
 
         let is_in_flight_gear_lever_up = !(lgcui1.left_and_right_gear_compressed_or_ext_power_6()
-            || lgcui2.left_and_right_gear_compressed_or_ext_power_6())
-            && !self.is_gear_lever_down;
+            || lgcui2.left_and_right_gear_compressed_or_ext_power_6()
+            || self.is_gear_lever_down);
 
         self.should_disable_auto_brake_when_retracting.update(
             context,
@@ -1630,18 +1586,25 @@
         allow_arming: bool,
         pedal_input_left: Ratio,
         pedal_input_right: Ratio,
-        weight_on_wheels: bool,
+        lgciu1: &impl LandingGearControlUnitInterface,
+        lgciu2: &impl LandingGearControlUnitInterface,
     ) {
+        let in_flight_lgciu1 =
+            !lgciu1.right_gear_compressed_1() && !lgciu1.left_gear_compressed_3();
+        let in_flight_lgciu2 =
+            !lgciu2.right_gear_compressed_1() && !lgciu2.left_gear_compressed_3();
+
         self.should_disarm_after_time_in_flight
-            .update(context, !weight_on_wheels);
+            .update(context, in_flight_lgciu1 || in_flight_lgciu2);
         self.should_reject_max_mode_after_time_in_flight
-            .update(context, !weight_on_wheels);
+            .update(context, in_flight_lgciu1 || in_flight_lgciu2);
 
         self.arming_is_allowed_by_bcu = allow_arming;
         self.left_brake_pedal_input = pedal_input_left;
         self.right_brake_pedal_input = pedal_input_right;
     }
 
+    #[allow(clippy::too_many_arguments)]
     fn update(
         &mut self,
         context: &UpdateContext,
@@ -1649,14 +1612,16 @@
         allow_arming: bool,
         pedal_input_left: Ratio,
         pedal_input_right: Ratio,
-        weight_on_wheels: bool,
+        lgciu1: &impl LandingGearControlUnitInterface,
+        lgciu2: &impl LandingGearControlUnitInterface,
     ) {
         self.update_input_conditions(
             &context,
             allow_arming,
             pedal_input_left,
             pedal_input_right,
-            weight_on_wheels,
+            lgciu1,
+            lgciu2,
         );
         self.mode = self.determine_mode(&autobrake_panel);
 
@@ -1798,14 +1763,9 @@
         use systems::simulation::test::TestBed;
         use systems::simulation::{test::SimulationTestBed, Aircraft};
         use uom::si::{
-<<<<<<< HEAD
             length::foot,
             ratio::{percent, ratio},
             velocity::knot,
-=======
-            acceleration::meter_per_second_squared, length::foot, ratio::percent,
-            thermodynamic_temperature::degree_celsius, velocity::knot,
->>>>>>> 28e10107
         };
 
         struct A320TestEmergencyElectricalOverheadPanel {
@@ -4333,14 +4293,6 @@
         }
 
         #[test]
-<<<<<<< HEAD
-        fn controller_blue_epump_activates_when_no_weight_on_center_wheel() {
-            let mut test_bed = test_bed_with()
-                .engines_off()
-                .on_the_ground()
-                .set_cold_dark_inputs()
-                .run_one_tick();
-=======
         fn autobrakes_arms_in_flight_lo_or_med() {
             let mut test_bed = test_bed_with()
                 .set_cold_dark_inputs()
@@ -4721,23 +4673,12 @@
         }
 
         #[test]
-        fn controller_blue_epump_activates_when_no_weight_on_wheels() {
-            let engine_off_oil_pressure = Pressure::new::<psi>(10.);
-            let overhead_panel = A320HydraulicOverheadPanel::new();
-
-            let mut blue_epump_controller = A320BlueElectricPumpController::new(
-                A320Hydraulic::BLUE_ELEC_PUMP_CONTROL_POWER_BUS,
-            );
-
-            blue_epump_controller.receive_power(&test_electricity(
-                ElectricalBusType::DirectCurrentEssential,
-                true,
-            ));
-
-            let eng1_above_idle = false;
-            let eng2_above_idle = false;
-            blue_epump_controller.weight_on_wheels = false;
->>>>>>> 28e10107
+        fn controller_blue_epump_activates_when_no_weight_on_center_wheel() {
+            let mut test_bed = test_bed_with()
+                .engines_off()
+                .on_the_ground()
+                .set_cold_dark_inputs()
+                .run_one_tick();
 
             assert!(!test_bed.query(|a| a.is_blue_epump_controller_pressurising()));
 
@@ -4921,7 +4862,6 @@
 
             assert!(test_bed.query(|a| a.is_edp2_yellow_pump_controller_pressurising()));
 
-<<<<<<< HEAD
             test_bed = test_bed
                 .start_eng2(Ratio::new::<percent>(65.))
                 .run_one_tick();
@@ -4932,36 +4872,6 @@
 
             test_bed = test_bed.set_yellow_ed_pump(true).run_one_tick();
             assert!(test_bed.query(|a| a.is_edp2_yellow_pump_controller_pressurising()));
-=======
-            edp1_controller.update(
-                &overhead_panel,
-                &fire_overhead_panel,
-                Ratio::new::<percent>(50.),
-                Pressure::new::<psi>(30.),
-                true,
-            );
-            assert!(edp1_controller.should_pressurise());
-
-            overhead_panel.edp1_push_button.push_off();
-            edp1_controller.update(
-                &overhead_panel,
-                &fire_overhead_panel,
-                Ratio::new::<percent>(50.),
-                Pressure::new::<psi>(30.),
-                true,
-            );
-            assert!(!edp1_controller.should_pressurise());
-
-            overhead_panel.edp1_push_button.push_auto();
-            edp1_controller.update(
-                &overhead_panel,
-                &fire_overhead_panel,
-                Ratio::new::<percent>(50.),
-                Pressure::new::<psi>(30.),
-                true,
-            );
-            assert!(edp1_controller.should_pressurise());
->>>>>>> 28e10107
         }
 
         #[test]
@@ -4974,36 +4884,10 @@
                 .start_eng2(Ratio::new::<percent>(65.))
                 .run_one_tick();
 
-<<<<<<< HEAD
             assert!(test_bed.query(|a| a.is_edp2_yellow_pump_controller_pressurising()));
 
             test_bed = test_bed.set_eng2_fire_button(true).run_one_tick();
             assert!(!test_bed.query(|a| a.is_edp2_yellow_pump_controller_pressurising()));
-=======
-            edp1_controller.update(
-                &overhead_panel,
-                &fire_overhead_panel,
-                Ratio::new::<percent>(50.),
-                Pressure::new::<psi>(30.),
-                true,
-            );
-            assert!(edp1_controller.should_pressurise());
-
-            let mut test_bed = SimulationTestBed::from(fire_overhead_panel);
-            test_bed.write("FIRE_BUTTON_ENG1", true);
-            test_bed.run();
-
-            test_bed.query_element(|element| {
-                edp1_controller.update(
-                    &overhead_panel,
-                    element,
-                    Ratio::new::<percent>(50.),
-                    Pressure::new::<psi>(10.),
-                    true,
-                )
-            });
-            assert!(!edp1_controller.should_pressurise());
->>>>>>> 28e10107
         }
 
         #[test]
@@ -5016,83 +4900,13 @@
 
             assert!(test_bed.query(|a| a.is_ptu_controller_activating_ptu()));
 
-<<<<<<< HEAD
             test_bed = test_bed.set_ptu_state(false).run_one_tick();
 
             assert!(!test_bed.query(|a| a.is_ptu_controller_activating_ptu()));
-=======
-            edp2_controller.update(
-                &overhead_panel,
-                &fire_overhead_panel,
-                Ratio::new::<percent>(50.),
-                Pressure::new::<psi>(30.),
-                true,
-            );
-            assert!(edp2_controller.should_pressurise());
-
-            overhead_panel.edp2_push_button.push_off();
-            edp2_controller.update(
-                &overhead_panel,
-                &fire_overhead_panel,
-                Ratio::new::<percent>(50.),
-                Pressure::new::<psi>(30.),
-                true,
-            );
-            assert!(!edp2_controller.should_pressurise());
-
-            overhead_panel.edp2_push_button.push_auto();
-            edp2_controller.update(
-                &overhead_panel,
-                &fire_overhead_panel,
-                Ratio::new::<percent>(50.),
-                Pressure::new::<psi>(30.),
-                true,
-            );
-            assert!(edp2_controller.should_pressurise());
-        }
->>>>>>> 28e10107
 
             test_bed = test_bed.set_ptu_state(true).run_one_tick();
 
-<<<<<<< HEAD
             assert!(test_bed.query(|a| a.is_ptu_controller_activating_ptu()));
-=======
-            let mut edp2_controller = A320EngineDrivenPumpController::new(
-                2,
-                vec![
-                    A320Hydraulic::YELLOW_EDP_CONTROL_POWER_BUS1,
-                    A320Hydraulic::YELLOW_EDP_CONTROL_POWER_BUS2,
-                ],
-            );
-            edp2_controller.receive_power(&test_electricity(
-                ElectricalBusType::DirectCurrentEssential,
-                true,
-            ));
-
-            edp2_controller.update(
-                &overhead_panel,
-                &fire_overhead_panel,
-                Ratio::new::<percent>(50.),
-                Pressure::new::<psi>(30.),
-                true,
-            );
-            assert!(edp2_controller.should_pressurise());
-
-            let mut test_bed = SimulationTestBed::from(fire_overhead_panel);
-            test_bed.write("FIRE_BUTTON_ENG2", true);
-            test_bed.run();
-
-            test_bed.query_element(|element| {
-                edp2_controller.update(
-                    &overhead_panel,
-                    element,
-                    Ratio::new::<percent>(50.),
-                    Pressure::new::<psi>(5.),
-                    true,
-                )
-            });
-            assert!(!edp2_controller.should_pressurise());
->>>>>>> 28e10107
         }
 
         #[test]
@@ -5253,66 +5067,5 @@
             // Yellow epump has stopped
             assert!(!test_bed.is_yellow_pressurised());
         }
-<<<<<<< HEAD
-=======
-
-        fn context(delta_time: Duration) -> UpdateContext {
-            UpdateContext::new(
-                delta_time,
-                Velocity::new::<knot>(250.),
-                Length::new::<foot>(5000.),
-                ThermodynamicTemperature::new::<degree_celsius>(25.0),
-                true,
-                Acceleration::new::<meter_per_second_squared>(0.),
-            )
-        }
-
-        fn moving_door(id: usize) -> Door {
-            let mut door = Door::new(id);
-            door.position += 0.01;
-            door
-        }
-
-        fn non_moving_door(id: usize) -> Door {
-            let mut door = Door::new(id);
-            door.previous_position = door.position;
-            door
-        }
-
-        fn attached_tug() -> PushbackTug {
-            let mut tug = PushbackTug::new();
-            tug.angle = tug.previous_angle + 0.1;
-            tug.state = 0.;
-            tug.update();
-            tug
-        }
-
-        fn detached_tug() -> PushbackTug {
-            let mut tug = PushbackTug::new();
-            tug.angle = tug.previous_angle;
-            tug.state = 3.;
-            tug.update();
-            tug
-        }
-
-        fn test_electricity(bus_id: ElectricalBusType, is_powered: bool) -> Electricity {
-            let mut electricity = Electricity::new();
-            let mut source = TestElectricitySource::unpowered(
-                PotentialOrigin::EngineGenerator(1),
-                &mut electricity,
-            );
-
-            if is_powered {
-                source.power();
-            }
-
-            let bus = ElectricalBus::new(bus_id, &mut electricity);
-
-            electricity.supplied_by(&source);
-            electricity.flow(&source, &bus);
-
-            electricity
-        }
->>>>>>> 28e10107
     }
 }
--- conflicted
+++ resolved
@@ -693,14 +693,8 @@
     }
 }
 impl SimulationElement for A320EngineDrivenPumpController {
-<<<<<<< HEAD
-    fn read(&mut self, state: &mut SimulatorReader) {
-        self.weight_on_wheels = state.read_bool("SIM ON GROUND");
-=======
     fn read(&mut self, reader: &mut SimulatorReader) {
-        self.engine_master_on = reader.read(&self.engine_master_on_id);
         self.weight_on_wheels = reader.read("SIM ON GROUND");
->>>>>>> 22f02440
     }
 
     fn write(&self, writer: &mut SimulatorWriter) {
@@ -1254,22 +1248,12 @@
     }
 }
 
-<<<<<<< HEAD
 impl SimulationElement for A320HydraulicBrakeComputerUnit {
     fn accept<T: SimulationElementVisitor>(&mut self, visitor: &mut T) {
         self.autobrake_controller.accept(visitor);
         visitor.visit(self);
     }
 
-    fn read(&mut self, state: &mut SimulatorReader) {
-        self.parking_brake_demand = state.read_bool("PARK_BRAKE_LEVER_POS");
-        self.weight_on_wheels = state.read_bool("SIM ON GROUND");
-        self.is_gear_lever_down = state.read_bool("GEAR HANDLE POSITION");
-        self.anti_skid_activated = state.read_bool("ANTISKID BRAKES ACTIVE");
-        self.left_brake_pilot_input = state.read_f64("LEFT_BRAKE_PEDAL_INPUT");
-        self.right_brake_pilot_input = state.read_f64("RIGHT_BRAKE_PEDAL_INPUT");
-=======
-impl SimulationElement for A320HydraulicBrakingLogic {
     fn read(&mut self, reader: &mut SimulatorReader) {
         self.parking_brake_demand = reader.read("PARK_BRAKE_LEVER_POS");
         self.weight_on_wheels = reader.read("SIM ON GROUND");
@@ -1277,9 +1261,6 @@
         self.anti_skid_activated = reader.read("ANTISKID BRAKES ACTIVE");
         self.left_brake_pilot_input = reader.read("LEFT_BRAKE_PEDAL_INPUT");
         self.right_brake_pilot_input = reader.read("RIGHT_BRAKE_PEDAL_INPUT");
-        let autobrakes_setting: f64 = reader.read("AUTOBRAKES SETTING");
-        self.autobrakes_setting = autobrakes_setting.floor() as u8;
->>>>>>> 22f02440
     }
 }
 
@@ -1320,14 +1301,6 @@
         writer.write("BRAKE LEFT FORCE FACTOR", self.left_braking_force);
         writer.write("BRAKE RIGHT FORCE FACTOR", self.right_braking_force);
     }
-<<<<<<< HEAD
-=======
-
-    // We receive here the desired parking brake position. This is the parking brake lever input
-    fn read(&mut self, reader: &mut SimulatorReader) {
-        self.park_brake_lever_is_set = reader.read("PARK_BRAKE_LEVER_POS");
-    }
->>>>>>> 22f02440
 }
 
 struct Door {
@@ -1488,10 +1461,8 @@
         } else if autobrake_panel.max_pressed() {
             if self.mode == A320AutobrakeMode::MAX {
                 self.mode = A320AutobrakeMode::NONE
-            } else {
-                if !self.should_disarm_after_time_in_flight.output() {
-                    self.mode = A320AutobrakeMode::MAX;
-                }
+            } else if !self.should_disarm_after_time_in_flight.output() {
+                self.mode = A320AutobrakeMode::MAX;
             }
         }
 
@@ -1660,13 +1631,13 @@
             A320AutobrakeMode::MED => mode_num = 2,
             A320AutobrakeMode::MAX => mode_num = 3,
         }
-        writer.write_f64("AUTOBRAKES_ARMED_MODE", mode_num as f64);
-        writer.write_bool("AUTOBRAKES_BRAKING", self.is_decelerating());
+        writer.write("AUTOBRAKES_ARMED_MODE", mode_num as f64);
+        writer.write("AUTOBRAKES_BRAKING", self.is_decelerating());
     }
 
     fn read(&mut self, state: &mut SimulatorReader) {
         self.last_ground_spoilers_active = self.ground_spoilers_active;
-        self.ground_spoilers_active = state.read_bool("SPOILERS_GROUND_SPOILERS_ACTIVE");
+        self.ground_spoilers_active = state.read("SPOILERS_GROUND_SPOILERS_ACTIVE");
 
         // Reading current mode in sim to initialize correct mode if sim changes it (from .FLT files for example)
         let sim_mode = state.read_f64("AUTOBRAKES_ARMED_MODE") as u8;
@@ -1754,16 +1725,16 @@
         self.last_med_state = self.med_button.is_pressed();
         self.last_max_state = self.max_button.is_pressed();
 
-        self.disarm_request = state.read_bool("KEY_AUTOBRAKE_DISARM");
+        self.disarm_request = state.read("KEY_AUTOBRAKE_DISARM");
 
         self.last_low_request = self.low_request;
-        self.low_request = state.read_bool("KEY_AUTOBRAKE_LOW");
+        self.low_request = state.read("KEY_AUTOBRAKE_LOW");
 
         self.last_med_request = self.med_request;
-        self.med_request = state.read_bool("KEY_AUTOBRAKE_MED");
+        self.med_request = state.read("KEY_AUTOBRAKE_MED");
 
         self.last_max_request = self.max_request;
-        self.max_request = state.read_bool("KEY_AUTOBRAKE_MAX");
+        self.max_request = state.read("KEY_AUTOBRAKE_MAX");
     }
 }
 

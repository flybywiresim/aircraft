--- conflicted
+++ resolved
@@ -1001,11 +1001,7 @@
                 self.left_brake_green_output = 0.;
                 self.right_brake_green_output = 0.;
             } else {
-<<<<<<< HEAD
                 // Slight brake pressure to stop the spinning wheels (have no pressure data available yet, 0.2 is random one)
-=======
-                // Slight brake pressure to stop the spinning wheels
->>>>>>> 4a080a9f
                 self.left_brake_green_output = 0.2;
                 self.right_brake_green_output = 0.2;
             }

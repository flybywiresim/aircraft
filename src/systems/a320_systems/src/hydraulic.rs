use std::time::Duration;
use uom::si::{f64::*, pressure::pascal, pressure::psi, velocity::knot, volume::gallon};

<<<<<<< HEAD
use systems::engine::Engine;
=======
>>>>>>> fd4dcefe
use systems::hydraulic::{
    ElectricPump, EngineDrivenPump, HydFluid, HydraulicLoop, HydraulicLoopController,
    PowerTransferUnit, PowerTransferUnitController, PumpController, RamAirTurbine,
    RamAirTurbineController,
};
use systems::overhead::{
    AutoOffFaultPushButton, AutoOnFaultPushButton, FirePushButton, OnOffFaultPushButton,
};
use systems::simulation::{
    SimulationElement, SimulationElementVisitor, SimulatorReader, SimulatorWriter, UpdateContext,
};
<<<<<<< HEAD
use systems::{hydraulic::brakecircuit::BrakeCircuit, shared::DelayedFalseLogicGate};
=======
use systems::{engine::Engine, landing_gear::LandingGear};
use systems::{
    hydraulic::brakecircuit::BrakeCircuit, shared::DelayedFalseLogicGate,
    shared::DelayedTrueLogicGate,
};
>>>>>>> fd4dcefe

pub(super) struct A320Hydraulic {
    hyd_brake_logic: A320HydraulicBrakingLogic,
    blue_loop: HydraulicLoop,
    blue_loop_controller: A320HydraulicLoopController,
    green_loop: HydraulicLoop,
    green_loop_controller: A320HydraulicLoopController,
    yellow_loop: HydraulicLoop,
    yellow_loop_controller: A320HydraulicLoopController,

    engine_driven_pump_1: EngineDrivenPump,
    engine_driven_pump_1_controller: A320EngineDrivenPumpController,

    engine_driven_pump_2: EngineDrivenPump,
    engine_driven_pump_2_controller: A320EngineDrivenPumpController,

    blue_electric_pump: ElectricPump,
    blue_electric_pump_controller: A320BlueElectricPumpController,

    yellow_electric_pump: ElectricPump,
    yellow_electric_pump_controller: A320YellowElectricPumpController,

    forward_cargo_door: Door,
    aft_cargo_door: Door,
    pushback_tug: PushbackTug,

    ram_air_turbine: RamAirTurbine,
    ram_air_turbine_controller: A320RamAirTurbineController,

    power_transfer_unit: PowerTransferUnit,
    power_transfer_unit_controller: A320PowerTransferUnitController,

    braking_circuit_norm: BrakeCircuit,
    braking_circuit_altn: BrakeCircuit,
    total_sim_time_elapsed: Duration,
    lag_time_accumulator: Duration,
}
impl A320Hydraulic {
    const MIN_PRESS_PRESSURISED_LO_HYST: f64 = 1450.0;
    const MIN_PRESS_PRESSURISED_HI_HYST: f64 = 1750.0;

    const HYDRAULIC_SIM_TIME_STEP: u64 = 100; // Refresh rate of hydraulic simulation in ms
    const ACTUATORS_SIM_TIME_STEP_MULT: u32 = 2; // Refresh rate of actuators as multiplier of hydraulics. 2 means double frequency update

    pub(super) fn new() -> A320Hydraulic {
        A320Hydraulic {
            hyd_brake_logic: A320HydraulicBrakingLogic::new(),

            blue_loop: HydraulicLoop::new(
                "BLUE",
                false,
                false,
                Volume::new::<gallon>(15.8),
                Volume::new::<gallon>(15.85),
                Volume::new::<gallon>(8.0),
                Volume::new::<gallon>(1.56),
                HydFluid::new(Pressure::new::<pascal>(1450000000.0)),
                false,
                Pressure::new::<psi>(Self::MIN_PRESS_PRESSURISED_LO_HYST),
                Pressure::new::<psi>(Self::MIN_PRESS_PRESSURISED_HI_HYST),
            ),
            blue_loop_controller: A320HydraulicLoopController::new(None),
            green_loop: HydraulicLoop::new(
                "GREEN",
                true,
                false,
                Volume::new::<gallon>(26.38),
                Volume::new::<gallon>(26.41),
                Volume::new::<gallon>(15.),
                Volume::new::<gallon>(3.6),
                HydFluid::new(Pressure::new::<pascal>(1450000000.0)),
                true,
                Pressure::new::<psi>(Self::MIN_PRESS_PRESSURISED_LO_HYST),
                Pressure::new::<psi>(Self::MIN_PRESS_PRESSURISED_HI_HYST),
            ),
            green_loop_controller: A320HydraulicLoopController::new(Some(1)),
            yellow_loop: HydraulicLoop::new(
                "YELLOW",
                false,
                true,
                Volume::new::<gallon>(19.81),
                Volume::new::<gallon>(19.81),
                Volume::new::<gallon>(10.0),
                Volume::new::<gallon>(3.6),
                HydFluid::new(Pressure::new::<pascal>(1450000000.0)),
                true,
                Pressure::new::<psi>(Self::MIN_PRESS_PRESSURISED_LO_HYST),
                Pressure::new::<psi>(Self::MIN_PRESS_PRESSURISED_HI_HYST),
            ),
            yellow_loop_controller: A320HydraulicLoopController::new(Some(2)),

            engine_driven_pump_1: EngineDrivenPump::new("GREEN"),
            engine_driven_pump_1_controller: A320EngineDrivenPumpController::new(1),

            engine_driven_pump_2: EngineDrivenPump::new("YELLOW"),
            engine_driven_pump_2_controller: A320EngineDrivenPumpController::new(2),

            blue_electric_pump: ElectricPump::new("BLUE"),
            blue_electric_pump_controller: A320BlueElectricPumpController::new(),

            yellow_electric_pump: ElectricPump::new("YELLOW"),
            yellow_electric_pump_controller: A320YellowElectricPumpController::new(),

            forward_cargo_door: Door::new(5),
            aft_cargo_door: Door::new(3),
            pushback_tug: PushbackTug::new(),

            ram_air_turbine: RamAirTurbine::new(),
            ram_air_turbine_controller: A320RamAirTurbineController::new(),

            power_transfer_unit: PowerTransferUnit::new(),
            power_transfer_unit_controller: A320PowerTransferUnitController::new(),

            braking_circuit_norm: BrakeCircuit::new(
                "NORM",
                Volume::new::<gallon>(0.),
                Volume::new::<gallon>(0.),
                Volume::new::<gallon>(0.13),
            ),

            braking_circuit_altn: BrakeCircuit::new(
                "ALTN",
                Volume::new::<gallon>(1.5),
                Volume::new::<gallon>(0.5),
                Volume::new::<gallon>(0.13),
            ),

            total_sim_time_elapsed: Duration::new(0, 0),
            lag_time_accumulator: Duration::new(0, 0),
        }
    }

    pub(super) fn update(
        &mut self,
        context: &UpdateContext,
        engine1: &Engine,
        engine2: &Engine,
        overhead_panel: &A320HydraulicOverheadPanel,
        engine_fire_overhead: &A320EngineFireOverheadPanel,
<<<<<<< HEAD
=======
        landing_gear: &LandingGear,
>>>>>>> fd4dcefe
    ) {
        let min_hyd_loop_timestep = Duration::from_millis(Self::HYDRAULIC_SIM_TIME_STEP); //Hyd Sim rate = 10 Hz

        self.total_sim_time_elapsed += context.delta();

        // Time to catch up in our simulation = new delta + time not updated last iteration
        let time_to_catch = context.delta() + self.lag_time_accumulator;

        // Number of time steps (with floating part) to do according to required time step
        let number_of_steps_floating_point =
            time_to_catch.as_secs_f64() / min_hyd_loop_timestep.as_secs_f64();

<<<<<<< HEAD
        // Updating rat stowed pos on all frames in case it's used for graphics
        self.ram_air_turbine.update_position(&context.delta());
=======
        // Here we update everything requiring same refresh as the sim calls us, more likely visual stuff
        self.update_at_every_frames(&context);
>>>>>>> fd4dcefe

        if number_of_steps_floating_point < 1.0 {
            // Can't do a full time step
            // we can decide either do an update with smaller step or wait next iteration
            // for now we only update lag accumulator and chose a hard fixed step: if smaller
            // than chosen time step we do nothing and wait next iteration

            // Time lag is float part only of num of steps (because is < 1.0 here) * fixed time step to get a result in time
            self.lag_time_accumulator = Duration::from_secs_f64(
                number_of_steps_floating_point * min_hyd_loop_timestep.as_secs_f64(),
            );
        } else {
            // Int part is the actual number of loops to do
            // rest of floating part goes into accumulator
            let num_of_update_loops = number_of_steps_floating_point.floor() as u32;

            self.lag_time_accumulator = Duration::from_secs_f64(
                (number_of_steps_floating_point - (num_of_update_loops as f64))
                    * min_hyd_loop_timestep.as_secs_f64(),
            ); // Keep track of time left after all fixed loop are done

            // Then run fixed update loop for main hydraulics
            for _ in 0..num_of_update_loops {
                // First update what is currently consumed and given back by each actuator
                // Todo: might have to split the actuator volumes by expected number of loops
                self.update_actuators_volume();

                self.update_fixed_step(
                    context,
                    engine1,
                    engine2,
                    overhead_panel,
                    engine_fire_overhead,
<<<<<<< HEAD
=======
                    landing_gear,
>>>>>>> fd4dcefe
                    min_hyd_loop_timestep,
                );
            }

            // This is the "fast" update loop refreshing ACTUATORS_SIM_TIME_STEP_MULT times faster
            // here put everything that needs higher simulation rates like physics solving
            let num_of_actuators_update_loops =
                num_of_update_loops * Self::ACTUATORS_SIM_TIME_STEP_MULT;
            let delta_time_physics = min_hyd_loop_timestep / Self::ACTUATORS_SIM_TIME_STEP_MULT; //If X times faster we divide step by X
            for _ in 0..num_of_actuators_update_loops {
                self.update_fast_rate(&context, &delta_time_physics);
            }
        }
    }

    fn green_edp_has_fault(&self) -> bool {
        // TODO wrong logic: can fake it using pump flow == 0 until we implement check valve sections in each hyd loop
        // at current state, PTU activation is able to clear a pump fault by rising pressure, which is wrong
        self.engine_driven_pump_1_controller.should_pressurise()
            && !self.green_loop.is_pressurised()
    }

    fn yellow_epump_has_fault(&self) -> bool {
        // TODO wrong logic: can fake it using pump flow == 0 until we implement check valve sections in each hyd loop
        // at current state, PTU activation is able to clear a pump fault by rising pressure, which is wrong
        self.yellow_electric_pump_controller.should_pressurise()
            && !self.yellow_loop.is_pressurised()
    }

    fn yellow_edp_has_fault(&self) -> bool {
        // TODO wrong logic: can fake it using pump flow == 0 until we implement check valve sections in each hyd loop
        // at current state, PTU activation is able to clear a pump fault by rising pressure, which is wrong
        self.engine_driven_pump_2_controller.should_pressurise()
            && !self.yellow_loop.is_pressurised()
    }

    fn blue_epump_has_fault(&self) -> bool {
        // TODO wrong logic: can fake it using pump flow == 0 until we implement check valve sections in each hyd loop
        // at current state, PTU activation is able to clear a pump fault by rising pressure, which is wrong
        self.blue_electric_pump_controller.should_pressurise() && !self.blue_loop.is_pressurised()
    }

    #[cfg(test)]
    fn should_pressurise_yellow_pump_for_cargo_door_operation(&self) -> bool {
        self.yellow_electric_pump_controller
            .should_pressurise_for_cargo_door_operation()
    }

    #[cfg(test)]
    fn nose_wheel_steering_pin_is_inserted(&self) -> bool {
        self.power_transfer_unit_controller
            .nose_wheel_steering_pin_is_inserted()
    }

    pub(super) fn is_blue_pressurised(&self) -> bool {
        self.blue_loop.is_pressurised()
    }

    #[cfg(test)]
    fn is_green_pressurised(&self) -> bool {
        self.green_loop.is_pressurised()
    }

    #[cfg(test)]
    fn is_yellow_pressurised(&self) -> bool {
        self.yellow_loop.is_pressurised()
    }

<<<<<<< HEAD
=======
    // Update with same refresh rate as the sim
    fn update_at_every_frames(&mut self, context: &UpdateContext) {
        // Updating rat stowed pos on all frames in case it's used for graphics
        self.ram_air_turbine.update_position(&context.delta());

        // Tug has its angle changing on each frame and we'd like to detect this
        self.pushback_tug.update();
    }

>>>>>>> fd4dcefe
    // All the higher frequency updates like physics
    fn update_fast_rate(&mut self, context: &UpdateContext, delta_time_physics: &Duration) {
        self.ram_air_turbine
            .update_physics(&delta_time_physics, &context.indicated_airspeed());
    }

    // For each hydraulic loop retrieves volumes from and to each actuator and pass it to the loops
    fn update_actuators_volume(&mut self) {
        self.update_green_actuators_volume();
        self.update_yellow_actuators_volume();
        self.update_blue_actuators_volume();
    }

    fn update_green_actuators_volume(&mut self) {
        self.green_loop
            .update_actuator_volumes(&self.braking_circuit_norm);
        self.braking_circuit_norm.reset_accumulators();
    }

    fn update_yellow_actuators_volume(&mut self) {
        self.yellow_loop
            .update_actuator_volumes(&self.braking_circuit_altn);
        self.braking_circuit_altn.reset_accumulators();
    }

    fn update_blue_actuators_volume(&mut self) {}

    // All the core hydraulics updates that needs to be done at the slowest fixed step rate
<<<<<<< HEAD
=======
    #[allow(clippy::too_many_arguments)]
>>>>>>> fd4dcefe
    fn update_fixed_step(
        &mut self,
        context: &UpdateContext,
        engine1: &Engine,
        engine2: &Engine,
        overhead_panel: &A320HydraulicOverheadPanel,
        engine_fire_overhead: &A320EngineFireOverheadPanel,
<<<<<<< HEAD
        min_hyd_loop_timestep: Duration,
    ) {
        // Process brake logic (which circuit brakes) and send brake demands (how much)
        self.hyd_brake_logic
            .update_brake_demands(&self.green_loop, &self.braking_circuit_altn);
=======
        landing_gear: &LandingGear,
        min_hyd_loop_timestep: Duration,
    ) {
        // Process brake logic (which circuit brakes) and send brake demands (how much)
        self.hyd_brake_logic.update_brake_demands(
            &context.with_delta(min_hyd_loop_timestep),
            &self.green_loop,
            &self.braking_circuit_altn,
            &landing_gear,
        );
>>>>>>> fd4dcefe
        self.hyd_brake_logic.update_brake_pressure_limitation(
            &mut self.braking_circuit_norm,
            &mut self.braking_circuit_altn,
        );
        self.hyd_brake_logic.send_brake_demands(
            &mut self.braking_circuit_norm,
            &mut self.braking_circuit_altn,
        );

        self.power_transfer_unit_controller.update(
            &context.with_delta(min_hyd_loop_timestep),
            overhead_panel,
            &self.forward_cargo_door,
            &self.aft_cargo_door,
            &self.pushback_tug,
        );
        self.power_transfer_unit.update(
            &self.green_loop,
            &self.yellow_loop,
            &self.power_transfer_unit_controller,
        );

        self.engine_driven_pump_1_controller
            .update(overhead_panel, engine_fire_overhead);
        self.engine_driven_pump_1.update(
            &min_hyd_loop_timestep,
            &self.green_loop,
            &engine1,
            &self.engine_driven_pump_1_controller,
        );

        self.engine_driven_pump_2_controller
            .update(overhead_panel, engine_fire_overhead);
        self.engine_driven_pump_2.update(
            &min_hyd_loop_timestep,
            &self.yellow_loop,
            &engine2,
            &self.engine_driven_pump_2_controller,
        );

        self.blue_electric_pump_controller.update(overhead_panel);
        self.blue_electric_pump.update(
            &min_hyd_loop_timestep,
            &self.blue_loop,
            &self.blue_electric_pump_controller,
        );

        self.yellow_electric_pump_controller.update(
            &context.with_delta(min_hyd_loop_timestep),
            overhead_panel,
            &self.forward_cargo_door,
            &self.aft_cargo_door,
        );
        self.yellow_electric_pump.update(
            &min_hyd_loop_timestep,
            &self.yellow_loop,
            &self.yellow_electric_pump_controller,
        );

        self.ram_air_turbine_controller
            .update(&context.with_delta(min_hyd_loop_timestep));
        self.ram_air_turbine.update(
            &min_hyd_loop_timestep,
            &self.blue_loop,
            &self.ram_air_turbine_controller,
        );

        self.green_loop_controller.update(engine_fire_overhead);
        self.green_loop.update(
            &min_hyd_loop_timestep,
            Vec::new(),
            vec![&self.engine_driven_pump_1],
            Vec::new(),
            vec![&self.power_transfer_unit],
            &self.green_loop_controller,
        );

        self.yellow_loop_controller.update(engine_fire_overhead);
        self.yellow_loop.update(
            &min_hyd_loop_timestep,
            vec![&self.yellow_electric_pump],
            vec![&self.engine_driven_pump_2],
            Vec::new(),
            vec![&self.power_transfer_unit],
            &self.yellow_loop_controller,
        );

        self.blue_loop_controller.update(engine_fire_overhead);
        self.blue_loop.update(
            &min_hyd_loop_timestep,
            vec![&self.blue_electric_pump],
            Vec::new(),
            vec![&self.ram_air_turbine],
            Vec::new(),
            &self.blue_loop_controller,
        );

        self.braking_circuit_norm
            .update(&min_hyd_loop_timestep, &self.green_loop);
        self.braking_circuit_altn
            .update(&min_hyd_loop_timestep, &self.yellow_loop);
    }
}
impl SimulationElement for A320Hydraulic {
    fn accept<T: SimulationElementVisitor>(&mut self, visitor: &mut T) {
        self.engine_driven_pump_1.accept(visitor);
        self.engine_driven_pump_1_controller.accept(visitor);

        self.engine_driven_pump_2.accept(visitor);
        self.engine_driven_pump_2_controller.accept(visitor);

        self.blue_electric_pump.accept(visitor);
        self.blue_electric_pump_controller.accept(visitor);

        self.yellow_electric_pump.accept(visitor);

        self.forward_cargo_door.accept(visitor);
        self.aft_cargo_door.accept(visitor);
        self.pushback_tug.accept(visitor);

        self.ram_air_turbine.accept(visitor);
        self.ram_air_turbine_controller.accept(visitor);

        self.power_transfer_unit.accept(visitor);
        self.power_transfer_unit_controller.accept(visitor);

        self.blue_loop.accept(visitor);
        self.green_loop.accept(visitor);
        self.yellow_loop.accept(visitor);

        self.hyd_brake_logic.accept(visitor);

        self.braking_circuit_norm.accept(visitor);
        self.braking_circuit_altn.accept(visitor);

        visitor.visit(self);
    }

    fn write(&self, writer: &mut SimulatorWriter) {
        writer.write_bool("HYD_GREEN_EDPUMP_LOW_PRESS", self.green_edp_has_fault());
        writer.write_bool("HYD_BLUE_EPUMP_LOW_PRESS", self.blue_epump_has_fault());
        writer.write_bool("HYD_YELLOW_EDPUMP_LOW_PRESS", self.yellow_edp_has_fault());
        writer.write_bool("HYD_YELLOW_EPUMP_LOW_PRESS", self.yellow_epump_has_fault());
    }
}

struct A320HydraulicLoopController {
    engine_number: Option<usize>,
    should_open_fire_shutoff_valve: bool,
}
impl A320HydraulicLoopController {
    fn new(engine_number: Option<usize>) -> Self {
        Self {
            engine_number,
            should_open_fire_shutoff_valve: true,
        }
    }

    fn update(&mut self, engine_fire_overhead: &A320EngineFireOverheadPanel) {
        if let Some(eng_number) = self.engine_number {
            self.should_open_fire_shutoff_valve =
                !engine_fire_overhead.fire_push_button_is_released(eng_number);
        }
    }
}
impl HydraulicLoopController for A320HydraulicLoopController {
    fn should_open_fire_shutoff_valve(&self) -> bool {
        self.should_open_fire_shutoff_valve
    }
}

struct A320EngineDrivenPumpController {
    engine_number: usize,
    engine_master_on_id: String,
    engine_master_on: bool,
    should_pressurise: bool,
}
impl A320EngineDrivenPumpController {
    fn new(engine_number: usize) -> Self {
        Self {
            engine_number,
            engine_master_on_id: format!("GENERAL ENG STARTER ACTIVE:{}", engine_number),
            engine_master_on: false,
            should_pressurise: false,
        }
    }

    fn update(
        &mut self,
        overhead_panel: &A320HydraulicOverheadPanel,
        engine_fire_overhead: &A320EngineFireOverheadPanel,
    ) {
        if overhead_panel.edp_push_button_is_auto(self.engine_number)
            && self.engine_master_on
            && !engine_fire_overhead.fire_push_button_is_released(self.engine_number)
        {
            self.should_pressurise = true;
        } else if overhead_panel.edp_push_button_is_off(self.engine_number)
            || engine_fire_overhead.fire_push_button_is_released(self.engine_number)
        {
            self.should_pressurise = false;
        }
    }
}
impl PumpController for A320EngineDrivenPumpController {
    fn should_pressurise(&self) -> bool {
        self.should_pressurise
    }
}
impl SimulationElement for A320EngineDrivenPumpController {
    fn read(&mut self, state: &mut SimulatorReader) {
        self.engine_master_on = state.read_bool(&self.engine_master_on_id);
    }
}

struct A320BlueElectricPumpController {
    should_pressurise: bool,
    engine_1_master_on: bool,
    engine_2_master_on: bool,
}
impl A320BlueElectricPumpController {
    fn new() -> Self {
        Self {
            should_pressurise: false,
            engine_1_master_on: false,
            engine_2_master_on: false,
        }
    }

    fn update(&mut self, overhead_panel: &A320HydraulicOverheadPanel) {
        if overhead_panel.blue_epump_push_button.is_auto() {
            if self.engine_1_master_on
                || self.engine_2_master_on
                || overhead_panel.blue_epump_override_push_button_is_on()
            {
                self.should_pressurise = true;
            } else {
                self.should_pressurise = false;
            }
        } else if overhead_panel.blue_epump_push_button_is_off() {
            self.should_pressurise = false;
        }
    }
}
impl PumpController for A320BlueElectricPumpController {
    fn should_pressurise(&self) -> bool {
        self.should_pressurise
    }
}
impl SimulationElement for A320BlueElectricPumpController {
    fn read(&mut self, state: &mut SimulatorReader) {
        self.engine_1_master_on = state.read_bool("GENERAL ENG STARTER ACTIVE:1");
        self.engine_2_master_on = state.read_bool("GENERAL ENG STARTER ACTIVE:2");
    }
}
impl Default for A320BlueElectricPumpController {
    fn default() -> Self {
        Self::new()
    }
}

struct A320YellowElectricPumpController {
    should_pressurise: bool,
    should_activate_yellow_pump_for_cargo_door_operation: DelayedFalseLogicGate,
}
impl A320YellowElectricPumpController {
    const DURATION_OF_YELLOW_PUMP_ACTIVATION_AFTER_CARGO_DOOR_OPERATION: Duration =
        Duration::from_secs(20);

    fn new() -> Self {
        Self {
            should_pressurise: false,
            should_activate_yellow_pump_for_cargo_door_operation: DelayedFalseLogicGate::new(
                Self::DURATION_OF_YELLOW_PUMP_ACTIVATION_AFTER_CARGO_DOOR_OPERATION,
            ),
        }
    }

    fn update(
        &mut self,
        context: &UpdateContext,
        overhead_panel: &A320HydraulicOverheadPanel,
        forward_cargo_door: &Door,
        aft_cargo_door: &Door,
    ) {
        self.should_activate_yellow_pump_for_cargo_door_operation
            .update(
                context,
                forward_cargo_door.has_moved() || aft_cargo_door.has_moved(),
            );

        self.should_pressurise = overhead_panel.yellow_epump_push_button.is_on()
            || self
                .should_activate_yellow_pump_for_cargo_door_operation
                .output();
    }

    #[cfg(test)]
    fn should_pressurise_for_cargo_door_operation(&self) -> bool {
        self.should_activate_yellow_pump_for_cargo_door_operation
            .output()
    }
}
impl PumpController for A320YellowElectricPumpController {
    fn should_pressurise(&self) -> bool {
        self.should_pressurise
    }
}
impl Default for A320YellowElectricPumpController {
    fn default() -> Self {
        Self::new()
    }
}

struct A320PowerTransferUnitController {
    should_enable: bool,
    should_inhibit_ptu_after_cargo_door_operation: DelayedFalseLogicGate,
    nose_wheel_steering_pin_inserted: DelayedFalseLogicGate,

    parking_brake_lever_pos: bool,
    eng_1_master_on: bool,
    eng_2_master_on: bool,
    weight_on_wheels: bool,
}
impl A320PowerTransferUnitController {
    const DURATION_OF_PTU_INHIBIT_AFTER_CARGO_DOOR_OPERATION: Duration = Duration::from_secs(40);
    const DURATION_AFTER_WHICH_NWS_PIN_IS_REMOVED_AFTER_PUSHBACK: Duration =
        Duration::from_secs(15);

    fn new() -> Self {
        Self {
            should_enable: false,
            should_inhibit_ptu_after_cargo_door_operation: DelayedFalseLogicGate::new(
                Self::DURATION_OF_PTU_INHIBIT_AFTER_CARGO_DOOR_OPERATION,
            ),
            nose_wheel_steering_pin_inserted: DelayedFalseLogicGate::new(
                Self::DURATION_AFTER_WHICH_NWS_PIN_IS_REMOVED_AFTER_PUSHBACK,
            ),

            parking_brake_lever_pos: false,
            eng_1_master_on: false,
            eng_2_master_on: false,
            weight_on_wheels: false,
        }
    }

    fn update(
        &mut self,
        context: &UpdateContext,
        overhead_panel: &A320HydraulicOverheadPanel,
        forward_cargo_door: &Door,
        aft_cargo_door: &Door,
        pushback_tug: &PushbackTug,
    ) {
        self.should_inhibit_ptu_after_cargo_door_operation.update(
            context,
            forward_cargo_door.has_moved() || aft_cargo_door.has_moved(),
        );
        self.nose_wheel_steering_pin_inserted
<<<<<<< HEAD
            .update(context, pushback_tug.is_pushing());
=======
            .update(context, pushback_tug.is_connected());
>>>>>>> fd4dcefe

        let ptu_inhibited = self.should_inhibit_ptu_after_cargo_door_operation.output()
            && overhead_panel.yellow_epump_push_button_is_auto();

        self.should_enable = overhead_panel.ptu_push_button_is_auto()
            && (!self.weight_on_wheels
                || self.eng_1_master_on && self.eng_2_master_on
                || !self.eng_1_master_on && !self.eng_2_master_on
                || (!self.parking_brake_lever_pos
                    && !self.nose_wheel_steering_pin_inserted.output()))
            && !ptu_inhibited;
    }

    #[cfg(test)]
    fn nose_wheel_steering_pin_is_inserted(&self) -> bool {
        self.nose_wheel_steering_pin_inserted.output()
    }
}
impl PowerTransferUnitController for A320PowerTransferUnitController {
    fn should_enable(&self) -> bool {
        self.should_enable
    }
}
impl SimulationElement for A320PowerTransferUnitController {
    fn read(&mut self, state: &mut SimulatorReader) {
        self.parking_brake_lever_pos = state.read_bool("BRAKE PARKING INDICATOR");
        self.eng_1_master_on = state.read_bool("GENERAL ENG STARTER ACTIVE:1");
        self.eng_2_master_on = state.read_bool("GENERAL ENG STARTER ACTIVE:2");
        self.weight_on_wheels = state.read_bool("SIM ON GROUND");
    }
}

struct A320RamAirTurbineController {
    should_deploy: bool,
    eng_1_master_on: bool,
    eng_2_master_on: bool,
}
impl A320RamAirTurbineController {
    fn new() -> Self {
        Self {
            should_deploy: false,
            eng_1_master_on: false,
            eng_2_master_on: false,
        }
    }

    fn update(&mut self, context: &UpdateContext) {
        // RAT Deployment
        // Todo check all other needed conditions this is faked with engine master while it should check elec buses
        self.should_deploy = !self.eng_1_master_on
            && !self.eng_2_master_on
            //Todo get speed from ADIRS
            && context.indicated_airspeed() > Velocity::new::<knot>(100.)
    }
}
impl RamAirTurbineController for A320RamAirTurbineController {
    fn should_deploy(&self) -> bool {
        self.should_deploy
    }
}
impl SimulationElement for A320RamAirTurbineController {
    fn read(&mut self, state: &mut SimulatorReader) {
        self.eng_1_master_on = state.read_bool("GENERAL ENG STARTER ACTIVE:1");
        self.eng_2_master_on = state.read_bool("GENERAL ENG STARTER ACTIVE:2");
    }
}

pub struct A320HydraulicBrakingLogic {
    parking_brake_demand: bool,
    weight_on_wheels: bool,
<<<<<<< HEAD
=======
    is_gear_lever_down: bool,
>>>>>>> fd4dcefe
    left_brake_pilot_input: f64,
    right_brake_pilot_input: f64,
    left_brake_green_output: f64,
    left_brake_yellow_output: f64,
    right_brake_green_output: f64,
    right_brake_yellow_output: f64,
    normal_brakes_available: bool,
<<<<<<< HEAD
=======
    should_disable_auto_brake_when_retracting: DelayedTrueLogicGate,
>>>>>>> fd4dcefe
    anti_skid_activated: bool,
    autobrakes_setting: u8,
}
// Implements brakes computers logic
impl A320HydraulicBrakingLogic {
    // Minimum pressure hysteresis on green until main switched on ALTN brakes
    // Feedback by Cpt. Chaos — 25/04/2021 #pilot-feedback
    const MIN_PRESSURE_BRAKE_ALTN_HYST_LO: f64 = 1305.;
    const MIN_PRESSURE_BRAKE_ALTN_HYST_HI: f64 = 2176.;

    // Min pressure when parking brake enabled. Lower normal braking is allowed to use pilot input as emergency braking
    // Feedback by avteknisyan — 25/04/2021 #pilot-feedback
    const MIN_PRESSURE_PARK_BRAKE_EMERGENCY: f64 = 507.;

<<<<<<< HEAD
=======
    const AUTOBRAKE_GEAR_RETRACTION_DURATION_S: f64 = 3.;

>>>>>>> fd4dcefe
    pub fn new() -> A320HydraulicBrakingLogic {
        A320HydraulicBrakingLogic {
            parking_brake_demand: true, // Position of parking brake lever
            weight_on_wheels: true,
<<<<<<< HEAD
=======
            is_gear_lever_down: true,
>>>>>>> fd4dcefe
            left_brake_pilot_input: 0.0,
            right_brake_pilot_input: 0.0,
            left_brake_green_output: 0.0, // Actual command sent to left green circuit
            left_brake_yellow_output: 1.0, // Actual command sent to left yellow circuit. Init 1 as considering park brake on on init
            right_brake_green_output: 0.0, // Actual command sent to right green circuit
            right_brake_yellow_output: 1.0, // Actual command sent to right yellow circuit. Init 1 as considering park brake on on init
            normal_brakes_available: false,
<<<<<<< HEAD
=======
            should_disable_auto_brake_when_retracting: DelayedTrueLogicGate::new(
                Duration::from_secs_f64(Self::AUTOBRAKE_GEAR_RETRACTION_DURATION_S),
            ),
>>>>>>> fd4dcefe
            anti_skid_activated: true,
            autobrakes_setting: 0,
        }
    }

    fn update_normal_braking_availability(&mut self, normal_braking_loop_pressure: &Pressure) {
        if normal_braking_loop_pressure.get::<psi>() > Self::MIN_PRESSURE_BRAKE_ALTN_HYST_HI
            && (self.left_brake_pilot_input < 0.2 && self.right_brake_pilot_input < 0.2)
        {
            self.normal_brakes_available = true;
        } else if normal_braking_loop_pressure.get::<psi>() < Self::MIN_PRESSURE_BRAKE_ALTN_HYST_LO
        {
            self.normal_brakes_available = false;
        }
    }

    pub fn update_brake_pressure_limitation(
        &mut self,
        norm_brk: &mut BrakeCircuit,
        altn_brk: &mut BrakeCircuit,
    ) {
        let yellow_manual_braking_input = self.left_brake_pilot_input
            > self.left_brake_yellow_output + 0.2
            || self.right_brake_pilot_input > self.right_brake_yellow_output + 0.2;

        // Nominal braking from pedals is limited to 2538psi e
        norm_brk.set_brake_limit_ena(true);
        norm_brk.set_brake_press_limit(Pressure::new::<psi>(2538.));

        if self.parking_brake_demand {
            altn_brk.set_brake_limit_ena(true);

            // If no pilot action, standard park brake pressure limit
            if !yellow_manual_braking_input {
                altn_brk.set_brake_press_limit(Pressure::new::<psi>(2103.));
            } else {
                // Else manual action limited to a higher max nominal pressure
                altn_brk.set_brake_press_limit(Pressure::new::<psi>(2538.));
            }
        } else if !self.anti_skid_activated {
            altn_brk.set_brake_press_limit(Pressure::new::<psi>(1160.));
            altn_brk.set_brake_limit_ena(true);
        } else {
            // Else if any manual braking we use standard limit
            altn_brk.set_brake_press_limit(Pressure::new::<psi>(2538.));
            altn_brk.set_brake_limit_ena(true);
        }
    }

    // Updates final brake demands per hydraulic loop based on pilot pedal demands
    pub fn update_brake_demands(
        &mut self,
<<<<<<< HEAD
        green_loop: &HydraulicLoop,
        alternate_circuit: &BrakeCircuit,
    ) {
        self.update_normal_braking_availability(&green_loop.get_pressure());

        let green_used_for_brakes =
            self.normal_brakes_available && self.anti_skid_activated && !self.parking_brake_demand;

        if green_used_for_brakes {
            self.left_brake_green_output = self.left_brake_pilot_input;
            self.right_brake_green_output = self.right_brake_pilot_input;
            self.left_brake_yellow_output = 0.;
            self.right_brake_yellow_output = 0.;
        } else {
            self.left_brake_green_output = 0.;
            self.right_brake_green_output = 0.;
            if !self.parking_brake_demand {
                // Normal braking but using alternate circuit
                self.left_brake_yellow_output = self.left_brake_pilot_input;
                self.right_brake_yellow_output = self.right_brake_pilot_input;
            } else {
                // Else we just use parking brake
                self.left_brake_yellow_output = 1.;
                self.right_brake_yellow_output = 1.;

                // Special case: parking brake on but yellow can't provide enough brakes: green are allowed to brake for emergency
                if alternate_circuit.get_brake_pressure_left().get::<psi>()
                    < Self::MIN_PRESSURE_PARK_BRAKE_EMERGENCY
                    || alternate_circuit.get_brake_pressure_right().get::<psi>()
                        < Self::MIN_PRESSURE_PARK_BRAKE_EMERGENCY
                {
                    self.left_brake_green_output = self.left_brake_pilot_input;
                    self.right_brake_green_output = self.right_brake_pilot_input;
=======
        context: &UpdateContext,
        green_loop: &HydraulicLoop,
        alternate_circuit: &BrakeCircuit,
        landing_gear: &LandingGear,
    ) {
        self.update_normal_braking_availability(&green_loop.get_pressure());

        let is_in_flight_gear_lever_up = !self.weight_on_wheels && !self.is_gear_lever_down;
        self.should_disable_auto_brake_when_retracting.update(
            context,
            !landing_gear.is_down_and_locked() && !self.is_gear_lever_down,
        );

        if is_in_flight_gear_lever_up {
            if self.should_disable_auto_brake_when_retracting.output() {
                self.left_brake_green_output = 0.;
                self.right_brake_green_output = 0.;
                self.left_brake_yellow_output = 0.;
                self.right_brake_yellow_output = 0.;
            } else {
                self.left_brake_green_output = 0.2; // Slight brake pressure to stop the spinning wheels
                self.right_brake_green_output = 0.2; // Slight brake pressure to stop the spinning wheels
            }
        } else {
            let green_used_for_brakes = self.normal_brakes_available
                && self.anti_skid_activated
                && !self.parking_brake_demand;

            if green_used_for_brakes {
                self.left_brake_green_output = self.left_brake_pilot_input;
                self.right_brake_green_output = self.right_brake_pilot_input;
                self.left_brake_yellow_output = 0.;
                self.right_brake_yellow_output = 0.;
            } else {
                self.left_brake_green_output = 0.;
                self.right_brake_green_output = 0.;
                if !self.parking_brake_demand {
                    // Normal braking but using alternate circuit
                    self.left_brake_yellow_output = self.left_brake_pilot_input;
                    self.right_brake_yellow_output = self.right_brake_pilot_input;
                } else {
                    // Else we just use parking brake
                    self.left_brake_yellow_output = 1.;
                    self.right_brake_yellow_output = 1.;

                    // Special case: parking brake on but yellow can't provide enough brakes: green are allowed to brake for emergency
                    if alternate_circuit.get_brake_pressure_left().get::<psi>()
                        < Self::MIN_PRESSURE_PARK_BRAKE_EMERGENCY
                        || alternate_circuit.get_brake_pressure_right().get::<psi>()
                            < Self::MIN_PRESSURE_PARK_BRAKE_EMERGENCY
                    {
                        self.left_brake_green_output = self.left_brake_pilot_input;
                        self.right_brake_green_output = self.right_brake_pilot_input;
                    }
>>>>>>> fd4dcefe
                }
            }
        }

        //limiting final values
        self.left_brake_yellow_output = self.left_brake_yellow_output.min(1.).max(0.);
        self.right_brake_yellow_output = self.right_brake_yellow_output.min(1.).max(0.);
        self.left_brake_green_output = self.left_brake_green_output.min(1.).max(0.);
        self.right_brake_green_output = self.right_brake_green_output.min(1.).max(0.);
    }

    pub fn send_brake_demands(&mut self, norm: &mut BrakeCircuit, altn: &mut BrakeCircuit) {
        norm.set_brake_demand_left(self.left_brake_green_output);
        norm.set_brake_demand_right(self.right_brake_green_output);
        altn.set_brake_demand_left(self.left_brake_yellow_output);
        altn.set_brake_demand_right(self.right_brake_yellow_output);
    }
}

impl SimulationElement for A320HydraulicBrakingLogic {
    fn accept<T: SimulationElementVisitor>(&mut self, visitor: &mut T) {
        visitor.visit(self);
    }

    fn read(&mut self, state: &mut SimulatorReader) {
        self.parking_brake_demand = state.read_bool("BRAKE PARKING INDICATOR");
        self.weight_on_wheels = state.read_bool("SIM ON GROUND");
<<<<<<< HEAD
=======
        self.is_gear_lever_down = state.read_bool("GEAR HANDLE POSITION");
>>>>>>> fd4dcefe
        self.anti_skid_activated = state.read_bool("ANTISKID BRAKES ACTIVE");
        self.left_brake_pilot_input = state.read_f64("BRAKE LEFT POSITION") / 100.0;
        self.right_brake_pilot_input = state.read_f64("BRAKE RIGHT POSITION") / 100.0;
        self.autobrakes_setting = state.read_f64("AUTOBRAKES SETTING").floor() as u8;
    }
}

struct Door {
    exit_id: String,
    position: f64,
    previous_position: f64,
}
impl Door {
    fn new(id: usize) -> Self {
        Self {
            exit_id: format!("EXIT OPEN:{}", id),
            position: 0.,
            previous_position: 0.,
        }
    }

    fn has_moved(&self) -> bool {
        (self.position - self.previous_position).abs() > f64::EPSILON
    }
}
impl SimulationElement for Door {
    fn read(&mut self, state: &mut SimulatorReader) {
        self.previous_position = self.position;
        self.position = state.read_f64(&self.exit_id);
    }
}

struct PushbackTug {
    angle: f64,
    previous_angle: f64,
    // Type of pushback:
    // 0 = Straight
    // 1 = Left
    // 2 = Right
    // 3 = Assumed to be no pushback
<<<<<<< HEAD
    state: f64,
=======
    // 4 = might be finishing pushback, to confirm
    state: f64,
    is_connected_to_nose_gear: bool,
>>>>>>> fd4dcefe
}
impl PushbackTug {
    const STATE_NO_PUSHBACK: f64 = 3.;

    fn new() -> Self {
        Self {
            angle: 0.,
            previous_angle: 0.,
<<<<<<< HEAD
            state: 0.,
        }
    }

    fn is_pushing(&self) -> bool {
        // The angle keeps changing while pushing.
=======
            state: Self::STATE_NO_PUSHBACK,
            is_connected_to_nose_gear: false,
        }
    }

    pub fn update(&mut self) {
        if self.is_pushing() {
            self.is_connected_to_nose_gear = true;
        } else if (self.state - PushbackTug::STATE_NO_PUSHBACK).abs() <= f64::EPSILON {
            self.is_connected_to_nose_gear = false;
        }
    }

    fn is_connected(&self) -> bool {
        self.is_connected_to_nose_gear
    }

    fn is_pushing(&self) -> bool {
        // The angle keeps changing while pushing or is frozen high on high angle manoeuvering.
>>>>>>> fd4dcefe
        (self.angle - self.previous_angle).abs() > f64::EPSILON
            && (self.state - PushbackTug::STATE_NO_PUSHBACK).abs() > f64::EPSILON
    }
}
impl SimulationElement for PushbackTug {
    fn read(&mut self, state: &mut SimulatorReader) {
        self.previous_angle = self.angle;
        self.angle = state.read_f64("PUSHBACK ANGLE");
        self.state = state.read_f64("PUSHBACK STATE");
    }
}

pub(super) struct A320HydraulicOverheadPanel {
    edp1_push_button: AutoOffFaultPushButton,
    edp2_push_button: AutoOffFaultPushButton,
    blue_epump_push_button: AutoOffFaultPushButton,
    ptu_push_button: AutoOffFaultPushButton,
    rat_push_button: AutoOffFaultPushButton,
    yellow_epump_push_button: AutoOnFaultPushButton,
    blue_epump_override_push_button: OnOffFaultPushButton,
}
impl A320HydraulicOverheadPanel {
    pub(super) fn new() -> A320HydraulicOverheadPanel {
        A320HydraulicOverheadPanel {
            edp1_push_button: AutoOffFaultPushButton::new_auto("HYD_ENG_1_PUMP"),
            edp2_push_button: AutoOffFaultPushButton::new_auto("HYD_ENG_2_PUMP"),
            blue_epump_push_button: AutoOffFaultPushButton::new_auto("HYD_EPUMPB"),
            ptu_push_button: AutoOffFaultPushButton::new_auto("HYD_PTU"),
            rat_push_button: AutoOffFaultPushButton::new_off("HYD_RAT"),
            yellow_epump_push_button: AutoOnFaultPushButton::new_auto("HYD_EPUMPY"),
            blue_epump_override_push_button: OnOffFaultPushButton::new_off("HYD_EPUMPY_OVRD"),
        }
    }

    pub(super) fn update(&mut self, hyd: &A320Hydraulic) {
        self.edp1_push_button.set_fault(hyd.green_edp_has_fault());
        self.edp2_push_button.set_fault(hyd.yellow_edp_has_fault());
        self.blue_epump_push_button
            .set_fault(hyd.blue_epump_has_fault());
        self.yellow_epump_push_button
            .set_fault(hyd.yellow_epump_has_fault());
    }

    fn yellow_epump_push_button_is_auto(&self) -> bool {
        self.yellow_epump_push_button.is_auto()
    }

    fn ptu_push_button_is_auto(&self) -> bool {
        self.ptu_push_button.is_auto()
    }

    fn edp_push_button_is_auto(&self, number: usize) -> bool {
        match number {
            1 => self.edp1_push_button.is_auto(),
            2 => self.edp2_push_button.is_auto(),
            _ => panic!("The A320 only supports two engines."),
        }
    }

    fn edp_push_button_is_off(&self, number: usize) -> bool {
        match number {
            1 => self.edp1_push_button.is_off(),
            2 => self.edp2_push_button.is_off(),
            _ => panic!("The A320 only supports two engines."),
<<<<<<< HEAD
        }
    }

    fn blue_epump_override_push_button_is_on(&self) -> bool {
        self.blue_epump_override_push_button.is_on()
    }

    fn blue_epump_push_button_is_off(&self) -> bool {
        self.blue_epump_push_button.is_off()
    }
}
impl SimulationElement for A320HydraulicOverheadPanel {
    fn accept<T: SimulationElementVisitor>(&mut self, visitor: &mut T) {
        self.edp1_push_button.accept(visitor);
        self.edp2_push_button.accept(visitor);
        self.blue_epump_push_button.accept(visitor);
        self.ptu_push_button.accept(visitor);
        self.rat_push_button.accept(visitor);
        self.yellow_epump_push_button.accept(visitor);
        self.blue_epump_override_push_button.accept(visitor);

        visitor.visit(self);
    }
}

pub struct A320EngineFireOverheadPanel {
    eng1_fire_pb: FirePushButton,
    eng2_fire_pb: FirePushButton,
}
impl A320EngineFireOverheadPanel {
    pub fn new() -> Self {
        Self {
            eng1_fire_pb: FirePushButton::new("ENG1"),
            eng2_fire_pb: FirePushButton::new("ENG2"),
        }
    }

    fn fire_push_button_is_released(&self, engine_number: usize) -> bool {
        match engine_number {
            1 => self.eng1_fire_pb.is_released(),
            2 => self.eng2_fire_pb.is_released(),
            _ => panic!("The A320 only supports two engines."),
=======
        }
    }

    fn blue_epump_override_push_button_is_on(&self) -> bool {
        self.blue_epump_override_push_button.is_on()
    }

    fn blue_epump_push_button_is_off(&self) -> bool {
        self.blue_epump_push_button.is_off()
    }
}
impl SimulationElement for A320HydraulicOverheadPanel {
    fn accept<T: SimulationElementVisitor>(&mut self, visitor: &mut T) {
        self.edp1_push_button.accept(visitor);
        self.edp2_push_button.accept(visitor);
        self.blue_epump_push_button.accept(visitor);
        self.ptu_push_button.accept(visitor);
        self.rat_push_button.accept(visitor);
        self.yellow_epump_push_button.accept(visitor);
        self.blue_epump_override_push_button.accept(visitor);

        visitor.visit(self);
    }
}

pub struct A320EngineFireOverheadPanel {
    eng1_fire_pb: FirePushButton,
    eng2_fire_pb: FirePushButton,
}
impl A320EngineFireOverheadPanel {
    pub fn new() -> Self {
        Self {
            eng1_fire_pb: FirePushButton::new("ENG1"),
            eng2_fire_pb: FirePushButton::new("ENG2"),
>>>>>>> fd4dcefe
        }
    }
}
impl SimulationElement for A320EngineFireOverheadPanel {
    fn accept<T: SimulationElementVisitor>(&mut self, visitor: &mut T) {
        self.eng1_fire_pb.accept(visitor);
        self.eng2_fire_pb.accept(visitor);

<<<<<<< HEAD
        visitor.visit(self);
    }
}
=======
    fn fire_push_button_is_released(&self, engine_number: usize) -> bool {
        match engine_number {
            1 => self.eng1_fire_pb.is_released(),
            2 => self.eng2_fire_pb.is_released(),
            _ => panic!("The A320 only supports two engines."),
        }
    }
}
impl SimulationElement for A320EngineFireOverheadPanel {
    fn accept<T: SimulationElementVisitor>(&mut self, visitor: &mut T) {
        self.eng1_fire_pb.accept(visitor);
        self.eng2_fire_pb.accept(visitor);

        visitor.visit(self);
    }
}
>>>>>>> fd4dcefe

#[cfg(test)]
mod tests {
    use super::*;
    use rand::Rng;

    mod a320_hydraulics {
        use super::*;
        use systems::simulation::{test::SimulationTestBed, Aircraft};
        use uom::si::{length::foot, ratio::percent, velocity::knot};

        struct A320HydraulicsTestAircraft {
            engine_1: Engine,
            engine_2: Engine,
            hydraulics: A320Hydraulic,
            overhead: A320HydraulicOverheadPanel,
            engine_fire_overhead: A320EngineFireOverheadPanel,
<<<<<<< HEAD
=======
            landing_gear: LandingGear,
>>>>>>> fd4dcefe
        }
        impl A320HydraulicsTestAircraft {
            fn new() -> Self {
                Self {
                    engine_1: Engine::new(1),
                    engine_2: Engine::new(2),
                    hydraulics: A320Hydraulic::new(),
                    overhead: A320HydraulicOverheadPanel::new(),
                    engine_fire_overhead: A320EngineFireOverheadPanel::new(),
<<<<<<< HEAD
=======
                    landing_gear: LandingGear::new(),
>>>>>>> fd4dcefe
                }
            }

            fn get_yellow_brake_accumulator_fluid_volume(&self) -> Volume {
                self.hydraulics.braking_circuit_altn.get_acc_fluid_volume()
            }

            fn is_nws_pin_inserted(&self) -> bool {
                self.hydraulics.nose_wheel_steering_pin_is_inserted()
            }

            fn is_cargo_powering_yellow_epump(&self) -> bool {
                self.hydraulics
                    .should_pressurise_yellow_pump_for_cargo_door_operation()
            }

            fn is_ptu_enabled(&self) -> bool {
                self.hydraulics.power_transfer_unit.is_enabled()
            }

            fn is_blue_pressurised(&self) -> bool {
                self.hydraulics.is_blue_pressurised()
            }

            fn is_green_pressurised(&self) -> bool {
                self.hydraulics.is_green_pressurised()
            }

            fn is_yellow_pressurised(&self) -> bool {
                self.hydraulics.is_yellow_pressurised()
            }

            fn set_engine_1_n2(&mut self, n2: Ratio) {
                self.engine_1.corrected_n2 = n2;
            }
            fn set_engine_2_n2(&mut self, n2: Ratio) {
                self.engine_2.corrected_n2 = n2;
            }
        }

        impl Aircraft for A320HydraulicsTestAircraft {
            fn update_after_power_distribution(&mut self, context: &UpdateContext) {
                self.hydraulics.update(
                    context,
                    &self.engine_1,
                    &self.engine_2,
                    &self.overhead,
                    &self.engine_fire_overhead,
<<<<<<< HEAD
=======
                    &self.landing_gear,
>>>>>>> fd4dcefe
                );

                self.overhead.update(&self.hydraulics);
            }
        }
        impl SimulationElement for A320HydraulicsTestAircraft {
            fn accept<T: SimulationElementVisitor>(&mut self, visitor: &mut T) {
                self.hydraulics.accept(visitor);
                self.overhead.accept(visitor);
                self.engine_fire_overhead.accept(visitor);
<<<<<<< HEAD
=======
                self.landing_gear.accept(visitor);
>>>>>>> fd4dcefe

                visitor.visit(self);
            }
        }

        struct A320HydraulicsTestBed {
            aircraft: A320HydraulicsTestAircraft,
            simulation_test_bed: SimulationTestBed,
        }
        impl A320HydraulicsTestBed {
            fn new() -> Self {
                let mut aircraft = A320HydraulicsTestAircraft::new();
                Self {
                    simulation_test_bed: SimulationTestBed::seeded_with(&mut aircraft),
                    aircraft,
                }
            }

            fn run_one_tick(self) -> Self {
                self.run_waiting_for(Duration::from_millis(
                    A320Hydraulic::HYDRAULIC_SIM_TIME_STEP,
                ))
            }

            fn run_waiting_for(mut self, delta: Duration) -> Self {
                self.simulation_test_bed.set_delta(delta);
                self.simulation_test_bed.run_aircraft(&mut self.aircraft);
                self
            }

            fn is_ptu_enabled(&self) -> bool {
                self.aircraft.is_ptu_enabled()
            }

            fn is_blue_pressurised(&self) -> bool {
                self.aircraft.is_blue_pressurised()
            }

            fn is_green_pressurised(&self) -> bool {
                self.aircraft.is_green_pressurised()
            }

            fn is_yellow_pressurised(&self) -> bool {
                self.aircraft.is_yellow_pressurised()
            }

            fn green_pressure(&mut self) -> Pressure {
                Pressure::new::<psi>(self.simulation_test_bed.read_f64("HYD_GREEN_PRESSURE"))
            }

            fn blue_pressure(&mut self) -> Pressure {
                Pressure::new::<psi>(self.simulation_test_bed.read_f64("HYD_BLUE_PRESSURE"))
            }

            fn yellow_pressure(&mut self) -> Pressure {
                Pressure::new::<psi>(self.simulation_test_bed.read_f64("HYD_YELLOW_PRESSURE"))
            }

            fn get_yellow_reservoir_volume(&mut self) -> Volume {
                Volume::new::<gallon>(self.simulation_test_bed.read_f64("HYD_YELLOW_RESERVOIR"))
            }

            fn get_brake_left_yellow_pressure(&mut self) -> Pressure {
                Pressure::new::<psi>(
                    self.simulation_test_bed
                        .read_f64("HYD_BRAKE_ALTN_LEFT_PRESS"),
                )
            }

            fn get_brake_right_yellow_pressure(&mut self) -> Pressure {
                Pressure::new::<psi>(
                    self.simulation_test_bed
                        .read_f64("HYD_BRAKE_ALTN_RIGHT_PRESS"),
                )
            }

            fn get_green_reservoir_volume(&mut self) -> Volume {
                Volume::new::<gallon>(self.simulation_test_bed.read_f64("HYD_GREEN_RESERVOIR"))
            }

            fn get_blue_reservoir_volume(&mut self) -> Volume {
                Volume::new::<gallon>(self.simulation_test_bed.read_f64("HYD_BLUE_RESERVOIR"))
            }

            fn get_brake_left_green_pressure(&mut self) -> Pressure {
                Pressure::new::<psi>(
                    self.simulation_test_bed
                        .read_f64("HYD_BRAKE_NORM_LEFT_PRESS"),
                )
            }

            fn get_brake_right_green_pressure(&mut self) -> Pressure {
                Pressure::new::<psi>(
                    self.simulation_test_bed
                        .read_f64("HYD_BRAKE_NORM_RIGHT_PRESS"),
                )
            }

            fn get_brake_yellow_accumulator_pressure(&mut self) -> Pressure {
                Pressure::new::<psi>(
                    self.simulation_test_bed
                        .read_f64("HYD_BRAKE_ALTN_ACC_PRESS"),
                )
            }

            fn get_brake_yellow_accumulator_fluid_volume(&mut self) -> Volume {
                self.aircraft.get_yellow_brake_accumulator_fluid_volume()
            }

            fn is_fire_valve_eng1_closed(&mut self) -> bool {
                !self
                    .simulation_test_bed
                    .read_bool("HYD_GREEN_FIRE_VALVE_OPENED")
                    && !self
                        .aircraft
                        .hydraulics
                        .green_loop
                        .is_fire_shutoff_valve_opened()
            }

            fn is_fire_valve_eng2_closed(&mut self) -> bool {
                !self
                    .simulation_test_bed
                    .read_bool("HYD_YELLOW_FIRE_VALVE_OPENED")
                    && !self
                        .aircraft
                        .hydraulics
                        .yellow_loop
                        .is_fire_shutoff_valve_opened()
            }

            fn engines_off(self) -> Self {
                self.stop_eng1().stop_eng2()
            }

            fn on_the_ground(mut self) -> Self {
                self.simulation_test_bed
                    .set_indicated_altitude(Length::new::<foot>(0.));
                self.simulation_test_bed.set_on_ground(true);
                self.simulation_test_bed
                    .set_indicated_airspeed(Velocity::new::<knot>(5.));
                self
            }

<<<<<<< HEAD
=======
            fn in_flight(mut self) -> Self {
                self.simulation_test_bed.set_on_ground(false);
                self.simulation_test_bed
                    .set_indicated_altitude(Length::new::<foot>(2500.));
                self.simulation_test_bed
                    .set_indicated_airspeed(Velocity::new::<knot>(180.));
                self.start_eng1(Ratio::new::<percent>(60.))
                    .start_eng2(Ratio::new::<percent>(60.))
                    .set_gear_up()
                    .set_park_brake(false)
            }

>>>>>>> fd4dcefe
            fn set_gear_compressed_switch(mut self, is_compressed: bool) -> Self {
                self.simulation_test_bed.set_on_ground(is_compressed);
                self
            }

            fn set_eng1_fire_button(mut self, is_active: bool) -> Self {
                self.simulation_test_bed
                    .write_bool("FIRE_BUTTON_ENG1", is_active);
                self
            }

            fn set_eng2_fire_button(mut self, is_active: bool) -> Self {
                self.simulation_test_bed
                    .write_bool("FIRE_BUTTON_ENG2", is_active);
                self
            }

            fn set_cargo_door_state(mut self, position: f64) -> Self {
                self.simulation_test_bed.write_f64("EXIT OPEN:5", position);
                self
            }

            fn set_pushback_state(mut self, is_pushed_back: bool) -> Self {
                if is_pushed_back {
                    let mut rng = rand::thread_rng();

                    self.simulation_test_bed
                        .write_f64("PUSHBACK ANGLE", rng.gen_range(0.0..0.1));
                    self.simulation_test_bed.write_f64("PUSHBACK STATE", 0.);
                } else {
                    self.simulation_test_bed.write_f64("PUSHBACK STATE", 3.);
                }
                self
            }

            fn start_eng1(mut self, n2: Ratio) -> Self {
                self.simulation_test_bed
                    .write_bool("GENERAL ENG STARTER ACTIVE:1", true);
                self.aircraft.set_engine_1_n2(n2);

                self
            }

            fn start_eng2(mut self, n2: Ratio) -> Self {
                self.simulation_test_bed
                    .write_bool("GENERAL ENG STARTER ACTIVE:2", true);
                self.aircraft.set_engine_2_n2(n2);

                self
            }

            fn stop_eng1(mut self) -> Self {
                self.simulation_test_bed
                    .write_bool("GENERAL ENG STARTER ACTIVE:1", false);
                self.aircraft.set_engine_1_n2(Ratio::new::<percent>(0.));

                self
            }

            fn stop_eng2(mut self) -> Self {
                self.simulation_test_bed
                    .write_bool("GENERAL ENG STARTER ACTIVE:2", false);
                self.aircraft.set_engine_2_n2(Ratio::new::<percent>(0.));

                self
            }

            fn set_park_brake(mut self, is_set: bool) -> Self {
                self.simulation_test_bed
                    .write_bool("BRAKE PARKING INDICATOR", is_set);
                self
            }

<<<<<<< HEAD
=======
            fn set_gear_up(mut self) -> Self {
                self.simulation_test_bed
                    .write_f64("GEAR CENTER POSITION", 0.);
                self.simulation_test_bed
                    .write_bool("GEAR HANDLE POSITION", false);

                self
            }

            fn set_gear_down(mut self) -> Self {
                self.simulation_test_bed
                    .write_f64("GEAR CENTER POSITION", 100.);
                self.simulation_test_bed
                    .write_bool("GEAR HANDLE POSITION", true);

                self
            }

>>>>>>> fd4dcefe
            fn set_anti_skid(mut self, is_set: bool) -> Self {
                self.simulation_test_bed
                    .write_bool("ANTISKID BRAKES ACTIVE", is_set);
                self
            }

            fn set_yellow_e_pump(mut self, is_auto: bool) -> Self {
                self.simulation_test_bed
                    .write_bool("OVHD_HYD_EPUMPY_PB_IS_AUTO", is_auto);
                self
            }

            fn set_blue_e_pump(mut self, is_auto: bool) -> Self {
                self.simulation_test_bed
                    .write_bool("OVHD_HYD_EPUMPB_PB_IS_AUTO", is_auto);
                self
            }

            fn set_blue_e_pump_ovrd(mut self, is_on: bool) -> Self {
                self.simulation_test_bed
                    .write_bool("OVHD_HYD_EPUMPY_OVRD_PB_IS_ON", is_on);
                self
            }

            fn set_green_ed_pump(mut self, is_auto: bool) -> Self {
                self.simulation_test_bed
                    .write_bool("OVHD_HYD_ENG_1_PUMP_PB_IS_AUTO", is_auto);
                self
            }

            fn set_yellow_ed_pump(mut self, is_auto: bool) -> Self {
                self.simulation_test_bed
                    .write_bool("OVHD_HYD_ENG_2_PUMP_PB_IS_AUTO", is_auto);
                self
            }

            fn set_ptu_state(mut self, is_auto: bool) -> Self {
                self.simulation_test_bed
                    .write_bool("OVHD_HYD_PTU_PB_IS_AUTO", is_auto);
                self
            }

            fn set_cold_dark_inputs(self) -> Self {
                self.set_blue_e_pump_ovrd(false)
                    .set_eng1_fire_button(false)
                    .set_eng2_fire_button(false)
                    .set_blue_e_pump(true)
                    .set_yellow_e_pump(true)
                    .set_green_ed_pump(true)
                    .set_yellow_ed_pump(true)
                    .set_ptu_state(true)
                    .set_park_brake(true)
                    .set_anti_skid(true)
                    .set_cargo_door_state(0.)
                    .set_left_brake(Ratio::new::<percent>(0.))
                    .set_right_brake(Ratio::new::<percent>(0.))
<<<<<<< HEAD
=======
                    .set_gear_down()
>>>>>>> fd4dcefe
            }

            fn set_left_brake(mut self, position_percent: Ratio) -> Self {
                self.simulation_test_bed
                    .write_f64("BRAKE LEFT POSITION", position_percent.get::<percent>());
                self
            }

            fn set_right_brake(mut self, position_percent: Ratio) -> Self {
                self.simulation_test_bed
                    .write_f64("BRAKE RIGHT POSITION", position_percent.get::<percent>());
                self
            }
        }

        fn test_bed() -> A320HydraulicsTestBed {
            A320HydraulicsTestBed::new()
        }

        fn test_bed_with() -> A320HydraulicsTestBed {
            test_bed()
        }

        #[test]
        fn pressure_state_at_init_one_simulation_step() {
            let mut test_bed = test_bed_with()
                .engines_off()
                .on_the_ground()
                .set_cold_dark_inputs()
                .run_one_tick();

            assert!(test_bed.is_ptu_enabled());

            assert!(!test_bed.is_green_pressurised());
            assert!(test_bed.green_pressure() < Pressure::new::<psi>(50.));
            assert!(!test_bed.is_blue_pressurised());
            assert!(test_bed.blue_pressure() < Pressure::new::<psi>(50.));
            assert!(!test_bed.is_yellow_pressurised());
            assert!(test_bed.yellow_pressure() < Pressure::new::<psi>(50.));
        }

        #[test]
        fn pressure_state_after_5s() {
            let mut test_bed = test_bed_with()
                .engines_off()
                .on_the_ground()
                .set_cold_dark_inputs()
                .run_waiting_for(Duration::from_secs(5));

            assert!(test_bed.is_ptu_enabled());

            assert!(!test_bed.is_green_pressurised());
            assert!(test_bed.green_pressure() < Pressure::new::<psi>(50.));
            assert!(!test_bed.is_blue_pressurised());
            assert!(test_bed.blue_pressure() < Pressure::new::<psi>(50.));
            assert!(!test_bed.is_yellow_pressurised());
            assert!(test_bed.yellow_pressure() < Pressure::new::<psi>(50.));
        }

        #[test]
        fn ptu_inhibits() {
            let mut test_bed = test_bed_with()
                .engines_off()
                .on_the_ground()
                .set_cold_dark_inputs()
                .run_one_tick();

            //Enabled on cold start
            assert!(test_bed.is_ptu_enabled());

            //Ptu push button disables PTU accordingly
            test_bed = test_bed.set_ptu_state(false).run_one_tick();
            assert!(!test_bed.is_ptu_enabled());
            test_bed = test_bed.set_ptu_state(true).run_one_tick();
            assert!(test_bed.is_ptu_enabled());

            //Not all engines on or off should disable ptu if on ground and park brake on
            test_bed = test_bed
                .start_eng2(Ratio::new::<percent>(50.))
                .run_one_tick();
            assert!(!test_bed.is_ptu_enabled());
            test_bed = test_bed.set_park_brake(false).run_one_tick();
            assert!(test_bed.is_ptu_enabled());
            test_bed = test_bed.set_park_brake(true).run_one_tick();
            test_bed = test_bed.set_gear_compressed_switch(true).run_one_tick();
            assert!(!test_bed.is_ptu_enabled());
            test_bed = test_bed.set_gear_compressed_switch(false).run_one_tick();
            assert!(test_bed.is_ptu_enabled());
        }

        #[test]
        fn ptu_cargo_operation_inhibit() {
            let mut test_bed = test_bed_with()
                .engines_off()
                .on_the_ground()
                .set_cold_dark_inputs()
                .run_one_tick();

            //Enabled on cold start
            assert!(test_bed.is_ptu_enabled());

            //Ptu push button disables PTU accordingly
            test_bed = test_bed.set_cargo_door_state(1.).run_one_tick();
            assert!(!test_bed.is_ptu_enabled());
            test_bed = test_bed.run_waiting_for(Duration::from_secs(1));
            assert!(!test_bed.is_ptu_enabled());
            test_bed = test_bed.run_waiting_for(
                A320PowerTransferUnitController::DURATION_OF_PTU_INHIBIT_AFTER_CARGO_DOOR_OPERATION,
            ); //Should re enabled after 40s
            assert!(test_bed.is_ptu_enabled());
        }

        #[test]
        fn nose_wheel_pin_detection() {
            let mut test_bed = test_bed_with()
                .engines_off()
                .on_the_ground()
                .set_cold_dark_inputs()
                .run_one_tick();

            assert!(!test_bed.aircraft.is_nws_pin_inserted());

            test_bed = test_bed.set_pushback_state(true).run_one_tick();
            assert!(test_bed.aircraft.is_nws_pin_inserted());

            test_bed = test_bed
                .set_pushback_state(false)
                .run_waiting_for(Duration::from_secs(1));
            assert!(test_bed.aircraft.is_nws_pin_inserted());

            test_bed = test_bed.set_pushback_state(false).run_waiting_for(
                A320PowerTransferUnitController::DURATION_AFTER_WHICH_NWS_PIN_IS_REMOVED_AFTER_PUSHBACK,
            );

            assert!(!test_bed.aircraft.is_nws_pin_inserted());
        }

        #[test]
        fn cargo_door_yellow_epump_powering() {
            let mut test_bed = test_bed_with()
                .engines_off()
                .on_the_ground()
                .set_cold_dark_inputs()
                .run_one_tick();

            assert!(!test_bed.aircraft.is_cargo_powering_yellow_epump());

            test_bed = test_bed.set_cargo_door_state(1.0).run_one_tick();
            assert!(test_bed.aircraft.is_cargo_powering_yellow_epump());

            test_bed = test_bed.run_waiting_for(Duration::from_secs(1));
            assert!(test_bed.aircraft.is_cargo_powering_yellow_epump());

            test_bed = test_bed.run_waiting_for(
                A320YellowElectricPumpController::DURATION_OF_YELLOW_PUMP_ACTIVATION_AFTER_CARGO_DOOR_OPERATION,
            );

            assert!(!test_bed.aircraft.is_cargo_powering_yellow_epump());
        }

        #[test]
        fn ptu_pressurise_green_from_yellow_epump() {
            let mut test_bed = test_bed_with()
                .engines_off()
                .on_the_ground()
                .set_cold_dark_inputs()
                .run_one_tick();

            //Enabled on cold start
            assert!(test_bed.is_ptu_enabled());

            //Yellow epump ON / Waiting 25s
            test_bed = test_bed
                .set_yellow_e_pump(false)
                .run_waiting_for(Duration::from_secs(25));

            assert!(test_bed.is_ptu_enabled());

            //Now we should have pressure in yellow and green
            assert!(test_bed.is_green_pressurised());
            assert!(test_bed.green_pressure() > Pressure::new::<psi>(2000.));
            assert!(test_bed.green_pressure() < Pressure::new::<psi>(3500.));

            assert!(!test_bed.is_blue_pressurised());
            assert!(test_bed.blue_pressure() < Pressure::new::<psi>(50.));
            assert!(test_bed.blue_pressure() > Pressure::new::<psi>(-50.));

            assert!(test_bed.is_yellow_pressurised());
            assert!(test_bed.yellow_pressure() > Pressure::new::<psi>(2000.));
            assert!(test_bed.yellow_pressure() < Pressure::new::<psi>(3500.));

            //Ptu push button disables PTU / green press should fall
            test_bed = test_bed
                .set_ptu_state(false)
                .run_waiting_for(Duration::from_secs(20));
            assert!(!test_bed.is_ptu_enabled());

            //Now we should have pressure in yellow only
            assert!(!test_bed.is_green_pressurised());
            assert!(test_bed.green_pressure() < Pressure::new::<psi>(500.));
            assert!(!test_bed.is_blue_pressurised());
            assert!(test_bed.blue_pressure() < Pressure::new::<psi>(50.));
            assert!(test_bed.is_yellow_pressurised());
            assert!(test_bed.yellow_pressure() > Pressure::new::<psi>(2000.));
        }

        #[test]
        fn green_edp_buildup_test() {
            let mut test_bed = test_bed_with()
                .engines_off()
                .on_the_ground()
                .set_cold_dark_inputs()
                .run_one_tick();

            //Starting eng 1
            test_bed = test_bed
                .start_eng1(Ratio::new::<percent>(50.))
                .run_one_tick();

            // ALMOST No pressure
            assert!(!test_bed.is_green_pressurised());
            assert!(test_bed.green_pressure() < Pressure::new::<psi>(500.));
            assert!(!test_bed.is_blue_pressurised());
            assert!(test_bed.blue_pressure() < Pressure::new::<psi>(500.)); //Blue is auto run
            assert!(!test_bed.is_yellow_pressurised());
            assert!(test_bed.yellow_pressure() < Pressure::new::<psi>(500.));

            // Waiting for 5s pressure should be at 3000 psi
            test_bed = test_bed
                .start_eng1(Ratio::new::<percent>(50.))
                .run_waiting_for(Duration::from_secs(5));

            assert!(test_bed.is_green_pressurised());
            assert!(test_bed.green_pressure() > Pressure::new::<psi>(2900.));
            assert!(test_bed.is_blue_pressurised());
            assert!(test_bed.blue_pressure() > Pressure::new::<psi>(2500.));
            assert!(!test_bed.is_yellow_pressurised());
            assert!(test_bed.yellow_pressure() < Pressure::new::<psi>(50.));

            // Stoping engine, pressure should fall in 20s
            test_bed = test_bed
                .stop_eng1()
                .run_waiting_for(Duration::from_secs(20));

            assert!(!test_bed.is_green_pressurised());
            assert!(test_bed.green_pressure() < Pressure::new::<psi>(500.));
            assert!(!test_bed.is_blue_pressurised());
            assert!(test_bed.blue_pressure() < Pressure::new::<psi>(200.));
            assert!(!test_bed.is_yellow_pressurised());
            assert!(test_bed.yellow_pressure() < Pressure::new::<psi>(50.));
        }

        #[test]
        fn edp_deactivation_test() {
            let mut test_bed = test_bed_with()
                .engines_off()
                .on_the_ground()
                .set_cold_dark_inputs()
                .set_ptu_state(false)
                .run_one_tick();

            // Starting eng 1
            test_bed = test_bed
                .start_eng1(Ratio::new::<percent>(50.))
                .start_eng2(Ratio::new::<percent>(50.))
                .run_one_tick();

            // ALMOST No pressure
            assert!(test_bed.green_pressure() < Pressure::new::<psi>(500.));
            assert!(test_bed.yellow_pressure() < Pressure::new::<psi>(500.));

            // Waiting for 5s pressure should be at 3000 psi
            test_bed = test_bed.run_waiting_for(Duration::from_secs(5));

            assert!(test_bed.green_pressure() > Pressure::new::<psi>(2900.));
            assert!(test_bed.yellow_pressure() > Pressure::new::<psi>(2900.));

            // Stoping edp1, pressure should fall in 20s
            test_bed = test_bed
                .set_green_ed_pump(false)
                .run_waiting_for(Duration::from_secs(20));

            assert!(test_bed.green_pressure() < Pressure::new::<psi>(500.));
            assert!(test_bed.yellow_pressure() > Pressure::new::<psi>(2900.));

            // Stoping edp2, pressure should fall in 20s
            test_bed = test_bed
                .set_yellow_ed_pump(false)
                .run_waiting_for(Duration::from_secs(20));

            assert!(test_bed.green_pressure() < Pressure::new::<psi>(50.));
            assert!(test_bed.yellow_pressure() < Pressure::new::<psi>(500.));
        }

        #[test]
        fn yellow_edp_buildup_test() {
            let mut test_bed = test_bed_with()
                .engines_off()
                .on_the_ground()
                .set_cold_dark_inputs()
                .run_one_tick();

            // Starting eng 1
            test_bed = test_bed
                .start_eng2(Ratio::new::<percent>(50.))
                .run_one_tick();
            // ALMOST No pressure
            assert!(!test_bed.is_green_pressurised());
            assert!(test_bed.green_pressure() < Pressure::new::<psi>(50.));
            assert!(!test_bed.is_blue_pressurised());
            assert!(test_bed.blue_pressure() < Pressure::new::<psi>(500.)); //Blue is auto run
            assert!(!test_bed.is_yellow_pressurised());
            assert!(test_bed.yellow_pressure() < Pressure::new::<psi>(500.));

            // Waiting for 5s pressure should be at 3000 psi
            test_bed = test_bed
                .start_eng2(Ratio::new::<percent>(50.))
                .run_waiting_for(Duration::from_secs(5));

            assert!(!test_bed.is_green_pressurised());
            assert!(test_bed.green_pressure() < Pressure::new::<psi>(50.));
            assert!(test_bed.is_blue_pressurised());
            assert!(test_bed.blue_pressure() > Pressure::new::<psi>(2500.));
            assert!(test_bed.is_yellow_pressurised());
            assert!(test_bed.yellow_pressure() > Pressure::new::<psi>(2800.));

            // Stoping engine, pressure should fall in 20s
            test_bed = test_bed
                .stop_eng2()
                .run_waiting_for(Duration::from_secs(20));

            assert!(!test_bed.is_green_pressurised());
            assert!(test_bed.green_pressure() < Pressure::new::<psi>(50.));
            assert!(!test_bed.is_blue_pressurised());
            assert!(test_bed.blue_pressure() < Pressure::new::<psi>(200.));
            assert!(!test_bed.is_yellow_pressurised());
            assert!(test_bed.yellow_pressure() < Pressure::new::<psi>(500.));
        }

        #[test]
        // Checks numerical stability of reservoir level: level should remain after multiple pressure cycles
        fn yellow_loop_reservoir_coherency_test() {
            let mut test_bed = test_bed_with()
                .engines_off()
                .on_the_ground()
                .set_cold_dark_inputs()
                .set_ptu_state(false)
                .set_park_brake(false) // Park brake off to not use fluid in brakes
                .run_one_tick();

            // Starting epump wait for pressure rise to make sure system is primed including brake accumulator
            test_bed = test_bed
                .set_yellow_e_pump(false)
                .run_waiting_for(Duration::from_secs(20));
            assert!(test_bed.is_yellow_pressurised());
            assert!(test_bed.yellow_pressure() < Pressure::new::<psi>(3500.));
            assert!(test_bed.yellow_pressure() > Pressure::new::<psi>(2500.));

            // Shutdown and wait for pressure stabilisation
            test_bed = test_bed
                .set_yellow_e_pump(true)
                .run_waiting_for(Duration::from_secs(50));
            assert!(!test_bed.is_yellow_pressurised());
            assert!(test_bed.yellow_pressure() < Pressure::new::<psi>(50.));
            assert!(test_bed.yellow_pressure() > Pressure::new::<psi>(-50.));

            let reservoir_level_after_priming = test_bed.get_yellow_reservoir_volume();

            let total_fluid_res_plus_accumulator_before_loops = reservoir_level_after_priming
                + test_bed.get_brake_yellow_accumulator_fluid_volume();

            // Now doing cycles of pressurisation on EDP and ePump
            for _ in 1..51 {
                test_bed = test_bed
                    .start_eng2(Ratio::new::<percent>(50.))
                    .run_waiting_for(Duration::from_secs(50));

                assert!(test_bed.yellow_pressure() < Pressure::new::<psi>(3500.));
                assert!(test_bed.yellow_pressure() > Pressure::new::<psi>(2500.));

                let mut current_res_level = test_bed.get_yellow_reservoir_volume();
                assert!(current_res_level < reservoir_level_after_priming);

                test_bed = test_bed
                    .stop_eng2()
                    .run_waiting_for(Duration::from_secs(50));
                assert!(test_bed.yellow_pressure() < Pressure::new::<psi>(50.));
                assert!(test_bed.yellow_pressure() > Pressure::new::<psi>(-50.));

                test_bed = test_bed
                    .set_yellow_e_pump(false)
                    .run_waiting_for(Duration::from_secs(50));

                assert!(test_bed.yellow_pressure() < Pressure::new::<psi>(3500.));
                assert!(test_bed.yellow_pressure() > Pressure::new::<psi>(2500.));

                current_res_level = test_bed.get_yellow_reservoir_volume();
                assert!(current_res_level < reservoir_level_after_priming);

                test_bed = test_bed
                    .set_yellow_e_pump(true)
                    .run_waiting_for(Duration::from_secs(50));
                assert!(test_bed.yellow_pressure() < Pressure::new::<psi>(50.));
                assert!(test_bed.yellow_pressure() > Pressure::new::<psi>(-50.));
            }
            let total_fluid_res_plus_accumulator_after_loops = test_bed
                .get_yellow_reservoir_volume()
                + test_bed.get_brake_yellow_accumulator_fluid_volume();

            let total_fluid_difference = total_fluid_res_plus_accumulator_before_loops
                - total_fluid_res_plus_accumulator_after_loops;

            // Make sure no more deviation than 0.001 gallon is lost after full pressure and unpressurized states
            assert!(total_fluid_difference.get::<gallon>().abs() < 0.001);
        }

        #[test]
        // Checks numerical stability of reservoir level: level should remain after multiple pressure cycles
        fn green_loop_reservoir_coherency_test() {
            let mut test_bed = test_bed_with()
                .engines_off()
                .on_the_ground()
                .set_cold_dark_inputs()
                .set_ptu_state(false)
                .run_one_tick();

            // Starting EDP wait for pressure rise to make sure system is primed
            test_bed = test_bed
                .start_eng1(Ratio::new::<percent>(50.))
                .run_waiting_for(Duration::from_secs(20));
            assert!(test_bed.is_green_pressurised());
            assert!(test_bed.green_pressure() < Pressure::new::<psi>(3500.));
            assert!(test_bed.green_pressure() > Pressure::new::<psi>(2500.));

            // Shutdown and wait for pressure stabilisation
            test_bed = test_bed
                .stop_eng1()
                .run_waiting_for(Duration::from_secs(50));
            assert!(!test_bed.is_green_pressurised());
            assert!(test_bed.green_pressure() < Pressure::new::<psi>(50.));
            assert!(test_bed.green_pressure() > Pressure::new::<psi>(-50.));

            let reservoir_level_after_priming = test_bed.get_green_reservoir_volume();

            // Now doing cycles of pressurisation on EDP
            for _ in 1..101 {
                test_bed = test_bed
                    .start_eng1(Ratio::new::<percent>(50.))
                    .run_waiting_for(Duration::from_secs(50));

                assert!(test_bed.green_pressure() < Pressure::new::<psi>(3500.));
                assert!(test_bed.green_pressure() > Pressure::new::<psi>(2500.));

                let current_res_level = test_bed.get_green_reservoir_volume();
                assert!(current_res_level < reservoir_level_after_priming);

                test_bed = test_bed
                    .stop_eng1()
                    .run_waiting_for(Duration::from_secs(50));
                assert!(test_bed.green_pressure() < Pressure::new::<psi>(50.));
                assert!(test_bed.green_pressure() > Pressure::new::<psi>(-50.));
            }

            let total_fluid_difference =
                reservoir_level_after_priming - test_bed.get_green_reservoir_volume();

            // Make sure no more deviation than 0.001 gallon is lost after full pressure and unpressurized states
            assert!(total_fluid_difference.get::<gallon>().abs() < 0.001);
        }

        #[test]
        // Checks numerical stability of reservoir level: level should remain after multiple pressure cycles
        fn blue_loop_reservoir_coherency_test() {
            let mut test_bed = test_bed_with()
                .engines_off()
                .on_the_ground()
                .set_cold_dark_inputs()
                .run_one_tick();

            // Starting blue_epump wait for pressure rise to make sure system is primed
            test_bed = test_bed
                .set_blue_e_pump_ovrd(true)
                .run_waiting_for(Duration::from_secs(20));
            assert!(test_bed.is_blue_pressurised());
            assert!(test_bed.blue_pressure() < Pressure::new::<psi>(3500.));
            assert!(test_bed.blue_pressure() > Pressure::new::<psi>(2500.));

            // Shutdown and wait for pressure stabilisation
            test_bed = test_bed
                .set_blue_e_pump_ovrd(false)
                .run_waiting_for(Duration::from_secs(50));
            assert!(!test_bed.is_blue_pressurised());
            assert!(test_bed.blue_pressure() < Pressure::new::<psi>(50.));
            assert!(test_bed.blue_pressure() > Pressure::new::<psi>(-50.));

            let reservoir_level_after_priming = test_bed.get_blue_reservoir_volume();

            // Now doing cycles of pressurisation on epump relying on auto run of epump when eng is on
            for _ in 1..51 {
                test_bed = test_bed
                    .start_eng1(Ratio::new::<percent>(50.))
                    .run_waiting_for(Duration::from_secs(50));

                assert!(test_bed.blue_pressure() < Pressure::new::<psi>(3500.));
                assert!(test_bed.blue_pressure() > Pressure::new::<psi>(2500.));

                let current_res_level = test_bed.get_blue_reservoir_volume();
                assert!(current_res_level < reservoir_level_after_priming);

                test_bed = test_bed
                    .stop_eng1()
                    .run_waiting_for(Duration::from_secs(50));
                assert!(test_bed.blue_pressure() < Pressure::new::<psi>(50.));
                assert!(test_bed.blue_pressure() > Pressure::new::<psi>(-50.));

                // Now engine 2 is used
                test_bed = test_bed
                    .start_eng2(Ratio::new::<percent>(50.))
                    .run_waiting_for(Duration::from_secs(50));

                assert!(test_bed.blue_pressure() < Pressure::new::<psi>(3500.));
                assert!(test_bed.blue_pressure() > Pressure::new::<psi>(2500.));

                let current_res_level = test_bed.get_blue_reservoir_volume();
                assert!(current_res_level < reservoir_level_after_priming);

                test_bed = test_bed
                    .stop_eng2()
                    .run_waiting_for(Duration::from_secs(50));
                assert!(test_bed.blue_pressure() < Pressure::new::<psi>(50.));
                assert!(test_bed.blue_pressure() > Pressure::new::<psi>(-50.));
            }

            let total_fluid_difference =
                reservoir_level_after_priming - test_bed.get_blue_reservoir_volume();

            // Make sure no more deviation than 0.001 gallon is lost after full pressure and unpressurized states
            assert!(total_fluid_difference.get::<gallon>().abs() < 0.001);
        }

        #[test]
        fn yellow_green_edp_firevalve_test() {
            let mut test_bed = test_bed_with()
                .engines_off()
                .on_the_ground()
                .set_cold_dark_inputs()
                .run_one_tick();

            //PTU would mess up the test
            test_bed = test_bed.set_ptu_state(false).run_one_tick();
            assert!(!test_bed.is_ptu_enabled());

            assert!(!test_bed.is_fire_valve_eng1_closed());
            assert!(!test_bed.is_fire_valve_eng2_closed());

            // Starting eng 1
            test_bed = test_bed
                .start_eng2(Ratio::new::<percent>(50.))
                .start_eng1(Ratio::new::<percent>(50.))
                .run_waiting_for(Duration::from_secs(5));

            // Waiting for 5s pressure should be at 3000 psi
            assert!(test_bed.is_green_pressurised());
            assert!(test_bed.green_pressure() > Pressure::new::<psi>(2900.));
            assert!(test_bed.is_blue_pressurised());
            assert!(test_bed.blue_pressure() > Pressure::new::<psi>(2500.));
            assert!(test_bed.is_yellow_pressurised());
            assert!(test_bed.yellow_pressure() > Pressure::new::<psi>(2800.));

            assert!(!test_bed.is_fire_valve_eng1_closed());
            assert!(!test_bed.is_fire_valve_eng2_closed());

            // Green shutoff valve
            test_bed = test_bed
                .set_eng1_fire_button(true)
                .run_waiting_for(Duration::from_secs(20));

            assert!(test_bed.is_fire_valve_eng1_closed());
            assert!(!test_bed.is_fire_valve_eng2_closed());

            assert!(!test_bed.is_green_pressurised());
            assert!(test_bed.green_pressure() < Pressure::new::<psi>(500.));
            assert!(test_bed.is_blue_pressurised());
            assert!(test_bed.blue_pressure() > Pressure::new::<psi>(2500.));
            assert!(test_bed.is_yellow_pressurised());
            assert!(test_bed.yellow_pressure() > Pressure::new::<psi>(2900.));

            // Yellow shutoff valve
            test_bed = test_bed
                .set_eng2_fire_button(true)
                .run_waiting_for(Duration::from_secs(20));

            assert!(test_bed.is_fire_valve_eng1_closed());
            assert!(test_bed.is_fire_valve_eng2_closed());

            assert!(!test_bed.is_green_pressurised());
            assert!(test_bed.green_pressure() < Pressure::new::<psi>(500.));
            assert!(test_bed.is_blue_pressurised());
            assert!(test_bed.blue_pressure() > Pressure::new::<psi>(2500.));
            assert!(!test_bed.is_yellow_pressurised());
            assert!(test_bed.yellow_pressure() < Pressure::new::<psi>(500.));
        }

        #[test]
        fn yellow_brake_accumulator_test() {
            let mut test_bed = test_bed_with()
                .engines_off()
                .on_the_ground()
                .set_cold_dark_inputs()
                .run_one_tick();

            // Getting accumulator pressure on cold start
            let mut accumulator_pressure = test_bed.get_brake_yellow_accumulator_pressure();

            // No brakes on green, no more pressure than in accumulator on yellow
            assert!(test_bed.get_brake_left_green_pressure() < Pressure::new::<psi>(50.));
            assert!(test_bed.get_brake_right_green_pressure() < Pressure::new::<psi>(50.));
            assert!(
                test_bed.get_brake_left_yellow_pressure()
                    < accumulator_pressure + Pressure::new::<psi>(50.)
            );
            assert!(
                test_bed.get_brake_right_yellow_pressure()
                    < accumulator_pressure + Pressure::new::<psi>(50.)
            );

            // No brakes even if we brake on green, no more than accumulator pressure on yellow
            test_bed = test_bed
                .set_left_brake(Ratio::new::<percent>(100.))
                .set_right_brake(Ratio::new::<percent>(100.))
                .run_waiting_for(Duration::from_secs(5));

            accumulator_pressure = test_bed.get_brake_yellow_accumulator_pressure();

            assert!(test_bed.get_brake_left_green_pressure() < Pressure::new::<psi>(50.));
            assert!(test_bed.get_brake_right_green_pressure() < Pressure::new::<psi>(50.));
            assert!(
                test_bed.get_brake_left_yellow_pressure()
                    < accumulator_pressure + Pressure::new::<psi>(50.)
            );
            assert!(
                test_bed.get_brake_right_yellow_pressure()
                    < accumulator_pressure + Pressure::new::<psi>(50.)
            );
            assert!(
                test_bed.get_brake_yellow_accumulator_pressure()
                    < accumulator_pressure + Pressure::new::<psi>(50.)
            );

            // Park brake off, loading accumulator, we expect no brake pressure but accumulator loaded
            test_bed = test_bed
                .set_left_brake(Ratio::new::<percent>(0.))
                .set_right_brake(Ratio::new::<percent>(0.))
                .set_park_brake(false)
                .set_yellow_e_pump(false)
                .run_waiting_for(Duration::from_secs(30));

            assert!(test_bed.is_yellow_pressurised());
            assert!(test_bed.yellow_pressure() > Pressure::new::<psi>(2500.));
            assert!(test_bed.yellow_pressure() < Pressure::new::<psi>(3500.));

            assert!(test_bed.get_brake_left_green_pressure() < Pressure::new::<psi>(50.));
            assert!(test_bed.get_brake_right_green_pressure() < Pressure::new::<psi>(50.));
            assert!(test_bed.get_brake_left_yellow_pressure() < Pressure::new::<psi>(50.));
            assert!(test_bed.get_brake_right_yellow_pressure() < Pressure::new::<psi>(50.));

            assert!(test_bed.get_brake_yellow_accumulator_pressure() > Pressure::new::<psi>(2500.));

            // Park brake on, loaded accumulator, we expect brakes on yellow side only
            test_bed = test_bed
                .set_park_brake(true)
                .run_waiting_for(Duration::from_secs(3));

            assert!(test_bed.get_brake_left_green_pressure() < Pressure::new::<psi>(50.));
            assert!(test_bed.get_brake_right_green_pressure() < Pressure::new::<psi>(50.));
            assert!(test_bed.get_brake_left_yellow_pressure() > Pressure::new::<psi>(2000.));
            assert!(test_bed.get_brake_right_yellow_pressure() > Pressure::new::<psi>(2000.));

            assert!(test_bed.get_brake_yellow_accumulator_pressure() > Pressure::new::<psi>(2500.));
        }

        #[test]
        fn norm_brake_vs_altn_brake_test() {
            let mut test_bed = test_bed_with()
                .engines_off()
                .on_the_ground()
                .set_cold_dark_inputs()
                .run_one_tick();

            // Getting accumulator pressure on cold start
            let accumulator_pressure = test_bed.get_brake_yellow_accumulator_pressure();

            // No brakes
            assert!(test_bed.get_brake_left_green_pressure() < Pressure::new::<psi>(50.));
            assert!(test_bed.get_brake_right_green_pressure() < Pressure::new::<psi>(50.));
            assert!(
                test_bed.get_brake_left_yellow_pressure()
                    < accumulator_pressure + Pressure::new::<psi>(50.)
            );
            assert!(
                test_bed.get_brake_right_yellow_pressure()
                    < accumulator_pressure + Pressure::new::<psi>(50.)
            );

            test_bed = test_bed
                .start_eng1(Ratio::new::<percent>(100.))
                .start_eng2(Ratio::new::<percent>(100.))
                .set_park_brake(false)
                .run_waiting_for(Duration::from_secs(5));

            assert!(test_bed.is_green_pressurised());
            assert!(test_bed.is_yellow_pressurised());
            // No brakes if we don't brake
            test_bed = test_bed
                .set_left_brake(Ratio::new::<percent>(0.))
                .set_right_brake(Ratio::new::<percent>(0.))
                .run_waiting_for(Duration::from_secs(1));

            assert!(test_bed.get_brake_left_green_pressure() < Pressure::new::<psi>(50.));
            assert!(test_bed.get_brake_right_green_pressure() < Pressure::new::<psi>(50.));
            assert!(test_bed.get_brake_left_yellow_pressure() < Pressure::new::<psi>(50.));
            assert!(test_bed.get_brake_right_yellow_pressure() < Pressure::new::<psi>(50.));

            // Braking cause green braking system to rise
            test_bed = test_bed
                .set_left_brake(Ratio::new::<percent>(100.))
                .set_right_brake(Ratio::new::<percent>(100.))
                .run_waiting_for(Duration::from_secs(1));

            assert!(test_bed.get_brake_left_green_pressure() > Pressure::new::<psi>(2000.));
            assert!(test_bed.get_brake_left_green_pressure() < Pressure::new::<psi>(3500.));
            assert!(test_bed.get_brake_right_green_pressure() > Pressure::new::<psi>(2000.));
            assert!(test_bed.get_brake_right_green_pressure() < Pressure::new::<psi>(3500.));
            assert!(test_bed.get_brake_left_yellow_pressure() < Pressure::new::<psi>(50.));
            assert!(test_bed.get_brake_right_yellow_pressure() < Pressure::new::<psi>(50.));

            // Disabling Askid causes alternate braking to work and release green brakes
            test_bed = test_bed
                .set_anti_skid(false)
                .run_waiting_for(Duration::from_secs(2));

            assert!(test_bed.get_brake_left_green_pressure() < Pressure::new::<psi>(50.));
            assert!(test_bed.get_brake_right_green_pressure() < Pressure::new::<psi>(50.));
            assert!(test_bed.get_brake_left_yellow_pressure() > Pressure::new::<psi>(950.));
            assert!(test_bed.get_brake_left_yellow_pressure() < Pressure::new::<psi>(3500.));
            assert!(test_bed.get_brake_right_yellow_pressure() > Pressure::new::<psi>(950.));
            assert!(test_bed.get_brake_right_yellow_pressure() < Pressure::new::<psi>(3500.));
        }

        #[test]
        fn check_brake_inversion_test() {
            let mut test_bed = test_bed_with()
                .engines_off()
                .on_the_ground()
                .set_cold_dark_inputs()
                .run_one_tick();

            test_bed = test_bed
                .start_eng1(Ratio::new::<percent>(100.))
                .start_eng2(Ratio::new::<percent>(100.))
                .set_park_brake(false)
                .run_waiting_for(Duration::from_secs(5));

            assert!(test_bed.is_green_pressurised());
            assert!(test_bed.is_yellow_pressurised());
            // Braking left
            test_bed = test_bed
                .set_left_brake(Ratio::new::<percent>(100.))
                .set_right_brake(Ratio::new::<percent>(0.))
                .run_waiting_for(Duration::from_secs(1));

            assert!(test_bed.get_brake_left_green_pressure() > Pressure::new::<psi>(2000.));
            assert!(test_bed.get_brake_right_green_pressure() < Pressure::new::<psi>(50.));
            assert!(test_bed.get_brake_left_yellow_pressure() < Pressure::new::<psi>(50.));
            assert!(test_bed.get_brake_right_yellow_pressure() < Pressure::new::<psi>(50.));

            // Braking right
            test_bed = test_bed
                .set_left_brake(Ratio::new::<percent>(0.))
                .set_right_brake(Ratio::new::<percent>(100.))
                .run_waiting_for(Duration::from_secs(1));

            assert!(test_bed.get_brake_left_green_pressure() < Pressure::new::<psi>(50.));
            assert!(test_bed.get_brake_right_green_pressure() > Pressure::new::<psi>(2000.));
            assert!(test_bed.get_brake_left_yellow_pressure() < Pressure::new::<psi>(50.));
            assert!(test_bed.get_brake_right_yellow_pressure() < Pressure::new::<psi>(50.));

            // Disabling Askid causes alternate braking to work and release green brakes
            test_bed = test_bed
                .set_left_brake(Ratio::new::<percent>(0.))
                .set_right_brake(Ratio::new::<percent>(100.))
                .set_anti_skid(false)
                .run_waiting_for(Duration::from_secs(2));

            assert!(test_bed.get_brake_left_green_pressure() < Pressure::new::<psi>(50.));
            assert!(test_bed.get_brake_right_green_pressure() < Pressure::new::<psi>(50.));
            assert!(test_bed.get_brake_left_yellow_pressure() < Pressure::new::<psi>(50.));
            assert!(test_bed.get_brake_right_yellow_pressure() > Pressure::new::<psi>(950.));

            test_bed = test_bed
                .set_left_brake(Ratio::new::<percent>(100.))
                .set_right_brake(Ratio::new::<percent>(0.))
                .run_waiting_for(Duration::from_secs(2));

            assert!(test_bed.get_brake_left_green_pressure() < Pressure::new::<psi>(50.));
            assert!(test_bed.get_brake_right_green_pressure() < Pressure::new::<psi>(50.));
            assert!(test_bed.get_brake_left_yellow_pressure() > Pressure::new::<psi>(950.));
            assert!(test_bed.get_brake_right_yellow_pressure() < Pressure::new::<psi>(50.));
        }

        #[test]
<<<<<<< HEAD
=======
        fn check_auto_brake_at_gear_retraction_test() {
            let mut test_bed = test_bed_with()
                .engines_off()
                .on_the_ground()
                .set_cold_dark_inputs()
                .run_one_tick();

            test_bed = test_bed
                .start_eng1(Ratio::new::<percent>(100.))
                .start_eng2(Ratio::new::<percent>(100.))
                .set_park_brake(false)
                .run_waiting_for(Duration::from_secs(15));

            // No brake inputs
            test_bed = test_bed
                .set_left_brake(Ratio::new::<percent>(0.))
                .set_right_brake(Ratio::new::<percent>(0.))
                .run_waiting_for(Duration::from_secs(1));

            assert!(test_bed.get_brake_left_green_pressure() < Pressure::new::<psi>(50.));
            assert!(test_bed.get_brake_right_green_pressure() < Pressure::new::<psi>(50.));
            assert!(test_bed.get_brake_left_yellow_pressure() < Pressure::new::<psi>(50.));
            assert!(test_bed.get_brake_right_yellow_pressure() < Pressure::new::<psi>(50.));

            // Positive climb, gear up
            test_bed = test_bed
                .set_left_brake(Ratio::new::<percent>(0.))
                .set_right_brake(Ratio::new::<percent>(0.))
                .in_flight()
                .set_gear_up()
                .run_waiting_for(Duration::from_secs(1));

            // Check auto brake is active
            assert!(test_bed.get_brake_left_green_pressure() > Pressure::new::<psi>(50.));
            assert!(test_bed.get_brake_right_green_pressure() > Pressure::new::<psi>(50.));
            assert!(test_bed.get_brake_left_green_pressure() < Pressure::new::<psi>(1500.));
            assert!(test_bed.get_brake_right_green_pressure() < Pressure::new::<psi>(1500.));

            assert!(test_bed.get_brake_left_yellow_pressure() < Pressure::new::<psi>(50.));
            assert!(test_bed.get_brake_right_yellow_pressure() < Pressure::new::<psi>(50.));

            // Check no more autobrakes after 3s
            test_bed = test_bed.run_waiting_for(Duration::from_secs(3));

            assert!(test_bed.get_brake_left_green_pressure() < Pressure::new::<psi>(50.));
            assert!(test_bed.get_brake_right_green_pressure() < Pressure::new::<psi>(50.));

            assert!(test_bed.get_brake_left_yellow_pressure() < Pressure::new::<psi>(50.));
            assert!(test_bed.get_brake_right_yellow_pressure() < Pressure::new::<psi>(50.));
        }

        #[test]
        fn check_brakes_inactive_in_flight_test() {
            let mut test_bed = test_bed_with()
                .set_cold_dark_inputs()
                .in_flight()
                .set_gear_up()
                .run_waiting_for(Duration::from_secs(10));

            // No brake inputs
            test_bed = test_bed
                .set_left_brake(Ratio::new::<percent>(0.))
                .set_right_brake(Ratio::new::<percent>(0.))
                .run_waiting_for(Duration::from_secs(1));

            assert!(test_bed.get_brake_left_green_pressure() < Pressure::new::<psi>(50.));
            assert!(test_bed.get_brake_right_green_pressure() < Pressure::new::<psi>(50.));
            assert!(test_bed.get_brake_left_yellow_pressure() < Pressure::new::<psi>(50.));
            assert!(test_bed.get_brake_right_yellow_pressure() < Pressure::new::<psi>(50.));

            // Now full brakes
            test_bed = test_bed
                .set_left_brake(Ratio::new::<percent>(100.))
                .set_right_brake(Ratio::new::<percent>(100.))
                .run_waiting_for(Duration::from_secs(1));

            // Check no action on brakes
            assert!(test_bed.get_brake_left_green_pressure() < Pressure::new::<psi>(50.));
            assert!(test_bed.get_brake_right_green_pressure() < Pressure::new::<psi>(50.));

            assert!(test_bed.get_brake_left_yellow_pressure() < Pressure::new::<psi>(50.));
            assert!(test_bed.get_brake_right_yellow_pressure() < Pressure::new::<psi>(50.));

            // Now full brakes gear down
            test_bed = test_bed
                .set_left_brake(Ratio::new::<percent>(100.))
                .set_right_brake(Ratio::new::<percent>(100.))
                .set_gear_down()
                .run_waiting_for(Duration::from_secs(1));

            // Brakes should work normally
            assert!(test_bed.get_brake_left_green_pressure() > Pressure::new::<psi>(50.));
            assert!(test_bed.get_brake_right_green_pressure() > Pressure::new::<psi>(50.));

            assert!(test_bed.get_brake_left_yellow_pressure() < Pressure::new::<psi>(50.));
            assert!(test_bed.get_brake_right_yellow_pressure() < Pressure::new::<psi>(50.));
        }

        #[test]
>>>>>>> fd4dcefe
        fn writes_its_state() {
            let mut hyd_logic = A320Hydraulic::new();
            let mut test_bed = SimulationTestBed::new();
            test_bed.run_without_update(&mut hyd_logic);

            assert!(test_bed.contains_key("HYD_GREEN_EDPUMP_LOW_PRESS"));
            assert!(test_bed.contains_key("HYD_BLUE_EPUMP_LOW_PRESS"));
            assert!(test_bed.contains_key("HYD_YELLOW_EDPUMP_LOW_PRESS"));
            assert!(test_bed.contains_key("HYD_YELLOW_EPUMP_LOW_PRESS"));
        }
    }
}<|MERGE_RESOLUTION|>--- conflicted
+++ resolved
@@ -1,10 +1,6 @@
 use std::time::Duration;
 use uom::si::{f64::*, pressure::pascal, pressure::psi, velocity::knot, volume::gallon};
 
-<<<<<<< HEAD
-use systems::engine::Engine;
-=======
->>>>>>> fd4dcefe
 use systems::hydraulic::{
     ElectricPump, EngineDrivenPump, HydFluid, HydraulicLoop, HydraulicLoopController,
     PowerTransferUnit, PowerTransferUnitController, PumpController, RamAirTurbine,
@@ -16,15 +12,11 @@
 use systems::simulation::{
     SimulationElement, SimulationElementVisitor, SimulatorReader, SimulatorWriter, UpdateContext,
 };
-<<<<<<< HEAD
-use systems::{hydraulic::brakecircuit::BrakeCircuit, shared::DelayedFalseLogicGate};
-=======
 use systems::{engine::Engine, landing_gear::LandingGear};
 use systems::{
     hydraulic::brakecircuit::BrakeCircuit, shared::DelayedFalseLogicGate,
     shared::DelayedTrueLogicGate,
 };
->>>>>>> fd4dcefe
 
 pub(super) struct A320Hydraulic {
     hyd_brake_logic: A320HydraulicBrakingLogic,
@@ -164,10 +156,7 @@
         engine2: &Engine,
         overhead_panel: &A320HydraulicOverheadPanel,
         engine_fire_overhead: &A320EngineFireOverheadPanel,
-<<<<<<< HEAD
-=======
         landing_gear: &LandingGear,
->>>>>>> fd4dcefe
     ) {
         let min_hyd_loop_timestep = Duration::from_millis(Self::HYDRAULIC_SIM_TIME_STEP); //Hyd Sim rate = 10 Hz
 
@@ -180,13 +169,8 @@
         let number_of_steps_floating_point =
             time_to_catch.as_secs_f64() / min_hyd_loop_timestep.as_secs_f64();
 
-<<<<<<< HEAD
-        // Updating rat stowed pos on all frames in case it's used for graphics
-        self.ram_air_turbine.update_position(&context.delta());
-=======
         // Here we update everything requiring same refresh as the sim calls us, more likely visual stuff
         self.update_at_every_frames(&context);
->>>>>>> fd4dcefe
 
         if number_of_steps_floating_point < 1.0 {
             // Can't do a full time step
@@ -220,10 +204,7 @@
                     engine2,
                     overhead_panel,
                     engine_fire_overhead,
-<<<<<<< HEAD
-=======
                     landing_gear,
->>>>>>> fd4dcefe
                     min_hyd_loop_timestep,
                 );
             }
@@ -292,8 +273,6 @@
         self.yellow_loop.is_pressurised()
     }
 
-<<<<<<< HEAD
-=======
     // Update with same refresh rate as the sim
     fn update_at_every_frames(&mut self, context: &UpdateContext) {
         // Updating rat stowed pos on all frames in case it's used for graphics
@@ -303,7 +282,6 @@
         self.pushback_tug.update();
     }
 
->>>>>>> fd4dcefe
     // All the higher frequency updates like physics
     fn update_fast_rate(&mut self, context: &UpdateContext, delta_time_physics: &Duration) {
         self.ram_air_turbine
@@ -332,10 +310,7 @@
     fn update_blue_actuators_volume(&mut self) {}
 
     // All the core hydraulics updates that needs to be done at the slowest fixed step rate
-<<<<<<< HEAD
-=======
     #[allow(clippy::too_many_arguments)]
->>>>>>> fd4dcefe
     fn update_fixed_step(
         &mut self,
         context: &UpdateContext,
@@ -343,13 +318,6 @@
         engine2: &Engine,
         overhead_panel: &A320HydraulicOverheadPanel,
         engine_fire_overhead: &A320EngineFireOverheadPanel,
-<<<<<<< HEAD
-        min_hyd_loop_timestep: Duration,
-    ) {
-        // Process brake logic (which circuit brakes) and send brake demands (how much)
-        self.hyd_brake_logic
-            .update_brake_demands(&self.green_loop, &self.braking_circuit_altn);
-=======
         landing_gear: &LandingGear,
         min_hyd_loop_timestep: Duration,
     ) {
@@ -360,7 +328,6 @@
             &self.braking_circuit_altn,
             &landing_gear,
         );
->>>>>>> fd4dcefe
         self.hyd_brake_logic.update_brake_pressure_limitation(
             &mut self.braking_circuit_norm,
             &mut self.braking_circuit_altn,
@@ -720,11 +687,7 @@
             forward_cargo_door.has_moved() || aft_cargo_door.has_moved(),
         );
         self.nose_wheel_steering_pin_inserted
-<<<<<<< HEAD
-            .update(context, pushback_tug.is_pushing());
-=======
             .update(context, pushback_tug.is_connected());
->>>>>>> fd4dcefe
 
         let ptu_inhibited = self.should_inhibit_ptu_after_cargo_door_operation.output()
             && overhead_panel.yellow_epump_push_button_is_auto();
@@ -795,10 +758,7 @@
 pub struct A320HydraulicBrakingLogic {
     parking_brake_demand: bool,
     weight_on_wheels: bool,
-<<<<<<< HEAD
-=======
     is_gear_lever_down: bool,
->>>>>>> fd4dcefe
     left_brake_pilot_input: f64,
     right_brake_pilot_input: f64,
     left_brake_green_output: f64,
@@ -806,10 +766,7 @@
     right_brake_green_output: f64,
     right_brake_yellow_output: f64,
     normal_brakes_available: bool,
-<<<<<<< HEAD
-=======
     should_disable_auto_brake_when_retracting: DelayedTrueLogicGate,
->>>>>>> fd4dcefe
     anti_skid_activated: bool,
     autobrakes_setting: u8,
 }
@@ -824,19 +781,13 @@
     // Feedback by avteknisyan — 25/04/2021 #pilot-feedback
     const MIN_PRESSURE_PARK_BRAKE_EMERGENCY: f64 = 507.;
 
-<<<<<<< HEAD
-=======
     const AUTOBRAKE_GEAR_RETRACTION_DURATION_S: f64 = 3.;
 
->>>>>>> fd4dcefe
     pub fn new() -> A320HydraulicBrakingLogic {
         A320HydraulicBrakingLogic {
             parking_brake_demand: true, // Position of parking brake lever
             weight_on_wheels: true,
-<<<<<<< HEAD
-=======
             is_gear_lever_down: true,
->>>>>>> fd4dcefe
             left_brake_pilot_input: 0.0,
             right_brake_pilot_input: 0.0,
             left_brake_green_output: 0.0, // Actual command sent to left green circuit
@@ -844,12 +795,9 @@
             right_brake_green_output: 0.0, // Actual command sent to right green circuit
             right_brake_yellow_output: 1.0, // Actual command sent to right yellow circuit. Init 1 as considering park brake on on init
             normal_brakes_available: false,
-<<<<<<< HEAD
-=======
             should_disable_auto_brake_when_retracting: DelayedTrueLogicGate::new(
                 Duration::from_secs_f64(Self::AUTOBRAKE_GEAR_RETRACTION_DURATION_S),
             ),
->>>>>>> fd4dcefe
             anti_skid_activated: true,
             autobrakes_setting: 0,
         }
@@ -902,41 +850,6 @@
     // Updates final brake demands per hydraulic loop based on pilot pedal demands
     pub fn update_brake_demands(
         &mut self,
-<<<<<<< HEAD
-        green_loop: &HydraulicLoop,
-        alternate_circuit: &BrakeCircuit,
-    ) {
-        self.update_normal_braking_availability(&green_loop.get_pressure());
-
-        let green_used_for_brakes =
-            self.normal_brakes_available && self.anti_skid_activated && !self.parking_brake_demand;
-
-        if green_used_for_brakes {
-            self.left_brake_green_output = self.left_brake_pilot_input;
-            self.right_brake_green_output = self.right_brake_pilot_input;
-            self.left_brake_yellow_output = 0.;
-            self.right_brake_yellow_output = 0.;
-        } else {
-            self.left_brake_green_output = 0.;
-            self.right_brake_green_output = 0.;
-            if !self.parking_brake_demand {
-                // Normal braking but using alternate circuit
-                self.left_brake_yellow_output = self.left_brake_pilot_input;
-                self.right_brake_yellow_output = self.right_brake_pilot_input;
-            } else {
-                // Else we just use parking brake
-                self.left_brake_yellow_output = 1.;
-                self.right_brake_yellow_output = 1.;
-
-                // Special case: parking brake on but yellow can't provide enough brakes: green are allowed to brake for emergency
-                if alternate_circuit.get_brake_pressure_left().get::<psi>()
-                    < Self::MIN_PRESSURE_PARK_BRAKE_EMERGENCY
-                    || alternate_circuit.get_brake_pressure_right().get::<psi>()
-                        < Self::MIN_PRESSURE_PARK_BRAKE_EMERGENCY
-                {
-                    self.left_brake_green_output = self.left_brake_pilot_input;
-                    self.right_brake_green_output = self.right_brake_pilot_input;
-=======
         context: &UpdateContext,
         green_loop: &HydraulicLoop,
         alternate_circuit: &BrakeCircuit,
@@ -991,7 +904,6 @@
                         self.left_brake_green_output = self.left_brake_pilot_input;
                         self.right_brake_green_output = self.right_brake_pilot_input;
                     }
->>>>>>> fd4dcefe
                 }
             }
         }
@@ -1019,10 +931,7 @@
     fn read(&mut self, state: &mut SimulatorReader) {
         self.parking_brake_demand = state.read_bool("BRAKE PARKING INDICATOR");
         self.weight_on_wheels = state.read_bool("SIM ON GROUND");
-<<<<<<< HEAD
-=======
         self.is_gear_lever_down = state.read_bool("GEAR HANDLE POSITION");
->>>>>>> fd4dcefe
         self.anti_skid_activated = state.read_bool("ANTISKID BRAKES ACTIVE");
         self.left_brake_pilot_input = state.read_f64("BRAKE LEFT POSITION") / 100.0;
         self.right_brake_pilot_input = state.read_f64("BRAKE RIGHT POSITION") / 100.0;
@@ -1063,13 +972,9 @@
     // 1 = Left
     // 2 = Right
     // 3 = Assumed to be no pushback
-<<<<<<< HEAD
-    state: f64,
-=======
     // 4 = might be finishing pushback, to confirm
     state: f64,
     is_connected_to_nose_gear: bool,
->>>>>>> fd4dcefe
 }
 impl PushbackTug {
     const STATE_NO_PUSHBACK: f64 = 3.;
@@ -1078,14 +983,6 @@
         Self {
             angle: 0.,
             previous_angle: 0.,
-<<<<<<< HEAD
-            state: 0.,
-        }
-    }
-
-    fn is_pushing(&self) -> bool {
-        // The angle keeps changing while pushing.
-=======
             state: Self::STATE_NO_PUSHBACK,
             is_connected_to_nose_gear: false,
         }
@@ -1105,7 +1002,6 @@
 
     fn is_pushing(&self) -> bool {
         // The angle keeps changing while pushing or is frozen high on high angle manoeuvering.
->>>>>>> fd4dcefe
         (self.angle - self.previous_angle).abs() > f64::EPSILON
             && (self.state - PushbackTug::STATE_NO_PUSHBACK).abs() > f64::EPSILON
     }
@@ -1170,7 +1066,6 @@
             1 => self.edp1_push_button.is_off(),
             2 => self.edp2_push_button.is_off(),
             _ => panic!("The A320 only supports two engines."),
-<<<<<<< HEAD
         }
     }
 
@@ -1213,42 +1108,6 @@
             1 => self.eng1_fire_pb.is_released(),
             2 => self.eng2_fire_pb.is_released(),
             _ => panic!("The A320 only supports two engines."),
-=======
-        }
-    }
-
-    fn blue_epump_override_push_button_is_on(&self) -> bool {
-        self.blue_epump_override_push_button.is_on()
-    }
-
-    fn blue_epump_push_button_is_off(&self) -> bool {
-        self.blue_epump_push_button.is_off()
-    }
-}
-impl SimulationElement for A320HydraulicOverheadPanel {
-    fn accept<T: SimulationElementVisitor>(&mut self, visitor: &mut T) {
-        self.edp1_push_button.accept(visitor);
-        self.edp2_push_button.accept(visitor);
-        self.blue_epump_push_button.accept(visitor);
-        self.ptu_push_button.accept(visitor);
-        self.rat_push_button.accept(visitor);
-        self.yellow_epump_push_button.accept(visitor);
-        self.blue_epump_override_push_button.accept(visitor);
-
-        visitor.visit(self);
-    }
-}
-
-pub struct A320EngineFireOverheadPanel {
-    eng1_fire_pb: FirePushButton,
-    eng2_fire_pb: FirePushButton,
-}
-impl A320EngineFireOverheadPanel {
-    pub fn new() -> Self {
-        Self {
-            eng1_fire_pb: FirePushButton::new("ENG1"),
-            eng2_fire_pb: FirePushButton::new("ENG2"),
->>>>>>> fd4dcefe
         }
     }
 }
@@ -1257,28 +1116,9 @@
         self.eng1_fire_pb.accept(visitor);
         self.eng2_fire_pb.accept(visitor);
 
-<<<<<<< HEAD
         visitor.visit(self);
     }
 }
-=======
-    fn fire_push_button_is_released(&self, engine_number: usize) -> bool {
-        match engine_number {
-            1 => self.eng1_fire_pb.is_released(),
-            2 => self.eng2_fire_pb.is_released(),
-            _ => panic!("The A320 only supports two engines."),
-        }
-    }
-}
-impl SimulationElement for A320EngineFireOverheadPanel {
-    fn accept<T: SimulationElementVisitor>(&mut self, visitor: &mut T) {
-        self.eng1_fire_pb.accept(visitor);
-        self.eng2_fire_pb.accept(visitor);
-
-        visitor.visit(self);
-    }
-}
->>>>>>> fd4dcefe
 
 #[cfg(test)]
 mod tests {
@@ -1296,10 +1136,7 @@
             hydraulics: A320Hydraulic,
             overhead: A320HydraulicOverheadPanel,
             engine_fire_overhead: A320EngineFireOverheadPanel,
-<<<<<<< HEAD
-=======
             landing_gear: LandingGear,
->>>>>>> fd4dcefe
         }
         impl A320HydraulicsTestAircraft {
             fn new() -> Self {
@@ -1309,10 +1146,7 @@
                     hydraulics: A320Hydraulic::new(),
                     overhead: A320HydraulicOverheadPanel::new(),
                     engine_fire_overhead: A320EngineFireOverheadPanel::new(),
-<<<<<<< HEAD
-=======
                     landing_gear: LandingGear::new(),
->>>>>>> fd4dcefe
                 }
             }
 
@@ -1361,10 +1195,7 @@
                     &self.engine_2,
                     &self.overhead,
                     &self.engine_fire_overhead,
-<<<<<<< HEAD
-=======
                     &self.landing_gear,
->>>>>>> fd4dcefe
                 );
 
                 self.overhead.update(&self.hydraulics);
@@ -1375,10 +1206,7 @@
                 self.hydraulics.accept(visitor);
                 self.overhead.accept(visitor);
                 self.engine_fire_overhead.accept(visitor);
-<<<<<<< HEAD
-=======
                 self.landing_gear.accept(visitor);
->>>>>>> fd4dcefe
 
                 visitor.visit(self);
             }
@@ -1523,8 +1351,6 @@
                 self
             }
 
-<<<<<<< HEAD
-=======
             fn in_flight(mut self) -> Self {
                 self.simulation_test_bed.set_on_ground(false);
                 self.simulation_test_bed
@@ -1537,7 +1363,6 @@
                     .set_park_brake(false)
             }
 
->>>>>>> fd4dcefe
             fn set_gear_compressed_switch(mut self, is_compressed: bool) -> Self {
                 self.simulation_test_bed.set_on_ground(is_compressed);
                 self
@@ -1611,8 +1436,6 @@
                 self
             }
 
-<<<<<<< HEAD
-=======
             fn set_gear_up(mut self) -> Self {
                 self.simulation_test_bed
                     .write_f64("GEAR CENTER POSITION", 0.);
@@ -1631,7 +1454,6 @@
                 self
             }
 
->>>>>>> fd4dcefe
             fn set_anti_skid(mut self, is_set: bool) -> Self {
                 self.simulation_test_bed
                     .write_bool("ANTISKID BRAKES ACTIVE", is_set);
@@ -1688,10 +1510,7 @@
                     .set_cargo_door_state(0.)
                     .set_left_brake(Ratio::new::<percent>(0.))
                     .set_right_brake(Ratio::new::<percent>(0.))
-<<<<<<< HEAD
-=======
                     .set_gear_down()
->>>>>>> fd4dcefe
             }
 
             fn set_left_brake(mut self, position_percent: Ratio) -> Self {
@@ -2503,8 +2322,6 @@
         }
 
         #[test]
-<<<<<<< HEAD
-=======
         fn check_auto_brake_at_gear_retraction_test() {
             let mut test_bed = test_bed_with()
                 .engines_off()
@@ -2604,7 +2421,6 @@
         }
 
         #[test]
->>>>>>> fd4dcefe
         fn writes_its_state() {
             let mut hyd_logic = A320Hydraulic::new();
             let mut test_bed = SimulationTestBed::new();

--- conflicted
+++ resolved
@@ -21,15 +21,11 @@
     electrical::{Electricity, ElectricitySource, ExternalPowerSource},
     engine::{leap_engine::LeapEngine, EngineFireOverheadPanel},
     hydraulic::brake_circuit::AutobrakePanel,
-<<<<<<< HEAD
     landing_gear::{LandingGear, LandingGearControlInterfaceUnit},
-=======
-    landing_gear::LandingGear,
     navigation::adirs::{
         AirDataInertialReferenceSystem, AirDataInertialReferenceSystemOverheadPanel,
     },
     pressurization::Pressurization,
->>>>>>> 9d2c9107
     shared::ElectricalBusType,
     simulation::{Aircraft, SimulationElement, SimulationElementVisitor, UpdateContext},
 };
@@ -136,7 +132,6 @@
         self.apu.update_after_power_distribution();
         self.apu_overhead.update_after_apu(&self.apu);
 
-<<<<<<< HEAD
         self.lgciu1.update(
             &self.landing_gear,
             self.ext_pwr.output_potential().is_powered(),
@@ -145,10 +140,8 @@
             &self.landing_gear,
             self.ext_pwr.output_potential().is_powered(),
         );
-=======
         self.pressurization
             .update(context, [&self.engine_1, &self.engine_2]);
->>>>>>> 9d2c9107
 
         self.hydraulic.update(
             context,

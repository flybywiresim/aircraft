--- conflicted
+++ resolved
@@ -55,11 +55,8 @@
     autobrake_panel: AutobrakePanel,
     landing_gear: LandingGear,
     pressurization: Pressurization,
-<<<<<<< HEAD
+    pressurization_overhead: PressurizationOverheadPanel,
     pneumatic: A320Pneumatic,
-=======
-    pressurization_overhead: PressurizationOverheadPanel,
->>>>>>> 75fab03a
 }
 impl A320 {
     pub fn new(context: &mut InitContext) -> A320 {
@@ -87,21 +84,13 @@
             ext_pwr: ExternalPowerSource::new(context),
             lgciu1: LandingGearControlInterfaceUnit::new(ElectricalBusType::DirectCurrentEssential),
             lgciu2: LandingGearControlInterfaceUnit::new(ElectricalBusType::DirectCurrent(2)),
-<<<<<<< HEAD
-            hydraulic: A320Hydraulic::new(),
-            hydraulic_overhead: A320HydraulicOverheadPanel::new(),
-            autobrake_panel: AutobrakePanel::new(),
-            landing_gear: LandingGear::new(),
-            pressurization: Pressurization::new(),
-            pneumatic: A320Pneumatic::new(),
-=======
             hydraulic: A320Hydraulic::new(context),
             hydraulic_overhead: A320HydraulicOverheadPanel::new(context),
             autobrake_panel: AutobrakePanel::new(context),
             landing_gear: LandingGear::new(context),
             pressurization: Pressurization::new(context),
             pressurization_overhead: PressurizationOverheadPanel::new(context),
->>>>>>> 75fab03a
+            pneumatic: A320Pneumatic::new(context),
         }
     }
 }
@@ -218,11 +207,8 @@
         self.hydraulic_overhead.accept(visitor);
         self.landing_gear.accept(visitor);
         self.pressurization.accept(visitor);
-<<<<<<< HEAD
+        self.pressurization_overhead.accept(visitor);
         self.pneumatic.accept(visitor);
-=======
-        self.pressurization_overhead.accept(visitor);
->>>>>>> 75fab03a
 
         visitor.visit(self);
     }

--- conflicted
+++ resolved
@@ -5,14 +5,9 @@
 mod power_consumption;
 
 use self::{fuel::A320Fuel, pneumatic::A320PneumaticOverheadPanel};
-<<<<<<< HEAD
-use electrical::{A320Electrical, A320ElectricalOverheadPanel};
+use electrical::{A320Electrical, A320ElectricalOverheadPanel, A320ElectricalUpdateArguments};
 use hydraulic::{A320Hydraulic, A320HydraulicOverheadPanel};
-=======
-use electrical::{A320Electrical, A320ElectricalOverheadPanel, A320ElectricalUpdateArguments};
-use hydraulic::A320Hydraulic;
 use power_consumption::A320PowerConsumption;
->>>>>>> a0ec8ec4
 use systems::{
     apu::{
         Aps3200ApuGenerator, Aps3200StartMotor, AuxiliaryPowerUnit, AuxiliaryPowerUnitFactory,
@@ -37,11 +32,8 @@
     power_consumption: A320PowerConsumption,
     ext_pwr: ExternalPowerSource,
     hydraulic: A320Hydraulic,
-<<<<<<< HEAD
     hydraulic_overhead: A320HydraulicOverheadPanel,
-=======
     landing_gear: LandingGear,
->>>>>>> a0ec8ec4
 }
 impl A320 {
     pub fn new() -> A320 {
@@ -58,11 +50,8 @@
             power_consumption: A320PowerConsumption::new(),
             ext_pwr: ExternalPowerSource::new(),
             hydraulic: A320Hydraulic::new(),
-<<<<<<< HEAD
             hydraulic_overhead: A320HydraulicOverheadPanel::new(),
-=======
             landing_gear: LandingGear::new(),
->>>>>>> a0ec8ec4
         }
     }
 }
@@ -104,18 +93,6 @@
                 self.landing_gear.is_up_and_locked(),
             ),
         );
-<<<<<<< HEAD
-        self.electrical_overhead.update_after_elec(&self.electrical);
-
-        self.hydraulic.update(
-            context,
-            &self.engine_1,
-            &self.engine_2,
-            &self.hydraulic_overhead,
-        );
-
-        self.hydraulic_overhead.update_pb_faults(&self.hydraulic);
-=======
 
         self.apu.update_after_electrical();
 
@@ -125,13 +102,20 @@
     }
 
     fn update_after_power_distribution(&mut self, context: &UpdateContext) {
-        self.hydraulic.update(context);
+        self.hydraulic.update(
+            context,
+            &self.engine_1,
+            &self.engine_2,
+            &self.hydraulic_overhead,
+        );
+
+        self.hydraulic_overhead.update_pb_faults(&self.hydraulic);
+        
         self.power_consumption.update(context);
     }
 
     fn get_supplied_power(&mut self) -> SuppliedPower {
         self.electrical.get_supplied_power()
->>>>>>> a0ec8ec4
     }
 }
 impl SimulationElement for A320 {
@@ -147,13 +131,10 @@
         self.electrical.accept(visitor);
         self.power_consumption.accept(visitor);
         self.ext_pwr.accept(visitor);
-<<<<<<< HEAD
         self.hydraulic.accept(visitor);
         self.hydraulic_overhead.accept(visitor);
-=======
         self.landing_gear.accept(visitor);
 
->>>>>>> a0ec8ec4
         visitor.visit(self);
     }
 }
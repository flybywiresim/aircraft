#![allow(clippy::suspicious_operation_groupings)]

mod electrical;
mod fuel;
mod hydraulic;
mod pneumatic;
mod power_consumption;

use self::{fuel::A320Fuel, pneumatic::A320PneumaticOverheadPanel};
use electrical::{
    A320Electrical, A320ElectricalOverheadPanel, A320EmergencyElectricalOverheadPanel,
    APU_START_MOTOR_BUS_TYPE,
};
use hydraulic::{A320Hydraulic, A320HydraulicOverheadPanel};
use power_consumption::A320PowerConsumption;
use systems::{
    apu::{
        Aps3200ApuGenerator, Aps3200StartMotor, AuxiliaryPowerUnit, AuxiliaryPowerUnitFactory,
        AuxiliaryPowerUnitFireOverheadPanel, AuxiliaryPowerUnitOverheadPanel,
    },
    electrical::{Electricity, ExternalPowerSource},
    engine::{leap_engine::LeapEngine, EngineFireOverheadPanel},
    hydraulic::brake_circuit::AutobrakePanel,
    landing_gear::LandingGear,
<<<<<<< HEAD
    pressurization::Pressurization,
=======
    navigation::adirs::{
        AirDataInertialReferenceSystem, AirDataInertialReferenceSystemOverheadPanel,
    },
>>>>>>> 144d0c36
    shared::ElectricalBusType,
    simulation::{Aircraft, SimulationElement, SimulationElementVisitor, UpdateContext},
};

pub struct A320 {
    adirs: AirDataInertialReferenceSystem,
    adirs_overhead: AirDataInertialReferenceSystemOverheadPanel,
    apu: AuxiliaryPowerUnit<Aps3200ApuGenerator, Aps3200StartMotor>,
    apu_fire_overhead: AuxiliaryPowerUnitFireOverheadPanel,
    apu_overhead: AuxiliaryPowerUnitOverheadPanel,
    pneumatic_overhead: A320PneumaticOverheadPanel,
    electrical_overhead: A320ElectricalOverheadPanel,
    emergency_electrical_overhead: A320EmergencyElectricalOverheadPanel,
    fuel: A320Fuel,
    engine_1: LeapEngine,
    engine_2: LeapEngine,
    engine_fire_overhead: EngineFireOverheadPanel,
    electrical: A320Electrical,
    power_consumption: A320PowerConsumption,
    ext_pwr: ExternalPowerSource,
    hydraulic: A320Hydraulic,
    hydraulic_overhead: A320HydraulicOverheadPanel,
    autobrake_panel: AutobrakePanel,
    landing_gear: LandingGear,
    pressurization: Pressurization,
}
impl A320 {
    pub fn new(electricity: &mut Electricity) -> A320 {
        A320 {
            adirs: AirDataInertialReferenceSystem::new(),
            adirs_overhead: AirDataInertialReferenceSystemOverheadPanel::new(),
            apu: AuxiliaryPowerUnitFactory::new_aps3200(
                1,
                electricity,
                APU_START_MOTOR_BUS_TYPE,
                ElectricalBusType::DirectCurrentBattery,
                ElectricalBusType::DirectCurrentBattery,
            ),
            apu_fire_overhead: AuxiliaryPowerUnitFireOverheadPanel::new(),
            apu_overhead: AuxiliaryPowerUnitOverheadPanel::new(),
            pneumatic_overhead: A320PneumaticOverheadPanel::new(),
            electrical_overhead: A320ElectricalOverheadPanel::new(),
            emergency_electrical_overhead: A320EmergencyElectricalOverheadPanel::new(),
            fuel: A320Fuel::new(),
            engine_1: LeapEngine::new(1),
            engine_2: LeapEngine::new(2),
            engine_fire_overhead: EngineFireOverheadPanel::new(),
            electrical: A320Electrical::new(electricity),
            power_consumption: A320PowerConsumption::new(),
            ext_pwr: ExternalPowerSource::new(electricity),
            hydraulic: A320Hydraulic::new(),
            hydraulic_overhead: A320HydraulicOverheadPanel::new(),
            autobrake_panel: AutobrakePanel::new(),
            landing_gear: LandingGear::new(),
            pressurization: Pressurization::new(),
        }
    }
}
impl Aircraft for A320 {
    fn update_before_power_distribution(
        &mut self,
        context: &UpdateContext,
        electricity: &mut Electricity,
    ) {
        self.apu.update_before_electrical(
            context,
            &self.apu_overhead,
            &self.apu_fire_overhead,
            self.pneumatic_overhead.apu_bleed_is_on(),
            // This will be replaced when integrating the whole electrical system.
            // For now we use the same logic as found in the JavaScript code; ignoring whether or not
            // the engine generators are supplying electricity.
            self.electrical_overhead.apu_generator_is_on()
                && !(self.electrical_overhead.external_power_is_on()
                    && self.electrical_overhead.external_power_is_available()),
            self.fuel.left_inner_tank_has_fuel_remaining(),
        );

        self.electrical.update(
            context,
            electricity,
            &self.ext_pwr,
            &self.electrical_overhead,
            &self.emergency_electrical_overhead,
            &mut self.apu,
            &self.apu_overhead,
            &self.engine_fire_overhead,
            [&self.engine_1, &self.engine_2],
            &self.hydraulic,
            &self.landing_gear,
        );

        self.electrical_overhead
            .update_after_electrical(&self.electrical, electricity);
        self.emergency_electrical_overhead
            .update_after_electrical(context, &self.electrical);
    }

    fn update_after_power_distribution(&mut self, context: &UpdateContext) {
        self.apu.update_after_power_distribution();
        self.apu_overhead.update_after_apu(&self.apu);

        self.pressurization
            .update(context, [&self.engine_1, &self.engine_2]);

        self.hydraulic.update(
            context,
            &self.engine_1,
            &self.engine_2,
            &self.hydraulic_overhead,
            &self.autobrake_panel,
            &self.engine_fire_overhead,
            &self.landing_gear,
            &self.emergency_electrical_overhead,
            &self.electrical,
        );

        self.hydraulic_overhead.update(&self.hydraulic);

        self.adirs.update(context, &self.adirs_overhead);
        self.adirs_overhead.update(context, &self.adirs);

        self.power_consumption.update(context);
    }
}
impl SimulationElement for A320 {
    fn accept<T: SimulationElementVisitor>(&mut self, visitor: &mut T) {
        self.adirs.accept(visitor);
        self.adirs_overhead.accept(visitor);
        self.apu.accept(visitor);
        self.apu_fire_overhead.accept(visitor);
        self.apu_overhead.accept(visitor);
        self.electrical_overhead.accept(visitor);
        self.emergency_electrical_overhead.accept(visitor);
        self.fuel.accept(visitor);
        self.pneumatic_overhead.accept(visitor);
        self.engine_1.accept(visitor);
        self.engine_2.accept(visitor);
        self.engine_fire_overhead.accept(visitor);
        self.electrical.accept(visitor);
        self.power_consumption.accept(visitor);
        self.ext_pwr.accept(visitor);
        self.autobrake_panel.accept(visitor);
        self.hydraulic.accept(visitor);
        self.hydraulic_overhead.accept(visitor);
        self.landing_gear.accept(visitor);
        self.pressurization.accept(visitor);

        visitor.visit(self);
    }
}<|MERGE_RESOLUTION|>--- conflicted
+++ resolved
@@ -22,13 +22,10 @@
     engine::{leap_engine::LeapEngine, EngineFireOverheadPanel},
     hydraulic::brake_circuit::AutobrakePanel,
     landing_gear::LandingGear,
-<<<<<<< HEAD
     pressurization::Pressurization,
-=======
     navigation::adirs::{
         AirDataInertialReferenceSystem, AirDataInertialReferenceSystemOverheadPanel,
     },
->>>>>>> 144d0c36
     shared::ElectricalBusType,
     simulation::{Aircraft, SimulationElement, SimulationElementVisitor, UpdateContext},
 };

mod electrical;
mod fuel;
mod hydraulic;
mod pneumatic;
mod power_consumption;

use self::{fuel::A320Fuel, pneumatic::A320PneumaticOverheadPanel};
use electrical::{A320Electrical, A320ElectricalOverheadPanel, A320ElectricalUpdateArguments};
<<<<<<< HEAD
use hydraulic::{A320Hydraulic, A320HydraulicOverheadPanel};
=======
use hydraulic::{A320EngineFireOverheadPanel, A320Hydraulic, A320HydraulicOverheadPanel};
>>>>>>> 8b5d2a4b
use power_consumption::A320PowerConsumption;
use systems::{
    apu::{
        Aps3200ApuGenerator, Aps3200StartMotor, AuxiliaryPowerUnit, AuxiliaryPowerUnitFactory,
        AuxiliaryPowerUnitFireOverheadPanel, AuxiliaryPowerUnitOverheadPanel,
    },
    electrical::{consumption::SuppliedPower, ElectricalSystem, ExternalPowerSource},
    engine::Engine,
    landing_gear::LandingGear,
    simulation::{Aircraft, SimulationElement, SimulationElementVisitor, UpdateContext},
};

pub struct A320 {
    apu: AuxiliaryPowerUnit<Aps3200ApuGenerator, Aps3200StartMotor>,
    apu_fire_overhead: AuxiliaryPowerUnitFireOverheadPanel,
    apu_overhead: AuxiliaryPowerUnitOverheadPanel,
    pneumatic_overhead: A320PneumaticOverheadPanel,
    electrical_overhead: A320ElectricalOverheadPanel,
    fuel: A320Fuel,
    engine_1: Engine,
    engine_2: Engine,
    engine_fire_overhead: A320EngineFireOverheadPanel,
    electrical: A320Electrical,
    power_consumption: A320PowerConsumption,
    ext_pwr: ExternalPowerSource,
    hydraulic: A320Hydraulic,
    hydraulic_overhead: A320HydraulicOverheadPanel,
    landing_gear: LandingGear,
}
impl A320 {
    pub fn new() -> A320 {
        A320 {
            apu: AuxiliaryPowerUnitFactory::new_aps3200(1),
            apu_fire_overhead: AuxiliaryPowerUnitFireOverheadPanel::new(),
            apu_overhead: AuxiliaryPowerUnitOverheadPanel::new(),
            pneumatic_overhead: A320PneumaticOverheadPanel::new(),
            electrical_overhead: A320ElectricalOverheadPanel::new(),
            fuel: A320Fuel::new(),
            engine_1: Engine::new(1),
            engine_2: Engine::new(2),
            engine_fire_overhead: A320EngineFireOverheadPanel::new(),
            electrical: A320Electrical::new(),
            power_consumption: A320PowerConsumption::new(),
            ext_pwr: ExternalPowerSource::new(),
            hydraulic: A320Hydraulic::new(),
            hydraulic_overhead: A320HydraulicOverheadPanel::new(),
            landing_gear: LandingGear::new(),
        }
    }
}
impl Default for A320 {
    fn default() -> Self {
        Self::new()
    }
}
impl Aircraft for A320 {
    fn update_before_power_distribution(&mut self, context: &UpdateContext) {
        self.apu.update_before_electrical(
            context,
            &self.apu_overhead,
            &self.apu_fire_overhead,
            self.pneumatic_overhead.apu_bleed_is_on(),
            // This will be replaced when integrating the whole electrical system.
            // For now we use the same logic as found in the JavaScript code; ignoring whether or not
            // the engine generators are supplying electricity.
            self.electrical_overhead.apu_generator_is_on()
                && !(self.electrical_overhead.external_power_is_on()
                    && self.electrical_overhead.external_power_is_available()),
            self.fuel.left_inner_tank_has_fuel_remaining(),
        );

        self.electrical.update(
            context,
            &self.ext_pwr,
            &self.electrical_overhead,
            &mut A320ElectricalUpdateArguments::new(
                [self.engine_1.corrected_n2(), self.engine_2.corrected_n2()],
                [
                    self.electrical_overhead.idg_1_push_button_released(),
                    self.electrical_overhead.idg_2_push_button_released(),
                ],
                &mut self.apu,
                self.hydraulic.is_blue_pressurised(),
                self.apu_overhead.master_is_on(),
                self.apu_overhead.start_is_on(),
                self.landing_gear.is_up_and_locked(),
            ),
        );

        self.apu.update_after_electrical();

        self.electrical_overhead
            .update_after_electrical(&self.electrical);
        self.apu_overhead.update_after_apu(&self.apu);
    }

    fn update_after_power_distribution(&mut self, context: &UpdateContext) {
        self.hydraulic.update(
            context,
            &self.engine_1,
            &self.engine_2,
            &self.hydraulic_overhead,
<<<<<<< HEAD
=======
            &self.engine_fire_overhead,
>>>>>>> 8b5d2a4b
        );

        self.hydraulic_overhead.update_pb_faults(&self.hydraulic);

        self.power_consumption.update(context);
    }

    fn get_supplied_power(&mut self) -> SuppliedPower {
        self.electrical.get_supplied_power()
    }
}
impl SimulationElement for A320 {
    fn accept<T: SimulationElementVisitor>(&mut self, visitor: &mut T) {
        self.apu.accept(visitor);
        self.apu_fire_overhead.accept(visitor);
        self.apu_overhead.accept(visitor);
        self.electrical_overhead.accept(visitor);
        self.fuel.accept(visitor);
        self.pneumatic_overhead.accept(visitor);
        self.engine_1.accept(visitor);
        self.engine_2.accept(visitor);
        self.engine_fire_overhead.accept(visitor);
        self.electrical.accept(visitor);
        self.power_consumption.accept(visitor);
        self.ext_pwr.accept(visitor);
        self.hydraulic.accept(visitor);
        self.hydraulic_overhead.accept(visitor);
        self.landing_gear.accept(visitor);

        visitor.visit(self);
    }
}<|MERGE_RESOLUTION|>--- conflicted
+++ resolved
@@ -6,11 +6,7 @@
 
 use self::{fuel::A320Fuel, pneumatic::A320PneumaticOverheadPanel};
 use electrical::{A320Electrical, A320ElectricalOverheadPanel, A320ElectricalUpdateArguments};
-<<<<<<< HEAD
-use hydraulic::{A320Hydraulic, A320HydraulicOverheadPanel};
-=======
 use hydraulic::{A320EngineFireOverheadPanel, A320Hydraulic, A320HydraulicOverheadPanel};
->>>>>>> 8b5d2a4b
 use power_consumption::A320PowerConsumption;
 use systems::{
     apu::{
@@ -113,10 +109,7 @@
             &self.engine_1,
             &self.engine_2,
             &self.hydraulic_overhead,
-<<<<<<< HEAD
-=======
             &self.engine_fire_overhead,
->>>>>>> 8b5d2a4b
         );
 
         self.hydraulic_overhead.update_pb_faults(&self.hydraulic);

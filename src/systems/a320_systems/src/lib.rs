--- conflicted
+++ resolved
@@ -3,12 +3,8 @@
 mod air_conditioning;
 mod electrical;
 mod fuel;
-<<<<<<< HEAD
 pub mod hydraulic;
-=======
-mod hydraulic;
 mod navigation;
->>>>>>> d790b97b
 mod pneumatic;
 mod power_consumption;
 

mod electrical;
mod fuel;
mod hydraulic;
mod pneumatic;

use self::{fuel::A320Fuel, pneumatic::A320PneumaticOverheadPanel};
use electrical::{A320Electrical, A320ElectricalOverheadPanel};
<<<<<<< HEAD
use hydraulic::{A320Hydraulic,A320HydraulicOverheadPanel};
=======
use hydraulic::{A320Hydraulic, A320HydraulicOverheadPanel};
>>>>>>> 6d9226a2
use systems::{
    apu::{
        Aps3200ApuGenerator, AuxiliaryPowerUnit, AuxiliaryPowerUnitFactory,
        AuxiliaryPowerUnitFireOverheadPanel, AuxiliaryPowerUnitOverheadPanel,
    },
    electrical::ExternalPowerSource,
    engine::Engine,
    simulation::{Aircraft, SimulationElement, SimulationElementVisitor, UpdateContext},
};

pub struct A320 {
    apu: AuxiliaryPowerUnit<Aps3200ApuGenerator>,
    apu_fire_overhead: AuxiliaryPowerUnitFireOverheadPanel,
    apu_overhead: AuxiliaryPowerUnitOverheadPanel,
    pneumatic_overhead: A320PneumaticOverheadPanel,
    electrical_overhead: A320ElectricalOverheadPanel,
    fuel: A320Fuel,
    engine_1: Engine,
    engine_2: Engine,
    electrical: A320Electrical,
    ext_pwr: ExternalPowerSource,
    hydraulic: A320Hydraulic,
    hydraulic_overhead: A320HydraulicOverheadPanel,
}
impl A320 {
    pub fn new() -> A320 {
        A320 {
            apu: AuxiliaryPowerUnitFactory::new_shutdown_aps3200(1),
            apu_fire_overhead: AuxiliaryPowerUnitFireOverheadPanel::new(),
            apu_overhead: AuxiliaryPowerUnitOverheadPanel::new(),
            pneumatic_overhead: A320PneumaticOverheadPanel::new(),
            electrical_overhead: A320ElectricalOverheadPanel::new(),
            fuel: A320Fuel::new(),
            engine_1: Engine::new(1),
            engine_2: Engine::new(2),
            electrical: A320Electrical::new(),
            ext_pwr: ExternalPowerSource::new(),
            hydraulic: A320Hydraulic::new(),
            hydraulic_overhead: A320HydraulicOverheadPanel::new(),
        }
    }
}
impl Default for A320 {
    fn default() -> Self {
        Self::new()
    }
}
impl Aircraft for A320 {
    fn update(&mut self, context: &UpdateContext) {
        self.fuel.update();

        self.apu.update(
            context,
            &self.apu_overhead,
            &self.apu_fire_overhead,
            self.pneumatic_overhead.apu_bleed_is_on(),
            // This will be replaced when integrating the whole electrical system.
            // For now we use the same logic as found in the JavaScript code; ignoring whether or not
            // the engine generators are supplying electricity.
            self.electrical_overhead.apu_generator_is_on()
                && !(self.electrical_overhead.external_power_is_on()
                    && self.electrical_overhead.external_power_is_available()),
            self.fuel.left_inner_tank_has_fuel_remaining(),
        );
        self.apu_overhead.update_after_apu(&self.apu);

        self.electrical.update(
            context,
            &self.engine_1,
            &self.engine_2,
            &self.apu,
            &self.ext_pwr,
            &self.hydraulic,
            &self.electrical_overhead,
        );
        self.electrical_overhead.update_after_elec(&self.electrical);

        self.hydraulic.update(
            context,
            &self.engine_1,
            &self.engine_2,
            &self.hydraulic_overhead,
        );

<<<<<<< HEAD
        self.hydraulic_overhead.update_pb_faults(context, &self.hydraulic);
=======
        self.hydraulic_overhead.update_pb_faults(&self.hydraulic);
>>>>>>> 6d9226a2
    }
}
impl SimulationElement for A320 {
    fn accept<T: SimulationElementVisitor>(&mut self, visitor: &mut T) {
        self.apu.accept(visitor);
        self.apu_fire_overhead.accept(visitor);
        self.apu_overhead.accept(visitor);
        self.electrical_overhead.accept(visitor);
        self.fuel.accept(visitor);
        self.pneumatic_overhead.accept(visitor);
        self.engine_1.accept(visitor);
        self.engine_2.accept(visitor);
        self.electrical.accept(visitor);
        self.ext_pwr.accept(visitor);
        self.hydraulic.accept(visitor);
        self.hydraulic_overhead.accept(visitor);
        visitor.visit(self);
    }
}<|MERGE_RESOLUTION|>--- conflicted
+++ resolved
@@ -5,11 +5,7 @@
 
 use self::{fuel::A320Fuel, pneumatic::A320PneumaticOverheadPanel};
 use electrical::{A320Electrical, A320ElectricalOverheadPanel};
-<<<<<<< HEAD
-use hydraulic::{A320Hydraulic,A320HydraulicOverheadPanel};
-=======
 use hydraulic::{A320Hydraulic, A320HydraulicOverheadPanel};
->>>>>>> 6d9226a2
 use systems::{
     apu::{
         Aps3200ApuGenerator, AuxiliaryPowerUnit, AuxiliaryPowerUnitFactory,
@@ -94,11 +90,7 @@
             &self.hydraulic_overhead,
         );
 
-<<<<<<< HEAD
-        self.hydraulic_overhead.update_pb_faults(context, &self.hydraulic);
-=======
         self.hydraulic_overhead.update_pb_faults(&self.hydraulic);
->>>>>>> 6d9226a2
     }
 }
 impl SimulationElement for A320 {

use super::{
    A320ElectricalOverheadPanel, A320ElectricalUpdateArguments,
    A320EmergencyElectricalOverheadPanel, AlternatingCurrentState, DirectCurrentState,
};
use std::time::Duration;
use systems::{
    electrical::{
        consumption::SuppliedPower, AlternatingCurrentBusesState, Contactor, ElectricalBus,
        ElectricalBusType, EmergencyGenerator, EngineGenerator, ExternalPowerSource, Potential,
        PotentialOrigin, PotentialSource, PotentialTarget, TransformerRectifier,
    },
    shared::{
        AuxiliaryPowerUnitElectrical, DelayedTrueLogicGate, EngineCorrectedN2,
        EngineFirePushButtons,
    },
    simulation::{SimulationElement, SimulationElementVisitor, UpdateContext},
};
use uom::si::{f64::*, velocity::knot};

pub(super) struct A320AlternatingCurrentElectrical {
    main_power_sources: A320MainPowerSources,
    ac_ess_feed_contactors: A320AcEssFeedContactors,
    ac_bus_1: ElectricalBus,
    ac_bus_2: ElectricalBus,
    ac_ess_bus: ElectricalBus,
    ac_ess_shed_bus: ElectricalBus,
    ac_ess_shed_contactor: Contactor,
    tr_1: TransformerRectifier,
    tr_2: TransformerRectifier,
    ac_bus_2_to_tr_2_contactor: Contactor,
    tr_ess: TransformerRectifier,
    ac_ess_to_tr_ess_contactor: Contactor,
    emergency_gen_contactor: Contactor,
    static_inv_to_ac_ess_bus_contactor: Contactor,
    ac_stat_inv_bus: ElectricalBus,
    ac_gnd_flt_service_bus: ElectricalBus,
    ext_pwr_to_ac_gnd_flt_service_bus_and_tr_2_contactor: Contactor,
}
impl A320AlternatingCurrentElectrical {
    pub fn new() -> Self {
        A320AlternatingCurrentElectrical {
            main_power_sources: A320MainPowerSources::new(),
            ac_ess_feed_contactors: A320AcEssFeedContactors::new(),
            ac_bus_1: ElectricalBus::new(ElectricalBusType::AlternatingCurrent(1)),
            ac_bus_2: ElectricalBus::new(ElectricalBusType::AlternatingCurrent(2)),
            ac_ess_bus: ElectricalBus::new(ElectricalBusType::AlternatingCurrentEssential),
            ac_ess_shed_bus: ElectricalBus::new(ElectricalBusType::AlternatingCurrentEssentialShed),
            ac_ess_shed_contactor: Contactor::new("8XH"),
            tr_1: TransformerRectifier::new(1),
            tr_2: TransformerRectifier::new(2),
            ac_bus_2_to_tr_2_contactor: Contactor::new("14PU"),
            tr_ess: TransformerRectifier::new(3),
            ac_ess_to_tr_ess_contactor: Contactor::new("15XE1"),
            emergency_gen_contactor: Contactor::new("2XE"),
            static_inv_to_ac_ess_bus_contactor: Contactor::new("15XE2"),
            ac_stat_inv_bus: ElectricalBus::new(
                ElectricalBusType::AlternatingCurrentStaticInverter,
            ),
            ac_gnd_flt_service_bus: ElectricalBus::new(
                ElectricalBusType::AlternatingCurrentGndFltService,
            ),
            ext_pwr_to_ac_gnd_flt_service_bus_and_tr_2_contactor: Contactor::new("12XN"),
        }
    }

<<<<<<< HEAD
    pub fn update<
        'a,
        T: EngineCorrectedN2,
        U: AuxiliaryPowerUnitElectrical,
        V: EngineFirePushButtons,
    >(
=======
    pub fn update_main_power_sources<'a>(
>>>>>>> 537e4f0a
        &mut self,
        context: &UpdateContext,
        ext_pwr: &ExternalPowerSource,
        overhead: &A320ElectricalOverheadPanel,
        emergency_overhead: &A320EmergencyElectricalOverheadPanel,
        arguments: &mut A320ElectricalUpdateArguments<'a, T, U, V>,
    ) {
        self.main_power_sources
            .update(context, ext_pwr, overhead, emergency_overhead, arguments);

        self.ac_bus_1
            .powered_by(&self.main_power_sources.ac_bus_1_electric_sources());
        self.ac_bus_2
            .powered_by(&self.main_power_sources.ac_bus_2_electric_sources());
    }

    pub fn update(
        &mut self,
        context: &UpdateContext,
        ext_pwr: &ExternalPowerSource,
        overhead: &A320ElectricalOverheadPanel,
        emergency_generator: &EmergencyGenerator,
    ) {
        self.ac_bus_2_to_tr_2_contactor.powered_by(&self.ac_bus_2);
        self.ac_bus_2_to_tr_2_contactor
            .close_when(self.ac_bus_2.is_powered() && !self.tr_2.failed());

        self.ext_pwr_to_ac_gnd_flt_service_bus_and_tr_2_contactor
            .powered_by(ext_pwr);

        // On the real aircraft there is a button inside the galley which is taken into
        // account when determining whether to close this contactor or not.
        // As we're not building a galley simulator, for now we assume the button is ON.
        self.ext_pwr_to_ac_gnd_flt_service_bus_and_tr_2_contactor
            .close_when(!self.ac_bus_2.is_powered() && !self.tr_2.failed() && ext_pwr.is_powered());

        self.ac_gnd_flt_service_bus
            .powered_by(&self.ac_bus_2_to_tr_2_contactor);
        self.ac_gnd_flt_service_bus
            .or_powered_by(&self.ext_pwr_to_ac_gnd_flt_service_bus_and_tr_2_contactor);

        self.tr_1.powered_by(&self.ac_bus_1);
        self.tr_2.powered_by(&self.ac_bus_2_to_tr_2_contactor);
        self.tr_2
            .or_powered_by(&self.ext_pwr_to_ac_gnd_flt_service_bus_and_tr_2_contactor);

        self.ac_ess_feed_contactors
            .update(context, &self.ac_bus_1, &self.ac_bus_2, overhead);

        self.ac_ess_bus
            .powered_by(&self.ac_ess_feed_contactors.electric_sources());

        self.emergency_gen_contactor.close_when(
            self.ac_bus_1_and_2_unpowered()
                && emergency_generator.output_within_normal_parameters(),
        );
        self.emergency_gen_contactor.powered_by(emergency_generator);

        self.ac_ess_to_tr_ess_contactor.powered_by(&self.ac_ess_bus);
        self.ac_ess_to_tr_ess_contactor
            .or_powered_by(&self.emergency_gen_contactor);

        self.ac_ess_to_tr_ess_contactor.close_when(
            (!self.tr_1_and_2_available() && self.ac_ess_feed_contactors.provides_power())
                || self.emergency_gen_contactor.is_powered(),
        );

        self.ac_ess_bus
            .or_powered_by(&self.ac_ess_to_tr_ess_contactor);

        self.ac_ess_shed_contactor.powered_by(&self.ac_ess_bus);

        self.tr_ess.powered_by(&self.ac_ess_to_tr_ess_contactor);
        self.tr_ess.or_powered_by(&self.emergency_gen_contactor);

        self.update_shedding(emergency_generator);
    }

    pub fn update_after_direct_current<T: DirectCurrentState>(
        &mut self,
        context: &UpdateContext,
        emergency_generator: &EmergencyGenerator,
        dc_state: &T,
    ) {
        self.ac_stat_inv_bus.powered_by(dc_state.static_inverter());
        self.static_inv_to_ac_ess_bus_contactor
            .close_when(self.should_close_15xe2_contactor(context, emergency_generator));
        self.static_inv_to_ac_ess_bus_contactor
            .powered_by(dc_state.static_inverter());
        self.ac_ess_bus
            .or_powered_by(&self.static_inv_to_ac_ess_bus_contactor);
    }

    fn update_shedding(&mut self, emergency_generator: &EmergencyGenerator) {
        let ac_bus_or_emergency_gen_provides_power = self.ac_bus_1.is_powered()
            || self.ac_bus_2.is_powered()
            || emergency_generator.is_powered();
        self.ac_ess_shed_contactor
            .close_when(ac_bus_or_emergency_gen_provides_power);

        self.ac_ess_shed_bus.powered_by(&self.ac_ess_shed_contactor);
    }

    /// Whether or not AC BUS 1 and AC BUS 2 are powered by a single engine
    /// generator exclusively. Also returns true when one of the buses is
    /// unpowered and the other bus is powered by an engine generator.
    pub fn main_ac_buses_powered_by_single_engine_generator_only(&self) -> bool {
        (self.ac_bus_1.is_unpowered() && self.ac_bus_2.output().is_single_engine_generator())
            || (self.ac_bus_1.output().is_single_engine_generator() && self.ac_bus_2.is_unpowered())
            || (self
                .ac_bus_1
                .output()
                .is_single(PotentialOrigin::EngineGenerator(1))
                && self
                    .ac_bus_2
                    .output()
                    .is_single(PotentialOrigin::EngineGenerator(1)))
            || (self
                .ac_bus_1
                .output()
                .is_single(PotentialOrigin::EngineGenerator(2))
                && self
                    .ac_bus_2
                    .output()
                    .is_single(PotentialOrigin::EngineGenerator(2)))
    }

    /// Whether or not AC BUS 1 and AC BUS 2 are powered by the APU generator
    /// exclusively. Also returns true when one of the buses is unpowered and
    /// the other bus is powered by the APU generator.
    pub fn main_ac_buses_powered_by_apu_generator_only(&self) -> bool {
        (self.ac_bus_1.is_unpowered()
            && self
                .ac_bus_2
                .output()
                .is_single(PotentialOrigin::ApuGenerator(1)))
            || (self
                .ac_bus_1
                .output()
                .is_single(PotentialOrigin::ApuGenerator(1))
                && self.ac_bus_2.is_unpowered())
            || (self
                .ac_bus_1
                .output()
                .is_single(PotentialOrigin::ApuGenerator(1))
                && self
                    .ac_bus_2
                    .output()
                    .is_single(PotentialOrigin::ApuGenerator(1)))
    }

    /// Determines if 15XE2 should be closed. 15XE2 is the contactor which connects
    /// the static inverter to the AC ESS BUS.
    fn should_close_15xe2_contactor(
        &self,
        context: &UpdateContext,
        emergency_generator: &EmergencyGenerator,
    ) -> bool {
        self.ac_bus_1_and_2_unpowered()
            && emergency_generator.is_unpowered()
            && context.indicated_airspeed() >= Velocity::new::<knot>(50.)
    }

    pub fn debug_assert_invariants(&self) {
        debug_assert!(self.static_inverter_or_emergency_gen_powers_ac_ess_bus());
    }

    fn static_inverter_or_emergency_gen_powers_ac_ess_bus(&self) -> bool {
        !(self.static_inv_to_ac_ess_bus_contactor.is_closed()
            && self.ac_ess_to_tr_ess_contactor.is_closed())
    }

    #[cfg(test)]
    pub fn fail_tr_1(&mut self) {
        self.tr_1.fail();
    }

    #[cfg(test)]
    pub fn fail_tr_2(&mut self) {
        self.tr_2.fail();
    }

<<<<<<< HEAD
    #[cfg(test)]
    pub fn attempt_emergency_gen_start(&mut self) {
        self.emergency_gen.start();
    }

    pub fn gen_contactor_open(&self, number: usize) -> bool {
        self.main_power_sources.gen_contactor_open(number)
=======
    pub fn gen_1_contactor_open(&self) -> bool {
        self.main_power_sources.gen_1_contactor_open()
    }

    pub fn gen_2_contactor_open(&self) -> bool {
        self.main_power_sources.gen_2_contactor_open()
>>>>>>> 537e4f0a
    }

    pub fn emergency_generator_contactor_is_closed(&self) -> bool {
        self.emergency_gen_contactor.is_closed()
    }

    pub fn ac_ess_bus_is_powered(&self) -> bool {
        self.ac_ess_bus.is_powered()
    }

    pub fn add_supplied_power(&self, state: &mut SuppliedPower) {
        state.add_bus(&self.ac_bus_1);
        state.add_bus(&self.ac_bus_2);
        state.add_bus(&self.ac_ess_bus);
        state.add_bus(&self.ac_ess_shed_bus);
        state.add_bus(&self.ac_stat_inv_bus);
        state.add_bus(&self.ac_gnd_flt_service_bus);
    }
}
impl AlternatingCurrentState for A320AlternatingCurrentElectrical {
    fn ac_bus_1_and_2_unpowered(&self) -> bool {
        self.ac_bus_1.is_unpowered() && self.ac_bus_2.is_unpowered()
    }

    fn ac_bus_2_powered(&self) -> bool {
        self.ac_bus_2.is_powered()
    }

    fn tr_1_and_2_available(&self) -> bool {
        self.tr_1.is_powered() && self.tr_2.is_powered()
    }

    fn tr_1(&self) -> &TransformerRectifier {
        &self.tr_1
    }

    fn tr_2(&self) -> &TransformerRectifier {
        &self.tr_2
    }

    fn tr_ess(&self) -> &TransformerRectifier {
        &self.tr_ess
    }
}
impl AlternatingCurrentBusesState for A320AlternatingCurrentElectrical {
    fn ac_buses_unpowered(&self) -> bool {
        self.ac_bus_1_and_2_unpowered()
    }
}
impl SimulationElement for A320AlternatingCurrentElectrical {
    fn accept<T: SimulationElementVisitor>(&mut self, visitor: &mut T) {
        self.main_power_sources.accept(visitor);
        self.ac_ess_feed_contactors.accept(visitor);
        self.tr_1.accept(visitor);
        self.tr_2.accept(visitor);
        self.ac_bus_2_to_tr_2_contactor.accept(visitor);
        self.tr_ess.accept(visitor);

        self.ac_ess_shed_contactor.accept(visitor);
        self.ac_ess_to_tr_ess_contactor.accept(visitor);
        self.emergency_gen_contactor.accept(visitor);
        self.static_inv_to_ac_ess_bus_contactor.accept(visitor);

        self.ac_bus_1.accept(visitor);
        self.ac_bus_2.accept(visitor);
        self.ac_ess_bus.accept(visitor);
        self.ac_ess_shed_bus.accept(visitor);
        self.ac_stat_inv_bus.accept(visitor);

        self.ac_gnd_flt_service_bus.accept(visitor);
        self.ext_pwr_to_ac_gnd_flt_service_bus_and_tr_2_contactor
            .accept(visitor);

        visitor.visit(self);
    }
}

struct A320MainPowerSources {
    engine_1_gen: EngineGenerator,
    engine_2_gen: EngineGenerator,
    engine_generator_contactors: [Contactor; 2],
    bus_tie_1_contactor: Contactor,
    bus_tie_2_contactor: Contactor,
    apu_gen_contactor: Contactor,
    ext_pwr_contactor: Contactor,
}
impl A320MainPowerSources {
    fn new() -> Self {
        A320MainPowerSources {
            engine_1_gen: EngineGenerator::new(1),
            engine_2_gen: EngineGenerator::new(2),
            engine_generator_contactors: [Contactor::new("9XU1"), Contactor::new("9XU2")],
            bus_tie_1_contactor: Contactor::new("11XU1"),
            bus_tie_2_contactor: Contactor::new("11XU2"),
            apu_gen_contactor: Contactor::new("3XS"),
            ext_pwr_contactor: Contactor::new("3XG"),
        }
    }

    fn update<
        'a,
        T: EngineCorrectedN2,
        U: AuxiliaryPowerUnitElectrical,
        V: EngineFirePushButtons,
    >(
        &mut self,
        context: &UpdateContext,
        ext_pwr: &ExternalPowerSource,
        overhead: &A320ElectricalOverheadPanel,
        emergency_overhead: &A320EmergencyElectricalOverheadPanel,
        arguments: &mut A320ElectricalUpdateArguments<'a, T, U, V>,
    ) {
        self.engine_1_gen.update(
            context,
            arguments.engine(1),
            overhead,
            arguments.engine_fire_push_buttons(),
        );
        self.engine_2_gen.update(
            context,
            arguments.engine(2),
            overhead,
            arguments.engine_fire_push_buttons(),
        );

        let gen_1_provides_power = overhead.generator_is_on(1)
            && emergency_overhead.generator_1_line_is_on()
            && !arguments.engine_fire_push_button_is_released(1)
            && self.engine_1_gen.output_within_normal_parameters();
        let gen_2_provides_power = overhead.generator_is_on(2)
            && !arguments.engine_fire_push_button_is_released(2)
            && self.engine_2_gen.output_within_normal_parameters();
        let only_one_engine_gen_is_powered = gen_1_provides_power ^ gen_2_provides_power;
        let both_engine_gens_provide_power = gen_1_provides_power && gen_2_provides_power;
        let ext_pwr_provides_power = overhead.external_power_is_on()
            && ext_pwr.output_within_normal_parameters()
            && !both_engine_gens_provide_power;
        let apu_gen_provides_power = overhead.apu_generator_is_on()
            && arguments.apu().output_within_normal_parameters()
            && !ext_pwr_provides_power
            && !both_engine_gens_provide_power;

        self.engine_generator_contactors[0].close_when(gen_1_provides_power);
        self.engine_generator_contactors[1].close_when(gen_2_provides_power);
        self.apu_gen_contactor.close_when(apu_gen_provides_power);
        self.ext_pwr_contactor.close_when(ext_pwr_provides_power);

        let apu_or_ext_pwr_provides_power = ext_pwr_provides_power || apu_gen_provides_power;
        self.bus_tie_1_contactor.close_when(
            overhead.bus_tie_is_auto()
                && ((only_one_engine_gen_is_powered && !apu_or_ext_pwr_provides_power)
                    || (apu_or_ext_pwr_provides_power && !gen_1_provides_power)),
        );
        self.bus_tie_2_contactor.close_when(
            overhead.bus_tie_is_auto()
                && ((only_one_engine_gen_is_powered && !apu_or_ext_pwr_provides_power)
                    || (apu_or_ext_pwr_provides_power && !gen_2_provides_power)),
        );

        self.apu_gen_contactor.powered_by(arguments.apu());
        self.ext_pwr_contactor.powered_by(ext_pwr);

        self.engine_generator_contactors[0].powered_by(&self.engine_1_gen);
        self.bus_tie_1_contactor
            .powered_by(&self.engine_generator_contactors[0]);
        self.bus_tie_1_contactor
            .or_powered_by(&self.apu_gen_contactor);
        self.bus_tie_1_contactor
            .or_powered_by(&self.ext_pwr_contactor);

        self.engine_generator_contactors[1].powered_by(&self.engine_2_gen);
        self.bus_tie_2_contactor
            .powered_by(&self.engine_generator_contactors[1]);
        self.bus_tie_2_contactor
            .or_powered_by(&self.apu_gen_contactor);
        self.bus_tie_2_contactor
            .or_powered_by(&self.ext_pwr_contactor);

        self.bus_tie_1_contactor
            .or_powered_by(&self.bus_tie_2_contactor);
        self.bus_tie_2_contactor
            .or_powered_by(&self.bus_tie_1_contactor);
    }

    fn ac_bus_1_electric_sources(&self) -> Potential {
        self.engine_generator_contactors[0]
            .output()
            .merge(&self.bus_tie_1_contactor.output())
    }

    fn ac_bus_2_electric_sources(&self) -> Potential {
        self.engine_generator_contactors[1]
            .output()
            .merge(&self.bus_tie_2_contactor.output())
    }

    pub fn gen_contactor_open(&self, number: usize) -> bool {
        self.engine_generator_contactors[number - 1].is_open()
    }
}
impl SimulationElement for A320MainPowerSources {
    fn accept<T: SimulationElementVisitor>(&mut self, visitor: &mut T) {
        self.engine_1_gen.accept(visitor);
        self.engine_2_gen.accept(visitor);
        self.engine_generator_contactors
            .iter_mut()
            .for_each(|contactor| {
                contactor.accept(visitor);
            });
        self.bus_tie_1_contactor.accept(visitor);
        self.bus_tie_2_contactor.accept(visitor);
        self.apu_gen_contactor.accept(visitor);
        self.ext_pwr_contactor.accept(visitor);

        visitor.visit(self);
    }
}

pub(super) struct A320AcEssFeedContactors {
    ac_ess_feed_contactor_1: Contactor,
    ac_ess_feed_contactor_2: Contactor,
    ac_ess_feed_contactor_delay_logic_gate: DelayedTrueLogicGate,
}
impl A320AcEssFeedContactors {
    pub const AC_ESS_FEED_TO_AC_BUS_2_DELAY_IN_SECONDS: Duration = Duration::from_secs(3);

    fn new() -> Self {
        A320AcEssFeedContactors {
            ac_ess_feed_contactor_1: Contactor::new("3XC1"),
            ac_ess_feed_contactor_2: Contactor::new("3XC2"),
            ac_ess_feed_contactor_delay_logic_gate: DelayedTrueLogicGate::new(
                A320AcEssFeedContactors::AC_ESS_FEED_TO_AC_BUS_2_DELAY_IN_SECONDS,
            ),
        }
    }

    fn update(
        &mut self,
        context: &UpdateContext,
        ac_bus_1: &ElectricalBus,
        ac_bus_2: &ElectricalBus,
        overhead: &A320ElectricalOverheadPanel,
    ) {
        self.ac_ess_feed_contactor_delay_logic_gate
            .update(context, ac_bus_1.is_unpowered());

        self.ac_ess_feed_contactor_1.close_when(
            ac_bus_1.is_powered()
                && (!self.ac_ess_feed_contactor_delay_logic_gate.output()
                    && overhead.ac_ess_feed_is_normal()),
        );
        self.ac_ess_feed_contactor_2.close_when(
            ac_bus_2.is_powered()
                && (self.ac_ess_feed_contactor_delay_logic_gate.output()
                    || overhead.ac_ess_feed_is_altn()),
        );

        self.ac_ess_feed_contactor_1.powered_by(ac_bus_1);
        self.ac_ess_feed_contactor_2.powered_by(ac_bus_2);
    }

    fn electric_sources(&self) -> Potential {
        self.ac_ess_feed_contactor_1
            .output()
            .merge(&self.ac_ess_feed_contactor_2.output())
    }

    fn provides_power(&self) -> bool {
        self.electric_sources().output().is_powered()
    }
}
impl SimulationElement for A320AcEssFeedContactors {
    fn accept<T: SimulationElementVisitor>(&mut self, visitor: &mut T) {
        self.ac_ess_feed_contactor_1.accept(visitor);
        self.ac_ess_feed_contactor_2.accept(visitor);

        visitor.visit(self);
    }
}<|MERGE_RESOLUTION|>--- conflicted
+++ resolved
@@ -63,16 +63,12 @@
         }
     }
 
-<<<<<<< HEAD
-    pub fn update<
+    pub fn update_main_power_sources<
         'a,
         T: EngineCorrectedN2,
         U: AuxiliaryPowerUnitElectrical,
         V: EngineFirePushButtons,
     >(
-=======
-    pub fn update_main_power_sources<'a>(
->>>>>>> 537e4f0a
         &mut self,
         context: &UpdateContext,
         ext_pwr: &ExternalPowerSource,
@@ -255,22 +251,8 @@
         self.tr_2.fail();
     }
 
-<<<<<<< HEAD
-    #[cfg(test)]
-    pub fn attempt_emergency_gen_start(&mut self) {
-        self.emergency_gen.start();
-    }
-
     pub fn gen_contactor_open(&self, number: usize) -> bool {
         self.main_power_sources.gen_contactor_open(number)
-=======
-    pub fn gen_1_contactor_open(&self) -> bool {
-        self.main_power_sources.gen_1_contactor_open()
-    }
-
-    pub fn gen_2_contactor_open(&self) -> bool {
-        self.main_power_sources.gen_2_contactor_open()
->>>>>>> 537e4f0a
     }
 
     pub fn emergency_generator_contactor_is_closed(&self) -> bool {

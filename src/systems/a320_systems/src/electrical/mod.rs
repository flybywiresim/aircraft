mod alternating_current;
mod direct_current;
mod galley;

use self::{
    alternating_current::A320AlternatingCurrentElectrical,
    direct_current::A320DirectCurrentElectrical,
    galley::{MainGalley, SecondaryGalley},
};
use systems::{
    electrical::{
        consumption::SuppliedPower, ElectricalBus, ElectricalSystem,
        EngineGeneratorUpdateArguments, ExternalPowerSource, Potential, PotentialSource,
        StaticInverter, TransformerRectifier,
    },
    overhead::{
        AutoOffFaultPushButton, FaultReleasePushButton, NormalAltnFaultPushButton,
        OnOffAvailablePushButton, OnOffFaultPushButton,
    },
    shared::AuxiliaryPowerUnitElectrical,
    simulation::{SimulationElement, SimulationElementVisitor, SimulatorWriter, UpdateContext},
};
use uom::si::f64::*;

pub(super) struct A320ElectricalUpdateArguments<'a> {
    engine_corrected_n2: [Ratio; 2],
    idg_push_buttons_released: [bool; 2],
    apu: &'a mut dyn AuxiliaryPowerUnitElectrical,
    is_blue_hydraulic_circuit_pressurised: bool,
    apu_master_sw_pb_on: bool,
    apu_start_pb_on: bool,
    landing_gear_is_up_and_locked: bool,
}
impl<'a> A320ElectricalUpdateArguments<'a> {
    pub fn new(
        engine_corrected_n2: [Ratio; 2],
        idg_push_buttons_released: [bool; 2],
        apu: &'a mut dyn AuxiliaryPowerUnitElectrical,
        is_blue_hydraulic_circuit_pressurised: bool,
        apu_master_sw_pb_on: bool,
        apu_start_pb_on: bool,
        landing_gear_is_up_and_locked: bool,
    ) -> Self {
        Self {
            engine_corrected_n2,
            idg_push_buttons_released,
            apu,
            is_blue_hydraulic_circuit_pressurised,
            apu_master_sw_pb_on,
            apu_start_pb_on,
            landing_gear_is_up_and_locked,
        }
    }

    fn apu(&mut self) -> &mut dyn AuxiliaryPowerUnitElectrical {
        self.apu
    }

    fn should_close_apu_start_contactors(&self) -> bool {
        self.apu.should_close_start_contactors()
    }

    fn apu_start_motor_powered_by(&mut self, source: Potential) {
        self.apu.start_motor_powered_by(source);
    }

    fn apu_master_sw_pb_on(&self) -> bool {
        self.apu_master_sw_pb_on
    }

    fn apu_start_pb_on(&self) -> bool {
        self.apu_start_pb_on
    }

    fn apu_is_available(&self) -> bool {
        self.apu.is_available()
    }

    fn is_blue_hydraulic_circuit_pressurised(&self) -> bool {
        self.is_blue_hydraulic_circuit_pressurised
    }

    fn landing_gear_is_up_and_locked(&self) -> bool {
        self.landing_gear_is_up_and_locked
    }
}
impl<'a> EngineGeneratorUpdateArguments for A320ElectricalUpdateArguments<'a> {
    fn engine_corrected_n2(&self, number: usize) -> Ratio {
        self.engine_corrected_n2[number - 1]
    }

    fn idg_push_button_released(&self, number: usize) -> bool {
        self.idg_push_buttons_released[number - 1]
    }
}

pub(super) struct A320Electrical {
    alternating_current: A320AlternatingCurrentElectrical,
    direct_current: A320DirectCurrentElectrical,
    main_galley: MainGalley,
    secondary_galley: SecondaryGalley,
}
impl A320Electrical {
    pub fn new() -> A320Electrical {
        A320Electrical {
            alternating_current: A320AlternatingCurrentElectrical::new(),
            direct_current: A320DirectCurrentElectrical::new(),
            main_galley: MainGalley::new(),
            secondary_galley: SecondaryGalley::new(),
        }
    }

    pub fn update<'a>(
        &mut self,
        context: &UpdateContext,
        ext_pwr: &ExternalPowerSource,
        overhead: &A320ElectricalOverheadPanel,
        emergency_overhead: &A320EmergencyElectricalOverheadPanel,
        arguments: &mut A320ElectricalUpdateArguments<'a>,
    ) {
        self.alternating_current
            .update(context, ext_pwr, overhead, emergency_overhead, arguments);

        self.direct_current.update_with_alternating_current_state(
            context,
            overhead,
            &self.alternating_current,
            arguments,
        );

        self.alternating_current
            .update_with_direct_current_state(context, &self.direct_current);

        self.main_galley
            .update(context, &self.alternating_current, overhead);
        self.secondary_galley
            .update(&self.alternating_current, overhead);

        self.debug_assert_invariants();
    }

    fn ac_bus_1(&self) -> &ElectricalBus {
        self.alternating_current.ac_bus_1()
    }

    fn ac_bus_2(&self) -> &ElectricalBus {
        self.alternating_current.ac_bus_2()
    }

    fn ac_ess_bus(&self) -> &ElectricalBus {
        self.alternating_current.ac_ess_bus()
    }

    fn ac_ess_shed_bus(&self) -> &ElectricalBus {
        self.alternating_current.ac_ess_shed_bus()
    }

    fn ac_stat_inv_bus(&self) -> &ElectricalBus {
        self.alternating_current.ac_stat_inv_bus()
    }

    fn ac_gnd_flt_service_bus(&self) -> &ElectricalBus {
        self.alternating_current.ac_gnd_flt_service_bus()
    }

    fn dc_bus_1(&self) -> &ElectricalBus {
        self.direct_current.dc_bus_1()
    }

    fn dc_bus_2(&self) -> &ElectricalBus {
        self.direct_current.dc_bus_2()
    }

    fn dc_ess_bus(&self) -> &ElectricalBus {
        self.direct_current.dc_ess_bus()
    }

    fn dc_ess_shed_bus(&self) -> &ElectricalBus {
        self.direct_current.dc_ess_shed_bus()
    }

    fn dc_bat_bus(&self) -> &ElectricalBus {
        self.direct_current.dc_bat_bus()
    }

    fn hot_bus_1(&self) -> &ElectricalBus {
        self.direct_current.hot_bus_1()
    }

    fn hot_bus_2(&self) -> &ElectricalBus {
        self.direct_current.hot_bus_2()
    }

    fn dc_gnd_flt_service_bus(&self) -> &ElectricalBus {
        self.direct_current.dc_gnd_flt_service_bus()
    }

    fn galley_is_shed(&self) -> bool {
        self.main_galley.is_shed() || self.secondary_galley.is_shed()
    }

    fn debug_assert_invariants(&self) {
        self.alternating_current.debug_assert_invariants();
        self.direct_current.debug_assert_invariants();
    }

    #[cfg(test)]
    fn fail_tr_1(&mut self) {
        self.alternating_current.fail_tr_1();
    }

    #[cfg(test)]
    fn fail_tr_2(&mut self) {
        self.alternating_current.fail_tr_2();
    }

    #[cfg(test)]
    fn attempt_emergency_gen_start(&mut self) {
        self.alternating_current.attempt_emergency_gen_start();
    }

    #[cfg(test)]
    fn tr_1(&self) -> &TransformerRectifier {
        self.alternating_current.tr_1()
    }

    #[cfg(test)]
    fn tr_2(&self) -> &TransformerRectifier {
        self.alternating_current.tr_2()
    }

    #[cfg(test)]
    fn tr_ess(&self) -> &TransformerRectifier {
        self.alternating_current.tr_ess()
    }

    #[cfg(test)]
    fn battery_1_input_potential(&self) -> Potential {
        self.direct_current.battery_1_input_potential()
    }

    #[cfg(test)]
    fn battery_2_input_potential(&self) -> Potential {
        self.direct_current.battery_2_input_potential()
    }

    #[cfg(test)]
    pub fn empty_battery_1(&mut self) {
        self.direct_current.empty_battery_1();
    }

    #[cfg(test)]
    pub fn empty_battery_2(&mut self) {
        self.direct_current.empty_battery_2();
    }

    pub fn gen_1_contactor_open(&self) -> bool {
        self.alternating_current.gen_1_contactor_open()
    }

    pub fn gen_2_contactor_open(&self) -> bool {
        self.alternating_current.gen_2_contactor_open()
    }
}
impl ElectricalSystem for A320Electrical {
    fn get_supplied_power(&self) -> SuppliedPower {
        let mut state = SuppliedPower::new();
        state.add_bus(self.ac_bus_1());
        state.add_bus(self.ac_bus_2());
        state.add_bus(self.ac_ess_bus());
        state.add_bus(self.ac_ess_shed_bus());
        state.add_bus(self.ac_stat_inv_bus());
        state.add_bus(self.ac_gnd_flt_service_bus());
        state.add_bus(self.dc_bus_1());
        state.add_bus(self.dc_bus_2());
        state.add_bus(self.dc_ess_bus());
        state.add_bus(self.dc_ess_shed_bus());
        state.add_bus(self.dc_bat_bus());
        state.add_bus(self.hot_bus_1());
        state.add_bus(self.hot_bus_2());
        state.add_bus(self.dc_gnd_flt_service_bus());

        state
    }
}
impl SimulationElement for A320Electrical {
    fn accept<T: SimulationElementVisitor>(&mut self, visitor: &mut T) {
        self.alternating_current.accept(visitor);
        self.direct_current.accept(visitor);
        visitor.visit(self);
    }

    fn write(&self, writer: &mut SimulatorWriter) {
        writer.write_bool("ELEC_GALLEY_IS_SHED", self.galley_is_shed())
    }
}

trait DirectCurrentState {
    fn static_inverter(&self) -> &StaticInverter;
}

trait AlternatingCurrentState {
    fn ac_bus_1_and_2_unpowered(&self) -> bool;
    fn ac_bus_2_powered(&self) -> bool;
    fn tr_1_and_2_available(&self) -> bool;
    fn ac_1_and_2_and_emergency_gen_unpowered(&self) -> bool;
    fn emergency_generator_available(&self) -> bool;
    fn tr_1(&self) -> &TransformerRectifier;
    fn tr_2(&self) -> &TransformerRectifier;
    fn tr_ess(&self) -> &TransformerRectifier;
}

pub(super) struct A320ElectricalOverheadPanel {
    bat_1: AutoOffFaultPushButton,
    bat_2: AutoOffFaultPushButton,
    idg_1: FaultReleasePushButton,
    idg_2: FaultReleasePushButton,
    gen_1: OnOffFaultPushButton,
    gen_2: OnOffFaultPushButton,
    apu_gen: OnOffFaultPushButton,
    bus_tie: AutoOffFaultPushButton,
    ac_ess_feed: NormalAltnFaultPushButton,
    galy_and_cab: AutoOffFaultPushButton,
    ext_pwr: OnOffAvailablePushButton,
    commercial: OnOffFaultPushButton,
}
impl A320ElectricalOverheadPanel {
    pub fn new() -> A320ElectricalOverheadPanel {
        A320ElectricalOverheadPanel {
            bat_1: AutoOffFaultPushButton::new_auto("ELEC_BAT_1"),
            bat_2: AutoOffFaultPushButton::new_auto("ELEC_BAT_2"),
            idg_1: FaultReleasePushButton::new_in("ELEC_IDG_1"),
            idg_2: FaultReleasePushButton::new_in("ELEC_IDG_2"),
            gen_1: OnOffFaultPushButton::new_on("ELEC_ENG_GEN_1"),
            gen_2: OnOffFaultPushButton::new_on("ELEC_ENG_GEN_2"),
            apu_gen: OnOffFaultPushButton::new_on("ELEC_APU_GEN"),
            bus_tie: AutoOffFaultPushButton::new_auto("ELEC_BUS_TIE"),
            ac_ess_feed: NormalAltnFaultPushButton::new_normal("ELEC_AC_ESS_FEED"),
            galy_and_cab: AutoOffFaultPushButton::new_auto("ELEC_GALY_AND_CAB"),
            ext_pwr: OnOffAvailablePushButton::new_off("ELEC_EXT_PWR"),
            commercial: OnOffFaultPushButton::new_on("ELEC_COMMERCIAL"),
        }
    }

    pub fn update_after_electrical(&mut self, electrical: &A320Electrical) {
        self.ac_ess_feed
            .set_fault(electrical.ac_ess_bus().is_unpowered());

        self.gen_1
            .set_fault(electrical.gen_1_contactor_open() && self.gen_1.is_on());
        self.gen_2
            .set_fault(electrical.gen_2_contactor_open() && self.gen_2.is_on());
    }

    fn generator_1_is_on(&self) -> bool {
        self.gen_1.is_on()
    }

    fn generator_2_is_on(&self) -> bool {
        self.gen_2.is_on()
    }

    pub fn external_power_is_available(&self) -> bool {
        self.ext_pwr.is_available()
    }

    pub fn external_power_is_on(&self) -> bool {
        self.ext_pwr.is_on()
    }

    pub fn apu_generator_is_on(&self) -> bool {
        self.apu_gen.is_on()
    }

    fn bus_tie_is_auto(&self) -> bool {
        self.bus_tie.is_auto()
    }

    fn ac_ess_feed_is_normal(&self) -> bool {
        self.ac_ess_feed.is_normal()
    }

    fn ac_ess_feed_is_altn(&self) -> bool {
        self.ac_ess_feed.is_altn()
    }

    fn bat_1_is_auto(&self) -> bool {
        self.bat_1.is_auto()
    }

    fn bat_2_is_auto(&self) -> bool {
        self.bat_2.is_auto()
    }

    fn commercial_is_off(&self) -> bool {
        self.commercial.is_off()
    }

    fn galy_and_cab_is_off(&self) -> bool {
        self.galy_and_cab.is_off()
    }

    pub fn idg_1_push_button_released(&self) -> bool {
        self.idg_1.is_released()
    }

    pub fn idg_2_push_button_released(&self) -> bool {
        self.idg_2.is_released()
    }
}
impl SimulationElement for A320ElectricalOverheadPanel {
    fn accept<T: SimulationElementVisitor>(&mut self, visitor: &mut T) {
        self.bat_1.accept(visitor);
        self.bat_2.accept(visitor);
        self.idg_1.accept(visitor);
        self.idg_2.accept(visitor);
        self.gen_1.accept(visitor);
        self.gen_2.accept(visitor);
        self.apu_gen.accept(visitor);
        self.bus_tie.accept(visitor);
        self.ac_ess_feed.accept(visitor);
        self.galy_and_cab.accept(visitor);
        self.ext_pwr.accept(visitor);
        self.commercial.accept(visitor);

        visitor.visit(self);
    }
}

pub(super) struct A320EmergencyElectricalOverheadPanel {
    // The GEN 1 line fault represents the SMOKE light illumination state.
    gen_1_line: OnOffFaultPushButton,
}
impl A320EmergencyElectricalOverheadPanel {
    pub fn new() -> Self {
        Self {
            gen_1_line: OnOffFaultPushButton::new_on("EMER_ELEC_GEN_1_LINE"),
        }
    }

    fn generator_1_line_is_on(&self) -> bool {
        self.gen_1_line.is_on()
    }
}
impl SimulationElement for A320EmergencyElectricalOverheadPanel {
    fn accept<T: SimulationElementVisitor>(&mut self, visitor: &mut T) {
        self.gen_1_line.accept(visitor);

        visitor.visit(self);
    }
}

#[cfg(test)]
mod a320_electrical {
    use super::*;
    use systems::simulation::test::SimulationTestBed;

    #[test]
    fn writes_its_state() {
        let mut elec = A320Electrical::new();
        let mut test_bed = SimulationTestBed::new();
        test_bed.run_without_update(&mut elec);

        assert!(test_bed.contains_key("ELEC_GALLEY_IS_SHED"));
    }
}

#[cfg(test)]
mod a320_electrical_circuit_tests {
    use std::time::Duration;
    use uom::si::{electric_potential::volt, ratio::percent};

    use super::alternating_current::A320AcEssFeedContactors;
    use super::*;
    use systems::{
        electrical::{
            ElectricalBusType, ExternalPowerSource, PotentialOrigin,
            INTEGRATED_DRIVE_GENERATOR_STABILIZATION_TIME_IN_MILLISECONDS,
        },
        shared::ApuStartContactorsController,
        simulation::{test::SimulationTestBed, Aircraft},
    };
    use uom::si::{length::foot, velocity::knot};

    #[test]
    fn everything_off_batteries_empty() {
        let mut test_bed = test_bed_with()
            .bat_1_off()
            .empty_battery_1()
            .bat_2_off()
            .empty_battery_2()
            .and()
            .airspeed(Velocity::new::<knot>(0.))
            .run();

        assert!(test_bed.ac_bus_1_output().is_unpowered());
        assert!(test_bed.ac_bus_2_output().is_unpowered());
        assert!(test_bed.ac_ess_bus_output().is_unpowered());
        assert!(test_bed.ac_ess_shed_bus_output().is_unpowered());
        assert!(test_bed.static_inverter_input().is_unpowered());
        assert!(test_bed.ac_stat_inv_bus_output().is_unpowered());
        assert!(test_bed.ac_gnd_flt_service_bus_output().is_unpowered());
        assert!(test_bed.tr_1_input().is_unpowered());
        assert!(test_bed.tr_2_input().is_unpowered());
        assert!(test_bed.tr_ess_input().is_unpowered());
        assert!(test_bed.dc_bus_1_output().is_unpowered());
        assert!(test_bed.dc_bus_2_output().is_unpowered());
        assert!(test_bed.dc_bat_bus_output().is_unpowered());
        assert!(test_bed.dc_ess_bus_output().is_unpowered());
        assert!(test_bed.dc_ess_shed_bus_output().is_unpowered());
        assert!(test_bed.hot_bus_1_output().is_unpowered());
        assert!(test_bed.hot_bus_2_output().is_unpowered());
        assert!(test_bed.dc_gnd_flt_service_bus_output().is_unpowered());
    }

    #[test]
    fn everything_off() {
        let mut test_bed = test_bed_with()
            .bat_1_off()
            .bat_2_off()
            .and()
            .airspeed(Velocity::new::<knot>(0.))
            .run();

        assert!(test_bed.ac_bus_1_output().is_unpowered());
        assert!(test_bed.ac_bus_2_output().is_unpowered());
        assert!(test_bed.ac_ess_bus_output().is_unpowered());
        assert!(test_bed.ac_ess_shed_bus_output().is_unpowered());
        assert!(test_bed.static_inverter_input().is_unpowered());
        assert!(test_bed.ac_stat_inv_bus_output().is_unpowered());
        assert!(test_bed.ac_gnd_flt_service_bus_output().is_unpowered());
        assert!(test_bed.tr_1_input().is_unpowered());
        assert!(test_bed.tr_2_input().is_unpowered());
        assert!(test_bed.tr_ess_input().is_unpowered());
        assert!(test_bed.dc_bus_1_output().is_unpowered());
        assert!(test_bed.dc_bus_2_output().is_unpowered());
        assert!(test_bed.dc_bat_bus_output().is_unpowered());
        assert!(test_bed.dc_ess_bus_output().is_unpowered());
        assert!(test_bed.dc_ess_shed_bus_output().is_unpowered());
        assert!(test_bed
            .hot_bus_1_output()
            .is_single(PotentialOrigin::Battery(1)));
        assert!(test_bed
            .hot_bus_2_output()
            .is_single(PotentialOrigin::Battery(2)));
        assert!(test_bed.dc_gnd_flt_service_bus_output().is_unpowered());
    }

    /// # Source
    /// A320 manual electrical distribution table
    #[test]
    fn distribution_table_norm_conf() {
        let mut test_bed = test_bed_with().running_engines().run();

        assert!(test_bed
            .ac_bus_1_output()
            .is_single(PotentialOrigin::EngineGenerator(1)));
        assert!(test_bed
            .ac_bus_2_output()
            .is_single(PotentialOrigin::EngineGenerator(2)));
        assert!(test_bed
            .ac_ess_bus_output()
            .is_single(PotentialOrigin::EngineGenerator(1)));
        assert!(test_bed
            .ac_ess_shed_bus_output()
            .is_single(PotentialOrigin::EngineGenerator(1)));
        assert!(test_bed.static_inverter_input().is_unpowered());
        assert!(test_bed.ac_stat_inv_bus_output().is_unpowered());
        assert!(test_bed
            .ac_gnd_flt_service_bus_output()
            .is_single(PotentialOrigin::EngineGenerator(2)));
        assert!(test_bed
            .tr_1_input()
            .is_single(PotentialOrigin::EngineGenerator(1)));
        assert!(test_bed
            .tr_2_input()
            .is_single(PotentialOrigin::EngineGenerator(2)));
        assert!(test_bed.tr_ess_input().is_unpowered());
        assert!(test_bed
            .dc_bus_1_output()
            .is_single(PotentialOrigin::TransformerRectifier(1)));
        assert!(test_bed
            .dc_bus_2_output()
            .is_single(PotentialOrigin::TransformerRectifier(2)));
        assert!(test_bed
            .dc_bat_bus_output()
            .is_single(PotentialOrigin::TransformerRectifier(1)));
        assert!(test_bed
            .dc_ess_bus_output()
            .is_single(PotentialOrigin::TransformerRectifier(1)));
        assert!(test_bed
            .dc_ess_shed_bus_output()
            .is_single(PotentialOrigin::TransformerRectifier(1)));
        assert!(test_bed
            .hot_bus_1_output()
            .is_single(PotentialOrigin::Battery(1)));
        assert!(test_bed
            .hot_bus_2_output()
            .is_single(PotentialOrigin::Battery(2)));
        assert!(test_bed
            .dc_gnd_flt_service_bus_output()
            .is_single(PotentialOrigin::TransformerRectifier(2)));
    }

    /// # Source
    /// A320 manual electrical distribution table
    #[test]
    fn distribution_table_only_gen_1_available() {
        let mut test_bed = test_bed_with().running_engine_1().run();

        assert!(test_bed
            .ac_bus_1_output()
            .is_single(PotentialOrigin::EngineGenerator(1)));
        assert!(test_bed
            .ac_bus_2_output()
            .is_single(PotentialOrigin::EngineGenerator(1)));
        assert!(test_bed
            .ac_ess_bus_output()
            .is_single(PotentialOrigin::EngineGenerator(1)));
        assert!(test_bed
            .ac_ess_shed_bus_output()
            .is_single(PotentialOrigin::EngineGenerator(1)));
        assert!(test_bed.static_inverter_input().is_unpowered());
        assert!(test_bed.ac_stat_inv_bus_output().is_unpowered());
        assert!(test_bed
            .ac_gnd_flt_service_bus_output()
            .is_single(PotentialOrigin::EngineGenerator(1)));
        assert!(test_bed
            .tr_1_input()
            .is_single(PotentialOrigin::EngineGenerator(1)));
        assert!(test_bed
            .tr_2_input()
            .is_single(PotentialOrigin::EngineGenerator(1)));
        assert!(test_bed.tr_ess_input().is_unpowered());
        assert!(test_bed
            .dc_bus_1_output()
            .is_single(PotentialOrigin::TransformerRectifier(1)));
        assert!(test_bed
            .dc_bus_2_output()
            .is_single(PotentialOrigin::TransformerRectifier(2)));
        assert!(test_bed
            .dc_bat_bus_output()
            .is_single(PotentialOrigin::TransformerRectifier(1)));
        assert!(test_bed
            .dc_ess_bus_output()
            .is_single(PotentialOrigin::TransformerRectifier(1)));
        assert!(test_bed
            .dc_ess_shed_bus_output()
            .is_single(PotentialOrigin::TransformerRectifier(1)));
        assert!(test_bed
            .hot_bus_1_output()
            .is_single(PotentialOrigin::Battery(1)));
        assert!(test_bed
            .hot_bus_2_output()
            .is_single(PotentialOrigin::Battery(2)));
        assert!(test_bed
            .dc_gnd_flt_service_bus_output()
            .is_single(PotentialOrigin::TransformerRectifier(2)));
    }

    /// # Source
    /// A320 manual electrical distribution table
    #[test]
    fn distribution_table_only_gen_2_available() {
        let mut test_bed = test_bed_with().running_engine_2().run();

        assert!(test_bed
            .ac_bus_1_output()
            .is_single(PotentialOrigin::EngineGenerator(2)));
        assert!(test_bed
            .ac_bus_2_output()
            .is_single(PotentialOrigin::EngineGenerator(2)));
        assert!(test_bed
            .ac_ess_bus_output()
            .is_single(PotentialOrigin::EngineGenerator(2)));
        assert!(test_bed
            .ac_ess_shed_bus_output()
            .is_single(PotentialOrigin::EngineGenerator(2)));
        assert!(test_bed.static_inverter_input().is_unpowered());
        assert!(test_bed.ac_stat_inv_bus_output().is_unpowered());
        assert!(test_bed
            .ac_gnd_flt_service_bus_output()
            .is_single(PotentialOrigin::EngineGenerator(2)));
        assert!(test_bed
            .tr_1_input()
            .is_single(PotentialOrigin::EngineGenerator(2)));
        assert!(test_bed
            .tr_2_input()
            .is_single(PotentialOrigin::EngineGenerator(2)));
        assert!(test_bed.tr_ess_input().is_unpowered());
        assert!(test_bed
            .dc_bus_1_output()
            .is_single(PotentialOrigin::TransformerRectifier(1)));
        assert!(test_bed
            .dc_bus_2_output()
            .is_single(PotentialOrigin::TransformerRectifier(2)));
        assert!(test_bed
            .dc_bat_bus_output()
            .is_single(PotentialOrigin::TransformerRectifier(1)));
        assert!(test_bed
            .dc_ess_bus_output()
            .is_single(PotentialOrigin::TransformerRectifier(1)));
        assert!(test_bed
            .dc_ess_shed_bus_output()
            .is_single(PotentialOrigin::TransformerRectifier(1)));
        assert!(test_bed
            .hot_bus_1_output()
            .is_single(PotentialOrigin::Battery(1)));
        assert!(test_bed
            .hot_bus_2_output()
            .is_single(PotentialOrigin::Battery(2)));
        assert!(test_bed
            .dc_gnd_flt_service_bus_output()
            .is_single(PotentialOrigin::TransformerRectifier(2)));
    }

    /// # Source
    /// A320 manual electrical distribution table
    #[test]
    fn distribution_table_only_apu_gen_available() {
        let mut test_bed = test_bed_with().running_apu().run();

        assert!(test_bed
            .ac_bus_1_output()
            .is_single(PotentialOrigin::ApuGenerator(1)));
        assert!(test_bed
            .ac_bus_2_output()
            .is_single(PotentialOrigin::ApuGenerator(1)));
        assert!(test_bed
            .ac_ess_bus_output()
            .is_single(PotentialOrigin::ApuGenerator(1)));
        assert!(test_bed
            .ac_ess_shed_bus_output()
            .is_single(PotentialOrigin::ApuGenerator(1)));
        assert!(test_bed.static_inverter_input().is_unpowered());
        assert!(test_bed.ac_stat_inv_bus_output().is_unpowered());
        assert!(test_bed
            .ac_gnd_flt_service_bus_output()
            .is_single(PotentialOrigin::ApuGenerator(1)));
        assert!(test_bed
            .tr_1_input()
            .is_single(PotentialOrigin::ApuGenerator(1)));
        assert!(test_bed
            .tr_2_input()
            .is_single(PotentialOrigin::ApuGenerator(1)));
        assert!(test_bed.tr_ess_input().is_unpowered());
        assert!(test_bed
            .dc_bus_1_output()
            .is_single(PotentialOrigin::TransformerRectifier(1)));
        assert!(test_bed
            .dc_bus_2_output()
            .is_single(PotentialOrigin::TransformerRectifier(2)));
        assert!(test_bed
            .dc_bat_bus_output()
            .is_single(PotentialOrigin::TransformerRectifier(1)));
        assert!(test_bed
            .dc_ess_bus_output()
            .is_single(PotentialOrigin::TransformerRectifier(1)));
        assert!(test_bed
            .dc_ess_shed_bus_output()
            .is_single(PotentialOrigin::TransformerRectifier(1)));
        assert!(test_bed
            .hot_bus_1_output()
            .is_single(PotentialOrigin::Battery(1)));
        assert!(test_bed
            .hot_bus_2_output()
            .is_single(PotentialOrigin::Battery(2)));
        assert!(test_bed
            .dc_gnd_flt_service_bus_output()
            .is_single(PotentialOrigin::TransformerRectifier(2)));
    }

    /// # Source
    /// Derived from A320 manual electrical distribution table
    /// (doesn't list external power, but we'll assume it's the same as other generators).
    #[test]
    fn distribution_table_only_external_power_available_and_on() {
        let mut test_bed = test_bed_with()
            .connected_external_power()
            .airspeed(Velocity::new::<knot>(0.))
            .on_the_ground()
            .and()
            .ext_pwr_on()
            .run();

        assert!(test_bed
            .ac_bus_1_output()
            .is_single(PotentialOrigin::External));
        assert!(test_bed
            .ac_bus_2_output()
            .is_single(PotentialOrigin::External));
        assert!(test_bed
            .ac_ess_bus_output()
            .is_single(PotentialOrigin::External));
        assert!(test_bed
            .ac_ess_shed_bus_output()
            .is_single(PotentialOrigin::External));
        assert!(test_bed.static_inverter_input().is_unpowered());
        assert!(test_bed.ac_stat_inv_bus_output().is_unpowered());
        assert!(test_bed
            .ac_gnd_flt_service_bus_output()
            .is_single(PotentialOrigin::External));
        assert!(test_bed.tr_1_input().is_single(PotentialOrigin::External));
        assert!(test_bed.tr_2_input().is_single(PotentialOrigin::External));
        assert!(test_bed.tr_ess_input().is_unpowered());
        assert!(test_bed
            .dc_bus_1_output()
            .is_single(PotentialOrigin::TransformerRectifier(1)));
        assert!(test_bed
            .dc_bus_2_output()
            .is_single(PotentialOrigin::TransformerRectifier(2)));
        assert!(test_bed
            .dc_bat_bus_output()
            .is_single(PotentialOrigin::TransformerRectifier(1)));
        assert!(test_bed
            .dc_ess_bus_output()
            .is_single(PotentialOrigin::TransformerRectifier(1)));
        assert!(test_bed
            .dc_ess_shed_bus_output()
            .is_single(PotentialOrigin::TransformerRectifier(1)));
        assert!(test_bed
            .hot_bus_1_output()
            .is_single(PotentialOrigin::Battery(1)));
        assert!(test_bed
            .hot_bus_2_output()
            .is_single(PotentialOrigin::Battery(2)));
        assert!(test_bed
            .dc_gnd_flt_service_bus_output()
            .is_single(PotentialOrigin::TransformerRectifier(2)));
    }

    /// # Source
    /// A320 manual electrical distribution table
    #[test]
    fn distribution_table_emergency_config_before_emergency_gen_available() {
        let mut test_bed = test_bed().run();

        assert!(test_bed.ac_bus_1_output().is_unpowered());
        assert!(test_bed.ac_bus_2_output().is_unpowered());
        assert!(test_bed.ac_ess_shed_bus_output().is_unpowered());
        assert!(test_bed
            .static_inverter_input()
            .is_single(PotentialOrigin::Battery(1)));
        assert!(test_bed
            .ac_stat_inv_bus_output()
            .is_single(PotentialOrigin::StaticInverter));
        assert!(test_bed
            .ac_ess_bus_output()
            .is_single(PotentialOrigin::StaticInverter));
        assert!(test_bed.ac_gnd_flt_service_bus_output().is_unpowered());
        assert!(test_bed.tr_1_input().is_unpowered());
        assert!(test_bed.tr_2_input().is_unpowered());
        assert!(test_bed.tr_ess_input().is_unpowered());
        assert!(test_bed.dc_bus_1_output().is_unpowered());
        assert!(test_bed.dc_bus_2_output().is_unpowered());
        assert!(test_bed.dc_bat_bus_output().is_unpowered());
        assert!(test_bed
            .dc_ess_bus_output()
            .is_single(PotentialOrigin::Battery(2)));
        assert!(test_bed.dc_ess_shed_bus_output().is_unpowered());
        assert!(test_bed
            .hot_bus_1_output()
            .is_single(PotentialOrigin::Battery(1)));
        assert!(test_bed
            .hot_bus_2_output()
            .is_single(PotentialOrigin::Battery(2)));
        assert!(test_bed.dc_gnd_flt_service_bus_output().is_unpowered());
    }

    /// # Source
    /// A320 manual electrical distribution table
    #[test]
    fn distribution_table_emergency_config_after_emergency_gen_available() {
        let mut test_bed = test_bed_with().running_emergency_generator().run();

        assert!(test_bed.ac_bus_1_output().is_unpowered());
        assert!(test_bed.ac_bus_2_output().is_unpowered());
        assert!(test_bed
            .ac_ess_bus_output()
            .is_single(PotentialOrigin::EmergencyGenerator));
        assert!(test_bed
            .ac_ess_shed_bus_output()
            .is_single(PotentialOrigin::EmergencyGenerator));
        assert!(test_bed.ac_gnd_flt_service_bus_output().is_unpowered());
        assert!(test_bed.tr_1_input().is_unpowered());
        assert!(test_bed.tr_2_input().is_unpowered());
        assert!(test_bed
            .tr_ess_input()
            .is_single(PotentialOrigin::EmergencyGenerator));
        assert!(test_bed.static_inverter_input().is_unpowered());
        assert!(test_bed.ac_stat_inv_bus_output().is_unpowered());
        assert!(test_bed.dc_bus_1_output().is_unpowered());
        assert!(test_bed.dc_bus_2_output().is_unpowered());
        assert!(test_bed.dc_bat_bus_output().is_unpowered());
        assert!(test_bed
            .dc_ess_bus_output()
            .is_single(PotentialOrigin::TransformerRectifier(3)));
        assert!(test_bed
            .dc_ess_shed_bus_output()
            .is_single(PotentialOrigin::TransformerRectifier(3)));
        assert!(test_bed
            .hot_bus_1_output()
            .is_single(PotentialOrigin::Battery(1)));
        assert!(test_bed
            .hot_bus_2_output()
            .is_single(PotentialOrigin::Battery(2)));
        assert!(test_bed.dc_gnd_flt_service_bus_output().is_unpowered());
    }

    /// # Source
    /// A320 manual electrical distribution table
    #[test]
    fn distribution_table_tr_1_fault() {
        let mut test_bed = test_bed_with().running_engines().and().failed_tr_1().run();

        assert!(test_bed
            .ac_bus_1_output()
            .is_single(PotentialOrigin::EngineGenerator(1)));
        assert!(test_bed
            .ac_bus_2_output()
            .is_single(PotentialOrigin::EngineGenerator(2)));
        assert!(test_bed
            .ac_ess_bus_output()
            .is_single(PotentialOrigin::EngineGenerator(1)));
        assert!(test_bed
            .ac_ess_shed_bus_output()
            .is_single(PotentialOrigin::EngineGenerator(1)));
        assert!(test_bed.static_inverter_input().is_unpowered());
        assert!(test_bed.ac_stat_inv_bus_output().is_unpowered());
        assert!(test_bed
            .ac_gnd_flt_service_bus_output()
            .is_single(PotentialOrigin::EngineGenerator(2)));
        assert!(test_bed
            .tr_1_input()
            .is_single(PotentialOrigin::EngineGenerator(1)));
        assert!(test_bed
            .tr_2_input()
            .is_single(PotentialOrigin::EngineGenerator(2)));
        assert!(test_bed
            .tr_ess_input()
            .is_single(PotentialOrigin::EngineGenerator(1)));
        assert!(test_bed
            .dc_bus_1_output()
            .is_single(PotentialOrigin::TransformerRectifier(2)));
        assert!(test_bed
            .dc_bus_2_output()
            .is_single(PotentialOrigin::TransformerRectifier(2)));
        assert!(test_bed
            .dc_bat_bus_output()
            .is_single(PotentialOrigin::TransformerRectifier(2)));
        assert!(test_bed
            .dc_ess_bus_output()
            .is_single(PotentialOrigin::TransformerRectifier(3)));
        assert!(test_bed
            .dc_ess_shed_bus_output()
            .is_single(PotentialOrigin::TransformerRectifier(3)));
        assert!(test_bed
            .hot_bus_1_output()
            .is_single(PotentialOrigin::Battery(1)));
        assert!(test_bed
            .hot_bus_2_output()
            .is_single(PotentialOrigin::Battery(2)));
        assert!(test_bed
            .dc_gnd_flt_service_bus_output()
            .is_single(PotentialOrigin::TransformerRectifier(2)));
    }

    /// # Source
    /// A320 manual electrical distribution table
    #[test]
    fn distribution_table_tr_2_fault() {
        let mut test_bed = test_bed_with().running_engines().and().failed_tr_2().run();

        assert!(test_bed
            .ac_bus_1_output()
            .is_single(PotentialOrigin::EngineGenerator(1)));
        assert!(test_bed
            .ac_bus_2_output()
            .is_single(PotentialOrigin::EngineGenerator(2)));
        assert!(test_bed
            .ac_ess_bus_output()
            .is_single(PotentialOrigin::EngineGenerator(1)));
        assert!(test_bed
            .ac_ess_shed_bus_output()
            .is_single(PotentialOrigin::EngineGenerator(1)));
        assert!(test_bed.static_inverter_input().is_unpowered());
        assert!(test_bed.ac_stat_inv_bus_output().is_unpowered());
        assert!(test_bed.ac_gnd_flt_service_bus_output().is_unpowered());
        assert!(test_bed
            .tr_1_input()
            .is_single(PotentialOrigin::EngineGenerator(1)));
        assert!(test_bed.tr_2_input().is_unpowered());
        assert!(test_bed
            .tr_ess_input()
            .is_single(PotentialOrigin::EngineGenerator(1)));
        assert!(test_bed
            .dc_bus_1_output()
            .is_single(PotentialOrigin::TransformerRectifier(1)));
        assert!(test_bed
            .dc_bus_2_output()
            .is_single(PotentialOrigin::TransformerRectifier(1)));
        assert!(test_bed
            .dc_bat_bus_output()
            .is_single(PotentialOrigin::TransformerRectifier(1)));
        assert!(test_bed
            .dc_ess_bus_output()
            .is_single(PotentialOrigin::TransformerRectifier(3)));
        assert!(test_bed
            .dc_ess_shed_bus_output()
            .is_single(PotentialOrigin::TransformerRectifier(3)));
        assert!(test_bed
            .hot_bus_1_output()
            .is_single(PotentialOrigin::Battery(1)));
        assert!(test_bed
            .hot_bus_2_output()
            .is_single(PotentialOrigin::Battery(2)));
        assert!(test_bed.dc_gnd_flt_service_bus_output().is_unpowered());
    }

    /// # Source
    /// A320 manual electrical distribution table
    #[test]
    fn distribution_table_tr_1_and_2_fault() {
        let mut test_bed = test_bed_with()
            .running_engines()
            .failed_tr_1()
            .and()
            .failed_tr_2()
            .run();

        assert!(test_bed
            .ac_bus_1_output()
            .is_single(PotentialOrigin::EngineGenerator(1)));
        assert!(test_bed
            .ac_bus_2_output()
            .is_single(PotentialOrigin::EngineGenerator(2)));
        assert!(test_bed
            .ac_ess_bus_output()
            .is_single(PotentialOrigin::EngineGenerator(1)));
        assert!(test_bed
            .ac_ess_shed_bus_output()
            .is_single(PotentialOrigin::EngineGenerator(1)));
        assert!(test_bed.static_inverter_input().is_unpowered());
        assert!(test_bed.ac_stat_inv_bus_output().is_unpowered());
        assert!(test_bed.ac_gnd_flt_service_bus_output().is_unpowered());
        assert!(test_bed
            .tr_1_input()
            .is_single(PotentialOrigin::EngineGenerator(1)));
        assert!(test_bed.tr_2_input().is_unpowered());
        assert!(test_bed
            .tr_ess_input()
            .is_single(PotentialOrigin::EngineGenerator(1)));
        assert!(test_bed.dc_bus_1_output().is_unpowered());
        assert!(test_bed.dc_bus_2_output().is_unpowered());
        assert!(test_bed.dc_bat_bus_output().is_unpowered());
        assert!(test_bed
            .dc_ess_bus_output()
            .is_single(PotentialOrigin::TransformerRectifier(3)));
        assert!(test_bed
            .dc_ess_shed_bus_output()
            .is_single(PotentialOrigin::TransformerRectifier(3)));
        assert!(test_bed
            .hot_bus_1_output()
            .is_single(PotentialOrigin::Battery(1)));
        assert!(test_bed
            .hot_bus_2_output()
            .is_single(PotentialOrigin::Battery(2)));
        assert!(test_bed.dc_gnd_flt_service_bus_output().is_unpowered());
    }

    /// # Source
    /// A320 manual electrical distribution table
    #[test]
    fn distribution_table_on_ground_bat_and_emergency_gen_only_speed_above_100_knots() {
        let mut test_bed = test_bed_with()
            .running_emergency_generator()
            .airspeed(Velocity::new::<knot>(101.))
            .and()
            .on_the_ground()
            .run();

        assert!(test_bed.ac_bus_1_output().is_unpowered());
        assert!(test_bed.ac_bus_2_output().is_unpowered());
        assert!(test_bed
            .ac_ess_bus_output()
            .is_single(PotentialOrigin::EmergencyGenerator));
        assert!(test_bed
            .ac_ess_shed_bus_output()
            .is_single(PotentialOrigin::EmergencyGenerator));
        assert!(test_bed.ac_gnd_flt_service_bus_output().is_unpowered());
        assert!(test_bed.static_inverter_input().is_unpowered());
        assert!(test_bed.ac_stat_inv_bus_output().is_unpowered());
        assert!(test_bed.tr_1_input().is_unpowered());
        assert!(test_bed.tr_2_input().is_unpowered());
        assert!(test_bed
            .tr_ess_input()
            .is_single(PotentialOrigin::EmergencyGenerator));
        assert!(test_bed.dc_bus_1_output().is_unpowered());
        assert!(test_bed.dc_bus_2_output().is_unpowered());
        assert!(test_bed.dc_bat_bus_output().is_unpowered());
        assert!(test_bed
            .dc_ess_bus_output()
            .is_single(PotentialOrigin::TransformerRectifier(3)));
        assert!(test_bed
            .dc_ess_shed_bus_output()
            .is_single(PotentialOrigin::TransformerRectifier(3)));
        assert!(test_bed
            .hot_bus_1_output()
            .is_single(PotentialOrigin::Battery(1)));
        assert!(test_bed
            .hot_bus_2_output()
            .is_single(PotentialOrigin::Battery(2)));
        assert!(test_bed.dc_gnd_flt_service_bus_output().is_unpowered());
    }

    /// # Source
    /// A320 manual electrical distribution table
    #[test]
    fn distribution_table_on_ground_bat_only_rat_stall_or_speed_between_50_to_100_knots() {
        let mut test_bed = test_bed_with()
            .running_emergency_generator()
            .airspeed(Velocity::new::<knot>(50.0))
            .and()
            .on_the_ground()
            .run();

        assert!(test_bed.ac_bus_1_output().is_unpowered());
        assert!(test_bed.ac_bus_2_output().is_unpowered());
        assert!(test_bed
            .ac_ess_bus_output()
            .is_single(PotentialOrigin::StaticInverter));
        assert!(test_bed.ac_ess_shed_bus_output().is_unpowered());
        assert!(test_bed.ac_gnd_flt_service_bus_output().is_unpowered());
        assert!(test_bed
            .static_inverter_input()
            .is_pair(PotentialOrigin::Battery(1), PotentialOrigin::Battery(2)));
        assert!(test_bed
            .ac_stat_inv_bus_output()
            .is_single(PotentialOrigin::StaticInverter));
        assert!(test_bed.tr_1_input().is_unpowered());
        assert!(test_bed.tr_2_input().is_unpowered());
        assert!(test_bed.tr_ess_input().is_unpowered());
        assert!(test_bed.dc_bus_1_output().is_unpowered());
        assert!(test_bed.dc_bus_2_output().is_unpowered());
        assert!(test_bed
            .dc_bat_bus_output()
            .is_pair(PotentialOrigin::Battery(1), PotentialOrigin::Battery(2)));
        assert!(test_bed
            .dc_ess_bus_output()
            .is_pair(PotentialOrigin::Battery(1), PotentialOrigin::Battery(2)));
        assert!(test_bed.dc_ess_shed_bus_output().is_unpowered());
        assert!(test_bed
            .hot_bus_1_output()
            .is_pair(PotentialOrigin::Battery(1), PotentialOrigin::Battery(2)));
        assert!(test_bed
            .hot_bus_2_output()
            .is_pair(PotentialOrigin::Battery(1), PotentialOrigin::Battery(2)));
        assert!(test_bed.dc_gnd_flt_service_bus_output().is_unpowered());
    }

    /// # Source
    /// A320 manual electrical distribution table
    #[test]
    fn distribution_table_on_ground_bat_only_speed_less_than_50_knots() {
        let mut test_bed = test_bed_with()
            .running_emergency_generator()
            .airspeed(Velocity::new::<knot>(49.9))
            .and()
            .on_the_ground()
            .run();

        assert!(test_bed.ac_bus_1_output().is_unpowered());
        assert!(test_bed.ac_bus_2_output().is_unpowered());
        assert!(
            test_bed.ac_ess_bus_output().is_unpowered(),
            "AC ESS BUS shouldn't be powered below 50 knots when on batteries only."
        );
        assert!(test_bed.ac_ess_shed_bus_output().is_unpowered());
        assert!(test_bed
            .static_inverter_input()
            .is_pair(PotentialOrigin::Battery(1), PotentialOrigin::Battery(2)));
        assert!(test_bed
            .ac_stat_inv_bus_output()
            .is_single(PotentialOrigin::StaticInverter));
        assert!(test_bed.ac_gnd_flt_service_bus_output().is_unpowered());
        assert!(test_bed.tr_1_input().is_unpowered());
        assert!(test_bed.tr_2_input().is_unpowered());
        assert!(test_bed.tr_ess_input().is_unpowered());
        assert!(test_bed.dc_bus_1_output().is_unpowered());
        assert!(test_bed.dc_bus_2_output().is_unpowered());
        assert!(test_bed
            .dc_bat_bus_output()
            .is_pair(PotentialOrigin::Battery(1), PotentialOrigin::Battery(2)));
        assert!(test_bed
            .dc_ess_bus_output()
            .is_pair(PotentialOrigin::Battery(1), PotentialOrigin::Battery(2)));
        assert!(test_bed.dc_ess_shed_bus_output().is_unpowered());
        assert!(test_bed
            .hot_bus_1_output()
            .is_pair(PotentialOrigin::Battery(1), PotentialOrigin::Battery(2)));
        assert!(test_bed
            .hot_bus_2_output()
            .is_pair(PotentialOrigin::Battery(1), PotentialOrigin::Battery(2)));
        assert!(test_bed.dc_gnd_flt_service_bus_output().is_unpowered());
    }

    #[test]
    fn distribution_table_only_external_power_available_and_off() {
        let mut test_bed = test_bed_with()
            .connected_external_power()
            .airspeed(Velocity::new::<knot>(0.))
            .and()
            .on_the_ground()
            .run();

        assert!(test_bed.ac_bus_1_output().is_unpowered());
        assert!(test_bed.ac_bus_2_output().is_unpowered());
        assert!(test_bed.ac_ess_bus_output().is_unpowered());
        assert!(test_bed.ac_ess_shed_bus_output().is_unpowered());
        assert!(test_bed
            .static_inverter_input()
            .is_pair(PotentialOrigin::Battery(1), PotentialOrigin::Battery(2)));
        assert!(test_bed
            .ac_stat_inv_bus_output()
            .is_single(PotentialOrigin::StaticInverter));
        assert!(test_bed
            .ac_gnd_flt_service_bus_output()
            .is_single(PotentialOrigin::External));
        assert!(test_bed.tr_1_input().is_unpowered());
        assert!(test_bed.tr_2_input().is_single(PotentialOrigin::External));
        assert!(test_bed.tr_ess_input().is_unpowered());
        assert!(test_bed.dc_bus_1_output().is_unpowered());
        assert!(test_bed.dc_bus_2_output().is_unpowered());
        assert!(test_bed
            .dc_bat_bus_output()
            .is_pair(PotentialOrigin::Battery(1), PotentialOrigin::Battery(2)));
        assert!(test_bed
            .dc_ess_bus_output()
            .is_pair(PotentialOrigin::Battery(1), PotentialOrigin::Battery(2)));
        assert!(test_bed.dc_ess_shed_bus_output().is_unpowered());
        assert!(test_bed
            .hot_bus_1_output()
            .is_pair(PotentialOrigin::Battery(1), PotentialOrigin::Battery(2)));
        assert!(test_bed
            .hot_bus_2_output()
            .is_pair(PotentialOrigin::Battery(1), PotentialOrigin::Battery(2)));
        assert!(test_bed
            .dc_gnd_flt_service_bus_output()
            .is_single(PotentialOrigin::TransformerRectifier(2)));
    }

    #[test]
    fn get_supplied_power_returns_power_supply() {
        let mut test_bed = test_bed_with().running_engines().run();
        let power_supply = test_bed.get_supplied_power();

        assert!(power_supply.is_powered(&ElectricalBusType::AlternatingCurrent(1)));
        assert!(power_supply.is_powered(&ElectricalBusType::AlternatingCurrent(2)));
        assert!(power_supply.is_powered(&ElectricalBusType::AlternatingCurrentEssential));
        assert!(power_supply.is_powered(&ElectricalBusType::AlternatingCurrentEssentialShed));
        assert!(!power_supply.is_powered(&ElectricalBusType::AlternatingCurrentStaticInverter));
        assert!(!power_supply.is_powered(&ElectricalBusType::AlternatingCurrentStaticInverter));
        assert!(power_supply.is_powered(&ElectricalBusType::AlternatingCurrentGndFltService));
        assert!(power_supply.is_powered(&ElectricalBusType::DirectCurrent(1)));
        assert!(power_supply.is_powered(&ElectricalBusType::DirectCurrent(2)));
        assert!(power_supply.is_powered(&ElectricalBusType::DirectCurrentBattery));
        assert!(power_supply.is_powered(&ElectricalBusType::DirectCurrentEssential));
        assert!(power_supply.is_powered(&ElectricalBusType::DirectCurrentEssentialShed));
        assert!(power_supply.is_powered(&ElectricalBusType::DirectCurrentHot(1)));
        assert!(power_supply.is_powered(&ElectricalBusType::DirectCurrentHot(2)));
        assert!(power_supply.is_powered(&ElectricalBusType::DirectCurrentGndFltService));
    }

    #[test]
    fn when_engine_1_and_apu_running_apu_powers_ac_bus_2() {
        let mut test_bed = test_bed_with().running_engine_1().and().running_apu().run();

        assert!(test_bed
            .ac_bus_2_output()
            .is_single(PotentialOrigin::ApuGenerator(1)));
    }

    #[test]
    fn when_engine_2_and_apu_running_apu_powers_ac_bus_1() {
        let mut test_bed = test_bed_with().running_engine_2().and().running_apu().run();

        assert!(test_bed
            .ac_bus_1_output()
            .is_single(PotentialOrigin::ApuGenerator(1)));
    }

    #[test]
    fn when_only_apu_running_apu_powers_ac_bus_1_and_2() {
        let mut test_bed = test_bed_with().running_apu().run();

        assert!(test_bed
            .ac_bus_1_output()
            .is_single(PotentialOrigin::ApuGenerator(1)));
        assert!(test_bed
            .ac_bus_2_output()
            .is_single(PotentialOrigin::ApuGenerator(1)));
    }

    #[test]
    fn when_engine_1_running_and_external_power_connected_ext_pwr_powers_ac_bus_2() {
        let mut test_bed = test_bed_with()
            .running_engine_1()
            .connected_external_power()
            .and()
            .ext_pwr_on()
            .run();

        assert!(test_bed
            .ac_bus_2_output()
            .is_single(PotentialOrigin::External));
    }

    #[test]
    fn when_engine_2_running_and_external_power_connected_ext_pwr_powers_ac_bus_1() {
        let mut test_bed = test_bed_with()
            .running_engine_2()
            .connected_external_power()
            .and()
            .ext_pwr_on()
            .run();

        assert!(test_bed
            .ac_bus_1_output()
            .is_single(PotentialOrigin::External));
    }

    #[test]
    fn when_only_external_power_connected_ext_pwr_powers_ac_bus_1_and_2() {
        let mut test_bed = test_bed_with()
            .connected_external_power()
            .and()
            .ext_pwr_on()
            .run();

        assert!(test_bed
            .ac_bus_1_output()
            .is_single(PotentialOrigin::External));
        assert!(test_bed
            .ac_bus_2_output()
            .is_single(PotentialOrigin::External));
    }

    #[test]
    fn when_external_power_connected_and_apu_running_external_power_has_priority() {
        let mut test_bed = test_bed_with()
            .connected_external_power()
            .ext_pwr_on()
            .and()
            .running_apu()
            .run();

        assert!(test_bed
            .ac_bus_1_output()
            .is_single(PotentialOrigin::External));
        assert!(test_bed
            .ac_bus_2_output()
            .is_single(PotentialOrigin::External));
    }

    #[test]
    fn when_both_engines_running_and_external_power_connected_engines_power_ac_buses() {
        let mut test_bed = test_bed_with()
            .running_engines()
            .and()
            .connected_external_power()
            .run();

        assert!(test_bed
            .ac_bus_1_output()
            .is_single(PotentialOrigin::EngineGenerator(1)));
        assert!(test_bed
            .ac_bus_2_output()
            .is_single(PotentialOrigin::EngineGenerator(2)));
    }

    #[test]
    fn when_both_engines_running_and_apu_running_engines_power_ac_buses() {
        let mut test_bed = test_bed_with().running_engines().and().running_apu().run();

        assert!(test_bed
            .ac_bus_1_output()
            .is_single(PotentialOrigin::EngineGenerator(1)));
        assert!(test_bed
            .ac_bus_2_output()
            .is_single(PotentialOrigin::EngineGenerator(2)));
    }

    #[test]
    fn ac_bus_1_powers_ac_ess_bus_whenever_it_is_powered() {
        let mut test_bed = test_bed_with().running_engines().run();

        assert!(test_bed
            .ac_ess_bus_output()
            .is_single(PotentialOrigin::EngineGenerator(1)));
    }

    #[test]
    fn when_ac_bus_1_becomes_unpowered_but_ac_bus_2_powered_nothing_powers_ac_ess_bus_for_a_while()
    {
        let mut test_bed = test_bed_with()
            .running_engine_2()
            .and()
            .bus_tie_off()
            .run_waiting_until_just_before_ac_ess_feed_transition();

        assert!(test_bed.static_inverter_input().is_unpowered());
        assert!(test_bed.ac_ess_bus_output().is_unpowered());
    }

    #[test]
    fn when_ac_bus_1_becomes_unpowered_but_ac_bus_2_powered_nothing_powers_dc_ess_bus_for_a_while()
    {
        let mut test_bed = test_bed_with()
            .running_engine_2()
            .and()
            .bus_tie_off()
            .run_waiting_until_just_before_ac_ess_feed_transition();

        assert!(test_bed.dc_ess_bus_output().is_unpowered());
    }

    #[test]
    fn bat_only_low_airspeed_when_a_single_battery_contactor_closed_static_inverter_has_no_input() {
        let test_bed = test_bed_with()
            .bat_1_auto()
            .bat_2_off()
            .and()
            .airspeed(Velocity::new::<knot>(49.))
            .run_waiting_for(Duration::from_secs(1_000));

        assert!(test_bed.static_inverter_input().is_unpowered());
    }

    #[test]
    fn bat_only_low_airspeed_static_inverter_has_input() {
        let test_bed = test_bed_with()
            .bat_1_auto()
            .bat_2_auto()
            .on_the_ground()
            .and()
            .airspeed(Velocity::new::<knot>(49.))
            .run_waiting_for(Duration::from_secs(1_000));

        assert!(test_bed
            .static_inverter_input()
<<<<<<< HEAD
            .is_single(PotentialOrigin::Battery(1)));
=======
            .is_pair(PotentialOrigin::Battery(10), PotentialOrigin::Battery(11)));
>>>>>>> ff965b22
    }

    #[test]
    fn when_airspeed_above_50_and_ac_bus_1_and_2_unpowered_and_emergency_gen_off_static_inverter_powers_ac_ess_bus(
    ) {
        let mut test_bed = test_bed_with()
            .airspeed(Velocity::new::<knot>(51.))
            .run_waiting_for(Duration::from_secs(1_000));

        assert!(test_bed
            .static_inverter_input()
            .is_single(PotentialOrigin::Battery(1)));
        assert!(test_bed
            .ac_ess_bus_output()
            .is_single(PotentialOrigin::StaticInverter));
    }

    /// # Source
    /// Discord (komp#1821):
    /// > The fault light will extinguish after 3 seconds. That's the time delay before automatic switching is activated in case of AC BUS 1 loss.
    #[test]
    fn with_ac_bus_1_being_unpowered_after_a_delay_ac_bus_2_powers_ac_ess_bus() {
        let mut test_bed = test_bed_with()
            .running_engine_2()
            .and()
            .bus_tie_off()
            .run_waiting_for_ac_ess_feed_transition();

        assert!(test_bed
            .ac_ess_bus_output()
            .is_single(PotentialOrigin::EngineGenerator(2)));
    }

    /// # Source
    /// Discord (komp#1821):
    /// > When AC BUS 1 is available again, it will switch back automatically without delay, unless the AC ESS FEED button is on ALTN.
    #[test]
    fn ac_bus_1_powers_ac_ess_bus_immediately_when_ac_bus_1_becomes_powered_after_ac_bus_2_was_powering_ac_ess_bus(
    ) {
        let mut test_bed = test_bed_with()
            .running_engine_2()
            .and()
            .bus_tie_off()
            .run_waiting_for_ac_ess_feed_transition()
            .then_continue_with()
            .running_engine_1()
            .and()
            .bus_tie_auto()
            .run();

        assert!(test_bed
            .ac_ess_bus_output()
            .is_single(PotentialOrigin::EngineGenerator(1)));
    }

    #[test]
    fn when_gen_1_off_and_only_engine_1_running_nothing_powers_ac_buses() {
        let mut test_bed = test_bed_with().running_engine_1().and().gen_1_off().run();

        assert!(test_bed.ac_bus_1_output().is_unpowered());
        assert!(test_bed.ac_bus_2_output().is_unpowered());
    }

    #[test]
    fn when_gen_1_off_and_both_engines_running_engine_2_powers_ac_buses() {
        let mut test_bed = test_bed_with().running_engines().and().gen_1_off().run();

        assert!(test_bed
            .ac_bus_1_output()
            .is_single(PotentialOrigin::EngineGenerator(2)));
        assert!(test_bed
            .ac_bus_2_output()
            .is_single(PotentialOrigin::EngineGenerator(2)));
    }

    #[test]
    fn when_gen_2_off_and_only_engine_2_running_nothing_powers_ac_buses() {
        let mut test_bed = test_bed_with().running_engine_2().and().gen_2_off().run();

        assert!(test_bed.ac_bus_1_output().is_unpowered());
        assert!(test_bed.ac_bus_2_output().is_unpowered());
    }

    #[test]
    fn when_gen_2_off_and_both_engines_running_engine_1_powers_ac_buses() {
        let mut test_bed = test_bed_with().running_engines().and().gen_2_off().run();

        assert!(test_bed
            .ac_bus_1_output()
            .is_single(PotentialOrigin::EngineGenerator(1)));
        assert!(test_bed
            .ac_bus_2_output()
            .is_single(PotentialOrigin::EngineGenerator(1)));
    }

    #[test]
    fn when_ac_ess_feed_push_button_altn_engine_gen_2_powers_ac_ess_bus() {
        let mut test_bed = test_bed_with()
            .running_engines()
            .and()
            .ac_ess_feed_altn()
            .run();

        assert!(test_bed
            .ac_ess_bus_output()
            .is_single(PotentialOrigin::EngineGenerator(2)));
    }

    #[test]
    fn when_only_apu_running_but_apu_gen_push_button_off_nothing_powers_ac_bus_1_and_2() {
        let mut test_bed = test_bed_with().running_apu().and().apu_gen_off().run();

        assert!(test_bed.ac_bus_1_output().is_unpowered());
        assert!(test_bed.ac_bus_2_output().is_unpowered());
    }

    #[test]
    fn when_only_external_power_connected_but_ext_pwr_push_button_off_nothing_powers_ac_bus_1_and_2(
    ) {
        let mut test_bed = test_bed_with()
            .connected_external_power()
            .and()
            .ext_pwr_off()
            .run();

        assert!(test_bed.ac_bus_1_output().is_unpowered());
        assert!(test_bed.ac_bus_2_output().is_unpowered());
    }

    #[test]
    fn when_ac_bus_1_and_ac_bus_2_are_lost_neither_ac_ess_feed_contactor_is_closed() {
        let mut test_bed = test_bed_with().run();

        assert!(test_bed.both_ac_ess_feed_contactors_open());
    }

    #[test]
    fn when_battery_1_full_it_is_not_powered_by_dc_bat_bus() {
        let test_bed = test_bed_with().running_engines().run();

        assert!(test_bed.battery_1_input().is_unpowered())
    }

    #[test]
    fn when_battery_1_not_full_it_is_powered_by_dc_bat_bus() {
        let test_bed = test_bed_with()
            .running_engines()
            .and()
            .empty_battery_1()
            .run();

        assert!(test_bed.battery_1_input().is_powered());
    }

    #[test]
    fn when_battery_1_not_full_and_button_off_it_is_not_powered_by_dc_bat_bus() {
        let test_bed = test_bed_with()
            .running_engines()
            .empty_battery_1()
            .and()
            .bat_1_off()
            .run();

        assert!(test_bed.battery_1_input().is_unpowered())
    }

    #[test]
    fn when_battery_1_has_charge_powers_hot_bus_1() {
        let mut test_bed = test_bed().run();

        assert!(test_bed.hot_bus_1_output().is_powered());
    }

    #[test]
    fn when_battery_1_is_empty_and_dc_bat_bus_unpowered_hot_bus_1_unpowered() {
        let mut test_bed = test_bed_with().empty_battery_1().run();

        assert!(test_bed.hot_bus_1_output().is_unpowered());
    }

    #[test]
    fn when_battery_1_is_empty_and_dc_bat_bus_powered_hot_bus_1_powered() {
        let mut test_bed = test_bed_with()
            .running_engines()
            .and()
            .empty_battery_1()
            .run();

        assert!(test_bed
            .hot_bus_1_output()
            .is_single(PotentialOrigin::TransformerRectifier(1)),);
    }

    #[test]
    fn when_battery_2_full_it_is_not_powered_by_dc_bat_bus() {
        let test_bed = test_bed_with().running_engines().run();

        assert!(test_bed.battery_2_input().is_unpowered())
    }

    #[test]
    fn when_battery_2_not_full_it_is_powered_by_dc_bat_bus() {
        let test_bed = test_bed_with()
            .running_engines()
            .and()
            .empty_battery_2()
            .run();

        assert!(test_bed.battery_2_input().is_powered());
    }

    #[test]
    fn when_battery_2_not_full_and_button_off_it_is_not_powered_by_dc_bat_bus() {
        let test_bed = test_bed_with()
            .running_engines()
            .empty_battery_2()
            .and()
            .bat_2_off()
            .run();

        assert!(test_bed.battery_2_input().is_unpowered())
    }

    #[test]
    fn when_battery_2_has_charge_powers_hot_bus_2() {
        let mut test_bed = test_bed().run();

        assert!(test_bed.hot_bus_2_output().is_powered());
    }

    #[test]
    fn when_battery_2_is_empty_and_dc_bat_bus_unpowered_hot_bus_2_unpowered() {
        let mut test_bed = test_bed_with().empty_battery_2().run();

        assert!(test_bed.hot_bus_2_output().is_unpowered());
    }

    #[test]
    fn when_battery_2_is_empty_and_dc_bat_bus_powered_hot_bus_2_powered() {
        let mut test_bed = test_bed_with()
            .running_engines()
            .and()
            .empty_battery_2()
            .run();

        assert!(test_bed
            .hot_bus_2_output()
            .is_single(PotentialOrigin::TransformerRectifier(1)));
    }

    #[test]
    fn when_bus_tie_off_engine_1_does_not_power_ac_bus_2() {
        let mut test_bed = test_bed_with().running_engine_1().and().bus_tie_off().run();

        assert!(test_bed.ac_bus_2_output().is_unpowered());
    }

    #[test]
    fn when_bus_tie_off_engine_2_does_not_power_ac_bus_1() {
        let mut test_bed = test_bed_with().running_engine_2().and().bus_tie_off().run();

        assert!(test_bed.ac_bus_1_output().is_unpowered());
    }

    #[test]
    fn when_bus_tie_off_apu_does_not_power_ac_buses() {
        let mut test_bed = test_bed_with().running_apu().and().bus_tie_off().run();

        assert!(test_bed.ac_bus_1_output().is_unpowered());
        assert!(test_bed.ac_bus_2_output().is_unpowered());
    }

    #[test]
    fn when_bus_tie_off_external_power_does_not_power_ac_buses() {
        let mut test_bed = test_bed_with()
            .connected_external_power()
            .and()
            .bus_tie_off()
            .run();

        assert!(test_bed.ac_bus_1_output().is_unpowered());
        assert!(test_bed.ac_bus_2_output().is_unpowered());
    }

    #[test]
    fn when_dc_bus_1_and_dc_bus_2_unpowered_dc_bus_2_to_dc_bat_remains_open() {
        let mut test_bed = test_bed().run();

        assert!(test_bed.dc_bus_2_tie_contactor_is_open());
    }

    #[test]
    fn when_ac_ess_bus_powered_ac_ess_feed_does_not_have_fault() {
        let mut test_bed = test_bed_with().running_engines().run();

        assert!(!test_bed.ac_ess_feed_has_fault());
    }

    #[test]
    fn when_ac_ess_bus_is_unpowered_ac_ess_feed_has_fault() {
        let mut test_bed = test_bed_with().airspeed(Velocity::new::<knot>(0.)).run();

        assert!(test_bed.ac_ess_feed_has_fault());
    }

    #[test]
    fn when_single_engine_and_apu_galley_is_not_shed() {
        let mut test_bed = test_bed_with().running_engine_1().and().running_apu().run();

        assert!(!test_bed.galley_is_shed());
    }

    #[test]
    fn when_single_engine_gen_galley_is_shed() {
        let mut test_bed = test_bed_with().running_engine_1().run();

        assert!(test_bed.galley_is_shed());

        let mut test_bed = test_bed_with().running_engine_2().run();

        assert!(test_bed.galley_is_shed());
    }

    #[test]
    fn when_on_ground_and_apu_gen_only_galley_is_not_shed() {
        let mut test_bed = test_bed_with().running_apu().and().on_the_ground().run();

        assert!(!test_bed.galley_is_shed());
    }

    #[test]
    fn when_single_engine_gen_with_bus_tie_off_but_apu_running_galley_is_shed() {
        let mut test_bed = test_bed_with()
            .running_engine_1()
            .running_apu()
            .and()
            .bus_tie_off()
            .run();

        assert!(test_bed.galley_is_shed());
    }

    #[test]
    fn when_single_engine_gen_with_bus_tie_off_and_ext_pwr_on_galley_is_shed() {
        let mut test_bed = test_bed_with()
            .running_engine_1()
            .connected_external_power()
            .ext_pwr_on()
            .and()
            .bus_tie_off()
            .run();

        assert!(test_bed.galley_is_shed());
    }

    #[test]
    fn when_on_ground_and_ext_pwr_only_galley_is_not_shed() {
        let mut test_bed = test_bed_with()
            .connected_external_power()
            .ext_pwr_on()
            .and()
            .on_the_ground()
            .run();

        assert!(!test_bed.galley_is_shed());
    }

    #[test]
    fn when_in_flight_and_apu_gen_only_galley_is_shed() {
        let mut test_bed = test_bed_with().running_apu().run();

        assert!(test_bed.galley_is_shed());
    }

    #[test]
    fn when_in_flight_and_emer_gen_only_galley_is_shed() {
        let mut test_bed = test_bed_with().running_emergency_generator().run();

        assert!(test_bed.galley_is_shed());
    }

    #[test]
    fn when_commercial_pb_off_galley_is_shed() {
        let mut test_bed = test_bed_with()
            .running_engines()
            .and()
            .commercial_off()
            .run();

        assert!(test_bed.galley_is_shed());
    }

    #[test]
    fn when_galy_and_cab_pb_off_galley_is_shed() {
        let mut test_bed = test_bed_with()
            .running_engines()
            .and()
            .galy_and_cab_off()
            .run();

        assert!(test_bed.galley_is_shed());
    }

    #[test]
    #[ignore = "Generator overloading is not yet supported."]
    fn when_aircraft_on_the_ground_and_apu_gen_is_overloaded_galley_is_shed() {}

    #[test]
    fn when_gen_1_contactor_open_gen_1_push_button_has_fault() {
        let mut test_bed = test_bed_with().running_apu().run();

        assert!(test_bed.gen_1_has_fault());
    }

    #[test]
    fn when_gen_1_contactor_open_and_gen_1_off_push_button_does_not_have_fault() {
        let mut test_bed = test_bed_with().running_apu().and().gen_1_off().run();

        assert!(!test_bed.gen_1_has_fault());
    }

    #[test]
    fn when_gen_1_contactor_closed_gen_1_push_button_does_not_have_fault() {
        let mut test_bed = test_bed_with().running_engine_1().run();

        assert!(!test_bed.gen_1_has_fault());
    }

    #[test]
    fn when_gen_2_contactor_open_gen_2_push_button_has_fault() {
        let mut test_bed = test_bed_with().running_apu().run();

        assert!(test_bed.gen_2_has_fault());
    }

    #[test]
    fn when_gen_2_contactor_open_and_gen_2_off_push_button_does_not_have_fault() {
        let mut test_bed = test_bed_with().running_apu().and().gen_2_off().run();

        assert!(!test_bed.gen_2_has_fault());
    }

    #[test]
    fn when_gen_2_contactor_closed_gen_2_push_button_does_not_have_fault() {
        let mut test_bed = test_bed_with().running_engine_2().run();

        assert!(!test_bed.gen_2_has_fault());
    }

    #[test]
    fn when_apu_start_with_battery_1_off_start_contactors_remain_open_and_motor_unpowered() {
        let mut test_bed = test_bed_with()
            .bat_1_off()
            .command_closing_of_start_contactors()
            .and()
            .run_for_start_contactor_test();

        assert!(!test_bed.apu_start_contactors_closed());
        assert!(!test_bed.apu_start_motor_is_powered());
    }

    #[test]
    fn when_apu_start_with_battery_2_off_start_contactors_remain_open_and_motor_unpowered() {
        let mut test_bed = test_bed_with()
            .bat_2_off()
            .command_closing_of_start_contactors()
            .and()
            .run_for_start_contactor_test();

        assert!(!test_bed.apu_start_contactors_closed());
        assert!(!test_bed.apu_start_motor_is_powered());
    }

    #[test]
    fn when_apu_start_with_both_batteries_auto_and_closing_commanded_start_contactors_close_and_motor_is_powered(
    ) {
        let mut test_bed = test_bed_with()
            .bat_1_auto()
            .bat_2_auto()
            .command_closing_of_start_contactors()
            .and()
            .run_for_start_contactor_test();

        assert!(test_bed.apu_start_contactors_closed());
        assert!(test_bed.apu_start_motor_is_powered());
    }

    #[test]
    fn when_apu_start_with_both_batteries_auto_and_closing_not_commanded_start_contactors_remain_open_and_motor_unpowered(
    ) {
        let mut test_bed = test_bed_with()
            .bat_1_auto()
            .bat_2_auto()
            .and()
            .run_for_start_contactor_test();

        assert!(!test_bed.apu_start_contactors_closed());
        assert!(!test_bed.apu_start_motor_is_powered());
    }

    #[test]
    fn transitions_between_gen_1_and_gen_2_without_interruption() {
        // The current implementation shouldn't include power interruptions.
        let mut test_bed = test_bed_with()
            .running_engine_1()
            .and()
            .running_engine_2()
            .run();
        assert!(
            test_bed.ac_bus_1_output().is_powered(),
            "Precondition: the test assumes the AC 1 bus is powered at this point."
        );

        test_bed = test_bed.then_continue_with().stopped_engine_1().run_once();

        assert!(test_bed.ac_bus_1_output().is_powered());
    }

    #[test]
    fn when_ac_2_bus_is_powered_it_has_priority_over_ext_pwr_gnd_flt_circuit() {
        let mut test_bed = test_bed_with()
            .running_engine_2()
            .and()
            .connected_external_power()
            .run();

        assert!(test_bed
            .ac_gnd_flt_service_bus_output()
            .is_single(PotentialOrigin::EngineGenerator(2)));
    }

    #[test]
    fn when_ac_2_bus_is_unpowered_and_ac_1_is_powered_ext_pwr_powers_gnd_flt_buses() {
        let mut test_bed = test_bed_with()
            .running_engine_1()
            .bus_tie_off()
            .and()
            .connected_external_power()
            .run();

        assert!(test_bed
            .ac_gnd_flt_service_bus_output()
            .is_single(PotentialOrigin::External));
        assert!(test_bed
            .dc_gnd_flt_service_bus_output()
            .is_single(PotentialOrigin::TransformerRectifier(2)));
    }

    #[test]
    fn when_gen_1_line_off_and_only_engine_1_running_nothing_powers_ac_buses() {
        let mut test_bed = test_bed_with()
            .running_engine_1()
            .and()
            .gen_1_line_off()
            .run();

        assert!(test_bed.ac_bus_1_output().is_unpowered());
        assert!(test_bed.ac_bus_2_output().is_unpowered());
    }

    #[test]
    fn when_gen_1_contactor_open_due_to_gen_1_line_being_off_gen_1_push_button_has_fault() {
        let mut test_bed = test_bed_with()
            .running_engine_1()
            .and()
            .gen_1_line_off()
            .run();

        assert!(test_bed.gen_1_has_fault());
    }

    fn test_bed_with() -> A320ElectricalTestBed {
        test_bed()
    }

    fn test_bed() -> A320ElectricalTestBed {
        A320ElectricalTestBed::new()
    }

    struct TestApu {
        is_available: bool,
        start_motor_powered_by: Potential,
        should_close_start_contactor: bool,
    }
    impl TestApu {
        fn new() -> Self {
            Self {
                is_available: false,
                start_motor_powered_by: Potential::none(),
                should_close_start_contactor: false,
            }
        }

        fn set_available(&mut self, available: bool) {
            self.is_available = available;
        }

        fn command_closing_of_start_contactors(&mut self) {
            self.should_close_start_contactor = true;
        }

        fn start_motor_is_powered(&self) -> bool {
            self.start_motor_powered_by.is_powered()
        }
    }
    impl PotentialSource for TestApu {
        fn output(&self) -> Potential {
            if self.is_available {
                Potential::single(
                    PotentialOrigin::ApuGenerator(1),
                    ElectricPotential::new::<volt>(115.),
                )
            } else {
                Potential::none()
            }
        }
    }
    impl AuxiliaryPowerUnitElectrical for TestApu {
        fn start_motor_powered_by(&mut self, source: Potential) {
            self.start_motor_powered_by = source;
        }

        fn is_available(&self) -> bool {
            self.is_available
        }

        fn output_within_normal_parameters(&self) -> bool {
            self.is_available
        }
    }
    impl ApuStartContactorsController for TestApu {
        fn should_close_start_contactors(&self) -> bool {
            self.should_close_start_contactor
        }
    }

    struct A320ElectricalTestAircraft {
        engine_1_running: bool,
        engine_2_running: bool,
        ext_pwr: ExternalPowerSource,
        elec: A320Electrical,
        overhead: A320ElectricalOverheadPanel,
        emergency_overhead: A320EmergencyElectricalOverheadPanel,
        apu_master_sw_pb_on: bool,
        apu_start_pb_on: bool,
        apu: TestApu,
    }
    impl A320ElectricalTestAircraft {
        fn new() -> Self {
            Self {
                engine_1_running: false,
                engine_2_running: false,

                ext_pwr: ExternalPowerSource::new(),
                elec: A320Electrical::new(),
                overhead: A320ElectricalOverheadPanel::new(),
                emergency_overhead: A320EmergencyElectricalOverheadPanel::new(),
                apu_master_sw_pb_on: false,
                apu_start_pb_on: false,
                apu: TestApu::new(),
            }
        }

        fn running_engine_1(&mut self) {
            self.engine_1_running = true;
        }

        fn stopped_engine_1(&mut self) {
            self.engine_1_running = false;
        }

        fn running_engine_2(&mut self) {
            self.engine_2_running = true;
        }

        fn running_apu(&mut self) {
            self.apu.set_available(true);
        }

        fn set_apu_master_sw_pb_on(&mut self) {
            self.apu_master_sw_pb_on = true;
        }

        fn set_apu_start_pb_on(&mut self) {
            self.apu_start_pb_on = true;
        }

        fn command_closing_of_start_contactors(&mut self) {
            self.apu.command_closing_of_start_contactors();
        }

        fn apu_start_motor_is_powered(&self) -> bool {
            self.apu.start_motor_is_powered()
        }

        fn empty_battery_1(&mut self) {
            self.elec.empty_battery_1();
        }

        fn empty_battery_2(&mut self) {
            self.elec.empty_battery_2();
        }

        fn failed_tr_1(&mut self) {
            self.elec.fail_tr_1();
        }

        fn failed_tr_2(&mut self) {
            self.elec.fail_tr_2();
        }

        fn running_emergency_generator(&mut self) {
            self.elec.attempt_emergency_gen_start();
        }

        fn static_inverter_input(&self) -> Potential {
            self.elec.direct_current.static_inverter().input_potential()
        }

        fn tr_1_input(&self) -> Potential {
            self.elec.tr_1().input_potential()
        }

        fn tr_2_input(&self) -> Potential {
            self.elec.tr_2().input_potential()
        }

        fn tr_ess_input(&self) -> Potential {
            self.elec.tr_ess().input_potential()
        }

        fn battery_1_input(&self) -> Potential {
            self.elec.battery_1_input_potential()
        }

        fn battery_2_input(&self) -> Potential {
            self.elec.battery_2_input_potential()
        }
    }
    impl Aircraft for A320ElectricalTestAircraft {
        fn update_before_power_distribution(&mut self, context: &UpdateContext) {
            self.elec.update(
                context,
                &self.ext_pwr,
                &self.overhead,
                &self.emergency_overhead,
                &mut A320ElectricalUpdateArguments::new(
                    [
                        Ratio::new::<percent>(if self.engine_1_running { 80. } else { 0. }),
                        Ratio::new::<percent>(if self.engine_2_running { 80. } else { 0. }),
                    ],
                    [
                        self.overhead.idg_1_push_button_released(),
                        self.overhead.idg_2_push_button_released(),
                    ],
                    &mut self.apu,
                    true,
                    self.apu_master_sw_pb_on,
                    self.apu_start_pb_on,
                    true,
                ),
            );
            self.overhead.update_after_electrical(&self.elec);
        }

        fn get_supplied_power(&mut self) -> SuppliedPower {
            self.elec.get_supplied_power()
        }
    }
    impl SimulationElement for A320ElectricalTestAircraft {
        fn accept<T: SimulationElementVisitor>(&mut self, visitor: &mut T) {
            self.ext_pwr.accept(visitor);
            self.elec.accept(visitor);
            self.overhead.accept(visitor);
            self.emergency_overhead.accept(visitor);

            visitor.visit(self);
        }
    }

    struct A320ElectricalTestBed {
        aircraft: A320ElectricalTestAircraft,
        simulation_test_bed: SimulationTestBed,
    }
    impl A320ElectricalTestBed {
        fn new() -> Self {
            let mut aircraft = A320ElectricalTestAircraft::new();
            Self {
                simulation_test_bed: SimulationTestBed::seeded_with(&mut aircraft),
                aircraft,
            }
        }

        fn running_engine_1(mut self) -> Self {
            self.aircraft.running_engine_1();
            self.run_waiting_for(Duration::from_millis(
                INTEGRATED_DRIVE_GENERATOR_STABILIZATION_TIME_IN_MILLISECONDS,
            ))
        }

        fn stopped_engine_1(mut self) -> Self {
            self.aircraft.stopped_engine_1();
            self
        }

        fn running_engine_2(mut self) -> Self {
            self.aircraft.running_engine_2();
            self.run_waiting_for(Duration::from_millis(
                INTEGRATED_DRIVE_GENERATOR_STABILIZATION_TIME_IN_MILLISECONDS,
            ))
        }

        fn running_engines(self) -> Self {
            self.running_engine_1().and().running_engine_2()
        }

        fn running_apu(mut self) -> Self {
            self.aircraft.running_apu();
            self
        }

        fn connected_external_power(mut self) -> Self {
            self.simulation_test_bed
                .write_bool("EXTERNAL POWER AVAILABLE:1", true);
            self.run()
        }

        fn empty_battery_1(mut self) -> Self {
            self.aircraft.empty_battery_1();
            self
        }

        fn empty_battery_2(mut self) -> Self {
            self.aircraft.empty_battery_2();
            self
        }

        fn airspeed(mut self, ias: Velocity) -> Self {
            self.simulation_test_bed.set_indicated_airspeed(ias);
            self
        }

        fn on_the_ground(mut self) -> Self {
            self.simulation_test_bed
                .set_indicated_altitude(Length::new::<foot>(0.));
            self.simulation_test_bed.set_on_ground(true);
            self
        }

        fn run_for_start_contactor_test(self) -> Self {
            self.airspeed(Velocity::new::<knot>(0.))
                .on_the_ground()
                .apu_master_sw_pb_on()
                .and()
                .apu_start_pb_on()
                .run()
        }

        fn and(self) -> Self {
            self
        }

        fn then_continue_with(self) -> Self {
            self
        }

        fn failed_tr_1(mut self) -> Self {
            self.aircraft.failed_tr_1();
            self
        }

        fn failed_tr_2(mut self) -> Self {
            self.aircraft.failed_tr_2();
            self
        }

        fn running_emergency_generator(mut self) -> Self {
            self.aircraft.running_emergency_generator();
            self.run_waiting_for(Duration::from_secs(100))
        }

        fn gen_1_off(mut self) -> Self {
            self.simulation_test_bed
                .write_bool("OVHD_ELEC_ENG_GEN_1_PB_IS_ON", false);
            self
        }

        fn gen_1_line_off(mut self) -> Self {
            self.simulation_test_bed
                .write_bool("OVHD_EMER_ELEC_GEN_1_LINE_PB_IS_ON", false);
            self
        }

        fn gen_2_off(mut self) -> Self {
            self.simulation_test_bed
                .write_bool("OVHD_ELEC_ENG_GEN_2_PB_IS_ON", false);
            self
        }

        fn apu_gen_off(mut self) -> Self {
            self.simulation_test_bed
                .write_bool("OVHD_ELEC_APU_GEN_PB_IS_ON", false);
            self
        }

        fn ext_pwr_on(mut self) -> Self {
            self.simulation_test_bed
                .write_bool("OVHD_ELEC_EXT_PWR_PB_IS_ON", true);
            self
        }

        fn ext_pwr_off(mut self) -> Self {
            self.simulation_test_bed
                .write_bool("OVHD_ELEC_EXT_PWR_PB_IS_ON", false);
            self
        }

        fn ac_ess_feed_altn(mut self) -> Self {
            self.simulation_test_bed
                .write_bool("OVHD_ELEC_AC_ESS_FEED_PB_IS_NORMAL", false);
            self
        }

        fn bat_1_off(mut self) -> Self {
            self.simulation_test_bed
                .write_bool("OVHD_ELEC_BAT_1_PB_IS_AUTO", false);
            self
        }

        fn bat_1_auto(mut self) -> Self {
            self.simulation_test_bed
                .write_bool("OVHD_ELEC_BAT_1_PB_IS_AUTO", true);
            self
        }

        fn bat_2_off(mut self) -> Self {
            self.simulation_test_bed
                .write_bool("OVHD_ELEC_BAT_2_PB_IS_AUTO", false);
            self
        }

        fn bat_2_auto(mut self) -> Self {
            self.simulation_test_bed
                .write_bool("OVHD_ELEC_BAT_2_PB_IS_AUTO", true);
            self
        }

        fn bus_tie_auto(mut self) -> Self {
            self.simulation_test_bed
                .write_bool("OVHD_ELEC_BUS_TIE_PB_IS_AUTO", true);
            self
        }

        fn bus_tie_off(mut self) -> Self {
            self.simulation_test_bed
                .write_bool("OVHD_ELEC_BUS_TIE_PB_IS_AUTO", false);
            self
        }

        fn commercial_off(mut self) -> Self {
            self.simulation_test_bed
                .write_bool("OVHD_ELEC_COMMERCIAL_PB_IS_ON", false);
            self
        }

        fn galy_and_cab_off(mut self) -> Self {
            self.simulation_test_bed
                .write_bool("OVHD_ELEC_GALY_AND_CAB_PB_IS_AUTO", false);
            self
        }

        fn apu_master_sw_pb_on(mut self) -> Self {
            self.aircraft.set_apu_master_sw_pb_on();
            self
        }

        fn apu_start_pb_on(mut self) -> Self {
            self.aircraft.set_apu_start_pb_on();
            self
        }

        fn command_closing_of_start_contactors(mut self) -> Self {
            self.aircraft.command_closing_of_start_contactors();
            self
        }

        fn apu_start_contactors_closed(&mut self) -> bool {
            self.simulation_test_bed
                .read_bool("ELEC_CONTACTOR_10KA_AND_5KA_IS_CLOSED")
        }

        fn apu_start_motor_is_powered(&self) -> bool {
            self.aircraft.apu_start_motor_is_powered()
        }

        fn ac_bus_1_output(&mut self) -> Potential {
            self.aircraft
                .get_supplied_power()
                .source_for(&ElectricalBusType::AlternatingCurrent(1))
        }

        fn ac_bus_2_output(&mut self) -> Potential {
            self.aircraft
                .get_supplied_power()
                .source_for(&ElectricalBusType::AlternatingCurrent(2))
        }

        fn ac_ess_bus_output(&mut self) -> Potential {
            self.aircraft
                .get_supplied_power()
                .source_for(&ElectricalBusType::AlternatingCurrentEssential)
        }

        fn ac_ess_shed_bus_output(&mut self) -> Potential {
            self.aircraft
                .get_supplied_power()
                .source_for(&ElectricalBusType::AlternatingCurrentEssentialShed)
        }

        fn ac_stat_inv_bus_output(&mut self) -> Potential {
            self.aircraft
                .get_supplied_power()
                .source_for(&ElectricalBusType::AlternatingCurrentStaticInverter)
        }

        fn ac_gnd_flt_service_bus_output(&mut self) -> Potential {
            self.aircraft
                .get_supplied_power()
                .source_for(&ElectricalBusType::AlternatingCurrentGndFltService)
        }

        fn static_inverter_input(&self) -> Potential {
            self.aircraft.static_inverter_input()
        }

        fn tr_1_input(&self) -> Potential {
            self.aircraft.tr_1_input()
        }

        fn tr_2_input(&self) -> Potential {
            self.aircraft.tr_2_input()
        }

        fn tr_ess_input(&self) -> Potential {
            self.aircraft.tr_ess_input()
        }

        fn battery_1_input(&self) -> Potential {
            self.aircraft.battery_1_input()
        }

        fn battery_2_input(&self) -> Potential {
            self.aircraft.battery_2_input()
        }

        fn dc_bus_1_output(&mut self) -> Potential {
            self.aircraft
                .get_supplied_power()
                .source_for(&ElectricalBusType::DirectCurrent(1))
        }

        fn dc_bus_2_output(&mut self) -> Potential {
            self.aircraft
                .get_supplied_power()
                .source_for(&ElectricalBusType::DirectCurrent(2))
        }

        fn dc_bat_bus_output(&mut self) -> Potential {
            self.aircraft
                .get_supplied_power()
                .source_for(&ElectricalBusType::DirectCurrentBattery)
        }

        fn dc_ess_bus_output(&mut self) -> Potential {
            self.aircraft
                .get_supplied_power()
                .source_for(&ElectricalBusType::DirectCurrentEssential)
        }

        fn dc_ess_shed_bus_output(&mut self) -> Potential {
            self.aircraft
                .get_supplied_power()
                .source_for(&ElectricalBusType::DirectCurrentEssentialShed)
        }

        fn hot_bus_1_output(&mut self) -> Potential {
            self.aircraft
                .get_supplied_power()
                .source_for(&ElectricalBusType::DirectCurrentHot(1))
        }

        fn hot_bus_2_output(&mut self) -> Potential {
            self.aircraft
                .get_supplied_power()
                .source_for(&ElectricalBusType::DirectCurrentHot(2))
        }

        fn dc_gnd_flt_service_bus_output(&mut self) -> Potential {
            self.aircraft
                .get_supplied_power()
                .source_for(&ElectricalBusType::DirectCurrentGndFltService)
        }

        fn ac_ess_feed_has_fault(&mut self) -> bool {
            self.simulation_test_bed
                .read_bool("OVHD_ELEC_AC_ESS_FEED_PB_HAS_FAULT")
        }

        fn get_supplied_power(&mut self) -> SuppliedPower {
            self.aircraft.get_supplied_power()
        }

        fn gen_1_has_fault(&mut self) -> bool {
            self.simulation_test_bed
                .read_bool("OVHD_ELEC_ENG_GEN_1_PB_HAS_FAULT")
        }

        fn gen_2_has_fault(&mut self) -> bool {
            self.simulation_test_bed
                .read_bool("OVHD_ELEC_ENG_GEN_2_PB_HAS_FAULT")
        }

        fn galley_is_shed(&mut self) -> bool {
            self.simulation_test_bed.read_bool("ELEC_GALLEY_IS_SHED")
        }

        fn both_ac_ess_feed_contactors_open(&mut self) -> bool {
            !self
                .simulation_test_bed
                .read_bool("ELEC_CONTACTOR_3XC1_IS_CLOSED")
                && !self
                    .simulation_test_bed
                    .read_bool("ELEC_CONTACTOR_3XC2_IS_CLOSED")
        }

        fn dc_bus_2_tie_contactor_is_open(&mut self) -> bool {
            !self
                .simulation_test_bed
                .read_bool("ELEC_CONTACTOR_1PC2_IS_CLOSED")
        }

        fn run(self) -> Self {
            self.run_waiting_for(Duration::from_secs(1))
        }

        fn run_waiting_for(mut self, delta: Duration) -> Self {
            self.simulation_test_bed.set_delta(delta);
            self.simulation_test_bed.run_aircraft(&mut self.aircraft);

            // Sadly it's impossible for some electrical origins such as
            // the generators to know their output potential before a single
            // simulation tick has passed, as the output potential among other
            // things depends on electrical load which is only known near the
            // end of a tick. As the electrical system disallows e.g. an engine
            // generator contactor to close when its electrical parameters are
            // outside of normal parameters, we have to run a second tick before
            // the potential has flown through the system in the way we expected.
            self.simulation_test_bed.set_delta(Duration::from_secs(0));
            self.simulation_test_bed.run_aircraft(&mut self.aircraft);

            self
        }

        /// Runs the simulation a single time with a delta of 1 second.
        /// This particular is useful for tests that want to verify behaviour
        /// which only occurs in a single tick and would be hidden by
        /// run or run_waiting_for, which executes two ticks.
        fn run_once(mut self) -> Self {
            self.simulation_test_bed.set_delta(Duration::from_secs(1));
            self.simulation_test_bed.run_aircraft(&mut self.aircraft);

            self
        }

        fn run_waiting_for_ac_ess_feed_transition(self) -> Self {
            self.run_waiting_for(A320AcEssFeedContactors::AC_ESS_FEED_TO_AC_BUS_2_DELAY_IN_SECONDS)
        }

        fn run_waiting_until_just_before_ac_ess_feed_transition(self) -> Self {
            self.run_waiting_for(
                A320AcEssFeedContactors::AC_ESS_FEED_TO_AC_BUS_2_DELAY_IN_SECONDS
                    - Duration::from_millis(1),
            )
        }
    }
}<|MERGE_RESOLUTION|>--- conflicted
+++ resolved
@@ -1448,11 +1448,7 @@
 
         assert!(test_bed
             .static_inverter_input()
-<<<<<<< HEAD
-            .is_single(PotentialOrigin::Battery(1)));
-=======
             .is_pair(PotentialOrigin::Battery(10), PotentialOrigin::Battery(11)));
->>>>>>> ff965b22
     }
 
     #[test]

mod alternating_current;
mod direct_current;
mod galley;

use self::{
    alternating_current::A320AlternatingCurrentElectrical,
    direct_current::A320DirectCurrentElectrical,
    galley::{MainGalley, SecondaryGalley},
};
use systems::{
    electrical::{
<<<<<<< HEAD
        consumption::SuppliedPower, ElectricalSystem, EngineGeneratorPushButtons,
        ExternalPowerSource, Potential, StaticInverter, TransformerRectifier,
=======
        consumption::SuppliedPower, ElectricalSystem, EmergencyElectrical, EmergencyGenerator,
        EngineGeneratorUpdateArguments, ExternalPowerSource, Potential, StaticInverter,
        TransformerRectifier,
>>>>>>> 537e4f0a
    },
    overhead::{
        AutoOffFaultPushButton, FaultIndication, FaultReleasePushButton, MomentaryPushButton,
        NormalAltnFaultPushButton, OnOffAvailablePushButton, OnOffFaultPushButton,
    },
    shared::{AuxiliaryPowerUnitElectrical, EngineCorrectedN2, EngineFirePushButtons},
    simulation::{SimulationElement, SimulationElementVisitor, SimulatorWriter, UpdateContext},
};
use uom::si::f64::*;

pub(super) struct A320ElectricalUpdateArguments<
    'a,
    T: EngineCorrectedN2,
    U: AuxiliaryPowerUnitElectrical,
    V: EngineFirePushButtons,
> {
    engines: [&'a T; 2],
    apu: &'a mut U,
    is_blue_hydraulic_circuit_pressurised: bool,
    apu_master_sw_pb_on: bool,
    apu_start_pb_on: bool,
    landing_gear_is_up_and_locked: bool,
    engine_fire_push_buttons: &'a V,
}
impl<'a, T: EngineCorrectedN2, U: AuxiliaryPowerUnitElectrical, V: EngineFirePushButtons>
    A320ElectricalUpdateArguments<'a, T, U, V>
{
    #[allow(clippy::too_many_arguments)]
    pub fn new(
        engines: [&'a T; 2],
        apu: &'a mut U,
        is_blue_hydraulic_circuit_pressurised: bool,
        apu_master_sw_pb_on: bool,
        apu_start_pb_on: bool,
        landing_gear_is_up_and_locked: bool,
        engine_fire_push_buttons: &'a V,
    ) -> Self {
        Self {
            engines,
            apu,
            is_blue_hydraulic_circuit_pressurised,
            apu_master_sw_pb_on,
            apu_start_pb_on,
            landing_gear_is_up_and_locked,
            engine_fire_push_buttons,
        }
    }

    fn apu(&mut self) -> &mut dyn AuxiliaryPowerUnitElectrical {
        self.apu
    }

    fn should_close_apu_start_contactors(&self) -> bool {
        self.apu.should_close_start_contactors()
    }

    fn apu_start_motor_powered_by(&mut self, source: Potential) {
        self.apu.start_motor_powered_by(source);
    }

    fn apu_master_sw_pb_on(&self) -> bool {
        self.apu_master_sw_pb_on
    }

    fn apu_start_pb_on(&self) -> bool {
        self.apu_start_pb_on
    }

    fn apu_is_available(&self) -> bool {
        self.apu.is_available()
    }

    fn is_blue_hydraulic_circuit_pressurised(&self) -> bool {
        self.is_blue_hydraulic_circuit_pressurised
    }

    fn landing_gear_is_up_and_locked(&self) -> bool {
        self.landing_gear_is_up_and_locked
    }

    fn engine_fire_push_button_is_released(&self, engine_number: usize) -> bool {
        self.engine_fire_push_buttons.is_released(engine_number)
    }

    fn engine_fire_push_buttons(&self) -> &V {
        self.engine_fire_push_buttons
    }

    fn engine(&self, number: usize) -> &T {
        &self.engines[number - 1]
    }
}

pub(super) struct A320Electrical {
    alternating_current: A320AlternatingCurrentElectrical,
    direct_current: A320DirectCurrentElectrical,
    main_galley: MainGalley,
    secondary_galley: SecondaryGalley,
    emergency_elec: EmergencyElectrical,
    emergency_gen: EmergencyGenerator,
}
impl A320Electrical {
    pub fn new() -> A320Electrical {
        A320Electrical {
            alternating_current: A320AlternatingCurrentElectrical::new(),
            direct_current: A320DirectCurrentElectrical::new(),
            main_galley: MainGalley::new(),
            secondary_galley: SecondaryGalley::new(),
            emergency_elec: EmergencyElectrical::new(),
            emergency_gen: EmergencyGenerator::new(),
        }
    }

    pub fn update<
        'a,
        T: EngineCorrectedN2,
        U: AuxiliaryPowerUnitElectrical,
        V: EngineFirePushButtons,
    >(
        &mut self,
        context: &UpdateContext,
        ext_pwr: &ExternalPowerSource,
        overhead: &A320ElectricalOverheadPanel,
        emergency_overhead: &A320EmergencyElectricalOverheadPanel,
        arguments: &mut A320ElectricalUpdateArguments<'a, T, U, V>,
    ) {
        self.alternating_current.update_main_power_sources(
            context,
            ext_pwr,
            overhead,
            emergency_overhead,
            arguments,
        );

        self.emergency_elec
            .update(context, &self.alternating_current);

        if (self.emergency_elec.is_active()) || emergency_overhead.rat_and_emer_gen_man_on() {
            self.emergency_gen.start();
        }

        self.emergency_gen
            .update(context, arguments.is_blue_hydraulic_circuit_pressurised());

        self.alternating_current
            .update(context, ext_pwr, overhead, &self.emergency_gen);

        self.direct_current.update(
            context,
            overhead,
            &self.alternating_current,
            &self.emergency_elec,
            &self.emergency_gen,
            arguments,
        );

        self.alternating_current.update_after_direct_current(
            context,
            &self.emergency_gen,
            &self.direct_current,
        );

        self.main_galley
            .update(context, &self.alternating_current, overhead);
        self.secondary_galley
            .update(&self.alternating_current, overhead);

        self.debug_assert_invariants();
    }

    fn emergency_generator_contactor_is_closed(&self) -> bool {
        self.alternating_current
            .emergency_generator_contactor_is_closed()
    }

    fn ac_ess_bus_is_powered(&self) -> bool {
        self.alternating_current.ac_ess_bus_is_powered()
    }

    fn galley_is_shed(&self) -> bool {
        self.main_galley.is_shed() || self.secondary_galley.is_shed()
    }

    fn debug_assert_invariants(&self) {
        self.alternating_current.debug_assert_invariants();
        self.direct_current.debug_assert_invariants();
    }

    #[cfg(test)]
    fn fail_tr_1(&mut self) {
        self.alternating_current.fail_tr_1();
    }

    #[cfg(test)]
    fn fail_tr_2(&mut self) {
        self.alternating_current.fail_tr_2();
    }

    #[cfg(test)]
    fn attempt_emergency_gen_start(&mut self) {
        self.emergency_gen.start();
    }

    #[cfg(test)]
    fn tr_1(&self) -> &TransformerRectifier {
        self.alternating_current.tr_1()
    }

    #[cfg(test)]
    fn tr_2(&self) -> &TransformerRectifier {
        self.alternating_current.tr_2()
    }

    #[cfg(test)]
    fn tr_ess(&self) -> &TransformerRectifier {
        self.alternating_current.tr_ess()
    }

    #[cfg(test)]
    fn battery_1_input_potential(&self) -> Potential {
        self.direct_current.battery_1_input_potential()
    }

    #[cfg(test)]
    fn battery_2_input_potential(&self) -> Potential {
        self.direct_current.battery_2_input_potential()
    }

    #[cfg(test)]
    pub fn empty_battery_1(&mut self) {
        self.direct_current.empty_battery_1();
    }

    #[cfg(test)]
    pub fn empty_battery_2(&mut self) {
        self.direct_current.empty_battery_2();
    }

    pub fn gen_contactor_open(&self, number: usize) -> bool {
        self.alternating_current.gen_contactor_open(number)
    }

    pub fn in_emergency_elec(&self) -> bool {
        self.emergency_elec.is_active()
    }
}
impl ElectricalSystem for A320Electrical {
    fn get_supplied_power(&self) -> SuppliedPower {
        let mut state = SuppliedPower::new();

        self.alternating_current.add_supplied_power(&mut state);
        self.direct_current.add_supplied_power(&mut state);

        state
    }
}
impl SimulationElement for A320Electrical {
    fn accept<T: SimulationElementVisitor>(&mut self, visitor: &mut T) {
        self.alternating_current.accept(visitor);
        self.direct_current.accept(visitor);
        self.emergency_gen.accept(visitor);

        visitor.visit(self);
    }

    fn write(&self, writer: &mut SimulatorWriter) {
        writer.write_bool("ELEC_GALLEY_IS_SHED", self.galley_is_shed())
    }
}

trait DirectCurrentState {
    fn static_inverter(&self) -> &StaticInverter;
}

trait AlternatingCurrentState {
    fn ac_bus_1_and_2_unpowered(&self) -> bool;
    fn ac_bus_2_powered(&self) -> bool;
    fn tr_1_and_2_available(&self) -> bool;
    fn tr_1(&self) -> &TransformerRectifier;
    fn tr_2(&self) -> &TransformerRectifier;
    fn tr_ess(&self) -> &TransformerRectifier;
}

pub(super) struct A320ElectricalOverheadPanel {
    bat_1: AutoOffFaultPushButton,
    bat_2: AutoOffFaultPushButton,
    idgs: [FaultReleasePushButton; 2],
    generators: [OnOffFaultPushButton; 2],
    apu_gen: OnOffFaultPushButton,
    bus_tie: AutoOffFaultPushButton,
    ac_ess_feed: NormalAltnFaultPushButton,
    galy_and_cab: AutoOffFaultPushButton,
    ext_pwr: OnOffAvailablePushButton,
    commercial: OnOffFaultPushButton,
}
impl A320ElectricalOverheadPanel {
    pub fn new() -> A320ElectricalOverheadPanel {
        A320ElectricalOverheadPanel {
            bat_1: AutoOffFaultPushButton::new_auto("ELEC_BAT_1"),
            bat_2: AutoOffFaultPushButton::new_auto("ELEC_BAT_2"),
            idgs: [
                FaultReleasePushButton::new_in("ELEC_IDG_1"),
                FaultReleasePushButton::new_in("ELEC_IDG_2"),
            ],
            generators: [
                OnOffFaultPushButton::new_on("ELEC_ENG_GEN_1"),
                OnOffFaultPushButton::new_on("ELEC_ENG_GEN_2"),
            ],
            apu_gen: OnOffFaultPushButton::new_on("ELEC_APU_GEN"),
            bus_tie: AutoOffFaultPushButton::new_auto("ELEC_BUS_TIE"),
            ac_ess_feed: NormalAltnFaultPushButton::new_normal("ELEC_AC_ESS_FEED"),
            galy_and_cab: AutoOffFaultPushButton::new_auto("ELEC_GALY_AND_CAB"),
            ext_pwr: OnOffAvailablePushButton::new_off("ELEC_EXT_PWR"),
            commercial: OnOffFaultPushButton::new_on("ELEC_COMMERCIAL"),
        }
    }

    pub fn update_after_electrical(&mut self, electrical: &A320Electrical) {
        self.ac_ess_feed
            .set_fault(!electrical.ac_ess_bus_is_powered());

        self.generators
            .iter_mut()
            .enumerate()
            .for_each(|(index, gen)| {
                gen.set_fault(electrical.gen_contactor_open(index + 1) && gen.is_on());
            });
    }

    fn generator_is_on(&self, number: usize) -> bool {
        self.generators[number - 1].is_on()
    }

    pub fn external_power_is_available(&self) -> bool {
        self.ext_pwr.is_available()
    }

    pub fn external_power_is_on(&self) -> bool {
        self.ext_pwr.is_on()
    }

    pub fn apu_generator_is_on(&self) -> bool {
        self.apu_gen.is_on()
    }

    fn bus_tie_is_auto(&self) -> bool {
        self.bus_tie.is_auto()
    }

    fn ac_ess_feed_is_normal(&self) -> bool {
        self.ac_ess_feed.is_normal()
    }

    fn ac_ess_feed_is_altn(&self) -> bool {
        self.ac_ess_feed.is_altn()
    }

    fn bat_1_is_auto(&self) -> bool {
        self.bat_1.is_auto()
    }

    fn bat_2_is_auto(&self) -> bool {
        self.bat_2.is_auto()
    }

    fn commercial_is_off(&self) -> bool {
        self.commercial.is_off()
    }

    fn galy_and_cab_is_off(&self) -> bool {
        self.galy_and_cab.is_off()
    }
}
impl EngineGeneratorPushButtons for A320ElectricalOverheadPanel {
    fn engine_gen_push_button_is_on(&self, number: usize) -> bool {
        self.generators[number - 1].is_on()
    }

    fn idg_push_button_is_released(&self, number: usize) -> bool {
        self.idgs[number - 1].is_released()
    }
}
impl SimulationElement for A320ElectricalOverheadPanel {
    fn accept<T: SimulationElementVisitor>(&mut self, visitor: &mut T) {
        self.bat_1.accept(visitor);
        self.bat_2.accept(visitor);
        self.idgs.iter_mut().for_each(|idg| {
            idg.accept(visitor);
        });
        self.generators.iter_mut().for_each(|gen| {
            gen.accept(visitor);
        });
        self.apu_gen.accept(visitor);
        self.bus_tie.accept(visitor);
        self.ac_ess_feed.accept(visitor);
        self.galy_and_cab.accept(visitor);
        self.ext_pwr.accept(visitor);
        self.commercial.accept(visitor);

        visitor.visit(self);
    }
}

pub(super) struct A320EmergencyElectricalOverheadPanel {
    // The GEN 1 line fault represents the SMOKE light illumination state.
    gen_1_line: OnOffFaultPushButton,
    rat_and_emergency_gen_fault: FaultIndication,
    rat_and_emer_gen_man_on: MomentaryPushButton,
}
impl A320EmergencyElectricalOverheadPanel {
    pub fn new() -> Self {
        Self {
            gen_1_line: OnOffFaultPushButton::new_on("EMER_ELEC_GEN_1_LINE"),
            rat_and_emergency_gen_fault: FaultIndication::new("EMER_ELEC_RAT_AND_EMER_GEN"),
            rat_and_emer_gen_man_on: MomentaryPushButton::new("EMER_ELEC_RAT_AND_EMER_GEN"),
        }
    }

    pub fn update_after_electrical(
        &mut self,
        context: &UpdateContext,
        electrical: &A320Electrical,
    ) {
        self.rat_and_emergency_gen_fault.set_fault(
            electrical.in_emergency_elec()
                && !electrical.emergency_generator_contactor_is_closed()
                && !context.is_on_ground(),
        );
    }

    fn generator_1_line_is_on(&self) -> bool {
        self.gen_1_line.is_on()
    }

    fn rat_and_emer_gen_man_on(&self) -> bool {
        self.rat_and_emer_gen_man_on.is_pressed()
    }
}
impl SimulationElement for A320EmergencyElectricalOverheadPanel {
    fn accept<T: SimulationElementVisitor>(&mut self, visitor: &mut T) {
        self.gen_1_line.accept(visitor);
        self.rat_and_emergency_gen_fault.accept(visitor);
        self.rat_and_emer_gen_man_on.accept(visitor);

        visitor.visit(self);
    }
}

#[cfg(test)]
mod a320_electrical {
    use super::*;
    use systems::simulation::test::SimulationTestBed;

    #[test]
    fn writes_its_state() {
        let mut elec = A320Electrical::new();
        let mut test_bed = SimulationTestBed::new();
        test_bed.run_without_update(&mut elec);

        assert!(test_bed.contains_key("ELEC_GALLEY_IS_SHED"));
    }
}

#[cfg(test)]
mod a320_electrical_circuit_tests {
    use super::alternating_current::A320AcEssFeedContactors;
    use super::*;
    use rstest::rstest;
    use std::time::Duration;
    use systems::{
        electrical::{
            ElectricalBusType, ExternalPowerSource, PotentialOrigin, PotentialSource,
            INTEGRATED_DRIVE_GENERATOR_STABILIZATION_TIME_IN_MILLISECONDS,
        },
        shared::ApuStartContactorsController,
        simulation::{test::SimulationTestBed, Aircraft},
    };
    use uom::si::{electric_potential::volt, ratio::percent};
    use uom::si::{length::foot, velocity::knot};

    #[test]
    fn everything_off_batteries_empty() {
        let mut test_bed = test_bed_with()
            .bat_off(1)
            .empty_battery_1()
            .bat_off(2)
            .empty_battery_2()
            .and()
            .airspeed(Velocity::new::<knot>(0.))
            .run();

        assert!(test_bed.ac_bus_output(1).is_unpowered());
        assert!(test_bed.ac_bus_output(2).is_unpowered());
        assert!(test_bed.ac_ess_bus_output().is_unpowered());
        assert!(test_bed.ac_ess_shed_bus_output().is_unpowered());
        assert!(test_bed.static_inverter_input().is_unpowered());
        assert!(test_bed.ac_stat_inv_bus_output().is_unpowered());
        assert!(test_bed.ac_gnd_flt_service_bus_output().is_unpowered());
        assert!(test_bed.tr_1_input().is_unpowered());
        assert!(test_bed.tr_2_input().is_unpowered());
        assert!(test_bed.tr_ess_input().is_unpowered());
        assert!(test_bed.dc_bus_output(1).is_unpowered());
        assert!(test_bed.dc_bus_output(2).is_unpowered());
        assert!(test_bed.dc_bat_bus_output().is_unpowered());
        assert!(test_bed.dc_ess_bus_output().is_unpowered());
        assert!(test_bed.dc_ess_shed_bus_output().is_unpowered());
        assert!(test_bed.hot_bus_output(1).is_unpowered());
        assert!(test_bed.hot_bus_output(2).is_unpowered());
        assert!(test_bed.dc_gnd_flt_service_bus_output().is_unpowered());
    }

    #[test]
    fn everything_off() {
        let mut test_bed = test_bed_with()
            .bat_off(1)
            .bat_off(2)
            .and()
            .airspeed(Velocity::new::<knot>(0.))
            .run();

        assert!(test_bed.ac_bus_output(1).is_unpowered());
        assert!(test_bed.ac_bus_output(2).is_unpowered());
        assert!(test_bed.ac_ess_bus_output().is_unpowered());
        assert!(test_bed.ac_ess_shed_bus_output().is_unpowered());
        assert!(test_bed.static_inverter_input().is_unpowered());
        assert!(test_bed.ac_stat_inv_bus_output().is_unpowered());
        assert!(test_bed.ac_gnd_flt_service_bus_output().is_unpowered());
        assert!(test_bed.tr_1_input().is_unpowered());
        assert!(test_bed.tr_2_input().is_unpowered());
        assert!(test_bed.tr_ess_input().is_unpowered());
        assert!(test_bed.dc_bus_output(1).is_unpowered());
        assert!(test_bed.dc_bus_output(2).is_unpowered());
        assert!(test_bed.dc_bat_bus_output().is_unpowered());
        assert!(test_bed.dc_ess_bus_output().is_unpowered());
        assert!(test_bed.dc_ess_shed_bus_output().is_unpowered());
        assert!(test_bed
            .hot_bus_output(1)
            .is_single(PotentialOrigin::Battery(1)));
        assert!(test_bed
            .hot_bus_output(2)
            .is_single(PotentialOrigin::Battery(2)));
        assert!(test_bed.dc_gnd_flt_service_bus_output().is_unpowered());
    }

    /// # Source
    /// A320 manual electrical distribution table
    #[test]
    fn distribution_table_norm_conf() {
        let mut test_bed = test_bed_with().running_engines().run();

        assert!(test_bed
            .ac_bus_output(1)
            .is_single(PotentialOrigin::EngineGenerator(1)));
        assert!(test_bed
            .ac_bus_output(2)
            .is_single(PotentialOrigin::EngineGenerator(2)));
        assert!(test_bed
            .ac_ess_bus_output()
            .is_single(PotentialOrigin::EngineGenerator(1)));
        assert!(test_bed
            .ac_ess_shed_bus_output()
            .is_single(PotentialOrigin::EngineGenerator(1)));
        assert!(test_bed.static_inverter_input().is_unpowered());
        assert!(test_bed.ac_stat_inv_bus_output().is_unpowered());
        assert!(test_bed
            .ac_gnd_flt_service_bus_output()
            .is_single(PotentialOrigin::EngineGenerator(2)));
        assert!(test_bed
            .tr_1_input()
            .is_single(PotentialOrigin::EngineGenerator(1)));
        assert!(test_bed
            .tr_2_input()
            .is_single(PotentialOrigin::EngineGenerator(2)));
        assert!(test_bed.tr_ess_input().is_unpowered());
        assert!(test_bed
            .dc_bus_output(1)
            .is_single(PotentialOrigin::TransformerRectifier(1)));
        assert!(test_bed
            .dc_bus_output(2)
            .is_single(PotentialOrigin::TransformerRectifier(2)));
        assert!(test_bed
            .dc_bat_bus_output()
            .is_single(PotentialOrigin::TransformerRectifier(1)));
        assert!(test_bed
            .dc_ess_bus_output()
            .is_single(PotentialOrigin::TransformerRectifier(1)));
        assert!(test_bed
            .dc_ess_shed_bus_output()
            .is_single(PotentialOrigin::TransformerRectifier(1)));
        assert!(test_bed
            .hot_bus_output(1)
            .is_single(PotentialOrigin::Battery(1)));
        assert!(test_bed
            .hot_bus_output(2)
            .is_single(PotentialOrigin::Battery(2)));
        assert!(test_bed
            .dc_gnd_flt_service_bus_output()
            .is_single(PotentialOrigin::TransformerRectifier(2)));
    }

    /// # Source
    /// A320 manual electrical distribution table
    #[test]
    fn distribution_table_only_gen_1_available() {
        let mut test_bed = test_bed_with().running_engine(1).run();

        assert!(test_bed
            .ac_bus_output(1)
            .is_single(PotentialOrigin::EngineGenerator(1)));
        assert!(test_bed
            .ac_bus_output(2)
            .is_single(PotentialOrigin::EngineGenerator(1)));
        assert!(test_bed
            .ac_ess_bus_output()
            .is_single(PotentialOrigin::EngineGenerator(1)));
        assert!(test_bed
            .ac_ess_shed_bus_output()
            .is_single(PotentialOrigin::EngineGenerator(1)));
        assert!(test_bed.static_inverter_input().is_unpowered());
        assert!(test_bed.ac_stat_inv_bus_output().is_unpowered());
        assert!(test_bed
            .ac_gnd_flt_service_bus_output()
            .is_single(PotentialOrigin::EngineGenerator(1)));
        assert!(test_bed
            .tr_1_input()
            .is_single(PotentialOrigin::EngineGenerator(1)));
        assert!(test_bed
            .tr_2_input()
            .is_single(PotentialOrigin::EngineGenerator(1)));
        assert!(test_bed.tr_ess_input().is_unpowered());
        assert!(test_bed
            .dc_bus_output(1)
            .is_single(PotentialOrigin::TransformerRectifier(1)));
        assert!(test_bed
            .dc_bus_output(2)
            .is_single(PotentialOrigin::TransformerRectifier(2)));
        assert!(test_bed
            .dc_bat_bus_output()
            .is_single(PotentialOrigin::TransformerRectifier(1)));
        assert!(test_bed
            .dc_ess_bus_output()
            .is_single(PotentialOrigin::TransformerRectifier(1)));
        assert!(test_bed
            .dc_ess_shed_bus_output()
            .is_single(PotentialOrigin::TransformerRectifier(1)));
        assert!(test_bed
            .hot_bus_output(1)
            .is_single(PotentialOrigin::Battery(1)));
        assert!(test_bed
            .hot_bus_output(2)
            .is_single(PotentialOrigin::Battery(2)));
        assert!(test_bed
            .dc_gnd_flt_service_bus_output()
            .is_single(PotentialOrigin::TransformerRectifier(2)));
    }

    /// # Source
    /// A320 manual electrical distribution table
    #[test]
    fn distribution_table_only_gen_2_available() {
        let mut test_bed = test_bed_with().running_engine(2).run();

        assert!(test_bed
            .ac_bus_output(1)
            .is_single(PotentialOrigin::EngineGenerator(2)));
        assert!(test_bed
            .ac_bus_output(2)
            .is_single(PotentialOrigin::EngineGenerator(2)));
        assert!(test_bed
            .ac_ess_bus_output()
            .is_single(PotentialOrigin::EngineGenerator(2)));
        assert!(test_bed
            .ac_ess_shed_bus_output()
            .is_single(PotentialOrigin::EngineGenerator(2)));
        assert!(test_bed.static_inverter_input().is_unpowered());
        assert!(test_bed.ac_stat_inv_bus_output().is_unpowered());
        assert!(test_bed
            .ac_gnd_flt_service_bus_output()
            .is_single(PotentialOrigin::EngineGenerator(2)));
        assert!(test_bed
            .tr_1_input()
            .is_single(PotentialOrigin::EngineGenerator(2)));
        assert!(test_bed
            .tr_2_input()
            .is_single(PotentialOrigin::EngineGenerator(2)));
        assert!(test_bed.tr_ess_input().is_unpowered());
        assert!(test_bed
            .dc_bus_output(1)
            .is_single(PotentialOrigin::TransformerRectifier(1)));
        assert!(test_bed
            .dc_bus_output(2)
            .is_single(PotentialOrigin::TransformerRectifier(2)));
        assert!(test_bed
            .dc_bat_bus_output()
            .is_single(PotentialOrigin::TransformerRectifier(1)));
        assert!(test_bed
            .dc_ess_bus_output()
            .is_single(PotentialOrigin::TransformerRectifier(1)));
        assert!(test_bed
            .dc_ess_shed_bus_output()
            .is_single(PotentialOrigin::TransformerRectifier(1)));
        assert!(test_bed
            .hot_bus_output(1)
            .is_single(PotentialOrigin::Battery(1)));
        assert!(test_bed
            .hot_bus_output(2)
            .is_single(PotentialOrigin::Battery(2)));
        assert!(test_bed
            .dc_gnd_flt_service_bus_output()
            .is_single(PotentialOrigin::TransformerRectifier(2)));
    }

    /// # Source
    /// A320 manual electrical distribution table
    #[test]
    fn distribution_table_only_apu_gen_available() {
        let mut test_bed = test_bed_with().running_apu().run();

        assert!(test_bed
            .ac_bus_output(1)
            .is_single(PotentialOrigin::ApuGenerator(1)));
        assert!(test_bed
            .ac_bus_output(2)
            .is_single(PotentialOrigin::ApuGenerator(1)));
        assert!(test_bed
            .ac_ess_bus_output()
            .is_single(PotentialOrigin::ApuGenerator(1)));
        assert!(test_bed
            .ac_ess_shed_bus_output()
            .is_single(PotentialOrigin::ApuGenerator(1)));
        assert!(test_bed.static_inverter_input().is_unpowered());
        assert!(test_bed.ac_stat_inv_bus_output().is_unpowered());
        assert!(test_bed
            .ac_gnd_flt_service_bus_output()
            .is_single(PotentialOrigin::ApuGenerator(1)));
        assert!(test_bed
            .tr_1_input()
            .is_single(PotentialOrigin::ApuGenerator(1)));
        assert!(test_bed
            .tr_2_input()
            .is_single(PotentialOrigin::ApuGenerator(1)));
        assert!(test_bed.tr_ess_input().is_unpowered());
        assert!(test_bed
            .dc_bus_output(1)
            .is_single(PotentialOrigin::TransformerRectifier(1)));
        assert!(test_bed
            .dc_bus_output(2)
            .is_single(PotentialOrigin::TransformerRectifier(2)));
        assert!(test_bed
            .dc_bat_bus_output()
            .is_single(PotentialOrigin::TransformerRectifier(1)));
        assert!(test_bed
            .dc_ess_bus_output()
            .is_single(PotentialOrigin::TransformerRectifier(1)));
        assert!(test_bed
            .dc_ess_shed_bus_output()
            .is_single(PotentialOrigin::TransformerRectifier(1)));
        assert!(test_bed
            .hot_bus_output(1)
            .is_single(PotentialOrigin::Battery(1)));
        assert!(test_bed
            .hot_bus_output(2)
            .is_single(PotentialOrigin::Battery(2)));
        assert!(test_bed
            .dc_gnd_flt_service_bus_output()
            .is_single(PotentialOrigin::TransformerRectifier(2)));
    }

    /// # Source
    /// Derived from A320 manual electrical distribution table
    /// (doesn't list external power, but we'll assume it's the same as other generators).
    #[test]
    fn distribution_table_only_external_power_available_and_on() {
        let mut test_bed = test_bed_with()
            .connected_external_power()
            .airspeed(Velocity::new::<knot>(0.))
            .on_the_ground()
            .and()
            .ext_pwr_on()
            .run();

        assert!(test_bed
            .ac_bus_output(1)
            .is_single(PotentialOrigin::External));
        assert!(test_bed
            .ac_bus_output(2)
            .is_single(PotentialOrigin::External));
        assert!(test_bed
            .ac_ess_bus_output()
            .is_single(PotentialOrigin::External));
        assert!(test_bed
            .ac_ess_shed_bus_output()
            .is_single(PotentialOrigin::External));
        assert!(test_bed.static_inverter_input().is_unpowered());
        assert!(test_bed.ac_stat_inv_bus_output().is_unpowered());
        assert!(test_bed
            .ac_gnd_flt_service_bus_output()
            .is_single(PotentialOrigin::External));
        assert!(test_bed.tr_1_input().is_single(PotentialOrigin::External));
        assert!(test_bed.tr_2_input().is_single(PotentialOrigin::External));
        assert!(test_bed.tr_ess_input().is_unpowered());
        assert!(test_bed
            .dc_bus_output(1)
            .is_single(PotentialOrigin::TransformerRectifier(1)));
        assert!(test_bed
            .dc_bus_output(2)
            .is_single(PotentialOrigin::TransformerRectifier(2)));
        assert!(test_bed
            .dc_bat_bus_output()
            .is_single(PotentialOrigin::TransformerRectifier(1)));
        assert!(test_bed
            .dc_ess_bus_output()
            .is_single(PotentialOrigin::TransformerRectifier(1)));
        assert!(test_bed
            .dc_ess_shed_bus_output()
            .is_single(PotentialOrigin::TransformerRectifier(1)));
        assert!(test_bed
            .hot_bus_output(1)
            .is_single(PotentialOrigin::Battery(1)));
        assert!(test_bed
            .hot_bus_output(2)
            .is_single(PotentialOrigin::Battery(2)));
        assert!(test_bed
            .dc_gnd_flt_service_bus_output()
            .is_single(PotentialOrigin::TransformerRectifier(2)));
    }

    /// # Source
    /// A320 manual electrical distribution table
    #[test]
    fn distribution_table_emergency_config_before_emergency_gen_available() {
        let mut test_bed = test_bed().run();

        assert!(test_bed.ac_bus_output(1).is_unpowered());
        assert!(test_bed.ac_bus_output(2).is_unpowered());
        assert!(test_bed.ac_ess_shed_bus_output().is_unpowered());
        assert!(test_bed
            .static_inverter_input()
            .is_single(PotentialOrigin::Battery(1)));
        assert!(test_bed
            .ac_stat_inv_bus_output()
            .is_single(PotentialOrigin::StaticInverter));
        assert!(test_bed
            .ac_ess_bus_output()
            .is_single(PotentialOrigin::StaticInverter));
        assert!(test_bed.ac_gnd_flt_service_bus_output().is_unpowered());
        assert!(test_bed.tr_1_input().is_unpowered());
        assert!(test_bed.tr_2_input().is_unpowered());
        assert!(test_bed.tr_ess_input().is_unpowered());
        assert!(test_bed.dc_bus_output(1).is_unpowered());
        assert!(test_bed.dc_bus_output(2).is_unpowered());
        assert!(test_bed.dc_bat_bus_output().is_unpowered());
        assert!(test_bed
            .dc_ess_bus_output()
            .is_single(PotentialOrigin::Battery(2)));
        assert!(test_bed.dc_ess_shed_bus_output().is_unpowered());
        assert!(test_bed
            .hot_bus_output(1)
            .is_single(PotentialOrigin::Battery(1)));
        assert!(test_bed
            .hot_bus_output(2)
            .is_single(PotentialOrigin::Battery(2)));
        assert!(test_bed.dc_gnd_flt_service_bus_output().is_unpowered());
    }

    /// # Source
    /// A320 manual electrical distribution table
    #[test]
    fn distribution_table_emergency_config_after_emergency_gen_available() {
        let mut test_bed = test_bed_with().running_emergency_generator().run();

        assert!(test_bed.ac_bus_output(1).is_unpowered());
        assert!(test_bed.ac_bus_output(2).is_unpowered());
        assert!(test_bed
            .ac_ess_bus_output()
            .is_single(PotentialOrigin::EmergencyGenerator));
        assert!(test_bed
            .ac_ess_shed_bus_output()
            .is_single(PotentialOrigin::EmergencyGenerator));
        assert!(test_bed.ac_gnd_flt_service_bus_output().is_unpowered());
        assert!(test_bed.tr_1_input().is_unpowered());
        assert!(test_bed.tr_2_input().is_unpowered());
        assert!(test_bed
            .tr_ess_input()
            .is_single(PotentialOrigin::EmergencyGenerator));
        assert!(test_bed.static_inverter_input().is_unpowered());
        assert!(test_bed.ac_stat_inv_bus_output().is_unpowered());
        assert!(test_bed.dc_bus_output(1).is_unpowered());
        assert!(test_bed.dc_bus_output(2).is_unpowered());
        assert!(test_bed.dc_bat_bus_output().is_unpowered());
        assert!(test_bed
            .dc_ess_bus_output()
            .is_single(PotentialOrigin::TransformerRectifier(3)));
        assert!(test_bed
            .dc_ess_shed_bus_output()
            .is_single(PotentialOrigin::TransformerRectifier(3)));
        assert!(test_bed
            .hot_bus_output(1)
            .is_single(PotentialOrigin::Battery(1)));
        assert!(test_bed
            .hot_bus_output(2)
            .is_single(PotentialOrigin::Battery(2)));
        assert!(test_bed.dc_gnd_flt_service_bus_output().is_unpowered());
    }

    /// # Source
    /// A320 manual electrical distribution table
    #[test]
    fn distribution_table_tr_1_fault() {
        let mut test_bed = test_bed_with().running_engines().and().failed_tr_1().run();

        assert!(test_bed
            .ac_bus_output(1)
            .is_single(PotentialOrigin::EngineGenerator(1)));
        assert!(test_bed
            .ac_bus_output(2)
            .is_single(PotentialOrigin::EngineGenerator(2)));
        assert!(test_bed
            .ac_ess_bus_output()
            .is_single(PotentialOrigin::EngineGenerator(1)));
        assert!(test_bed
            .ac_ess_shed_bus_output()
            .is_single(PotentialOrigin::EngineGenerator(1)));
        assert!(test_bed.static_inverter_input().is_unpowered());
        assert!(test_bed.ac_stat_inv_bus_output().is_unpowered());
        assert!(test_bed
            .ac_gnd_flt_service_bus_output()
            .is_single(PotentialOrigin::EngineGenerator(2)));
        assert!(test_bed
            .tr_1_input()
            .is_single(PotentialOrigin::EngineGenerator(1)));
        assert!(test_bed
            .tr_2_input()
            .is_single(PotentialOrigin::EngineGenerator(2)));
        assert!(test_bed
            .tr_ess_input()
            .is_single(PotentialOrigin::EngineGenerator(1)));
        assert!(test_bed
            .dc_bus_output(1)
            .is_single(PotentialOrigin::TransformerRectifier(2)));
        assert!(test_bed
            .dc_bus_output(2)
            .is_single(PotentialOrigin::TransformerRectifier(2)));
        assert!(test_bed
            .dc_bat_bus_output()
            .is_single(PotentialOrigin::TransformerRectifier(2)));
        assert!(test_bed
            .dc_ess_bus_output()
            .is_single(PotentialOrigin::TransformerRectifier(3)));
        assert!(test_bed
            .dc_ess_shed_bus_output()
            .is_single(PotentialOrigin::TransformerRectifier(3)));
        assert!(test_bed
            .hot_bus_output(1)
            .is_single(PotentialOrigin::Battery(1)));
        assert!(test_bed
            .hot_bus_output(2)
            .is_single(PotentialOrigin::Battery(2)));
        assert!(test_bed
            .dc_gnd_flt_service_bus_output()
            .is_single(PotentialOrigin::TransformerRectifier(2)));
    }

    /// # Source
    /// A320 manual electrical distribution table
    #[test]
    fn distribution_table_tr_2_fault() {
        let mut test_bed = test_bed_with().running_engines().and().failed_tr_2().run();

        assert!(test_bed
            .ac_bus_output(1)
            .is_single(PotentialOrigin::EngineGenerator(1)));
        assert!(test_bed
            .ac_bus_output(2)
            .is_single(PotentialOrigin::EngineGenerator(2)));
        assert!(test_bed
            .ac_ess_bus_output()
            .is_single(PotentialOrigin::EngineGenerator(1)));
        assert!(test_bed
            .ac_ess_shed_bus_output()
            .is_single(PotentialOrigin::EngineGenerator(1)));
        assert!(test_bed.static_inverter_input().is_unpowered());
        assert!(test_bed.ac_stat_inv_bus_output().is_unpowered());
        assert!(test_bed.ac_gnd_flt_service_bus_output().is_unpowered());
        assert!(test_bed
            .tr_1_input()
            .is_single(PotentialOrigin::EngineGenerator(1)));
        assert!(test_bed.tr_2_input().is_unpowered());
        assert!(test_bed
            .tr_ess_input()
            .is_single(PotentialOrigin::EngineGenerator(1)));
        assert!(test_bed
            .dc_bus_output(1)
            .is_single(PotentialOrigin::TransformerRectifier(1)));
        assert!(test_bed
            .dc_bus_output(2)
            .is_single(PotentialOrigin::TransformerRectifier(1)));
        assert!(test_bed
            .dc_bat_bus_output()
            .is_single(PotentialOrigin::TransformerRectifier(1)));
        assert!(test_bed
            .dc_ess_bus_output()
            .is_single(PotentialOrigin::TransformerRectifier(3)));
        assert!(test_bed
            .dc_ess_shed_bus_output()
            .is_single(PotentialOrigin::TransformerRectifier(3)));
        assert!(test_bed
            .hot_bus_output(1)
            .is_single(PotentialOrigin::Battery(1)));
        assert!(test_bed
            .hot_bus_output(2)
            .is_single(PotentialOrigin::Battery(2)));
        assert!(test_bed.dc_gnd_flt_service_bus_output().is_unpowered());
    }

    /// # Source
    /// A320 manual electrical distribution table
    #[test]
    fn distribution_table_tr_1_and_2_fault() {
        let mut test_bed = test_bed_with()
            .running_engines()
            .failed_tr_1()
            .and()
            .failed_tr_2()
            .run();

        assert!(test_bed
            .ac_bus_output(1)
            .is_single(PotentialOrigin::EngineGenerator(1)));
        assert!(test_bed
            .ac_bus_output(2)
            .is_single(PotentialOrigin::EngineGenerator(2)));
        assert!(test_bed
            .ac_ess_bus_output()
            .is_single(PotentialOrigin::EngineGenerator(1)));
        assert!(test_bed
            .ac_ess_shed_bus_output()
            .is_single(PotentialOrigin::EngineGenerator(1)));
        assert!(test_bed.static_inverter_input().is_unpowered());
        assert!(test_bed.ac_stat_inv_bus_output().is_unpowered());
        assert!(test_bed.ac_gnd_flt_service_bus_output().is_unpowered());
        assert!(test_bed
            .tr_1_input()
            .is_single(PotentialOrigin::EngineGenerator(1)));
        assert!(test_bed.tr_2_input().is_unpowered());
        assert!(test_bed
            .tr_ess_input()
            .is_single(PotentialOrigin::EngineGenerator(1)));
        assert!(test_bed.dc_bus_output(1).is_unpowered());
        assert!(test_bed.dc_bus_output(2).is_unpowered());
        assert!(test_bed.dc_bat_bus_output().is_unpowered());
        assert!(test_bed
            .dc_ess_bus_output()
            .is_single(PotentialOrigin::TransformerRectifier(3)));
        assert!(test_bed
            .dc_ess_shed_bus_output()
            .is_single(PotentialOrigin::TransformerRectifier(3)));
        assert!(test_bed
            .hot_bus_output(1)
            .is_single(PotentialOrigin::Battery(1)));
        assert!(test_bed
            .hot_bus_output(2)
            .is_single(PotentialOrigin::Battery(2)));
        assert!(test_bed.dc_gnd_flt_service_bus_output().is_unpowered());
    }

    /// # Source
    /// A320 manual electrical distribution table
    #[test]
    fn distribution_table_on_ground_bat_and_emergency_gen_only_speed_above_100_knots() {
        let mut test_bed = test_bed_with()
            .running_emergency_generator()
            .airspeed(Velocity::new::<knot>(101.))
            .and()
            .on_the_ground()
            .run();

        assert!(test_bed.ac_bus_output(1).is_unpowered());
        assert!(test_bed.ac_bus_output(2).is_unpowered());
        assert!(test_bed
            .ac_ess_bus_output()
            .is_single(PotentialOrigin::EmergencyGenerator));
        assert!(test_bed
            .ac_ess_shed_bus_output()
            .is_single(PotentialOrigin::EmergencyGenerator));
        assert!(test_bed.ac_gnd_flt_service_bus_output().is_unpowered());
        assert!(test_bed.static_inverter_input().is_unpowered());
        assert!(test_bed.ac_stat_inv_bus_output().is_unpowered());
        assert!(test_bed.tr_1_input().is_unpowered());
        assert!(test_bed.tr_2_input().is_unpowered());
        assert!(test_bed
            .tr_ess_input()
            .is_single(PotentialOrigin::EmergencyGenerator));
        assert!(test_bed.dc_bus_output(1).is_unpowered());
        assert!(test_bed.dc_bus_output(2).is_unpowered());
        assert!(test_bed.dc_bat_bus_output().is_unpowered());
        assert!(test_bed
            .dc_ess_bus_output()
            .is_single(PotentialOrigin::TransformerRectifier(3)));
        assert!(test_bed
            .dc_ess_shed_bus_output()
            .is_single(PotentialOrigin::TransformerRectifier(3)));
        assert!(test_bed
            .hot_bus_output(1)
            .is_single(PotentialOrigin::Battery(1)));
        assert!(test_bed
            .hot_bus_output(2)
            .is_single(PotentialOrigin::Battery(2)));
        assert!(test_bed.dc_gnd_flt_service_bus_output().is_unpowered());
    }

    /// # Source
    /// A320 manual electrical distribution table
    #[test]
    fn distribution_table_on_ground_bat_only_rat_stall_or_speed_between_50_to_100_knots() {
        let mut test_bed = test_bed_with()
            .running_emergency_generator()
            .airspeed(Velocity::new::<knot>(50.0))
            .and()
            .on_the_ground()
            .run();

        assert!(test_bed.ac_bus_output(1).is_unpowered());
        assert!(test_bed.ac_bus_output(2).is_unpowered());
        assert!(test_bed
            .ac_ess_bus_output()
            .is_single(PotentialOrigin::StaticInverter));
        assert!(test_bed.ac_ess_shed_bus_output().is_unpowered());
        assert!(test_bed.ac_gnd_flt_service_bus_output().is_unpowered());
        assert!(test_bed
            .static_inverter_input()
            .is_pair(PotentialOrigin::Battery(1), PotentialOrigin::Battery(2)));
        assert!(test_bed
            .ac_stat_inv_bus_output()
            .is_single(PotentialOrigin::StaticInverter));
        assert!(test_bed.tr_1_input().is_unpowered());
        assert!(test_bed.tr_2_input().is_unpowered());
        assert!(test_bed.tr_ess_input().is_unpowered());
        assert!(test_bed.dc_bus_output(1).is_unpowered());
        assert!(test_bed.dc_bus_output(2).is_unpowered());
        assert!(test_bed
            .dc_bat_bus_output()
            .is_pair(PotentialOrigin::Battery(1), PotentialOrigin::Battery(2)));
        assert!(test_bed
            .dc_ess_bus_output()
            .is_pair(PotentialOrigin::Battery(1), PotentialOrigin::Battery(2)));
        assert!(test_bed.dc_ess_shed_bus_output().is_unpowered());
        assert!(test_bed
            .hot_bus_output(1)
            .is_pair(PotentialOrigin::Battery(1), PotentialOrigin::Battery(2)));
        assert!(test_bed
            .hot_bus_output(2)
            .is_pair(PotentialOrigin::Battery(1), PotentialOrigin::Battery(2)));
        assert!(test_bed.dc_gnd_flt_service_bus_output().is_unpowered());
    }

    /// # Source
    /// A320 manual electrical distribution table
    #[test]
    fn distribution_table_on_ground_bat_only_speed_less_than_50_knots() {
        let mut test_bed = test_bed_with()
            .running_emergency_generator()
            .airspeed(Velocity::new::<knot>(49.9))
            .and()
            .on_the_ground()
            .run();

        assert!(test_bed.ac_bus_output(1).is_unpowered());
        assert!(test_bed.ac_bus_output(2).is_unpowered());
        assert!(
            test_bed.ac_ess_bus_output().is_unpowered(),
            "AC ESS BUS shouldn't be powered below 50 knots when on batteries only."
        );
        assert!(test_bed.ac_ess_shed_bus_output().is_unpowered());
        assert!(test_bed
            .static_inverter_input()
            .is_pair(PotentialOrigin::Battery(1), PotentialOrigin::Battery(2)));
        assert!(test_bed
            .ac_stat_inv_bus_output()
            .is_single(PotentialOrigin::StaticInverter));
        assert!(test_bed.ac_gnd_flt_service_bus_output().is_unpowered());
        assert!(test_bed.tr_1_input().is_unpowered());
        assert!(test_bed.tr_2_input().is_unpowered());
        assert!(test_bed.tr_ess_input().is_unpowered());
        assert!(test_bed.dc_bus_output(1).is_unpowered());
        assert!(test_bed.dc_bus_output(2).is_unpowered());
        assert!(test_bed
            .dc_bat_bus_output()
            .is_pair(PotentialOrigin::Battery(1), PotentialOrigin::Battery(2)));
        assert!(test_bed
            .dc_ess_bus_output()
            .is_pair(PotentialOrigin::Battery(1), PotentialOrigin::Battery(2)));
        assert!(test_bed.dc_ess_shed_bus_output().is_unpowered());
        assert!(test_bed
            .hot_bus_output(1)
            .is_pair(PotentialOrigin::Battery(1), PotentialOrigin::Battery(2)));
        assert!(test_bed
            .hot_bus_output(2)
            .is_pair(PotentialOrigin::Battery(1), PotentialOrigin::Battery(2)));
        assert!(test_bed.dc_gnd_flt_service_bus_output().is_unpowered());
    }

    #[test]
    fn distribution_table_only_external_power_available_and_off() {
        let mut test_bed = test_bed_with()
            .connected_external_power()
            .airspeed(Velocity::new::<knot>(0.))
            .and()
            .on_the_ground()
            .run();

        assert!(test_bed.ac_bus_output(1).is_unpowered());
        assert!(test_bed.ac_bus_output(2).is_unpowered());
        assert!(test_bed.ac_ess_bus_output().is_unpowered());
        assert!(test_bed.ac_ess_shed_bus_output().is_unpowered());
        assert!(test_bed
            .static_inverter_input()
            .is_pair(PotentialOrigin::Battery(1), PotentialOrigin::Battery(2)));
        assert!(test_bed
            .ac_stat_inv_bus_output()
            .is_single(PotentialOrigin::StaticInverter));
        assert!(test_bed
            .ac_gnd_flt_service_bus_output()
            .is_single(PotentialOrigin::External));
        assert!(test_bed.tr_1_input().is_unpowered());
        assert!(test_bed.tr_2_input().is_single(PotentialOrigin::External));
        assert!(test_bed.tr_ess_input().is_unpowered());
        assert!(test_bed.dc_bus_output(1).is_unpowered());
        assert!(test_bed.dc_bus_output(2).is_unpowered());
        assert!(test_bed
            .dc_bat_bus_output()
            .is_pair(PotentialOrigin::Battery(1), PotentialOrigin::Battery(2)));
        assert!(test_bed
            .dc_ess_bus_output()
            .is_pair(PotentialOrigin::Battery(1), PotentialOrigin::Battery(2)));
        assert!(test_bed.dc_ess_shed_bus_output().is_unpowered());
        assert!(test_bed
            .hot_bus_output(1)
            .is_pair(PotentialOrigin::Battery(1), PotentialOrigin::Battery(2)));
        assert!(test_bed
            .hot_bus_output(2)
            .is_pair(PotentialOrigin::Battery(1), PotentialOrigin::Battery(2)));
        assert!(test_bed
            .dc_gnd_flt_service_bus_output()
            .is_single(PotentialOrigin::TransformerRectifier(2)));
    }

    #[test]
    fn get_supplied_power_returns_power_supply() {
        let mut test_bed = test_bed_with().running_engines().run();
        let power_supply = test_bed.get_supplied_power();

        assert!(power_supply.is_powered(&ElectricalBusType::AlternatingCurrent(1)));
        assert!(power_supply.is_powered(&ElectricalBusType::AlternatingCurrent(2)));
        assert!(power_supply.is_powered(&ElectricalBusType::AlternatingCurrentEssential));
        assert!(power_supply.is_powered(&ElectricalBusType::AlternatingCurrentEssentialShed));
        assert!(!power_supply.is_powered(&ElectricalBusType::AlternatingCurrentStaticInverter));
        assert!(!power_supply.is_powered(&ElectricalBusType::AlternatingCurrentStaticInverter));
        assert!(power_supply.is_powered(&ElectricalBusType::AlternatingCurrentGndFltService));
        assert!(power_supply.is_powered(&ElectricalBusType::DirectCurrent(1)));
        assert!(power_supply.is_powered(&ElectricalBusType::DirectCurrent(2)));
        assert!(power_supply.is_powered(&ElectricalBusType::DirectCurrentBattery));
        assert!(power_supply.is_powered(&ElectricalBusType::DirectCurrentEssential));
        assert!(power_supply.is_powered(&ElectricalBusType::DirectCurrentEssentialShed));
        assert!(power_supply.is_powered(&ElectricalBusType::DirectCurrentHot(1)));
        assert!(power_supply.is_powered(&ElectricalBusType::DirectCurrentHot(2)));
        assert!(power_supply.is_powered(&ElectricalBusType::DirectCurrentGndFltService));
    }

    #[rstest]
    #[case(1, 2)]
    #[case(2, 1)]
    fn when_single_engine_and_apu_running_apu_powers_other_ac_bus(
        #[case] engine: usize,
        #[case] ac_bus: u8,
    ) {
        let mut test_bed = test_bed_with()
            .running_engine(engine)
            .and()
            .running_apu()
            .run();

        assert!(test_bed
            .ac_bus_output(ac_bus)
            .is_single(PotentialOrigin::ApuGenerator(1)));
    }

    #[test]
    fn when_only_apu_running_apu_powers_ac_bus_1_and_2() {
        let mut test_bed = test_bed_with().running_apu().run();

        assert!(test_bed
            .ac_bus_output(1)
            .is_single(PotentialOrigin::ApuGenerator(1)));
        assert!(test_bed
            .ac_bus_output(2)
            .is_single(PotentialOrigin::ApuGenerator(1)));
    }

    #[rstest]
    #[case(1, 2)]
    #[case(2, 1)]
    fn when_single_engine_running_and_ext_pwr_connected_ext_pwr_powers_other_ac_bus(
        #[case] engine: usize,
        #[case] ac_bus: u8,
    ) {
        let mut test_bed = test_bed_with()
            .running_engine(engine)
            .connected_external_power()
            .and()
            .ext_pwr_on()
            .run();

        assert!(test_bed
            .ac_bus_output(ac_bus)
            .is_single(PotentialOrigin::External));
    }

    #[test]
    fn when_only_external_power_connected_ext_pwr_powers_ac_bus_1_and_2() {
        let mut test_bed = test_bed_with()
            .connected_external_power()
            .and()
            .ext_pwr_on()
            .run();

        assert!(test_bed
            .ac_bus_output(1)
            .is_single(PotentialOrigin::External));
        assert!(test_bed
            .ac_bus_output(2)
            .is_single(PotentialOrigin::External));
    }

    #[test]
    fn when_external_power_connected_and_apu_running_external_power_has_priority() {
        let mut test_bed = test_bed_with()
            .connected_external_power()
            .ext_pwr_on()
            .and()
            .running_apu()
            .run();

        assert!(test_bed
            .ac_bus_output(1)
            .is_single(PotentialOrigin::External));
        assert!(test_bed
            .ac_bus_output(2)
            .is_single(PotentialOrigin::External));
    }

    #[test]
    fn when_both_engines_running_and_external_power_connected_engines_power_ac_buses() {
        let mut test_bed = test_bed_with()
            .running_engines()
            .and()
            .connected_external_power()
            .run();

        assert!(test_bed
            .ac_bus_output(1)
            .is_single(PotentialOrigin::EngineGenerator(1)));
        assert!(test_bed
            .ac_bus_output(2)
            .is_single(PotentialOrigin::EngineGenerator(2)));
    }

    #[test]
    fn when_both_engines_running_and_apu_running_engines_power_ac_buses() {
        let mut test_bed = test_bed_with().running_engines().and().running_apu().run();

        assert!(test_bed
            .ac_bus_output(1)
            .is_single(PotentialOrigin::EngineGenerator(1)));
        assert!(test_bed
            .ac_bus_output(2)
            .is_single(PotentialOrigin::EngineGenerator(2)));
    }

    #[test]
    fn ac_bus_1_powers_ac_ess_bus_whenever_it_is_powered() {
        let mut test_bed = test_bed_with().running_engines().run();

        assert!(test_bed
            .ac_ess_bus_output()
            .is_single(PotentialOrigin::EngineGenerator(1)));
    }

    #[test]
    fn when_ac_bus_1_becomes_unpowered_but_ac_bus_2_powered_nothing_powers_ac_ess_bus_for_a_while()
    {
        let mut test_bed = test_bed_with()
            .running_engine(2)
            .and()
            .bus_tie_off()
            .run_waiting_until_just_before_ac_ess_feed_transition();

        assert!(test_bed.static_inverter_input().is_unpowered());
        assert!(test_bed.ac_ess_bus_output().is_unpowered());
    }

    #[test]
    fn when_ac_bus_1_becomes_unpowered_but_ac_bus_2_powered_nothing_powers_dc_ess_bus_for_a_while()
    {
        let mut test_bed = test_bed_with()
            .running_engine(2)
            .and()
            .bus_tie_off()
            .run_waiting_until_just_before_ac_ess_feed_transition();

        assert!(test_bed.dc_ess_bus_output().is_unpowered());
    }

    #[test]
    fn bat_only_low_airspeed_when_a_single_battery_contactor_closed_static_inverter_has_no_input() {
        let test_bed = test_bed_with()
            .bat_auto(1)
            .bat_off(2)
            .and()
            .airspeed(Velocity::new::<knot>(49.))
            .run_waiting_for(Duration::from_secs(1_000));

        assert!(test_bed.static_inverter_input().is_unpowered());
    }

    #[test]
    fn bat_only_low_airspeed_static_inverter_has_input() {
        let test_bed = test_bed_with()
            .bat_auto(1)
            .bat_auto(2)
            .on_the_ground()
            .and()
            .airspeed(Velocity::new::<knot>(49.))
            .run_waiting_for(Duration::from_secs(1_000));

        assert!(test_bed
            .static_inverter_input()
            .is_pair(PotentialOrigin::Battery(1), PotentialOrigin::Battery(2)));
    }

    #[test]
    fn when_airspeed_above_50_and_ac_bus_1_and_2_unpowered_and_emergency_gen_off_static_inverter_powers_ac_ess_bus(
    ) {
        let mut test_bed = test_bed_with()
            .airspeed(Velocity::new::<knot>(51.))
            .run_waiting_for(Duration::from_secs(1_000));

        assert!(test_bed
            .static_inverter_input()
            .is_single(PotentialOrigin::Battery(1)));
        assert!(test_bed
            .ac_ess_bus_output()
            .is_single(PotentialOrigin::StaticInverter));
    }

    /// # Source
    /// Discord (komp#1821):
    /// > The fault light will extinguish after 3 seconds. That's the time delay before automatic switching is activated in case of AC BUS 1 loss.
    #[test]
    fn with_ac_bus_1_being_unpowered_after_a_delay_ac_bus_2_powers_ac_ess_bus() {
        let mut test_bed = test_bed_with()
            .running_engine(2)
            .and()
            .bus_tie_off()
            .run_waiting_for_ac_ess_feed_transition();

        assert!(test_bed
            .ac_ess_bus_output()
            .is_single(PotentialOrigin::EngineGenerator(2)));
    }

    /// # Source
    /// Discord (komp#1821):
    /// > When AC BUS 1 is available again, it will switch back automatically without delay, unless the AC ESS FEED button is on ALTN.
    #[test]
    fn ac_bus_1_powers_ac_ess_bus_immediately_when_ac_bus_1_becomes_powered_after_ac_bus_2_was_powering_ac_ess_bus(
    ) {
        let mut test_bed = test_bed_with()
            .running_engine(2)
            .and()
            .bus_tie_off()
            .run_waiting_for_ac_ess_feed_transition()
            .then_continue_with()
            .running_engine(1)
            .and()
            .bus_tie_auto()
            .run();

        assert!(test_bed
            .ac_ess_bus_output()
            .is_single(PotentialOrigin::EngineGenerator(1)));
    }

    #[rstest]
    #[case(1)]
    #[case(2)]
    fn single_engine_with_generator_off_leaves_ac_buses_unpowered(#[case] engine: usize) {
        let mut test_bed = test_bed_with()
            .running_engine(engine)
            .and()
            .gen_off(engine)
            .run();

        assert!(test_bed.ac_bus_output(1).is_unpowered());
        assert!(test_bed.ac_bus_output(2).is_unpowered());
    }

    #[rstest]
    #[case(1, 2)]
    #[case(2, 1)]
    fn when_generator_off_and_both_engines_running_the_other_generator_powers_ac_buses(
        #[case] generator_off: usize,
        #[case] supplying_generator: usize,
    ) {
        let mut test_bed = test_bed_with()
            .running_engines()
            .and()
            .gen_off(generator_off)
            .run();

        assert!(test_bed
            .ac_bus_output(1)
            .is_single(PotentialOrigin::EngineGenerator(supplying_generator)));
        assert!(test_bed
            .ac_bus_output(2)
            .is_single(PotentialOrigin::EngineGenerator(supplying_generator)));
    }

    #[test]
    fn when_ac_ess_feed_push_button_altn_engine_gen_2_powers_ac_ess_bus() {
        let mut test_bed = test_bed_with()
            .running_engines()
            .and()
            .ac_ess_feed_altn()
            .run();

        assert!(test_bed
            .ac_ess_bus_output()
            .is_single(PotentialOrigin::EngineGenerator(2)));
    }

    #[test]
    fn when_only_apu_running_but_apu_gen_push_button_off_nothing_powers_ac_bus_1_and_2() {
        let mut test_bed = test_bed_with().running_apu().and().apu_gen_off().run();

        assert!(test_bed.ac_bus_output(1).is_unpowered());
        assert!(test_bed.ac_bus_output(2).is_unpowered());
    }

    #[test]
    fn when_only_external_power_connected_but_ext_pwr_push_button_off_nothing_powers_ac_bus_1_and_2(
    ) {
        let mut test_bed = test_bed_with()
            .connected_external_power()
            .and()
            .ext_pwr_off()
            .run();

        assert!(test_bed.ac_bus_output(1).is_unpowered());
        assert!(test_bed.ac_bus_output(2).is_unpowered());
    }

    #[test]
    fn when_ac_bus_1_and_ac_bus_2_are_lost_neither_ac_ess_feed_contactor_is_closed() {
        let mut test_bed = test_bed_with().run();

        assert!(test_bed.both_ac_ess_feed_contactors_open());
    }

    #[test]
    fn when_battery_1_full_it_is_not_powered_by_dc_bat_bus() {
        let test_bed = test_bed_with().running_engines().run();

        assert!(test_bed.battery_1_input().is_unpowered())
    }

    #[test]
    fn when_battery_1_not_full_it_is_powered_by_dc_bat_bus() {
        let test_bed = test_bed_with()
            .running_engines()
            .and()
            .empty_battery_1()
            .run();

        assert!(test_bed.battery_1_input().is_powered());
    }

    #[test]
    fn when_battery_1_not_full_and_button_off_it_is_not_powered_by_dc_bat_bus() {
        let test_bed = test_bed_with()
            .running_engines()
            .empty_battery_1()
            .and()
            .bat_off(1)
            .run();

        assert!(test_bed.battery_1_input().is_unpowered())
    }

    #[test]
    fn when_battery_1_has_charge_powers_hot_bus_1() {
        let mut test_bed = test_bed().run();

        assert!(test_bed.hot_bus_output(1).is_powered());
    }

    #[test]
    fn when_battery_1_is_empty_and_dc_bat_bus_unpowered_hot_bus_1_unpowered() {
        let mut test_bed = test_bed_with().empty_battery_1().run();

        assert!(test_bed.hot_bus_output(1).is_unpowered());
    }

    #[test]
    fn when_battery_1_is_empty_and_dc_bat_bus_powered_hot_bus_1_powered() {
        let mut test_bed = test_bed_with()
            .running_engines()
            .and()
            .empty_battery_1()
            .run();

        assert!(test_bed
            .hot_bus_output(1)
            .is_single(PotentialOrigin::TransformerRectifier(1)));
    }

    #[test]
    fn when_battery_2_full_it_is_not_powered_by_dc_bat_bus() {
        let test_bed = test_bed_with().running_engines().run();

        assert!(test_bed.battery_2_input().is_unpowered())
    }

    #[test]
    fn when_battery_2_not_full_it_is_powered_by_dc_bat_bus() {
        let test_bed = test_bed_with()
            .running_engines()
            .and()
            .empty_battery_2()
            .run();

        assert!(test_bed.battery_2_input().is_powered());
    }

    #[test]
    fn when_battery_2_not_full_and_button_off_it_is_not_powered_by_dc_bat_bus() {
        let test_bed = test_bed_with()
            .running_engines()
            .empty_battery_2()
            .and()
            .bat_off(2)
            .run();

        assert!(test_bed.battery_2_input().is_unpowered())
    }

    #[test]
    fn when_battery_2_has_charge_powers_hot_bus_2() {
        let mut test_bed = test_bed().run();

        assert!(test_bed.hot_bus_output(2).is_powered());
    }

    #[test]
    fn when_battery_2_is_empty_and_dc_bat_bus_unpowered_hot_bus_2_unpowered() {
        let mut test_bed = test_bed_with().empty_battery_2().run();

        assert!(test_bed.hot_bus_output(2).is_unpowered());
    }

    #[test]
    fn when_battery_2_is_empty_and_dc_bat_bus_powered_hot_bus_2_powered() {
        let mut test_bed = test_bed_with()
            .running_engines()
            .and()
            .empty_battery_2()
            .run();

        assert!(test_bed
            .hot_bus_output(2)
            .is_single(PotentialOrigin::TransformerRectifier(1)));
    }

    #[rstest]
    #[case(1, 2)]
    #[case(2, 1)]
    fn when_bus_tie_off_engine_does_not_power_other_ac_bus(
        #[case] engine: usize,
        #[case] ac_bus: u8,
    ) {
        let mut test_bed = test_bed_with()
            .running_engine(engine)
            .and()
            .bus_tie_off()
            .run();

        assert!(test_bed.ac_bus_output(ac_bus).is_unpowered());
    }

    #[test]
    fn when_bus_tie_off_apu_does_not_power_ac_buses() {
        let mut test_bed = test_bed_with().running_apu().and().bus_tie_off().run();

        assert!(test_bed.ac_bus_output(1).is_unpowered());
        assert!(test_bed.ac_bus_output(2).is_unpowered());
    }

    #[test]
    fn when_bus_tie_off_external_power_does_not_power_ac_buses() {
        let mut test_bed = test_bed_with()
            .connected_external_power()
            .and()
            .bus_tie_off()
            .run();

        assert!(test_bed.ac_bus_output(1).is_unpowered());
        assert!(test_bed.ac_bus_output(2).is_unpowered());
    }

    #[test]
    fn when_dc_bus_1_and_dc_bus_2_unpowered_dc_bus_2_to_dc_bat_remains_open() {
        let mut test_bed = test_bed().run();

        assert!(test_bed.dc_bus_2_tie_contactor_is_open());
    }

    #[test]
    fn when_ac_ess_bus_powered_ac_ess_feed_does_not_have_fault() {
        let mut test_bed = test_bed_with().running_engines().run();

        assert!(!test_bed.ac_ess_feed_has_fault());
    }

    #[test]
    fn when_ac_ess_bus_is_unpowered_ac_ess_feed_has_fault() {
        let mut test_bed = test_bed_with().airspeed(Velocity::new::<knot>(0.)).run();

        assert!(test_bed.ac_ess_feed_has_fault());
    }

    #[test]
    fn when_single_engine_and_apu_galley_is_not_shed() {
        let mut test_bed = test_bed_with().running_engine(1).and().running_apu().run();

        assert!(!test_bed.galley_is_shed());
    }

    #[rstest]
    #[case(1)]
    #[case(2)]
    fn when_single_engine_gen_galley_is_shed(#[case] engine_number: usize) {
        let mut test_bed = test_bed_with().running_engine(engine_number).run();

        assert!(test_bed.galley_is_shed());
    }

    #[test]
    fn when_on_ground_and_apu_gen_only_galley_is_not_shed() {
        let mut test_bed = test_bed_with().running_apu().and().on_the_ground().run();

        assert!(!test_bed.galley_is_shed());
    }

    #[test]
    fn when_single_engine_gen_with_bus_tie_off_but_apu_running_galley_is_shed() {
        let mut test_bed = test_bed_with()
            .running_engine(1)
            .running_apu()
            .and()
            .bus_tie_off()
            .run();

        assert!(test_bed.galley_is_shed());
    }

    #[test]
    fn when_single_engine_gen_with_bus_tie_off_and_ext_pwr_on_galley_is_shed() {
        let mut test_bed = test_bed_with()
            .running_engine(1)
            .connected_external_power()
            .ext_pwr_on()
            .and()
            .bus_tie_off()
            .run();

        assert!(test_bed.galley_is_shed());
    }

    #[test]
    fn when_on_ground_and_ext_pwr_only_galley_is_not_shed() {
        let mut test_bed = test_bed_with()
            .connected_external_power()
            .ext_pwr_on()
            .and()
            .on_the_ground()
            .run();

        assert!(!test_bed.galley_is_shed());
    }

    #[test]
    fn when_in_flight_and_apu_gen_only_galley_is_shed() {
        let mut test_bed = test_bed_with().running_apu().run();

        assert!(test_bed.galley_is_shed());
    }

    #[test]
    fn when_in_flight_and_emer_gen_only_galley_is_shed() {
        let mut test_bed = test_bed_with().running_emergency_generator().run();

        assert!(test_bed.galley_is_shed());
    }

    #[test]
    fn when_commercial_pb_off_galley_is_shed() {
        let mut test_bed = test_bed_with()
            .running_engines()
            .and()
            .commercial_off()
            .run();

        assert!(test_bed.galley_is_shed());
    }

    #[test]
    fn when_galy_and_cab_pb_off_galley_is_shed() {
        let mut test_bed = test_bed_with()
            .running_engines()
            .and()
            .galy_and_cab_off()
            .run();

        assert!(test_bed.galley_is_shed());
    }

    #[test]
    #[ignore = "Generator overloading is not yet supported."]
    fn when_aircraft_on_the_ground_and_apu_gen_is_overloaded_galley_is_shed() {}

    #[rstest]
    #[case(1)]
    #[case(2)]
    fn when_gen_contactor_open_gen_push_button_has_fault(#[case] gen_number: usize) {
        let mut test_bed = test_bed_with().running_apu().run();

        assert!(test_bed.gen_has_fault(gen_number));
    }

    #[rstest]
    #[case(1)]
    #[case(2)]
    fn when_gen_contactor_open_and_gen_push_button_off_does_not_have_fault(
        #[case] gen_number: usize,
    ) {
        let mut test_bed = test_bed_with()
            .running_apu()
            .and()
            .gen_off(gen_number)
            .run();

        assert!(!test_bed.gen_has_fault(gen_number));
    }

    #[rstest]
    #[case(1)]
    #[case(2)]
    fn when_gen_contactor_closed_gen_push_button_does_not_have_fault(#[case] gen_number: usize) {
        let mut test_bed = test_bed_with().running_engine(gen_number).run();

        assert!(!test_bed.gen_has_fault(gen_number));
    }

    #[rstest]
    #[case(1)]
    #[case(2)]
    fn when_apu_start_with_battery_off_start_contactors_remain_open_and_motor_unpowered(
        #[case] battery_number: usize,
    ) {
        let mut test_bed = test_bed_with()
            .bat_off(battery_number)
            .command_closing_of_start_contactors()
            .and()
            .run_for_start_contactor_test();

        assert!(!test_bed.apu_start_contactors_closed());
        assert!(!test_bed.apu_start_motor_is_powered());
    }

    #[test]
    fn when_apu_start_with_both_batteries_auto_and_closing_commanded_start_contactors_close_and_motor_is_powered(
    ) {
        let mut test_bed = test_bed_with()
            .bat_auto(1)
            .bat_auto(2)
            .command_closing_of_start_contactors()
            .and()
            .run_for_start_contactor_test();

        assert!(test_bed.apu_start_contactors_closed());
        assert!(test_bed.apu_start_motor_is_powered());
    }

    #[test]
    fn when_apu_start_with_both_batteries_auto_and_closing_not_commanded_start_contactors_remain_open_and_motor_unpowered(
    ) {
        let mut test_bed = test_bed_with()
            .bat_auto(1)
            .bat_auto(2)
            .and()
            .run_for_start_contactor_test();

        assert!(!test_bed.apu_start_contactors_closed());
        assert!(!test_bed.apu_start_motor_is_powered());
    }

    #[test]
    fn transitions_between_gen_1_and_gen_2_without_interruption() {
        // The current implementation shouldn't include power interruptions.
        let mut test_bed = test_bed_with()
            .running_engine(1)
            .and()
            .running_engine(2)
            .run();
        assert!(
            test_bed.ac_bus_output(1).is_powered(),
            "Precondition: the test assumes the AC 1 bus is powered at this point."
        );

        test_bed = test_bed.then_continue_with().stopped_engine(1).run_once();

        assert!(test_bed.ac_bus_output(1).is_powered());
    }

    #[test]
    fn when_ac_2_bus_is_powered_it_has_priority_over_ext_pwr_gnd_flt_circuit() {
        let mut test_bed = test_bed_with()
            .running_engine(2)
            .and()
            .connected_external_power()
            .run();

        assert!(test_bed
            .ac_gnd_flt_service_bus_output()
            .is_single(PotentialOrigin::EngineGenerator(2)));
    }

    #[test]
    fn when_ac_2_bus_is_unpowered_and_ac_1_is_powered_ext_pwr_powers_gnd_flt_buses() {
        let mut test_bed = test_bed_with()
            .running_engine(1)
            .bus_tie_off()
            .and()
            .connected_external_power()
            .run();

        assert!(test_bed
            .ac_gnd_flt_service_bus_output()
            .is_single(PotentialOrigin::External));
        assert!(test_bed
            .dc_gnd_flt_service_bus_output()
            .is_single(PotentialOrigin::TransformerRectifier(2)));
    }

    #[test]
    fn when_gen_1_line_off_and_only_engine_1_running_nothing_powers_ac_buses() {
        let mut test_bed = test_bed_with()
            .running_engine(1)
            .and()
            .gen_1_line_off()
            .run();

        assert!(test_bed.ac_bus_output(1).is_unpowered());
        assert!(test_bed.ac_bus_output(2).is_unpowered());
    }

    #[test]
    fn when_gen_1_contactor_open_due_to_gen_1_line_being_off_gen_1_push_button_has_fault() {
        let mut test_bed = test_bed_with()
            .running_engine(1)
            .and()
            .gen_1_line_off()
            .run();

        assert!(test_bed.gen_has_fault(1));
    }

    #[test]
    fn when_emergency_generator_not_supplying_while_ac_1_and_2_unavailable_in_flight_rat_and_emer_gen_has_fault(
    ) {
        let mut test_bed = test_bed_with()
            .running_engines()
            .gen_off(1)
            .and()
            .gen_off(2)
            .run();

        assert!(test_bed.rat_and_emer_gen_has_fault());
    }

    #[test]
    fn when_emergency_generator_not_supplying_while_ac_1_and_2_unavailable_during_takeoff_rat_and_emer_gen_does_not_have_fault(
    ) {
        let mut test_bed = test_bed_with()
            .running_engines()
            .on_the_ground()
            .gen_off(1)
            .and()
            .gen_off(2)
            .run();

        assert!(!test_bed.rat_and_emer_gen_has_fault());
    }

    #[test]
    fn when_emergency_generator_not_supplying_while_ac_1_and_2_unavailable_during_low_speed_flight_rat_and_emer_gen_does_not_have_fault(
    ) {
        let mut test_bed = test_bed_with()
            .running_engines()
            .gen_off(1)
            .gen_off(2)
            .and()
            .airspeed(Velocity::new::<knot>(99.))
            .run();

        assert!(!test_bed.rat_and_emer_gen_has_fault());
    }

    #[test]
    fn when_rat_and_emer_gen_man_on_push_button_is_pressed_at_an_earlier_time_in_case_of_ac_1_and_2_unavailable_emergency_generator_provides_power_immediately(
    ) {
        let mut test_bed = test_bed_with()
            .running_engines()
            .and()
            .rat_and_emer_gen_man_on_pressed()
            .run_waiting_for(Duration::from_secs(100))
            .then_continue_with()
            .gen_off(1)
            .and()
            .gen_off(2)
            .run();

        assert!(test_bed
            .ac_ess_bus_output()
            .is_single(PotentialOrigin::EmergencyGenerator));
    }

    #[test]
    fn when_rat_and_emer_gen_man_on_push_button_is_pressed_in_case_of_ac_1_and_2_unavailable_emergency_generator_does_not_provide_power_immediately(
    ) {
        let mut test_bed = test_bed_with()
            .running_engines()
            .gen_off(1)
            .gen_off(2)
            .and()
            .rat_and_emer_gen_man_on_pressed()
            .run_waiting_for(Duration::from_secs(0));

        assert!(!test_bed
            .ac_ess_bus_output()
            .is_single(PotentialOrigin::EmergencyGenerator));
    }

    #[rstest]
    #[case(1)]
    #[case(2)]
    fn when_engine_fire_push_button_released_and_only_that_engine_is_running_nothing_powers_ac_buses(
        #[case] number: usize,
    ) {
        let mut test_bed = test_bed_with()
            .running_engine(number)
            .and()
            .released_engine_fire_push_button(number)
            .run();

        assert!(test_bed.ac_bus_output(1).is_unpowered());
        assert!(test_bed.ac_bus_output(2).is_unpowered());
    }

    #[rstest]
    #[case(1)]
    #[case(2)]
    fn when_gen_contactor_open_due_to_engine_fire_push_button_released_gen_push_button_has_fault(
        #[case] number: usize,
    ) {
        let mut test_bed = test_bed_with()
            .running_engine(number)
            .and()
            .released_engine_fire_push_button(number)
            .run();

        assert!(test_bed.gen_has_fault(number));
    }

    fn test_bed_with() -> A320ElectricalTestBed {
        test_bed()
    }

    fn test_bed() -> A320ElectricalTestBed {
        A320ElectricalTestBed::new()
    }

    struct TestApu {
        is_available: bool,
        start_motor_powered_by: Potential,
        should_close_start_contactor: bool,
    }
    impl TestApu {
        fn new() -> Self {
            Self {
                is_available: false,
                start_motor_powered_by: Potential::none(),
                should_close_start_contactor: false,
            }
        }

        fn set_available(&mut self, available: bool) {
            self.is_available = available;
        }

        fn command_closing_of_start_contactors(&mut self) {
            self.should_close_start_contactor = true;
        }

        fn start_motor_is_powered(&self) -> bool {
            self.start_motor_powered_by.is_powered()
        }
    }
    impl PotentialSource for TestApu {
        fn output(&self) -> Potential {
            if self.is_available {
                Potential::single(
                    PotentialOrigin::ApuGenerator(1),
                    ElectricPotential::new::<volt>(115.),
                )
            } else {
                Potential::none()
            }
        }
    }
    impl AuxiliaryPowerUnitElectrical for TestApu {
        fn start_motor_powered_by(&mut self, source: Potential) {
            self.start_motor_powered_by = source;
        }

        fn is_available(&self) -> bool {
            self.is_available
        }

        fn output_within_normal_parameters(&self) -> bool {
            self.is_available
        }
    }
    impl ApuStartContactorsController for TestApu {
        fn should_close_start_contactors(&self) -> bool {
            self.should_close_start_contactor
        }
    }

    struct TestEngineFirePushButtons {
        is_released: [bool; 2],
    }
    impl TestEngineFirePushButtons {
        fn new() -> Self {
            Self {
                is_released: [false, false],
            }
        }

        fn release(&mut self, engine_number: usize) {
            self.is_released[engine_number - 1] = true;
        }
    }
    impl EngineFirePushButtons for TestEngineFirePushButtons {
        fn is_released(&self, engine_number: usize) -> bool {
            self.is_released[engine_number - 1]
        }
    }

    struct TestEngine {
        is_running: bool,
    }
    impl TestEngine {
        fn new() -> Self {
            Self { is_running: false }
        }

        fn run(&mut self) {
            self.is_running = true;
        }

        fn stop(&mut self) {
            self.is_running = false;
        }
    }
    impl EngineCorrectedN2 for TestEngine {
        fn corrected_n2(&self) -> Ratio {
            Ratio::new::<percent>(if self.is_running { 80. } else { 0. })
        }
    }

    struct A320ElectricalTestAircraft {
        engines: [TestEngine; 2],
        ext_pwr: ExternalPowerSource,
        elec: A320Electrical,
        overhead: A320ElectricalOverheadPanel,
        emergency_overhead: A320EmergencyElectricalOverheadPanel,
        apu_master_sw_pb_on: bool,
        apu_start_pb_on: bool,
        apu: TestApu,
        engine_fire_push_buttons: TestEngineFirePushButtons,
    }
    impl A320ElectricalTestAircraft {
        fn new() -> Self {
            Self {
                engines: [TestEngine::new(), TestEngine::new()],
                ext_pwr: ExternalPowerSource::new(),
                elec: A320Electrical::new(),
                overhead: A320ElectricalOverheadPanel::new(),
                emergency_overhead: A320EmergencyElectricalOverheadPanel::new(),
                apu_master_sw_pb_on: false,
                apu_start_pb_on: false,
                apu: TestApu::new(),
                engine_fire_push_buttons: TestEngineFirePushButtons::new(),
            }
        }

        fn running_engine(&mut self, number: usize) {
            self.engines[number - 1].run();
        }

        fn stopped_engine(&mut self, number: usize) {
            self.engines[number - 1].stop();
        }

        fn running_apu(&mut self) {
            self.apu.set_available(true);
        }

        fn set_apu_master_sw_pb_on(&mut self) {
            self.apu_master_sw_pb_on = true;
        }

        fn set_apu_start_pb_on(&mut self) {
            self.apu_start_pb_on = true;
        }

        fn command_closing_of_start_contactors(&mut self) {
            self.apu.command_closing_of_start_contactors();
        }

        fn apu_start_motor_is_powered(&self) -> bool {
            self.apu.start_motor_is_powered()
        }

        fn empty_battery_1(&mut self) {
            self.elec.empty_battery_1();
        }

        fn empty_battery_2(&mut self) {
            self.elec.empty_battery_2();
        }

        fn failed_tr_1(&mut self) {
            self.elec.fail_tr_1();
        }

        fn failed_tr_2(&mut self) {
            self.elec.fail_tr_2();
        }

        fn running_emergency_generator(&mut self) {
            self.elec.attempt_emergency_gen_start();
        }

        fn static_inverter_input(&self) -> Potential {
            self.elec.direct_current.static_inverter().input_potential()
        }

        fn tr_1_input(&self) -> Potential {
            self.elec.tr_1().input_potential()
        }

        fn tr_2_input(&self) -> Potential {
            self.elec.tr_2().input_potential()
        }

        fn tr_ess_input(&self) -> Potential {
            self.elec.tr_ess().input_potential()
        }

        fn battery_1_input(&self) -> Potential {
            self.elec.battery_1_input_potential()
        }

        fn battery_2_input(&self) -> Potential {
            self.elec.battery_2_input_potential()
        }

        fn release_engine_fire_push_button(&mut self, engine_number: usize) {
            self.engine_fire_push_buttons.release(engine_number);
        }
    }
    impl Aircraft for A320ElectricalTestAircraft {
        fn update_before_power_distribution(&mut self, context: &UpdateContext) {
            self.elec.update(
                context,
                &self.ext_pwr,
                &self.overhead,
                &self.emergency_overhead,
                &mut A320ElectricalUpdateArguments::new(
                    [&self.engines[0], &self.engines[1]],
                    &mut self.apu,
                    context.indicated_airspeed() > Velocity::new::<knot>(100.),
                    self.apu_master_sw_pb_on,
                    self.apu_start_pb_on,
                    true,
                    &self.engine_fire_push_buttons,
                ),
            );
            self.overhead.update_after_electrical(&self.elec);
            self.emergency_overhead
                .update_after_electrical(context, &self.elec);
        }

        fn get_supplied_power(&mut self) -> SuppliedPower {
            self.elec.get_supplied_power()
        }
    }
    impl SimulationElement for A320ElectricalTestAircraft {
        fn accept<T: SimulationElementVisitor>(&mut self, visitor: &mut T) {
            self.ext_pwr.accept(visitor);
            self.elec.accept(visitor);
            self.overhead.accept(visitor);
            self.emergency_overhead.accept(visitor);

            visitor.visit(self);
        }
    }

    struct A320ElectricalTestBed {
        aircraft: A320ElectricalTestAircraft,
        simulation_test_bed: SimulationTestBed,
    }
    impl A320ElectricalTestBed {
        fn new() -> Self {
            let mut aircraft = A320ElectricalTestAircraft::new();
            Self {
                simulation_test_bed: SimulationTestBed::seeded_with(&mut aircraft),
                aircraft,
            }
        }

        fn running_engine(mut self, number: usize) -> Self {
            self.aircraft.running_engine(number);

            self = self.without_triggering_emergency_elec(|x| {
                x.run_waiting_for(Duration::from_millis(
                    INTEGRATED_DRIVE_GENERATOR_STABILIZATION_TIME_IN_MILLISECONDS,
                ))
            });

            self
        }

        fn stopped_engine(mut self, number: usize) -> Self {
            self.aircraft.stopped_engine(number);
            self
        }

        fn running_engines(self) -> Self {
            self.running_engine(1).and().running_engine(2)
        }

        fn running_apu(mut self) -> Self {
            self.aircraft.running_apu();
            self
        }

        fn connected_external_power(mut self) -> Self {
            self.simulation_test_bed
                .write_bool("EXTERNAL POWER AVAILABLE:1", true);

            self.without_triggering_emergency_elec(|x| x.run())
        }

        fn empty_battery_1(mut self) -> Self {
            self.aircraft.empty_battery_1();
            self
        }

        fn empty_battery_2(mut self) -> Self {
            self.aircraft.empty_battery_2();
            self
        }

        fn airspeed(mut self, ias: Velocity) -> Self {
            self.simulation_test_bed.set_indicated_airspeed(ias);
            self
        }

        fn on_the_ground(mut self) -> Self {
            self.simulation_test_bed
                .set_indicated_altitude(Length::new::<foot>(0.));
            self.simulation_test_bed.set_on_ground(true);
            self
        }

        fn run_for_start_contactor_test(self) -> Self {
            self.airspeed(Velocity::new::<knot>(0.))
                .on_the_ground()
                .apu_master_sw_pb_on()
                .and()
                .apu_start_pb_on()
                .run()
        }

        fn and(self) -> Self {
            self
        }

        fn then_continue_with(self) -> Self {
            self
        }

        fn failed_tr_1(mut self) -> Self {
            self.aircraft.failed_tr_1();
            self
        }

        fn failed_tr_2(mut self) -> Self {
            self.aircraft.failed_tr_2();
            self
        }

        fn running_emergency_generator(mut self) -> Self {
            self.aircraft.running_emergency_generator();
            self.run_waiting_for(Duration::from_secs(100))
        }

        fn gen_off(mut self, number: usize) -> Self {
            self.simulation_test_bed
                .write_bool(&format!("OVHD_ELEC_ENG_GEN_{}_PB_IS_ON", number), false);
            self
        }

        fn released_engine_fire_push_button(mut self, engine_number: usize) -> Self {
            self.aircraft.release_engine_fire_push_button(engine_number);
            self
        }

        fn gen_1_line_off(mut self) -> Self {
            self.simulation_test_bed
                .write_bool("OVHD_EMER_ELEC_GEN_1_LINE_PB_IS_ON", false);
            self
        }

        fn apu_gen_off(mut self) -> Self {
            self.simulation_test_bed
                .write_bool("OVHD_ELEC_APU_GEN_PB_IS_ON", false);
            self
        }

        fn ext_pwr_on(mut self) -> Self {
            self.simulation_test_bed
                .write_bool("OVHD_ELEC_EXT_PWR_PB_IS_ON", true);
            self
        }

        fn ext_pwr_off(mut self) -> Self {
            self.simulation_test_bed
                .write_bool("OVHD_ELEC_EXT_PWR_PB_IS_ON", false);
            self
        }

        fn ac_ess_feed_altn(mut self) -> Self {
            self.simulation_test_bed
                .write_bool("OVHD_ELEC_AC_ESS_FEED_PB_IS_NORMAL", false);
            self
        }

        fn bat_off(self, number: usize) -> Self {
            self.bat(number, false)
        }

        fn bat_auto(self, number: usize) -> Self {
            self.bat(number, true)
        }

        fn bat(mut self, number: usize, auto: bool) -> Self {
            self.simulation_test_bed
                .write_bool(&format!("OVHD_ELEC_BAT_{}_PB_IS_AUTO", number), auto);
            self
        }

        fn bus_tie(mut self, auto: bool) -> Self {
            self.simulation_test_bed
                .write_bool("OVHD_ELEC_BUS_TIE_PB_IS_AUTO", auto);
            self
        }

        fn bus_tie_auto(self) -> Self {
            self.bus_tie(true)
        }

        fn bus_tie_off(self) -> Self {
            self.bus_tie(false)
        }

        fn commercial_off(mut self) -> Self {
            self.simulation_test_bed
                .write_bool("OVHD_ELEC_COMMERCIAL_PB_IS_ON", false);
            self
        }

        fn galy_and_cab_off(mut self) -> Self {
            self.simulation_test_bed
                .write_bool("OVHD_ELEC_GALY_AND_CAB_PB_IS_AUTO", false);
            self
        }

        fn apu_master_sw_pb_on(mut self) -> Self {
            self.aircraft.set_apu_master_sw_pb_on();
            self
        }

        fn apu_start_pb_on(mut self) -> Self {
            self.aircraft.set_apu_start_pb_on();
            self
        }

        fn rat_and_emer_gen_man_on_pressed(mut self) -> Self {
            self.simulation_test_bed
                .write_bool("OVHD_EMER_ELEC_RAT_AND_EMER_GEN_IS_PRESSED", true);
            self
        }

        fn command_closing_of_start_contactors(mut self) -> Self {
            self.aircraft.command_closing_of_start_contactors();
            self
        }

        fn apu_start_contactors_closed(&mut self) -> bool {
            self.simulation_test_bed
                .read_bool("ELEC_CONTACTOR_10KA_AND_5KA_IS_CLOSED")
        }

        fn apu_start_motor_is_powered(&self) -> bool {
            self.aircraft.apu_start_motor_is_powered()
        }

        fn ac_bus_output(&mut self, number: u8) -> Potential {
            self.aircraft
                .get_supplied_power()
                .source_for(&ElectricalBusType::AlternatingCurrent(number))
        }

        fn ac_ess_bus_output(&mut self) -> Potential {
            self.aircraft
                .get_supplied_power()
                .source_for(&ElectricalBusType::AlternatingCurrentEssential)
        }

        fn ac_ess_shed_bus_output(&mut self) -> Potential {
            self.aircraft
                .get_supplied_power()
                .source_for(&ElectricalBusType::AlternatingCurrentEssentialShed)
        }

        fn ac_stat_inv_bus_output(&mut self) -> Potential {
            self.aircraft
                .get_supplied_power()
                .source_for(&ElectricalBusType::AlternatingCurrentStaticInverter)
        }

        fn ac_gnd_flt_service_bus_output(&mut self) -> Potential {
            self.aircraft
                .get_supplied_power()
                .source_for(&ElectricalBusType::AlternatingCurrentGndFltService)
        }

        fn static_inverter_input(&self) -> Potential {
            self.aircraft.static_inverter_input()
        }

        fn tr_1_input(&self) -> Potential {
            self.aircraft.tr_1_input()
        }

        fn tr_2_input(&self) -> Potential {
            self.aircraft.tr_2_input()
        }

        fn tr_ess_input(&self) -> Potential {
            self.aircraft.tr_ess_input()
        }

        fn battery_1_input(&self) -> Potential {
            self.aircraft.battery_1_input()
        }

        fn battery_2_input(&self) -> Potential {
            self.aircraft.battery_2_input()
        }

        fn dc_bus_output(&mut self, number: u8) -> Potential {
            self.aircraft
                .get_supplied_power()
                .source_for(&ElectricalBusType::DirectCurrent(number))
        }

        fn dc_bat_bus_output(&mut self) -> Potential {
            self.aircraft
                .get_supplied_power()
                .source_for(&ElectricalBusType::DirectCurrentBattery)
        }

        fn dc_ess_bus_output(&mut self) -> Potential {
            self.aircraft
                .get_supplied_power()
                .source_for(&ElectricalBusType::DirectCurrentEssential)
        }

        fn dc_ess_shed_bus_output(&mut self) -> Potential {
            self.aircraft
                .get_supplied_power()
                .source_for(&ElectricalBusType::DirectCurrentEssentialShed)
        }

        fn hot_bus_output(&mut self, number: u8) -> Potential {
            self.aircraft
                .get_supplied_power()
                .source_for(&ElectricalBusType::DirectCurrentHot(number))
        }

        fn dc_gnd_flt_service_bus_output(&mut self) -> Potential {
            self.aircraft
                .get_supplied_power()
                .source_for(&ElectricalBusType::DirectCurrentGndFltService)
        }

        fn ac_ess_feed_has_fault(&mut self) -> bool {
            self.simulation_test_bed
                .read_bool("OVHD_ELEC_AC_ESS_FEED_PB_HAS_FAULT")
        }

        fn get_supplied_power(&mut self) -> SuppliedPower {
            self.aircraft.get_supplied_power()
        }

        fn gen_has_fault(&mut self, number: usize) -> bool {
            self.simulation_test_bed
                .read_bool(&format!("OVHD_ELEC_ENG_GEN_{}_PB_HAS_FAULT", number))
        }

        fn rat_and_emer_gen_has_fault(&mut self) -> bool {
            self.simulation_test_bed
                .read_bool("OVHD_EMER_ELEC_RAT_AND_EMER_GEN_HAS_FAULT")
        }

        fn galley_is_shed(&mut self) -> bool {
            self.simulation_test_bed.read_bool("ELEC_GALLEY_IS_SHED")
        }

        fn both_ac_ess_feed_contactors_open(&mut self) -> bool {
            !self
                .simulation_test_bed
                .read_bool("ELEC_CONTACTOR_3XC1_IS_CLOSED")
                && !self
                    .simulation_test_bed
                    .read_bool("ELEC_CONTACTOR_3XC2_IS_CLOSED")
        }

        fn dc_bus_2_tie_contactor_is_open(&mut self) -> bool {
            !self
                .simulation_test_bed
                .read_bool("ELEC_CONTACTOR_1PC2_IS_CLOSED")
        }

        fn run(self) -> Self {
            self.run_waiting_for(Duration::from_secs(1))
        }

        fn run_waiting_for(mut self, delta: Duration) -> Self {
            self.simulation_test_bed.set_delta(delta);
            self.simulation_test_bed.run_aircraft(&mut self.aircraft);

            // Sadly it's impossible for some electrical origins such as
            // the generators to know their output potential before a single
            // simulation tick has passed, as the output potential among other
            // things depends on electrical load which is only known near the
            // end of a tick. As the electrical system disallows e.g. an engine
            // generator contactor to close when its electrical parameters are
            // outside of normal parameters, we have to run a second tick before
            // the potential has flown through the system in the way we expected.
            self.simulation_test_bed.set_delta(Duration::from_secs(0));
            self.simulation_test_bed.run_aircraft(&mut self.aircraft);

            self
        }

        /// Runs the simulation a single time with a delta of 1 second.
        /// This particular is useful for tests that want to verify behaviour
        /// which only occurs in a single tick and would be hidden by
        /// run or run_waiting_for, which executes two ticks.
        fn run_once(mut self) -> Self {
            self.simulation_test_bed.set_delta(Duration::from_secs(1));
            self.simulation_test_bed.run_aircraft(&mut self.aircraft);

            self
        }

        /// Tests assume they start at altitude with high velocity.
        /// As power sources can take some time before they become available
        /// by wrapping the functions that enable such a power sources we ensure it cannot
        /// trigger the deployment of the RAT or start of EMER GEN.
        fn without_triggering_emergency_elec<T: FnMut(Self) -> Self>(
            mut self,
            mut func: T,
        ) -> Self {
            let ias = self.simulation_test_bed.indicated_airspeed();
            self.simulation_test_bed
                .set_indicated_airspeed(Velocity::new::<knot>(0.));

            self = func(self);

            self.simulation_test_bed.set_indicated_airspeed(ias);

            self
        }

        fn run_waiting_for_ac_ess_feed_transition(self) -> Self {
            self.run_waiting_for(A320AcEssFeedContactors::AC_ESS_FEED_TO_AC_BUS_2_DELAY_IN_SECONDS)
        }

        fn run_waiting_until_just_before_ac_ess_feed_transition(self) -> Self {
            self.run_waiting_for(
                A320AcEssFeedContactors::AC_ESS_FEED_TO_AC_BUS_2_DELAY_IN_SECONDS
                    - Duration::from_millis(1),
            )
        }
    }
}<|MERGE_RESOLUTION|>--- conflicted
+++ resolved
@@ -9,14 +9,9 @@
 };
 use systems::{
     electrical::{
-<<<<<<< HEAD
-        consumption::SuppliedPower, ElectricalSystem, EngineGeneratorPushButtons,
-        ExternalPowerSource, Potential, StaticInverter, TransformerRectifier,
-=======
         consumption::SuppliedPower, ElectricalSystem, EmergencyElectrical, EmergencyGenerator,
-        EngineGeneratorUpdateArguments, ExternalPowerSource, Potential, StaticInverter,
+        EngineGeneratorPushButtons, ExternalPowerSource, Potential, StaticInverter,
         TransformerRectifier,
->>>>>>> 537e4f0a
     },
     overhead::{
         AutoOffFaultPushButton, FaultIndication, FaultReleasePushButton, MomentaryPushButton,
@@ -25,7 +20,6 @@
     shared::{AuxiliaryPowerUnitElectrical, EngineCorrectedN2, EngineFirePushButtons},
     simulation::{SimulationElement, SimulationElementVisitor, SimulatorWriter, UpdateContext},
 };
-use uom::si::f64::*;
 
 pub(super) struct A320ElectricalUpdateArguments<
     'a,
@@ -494,6 +488,7 @@
         shared::ApuStartContactorsController,
         simulation::{test::SimulationTestBed, Aircraft},
     };
+    use uom::si::f64::*;
     use uom::si::{electric_potential::volt, ratio::percent};
     use uom::si::{length::foot, velocity::knot};
 

--- conflicted
+++ resolved
@@ -135,35 +135,9 @@
             Pressure::new::<psi>(Self::MIN_PRESS_PRESSURISED_HI_HYST),
             Pressure::new::<psi>(Self::MIN_PRESS_EDP_SECTION_LO_HYST),
             Pressure::new::<psi>(Self::MIN_PRESS_EDP_SECTION_HI_HYST),
-<<<<<<< HEAD
             false,
             false,
             true,
-=======
-            true,
-            false,
-            false,
-            Pressure::new::<psi>(Self::HYDRAULIC_TARGET_PRESSURE_PSI),
-        )
-    }
-
-    pub fn new_blue_circuit(context: &mut InitContext) -> HydraulicCircuit {
-        let reservoir = A320HydraulicReservoirFactory::new_blue_reservoir(context);
-        HydraulicCircuit::new(
-            context,
-            HydraulicColor::Blue,
-            1,
-            Ratio::new::<percent>(100.),
-            Volume::new::<gallon>(8.),
-            reservoir,
-            Pressure::new::<psi>(Self::MIN_PRESS_PRESSURISED_LO_HYST),
-            Pressure::new::<psi>(Self::MIN_PRESS_PRESSURISED_HI_HYST),
-            Pressure::new::<psi>(Self::MIN_PRESS_EDP_SECTION_LO_HYST),
-            Pressure::new::<psi>(Self::MIN_PRESS_EDP_SECTION_HI_HYST),
-            false,
-            false,
-            false,
->>>>>>> 4e808916
             Pressure::new::<psi>(Self::HYDRAULIC_TARGET_PRESSURE_PSI),
         )
     }
@@ -182,11 +156,7 @@
             Pressure::new::<psi>(Self::MIN_PRESS_EDP_SECTION_LO_HYST),
             Pressure::new::<psi>(Self::MIN_PRESS_EDP_SECTION_HI_HYST),
             false,
-<<<<<<< HEAD
             false,
-=======
-            true,
->>>>>>> 4e808916
             false,
             Pressure::new::<psi>(Self::HYDRAULIC_TARGET_PRESSURE_PSI),
         )
@@ -1293,7 +1263,7 @@
     const HYDRAULIC_SIM_FLIGHT_CONTROLS_MAX_TIME_STEP_MILLISECONDS: Duration =
         Duration::from_millis(10);
 
-    pub(super) fn new(context: &mut InitContext) -> A380Hydraulic {
+    pub fn new(context: &mut InitContext) -> A380Hydraulic {
         A380Hydraulic {
             nose_steering: SteeringActuator::new(
                 context,
@@ -1912,7 +1882,6 @@
         );
 
         self.green_circuit
-<<<<<<< HEAD
             .update_auxiliary_actuator_volumes(self.forward_cargo_door.actuator());
 
         self.green_circuit
@@ -1922,11 +1891,6 @@
             .update_system_actuator_volumes(self.rudder.actuator(RudderActuatorPosition::Green));
 
         self.green_circuit
-=======
-            .update_system_actuator_volumes(self.rudder.actuator(RudderActuatorPosition::Green));
-
-        self.green_circuit
->>>>>>> 4e808916
             .update_system_actuator_volumes(self.flap_system.left_motor());
         self.green_circuit
             .update_system_actuator_volumes(self.slat_system.right_motor());
@@ -1952,21 +1916,9 @@
     fn update_yellow_actuators_volume(&mut self) {
         self.yellow_circuit
             .update_system_actuator_volumes(&mut self.braking_circuit_altn);
-<<<<<<< HEAD
 
         self.yellow_circuit
             .update_system_actuator_volumes(self.flap_system.right_motor());
-=======
-
-        self.yellow_circuit
-            .update_system_actuator_volumes(self.flap_system.right_motor());
-
-        self.yellow_circuit
-            .update_system_actuator_volumes(self.forward_cargo_door.actuator());
-
-        self.yellow_circuit
-            .update_system_actuator_volumes(self.aft_cargo_door.actuator());
->>>>>>> 4e808916
 
         self.yellow_circuit
             .update_system_actuator_volumes(&mut self.nose_steering);
@@ -1991,43 +1943,6 @@
 
         self.yellow_circuit
             .update_system_actuator_volumes(self.trim_assembly.right_motor());
-<<<<<<< HEAD
-=======
-    }
-
-    fn update_blue_actuators_volume(&mut self) {
-        self.blue_circuit
-            .update_system_actuator_volumes(self.slat_system.left_motor());
-        self.blue_circuit
-            .update_system_actuator_volumes(&mut self.emergency_gen);
-
-        self.blue_circuit.update_system_actuator_volumes(
-            self.left_aileron
-                .actuator(AileronActuatorPosition::Outboard),
-        );
-        self.blue_circuit.update_system_actuator_volumes(
-            self.right_aileron
-                .actuator(AileronActuatorPosition::Outboard),
-        );
-
-        self.blue_circuit.update_system_actuator_volumes(
-            self.left_elevator
-                .actuator(ElevatorActuatorPosition::Outboard),
-        );
-        self.blue_circuit.update_system_actuator_volumes(
-            self.right_elevator
-                .actuator(ElevatorActuatorPosition::Outboard),
-        );
-
-        self.blue_circuit
-            .update_system_actuator_volumes(self.rudder.actuator(RudderActuatorPosition::Blue));
-
-        self.blue_circuit
-            .update_system_actuator_volumes(self.left_spoilers.actuator(2));
-
-        self.blue_circuit
-            .update_system_actuator_volumes(self.right_spoilers.actuator(2));
->>>>>>> 4e808916
     }
 
     // All the core hydraulics updates that needs to be done at the slowest fixed step rate
@@ -2282,11 +2197,7 @@
             ],
             None::<&mut ElectricPump>,
             None::<&mut ElectricPump>,
-<<<<<<< HEAD
             None,
-=======
-            Some(&self.power_transfer_unit),
->>>>>>> 4e808916
             &self.green_circuit_controller,
             reservoir_pneumatics.green_reservoir_pressure(),
         );
@@ -2302,7 +2213,6 @@
         );
         self.yellow_circuit.update(
             context,
-<<<<<<< HEAD
             &mut vec![
                 &mut self.engine_driven_pump_3a,
                 &mut self.engine_driven_pump_3b,
@@ -2314,35 +2224,10 @@
             None::<&mut ElectricPump>,
             None::<&mut ElectricPump>,
             None,
-=======
-            &mut vec![&mut self.engine_driven_pump_2],
-            Some(&mut self.yellow_electric_pump),
-            None::<&mut ElectricPump>,
-            Some(&self.power_transfer_unit),
->>>>>>> 4e808916
             &self.yellow_circuit_controller,
             reservoir_pneumatics.yellow_reservoir_pressure(),
         );
 
-<<<<<<< HEAD
-=======
-        self.blue_circuit_controller.update(
-            context,
-            engine_fire_push_buttons,
-            overhead_panel,
-            &self.yellow_electric_pump_controller,
-        );
-        self.blue_circuit.update(
-            context,
-            &mut vec![&mut self.blue_electric_pump],
-            Some(&mut self.ram_air_turbine),
-            None::<&mut ElectricPump>,
-            None,
-            &self.blue_circuit_controller,
-            reservoir_pneumatics.blue_reservoir_pressure(),
-        );
-
->>>>>>> 4e808916
         self.braking_circuit_norm.update(
             context,
             self.green_circuit.system_section(),
@@ -6072,17 +5957,17 @@
 
                 self.overhead.update(&self.hydraulics);
 
-                println!(
-                    "GREEN PRESS {:.0} psi  YELLOW PRESS {:.0} psi",
-                    self.hydraulics
-                        .green_circuit
-                        .system_section_pressure()
-                        .get::<psi>(),
-                    self.hydraulics
-                        .yellow_circuit
-                        .system_section_pressure()
-                        .get::<psi>()
-                );
+                // println!(
+                //     "GREEN PRESS {:.0} psi  YELLOW PRESS {:.0} psi",
+                //     self.hydraulics
+                //         .green_circuit
+                //         .system_section_pressure()
+                //         .get::<psi>(),
+                //     self.hydraulics
+                //         .yellow_circuit
+                //         .system_section_pressure()
+                //         .get::<psi>()
+                // );
             }
         }
         impl SimulationElement for A320HydraulicsTestAircraft {

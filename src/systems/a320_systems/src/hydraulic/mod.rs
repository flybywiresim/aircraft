use nalgebra::Vector3;

use std::{fmt::Display, time::Duration};

use uom::si::{
    acceleration::meter_per_second_squared,
    angle::{degree, radian},
    angular_velocity::{radian_per_second, revolution_per_minute},
    electric_current::ampere,
    f64::*,
    length::meter,
    mass::kilogram,
    pressure::psi,
    ratio::{percent, ratio},
    velocity::knot,
    volume::{cubic_inch, gallon, liter},
    volume_rate::gallon_per_second,
};

use systems::{
    accept_iterable,
    engine::Engine,
    hydraulic::{
        aerodynamic_model::AerodynamicModel,
        brake_circuit::{
            AutobrakeDecelerationGovernor, AutobrakeMode, AutobrakePanel, BrakeCircuit,
            BrakeCircuitController,
        },
        electrical_generator::{GeneratorControlUnit, HydraulicGeneratorMotor},
        flap_slat::FlapSlatAssembly,
        landing_gear::{GearGravityExtension, GearSystemController, HydraulicGearSystem},
        linear_actuator::{
            Actuator, BoundedLinearLength, ElectroHydrostaticPowered, HydraulicAssemblyController,
            HydraulicLinearActuatorAssembly, HydraulicLocking, LinearActuatedRigidBodyOnHingeAxis,
            LinearActuator, LinearActuatorCharacteristics, LinearActuatorMode,
        },
        nose_steering::{
            Pushback, SteeringActuator, SteeringAngleLimiter, SteeringController,
            SteeringRatioToAngle,
        },
        pumps::PumpCharacteristics,
        rudder_control::{
            AngularPositioningController, RudderMechanicalControl, YawDamperActuatorController,
        },
        trimmable_horizontal_stabilizer::{
            ManualPitchTrimController, PitchTrimActuatorController,
            TrimmableHorizontalStabilizerAssembly,
        },
        ElectricPump, EngineDrivenPump, HeatingElement, HydraulicCircuit,
        HydraulicCircuitController, HydraulicPressureSensors, PowerTransferUnit,
        PowerTransferUnitCharacteristics, PowerTransferUnitController, PressureSwitch,
        PressureSwitchType, PumpController, RamAirTurbine, RamAirTurbineController, Reservoir,
    },
    landing_gear::{GearSystemSensors, LandingGearControlInterfaceUnitSet},
    overhead::{
        AutoOffFaultPushButton, AutoOnFaultPushButton, MomentaryOnPushButton, MomentaryPushButton,
    },
    shared::{
<<<<<<< HEAD
        interpolation, low_pass_filter::LowPassFilter, random_from_normal_distribution,
        random_from_range, update_iterator::MaxStepLoop, AdirsDiscreteOutputs,
=======
        interpolation,
        low_pass_filter::LowPassFilter,
        random_from_normal_distribution, random_from_range,
        update_iterator::{FixedStepLoop, MaxStepLoop},
        AdirsDiscreteOutputs, AirbusElectricPumpId, AirbusEngineDrivenPumpId,
>>>>>>> 06731062
        DelayedFalseLogicGate, DelayedPulseTrueLogicGate, DelayedTrueLogicGate, ElectricalBusType,
        ElectricalBuses, EmergencyElectricalRatPushButton, EmergencyElectricalState,
        EmergencyGeneratorPower, EngineFirePushButtons, GearWheel, HydraulicColor,
        HydraulicGeneratorControlUnit, LandingGearHandle, LgciuInterface, LgciuWeightOnWheels,
        ReservoirAirPressure, SectionPressure, TrimmableHorizontalStabilizer,
    },
    simulation::{
        InitContext, Read, Reader, SimulationElement, SimulationElementVisitor, SimulatorReader,
        SimulatorWriter, StartState, UpdateContext, VariableIdentifier, Write,
    },
};

mod flaps_computer;
use flaps_computer::SlatFlapComplex;

#[cfg(test)]
use systems::hydraulic::PressureSwitchState;

struct A320HydraulicReservoirFactory {}
impl A320HydraulicReservoirFactory {
    fn new_green_reservoir(context: &mut InitContext) -> Reservoir {
        let reservoir_offset_when_gear_up = if context.start_gear_down() {
            Volume::new::<gallon>(0.)
        } else {
            Volume::new::<gallon>(-1.3)
        };

        Reservoir::new(
            context,
            HydraulicColor::Green,
            Volume::new::<liter>(23.),
            Volume::new::<liter>(18.),
            Volume::new::<gallon>(3.6) + reservoir_offset_when_gear_up,
            vec![PressureSwitch::new(
                Pressure::new::<psi>(25.),
                Pressure::new::<psi>(22.),
                PressureSwitchType::Relative,
            )],
            Volume::new::<liter>(3.),
        )
    }

    fn new_blue_reservoir(context: &mut InitContext) -> Reservoir {
        Reservoir::new(
            context,
            HydraulicColor::Blue,
            Volume::new::<liter>(10.),
            Volume::new::<liter>(8.),
            Volume::new::<gallon>(1.56),
            vec![PressureSwitch::new(
                Pressure::new::<psi>(25.),
                Pressure::new::<psi>(22.),
                PressureSwitchType::Relative,
            )],
            Volume::new::<liter>(2.),
        )
    }

    fn new_yellow_reservoir(context: &mut InitContext) -> Reservoir {
        Reservoir::new(
            context,
            HydraulicColor::Yellow,
            Volume::new::<liter>(20.),
            Volume::new::<liter>(18.),
            Volume::new::<gallon>(3.6),
            vec![PressureSwitch::new(
                Pressure::new::<psi>(25.),
                Pressure::new::<psi>(22.),
                PressureSwitchType::Relative,
            )],
            Volume::new::<liter>(3.),
        )
    }
}

pub struct A320HydraulicCircuitFactory {}
impl A320HydraulicCircuitFactory {
    const MIN_PRESS_EDP_SECTION_LO_HYST: f64 = 1740.0;
    const MIN_PRESS_EDP_SECTION_HI_HYST: f64 = 2200.0;
    const MIN_PRESS_BLUE_ELEC_PUMP_SECTION_LO_HYST: f64 = 1450.0;
    const MIN_PRESS_BLUE_ELEC_PUMP_SECTION_HI_HYST: f64 = 1750.0;
    const MIN_PRESS_PRESSURISED_LO_HYST: f64 = 1450.0;
    const MIN_PRESS_PRESSURISED_HI_HYST: f64 = 1750.0;

    const YELLOW_GREEN_BLUE_PUMPS_INDEXES: usize = 0;

    const HYDRAULIC_TARGET_PRESSURE_PSI: f64 = 3000.;

    // Nitrogen PSI precharge pressure
    const ACCUMULATOR_GAS_PRE_CHARGE_PSI: f64 = 1885.0;
    const ACCUMULATOR_MAX_VOLUME_GALLONS: f64 = 0.264;

    pub fn new_green_circuit(context: &mut InitContext) -> HydraulicCircuit {
        let reservoir = A320HydraulicReservoirFactory::new_green_reservoir(context);
        HydraulicCircuit::new(
            context,
            HydraulicColor::Green,
            1,
            Ratio::new::<percent>(100.),
            Volume::new::<gallon>(10.),
            reservoir,
            Pressure::new::<psi>(Self::MIN_PRESS_PRESSURISED_LO_HYST),
            Pressure::new::<psi>(Self::MIN_PRESS_PRESSURISED_HI_HYST),
            Pressure::new::<psi>(Self::MIN_PRESS_EDP_SECTION_LO_HYST),
            Pressure::new::<psi>(Self::MIN_PRESS_EDP_SECTION_HI_HYST),
            true,
            false,
            false,
            Pressure::new::<psi>(Self::HYDRAULIC_TARGET_PRESSURE_PSI),
            Pressure::new::<psi>(Self::ACCUMULATOR_GAS_PRE_CHARGE_PSI),
            Volume::new::<gallon>(Self::ACCUMULATOR_MAX_VOLUME_GALLONS),
        )
    }

    pub fn new_blue_circuit(context: &mut InitContext) -> HydraulicCircuit {
        let reservoir = A320HydraulicReservoirFactory::new_blue_reservoir(context);
        HydraulicCircuit::new(
            context,
            HydraulicColor::Blue,
            1,
            Ratio::new::<percent>(100.),
            Volume::new::<gallon>(8.),
            reservoir,
            Pressure::new::<psi>(Self::MIN_PRESS_PRESSURISED_LO_HYST),
            Pressure::new::<psi>(Self::MIN_PRESS_PRESSURISED_HI_HYST),
            Pressure::new::<psi>(Self::MIN_PRESS_BLUE_ELEC_PUMP_SECTION_LO_HYST),
            Pressure::new::<psi>(Self::MIN_PRESS_BLUE_ELEC_PUMP_SECTION_HI_HYST),
            false,
            false,
            false,
            Pressure::new::<psi>(Self::HYDRAULIC_TARGET_PRESSURE_PSI),
            Pressure::new::<psi>(Self::ACCUMULATOR_GAS_PRE_CHARGE_PSI),
            Volume::new::<gallon>(Self::ACCUMULATOR_MAX_VOLUME_GALLONS),
        )
    }

    pub fn new_yellow_circuit(context: &mut InitContext) -> HydraulicCircuit {
        let reservoir = A320HydraulicReservoirFactory::new_yellow_reservoir(context);
        HydraulicCircuit::new(
            context,
            HydraulicColor::Yellow,
            1,
            Ratio::new::<percent>(100.),
            Volume::new::<gallon>(10.),
            reservoir,
            Pressure::new::<psi>(Self::MIN_PRESS_PRESSURISED_LO_HYST),
            Pressure::new::<psi>(Self::MIN_PRESS_PRESSURISED_HI_HYST),
            Pressure::new::<psi>(Self::MIN_PRESS_EDP_SECTION_LO_HYST),
            Pressure::new::<psi>(Self::MIN_PRESS_EDP_SECTION_HI_HYST),
            false,
            true,
            false,
            Pressure::new::<psi>(Self::HYDRAULIC_TARGET_PRESSURE_PSI),
            Pressure::new::<psi>(Self::ACCUMULATOR_GAS_PRE_CHARGE_PSI),
            Volume::new::<gallon>(Self::ACCUMULATOR_MAX_VOLUME_GALLONS),
        )
    }
}

struct A320CargoDoorFactory {}
impl A320CargoDoorFactory {
    const FLOW_CONTROL_PROPORTIONAL_GAIN: f64 = 0.05;
    const FLOW_CONTROL_INTEGRAL_GAIN: f64 = 5.;
    const FLOW_CONTROL_FORCE_GAIN: f64 = 200000.;

    fn a320_cargo_door_actuator(
        context: &mut InitContext,
        bounded_linear_length: &impl BoundedLinearLength,
    ) -> LinearActuator {
        LinearActuator::new(
            context,
            bounded_linear_length,
            2,
            Length::new::<meter>(0.04422),
            Length::new::<meter>(0.03366),
            VolumeRate::new::<gallon_per_second>(0.01),
            600000.,
            15000.,
            500.,
            1000000.,
            Duration::from_millis(100),
            [1., 1., 1., 1., 1., 1.],
            [1., 1., 1., 1., 1., 1.],
            [0., 0.2, 0.21, 0.79, 0.8, 1.],
            Self::FLOW_CONTROL_PROPORTIONAL_GAIN,
            Self::FLOW_CONTROL_INTEGRAL_GAIN,
            Self::FLOW_CONTROL_FORCE_GAIN,
            false,
            false,
            None,
            None,
            Pressure::new::<psi>(A320HydraulicCircuitFactory::HYDRAULIC_TARGET_PRESSURE_PSI),
        )
    }

    /// Builds a cargo door body for A320 Neo
    fn a320_cargo_door_body(is_locked: bool) -> LinearActuatedRigidBodyOnHingeAxis {
        let size = Vector3::new(100. / 1000., 1855. / 1000., 2025. / 1000.);
        let cg_offset = Vector3::new(0., -size[1] / 2., 0.);

        let control_arm = Vector3::new(-0.1597, -0.1614, 0.);
        let anchor = Vector3::new(-0.7596, -0.086, 0.);
        let axis_direction = Vector3::new(0., 0., 1.);

        LinearActuatedRigidBodyOnHingeAxis::new(
            Mass::new::<kilogram>(130.),
            size,
            cg_offset,
            cg_offset,
            control_arm,
            anchor,
            Angle::new::<degree>(-23.),
            Angle::new::<degree>(136.),
            Angle::new::<degree>(-23.),
            100.,
            is_locked,
            axis_direction,
        )
    }

    /// Builds a cargo door assembly consisting of the door physical rigid body and the hydraulic actuator connected
    /// to it
    fn a320_cargo_door_assembly(context: &mut InitContext) -> HydraulicLinearActuatorAssembly<1> {
        let cargo_door_body = Self::a320_cargo_door_body(true);
        let cargo_door_actuator = Self::a320_cargo_door_actuator(context, &cargo_door_body);
        HydraulicLinearActuatorAssembly::new([cargo_door_actuator], cargo_door_body)
    }

    fn new_a320_cargo_door(context: &mut InitContext, id: &str) -> CargoDoor {
        let assembly = Self::a320_cargo_door_assembly(context);
        CargoDoor::new(
            context,
            id,
            assembly,
            Self::new_a320_cargo_door_aero_model(),
        )
    }

    fn new_a320_cargo_door_aero_model() -> AerodynamicModel {
        let body = Self::a320_cargo_door_body(false);
        AerodynamicModel::new(
            &body,
            Some(Vector3::new(1., 0., 0.)),
            Some(Vector3::new(0., 0., 1.)),
            Some(Vector3::new(1., 0., 0.)),
            Ratio::new::<ratio>(1.),
        )
    }
}

struct A320AileronFactory {}
impl A320AileronFactory {
    const FLOW_CONTROL_PROPORTIONAL_GAIN: f64 = 0.25;
    const FLOW_CONTROL_INTEGRAL_GAIN: f64 = 3.;
    const FLOW_CONTROL_FORCE_GAIN: f64 = 450000.;

    const MAX_DAMPING_CONSTANT_FOR_SLOW_DAMPING: f64 = 3500000.;
    const MAX_FLOW_PRECISION_PER_ACTUATOR_PERCENT: f64 = 1.;

    fn a320_aileron_actuator(
        context: &mut InitContext,
        bounded_linear_length: &impl BoundedLinearLength,
    ) -> LinearActuator {
        let actuator_characteristics = LinearActuatorCharacteristics::new(
            Self::MAX_DAMPING_CONSTANT_FOR_SLOW_DAMPING / 3.,
            Self::MAX_DAMPING_CONSTANT_FOR_SLOW_DAMPING,
            VolumeRate::new::<gallon_per_second>(0.055),
            Ratio::new::<percent>(Self::MAX_FLOW_PRECISION_PER_ACTUATOR_PERCENT),
        );

        // Aileron actuator real data:
        // Max force of 4700DaN @ 3000psi. Max flow 3.302 US gal/min thus 0.055033333 gal/s
        // This gives a 0.00227225 squared meter of piston surface
        // This gives piston diameter of 0.0537878 meters
        // We use 0 as rod diameter as this is a symmetrical actuator so same surface each side
        LinearActuator::new(
            context,
            bounded_linear_length,
            1,
            Length::new::<meter>(0.0537878),
            Length::new::<meter>(0.),
            actuator_characteristics.max_flow(),
            80000.,
            1500.,
            5000.,
            actuator_characteristics.slow_damping(),
            Duration::from_millis(300),
            [1., 1., 1., 1., 1., 1.],
            [1., 1., 1., 1., 1., 1.],
            [0., 0.2, 0.21, 0.79, 0.8, 1.],
            Self::FLOW_CONTROL_PROPORTIONAL_GAIN,
            Self::FLOW_CONTROL_INTEGRAL_GAIN,
            Self::FLOW_CONTROL_FORCE_GAIN,
            false,
            false,
            None,
            None,
            Pressure::new::<psi>(A320HydraulicCircuitFactory::HYDRAULIC_TARGET_PRESSURE_PSI),
        )
    }

    /// Builds an aileron control surface body for A320 Neo
    fn a320_aileron_body(init_drooped_down: bool) -> LinearActuatedRigidBodyOnHingeAxis {
        let size = Vector3::new(3.325, 0.16, 0.58);

        // CG at half the size
        let cg_offset = Vector3::new(0., 0., -0.5 * size[2]);
        let aero_center = Vector3::new(0., 0., -0.4 * size[2]);

        let control_arm = Vector3::new(0., -0.0525, 0.);
        let anchor = Vector3::new(0., -0.0525, 0.33);

        let init_position = if init_drooped_down {
            Angle::new::<degree>(-25.)
        } else {
            Angle::new::<degree>(0.)
        };

        LinearActuatedRigidBodyOnHingeAxis::new(
            Mass::new::<kilogram>(24.65),
            size,
            cg_offset,
            aero_center,
            control_arm,
            anchor,
            Angle::new::<degree>(-25.),
            Angle::new::<degree>(50.),
            init_position,
            1.,
            false,
            Vector3::new(1., 0., 0.),
        )
    }

    /// Builds an aileron assembly consisting of the aileron physical rigid body and two hydraulic actuators connected
    /// to it
    fn a320_aileron_assembly(
        context: &mut InitContext,
        init_drooped_down: bool,
    ) -> HydraulicLinearActuatorAssembly<2> {
        let aileron_body = Self::a320_aileron_body(init_drooped_down);

        let aileron_actuator_outward = Self::a320_aileron_actuator(context, &aileron_body);
        let aileron_actuator_inward = Self::a320_aileron_actuator(context, &aileron_body);

        HydraulicLinearActuatorAssembly::new(
            [aileron_actuator_outward, aileron_actuator_inward],
            aileron_body,
        )
    }

    fn new_aileron(context: &mut InitContext, id: ActuatorSide) -> AileronAssembly {
        let init_drooped_down = !context.is_in_flight();
        let assembly = Self::a320_aileron_assembly(context, init_drooped_down);
        AileronAssembly::new(context, id, assembly, Self::new_a320_aileron_aero_model())
    }

    fn new_a320_aileron_aero_model() -> AerodynamicModel {
        let body = Self::a320_aileron_body(true);

        // Aerodynamic object has a little rotation from horizontal direction so that at X°
        // of wing AOA the aileron gets some X°+Y° AOA as the overwing pressure sucks the aileron up
        AerodynamicModel::new(
            &body,
            Some(Vector3::new(0., 1., 0.)),
            Some(Vector3::new(0., 0.208, 0.978)),
            Some(Vector3::new(0., 0.978, -0.208)),
            Ratio::new::<ratio>(1.),
        )
    }
}

struct A320SpoilerFactory {}
impl A320SpoilerFactory {
    const FLOW_CONTROL_PROPORTIONAL_GAIN: f64 = 0.15;
    const FLOW_CONTROL_INTEGRAL_GAIN: f64 = 2.;
    const FLOW_CONTROL_FORCE_GAIN: f64 = 450000.;

    const MAX_DAMPING_CONSTANT_FOR_SLOW_DAMPING: f64 = 400000.;

    const MAX_FLOW_PRECISION_PER_ACTUATOR_PERCENT: f64 = 3.;

    fn a320_spoiler_actuator(
        context: &mut InitContext,
        bounded_linear_length: &impl BoundedLinearLength,
    ) -> LinearActuator {
        let actuator_characteristics = LinearActuatorCharacteristics::new(
            Self::MAX_DAMPING_CONSTANT_FOR_SLOW_DAMPING / 5.,
            Self::MAX_DAMPING_CONSTANT_FOR_SLOW_DAMPING,
            VolumeRate::new::<gallon_per_second>(0.03),
            Ratio::new::<percent>(Self::MAX_FLOW_PRECISION_PER_ACTUATOR_PERCENT),
        );

        LinearActuator::new(
            context,
            bounded_linear_length,
            1,
            Length::new::<meter>(0.03),
            Length::new::<meter>(0.),
            actuator_characteristics.max_flow(),
            80000.,
            1500.,
            5000.,
            actuator_characteristics.slow_damping(),
            Duration::from_millis(300),
            [1., 1., 1., 1., 1., 1.],
            [1., 1., 1., 1., 1., 1.],
            [0., 0.2, 0.21, 0.79, 0.8, 1.],
            Self::FLOW_CONTROL_PROPORTIONAL_GAIN,
            Self::FLOW_CONTROL_INTEGRAL_GAIN,
            Self::FLOW_CONTROL_FORCE_GAIN,
            false,
            true,
            Some((
                AngularVelocity::new::<radian_per_second>(-10000.),
                AngularVelocity::new::<radian_per_second>(0.),
            )),
            None,
            Pressure::new::<psi>(A320HydraulicCircuitFactory::HYDRAULIC_TARGET_PRESSURE_PSI),
        )
    }

    /// Builds a spoiler control surface body for A320 Neo
    fn a320_spoiler_body() -> LinearActuatedRigidBodyOnHingeAxis {
        let size = Vector3::new(1.785, 0.1, 0.685);
        let cg_offset = Vector3::new(0., 0., -0.5 * size[2]);
        let aero_center = Vector3::new(0., 0., -0.4 * size[2]);

        let control_arm = Vector3::new(0., -0.067 * size[2], -0.26 * size[2]);
        let anchor = Vector3::new(0., -0.26 * size[2], 0.26 * size[2]);

        LinearActuatedRigidBodyOnHingeAxis::new(
            Mass::new::<kilogram>(16.),
            size,
            cg_offset,
            aero_center,
            control_arm,
            anchor,
            Angle::new::<degree>(-10.),
            Angle::new::<degree>(50.),
            Angle::new::<degree>(-10.),
            50.,
            false,
            Vector3::new(1., 0., 0.),
        )
    }

    /// Builds a spoiler assembly consisting of the spoiler physical rigid body and one hydraulic actuator
    fn a320_spoiler_assembly(context: &mut InitContext) -> HydraulicLinearActuatorAssembly<1> {
        let spoiler_body = Self::a320_spoiler_body();

        let spoiler_actuator = Self::a320_spoiler_actuator(context, &spoiler_body);

        HydraulicLinearActuatorAssembly::new([spoiler_actuator], spoiler_body)
    }

    fn new_a320_spoiler_group(context: &mut InitContext, id: ActuatorSide) -> SpoilerGroup {
        let spoiler_1 = Self::new_a320_spoiler_element(context, id, 1);
        let spoiler_2 = Self::new_a320_spoiler_element(context, id, 2);
        let spoiler_3 = Self::new_a320_spoiler_element(context, id, 3);
        let spoiler_4 = Self::new_a320_spoiler_element(context, id, 4);
        let spoiler_5 = Self::new_a320_spoiler_element(context, id, 5);

        match id {
            ActuatorSide::Left => SpoilerGroup::new(
                context,
                "LEFT",
                [spoiler_1, spoiler_2, spoiler_3, spoiler_4, spoiler_5],
            ),
            ActuatorSide::Right => SpoilerGroup::new(
                context,
                "RIGHT",
                [spoiler_1, spoiler_2, spoiler_3, spoiler_4, spoiler_5],
            ),
        }
    }

    fn new_a320_spoiler_element(
        context: &mut InitContext,
        id: ActuatorSide,
        id_number: usize,
    ) -> SpoilerElement {
        let assembly = Self::a320_spoiler_assembly(context);
        SpoilerElement::new(
            context,
            id,
            id_number,
            assembly,
            Self::new_a320_spoiler_aero_model(),
        )
    }

    fn new_a320_spoiler_aero_model() -> AerodynamicModel {
        let body = Self::a320_spoiler_body();

        // Lift vector and normal are rotated 10° to acount for air supposedly following
        // wing profile that is 10° from horizontal
        // It means that with headwind and spoiler retracted (-10°), spoiler generates no lift
        AerodynamicModel::new(
            &body,
            Some(Vector3::new(0., 1., 0.)),
            Some(Vector3::new(0., -0.174, 0.985)),
            Some(Vector3::new(0., 0.985, 0.174)),
            Ratio::new::<ratio>(1.),
        )
    }
}

struct A320ElevatorFactory {}
impl A320ElevatorFactory {
    const FLOW_CONTROL_PROPORTIONAL_GAIN: f64 = 1.;
    const FLOW_CONTROL_INTEGRAL_GAIN: f64 = 5.;
    const FLOW_CONTROL_FORCE_GAIN: f64 = 450000.;

    const MAX_DAMPING_CONSTANT_FOR_SLOW_DAMPING: f64 = 15000000.;
    const MAX_FLOW_PRECISION_PER_ACTUATOR_PERCENT: f64 = 1.;

    fn a320_elevator_actuator(
        context: &mut InitContext,
        bounded_linear_length: &impl BoundedLinearLength,
    ) -> LinearActuator {
        let actuator_characteristics = LinearActuatorCharacteristics::new(
            Self::MAX_DAMPING_CONSTANT_FOR_SLOW_DAMPING / 5.,
            Self::MAX_DAMPING_CONSTANT_FOR_SLOW_DAMPING,
            VolumeRate::new::<gallon_per_second>(0.029),
            Ratio::new::<percent>(Self::MAX_FLOW_PRECISION_PER_ACTUATOR_PERCENT),
        );

        LinearActuator::new(
            context,
            bounded_linear_length,
            1,
            Length::new::<meter>(0.0407),
            Length::new::<meter>(0.),
            actuator_characteristics.max_flow(),
            80000.,
            1500.,
            20000.,
            actuator_characteristics.slow_damping(),
            Duration::from_millis(300),
            [1., 1., 1., 1., 1., 1.],
            [1., 1., 1., 1., 1., 1.],
            [0., 0.2, 0.21, 0.79, 0.8, 1.],
            Self::FLOW_CONTROL_PROPORTIONAL_GAIN,
            Self::FLOW_CONTROL_INTEGRAL_GAIN,
            Self::FLOW_CONTROL_FORCE_GAIN,
            false,
            false,
            None,
            None,
            Pressure::new::<psi>(A320HydraulicCircuitFactory::HYDRAULIC_TARGET_PRESSURE_PSI),
        )
    }

    /// Builds an aileron control surface body for A320 Neo
    fn a320_elevator_body(init_drooped_down: bool) -> LinearActuatedRigidBodyOnHingeAxis {
        let size = Vector3::new(6., 0.405, 1.125);
        let cg_offset = Vector3::new(0., 0., -0.5 * size[2]);
        let aero_center = Vector3::new(0., 0., -0.3 * size[2]);

        let control_arm = Vector3::new(0., -0.091, 0.);
        let anchor = Vector3::new(0., -0.091, 0.41);

        let init_position = if init_drooped_down {
            Angle::new::<degree>(-11.5)
        } else {
            Angle::new::<degree>(0.)
        };

        LinearActuatedRigidBodyOnHingeAxis::new(
            Mass::new::<kilogram>(58.6),
            size,
            cg_offset,
            aero_center,
            control_arm,
            anchor,
            Angle::new::<degree>(-11.5),
            Angle::new::<degree>(27.5),
            init_position,
            100.,
            false,
            Vector3::new(1., 0., 0.),
        )
    }

    /// Builds an aileron assembly consisting of the aileron physical rigid body and two hydraulic actuators connected
    /// to it
    fn a320_elevator_assembly(
        context: &mut InitContext,
        init_drooped_down: bool,
    ) -> HydraulicLinearActuatorAssembly<2> {
        let elevator_body = Self::a320_elevator_body(init_drooped_down);

        let elevator_actuator_outboard = Self::a320_elevator_actuator(context, &elevator_body);
        let elevator_actuator_inbord = Self::a320_elevator_actuator(context, &elevator_body);

        HydraulicLinearActuatorAssembly::new(
            [elevator_actuator_outboard, elevator_actuator_inbord],
            elevator_body,
        )
    }

    fn new_elevator(context: &mut InitContext, id: ActuatorSide) -> ElevatorAssembly {
        let init_drooped_down = !context.is_in_flight();
        let assembly = Self::a320_elevator_assembly(context, init_drooped_down);
        ElevatorAssembly::new(context, id, assembly, Self::new_a320_elevator_aero_model())
    }

    fn new_a320_elevator_aero_model() -> AerodynamicModel {
        let body = Self::a320_elevator_body(true);
        AerodynamicModel::new(
            &body,
            Some(Vector3::new(0., 1., 0.)),
            Some(Vector3::new(0., 0., 1.)),
            Some(Vector3::new(0., 1., 0.)),
            Ratio::new::<ratio>(0.8),
        )
    }
}

struct A320RudderFactory {}
impl A320RudderFactory {
    const FLOW_CONTROL_PROPORTIONAL_GAIN: f64 = 1.5;
    const FLOW_CONTROL_INTEGRAL_GAIN: f64 = 2.;
    const FLOW_CONTROL_FORCE_GAIN: f64 = 350000.;

    const MAX_DAMPING_CONSTANT_FOR_SLOW_DAMPING: f64 = 1000000.;
    const MAX_FLOW_PRECISION_PER_ACTUATOR_PERCENT: f64 = 1.;

    fn a320_rudder_actuator(
        context: &mut InitContext,
        bounded_linear_length: &impl BoundedLinearLength,
    ) -> LinearActuator {
        let actuator_characteristics = LinearActuatorCharacteristics::new(
            Self::MAX_DAMPING_CONSTANT_FOR_SLOW_DAMPING / 4.,
            Self::MAX_DAMPING_CONSTANT_FOR_SLOW_DAMPING,
            VolumeRate::new::<gallon_per_second>(0.0792),
            Ratio::new::<percent>(Self::MAX_FLOW_PRECISION_PER_ACTUATOR_PERCENT),
        );

        LinearActuator::new(
            context,
            bounded_linear_length,
            1,
            Length::new::<meter>(0.06),
            Length::new::<meter>(0.),
            actuator_characteristics.max_flow(),
            80000.,
            1500.,
            10000.,
            actuator_characteristics.slow_damping(),
            Duration::from_millis(300),
            [1., 1., 1., 1., 1., 1.],
            [1., 1., 1., 1., 1., 1.],
            [0., 0.2, 0.21, 0.79, 0.8, 1.],
            Self::FLOW_CONTROL_PROPORTIONAL_GAIN,
            Self::FLOW_CONTROL_INTEGRAL_GAIN,
            Self::FLOW_CONTROL_FORCE_GAIN,
            false,
            false,
            None,
            None,
            Pressure::new::<psi>(A320HydraulicCircuitFactory::HYDRAULIC_TARGET_PRESSURE_PSI),
        )
    }

    /// Builds an aileron control surface body for A320 Neo
    fn a320_rudder_body(init_at_center: bool) -> LinearActuatedRigidBodyOnHingeAxis {
        let size = Vector3::new(0.42, 6.65, 1.8);
        let cg_offset = Vector3::new(0., 0.5 * size[1], -0.5 * size[2]);
        let aero_center = Vector3::new(0., 0.5 * size[1], -0.3 * size[2]);

        let control_arm = Vector3::new(-0.144, 0., 0.);
        let anchor = Vector3::new(-0.144, 0., 0.50);

        let randomized_init_position_angle_degree = if init_at_center {
            0.
        } else {
            random_from_range(-15., 15.)
        };

        LinearActuatedRigidBodyOnHingeAxis::new(
            Mass::new::<kilogram>(95.),
            size,
            cg_offset,
            aero_center,
            control_arm,
            anchor,
            Angle::new::<degree>(-25.),
            Angle::new::<degree>(50.),
            Angle::new::<degree>(randomized_init_position_angle_degree),
            100.,
            false,
            Vector3::new(0., 1., 0.),
        )
    }

    /// Builds an aileron assembly consisting of the aileron physical rigid body and two hydraulic actuators connected
    /// to it
    fn a320_rudder_assembly(
        context: &mut InitContext,
        init_at_center: bool,
    ) -> HydraulicLinearActuatorAssembly<3> {
        let rudder_body = Self::a320_rudder_body(init_at_center);

        let rudder_actuator_green = Self::a320_rudder_actuator(context, &rudder_body);
        let rudder_actuator_blue = Self::a320_rudder_actuator(context, &rudder_body);
        let rudder_actuator_yellow = Self::a320_rudder_actuator(context, &rudder_body);

        HydraulicLinearActuatorAssembly::new(
            [
                rudder_actuator_green,
                rudder_actuator_blue,
                rudder_actuator_yellow,
            ],
            rudder_body,
        )
    }

    fn new_rudder(context: &mut InitContext) -> RudderAssembly {
        let init_at_center = context.start_state() == StartState::Taxi
            || context.start_state() == StartState::Runway
            || context.is_in_flight();

        let assembly = Self::a320_rudder_assembly(context, init_at_center);
        RudderAssembly::new(context, assembly, Self::new_a320_rudder_aero_model())
    }

    fn new_a320_rudder_aero_model() -> AerodynamicModel {
        let body = Self::a320_rudder_body(true);
        AerodynamicModel::new(
            &body,
            Some(Vector3::new(1., 0., 0.)),
            Some(Vector3::new(0., 0., 1.)),
            Some(Vector3::new(1., 0., 0.)),
            Ratio::new::<ratio>(0.4),
        )
    }
}

struct A320GearDoorFactory {}
impl A320GearDoorFactory {
    fn a320_nose_gear_door_aerodynamics() -> AerodynamicModel {
        // Faking the single door by only considering right door aerodynamics.
        // Will work with headwind, but will cause strange behaviour with massive crosswind.
        AerodynamicModel::new(
            &Self::a320_nose_gear_door_body(),
            Some(Vector3::new(0., 1., 0.)),
            Some(Vector3::new(0., -0.2, 1.)),
            Some(Vector3::new(0., -1., -0.2)),
            Ratio::new::<ratio>(0.7),
        )
    }

    fn a320_left_gear_door_aerodynamics() -> AerodynamicModel {
        AerodynamicModel::new(
            &Self::a320_left_gear_door_body(),
            Some(Vector3::new(0., 1., 0.)),
            Some(Vector3::new(0., -0.1, 1.)),
            Some(Vector3::new(0., 1., 0.1)),
            Ratio::new::<ratio>(0.7),
        )
    }

    fn a320_right_gear_door_aerodynamics() -> AerodynamicModel {
        AerodynamicModel::new(
            &Self::a320_right_gear_door_body(),
            Some(Vector3::new(0., 1., 0.)),
            Some(Vector3::new(0., -0.1, 1.)),
            Some(Vector3::new(0., 1., 0.1)),
            Ratio::new::<ratio>(0.7),
        )
    }

    fn a320_nose_gear_door_actuator(
        context: &mut InitContext,
        bounded_linear_length: &impl BoundedLinearLength,
    ) -> LinearActuator {
        const FLOW_CONTROL_INTEGRAL_GAIN: f64 = 5.;
        const FLOW_CONTROL_PROPORTIONAL_GAIN: f64 = 0.15;
        const FLOW_CONTROL_FORCE_GAIN: f64 = 200000.;

        const MAX_DAMPING_CONSTANT_FOR_SLOW_DAMPING: f64 = 28000.;
        const MAX_FLOW_PRECISION_PER_ACTUATOR_PERCENT: f64 = 3.;

        let actuator_characteristics = LinearActuatorCharacteristics::new(
            MAX_DAMPING_CONSTANT_FOR_SLOW_DAMPING * 0.98,
            MAX_DAMPING_CONSTANT_FOR_SLOW_DAMPING * 1.02,
            VolumeRate::new::<gallon_per_second>(0.027),
            Ratio::new::<percent>(MAX_FLOW_PRECISION_PER_ACTUATOR_PERCENT),
        );

        LinearActuator::new(
            context,
            bounded_linear_length,
            1,
            Length::new::<meter>(0.0378),
            Length::new::<meter>(0.023),
            actuator_characteristics.max_flow(),
            20000.,
            5000.,
            2000.,
            actuator_characteristics.slow_damping(),
            Duration::from_millis(100),
            [1., 1., 1., 1., 0.5, 0.5],
            [0.5, 0.5, 1., 1., 1., 1.],
            [0., 0.15, 0.16, 0.84, 0.85, 1.],
            FLOW_CONTROL_PROPORTIONAL_GAIN,
            FLOW_CONTROL_INTEGRAL_GAIN,
            FLOW_CONTROL_FORCE_GAIN,
            true,
            false,
            None,
            None,
            Pressure::new::<psi>(A320HydraulicCircuitFactory::HYDRAULIC_TARGET_PRESSURE_PSI),
        )
    }

    fn a320_main_gear_door_actuator(
        context: &mut InitContext,
        bounded_linear_length: &impl BoundedLinearLength,
    ) -> LinearActuator {
        const FLOW_CONTROL_INTEGRAL_GAIN: f64 = 5.;
        const FLOW_CONTROL_PROPORTIONAL_GAIN: f64 = 0.7;
        const FLOW_CONTROL_FORCE_GAIN: f64 = 200000.;

        const MAX_DAMPING_CONSTANT_FOR_SLOW_DAMPING: f64 = 30000.;
        const MAX_FLOW_PRECISION_PER_ACTUATOR_PERCENT: f64 = 5.;

        let actuator_characteristics = LinearActuatorCharacteristics::new(
            MAX_DAMPING_CONSTANT_FOR_SLOW_DAMPING * 0.98,
            MAX_DAMPING_CONSTANT_FOR_SLOW_DAMPING * 1.02,
            VolumeRate::new::<gallon_per_second>(0.09),
            Ratio::new::<percent>(MAX_FLOW_PRECISION_PER_ACTUATOR_PERCENT),
        );

        LinearActuator::new(
            context,
            bounded_linear_length,
            1,
            Length::new::<meter>(0.055),
            Length::new::<meter>(0.03),
            actuator_characteristics.max_flow(),
            200000.,
            2500.,
            2000.,
            actuator_characteristics.slow_damping(),
            Duration::from_millis(100),
            [1., 1., 1., 1., 0.5, 0.5],
            [0.5, 0.5, 1., 1., 1., 1.],
            [0., 0.07, 0.08, 0.9, 0.91, 1.],
            FLOW_CONTROL_PROPORTIONAL_GAIN,
            FLOW_CONTROL_INTEGRAL_GAIN,
            FLOW_CONTROL_FORCE_GAIN,
            true,
            false,
            None,
            None,
            Pressure::new::<psi>(A320HydraulicCircuitFactory::HYDRAULIC_TARGET_PRESSURE_PSI),
        )
    }

    fn a320_left_gear_door_body() -> LinearActuatedRigidBodyOnHingeAxis {
        let size = Vector3::new(-1.73, 0.02, 1.7);
        let cg_offset = Vector3::new(2. / 3. * size[0], 0.1, 0.);

        let control_arm = Vector3::new(-0.76, 0., 0.);
        let anchor = Vector3::new(-0.19, 0.23, 0.);

        LinearActuatedRigidBodyOnHingeAxis::new(
            Mass::new::<kilogram>(50.),
            size,
            cg_offset,
            cg_offset,
            control_arm,
            anchor,
            Angle::new::<degree>(0.),
            Angle::new::<degree>(85.),
            Angle::new::<degree>(0.),
            150.,
            true,
            Vector3::new(0., 0., 1.),
        )
    }

    fn a320_right_gear_door_body() -> LinearActuatedRigidBodyOnHingeAxis {
        let size = Vector3::new(1.73, 0.02, 1.7);
        let cg_offset = Vector3::new(2. / 3. * size[0], 0.1, 0.);

        let control_arm = Vector3::new(0.76, 0., 0.);
        let anchor = Vector3::new(0.19, 0.23, 0.);

        LinearActuatedRigidBodyOnHingeAxis::new(
            Mass::new::<kilogram>(50.),
            size,
            cg_offset,
            cg_offset,
            control_arm,
            anchor,
            Angle::new::<degree>(-85.),
            Angle::new::<degree>(85.),
            Angle::new::<degree>(0.),
            150.,
            true,
            Vector3::new(0., 0., 1.),
        )
    }

    fn a320_nose_gear_door_body() -> LinearActuatedRigidBodyOnHingeAxis {
        let size = Vector3::new(0.4, 0.02, 1.5);
        let cg_offset = Vector3::new(-0.5 * size[0], 0., 0.);

        let control_arm = Vector3::new(-0.1465, 0., 0.);
        let anchor = Vector3::new(-0.1465, 0.40, 0.);

        LinearActuatedRigidBodyOnHingeAxis::new(
            Mass::new::<kilogram>(40.),
            size,
            cg_offset,
            cg_offset,
            control_arm,
            anchor,
            Angle::new::<degree>(0.),
            Angle::new::<degree>(85.),
            Angle::new::<degree>(0.),
            150.,
            true,
            Vector3::new(0., 0., 1.),
        )
    }

    fn a320_gear_door_assembly(
        context: &mut InitContext,
        wheel_id: GearWheel,
    ) -> HydraulicLinearActuatorAssembly<1> {
        let gear_door_body = match wheel_id {
            GearWheel::NOSE => Self::a320_nose_gear_door_body(),
            GearWheel::LEFT => Self::a320_left_gear_door_body(),
            GearWheel::RIGHT => Self::a320_right_gear_door_body(),
        };
        let gear_door_actuator = match wheel_id {
            GearWheel::NOSE => Self::a320_nose_gear_door_actuator(context, &gear_door_body),
            GearWheel::LEFT | GearWheel::RIGHT => {
                Self::a320_main_gear_door_actuator(context, &gear_door_body)
            }
        };

        HydraulicLinearActuatorAssembly::new([gear_door_actuator], gear_door_body)
    }
}

struct A320GearFactory {}
impl A320GearFactory {
    fn a320_nose_gear_aerodynamics() -> AerodynamicModel {
        AerodynamicModel::new(
            &Self::a320_nose_gear_body(true),
            Some(Vector3::new(0., 0., 1.)),
            None,
            None,
            Ratio::new::<ratio>(0.25),
        )
    }

    fn a320_right_gear_aerodynamics() -> AerodynamicModel {
        AerodynamicModel::new(
            &Self::a320_right_gear_body(true),
            Some(Vector3::new(0., 0., 1.)),
            Some(Vector3::new(0.3, 0., 1.)),
            Some(Vector3::new(1., 0., -0.3)),
            Ratio::new::<ratio>(0.7),
        )
    }

    fn a320_left_gear_aerodynamics() -> AerodynamicModel {
        AerodynamicModel::new(
            &Self::a320_left_gear_body(true),
            Some(Vector3::new(0., 0., 1.)),
            Some(Vector3::new(-0.3, 0., 1.)),
            Some(Vector3::new(-1., 0., -0.3)),
            Ratio::new::<ratio>(0.7),
        )
    }

    fn a320_nose_gear_actuator(
        context: &mut InitContext,
        bounded_linear_length: &impl BoundedLinearLength,
    ) -> LinearActuator {
        const FLOW_CONTROL_INTEGRAL_GAIN: f64 = 5.;
        const FLOW_CONTROL_PROPORTIONAL_GAIN: f64 = 0.3;
        const FLOW_CONTROL_FORCE_GAIN: f64 = 250000.;

        const MAX_DAMPING_CONSTANT_FOR_SLOW_DAMPING: f64 = 900000.;
        const MAX_FLOW_PRECISION_PER_ACTUATOR_PERCENT: f64 = 3.;

        let actuator_characteristics = LinearActuatorCharacteristics::new(
            MAX_DAMPING_CONSTANT_FOR_SLOW_DAMPING * 0.98,
            MAX_DAMPING_CONSTANT_FOR_SLOW_DAMPING * 1.02,
            VolumeRate::new::<gallon_per_second>(0.053),
            Ratio::new::<percent>(MAX_FLOW_PRECISION_PER_ACTUATOR_PERCENT),
        );

        LinearActuator::new(
            context,
            bounded_linear_length,
            1,
            Length::new::<meter>(0.0792),
            Length::new::<meter>(0.035),
            actuator_characteristics.max_flow(),
            800000.,
            150000.,
            50000.,
            actuator_characteristics.slow_damping(),
            Duration::from_millis(100),
            [1., 1., 1., 1., 0.5, 0.5],
            [0.5, 0.5, 1., 1., 1., 1.],
            [0., 0.1, 0.11, 0.89, 0.9, 1.],
            FLOW_CONTROL_PROPORTIONAL_GAIN,
            FLOW_CONTROL_INTEGRAL_GAIN,
            FLOW_CONTROL_FORCE_GAIN,
            true,
            false,
            None,
            None,
            Pressure::new::<psi>(A320HydraulicCircuitFactory::HYDRAULIC_TARGET_PRESSURE_PSI),
        )
    }

    fn a320_main_gear_actuator(
        context: &mut InitContext,
        bounded_linear_length: &impl BoundedLinearLength,
    ) -> LinearActuator {
        const FLOW_CONTROL_INTEGRAL_GAIN: f64 = 5.0;
        const FLOW_CONTROL_PROPORTIONAL_GAIN: f64 = 0.3;
        const FLOW_CONTROL_FORCE_GAIN: f64 = 250000.;

        const MAX_DAMPING_CONSTANT_FOR_SLOW_DAMPING: f64 = 2500000.;
        const MAX_FLOW_PRECISION_PER_ACTUATOR_PERCENT: f64 = 5.;

        let actuator_characteristics = LinearActuatorCharacteristics::new(
            MAX_DAMPING_CONSTANT_FOR_SLOW_DAMPING * 0.98,
            MAX_DAMPING_CONSTANT_FOR_SLOW_DAMPING * 1.02,
            VolumeRate::new::<gallon_per_second>(0.17),
            Ratio::new::<percent>(MAX_FLOW_PRECISION_PER_ACTUATOR_PERCENT),
        );

        LinearActuator::new(
            context,
            bounded_linear_length,
            1,
            Length::new::<meter>(0.145),
            Length::new::<meter>(0.105),
            actuator_characteristics.max_flow(),
            800000.,
            350000.,
            50000.,
            actuator_characteristics.slow_damping(),
            Duration::from_millis(100),
            [1., 1., 1., 1., 0.5, 0.5],
            [0.2, 0.4, 1., 1., 1., 1.],
            [0., 0.13, 0.17, 0.95, 0.96, 1.],
            FLOW_CONTROL_PROPORTIONAL_GAIN,
            FLOW_CONTROL_INTEGRAL_GAIN,
            FLOW_CONTROL_FORCE_GAIN,
            true,
            false,
            None,
            None,
            Pressure::new::<psi>(A320HydraulicCircuitFactory::HYDRAULIC_TARGET_PRESSURE_PSI),
        )
    }

    fn a320_left_gear_body(init_downlocked: bool) -> LinearActuatedRigidBodyOnHingeAxis {
        let size = Vector3::new(0.3, 3.453, 0.3);
        let cg_offset = Vector3::new(0., -3. / 4. * size[1], 0.);

        let control_arm = Vector3::new(0.1815, 0.15, 0.);
        let anchor = Vector3::new(0.26, 0.15, 0.);

        LinearActuatedRigidBodyOnHingeAxis::new(
            Mass::new::<kilogram>(700.),
            size,
            cg_offset,
            cg_offset,
            control_arm,
            anchor,
            Angle::new::<degree>(0.),
            Angle::new::<degree>(80.),
            if init_downlocked {
                Angle::new::<degree>(0.)
            } else {
                Angle::new::<degree>(80.)
            },
            150.,
            true,
            Vector3::new(0., 0., 1.),
        )
    }

    fn a320_right_gear_body(init_downlocked: bool) -> LinearActuatedRigidBodyOnHingeAxis {
        let size = Vector3::new(0.3, 3.453, 0.3);
        let cg_offset = Vector3::new(0., -3. / 4. * size[1], 0.);

        let control_arm = Vector3::new(-0.1815, 0.15, 0.);
        let anchor = Vector3::new(-0.26, 0.15, 0.);

        LinearActuatedRigidBodyOnHingeAxis::new(
            Mass::new::<kilogram>(700.),
            size,
            cg_offset,
            cg_offset,
            control_arm,
            anchor,
            Angle::new::<degree>(-80.),
            Angle::new::<degree>(80.),
            if init_downlocked {
                Angle::new::<degree>(0.)
            } else {
                Angle::new::<degree>(-80.)
            },
            150.,
            true,
            Vector3::new(0., 0., 1.),
        )
    }

    fn a320_nose_gear_body(init_downlocked: bool) -> LinearActuatedRigidBodyOnHingeAxis {
        let size = Vector3::new(0.3, 2.453, 0.3);
        let cg_offset = Vector3::new(0., -2. / 3. * size[1], 0.);

        let control_arm = Vector3::new(0., -0.093, 0.212);
        let anchor = Vector3::new(0., 0.56, 0.);

        LinearActuatedRigidBodyOnHingeAxis::new(
            Mass::new::<kilogram>(300.),
            size,
            cg_offset,
            cg_offset,
            control_arm,
            anchor,
            Angle::new::<degree>(-101.),
            Angle::new::<degree>(92.),
            if init_downlocked {
                Angle::new::<degree>(-9.)
            } else {
                Angle::new::<degree>(-101.)
            },
            150.,
            true,
            Vector3::new(1., 0., 0.),
        )
    }

    fn a320_gear_assembly(
        context: &mut InitContext,
        wheel_id: GearWheel,
        init_downlocked: bool,
    ) -> HydraulicLinearActuatorAssembly<1> {
        let gear_body = match wheel_id {
            GearWheel::NOSE => Self::a320_nose_gear_body(init_downlocked),

            GearWheel::LEFT => Self::a320_left_gear_body(init_downlocked),

            GearWheel::RIGHT => Self::a320_right_gear_body(init_downlocked),
        };

        let gear_actuator = match wheel_id {
            GearWheel::NOSE => Self::a320_nose_gear_actuator(context, &gear_body),

            GearWheel::LEFT | GearWheel::RIGHT => {
                Self::a320_main_gear_actuator(context, &gear_body)
            }
        };

        HydraulicLinearActuatorAssembly::new([gear_actuator], gear_body)
    }
}

struct A320GearSystemFactory {}
impl A320GearSystemFactory {
    fn a320_gear_system(context: &mut InitContext) -> HydraulicGearSystem {
        let init_downlocked = context.start_gear_down();

        let nose_door = A320GearDoorFactory::a320_gear_door_assembly(context, GearWheel::NOSE);
        let left_door = A320GearDoorFactory::a320_gear_door_assembly(context, GearWheel::LEFT);
        let right_door = A320GearDoorFactory::a320_gear_door_assembly(context, GearWheel::RIGHT);

        let nose_gear =
            A320GearFactory::a320_gear_assembly(context, GearWheel::NOSE, init_downlocked);
        let left_gear =
            A320GearFactory::a320_gear_assembly(context, GearWheel::LEFT, init_downlocked);
        let right_gear =
            A320GearFactory::a320_gear_assembly(context, GearWheel::RIGHT, init_downlocked);

        HydraulicGearSystem::new(
            context,
            nose_door,
            left_door,
            right_door,
            nose_gear,
            left_gear,
            right_gear,
            A320GearDoorFactory::a320_left_gear_door_aerodynamics(),
            A320GearDoorFactory::a320_right_gear_door_aerodynamics(),
            A320GearDoorFactory::a320_nose_gear_door_aerodynamics(),
            A320GearFactory::a320_left_gear_aerodynamics(),
            A320GearFactory::a320_right_gear_aerodynamics(),
            A320GearFactory::a320_nose_gear_aerodynamics(),
        )
    }
}
struct A320PowerTransferUnitCharacteristics {
    efficiency: Ratio,

    deactivation_delta_pressure: Pressure,
    activation_delta_pressure: Pressure,

    shot_to_shot_variability: Ratio,
}
impl A320PowerTransferUnitCharacteristics {
    // Randomisation parameters
    // As ptu wear parameters are non linear, for now we simulate two normal distributions:
    // -Nominal distribution which is the PTU you'll find in wide majority of planes
    // -Worn out distribution, which is the PTU which is still acceptable but has degraded behaviour
    const MEAN_ACTIVATION_DELTA_PRESSURE_PSI: f64 = 500.;
    const STD_DEV_ACTIVATION_DELTA_PRESSURE_PSI: f64 = 5.;

    // Ratio of worn PTU : 0.1 means 10% of cases we get a worn out ptu
    const WORN_PTU_CASE_PROBABILITY: f64 = 0.15;

    const WORN_MEAN_DEACTIVATION_DELTA_PRESSURE_PSI: f64 = 20.;
    const WORN_STD_DEV_DEACTIVATION_DELTA_PRESSURE_PSI: f64 = 5.;
    const WORN_MIN_DEACTIVATION_DELTA_PRESSURE_PSI: f64 = 5.;
    const WORN_MAX_DEACTIVATION_DELTA_PRESSURE_PSI: f64 = 30.;

    const NOMINAL_MEAN_DEACTIVATION_DELTA_PRESSURE_PSI: f64 = 90.;
    const NOMINAL_STD_DEV_DEACTIVATION_DELTA_PRESSURE_PSI: f64 = 15.;
    const NOMINAL_MIN_DEACTIVATION_DELTA_PRESSURE_PSI: f64 = 5.;
    const NOMINAL_MAX_DEACTIVATION_DELTA_PRESSURE_PSI: f64 = 180.;

    const WORN_EFFICIENCY_MEAN: f64 = 0.6;
    const WORN_EFFICIENCY_STD_DEV: f64 = 0.06;
    const NOMINAL_EFFICIENCY_MEAN: f64 = 0.85;
    const NOMINAL_EFFICIENCY_STD_DEV: f64 = 0.04;
    const EFFICIENCY_MIN_ALLOWED: f64 = 0.5;
    const EFFICIENCY_MAX: f64 = 0.9;

    const SHOT_TO_SHOT_VARIABILITY_PERCENT_RATIO: f64 = 0.05;

    fn new_randomized() -> Self {
        let randomized_is_ptu_worn_out = Self::randomized_is_ptu_worn_out();

        Self {
            efficiency: Self::randomized_efficiency(randomized_is_ptu_worn_out),

            deactivation_delta_pressure: Self::randomized_deactivation_delta_pressure(
                randomized_is_ptu_worn_out,
            ),

            activation_delta_pressure: Pressure::new::<psi>(random_from_normal_distribution(
                Self::MEAN_ACTIVATION_DELTA_PRESSURE_PSI,
                Self::STD_DEV_ACTIVATION_DELTA_PRESSURE_PSI,
            )),

            shot_to_shot_variability: Ratio::new::<ratio>(
                Self::SHOT_TO_SHOT_VARIABILITY_PERCENT_RATIO,
            ),
        }
    }

    #[cfg(test)]
    fn new_worst_part_acceptable() -> Self {
        Self {
            efficiency: Ratio::new::<ratio>(Self::EFFICIENCY_MIN_ALLOWED),

            deactivation_delta_pressure: Pressure::new::<psi>(
                Self::WORN_MIN_DEACTIVATION_DELTA_PRESSURE_PSI,
            ),

            activation_delta_pressure: Pressure::new::<psi>(
                Self::MEAN_ACTIVATION_DELTA_PRESSURE_PSI
                    + 5. * Self::STD_DEV_ACTIVATION_DELTA_PRESSURE_PSI,
            ),

            shot_to_shot_variability: Ratio::new::<ratio>(
                Self::SHOT_TO_SHOT_VARIABILITY_PERCENT_RATIO,
            ),
        }
    }

    fn randomized_is_ptu_worn_out() -> bool {
        random_from_range(0., 1.) < Self::WORN_PTU_CASE_PROBABILITY
    }

    fn randomized_efficiency(is_worn_out: bool) -> Ratio {
        if is_worn_out {
            Ratio::new::<ratio>(
                random_from_normal_distribution(
                    Self::WORN_EFFICIENCY_MEAN,
                    Self::WORN_EFFICIENCY_STD_DEV,
                )
                .max(Self::EFFICIENCY_MIN_ALLOWED)
                .min(Self::EFFICIENCY_MAX),
            )
        } else {
            Ratio::new::<ratio>(
                random_from_normal_distribution(
                    Self::NOMINAL_EFFICIENCY_MEAN,
                    Self::NOMINAL_EFFICIENCY_STD_DEV,
                )
                .max(Self::EFFICIENCY_MIN_ALLOWED)
                .min(Self::EFFICIENCY_MAX),
            )
        }
    }

    fn randomized_deactivation_delta_pressure(is_worn_out: bool) -> Pressure {
        if is_worn_out {
            Pressure::new::<psi>(
                random_from_normal_distribution(
                    Self::WORN_MEAN_DEACTIVATION_DELTA_PRESSURE_PSI,
                    Self::WORN_STD_DEV_DEACTIVATION_DELTA_PRESSURE_PSI,
                )
                .min(Self::WORN_MAX_DEACTIVATION_DELTA_PRESSURE_PSI)
                .max(Self::WORN_MIN_DEACTIVATION_DELTA_PRESSURE_PSI),
            )
        } else {
            Pressure::new::<psi>(
                random_from_normal_distribution(
                    Self::NOMINAL_MEAN_DEACTIVATION_DELTA_PRESSURE_PSI,
                    Self::NOMINAL_STD_DEV_DEACTIVATION_DELTA_PRESSURE_PSI,
                )
                .min(Self::NOMINAL_MAX_DEACTIVATION_DELTA_PRESSURE_PSI)
                .max(Self::NOMINAL_MIN_DEACTIVATION_DELTA_PRESSURE_PSI),
            )
        }
    }
}
impl PowerTransferUnitCharacteristics for A320PowerTransferUnitCharacteristics {
    fn efficiency(&self) -> Ratio {
        self.efficiency
    }

    fn deactivation_delta_pressure(&self) -> Pressure {
        self.deactivation_delta_pressure
    }

    fn activation_delta_pressure(&self) -> Pressure {
        self.activation_delta_pressure
    }

    fn shot_to_shot_variability(&self) -> Ratio {
        self.shot_to_shot_variability
    }
}

pub(super) struct A320Hydraulic {
    hyd_ptu_ecam_memo_id: VariableIdentifier,
    ptu_high_pitch_sound_id: VariableIdentifier,
    ptu_continuous_mode_id: VariableIdentifier,

    nose_steering: SteeringActuator,

    core_hydraulic_updater: MaxStepLoop,

    brake_steer_computer: A320HydraulicBrakeSteerComputerUnit,

    blue_circuit: HydraulicCircuit,
    blue_circuit_controller: A320HydraulicCircuitController,
    green_circuit: HydraulicCircuit,
    green_circuit_controller: A320HydraulicCircuitController,
    yellow_circuit: HydraulicCircuit,
    yellow_circuit_controller: A320HydraulicCircuitController,

    engine_driven_pump_1: EngineDrivenPump,
    engine_driven_pump_1_controller: A320EngineDrivenPumpController,

    engine_driven_pump_2: EngineDrivenPump,
    engine_driven_pump_2_controller: A320EngineDrivenPumpController,

    blue_electric_pump: ElectricPump,
    blue_electric_pump_controller: A320BlueElectricPumpController,

    yellow_electric_pump: ElectricPump,
    yellow_electric_pump_controller: A320YellowElectricPumpController,

    pushback_tug: PushbackTug,

    ram_air_turbine: RamAirTurbine,
    ram_air_turbine_controller: A320RamAirTurbineController,

    power_transfer_unit: PowerTransferUnit,
    power_transfer_unit_controller: A320PowerTransferUnitController,

    braking_circuit_norm: BrakeCircuit,
    braking_circuit_altn: BrakeCircuit,
    braking_force: A320BrakingForce,

    flap_system: FlapSlatAssembly,
    slat_system: FlapSlatAssembly,
    slats_flaps_complex: SlatFlapComplex,

    gcu: GeneratorControlUnit<9>,
    emergency_gen: HydraulicGeneratorMotor,

    forward_cargo_door: CargoDoor,
    forward_cargo_door_controller: A320DoorController,
    aft_cargo_door: CargoDoor,
    aft_cargo_door_controller: A320DoorController,

    elevator_system_controller: ElevatorSystemHydraulicController,
    aileron_system_controller: AileronSystemHydraulicController,

    left_aileron: AileronAssembly,
    right_aileron: AileronAssembly,
    left_elevator: ElevatorAssembly,
    right_elevator: ElevatorAssembly,

    rudder_mechanical_assembly: RudderSystemHydraulicController,
    rudder: RudderAssembly,

    left_spoilers: SpoilerGroup,
    right_spoilers: SpoilerGroup,

    gear_system_gravity_extension_controller: A320GravityExtension,
    gear_system_hydraulic_controller: A320GearHydraulicController,
    gear_system: HydraulicGearSystem,

    ptu_high_pitch_sound_active: DelayedFalseLogicGate,

    trim_controller: A320TrimInputController,

    trim_assembly: TrimmableHorizontalStabilizerAssembly,
}
impl A320Hydraulic {
    const HIGH_PITCH_PTU_SOUND_DELTA_PRESS_THRESHOLD_PSI: f64 = 2400.;
    const HIGH_PITCH_PTU_SOUND_DURATION: Duration = Duration::from_millis(3000);

    const FLAP_FPPU_TO_SURFACE_ANGLE_BREAKPTS: [f64; 12] = [
        0., 35.66, 69.32, 89.7, 105.29, 120.22, 145.51, 168.35, 189.87, 210.69, 231.25, 251.97,
    ];
    const FLAP_FPPU_TO_SURFACE_ANGLE_DEGREES: [f64; 12] =
        [0., 0., 2.5, 5., 7.5, 10., 15., 20., 25., 30., 35., 40.];

    const SLAT_FPPU_TO_SURFACE_ANGLE_BREAKPTS: [f64; 12] = [
        0., 66.83, 167.08, 222.27, 272.27, 334.16, 334.16, 334.16, 334.16, 334.16, 334.16, 334.16,
    ];
    const SLAT_FPPU_TO_SURFACE_ANGLE_DEGREES: [f64; 12] =
        [0., 5.4, 13.5, 18., 22., 27., 27., 27., 27., 27., 27., 27.];

    const FORWARD_CARGO_DOOR_ID: &'static str = "FWD";
    const AFT_CARGO_DOOR_ID: &'static str = "AFT";

    const ELECTRIC_PUMP_MAX_CURRENT_AMPERE: f64 = 45.;
    const BLUE_ELEC_PUMP_CONTROL_POWER_BUS: ElectricalBusType =
        ElectricalBusType::DirectCurrentEssential;
    const BLUE_ELEC_PUMP_SUPPLY_POWER_BUS: ElectricalBusType =
        ElectricalBusType::AlternatingCurrent(1);

    const YELLOW_ELEC_PUMP_CONTROL_POWER_BUS: ElectricalBusType =
        ElectricalBusType::DirectCurrent(2);
    const YELLOW_ELEC_PUMP_CONTROL_FROM_CARGO_DOOR_OPERATION_POWER_BUS: ElectricalBusType =
        ElectricalBusType::DirectCurrentGndFltService;
    const YELLOW_ELEC_PUMP_SUPPLY_POWER_BUS: ElectricalBusType =
        ElectricalBusType::AlternatingCurrentGndFltService;

    const YELLOW_EDP_CONTROL_POWER_BUS1: ElectricalBusType = ElectricalBusType::DirectCurrent(2);
    const YELLOW_EDP_CONTROL_POWER_BUS2: ElectricalBusType =
        ElectricalBusType::DirectCurrentEssential;
    const GREEN_EDP_CONTROL_POWER_BUS1: ElectricalBusType =
        ElectricalBusType::DirectCurrentEssential;

    const PTU_CONTROL_POWER_BUS: ElectricalBusType = ElectricalBusType::DirectCurrentGndFltService;

    const RAT_CONTROL_SOLENOID1_POWER_BUS: ElectricalBusType =
        ElectricalBusType::DirectCurrentHot(1);
    const RAT_CONTROL_SOLENOID2_POWER_BUS: ElectricalBusType =
        ElectricalBusType::DirectCurrentHot(2);

    // Refresh rate of core hydraulic simulation
    const HYDRAULIC_SIM_TIME_STEP: Duration = Duration::from_millis(10);

    pub(super) fn new(context: &mut InitContext) -> A320Hydraulic {
        A320Hydraulic {
            hyd_ptu_ecam_memo_id: context.get_identifier("HYD_PTU_ON_ECAM_MEMO".to_owned()),
            ptu_high_pitch_sound_id: context.get_identifier("HYD_PTU_HIGH_PITCH_SOUND".to_owned()),
            ptu_continuous_mode_id: context.get_identifier("HYD_PTU_CONTINUOUS_MODE".to_owned()),

            nose_steering: SteeringActuator::new(
                context,
                Angle::new::<degree>(75.),
                AngularVelocity::new::<radian_per_second>(0.35),
                Length::new::<meter>(0.075),
                Ratio::new::<ratio>(0.18),
            ),

            core_hydraulic_updater: MaxStepLoop::new(Self::HYDRAULIC_SIM_TIME_STEP),

            brake_steer_computer: A320HydraulicBrakeSteerComputerUnit::new(context),

            blue_circuit: A320HydraulicCircuitFactory::new_blue_circuit(context),
            blue_circuit_controller: A320HydraulicCircuitController::new(
                None,
                HydraulicColor::Blue,
            ),
            green_circuit: A320HydraulicCircuitFactory::new_green_circuit(context),
            green_circuit_controller: A320HydraulicCircuitController::new(
                Some(1),
                HydraulicColor::Green,
            ),
            yellow_circuit: A320HydraulicCircuitFactory::new_yellow_circuit(context),
            yellow_circuit_controller: A320HydraulicCircuitController::new(
                Some(2),
                HydraulicColor::Yellow,
            ),

            engine_driven_pump_1: EngineDrivenPump::new(
                context,
                AirbusEngineDrivenPumpId::Green,
                PumpCharacteristics::a320_edp(),
            ),
            engine_driven_pump_1_controller: A320EngineDrivenPumpController::new(
                context,
                1,
                vec![Self::GREEN_EDP_CONTROL_POWER_BUS1],
            ),

            engine_driven_pump_2: EngineDrivenPump::new(
                context,
                AirbusEngineDrivenPumpId::Yellow,
                PumpCharacteristics::a320_edp(),
            ),
            engine_driven_pump_2_controller: A320EngineDrivenPumpController::new(
                context,
                2,
                vec![
                    Self::YELLOW_EDP_CONTROL_POWER_BUS1,
                    Self::YELLOW_EDP_CONTROL_POWER_BUS2,
                ],
            ),

            blue_electric_pump: ElectricPump::new(
                context,
                AirbusElectricPumpId::Blue,
                Self::BLUE_ELEC_PUMP_SUPPLY_POWER_BUS,
                ElectricCurrent::new::<ampere>(Self::ELECTRIC_PUMP_MAX_CURRENT_AMPERE),
                PumpCharacteristics::a320_electric_pump(),
            ),
            blue_electric_pump_controller: A320BlueElectricPumpController::new(
                context,
                Self::BLUE_ELEC_PUMP_CONTROL_POWER_BUS,
            ),

            yellow_electric_pump: ElectricPump::new(
                context,
                AirbusElectricPumpId::Yellow,
                Self::YELLOW_ELEC_PUMP_SUPPLY_POWER_BUS,
                ElectricCurrent::new::<ampere>(Self::ELECTRIC_PUMP_MAX_CURRENT_AMPERE),
                PumpCharacteristics::a320_electric_pump(),
            ),
            yellow_electric_pump_controller: A320YellowElectricPumpController::new(
                context,
                Self::YELLOW_ELEC_PUMP_CONTROL_POWER_BUS,
                Self::YELLOW_ELEC_PUMP_CONTROL_FROM_CARGO_DOOR_OPERATION_POWER_BUS,
            ),

            pushback_tug: PushbackTug::new(context),

            ram_air_turbine: RamAirTurbine::new(context, PumpCharacteristics::a320_rat()),
            ram_air_turbine_controller: A320RamAirTurbineController::new(
                Self::RAT_CONTROL_SOLENOID1_POWER_BUS,
                Self::RAT_CONTROL_SOLENOID2_POWER_BUS,
            ),

            power_transfer_unit: PowerTransferUnit::new(
                context,
                &A320PowerTransferUnitCharacteristics::new_randomized(),
            ),
            power_transfer_unit_controller: A320PowerTransferUnitController::new(
                context,
                Self::PTU_CONTROL_POWER_BUS,
            ),

            braking_circuit_norm: BrakeCircuit::new(
                context,
                "NORM",
                Volume::new::<gallon>(0.),
                Volume::new::<gallon>(0.),
                Volume::new::<gallon>(0.13),
                Pressure::new::<psi>(A320HydraulicCircuitFactory::HYDRAULIC_TARGET_PRESSURE_PSI),
            ),

            // Alternate brakes accumulator in real A320 is 1.5 gal capacity.
            // This is tuned down to 1.0 to match real world accumulator filling time
            // as a faster accumulator response has too much unstability
            braking_circuit_altn: BrakeCircuit::new(
                context,
                "ALTN",
                Volume::new::<gallon>(1.0),
                Volume::new::<gallon>(0.4),
                Volume::new::<gallon>(0.13),
                Pressure::new::<psi>(A320HydraulicCircuitFactory::HYDRAULIC_TARGET_PRESSURE_PSI),
            ),

            braking_force: A320BrakingForce::new(context),

            flap_system: FlapSlatAssembly::new(
                context,
                "FLAPS",
                Volume::new::<cubic_inch>(0.32),
                AngularVelocity::new::<radian_per_second>(0.13),
                Angle::new::<degree>(251.97),
                Ratio::new::<ratio>(140.),
                Ratio::new::<ratio>(16.632),
                Ratio::new::<ratio>(314.98),
                Self::FLAP_FPPU_TO_SURFACE_ANGLE_BREAKPTS,
                Self::FLAP_FPPU_TO_SURFACE_ANGLE_DEGREES,
                Pressure::new::<psi>(A320HydraulicCircuitFactory::HYDRAULIC_TARGET_PRESSURE_PSI),
            ),
            slat_system: FlapSlatAssembly::new(
                context,
                "SLATS",
                Volume::new::<cubic_inch>(0.32),
                AngularVelocity::new::<radian_per_second>(0.13),
                Angle::new::<degree>(334.16),
                Ratio::new::<ratio>(140.),
                Ratio::new::<ratio>(16.632),
                Ratio::new::<ratio>(314.98),
                Self::SLAT_FPPU_TO_SURFACE_ANGLE_BREAKPTS,
                Self::SLAT_FPPU_TO_SURFACE_ANGLE_DEGREES,
                Pressure::new::<psi>(A320HydraulicCircuitFactory::HYDRAULIC_TARGET_PRESSURE_PSI),
            ),
            slats_flaps_complex: SlatFlapComplex::new(context),

            gcu: GeneratorControlUnit::new(
                AngularVelocity::new::<revolution_per_minute>(12000.),
                [
                    0., 1000., 6000., 9999., 10000., 12000., 14000., 14001., 30000.,
                ],
                [0., 0., 0., 0., 1000., 6000., 1000., 0., 0.],
            ),

            emergency_gen: HydraulicGeneratorMotor::new(context, Volume::new::<cubic_inch>(0.19)),
            forward_cargo_door: A320CargoDoorFactory::new_a320_cargo_door(
                context,
                Self::FORWARD_CARGO_DOOR_ID,
            ),
            forward_cargo_door_controller: A320DoorController::new(
                context,
                Self::FORWARD_CARGO_DOOR_ID,
            ),

            aft_cargo_door: A320CargoDoorFactory::new_a320_cargo_door(
                context,
                Self::AFT_CARGO_DOOR_ID,
            ),
            aft_cargo_door_controller: A320DoorController::new(context, Self::AFT_CARGO_DOOR_ID),

            elevator_system_controller: ElevatorSystemHydraulicController::new(context),
            aileron_system_controller: AileronSystemHydraulicController::new(context),

            left_aileron: A320AileronFactory::new_aileron(context, ActuatorSide::Left),
            right_aileron: A320AileronFactory::new_aileron(context, ActuatorSide::Right),
            left_elevator: A320ElevatorFactory::new_elevator(context, ActuatorSide::Left),
            right_elevator: A320ElevatorFactory::new_elevator(context, ActuatorSide::Right),

            rudder_mechanical_assembly: RudderSystemHydraulicController::new(context),
            rudder: A320RudderFactory::new_rudder(context),

            left_spoilers: A320SpoilerFactory::new_a320_spoiler_group(context, ActuatorSide::Left),
            right_spoilers: A320SpoilerFactory::new_a320_spoiler_group(
                context,
                ActuatorSide::Right,
            ),

            gear_system_gravity_extension_controller: A320GravityExtension::new(context),
            gear_system_hydraulic_controller: A320GearHydraulicController::new(),
            gear_system: A320GearSystemFactory::a320_gear_system(context),

            ptu_high_pitch_sound_active: DelayedFalseLogicGate::new(
                Self::HIGH_PITCH_PTU_SOUND_DURATION,
            ),

            trim_controller: A320TrimInputController::new(context),
            trim_assembly: TrimmableHorizontalStabilizerAssembly::new(
                context,
                Angle::new::<degree>(360. * -1.4),
                Angle::new::<degree>(360. * 6.13),
                Angle::new::<degree>(360. * -1.87),
                Angle::new::<degree>(360. * 8.19), // 1.87 rotations down 6.32 up,
                AngularVelocity::new::<revolution_per_minute>(5000.),
                Ratio::new::<ratio>(2035. / 6.13),
                Angle::new::<degree>(-4.),
                Angle::new::<degree>(17.5),
            ),
        }
    }

    pub(super) fn update(
        &mut self,
        context: &UpdateContext,
        engine1: &impl Engine,
        engine2: &impl Engine,
        overhead_panel: &A320HydraulicOverheadPanel,
        autobrake_panel: &AutobrakePanel,
        engine_fire_push_buttons: &impl EngineFirePushButtons,
        lgcius: &LandingGearControlInterfaceUnitSet,
        rat_and_emer_gen_man_on: &impl EmergencyElectricalRatPushButton,
        emergency_elec: &(impl EmergencyElectricalState + EmergencyGeneratorPower),
        reservoir_pneumatics: &impl ReservoirAirPressure,
        adirs: &impl AdirsDiscreteOutputs,
    ) {
        self.core_hydraulic_updater.update(context);

        self.update_with_sim_rate(
            context,
            overhead_panel,
            autobrake_panel,
            rat_and_emer_gen_man_on,
            emergency_elec,
            lgcius.lgciu1(),
            lgcius.lgciu2(),
            engine1,
            engine2,
        );

        for cur_time_step in self.core_hydraulic_updater {
            self.update_physics(
                &context.with_delta(cur_time_step),
                rat_and_emer_gen_man_on,
                emergency_elec,
                lgcius,
                adirs,
            );

            self.update_core_hydraulics(
                &context.with_delta(cur_time_step),
                engine1,
                engine2,
                overhead_panel,
                engine_fire_push_buttons,
                lgcius.lgciu1(),
                lgcius.lgciu2(),
                reservoir_pneumatics,
            );
        }

        self.ptu_high_pitch_sound_active
            .update(context, self.is_ptu_running_high_pitch_sound());
    }

    fn ptu_has_fault(&self) -> bool {
        self.power_transfer_unit_controller
            .has_air_pressure_low_fault()
            || self.power_transfer_unit_controller.has_low_level_fault()
            || self.power_transfer_unit_controller.has_overheat_fault()
    }

    fn green_edp_has_fault(&self) -> bool {
        self.engine_driven_pump_1_controller
            .has_pressure_low_fault()
            || self
                .engine_driven_pump_1_controller
                .has_air_pressure_low_fault()
            || self.engine_driven_pump_1_controller.has_low_level_fault()
            || self.engine_driven_pump_1_controller.has_overheat_fault()
    }

    fn yellow_epump_has_fault(&self) -> bool {
        self.yellow_electric_pump_controller
            .has_pressure_low_fault()
            || self
                .yellow_electric_pump_controller
                .has_air_pressure_low_fault()
            || self.yellow_electric_pump_controller.has_low_level_fault()
            || self.yellow_electric_pump_controller.has_overheat_fault()
    }

    fn yellow_edp_has_fault(&self) -> bool {
        self.engine_driven_pump_2_controller
            .has_pressure_low_fault()
            || self
                .engine_driven_pump_2_controller
                .has_air_pressure_low_fault()
            || self.engine_driven_pump_2_controller.has_low_level_fault()
            || self.engine_driven_pump_2_controller.has_overheat_fault()
    }

    fn blue_epump_has_fault(&self) -> bool {
        self.blue_electric_pump_controller.has_pressure_low_fault()
            || self
                .blue_electric_pump_controller
                .has_air_pressure_low_fault()
            || self.blue_electric_pump_controller.has_low_level_fault()
            || self.blue_electric_pump_controller.has_overheat_fault()
    }

    pub fn green_reservoir(&self) -> &Reservoir {
        self.green_circuit.reservoir()
    }

    pub fn blue_reservoir(&self) -> &Reservoir {
        self.blue_circuit.reservoir()
    }

    pub fn yellow_reservoir(&self) -> &Reservoir {
        self.yellow_circuit.reservoir()
    }

    #[cfg(test)]
    fn should_pressurise_yellow_pump_for_cargo_door_operation(&self) -> bool {
        self.yellow_electric_pump_controller
            .should_pressurise_for_cargo_door_operation()
    }

    #[cfg(test)]
    fn nose_wheel_steering_pin_is_inserted(&self) -> bool {
        self.pushback_tug.is_nose_wheel_steering_pin_inserted()
    }

    #[cfg(test)]
    fn is_blue_pressure_switch_pressurised(&self) -> bool {
        self.blue_circuit.system_section_pressure_switch() == PressureSwitchState::Pressurised
    }

    #[cfg(test)]
    fn is_green_pressure_switch_pressurised(&self) -> bool {
        self.green_circuit.system_section_pressure_switch() == PressureSwitchState::Pressurised
    }

    #[cfg(test)]
    fn is_yellow_pressure_switch_pressurised(&self) -> bool {
        self.yellow_circuit.system_section_pressure_switch() == PressureSwitchState::Pressurised
    }

    // Updates at the same rate as the sim or at a fixed maximum time step if sim rate is too slow
    fn update_physics(
        &mut self,
        context: &UpdateContext,
        rat_and_emer_gen_man_on: &impl EmergencyElectricalRatPushButton,
        emergency_elec: &(impl EmergencyElectricalState + EmergencyGeneratorPower),
        lgcius: &LandingGearControlInterfaceUnitSet,
        adirs: &impl AdirsDiscreteOutputs,
    ) {
        self.forward_cargo_door.update(
            context,
            &self.forward_cargo_door_controller,
            self.yellow_circuit.system_section(),
        );

        self.aft_cargo_door.update(
            context,
            &self.aft_cargo_door_controller,
            self.yellow_circuit.system_section(),
        );

        self.ram_air_turbine.update_physics(
            &context.delta(),
            context.indicated_airspeed(),
            self.blue_circuit.system_section(),
        );

        self.gcu.update(
            context,
            &self.emergency_gen,
            self.blue_circuit.system_section(),
            emergency_elec,
            rat_and_emer_gen_man_on,
            lgcius.lgciu1(),
        );

        self.emergency_gen.update(
            context,
            self.blue_circuit.system_section(),
            &self.gcu,
            emergency_elec,
        );

        self.gear_system_hydraulic_controller.update(
            adirs,
            lgcius.lgciu1(),
            lgcius.lgciu2(),
            &self.gear_system_gravity_extension_controller,
        );

        self.trim_assembly.update(
            context,
            &self.trim_controller,
            &self.trim_controller,
            [
                self.green_circuit
                    .system_section()
                    .pressure_downstream_leak_valve(),
                self.yellow_circuit
                    .system_section()
                    .pressure_downstream_leak_valve(),
            ],
        );

        self.left_aileron.update(
            context,
            self.aileron_system_controller.left_controllers(),
            self.blue_circuit.system_section(),
            self.green_circuit.system_section(),
        );

        self.right_aileron.update(
            context,
            self.aileron_system_controller.right_controllers(),
            self.blue_circuit.system_section(),
            self.green_circuit.system_section(),
        );

        self.left_elevator.update(
            context,
            self.elevator_system_controller.left_controllers(),
            self.blue_circuit.system_section(),
            self.green_circuit.system_section(),
            &self.trim_assembly,
        );

        self.right_elevator.update(
            context,
            self.elevator_system_controller.right_controllers(),
            self.blue_circuit.system_section(),
            self.yellow_circuit.system_section(),
            &self.trim_assembly,
        );

        self.rudder.update(
            context,
            self.rudder_mechanical_assembly.rudder_controllers(),
            self.green_circuit.system_section(),
            self.blue_circuit.system_section(),
            self.yellow_circuit.system_section(),
        );

        self.left_spoilers.update(
            context,
            self.green_circuit.system_section(),
            self.blue_circuit.system_section(),
            self.yellow_circuit.system_section(),
        );

        self.right_spoilers.update(
            context,
            self.green_circuit.system_section(),
            self.blue_circuit.system_section(),
            self.yellow_circuit.system_section(),
        );

        self.gear_system.update(
            context,
            &self.gear_system_hydraulic_controller,
            lgcius.active_lgciu(),
            self.green_circuit.system_section(),
        );
    }

    fn update_with_sim_rate(
        &mut self,
        context: &UpdateContext,
        overhead_panel: &A320HydraulicOverheadPanel,
        autobrake_panel: &AutobrakePanel,
        rat_and_emer_gen_man_on: &impl EmergencyElectricalRatPushButton,
        emergency_elec_state: &impl EmergencyElectricalState,
        lgciu1: &impl LgciuInterface,
        lgciu2: &impl LgciuInterface,
        engine1: &impl Engine,
        engine2: &impl Engine,
    ) {
        self.nose_steering.update(
            context,
            self.yellow_circuit.system_section(),
            &self.brake_steer_computer,
            &self.pushback_tug,
        );

        // Process brake logic (which circuit brakes) and send brake demands (how much)
        self.brake_steer_computer.update(
            context,
            self.green_circuit.system_section(),
            &self.braking_circuit_altn,
            lgciu1,
            lgciu2,
            autobrake_panel,
            engine1,
            engine2,
        );

        // Updating rat stowed pos on all frames in case it's used for graphics
        self.ram_air_turbine.update_position(&context.delta());

        // Uses external conditions and momentary button: better to check each frame
        self.ram_air_turbine_controller.update(
            context,
            overhead_panel,
            rat_and_emer_gen_man_on,
            emergency_elec_state,
        );

        self.pushback_tug.update(context);

        self.braking_force.update_forces(
            context,
            &self.braking_circuit_norm,
            &self.braking_circuit_altn,
            engine1,
            engine2,
            &self.pushback_tug,
        );

        self.slats_flaps_complex
            .update(context, &self.flap_system, &self.slat_system);

        self.flap_system.update(
            context,
            self.slats_flaps_complex.flap_demand(),
            self.slats_flaps_complex.flap_demand(),
            self.green_circuit.system_section(),
            self.yellow_circuit.system_section(),
        );

        self.slat_system.update(
            context,
            self.slats_flaps_complex.slat_demand(),
            self.slats_flaps_complex.slat_demand(),
            self.blue_circuit.system_section(),
            self.green_circuit.system_section(),
        );

        self.forward_cargo_door_controller.update(
            context,
            &self.forward_cargo_door,
            self.yellow_circuit.system_section(),
        );

        self.aft_cargo_door_controller.update(
            context,
            &self.aft_cargo_door,
            self.yellow_circuit.system_section(),
        );

        self.slats_flaps_complex
            .update(context, &self.flap_system, &self.slat_system);

        self.rudder_mechanical_assembly.update(
            context,
            self.green_circuit.system_section(),
            self.blue_circuit.system_section(),
            self.yellow_circuit.system_section(),
        );
    }

    // For each hydraulic loop retrieves volumes from and to each actuator and pass it to the loops
    fn update_actuators_volume(&mut self) {
        self.update_green_actuators_volume();
        self.update_yellow_actuators_volume();
        self.update_blue_actuators_volume();
    }

    fn update_green_actuators_volume(&mut self) {
        self.green_circuit
            .update_system_actuator_volumes(&mut self.braking_circuit_norm);

        self.green_circuit.update_system_actuator_volumes(
            self.left_aileron.actuator(AileronActuatorPosition::Green),
        );
        self.green_circuit.update_system_actuator_volumes(
            self.right_aileron.actuator(AileronActuatorPosition::Green),
        );

        self.green_circuit.update_system_actuator_volumes(
            self.left_elevator
                .actuator(LeftElevatorActuatorCircuit::Green as usize),
        );

        self.green_circuit
            .update_system_actuator_volumes(self.rudder.actuator(RudderActuatorPosition::Green));

        self.green_circuit
            .update_system_actuator_volumes(self.flap_system.left_motor());
        self.green_circuit
            .update_system_actuator_volumes(self.slat_system.right_motor());

        self.green_circuit
            .update_system_actuator_volumes(self.left_spoilers.actuator(0));
        self.green_circuit
            .update_system_actuator_volumes(self.left_spoilers.actuator(4));

        self.green_circuit
            .update_system_actuator_volumes(self.right_spoilers.actuator(0));
        self.green_circuit
            .update_system_actuator_volumes(self.right_spoilers.actuator(4));

        for actuator in self.gear_system.all_actuators() {
            self.green_circuit.update_system_actuator_volumes(actuator);
        }

        self.green_circuit
            .update_system_actuator_volumes(self.trim_assembly.left_motor());

        self.green_circuit
            .update_system_actuator_volumes(self.rudder_mechanical_assembly.green_actuator());
    }

    fn update_yellow_actuators_volume(&mut self) {
        self.yellow_circuit
            .update_system_actuator_volumes(&mut self.braking_circuit_altn);

        self.yellow_circuit
            .update_system_actuator_volumes(self.flap_system.right_motor());

        self.yellow_circuit
            .update_system_actuator_volumes(self.forward_cargo_door.actuator());

        self.yellow_circuit
            .update_system_actuator_volumes(self.aft_cargo_door.actuator());

        self.yellow_circuit
            .update_system_actuator_volumes(&mut self.nose_steering);

        self.yellow_circuit.update_system_actuator_volumes(
            self.right_elevator
                .actuator(RightElevatorActuatorCircuit::Yellow as usize),
        );

        self.yellow_circuit
            .update_system_actuator_volumes(self.rudder.actuator(RudderActuatorPosition::Yellow));

        self.yellow_circuit
            .update_system_actuator_volumes(self.left_spoilers.actuator(1));
        self.yellow_circuit
            .update_system_actuator_volumes(self.left_spoilers.actuator(3));

        self.yellow_circuit
            .update_system_actuator_volumes(self.right_spoilers.actuator(1));
        self.yellow_circuit
            .update_system_actuator_volumes(self.right_spoilers.actuator(3));

        self.yellow_circuit
            .update_system_actuator_volumes(self.trim_assembly.right_motor());

        self.yellow_circuit
            .update_system_actuator_volumes(self.rudder_mechanical_assembly.yellow_actuator());
    }

    fn update_blue_actuators_volume(&mut self) {
        self.blue_circuit
            .update_system_actuator_volumes(self.slat_system.left_motor());
        self.blue_circuit
            .update_system_actuator_volumes(&mut self.emergency_gen);

        self.blue_circuit.update_system_actuator_volumes(
            self.left_aileron.actuator(AileronActuatorPosition::Blue),
        );
        self.blue_circuit.update_system_actuator_volumes(
            self.right_aileron.actuator(AileronActuatorPosition::Blue),
        );

        self.blue_circuit.update_system_actuator_volumes(
            self.left_elevator
                .actuator(LeftElevatorActuatorCircuit::Blue as usize),
        );
        self.blue_circuit.update_system_actuator_volumes(
            self.right_elevator
                .actuator(RightElevatorActuatorCircuit::Blue as usize),
        );

        self.blue_circuit
            .update_system_actuator_volumes(self.rudder.actuator(RudderActuatorPosition::Blue));

        self.blue_circuit
            .update_system_actuator_volumes(self.left_spoilers.actuator(2));

        self.blue_circuit
            .update_system_actuator_volumes(self.right_spoilers.actuator(2));
    }

    // All the core hydraulics updates that needs to be done at the slowest fixed step rate
    fn update_core_hydraulics(
        &mut self,
        context: &UpdateContext,
        engine1: &impl Engine,
        engine2: &impl Engine,
        overhead_panel: &A320HydraulicOverheadPanel,
        engine_fire_push_buttons: &impl EngineFirePushButtons,
        lgciu1: &impl LgciuInterface,
        lgciu2: &impl LgciuInterface,
        reservoir_pneumatics: &impl ReservoirAirPressure,
    ) {
        // First update what is currently consumed and given back by each actuator
        // Todo: might have to split the actuator volumes by expected number of loops
        self.update_actuators_volume();

        self.power_transfer_unit_controller.update(
            context,
            overhead_panel,
            &self.forward_cargo_door_controller,
            &self.aft_cargo_door_controller,
            &self.pushback_tug,
            lgciu2,
            self.green_circuit.reservoir(),
            self.yellow_circuit.reservoir(),
        );
        self.power_transfer_unit.update(
            context,
            self.green_circuit.system_section(),
            self.yellow_circuit.system_section(),
            &self.power_transfer_unit_controller,
        );

        self.engine_driven_pump_1_controller.update(
            overhead_panel,
            engine_fire_push_buttons,
            engine1,
            &self.green_circuit,
            lgciu1,
            self.green_circuit.reservoir(),
        );

        self.engine_driven_pump_1.update(
            context,
            self.green_circuit
                .pump_section(A320HydraulicCircuitFactory::YELLOW_GREEN_BLUE_PUMPS_INDEXES),
            self.green_circuit.reservoir(),
            engine1.hydraulic_pump_output_speed(),
            &self.engine_driven_pump_1_controller,
        );

        self.engine_driven_pump_2_controller.update(
            overhead_panel,
            engine_fire_push_buttons,
            engine2,
            &self.yellow_circuit,
            lgciu2,
            self.yellow_circuit.reservoir(),
        );

        self.engine_driven_pump_2.update(
            context,
            self.yellow_circuit
                .pump_section(A320HydraulicCircuitFactory::YELLOW_GREEN_BLUE_PUMPS_INDEXES),
            self.yellow_circuit.reservoir(),
            engine2.hydraulic_pump_output_speed(),
            &self.engine_driven_pump_2_controller,
        );

        self.blue_electric_pump_controller.update(
            overhead_panel,
            &self.blue_circuit,
            engine1,
            engine2,
            lgciu1,
            lgciu2,
            self.blue_circuit.reservoir(),
            &self.blue_electric_pump,
        );
        self.blue_electric_pump.update(
            context,
            self.blue_circuit
                .pump_section(A320HydraulicCircuitFactory::YELLOW_GREEN_BLUE_PUMPS_INDEXES),
            self.blue_circuit.reservoir(),
            &self.blue_electric_pump_controller,
        );

        self.yellow_electric_pump_controller.update(
            context,
            overhead_panel,
            &self.forward_cargo_door_controller,
            &self.aft_cargo_door_controller,
            &self.yellow_circuit,
            self.yellow_circuit.reservoir(),
            &self.yellow_electric_pump,
        );
        self.yellow_electric_pump.update(
            context,
            self.yellow_circuit.system_section(),
            self.yellow_circuit.reservoir(),
            &self.yellow_electric_pump_controller,
        );

        self.ram_air_turbine.update(
            context,
            self.blue_circuit.system_section(),
            self.blue_circuit.reservoir(),
            &self.ram_air_turbine_controller,
        );

        self.green_circuit_controller.update(
            context,
            engine_fire_push_buttons,
            overhead_panel,
            &self.yellow_electric_pump_controller,
        );
        self.green_circuit.update(
            context,
            &mut [&mut self.engine_driven_pump_1],
            None::<&mut ElectricPump>,
            None::<&mut ElectricPump>,
            Some(&self.power_transfer_unit),
            &self.green_circuit_controller,
            reservoir_pneumatics.green_reservoir_pressure(),
        );

        self.yellow_circuit_controller.update(
            context,
            engine_fire_push_buttons,
            overhead_panel,
            &self.yellow_electric_pump_controller,
        );
        self.yellow_circuit.update(
            context,
            &mut [&mut self.engine_driven_pump_2],
            Some(&mut self.yellow_electric_pump),
            None::<&mut ElectricPump>,
            Some(&self.power_transfer_unit),
            &self.yellow_circuit_controller,
            reservoir_pneumatics.yellow_reservoir_pressure(),
        );

        self.blue_circuit_controller.update(
            context,
            engine_fire_push_buttons,
            overhead_panel,
            &self.yellow_electric_pump_controller,
        );
        self.blue_circuit.update(
            context,
            &mut [&mut self.blue_electric_pump],
            Some(&mut self.ram_air_turbine),
            None::<&mut ElectricPump>,
            None,
            &self.blue_circuit_controller,
            reservoir_pneumatics.blue_reservoir_pressure(),
        );

        self.braking_circuit_norm.update(
            context,
            self.green_circuit.system_section(),
            self.brake_steer_computer.norm_controller(),
        );
        self.braking_circuit_altn.update(
            context,
            self.yellow_circuit.system_section(),
            self.brake_steer_computer.alternate_controller(),
        );
    }

    // Actual logic of HYD PTU memo computed here until done within FWS
    fn should_show_hyd_ptu_message_on_ecam(&self) -> bool {
        let ptu_valve_ctrol_off = !self.power_transfer_unit_controller.should_enable();
        let green_eng_pump_lo_pr = !self.green_circuit.pump_section_switch_pressurised(
            A320HydraulicCircuitFactory::YELLOW_GREEN_BLUE_PUMPS_INDEXES,
        );

        let yellow_sys_lo_pr = !self.yellow_circuit.system_section_switch_pressurised();

        let yellow_sys_press_above_1450 =
            self.yellow_circuit.system_section_pressure() > Pressure::new::<psi>(1450.);

        let green_sys_press_above_1450 =
            self.green_circuit.system_section_pressure() > Pressure::new::<psi>(1450.);

        let green_sys_lo_pr = !self.green_circuit.system_section_switch_pressurised();

        let yellow_eng_pump_lo_pr = !self.yellow_circuit.pump_section_switch_pressurised(
            A320HydraulicCircuitFactory::YELLOW_GREEN_BLUE_PUMPS_INDEXES,
        );

        let yellow_elec_pump_on = self.yellow_electric_pump_controller.should_pressurise();

        let yellow_pump_state = yellow_eng_pump_lo_pr && !yellow_elec_pump_on;

        let yellow_press_node = yellow_sys_press_above_1450 || !yellow_sys_lo_pr;
        let green_press_node = green_sys_press_above_1450 || !green_sys_lo_pr;

        let yellow_side_and = green_eng_pump_lo_pr && yellow_press_node && green_press_node;
        let green_side_and = yellow_press_node && green_press_node && yellow_pump_state;

        !ptu_valve_ctrol_off && (yellow_side_and || green_side_and)
    }

    // Function dedicated to sound so it triggers the high pitch PTU sound on specific PTU conditions
    fn is_ptu_running_high_pitch_sound(&self) -> bool {
        let is_ptu_rotating = self.power_transfer_unit.is_active_left_to_right()
            || self.power_transfer_unit.is_active_right_to_left();

        let absolute_delta_pressure = (self.green_circuit.system_section_pressure()
            - self.yellow_circuit.system_section_pressure())
        .abs();

        absolute_delta_pressure
            > Pressure::new::<psi>(Self::HIGH_PITCH_PTU_SOUND_DELTA_PRESS_THRESHOLD_PSI)
            && is_ptu_rotating
            && !self.ptu_high_pitch_sound_active.output()
            && !self.power_transfer_unit.is_in_continuous_mode()
    }

    pub fn gear_system(&self) -> &impl GearSystemSensors {
        &self.gear_system
    }
}
impl SimulationElement for A320Hydraulic {
    fn accept<T: SimulationElementVisitor>(&mut self, visitor: &mut T) {
        self.engine_driven_pump_1.accept(visitor);
        self.engine_driven_pump_1_controller.accept(visitor);

        self.engine_driven_pump_2.accept(visitor);
        self.engine_driven_pump_2_controller.accept(visitor);

        self.blue_electric_pump.accept(visitor);
        self.blue_electric_pump_controller.accept(visitor);

        self.yellow_electric_pump.accept(visitor);
        self.yellow_electric_pump_controller.accept(visitor);

        self.forward_cargo_door_controller.accept(visitor);
        self.forward_cargo_door.accept(visitor);

        self.aft_cargo_door_controller.accept(visitor);
        self.aft_cargo_door.accept(visitor);

        self.pushback_tug.accept(visitor);

        self.ram_air_turbine.accept(visitor);
        self.ram_air_turbine_controller.accept(visitor);

        self.power_transfer_unit.accept(visitor);
        self.power_transfer_unit_controller.accept(visitor);

        self.blue_circuit.accept(visitor);
        self.green_circuit.accept(visitor);
        self.yellow_circuit.accept(visitor);

        self.brake_steer_computer.accept(visitor);

        self.braking_circuit_norm.accept(visitor);
        self.braking_circuit_altn.accept(visitor);
        self.braking_force.accept(visitor);

        self.emergency_gen.accept(visitor);
        self.nose_steering.accept(visitor);
        self.slats_flaps_complex.accept(visitor);
        self.flap_system.accept(visitor);
        self.slat_system.accept(visitor);

        self.elevator_system_controller.accept(visitor);
        self.aileron_system_controller.accept(visitor);

        self.left_aileron.accept(visitor);
        self.right_aileron.accept(visitor);
        self.left_elevator.accept(visitor);
        self.right_elevator.accept(visitor);

        self.rudder_mechanical_assembly.accept(visitor);
        self.rudder.accept(visitor);

        self.left_spoilers.accept(visitor);
        self.right_spoilers.accept(visitor);

        self.gear_system_gravity_extension_controller
            .accept(visitor);
        self.gear_system.accept(visitor);

        self.trim_controller.accept(visitor);
        self.trim_assembly.accept(visitor);

        visitor.visit(self);
    }

    fn write(&self, writer: &mut SimulatorWriter) {
        writer.write(
            &self.hyd_ptu_ecam_memo_id,
            self.should_show_hyd_ptu_message_on_ecam(),
        );

        writer.write(
            &self.ptu_high_pitch_sound_id,
            self.ptu_high_pitch_sound_active.output(),
        );

        // Two sound variables of ptu made exclusive with high pitch sound having priority
        writer.write(
            &self.ptu_continuous_mode_id,
            self.power_transfer_unit.is_in_continuous_mode()
                && !self.ptu_high_pitch_sound_active.output(),
        );
    }
}
impl HydraulicGeneratorControlUnit for A320Hydraulic {
    fn max_allowed_power(&self) -> Power {
        self.gcu.max_allowed_power()
    }

    fn motor_speed(&self) -> AngularVelocity {
        self.gcu.motor_speed()
    }
}

struct A320GearHydraulicController {
    safety_valve_should_open: bool,
    cutoff_valve_should_open: bool,
    vent_valves_should_open: bool,
    doors_uplock_mechanical_release: bool,
    gears_uplock_mechanical_release: bool,
}
impl A320GearHydraulicController {
    fn new() -> Self {
        Self {
            safety_valve_should_open: true,
            cutoff_valve_should_open: true,
            vent_valves_should_open: false,
            doors_uplock_mechanical_release: false,
            gears_uplock_mechanical_release: false,
        }
    }

    fn update(
        &mut self,
        adirs: &impl AdirsDiscreteOutputs,
        lgciu1: &(impl LgciuWeightOnWheels + LandingGearHandle),
        lgciu2: &impl LgciuWeightOnWheels,
        gear_gravity_extension: &impl GearGravityExtension,
    ) {
        self.update_safety_valve(adirs, lgciu1, lgciu2);

        self.update_safety_and_vent_valve(gear_gravity_extension);

        self.update_uplocks(gear_gravity_extension);
    }

    fn update_uplocks(&mut self, gear_gravity_extension: &impl GearGravityExtension) {
        self.doors_uplock_mechanical_release =
            gear_gravity_extension.extension_handle_number_of_turns() >= 2;
        self.gears_uplock_mechanical_release =
            gear_gravity_extension.extension_handle_number_of_turns() >= 3;
    }

    fn update_safety_and_vent_valve(&mut self, gear_gravity_extension: &impl GearGravityExtension) {
        let one_or_more_handle_turns =
            gear_gravity_extension.extension_handle_number_of_turns() >= 1;

        self.cutoff_valve_should_open = !one_or_more_handle_turns;

        self.vent_valves_should_open = one_or_more_handle_turns;
    }

    fn update_safety_valve(
        &mut self,
        adirs: &impl AdirsDiscreteOutputs,
        lgciu1: &(impl LgciuWeightOnWheels + LandingGearHandle),
        lgciu2: &impl LgciuWeightOnWheels,
    ) {
        let speed_condition =
            !adirs.low_speed_warning_4_260kts(1) || !adirs.low_speed_warning_4_260kts(3);

        let on_ground_condition = lgciu1.left_and_right_gear_compressed(true)
            || lgciu2.left_and_right_gear_compressed(true);

        let self_maintained_gear_lever_condition =
            self.safety_valve_should_open || lgciu1.gear_handle_is_down();

        self.safety_valve_should_open =
            (speed_condition || on_ground_condition) && self_maintained_gear_lever_condition;
    }
}
impl GearSystemController for A320GearHydraulicController {
    fn safety_valve_should_open(&self) -> bool {
        self.safety_valve_should_open
    }

    fn shut_off_valve_should_open(&self) -> bool {
        self.cutoff_valve_should_open
    }

    fn vent_valves_should_open(&self) -> bool {
        self.vent_valves_should_open
    }

    fn doors_uplocks_should_mechanically_unlock(&self) -> bool {
        self.doors_uplock_mechanical_release
    }

    fn gears_uplocks_should_mechanically_unlock(&self) -> bool {
        self.gears_uplock_mechanical_release
    }
}

struct A320HydraulicCircuitController {
    circuit_id: HydraulicColor,
    engine_number: Option<usize>,
    should_open_fire_shutoff_valve: bool,
    should_open_leak_measurement_valve: bool,
    cargo_door_in_use: DelayedFalseLogicGate,
}
impl A320HydraulicCircuitController {
    const DELAY_TO_REOPEN_LEAK_VALVE_AFTER_CARGO_DOOR_USE: Duration = Duration::from_secs(15);

    fn new(engine_number: Option<usize>, circuit_id: HydraulicColor) -> Self {
        Self {
            circuit_id,
            engine_number,
            should_open_fire_shutoff_valve: true,
            should_open_leak_measurement_valve: true,
            cargo_door_in_use: DelayedFalseLogicGate::new(
                Self::DELAY_TO_REOPEN_LEAK_VALVE_AFTER_CARGO_DOOR_USE,
            ),
        }
    }

    fn update(
        &mut self,
        context: &UpdateContext,
        engine_fire_push_buttons: &impl EngineFirePushButtons,
        overhead_panel: &A320HydraulicOverheadPanel,
        yellow_epump_controller: &A320YellowElectricPumpController,
    ) {
        self.cargo_door_in_use.update(
            context,
            yellow_epump_controller.should_pressurise_for_cargo_door_operation(),
        );

        if let Some(eng_number) = self.engine_number {
            self.should_open_fire_shutoff_valve = !engine_fire_push_buttons.is_released(eng_number);
        }

        self.update_leak_measurement_valve(context, overhead_panel);
    }

    fn update_leak_measurement_valve(
        &mut self,
        context: &UpdateContext,
        overhead_panel: &A320HydraulicOverheadPanel,
    ) {
        let measurement_valve_open_demand_raw = match &mut self.circuit_id {
            HydraulicColor::Green => overhead_panel.green_leak_measurement_valve_is_on(),
            HydraulicColor::Yellow => {
                overhead_panel.yellow_leak_measurement_valve_is_on()
                    && !self.cargo_door_in_use.output()
            }
            HydraulicColor::Blue => overhead_panel.blue_leak_measurement_valve_is_on(),
        };

        self.should_open_leak_measurement_valve = measurement_valve_open_demand_raw
            || self.plane_state_disables_leak_valve_closing(context);
    }

    fn plane_state_disables_leak_valve_closing(&self, context: &UpdateContext) -> bool {
        context.indicated_airspeed() >= Velocity::new::<knot>(100.)
    }
}
impl HydraulicCircuitController for A320HydraulicCircuitController {
    fn should_open_fire_shutoff_valve(&self, _: usize) -> bool {
        // A320 only has one main pump per pump section thus index not useful
        self.should_open_fire_shutoff_valve
    }

    fn should_open_leak_measurement_valve(&self) -> bool {
        self.should_open_leak_measurement_valve
    }
}

struct A320EngineDrivenPumpController {
    green_pump_low_press_id: VariableIdentifier,
    yellow_pump_low_press_id: VariableIdentifier,

    is_powered: bool,
    powered_by: Vec<ElectricalBusType>,
    engine_number: usize,
    should_pressurise: bool,
    has_pressure_low_fault: bool,
    has_air_pressure_low_fault: bool,
    has_low_level_fault: bool,
    is_pressure_low: bool,
    has_overheat_fault: bool,
}
impl A320EngineDrivenPumpController {
    fn new(
        context: &mut InitContext,
        engine_number: usize,
        powered_by: Vec<ElectricalBusType>,
    ) -> Self {
        Self {
            green_pump_low_press_id: context
                .get_identifier("HYD_GREEN_EDPUMP_LOW_PRESS".to_owned()),
            yellow_pump_low_press_id: context
                .get_identifier("HYD_YELLOW_EDPUMP_LOW_PRESS".to_owned()),

            is_powered: false,
            powered_by,
            engine_number,
            should_pressurise: true,

            has_pressure_low_fault: false,
            has_air_pressure_low_fault: false,
            has_low_level_fault: false,

            is_pressure_low: true,

            has_overheat_fault: false,
        }
    }

    fn update_low_pressure(
        &mut self,
        engine: &impl Engine,
        hydraulic_circuit: &impl HydraulicPressureSensors,
        lgciu: &impl LgciuInterface,
    ) {
        self.is_pressure_low = self.should_pressurise()
            && !hydraulic_circuit.pump_section_switch_pressurised(
                A320HydraulicCircuitFactory::YELLOW_GREEN_BLUE_PUMPS_INDEXES,
            );

        // Fault inhibited if on ground AND engine oil pressure is low (11KS1 elec relay)
        self.has_pressure_low_fault = self.is_pressure_low
            && (!(engine.oil_pressure_is_low()
                && lgciu.right_gear_compressed(false)
                && lgciu.left_gear_compressed(false)));
    }

    fn update_low_air_pressure(
        &mut self,
        reservoir: &Reservoir,
        overhead_panel: &A320HydraulicOverheadPanel,
    ) {
        self.has_air_pressure_low_fault = reservoir.is_low_air_pressure()
            && overhead_panel.edp_push_button_is_auto(self.engine_number);
    }

    fn update_low_level(
        &mut self,
        reservoir: &Reservoir,
        overhead_panel: &A320HydraulicOverheadPanel,
    ) {
        self.has_low_level_fault =
            reservoir.is_low_level() && overhead_panel.edp_push_button_is_auto(self.engine_number);
    }

    fn update(
        &mut self,
        overhead_panel: &A320HydraulicOverheadPanel,
        engine_fire_push_buttons: &impl EngineFirePushButtons,
        engine: &impl Engine,
        hydraulic_circuit: &impl HydraulicPressureSensors,
        lgciu: &impl LgciuInterface,
        reservoir: &Reservoir,
    ) {
        let mut should_pressurise_if_powered = false;
        if overhead_panel.edp_push_button_is_auto(self.engine_number)
            && !engine_fire_push_buttons.is_released(self.engine_number)
        {
            should_pressurise_if_powered = true;
        } else if overhead_panel.edp_push_button_is_off(self.engine_number)
            || engine_fire_push_buttons.is_released(self.engine_number)
        {
            should_pressurise_if_powered = false;
        }

        // Inverted logic, no power means solenoid valve always leave pump in pressurise mode
        self.should_pressurise = !self.is_powered || should_pressurise_if_powered;

        self.update_low_pressure(engine, hydraulic_circuit, lgciu);

        self.update_low_air_pressure(reservoir, overhead_panel);

        self.update_low_level(reservoir, overhead_panel);

        self.has_overheat_fault = reservoir.is_overheating();
    }

    fn has_pressure_low_fault(&self) -> bool {
        self.has_pressure_low_fault
    }

    fn has_air_pressure_low_fault(&self) -> bool {
        self.has_air_pressure_low_fault
    }

    fn has_low_level_fault(&self) -> bool {
        self.has_low_level_fault
    }

    fn has_overheat_fault(&self) -> bool {
        self.has_overheat_fault
    }
}
impl PumpController for A320EngineDrivenPumpController {
    fn should_pressurise(&self) -> bool {
        self.should_pressurise
    }
}
impl SimulationElement for A320EngineDrivenPumpController {
    fn write(&self, writer: &mut SimulatorWriter) {
        if self.engine_number == 1 {
            writer.write(&self.green_pump_low_press_id, self.is_pressure_low);
        } else if self.engine_number == 2 {
            writer.write(&self.yellow_pump_low_press_id, self.is_pressure_low);
        } else {
            panic!("The A320 only supports two engines.");
        }
    }

    fn receive_power(&mut self, buses: &impl ElectricalBuses) {
        self.is_powered = buses.any_is_powered(&self.powered_by);
    }
}

struct A320BlueElectricPumpController {
    low_press_id: VariableIdentifier,

    is_powered: bool,
    powered_by: ElectricalBusType,
    should_pressurise: bool,
    has_pressure_low_fault: bool,
    has_air_pressure_low_fault: bool,
    has_low_level_fault: bool,
    is_pressure_low: bool,
    has_overheat_fault: bool,
}
impl A320BlueElectricPumpController {
    fn new(context: &mut InitContext, powered_by: ElectricalBusType) -> Self {
        Self {
            low_press_id: context.get_identifier("HYD_BLUE_EPUMP_LOW_PRESS".to_owned()),

            is_powered: false,
            powered_by,
            should_pressurise: false,

            has_pressure_low_fault: false,
            has_air_pressure_low_fault: false,
            has_low_level_fault: false,

            is_pressure_low: true,

            has_overheat_fault: false,
        }
    }

    fn update(
        &mut self,
        overhead_panel: &A320HydraulicOverheadPanel,
        hydraulic_circuit: &impl HydraulicPressureSensors,
        engine1: &impl Engine,
        engine2: &impl Engine,
        lgciu1: &impl LgciuInterface,
        lgciu2: &impl LgciuInterface,
        reservoir: &Reservoir,
        elec_pump: &impl HeatingElement,
    ) {
        let mut should_pressurise_if_powered = false;
        if overhead_panel.blue_epump_push_button.is_auto() {
            if !lgciu1.nose_gear_compressed(false)
                || engine1.is_above_minimum_idle()
                || engine2.is_above_minimum_idle()
                || overhead_panel.blue_epump_override_push_button_is_on()
            {
                should_pressurise_if_powered = true;
            } else {
                should_pressurise_if_powered = false;
            }
        } else if overhead_panel.blue_epump_push_button_is_off() {
            should_pressurise_if_powered = false;
        }

        self.should_pressurise = self.is_powered && should_pressurise_if_powered;

        self.update_low_pressure(
            overhead_panel,
            hydraulic_circuit,
            engine1,
            engine2,
            lgciu1,
            lgciu2,
        );

        self.update_low_air_pressure(reservoir, overhead_panel);

        self.update_low_level(reservoir, overhead_panel);

        // Elec pump has temperature sensor so we check also pump overheating state
        self.has_overheat_fault = elec_pump.is_overheating() || reservoir.is_overheating();
    }

    fn update_low_pressure(
        &mut self,
        overhead_panel: &A320HydraulicOverheadPanel,
        hydraulic_circuit: &impl HydraulicPressureSensors,
        engine1: &impl Engine,
        engine2: &impl Engine,
        lgciu1: &impl LgciuInterface,
        lgciu2: &impl LgciuInterface,
    ) {
        let is_both_engine_low_oil_pressure =
            engine1.oil_pressure_is_low() && engine2.oil_pressure_is_low();

        self.is_pressure_low = self.should_pressurise()
            && !hydraulic_circuit.pump_section_switch_pressurised(
                A320HydraulicCircuitFactory::YELLOW_GREEN_BLUE_PUMPS_INDEXES,
            );

        self.has_pressure_low_fault = self.is_pressure_low
            && (!(is_both_engine_low_oil_pressure
                && lgciu1.left_gear_compressed(false)
                && lgciu1.right_gear_compressed(false)
                && lgciu2.left_gear_compressed(false)
                && lgciu2.right_gear_compressed(false)
                && !overhead_panel.blue_epump_override_push_button_is_on()));
    }

    fn update_low_air_pressure(
        &mut self,
        reservoir: &Reservoir,
        overhead_panel: &A320HydraulicOverheadPanel,
    ) {
        self.has_air_pressure_low_fault =
            reservoir.is_low_air_pressure() && !overhead_panel.blue_epump_push_button_is_off();
    }

    fn update_low_level(
        &mut self,
        reservoir: &Reservoir,
        overhead_panel: &A320HydraulicOverheadPanel,
    ) {
        self.has_low_level_fault =
            reservoir.is_low_level() && !overhead_panel.blue_epump_push_button_is_off();
    }

    fn has_pressure_low_fault(&self) -> bool {
        self.has_pressure_low_fault
    }

    fn has_air_pressure_low_fault(&self) -> bool {
        self.has_air_pressure_low_fault
    }

    fn has_low_level_fault(&self) -> bool {
        self.has_low_level_fault
    }

    fn has_overheat_fault(&self) -> bool {
        self.has_low_level_fault
    }
}
impl PumpController for A320BlueElectricPumpController {
    fn should_pressurise(&self) -> bool {
        self.should_pressurise
    }
}
impl SimulationElement for A320BlueElectricPumpController {
    fn write(&self, writer: &mut SimulatorWriter) {
        writer.write(&self.low_press_id, self.is_pressure_low);
    }

    fn receive_power(&mut self, buses: &impl ElectricalBuses) {
        self.is_powered = buses.is_powered(self.powered_by);
    }
}

struct A320YellowElectricPumpController {
    low_press_id: VariableIdentifier,

    is_powered: bool,
    powered_by: ElectricalBusType,
    powered_by_when_cargo_door_operation: ElectricalBusType,
    should_pressurise: bool,
    has_pressure_low_fault: bool,
    has_air_pressure_low_fault: bool,
    has_low_level_fault: bool,
    is_pressure_low: bool,

    is_required_for_cargo_door_operation: DelayedFalseLogicGate,
    should_pressurise_for_cargo_door_operation: bool,

    low_pressure_hystereris: bool,

    has_overheat_fault: bool,
}
impl A320YellowElectricPumpController {
    const DURATION_OF_YELLOW_PUMP_ACTIVATION_AFTER_CARGO_DOOR_OPERATION: Duration =
        Duration::from_secs(20);

    const LOW_PRESS_HYSTERESIS_HIGH_PSI: f64 = 1750.;
    const LOW_PRESS_HYSTERESIS_LOW_PSI: f64 = 1450.;

    fn new(
        context: &mut InitContext,
        powered_by: ElectricalBusType,
        powered_by_when_cargo_door_operation: ElectricalBusType,
    ) -> Self {
        Self {
            low_press_id: context.get_identifier("HYD_YELLOW_EPUMP_LOW_PRESS".to_owned()),

            is_powered: false,
            powered_by,
            powered_by_when_cargo_door_operation,
            should_pressurise: false,

            has_pressure_low_fault: false,
            has_air_pressure_low_fault: false,
            has_low_level_fault: false,

            is_pressure_low: true,
            is_required_for_cargo_door_operation: DelayedFalseLogicGate::new(
                Self::DURATION_OF_YELLOW_PUMP_ACTIVATION_AFTER_CARGO_DOOR_OPERATION,
            ),
            should_pressurise_for_cargo_door_operation: false,

            low_pressure_hystereris: false,

            has_overheat_fault: false,
        }
    }

    fn update(
        &mut self,
        context: &UpdateContext,
        overhead_panel: &A320HydraulicOverheadPanel,
        forward_cargo_door_controller: &A320DoorController,
        aft_cargo_door_controller: &A320DoorController,
        hydraulic_circuit: &impl HydraulicPressureSensors,
        reservoir: &Reservoir,
        elec_pump: &impl HeatingElement,
    ) {
        self.update_cargo_door_logic(
            context,
            overhead_panel,
            forward_cargo_door_controller,
            aft_cargo_door_controller,
        );

        self.should_pressurise = (overhead_panel.yellow_epump_push_button.is_on()
            || self.is_required_for_cargo_door_operation.output())
            && self.is_powered;

        self.update_low_pressure(hydraulic_circuit);

        self.update_low_air_pressure(reservoir, overhead_panel);

        self.update_low_level(reservoir, overhead_panel);

        // Elec pump has temperature sensor so we check also pump overheating state
        self.has_overheat_fault = elec_pump.is_overheating() || reservoir.is_overheating();
    }

    fn update_low_pressure(&mut self, hydraulic_circuit: &impl HydraulicPressureSensors) {
        self.update_low_pressure_hysteresis(hydraulic_circuit);

        self.is_pressure_low = self.should_pressurise() && !self.low_pressure_hystereris;

        self.has_pressure_low_fault = self.is_pressure_low;
    }

    fn update_low_pressure_hysteresis(
        &mut self,
        hydraulic_circuit: &impl HydraulicPressureSensors,
    ) {
        if hydraulic_circuit
            .system_section_pressure_transducer()
            .get::<psi>()
            > Self::LOW_PRESS_HYSTERESIS_HIGH_PSI
        {
            self.low_pressure_hystereris = true;
        } else if hydraulic_circuit
            .system_section_pressure_transducer()
            .get::<psi>()
            < Self::LOW_PRESS_HYSTERESIS_LOW_PSI
        {
            self.low_pressure_hystereris = false;
        }
    }

    fn update_cargo_door_logic(
        &mut self,
        context: &UpdateContext,
        overhead_panel: &A320HydraulicOverheadPanel,
        forward_cargo_door_controller: &A320DoorController,
        aft_cargo_door_controller: &A320DoorController,
    ) {
        self.is_required_for_cargo_door_operation.update(
            context,
            forward_cargo_door_controller.should_pressurise_hydraulics()
                || aft_cargo_door_controller.should_pressurise_hydraulics(),
        );

        self.should_pressurise_for_cargo_door_operation =
            self.is_required_for_cargo_door_operation.output()
                && !overhead_panel.yellow_epump_push_button.is_on();
    }

    fn update_low_air_pressure(
        &mut self,
        reservoir: &Reservoir,
        overhead_panel: &A320HydraulicOverheadPanel,
    ) {
        self.has_air_pressure_low_fault =
            reservoir.is_low_air_pressure() && !overhead_panel.yellow_epump_push_button_is_auto();
    }

    fn update_low_level(
        &mut self,
        reservoir: &Reservoir,
        overhead_panel: &A320HydraulicOverheadPanel,
    ) {
        self.has_low_level_fault =
            reservoir.is_low_level() && !overhead_panel.yellow_epump_push_button_is_auto();
    }

    fn has_pressure_low_fault(&self) -> bool {
        self.has_pressure_low_fault
    }

    fn has_air_pressure_low_fault(&self) -> bool {
        self.has_air_pressure_low_fault
    }

    fn has_low_level_fault(&self) -> bool {
        self.has_low_level_fault
    }

    fn has_overheat_fault(&self) -> bool {
        self.has_overheat_fault
    }

    fn should_pressurise_for_cargo_door_operation(&self) -> bool {
        self.should_pressurise_for_cargo_door_operation
    }
}
impl PumpController for A320YellowElectricPumpController {
    fn should_pressurise(&self) -> bool {
        self.should_pressurise
    }
}
impl SimulationElement for A320YellowElectricPumpController {
    fn write(&self, writer: &mut SimulatorWriter) {
        writer.write(&self.low_press_id, self.is_pressure_low);
    }

    fn receive_power(&mut self, buses: &impl ElectricalBuses) {
        // Control of the pump is powered by dedicated bus OR manual operation of cargo door through another bus
        self.is_powered = buses.is_powered(self.powered_by)
            || (self.is_required_for_cargo_door_operation.output()
                && buses.is_powered(self.powered_by_when_cargo_door_operation))
    }
}

struct A320PowerTransferUnitController {
    park_brake_lever_pos_id: VariableIdentifier,
    general_eng_1_starter_active_id: VariableIdentifier,
    general_eng_2_starter_active_id: VariableIdentifier,

    is_powered: bool,
    powered_by: ElectricalBusType,
    should_enable: bool,
    should_inhibit_ptu_after_cargo_door_operation: DelayedFalseLogicGate,

    parking_brake_lever_pos: bool,
    eng_1_master_on: bool,
    eng_2_master_on: bool,

    has_air_pressure_low_fault: bool,
    has_low_level_fault: bool,
    has_overheat_fault: bool,
}
impl A320PowerTransferUnitController {
    const DURATION_OF_PTU_INHIBIT_AFTER_CARGO_DOOR_OPERATION: Duration = Duration::from_secs(40);

    fn new(context: &mut InitContext, powered_by: ElectricalBusType) -> Self {
        Self {
            park_brake_lever_pos_id: context.get_identifier("PARK_BRAKE_LEVER_POS".to_owned()),
            general_eng_1_starter_active_id: context
                .get_identifier("GENERAL ENG STARTER ACTIVE:1".to_owned()),
            general_eng_2_starter_active_id: context
                .get_identifier("GENERAL ENG STARTER ACTIVE:2".to_owned()),

            is_powered: false,
            powered_by,
            should_enable: false,
            should_inhibit_ptu_after_cargo_door_operation: DelayedFalseLogicGate::new(
                Self::DURATION_OF_PTU_INHIBIT_AFTER_CARGO_DOOR_OPERATION,
            ),

            parking_brake_lever_pos: false,
            eng_1_master_on: false,
            eng_2_master_on: false,

            has_air_pressure_low_fault: false,
            has_low_level_fault: false,
            has_overheat_fault: false,
        }
    }

    fn update(
        &mut self,
        context: &UpdateContext,
        overhead_panel: &A320HydraulicOverheadPanel,
        forward_cargo_door_controller: &A320DoorController,
        aft_cargo_door_controller: &A320DoorController,
        pushback_tug: &PushbackTug,
        lgciu2: &impl LgciuInterface,
        reservoir_left_side: &Reservoir,
        reservoir_right_side: &Reservoir,
    ) {
        self.should_inhibit_ptu_after_cargo_door_operation.update(
            context,
            forward_cargo_door_controller.should_pressurise_hydraulics()
                || aft_cargo_door_controller.should_pressurise_hydraulics(),
        );

        let ptu_inhibited = self.should_inhibit_ptu_after_cargo_door_operation.output()
            && overhead_panel.yellow_epump_push_button_is_auto();

        let should_enable_if_powered = overhead_panel.ptu_push_button_is_auto()
            && (!lgciu2.nose_gear_compressed(false)
                || self.eng_1_master_on && self.eng_2_master_on
                || !self.eng_1_master_on && !self.eng_2_master_on
                || (!self.parking_brake_lever_pos
                    && !pushback_tug.is_nose_wheel_steering_pin_inserted()))
            && !ptu_inhibited;

        // When there is no power, the PTU is always ON.
        self.should_enable = !self.is_powered || should_enable_if_powered;

        self.update_low_air_pressure(reservoir_left_side, reservoir_right_side, overhead_panel);

        self.update_low_level(reservoir_left_side, reservoir_right_side, overhead_panel);

        self.has_overheat_fault =
            reservoir_left_side.is_overheating() || reservoir_right_side.is_overheating();
    }

    fn update_low_air_pressure(
        &mut self,
        reservoir_left_side: &Reservoir,
        reservoir_right_side: &Reservoir,
        overhead_panel: &A320HydraulicOverheadPanel,
    ) {
        self.has_air_pressure_low_fault = (reservoir_left_side.is_low_air_pressure()
            || reservoir_right_side.is_low_air_pressure())
            && overhead_panel.ptu_push_button_is_auto();
    }

    fn update_low_level(
        &mut self,
        reservoir_left_side: &Reservoir,
        reservoir_right_side: &Reservoir,
        overhead_panel: &A320HydraulicOverheadPanel,
    ) {
        self.has_low_level_fault = (reservoir_left_side.is_low_level()
            || reservoir_right_side.is_low_level())
            && overhead_panel.ptu_push_button_is_auto();
    }

    fn has_air_pressure_low_fault(&self) -> bool {
        self.has_air_pressure_low_fault
    }

    fn has_low_level_fault(&self) -> bool {
        self.has_low_level_fault
    }

    fn has_overheat_fault(&self) -> bool {
        self.has_overheat_fault
    }
}
impl PowerTransferUnitController for A320PowerTransferUnitController {
    fn should_enable(&self) -> bool {
        self.should_enable
    }
}
impl SimulationElement for A320PowerTransferUnitController {
    fn read(&mut self, reader: &mut SimulatorReader) {
        self.parking_brake_lever_pos = reader.read(&self.park_brake_lever_pos_id);
        self.eng_1_master_on = reader.read(&self.general_eng_1_starter_active_id);
        self.eng_2_master_on = reader.read(&self.general_eng_2_starter_active_id);
    }

    fn receive_power(&mut self, buses: &impl ElectricalBuses) {
        self.is_powered = buses.is_powered(self.powered_by);
    }
}

struct A320RamAirTurbineController {
    is_solenoid_1_powered: bool,
    solenoid_1_bus: ElectricalBusType,

    is_solenoid_2_powered: bool,
    solenoid_2_bus: ElectricalBusType,

    should_deploy: bool,
}
impl A320RamAirTurbineController {
    fn new(solenoid_1_bus: ElectricalBusType, solenoid_2_bus: ElectricalBusType) -> Self {
        Self {
            is_solenoid_1_powered: false,
            solenoid_1_bus,

            is_solenoid_2_powered: false,
            solenoid_2_bus,

            should_deploy: false,
        }
    }

    fn update(
        &mut self,
        context: &UpdateContext,
        overhead_panel: &A320HydraulicOverheadPanel,
        rat_and_emer_gen_man_on: &impl EmergencyElectricalRatPushButton,
        emergency_elec_state: &impl EmergencyElectricalState,
    ) {
        let solenoid_1_should_trigger_deployment_if_powered =
            overhead_panel.rat_man_on_push_button_is_pressed();

        let solenoid_2_should_trigger_deployment_if_powered =
            emergency_elec_state.is_in_emergency_elec() || rat_and_emer_gen_man_on.is_pressed();

        // due to initialization issues the RAT will not deployed in any case when simulation has just started
        self.should_deploy = context.is_sim_ready()
            && ((self.is_solenoid_1_powered && solenoid_1_should_trigger_deployment_if_powered)
                || (self.is_solenoid_2_powered && solenoid_2_should_trigger_deployment_if_powered));
    }
}
impl RamAirTurbineController for A320RamAirTurbineController {
    fn should_deploy(&self) -> bool {
        self.should_deploy
    }
}
impl SimulationElement for A320RamAirTurbineController {
    fn receive_power(&mut self, buses: &impl ElectricalBuses) {
        self.is_solenoid_1_powered = buses.is_powered(self.solenoid_1_bus);
        self.is_solenoid_2_powered = buses.is_powered(self.solenoid_2_bus);
    }
}

struct A320BrakeSystemOutputs {
    left_demand: Ratio,
    right_demand: Ratio,
    pressure_limit: Pressure,
}
impl A320BrakeSystemOutputs {
    fn new() -> Self {
        Self {
            left_demand: Ratio::new::<ratio>(0.),
            right_demand: Ratio::new::<ratio>(0.),
            pressure_limit: Pressure::new::<psi>(3000.),
        }
    }

    fn set_pressure_limit(&mut self, pressure_limit: Pressure) {
        self.pressure_limit = pressure_limit;
    }

    fn set_brake_demands(&mut self, left_demand: Ratio, right_demand: Ratio) {
        self.left_demand = left_demand
            .min(Ratio::new::<ratio>(1.))
            .max(Ratio::new::<ratio>(0.));
        self.right_demand = right_demand
            .min(Ratio::new::<ratio>(1.))
            .max(Ratio::new::<ratio>(0.));
    }

    fn set_no_demands(&mut self) {
        self.left_demand = Ratio::new::<ratio>(0.);
        self.right_demand = Ratio::new::<ratio>(0.);
    }

    fn set_max_demands(&mut self) {
        self.left_demand = Ratio::new::<ratio>(1.);
        self.right_demand = Ratio::new::<ratio>(1.);
    }

    fn left_demand(&self) -> Ratio {
        self.left_demand
    }

    fn right_demand(&self) -> Ratio {
        self.right_demand
    }
}
impl BrakeCircuitController for A320BrakeSystemOutputs {
    fn pressure_limit(&self) -> Pressure {
        self.pressure_limit
    }

    fn left_brake_demand(&self) -> Ratio {
        self.left_demand
    }

    fn right_brake_demand(&self) -> Ratio {
        self.right_demand
    }
}

struct A320HydraulicBrakeSteerComputerUnit {
    park_brake_lever_pos_id: VariableIdentifier,

    antiskid_brakes_active_id: VariableIdentifier,
    left_brake_pedal_input_id: VariableIdentifier,
    right_brake_pedal_input_id: VariableIdentifier,

    ground_speed_id: VariableIdentifier,

    rudder_pedal_input_id: VariableIdentifier,
    tiller_handle_input_id: VariableIdentifier,
    tiller_pedal_disconnect_id: VariableIdentifier,
    autopilot_nosewheel_demand_id: VariableIdentifier,

    autobrake_controller: A320AutobrakeController,
    parking_brake_demand: bool,

    left_brake_pilot_input: Ratio,
    right_brake_pilot_input: Ratio,

    norm_brake_outputs: A320BrakeSystemOutputs,
    alternate_brake_outputs: A320BrakeSystemOutputs,

    normal_brakes_available: bool,
    should_disable_auto_brake_when_retracting: DelayedTrueLogicGate,
    anti_skid_activated: bool,

    tiller_pedal_disconnect: bool,
    tiller_handle_position: Ratio,
    rudder_pedal_position: Ratio,
    autopilot_nosewheel_demand: Ratio,

    pedal_steering_limiter: SteeringAngleLimiter<5>,
    pedal_input_map: SteeringRatioToAngle<6>,
    tiller_steering_limiter: SteeringAngleLimiter<5>,
    tiller_input_map: SteeringRatioToAngle<6>,
    final_steering_position_request: Angle,

    ground_speed: Velocity,
}
impl A320HydraulicBrakeSteerComputerUnit {
    const RUDDER_PEDAL_INPUT_GAIN: f64 = 32.;
    const RUDDER_PEDAL_INPUT_MAP: [f64; 6] = [0., 1., 2., 32., 32., 32.];
    const RUDDER_PEDAL_INPUT_CURVE_MAP: [f64; 6] = [0., 0., 2., 6.4, 6.4, 6.4];
    const MAX_RUDDER_INPUT_INCLUDING_AUTOPILOT_DEGREE: f64 = 6.;

    const SPEED_MAP_FOR_PEDAL_ACTION_KNOT: [f64; 5] = [0., 40., 130., 1500.0, 2800.0];
    const STEERING_ANGLE_FOR_PEDAL_ACTION_DEGREE: [f64; 5] = [1., 1., 0., 0., 0.];

    const TILLER_INPUT_GAIN: f64 = 75.;
    const TILLER_INPUT_MAP: [f64; 6] = [0., 1., 20., 40., 66., 75.];
    const TILLER_INPUT_CURVE_MAP: [f64; 6] = [0., 0., 4., 15., 45., 74.];

    const AUTOPILOT_STEERING_INPUT_GAIN: f64 = 6.;

    const SPEED_MAP_FOR_TILLER_ACTION_KNOT: [f64; 5] = [0., 20., 70., 1500.0, 2800.0];
    const STEERING_ANGLE_FOR_TILLER_ACTION_DEGREE: [f64; 5] = [1., 1., 0., 0., 0.];

    const MAX_STEERING_ANGLE_DEMAND_DEGREES: f64 = 74.;

    // Minimum pressure hysteresis on green until main switched on ALTN brakes
    // Feedback by Cpt. Chaos — 25/04/2021 #pilot-feedback
    const MIN_PRESSURE_BRAKE_ALTN_HYST_LO: f64 = 1305.;
    const MIN_PRESSURE_BRAKE_ALTN_HYST_HI: f64 = 2176.;

    // Min pressure when parking brake enabled. Lower normal braking is allowed to use pilot input as emergency braking
    // Feedback by avteknisyan — 25/04/2021 #pilot-feedback
    const MIN_PRESSURE_PARK_BRAKE_EMERGENCY: f64 = 507.;

    const AUTOBRAKE_GEAR_RETRACTION_DURATION_S: f64 = 3.;

    const PILOT_INPUT_DETECTION_TRESHOLD: f64 = 0.2;

    fn new(context: &mut InitContext) -> Self {
        Self {
            park_brake_lever_pos_id: context.get_identifier("PARK_BRAKE_LEVER_POS".to_owned()),
            antiskid_brakes_active_id: context.get_identifier("ANTISKID BRAKES ACTIVE".to_owned()),
            left_brake_pedal_input_id: context.get_identifier("LEFT_BRAKE_PEDAL_INPUT".to_owned()),
            right_brake_pedal_input_id: context
                .get_identifier("RIGHT_BRAKE_PEDAL_INPUT".to_owned()),

            ground_speed_id: context.get_identifier("GPS GROUND SPEED".to_owned()),
            rudder_pedal_input_id: context.get_identifier("RUDDER_PEDAL_POSITION_RATIO".to_owned()),
            tiller_handle_input_id: context.get_identifier("TILLER_HANDLE_POSITION".to_owned()),
            tiller_pedal_disconnect_id: context
                .get_identifier("TILLER_PEDAL_DISCONNECT".to_owned()),
            autopilot_nosewheel_demand_id: context
                .get_identifier("AUTOPILOT_NOSEWHEEL_DEMAND".to_owned()),

            autobrake_controller: A320AutobrakeController::new(context),

            parking_brake_demand: true,
            left_brake_pilot_input: Ratio::new::<ratio>(0.0),
            right_brake_pilot_input: Ratio::new::<ratio>(0.0),
            norm_brake_outputs: A320BrakeSystemOutputs::new(),
            alternate_brake_outputs: A320BrakeSystemOutputs::new(),
            normal_brakes_available: false,
            should_disable_auto_brake_when_retracting: DelayedTrueLogicGate::new(
                Duration::from_secs_f64(Self::AUTOBRAKE_GEAR_RETRACTION_DURATION_S),
            ),
            anti_skid_activated: true,

            tiller_pedal_disconnect: false,
            tiller_handle_position: Ratio::new::<ratio>(0.),
            rudder_pedal_position: Ratio::new::<ratio>(0.),
            autopilot_nosewheel_demand: Ratio::new::<ratio>(0.),

            pedal_steering_limiter: SteeringAngleLimiter::new(
                Self::SPEED_MAP_FOR_PEDAL_ACTION_KNOT,
                Self::STEERING_ANGLE_FOR_PEDAL_ACTION_DEGREE,
            ),
            pedal_input_map: SteeringRatioToAngle::new(
                Ratio::new::<ratio>(Self::RUDDER_PEDAL_INPUT_GAIN),
                Self::RUDDER_PEDAL_INPUT_MAP,
                Self::RUDDER_PEDAL_INPUT_CURVE_MAP,
            ),
            tiller_steering_limiter: SteeringAngleLimiter::new(
                Self::SPEED_MAP_FOR_TILLER_ACTION_KNOT,
                Self::STEERING_ANGLE_FOR_TILLER_ACTION_DEGREE,
            ),
            tiller_input_map: SteeringRatioToAngle::new(
                Ratio::new::<ratio>(Self::TILLER_INPUT_GAIN),
                Self::TILLER_INPUT_MAP,
                Self::TILLER_INPUT_CURVE_MAP,
            ),
            final_steering_position_request: Angle::new::<degree>(0.),

            ground_speed: Velocity::new::<knot>(0.),
        }
    }

    fn allow_autobrake_arming(&self) -> bool {
        self.anti_skid_activated && self.normal_brakes_available
    }

    fn update_normal_braking_availability(&mut self, normal_braking_circuit_pressure: Pressure) {
        if normal_braking_circuit_pressure.get::<psi>() > Self::MIN_PRESSURE_BRAKE_ALTN_HYST_HI
            && (self.left_brake_pilot_input.get::<ratio>() < Self::PILOT_INPUT_DETECTION_TRESHOLD
                && self.right_brake_pilot_input.get::<ratio>()
                    < Self::PILOT_INPUT_DETECTION_TRESHOLD)
        {
            self.normal_brakes_available = true;
        } else if normal_braking_circuit_pressure.get::<psi>()
            < Self::MIN_PRESSURE_BRAKE_ALTN_HYST_LO
        {
            self.normal_brakes_available = false;
        }
    }

    fn update_brake_pressure_limitation(&mut self) {
        let yellow_manual_braking_input = self.left_brake_pilot_input
            > self.alternate_brake_outputs.left_demand() + Ratio::new::<ratio>(0.2)
            || self.right_brake_pilot_input
                > self.alternate_brake_outputs.right_demand() + Ratio::new::<ratio>(0.2);

        // Nominal braking from pedals is limited to 2538psi
        self.norm_brake_outputs
            .set_pressure_limit(Pressure::new::<psi>(2538.));

        let alternate_brake_pressure_limit = Pressure::new::<psi>(if self.parking_brake_demand {
            // If no pilot action, standard park brake pressure limit
            if !yellow_manual_braking_input {
                2103.
            } else {
                // Else manual action limited to a higher max nominal pressure
                2538.
            }
        } else if !self.anti_skid_activated {
            1160.
        } else {
            // Else if any manual braking we use standard limit
            2538.
        });

        self.alternate_brake_outputs
            .set_pressure_limit(alternate_brake_pressure_limit);
    }

    /// Updates brakes and nose steering demands
    fn update(
        &mut self,
        context: &UpdateContext,
        current_pressure: &impl SectionPressure,
        alternate_circuit: &BrakeCircuit,
        lgciu1: &impl LgciuInterface,
        lgciu2: &impl LgciuInterface,
        autobrake_panel: &AutobrakePanel,
        engine1: &impl Engine,
        engine2: &impl Engine,
    ) {
        self.update_steering_demands(lgciu1, engine1, engine2);

        self.update_normal_braking_availability(current_pressure.pressure());
        self.update_brake_pressure_limitation();

        self.autobrake_controller.update(
            context,
            autobrake_panel,
            self.allow_autobrake_arming(),
            self.left_brake_pilot_input,
            self.right_brake_pilot_input,
            lgciu1,
            lgciu2,
        );

        let is_in_flight_gear_lever_up = !(lgciu1.left_and_right_gear_compressed(true)
            || lgciu2.left_and_right_gear_compressed(true)
            || lgciu1.gear_handle_is_down());

        self.should_disable_auto_brake_when_retracting
            .update(context, is_in_flight_gear_lever_up);

        if is_in_flight_gear_lever_up {
            if self.should_disable_auto_brake_when_retracting.output() {
                self.norm_brake_outputs.set_no_demands();
            } else {
                // Slight brake pressure to stop the spinning wheels (have no pressure data available yet, 0.2 is random one)
                self.norm_brake_outputs
                    .set_brake_demands(Ratio::new::<ratio>(0.2), Ratio::new::<ratio>(0.2));
            }

            self.alternate_brake_outputs.set_no_demands();
        } else {
            let green_used_for_brakes = self.normal_brakes_available
                && self.anti_skid_activated
                && !self.parking_brake_demand;

            if green_used_for_brakes {
                // Final output on normal brakes is max(pilot demand , autobrake demand) to allow pilot override autobrake demand
                self.norm_brake_outputs.set_brake_demands(
                    self.left_brake_pilot_input
                        .max(self.autobrake_controller.brake_output()),
                    self.right_brake_pilot_input
                        .max(self.autobrake_controller.brake_output()),
                );

                self.alternate_brake_outputs.set_no_demands();
            } else {
                self.norm_brake_outputs.set_no_demands();

                if !self.parking_brake_demand {
                    // Normal braking but using alternate circuit
                    self.alternate_brake_outputs.set_brake_demands(
                        self.left_brake_pilot_input,
                        self.right_brake_pilot_input,
                    );
                } else {
                    // Else we just use parking brake
                    self.alternate_brake_outputs.set_max_demands();

                    // Special case: parking brake on but yellow can't provide enough brakes: green are allowed to brake for emergency
                    if alternate_circuit.left_brake_pressure().get::<psi>()
                        < Self::MIN_PRESSURE_PARK_BRAKE_EMERGENCY
                        || alternate_circuit.right_brake_pressure().get::<psi>()
                            < Self::MIN_PRESSURE_PARK_BRAKE_EMERGENCY
                    {
                        self.norm_brake_outputs.set_brake_demands(
                            self.left_brake_pilot_input,
                            self.right_brake_pilot_input,
                        );
                    }
                }
            }
        }
    }

    fn update_steering_demands(
        &mut self,
        lgciu1: &impl LgciuInterface,
        engine1: &impl Engine,
        engine2: &impl Engine,
    ) {
        let steer_angle_from_autopilot = Angle::new::<degree>(
            self.autopilot_nosewheel_demand.get::<ratio>() * Self::AUTOPILOT_STEERING_INPUT_GAIN,
        );

        let steer_angle_from_pedals = if self.tiller_pedal_disconnect {
            Angle::new::<degree>(0.)
        } else {
            self.pedal_input_map
                .angle_demand_from_input_demand(self.rudder_pedal_position)
        };

        // TODO Here ground speed would be probably computed from wheel sensor logic
        let final_steer_rudder_plus_autopilot = self.pedal_steering_limiter.angle_from_speed(
            self.ground_speed,
            (steer_angle_from_pedals + steer_angle_from_autopilot)
                .min(Angle::new::<degree>(
                    Self::MAX_RUDDER_INPUT_INCLUDING_AUTOPILOT_DEGREE,
                ))
                .max(Angle::new::<degree>(
                    -Self::MAX_RUDDER_INPUT_INCLUDING_AUTOPILOT_DEGREE,
                )),
        );

        let steer_angle_from_tiller = self.tiller_steering_limiter.angle_from_speed(
            self.ground_speed,
            self.tiller_input_map
                .angle_demand_from_input_demand(self.tiller_handle_position),
        );

        let is_both_engine_low_oil_pressure =
            engine1.oil_pressure_is_low() && engine2.oil_pressure_is_low();

        self.final_steering_position_request = if !is_both_engine_low_oil_pressure
            && self.anti_skid_activated
            && lgciu1.nose_gear_compressed(false)
        {
            (final_steer_rudder_plus_autopilot + steer_angle_from_tiller)
                .min(Angle::new::<degree>(
                    Self::MAX_STEERING_ANGLE_DEMAND_DEGREES,
                ))
                .max(Angle::new::<degree>(
                    -Self::MAX_STEERING_ANGLE_DEMAND_DEGREES,
                ))
        } else {
            Angle::new::<degree>(0.)
        };
    }

    fn norm_controller(&self) -> &impl BrakeCircuitController {
        &self.norm_brake_outputs
    }

    fn alternate_controller(&self) -> &impl BrakeCircuitController {
        &self.alternate_brake_outputs
    }
}
impl SimulationElement for A320HydraulicBrakeSteerComputerUnit {
    fn accept<T: SimulationElementVisitor>(&mut self, visitor: &mut T) {
        self.autobrake_controller.accept(visitor);
        visitor.visit(self);
    }

    fn read(&mut self, reader: &mut SimulatorReader) {
        self.parking_brake_demand = reader.read(&self.park_brake_lever_pos_id);

        self.anti_skid_activated = reader.read(&self.antiskid_brakes_active_id);
        self.left_brake_pilot_input =
            Ratio::new::<percent>(reader.read(&self.left_brake_pedal_input_id));
        self.right_brake_pilot_input =
            Ratio::new::<percent>(reader.read(&self.right_brake_pedal_input_id));

        self.tiller_handle_position =
            Ratio::new::<ratio>(reader.read(&self.tiller_handle_input_id));
        self.rudder_pedal_position = Ratio::new::<ratio>(reader.read(&self.rudder_pedal_input_id));
        self.tiller_pedal_disconnect = reader.read(&self.tiller_pedal_disconnect_id);
        self.ground_speed = reader.read(&self.ground_speed_id);

        self.autopilot_nosewheel_demand =
            Ratio::new::<ratio>(reader.read(&self.autopilot_nosewheel_demand_id));
    }
}
impl SteeringController for A320HydraulicBrakeSteerComputerUnit {
    fn requested_position(&self) -> Angle {
        self.final_steering_position_request
    }
}

struct A320BrakingForce {
    brake_left_force_factor_id: VariableIdentifier,
    brake_right_force_factor_id: VariableIdentifier,
    trailing_edge_flaps_left_percent_id: VariableIdentifier,
    trailing_edge_flaps_right_percent_id: VariableIdentifier,

    enabled_chocks_id: VariableIdentifier,
    light_beacon_on_id: VariableIdentifier,

    left_braking_force: f64,
    right_braking_force: f64,

    flap_position: f64,

    is_chocks_enabled: bool,
    is_light_beacon_on: bool,
}
impl A320BrakingForce {
    const REFERENCE_PRESSURE_FOR_MAX_FORCE: f64 = 2538.;

    const FLAPS_BREAKPOINTS: [f64; 3] = [0., 50., 100.];
    const FLAPS_PENALTY_PERCENT: [f64; 3] = [5., 5., 0.];

    pub fn new(context: &mut InitContext) -> Self {
        A320BrakingForce {
            brake_left_force_factor_id: context
                .get_identifier("BRAKE LEFT FORCE FACTOR".to_owned()),
            brake_right_force_factor_id: context
                .get_identifier("BRAKE RIGHT FORCE FACTOR".to_owned()),
            trailing_edge_flaps_left_percent_id: context
                .get_identifier("LEFT_FLAPS_POSITION_PERCENT".to_owned()),
            trailing_edge_flaps_right_percent_id: context
                .get_identifier("RIGHT_FLAPS_POSITION_PERCENT".to_owned()),

            enabled_chocks_id: context.get_identifier("MODEL_WHEELCHOCKS_ENABLED".to_owned()),
            light_beacon_on_id: context.get_identifier("LIGHT BEACON ON".to_owned()),

            left_braking_force: 0.,
            right_braking_force: 0.,

            flap_position: 0.,

            is_chocks_enabled: false,
            is_light_beacon_on: false,
        }
    }

    pub fn update_forces(
        &mut self,
        context: &UpdateContext,
        norm_brakes: &BrakeCircuit,
        altn_brakes: &BrakeCircuit,
        engine1: &impl Engine,
        engine2: &impl Engine,
        pushback_tug: &PushbackTug,
    ) {
        // Base formula for output force is output_force[0:1] = 50 * sqrt(current_pressure) / Max_brake_pressure
        // This formula gives a bit more punch for lower brake pressures (like 1000 psi alternate braking), as linear formula
        // gives really too low brake force for 1000psi

        let left_force_norm = 50. * norm_brakes.left_brake_pressure().get::<psi>().sqrt()
            / Self::REFERENCE_PRESSURE_FOR_MAX_FORCE;
        let left_force_altn = 50. * altn_brakes.left_brake_pressure().get::<psi>().sqrt()
            / Self::REFERENCE_PRESSURE_FOR_MAX_FORCE;
        self.left_braking_force = left_force_norm + left_force_altn;
        self.left_braking_force = self.left_braking_force.max(0.).min(1.);

        let right_force_norm = 50. * norm_brakes.right_brake_pressure().get::<psi>().sqrt()
            / Self::REFERENCE_PRESSURE_FOR_MAX_FORCE;
        let right_force_altn = 50. * altn_brakes.right_brake_pressure().get::<psi>().sqrt()
            / Self::REFERENCE_PRESSURE_FOR_MAX_FORCE;
        self.right_braking_force = right_force_norm + right_force_altn;
        self.right_braking_force = self.right_braking_force.max(0.).min(1.);

        self.correct_with_flaps_state(context);

        self.update_chocks_braking(context, engine1, engine2, pushback_tug);
    }

    fn correct_with_flaps_state(&mut self, context: &UpdateContext) {
        let flap_correction = Ratio::new::<percent>(interpolation(
            &Self::FLAPS_BREAKPOINTS,
            &Self::FLAPS_PENALTY_PERCENT,
            self.flap_position,
        ));

        // Using airspeed with formula 0.1 * sqrt(airspeed) to get a 0 to 1 ratio to use our flap correction
        // This way the less airspeed, the less our correction is used as it is an aerodynamic effect on brakes
        let mut airspeed_corrective_factor =
            0.1 * context.indicated_airspeed().get::<knot>().abs().sqrt();
        airspeed_corrective_factor = airspeed_corrective_factor.min(1.0);

        let final_flaps_correction_with_speed = flap_correction * airspeed_corrective_factor;

        self.left_braking_force = self.left_braking_force
            - (self.left_braking_force * final_flaps_correction_with_speed.get::<ratio>());

        self.right_braking_force = self.right_braking_force
            - (self.right_braking_force * final_flaps_correction_with_speed.get::<ratio>());
    }

    fn update_chocks_braking(
        &mut self,
        context: &UpdateContext,
        engine1: &impl Engine,
        engine2: &impl Engine,
        pushback_tug: &PushbackTug,
    ) {
        let chocks_on_wheels = context.is_on_ground()
            && engine1.corrected_n1().get::<percent>() < 3.5
            && engine2.corrected_n1().get::<percent>() < 3.5
            && !pushback_tug.is_nose_wheel_steering_pin_inserted()
            && !self.is_light_beacon_on;

        if self.is_chocks_enabled && chocks_on_wheels {
            self.left_braking_force = 1.;
            self.right_braking_force = 1.;
        }
    }
}

impl SimulationElement for A320BrakingForce {
    fn write(&self, writer: &mut SimulatorWriter) {
        // BRAKE XXXX FORCE FACTOR is the actual braking force we want the plane to generate in the simulator
        writer.write(&self.brake_left_force_factor_id, self.left_braking_force);
        writer.write(&self.brake_right_force_factor_id, self.right_braking_force);
    }

    fn read(&mut self, reader: &mut SimulatorReader) {
        let left_flap: f64 = reader.read(&self.trailing_edge_flaps_left_percent_id);
        let right_flap: f64 = reader.read(&self.trailing_edge_flaps_right_percent_id);
        self.flap_position = (left_flap + right_flap) / 2.;

        self.is_chocks_enabled = reader.read(&self.enabled_chocks_id);
        self.is_light_beacon_on = reader.read(&self.light_beacon_on_id);
    }
}

#[derive(PartialEq, Clone, Copy)]
enum DoorControlState {
    DownLocked = 0,
    NoControl = 1,
    HydControl = 2,
    UpLocked = 3,
}

struct A320DoorController {
    requested_position_id: VariableIdentifier,

    control_state: DoorControlState,

    position_requested: Ratio,

    duration_in_no_control: Duration,
    duration_in_hyd_control: Duration,

    should_close_valves: bool,
    control_position_request: Ratio,
    should_unlock: bool,
}
impl A320DoorController {
    // Duration which the hydraulic valves sends a open request when request is closing (this is done on real aircraft so uplock can be easily unlocked without friction)
    const UP_CONTROL_TIME_BEFORE_DOWN_CONTROL: Duration = Duration::from_millis(200);

    // Delay from the ground crew unlocking the door to the time they start requiring up movement in control panel
    const DELAY_UNLOCK_TO_HYDRAULIC_CONTROL: Duration = Duration::from_secs(5);

    fn new(context: &mut InitContext, id: &str) -> Self {
        Self {
            requested_position_id: context.get_identifier(format!("{}_DOOR_CARGO_OPEN_REQ", id)),
            control_state: DoorControlState::DownLocked,
            position_requested: Ratio::new::<ratio>(0.),

            duration_in_no_control: Duration::from_secs(0),
            duration_in_hyd_control: Duration::from_secs(0),

            should_close_valves: true,
            control_position_request: Ratio::new::<ratio>(0.),
            should_unlock: false,
        }
    }

    fn update(
        &mut self,
        context: &UpdateContext,
        door: &CargoDoor,
        current_pressure: &impl SectionPressure,
    ) {
        self.control_state =
            self.determine_control_state_and_lock_action(door, current_pressure.pressure());
        self.update_timers(context);
        self.update_actions_from_state();
    }

    fn update_timers(&mut self, context: &UpdateContext) {
        if self.control_state == DoorControlState::NoControl {
            self.duration_in_no_control += context.delta();
        } else {
            self.duration_in_no_control = Duration::from_secs(0);
        }

        if self.control_state == DoorControlState::HydControl {
            self.duration_in_hyd_control += context.delta();
        } else {
            self.duration_in_hyd_control = Duration::from_secs(0);
        }
    }

    fn update_actions_from_state(&mut self) {
        match self.control_state {
            DoorControlState::DownLocked => {}
            DoorControlState::NoControl => {
                self.should_close_valves = true;
            }
            DoorControlState::HydControl => {
                self.should_close_valves = false;
                self.control_position_request = if self.position_requested > Ratio::new::<ratio>(0.)
                    || self.duration_in_hyd_control < Self::UP_CONTROL_TIME_BEFORE_DOWN_CONTROL
                {
                    Ratio::new::<ratio>(1.0)
                } else {
                    Ratio::new::<ratio>(-0.1)
                }
            }
            DoorControlState::UpLocked => {
                self.should_close_valves = true;
            }
        }
    }

    fn determine_control_state_and_lock_action(
        &mut self,
        door: &CargoDoor,
        current_pressure: Pressure,
    ) -> DoorControlState {
        match self.control_state {
            DoorControlState::DownLocked if self.position_requested > Ratio::new::<ratio>(0.) => {
                self.should_unlock = true;
                DoorControlState::NoControl
            }
            DoorControlState::NoControl
                if self.duration_in_no_control > Self::DELAY_UNLOCK_TO_HYDRAULIC_CONTROL =>
            {
                self.should_unlock = false;
                DoorControlState::HydControl
            }
            DoorControlState::HydControl if door.is_locked() => {
                self.should_unlock = false;
                DoorControlState::DownLocked
            }
            DoorControlState::HydControl
                if door.position() > Ratio::new::<ratio>(0.9)
                    && self.position_requested > Ratio::new::<ratio>(0.5) =>
            {
                self.should_unlock = false;
                DoorControlState::UpLocked
            }
            DoorControlState::UpLocked
                if self.position_requested < Ratio::new::<ratio>(1.)
                    && current_pressure > Pressure::new::<psi>(1000.) =>
            {
                DoorControlState::HydControl
            }
            _ => self.control_state,
        }
    }

    fn should_pressurise_hydraulics(&self) -> bool {
        (self.control_state == DoorControlState::UpLocked
            && self.position_requested < Ratio::new::<ratio>(1.))
            || self.control_state == DoorControlState::HydControl
    }
}
impl HydraulicAssemblyController for A320DoorController {
    fn requested_mode(&self) -> LinearActuatorMode {
        if self.should_close_valves {
            LinearActuatorMode::ClosedValves
        } else {
            LinearActuatorMode::PositionControl
        }
    }

    fn requested_position(&self) -> Ratio {
        self.control_position_request
    }

    fn should_lock(&self) -> bool {
        !self.should_unlock
    }

    fn requested_lock_position(&self) -> Ratio {
        Ratio::new::<ratio>(0.)
    }
}
impl SimulationElement for A320DoorController {
    fn read(&mut self, reader: &mut SimulatorReader) {
        self.position_requested = Ratio::new::<ratio>(reader.read(&self.requested_position_id));
    }
}
impl HydraulicLocking for A320DoorController {}
impl ElectroHydrostaticPowered for A320DoorController {}

struct CargoDoor {
    hydraulic_assembly: HydraulicLinearActuatorAssembly<1>,

    position_id: VariableIdentifier,
    locked_id: VariableIdentifier,
    position: Ratio,

    is_locked: bool,

    aerodynamic_model: AerodynamicModel,
}
impl CargoDoor {
    fn new(
        context: &mut InitContext,
        id: &str,
        hydraulic_assembly: HydraulicLinearActuatorAssembly<1>,
        aerodynamic_model: AerodynamicModel,
    ) -> Self {
        Self {
            hydraulic_assembly,
            position_id: context.get_identifier(format!("{}_DOOR_CARGO_POSITION", id)),
            locked_id: context.get_identifier(format!("{}_DOOR_CARGO_LOCKED", id)),

            position: Ratio::new::<ratio>(0.),

            is_locked: true,

            aerodynamic_model,
        }
    }

    fn position(&self) -> Ratio {
        self.position
    }

    fn is_locked(&self) -> bool {
        self.is_locked
    }

    fn actuator(&mut self) -> &mut impl Actuator {
        self.hydraulic_assembly.actuator(0)
    }

    fn update(
        &mut self,
        context: &UpdateContext,
        cargo_door_controller: &(impl HydraulicAssemblyController
              + HydraulicLocking
              + ElectroHydrostaticPowered),
        current_pressure: &impl SectionPressure,
    ) {
        self.aerodynamic_model
            .update_body(context, self.hydraulic_assembly.body());
        self.hydraulic_assembly.update(
            context,
            std::slice::from_ref(cargo_door_controller),
            [current_pressure.pressure()],
        );

        self.position = self.hydraulic_assembly.position_normalized();
        self.is_locked = self.hydraulic_assembly.is_locked();
    }
}
impl SimulationElement for CargoDoor {
    fn write(&self, writer: &mut SimulatorWriter) {
        writer.write(&self.position_id, self.position());
        writer.write(&self.locked_id, self.is_locked());
    }
}

struct PushbackTug {
    nw_strg_disc_memo_id: VariableIdentifier,
    state_id: VariableIdentifier,
    steer_angle_id: VariableIdentifier,

    steering_angle_raw: Angle,
    steering_angle: LowPassFilter<Angle>,

    // Type of pushback:
    // 0 = Straight
    // 1 = Left
    // 2 = Right
    // 3 = Assumed to be no pushback
    // 4 = might be finishing pushback, to confirm
    state: f64,
    nose_wheel_steering_pin_inserted: DelayedFalseLogicGate,
}
impl PushbackTug {
    const DURATION_AFTER_WHICH_NWS_PIN_IS_REMOVED_AFTER_PUSHBACK: Duration =
        Duration::from_secs(15);

    const STATE_NO_PUSHBACK: f64 = 3.;

    const STEERING_ANGLE_FILTER_TIME_CONSTANT: Duration = Duration::from_millis(1500);

    fn new(context: &mut InitContext) -> Self {
        Self {
            nw_strg_disc_memo_id: context.get_identifier("HYD_NW_STRG_DISC_ECAM_MEMO".to_owned()),
            state_id: context.get_identifier("PUSHBACK STATE".to_owned()),
            steer_angle_id: context.get_identifier("PUSHBACK ANGLE".to_owned()),

            steering_angle_raw: Angle::default(),
            steering_angle: LowPassFilter::new(Self::STEERING_ANGLE_FILTER_TIME_CONSTANT),

            state: Self::STATE_NO_PUSHBACK,
            nose_wheel_steering_pin_inserted: DelayedFalseLogicGate::new(
                Self::DURATION_AFTER_WHICH_NWS_PIN_IS_REMOVED_AFTER_PUSHBACK,
            ),
        }
    }

    fn update(&mut self, context: &UpdateContext) {
        self.nose_wheel_steering_pin_inserted
            .update(context, self.is_pushing());

        if self.is_pushing() {
            self.steering_angle
                .update(context.delta(), self.steering_angle_raw);
        } else {
            self.steering_angle.reset(Angle::default());
        }
    }

    fn is_pushing(&self) -> bool {
        (self.state - PushbackTug::STATE_NO_PUSHBACK).abs() > f64::EPSILON
    }
}
impl Pushback for PushbackTug {
    fn is_nose_wheel_steering_pin_inserted(&self) -> bool {
        self.nose_wheel_steering_pin_inserted.output()
    }

    fn steering_angle(&self) -> Angle {
        self.steering_angle.output()
    }
}
impl SimulationElement for PushbackTug {
    fn read(&mut self, reader: &mut SimulatorReader) {
        self.state = reader.read(&self.state_id);

        self.steering_angle_raw = Angle::new::<radian>(reader.read(&self.steer_angle_id));
    }

    fn write(&self, writer: &mut SimulatorWriter) {
        writer.write(
            &self.nw_strg_disc_memo_id,
            self.is_nose_wheel_steering_pin_inserted(),
        );
    }
}

/// Autobrake controller computes the state machine of the autobrake logic, and the deceleration target
/// that we expect for the plane
pub struct A320AutobrakeController {
    armed_mode_id: VariableIdentifier,
    armed_mode_id_set: VariableIdentifier,
    decel_light_id: VariableIdentifier,
    active_id: VariableIdentifier,
    ground_spoilers_out_sec1_id: VariableIdentifier,
    ground_spoilers_out_sec2_id: VariableIdentifier,
    ground_spoilers_out_sec3_id: VariableIdentifier,
    external_disarm_event_id: VariableIdentifier,

    deceleration_governor: AutobrakeDecelerationGovernor,

    target: Acceleration,
    mode: AutobrakeMode,

    arming_is_allowed_by_bcu: bool,
    left_brake_pedal_input: Ratio,
    right_brake_pedal_input: Ratio,

    ground_spoilers_are_deployed: bool,
    last_ground_spoilers_are_deployed: bool,

    should_disarm_after_time_in_flight: DelayedPulseTrueLogicGate,
    should_reject_max_mode_after_time_in_flight: DelayedTrueLogicGate,

    external_disarm_event: bool,
}
impl A320AutobrakeController {
    const DURATION_OF_FLIGHT_TO_DISARM_AUTOBRAKE_SECS: f64 = 10.;

    // Dynamic decel target map versus time for any mode that needs it
    const LOW_MODE_DECEL_PROFILE_ACCEL_MS2: [f64; 4] = [4., 4., 0., -2.];
    const LOW_MODE_DECEL_PROFILE_TIME_S: [f64; 4] = [0., 1.99, 2., 3.];

    const MED_MODE_DECEL_PROFILE_ACCEL_MS2: [f64; 5] = [4., 4., 0., -2., -3.];
    const MED_MODE_DECEL_PROFILE_TIME_S: [f64; 5] = [0., 1.99, 2., 2.5, 3.];

    const MAX_MODE_DECEL_TARGET_MS2: f64 = -6.;
    const OFF_MODE_DECEL_TARGET_MS2: f64 = 5.;

    const MARGIN_PERCENT_TO_TARGET_TO_SHOW_DECEL_IN_LO_MED: f64 = 80.;
    const TARGET_TO_SHOW_DECEL_IN_MAX_MS2: f64 = -2.7;

    fn new(context: &mut InitContext) -> A320AutobrakeController {
        A320AutobrakeController {
            armed_mode_id: context.get_identifier("AUTOBRAKES_ARMED_MODE".to_owned()),
            armed_mode_id_set: context.get_identifier("AUTOBRAKES_ARMED_MODE_SET".to_owned()),
            decel_light_id: context.get_identifier("AUTOBRAKES_DECEL_LIGHT".to_owned()),
            active_id: context.get_identifier("AUTOBRAKES_ACTIVE".to_owned()),
            ground_spoilers_out_sec1_id: context
                .get_identifier("SEC_1_GROUND_SPOILER_OUT".to_owned()),
            ground_spoilers_out_sec2_id: context
                .get_identifier("SEC_2_GROUND_SPOILER_OUT".to_owned()),
            ground_spoilers_out_sec3_id: context
                .get_identifier("SEC_3_GROUND_SPOILER_OUT".to_owned()),
            external_disarm_event_id: context.get_identifier("AUTOBRAKE_DISARM".to_owned()),

            deceleration_governor: AutobrakeDecelerationGovernor::new(),
            target: Acceleration::new::<meter_per_second_squared>(0.),
            mode: AutobrakeMode::NONE,
            arming_is_allowed_by_bcu: context.is_in_flight(),
            left_brake_pedal_input: Ratio::new::<percent>(0.),
            right_brake_pedal_input: Ratio::new::<percent>(0.),
            ground_spoilers_are_deployed: false,
            last_ground_spoilers_are_deployed: false,
            should_disarm_after_time_in_flight: DelayedPulseTrueLogicGate::new(
                Duration::from_secs_f64(Self::DURATION_OF_FLIGHT_TO_DISARM_AUTOBRAKE_SECS),
            )
            .starting_as(context.is_in_flight(), false),
            should_reject_max_mode_after_time_in_flight: DelayedTrueLogicGate::new(
                Duration::from_secs_f64(Self::DURATION_OF_FLIGHT_TO_DISARM_AUTOBRAKE_SECS),
            )
            .starting_as(context.is_in_flight()),
            external_disarm_event: false,
        }
    }

    fn spoilers_retracted_during_this_update(&self) -> bool {
        !self.ground_spoilers_are_deployed && self.last_ground_spoilers_are_deployed
    }

    fn brake_output(&self) -> Ratio {
        Ratio::new::<ratio>(self.deceleration_governor.output())
    }

    fn determine_mode(
        &mut self,
        context: &UpdateContext,
        autobrake_panel: &AutobrakePanel,
    ) -> AutobrakeMode {
        if self.should_disarm(context) {
            AutobrakeMode::NONE
        } else {
            match autobrake_panel.pressed_mode() {
                Some(mode) if self.mode == mode => AutobrakeMode::NONE,
                Some(mode)
                    if mode != AutobrakeMode::MAX
                        || !self.should_reject_max_mode_after_time_in_flight.output() =>
                {
                    mode
                }
                Some(_) | None => self.mode,
            }
        }
    }

    fn should_engage_deceleration_governor(&self, context: &UpdateContext) -> bool {
        self.is_armed() && self.ground_spoilers_are_deployed && !self.should_disarm(context)
    }

    fn is_armed(&self) -> bool {
        self.mode != AutobrakeMode::NONE
    }

    fn is_decelerating(&self) -> bool {
        match self.mode {
            AutobrakeMode::NONE => false,
            AutobrakeMode::LOW | AutobrakeMode::MED => {
                self.deceleration_demanded()
                    && self
                        .deceleration_governor
                        .is_on_target(Ratio::new::<percent>(
                            Self::MARGIN_PERCENT_TO_TARGET_TO_SHOW_DECEL_IN_LO_MED,
                        ))
            }
            _ => {
                self.deceleration_demanded()
                    && self.deceleration_governor.decelerating_at_or_above_rate(
                        Acceleration::new::<meter_per_second_squared>(
                            Self::TARGET_TO_SHOW_DECEL_IN_MAX_MS2,
                        ),
                    )
            }
        }
    }

    fn deceleration_demanded(&self) -> bool {
        self.deceleration_governor.is_engaged()
            && self.target.get::<meter_per_second_squared>() < 0.
    }

    fn should_disarm_due_to_pedal_input(&self) -> bool {
        match self.mode {
            AutobrakeMode::NONE => false,
            AutobrakeMode::LOW | AutobrakeMode::MED => {
                self.left_brake_pedal_input > Ratio::new::<percent>(53.)
                    || self.right_brake_pedal_input > Ratio::new::<percent>(53.)
                    || (self.left_brake_pedal_input > Ratio::new::<percent>(11.)
                        && self.right_brake_pedal_input > Ratio::new::<percent>(11.))
            }
            AutobrakeMode::MAX => {
                self.left_brake_pedal_input > Ratio::new::<percent>(77.)
                    || self.right_brake_pedal_input > Ratio::new::<percent>(77.)
                    || (self.left_brake_pedal_input > Ratio::new::<percent>(53.)
                        && self.right_brake_pedal_input > Ratio::new::<percent>(53.))
            }
            _ => false,
        }
    }

    fn should_disarm(&self, context: &UpdateContext) -> bool {
        // when a simulation is started in flight, some values need to be ignored for a certain time to ensure
        // an unintended disarm is not happening
        (self.deceleration_governor.is_engaged() && self.should_disarm_due_to_pedal_input())
            || (context.is_sim_ready() && !self.arming_is_allowed_by_bcu)
            || self.spoilers_retracted_during_this_update()
            || self.should_disarm_after_time_in_flight.output()
            || self.external_disarm_event
            || (self.mode == AutobrakeMode::MAX
                && self.should_reject_max_mode_after_time_in_flight.output())
    }

    fn calculate_target(&mut self) -> Acceleration {
        Acceleration::new::<meter_per_second_squared>(match self.mode {
            AutobrakeMode::NONE => Self::OFF_MODE_DECEL_TARGET_MS2,
            AutobrakeMode::LOW => interpolation(
                &Self::LOW_MODE_DECEL_PROFILE_TIME_S,
                &Self::LOW_MODE_DECEL_PROFILE_ACCEL_MS2,
                self.deceleration_governor.time_engaged().as_secs_f64(),
            ),
            AutobrakeMode::MED => interpolation(
                &Self::MED_MODE_DECEL_PROFILE_TIME_S,
                &Self::MED_MODE_DECEL_PROFILE_ACCEL_MS2,
                self.deceleration_governor.time_engaged().as_secs_f64(),
            ),
            AutobrakeMode::MAX => Self::MAX_MODE_DECEL_TARGET_MS2,
            _ => Self::OFF_MODE_DECEL_TARGET_MS2,
        })
    }

    fn update_input_conditions(
        &mut self,
        context: &UpdateContext,
        allow_arming: bool,
        pedal_input_left: Ratio,
        pedal_input_right: Ratio,
        lgciu1: &impl LgciuInterface,
        lgciu2: &impl LgciuInterface,
    ) {
        let in_flight_lgciu1 =
            !lgciu1.right_gear_compressed(false) && !lgciu1.left_gear_compressed(false);
        let in_flight_lgciu2 =
            !lgciu2.right_gear_compressed(false) && !lgciu2.left_gear_compressed(false);

        self.should_disarm_after_time_in_flight
            .update(context, in_flight_lgciu1 && in_flight_lgciu2);
        self.should_reject_max_mode_after_time_in_flight
            .update(context, in_flight_lgciu1 && in_flight_lgciu2);

        self.arming_is_allowed_by_bcu = allow_arming;
        self.left_brake_pedal_input = pedal_input_left;
        self.right_brake_pedal_input = pedal_input_right;
    }

    fn update(
        &mut self,
        context: &UpdateContext,
        autobrake_panel: &AutobrakePanel,
        allow_arming: bool,
        pedal_input_left: Ratio,
        pedal_input_right: Ratio,
        lgciu1: &impl LgciuInterface,
        lgciu2: &impl LgciuInterface,
    ) {
        self.update_input_conditions(
            context,
            allow_arming,
            pedal_input_left,
            pedal_input_right,
            lgciu1,
            lgciu2,
        );
        self.mode = self.determine_mode(context, autobrake_panel);

        self.deceleration_governor
            .engage_when(self.should_engage_deceleration_governor(context));

        self.target = self.calculate_target();
        self.deceleration_governor.update(context, self.target);
    }
}
impl SimulationElement for A320AutobrakeController {
    fn write(&self, writer: &mut SimulatorWriter) {
        writer.write(&self.armed_mode_id, self.mode as u8 as f64);
        writer.write(&self.armed_mode_id_set, -1.);
        writer.write(&self.decel_light_id, self.is_decelerating());
        writer.write(&self.active_id, self.deceleration_demanded());
    }

    fn read(&mut self, reader: &mut SimulatorReader) {
        self.last_ground_spoilers_are_deployed = self.ground_spoilers_are_deployed;
        let sec_1_gnd_splrs_out = reader.read(&self.ground_spoilers_out_sec1_id);
        let sec_2_gnd_splrs_out = reader.read(&self.ground_spoilers_out_sec2_id);
        let sec_3_gnd_splrs_out = reader.read(&self.ground_spoilers_out_sec3_id);
        self.ground_spoilers_are_deployed = (sec_1_gnd_splrs_out
            && (sec_3_gnd_splrs_out || sec_2_gnd_splrs_out))
            || (sec_2_gnd_splrs_out && sec_3_gnd_splrs_out);
        self.external_disarm_event = reader.read(&self.external_disarm_event_id);

        // Reading current mode in sim to initialize correct mode if sim changes it (from .FLT files for example)
        let readed_mode = reader.read_f64(&self.armed_mode_id_set);
        if readed_mode >= 0.0 {
            self.mode = readed_mode.into();
        }
    }
}

pub(super) struct A320HydraulicOverheadPanel {
    edp1_push_button: AutoOffFaultPushButton,
    edp2_push_button: AutoOffFaultPushButton,
    blue_epump_push_button: AutoOffFaultPushButton,
    ptu_push_button: AutoOffFaultPushButton,
    rat_push_button: MomentaryPushButton,
    yellow_epump_push_button: AutoOnFaultPushButton,
    blue_epump_override_push_button: MomentaryOnPushButton,

    green_leak_measurement_push_button: AutoOffFaultPushButton,
    blue_leak_measurement_push_button: AutoOffFaultPushButton,
    yellow_leak_measurement_push_button: AutoOffFaultPushButton,
}
impl A320HydraulicOverheadPanel {
    pub(super) fn new(context: &mut InitContext) -> A320HydraulicOverheadPanel {
        A320HydraulicOverheadPanel {
            edp1_push_button: AutoOffFaultPushButton::new_auto(context, "HYD_ENG_1_PUMP"),
            edp2_push_button: AutoOffFaultPushButton::new_auto(context, "HYD_ENG_2_PUMP"),
            blue_epump_push_button: AutoOffFaultPushButton::new_auto(context, "HYD_EPUMPB"),
            ptu_push_button: AutoOffFaultPushButton::new_auto(context, "HYD_PTU"),
            rat_push_button: MomentaryPushButton::new(context, "HYD_RAT_MAN_ON"),
            yellow_epump_push_button: AutoOnFaultPushButton::new_auto(context, "HYD_EPUMPY"),
            blue_epump_override_push_button: MomentaryOnPushButton::new(context, "HYD_EPUMPY_OVRD"),

            green_leak_measurement_push_button: AutoOffFaultPushButton::new_auto(
                context,
                "HYD_LEAK_MEASUREMENT_G",
            ),
            blue_leak_measurement_push_button: AutoOffFaultPushButton::new_auto(
                context,
                "HYD_LEAK_MEASUREMENT_B",
            ),
            yellow_leak_measurement_push_button: AutoOffFaultPushButton::new_auto(
                context,
                "HYD_LEAK_MEASUREMENT_Y",
            ),
        }
    }

    fn update_blue_override_state(&mut self) {
        if self.blue_epump_push_button.is_off() {
            self.blue_epump_override_push_button.turn_off();
        }
    }

    pub(super) fn update(&mut self, hyd: &A320Hydraulic) {
        self.edp1_push_button.set_fault(hyd.green_edp_has_fault());
        self.edp2_push_button.set_fault(hyd.yellow_edp_has_fault());
        self.blue_epump_push_button
            .set_fault(hyd.blue_epump_has_fault());
        self.yellow_epump_push_button
            .set_fault(hyd.yellow_epump_has_fault());
        self.ptu_push_button.set_fault(hyd.ptu_has_fault());

        self.update_blue_override_state();
    }

    fn yellow_epump_push_button_is_auto(&self) -> bool {
        self.yellow_epump_push_button.is_auto()
    }

    fn ptu_push_button_is_auto(&self) -> bool {
        self.ptu_push_button.is_auto()
    }

    fn edp_push_button_is_auto(&self, number: usize) -> bool {
        match number {
            1 => self.edp1_push_button.is_auto(),
            2 => self.edp2_push_button.is_auto(),
            _ => panic!("The A320 only supports two engines."),
        }
    }

    fn edp_push_button_is_off(&self, number: usize) -> bool {
        match number {
            1 => self.edp1_push_button.is_off(),
            2 => self.edp2_push_button.is_off(),
            _ => panic!("The A320 only supports two engines."),
        }
    }

    fn blue_epump_override_push_button_is_on(&self) -> bool {
        self.blue_epump_override_push_button.is_on()
    }

    fn blue_epump_push_button_is_off(&self) -> bool {
        self.blue_epump_push_button.is_off()
    }

    fn rat_man_on_push_button_is_pressed(&self) -> bool {
        self.rat_push_button.is_pressed()
    }

    fn blue_leak_measurement_valve_is_on(&self) -> bool {
        self.blue_leak_measurement_push_button.is_auto()
    }

    fn green_leak_measurement_valve_is_on(&self) -> bool {
        self.green_leak_measurement_push_button.is_auto()
    }

    fn yellow_leak_measurement_valve_is_on(&self) -> bool {
        self.yellow_leak_measurement_push_button.is_auto()
    }
}
impl SimulationElement for A320HydraulicOverheadPanel {
    fn accept<T: SimulationElementVisitor>(&mut self, visitor: &mut T) {
        self.edp1_push_button.accept(visitor);
        self.edp2_push_button.accept(visitor);
        self.blue_epump_push_button.accept(visitor);
        self.ptu_push_button.accept(visitor);
        self.rat_push_button.accept(visitor);
        self.yellow_epump_push_button.accept(visitor);
        self.blue_epump_override_push_button.accept(visitor);

        self.green_leak_measurement_push_button.accept(visitor);
        self.blue_leak_measurement_push_button.accept(visitor);
        self.yellow_leak_measurement_push_button.accept(visitor);

        visitor.visit(self);
    }

    fn receive_power(&mut self, buses: &impl ElectricalBuses) {
        if !buses.is_powered(A320Hydraulic::BLUE_ELEC_PUMP_CONTROL_POWER_BUS)
            || !buses.is_powered(A320Hydraulic::BLUE_ELEC_PUMP_SUPPLY_POWER_BUS)
        {
            self.blue_epump_override_push_button.turn_off();
        }
    }
}

struct AileronController {
    mode: LinearActuatorMode,
    requested_position: Ratio,
}
impl AileronController {
    fn new() -> Self {
        Self {
            mode: LinearActuatorMode::ClosedCircuitDamping,

            requested_position: Ratio::new::<ratio>(0.),
        }
    }

    fn set_mode(&mut self, mode: LinearActuatorMode) {
        self.mode = mode;
    }

    /// Receives a [0;1] position request, 0 is down 1 is up
    fn set_requested_position(&mut self, requested_position: Ratio) {
        self.requested_position = requested_position
            .min(Ratio::new::<ratio>(1.))
            .max(Ratio::new::<ratio>(0.));
    }
}
impl HydraulicAssemblyController for AileronController {
    fn requested_mode(&self) -> LinearActuatorMode {
        self.mode
    }

    fn requested_position(&self) -> Ratio {
        self.requested_position
    }

    fn should_lock(&self) -> bool {
        false
    }

    fn requested_lock_position(&self) -> Ratio {
        Ratio::default()
    }
}
impl HydraulicLocking for AileronController {}
impl ElectroHydrostaticPowered for AileronController {}

struct AileronSystemHydraulicController {
    left_aileron_blue_actuator_solenoid_id: VariableIdentifier,
    right_aileron_blue_actuator_solenoid_id: VariableIdentifier,
    left_aileron_green_actuator_solenoid_id: VariableIdentifier,
    right_aileron_green_actuator_solenoid_id: VariableIdentifier,

    left_aileron_blue_actuator_position_demand_id: VariableIdentifier,
    right_aileron_blue_actuator_position_demand_id: VariableIdentifier,
    left_aileron_green_actuator_position_demand_id: VariableIdentifier,
    right_aileron_green_actuator_position_demand_id: VariableIdentifier,

    left_aileron_controllers: [AileronController; 2],
    right_aileron_controllers: [AileronController; 2],
}
impl AileronSystemHydraulicController {
    fn new(context: &mut InitContext) -> Self {
        Self {
            left_aileron_blue_actuator_solenoid_id: context
                .get_identifier("LEFT_AIL_BLUE_SERVO_SOLENOID_ENERGIZED".to_owned()),
            right_aileron_blue_actuator_solenoid_id: context
                .get_identifier("RIGHT_AIL_BLUE_SERVO_SOLENOID_ENERGIZED".to_owned()),
            left_aileron_green_actuator_solenoid_id: context
                .get_identifier("LEFT_AIL_GREEN_SERVO_SOLENOID_ENERGIZED".to_owned()),
            right_aileron_green_actuator_solenoid_id: context
                .get_identifier("RIGHT_AIL_GREEN_SERVO_SOLENOID_ENERGIZED".to_owned()),

            left_aileron_blue_actuator_position_demand_id: context
                .get_identifier("LEFT_AIL_BLUE_COMMANDED_POSITION".to_owned()),
            right_aileron_blue_actuator_position_demand_id: context
                .get_identifier("RIGHT_AIL_BLUE_COMMANDED_POSITION".to_owned()),
            left_aileron_green_actuator_position_demand_id: context
                .get_identifier("LEFT_AIL_GREEN_COMMANDED_POSITION".to_owned()),
            right_aileron_green_actuator_position_demand_id: context
                .get_identifier("RIGHT_AIL_GREEN_COMMANDED_POSITION".to_owned()),

            // Controllers are in outward->inward order, so for aileron [Blue circuit, Green circuit]
            left_aileron_controllers: [AileronController::new(), AileronController::new()],
            right_aileron_controllers: [AileronController::new(), AileronController::new()],
        }
    }

    fn left_controllers(
        &self,
    ) -> &[impl HydraulicAssemblyController + HydraulicLocking + ElectroHydrostaticPowered] {
        &self.left_aileron_controllers[..]
    }

    fn right_controllers(
        &self,
    ) -> &[impl HydraulicAssemblyController + HydraulicLocking + ElectroHydrostaticPowered] {
        &self.right_aileron_controllers[..]
    }

    fn update_aileron_controllers_positions(
        &mut self,
        left_position_requests: [Ratio; 2],
        right_position_requests: [Ratio; 2],
    ) {
        self.left_aileron_controllers[AileronActuatorPosition::Blue as usize]
            .set_requested_position(left_position_requests[AileronActuatorPosition::Blue as usize]);
        self.left_aileron_controllers[AileronActuatorPosition::Green as usize]
            .set_requested_position(
                left_position_requests[AileronActuatorPosition::Green as usize],
            );

        self.right_aileron_controllers[AileronActuatorPosition::Blue as usize]
            .set_requested_position(
                right_position_requests[AileronActuatorPosition::Blue as usize],
            );
        self.right_aileron_controllers[AileronActuatorPosition::Green as usize]
            .set_requested_position(
                right_position_requests[AileronActuatorPosition::Green as usize],
            );
    }

    /// Will drive mode from solenoid state
    /// -If energized actuator controls position
    /// -If not energized actuator is slaved in damping
    /// -We differentiate case of all actuators in damping mode where we set a more dampened
    /// mode to reach realistic slow droop speed.
    fn update_aileron_controllers_solenoids(
        &mut self,
        left_solenoids_energized: [bool; 2],
        right_solenoids_energized: [bool; 2],
    ) {
        if left_solenoids_energized.iter().any(|x| *x) {
            self.left_aileron_controllers[AileronActuatorPosition::Blue as usize].set_mode(
                Self::aileron_actuator_mode_from_solenoid(
                    left_solenoids_energized[AileronActuatorPosition::Blue as usize],
                ),
            );
            self.left_aileron_controllers[AileronActuatorPosition::Green as usize].set_mode(
                Self::aileron_actuator_mode_from_solenoid(
                    left_solenoids_energized[AileronActuatorPosition::Green as usize],
                ),
            );
        } else {
            for controller in &mut self.left_aileron_controllers {
                controller.set_mode(LinearActuatorMode::ClosedCircuitDamping);
            }
        }

        if right_solenoids_energized.iter().any(|x| *x) {
            self.right_aileron_controllers[AileronActuatorPosition::Blue as usize].set_mode(
                Self::aileron_actuator_mode_from_solenoid(
                    right_solenoids_energized[AileronActuatorPosition::Blue as usize],
                ),
            );
            self.right_aileron_controllers[AileronActuatorPosition::Green as usize].set_mode(
                Self::aileron_actuator_mode_from_solenoid(
                    right_solenoids_energized[AileronActuatorPosition::Green as usize],
                ),
            );
        } else {
            for controller in &mut self.right_aileron_controllers {
                controller.set_mode(LinearActuatorMode::ClosedCircuitDamping);
            }
        }
    }

    fn aileron_actuator_mode_from_solenoid(solenoid_energized: bool) -> LinearActuatorMode {
        if solenoid_energized {
            LinearActuatorMode::PositionControl
        } else {
            LinearActuatorMode::ActiveDamping
        }
    }

    fn aileron_actuator_position_from_surface_angle(surface_angle: Angle) -> Ratio {
        Ratio::new::<ratio>(surface_angle.get::<degree>() / 50. + 0.5)
    }
}
impl SimulationElement for AileronSystemHydraulicController {
    fn read(&mut self, reader: &mut SimulatorReader) {
        // Note that we reverse left, as positions are just passed through msfs for now
        self.update_aileron_controllers_positions(
            [
                Self::aileron_actuator_position_from_surface_angle(-Angle::new::<degree>(
                    reader.read(&self.left_aileron_blue_actuator_position_demand_id),
                )),
                Self::aileron_actuator_position_from_surface_angle(-Angle::new::<degree>(
                    reader.read(&self.left_aileron_green_actuator_position_demand_id),
                )),
            ],
            [
                Self::aileron_actuator_position_from_surface_angle(Angle::new::<degree>(
                    reader.read(&self.right_aileron_blue_actuator_position_demand_id),
                )),
                Self::aileron_actuator_position_from_surface_angle(Angle::new::<degree>(
                    reader.read(&self.right_aileron_green_actuator_position_demand_id),
                )),
            ],
        );

        self.update_aileron_controllers_solenoids(
            [
                reader.read(&self.left_aileron_blue_actuator_solenoid_id),
                reader.read(&self.left_aileron_green_actuator_solenoid_id),
            ],
            [
                reader.read(&self.right_aileron_blue_actuator_solenoid_id),
                reader.read(&self.right_aileron_green_actuator_solenoid_id),
            ],
        );
    }
}

struct ElevatorSystemHydraulicController {
    left_elevator_blue_actuator_solenoid_id: VariableIdentifier,
    right_elevator_blue_actuator_solenoid_id: VariableIdentifier,
    left_elevator_green_actuator_solenoid_id: VariableIdentifier,
    right_elevator_yellow_actuator_solenoid_id: VariableIdentifier,

    left_elevator_blue_actuator_position_demand_id: VariableIdentifier,
    right_elevator_blue_actuator_position_demand_id: VariableIdentifier,
    left_elevator_green_actuator_position_demand_id: VariableIdentifier,
    right_elevator_yellow_actuator_position_demand_id: VariableIdentifier,

    left_controllers: [AileronController; 2],
    right_controllers: [AileronController; 2],
}
impl ElevatorSystemHydraulicController {
    fn new(context: &mut InitContext) -> Self {
        Self {
            left_elevator_blue_actuator_solenoid_id: context
                .get_identifier("LEFT_ELEV_BLUE_SERVO_SOLENOID_ENERGIZED".to_owned()),
            right_elevator_blue_actuator_solenoid_id: context
                .get_identifier("RIGHT_ELEV_BLUE_SERVO_SOLENOID_ENERGIZED".to_owned()),
            left_elevator_green_actuator_solenoid_id: context
                .get_identifier("LEFT_ELEV_GREEN_SERVO_SOLENOID_ENERGIZED".to_owned()),
            right_elevator_yellow_actuator_solenoid_id: context
                .get_identifier("RIGHT_ELEV_YELLOW_SERVO_SOLENOID_ENERGIZED".to_owned()),

            left_elevator_blue_actuator_position_demand_id: context
                .get_identifier("LEFT_ELEV_BLUE_COMMANDED_POSITION".to_owned()),
            right_elevator_blue_actuator_position_demand_id: context
                .get_identifier("RIGHT_ELEV_BLUE_COMMANDED_POSITION".to_owned()),
            left_elevator_green_actuator_position_demand_id: context
                .get_identifier("LEFT_ELEV_GREEN_COMMANDED_POSITION".to_owned()),
            right_elevator_yellow_actuator_position_demand_id: context
                .get_identifier("RIGHT_ELEV_YELLOW_COMMANDED_POSITION".to_owned()),

            // Controllers are in outboard->inboard order
            left_controllers: [AileronController::new(), AileronController::new()],
            right_controllers: [AileronController::new(), AileronController::new()],
        }
    }

    fn left_controllers(
        &self,
    ) -> &[impl HydraulicAssemblyController + HydraulicLocking + ElectroHydrostaticPowered] {
        &self.left_controllers[..]
    }

    fn right_controllers(
        &self,
    ) -> &[impl HydraulicAssemblyController + HydraulicLocking + ElectroHydrostaticPowered] {
        &self.right_controllers[..]
    }

    fn update_elevator_controllers_positions(
        &mut self,
        left_position_requests: [Ratio; 2],
        right_position_requests: [Ratio; 2],
    ) {
        self.left_controllers[LeftElevatorActuatorCircuit::Blue as usize].set_requested_position(
            left_position_requests[LeftElevatorActuatorCircuit::Blue as usize],
        );
        self.left_controllers[LeftElevatorActuatorCircuit::Green as usize].set_requested_position(
            left_position_requests[LeftElevatorActuatorCircuit::Green as usize],
        );

        self.right_controllers[RightElevatorActuatorCircuit::Blue as usize].set_requested_position(
            right_position_requests[RightElevatorActuatorCircuit::Blue as usize],
        );
        self.right_controllers[RightElevatorActuatorCircuit::Yellow as usize]
            .set_requested_position(
                right_position_requests[RightElevatorActuatorCircuit::Yellow as usize],
            );
    }

    fn update_elevator_controllers_solenoids(
        &mut self,
        left_solenoids_energized: [bool; 2],
        right_solenoids_energized: [bool; 2],
    ) {
        if left_solenoids_energized.iter().all(|x| *x) {
            for controller in &mut self.left_controllers {
                controller.set_mode(LinearActuatorMode::ClosedCircuitDamping);
            }
        } else {
            self.left_controllers[LeftElevatorActuatorCircuit::Blue as usize].set_mode(
                Self::elevator_actuator_mode_from_solenoid(
                    left_solenoids_energized[LeftElevatorActuatorCircuit::Blue as usize],
                ),
            );
            self.left_controllers[LeftElevatorActuatorCircuit::Green as usize].set_mode(
                Self::elevator_actuator_mode_from_solenoid(
                    left_solenoids_energized[LeftElevatorActuatorCircuit::Green as usize],
                ),
            );
        }

        if right_solenoids_energized.iter().all(|x| *x) {
            for controller in &mut self.right_controllers {
                controller.set_mode(LinearActuatorMode::ClosedCircuitDamping);
            }
        } else {
            self.right_controllers[RightElevatorActuatorCircuit::Blue as usize].set_mode(
                Self::elevator_actuator_mode_from_solenoid(
                    right_solenoids_energized[RightElevatorActuatorCircuit::Blue as usize],
                ),
            );
            self.right_controllers[RightElevatorActuatorCircuit::Yellow as usize].set_mode(
                Self::elevator_actuator_mode_from_solenoid(
                    right_solenoids_energized[RightElevatorActuatorCircuit::Yellow as usize],
                ),
            );
        }
    }

    fn elevator_actuator_mode_from_solenoid(solenoid_energized: bool) -> LinearActuatorMode {
        // Elevator has reverted logic
        if !solenoid_energized {
            LinearActuatorMode::PositionControl
        } else {
            LinearActuatorMode::ActiveDamping
        }
    }

    fn elevator_actuator_position_from_surface_angle(surface_angle: Angle) -> Ratio {
        Ratio::new::<ratio>(
            (-surface_angle.get::<degree>() / 47. + 17. / 47.)
                .min(1.)
                .max(0.),
        )
    }
}
impl SimulationElement for ElevatorSystemHydraulicController {
    fn read(&mut self, reader: &mut SimulatorReader) {
        self.update_elevator_controllers_positions(
            [
                Self::elevator_actuator_position_from_surface_angle(Angle::new::<degree>(
                    reader.read(&self.left_elevator_blue_actuator_position_demand_id),
                )),
                Self::elevator_actuator_position_from_surface_angle(Angle::new::<degree>(
                    reader.read(&self.left_elevator_green_actuator_position_demand_id),
                )),
            ],
            [
                Self::elevator_actuator_position_from_surface_angle(Angle::new::<degree>(
                    reader.read(&self.right_elevator_blue_actuator_position_demand_id),
                )),
                Self::elevator_actuator_position_from_surface_angle(Angle::new::<degree>(
                    reader.read(&self.right_elevator_yellow_actuator_position_demand_id),
                )),
            ],
        );

        self.update_elevator_controllers_solenoids(
            [
                reader.read(&self.left_elevator_blue_actuator_solenoid_id),
                reader.read(&self.left_elevator_green_actuator_solenoid_id),
            ],
            [
                reader.read(&self.right_elevator_blue_actuator_solenoid_id),
                reader.read(&self.right_elevator_yellow_actuator_solenoid_id),
            ],
        );
    }
}

struct A320YawDamperController {
    id_position_request: VariableIdentifier,
    id_energized: VariableIdentifier,

    angle_demand: Angle,
    is_solenoid_energized: bool,
}
impl A320YawDamperController {
    fn new(context: &mut InitContext, hyd_circuit: HydraulicColor) -> Self {
        Self {
            id_position_request: context
                .get_identifier(format!("YAW_DAMPER_{}_COMMANDED_POSITION", hyd_circuit))
                .to_owned(),
            id_energized: context
                .get_identifier(format!(
                    "YAW_DAMPER_{}_SERVO_SOLENOID_ENERGIZED",
                    hyd_circuit
                ))
                .to_owned(),

            angle_demand: Angle::default(),
            is_solenoid_energized: false,
        }
    }
}
impl YawDamperActuatorController for A320YawDamperController {
    fn is_solenoid_energized(&self) -> bool {
        self.is_solenoid_energized
    }

    fn angle_request(&self) -> Angle {
        // Reversing angle as FBW negative is right, whereas in systems negative is left
        -self.angle_demand
    }
}
impl SimulationElement for A320YawDamperController {
    fn read(&mut self, reader: &mut SimulatorReader) {
        self.is_solenoid_energized = reader.read(&self.id_energized);
        self.angle_demand = reader.read(&self.id_position_request);
    }
}

#[derive(Clone, Copy, Debug, PartialEq)]
enum RudderComponent {
    Limiter,
    Trim,
}
impl Display for RudderComponent {
    fn fmt(&self, f: &mut std::fmt::Formatter<'_>) -> std::fmt::Result {
        match self {
            Self::Limiter => write!(f, "TRAVEL_LIM"),
            Self::Trim => write!(f, "TRIM"),
        }
    }
}

struct A320RudderTrimTravelLimiterController {
    id_active_mode_1: VariableIdentifier,
    id_active_mode_2: VariableIdentifier,
    id_commanded_position_1: VariableIdentifier,
    id_commanded_position_2: VariableIdentifier,

    id_emergency_reset_1: Option<VariableIdentifier>,
    id_emergency_reset_2: Option<VariableIdentifier>,

    commanded_position: [Angle; 2],
    active_mode: [bool; 2],
    is_emergency_reset: bool,

    component_type: RudderComponent,
}
impl A320RudderTrimTravelLimiterController {
    fn new(context: &mut InitContext, component_type: RudderComponent) -> Self {
        Self {
            id_active_mode_1: context
                .get_identifier(format!("RUDDER_{}_1_ACTIVE_MODE_COMMANDED", component_type)),
            id_active_mode_2: context
                .get_identifier(format!("RUDDER_{}_2_ACTIVE_MODE_COMMANDED", component_type)),
            id_commanded_position_1: context
                .get_identifier(format!("RUDDER_{}_1_COMMANDED_POSITION", component_type)),
            id_commanded_position_2: context
                .get_identifier(format!("RUDDER_{}_2_COMMANDED_POSITION", component_type)),

            id_emergency_reset_1: if component_type == RudderComponent::Limiter {
                Some(context.get_identifier("FAC_1_RTL_EMER_RESET".to_owned()))
            } else {
                None
            },
            id_emergency_reset_2: if component_type == RudderComponent::Limiter {
                Some(context.get_identifier("FAC_2_RTL_EMER_RESET".to_owned()))
            } else {
                None
            },

            commanded_position: [Angle::default(); 2],
            active_mode: [false; 2],
            is_emergency_reset: false,

            component_type,
        }
    }
}
impl AngularPositioningController for A320RudderTrimTravelLimiterController {
    fn commanded_position(&self) -> [Angle; 2] {
        self.commanded_position
    }

    fn energised_motor(&self) -> [bool; 2] {
        self.active_mode
    }

    fn emergency_reset_active(&self) -> bool {
        self.is_emergency_reset
    }
}
impl SimulationElement for A320RudderTrimTravelLimiterController {
    fn read(&mut self, reader: &mut SimulatorReader) {
        self.commanded_position[0] = reader.read(&self.id_commanded_position_1);
        self.commanded_position[1] = reader.read(&self.id_commanded_position_2);

        // Trim commands from FBW is negative for right positive for left, opposite convention in hydraulics
        if self.component_type == RudderComponent::Trim {
            self.commanded_position = self.commanded_position.map(|p| -p);
        }

        self.active_mode[0] = reader.read(&self.id_active_mode_1);
        self.active_mode[1] = reader.read(&self.id_active_mode_2);

        // Only limiter has an emergency reset system
        if self.component_type == RudderComponent::Limiter {
            self.is_emergency_reset = reader.read(&self.id_emergency_reset_1.unwrap())
                || reader.read(&self.id_emergency_reset_2.unwrap());
        }
    }
}

struct RudderSystemHydraulicController {
    rudder_pedal_control_input_id: VariableIdentifier,
    rudder_pedal_position_id: VariableIdentifier,

    rudder_position_requested: Angle,

    yaw_damper_control: [A320YawDamperController; 2],
    trim_control: A320RudderTrimTravelLimiterController,
    travel_limiter_control: A320RudderTrimTravelLimiterController,

    rudder_mechanical_assembly: RudderMechanicalControl,

    green_press_control_avail: bool,
    blue_press_control_avail: bool,
    yellow_press_control_avail: bool,

    rudder_controllers: [AileronController; 3],
}
impl RudderSystemHydraulicController {
    const RUDDER_MAX_TRAVEL_DEGREES: f64 = 50.;

    const MIN_PRESSURE_LO_HYST_FOR_ACTIVE_CONTROL_PSI: f64 = 700.;
    const MIN_PRESSURE_HI_HYST_FOR_ACTIVE_CONTROL_PSI: f64 = 1200.;

    fn new(context: &mut InitContext) -> Self {
        Self {
            rudder_pedal_control_input_id: context
                .get_identifier("RUDDER_PEDAL_POSITION".to_owned()),
            rudder_pedal_position_id: context
                .get_identifier("RUDDER_PEDAL_ANIMATION_POSITION".to_owned()),

            rudder_position_requested: Angle::default(),

            yaw_damper_control: [
                A320YawDamperController::new(context, HydraulicColor::Green),
                A320YawDamperController::new(context, HydraulicColor::Yellow),
            ],
            trim_control: A320RudderTrimTravelLimiterController::new(
                context,
                RudderComponent::Trim,
            ),
            travel_limiter_control: A320RudderTrimTravelLimiterController::new(
                context,
                RudderComponent::Limiter,
            ),

            rudder_mechanical_assembly: RudderMechanicalControl::new(context),

            green_press_control_avail: false,
            blue_press_control_avail: false,
            yellow_press_control_avail: false,

            // Controllers are in [ Green circuit, Blue circuit, Yellow circuit] order
            rudder_controllers: [
                AileronController::new(),
                AileronController::new(),
                AileronController::new(),
            ],
        }
    }

    fn ratio_demand_from_angle_demand(&self) -> Ratio {
        Ratio::new::<ratio>(
            (self
                .rudder_mechanical_assembly
                .final_actuators_input()
                .get::<degree>()
                + Self::RUDDER_MAX_TRAVEL_DEGREES / 2.)
                / Self::RUDDER_MAX_TRAVEL_DEGREES,
        )
    }

    fn update_rudder_requested_position(&mut self) {
        let final_ratio_demand = self.ratio_demand_from_angle_demand();

        for controller in &mut self.rudder_controllers {
            controller.set_requested_position(final_ratio_demand);
        }
    }

    fn set_rudder_no_position_control(&mut self) {
        for controller in &mut self.rudder_controllers {
            controller.set_mode(LinearActuatorMode::ClosedCircuitDamping);
        }
    }

    fn set_rudder_position_control(&mut self) {
        if self.green_press_control_avail {
            self.rudder_controllers[RudderActuatorPosition::Green as usize]
                .set_mode(LinearActuatorMode::PositionControl);
        } else {
            self.rudder_controllers[RudderActuatorPosition::Green as usize]
                .set_mode(LinearActuatorMode::ActiveDamping);
        }

        if self.blue_press_control_avail {
            self.rudder_controllers[RudderActuatorPosition::Blue as usize]
                .set_mode(LinearActuatorMode::PositionControl);
        } else {
            self.rudder_controllers[RudderActuatorPosition::Blue as usize]
                .set_mode(LinearActuatorMode::ActiveDamping);
        }

        if self.yellow_press_control_avail {
            self.rudder_controllers[RudderActuatorPosition::Yellow as usize]
                .set_mode(LinearActuatorMode::PositionControl);
        } else {
            self.rudder_controllers[RudderActuatorPosition::Yellow as usize]
                .set_mode(LinearActuatorMode::ActiveDamping);
        }
    }

    fn update_rudder_control_state(&mut self) {
        if self.any_hyd_available() {
            self.set_rudder_position_control();
        } else {
            self.set_rudder_no_position_control();
        }
    }

    fn any_hyd_available(&self) -> bool {
        self.green_press_control_avail
            || self.blue_press_control_avail
            || self.yellow_press_control_avail
    }

    fn update_pressure_availability(
        &mut self,
        green_pressure: &impl SectionPressure,
        blue_pressure: &impl SectionPressure,
        yellow_pressure: &impl SectionPressure,
    ) {
        if green_pressure.pressure_downstream_leak_valve().get::<psi>()
            > Self::MIN_PRESSURE_HI_HYST_FOR_ACTIVE_CONTROL_PSI
        {
            self.green_press_control_avail = true;
        } else if green_pressure.pressure_downstream_leak_valve().get::<psi>()
            < Self::MIN_PRESSURE_LO_HYST_FOR_ACTIVE_CONTROL_PSI
        {
            self.green_press_control_avail = false;
        }

        if blue_pressure.pressure_downstream_leak_valve().get::<psi>()
            > Self::MIN_PRESSURE_HI_HYST_FOR_ACTIVE_CONTROL_PSI
        {
            self.blue_press_control_avail = true;
        } else if blue_pressure.pressure_downstream_leak_valve().get::<psi>()
            < Self::MIN_PRESSURE_LO_HYST_FOR_ACTIVE_CONTROL_PSI
        {
            self.blue_press_control_avail = false;
        }

        if yellow_pressure
            .pressure_downstream_leak_valve()
            .get::<psi>()
            > Self::MIN_PRESSURE_HI_HYST_FOR_ACTIVE_CONTROL_PSI
        {
            self.yellow_press_control_avail = true;
        } else if yellow_pressure
            .pressure_downstream_leak_valve()
            .get::<psi>()
            < Self::MIN_PRESSURE_LO_HYST_FOR_ACTIVE_CONTROL_PSI
        {
            self.yellow_press_control_avail = false;
        }
    }

    fn update(
        &mut self,
        context: &UpdateContext,
        green_pressure: &impl SectionPressure,
        blue_pressure: &impl SectionPressure,
        yellow_pressure: &impl SectionPressure,
    ) {
        self.update_pressure_availability(green_pressure, blue_pressure, yellow_pressure);

        self.update_rudder_requested_position();

        self.rudder_mechanical_assembly.update(
            context,
            self.rudder_position_requested,
            &self.trim_control,
            &self.travel_limiter_control,
            &self.yaw_damper_control,
            [
                green_pressure.pressure_downstream_leak_valve(),
                yellow_pressure.pressure_downstream_leak_valve(),
            ],
        );

        self.update_rudder_control_state();
    }

    fn rudder_controllers(
        &self,
    ) -> &[impl HydraulicAssemblyController + HydraulicLocking + ElectroHydrostaticPowered] {
        &self.rudder_controllers[..]
    }

    fn green_actuator(&mut self) -> &mut impl Actuator {
        self.rudder_mechanical_assembly.yaw_damper_green_actuator()
    }

    fn yellow_actuator(&mut self) -> &mut impl Actuator {
        self.rudder_mechanical_assembly.yaw_damper_yellow_actuator()
    }
}
impl SimulationElement for RudderSystemHydraulicController {
    fn accept<T: SimulationElementVisitor>(&mut self, visitor: &mut T) {
        accept_iterable!(self.yaw_damper_control, visitor);
        self.trim_control.accept(visitor);
        self.travel_limiter_control.accept(visitor);
        self.rudder_mechanical_assembly.accept(visitor);

        visitor.visit(self);
    }

    fn read(&mut self, reader: &mut SimulatorReader) {
        let rudder_position_pedal_demand: Angle = reader.read(&self.rudder_pedal_control_input_id);

        self.rudder_position_requested =
            rudder_position_pedal_demand * (Self::RUDDER_MAX_TRAVEL_DEGREES / 2. / 100.);
    }

    fn write(&self, writer: &mut SimulatorWriter) {
        let pedal_position = self
            .rudder_mechanical_assembly
            .pedal_position()
            .get::<degree>()
            * 100.
            / (Self::RUDDER_MAX_TRAVEL_DEGREES / 2.);
        writer.write(&self.rudder_pedal_position_id, pedal_position);
    }
}

#[derive(PartialEq, Clone, Copy)]
enum ActuatorSide {
    Left,
    Right,
}

#[derive(PartialEq, Clone, Copy)]
enum AileronActuatorPosition {
    Blue = 0,
    Green = 1,
}

enum RudderActuatorPosition {
    Green = 0,
    Blue = 1,
    Yellow = 2,
}

enum LeftElevatorActuatorCircuit {
    Blue = 0,
    Green = 1,
}

enum RightElevatorActuatorCircuit {
    Blue = 0,
    Yellow = 1,
}

struct AileronAssembly {
    hydraulic_assembly: HydraulicLinearActuatorAssembly<2>,

    position_id: VariableIdentifier,

    position: Ratio,

    aerodynamic_model: AerodynamicModel,
}
impl AileronAssembly {
    fn new(
        context: &mut InitContext,
        id: ActuatorSide,
        hydraulic_assembly: HydraulicLinearActuatorAssembly<2>,
        aerodynamic_model: AerodynamicModel,
    ) -> Self {
        Self {
            hydraulic_assembly,
            position_id: match id {
                ActuatorSide::Left => context.get_identifier("HYD_AIL_LEFT_DEFLECTION".to_owned()),
                ActuatorSide::Right => {
                    context.get_identifier("HYD_AIL_RIGHT_DEFLECTION".to_owned())
                }
            },
            position: Ratio::new::<ratio>(0.),
            aerodynamic_model,
        }
    }

    fn actuator(&mut self, circuit_position: AileronActuatorPosition) -> &mut impl Actuator {
        self.hydraulic_assembly.actuator(circuit_position as usize)
    }

    fn update(
        &mut self,
        context: &UpdateContext,
        aileron_controllers: &[impl HydraulicAssemblyController
              + HydraulicLocking
              + ElectroHydrostaticPowered],
        current_pressure_outward: &impl SectionPressure,
        current_pressure_inward: &impl SectionPressure,
    ) {
        self.aerodynamic_model
            .update_body(context, self.hydraulic_assembly.body());
        self.hydraulic_assembly.update(
            context,
            aileron_controllers,
            [
                current_pressure_outward.pressure_downstream_leak_valve(),
                current_pressure_inward.pressure_downstream_leak_valve(),
            ],
        );

        self.position = self.hydraulic_assembly.position_normalized();
    }
}
impl SimulationElement for AileronAssembly {
    fn write(&self, writer: &mut SimulatorWriter) {
        writer.write(&self.position_id, self.position.get::<ratio>());
    }
}

struct ElevatorAssembly {
    hydraulic_assembly: HydraulicLinearActuatorAssembly<2>,

    position_id: VariableIdentifier,

    position: Ratio,

    aerodynamic_model: AerodynamicModel,
}
impl ElevatorAssembly {
    fn new(
        context: &mut InitContext,
        id: ActuatorSide,
        hydraulic_assembly: HydraulicLinearActuatorAssembly<2>,
        aerodynamic_model: AerodynamicModel,
    ) -> Self {
        Self {
            hydraulic_assembly,
            position_id: match id {
                ActuatorSide::Left => context.get_identifier("HYD_ELEV_LEFT_DEFLECTION".to_owned()),
                ActuatorSide::Right => {
                    context.get_identifier("HYD_ELEV_RIGHT_DEFLECTION".to_owned())
                }
            },
            position: Ratio::new::<ratio>(0.),
            aerodynamic_model,
        }
    }

    fn actuator(&mut self, circuit_position: usize) -> &mut impl Actuator {
        self.hydraulic_assembly.actuator(circuit_position)
    }

    fn update(
        &mut self,
        context: &UpdateContext,
        elevator_controllers: &[impl HydraulicAssemblyController
              + HydraulicLocking
              + ElectroHydrostaticPowered],
        current_pressure_outward: &impl SectionPressure,
        current_pressure_inward: &impl SectionPressure,
        ths: &impl TrimmableHorizontalStabilizer,
    ) {
        self.hydraulic_assembly.set_trim_offset(ths.trim_angle());

        self.aerodynamic_model
            .update_body(context, self.hydraulic_assembly.body());
        self.hydraulic_assembly.update(
            context,
            elevator_controllers,
            [
                current_pressure_outward.pressure_downstream_leak_valve(),
                current_pressure_inward.pressure_downstream_leak_valve(),
            ],
        );

        self.position = self.hydraulic_assembly.position_normalized();
    }
}
impl SimulationElement for ElevatorAssembly {
    fn write(&self, writer: &mut SimulatorWriter) {
        writer.write(&self.position_id, self.position.get::<ratio>());
    }
}

struct RudderAssembly {
    hydraulic_assembly: HydraulicLinearActuatorAssembly<3>,
    name_id: VariableIdentifier,

    position: Ratio,

    aerodynamic_model: AerodynamicModel,
}
impl RudderAssembly {
    fn new(
        context: &mut InitContext,
        hydraulic_assembly: HydraulicLinearActuatorAssembly<3>,
        aerodynamic_model: AerodynamicModel,
    ) -> Self {
        Self {
            hydraulic_assembly,

            name_id: context.get_identifier("HYD_RUD_DEFLECTION".to_owned()),

            position: Ratio::new::<ratio>(0.5),

            aerodynamic_model,
        }
    }

    fn actuator(&mut self, circuit_position: RudderActuatorPosition) -> &mut impl Actuator {
        self.hydraulic_assembly.actuator(circuit_position as usize)
    }

    fn update(
        &mut self,
        context: &UpdateContext,
        rudder_controllers: &[impl HydraulicAssemblyController
              + HydraulicLocking
              + ElectroHydrostaticPowered],
        current_pressure_green: &impl SectionPressure,
        current_pressure_blue: &impl SectionPressure,
        current_pressure_yellow: &impl SectionPressure,
    ) {
        self.aerodynamic_model
            .update_body(context, self.hydraulic_assembly.body());

        self.hydraulic_assembly.update(
            context,
            rudder_controllers,
            [
                current_pressure_green.pressure_downstream_leak_valve(),
                current_pressure_blue.pressure_downstream_leak_valve(),
                current_pressure_yellow.pressure_downstream_leak_valve(),
            ],
        );

        self.position = self.hydraulic_assembly.position_normalized();
    }
}
impl SimulationElement for RudderAssembly {
    fn write(&self, writer: &mut SimulatorWriter) {
        writer.write(&self.name_id, self.position.get::<ratio>());
    }
}

struct SpoilerElement {
    hydraulic_assembly: HydraulicLinearActuatorAssembly<1>,

    position_id: VariableIdentifier,

    position: Ratio,

    aerodynamic_model: AerodynamicModel,
}
impl SpoilerElement {
    fn new(
        context: &mut InitContext,
        id: ActuatorSide,
        id_num: usize,
        hydraulic_assembly: HydraulicLinearActuatorAssembly<1>,
        aerodynamic_model: AerodynamicModel,
    ) -> Self {
        Self {
            hydraulic_assembly,
            position_id: match id {
                ActuatorSide::Left => {
                    context.get_identifier(format!("HYD_SPOILER_{}_LEFT_DEFLECTION", id_num))
                }
                ActuatorSide::Right => {
                    context.get_identifier(format!("HYD_SPOILER_{}_RIGHT_DEFLECTION", id_num))
                }
            },
            position: Ratio::new::<ratio>(0.),
            aerodynamic_model,
        }
    }

    fn actuator(&mut self) -> &mut impl Actuator {
        self.hydraulic_assembly.actuator(0)
    }

    fn update(
        &mut self,
        context: &UpdateContext,
        spoiler_controller: &(impl HydraulicAssemblyController
              + HydraulicLocking
              + ElectroHydrostaticPowered),
        current_pressure: Pressure,
    ) {
        self.aerodynamic_model
            .update_body(context, self.hydraulic_assembly.body());
        self.hydraulic_assembly.update(
            context,
            std::slice::from_ref(spoiler_controller),
            [current_pressure],
        );

        self.position = self.hydraulic_assembly.position_normalized();
    }
}
impl SimulationElement for SpoilerElement {
    fn write(&self, writer: &mut SimulatorWriter) {
        writer.write(&self.position_id, self.position.get::<ratio>());
    }
}

struct SpoilerGroup {
    spoilers: [SpoilerElement; 5],
    hydraulic_controllers: [SpoilerController; 5],
}
impl SpoilerGroup {
    fn new(context: &mut InitContext, spoiler_side: &str, spoilers: [SpoilerElement; 5]) -> Self {
        Self {
            spoilers,
            hydraulic_controllers: [
                SpoilerController::new(context, spoiler_side, 1),
                SpoilerController::new(context, spoiler_side, 2),
                SpoilerController::new(context, spoiler_side, 3),
                SpoilerController::new(context, spoiler_side, 4),
                SpoilerController::new(context, spoiler_side, 5),
            ],
        }
    }

    fn update(
        &mut self,
        context: &UpdateContext,
        green_section: &impl SectionPressure,
        blue_section: &impl SectionPressure,
        yellow_section: &impl SectionPressure,
    ) {
        self.spoilers[0].update(
            context,
            &self.hydraulic_controllers[0],
            green_section.pressure_downstream_leak_valve(),
        );
        self.spoilers[1].update(
            context,
            &self.hydraulic_controllers[1],
            yellow_section.pressure_downstream_leak_valve(),
        );
        self.spoilers[2].update(
            context,
            &self.hydraulic_controllers[2],
            blue_section.pressure_downstream_leak_valve(),
        );
        self.spoilers[3].update(
            context,
            &self.hydraulic_controllers[3],
            yellow_section.pressure_downstream_leak_valve(),
        );
        self.spoilers[4].update(
            context,
            &self.hydraulic_controllers[4],
            green_section.pressure_downstream_leak_valve(),
        );
    }

    fn actuator(&mut self, spoiler_id: usize) -> &mut impl Actuator {
        self.spoilers[spoiler_id].actuator()
    }
}
impl SimulationElement for SpoilerGroup {
    fn accept<T: SimulationElementVisitor>(&mut self, visitor: &mut T) {
        for controller in &mut self.hydraulic_controllers {
            controller.accept(visitor);
        }

        for spoiler in &mut self.spoilers {
            spoiler.accept(visitor);
        }

        visitor.visit(self);
    }
}

struct SpoilerController {
    position_demand_id: VariableIdentifier,
    requested_position: Ratio,
}
impl SpoilerController {
    fn new(context: &mut InitContext, spoiler_side: &str, spoiler_id_number: usize) -> Self {
        Self {
            position_demand_id: context.get_identifier(format!(
                "{}_SPOILER_{}_COMMANDED_POSITION",
                spoiler_side, spoiler_id_number
            )),

            requested_position: Ratio::new::<ratio>(0.),
        }
    }

    fn spoiler_actuator_position_from_surface_angle(surface_angle: Angle) -> Ratio {
        Ratio::new::<ratio>((surface_angle.get::<degree>() / 50.).min(1.).max(0.))
    }
}
impl HydraulicAssemblyController for SpoilerController {
    fn requested_mode(&self) -> LinearActuatorMode {
        LinearActuatorMode::PositionControl
    }

    fn requested_position(&self) -> Ratio {
        self.requested_position
    }

    fn should_lock(&self) -> bool {
        false
    }

    fn requested_lock_position(&self) -> Ratio {
        Ratio::default()
    }
}
impl SimulationElement for SpoilerController {
    fn read(&mut self, reader: &mut SimulatorReader) {
        self.requested_position =
            Self::spoiler_actuator_position_from_surface_angle(Angle::new::<degree>(
                reader.read(&self.position_demand_id),
            ));
    }
}
impl HydraulicLocking for SpoilerController {}
impl ElectroHydrostaticPowered for SpoilerController {}

struct A320GravityExtension {
    gear_gravity_extension_handle_position_id: VariableIdentifier,

    handle_angle: Angle,
}
impl A320GravityExtension {
    fn new(context: &mut InitContext) -> Self {
        Self {
            gear_gravity_extension_handle_position_id: context
                .get_identifier("GRAVITYGEAR_ROTATE_PCT".to_owned()),

            handle_angle: Angle::default(),
        }
    }
}
impl GearGravityExtension for A320GravityExtension {
    fn extension_handle_number_of_turns(&self) -> u8 {
        (self.handle_angle.get::<degree>() / 360.).floor() as u8
    }
}
impl SimulationElement for A320GravityExtension {
    fn read(&mut self, reader: &mut SimulatorReader) {
        let handle_percent: f64 = reader.read(&self.gear_gravity_extension_handle_position_id);

        self.handle_angle = Angle::new::<degree>(handle_percent * 3.6)
            .max(Angle::new::<degree>(0.))
            .min(Angle::new::<degree>(360. * 3.));
    }
}

struct A320TrimInputController {
    motor1_active_id: VariableIdentifier,
    motor2_active_id: VariableIdentifier,
    motor3_active_id: VariableIdentifier,

    motor1_position_id: VariableIdentifier,
    motor2_position_id: VariableIdentifier,
    motor3_position_id: VariableIdentifier,

    manual_control_active_id: VariableIdentifier,
    manual_control_speed_id: VariableIdentifier,

    motor_active: [bool; 3],
    motor_position: [Angle; 3],

    manual_control: bool,
    manual_control_speed: AngularVelocity,
}
impl A320TrimInputController {
    fn new(context: &mut InitContext) -> Self {
        Self {
            motor1_active_id: context.get_identifier("THS_1_ACTIVE_MODE_COMMANDED".to_owned()),
            motor2_active_id: context.get_identifier("THS_2_ACTIVE_MODE_COMMANDED".to_owned()),
            motor3_active_id: context.get_identifier("THS_3_ACTIVE_MODE_COMMANDED".to_owned()),

            motor1_position_id: context.get_identifier("THS_1_COMMANDED_POSITION".to_owned()),
            motor2_position_id: context.get_identifier("THS_2_COMMANDED_POSITION".to_owned()),
            motor3_position_id: context.get_identifier("THS_3_COMMANDED_POSITION".to_owned()),

            manual_control_active_id: context
                .get_identifier("THS_MANUAL_CONTROL_ACTIVE".to_owned()),
            manual_control_speed_id: context.get_identifier("THS_MANUAL_CONTROL_SPEED".to_owned()),

            motor_active: [false; 3],
            motor_position: [Angle::default(); 3],

            manual_control: false,
            manual_control_speed: AngularVelocity::default(),
        }
    }
}
impl PitchTrimActuatorController for A320TrimInputController {
    fn commanded_position(&self) -> Angle {
        for (idx, motor_active) in self.motor_active.iter().enumerate() {
            if *motor_active {
                return self.motor_position[idx];
            }
        }

        Angle::default()
    }

    fn energised_motor(&self) -> [bool; 3] {
        self.motor_active
    }
}
impl ManualPitchTrimController for A320TrimInputController {
    fn is_manually_moved(&self) -> bool {
        self.manual_control || self.manual_control_speed.get::<radian_per_second>() != 0.
    }

    fn moving_speed(&self) -> AngularVelocity {
        self.manual_control_speed
    }
}
impl SimulationElement for A320TrimInputController {
    fn read(&mut self, reader: &mut SimulatorReader) {
        self.motor_active[0] = reader.read(&self.motor1_active_id);
        self.motor_active[1] = reader.read(&self.motor2_active_id);
        self.motor_active[2] = reader.read(&self.motor3_active_id);

        self.motor_position[0] = reader.read(&self.motor1_position_id);
        self.motor_position[1] = reader.read(&self.motor2_position_id);
        self.motor_position[2] = reader.read(&self.motor3_position_id);

        self.manual_control = reader.read(&self.manual_control_active_id);
        self.manual_control_speed = reader.read(&self.manual_control_speed_id);
    }
}

#[cfg(test)]
mod tests {
    use super::*;

    mod a320_hydraulics {
        use super::*;
        use systems::{
            electrical::{
                test::TestElectricitySource, ElectricalBus, Electricity, ElectricitySource,
                ExternalPowerSource,
            },
            engine::{leap_engine::LeapEngine, EngineFireOverheadPanel},
            failures::FailureType,
            hydraulic::electrical_generator::TestGenerator,
            landing_gear::{GearSystemState, LandingGear, LandingGearControlInterfaceUnitSet},
            shared::{
                EmergencyElectricalState, HydraulicGeneratorControlUnit, LgciuId, PotentialOrigin,
            },
            simulation::{
                test::{ReadByName, SimulationTestBed, TestBed, WriteByName},
                Aircraft, InitContext,
            },
        };

        use uom::si::{
            angle::degree,
            electric_potential::volt,
            length::foot,
            ratio::{percent, ratio},
            volume::liter,
        };

        struct A320TestEmergencyElectricalOverheadPanel {
            rat_and_emer_gen_man_on: MomentaryPushButton,
        }

        impl A320TestEmergencyElectricalOverheadPanel {
            pub fn new(context: &mut InitContext) -> Self {
                A320TestEmergencyElectricalOverheadPanel {
                    rat_and_emer_gen_man_on: MomentaryPushButton::new(
                        context,
                        "EMER_ELEC_RAT_AND_EMER_GEN",
                    ),
                }
            }
        }
        impl SimulationElement for A320TestEmergencyElectricalOverheadPanel {
            fn accept<T: SimulationElementVisitor>(&mut self, visitor: &mut T) {
                self.rat_and_emer_gen_man_on.accept(visitor);

                visitor.visit(self);
            }
        }
        impl EmergencyElectricalRatPushButton for A320TestEmergencyElectricalOverheadPanel {
            fn is_pressed(&self) -> bool {
                self.rat_and_emer_gen_man_on.is_pressed()
            }
        }

        #[derive(Default)]
        struct A320TestAdirus {
            airspeed: Velocity,
        }
        impl A320TestAdirus {
            fn update(&mut self, context: &UpdateContext) {
                self.airspeed = context.true_airspeed()
            }
        }
        impl AdirsDiscreteOutputs for A320TestAdirus {
            fn low_speed_warning_1_104kts(&self, _: usize) -> bool {
                self.airspeed.get::<knot>() > 104.
            }

            fn low_speed_warning_2_54kts(&self, _: usize) -> bool {
                self.airspeed.get::<knot>() > 54.
            }

            fn low_speed_warning_3_159kts(&self, _: usize) -> bool {
                self.airspeed.get::<knot>() > 159.
            }

            fn low_speed_warning_4_260kts(&self, _: usize) -> bool {
                self.airspeed.get::<knot>() > 260.
            }
        }

        struct A320TestPneumatics {
            pressure: Pressure,
        }
        impl A320TestPneumatics {
            pub fn new() -> Self {
                Self {
                    pressure: Pressure::new::<psi>(50.),
                }
            }

            fn set_nominal_air_pressure(&mut self) {
                self.pressure = Pressure::new::<psi>(50.);
            }

            fn set_low_air_pressure(&mut self) {
                self.pressure = Pressure::new::<psi>(1.);
            }
        }
        impl ReservoirAirPressure for A320TestPneumatics {
            fn green_reservoir_pressure(&self) -> Pressure {
                self.pressure
            }

            fn blue_reservoir_pressure(&self) -> Pressure {
                self.pressure
            }

            fn yellow_reservoir_pressure(&self) -> Pressure {
                self.pressure
            }
        }

        struct A320TestElectrical {
            airspeed: Velocity,
            all_ac_lost: bool,
            emergency_generator: TestGenerator,
        }
        impl A320TestElectrical {
            pub fn new() -> Self {
                A320TestElectrical {
                    airspeed: Velocity::new::<knot>(100.),
                    all_ac_lost: false,
                    emergency_generator: TestGenerator::default(),
                }
            }

            fn update(
                &mut self,
                gcu: &impl HydraulicGeneratorControlUnit,
                context: &UpdateContext,
            ) {
                self.airspeed = context.indicated_airspeed();
                self.emergency_generator.update(gcu);
            }
        }
        impl EmergencyElectricalState for A320TestElectrical {
            fn is_in_emergency_elec(&self) -> bool {
                self.all_ac_lost && self.airspeed >= Velocity::new::<knot>(100.)
            }
        }
        impl EmergencyGeneratorPower for A320TestElectrical {
            fn generated_power(&self) -> Power {
                self.emergency_generator.generated_power()
            }
        }
        impl SimulationElement for A320TestElectrical {
            fn receive_power(&mut self, buses: &impl ElectricalBuses) {
                self.all_ac_lost = !buses.is_powered(ElectricalBusType::AlternatingCurrent(1))
                    && !buses.is_powered(ElectricalBusType::AlternatingCurrent(2));
            }
        }
        struct A320HydraulicsTestAircraft {
            pneumatics: A320TestPneumatics,
            engine_1: LeapEngine,
            engine_2: LeapEngine,
            hydraulics: A320Hydraulic,
            overhead: A320HydraulicOverheadPanel,
            autobrake_panel: AutobrakePanel,
            emergency_electrical_overhead: A320TestEmergencyElectricalOverheadPanel,
            engine_fire_overhead: EngineFireOverheadPanel<2>,
            landing_gear: LandingGear,
            lgcius: LandingGearControlInterfaceUnitSet,
            adirus: A320TestAdirus,
            electrical: A320TestElectrical,
            ext_pwr: ExternalPowerSource,

            powered_source_ac: TestElectricitySource,
            ac_ground_service_bus: ElectricalBus,
            dc_ground_service_bus: ElectricalBus,
            ac_1_bus: ElectricalBus,
            ac_2_bus: ElectricalBus,
            dc_1_bus: ElectricalBus,
            dc_2_bus: ElectricalBus,
            dc_ess_bus: ElectricalBus,
            dc_hot_1_bus: ElectricalBus,
            dc_hot_2_bus: ElectricalBus,

            // Electric buses states to be able to kill them dynamically
            is_ac_ground_service_powered: bool,
            is_dc_ground_service_powered: bool,
            is_ac_1_powered: bool,
            is_ac_2_powered: bool,
            is_dc_1_powered: bool,
            is_dc_2_powered: bool,
            is_dc_ess_powered: bool,
            is_dc_hot_1_powered: bool,
            is_dc_hot_2_powered: bool,
        }
        impl A320HydraulicsTestAircraft {
            fn new(context: &mut InitContext) -> Self {
                Self {
                    pneumatics: A320TestPneumatics::new(),
                    engine_1: LeapEngine::new(context, 1),
                    engine_2: LeapEngine::new(context, 2),
                    hydraulics: A320Hydraulic::new(context),
                    overhead: A320HydraulicOverheadPanel::new(context),
                    autobrake_panel: AutobrakePanel::new(context),
                    emergency_electrical_overhead: A320TestEmergencyElectricalOverheadPanel::new(
                        context,
                    ),
                    engine_fire_overhead: EngineFireOverheadPanel::new(context),
                    landing_gear: LandingGear::new(context),
                    lgcius: LandingGearControlInterfaceUnitSet::new(
                        context,
                        ElectricalBusType::DirectCurrentEssential,
                        ElectricalBusType::DirectCurrentGndFltService,
                    ),
                    adirus: A320TestAdirus::default(),
                    electrical: A320TestElectrical::new(),
                    ext_pwr: ExternalPowerSource::new(context),
                    powered_source_ac: TestElectricitySource::powered(
                        context,
                        PotentialOrigin::EngineGenerator(1),
                    ),
                    ac_ground_service_bus: ElectricalBus::new(
                        context,
                        ElectricalBusType::AlternatingCurrentGndFltService,
                    ),
                    dc_ground_service_bus: ElectricalBus::new(
                        context,
                        ElectricalBusType::DirectCurrentGndFltService,
                    ),
                    ac_1_bus: ElectricalBus::new(context, ElectricalBusType::AlternatingCurrent(1)),
                    ac_2_bus: ElectricalBus::new(context, ElectricalBusType::AlternatingCurrent(2)),
                    dc_1_bus: ElectricalBus::new(context, ElectricalBusType::DirectCurrent(1)),
                    dc_2_bus: ElectricalBus::new(context, ElectricalBusType::DirectCurrent(2)),
                    dc_ess_bus: ElectricalBus::new(
                        context,
                        ElectricalBusType::DirectCurrentEssential,
                    ),
                    dc_hot_1_bus: ElectricalBus::new(
                        context,
                        ElectricalBusType::DirectCurrentHot(1),
                    ),
                    dc_hot_2_bus: ElectricalBus::new(
                        context,
                        ElectricalBusType::DirectCurrentHot(2),
                    ),
                    is_ac_ground_service_powered: true,
                    is_dc_ground_service_powered: true,
                    is_ac_1_powered: true,
                    is_ac_2_powered: true,
                    is_dc_1_powered: true,
                    is_dc_2_powered: true,
                    is_dc_ess_powered: true,
                    is_dc_hot_1_powered: true,
                    is_dc_hot_2_powered: true,
                }
            }

            fn is_rat_commanded_to_deploy(&self) -> bool {
                self.hydraulics.ram_air_turbine_controller.should_deploy()
            }

            fn is_emergency_gen_at_nominal_speed(&self) -> bool {
                self.hydraulics.gcu.is_at_nominal_speed()
            }

            fn is_green_edp_commanded_on(&self) -> bool {
                self.hydraulics
                    .engine_driven_pump_1_controller
                    .should_pressurise()
            }

            fn is_yellow_edp_commanded_on(&self) -> bool {
                self.hydraulics
                    .engine_driven_pump_2_controller
                    .should_pressurise()
            }

            fn get_yellow_brake_accumulator_fluid_volume(&self) -> Volume {
                self.hydraulics
                    .braking_circuit_altn
                    .accumulator_fluid_volume()
            }

            fn is_nws_pin_inserted(&self) -> bool {
                self.hydraulics.nose_wheel_steering_pin_is_inserted()
            }

            fn is_cargo_powering_yellow_epump(&self) -> bool {
                self.hydraulics
                    .should_pressurise_yellow_pump_for_cargo_door_operation()
            }

            fn is_yellow_epump_controller_pressurising(&self) -> bool {
                self.hydraulics
                    .yellow_electric_pump_controller
                    .should_pressurise()
            }

            fn is_blue_epump_controller_pressurising(&self) -> bool {
                self.hydraulics
                    .blue_electric_pump_controller
                    .should_pressurise()
            }

            fn is_edp1_green_pump_controller_pressurising(&self) -> bool {
                self.hydraulics
                    .engine_driven_pump_1_controller
                    .should_pressurise()
            }

            fn is_edp2_yellow_pump_controller_pressurising(&self) -> bool {
                self.hydraulics
                    .engine_driven_pump_2_controller
                    .should_pressurise()
            }

            fn is_ptu_controller_activating_ptu(&self) -> bool {
                self.hydraulics
                    .power_transfer_unit_controller
                    .should_enable()
            }

            fn is_ptu_enabled(&self) -> bool {
                self.hydraulics.power_transfer_unit.is_enabled()
            }

            fn is_blue_pressure_switch_pressurised(&self) -> bool {
                self.hydraulics.is_blue_pressure_switch_pressurised()
            }

            fn is_green_pressure_switch_pressurised(&self) -> bool {
                self.hydraulics.is_green_pressure_switch_pressurised()
            }

            fn is_yellow_pressure_switch_pressurised(&self) -> bool {
                self.hydraulics.is_yellow_pressure_switch_pressurised()
            }

            fn is_yellow_leak_meas_valve_commanded_open(&self) -> bool {
                self.hydraulics
                    .yellow_circuit_controller
                    .should_open_leak_measurement_valve()
            }

            fn is_blue_leak_meas_valve_commanded_open(&self) -> bool {
                self.hydraulics
                    .blue_circuit_controller
                    .should_open_leak_measurement_valve()
            }

            fn is_green_leak_meas_valve_commanded_open(&self) -> bool {
                self.hydraulics
                    .green_circuit_controller
                    .should_open_leak_measurement_valve()
            }

            fn nose_steering_position(&self) -> Angle {
                self.hydraulics.nose_steering.position_feedback()
            }

            fn is_cargo_fwd_door_locked_up(&self) -> bool {
                self.hydraulics.forward_cargo_door_controller.control_state
                    == DoorControlState::UpLocked
            }

            fn set_ac_bus_1_is_powered(&mut self, bus_is_alive: bool) {
                self.is_ac_1_powered = bus_is_alive;
            }

            fn set_ac_bus_2_is_powered(&mut self, bus_is_alive: bool) {
                self.is_ac_2_powered = bus_is_alive;
            }

            fn set_dc_ground_service_is_powered(&mut self, bus_is_alive: bool) {
                self.is_dc_ground_service_powered = bus_is_alive;
            }

            fn set_ac_ground_service_is_powered(&mut self, bus_is_alive: bool) {
                self.is_ac_ground_service_powered = bus_is_alive;
            }

            fn set_dc_bus_2_is_powered(&mut self, bus_is_alive: bool) {
                self.is_dc_2_powered = bus_is_alive;
            }

            fn set_dc_ess_is_powered(&mut self, bus_is_alive: bool) {
                self.is_dc_ess_powered = bus_is_alive;
            }

            fn use_worst_case_ptu(&mut self) {
                self.hydraulics.power_transfer_unit.update_characteristics(
                    &A320PowerTransferUnitCharacteristics::new_worst_part_acceptable(),
                );
            }
        }

        impl Aircraft for A320HydraulicsTestAircraft {
            fn update_before_power_distribution(
                &mut self,
                _: &UpdateContext,
                electricity: &mut Electricity,
            ) {
                self.powered_source_ac
                    .power_with_potential(ElectricPotential::new::<volt>(115.));
                electricity.supplied_by(&self.powered_source_ac);

                if self.is_ac_1_powered {
                    electricity.flow(&self.powered_source_ac, &self.ac_1_bus);
                }

                if self.is_ac_2_powered {
                    electricity.flow(&self.powered_source_ac, &self.ac_2_bus);
                }

                if self.is_ac_ground_service_powered {
                    electricity.flow(&self.powered_source_ac, &self.ac_ground_service_bus);
                }

                if self.is_dc_ground_service_powered {
                    electricity.flow(&self.powered_source_ac, &self.dc_ground_service_bus);
                }

                if self.is_dc_1_powered {
                    electricity.flow(&self.powered_source_ac, &self.dc_1_bus);
                }

                if self.is_dc_2_powered {
                    electricity.flow(&self.powered_source_ac, &self.dc_2_bus);
                }

                if self.is_dc_ess_powered {
                    electricity.flow(&self.powered_source_ac, &self.dc_ess_bus);
                }

                if self.is_dc_hot_1_powered {
                    electricity.flow(&self.powered_source_ac, &self.dc_hot_1_bus);
                }

                if self.is_dc_hot_2_powered {
                    electricity.flow(&self.powered_source_ac, &self.dc_hot_2_bus);
                }
            }

            fn update_after_power_distribution(&mut self, context: &UpdateContext) {
                self.electrical.update(&self.hydraulics.gcu, context);

                self.adirus.update(context);

                self.lgcius.update(
                    context,
                    &self.landing_gear,
                    &self.hydraulics.gear_system,
                    self.ext_pwr.output_potential().is_powered(),
                );

                self.hydraulics.update(
                    context,
                    &self.engine_1,
                    &self.engine_2,
                    &self.overhead,
                    &self.autobrake_panel,
                    &self.engine_fire_overhead,
                    &self.lgcius,
                    &self.emergency_electrical_overhead,
                    &self.electrical,
                    &self.pneumatics,
                    &self.adirus,
                );

                self.overhead.update(&self.hydraulics);
            }
        }
        impl SimulationElement for A320HydraulicsTestAircraft {
            fn accept<T: SimulationElementVisitor>(&mut self, visitor: &mut T) {
                self.engine_1.accept(visitor);
                self.engine_2.accept(visitor);
                self.landing_gear.accept(visitor);
                self.lgcius.accept(visitor);
                self.hydraulics.accept(visitor);
                self.autobrake_panel.accept(visitor);
                self.overhead.accept(visitor);
                self.engine_fire_overhead.accept(visitor);
                self.emergency_electrical_overhead.accept(visitor);
                self.electrical.accept(visitor);
                self.ext_pwr.accept(visitor);

                visitor.visit(self);
            }
        }

        struct A320HydraulicsTestBed {
            test_bed: SimulationTestBed<A320HydraulicsTestAircraft>,
        }
        impl A320HydraulicsTestBed {
            fn new_with_start_state(start_state: StartState) -> Self {
                Self {
                    test_bed: SimulationTestBed::new_with_start_state(
                        start_state,
                        A320HydraulicsTestAircraft::new,
                    ),
                }
            }

            fn run_one_tick(mut self) -> Self {
                self.run_with_delta(A320Hydraulic::HYDRAULIC_SIM_TIME_STEP);
                self
            }

            fn run_waiting_for(mut self, delta: Duration) -> Self {
                self.test_bed.run_multiple_frames(delta);
                self
            }

            fn is_green_edp_commanded_on(&self) -> bool {
                self.query(|a| a.is_green_edp_commanded_on())
            }

            fn is_yellow_edp_commanded_on(&self) -> bool {
                self.query(|a| a.is_yellow_edp_commanded_on())
            }

            fn is_ptu_enabled(&self) -> bool {
                self.query(|a| a.is_ptu_enabled())
            }

            fn is_blue_pressure_switch_pressurised(&self) -> bool {
                self.query(|a| a.is_blue_pressure_switch_pressurised())
            }

            fn is_green_pressure_switch_pressurised(&self) -> bool {
                self.query(|a| a.is_green_pressure_switch_pressurised())
            }

            fn is_yellow_pressure_switch_pressurised(&self) -> bool {
                self.query(|a| a.is_yellow_pressure_switch_pressurised())
            }

            fn is_flaps_moving(&mut self) -> bool {
                self.read_by_name("IS_FLAPS_MOVING")
            }

            fn is_slats_moving(&mut self) -> bool {
                self.read_by_name("IS_SLATS_MOVING")
            }

            fn nose_steering_position(&self) -> Angle {
                self.query(|a| a.nose_steering_position())
            }

            fn is_cargo_fwd_door_locked_down(&mut self) -> bool {
                self.read_by_name("FWD_DOOR_CARGO_LOCKED")
            }

            fn is_cargo_fwd_door_locked_up(&self) -> bool {
                self.query(|a| a.is_cargo_fwd_door_locked_up())
            }

            fn cargo_fwd_door_position(&mut self) -> f64 {
                self.read_by_name("FWD_DOOR_CARGO_POSITION")
            }

            fn cargo_aft_door_position(&mut self) -> f64 {
                self.read_by_name("AFT_DOOR_CARGO_POSITION")
            }

            fn green_pressure(&mut self) -> Pressure {
                self.read_by_name("HYD_GREEN_SYSTEM_1_SECTION_PRESSURE")
            }

            fn blue_pressure(&mut self) -> Pressure {
                self.read_by_name("HYD_BLUE_SYSTEM_1_SECTION_PRESSURE")
            }

            fn yellow_pressure(&mut self) -> Pressure {
                self.read_by_name("HYD_YELLOW_SYSTEM_1_SECTION_PRESSURE")
            }

            fn get_yellow_reservoir_volume(&mut self) -> Volume {
                self.read_by_name("HYD_YELLOW_RESERVOIR_LEVEL")
            }

            fn is_green_edp_press_low(&mut self) -> bool {
                self.read_by_name("HYD_GREEN_EDPUMP_LOW_PRESS")
            }

            fn green_edp_has_fault(&mut self) -> bool {
                self.read_by_name("OVHD_HYD_ENG_1_PUMP_PB_HAS_FAULT")
            }

            fn yellow_edp_has_fault(&mut self) -> bool {
                self.read_by_name("OVHD_HYD_ENG_2_PUMP_PB_HAS_FAULT")
            }

            fn is_yellow_edp_press_low(&mut self) -> bool {
                self.read_by_name("HYD_YELLOW_EDPUMP_LOW_PRESS")
            }

            fn is_yellow_epump_press_low(&mut self) -> bool {
                self.read_by_name("HYD_YELLOW_EPUMP_LOW_PRESS")
            }

            fn is_blue_epump_press_low(&mut self) -> bool {
                self.read_by_name("HYD_BLUE_EPUMP_LOW_PRESS")
            }

            fn blue_epump_has_fault(&mut self) -> bool {
                self.read_by_name("OVHD_HYD_EPUMPB_PB_HAS_FAULT")
            }

            fn yellow_epump_has_fault(&mut self) -> bool {
                self.read_by_name("OVHD_HYD_EPUMPY_PB_HAS_FAULT")
            }

            fn yellow_reservoir_has_overheat_fault(&mut self) -> bool {
                self.read_by_name("HYD_YELLOW_RESERVOIR_OVHT")
            }

            fn green_reservoir_has_overheat_fault(&mut self) -> bool {
                self.read_by_name("HYD_GREEN_RESERVOIR_OVHT")
            }

            fn ptu_has_fault(&mut self) -> bool {
                self.read_by_name("OVHD_HYD_PTU_PB_HAS_FAULT")
            }

            fn blue_epump_override_is_on(&mut self) -> bool {
                self.read_by_name("OVHD_HYD_EPUMPY_OVRD_IS_ON")
            }

            fn get_brake_left_yellow_pressure(&mut self) -> Pressure {
                self.read_by_name("HYD_BRAKE_ALTN_LEFT_PRESS")
            }

            fn get_brake_right_yellow_pressure(&mut self) -> Pressure {
                self.read_by_name("HYD_BRAKE_ALTN_RIGHT_PRESS")
            }

            fn get_green_reservoir_volume(&mut self) -> Volume {
                self.read_by_name("HYD_GREEN_RESERVOIR_LEVEL")
            }

            fn get_blue_reservoir_volume(&mut self) -> Volume {
                self.read_by_name("HYD_BLUE_RESERVOIR_LEVEL")
            }

            fn autobrake_mode(&mut self) -> AutobrakeMode {
                ReadByName::<A320HydraulicsTestBed, f64>::read_by_name(
                    self,
                    "AUTOBRAKES_ARMED_MODE",
                )
                .into()
            }

            fn get_brake_left_green_pressure(&mut self) -> Pressure {
                self.read_by_name("HYD_BRAKE_NORM_LEFT_PRESS")
            }

            fn get_brake_right_green_pressure(&mut self) -> Pressure {
                self.read_by_name("HYD_BRAKE_NORM_RIGHT_PRESS")
            }

            fn get_brake_yellow_accumulator_pressure(&mut self) -> Pressure {
                self.read_by_name("HYD_BRAKE_ALTN_ACC_PRESS")
            }

            fn get_brake_yellow_accumulator_fluid_volume(&self) -> Volume {
                self.query(|a| a.get_yellow_brake_accumulator_fluid_volume())
            }

            fn get_rat_position(&mut self) -> f64 {
                self.read_by_name("HYD_RAT_STOW_POSITION")
            }

            fn get_rat_rpm(&mut self) -> f64 {
                self.read_by_name("A32NX_HYD_RAT_RPM")
            }

            fn get_left_aileron_position(&mut self) -> Ratio {
                Ratio::new::<ratio>(self.read_by_name("HYD_AIL_LEFT_DEFLECTION"))
            }

            fn get_right_aileron_position(&mut self) -> Ratio {
                Ratio::new::<ratio>(self.read_by_name("HYD_AIL_RIGHT_DEFLECTION"))
            }

            fn get_left_elevator_position(&mut self) -> Ratio {
                Ratio::new::<ratio>(self.read_by_name("HYD_ELEV_LEFT_DEFLECTION"))
            }

            fn get_mean_right_spoilers_position(&mut self) -> Ratio {
                (Ratio::new::<ratio>(self.read_by_name("HYD_SPOILER_1_RIGHT_DEFLECTION"))
                    + Ratio::new::<ratio>(self.read_by_name("HYD_SPOILER_2_RIGHT_DEFLECTION"))
                    + Ratio::new::<ratio>(self.read_by_name("HYD_SPOILER_3_RIGHT_DEFLECTION"))
                    + Ratio::new::<ratio>(self.read_by_name("HYD_SPOILER_4_RIGHT_DEFLECTION"))
                    + Ratio::new::<ratio>(self.read_by_name("HYD_SPOILER_5_RIGHT_DEFLECTION")))
                    / 5.
            }

            fn get_mean_left_spoilers_position(&mut self) -> Ratio {
                (Ratio::new::<ratio>(self.read_by_name("HYD_SPOILER_1_LEFT_DEFLECTION"))
                    + Ratio::new::<ratio>(self.read_by_name("HYD_SPOILER_2_LEFT_DEFLECTION"))
                    + Ratio::new::<ratio>(self.read_by_name("HYD_SPOILER_3_LEFT_DEFLECTION"))
                    + Ratio::new::<ratio>(self.read_by_name("HYD_SPOILER_4_LEFT_DEFLECTION"))
                    + Ratio::new::<ratio>(self.read_by_name("HYD_SPOILER_5_LEFT_DEFLECTION")))
                    / 5.
            }

            fn get_right_elevator_position(&mut self) -> Ratio {
                Ratio::new::<ratio>(self.read_by_name("HYD_ELEV_RIGHT_DEFLECTION"))
            }

            fn get_rudder_position(&mut self) -> Ratio {
                Ratio::new::<ratio>(self.read_by_name("HYD_RUD_DEFLECTION"))
            }

            fn get_nose_steering_ratio(&mut self) -> Ratio {
                Ratio::new::<ratio>(self.read_by_name("NOSE_WHEEL_POSITION_RATIO"))
            }

            fn rat_deploy_commanded(&self) -> bool {
                self.query(|a| a.is_rat_commanded_to_deploy())
            }

            fn is_emergency_gen_at_nominal_speed(&self) -> bool {
                self.query(|a| a.is_emergency_gen_at_nominal_speed())
            }

            fn is_fire_valve_eng1_closed(&mut self) -> bool {
                !ReadByName::<A320HydraulicsTestBed, bool>::read_by_name(
                    self,
                    "HYD_GREEN_PUMP_1_FIRE_VALVE_OPENED",
                ) && !self.query(|a| {
                    a.hydraulics.green_circuit.is_fire_shutoff_valve_open(
                        A320HydraulicCircuitFactory::YELLOW_GREEN_BLUE_PUMPS_INDEXES,
                    )
                })
            }

            fn is_fire_valve_eng2_closed(&mut self) -> bool {
                !ReadByName::<A320HydraulicsTestBed, bool>::read_by_name(
                    self,
                    "HYD_YELLOW_PUMP_1_FIRE_VALVE_OPENED",
                ) && !self.query(|a| {
                    a.hydraulics.green_circuit.is_fire_shutoff_valve_open(
                        A320HydraulicCircuitFactory::YELLOW_GREEN_BLUE_PUMPS_INDEXES,
                    )
                })
            }

            fn is_yellow_leak_meas_valve_commanded_open(&mut self) -> bool {
                self.query(|a| a.is_yellow_leak_meas_valve_commanded_open())
            }

            fn is_green_leak_meas_valve_commanded_open(&mut self) -> bool {
                self.query(|a| a.is_green_leak_meas_valve_commanded_open())
            }

            fn is_blue_leak_meas_valve_commanded_open(&mut self) -> bool {
                self.query(|a| a.is_blue_leak_meas_valve_commanded_open())
            }

            fn green_leak_meas_valve_closed(mut self) -> Self {
                self.write_by_name("OVHD_HYD_LEAK_MEASUREMENT_G_PB_IS_AUTO", false);
                self
            }

            fn blue_leak_meas_valve_closed(mut self) -> Self {
                self.write_by_name("OVHD_HYD_LEAK_MEASUREMENT_B_PB_IS_AUTO", false);
                self
            }

            fn yellow_leak_meas_valve_closed(mut self) -> Self {
                self.write_by_name("OVHD_HYD_LEAK_MEASUREMENT_Y_PB_IS_AUTO", false);
                self
            }

            fn engines_off(self) -> Self {
                self.stop_eng1().stop_eng2()
            }

            fn external_power(mut self, is_connected: bool) -> Self {
                self.write_by_name("EXTERNAL POWER AVAILABLE:1", is_connected);

                if is_connected {
                    self = self.on_the_ground();
                }
                self
            }

            fn with_worst_case_ptu(mut self) -> Self {
                self.command(|a| a.use_worst_case_ptu());
                self
            }

            fn on_the_ground(mut self) -> Self {
                self.set_indicated_altitude(Length::new::<foot>(0.));
                self.set_on_ground(true);
                self.set_indicated_airspeed(Velocity::new::<knot>(5.));
                self
            }

            fn on_the_ground_after_touchdown(mut self) -> Self {
                self.set_indicated_altitude(Length::new::<foot>(0.));
                self.set_on_ground(true);
                self.set_indicated_airspeed(Velocity::new::<knot>(100.));
                self
            }

            fn air_press_low(mut self) -> Self {
                self.command(|a| a.pneumatics.set_low_air_pressure());
                self
            }

            fn air_press_nominal(mut self) -> Self {
                self.command(|a| a.pneumatics.set_nominal_air_pressure());
                self
            }

            fn rotates_on_runway(mut self) -> Self {
                self.set_indicated_altitude(Length::new::<foot>(0.));
                self.set_on_ground(false);
                self.set_indicated_airspeed(Velocity::new::<knot>(135.));
                self.write_by_name(
                    LandingGear::GEAR_CENTER_COMPRESSION,
                    Ratio::new::<ratio>(0.5),
                );
                self.write_by_name(LandingGear::GEAR_LEFT_COMPRESSION, Ratio::new::<ratio>(0.8));
                self.write_by_name(
                    LandingGear::GEAR_RIGHT_COMPRESSION,
                    Ratio::new::<ratio>(0.8),
                );
                self
            }

            fn in_flight(mut self) -> Self {
                self.set_on_ground(false);
                self.set_indicated_altitude(Length::new::<foot>(2500.));
                self.set_indicated_airspeed(Velocity::new::<knot>(180.));
                self.start_eng1(Ratio::new::<percent>(80.))
                    .start_eng2(Ratio::new::<percent>(80.))
                    .set_gear_lever_up()
                    .set_park_brake(false)
                    .external_power(false)
            }

            fn sim_not_ready(mut self) -> Self {
                self.set_sim_is_ready(false);
                self
            }

            fn sim_ready(mut self) -> Self {
                self.set_sim_is_ready(true);
                self
            }

            fn set_tiller_demand(mut self, steering_ratio: Ratio) -> Self {
                self.write_by_name("TILLER_HANDLE_POSITION", steering_ratio.get::<ratio>());
                self
            }

            fn set_autopilot_steering_demand(mut self, steering_ratio: Ratio) -> Self {
                self.write_by_name("AUTOPILOT_NOSEWHEEL_DEMAND", steering_ratio.get::<ratio>());
                self
            }

            fn set_eng1_fire_button(mut self, is_active: bool) -> Self {
                self.write_by_name("FIRE_BUTTON_ENG1", is_active);
                self
            }

            fn set_eng2_fire_button(mut self, is_active: bool) -> Self {
                self.write_by_name("FIRE_BUTTON_ENG2", is_active);
                self
            }

            fn open_fwd_cargo_door(mut self) -> Self {
                self.write_by_name("FWD_DOOR_CARGO_OPEN_REQ", 1.);
                self
            }

            fn close_fwd_cargo_door(mut self) -> Self {
                self.write_by_name("FWD_DOOR_CARGO_OPEN_REQ", 0.);
                self
            }

            fn set_pushback_state(mut self, is_pushed_back: bool) -> Self {
                if is_pushed_back {
                    self.write_by_name("PUSHBACK STATE", 0.);
                } else {
                    self.write_by_name("PUSHBACK STATE", 3.);
                }
                self
            }

            fn set_pushback_angle(mut self, angle: Angle) -> Self {
                self.write_by_name("PUSHBACK ANGLE", angle.get::<radian>());
                self
            }

            fn is_nw_disc_memo_shown(&mut self) -> bool {
                self.read_by_name("HYD_NW_STRG_DISC_ECAM_MEMO")
            }

            fn is_ptu_running_high_pitch_sound(&mut self) -> bool {
                self.read_by_name("HYD_PTU_HIGH_PITCH_SOUND")
            }

            fn start_eng1(mut self, n2: Ratio) -> Self {
                self.write_by_name("GENERAL ENG STARTER ACTIVE:1", true);
                self.write_by_name("ENGINE_N2:1", n2);

                self
            }

            fn start_eng2(mut self, n2: Ratio) -> Self {
                self.write_by_name("GENERAL ENG STARTER ACTIVE:2", true);
                self.write_by_name("ENGINE_N2:2", n2);

                self
            }

            fn stop_eng1(mut self) -> Self {
                self.write_by_name("GENERAL ENG STARTER ACTIVE:1", false);
                self.write_by_name("ENGINE_N2:1", 0.);

                self
            }

            fn stopping_eng1(mut self) -> Self {
                self.write_by_name("GENERAL ENG STARTER ACTIVE:1", false);
                self.write_by_name("ENGINE_N2:1", 25.);

                self
            }

            fn stop_eng2(mut self) -> Self {
                self.write_by_name("GENERAL ENG STARTER ACTIVE:2", false);
                self.write_by_name("ENGINE_N2:2", 0.);

                self
            }

            fn stopping_eng2(mut self) -> Self {
                self.write_by_name("GENERAL ENG STARTER ACTIVE:2", false);
                self.write_by_name("ENGINE_N2:2", 25.);

                self
            }

            fn set_park_brake(mut self, is_set: bool) -> Self {
                self.write_by_name("PARK_BRAKE_LEVER_POS", is_set);
                self
            }

            fn set_gear_lever_up(mut self) -> Self {
                // One tick is needed so lever up can be evaluated
                self.write_by_name("GEAR_LEVER_POSITION_REQUEST", false);
                self = self.run_one_tick();

                self
            }

            fn set_gear_lever_down(mut self) -> Self {
                self.write_by_name("GEAR_LEVER_POSITION_REQUEST", true);

                self
            }

            fn set_anti_skid(mut self, is_set: bool) -> Self {
                self.write_by_name("ANTISKID BRAKES ACTIVE", is_set);
                self
            }

            fn set_yellow_e_pump(mut self, is_auto: bool) -> Self {
                self.write_by_name("OVHD_HYD_EPUMPY_PB_IS_AUTO", is_auto);
                self
            }

            fn set_blue_e_pump(mut self, is_auto: bool) -> Self {
                self.write_by_name("OVHD_HYD_EPUMPB_PB_IS_AUTO", is_auto);
                self
            }

            fn set_blue_e_pump_ovrd_pressed(mut self, is_pressed: bool) -> Self {
                self.write_by_name("OVHD_HYD_EPUMPY_OVRD_IS_PRESSED", is_pressed);
                self
            }

            fn set_green_ed_pump(mut self, is_auto: bool) -> Self {
                self.write_by_name("OVHD_HYD_ENG_1_PUMP_PB_IS_AUTO", is_auto);
                self
            }

            fn set_yellow_ed_pump(mut self, is_auto: bool) -> Self {
                self.write_by_name("OVHD_HYD_ENG_2_PUMP_PB_IS_AUTO", is_auto);
                self
            }

            fn set_ptu_state(mut self, is_auto: bool) -> Self {
                self.write_by_name("OVHD_HYD_PTU_PB_IS_AUTO", is_auto);
                self
            }

            fn set_flaps_handle_position(mut self, pos: u8) -> Self {
                self.write_by_name("FLAPS_HANDLE_INDEX", pos as f64);
                self
            }

            fn get_flaps_left_position_percent(&mut self) -> f64 {
                self.read_by_name("LEFT_FLAPS_POSITION_PERCENT")
            }

            fn get_flaps_right_position_percent(&mut self) -> f64 {
                self.read_by_name("RIGHT_FLAPS_POSITION_PERCENT")
            }

            fn get_slats_left_position_percent(&mut self) -> f64 {
                self.read_by_name("LEFT_SLATS_POSITION_PERCENT")
            }

            fn get_slats_right_position_percent(&mut self) -> f64 {
                self.read_by_name("RIGHT_SLATS_POSITION_PERCENT")
            }

            fn get_real_gear_position(&mut self, wheel_id: GearWheel) -> Ratio {
                match wheel_id {
                    GearWheel::NOSE => self.read_by_name("GEAR_CENTER_POSITION"),
                    GearWheel::LEFT => self.read_by_name("GEAR_LEFT_POSITION"),
                    GearWheel::RIGHT => self.read_by_name("GEAR_RIGHT_POSITION"),
                }
            }

            fn get_real_gear_door_position(&mut self, wheel_id: GearWheel) -> Ratio {
                match wheel_id {
                    GearWheel::NOSE => self.read_by_name("GEAR_DOOR_CENTER_POSITION"),
                    GearWheel::LEFT => self.read_by_name("GEAR_DOOR_LEFT_POSITION"),
                    GearWheel::RIGHT => self.read_by_name("GEAR_DOOR_RIGHT_POSITION"),
                }
            }

            fn is_all_gears_really_up(&mut self) -> bool {
                self.get_real_gear_position(GearWheel::NOSE) <= Ratio::new::<ratio>(0.01)
                    && self.get_real_gear_position(GearWheel::LEFT) <= Ratio::new::<ratio>(0.01)
                    && self.get_real_gear_position(GearWheel::RIGHT) <= Ratio::new::<ratio>(0.01)
            }

            fn is_all_gears_really_down(&mut self) -> bool {
                self.get_real_gear_position(GearWheel::NOSE) >= Ratio::new::<ratio>(0.99)
                    && self.get_real_gear_position(GearWheel::LEFT) >= Ratio::new::<ratio>(0.99)
                    && self.get_real_gear_position(GearWheel::RIGHT) >= Ratio::new::<ratio>(0.99)
            }

            fn is_all_doors_really_up(&mut self) -> bool {
                self.get_real_gear_door_position(GearWheel::NOSE) <= Ratio::new::<ratio>(0.01)
                    && self.get_real_gear_door_position(GearWheel::LEFT)
                        <= Ratio::new::<ratio>(0.01)
                    && self.get_real_gear_door_position(GearWheel::RIGHT)
                        <= Ratio::new::<ratio>(0.01)
            }

            fn is_all_doors_really_down(&mut self) -> bool {
                self.get_real_gear_door_position(GearWheel::NOSE) >= Ratio::new::<ratio>(0.9)
                    && self.get_real_gear_door_position(GearWheel::LEFT) >= Ratio::new::<ratio>(0.9)
                    && self.get_real_gear_door_position(GearWheel::RIGHT)
                        >= Ratio::new::<ratio>(0.9)
            }

            fn ac_bus_1_lost(mut self) -> Self {
                self.command(|a| a.set_ac_bus_1_is_powered(false));
                self
            }

            fn ac_bus_2_lost(mut self) -> Self {
                self.command(|a| a.set_ac_bus_2_is_powered(false));
                self
            }

            fn dc_ground_service_lost(mut self) -> Self {
                self.command(|a| a.set_dc_ground_service_is_powered(false));
                self
            }
            fn dc_ground_service_avail(mut self) -> Self {
                self.command(|a| a.set_dc_ground_service_is_powered(true));
                self
            }

            fn ac_ground_service_lost(mut self) -> Self {
                self.command(|a| a.set_ac_ground_service_is_powered(false));
                self
            }

            fn dc_bus_2_lost(mut self) -> Self {
                self.command(|a| a.set_dc_bus_2_is_powered(false));
                self
            }

            fn dc_ess_lost(mut self) -> Self {
                self.command(|a| a.set_dc_ess_is_powered(false));
                self
            }

            fn dc_ess_active(mut self) -> Self {
                self.command(|a| a.set_dc_ess_is_powered(true));
                self
            }

            fn set_cold_dark_inputs(self) -> Self {
                self.set_eng1_fire_button(false)
                    .set_eng2_fire_button(false)
                    .set_blue_e_pump(true)
                    .set_yellow_e_pump(true)
                    .set_green_ed_pump(true)
                    .set_yellow_ed_pump(true)
                    .set_ptu_state(true)
                    .set_park_brake(true)
                    .set_anti_skid(true)
                    .set_left_brake(Ratio::new::<percent>(0.))
                    .set_right_brake(Ratio::new::<percent>(0.))
                    .set_gear_lever_down()
                    .set_pushback_state(false)
                    .air_press_nominal()
                    .set_elac1_actuators_energized()
                    .set_ailerons_neutral()
                    .set_elevator_neutral()
            }

            fn set_left_brake(mut self, position: Ratio) -> Self {
                self.write_by_name("LEFT_BRAKE_PEDAL_INPUT", position);
                self
            }

            fn set_right_brake(mut self, position: Ratio) -> Self {
                self.write_by_name("RIGHT_BRAKE_PEDAL_INPUT", position);
                self
            }

            fn set_autobrake_disarmed_with_set_variable(mut self) -> Self {
                self.write_by_name("AUTOBRAKES_ARMED_MODE_SET", 0);
                self
            }

            fn set_autobrake_low_with_set_variable(mut self) -> Self {
                self.write_by_name("AUTOBRAKES_ARMED_MODE_SET", 1);
                self
            }

            fn set_autobrake_med_with_set_variable(mut self) -> Self {
                self.write_by_name("AUTOBRAKES_ARMED_MODE_SET", 2);
                self
            }

            fn set_autobrake_max_with_set_variable(mut self) -> Self {
                self.write_by_name("AUTOBRAKES_ARMED_MODE_SET", 3);
                self
            }

            fn set_autobrake_low(mut self) -> Self {
                self.write_by_name("OVHD_AUTOBRK_LOW_ON_IS_PRESSED", true);
                self = self.run_one_tick();
                self.write_by_name("OVHD_AUTOBRK_LOW_ON_IS_PRESSED", false);
                self
            }

            fn set_autobrake_med(mut self) -> Self {
                self.write_by_name("OVHD_AUTOBRK_MED_ON_IS_PRESSED", true);
                self = self.run_one_tick();
                self.write_by_name("OVHD_AUTOBRK_MED_ON_IS_PRESSED", false);
                self
            }

            fn set_autobrake_max(mut self) -> Self {
                self.write_by_name("OVHD_AUTOBRK_MAX_ON_IS_PRESSED", true);
                self = self.run_one_tick();
                self.write_by_name("OVHD_AUTOBRK_MAX_ON_IS_PRESSED", false);
                self
            }

            fn set_deploy_ground_spoilers(mut self) -> Self {
                self.write_by_name("SEC_1_GROUND_SPOILER_OUT", true);
                self.write_by_name("SEC_2_GROUND_SPOILER_OUT", true);
                self.write_by_name("SEC_3_GROUND_SPOILER_OUT", true);
                self
            }

            fn set_retract_ground_spoilers(mut self) -> Self {
                self.write_by_name("SEC_1_GROUND_SPOILER_OUT", false);
                self.write_by_name("SEC_2_GROUND_SPOILER_OUT", false);
                self.write_by_name("SEC_3_GROUND_SPOILER_OUT", false);
                self
            }

            fn set_ailerons_neutral(mut self) -> Self {
                self.write_by_name("LEFT_AIL_BLUE_COMMANDED_POSITION", 0.);
                self.write_by_name("RIGHT_AIL_BLUE_COMMANDED_POSITION", 0.);
                self.write_by_name("LEFT_AIL_GREEN_COMMANDED_POSITION", 0.);
                self.write_by_name("RIGHT_AIL_GREEN_COMMANDED_POSITION", 0.);
                self
            }

            fn set_elevator_neutral(mut self) -> Self {
                self.write_by_name("LEFT_ELEV_BLUE_COMMANDED_POSITION", 0.);
                self.write_by_name("RIGHT_ELEV_BLUE_COMMANDED_POSITION", 0.);
                self.write_by_name("LEFT_ELEV_GREEN_COMMANDED_POSITION", 0.);
                self.write_by_name("RIGHT_ELEV_YELLOW_COMMANDED_POSITION", 0.);
                self
            }

            fn set_ailerons_left_turn(mut self) -> Self {
                self.write_by_name("LEFT_AIL_BLUE_COMMANDED_POSITION", -25.);
                self.write_by_name("RIGHT_AIL_BLUE_COMMANDED_POSITION", -25.);
                self.write_by_name("LEFT_AIL_GREEN_COMMANDED_POSITION", -25.);
                self.write_by_name("RIGHT_AIL_GREEN_COMMANDED_POSITION", -25.);
                self
            }

            fn set_elac1_actuators_energized(mut self) -> Self {
                self.write_by_name("LEFT_AIL_BLUE_SERVO_SOLENOID_ENERGIZED", 1.);
                self.write_by_name("RIGHT_AIL_BLUE_SERVO_SOLENOID_ENERGIZED", 0.);
                self.write_by_name("LEFT_AIL_GREEN_SERVO_SOLENOID_ENERGIZED", 0.);
                self.write_by_name("RIGHT_AIL_GREEN_SERVO_SOLENOID_ENERGIZED", 1.);

                self.write_by_name("LEFT_ELEV_BLUE_SERVO_SOLENOID_ENERGIZED", 0.);
                self.write_by_name("RIGHT_ELEV_BLUE_SERVO_SOLENOID_ENERGIZED", 0.);
                self.write_by_name("LEFT_ELEV_GREEN_SERVO_SOLENOID_ENERGIZED", 1.);
                self.write_by_name("RIGHT_ELEV_YELLOW_SERVO_SOLENOID_ENERGIZED", 1.);
                self
            }

            fn set_elac_actuators_de_energized(mut self) -> Self {
                self.write_by_name("LEFT_AIL_BLUE_SERVO_SOLENOID_ENERGIZED", 0.);
                self.write_by_name("RIGHT_AIL_BLUE_SERVO_SOLENOID_ENERGIZED", 0.);
                self.write_by_name("LEFT_AIL_GREEN_SERVO_SOLENOID_ENERGIZED", 0.);
                self.write_by_name("RIGHT_AIL_GREEN_SERVO_SOLENOID_ENERGIZED", 0.);

                self.write_by_name("LEFT_ELEV_BLUE_SERVO_SOLENOID_ENERGIZED", 0.);
                self.write_by_name("RIGHT_ELEV_BLUE_SERVO_SOLENOID_ENERGIZED", 0.);
                self.write_by_name("LEFT_ELEV_GREEN_SERVO_SOLENOID_ENERGIZED", 0.);
                self.write_by_name("RIGHT_ELEV_YELLOW_SERVO_SOLENOID_ENERGIZED", 0.);

                self.write_by_name("LEFT_ELEV_BLUE_COMMANDED_POSITION", 0.);
                self.write_by_name("RIGHT_ELEV_BLUE_COMMANDED_POSITION", 0.);
                self.write_by_name("LEFT_ELEV_GREEN_COMMANDED_POSITION", 0.);
                self.write_by_name("RIGHT_ELEV_YELLOW_COMMANDED_POSITION", 0.);
                self
            }

            fn set_left_spoilers_out(mut self) -> Self {
                self.write_by_name("LEFT_SPOILER_1_COMMANDED_POSITION", 50.);
                self.write_by_name("LEFT_SPOILER_2_COMMANDED_POSITION", 50.);
                self.write_by_name("LEFT_SPOILER_3_COMMANDED_POSITION", 50.);
                self.write_by_name("LEFT_SPOILER_4_COMMANDED_POSITION", 50.);
                self.write_by_name("LEFT_SPOILER_5_COMMANDED_POSITION", 50.);
                self
            }

            fn set_left_spoilers_in(mut self) -> Self {
                self.write_by_name("LEFT_SPOILER_1_COMMANDED_POSITION", 0.);
                self.write_by_name("LEFT_SPOILER_2_COMMANDED_POSITION", 0.);
                self.write_by_name("LEFT_SPOILER_3_COMMANDED_POSITION", 0.);
                self.write_by_name("LEFT_SPOILER_4_COMMANDED_POSITION", 0.);
                self.write_by_name("LEFT_SPOILER_5_COMMANDED_POSITION", 0.);
                self
            }

            fn set_right_spoilers_out(mut self) -> Self {
                self.write_by_name("RIGHT_SPOILER_1_COMMANDED_POSITION", 50.);
                self.write_by_name("RIGHT_SPOILER_2_COMMANDED_POSITION", 50.);
                self.write_by_name("RIGHT_SPOILER_3_COMMANDED_POSITION", 50.);
                self.write_by_name("RIGHT_SPOILER_4_COMMANDED_POSITION", 50.);
                self.write_by_name("RIGHT_SPOILER_5_COMMANDED_POSITION", 50.);
                self
            }

            fn set_right_spoilers_in(mut self) -> Self {
                self.write_by_name("RIGHT_SPOILER_1_COMMANDED_POSITION", 0.);
                self.write_by_name("RIGHT_SPOILER_2_COMMANDED_POSITION", 0.);
                self.write_by_name("RIGHT_SPOILER_3_COMMANDED_POSITION", 0.);
                self.write_by_name("RIGHT_SPOILER_4_COMMANDED_POSITION", 0.);
                self.write_by_name("RIGHT_SPOILER_5_COMMANDED_POSITION", 0.);
                self
            }

            fn set_ailerons_right_turn(mut self) -> Self {
                self.write_by_name("LEFT_AIL_BLUE_COMMANDED_POSITION", 25.);
                self.write_by_name("RIGHT_AIL_BLUE_COMMANDED_POSITION", 25.);
                self.write_by_name("LEFT_AIL_GREEN_COMMANDED_POSITION", 25.);
                self.write_by_name("RIGHT_AIL_GREEN_COMMANDED_POSITION", 25.);
                self
            }

            fn gear_system_state(&self) -> GearSystemState {
                self.query(|a| a.lgcius.active_lgciu().gear_system_state())
            }

            fn set_elevator_full_up(mut self) -> Self {
                self.write_by_name("LEFT_ELEV_BLUE_COMMANDED_POSITION", -30.);
                self.write_by_name("RIGHT_ELEV_BLUE_COMMANDED_POSITION", -30.);
                self.write_by_name("LEFT_ELEV_GREEN_COMMANDED_POSITION", -30.);
                self.write_by_name("RIGHT_ELEV_YELLOW_COMMANDED_POSITION", -30.);
                self
            }

            fn set_elevator_full_down(mut self) -> Self {
                self.write_by_name("LEFT_ELEV_BLUE_COMMANDED_POSITION", 17.);
                self.write_by_name("RIGHT_ELEV_BLUE_COMMANDED_POSITION", 17.);
                self.write_by_name("LEFT_ELEV_GREEN_COMMANDED_POSITION", 17.);
                self.write_by_name("RIGHT_ELEV_YELLOW_COMMANDED_POSITION", 17.);
                self
            }

            fn empty_brake_accumulator_using_park_brake(mut self) -> Self {
                self = self
                    .set_park_brake(true)
                    .run_waiting_for(Duration::from_secs(1));

                let mut number_of_loops = 0;
                while self
                    .get_brake_yellow_accumulator_fluid_volume()
                    .get::<gallon>()
                    > 0.001
                {
                    self = self
                        .set_park_brake(false)
                        .run_waiting_for(Duration::from_secs(1))
                        .set_park_brake(true)
                        .run_waiting_for(Duration::from_secs(1));
                    number_of_loops += 1;
                    assert!(number_of_loops < 20);
                }

                self = self
                    .set_park_brake(false)
                    .run_waiting_for(Duration::from_secs(1))
                    .set_park_brake(true)
                    .run_waiting_for(Duration::from_secs(1));

                self
            }

            fn empty_brake_accumulator_using_pedal_brake(mut self) -> Self {
                let mut number_of_loops = 0;
                while self
                    .get_brake_yellow_accumulator_fluid_volume()
                    .get::<gallon>()
                    > 0.001
                {
                    self = self
                        .set_left_brake(Ratio::new::<percent>(100.))
                        .set_right_brake(Ratio::new::<percent>(100.))
                        .run_waiting_for(Duration::from_secs(1))
                        .set_left_brake(Ratio::new::<percent>(0.))
                        .set_right_brake(Ratio::new::<percent>(0.))
                        .run_waiting_for(Duration::from_secs(1));
                    number_of_loops += 1;
                    assert!(number_of_loops < 50);
                }

                self = self
                    .set_left_brake(Ratio::new::<percent>(100.))
                    .set_right_brake(Ratio::new::<percent>(100.))
                    .run_waiting_for(Duration::from_secs(1))
                    .set_left_brake(Ratio::new::<percent>(0.))
                    .set_right_brake(Ratio::new::<percent>(0.))
                    .run_waiting_for(Duration::from_secs(1));

                self
            }

            fn turn_emergency_gear_extension_n_turns(mut self, number_of_turns: u8) -> Self {
                self.write_by_name("GRAVITYGEAR_ROTATE_PCT", number_of_turns as f64 * 100.);
                self
            }

            fn stow_emergency_gear_extension(mut self) -> Self {
                self.write_by_name("GRAVITYGEAR_ROTATE_PCT", 0.);
                self
            }

            fn press_blue_epump_override_button_once(self) -> Self {
                self.set_blue_e_pump_ovrd_pressed(true)
                    .run_one_tick()
                    .set_blue_e_pump_ovrd_pressed(false)
                    .run_one_tick()
            }
        }
        impl TestBed for A320HydraulicsTestBed {
            type Aircraft = A320HydraulicsTestAircraft;

            fn test_bed(&self) -> &SimulationTestBed<A320HydraulicsTestAircraft> {
                &self.test_bed
            }

            fn test_bed_mut(&mut self) -> &mut SimulationTestBed<A320HydraulicsTestAircraft> {
                &mut self.test_bed
            }
        }

        fn test_bed_on_ground() -> A320HydraulicsTestBed {
            A320HydraulicsTestBed::new_with_start_state(StartState::Apron)
        }

        fn test_bed_in_flight() -> A320HydraulicsTestBed {
            A320HydraulicsTestBed::new_with_start_state(StartState::Cruise)
        }

        fn test_bed_on_ground_with() -> A320HydraulicsTestBed {
            test_bed_on_ground()
        }

        fn test_bed_in_flight_with() -> A320HydraulicsTestBed {
            test_bed_in_flight()
        }

        #[test]
        fn pressure_state_at_init_one_simulation_step() {
            let mut test_bed = test_bed_on_ground_with()
                .engines_off()
                .on_the_ground()
                .set_cold_dark_inputs()
                .run_one_tick();

            assert!(test_bed.is_ptu_enabled());

            assert!(!test_bed.is_green_pressure_switch_pressurised());
            assert!(test_bed.green_pressure() < Pressure::new::<psi>(50.));
            assert!(!test_bed.is_blue_pressure_switch_pressurised());
            assert!(test_bed.blue_pressure() < Pressure::new::<psi>(50.));
            assert!(!test_bed.is_yellow_pressure_switch_pressurised());
            assert!(test_bed.yellow_pressure() < Pressure::new::<psi>(50.));
        }

        #[test]
        fn pressure_state_after_5s() {
            let mut test_bed = test_bed_on_ground_with()
                .engines_off()
                .on_the_ground()
                .set_cold_dark_inputs()
                .run_waiting_for(Duration::from_secs(5));

            assert!(test_bed.is_ptu_enabled());

            assert!(!test_bed.is_green_pressure_switch_pressurised());
            assert!(test_bed.green_pressure() < Pressure::new::<psi>(50.));
            assert!(!test_bed.is_blue_pressure_switch_pressurised());
            assert!(test_bed.blue_pressure() < Pressure::new::<psi>(50.));
            assert!(!test_bed.is_yellow_pressure_switch_pressurised());
            assert!(test_bed.yellow_pressure() < Pressure::new::<psi>(50.));
        }

        #[test]
        fn ptu_inhibited_by_overhead_off_push_button() {
            let mut test_bed = test_bed_on_ground_with()
                .engines_off()
                .on_the_ground()
                .set_cold_dark_inputs()
                .run_one_tick();

            // Enabled on cold start
            assert!(test_bed.is_ptu_enabled());

            // Ptu push button disables PTU accordingly
            test_bed = test_bed.set_ptu_state(false).run_one_tick();
            assert!(!test_bed.is_ptu_enabled());
            test_bed = test_bed.set_ptu_state(true).run_one_tick();
            assert!(test_bed.is_ptu_enabled());
        }

        #[test]
        fn ptu_inhibited_on_ground_when_only_one_engine_on_and_park_brake_on() {
            let mut test_bed = test_bed_on_ground_with()
                .engines_off()
                .on_the_ground()
                .set_cold_dark_inputs()
                .start_eng2(Ratio::new::<percent>(80.))
                .run_one_tick();

            assert!(!test_bed.is_ptu_enabled());

            test_bed = test_bed.set_park_brake(false).run_one_tick();
            assert!(test_bed.is_ptu_enabled());

            test_bed = test_bed.set_park_brake(true).run_one_tick();
            assert!(!test_bed.is_ptu_enabled());
        }

        #[test]
        fn ptu_inhibited_on_ground_is_activated_when_nose_gear_in_air() {
            let mut test_bed = test_bed_on_ground_with()
                .engines_off()
                .on_the_ground()
                .set_cold_dark_inputs()
                .start_eng2(Ratio::new::<percent>(80.))
                .run_one_tick();

            assert!(!test_bed.is_ptu_enabled());

            test_bed = test_bed.rotates_on_runway().run_one_tick();
            assert!(test_bed.is_ptu_enabled());
        }

        #[test]
        fn ptu_unpowered_cant_inhibit() {
            let mut test_bed = test_bed_on_ground_with()
                .engines_off()
                .on_the_ground()
                .set_cold_dark_inputs()
                .run_one_tick();

            // Enabled on cold start
            assert!(test_bed.is_ptu_enabled());

            // Ptu push button disables PTU accordingly
            test_bed = test_bed.set_ptu_state(false).run_one_tick();
            assert!(!test_bed.is_ptu_enabled());

            // No power on closing valve : ptu become active
            test_bed = test_bed.dc_ground_service_lost().run_one_tick();
            assert!(test_bed.is_ptu_enabled());

            test_bed = test_bed.dc_ground_service_avail().run_one_tick();
            assert!(!test_bed.is_ptu_enabled());
        }

        #[test]
        fn ptu_cargo_operation_inhibit() {
            let mut test_bed = test_bed_on_ground_with()
                .engines_off()
                .on_the_ground()
                .set_cold_dark_inputs()
                .run_one_tick();

            // Enabled on cold start
            assert!(test_bed.is_ptu_enabled());

            // Ptu disabled from cargo operation
            test_bed = test_bed.open_fwd_cargo_door().run_waiting_for(
                Duration::from_secs(1) + A320DoorController::DELAY_UNLOCK_TO_HYDRAULIC_CONTROL,
            );

            assert!(!test_bed.is_ptu_enabled());
            test_bed = test_bed.run_waiting_for(
                Duration::from_secs(25) + A320PowerTransferUnitController::DURATION_OF_PTU_INHIBIT_AFTER_CARGO_DOOR_OPERATION,
            ); // Should re enabled after 40s
            assert!(test_bed.is_ptu_enabled());
        }

        #[test]
        fn nose_wheel_pin_detection() {
            let mut test_bed = test_bed_on_ground_with()
                .engines_off()
                .on_the_ground()
                .set_cold_dark_inputs()
                .run_one_tick();

            assert!(!test_bed.query(|a| a.is_nws_pin_inserted()));
            assert!(!test_bed.is_nw_disc_memo_shown());

            test_bed = test_bed.set_pushback_state(true).run_one_tick();
            assert!(test_bed.query(|a| a.is_nws_pin_inserted()));
            assert!(test_bed.is_nw_disc_memo_shown());

            test_bed = test_bed
                .set_pushback_state(false)
                .run_waiting_for(Duration::from_secs(1));
            assert!(test_bed.query(|a| a.is_nws_pin_inserted()));
            assert!(test_bed.is_nw_disc_memo_shown());

            test_bed = test_bed.set_pushback_state(false).run_waiting_for(
                PushbackTug::DURATION_AFTER_WHICH_NWS_PIN_IS_REMOVED_AFTER_PUSHBACK,
            );

            assert!(!test_bed.query(|a| a.is_nws_pin_inserted()));
            assert!(!test_bed.is_nw_disc_memo_shown());
        }

        #[test]
        fn cargo_door_yellow_epump_powering() {
            let mut test_bed = test_bed_on_ground_with()
                .engines_off()
                .on_the_ground()
                .set_cold_dark_inputs()
                .run_one_tick();

            assert!(!test_bed.query(|a| a.is_cargo_powering_yellow_epump()));

            // Need to wait for operator to first unlock, then activate hydraulic control
            test_bed = test_bed.open_fwd_cargo_door().run_waiting_for(
                Duration::from_secs(1) + A320DoorController::DELAY_UNLOCK_TO_HYDRAULIC_CONTROL,
            );
            assert!(test_bed.query(|a| a.is_cargo_powering_yellow_epump()));

            // Wait for the door to fully open
            test_bed = test_bed.run_waiting_for(Duration::from_secs(25));
            assert!(test_bed.is_cargo_fwd_door_locked_up());

            test_bed = test_bed.run_waiting_for(
                A320YellowElectricPumpController::DURATION_OF_YELLOW_PUMP_ACTIVATION_AFTER_CARGO_DOOR_OPERATION,
            );

            assert!(!test_bed.query(|a| a.is_cargo_powering_yellow_epump()));
        }

        #[test]
        fn ptu_pressurise_green_from_yellow_epump() {
            let mut test_bed = test_bed_on_ground_with()
                .engines_off()
                .on_the_ground()
                .set_cold_dark_inputs()
                .run_one_tick();

            // Enabled on cold start
            assert!(test_bed.is_ptu_enabled());

            // Yellow epump ON / Waiting 25s
            test_bed = test_bed
                .set_yellow_e_pump(false)
                .run_waiting_for(Duration::from_secs(25));

            assert!(test_bed.is_ptu_enabled());

            // Now we should have pressure in yellow and green
            assert!(test_bed.is_green_pressure_switch_pressurised());
            assert!(test_bed.green_pressure() > Pressure::new::<psi>(2000.));
            assert!(test_bed.green_pressure() < Pressure::new::<psi>(3100.));

            assert!(!test_bed.is_blue_pressure_switch_pressurised());
            assert!(test_bed.blue_pressure() < Pressure::new::<psi>(50.));
            assert!(test_bed.blue_pressure() > Pressure::new::<psi>(-50.));

            assert!(test_bed.is_yellow_pressure_switch_pressurised());
            assert!(test_bed.yellow_pressure() > Pressure::new::<psi>(2000.));
            assert!(test_bed.yellow_pressure() < Pressure::new::<psi>(3100.));

            // Ptu push button disables PTU / green press should fall
            test_bed = test_bed
                .set_ptu_state(false)
                .run_waiting_for(Duration::from_secs(20));
            assert!(!test_bed.is_ptu_enabled());

            // Now we should have pressure in yellow only
            assert!(!test_bed.is_green_pressure_switch_pressurised());
            assert!(test_bed.green_pressure() < Pressure::new::<psi>(500.));
            assert!(!test_bed.is_blue_pressure_switch_pressurised());
            assert!(test_bed.blue_pressure() < Pressure::new::<psi>(50.));
            assert!(test_bed.is_yellow_pressure_switch_pressurised());
            assert!(test_bed.yellow_pressure() > Pressure::new::<psi>(2000.));
        }

        #[test]
        fn ptu_pressurise_green_from_yellow_epump_and_edp2() {
            let mut test_bed = test_bed_on_ground_with()
                .set_cold_dark_inputs()
                .on_the_ground()
                .start_eng2(Ratio::new::<percent>(100.))
                .set_park_brake(false)
                .set_yellow_e_pump(false)
                .set_yellow_ed_pump(true) // Else Ptu inhibited by parking brake
                .run_waiting_for(Duration::from_secs(25));

            assert!(test_bed.is_ptu_enabled());

            // Now we should have pressure in yellow and green
            assert!(test_bed.is_green_pressure_switch_pressurised());
            assert!(test_bed.green_pressure() > Pressure::new::<psi>(2000.));
            assert!(test_bed.green_pressure() < Pressure::new::<psi>(3100.));

            assert!(test_bed.is_yellow_pressure_switch_pressurised());
            assert!(test_bed.yellow_pressure() > Pressure::new::<psi>(2000.));
            assert!(test_bed.yellow_pressure() < Pressure::new::<psi>(3100.));
        }

        #[test]
        fn green_edp_buildup() {
            let mut test_bed = test_bed_on_ground_with()
                .engines_off()
                .on_the_ground()
                .set_cold_dark_inputs()
                .run_one_tick();

            // Starting eng 1
            test_bed = test_bed
                .start_eng1(Ratio::new::<percent>(80.))
                .run_one_tick();

            // ALMOST No pressure
            assert!(!test_bed.is_green_pressure_switch_pressurised());
            assert!(test_bed.green_pressure() < Pressure::new::<psi>(1000.));

            // Blue is auto run from engine master switches logic
            assert!(!test_bed.is_blue_pressure_switch_pressurised());
            assert!(test_bed.blue_pressure() < Pressure::new::<psi>(1000.));
            assert!(!test_bed.is_yellow_pressure_switch_pressurised());
            assert!(test_bed.yellow_pressure() < Pressure::new::<psi>(1000.));

            // Waiting for 5s pressure should be at 3000 psi
            test_bed = test_bed
                .start_eng1(Ratio::new::<percent>(80.))
                .run_waiting_for(Duration::from_secs(5));

            assert!(test_bed.is_green_pressure_switch_pressurised());
            assert!(test_bed.green_pressure() > Pressure::new::<psi>(2900.));
            assert!(test_bed.is_blue_pressure_switch_pressurised());
            assert!(test_bed.blue_pressure() > Pressure::new::<psi>(2500.));
            assert!(!test_bed.is_yellow_pressure_switch_pressurised());
            assert!(test_bed.yellow_pressure() < Pressure::new::<psi>(50.));

            // Stoping engine, pressure should fall in 20s
            test_bed = test_bed
                .stop_eng1()
                .run_waiting_for(Duration::from_secs(20));

            assert!(!test_bed.is_green_pressure_switch_pressurised());
            assert!(test_bed.green_pressure() < Pressure::new::<psi>(500.));
            assert!(!test_bed.is_blue_pressure_switch_pressurised());
            assert!(test_bed.blue_pressure() < Pressure::new::<psi>(200.));
            assert!(!test_bed.is_yellow_pressure_switch_pressurised());
            assert!(test_bed.yellow_pressure() < Pressure::new::<psi>(50.));
        }

        #[test]
        fn green_edp_no_fault_on_ground_eng_off() {
            let mut test_bed = test_bed_on_ground_with()
                .engines_off()
                .on_the_ground()
                .set_cold_dark_inputs()
                .run_waiting_for(Duration::from_millis(500));

            // EDP should be commanded on even without engine running
            assert!(test_bed.is_green_edp_commanded_on());
            // EDP should have no fault
            assert!(!test_bed.green_edp_has_fault());
        }

        #[test]
        fn green_edp_fault_not_on_ground_eng_off() {
            let mut test_bed = test_bed_on_ground_with()
                .set_cold_dark_inputs()
                .in_flight()
                .engines_off()
                .run_one_tick();

            // EDP should be commanded on even without engine running
            assert!(test_bed.is_green_edp_commanded_on());

            assert!(!test_bed.is_green_pressure_switch_pressurised());
            assert!(!test_bed.is_yellow_pressure_switch_pressurised());
            // EDP should have a fault as we are in flight
            assert!(test_bed.green_edp_has_fault());
        }

        #[test]
        fn green_edp_fault_on_ground_eng_starting() {
            let mut test_bed = test_bed_on_ground_with()
                .engines_off()
                .on_the_ground()
                .set_cold_dark_inputs()
                .run_waiting_for(Duration::from_millis(500));

            // EDP should be commanded on even without engine running
            assert!(test_bed.is_green_edp_commanded_on());
            // EDP should have no fault
            assert!(!test_bed.green_edp_has_fault());

            test_bed = test_bed
                .start_eng1(Ratio::new::<percent>(3.))
                .run_one_tick();

            assert!(!test_bed.green_edp_has_fault());

            test_bed = test_bed
                .start_eng1(Ratio::new::<percent>(80.))
                .run_one_tick();

            assert!(!test_bed.is_green_pressure_switch_pressurised());
            assert!(test_bed.green_edp_has_fault());

            test_bed = test_bed.run_waiting_for(Duration::from_secs(10));

            // When finally pressurised no fault
            assert!(test_bed.is_green_pressure_switch_pressurised());
            assert!(!test_bed.green_edp_has_fault());
        }

        #[test]
        fn yellow_edp_no_fault_on_ground_eng_off() {
            let mut test_bed = test_bed_on_ground_with()
                .engines_off()
                .on_the_ground()
                .set_cold_dark_inputs()
                .run_waiting_for(Duration::from_millis(500));

            // EDP should be commanded on even without engine running
            assert!(test_bed.is_yellow_edp_commanded_on());
            // EDP should have no fault
            assert!(!test_bed.yellow_edp_has_fault());
        }

        #[test]
        fn yellow_edp_fault_not_on_ground_eng_off() {
            let mut test_bed = test_bed_on_ground_with()
                .set_cold_dark_inputs()
                .in_flight()
                .engines_off()
                .run_one_tick();

            // EDP should be commanded on even without engine running
            assert!(test_bed.is_yellow_edp_commanded_on());

            assert!(!test_bed.is_green_pressure_switch_pressurised());
            assert!(!test_bed.is_yellow_pressure_switch_pressurised());
            // EDP should have a fault as we are in flight
            assert!(test_bed.yellow_edp_has_fault());
        }

        #[test]
        fn yellow_edp_fault_on_ground_eng_starting() {
            let mut test_bed = test_bed_on_ground_with()
                .engines_off()
                .on_the_ground()
                .set_cold_dark_inputs()
                .run_waiting_for(Duration::from_millis(500));

            // EDP should be commanded on even without engine running
            assert!(test_bed.is_yellow_edp_commanded_on());
            // EDP should have no fault
            assert!(!test_bed.yellow_edp_has_fault());

            test_bed = test_bed
                .start_eng2(Ratio::new::<percent>(3.))
                .run_one_tick();

            assert!(!test_bed.yellow_edp_has_fault());

            test_bed = test_bed
                .start_eng2(Ratio::new::<percent>(80.))
                .run_one_tick();

            assert!(!test_bed.is_yellow_pressure_switch_pressurised());
            assert!(test_bed.yellow_edp_has_fault());

            test_bed = test_bed.run_waiting_for(Duration::from_secs(10));

            // When finally pressurised no fault
            assert!(test_bed.is_yellow_pressure_switch_pressurised());
            assert!(!test_bed.yellow_edp_has_fault());
        }

        #[test]
        fn blue_epump_no_fault_on_ground_eng_starting() {
            let mut test_bed = test_bed_on_ground_with()
                .engines_off()
                .on_the_ground()
                .set_cold_dark_inputs()
                .run_waiting_for(Duration::from_millis(500));

            // Blue epump should have no fault
            assert!(!test_bed.blue_epump_has_fault());

            test_bed = test_bed
                .start_eng2(Ratio::new::<percent>(3.))
                .run_one_tick();

            assert!(!test_bed.blue_epump_has_fault());

            test_bed = test_bed
                .start_eng2(Ratio::new::<percent>(80.))
                .run_one_tick();

            assert!(!test_bed.is_blue_pressure_switch_pressurised());
            assert!(test_bed.blue_epump_has_fault());

            test_bed = test_bed.run_waiting_for(Duration::from_secs(10));

            // When finally pressurised no fault
            assert!(test_bed.is_blue_pressure_switch_pressurised());
            assert!(!test_bed.blue_epump_has_fault());
        }

        #[test]
        fn blue_epump_fault_on_ground_using_override() {
            let mut test_bed = test_bed_on_ground_with()
                .engines_off()
                .on_the_ground()
                .set_cold_dark_inputs()
                .run_waiting_for(Duration::from_millis(500));

            // Blue epump should have no fault
            assert!(!test_bed.blue_epump_has_fault());

            test_bed = test_bed.press_blue_epump_override_button_once();
            assert!(test_bed.blue_epump_override_is_on());

            // As we use override, this bypasses eng off fault inhibit so we have a fault
            assert!(test_bed.blue_epump_has_fault());

            test_bed = test_bed.run_waiting_for(Duration::from_secs(10));

            // When finally pressurised no fault
            assert!(test_bed.is_blue_pressure_switch_pressurised());
            assert!(!test_bed.blue_epump_has_fault());
        }

        #[test]
        fn green_edp_press_low_engine_off_to_on() {
            let mut test_bed = test_bed_on_ground_with()
                .engines_off()
                .on_the_ground()
                .set_cold_dark_inputs()
                .run_waiting_for(Duration::from_millis(500));

            // EDP should be commanded on even without engine running
            assert!(test_bed.is_green_edp_commanded_on());

            // EDP should be LOW pressure state
            assert!(test_bed.is_green_edp_press_low());

            // Starting eng 1 N2 is low at start
            test_bed = test_bed
                .start_eng1(Ratio::new::<percent>(3.))
                .run_one_tick();

            // Engine commanded on but pressure couldn't rise enough: we are in fault low
            assert!(test_bed.is_green_edp_press_low());

            // Waiting for 5s pressure should be at 3000 psi
            test_bed = test_bed
                .start_eng1(Ratio::new::<percent>(80.))
                .run_waiting_for(Duration::from_secs(25));

            // No more fault LOW expected
            assert!(test_bed.is_green_pressure_switch_pressurised());
            assert!(test_bed.green_pressure() > Pressure::new::<psi>(2900.));
            assert!(!test_bed.is_green_edp_press_low());

            // Stoping pump, no fault expected
            test_bed = test_bed
                .set_green_ed_pump(false)
                .run_waiting_for(Duration::from_secs(1));
            assert!(!test_bed.is_green_edp_press_low());
        }

        #[test]
        fn green_edp_press_low_engine_on_to_off() {
            let mut test_bed = test_bed_on_ground_with()
                .on_the_ground()
                .set_cold_dark_inputs()
                .start_eng1(Ratio::new::<percent>(75.))
                .run_waiting_for(Duration::from_secs(5));

            // EDP should be commanded on even without engine running
            assert!(test_bed.is_green_edp_commanded_on());
            assert!(test_bed.is_green_pressure_switch_pressurised());
            // EDP should not be in fault low when engine running and pressure is ok
            assert!(!test_bed.is_green_edp_press_low());

            // Stoping eng 1 with N2 still turning
            test_bed = test_bed.stopping_eng1().run_one_tick();

            // Edp should still be in pressurized mode but as engine just stopped no fault
            assert!(test_bed.is_green_edp_commanded_on());
            assert!(!test_bed.is_green_edp_press_low());

            // Waiting for 25s pressure should drop and still no fault
            test_bed = test_bed
                .stop_eng1()
                .run_waiting_for(Duration::from_secs(25));

            assert!(!test_bed.is_green_pressure_switch_pressurised());
            assert!(test_bed.green_pressure() < Pressure::new::<psi>(500.));
            assert!(test_bed.is_green_edp_press_low());
        }

        #[test]
        fn yellow_edp_press_low_engine_on_to_off() {
            let mut test_bed = test_bed_on_ground_with()
                .on_the_ground()
                .set_cold_dark_inputs()
                .start_eng2(Ratio::new::<percent>(75.))
                .run_waiting_for(Duration::from_secs(5));

            // EDP should be commanded on even without engine running
            assert!(test_bed.is_yellow_edp_commanded_on());
            assert!(test_bed.is_yellow_pressure_switch_pressurised());
            // EDP should not be in fault low when engine running and pressure is ok
            assert!(!test_bed.is_yellow_edp_press_low());

            // Stoping eng 2 with N2 still turning
            test_bed = test_bed.stopping_eng2().run_one_tick();

            // Edp should still be in pressurized mode but as engine just stopped no fault
            assert!(test_bed.is_yellow_edp_commanded_on());
            assert!(!test_bed.is_yellow_edp_press_low());

            // Waiting for 25s pressure should drop and still no fault
            test_bed = test_bed
                .stop_eng2()
                .run_waiting_for(Duration::from_secs(25));

            assert!(!test_bed.is_yellow_pressure_switch_pressurised());
            assert!(test_bed.yellow_pressure() < Pressure::new::<psi>(500.));
            assert!(test_bed.is_yellow_edp_press_low());
        }

        #[test]
        fn yellow_edp_press_low_engine_off_to_on() {
            let mut test_bed = test_bed_on_ground_with()
                .engines_off()
                .on_the_ground()
                .set_cold_dark_inputs()
                .run_one_tick();

            // EDP should be commanded on even without engine running
            assert!(test_bed.is_yellow_edp_commanded_on());

            // EDP should be LOW pressure state
            assert!(test_bed.is_yellow_edp_press_low());

            // Starting eng 2 N2 is low at start
            test_bed = test_bed
                .start_eng2(Ratio::new::<percent>(3.))
                .run_one_tick();

            // Engine commanded on but pressure couldn't rise enough: we are in fault low
            assert!(test_bed.is_yellow_edp_press_low());

            // Waiting for 5s pressure should be at 3000 psi
            test_bed = test_bed
                .start_eng2(Ratio::new::<percent>(80.))
                .run_waiting_for(Duration::from_secs(5));

            // No more fault LOW expected
            assert!(test_bed.is_yellow_pressure_switch_pressurised());
            assert!(test_bed.yellow_pressure() > Pressure::new::<psi>(2900.));
            assert!(!test_bed.is_yellow_edp_press_low());

            // Stoping pump, no fault expected
            test_bed = test_bed
                .set_yellow_ed_pump(false)
                .run_waiting_for(Duration::from_secs(1));
            assert!(!test_bed.is_yellow_edp_press_low());
        }

        #[test]
        fn yellow_edp_press_low_engine_off_to_on_with_e_pump() {
            let mut test_bed = test_bed_on_ground_with()
                .engines_off()
                .on_the_ground()
                .set_cold_dark_inputs()
                .set_ptu_state(false)
                .set_yellow_e_pump(false)
                .run_one_tick();

            // EDP should be commanded on even without engine running
            assert!(test_bed.is_yellow_edp_commanded_on());

            // EDP should be LOW pressure state
            assert!(test_bed.is_yellow_edp_press_low());

            // Waiting for 20s pressure should be at 3000 psi
            test_bed = test_bed.run_waiting_for(Duration::from_secs(20));

            // Yellow pressurised but edp still off, we expect fault LOW press
            assert!(test_bed.is_yellow_pressure_switch_pressurised());
            assert!(test_bed.yellow_pressure() > Pressure::new::<psi>(2900.));
            assert!(test_bed.is_yellow_edp_press_low());

            // Starting eng 2 N2 is low at start
            test_bed = test_bed
                .start_eng2(Ratio::new::<percent>(3.))
                .run_one_tick();

            // Engine commanded on but pressure couldn't rise enough: we are in fault low
            assert!(test_bed.is_yellow_edp_press_low());

            // Waiting for 5s pressure should be at 3000 psi in EDP section
            test_bed = test_bed
                .start_eng2(Ratio::new::<percent>(80.))
                .run_waiting_for(Duration::from_secs(5));

            // No more fault LOW expected
            assert!(test_bed.is_yellow_pressure_switch_pressurised());
            assert!(test_bed.yellow_pressure() > Pressure::new::<psi>(2900.));
            assert!(!test_bed.is_yellow_edp_press_low());
        }

        #[test]
        fn green_edp_press_low_engine_off_to_on_with_ptu() {
            let mut test_bed = test_bed_on_ground_with()
                .on_the_ground()
                .set_cold_dark_inputs()
                .with_worst_case_ptu()
                .set_park_brake(false)
                .start_eng2(Ratio::new::<percent>(80.))
                .run_one_tick();

            // EDP should be LOW pressure state
            assert!(test_bed.is_green_edp_press_low());

            // Waiting for 20s pressure should be at 2300+ psi thanks to ptu
            test_bed = test_bed.run_waiting_for(Duration::from_secs(20));

            // Yellow pressurised by engine2, green presurised from ptu we expect fault LOW press on EDP1
            assert!(test_bed.is_yellow_pressure_switch_pressurised());
            assert!(test_bed.yellow_pressure() > Pressure::new::<psi>(2500.));
            assert!(test_bed.is_green_pressure_switch_pressurised());
            assert!(test_bed.green_pressure() > Pressure::new::<psi>(2300.));
            assert!(test_bed.is_green_edp_press_low());

            // Starting eng 1 N2 is low at start
            test_bed = test_bed
                .start_eng1(Ratio::new::<percent>(3.))
                .run_one_tick();

            // Engine commanded on but pressure couldn't rise enough: we are in fault low
            assert!(test_bed.is_green_edp_press_low());

            // Waiting for 5s pressure should be at 3000 psi in EDP section
            test_bed = test_bed
                .start_eng1(Ratio::new::<percent>(80.))
                .run_waiting_for(Duration::from_secs(5));

            // No more fault LOW expected
            assert!(test_bed.is_green_pressure_switch_pressurised());
            assert!(test_bed.green_pressure() > Pressure::new::<psi>(2900.));
            assert!(!test_bed.is_green_edp_press_low());
        }

        #[test]
        fn yellow_epump_press_low_at_pump_on() {
            let mut test_bed = test_bed_on_ground_with()
                .engines_off()
                .on_the_ground()
                .set_cold_dark_inputs()
                .run_one_tick();

            // EDP should not be in fault low when cold start
            assert!(!test_bed.is_yellow_epump_press_low());

            // Starting epump
            test_bed = test_bed.set_yellow_e_pump(false).run_one_tick();

            // Pump commanded on but pressure couldn't rise enough: we are in fault low
            assert!(test_bed.is_yellow_epump_press_low());

            // Waiting for 20s pressure should be at 3000 psi
            test_bed = test_bed.run_waiting_for(Duration::from_secs(20));

            // No more fault LOW expected
            assert!(test_bed.is_yellow_pressure_switch_pressurised());
            assert!(test_bed.yellow_pressure() > Pressure::new::<psi>(2500.));
            assert!(!test_bed.is_yellow_epump_press_low());

            // Stoping epump, no fault expected
            test_bed = test_bed
                .set_yellow_e_pump(true)
                .run_waiting_for(Duration::from_secs(1));
            assert!(!test_bed.is_yellow_epump_press_low());
        }

        #[test]
        fn blue_epump_press_low_at_pump_on() {
            let mut test_bed = test_bed_on_ground_with()
                .engines_off()
                .on_the_ground()
                .set_cold_dark_inputs()
                .run_one_tick();

            // EDP should not be in fault low when cold start
            assert!(!test_bed.is_blue_epump_press_low());

            // Starting epump
            test_bed = test_bed.press_blue_epump_override_button_once();
            assert!(test_bed.blue_epump_override_is_on());

            // Pump commanded on but pressure couldn't rise enough: we are in fault low
            assert!(test_bed.is_blue_epump_press_low());

            // Waiting for 10s pressure should be at 3000 psi
            test_bed = test_bed.run_waiting_for(Duration::from_secs(10));

            // No more fault LOW expected
            assert!(test_bed.is_blue_pressure_switch_pressurised());
            assert!(test_bed.blue_pressure() > Pressure::new::<psi>(2900.));
            assert!(!test_bed.is_blue_epump_press_low());

            // Stoping epump, no fault expected
            test_bed = test_bed.press_blue_epump_override_button_once();
            assert!(!test_bed.blue_epump_override_is_on());

            test_bed = test_bed.run_waiting_for(Duration::from_secs(1));
            assert!(!test_bed.is_blue_epump_press_low());
        }

        #[test]
        fn blue_epump_override_switches_to_off_when_losing_relay_power_and_stays_off() {
            let mut test_bed = test_bed_on_ground_with()
                .engines_off()
                .on_the_ground()
                .set_cold_dark_inputs()
                .run_one_tick();

            // Starting epump
            test_bed = test_bed
                .press_blue_epump_override_button_once()
                .run_waiting_for(Duration::from_secs(10));
            assert!(test_bed.blue_epump_override_is_on());
            assert!(test_bed.is_blue_pressure_switch_pressurised());

            // Killing the bus corresponding to the latching relay of blue pump override push button
            // It should set the override state back to off without touching the push button
            test_bed = test_bed.dc_ess_lost().run_one_tick();
            assert!(!test_bed.blue_epump_override_is_on());

            // Stays off even powered back
            test_bed = test_bed.dc_ess_active().run_one_tick();
            assert!(!test_bed.blue_epump_override_is_on());

            test_bed = test_bed.run_waiting_for(Duration::from_secs(10));
            assert!(!test_bed.is_blue_pressure_switch_pressurised());
        }

        #[test]
        fn blue_epump_override_switches_to_off_when_pump_forced_off_on_hyd_panel() {
            let mut test_bed = test_bed_on_ground_with()
                .engines_off()
                .on_the_ground()
                .set_cold_dark_inputs()
                .run_one_tick();

            // Starting epump
            test_bed = test_bed
                .press_blue_epump_override_button_once()
                .run_waiting_for(Duration::from_secs(10));
            assert!(test_bed.blue_epump_override_is_on());
            assert!(test_bed.is_blue_pressure_switch_pressurised());

            test_bed = test_bed.set_blue_e_pump(false).run_one_tick();
            assert!(!test_bed.blue_epump_override_is_on());
        }

        #[test]
        fn edp_deactivation() {
            let mut test_bed = test_bed_on_ground_with()
                .engines_off()
                .on_the_ground()
                .set_cold_dark_inputs()
                .set_ptu_state(false)
                .run_one_tick();

            // Starting eng 1 and eng 2
            test_bed = test_bed
                .start_eng1(Ratio::new::<percent>(80.))
                .start_eng2(Ratio::new::<percent>(80.))
                .run_one_tick();

            // ALMOST No pressure
            assert!(test_bed.green_pressure() < Pressure::new::<psi>(1000.));
            assert!(test_bed.yellow_pressure() < Pressure::new::<psi>(1000.));

            // Waiting for 5s pressure should be at 3000 psi
            test_bed = test_bed.run_waiting_for(Duration::from_secs(5));

            assert!(test_bed.green_pressure() > Pressure::new::<psi>(2900.));
            assert!(test_bed.yellow_pressure() > Pressure::new::<psi>(2900.));

            // Stoping edp1, pressure should fall in 20s
            test_bed = test_bed
                .set_green_ed_pump(false)
                .run_waiting_for(Duration::from_secs(20));

            assert!(test_bed.green_pressure() < Pressure::new::<psi>(500.));
            assert!(test_bed.yellow_pressure() > Pressure::new::<psi>(2900.));

            // Stoping edp2, pressure should fall in 20s
            test_bed = test_bed
                .set_yellow_ed_pump(false)
                .run_waiting_for(Duration::from_secs(20));

            assert!(test_bed.green_pressure() < Pressure::new::<psi>(50.));
            assert!(test_bed.yellow_pressure() < Pressure::new::<psi>(500.));
        }

        #[test]
        fn yellow_edp_buildup() {
            let mut test_bed = test_bed_on_ground_with()
                .engines_off()
                .on_the_ground()
                .set_cold_dark_inputs()
                .run_one_tick();

            // Starting eng 1
            test_bed = test_bed
                .start_eng2(Ratio::new::<percent>(80.))
                .run_one_tick();
            // ALMOST No pressure
            assert!(!test_bed.is_green_pressure_switch_pressurised());
            assert!(test_bed.green_pressure() < Pressure::new::<psi>(50.));
            assert!(!test_bed.is_blue_pressure_switch_pressurised());

            // Blue is auto run
            assert!(test_bed.blue_pressure() < Pressure::new::<psi>(1000.));
            assert!(!test_bed.is_yellow_pressure_switch_pressurised());
            assert!(test_bed.yellow_pressure() < Pressure::new::<psi>(1000.));

            // Waiting for 5s pressure should be at 3000 psi
            test_bed = test_bed
                .start_eng2(Ratio::new::<percent>(80.))
                .run_waiting_for(Duration::from_secs(5));

            assert!(!test_bed.is_green_pressure_switch_pressurised());
            assert!(test_bed.green_pressure() < Pressure::new::<psi>(50.));
            assert!(test_bed.is_blue_pressure_switch_pressurised());
            assert!(test_bed.blue_pressure() > Pressure::new::<psi>(2500.));
            assert!(test_bed.is_yellow_pressure_switch_pressurised());
            assert!(test_bed.yellow_pressure() > Pressure::new::<psi>(2800.));

            // Stoping engine, pressure should fall in 20s
            test_bed = test_bed
                .stop_eng2()
                .run_waiting_for(Duration::from_secs(20));

            assert!(!test_bed.is_green_pressure_switch_pressurised());
            assert!(test_bed.green_pressure() < Pressure::new::<psi>(50.));
            assert!(!test_bed.is_blue_pressure_switch_pressurised());
            assert!(test_bed.blue_pressure() < Pressure::new::<psi>(200.));
            assert!(!test_bed.is_yellow_pressure_switch_pressurised());
            assert!(test_bed.yellow_pressure() < Pressure::new::<psi>(500.));
        }

        #[test]
        fn when_yellow_edp_solenoid_main_power_bus_unavailable_backup_bus_keeps_pump_in_unpressurised_state(
        ) {
            let mut test_bed = test_bed_on_ground_with()
                .engines_off()
                .on_the_ground()
                .set_cold_dark_inputs()
                .run_one_tick();

            test_bed = test_bed
                .start_eng2(Ratio::new::<percent>(80.))
                .run_waiting_for(Duration::from_secs(15));

            assert!(test_bed.is_yellow_pressure_switch_pressurised());

            // Stoping EDP manually
            test_bed = test_bed
                .set_yellow_ed_pump(false)
                .run_waiting_for(Duration::from_secs(15));

            assert!(!test_bed.is_yellow_pressure_switch_pressurised());

            test_bed = test_bed
                .dc_bus_2_lost()
                .run_waiting_for(Duration::from_secs(15));

            // Yellow solenoid has backup power from DC ESS BUS
            assert!(!test_bed.is_yellow_pressure_switch_pressurised());
        }

        #[test]
        fn when_yellow_edp_solenoid_both_bus_unpowered_yellow_hydraulic_system_is_pressurised() {
            let mut test_bed = test_bed_on_ground_with()
                .engines_off()
                .on_the_ground()
                .set_cold_dark_inputs()
                .run_one_tick();

            test_bed = test_bed
                .start_eng2(Ratio::new::<percent>(80.))
                .run_waiting_for(Duration::from_secs(15));

            assert!(test_bed.is_yellow_pressure_switch_pressurised());

            // Stoping EDP manually
            test_bed = test_bed
                .set_yellow_ed_pump(false)
                .run_waiting_for(Duration::from_secs(15));

            assert!(!test_bed.is_yellow_pressure_switch_pressurised());

            test_bed = test_bed
                .dc_ess_lost()
                .dc_bus_2_lost()
                .run_waiting_for(Duration::from_secs(15));

            // Now solenoid defaults to pressurised without power
            assert!(test_bed.is_yellow_pressure_switch_pressurised());
        }

        #[test]
        fn when_green_edp_solenoid_unpowered_yellow_hydraulic_system_is_pressurised() {
            let mut test_bed = test_bed_on_ground_with()
                .engines_off()
                .on_the_ground()
                .set_cold_dark_inputs()
                .run_one_tick();

            test_bed = test_bed
                .start_eng1(Ratio::new::<percent>(80.))
                .run_waiting_for(Duration::from_secs(15));

            assert!(test_bed.is_green_pressure_switch_pressurised());

            // Stoping EDP manually
            test_bed = test_bed
                .set_green_ed_pump(false)
                .run_waiting_for(Duration::from_secs(15));

            assert!(!test_bed.is_green_pressure_switch_pressurised());

            test_bed = test_bed
                .dc_ess_lost()
                .run_waiting_for(Duration::from_secs(15));

            // Now solenoid defaults to pressurised
            assert!(test_bed.is_green_pressure_switch_pressurised());
        }

        #[test]
        #[ignore]
        // Checks numerical stability of reservoir level: level should remain after multiple pressure cycles
        fn yellow_circuit_reservoir_coherency() {
            let mut test_bed = test_bed_on_ground_with()
                .engines_off()
                .on_the_ground()
                .set_cold_dark_inputs()
                .set_ptu_state(false)
                // Park brake off to not use fluid in brakes
                .set_park_brake(false)
                .run_one_tick();

            // Starting epump wait for pressure rise to make sure system is primed including brake accumulator
            test_bed = test_bed
                .set_yellow_e_pump(false)
                .run_waiting_for(Duration::from_secs(20));
            assert!(test_bed.is_yellow_pressure_switch_pressurised());
            assert!(test_bed.yellow_pressure() < Pressure::new::<psi>(3500.));
            assert!(test_bed.yellow_pressure() > Pressure::new::<psi>(2500.));

            // Shutdown and wait for pressure stabilisation
            test_bed = test_bed
                .set_yellow_e_pump(true)
                .run_waiting_for(Duration::from_secs(50));
            assert!(!test_bed.is_yellow_pressure_switch_pressurised());
            assert!(test_bed.yellow_pressure() < Pressure::new::<psi>(50.));
            assert!(test_bed.yellow_pressure() > Pressure::new::<psi>(-50.));

            let reservoir_level_after_priming = test_bed.get_yellow_reservoir_volume();

            let total_fluid_res_plus_accumulator_before_loops = reservoir_level_after_priming
                + test_bed.get_brake_yellow_accumulator_fluid_volume();

            // Now doing cycles of pressurisation on EDP and ePump
            for _ in 1..6 {
                test_bed = test_bed
                    .start_eng2(Ratio::new::<percent>(80.))
                    .run_waiting_for(Duration::from_secs(50));

                assert!(test_bed.yellow_pressure() < Pressure::new::<psi>(3100.));
                assert!(test_bed.yellow_pressure() > Pressure::new::<psi>(2500.));

                let mut current_res_level = test_bed.get_yellow_reservoir_volume();
                assert!(current_res_level < reservoir_level_after_priming);

                test_bed = test_bed
                    .stop_eng2()
                    .run_waiting_for(Duration::from_secs(50));
                assert!(test_bed.yellow_pressure() < Pressure::new::<psi>(50.));
                assert!(test_bed.yellow_pressure() > Pressure::new::<psi>(-50.));

                test_bed = test_bed
                    .set_yellow_e_pump(false)
                    .run_waiting_for(Duration::from_secs(50));

                assert!(test_bed.yellow_pressure() < Pressure::new::<psi>(3500.));
                assert!(test_bed.yellow_pressure() > Pressure::new::<psi>(2500.));

                current_res_level = test_bed.get_yellow_reservoir_volume();
                assert!(current_res_level < reservoir_level_after_priming);

                test_bed = test_bed
                    .set_yellow_e_pump(true)
                    .run_waiting_for(Duration::from_secs(50));
                assert!(test_bed.yellow_pressure() < Pressure::new::<psi>(50.));
                assert!(test_bed.yellow_pressure() > Pressure::new::<psi>(-50.));
            }
            let total_fluid_res_plus_accumulator_after_loops = test_bed
                .get_yellow_reservoir_volume()
                + test_bed.get_brake_yellow_accumulator_fluid_volume();

            let total_fluid_difference = total_fluid_res_plus_accumulator_before_loops
                - total_fluid_res_plus_accumulator_after_loops;

            // Make sure no more deviation than 0.001 gallon is lost after full pressure and unpressurized states
            assert!(total_fluid_difference.get::<gallon>().abs() < 0.001);
        }

        #[test]
        #[ignore]
        // Checks numerical stability of reservoir level: level should remain after multiple pressure cycles
        fn green_circuit_reservoir_coherency() {
            let mut test_bed = test_bed_on_ground_with()
                .engines_off()
                .on_the_ground()
                .set_cold_dark_inputs()
                .set_ptu_state(false)
                .run_one_tick();

            // Starting EDP wait for pressure rise to make sure system is primed
            test_bed = test_bed
                .start_eng1(Ratio::new::<percent>(80.))
                .run_waiting_for(Duration::from_secs(20));
            assert!(test_bed.is_green_pressure_switch_pressurised());
            assert!(test_bed.green_pressure() < Pressure::new::<psi>(3500.));
            assert!(test_bed.green_pressure() > Pressure::new::<psi>(2500.));

            // Shutdown and wait for pressure stabilisation
            test_bed = test_bed
                .stop_eng1()
                .run_waiting_for(Duration::from_secs(50));
            assert!(!test_bed.is_green_pressure_switch_pressurised());
            assert!(test_bed.green_pressure() < Pressure::new::<psi>(50.));
            assert!(test_bed.green_pressure() > Pressure::new::<psi>(-50.));

            let reservoir_level_after_priming = test_bed.get_green_reservoir_volume();

            // Now doing cycles of pressurisation on EDP
            for _ in 1..6 {
                test_bed = test_bed
                    .start_eng1(Ratio::new::<percent>(80.))
                    .run_waiting_for(Duration::from_secs(50));

                assert!(test_bed.green_pressure() < Pressure::new::<psi>(3500.));
                assert!(test_bed.green_pressure() > Pressure::new::<psi>(2500.));

                let current_res_level = test_bed.get_green_reservoir_volume();
                assert!(current_res_level < reservoir_level_after_priming);

                test_bed = test_bed
                    .stop_eng1()
                    .run_waiting_for(Duration::from_secs(50));
                assert!(test_bed.green_pressure() < Pressure::new::<psi>(50.));
                assert!(test_bed.green_pressure() > Pressure::new::<psi>(-50.));
            }

            let total_fluid_difference =
                reservoir_level_after_priming - test_bed.get_green_reservoir_volume();

            // Make sure no more deviation than 0.001 gallon is lost after full pressure and unpressurized states
            assert!(total_fluid_difference.get::<gallon>().abs() < 0.001);
        }

        #[test]
        #[ignore]
        // Checks numerical stability of reservoir level: level should remain after multiple pressure cycles
        fn blue_circuit_reservoir_coherency() {
            let mut test_bed = test_bed_on_ground_with()
                .engines_off()
                .on_the_ground()
                .set_cold_dark_inputs()
                .run_one_tick();

            // Starting blue_epump wait for pressure rise to make sure system is primed
            test_bed = test_bed.press_blue_epump_override_button_once();
            assert!(test_bed.blue_epump_override_is_on());

            test_bed = test_bed.run_waiting_for(Duration::from_secs(20));
            assert!(test_bed.is_blue_pressure_switch_pressurised());
            assert!(test_bed.blue_pressure() < Pressure::new::<psi>(3500.));
            assert!(test_bed.blue_pressure() > Pressure::new::<psi>(2500.));

            // Shutdown and wait for pressure stabilisation
            test_bed = test_bed.press_blue_epump_override_button_once();
            assert!(!test_bed.blue_epump_override_is_on());

            test_bed = test_bed.run_waiting_for(Duration::from_secs(50));

            assert!(!test_bed.is_blue_pressure_switch_pressurised());
            assert!(test_bed.blue_pressure() < Pressure::new::<psi>(50.));
            assert!(test_bed.blue_pressure() > Pressure::new::<psi>(-50.));

            let reservoir_level_after_priming = test_bed.get_blue_reservoir_volume();

            // Now doing cycles of pressurisation on epump relying on auto run of epump when eng is on
            for _ in 1..6 {
                test_bed = test_bed
                    .start_eng1(Ratio::new::<percent>(80.))
                    .run_waiting_for(Duration::from_secs(50));

                assert!(test_bed.blue_pressure() < Pressure::new::<psi>(3500.));
                assert!(test_bed.blue_pressure() > Pressure::new::<psi>(2500.));

                let current_res_level = test_bed.get_blue_reservoir_volume();
                assert!(current_res_level < reservoir_level_after_priming);

                test_bed = test_bed
                    .stop_eng1()
                    .run_waiting_for(Duration::from_secs(50));
                assert!(test_bed.blue_pressure() < Pressure::new::<psi>(50.));
                assert!(test_bed.blue_pressure() > Pressure::new::<psi>(-50.));

                // Now engine 2 is used
                test_bed = test_bed
                    .start_eng2(Ratio::new::<percent>(80.))
                    .run_waiting_for(Duration::from_secs(50));

                assert!(test_bed.blue_pressure() < Pressure::new::<psi>(3500.));
                assert!(test_bed.blue_pressure() > Pressure::new::<psi>(2500.));

                let current_res_level = test_bed.get_blue_reservoir_volume();
                assert!(current_res_level < reservoir_level_after_priming);

                test_bed = test_bed
                    .stop_eng2()
                    .run_waiting_for(Duration::from_secs(50));
                assert!(test_bed.blue_pressure() < Pressure::new::<psi>(50.));
                assert!(test_bed.blue_pressure() > Pressure::new::<psi>(-50.));
            }

            let total_fluid_difference =
                reservoir_level_after_priming - test_bed.get_blue_reservoir_volume();

            // Make sure no more deviation than 0.001 gallon is lost after full pressure and unpressurized states
            assert!(total_fluid_difference.get::<gallon>().abs() < 0.001);
        }

        #[test]
        fn yellow_green_edp_firevalve() {
            let mut test_bed = test_bed_on_ground_with()
                .engines_off()
                .on_the_ground()
                .set_cold_dark_inputs()
                .run_one_tick();

            // PTU would mess up the test
            test_bed = test_bed.set_ptu_state(false).run_one_tick();
            assert!(!test_bed.is_ptu_enabled());

            assert!(!test_bed.is_fire_valve_eng1_closed());
            assert!(!test_bed.is_fire_valve_eng2_closed());

            // Starting eng 1
            test_bed = test_bed
                .start_eng2(Ratio::new::<percent>(80.))
                .start_eng1(Ratio::new::<percent>(80.))
                .run_waiting_for(Duration::from_secs(5));

            // Waiting for 5s pressure should be at 3000 psi
            assert!(test_bed.is_green_pressure_switch_pressurised());
            assert!(test_bed.green_pressure() > Pressure::new::<psi>(2900.));
            assert!(test_bed.is_blue_pressure_switch_pressurised());
            assert!(test_bed.blue_pressure() > Pressure::new::<psi>(2500.));
            assert!(test_bed.is_yellow_pressure_switch_pressurised());
            assert!(test_bed.yellow_pressure() > Pressure::new::<psi>(2800.));

            assert!(!test_bed.is_fire_valve_eng1_closed());
            assert!(!test_bed.is_fire_valve_eng2_closed());

            // Green shutoff valve
            test_bed = test_bed
                .set_eng1_fire_button(true)
                .run_waiting_for(Duration::from_secs(20));

            assert!(test_bed.is_fire_valve_eng1_closed());
            assert!(!test_bed.is_fire_valve_eng2_closed());

            assert!(!test_bed.is_green_pressure_switch_pressurised());
            assert!(test_bed.green_pressure() < Pressure::new::<psi>(500.));
            assert!(test_bed.is_blue_pressure_switch_pressurised());
            assert!(test_bed.blue_pressure() > Pressure::new::<psi>(2500.));
            assert!(test_bed.is_yellow_pressure_switch_pressurised());
            assert!(test_bed.yellow_pressure() > Pressure::new::<psi>(2900.));

            // Yellow shutoff valve
            test_bed = test_bed
                .set_eng2_fire_button(true)
                .run_waiting_for(Duration::from_secs(20));

            assert!(test_bed.is_fire_valve_eng1_closed());
            assert!(test_bed.is_fire_valve_eng2_closed());

            assert!(!test_bed.is_green_pressure_switch_pressurised());
            assert!(test_bed.green_pressure() < Pressure::new::<psi>(500.));
            assert!(test_bed.is_blue_pressure_switch_pressurised());
            assert!(test_bed.blue_pressure() > Pressure::new::<psi>(2500.));
            assert!(!test_bed.is_yellow_pressure_switch_pressurised());
            assert!(test_bed.yellow_pressure() < Pressure::new::<psi>(500.));
        }

        #[test]
        fn yellow_brake_accumulator() {
            let mut test_bed = test_bed_on_ground_with()
                .engines_off()
                .on_the_ground()
                .set_cold_dark_inputs()
                .run_one_tick();

            // Getting accumulator pressure on cold start
            let mut accumulator_pressure = test_bed.get_brake_yellow_accumulator_pressure();

            // No brakes on green, no more pressure than in accumulator on yellow
            assert!(test_bed.get_brake_left_green_pressure() < Pressure::new::<psi>(50.));
            assert!(test_bed.get_brake_right_green_pressure() < Pressure::new::<psi>(50.));
            assert!(
                test_bed.get_brake_left_yellow_pressure()
                    < accumulator_pressure + Pressure::new::<psi>(50.)
            );
            assert!(
                test_bed.get_brake_right_yellow_pressure()
                    < accumulator_pressure + Pressure::new::<psi>(50.)
            );

            // No brakes even if we brake on green, no more than accumulator pressure on yellow
            test_bed = test_bed
                .set_left_brake(Ratio::new::<percent>(100.))
                .set_right_brake(Ratio::new::<percent>(100.))
                .run_waiting_for(Duration::from_secs(5));

            accumulator_pressure = test_bed.get_brake_yellow_accumulator_pressure();

            assert!(test_bed.get_brake_left_green_pressure() < Pressure::new::<psi>(50.));
            assert!(test_bed.get_brake_right_green_pressure() < Pressure::new::<psi>(50.));
            assert!(
                test_bed.get_brake_left_yellow_pressure()
                    < accumulator_pressure + Pressure::new::<psi>(50.)
            );
            assert!(
                test_bed.get_brake_right_yellow_pressure()
                    < accumulator_pressure + Pressure::new::<psi>(50.)
            );
            assert!(
                test_bed.get_brake_yellow_accumulator_pressure()
                    < accumulator_pressure + Pressure::new::<psi>(50.)
            );

            // Park brake off, loading accumulator, we expect no brake pressure but accumulator loaded
            test_bed = test_bed
                .set_left_brake(Ratio::new::<percent>(0.))
                .set_right_brake(Ratio::new::<percent>(0.))
                .set_park_brake(false)
                .set_yellow_e_pump(false)
                .run_waiting_for(Duration::from_secs(30));

            assert!(test_bed.is_yellow_pressure_switch_pressurised());
            assert!(test_bed.yellow_pressure() > Pressure::new::<psi>(2500.));
            assert!(test_bed.yellow_pressure() < Pressure::new::<psi>(3500.));

            assert!(test_bed.get_brake_left_green_pressure() < Pressure::new::<psi>(50.));
            assert!(test_bed.get_brake_right_green_pressure() < Pressure::new::<psi>(50.));
            assert!(test_bed.get_brake_left_yellow_pressure() < Pressure::new::<psi>(50.));
            assert!(test_bed.get_brake_right_yellow_pressure() < Pressure::new::<psi>(50.));

            assert!(test_bed.get_brake_yellow_accumulator_pressure() > Pressure::new::<psi>(2500.));

            // Park brake on, loaded accumulator, we expect brakes on yellow side only
            test_bed = test_bed
                .set_park_brake(true)
                .run_waiting_for(Duration::from_secs(3));

            assert!(test_bed.get_brake_left_green_pressure() < Pressure::new::<psi>(50.));
            assert!(test_bed.get_brake_right_green_pressure() < Pressure::new::<psi>(50.));
            assert!(test_bed.get_brake_left_yellow_pressure() > Pressure::new::<psi>(2000.));
            assert!(test_bed.get_brake_right_yellow_pressure() > Pressure::new::<psi>(2000.));

            assert!(test_bed.get_brake_yellow_accumulator_pressure() > Pressure::new::<psi>(2500.));
        }

        #[test]
        fn norm_brake_vs_altn_brake() {
            let mut test_bed = test_bed_on_ground_with()
                .engines_off()
                .on_the_ground()
                .set_cold_dark_inputs()
                .run_one_tick();

            // Getting accumulator pressure on cold start
            let accumulator_pressure = test_bed.get_brake_yellow_accumulator_pressure();

            // No brakes
            assert!(test_bed.get_brake_left_green_pressure() < Pressure::new::<psi>(50.));
            assert!(test_bed.get_brake_right_green_pressure() < Pressure::new::<psi>(50.));
            assert!(
                test_bed.get_brake_left_yellow_pressure()
                    < accumulator_pressure + Pressure::new::<psi>(50.)
            );
            assert!(
                test_bed.get_brake_right_yellow_pressure()
                    < accumulator_pressure + Pressure::new::<psi>(50.)
            );

            test_bed = test_bed
                .start_eng1(Ratio::new::<percent>(100.))
                .start_eng2(Ratio::new::<percent>(100.))
                .set_park_brake(false)
                .run_waiting_for(Duration::from_secs(5));

            assert!(test_bed.is_green_pressure_switch_pressurised());
            assert!(test_bed.is_yellow_pressure_switch_pressurised());
            // No brakes if we don't brake
            test_bed = test_bed
                .set_left_brake(Ratio::new::<percent>(0.))
                .set_right_brake(Ratio::new::<percent>(0.))
                .run_waiting_for(Duration::from_secs(1));

            assert!(test_bed.get_brake_left_green_pressure() < Pressure::new::<psi>(50.));
            assert!(test_bed.get_brake_right_green_pressure() < Pressure::new::<psi>(50.));
            assert!(test_bed.get_brake_left_yellow_pressure() < Pressure::new::<psi>(50.));
            assert!(test_bed.get_brake_right_yellow_pressure() < Pressure::new::<psi>(50.));

            // Braking cause green braking system to rise
            test_bed = test_bed
                .set_left_brake(Ratio::new::<percent>(100.))
                .set_right_brake(Ratio::new::<percent>(100.))
                .run_waiting_for(Duration::from_secs(1));

            assert!(test_bed.get_brake_left_green_pressure() > Pressure::new::<psi>(2000.));
            assert!(test_bed.get_brake_left_green_pressure() < Pressure::new::<psi>(3500.));
            assert!(test_bed.get_brake_right_green_pressure() > Pressure::new::<psi>(2000.));
            assert!(test_bed.get_brake_right_green_pressure() < Pressure::new::<psi>(3500.));
            assert!(test_bed.get_brake_left_yellow_pressure() < Pressure::new::<psi>(50.));
            assert!(test_bed.get_brake_right_yellow_pressure() < Pressure::new::<psi>(50.));

            // Disabling Askid causes alternate braking to work and release green brakes
            test_bed = test_bed
                .set_anti_skid(false)
                .run_waiting_for(Duration::from_secs(2));

            assert!(test_bed.get_brake_left_green_pressure() < Pressure::new::<psi>(50.));
            assert!(test_bed.get_brake_right_green_pressure() < Pressure::new::<psi>(50.));
            assert!(test_bed.get_brake_left_yellow_pressure() > Pressure::new::<psi>(950.));
            assert!(test_bed.get_brake_left_yellow_pressure() < Pressure::new::<psi>(3500.));
            assert!(test_bed.get_brake_right_yellow_pressure() > Pressure::new::<psi>(950.));
            assert!(test_bed.get_brake_right_yellow_pressure() < Pressure::new::<psi>(3500.));
        }

        #[test]
        fn no_norm_brake_inversion() {
            let mut test_bed = test_bed_on_ground_with()
                .engines_off()
                .on_the_ground()
                .set_cold_dark_inputs()
                .run_one_tick();

            test_bed = test_bed
                .start_eng1(Ratio::new::<percent>(100.))
                .start_eng2(Ratio::new::<percent>(100.))
                .set_park_brake(false)
                .run_waiting_for(Duration::from_secs(5));

            assert!(test_bed.is_green_pressure_switch_pressurised());
            assert!(test_bed.is_yellow_pressure_switch_pressurised());

            // Braking left
            test_bed = test_bed
                .set_left_brake(Ratio::new::<percent>(100.))
                .set_right_brake(Ratio::new::<percent>(0.))
                .run_waiting_for(Duration::from_secs(1));

            assert!(test_bed.get_brake_left_green_pressure() > Pressure::new::<psi>(2000.));
            assert!(test_bed.get_brake_right_green_pressure() < Pressure::new::<psi>(50.));
            assert!(test_bed.get_brake_left_yellow_pressure() < Pressure::new::<psi>(50.));
            assert!(test_bed.get_brake_right_yellow_pressure() < Pressure::new::<psi>(50.));

            // Braking right
            test_bed = test_bed
                .set_left_brake(Ratio::new::<percent>(0.))
                .set_right_brake(Ratio::new::<percent>(100.))
                .run_waiting_for(Duration::from_secs(1));

            assert!(test_bed.get_brake_left_green_pressure() < Pressure::new::<psi>(50.));
            assert!(test_bed.get_brake_right_green_pressure() > Pressure::new::<psi>(2000.));
            assert!(test_bed.get_brake_left_yellow_pressure() < Pressure::new::<psi>(50.));
            assert!(test_bed.get_brake_right_yellow_pressure() < Pressure::new::<psi>(50.));
        }

        #[test]
        fn no_alternate_brake_inversion() {
            let mut test_bed = test_bed_on_ground_with()
                .engines_off()
                .on_the_ground()
                .set_cold_dark_inputs()
                .run_one_tick();

            test_bed = test_bed
                .start_eng1(Ratio::new::<percent>(100.))
                .start_eng2(Ratio::new::<percent>(100.))
                .set_park_brake(false)
                .run_waiting_for(Duration::from_secs(5));

            assert!(test_bed.is_green_pressure_switch_pressurised());
            assert!(test_bed.is_yellow_pressure_switch_pressurised());

            // Disabling Askid causes alternate braking to work and release green brakes
            test_bed = test_bed
                .set_left_brake(Ratio::new::<percent>(0.))
                .set_right_brake(Ratio::new::<percent>(100.))
                .set_anti_skid(false)
                .run_waiting_for(Duration::from_secs(2));

            assert!(test_bed.get_brake_left_green_pressure() < Pressure::new::<psi>(50.));
            assert!(test_bed.get_brake_right_green_pressure() < Pressure::new::<psi>(50.));
            assert!(test_bed.get_brake_left_yellow_pressure() < Pressure::new::<psi>(50.));
            assert!(test_bed.get_brake_right_yellow_pressure() > Pressure::new::<psi>(950.));

            test_bed = test_bed
                .set_left_brake(Ratio::new::<percent>(100.))
                .set_right_brake(Ratio::new::<percent>(0.))
                .run_waiting_for(Duration::from_secs(2));

            assert!(test_bed.get_brake_left_green_pressure() < Pressure::new::<psi>(50.));
            assert!(test_bed.get_brake_right_green_pressure() < Pressure::new::<psi>(50.));
            assert!(test_bed.get_brake_left_yellow_pressure() > Pressure::new::<psi>(950.));
            assert!(test_bed.get_brake_right_yellow_pressure() < Pressure::new::<psi>(50.));
        }

        #[test]
        fn auto_brake_at_gear_retraction() {
            let mut test_bed = test_bed_on_ground_with()
                .engines_off()
                .on_the_ground()
                .set_cold_dark_inputs()
                .run_one_tick();

            test_bed = test_bed
                .start_eng1(Ratio::new::<percent>(100.))
                .start_eng2(Ratio::new::<percent>(100.))
                .set_park_brake(false)
                .run_waiting_for(Duration::from_secs(15));

            // No brake inputs
            test_bed = test_bed
                .set_left_brake(Ratio::new::<percent>(0.))
                .set_right_brake(Ratio::new::<percent>(0.))
                .run_waiting_for(Duration::from_secs(1));

            assert!(test_bed.get_brake_left_green_pressure() < Pressure::new::<psi>(50.));
            assert!(test_bed.get_brake_right_green_pressure() < Pressure::new::<psi>(50.));
            assert!(test_bed.get_brake_left_yellow_pressure() < Pressure::new::<psi>(50.));
            assert!(test_bed.get_brake_right_yellow_pressure() < Pressure::new::<psi>(50.));

            // Positive climb, gear up
            test_bed = test_bed
                .set_left_brake(Ratio::new::<percent>(0.))
                .set_right_brake(Ratio::new::<percent>(0.))
                .in_flight()
                .set_gear_lever_up()
                .run_waiting_for(Duration::from_secs(1));

            // Check auto brake is active
            assert!(test_bed.get_brake_left_green_pressure() > Pressure::new::<psi>(50.));
            assert!(test_bed.get_brake_right_green_pressure() > Pressure::new::<psi>(50.));
            assert!(test_bed.get_brake_left_green_pressure() < Pressure::new::<psi>(1500.));
            assert!(test_bed.get_brake_right_green_pressure() < Pressure::new::<psi>(1500.));

            assert!(test_bed.get_brake_left_yellow_pressure() < Pressure::new::<psi>(50.));
            assert!(test_bed.get_brake_right_yellow_pressure() < Pressure::new::<psi>(50.));

            // Check no more autobrakes after 3s
            test_bed = test_bed.run_waiting_for(Duration::from_secs(3));

            assert!(test_bed.get_brake_left_green_pressure() < Pressure::new::<psi>(50.));
            assert!(test_bed.get_brake_right_green_pressure() < Pressure::new::<psi>(50.));

            assert!(test_bed.get_brake_left_yellow_pressure() < Pressure::new::<psi>(50.));
            assert!(test_bed.get_brake_right_yellow_pressure() < Pressure::new::<psi>(50.));
        }

        #[test]
        fn alternate_brake_accumulator_is_emptying_while_braking() {
            let mut test_bed = test_bed_on_ground_with()
                .on_the_ground()
                .set_cold_dark_inputs()
                .start_eng1(Ratio::new::<percent>(100.))
                .start_eng2(Ratio::new::<percent>(100.))
                .set_park_brake(false)
                .run_waiting_for(Duration::from_secs(15));

            // Check we got yellow pressure and brake accumulator loaded
            assert!(test_bed.yellow_pressure() >= Pressure::new::<psi>(2500.));
            assert!(
                test_bed.get_brake_yellow_accumulator_pressure() >= Pressure::new::<psi>(2500.)
            );

            // Disabling green and yellow side so accumulator stop being able to reload
            test_bed = test_bed
                .set_ptu_state(false)
                .set_yellow_ed_pump(false)
                .set_green_ed_pump(false)
                .set_yellow_e_pump(true)
                .run_waiting_for(Duration::from_secs(30));

            assert!(test_bed.yellow_pressure() <= Pressure::new::<psi>(100.));
            assert!(test_bed.green_pressure() <= Pressure::new::<psi>(100.));
            assert!(
                test_bed.get_brake_yellow_accumulator_pressure() >= Pressure::new::<psi>(2500.)
            );

            // Now using brakes and check accumulator gets empty
            test_bed = test_bed
                .empty_brake_accumulator_using_pedal_brake()
                .run_waiting_for(Duration::from_secs(1));

            assert!(
                test_bed.get_brake_yellow_accumulator_pressure() <= Pressure::new::<psi>(1000.)
            );
            assert!(
                test_bed.get_brake_yellow_accumulator_fluid_volume() <= Volume::new::<gallon>(0.01)
            );
        }

        #[test]
        fn brakes_inactive_in_flight() {
            let mut test_bed = test_bed_on_ground_with()
                .set_cold_dark_inputs()
                .in_flight()
                .set_gear_lever_up()
                .run_waiting_for(Duration::from_secs(10));

            // No brake inputs
            test_bed = test_bed
                .set_left_brake(Ratio::new::<percent>(0.))
                .set_right_brake(Ratio::new::<percent>(0.))
                .run_waiting_for(Duration::from_secs(1));

            assert!(test_bed.get_brake_left_green_pressure() < Pressure::new::<psi>(50.));
            assert!(test_bed.get_brake_right_green_pressure() < Pressure::new::<psi>(50.));
            assert!(test_bed.get_brake_left_yellow_pressure() < Pressure::new::<psi>(50.));
            assert!(test_bed.get_brake_right_yellow_pressure() < Pressure::new::<psi>(50.));

            // Now full brakes
            test_bed = test_bed
                .set_left_brake(Ratio::new::<percent>(100.))
                .set_right_brake(Ratio::new::<percent>(100.))
                .run_waiting_for(Duration::from_secs(1));

            // Check no action on brakes
            assert!(test_bed.get_brake_left_green_pressure() < Pressure::new::<psi>(50.));
            assert!(test_bed.get_brake_right_green_pressure() < Pressure::new::<psi>(50.));

            assert!(test_bed.get_brake_left_yellow_pressure() < Pressure::new::<psi>(50.));
            assert!(test_bed.get_brake_right_yellow_pressure() < Pressure::new::<psi>(50.));
        }

        #[test]
        fn brakes_norm_active_in_flight_gear_down() {
            let mut test_bed = test_bed_on_ground_with()
                .set_cold_dark_inputs()
                .in_flight()
                .set_gear_lever_up()
                .run_waiting_for(Duration::from_secs(10));

            // Now full brakes gear down
            test_bed = test_bed
                .set_left_brake(Ratio::new::<percent>(100.))
                .set_right_brake(Ratio::new::<percent>(100.))
                .set_gear_lever_down()
                .run_waiting_for(Duration::from_secs(1));

            // Brakes norm should work normally
            assert!(test_bed.get_brake_left_green_pressure() > Pressure::new::<psi>(50.));
            assert!(test_bed.get_brake_right_green_pressure() > Pressure::new::<psi>(50.));

            assert!(test_bed.get_brake_left_yellow_pressure() < Pressure::new::<psi>(50.));
            assert!(test_bed.get_brake_right_yellow_pressure() < Pressure::new::<psi>(50.));
        }

        #[test]
        fn brakes_alternate_active_in_flight_gear_down() {
            let mut test_bed = test_bed_on_ground_with()
                .set_cold_dark_inputs()
                .in_flight()
                .set_gear_lever_up()
                .run_waiting_for(Duration::from_secs(10));

            // Now full brakes gear down
            test_bed = test_bed
                .set_left_brake(Ratio::new::<percent>(100.))
                .set_right_brake(Ratio::new::<percent>(100.))
                .set_gear_lever_down()
                .set_anti_skid(false)
                .run_waiting_for(Duration::from_secs(1));

            // Brakes norm should work normally
            assert!(test_bed.get_brake_left_green_pressure() < Pressure::new::<psi>(50.));
            assert!(test_bed.get_brake_right_green_pressure() < Pressure::new::<psi>(50.));

            assert!(test_bed.get_brake_left_yellow_pressure() > Pressure::new::<psi>(900.));
            assert!(test_bed.get_brake_right_yellow_pressure() > Pressure::new::<psi>(900.));
        }

        #[test]
        // Testing that green for brakes is only available if park brake is on while altn pressure is at too low level
        fn brake_logic_green_backup_emergency() {
            let mut test_bed = test_bed_on_ground_with()
                .engines_off()
                .on_the_ground()
                .set_cold_dark_inputs()
                .run_one_tick();

            // Setting on ground with yellow side hydraulics off
            // This should prevent yellow accumulator to fill
            test_bed = test_bed
                .start_eng1(Ratio::new::<percent>(100.))
                .start_eng2(Ratio::new::<percent>(100.))
                .set_park_brake(true)
                .set_ptu_state(false)
                .set_yellow_e_pump(true)
                .set_yellow_ed_pump(false)
                .run_waiting_for(Duration::from_secs(15));

            // Braking but park is on: no output on green brakes expected
            test_bed = test_bed
                .set_left_brake(Ratio::new::<percent>(100.))
                .set_right_brake(Ratio::new::<percent>(100.))
                .run_waiting_for(Duration::from_secs(1));

            assert!(test_bed.get_brake_left_green_pressure() < Pressure::new::<psi>(50.));
            assert!(test_bed.get_brake_right_green_pressure() < Pressure::new::<psi>(50.));
            assert!(test_bed.get_brake_left_yellow_pressure() > Pressure::new::<psi>(500.));
            assert!(test_bed.get_brake_right_yellow_pressure() > Pressure::new::<psi>(500.));

            // With no more fluid in yellow accumulator, green should work as emergency
            test_bed = test_bed
                .empty_brake_accumulator_using_park_brake()
                .set_left_brake(Ratio::new::<percent>(100.))
                .set_right_brake(Ratio::new::<percent>(100.))
                .run_waiting_for(Duration::from_secs(1));

            assert!(test_bed.get_brake_left_green_pressure() > Pressure::new::<psi>(1000.));
            assert!(test_bed.get_brake_right_green_pressure() > Pressure::new::<psi>(1000.));
            assert!(test_bed.get_brake_left_yellow_pressure() < Pressure::new::<psi>(50.));
            assert!(test_bed.get_brake_right_yellow_pressure() < Pressure::new::<psi>(50.));
        }

        #[test]
        fn autobrakes_arms_in_flight_lo_or_med() {
            let mut test_bed = test_bed_on_ground_with()
                .set_cold_dark_inputs()
                .in_flight()
                .set_gear_lever_up()
                .run_waiting_for(Duration::from_secs(12));

            assert!(test_bed.autobrake_mode() == AutobrakeMode::NONE);

            test_bed = test_bed
                .set_autobrake_low()
                .run_waiting_for(Duration::from_secs(1));

            assert!(test_bed.autobrake_mode() == AutobrakeMode::LOW);

            test_bed = test_bed
                .set_autobrake_med()
                .run_waiting_for(Duration::from_secs(1));

            assert!(test_bed.autobrake_mode() == AutobrakeMode::MED);
        }

        #[test]
        fn autobrakes_arming_according_to_set_variable() {
            let mut test_bed = test_bed_on_ground_with()
                .set_cold_dark_inputs()
                .on_the_ground()
                .set_park_brake(false)
                .start_eng1(Ratio::new::<percent>(100.))
                .start_eng2(Ratio::new::<percent>(100.))
                .run_waiting_for(Duration::from_secs(10));

            assert!(test_bed.autobrake_mode() == AutobrakeMode::NONE);

            // set autobrake to LOW
            test_bed = test_bed
                .set_autobrake_low_with_set_variable()
                .run_waiting_for(Duration::from_secs(1));
            assert!(test_bed.autobrake_mode() == AutobrakeMode::LOW);

            // using the set variable again is still resulting in LOW
            // and not disarming
            test_bed = test_bed
                .set_autobrake_low_with_set_variable()
                .run_waiting_for(Duration::from_secs(1));
            assert!(test_bed.autobrake_mode() == AutobrakeMode::LOW);

            // set autobrake to MED
            test_bed = test_bed
                .set_autobrake_med_with_set_variable()
                .run_waiting_for(Duration::from_secs(1));
            assert!(test_bed.autobrake_mode() == AutobrakeMode::MED);

            // set autobrake to MAX
            test_bed = test_bed
                .set_autobrake_max_with_set_variable()
                .run_waiting_for(Duration::from_secs(1));
            assert!(test_bed.autobrake_mode() == AutobrakeMode::MAX);

            // set autobrake to DISARMED
            test_bed = test_bed
                .set_autobrake_disarmed_with_set_variable()
                .run_waiting_for(Duration::from_secs(1));
            assert!(test_bed.autobrake_mode() == AutobrakeMode::NONE);
        }

        #[test]
        fn autobrakes_disarms_if_green_pressure_low() {
            let mut test_bed = test_bed_on_ground_with()
                .set_cold_dark_inputs()
                .in_flight()
                .set_gear_lever_up()
                .run_waiting_for(Duration::from_secs(12));

            assert!(test_bed.autobrake_mode() == AutobrakeMode::NONE);

            test_bed = test_bed
                .set_autobrake_low()
                .run_waiting_for(Duration::from_secs(1));

            assert!(test_bed.autobrake_mode() == AutobrakeMode::LOW);

            test_bed = test_bed
                .set_ptu_state(false)
                .stop_eng1()
                .run_waiting_for(Duration::from_secs(20));

            assert!(test_bed.autobrake_mode() == AutobrakeMode::NONE);
        }

        #[test]
        fn autobrakes_does_not_disarm_if_askid_off_but_sim_not_ready() {
            let mut test_bed = test_bed_on_ground_with()
                .set_cold_dark_inputs()
                .in_flight()
                .sim_not_ready()
                .set_gear_lever_up()
                .run_waiting_for(Duration::from_secs(12));

            assert!(test_bed.autobrake_mode() == AutobrakeMode::NONE);

            test_bed = test_bed
                .set_autobrake_med()
                .run_waiting_for(Duration::from_secs(1));

            assert!(test_bed.autobrake_mode() == AutobrakeMode::MED);

            // sim is not ready --> no disarm
            test_bed = test_bed
                .set_anti_skid(false)
                .run_waiting_for(Duration::from_secs(1));

            assert!(test_bed.autobrake_mode() == AutobrakeMode::MED);

            // sim is now ready --> disarm expected
            test_bed = test_bed.sim_ready().run_waiting_for(Duration::from_secs(1));

            assert!(test_bed.autobrake_mode() == AutobrakeMode::NONE);
        }

        #[test]
        fn autobrakes_disarms_if_askid_off() {
            let mut test_bed = test_bed_on_ground_with()
                .set_cold_dark_inputs()
                .in_flight()
                .set_gear_lever_up()
                .run_waiting_for(Duration::from_secs(12));

            assert!(test_bed.autobrake_mode() == AutobrakeMode::NONE);

            test_bed = test_bed
                .set_autobrake_med()
                .run_waiting_for(Duration::from_secs(1));

            assert!(test_bed.autobrake_mode() == AutobrakeMode::MED);

            test_bed = test_bed
                .set_anti_skid(false)
                .run_waiting_for(Duration::from_secs(1));

            assert!(test_bed.autobrake_mode() == AutobrakeMode::NONE);
        }

        #[test]
        fn autobrakes_max_wont_arm_in_flight() {
            let mut test_bed = test_bed_on_ground_with()
                .set_cold_dark_inputs()
                .in_flight()
                .set_gear_lever_up()
                .run_waiting_for(Duration::from_secs(15));

            assert!(test_bed.autobrake_mode() == AutobrakeMode::NONE);

            test_bed = test_bed
                .set_autobrake_max()
                .run_waiting_for(Duration::from_secs(1));

            assert!(test_bed.autobrake_mode() == AutobrakeMode::NONE);

            // using the set variable should also not work
            test_bed = test_bed
                .set_autobrake_max_with_set_variable()
                .run_waiting_for(Duration::from_secs(1));

            assert!(test_bed.autobrake_mode() == AutobrakeMode::NONE);
        }

        #[test]
        fn autobrakes_taxiing_wont_disarm_when_braking() {
            let mut test_bed = test_bed_on_ground_with()
                .set_cold_dark_inputs()
                .on_the_ground()
                .start_eng1(Ratio::new::<percent>(60.))
                .start_eng2(Ratio::new::<percent>(60.))
                .run_waiting_for(Duration::from_secs(3));

            test_bed = test_bed
                .set_autobrake_max()
                .set_right_brake(Ratio::new::<percent>(100.))
                .set_left_brake(Ratio::new::<percent>(100.))
                .run_waiting_for(Duration::from_secs(1));

            assert!(test_bed.autobrake_mode() == AutobrakeMode::MAX);
        }

        #[test]
        fn autobrakes_activates_on_ground_on_spoiler_deploy() {
            let mut test_bed = test_bed_on_ground_with()
                .set_cold_dark_inputs()
                .on_the_ground()
                .set_park_brake(false)
                .start_eng1(Ratio::new::<percent>(100.))
                .start_eng2(Ratio::new::<percent>(100.))
                .run_waiting_for(Duration::from_secs(3));

            test_bed = test_bed
                .set_autobrake_max()
                .set_deploy_ground_spoilers()
                .run_waiting_for(Duration::from_secs(6));

            assert!(test_bed.autobrake_mode() == AutobrakeMode::MAX);
            assert!(test_bed.get_brake_left_green_pressure() > Pressure::new::<psi>(1000.));
            assert!(test_bed.get_brake_right_green_pressure() > Pressure::new::<psi>(1000.));

            assert!(test_bed.get_brake_left_yellow_pressure() < Pressure::new::<psi>(50.));
            assert!(test_bed.get_brake_right_yellow_pressure() < Pressure::new::<psi>(50.));
        }

        #[test]
        fn autobrakes_disengage_on_spoiler_retract() {
            let mut test_bed = test_bed_on_ground_with()
                .set_cold_dark_inputs()
                .on_the_ground()
                .set_park_brake(false)
                .start_eng1(Ratio::new::<percent>(100.))
                .start_eng2(Ratio::new::<percent>(100.))
                .run_waiting_for(Duration::from_secs(3));

            test_bed = test_bed
                .set_autobrake_max()
                .set_deploy_ground_spoilers()
                .run_waiting_for(Duration::from_secs(6));

            assert!(test_bed.autobrake_mode() == AutobrakeMode::MAX);

            test_bed = test_bed
                .set_retract_ground_spoilers()
                .run_waiting_for(Duration::from_secs(1));

            assert!(test_bed.autobrake_mode() == AutobrakeMode::NONE);
            assert!(test_bed.get_brake_left_green_pressure() < Pressure::new::<psi>(50.));
            assert!(test_bed.get_brake_right_green_pressure() < Pressure::new::<psi>(50.));
        }

        #[test]
        // Should disable with one pedal > 61° over max range of 79.4° thus 77%
        fn autobrakes_max_disengage_at_77_on_one_pedal_input() {
            let mut test_bed = test_bed_on_ground_with()
                .set_cold_dark_inputs()
                .on_the_ground()
                .set_park_brake(false)
                .start_eng1(Ratio::new::<percent>(100.))
                .start_eng2(Ratio::new::<percent>(100.))
                .run_waiting_for(Duration::from_secs(3));

            test_bed = test_bed
                .set_autobrake_max()
                .set_deploy_ground_spoilers()
                .run_waiting_for(Duration::from_secs(6));

            assert!(test_bed.autobrake_mode() == AutobrakeMode::MAX);
            assert!(test_bed.get_brake_left_green_pressure() > Pressure::new::<psi>(1000.));
            assert!(test_bed.get_brake_right_green_pressure() > Pressure::new::<psi>(1000.));

            test_bed = test_bed
                .set_left_brake(Ratio::new::<percent>(70.))
                .run_waiting_for(Duration::from_secs(1))
                .set_left_brake(Ratio::new::<percent>(0.))
                .run_waiting_for(Duration::from_secs(1));

            assert!(test_bed.autobrake_mode() == AutobrakeMode::MAX);
            assert!(test_bed.get_brake_left_green_pressure() > Pressure::new::<psi>(1000.));
            assert!(test_bed.get_brake_right_green_pressure() > Pressure::new::<psi>(1000.));

            test_bed = test_bed
                .set_left_brake(Ratio::new::<percent>(78.))
                .run_waiting_for(Duration::from_secs(1))
                .set_left_brake(Ratio::new::<percent>(0.))
                .run_waiting_for(Duration::from_secs(1));

            assert!(test_bed.autobrake_mode() == AutobrakeMode::NONE);
            assert!(test_bed.get_brake_left_green_pressure() < Pressure::new::<psi>(50.));
            assert!(test_bed.get_brake_right_green_pressure() < Pressure::new::<psi>(50.));
        }

        #[test]
        fn autobrakes_max_disengage_at_52_on_both_pedal_input() {
            let mut test_bed = test_bed_on_ground_with()
                .set_cold_dark_inputs()
                .on_the_ground()
                .set_park_brake(false)
                .start_eng1(Ratio::new::<percent>(100.))
                .start_eng2(Ratio::new::<percent>(100.))
                .run_waiting_for(Duration::from_secs(1));

            test_bed = test_bed
                .set_autobrake_max()
                .set_deploy_ground_spoilers()
                .run_waiting_for(Duration::from_secs(6));

            assert!(test_bed.autobrake_mode() == AutobrakeMode::MAX);
            assert!(test_bed.get_brake_left_green_pressure() > Pressure::new::<psi>(1000.));
            assert!(test_bed.get_brake_right_green_pressure() > Pressure::new::<psi>(1000.));

            test_bed = test_bed
                .set_left_brake(Ratio::new::<percent>(55.))
                .run_waiting_for(Duration::from_secs(1))
                .set_left_brake(Ratio::new::<percent>(0.))
                .run_waiting_for(Duration::from_secs(1));

            assert!(test_bed.autobrake_mode() == AutobrakeMode::MAX);
            assert!(test_bed.get_brake_left_green_pressure() > Pressure::new::<psi>(1000.));
            assert!(test_bed.get_brake_right_green_pressure() > Pressure::new::<psi>(1000.));

            test_bed = test_bed
                .set_left_brake(Ratio::new::<percent>(55.))
                .set_right_brake(Ratio::new::<percent>(55.))
                .run_waiting_for(Duration::from_secs(1))
                .set_left_brake(Ratio::new::<percent>(0.))
                .set_right_brake(Ratio::new::<percent>(0.))
                .run_waiting_for(Duration::from_secs(1));

            assert!(test_bed.autobrake_mode() == AutobrakeMode::NONE);
            assert!(test_bed.get_brake_left_green_pressure() < Pressure::new::<psi>(50.));
            assert!(test_bed.get_brake_right_green_pressure() < Pressure::new::<psi>(50.));
        }

        #[test]
        // Should disable with one pedals > 42° over max range of 79.4° thus 52%
        fn autobrakes_med_disengage_at_52_on_one_pedal_input() {
            let mut test_bed = test_bed_on_ground_with()
                .set_cold_dark_inputs()
                .on_the_ground()
                .set_park_brake(false)
                .start_eng1(Ratio::new::<percent>(100.))
                .start_eng2(Ratio::new::<percent>(100.))
                .run_waiting_for(Duration::from_secs(3));

            test_bed = test_bed
                .set_autobrake_med()
                .set_deploy_ground_spoilers()
                .run_waiting_for(Duration::from_secs(6));

            assert!(test_bed.autobrake_mode() == AutobrakeMode::MED);
            assert!(test_bed.get_brake_left_green_pressure() > Pressure::new::<psi>(1000.));
            assert!(test_bed.get_brake_right_green_pressure() > Pressure::new::<psi>(1000.));

            test_bed = test_bed
                .set_right_brake(Ratio::new::<percent>(50.))
                .run_waiting_for(Duration::from_secs(1))
                .set_right_brake(Ratio::new::<percent>(0.))
                .run_waiting_for(Duration::from_secs(1));

            assert!(test_bed.autobrake_mode() == AutobrakeMode::MED);
            assert!(test_bed.get_brake_left_green_pressure() > Pressure::new::<psi>(1000.));
            assert!(test_bed.get_brake_right_green_pressure() > Pressure::new::<psi>(1000.));

            test_bed = test_bed
                .set_right_brake(Ratio::new::<percent>(55.))
                .run_waiting_for(Duration::from_secs(1))
                .set_right_brake(Ratio::new::<percent>(0.))
                .run_waiting_for(Duration::from_secs(1));

            assert!(test_bed.autobrake_mode() == AutobrakeMode::NONE);
            assert!(test_bed.get_brake_left_green_pressure() < Pressure::new::<psi>(50.));
            assert!(test_bed.get_brake_right_green_pressure() < Pressure::new::<psi>(50.));
        }

        #[test]
        fn autobrakes_med_disengage_at_11_on_both_pedal_input() {
            let mut test_bed = test_bed_on_ground_with()
                .set_cold_dark_inputs()
                .on_the_ground()
                .set_park_brake(false)
                .start_eng1(Ratio::new::<percent>(100.))
                .start_eng2(Ratio::new::<percent>(100.))
                .run_waiting_for(Duration::from_secs(3));

            test_bed = test_bed
                .set_autobrake_med()
                .set_deploy_ground_spoilers()
                .run_waiting_for(Duration::from_secs(6));

            assert!(test_bed.autobrake_mode() == AutobrakeMode::MED);
            assert!(test_bed.get_brake_left_green_pressure() > Pressure::new::<psi>(1000.));
            assert!(test_bed.get_brake_right_green_pressure() > Pressure::new::<psi>(1000.));

            test_bed = test_bed
                .set_right_brake(Ratio::new::<percent>(15.))
                .run_waiting_for(Duration::from_secs(1))
                .set_right_brake(Ratio::new::<percent>(0.))
                .run_waiting_for(Duration::from_secs(1));

            assert!(test_bed.autobrake_mode() == AutobrakeMode::MED);
            assert!(test_bed.get_brake_left_green_pressure() > Pressure::new::<psi>(1000.));
            assert!(test_bed.get_brake_right_green_pressure() > Pressure::new::<psi>(1000.));

            test_bed = test_bed
                .set_right_brake(Ratio::new::<percent>(15.))
                .set_left_brake(Ratio::new::<percent>(15.))
                .run_waiting_for(Duration::from_secs(1))
                .set_right_brake(Ratio::new::<percent>(0.))
                .set_left_brake(Ratio::new::<percent>(0.))
                .run_waiting_for(Duration::from_secs(1));

            assert!(test_bed.autobrake_mode() == AutobrakeMode::NONE);
            assert!(test_bed.get_brake_left_green_pressure() < Pressure::new::<psi>(50.));
            assert!(test_bed.get_brake_right_green_pressure() < Pressure::new::<psi>(50.));
        }

        #[test]
        fn autobrakes_max_disarm_after_10s_in_flight() {
            let mut test_bed = test_bed_on_ground_with()
                .set_cold_dark_inputs()
                .on_the_ground()
                .set_park_brake(false)
                .start_eng1(Ratio::new::<percent>(100.))
                .start_eng2(Ratio::new::<percent>(100.))
                .run_waiting_for(Duration::from_secs(1));

            test_bed = test_bed
                .set_autobrake_max()
                .run_waiting_for(Duration::from_secs(1));

            assert!(test_bed.autobrake_mode() == AutobrakeMode::MAX);

            test_bed = test_bed.in_flight().run_waiting_for(Duration::from_secs(6));

            assert!(test_bed.autobrake_mode() == AutobrakeMode::MAX);

            test_bed = test_bed.in_flight().run_waiting_for(Duration::from_secs(6));

            assert!(test_bed.autobrake_mode() == AutobrakeMode::NONE);
        }

        #[test]
        fn autobrakes_does_not_disarm_after_10s_when_started_in_flight() {
            let mut test_bed = test_bed_in_flight_with()
                .set_cold_dark_inputs()
                .in_flight()
                .run_waiting_for(Duration::from_secs(1));

            test_bed = test_bed
                .set_autobrake_med_with_set_variable()
                .run_waiting_for(Duration::from_secs(1));

            assert!(test_bed.autobrake_mode() == AutobrakeMode::MED);

            test_bed = test_bed.in_flight().run_waiting_for(Duration::from_secs(6));

            assert!(test_bed.autobrake_mode() == AutobrakeMode::MED);

            test_bed = test_bed.in_flight().run_waiting_for(Duration::from_secs(6));

            assert!(test_bed.autobrake_mode() == AutobrakeMode::MED);
        }

        #[test]
        fn controller_blue_epump_activates_when_no_weight_on_nose_wheel() {
            let mut test_bed = test_bed_on_ground_with()
                .engines_off()
                .on_the_ground()
                .set_cold_dark_inputs()
                .run_one_tick();

            assert!(!test_bed.query(|a| a.is_blue_epump_controller_pressurising()));

            test_bed = test_bed.rotates_on_runway().run_one_tick();

            assert!(test_bed.query(|a| a.is_blue_epump_controller_pressurising()));
        }

        #[test]
        fn controller_blue_epump_split_engine_states() {
            let mut test_bed = test_bed_on_ground_with()
                .engines_off()
                .on_the_ground()
                .set_cold_dark_inputs()
                .run_one_tick();

            assert!(!test_bed.query(|a| a.is_blue_epump_controller_pressurising()));

            test_bed = test_bed
                .start_eng1(Ratio::new::<percent>(65.))
                .run_one_tick();

            assert!(test_bed.query(|a| a.is_blue_epump_controller_pressurising()));

            test_bed = test_bed
                .start_eng2(Ratio::new::<percent>(65.))
                .stop_eng1()
                .run_one_tick();

            assert!(test_bed.query(|a| a.is_blue_epump_controller_pressurising()));
        }

        #[test]
        fn controller_blue_epump_on_off_engines() {
            let mut test_bed = test_bed_on_ground_with()
                .engines_off()
                .on_the_ground()
                .set_cold_dark_inputs()
                .start_eng1(Ratio::new::<percent>(65.))
                .start_eng2(Ratio::new::<percent>(65.))
                .run_one_tick();

            assert!(test_bed.query(|a| a.is_blue_epump_controller_pressurising()));

            test_bed = test_bed.stop_eng1().stop_eng2().run_one_tick();

            assert!(!test_bed.query(|a| a.is_blue_epump_controller_pressurising()));
        }

        #[test]
        fn controller_blue_epump_override() {
            let mut test_bed = test_bed_on_ground_with()
                .engines_off()
                .on_the_ground()
                .set_cold_dark_inputs()
                .press_blue_epump_override_button_once()
                .run_one_tick();

            assert!(test_bed.query(|a| a.is_blue_epump_controller_pressurising()));

            test_bed = test_bed
                .press_blue_epump_override_button_once()
                .run_one_tick();

            assert!(!test_bed.query(|a| a.is_blue_epump_controller_pressurising()));
        }

        #[test]
        fn controller_blue_epump_override_without_power_shall_not_run_blue_pump() {
            let mut test_bed = test_bed_on_ground_with()
                .engines_off()
                .on_the_ground()
                .set_cold_dark_inputs()
                .start_eng1(Ratio::new::<percent>(65.))
                .run_one_tick();

            assert!(test_bed.query(|a| a.is_blue_epump_controller_pressurising()));

            test_bed = test_bed.dc_ess_lost().run_one_tick();

            assert!(!test_bed.query(|a| a.is_blue_epump_controller_pressurising()));
        }

        #[test]
        fn controller_yellow_epump_is_activated_by_overhead_button() {
            let mut test_bed = test_bed_on_ground_with()
                .engines_off()
                .on_the_ground()
                .set_cold_dark_inputs()
                .run_one_tick();

            assert!(!test_bed.query(|a| a.is_yellow_epump_controller_pressurising()));

            test_bed = test_bed.set_yellow_e_pump(false).run_one_tick();

            assert!(test_bed.query(|a| a.is_yellow_epump_controller_pressurising()));

            test_bed = test_bed.set_yellow_e_pump(true).run_one_tick();

            assert!(!test_bed.query(|a| a.is_yellow_epump_controller_pressurising()));
        }

        #[test]
        fn controller_yellow_epump_unpowered_cant_command_pump() {
            let mut test_bed = test_bed_on_ground_with()
                .engines_off()
                .on_the_ground()
                .set_cold_dark_inputs()
                .set_yellow_e_pump(false)
                .run_one_tick();

            assert!(test_bed.query(|a| a.is_yellow_epump_controller_pressurising()));

            test_bed = test_bed.dc_bus_2_lost().run_one_tick();

            assert!(!test_bed.query(|a| a.is_yellow_epump_controller_pressurising()));
        }

        #[test]
        fn controller_yellow_epump_can_operate_from_cargo_door_without_main_control_power_bus() {
            let mut test_bed = test_bed_on_ground_with()
                .engines_off()
                .on_the_ground()
                .set_cold_dark_inputs()
                .run_one_tick();

            assert!(!test_bed.query(|a| a.is_cargo_powering_yellow_epump()));

            test_bed = test_bed
                .dc_ground_service_lost()
                .open_fwd_cargo_door()
                .run_waiting_for(
                    Duration::from_secs(1) + A320DoorController::DELAY_UNLOCK_TO_HYDRAULIC_CONTROL,
                );

            assert!(test_bed.query(|a| a.is_cargo_powering_yellow_epump()));
        }

        #[test]
        fn controller_engine_driven_pump1_overhead_button_logic_with_eng_on() {
            let mut test_bed = test_bed_on_ground_with()
                .engines_off()
                .on_the_ground()
                .set_cold_dark_inputs()
                .run_one_tick();

            assert!(test_bed.query(|a| a.is_edp1_green_pump_controller_pressurising()));

            test_bed = test_bed
                .start_eng1(Ratio::new::<percent>(65.))
                .run_one_tick();
            assert!(test_bed.query(|a| a.is_edp1_green_pump_controller_pressurising()));

            test_bed = test_bed.set_green_ed_pump(false).run_one_tick();
            assert!(!test_bed.query(|a| a.is_edp1_green_pump_controller_pressurising()));

            test_bed = test_bed.set_green_ed_pump(true).run_one_tick();
            assert!(test_bed.query(|a| a.is_edp1_green_pump_controller_pressurising()));
        }

        #[test]
        fn controller_engine_driven_pump1_fire_overhead_released_stops_pump() {
            let mut test_bed = test_bed_on_ground_with()
                .engines_off()
                .on_the_ground()
                .set_cold_dark_inputs()
                .start_eng1(Ratio::new::<percent>(65.))
                .start_eng2(Ratio::new::<percent>(65.))
                .run_one_tick();

            assert!(test_bed.query(|a| a.is_edp1_green_pump_controller_pressurising()));

            test_bed = test_bed.set_eng1_fire_button(true).run_one_tick();
            assert!(!test_bed.query(|a| a.is_edp1_green_pump_controller_pressurising()));
        }

        #[test]
        fn controller_engine_driven_pump2_overhead_button_logic_with_eng_on() {
            let mut test_bed = test_bed_on_ground_with()
                .engines_off()
                .on_the_ground()
                .set_cold_dark_inputs()
                .run_one_tick();

            assert!(test_bed.query(|a| a.is_edp2_yellow_pump_controller_pressurising()));

            test_bed = test_bed
                .start_eng2(Ratio::new::<percent>(65.))
                .run_one_tick();
            assert!(test_bed.query(|a| a.is_edp2_yellow_pump_controller_pressurising()));

            test_bed = test_bed.set_yellow_ed_pump(false).run_one_tick();
            assert!(!test_bed.query(|a| a.is_edp2_yellow_pump_controller_pressurising()));

            test_bed = test_bed.set_yellow_ed_pump(true).run_one_tick();
            assert!(test_bed.query(|a| a.is_edp2_yellow_pump_controller_pressurising()));
        }

        #[test]
        fn controller_engine_driven_pump2_fire_overhead_released_stops_pump() {
            let mut test_bed = test_bed_on_ground_with()
                .engines_off()
                .on_the_ground()
                .set_cold_dark_inputs()
                .start_eng1(Ratio::new::<percent>(65.))
                .start_eng2(Ratio::new::<percent>(65.))
                .run_one_tick();

            assert!(test_bed.query(|a| a.is_edp2_yellow_pump_controller_pressurising()));

            test_bed = test_bed.set_eng2_fire_button(true).run_one_tick();
            assert!(!test_bed.query(|a| a.is_edp2_yellow_pump_controller_pressurising()));
        }

        #[test]
        fn controller_ptu_on_off_with_overhead_pushbutton() {
            let mut test_bed = test_bed_on_ground_with()
                .engines_off()
                .on_the_ground()
                .set_cold_dark_inputs()
                .run_one_tick();

            assert!(test_bed.query(|a| a.is_ptu_controller_activating_ptu()));

            test_bed = test_bed.set_ptu_state(false).run_one_tick();

            assert!(!test_bed.query(|a| a.is_ptu_controller_activating_ptu()));

            test_bed = test_bed.set_ptu_state(true).run_one_tick();

            assert!(test_bed.query(|a| a.is_ptu_controller_activating_ptu()));
        }

        #[test]
        fn controller_ptu_off_when_cargo_door_is_moved() {
            let mut test_bed = test_bed_on_ground_with()
                .engines_off()
                .on_the_ground()
                .set_cold_dark_inputs()
                .run_one_tick();

            assert!(test_bed.query(|a| a.is_ptu_controller_activating_ptu()));

            test_bed = test_bed.open_fwd_cargo_door().run_waiting_for(
                Duration::from_secs(1) + A320DoorController::DELAY_UNLOCK_TO_HYDRAULIC_CONTROL,
            );

            assert!(!test_bed.query(|a| a.is_ptu_controller_activating_ptu()));

            // Ptu should reactivate after door fully opened + 40s
            test_bed = test_bed.run_waiting_for(Duration::from_secs(25) + Duration::from_secs(41));

            assert!(test_bed.query(|a| a.is_ptu_controller_activating_ptu()));
        }

        #[test]
        fn controller_ptu_disabled_when_tug_attached() {
            let mut test_bed = test_bed_on_ground_with()
                .engines_off()
                .on_the_ground()
                .set_cold_dark_inputs()
                .run_one_tick();

            assert!(test_bed.query(|a| a.is_ptu_controller_activating_ptu()));

            test_bed = test_bed
                .start_eng1(Ratio::new::<percent>(65.))
                .set_park_brake(false)
                .run_one_tick();

            assert!(test_bed.query(|a| a.is_ptu_controller_activating_ptu()));

            test_bed = test_bed.set_pushback_state(true).run_one_tick();

            assert!(!test_bed.query(|a| a.is_ptu_controller_activating_ptu()));

            // Ptu should reactivate after 15ish seconds
            test_bed = test_bed
                .set_pushback_state(false)
                .run_waiting_for(Duration::from_secs(16));

            assert!(test_bed.query(|a| a.is_ptu_controller_activating_ptu()));
        }

        #[test]
        fn rat_does_not_deploy_on_ground_at_eng_off() {
            let mut test_bed = test_bed_on_ground_with()
                .set_cold_dark_inputs()
                .on_the_ground()
                .start_eng1(Ratio::new::<percent>(80.))
                .start_eng2(Ratio::new::<percent>(80.))
                .run_waiting_for(Duration::from_secs(10));

            assert!(test_bed.is_blue_pressure_switch_pressurised());
            assert!(test_bed.get_rat_position() <= 0.);
            assert!(test_bed.get_rat_rpm() <= 1.);

            test_bed = test_bed
                .ac_bus_1_lost()
                .ac_bus_2_lost()
                .run_waiting_for(Duration::from_secs(2));

            // RAT has not deployed
            assert!(test_bed.get_rat_position() <= 0.);
            assert!(test_bed.get_rat_rpm() <= 1.);
        }

        #[test]
        fn rat_does_not_deploy_when_sim_not_ready() {
            let mut test_bed = test_bed_on_ground_with()
                .set_cold_dark_inputs()
                .in_flight()
                .sim_not_ready()
                .start_eng1(Ratio::new::<percent>(80.))
                .start_eng2(Ratio::new::<percent>(80.))
                .run_waiting_for(Duration::from_secs(10));

            // AC off, sim not ready -> RAT should not deploy
            test_bed = test_bed
                .ac_bus_1_lost()
                .ac_bus_2_lost()
                .run_waiting_for(Duration::from_secs(2));

            assert!(!test_bed.rat_deploy_commanded());

            // AC off, sim ready -> RAT should deploy
            test_bed = test_bed.sim_ready().run_waiting_for(Duration::from_secs(2));

            assert!(test_bed.rat_deploy_commanded());
        }

        #[test]
        fn rat_deploys_on_both_ac_lost() {
            let mut test_bed = test_bed_on_ground_with()
                .set_cold_dark_inputs()
                .in_flight()
                .start_eng1(Ratio::new::<percent>(80.))
                .start_eng2(Ratio::new::<percent>(80.))
                .run_waiting_for(Duration::from_secs(10));

            assert!(!test_bed.rat_deploy_commanded());

            test_bed = test_bed
                .ac_bus_1_lost()
                .run_waiting_for(Duration::from_secs(2));

            assert!(!test_bed.rat_deploy_commanded());

            // Now all AC off should deploy RAT in flight
            test_bed = test_bed
                .ac_bus_1_lost()
                .ac_bus_2_lost()
                .run_waiting_for(Duration::from_secs(2));

            assert!(test_bed.rat_deploy_commanded());
        }

        #[test]
        fn blue_epump_unavailable_if_unpowered() {
            let mut test_bed = test_bed_on_ground_with()
                .engines_off()
                .on_the_ground()
                .set_cold_dark_inputs()
                .run_one_tick();

            test_bed = test_bed
                .start_eng2(Ratio::new::<percent>(80.))
                .run_waiting_for(Duration::from_secs(10));

            // Blue epump working
            assert!(test_bed.is_blue_pressure_switch_pressurised());

            test_bed = test_bed
                .ac_bus_2_lost()
                .run_waiting_for(Duration::from_secs(25));

            // Blue epump still working as it's not plugged on AC2
            assert!(test_bed.is_blue_pressure_switch_pressurised());

            test_bed = test_bed
                .ac_bus_1_lost()
                .run_waiting_for(Duration::from_secs(25));

            // Blue epump has stopped
            assert!(!test_bed.is_blue_pressure_switch_pressurised());
        }

        #[test]
        fn yellow_epump_unavailable_if_unpowered() {
            let mut test_bed = test_bed_on_ground_with()
                .engines_off()
                .on_the_ground()
                .set_cold_dark_inputs()
                .run_one_tick();

            test_bed = test_bed
                .set_yellow_e_pump(false)
                .run_waiting_for(Duration::from_secs(10));

            // Yellow epump working
            assert!(test_bed.is_yellow_pressure_switch_pressurised());

            test_bed = test_bed
                .ac_bus_2_lost()
                .ac_bus_1_lost()
                .run_waiting_for(Duration::from_secs(25));

            // Yellow epump still working as not plugged on AC2 or AC1
            assert!(test_bed.is_yellow_pressure_switch_pressurised());

            test_bed = test_bed
                .ac_ground_service_lost()
                .run_waiting_for(Duration::from_secs(25));

            // Yellow epump has stopped
            assert!(!test_bed.is_yellow_pressure_switch_pressurised());
        }

        #[test]
        fn flaps_and_slats_declare_moving() {
            let mut test_bed = test_bed_on_ground_with()
                .engines_off()
                .on_the_ground()
                .set_cold_dark_inputs()
                .run_one_tick();

            test_bed = test_bed
                .set_yellow_e_pump(false)
                .set_ptu_state(false)
                .set_flaps_handle_position(4)
                .run_waiting_for(Duration::from_secs(5));

            // Only yellow press so only flaps can move
            assert!(test_bed.is_flaps_moving());
            assert!(!test_bed.is_slats_moving());

            // Now slats can move through ptu
            test_bed = test_bed
                .set_ptu_state(true)
                .run_waiting_for(Duration::from_secs(5));

            assert!(test_bed.is_flaps_moving());
            assert!(test_bed.is_slats_moving());
        }

        #[test]
        fn yellow_epump_can_deploy_flaps_and_slats_on_worst_case_ptu() {
            let mut test_bed = test_bed_on_ground_with()
                .engines_off()
                .on_the_ground()
                .set_cold_dark_inputs()
                .with_worst_case_ptu()
                .run_one_tick();

            test_bed = test_bed
                .set_yellow_e_pump(false)
                .run_waiting_for(Duration::from_secs(10));

            // Yellow epump working
            assert!(test_bed.is_yellow_pressure_switch_pressurised());

            test_bed = test_bed
                .set_flaps_handle_position(4)
                .run_waiting_for(Duration::from_secs(90));

            assert!(test_bed.get_flaps_left_position_percent() > 99.);
            assert!(test_bed.get_flaps_right_position_percent() > 99.);
            assert!(test_bed.get_slats_left_position_percent() > 99.);
            assert!(test_bed.get_slats_right_position_percent() > 99.);
        }

        #[test]
        fn yellow_epump_no_ptu_can_deploy_flaps_less_33s() {
            let mut test_bed = test_bed_on_ground_with()
                .engines_off()
                .on_the_ground()
                .set_cold_dark_inputs()
                .set_ptu_state(false)
                .run_one_tick();

            test_bed = test_bed
                .set_yellow_e_pump(false)
                .run_waiting_for(Duration::from_secs(20));

            assert!(test_bed.is_yellow_pressure_switch_pressurised());

            test_bed = test_bed
                .set_flaps_handle_position(4)
                .run_waiting_for(Duration::from_secs(32));

            assert!(test_bed.get_flaps_left_position_percent() > 99.);
            assert!(test_bed.get_flaps_right_position_percent() > 99.);
            assert!(test_bed.get_slats_left_position_percent() < 1.);
            assert!(test_bed.get_slats_right_position_percent() < 1.);
        }

        #[test]
        fn blue_epump_can_deploy_slats_in_less_50_s_and_no_flaps() {
            let mut test_bed = test_bed_on_ground_with()
                .on_the_ground()
                .set_cold_dark_inputs()
                .set_blue_e_pump_ovrd_pressed(true)
                .run_waiting_for(Duration::from_secs(5));

            // Blue epump is on
            assert!(test_bed.is_blue_pressure_switch_pressurised());

            test_bed = test_bed
                .set_flaps_handle_position(4)
                .run_waiting_for(Duration::from_secs(50));

            assert!(test_bed.get_flaps_left_position_percent() <= 1.);
            assert!(test_bed.get_flaps_right_position_percent() <= 1.);
            assert!(test_bed.get_slats_left_position_percent() > 99.);
            assert!(test_bed.get_slats_right_position_percent() > 99.);
        }

        #[test]
        fn blue_epump_cannot_deploy_slats_in_less_28_s_and_no_flaps() {
            let mut test_bed = test_bed_on_ground_with()
                .on_the_ground()
                .set_cold_dark_inputs()
                .set_blue_e_pump_ovrd_pressed(true)
                .run_waiting_for(Duration::from_secs(5));

            // Blue epump is on
            assert!(test_bed.is_blue_pressure_switch_pressurised());

            test_bed = test_bed
                .set_flaps_handle_position(4)
                .run_waiting_for(Duration::from_secs(28));

            assert!(test_bed.get_flaps_left_position_percent() <= 1.);
            assert!(test_bed.get_flaps_right_position_percent() <= 1.);
            assert!(test_bed.get_slats_left_position_percent() < 99.);
            assert!(test_bed.get_slats_right_position_percent() < 99.);
        }

        #[test]
        fn yellow_plus_blue_epumps_can_deploy_flaps_and_slats() {
            let mut test_bed = test_bed_on_ground_with()
                .engines_off()
                .on_the_ground()
                .set_cold_dark_inputs()
                .run_one_tick();

            test_bed = test_bed
                .set_yellow_e_pump(false)
                .set_blue_e_pump_ovrd_pressed(true)
                .run_waiting_for(Duration::from_secs(15));

            assert!(test_bed.is_yellow_pressure_switch_pressurised());
            assert!(test_bed.is_blue_pressure_switch_pressurised());

            test_bed = test_bed
                .set_flaps_handle_position(4)
                .run_waiting_for(Duration::from_secs(45));

            assert!(test_bed.get_flaps_left_position_percent() > 99.);
            assert!(test_bed.get_flaps_right_position_percent() > 99.);
            assert!(test_bed.get_slats_left_position_percent() > 99.);
            assert!(test_bed.get_slats_right_position_percent() > 99.);
        }

        #[test]
        fn no_pressure_no_flap_slats() {
            let mut test_bed = test_bed_on_ground_with()
                .on_the_ground()
                .set_cold_dark_inputs()
                .run_waiting_for(Duration::from_secs(5));

            test_bed = test_bed
                .set_flaps_handle_position(4)
                .run_waiting_for(Duration::from_secs(10));

            assert!(test_bed.get_flaps_left_position_percent() <= 1.);
            assert!(test_bed.get_flaps_right_position_percent() <= 1.);
            assert!(test_bed.get_slats_left_position_percent() <= 1.);
            assert!(test_bed.get_slats_right_position_percent() <= 1.);

            assert!(!test_bed.is_slats_moving());
            assert!(!test_bed.is_flaps_moving());
        }

        #[test]
        fn emergency_gen_is_started_on_both_ac_lost_in_flight() {
            let mut test_bed = test_bed_on_ground_with()
                .set_cold_dark_inputs()
                .in_flight()
                .start_eng1(Ratio::new::<percent>(80.))
                .start_eng2(Ratio::new::<percent>(80.))
                .run_waiting_for(Duration::from_secs(10));

            assert!(!test_bed.is_emergency_gen_at_nominal_speed());

            test_bed = test_bed
                .ac_bus_1_lost()
                .run_waiting_for(Duration::from_secs(2));

            assert!(!test_bed.is_emergency_gen_at_nominal_speed());

            // Now all AC off should deploy RAT in flight
            test_bed = test_bed
                .ac_bus_1_lost()
                .ac_bus_2_lost()
                .run_waiting_for(Duration::from_secs(8));

            assert!(test_bed.is_emergency_gen_at_nominal_speed());
        }

        #[test]
        fn cargo_door_stays_closed_at_init() {
            let mut test_bed = test_bed_on_ground_with()
                .engines_off()
                .on_the_ground()
                .set_cold_dark_inputs()
                .run_one_tick();

            assert!(test_bed.is_cargo_fwd_door_locked_down());
            assert!(test_bed.cargo_fwd_door_position() == 0.);

            test_bed = test_bed.run_waiting_for(Duration::from_secs_f64(15.));

            assert!(test_bed.is_cargo_fwd_door_locked_down());
            assert!(test_bed.cargo_fwd_door_position() == 0.);
        }

        #[test]
        fn cargo_door_unlocks_when_commanded() {
            let mut test_bed = test_bed_on_ground_with()
                .engines_off()
                .on_the_ground()
                .set_cold_dark_inputs()
                .run_one_tick();

            assert!(test_bed.is_cargo_fwd_door_locked_down());
            assert!(test_bed.cargo_fwd_door_position() == 0.);

            test_bed = test_bed.run_waiting_for(Duration::from_secs_f64(1.));

            assert!(test_bed.is_cargo_fwd_door_locked_down());
            assert!(test_bed.cargo_fwd_door_position() == 0.);

            test_bed = test_bed
                .open_fwd_cargo_door()
                .run_waiting_for(Duration::from_secs_f64(1.));

            assert!(!test_bed.is_cargo_fwd_door_locked_down());
            assert!(test_bed.cargo_fwd_door_position() >= 0.);
        }

        #[test]
        fn cargo_door_controller_opens_the_door() {
            let mut test_bed = test_bed_on_ground_with()
                .engines_off()
                .on_the_ground()
                .set_cold_dark_inputs()
                .run_one_tick();

            assert!(test_bed.is_cargo_fwd_door_locked_down());
            assert!(test_bed.cargo_fwd_door_position() == 0.);

            test_bed = test_bed
                .open_fwd_cargo_door()
                .run_waiting_for(Duration::from_secs_f64(1.));

            assert!(!test_bed.is_cargo_fwd_door_locked_down());

            let current_position_unlocked = test_bed.cargo_fwd_door_position();

            test_bed = test_bed.open_fwd_cargo_door().run_waiting_for(
                A320DoorController::DELAY_UNLOCK_TO_HYDRAULIC_CONTROL + Duration::from_secs(1),
            );

            assert!(test_bed.cargo_fwd_door_position() > current_position_unlocked);

            test_bed = test_bed
                .open_fwd_cargo_door()
                .run_waiting_for(Duration::from_secs_f64(30.));

            assert!(test_bed.cargo_fwd_door_position() > 0.85);
        }

        #[test]
        fn fwd_cargo_door_controller_opens_fwd_door_only() {
            let mut test_bed = test_bed_on_ground_with()
                .engines_off()
                .on_the_ground()
                .set_cold_dark_inputs()
                .run_one_tick();

            assert!(test_bed.is_cargo_fwd_door_locked_down());
            assert!(test_bed.cargo_fwd_door_position() == 0.);
            assert!(test_bed.cargo_aft_door_position() == 0.);

            test_bed = test_bed
                .open_fwd_cargo_door()
                .run_waiting_for(Duration::from_secs_f64(30.));

            assert!(test_bed.cargo_fwd_door_position() > 0.85);
            assert!(test_bed.cargo_aft_door_position() == 0.);
        }

        #[test]
        fn cargo_door_opened_uses_correct_reservoir_amount() {
            let mut test_bed = test_bed_on_ground_with()
                .engines_off()
                .on_the_ground()
                .set_cold_dark_inputs()
                .set_yellow_e_pump(false)
                .set_ptu_state(false)
                .run_waiting_for(Duration::from_secs_f64(20.));

            assert!(test_bed.is_cargo_fwd_door_locked_down());
            assert!(test_bed.is_yellow_pressure_switch_pressurised());

            let pressurised_yellow_level_door_closed = test_bed.get_yellow_reservoir_volume();

            test_bed = test_bed
                .open_fwd_cargo_door()
                .run_waiting_for(Duration::from_secs_f64(40.));

            assert!(!test_bed.is_cargo_fwd_door_locked_down());
            assert!(test_bed.cargo_fwd_door_position() > 0.85);

            let pressurised_yellow_level_door_opened = test_bed.get_yellow_reservoir_volume();

            let volume_used_liter = (pressurised_yellow_level_door_closed
                - pressurised_yellow_level_door_opened)
                .get::<liter>();

            // For one cargo door we expect losing between 0.6 to 0.8 liter of fluid into the two actuators
            assert!((0.6..=0.8).contains(&volume_used_liter));
        }

        #[test]
        fn cargo_door_controller_closes_the_door() {
            let mut test_bed = test_bed_on_ground_with()
                .engines_off()
                .on_the_ground()
                .set_cold_dark_inputs()
                .run_one_tick();

            test_bed = test_bed
                .open_fwd_cargo_door()
                .run_waiting_for(Duration::from_secs_f64(30.));

            assert!(!test_bed.is_cargo_fwd_door_locked_down());
            assert!(test_bed.cargo_fwd_door_position() > 0.85);

            test_bed = test_bed
                .close_fwd_cargo_door()
                .run_waiting_for(Duration::from_secs_f64(60.));

            assert!(test_bed.is_cargo_fwd_door_locked_down());
            assert!(test_bed.cargo_fwd_door_position() <= 0.);
        }

        #[test]
        fn cargo_door_controller_closes_the_door_after_yellow_pump_auto_shutdown() {
            let mut test_bed = test_bed_on_ground_with()
                .engines_off()
                .on_the_ground()
                .set_cold_dark_inputs()
                .run_one_tick();

            test_bed = test_bed
                .open_fwd_cargo_door()
                .run_waiting_for(Duration::from_secs_f64(30.));

            assert!(!test_bed.is_cargo_fwd_door_locked_down());
            assert!(test_bed.cargo_fwd_door_position() > 0.85);

            test_bed = test_bed.run_waiting_for(Duration::from_secs_f64(30.));

            assert!(!test_bed.is_yellow_pressure_switch_pressurised());

            test_bed = test_bed
                .close_fwd_cargo_door()
                .run_waiting_for(Duration::from_secs_f64(30.));

            assert!(test_bed.is_cargo_fwd_door_locked_down());
            assert!(test_bed.cargo_fwd_door_position() <= 0.);
        }

        #[test]
        fn nose_steering_responds_to_tiller_demand_if_yellow_pressure_and_engines() {
            let mut test_bed = test_bed_on_ground_with()
                .engines_off()
                .on_the_ground()
                .set_cold_dark_inputs()
                .set_yellow_e_pump(false)
                .start_eng1(Ratio::new::<percent>(80.))
                .start_eng2(Ratio::new::<percent>(80.))
                .run_one_tick();

            test_bed = test_bed
                .set_tiller_demand(Ratio::new::<ratio>(1.))
                .run_waiting_for(Duration::from_secs_f64(5.));

            assert!(test_bed.nose_steering_position().get::<degree>() >= 73.9);
            assert!(test_bed.nose_steering_position().get::<degree>() <= 74.1);

            test_bed = test_bed
                .set_tiller_demand(Ratio::new::<ratio>(-1.))
                .run_waiting_for(Duration::from_secs_f64(10.));

            assert!(test_bed.nose_steering_position().get::<degree>() <= -73.9);
            assert!(test_bed.nose_steering_position().get::<degree>() >= -74.1);
        }

        #[test]
        fn nose_steering_does_not_move_if_yellow_pressure_but_no_engine() {
            let mut test_bed = test_bed_on_ground_with()
                .engines_off()
                .on_the_ground()
                .set_cold_dark_inputs()
                .set_yellow_e_pump(false)
                .run_one_tick();

            test_bed = test_bed
                .set_tiller_demand(Ratio::new::<ratio>(1.))
                .run_waiting_for(Duration::from_secs_f64(5.));

            assert!(test_bed.nose_steering_position().get::<degree>() <= 0.1);
            assert!(test_bed.nose_steering_position().get::<degree>() >= -0.1);

            test_bed = test_bed
                .set_tiller_demand(Ratio::new::<ratio>(-1.))
                .run_waiting_for(Duration::from_secs_f64(10.));

            assert!(test_bed.nose_steering_position().get::<degree>() <= 0.1);
            assert!(test_bed.nose_steering_position().get::<degree>() >= -0.1);
        }

        #[test]
        fn nose_steering_does_not_move_when_a_skid_off() {
            let mut test_bed = test_bed_on_ground_with()
                .engines_off()
                .on_the_ground()
                .set_cold_dark_inputs()
                .set_yellow_e_pump(false)
                .start_eng1(Ratio::new::<percent>(80.))
                .start_eng2(Ratio::new::<percent>(80.))
                .set_anti_skid(false)
                .run_one_tick();

            test_bed = test_bed
                .set_tiller_demand(Ratio::new::<ratio>(1.))
                .run_waiting_for(Duration::from_secs_f64(5.));

            assert!(test_bed.nose_steering_position().get::<degree>() >= -0.1);
            assert!(test_bed.nose_steering_position().get::<degree>() <= 0.1);
        }

        #[test]
        fn nose_steering_centers_itself_when_a_skid_off() {
            let mut test_bed = test_bed_on_ground_with()
                .engines_off()
                .on_the_ground()
                .set_cold_dark_inputs()
                .set_yellow_e_pump(false)
                .start_eng1(Ratio::new::<percent>(80.))
                .start_eng2(Ratio::new::<percent>(80.))
                .set_anti_skid(true)
                .run_one_tick();

            test_bed = test_bed
                .set_tiller_demand(Ratio::new::<ratio>(1.))
                .run_waiting_for(Duration::from_secs_f64(5.));

            assert!(test_bed.nose_steering_position().get::<degree>() >= 70.);

            test_bed = test_bed
                .set_tiller_demand(Ratio::new::<ratio>(1.))
                .set_anti_skid(false)
                .run_waiting_for(Duration::from_secs_f64(5.));

            assert!(test_bed.nose_steering_position().get::<degree>() <= 0.1);
            assert!(test_bed.nose_steering_position().get::<degree>() >= -0.1);
        }

        #[test]
        fn nose_steering_responds_to_autopilot_demand() {
            let mut test_bed = test_bed_on_ground_with()
                .engines_off()
                .on_the_ground()
                .set_cold_dark_inputs()
                .start_eng1(Ratio::new::<percent>(80.))
                .start_eng2(Ratio::new::<percent>(80.))
                .run_one_tick();

            test_bed = test_bed
                .set_autopilot_steering_demand(Ratio::new::<ratio>(1.5))
                .run_waiting_for(Duration::from_secs_f64(2.));

            assert!(test_bed.nose_steering_position().get::<degree>() >= 5.9);
            assert!(test_bed.nose_steering_position().get::<degree>() <= 6.1);

            test_bed = test_bed
                .set_autopilot_steering_demand(Ratio::new::<ratio>(-1.8))
                .run_waiting_for(Duration::from_secs_f64(4.));

            assert!(test_bed.nose_steering_position().get::<degree>() <= -5.9);
            assert!(test_bed.nose_steering_position().get::<degree>() >= -6.1);
        }

        #[test]
        fn ptu_pressurise_green_from_yellow_edp() {
            let mut test_bed = test_bed_on_ground_with()
                .set_cold_dark_inputs()
                .on_the_ground()
                .start_eng2(Ratio::new::<percent>(60.))
                .set_park_brake(false)
                .set_ptu_state(false)
                .run_waiting_for(Duration::from_secs(25));

            assert!(!test_bed.is_ptu_enabled());

            test_bed = test_bed
                .set_ptu_state(true)
                .run_waiting_for(Duration::from_secs(10));

            // Now we should have pressure in yellow and green
            assert!(test_bed.is_green_pressure_switch_pressurised());
            assert!(test_bed.green_pressure() > Pressure::new::<psi>(2000.));
            assert!(test_bed.green_pressure() < Pressure::new::<psi>(3100.));

            assert!(test_bed.is_yellow_pressure_switch_pressurised());
            assert!(test_bed.yellow_pressure() > Pressure::new::<psi>(2000.));
            assert!(test_bed.yellow_pressure() < Pressure::new::<psi>(3100.));
        }

        #[test]
        fn ptu_pressurise_yellow_from_green_edp() {
            let mut test_bed = test_bed_on_ground_with()
                .set_cold_dark_inputs()
                .on_the_ground()
                .start_eng1(Ratio::new::<percent>(60.))
                .set_park_brake(false)
                .set_ptu_state(false)
                .run_waiting_for(Duration::from_secs(25));

            assert!(!test_bed.is_ptu_enabled());

            test_bed = test_bed
                .set_ptu_state(true)
                .run_waiting_for(Duration::from_secs(25));

            // Now we should have pressure in yellow and green
            assert!(test_bed.is_green_pressure_switch_pressurised());
            assert!(test_bed.green_pressure() > Pressure::new::<psi>(2000.));
            assert!(test_bed.green_pressure() < Pressure::new::<psi>(3100.));

            assert!(test_bed.is_yellow_pressure_switch_pressurised());
            assert!(test_bed.yellow_pressure() > Pressure::new::<psi>(2000.));
            assert!(test_bed.yellow_pressure() < Pressure::new::<psi>(3100.));
        }

        #[test]
        fn yellow_epump_has_cavitation_at_low_air_press() {
            let mut test_bed = test_bed_on_ground_with()
                .engines_off()
                .on_the_ground()
                .set_cold_dark_inputs()
                .set_ptu_state(false)
                .run_one_tick();

            test_bed = test_bed
                .air_press_nominal()
                .set_yellow_e_pump(false)
                .run_waiting_for(Duration::from_secs_f64(10.));

            assert!(test_bed.yellow_pressure().get::<psi>() > 2900.);

            test_bed = test_bed
                .air_press_low()
                .run_waiting_for(Duration::from_secs_f64(10.));

            assert!(test_bed.yellow_pressure().get::<psi>() < 2000.);
        }

        #[test]
        fn low_air_press_fault_causes_ptu_fault() {
            let mut test_bed = test_bed_on_ground_with()
                .engines_off()
                .on_the_ground()
                .set_cold_dark_inputs()
                .start_eng1(Ratio::new::<percent>(80.))
                .start_eng2(Ratio::new::<percent>(80.))
                .run_waiting_for(Duration::from_millis(1000));

            assert!(!test_bed.ptu_has_fault());
            assert!(!test_bed.green_edp_has_fault());
            assert!(!test_bed.yellow_edp_has_fault());

            test_bed = test_bed
                .air_press_low()
                .run_waiting_for(Duration::from_secs_f64(10.));

            assert!(test_bed.green_edp_has_fault());
            assert!(test_bed.yellow_edp_has_fault());
            assert!(test_bed.ptu_has_fault());
        }

        #[test]
        fn low_air_press_fault_causes_yellow_blue_epump_fault() {
            let mut test_bed = test_bed_on_ground_with()
                .engines_off()
                .on_the_ground()
                .set_cold_dark_inputs()
                .start_eng1(Ratio::new::<percent>(80.))
                .start_eng2(Ratio::new::<percent>(80.))
                .run_waiting_for(Duration::from_millis(5000));

            assert!(!test_bed.blue_epump_has_fault());
            assert!(!test_bed.yellow_epump_has_fault());

            test_bed = test_bed
                .air_press_low()
                .run_waiting_for(Duration::from_secs_f64(10.));

            // Blue pump is on but yellow is off: only blue fault expected
            assert!(test_bed.blue_epump_has_fault());
            assert!(!test_bed.yellow_epump_has_fault());

            test_bed = test_bed
                .set_yellow_e_pump(false)
                .run_waiting_for(Duration::from_secs_f64(10.));

            assert!(test_bed.yellow_epump_has_fault());
        }

        #[test]
        fn no_yellow_epump_fault_after_brake_accumulator_is_filled() {
            let mut test_bed = test_bed_on_ground_with()
                .engines_off()
                .on_the_ground()
                .set_cold_dark_inputs()
                .set_yellow_e_pump(false)
                .run_waiting_for(Duration::from_millis(8000));

            assert!(test_bed.is_yellow_pressure_switch_pressurised());
            assert!(!test_bed.yellow_epump_has_fault());
        }

        #[test]
        fn ailerons_are_dropped_down_in_cold_and_dark() {
            let mut test_bed = test_bed_on_ground_with()
                .engines_off()
                .on_the_ground()
                .set_cold_dark_inputs()
                .run_one_tick();

            assert!(test_bed.get_left_aileron_position().get::<ratio>() < 0.1);
            assert!(test_bed.get_right_aileron_position().get::<ratio>() < 0.1);
        }

        #[test]
        fn ailerons_do_not_respond_in_cold_and_dark() {
            let mut test_bed = test_bed_on_ground_with()
                .engines_off()
                .on_the_ground()
                .set_cold_dark_inputs()
                .run_one_tick();

            test_bed = test_bed
                .set_ailerons_left_turn()
                .run_waiting_for(Duration::from_secs_f64(2.));

            assert!(test_bed.get_left_aileron_position().get::<ratio>() < 0.1);
            assert!(test_bed.get_right_aileron_position().get::<ratio>() < 0.1);

            test_bed = test_bed
                .set_ailerons_right_turn()
                .run_waiting_for(Duration::from_secs_f64(2.));

            assert!(test_bed.get_left_aileron_position().get::<ratio>() < 0.1);
            assert!(test_bed.get_right_aileron_position().get::<ratio>() < 0.1);
        }

        #[test]
        fn ailerons_do_not_respond_if_only_yellow_pressure() {
            let mut test_bed = test_bed_on_ground_with()
                .engines_off()
                .on_the_ground()
                .set_cold_dark_inputs()
                .set_ptu_state(false)
                .set_yellow_e_pump(false)
                .run_one_tick();

            test_bed = test_bed
                .set_ailerons_left_turn()
                .run_waiting_for(Duration::from_secs_f64(6.));

            assert!(test_bed.is_yellow_pressure_switch_pressurised());
            assert!(!test_bed.is_green_pressure_switch_pressurised());
            assert!(test_bed.get_left_aileron_position().get::<ratio>() < 0.1);
            assert!(test_bed.get_right_aileron_position().get::<ratio>() < 0.1);
        }

        #[test]
        fn ailerons_respond_if_green_pressure() {
            let mut test_bed = test_bed_on_ground_with()
                .engines_off()
                .on_the_ground()
                .set_cold_dark_inputs()
                .set_ptu_state(true)
                .set_yellow_e_pump(false)
                .set_blue_e_pump_ovrd_pressed(true)
                .run_one_tick();

            test_bed = test_bed
                .set_ailerons_left_turn()
                .run_waiting_for(Duration::from_secs_f64(6.));

            assert!(test_bed.is_blue_pressure_switch_pressurised());
            assert!(test_bed.is_green_pressure_switch_pressurised());
            assert!(test_bed.get_left_aileron_position().get::<ratio>() > 0.9);
            assert!(test_bed.get_right_aileron_position().get::<ratio>() < 0.1);

            test_bed = test_bed
                .set_ailerons_right_turn()
                .run_waiting_for(Duration::from_secs_f64(5.));

            assert!(test_bed.is_blue_pressure_switch_pressurised());
            assert!(test_bed.is_green_pressure_switch_pressurised());
            assert!(test_bed.get_left_aileron_position().get::<ratio>() < 0.1);
            assert!(test_bed.get_right_aileron_position().get::<ratio>() > 0.9);
        }

        #[test]
        fn ailerons_droop_down_after_pressure_is_off() {
            let mut test_bed = test_bed_on_ground_with()
                .engines_off()
                .on_the_ground()
                .set_cold_dark_inputs()
                .set_ptu_state(true)
                .set_yellow_e_pump(false)
                .set_blue_e_pump_ovrd_pressed(true)
                .run_one_tick();

            test_bed = test_bed.run_waiting_for(Duration::from_secs_f64(8.));

            assert!(test_bed.is_blue_pressure_switch_pressurised());
            assert!(test_bed.is_green_pressure_switch_pressurised());
            assert!(test_bed.get_left_aileron_position().get::<ratio>() > 0.45);
            assert!(test_bed.get_right_aileron_position().get::<ratio>() > 0.45);

            test_bed = test_bed
                .set_ptu_state(false)
                .set_yellow_e_pump(true)
                .set_blue_e_pump(false)
                .run_waiting_for(Duration::from_secs_f64(50.));

            assert!(!test_bed.is_blue_pressure_switch_pressurised());
            assert!(!test_bed.is_green_pressure_switch_pressurised());
            assert!(test_bed.get_left_aileron_position().get::<ratio>() < 0.42);
            assert!(test_bed.get_right_aileron_position().get::<ratio>() < 0.42);
        }

        #[test]
        fn elevators_droop_down_after_pressure_is_off() {
            let mut test_bed = test_bed_on_ground_with()
                .engines_off()
                .on_the_ground()
                .set_cold_dark_inputs()
                .set_ptu_state(true)
                .set_yellow_e_pump(false)
                .set_blue_e_pump_ovrd_pressed(true)
                .run_one_tick();

            test_bed = test_bed.run_waiting_for(Duration::from_secs_f64(8.));

            assert!(test_bed.is_blue_pressure_switch_pressurised());
            assert!(test_bed.is_yellow_pressure_switch_pressurised());
            assert!(test_bed.is_green_pressure_switch_pressurised());
            assert!(test_bed.get_left_elevator_position().get::<ratio>() > 0.35);
            assert!(test_bed.get_right_elevator_position().get::<ratio>() > 0.35);

            test_bed = test_bed
                .set_ptu_state(false)
                .set_yellow_e_pump(true)
                .set_blue_e_pump(false)
                .run_waiting_for(Duration::from_secs_f64(75.));

            assert!(!test_bed.is_blue_pressure_switch_pressurised());
            assert!(!test_bed.is_yellow_pressure_switch_pressurised());
            assert!(!test_bed.is_green_pressure_switch_pressurised());
            assert!(test_bed.get_left_elevator_position().get::<ratio>() < 0.3);
            assert!(test_bed.get_right_elevator_position().get::<ratio>() < 0.3);
        }

        #[test]
        fn elevators_can_go_up_and_down_with_pressure() {
            let mut test_bed = test_bed_on_ground_with()
                .engines_off()
                .on_the_ground()
                .set_cold_dark_inputs()
                .set_blue_e_pump_ovrd_pressed(true)
                .run_one_tick();

            test_bed = test_bed
                .set_elevator_full_up()
                .run_waiting_for(Duration::from_secs_f64(5.));

            assert!(test_bed.is_blue_pressure_switch_pressurised());

            assert!(test_bed.get_left_elevator_position().get::<ratio>() > 0.9);
            assert!(test_bed.get_right_elevator_position().get::<ratio>() > 0.9);

            test_bed = test_bed
                .set_elevator_full_down()
                .run_waiting_for(Duration::from_secs_f64(1.5));

            assert!(test_bed.get_left_elevator_position().get::<ratio>() < 0.1);
            assert!(test_bed.get_right_elevator_position().get::<ratio>() < 0.1);
        }

        #[test]
        fn elevators_centers_with_pressure_but_no_computer_command() {
            let mut test_bed = test_bed_on_ground_with()
                .engines_off()
                .on_the_ground()
                .set_cold_dark_inputs()
                .set_blue_e_pump_ovrd_pressed(true)
                .run_one_tick();

            test_bed = test_bed
                .set_elevator_full_up()
                .run_waiting_for(Duration::from_secs_f64(5.));

            assert!(test_bed.is_blue_pressure_switch_pressurised());

            assert!(test_bed.get_left_elevator_position().get::<ratio>() > 0.9);
            assert!(test_bed.get_right_elevator_position().get::<ratio>() > 0.9);

            test_bed = test_bed
                .set_elac_actuators_de_energized()
                .run_waiting_for(Duration::from_secs_f64(2.));

            assert!(test_bed.get_left_elevator_position().get::<ratio>() < 0.4);
            assert!(test_bed.get_right_elevator_position().get::<ratio>() < 0.4);

            assert!(test_bed.get_left_elevator_position().get::<ratio>() > 0.3);
            assert!(test_bed.get_right_elevator_position().get::<ratio>() > 0.3);
        }

        #[test]
        fn cargo_door_operation_closes_yellow_leak_meas_valve() {
            let mut test_bed = test_bed_on_ground_with()
                .engines_off()
                .on_the_ground()
                .set_cold_dark_inputs()
                .run_one_tick();

            test_bed = test_bed
                .open_fwd_cargo_door()
                .run_waiting_for(Duration::from_secs_f64(10.));

            assert!(test_bed.yellow_pressure().get::<psi>() > 500.);
            assert!(!test_bed.is_yellow_leak_meas_valve_commanded_open());
            assert!(!test_bed.is_yellow_pressure_switch_pressurised());
        }

        #[test]
        fn cargo_door_operation_but_yellow_epump_on_opens_yellow_leak_meas_valve() {
            let mut test_bed = test_bed_on_ground_with()
                .engines_off()
                .on_the_ground()
                .set_cold_dark_inputs()
                .run_one_tick();

            test_bed = test_bed
                .open_fwd_cargo_door()
                .set_yellow_e_pump(false)
                .run_waiting_for(Duration::from_secs_f64(10.));

            assert!(test_bed.yellow_pressure().get::<psi>() > 500.);
            assert!(test_bed.is_yellow_leak_meas_valve_commanded_open());
            assert!(test_bed.is_yellow_pressure_switch_pressurised());
        }

        #[test]
        fn leak_meas_valve_cant_be_closed_in_flight() {
            let mut test_bed = test_bed_on_ground_with()
                .engines_off()
                .on_the_ground()
                .set_cold_dark_inputs()
                .run_one_tick();

            test_bed = test_bed
                .in_flight()
                .green_leak_meas_valve_closed()
                .blue_leak_meas_valve_closed()
                .yellow_leak_meas_valve_closed()
                .run_waiting_for(Duration::from_secs_f64(1.));

            assert!(test_bed.is_yellow_leak_meas_valve_commanded_open());
            assert!(test_bed.is_blue_leak_meas_valve_commanded_open());
            assert!(test_bed.is_green_leak_meas_valve_commanded_open());
        }

        #[test]
        fn leak_meas_valve_can_be_closed_on_ground() {
            let mut test_bed = test_bed_on_ground_with()
                .engines_off()
                .on_the_ground()
                .set_cold_dark_inputs()
                .run_one_tick();

            test_bed = test_bed
                .green_leak_meas_valve_closed()
                .blue_leak_meas_valve_closed()
                .yellow_leak_meas_valve_closed()
                .run_waiting_for(Duration::from_secs_f64(1.));

            assert!(!test_bed.is_yellow_leak_meas_valve_commanded_open());
            assert!(!test_bed.is_blue_leak_meas_valve_commanded_open());
            assert!(!test_bed.is_green_leak_meas_valve_commanded_open());
        }

        #[test]
        fn nose_wheel_steers_with_pushback_tug() {
            let mut test_bed = test_bed_on_ground_with()
                .engines_off()
                .on_the_ground()
                .set_cold_dark_inputs()
                .run_one_tick();

            test_bed = test_bed
                .set_pushback_state(true)
                .set_pushback_angle(Angle::new::<degree>(80.))
                .run_waiting_for(Duration::from_secs_f64(0.5));

            // Do not turn instantly in 0.5s
            assert!(
                test_bed.get_nose_steering_ratio() > Ratio::new::<ratio>(0.)
                    && test_bed.get_nose_steering_ratio() < Ratio::new::<ratio>(0.5)
            );

            test_bed = test_bed.run_waiting_for(Duration::from_secs_f64(5.));

            // Has turned fully after 5s
            assert!(test_bed.get_nose_steering_ratio() > Ratio::new::<ratio>(0.9));

            // Going left
            test_bed = test_bed
                .set_pushback_state(true)
                .set_pushback_angle(Angle::new::<degree>(-80.))
                .run_waiting_for(Duration::from_secs_f64(0.5));

            assert!(test_bed.get_nose_steering_ratio() > Ratio::new::<ratio>(0.2));

            test_bed = test_bed.run_waiting_for(Duration::from_secs_f64(5.));

            // Has turned fully left after 5s
            assert!(test_bed.get_nose_steering_ratio() < Ratio::new::<ratio>(-0.9));
        }

        #[test]
        fn high_pitch_ptu_simvar_on_ptu_first_start() {
            let mut test_bed = test_bed_on_ground_with()
                .set_cold_dark_inputs()
                .on_the_ground()
                .start_eng2(Ratio::new::<percent>(60.))
                .run_waiting_for(Duration::from_secs(10));

            assert!(!test_bed.is_ptu_enabled());
            assert!(test_bed.green_pressure() < Pressure::new::<psi>(100.));
            assert!(test_bed.yellow_pressure() > Pressure::new::<psi>(2900.));

            test_bed = test_bed.set_park_brake(false).run_one_tick();

            assert!(test_bed.is_ptu_enabled());
            assert!(test_bed.is_ptu_running_high_pitch_sound());
        }

        #[test]
        fn nominal_gear_retraction_extension_cycles_in_flight() {
            let mut test_bed = test_bed_on_ground_with().set_cold_dark_inputs().in_flight();

            assert!(test_bed.gear_system_state() == GearSystemState::AllDownLocked);

            test_bed = test_bed
                .set_gear_lever_up()
                .run_waiting_for(Duration::from_secs_f64(25.));
            assert!(test_bed.gear_system_state() == GearSystemState::AllUpLocked);

            test_bed = test_bed
                .set_gear_lever_down()
                .run_waiting_for(Duration::from_secs_f64(25.));
            assert!(test_bed.gear_system_state() == GearSystemState::AllDownLocked);

            test_bed = test_bed
                .set_gear_lever_up()
                .run_waiting_for(Duration::from_secs_f64(25.));
            assert!(test_bed.gear_system_state() == GearSystemState::AllUpLocked);
        }

        #[test]
        fn gear_retracts_using_yellow_epump_plus_ptu() {
            let mut test_bed = test_bed_on_ground_with()
                .set_cold_dark_inputs()
                .in_flight()
                .with_worst_case_ptu()
                .set_gear_lever_down()
                .set_green_ed_pump(false)
                .set_yellow_ed_pump(false)
                .set_yellow_e_pump(false)
                .run_waiting_for(Duration::from_secs_f64(15.));

            assert!(test_bed.is_yellow_pressure_switch_pressurised());
            assert!(test_bed.gear_system_state() == GearSystemState::AllDownLocked);

            test_bed = test_bed.set_gear_lever_up();
            test_bed = test_bed.run_waiting_for(Duration::from_secs_f64(80.));

            assert!(test_bed.gear_system_state() == GearSystemState::AllUpLocked);
        }

        #[test]
        fn emergency_gear_extension_at_2_turns_open_doors() {
            let mut test_bed = test_bed_on_ground_with()
                .set_cold_dark_inputs()
                .on_the_ground()
                .turn_emergency_gear_extension_n_turns(1)
                .run_waiting_for(Duration::from_secs_f64(5.));

            assert!(test_bed.is_all_doors_really_up());

            test_bed = test_bed
                .turn_emergency_gear_extension_n_turns(2)
                .run_waiting_for(Duration::from_secs_f64(25.));

            assert!(test_bed.is_all_doors_really_down());
        }

        #[test]
        fn emergency_gear_extension_at_3_turns_release_gear() {
            let mut test_bed = test_bed_on_ground_with()
                .set_cold_dark_inputs()
                .in_flight()
                .set_gear_lever_up()
                .run_waiting_for(Duration::from_secs_f64(25.));

            assert!(test_bed.is_all_doors_really_up());
            assert!(test_bed.is_all_gears_really_up());

            test_bed = test_bed
                .set_green_ed_pump(false)
                .set_ptu_state(false)
                .turn_emergency_gear_extension_n_turns(3)
                .run_waiting_for(Duration::from_secs_f64(35.));

            assert!(test_bed.is_all_doors_really_down());
            assert!(test_bed.is_all_gears_really_down());
        }

        #[test]
        fn complete_gear_cycle_do_not_change_fluid_volume() {
            let mut test_bed = test_bed_on_ground_with()
                .set_cold_dark_inputs()
                .in_flight()
                .set_gear_lever_down()
                .run_waiting_for(Duration::from_secs_f64(5.));

            assert!(test_bed.gear_system_state() == GearSystemState::AllDownLocked);

            let initial_fluid_quantity = test_bed.get_green_reservoir_volume();

            test_bed = test_bed
                .set_gear_lever_up()
                .run_waiting_for(Duration::from_secs_f64(20.));
            assert!(test_bed.gear_system_state() == GearSystemState::AllUpLocked);
            assert!(test_bed.is_all_doors_really_up());

            let uplocked_fluid_quantity = test_bed.get_green_reservoir_volume();

            assert!(initial_fluid_quantity - uplocked_fluid_quantity > Volume::new::<gallon>(1.));
            assert!(initial_fluid_quantity - uplocked_fluid_quantity < Volume::new::<gallon>(2.));

            test_bed = test_bed
                .set_gear_lever_down()
                .run_waiting_for(Duration::from_secs_f64(20.));
            assert!(test_bed.gear_system_state() == GearSystemState::AllDownLocked);
            assert!(test_bed.is_all_doors_really_up());

            let downlocked_fluid_quantity = test_bed.get_green_reservoir_volume();
            assert!(
                (initial_fluid_quantity - downlocked_fluid_quantity).abs()
                    < Volume::new::<gallon>(0.01)
            );
        }

        #[test]
        fn reverting_emergency_extension_do_not_change_fluid_volume() {
            let mut test_bed = test_bed_on_ground_with()
                .set_cold_dark_inputs()
                .in_flight()
                .set_gear_lever_down()
                .run_waiting_for(Duration::from_secs_f64(5.));

            assert!(test_bed.gear_system_state() == GearSystemState::AllDownLocked);

            test_bed = test_bed
                .set_gear_lever_up()
                .run_waiting_for(Duration::from_secs_f64(20.));
            assert!(test_bed.gear_system_state() == GearSystemState::AllUpLocked);
            assert!(test_bed.is_all_doors_really_up());

            let initial_uplocked_fluid_quantity = test_bed.get_green_reservoir_volume();

            test_bed = test_bed
                .set_gear_lever_down()
                .turn_emergency_gear_extension_n_turns(3)
                .run_waiting_for(Duration::from_secs_f64(30.));
            assert!(test_bed.is_all_gears_really_down());
            assert!(test_bed.is_all_doors_really_down());

            test_bed = test_bed
                .stow_emergency_gear_extension()
                .set_gear_lever_up()
                .run_waiting_for(Duration::from_secs_f64(20.));
            assert!(test_bed.is_all_gears_really_up());
            assert!(test_bed.is_all_doors_really_up());

            let final_uplocked_fluid_quantity = test_bed.get_green_reservoir_volume();

            assert!(
                (initial_uplocked_fluid_quantity - final_uplocked_fluid_quantity).abs()
                    < Volume::new::<gallon>(0.01)
            );
        }

        #[test]
        fn spoilers_move_to_requested_position() {
            let mut test_bed = test_bed_on_ground_with()
                .set_cold_dark_inputs()
                .set_blue_e_pump_ovrd_pressed(true)
                .set_yellow_e_pump(false)
                .run_waiting_for(Duration::from_secs_f64(5.));

            assert!(test_bed.is_blue_pressure_switch_pressurised());
            assert!(test_bed.is_yellow_pressure_switch_pressurised());
            assert!(test_bed.is_green_pressure_switch_pressurised());

            test_bed = test_bed
                .set_left_spoilers_out()
                .run_waiting_for(Duration::from_secs_f64(2.));

            assert!(test_bed.get_mean_left_spoilers_position().get::<ratio>() > 0.9);
            assert!(test_bed.get_mean_right_spoilers_position().get::<ratio>() < 0.01);

            test_bed = test_bed
                .set_left_spoilers_in()
                .set_right_spoilers_out()
                .run_waiting_for(Duration::from_secs_f64(2.));

            assert!(test_bed.get_mean_right_spoilers_position().get::<ratio>() > 0.9);
            assert!(test_bed.get_mean_left_spoilers_position().get::<ratio>() < 0.01);

            test_bed = test_bed
                .set_left_spoilers_in()
                .set_right_spoilers_in()
                .run_waiting_for(Duration::from_secs_f64(2.));

            assert!(test_bed.get_mean_left_spoilers_position().get::<ratio>() < 0.01);
            assert!(test_bed.get_mean_right_spoilers_position().get::<ratio>() < 0.01);
        }

        #[test]
        fn gear_init_up_if_spawning_in_air() {
            let test_bed = test_bed_in_flight_with()
                .set_cold_dark_inputs()
                .in_flight()
                .run_one_tick();

            assert!(test_bed.gear_system_state() == GearSystemState::AllUpLocked);
        }

        #[test]
        fn gear_gravity_extension_reverted_has_correct_sequence() {
            let mut test_bed = test_bed_in_flight_with()
                .set_cold_dark_inputs()
                .with_worst_case_ptu()
                .in_flight()
                .run_one_tick();

            assert!(test_bed.gear_system_state() == GearSystemState::AllUpLocked);

            test_bed = test_bed
                .turn_emergency_gear_extension_n_turns(3)
                .run_waiting_for(Duration::from_secs_f64(35.));

            assert!(test_bed.is_all_doors_really_down());
            assert!(test_bed.is_all_gears_really_down());

            test_bed = test_bed
                .stow_emergency_gear_extension()
                .run_waiting_for(Duration::from_secs_f64(5.));

            // After 5 seconds we expect gear being retracted and doors still down
            assert!(test_bed.gear_system_state() == GearSystemState::Retracting);
            assert!(test_bed.is_all_doors_really_down());
            assert!(!test_bed.is_all_gears_really_down());

            test_bed = test_bed.run_waiting_for(Duration::from_secs_f64(15.));

            assert!(test_bed.gear_system_state() == GearSystemState::AllUpLocked);
            assert!(test_bed.is_all_doors_really_up());
            assert!(test_bed.is_all_gears_really_up());
        }

        #[test]
        fn aileron_init_centered_if_spawning_in_air() {
            let mut test_bed = test_bed_in_flight_with()
                .set_cold_dark_inputs()
                .in_flight()
                .run_one_tick();

            assert!(test_bed.get_left_aileron_position().get::<ratio>() < 0.55);
            assert!(test_bed.get_right_aileron_position().get::<ratio>() < 0.55);
            assert!(test_bed.get_left_aileron_position().get::<ratio>() > 0.45);
            assert!(test_bed.get_right_aileron_position().get::<ratio>() > 0.45);
        }

        #[test]
        fn rudder_init_centered_if_spawning_in_air() {
            let mut test_bed = test_bed_in_flight_with()
                .set_cold_dark_inputs()
                .in_flight()
                .run_one_tick();

            assert!(test_bed.get_rudder_position().get::<ratio>() > 0.49);
            assert!(test_bed.get_rudder_position().get::<ratio>() < 0.51);
        }

        #[test]
        fn elevator_init_centered_if_spawning_in_air() {
            let mut test_bed = test_bed_in_flight_with()
                .set_cold_dark_inputs()
                .in_flight()
                .run_one_tick();

            // Elevator deflection is assymetrical so middle is below 0.5
            assert!(test_bed.get_left_elevator_position().get::<ratio>() < 0.45);
            assert!(test_bed.get_right_elevator_position().get::<ratio>() < 0.45);
            assert!(test_bed.get_left_elevator_position().get::<ratio>() > 0.35);
            assert!(test_bed.get_right_elevator_position().get::<ratio>() > 0.35);
        }

        #[test]
        fn leak_meas_valve_opens_after_yellow_pump_auto_shutdown_plus_a_delay_and_elevators_stay_drooped_down(
        ) {
            let mut test_bed = test_bed_on_ground_with()
                .engines_off()
                .on_the_ground()
                .set_cold_dark_inputs()
                .run_one_tick();

            test_bed = test_bed
                .open_fwd_cargo_door()
                .run_waiting_for(Duration::from_secs_f64(45.));

            // Cargo door no more powering yellow epump yet valve is still closed
            assert!(!test_bed.is_yellow_leak_meas_valve_commanded_open());
            assert!(!test_bed.query(|a| a.is_cargo_powering_yellow_epump()));

            // Only reopens after a delay
            test_bed = test_bed.run_waiting_for(
                A320HydraulicCircuitController::DELAY_TO_REOPEN_LEAK_VALVE_AFTER_CARGO_DOOR_USE,
            );
            assert!(test_bed.is_yellow_leak_meas_valve_commanded_open());

            // Check elevators did stay drooped down after valve reopening
            assert!(test_bed.get_left_elevator_position().get::<ratio>() < 0.1);
            assert!(test_bed.get_right_elevator_position().get::<ratio>() < 0.1);
        }

        #[test]
        fn brakes_on_ground_work_after_emergency_extension() {
            let mut test_bed = test_bed_in_flight_with()
                .set_cold_dark_inputs()
                .in_flight()
                .set_gear_lever_up()
                .run_waiting_for(Duration::from_secs_f64(1.));

            assert!(test_bed.gear_system_state() == GearSystemState::AllUpLocked);

            test_bed = test_bed
                .turn_emergency_gear_extension_n_turns(3)
                .run_waiting_for(Duration::from_secs_f64(30.));
            assert!(test_bed.is_all_gears_really_down());
            assert!(test_bed.is_all_doors_really_down());

            test_bed = test_bed
                .on_the_ground_after_touchdown()
                .set_left_brake(Ratio::new::<ratio>(1.))
                .set_right_brake(Ratio::new::<ratio>(1.))
                .run_waiting_for(Duration::from_secs_f64(2.));

            assert!(test_bed.get_brake_left_green_pressure() > Pressure::new::<psi>(500.));
            assert!(test_bed.get_brake_right_green_pressure() > Pressure::new::<psi>(500.));
        }

        #[test]
        fn gears_do_not_deploy_with_all_lgciu_failed() {
            let mut test_bed = test_bed_in_flight_with()
                .set_cold_dark_inputs()
                .in_flight()
                .set_gear_lever_up()
                .run_waiting_for(Duration::from_secs_f64(1.));

            assert!(test_bed.gear_system_state() == GearSystemState::AllUpLocked);

            test_bed.fail(FailureType::LgciuPowerSupply(LgciuId::Lgciu1));
            test_bed.fail(FailureType::LgciuPowerSupply(LgciuId::Lgciu2));

            test_bed = test_bed.run_waiting_for(Duration::from_secs_f64(5.));
            assert!(test_bed.is_all_gears_really_up());
            assert!(test_bed.is_all_doors_really_up());

            test_bed = test_bed
                .set_gear_lever_down()
                .run_waiting_for(Duration::from_secs_f64(5.));

            assert!(test_bed.is_all_gears_really_up());
            assert!(test_bed.is_all_doors_really_up());
        }

        #[test]
        fn empty_green_reservoir_causes_yellow_overheat_if_ptu_on() {
            let mut test_bed = test_bed_in_flight_with()
                .set_cold_dark_inputs()
                .in_flight()
                .run_waiting_for(Duration::from_secs_f64(1.));

            test_bed.fail(FailureType::ReservoirLeak(HydraulicColor::Green));

            test_bed = test_bed.run_waiting_for(Duration::from_secs_f64(120.));
            assert!(test_bed.yellow_reservoir_has_overheat_fault());
        }

        #[test]
        fn green_edp_off_do_not_causes_ptu_overheat_if_ptu_on_and_cycling_gear() {
            let mut test_bed = test_bed_in_flight_with()
                .set_cold_dark_inputs()
                .with_worst_case_ptu()
                .in_flight()
                .set_green_ed_pump(false)
                .run_waiting_for(Duration::from_secs_f64(1.));

            test_bed = test_bed
                .set_gear_lever_down()
                .run_waiting_for(Duration::from_secs_f64(35.));

            assert!(!test_bed.ptu_has_fault());

            test_bed = test_bed
                .set_gear_lever_up()
                .run_waiting_for(Duration::from_secs_f64(35.));

            assert!(!test_bed.ptu_has_fault());

            test_bed = test_bed
                .set_gear_lever_down()
                .run_waiting_for(Duration::from_secs_f64(35.));

            assert!(!test_bed.ptu_has_fault());
        }

        #[test]
        fn empty_yellow_reservoir_causes_green_overheat_if_ptu_on() {
            let mut test_bed = test_bed_in_flight_with()
                .set_cold_dark_inputs()
                .in_flight()
                .run_waiting_for(Duration::from_secs_f64(1.));

            test_bed.fail(FailureType::ReservoirLeak(HydraulicColor::Yellow));

            test_bed = test_bed.run_waiting_for(Duration::from_secs_f64(120.));
            assert!(test_bed.green_reservoir_has_overheat_fault());
        }

        #[test]
        fn green_edp_overheat_failure_causes_green_reservoir_overheat() {
            let mut test_bed = test_bed_in_flight_with()
                .set_cold_dark_inputs()
                .in_flight()
                .run_waiting_for(Duration::from_secs_f64(1.));

            test_bed.fail(FailureType::EnginePumpOverheat(
                AirbusEngineDrivenPumpId::Green,
            ));

            test_bed = test_bed.run_waiting_for(Duration::from_secs_f64(120.));
            assert!(test_bed.green_reservoir_has_overheat_fault());
        }

        #[test]
        fn green_edp_overheat_failure_do_not_causes_green_reservoir_overheat_if_unpressurised() {
            let mut test_bed = test_bed_in_flight_with()
                .set_cold_dark_inputs()
                .in_flight()
                .run_waiting_for(Duration::from_secs_f64(1.));

            test_bed.fail(FailureType::EnginePumpOverheat(
                AirbusEngineDrivenPumpId::Green,
            ));

            test_bed = test_bed
                .set_green_ed_pump(false)
                .run_waiting_for(Duration::from_secs_f64(120.));
            assert!(!test_bed.green_reservoir_has_overheat_fault());
        }

        #[test]
        fn yellow_edp_overheat_failure_do_not_causes_yellow_reservoir_overheat_if_unpressurised() {
            let mut test_bed = test_bed_in_flight_with()
                .set_cold_dark_inputs()
                .in_flight()
                .run_waiting_for(Duration::from_secs_f64(1.));

            test_bed.fail(FailureType::EnginePumpOverheat(
                AirbusEngineDrivenPumpId::Yellow,
            ));

            test_bed = test_bed
                .set_yellow_ed_pump(false)
                .run_waiting_for(Duration::from_secs_f64(120.));
            assert!(!test_bed.yellow_reservoir_has_overheat_fault());
        }
    }
}<|MERGE_RESOLUTION|>--- conflicted
+++ resolved
@@ -56,16 +56,11 @@
         AutoOffFaultPushButton, AutoOnFaultPushButton, MomentaryOnPushButton, MomentaryPushButton,
     },
     shared::{
-<<<<<<< HEAD
-        interpolation, low_pass_filter::LowPassFilter, random_from_normal_distribution,
-        random_from_range, update_iterator::MaxStepLoop, AdirsDiscreteOutputs,
-=======
-        interpolation,
-        low_pass_filter::LowPassFilter,
-        random_from_normal_distribution, random_from_range,
-        update_iterator::{FixedStepLoop, MaxStepLoop},
+        interpolation, random_from_normal_distribution,
+        random_from_range, update_iterator::MaxStepLoop, 
+        update_iterator::{ MaxStepLoop},
         AdirsDiscreteOutputs, AirbusElectricPumpId, AirbusEngineDrivenPumpId,
->>>>>>> 06731062
+
         DelayedFalseLogicGate, DelayedPulseTrueLogicGate, DelayedTrueLogicGate, ElectricalBusType,
         ElectricalBuses, EmergencyElectricalRatPushButton, EmergencyElectricalState,
         EmergencyGeneratorPower, EngineFirePushButtons, GearWheel, HydraulicColor,

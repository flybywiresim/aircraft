use nalgebra::Vector3;

use std::time::Duration;
use uom::si::{
    acceleration::meter_per_second_squared,
    angle::{degree, radian},
    angular_velocity::{radian_per_second, revolution_per_minute},
    electric_current::ampere,
    f64::*,
    length::meter,
    mass::kilogram,
    pressure::psi,
    ratio::{percent, ratio},
    velocity::knot,
    volume::{cubic_inch, gallon, liter},
    volume_rate::gallon_per_second,
};

use systems::{
    engine::Engine,
    hydraulic::{
        aerodynamic_model::AerodynamicModel,
        brake_circuit::{
            AutobrakeDecelerationGovernor, AutobrakeMode, AutobrakePanel, BrakeCircuit,
            BrakeCircuitController,
        },
        electrical_generator::{GeneratorControlUnit, HydraulicGeneratorMotor},
        flap_slat::FlapSlatAssembly,
        linear_actuator::{
            Actuator, BoundedLinearLength, HydraulicAssemblyController,
            HydraulicLinearActuatorAssembly, LinearActuatedRigidBodyOnHingeAxis, LinearActuator,
            LinearActuatorMode,
        },
        nose_steering::{
            Pushback, SteeringActuator, SteeringAngleLimiter, SteeringController,
            SteeringRatioToAngle,
        },
        ElectricPump, EngineDrivenPump, HydraulicCircuit, HydraulicCircuitController,
        HydraulicPressure, PowerTransferUnit, PowerTransferUnitController, PressureSwitch,
        PressureSwitchType, PumpController, RamAirTurbine, RamAirTurbineController, Reservoir,
    },
    overhead::{
        AutoOffFaultPushButton, AutoOnFaultPushButton, MomentaryOnPushButton, MomentaryPushButton,
    },
    shared::{
        interpolation,
        low_pass_filter::LowPassFilter,
        random_from_range,
        update_iterator::{FixedStepLoop, MaxStepLoop},
        DelayedFalseLogicGate, DelayedPulseTrueLogicGate, DelayedTrueLogicGate, ElectricalBusType,
        ElectricalBuses, EmergencyElectricalRatPushButton, EmergencyElectricalState,
        EmergencyGeneratorPower, EngineFirePushButtons, HydraulicColor,
        HydraulicGeneratorControlUnit, LgciuSensors, ReservoirAirPressure,
    },
    simulation::{
        InitContext, Read, Reader, SimulationElement, SimulationElementVisitor, SimulatorReader,
        SimulatorWriter, UpdateContext, VariableIdentifier, Write,
    },
};

mod flaps_computer;
use flaps_computer::SlatFlapComplex;

#[cfg(test)]
use systems::hydraulic::PressureSwitchState;

struct A320HydraulicReservoirFactory {}
impl A320HydraulicReservoirFactory {
    fn new_green_reservoir(context: &mut InitContext) -> Reservoir {
        Reservoir::new(
            context,
            HydraulicColor::Green,
            Volume::new::<liter>(23.),
            Volume::new::<liter>(18.),
            Volume::new::<gallon>(3.6),
            vec![PressureSwitch::new(
                Pressure::new::<psi>(25.),
                Pressure::new::<psi>(22.),
                PressureSwitchType::Relative,
            )],
            Volume::new::<liter>(3.),
        )
    }

    fn new_blue_reservoir(context: &mut InitContext) -> Reservoir {
        Reservoir::new(
            context,
            HydraulicColor::Blue,
            Volume::new::<liter>(10.),
            Volume::new::<liter>(8.),
            Volume::new::<gallon>(1.56),
            vec![
                PressureSwitch::new(
                    Pressure::new::<psi>(25.),
                    Pressure::new::<psi>(22.),
                    PressureSwitchType::Relative,
                ),
                PressureSwitch::new(
                    Pressure::new::<psi>(48.),
                    Pressure::new::<psi>(45.),
                    PressureSwitchType::Absolute,
                ),
            ],
            Volume::new::<liter>(2.),
        )
    }

    fn new_yellow_reservoir(context: &mut InitContext) -> Reservoir {
        Reservoir::new(
            context,
            HydraulicColor::Yellow,
            Volume::new::<liter>(20.),
            Volume::new::<liter>(18.),
            Volume::new::<gallon>(3.6),
            vec![PressureSwitch::new(
                Pressure::new::<psi>(25.),
                Pressure::new::<psi>(22.),
                PressureSwitchType::Relative,
            )],
            Volume::new::<liter>(3.),
        )
    }
}

pub struct A320HydraulicCircuitFactory {}
impl A320HydraulicCircuitFactory {
    const MIN_PRESS_EDP_SECTION_LO_HYST: f64 = 1740.0;
    const MIN_PRESS_EDP_SECTION_HI_HYST: f64 = 2200.0;
    const MIN_PRESS_PRESSURISED_LO_HYST: f64 = 1450.0;
    const MIN_PRESS_PRESSURISED_HI_HYST: f64 = 1750.0;

    const YELLOW_GREEN_BLUE_PUMPS_INDEXES: usize = 0;

    pub fn new_green_circuit(context: &mut InitContext) -> HydraulicCircuit {
        let reservoir = A320HydraulicReservoirFactory::new_green_reservoir(context);
        HydraulicCircuit::new(
            context,
            HydraulicColor::Green,
            1,
            Ratio::new::<percent>(100.),
            Volume::new::<gallon>(10.),
            reservoir,
            Pressure::new::<psi>(Self::MIN_PRESS_PRESSURISED_LO_HYST),
            Pressure::new::<psi>(Self::MIN_PRESS_PRESSURISED_HI_HYST),
            Pressure::new::<psi>(Self::MIN_PRESS_EDP_SECTION_LO_HYST),
            Pressure::new::<psi>(Self::MIN_PRESS_EDP_SECTION_HI_HYST),
            true,
            false,
        )
    }

    pub fn new_blue_circuit(context: &mut InitContext) -> HydraulicCircuit {
        let reservoir = A320HydraulicReservoirFactory::new_blue_reservoir(context);
        HydraulicCircuit::new(
            context,
            HydraulicColor::Blue,
            1,
            Ratio::new::<percent>(100.),
            Volume::new::<gallon>(8.),
            reservoir,
            Pressure::new::<psi>(Self::MIN_PRESS_PRESSURISED_LO_HYST),
            Pressure::new::<psi>(Self::MIN_PRESS_PRESSURISED_HI_HYST),
            Pressure::new::<psi>(Self::MIN_PRESS_EDP_SECTION_LO_HYST),
            Pressure::new::<psi>(Self::MIN_PRESS_EDP_SECTION_HI_HYST),
            false,
            false,
        )
    }

    pub fn new_yellow_circuit(context: &mut InitContext) -> HydraulicCircuit {
        let reservoir = A320HydraulicReservoirFactory::new_yellow_reservoir(context);
        HydraulicCircuit::new(
            context,
            HydraulicColor::Yellow,
            1,
            Ratio::new::<percent>(100.),
            Volume::new::<gallon>(10.),
            reservoir,
            Pressure::new::<psi>(Self::MIN_PRESS_PRESSURISED_LO_HYST),
            Pressure::new::<psi>(Self::MIN_PRESS_PRESSURISED_HI_HYST),
            Pressure::new::<psi>(Self::MIN_PRESS_EDP_SECTION_LO_HYST),
            Pressure::new::<psi>(Self::MIN_PRESS_EDP_SECTION_HI_HYST),
            false,
            true,
        )
    }
}

struct A320CargoDoorFactory {}
impl A320CargoDoorFactory {
    const FLOW_CONTROL_PROPORTIONAL_GAIN: f64 = 0.05;
    const FLOW_CONTROL_INTEGRAL_GAIN: f64 = 5.;
    const FLOW_CONTROL_FORCE_GAIN: f64 = 200000.;

    fn a320_cargo_door_actuator(
        bounded_linear_length: &impl BoundedLinearLength,
    ) -> LinearActuator {
        LinearActuator::new(
            bounded_linear_length,
            2,
            Length::new::<meter>(0.04422),
            Length::new::<meter>(0.03366),
            VolumeRate::new::<gallon_per_second>(0.01),
            600000.,
            15000.,
            500.,
            1000000.,
            Duration::from_millis(100),
            [1., 1., 1., 1., 1., 1.],
            [0., 0.2, 0.21, 0.79, 0.8, 1.],
            Self::FLOW_CONTROL_PROPORTIONAL_GAIN,
            Self::FLOW_CONTROL_INTEGRAL_GAIN,
            Self::FLOW_CONTROL_FORCE_GAIN,
        )
    }

    /// Builds a cargo door body for A320 Neo
    fn a320_cargo_door_body(is_locked: bool) -> LinearActuatedRigidBodyOnHingeAxis {
        let size = Vector3::new(100. / 1000., 1855. / 1000., 2025. / 1000.);
        let cg_offset = Vector3::new(0., -size[1] / 2., 0.);

        let control_arm = Vector3::new(-0.1597, -0.1614, 0.);
        let anchor = Vector3::new(-0.7596, -0.086, 0.);
        let axis_direction = Vector3::new(0., 0., 1.);
        LinearActuatedRigidBodyOnHingeAxis::new(
            Mass::new::<kilogram>(130.),
            size,
            cg_offset,
            control_arm,
            anchor,
            Angle::new::<degree>(-23.),
            Angle::new::<degree>(136.),
            Angle::new::<degree>(-23.),
            100.,
            is_locked,
            axis_direction,
        )
    }

    /// Builds a cargo door assembly consisting of the door physical rigid body and the hydraulic actuator connected
    /// to it
    fn a320_cargo_door_assembly() -> HydraulicLinearActuatorAssembly<1> {
        let cargo_door_body = Self::a320_cargo_door_body(true);
        let cargo_door_actuator = Self::a320_cargo_door_actuator(&cargo_door_body);
        HydraulicLinearActuatorAssembly::new([cargo_door_actuator], cargo_door_body)
    }

    fn new_a320_cargo_door(context: &mut InitContext, id: &str) -> CargoDoor {
        let assembly = Self::a320_cargo_door_assembly();
        CargoDoor::new(
            context,
            id,
            assembly,
            Self::new_a320_cargo_door_aero_model(),
        )
    }

    fn new_a320_cargo_door_aero_model() -> AerodynamicModel {
        let body = Self::a320_cargo_door_body(false);
        AerodynamicModel::new(
            &body,
            Some(Vector3::new(1., 0., 0.)),
            Some(Vector3::new(0., 0., 1.)),
            Some(Vector3::new(1., 0., 0.)),
        )
    }
}

struct A320AileronFactory {}
impl A320AileronFactory {
    const FLOW_CONTROL_PROPORTIONAL_GAIN: f64 = 0.6;
    const FLOW_CONTROL_INTEGRAL_GAIN: f64 = 4.;
    const FLOW_CONTROL_FORCE_GAIN: f64 = 200000.;

    const MAX_DAMPING_CONSTANT_FOR_SLOW_DAMPING: f64 = 800000.;

    fn a320_aileron_actuator(bounded_linear_length: &impl BoundedLinearLength) -> LinearActuator {
        let randomized_damping = random_from_range(
            Self::MAX_DAMPING_CONSTANT_FOR_SLOW_DAMPING / 10.,
            Self::MAX_DAMPING_CONSTANT_FOR_SLOW_DAMPING,
        );

        // Aileron actuator real data:
        // Max force of 4700DaN @ 3000psi. Max flow 3.302 US gal/min thus 0.055033333 gal/s
        // This gives a 0.00227225 squared meter of piston surface
        // This gives piston diameter of 0.0537878 meters
        // We use 0 as rod diameter as this is a symmetrical actuator so same surface each side
        LinearActuator::new(
            bounded_linear_length,
            1,
            Length::new::<meter>(0.0537878),
            Length::new::<meter>(0.),
            VolumeRate::new::<gallon_per_second>(0.055),
            80000.,
            1500.,
            5000.,
            randomized_damping,
            Duration::from_millis(300),
            [1., 1., 1., 1., 1., 1.],
            [0., 0.2, 0.21, 0.79, 0.8, 1.],
            Self::FLOW_CONTROL_PROPORTIONAL_GAIN,
            Self::FLOW_CONTROL_INTEGRAL_GAIN,
            Self::FLOW_CONTROL_FORCE_GAIN,
        )
    }

    /// Builds an aileron control surface body for A320 Neo
    fn a320_aileron_body() -> LinearActuatedRigidBodyOnHingeAxis {
        let size = Vector3::new(3.325, 0.16, 0.58);
        let cg_offset = Vector3::new(0., 0., -0.5 * size[2]);

        let control_arm = Vector3::new(0., -0.0525, 0.);
        let anchor = Vector3::new(0., -0.0525, 0.33);

        LinearActuatedRigidBodyOnHingeAxis::new(
            Mass::new::<kilogram>(24.65),
            size,
            cg_offset,
            control_arm,
            anchor,
            Angle::new::<degree>(-25.),
            Angle::new::<degree>(50.),
            Angle::new::<degree>(-25.),
            1.,
            false,
            Vector3::new(1., 0., 0.),
        )
    }

    /// Builds an aileron assembly consisting of the aileron physical rigid body and two hydraulic actuators connected
    /// to it
    fn a320_aileron_assembly() -> HydraulicLinearActuatorAssembly<2> {
        let aileron_body = Self::a320_aileron_body();

        let aileron_actuator_outward = Self::a320_aileron_actuator(&aileron_body);
        let aileron_actuator_inward = Self::a320_aileron_actuator(&aileron_body);

        HydraulicLinearActuatorAssembly::new(
            [aileron_actuator_outward, aileron_actuator_inward],
            aileron_body,
        )
    }

    fn new_aileron(context: &mut InitContext, id: AileronSide) -> AileronAssembly {
        let assembly = Self::a320_aileron_assembly();
        AileronAssembly::new(context, id, assembly, Self::new_a320_aileron_aero_model())
    }

    fn new_a320_aileron_aero_model() -> AerodynamicModel {
        let body = Self::a320_aileron_body();
        AerodynamicModel::new(
            &body,
            Some(Vector3::new(0., 1., 0.)),
            Some(Vector3::new(0., 0., 1.)),
            Some(Vector3::new(0., 1., 0.)),
        )
    }
}

pub(super) struct A320Hydraulic {
    hyd_ptu_ecam_memo_id: VariableIdentifier,
    ptu_high_pitch_sound_id: VariableIdentifier,

    nose_steering: SteeringActuator,

    core_hydraulic_updater: FixedStepLoop,
    physics_updater: MaxStepLoop,
    flight_controls_updater: MaxStepLoop,

    brake_steer_computer: A320HydraulicBrakeSteerComputerUnit,

    blue_circuit: HydraulicCircuit,
    blue_circuit_controller: A320HydraulicCircuitController,
    green_circuit: HydraulicCircuit,
    green_circuit_controller: A320HydraulicCircuitController,
    yellow_circuit: HydraulicCircuit,
    yellow_circuit_controller: A320HydraulicCircuitController,

    engine_driven_pump_1: EngineDrivenPump,
    engine_driven_pump_1_controller: A320EngineDrivenPumpController,

    engine_driven_pump_2: EngineDrivenPump,
    engine_driven_pump_2_controller: A320EngineDrivenPumpController,

    blue_electric_pump: ElectricPump,
    blue_electric_pump_controller: A320BlueElectricPumpController,

    yellow_electric_pump: ElectricPump,
    yellow_electric_pump_controller: A320YellowElectricPumpController,

    pushback_tug: PushbackTug,

    ram_air_turbine: RamAirTurbine,
    ram_air_turbine_controller: A320RamAirTurbineController,

    power_transfer_unit: PowerTransferUnit,
    power_transfer_unit_controller: A320PowerTransferUnitController,

    braking_circuit_norm: BrakeCircuit,
    braking_circuit_altn: BrakeCircuit,
    braking_force: A320BrakingForce,

    flap_system: FlapSlatAssembly,
    slat_system: FlapSlatAssembly,
    slats_flaps_complex: SlatFlapComplex,

    gcu: GeneratorControlUnit<9>,
    emergency_gen: HydraulicGeneratorMotor,

    forward_cargo_door: CargoDoor,
    forward_cargo_door_controller: A320DoorController,
    aft_cargo_door: CargoDoor,
    aft_cargo_door_controller: A320DoorController,

    elac_computer: ElacComputer,
    left_aileron: AileronAssembly,
    right_aileron: AileronAssembly,
}
impl A320Hydraulic {
    const FLAP_FFPU_TO_SURFACE_ANGLE_BREAKPTS: [f64; 12] = [
        0., 65., 115., 120.53, 136., 145.5, 152., 165., 168.3, 179., 231.2, 251.97,
    ];
    const FLAP_FFPU_TO_SURFACE_ANGLE_DEGREES: [f64; 12] = [
        0., 10.318, 18.2561, 19.134, 21.59, 23.098, 24.13, 26.196, 26.72, 28.42, 36.703, 40.,
    ];

    const SLAT_FFPU_TO_SURFACE_ANGLE_BREAKPTS: [f64; 12] = [
        0., 12.5985, 25.197, 37.7955, 50.394, 62.9925, 75.591, 88.1895, 100.788, 113.3865,
        157.48125, 170.07975,
    ];
    const SLAT_FFPU_TO_SURFACE_ANGLE_DEGREES: [f64; 12] =
        [0., 2., 4., 6., 8., 10., 12., 14., 16., 18., 25., 27.];

    const FORWARD_CARGO_DOOR_ID: &'static str = "FWD";
    const AFT_CARGO_DOOR_ID: &'static str = "AFT";

    const ELECTRIC_PUMP_MAX_CURRENT_AMPERE: f64 = 45.;
    const BLUE_ELEC_PUMP_CONTROL_POWER_BUS: ElectricalBusType =
        ElectricalBusType::DirectCurrentEssential;
    const BLUE_ELEC_PUMP_SUPPLY_POWER_BUS: ElectricalBusType =
        ElectricalBusType::AlternatingCurrent(1);

    const YELLOW_ELEC_PUMP_CONTROL_POWER_BUS: ElectricalBusType =
        ElectricalBusType::DirectCurrent(2);
    const YELLOW_ELEC_PUMP_CONTROL_FROM_CARGO_DOOR_OPERATION_POWER_BUS: ElectricalBusType =
        ElectricalBusType::DirectCurrentGndFltService;
    const YELLOW_ELEC_PUMP_SUPPLY_POWER_BUS: ElectricalBusType =
        ElectricalBusType::AlternatingCurrentGndFltService;

    const YELLOW_EDP_CONTROL_POWER_BUS1: ElectricalBusType = ElectricalBusType::DirectCurrent(2);
    const YELLOW_EDP_CONTROL_POWER_BUS2: ElectricalBusType =
        ElectricalBusType::DirectCurrentEssential;
    const GREEN_EDP_CONTROL_POWER_BUS1: ElectricalBusType =
        ElectricalBusType::DirectCurrentEssential;

    const PTU_CONTROL_POWER_BUS: ElectricalBusType = ElectricalBusType::DirectCurrentGndFltService;

    const RAT_CONTROL_SOLENOID1_POWER_BUS: ElectricalBusType =
        ElectricalBusType::DirectCurrentHot(1);
    const RAT_CONTROL_SOLENOID2_POWER_BUS: ElectricalBusType =
        ElectricalBusType::DirectCurrentHot(2);

    // Refresh rate of core hydraulic simulation
    const HYDRAULIC_SIM_TIME_STEP: Duration = Duration::from_millis(33);
    // Refresh rate of max fixed step loop for fast physics
    const HYDRAULIC_SIM_MAX_TIME_STEP_MILLISECONDS: Duration = Duration::from_millis(33);
    // Refresh rate of max fixed step loop for fastest flight controls physics needing super stability
    // and fast reacting time
    const HYDRAULIC_SIM_FLIGHT_CONTROLS_MAX_TIME_STEP_MILLISECONDS: Duration =
        Duration::from_millis(10);

    pub(super) fn new(context: &mut InitContext) -> A320Hydraulic {
        A320Hydraulic {
            hyd_ptu_ecam_memo_id: context.get_identifier("HYD_PTU_ON_ECAM_MEMO".to_owned()),
            ptu_high_pitch_sound_id: context.get_identifier("HYD_PTU_HIGH_PITCH_SOUND".to_owned()),

            nose_steering: SteeringActuator::new(
                context,
                Angle::new::<degree>(75.),
                AngularVelocity::new::<radian_per_second>(0.35),
                Length::new::<meter>(0.075),
                Ratio::new::<ratio>(0.18),
            ),

            core_hydraulic_updater: FixedStepLoop::new(Self::HYDRAULIC_SIM_TIME_STEP),
            physics_updater: MaxStepLoop::new(Self::HYDRAULIC_SIM_MAX_TIME_STEP_MILLISECONDS),
            flight_controls_updater: MaxStepLoop::new(
                Self::HYDRAULIC_SIM_FLIGHT_CONTROLS_MAX_TIME_STEP_MILLISECONDS,
            ),

            brake_steer_computer: A320HydraulicBrakeSteerComputerUnit::new(context),

            blue_circuit: A320HydraulicCircuitFactory::new_blue_circuit(context),
            blue_circuit_controller: A320HydraulicCircuitController::new(
                None,
                HydraulicColor::Blue,
            ),
            green_circuit: A320HydraulicCircuitFactory::new_green_circuit(context),
            green_circuit_controller: A320HydraulicCircuitController::new(
                Some(1),
                HydraulicColor::Green,
            ),
            yellow_circuit: A320HydraulicCircuitFactory::new_yellow_circuit(context),
            yellow_circuit_controller: A320HydraulicCircuitController::new(
                Some(2),
                HydraulicColor::Yellow,
            ),

            engine_driven_pump_1: EngineDrivenPump::new(context, "GREEN"),
            engine_driven_pump_1_controller: A320EngineDrivenPumpController::new(
                context,
                1,
                vec![Self::GREEN_EDP_CONTROL_POWER_BUS1],
            ),

            engine_driven_pump_2: EngineDrivenPump::new(context, "YELLOW"),
            engine_driven_pump_2_controller: A320EngineDrivenPumpController::new(
                context,
                2,
                vec![
                    Self::YELLOW_EDP_CONTROL_POWER_BUS1,
                    Self::YELLOW_EDP_CONTROL_POWER_BUS2,
                ],
            ),

            blue_electric_pump: ElectricPump::new(
                context,
                "BLUE",
                Self::BLUE_ELEC_PUMP_SUPPLY_POWER_BUS,
                ElectricCurrent::new::<ampere>(Self::ELECTRIC_PUMP_MAX_CURRENT_AMPERE),
            ),
            blue_electric_pump_controller: A320BlueElectricPumpController::new(
                context,
                Self::BLUE_ELEC_PUMP_CONTROL_POWER_BUS,
            ),

            yellow_electric_pump: ElectricPump::new(
                context,
                "YELLOW",
                Self::YELLOW_ELEC_PUMP_SUPPLY_POWER_BUS,
                ElectricCurrent::new::<ampere>(Self::ELECTRIC_PUMP_MAX_CURRENT_AMPERE),
            ),
            yellow_electric_pump_controller: A320YellowElectricPumpController::new(
                context,
                Self::YELLOW_ELEC_PUMP_CONTROL_POWER_BUS,
                Self::YELLOW_ELEC_PUMP_CONTROL_FROM_CARGO_DOOR_OPERATION_POWER_BUS,
            ),

            pushback_tug: PushbackTug::new(context),

            ram_air_turbine: RamAirTurbine::new(context),
            ram_air_turbine_controller: A320RamAirTurbineController::new(
                Self::RAT_CONTROL_SOLENOID1_POWER_BUS,
                Self::RAT_CONTROL_SOLENOID2_POWER_BUS,
            ),

            power_transfer_unit: PowerTransferUnit::new(context),
            power_transfer_unit_controller: A320PowerTransferUnitController::new(
                context,
                Self::PTU_CONTROL_POWER_BUS,
            ),

            braking_circuit_norm: BrakeCircuit::new(
                context,
                "NORM",
                Volume::new::<gallon>(0.),
                Volume::new::<gallon>(0.),
                Volume::new::<gallon>(0.13),
            ),

            // Alternate brakes accumulator in real A320 is 1.5 gal capacity.
            // This is tuned down to 1.0 to match real world accumulator filling time
            // as a faster accumulator response has too much unstability
            braking_circuit_altn: BrakeCircuit::new(
                context,
                "ALTN",
                Volume::new::<gallon>(1.0),
                Volume::new::<gallon>(0.4),
                Volume::new::<gallon>(0.13),
            ),

            braking_force: A320BrakingForce::new(context),

            flap_system: FlapSlatAssembly::new(
                context,
                "FLAPS",
                Volume::new::<cubic_inch>(0.32),
                AngularVelocity::new::<radian_per_second>(0.13),
                Angle::new::<degree>(251.97),
                Ratio::new::<ratio>(140.),
                Ratio::new::<ratio>(16.632),
                Ratio::new::<ratio>(314.98),
                Self::FLAP_FFPU_TO_SURFACE_ANGLE_BREAKPTS,
                Self::FLAP_FFPU_TO_SURFACE_ANGLE_DEGREES,
            ),
            slat_system: FlapSlatAssembly::new(
                context,
                "SLATS",
                Volume::new::<cubic_inch>(0.32),
                AngularVelocity::new::<radian_per_second>(0.09),
                Angle::new::<degree>(170.07975),
                Ratio::new::<ratio>(140.),
                Ratio::new::<ratio>(16.632),
                Ratio::new::<ratio>(314.98),
                Self::SLAT_FFPU_TO_SURFACE_ANGLE_BREAKPTS,
                Self::SLAT_FFPU_TO_SURFACE_ANGLE_DEGREES,
            ),
            slats_flaps_complex: SlatFlapComplex::new(context),

            gcu: GeneratorControlUnit::new(
                AngularVelocity::new::<revolution_per_minute>(12000.),
                [
                    0., 1000., 6000., 9999., 10000., 12000., 14000., 14001., 30000.,
                ],
                [0., 0., 0., 0., 1000., 6000., 1000., 0., 0.],
            ),

            emergency_gen: HydraulicGeneratorMotor::new(context, Volume::new::<cubic_inch>(0.19)),
            forward_cargo_door: A320CargoDoorFactory::new_a320_cargo_door(
                context,
                Self::FORWARD_CARGO_DOOR_ID,
            ),
            forward_cargo_door_controller: A320DoorController::new(
                context,
                Self::FORWARD_CARGO_DOOR_ID,
            ),

            aft_cargo_door: A320CargoDoorFactory::new_a320_cargo_door(
                context,
                Self::AFT_CARGO_DOOR_ID,
            ),
            aft_cargo_door_controller: A320DoorController::new(context, Self::AFT_CARGO_DOOR_ID),

            elac_computer: ElacComputer::new(context),
            left_aileron: A320AileronFactory::new_aileron(context, AileronSide::Left),
            right_aileron: A320AileronFactory::new_aileron(context, AileronSide::Right),
        }
    }

    pub(super) fn update(
        &mut self,
        context: &UpdateContext,
        engine1: &impl Engine,
        engine2: &impl Engine,
        overhead_panel: &A320HydraulicOverheadPanel,
        autobrake_panel: &AutobrakePanel,
        engine_fire_push_buttons: &impl EngineFirePushButtons,
        lgciu1: &impl LgciuSensors,
        lgciu2: &impl LgciuSensors,
        rat_and_emer_gen_man_on: &impl EmergencyElectricalRatPushButton,
        emergency_elec: &(impl EmergencyElectricalState + EmergencyGeneratorPower),
        reservoir_pneumatics: &impl ReservoirAirPressure,
    ) {
        self.core_hydraulic_updater.update(context);
        self.physics_updater.update(context);
        self.flight_controls_updater.update(context);

        for cur_time_step in self.physics_updater {
            self.update_fast_physics(
                &context.with_delta(cur_time_step),
                rat_and_emer_gen_man_on,
                emergency_elec,
                lgciu1,
            );
        }

        self.update_with_sim_rate(
            context,
            overhead_panel,
            autobrake_panel,
            rat_and_emer_gen_man_on,
            emergency_elec,
            lgciu1,
            lgciu2,
            engine1,
            engine2,
        );

        for cur_time_step in self.flight_controls_updater {
            self.update_flight_controls_physics(&context.with_delta(cur_time_step));
        }

        for cur_time_step in self.core_hydraulic_updater {
            self.update_core_hydraulics(
                &context.with_delta(cur_time_step),
                engine1,
                engine2,
                overhead_panel,
                engine_fire_push_buttons,
                lgciu1,
                lgciu2,
                reservoir_pneumatics,
            );
        }
    }

    fn ptu_has_fault(&self) -> bool {
        self.power_transfer_unit_controller
            .has_air_pressure_low_fault()
            || self.power_transfer_unit_controller.has_low_level_fault()
    }

    fn green_edp_has_fault(&self) -> bool {
        self.engine_driven_pump_1_controller
            .has_pressure_low_fault()
            || self
                .engine_driven_pump_1_controller
                .has_air_pressure_low_fault()
            || self.engine_driven_pump_1_controller.has_low_level_fault()
    }

    fn yellow_epump_has_fault(&self) -> bool {
        self.yellow_electric_pump_controller
            .has_pressure_low_fault()
            || self
                .yellow_electric_pump_controller
                .has_air_pressure_low_fault()
            || self.yellow_electric_pump_controller.has_low_level_fault()
    }

    fn yellow_edp_has_fault(&self) -> bool {
        self.engine_driven_pump_2_controller
            .has_pressure_low_fault()
            || self
                .engine_driven_pump_2_controller
                .has_air_pressure_low_fault()
            || self.engine_driven_pump_2_controller.has_low_level_fault()
    }

    fn blue_epump_has_fault(&self) -> bool {
        self.blue_electric_pump_controller.has_pressure_low_fault()
            || self
                .blue_electric_pump_controller
                .has_air_pressure_low_fault()
            || self.blue_electric_pump_controller.has_low_level_fault()
    }

    pub fn green_reservoir(&self) -> &Reservoir {
        self.green_circuit.reservoir()
    }

    pub fn blue_reservoir(&self) -> &Reservoir {
        self.blue_circuit.reservoir()
    }

    pub fn yellow_reservoir(&self) -> &Reservoir {
        self.yellow_circuit.reservoir()
    }

    #[cfg(test)]
    fn should_pressurise_yellow_pump_for_cargo_door_operation(&self) -> bool {
        self.yellow_electric_pump_controller
            .should_pressurise_for_cargo_door_operation()
    }

    #[cfg(test)]
    fn nose_wheel_steering_pin_is_inserted(&self) -> bool {
        self.pushback_tug.is_nose_wheel_steering_pin_inserted()
    }

    #[cfg(test)]
    fn is_blue_pressure_switch_pressurised(&self) -> bool {
        self.blue_circuit.system_section_pressure_switch() == PressureSwitchState::Pressurised
    }

    #[cfg(test)]
    fn is_green_pressure_switch_pressurised(&self) -> bool {
        self.green_circuit.system_section_pressure_switch() == PressureSwitchState::Pressurised
    }

    #[cfg(test)]
    fn is_yellow_pressure_switch_pressurised(&self) -> bool {
        self.yellow_circuit.system_section_pressure_switch() == PressureSwitchState::Pressurised
    }

    fn update_flight_controls_physics(&mut self, context: &UpdateContext) {
        self.left_aileron.update(
            context,
            self.elac_computer.left_controllers(),
            self.blue_circuit.system_pressure(),
            self.green_circuit.system_pressure(),
        );

        self.right_aileron.update(
            context,
            self.elac_computer.right_controllers(),
            self.blue_circuit.system_pressure(),
            self.green_circuit.system_pressure(),
        );
    }

    // Updates at the same rate as the sim or at a fixed maximum time step if sim rate is too slow
    fn update_fast_physics(
        &mut self,
        context: &UpdateContext,
        rat_and_emer_gen_man_on: &impl EmergencyElectricalRatPushButton,
        emergency_elec: &(impl EmergencyElectricalState + EmergencyGeneratorPower),
        lgciu1: &impl LgciuSensors,
    ) {
        self.forward_cargo_door.update(
            context,
            &self.forward_cargo_door_controller,
            self.yellow_circuit.system_pressure(),
        );

        self.aft_cargo_door.update(
            context,
            &self.aft_cargo_door_controller,
            self.yellow_circuit.system_pressure(),
        );

        self.ram_air_turbine.update_physics(
            &context.delta(),
            context.indicated_airspeed(),
            self.blue_circuit.system_pressure(),
        );

        self.gcu.update(
            context,
            &self.emergency_gen,
            self.blue_circuit.system_pressure(),
            emergency_elec,
            rat_and_emer_gen_man_on,
            lgciu1,
        );

        self.emergency_gen.update(
            context,
            self.blue_circuit.system_pressure(),
            &self.gcu,
            emergency_elec,
        );
    }

    fn update_with_sim_rate(
        &mut self,
        context: &UpdateContext,
        overhead_panel: &A320HydraulicOverheadPanel,
        autobrake_panel: &AutobrakePanel,
        rat_and_emer_gen_man_on: &impl EmergencyElectricalRatPushButton,
        emergency_elec_state: &impl EmergencyElectricalState,
        lgciu1: &impl LgciuSensors,
        lgciu2: &impl LgciuSensors,
        engine1: &impl Engine,
        engine2: &impl Engine,
    ) {
        self.nose_steering.update(
            context,
            self.yellow_circuit.system_pressure(),
            &self.brake_steer_computer,
            &self.pushback_tug,
        );

        // Process brake logic (which circuit brakes) and send brake demands (how much)
        self.brake_steer_computer.update(
            context,
            &self.green_circuit,
            &self.braking_circuit_altn,
            lgciu1,
            lgciu2,
            autobrake_panel,
            engine1,
            engine2,
        );

        // Updating rat stowed pos on all frames in case it's used for graphics
        self.ram_air_turbine.update_position(&context.delta());

        // Uses external conditions and momentary button: better to check each frame
        self.ram_air_turbine_controller.update(
            overhead_panel,
            rat_and_emer_gen_man_on,
            emergency_elec_state,
        );

        self.pushback_tug.update(context);

        self.braking_force.update_forces(
            context,
            &self.braking_circuit_norm,
            &self.braking_circuit_altn,
        );

        self.slats_flaps_complex
            .update(context, &self.flap_system, &self.slat_system);

        self.flap_system.update(
            context,
            self.slats_flaps_complex.flap_demand(),
            self.slats_flaps_complex.flap_demand(),
            self.green_circuit.system_pressure(),
            self.yellow_circuit.system_pressure(),
        );

        self.slat_system.update(
            context,
            self.slats_flaps_complex.slat_demand(),
            self.slats_flaps_complex.slat_demand(),
            self.blue_circuit.system_pressure(),
            self.green_circuit.system_pressure(),
        );

        self.forward_cargo_door_controller.update(
            context,
            &self.forward_cargo_door,
            self.yellow_circuit.system_pressure(),
        );

        self.aft_cargo_door_controller.update(
            context,
            &self.aft_cargo_door,
            self.yellow_circuit.system_pressure(),
        );

        self.elac_computer.update(
            self.blue_circuit.system_pressure(),
            self.green_circuit.system_pressure(),
        );
        self.slats_flaps_complex
            .update(context, &self.flap_system, &self.slat_system);
    }

    // For each hydraulic loop retrieves volumes from and to each actuator and pass it to the loops
    fn update_actuators_volume(&mut self) {
        self.update_green_actuators_volume();
        self.update_yellow_actuators_volume();
        self.update_blue_actuators_volume();
    }

    fn update_green_actuators_volume(&mut self) {
        self.green_circuit
            .update_actuator_volumes(&mut self.braking_circuit_norm);

        self.green_circuit
            .update_actuator_volumes(self.left_aileron.actuator(AileronActuatorCircuit::Green));
        self.green_circuit
            .update_actuator_volumes(self.right_aileron.actuator(AileronActuatorCircuit::Green));

        self.green_circuit
            .update_actuator_volumes(self.flap_system.left_motor());
        self.green_circuit
            .update_actuator_volumes(self.slat_system.right_motor());
    }

    fn update_yellow_actuators_volume(&mut self) {
        self.yellow_circuit
            .update_actuator_volumes(&mut self.braking_circuit_altn);

        self.yellow_circuit
            .update_actuator_volumes(self.flap_system.right_motor());

        self.yellow_circuit
            .update_actuator_volumes(self.forward_cargo_door.actuator());

        self.yellow_circuit
            .update_actuator_volumes(self.aft_cargo_door.actuator());

        self.yellow_circuit
            .update_actuator_volumes(&mut self.nose_steering);
    }

    fn update_blue_actuators_volume(&mut self) {
        self.blue_circuit
            .update_actuator_volumes(self.slat_system.left_motor());
        self.blue_circuit
            .update_actuator_volumes(&mut self.emergency_gen);

        self.blue_circuit
            .update_actuator_volumes(self.left_aileron.actuator(AileronActuatorCircuit::Blue));
        self.blue_circuit
            .update_actuator_volumes(self.right_aileron.actuator(AileronActuatorCircuit::Blue));
    }

    // All the core hydraulics updates that needs to be done at the slowest fixed step rate
    fn update_core_hydraulics(
        &mut self,
        context: &UpdateContext,
        engine1: &impl Engine,
        engine2: &impl Engine,
        overhead_panel: &A320HydraulicOverheadPanel,
        engine_fire_push_buttons: &impl EngineFirePushButtons,
        lgciu1: &impl LgciuSensors,
        lgciu2: &impl LgciuSensors,
        reservoir_pneumatics: &impl ReservoirAirPressure,
    ) {
        // First update what is currently consumed and given back by each actuator
        // Todo: might have to split the actuator volumes by expected number of loops
        self.update_actuators_volume();

        self.power_transfer_unit_controller.update(
            context,
            overhead_panel,
            &self.forward_cargo_door_controller,
            &self.aft_cargo_door_controller,
            &self.pushback_tug,
            lgciu2,
            self.green_circuit.reservoir(),
            self.yellow_circuit.reservoir(),
        );
        self.power_transfer_unit.update(
            context,
            self.green_circuit.system_section(),
            self.yellow_circuit.system_section(),
            &self.power_transfer_unit_controller,
        );

        self.engine_driven_pump_1_controller.update(
            overhead_panel,
            engine_fire_push_buttons,
            engine1,
            &self.green_circuit,
            lgciu1,
            self.green_circuit.reservoir(),
        );

        self.engine_driven_pump_1.update(
            context,
            self.green_circuit
                .pump_section(A320HydraulicCircuitFactory::YELLOW_GREEN_BLUE_PUMPS_INDEXES),
            self.green_circuit.reservoir(),
            engine1.hydraulic_pump_output_speed(),
            &self.engine_driven_pump_1_controller,
        );

        self.engine_driven_pump_2_controller.update(
            overhead_panel,
            engine_fire_push_buttons,
            engine2,
            &self.yellow_circuit,
            lgciu2,
            self.yellow_circuit.reservoir(),
        );

        self.engine_driven_pump_2.update(
            context,
            self.yellow_circuit
                .pump_section(A320HydraulicCircuitFactory::YELLOW_GREEN_BLUE_PUMPS_INDEXES),
            self.yellow_circuit.reservoir(),
            engine2.hydraulic_pump_output_speed(),
            &self.engine_driven_pump_2_controller,
        );

        self.blue_electric_pump_controller.update(
            overhead_panel,
            &self.blue_circuit,
            engine1,
            engine2,
            lgciu1,
            lgciu2,
            self.blue_circuit.reservoir(),
        );
        self.blue_electric_pump.update(
            context,
            self.blue_circuit
                .pump_section(A320HydraulicCircuitFactory::YELLOW_GREEN_BLUE_PUMPS_INDEXES),
            self.blue_circuit.reservoir(),
            &self.blue_electric_pump_controller,
        );

        self.yellow_electric_pump_controller.update(
            context,
            overhead_panel,
            &self.forward_cargo_door_controller,
            &self.aft_cargo_door_controller,
            &self.yellow_circuit,
            self.yellow_circuit.reservoir(),
        );
        self.yellow_electric_pump.update(
            context,
            self.yellow_circuit.system_section(),
            self.yellow_circuit.reservoir(),
            &self.yellow_electric_pump_controller,
        );

        self.ram_air_turbine.update(
            context,
            self.blue_circuit.system_section(),
            self.blue_circuit.reservoir(),
            &self.ram_air_turbine_controller,
        );

        self.green_circuit_controller.update(
            context,
            engine_fire_push_buttons,
            overhead_panel,
            &self.yellow_electric_pump_controller,
        );
        self.green_circuit.update(
            context,
            &mut vec![&mut self.engine_driven_pump_1],
            None::<&mut ElectricPump>,
            Some(&self.power_transfer_unit),
            &self.green_circuit_controller,
            reservoir_pneumatics.green_reservoir_pressure(),
        );

        self.yellow_circuit_controller.update(
            context,
            engine_fire_push_buttons,
            overhead_panel,
            &self.yellow_electric_pump_controller,
        );
        self.yellow_circuit.update(
            context,
            &mut vec![&mut self.engine_driven_pump_2],
            Some(&mut self.yellow_electric_pump),
            Some(&self.power_transfer_unit),
            &self.yellow_circuit_controller,
            reservoir_pneumatics.yellow_reservoir_pressure(),
        );

        self.blue_circuit_controller.update(
            context,
            engine_fire_push_buttons,
            overhead_panel,
            &self.yellow_electric_pump_controller,
        );
        self.blue_circuit.update(
            context,
            &mut vec![&mut self.blue_electric_pump],
            Some(&mut self.ram_air_turbine),
            None,
            &self.blue_circuit_controller,
            reservoir_pneumatics.blue_reservoir_pressure(),
        );

        self.braking_circuit_norm.update(
            context,
            self.green_circuit.system_section(),
            self.brake_steer_computer.norm_controller(),
        );
        self.braking_circuit_altn.update(
            context,
            self.yellow_circuit.system_section(),
            self.brake_steer_computer.alternate_controller(),
        );
    }

    // Actual logic of HYD PTU memo computed here until done within FWS
    fn should_show_hyd_ptu_message_on_ecam(&self) -> bool {
        let ptu_valve_ctrol_off = !self.power_transfer_unit_controller.should_enable();
        let green_eng_pump_lo_pr = !self.green_circuit.pump_section_switch_pressurised(
            A320HydraulicCircuitFactory::YELLOW_GREEN_BLUE_PUMPS_INDEXES,
        );

        let yellow_sys_lo_pr = !self.yellow_circuit.system_section_switch_pressurised();

        let yellow_sys_press_above_1450 =
            self.yellow_circuit.system_section_pressure() > Pressure::new::<psi>(1450.);

        let green_sys_press_above_1450 =
            self.green_circuit.system_section_pressure() > Pressure::new::<psi>(1450.);

        let green_sys_lo_pr = !self.green_circuit.system_section_switch_pressurised();

        let yellow_eng_pump_lo_pr = !self.yellow_circuit.pump_section_switch_pressurised(
            A320HydraulicCircuitFactory::YELLOW_GREEN_BLUE_PUMPS_INDEXES,
        );

        let yellow_elec_pump_on = self.yellow_electric_pump_controller.should_pressurise();

        let yellow_pump_state = yellow_eng_pump_lo_pr && !yellow_elec_pump_on;

        let yellow_press_node = yellow_sys_press_above_1450 || !yellow_sys_lo_pr;
        let green_press_node = green_sys_press_above_1450 || !green_sys_lo_pr;

        let yellow_side_and = green_eng_pump_lo_pr && yellow_press_node && green_press_node;
        let green_side_and = yellow_press_node && green_press_node && yellow_pump_state;

        !ptu_valve_ctrol_off && (yellow_side_and || green_side_and)
    }

    // Function dedicated to sound so it triggers the high pitch PTU sound on specific PTU conditions
    fn is_ptu_running_high_pitch_sound(&self) -> bool {
        let is_ptu_rotating = self.power_transfer_unit.is_active_left_to_right()
            || self.power_transfer_unit.is_active_right_to_left();

        let absolute_delta_pressure =
            (self.green_circuit.system_pressure() - self.yellow_circuit.system_pressure()).abs();

        absolute_delta_pressure > Pressure::new::<psi>(2700.) && is_ptu_rotating
    }
}
impl SimulationElement for A320Hydraulic {
    fn accept<T: SimulationElementVisitor>(&mut self, visitor: &mut T) {
        self.engine_driven_pump_1.accept(visitor);
        self.engine_driven_pump_1_controller.accept(visitor);

        self.engine_driven_pump_2.accept(visitor);
        self.engine_driven_pump_2_controller.accept(visitor);

        self.blue_electric_pump.accept(visitor);
        self.blue_electric_pump_controller.accept(visitor);

        self.yellow_electric_pump.accept(visitor);
        self.yellow_electric_pump_controller.accept(visitor);

        self.forward_cargo_door_controller.accept(visitor);
        self.forward_cargo_door.accept(visitor);

        self.aft_cargo_door_controller.accept(visitor);
        self.aft_cargo_door.accept(visitor);

        self.pushback_tug.accept(visitor);

        self.ram_air_turbine.accept(visitor);
        self.ram_air_turbine_controller.accept(visitor);

        self.power_transfer_unit.accept(visitor);
        self.power_transfer_unit_controller.accept(visitor);

        self.blue_circuit.accept(visitor);
        self.green_circuit.accept(visitor);
        self.yellow_circuit.accept(visitor);

        self.brake_steer_computer.accept(visitor);

        self.braking_circuit_norm.accept(visitor);
        self.braking_circuit_altn.accept(visitor);
        self.braking_force.accept(visitor);

        self.emergency_gen.accept(visitor);
        self.nose_steering.accept(visitor);
        self.slats_flaps_complex.accept(visitor);
        self.flap_system.accept(visitor);
        self.slat_system.accept(visitor);

        self.elac_computer.accept(visitor);
        self.left_aileron.accept(visitor);
        self.right_aileron.accept(visitor);

        visitor.visit(self);
    }

    fn write(&self, writer: &mut SimulatorWriter) {
        writer.write(
            &self.hyd_ptu_ecam_memo_id,
            self.should_show_hyd_ptu_message_on_ecam(),
        );

        writer.write(
            &self.ptu_high_pitch_sound_id,
            self.is_ptu_running_high_pitch_sound(),
        );
    }
}
impl HydraulicGeneratorControlUnit for A320Hydraulic {
    fn max_allowed_power(&self) -> Power {
        self.gcu.max_allowed_power()
    }

    fn motor_speed(&self) -> AngularVelocity {
        self.gcu.motor_speed()
    }
}

struct A320HydraulicCircuitController {
    circuit_id: HydraulicColor,
    engine_number: Option<usize>,
    should_open_fire_shutoff_valve: bool,
    should_open_leak_measurement_valve: bool,
}
impl A320HydraulicCircuitController {
    fn new(engine_number: Option<usize>, circuit_id: HydraulicColor) -> Self {
        Self {
            circuit_id,
            engine_number,
            should_open_fire_shutoff_valve: true,
            should_open_leak_measurement_valve: true,
        }
    }

    fn update(
        &mut self,
        context: &UpdateContext,
        engine_fire_push_buttons: &impl EngineFirePushButtons,
        overhead_panel: &A320HydraulicOverheadPanel,
        yellow_epump_controller: &A320YellowElectricPumpController,
    ) {
        if let Some(eng_number) = self.engine_number {
            self.should_open_fire_shutoff_valve = !engine_fire_push_buttons.is_released(eng_number);
        }

        self.update_leak_measurement_valve(context, overhead_panel, yellow_epump_controller);
    }

    fn update_leak_measurement_valve(
        &mut self,
        context: &UpdateContext,
        overhead_panel: &A320HydraulicOverheadPanel,
        yellow_epump_controller: &A320YellowElectricPumpController,
    ) {
        let measurement_valve_open_demand_raw = match &mut self.circuit_id {
            HydraulicColor::Green => overhead_panel.green_leak_measurement_valve_is_on(),
            HydraulicColor::Yellow => {
                overhead_panel.yellow_leak_measurement_valve_is_on()
                    && !yellow_epump_controller.should_pressurise_for_cargo_door_operation()
            }
            HydraulicColor::Blue => overhead_panel.blue_leak_measurement_valve_is_on(),
        };

        self.should_open_leak_measurement_valve = measurement_valve_open_demand_raw
            || self.plane_state_disables_leak_valve_closing(context);
    }

    fn plane_state_disables_leak_valve_closing(&self, context: &UpdateContext) -> bool {
        context.indicated_airspeed() >= Velocity::new::<knot>(100.)
    }
}
impl HydraulicCircuitController for A320HydraulicCircuitController {
    fn should_open_fire_shutoff_valve(&self, _: usize) -> bool {
        // A320 only has one main pump per pump section thus index not useful
        self.should_open_fire_shutoff_valve
    }

    fn should_open_leak_measurement_valve(&self) -> bool {
        self.should_open_leak_measurement_valve
    }
}

struct A320EngineDrivenPumpController {
    green_pump_low_press_id: VariableIdentifier,
    yellow_pump_low_press_id: VariableIdentifier,

    is_powered: bool,
    powered_by: Vec<ElectricalBusType>,
    engine_number: usize,
    should_pressurise: bool,
    has_pressure_low_fault: bool,
    has_air_pressure_low_fault: bool,
    has_low_level_fault: bool,
    is_pressure_low: bool,
}
impl A320EngineDrivenPumpController {
    fn new(
        context: &mut InitContext,
        engine_number: usize,
        powered_by: Vec<ElectricalBusType>,
    ) -> Self {
        Self {
            green_pump_low_press_id: context
                .get_identifier("HYD_GREEN_EDPUMP_LOW_PRESS".to_owned()),
            yellow_pump_low_press_id: context
                .get_identifier("HYD_YELLOW_EDPUMP_LOW_PRESS".to_owned()),

            is_powered: false,
            powered_by,
            engine_number,
            should_pressurise: true,

            has_pressure_low_fault: false,
            has_air_pressure_low_fault: false,
            has_low_level_fault: false,

            is_pressure_low: true,
        }
    }

    fn update_low_pressure(
        &mut self,
        engine: &impl Engine,
        hydraulic_circuit: &impl HydraulicPressure,
        lgciu: &impl LgciuSensors,
    ) {
        self.is_pressure_low = self.should_pressurise()
            && !hydraulic_circuit.pump_section_switch_pressurised(
                A320HydraulicCircuitFactory::YELLOW_GREEN_BLUE_PUMPS_INDEXES,
            );

        // Fault inhibited if on ground AND engine oil pressure is low (11KS1 elec relay)
        self.has_pressure_low_fault = self.is_pressure_low
            && (!engine.oil_pressure_is_low()
                || !(lgciu.right_gear_compressed(false) && lgciu.left_gear_compressed(false)));
    }

    fn update_low_air_pressure(
        &mut self,
        reservoir: &Reservoir,
        overhead_panel: &A320HydraulicOverheadPanel,
    ) {
        self.has_air_pressure_low_fault = reservoir.is_low_air_pressure()
            && overhead_panel.edp_push_button_is_auto(self.engine_number);
    }

    fn update_low_level(
        &mut self,
        reservoir: &Reservoir,
        overhead_panel: &A320HydraulicOverheadPanel,
    ) {
        self.has_low_level_fault =
            reservoir.is_low_level() && overhead_panel.edp_push_button_is_auto(self.engine_number);
    }

    fn update(
        &mut self,
        overhead_panel: &A320HydraulicOverheadPanel,
        engine_fire_push_buttons: &impl EngineFirePushButtons,
        engine: &impl Engine,
        hydraulic_circuit: &impl HydraulicPressure,
        lgciu: &impl LgciuSensors,
        reservoir: &Reservoir,
    ) {
        let mut should_pressurise_if_powered = false;
        if overhead_panel.edp_push_button_is_auto(self.engine_number)
            && !engine_fire_push_buttons.is_released(self.engine_number)
        {
            should_pressurise_if_powered = true;
        } else if overhead_panel.edp_push_button_is_off(self.engine_number)
            || engine_fire_push_buttons.is_released(self.engine_number)
        {
            should_pressurise_if_powered = false;
        }

        // Inverted logic, no power means solenoid valve always leave pump in pressurise mode
        self.should_pressurise = !self.is_powered || should_pressurise_if_powered;

        self.update_low_pressure(engine, hydraulic_circuit, lgciu);

        self.update_low_air_pressure(reservoir, overhead_panel);

        self.update_low_level(reservoir, overhead_panel);
    }

    fn has_pressure_low_fault(&self) -> bool {
        self.has_pressure_low_fault
    }

    fn has_air_pressure_low_fault(&self) -> bool {
        self.has_air_pressure_low_fault
    }

    fn has_low_level_fault(&self) -> bool {
        self.has_low_level_fault
    }
}
impl PumpController for A320EngineDrivenPumpController {
    fn should_pressurise(&self) -> bool {
        self.should_pressurise
    }
}
impl SimulationElement for A320EngineDrivenPumpController {
    fn write(&self, writer: &mut SimulatorWriter) {
        if self.engine_number == 1 {
            writer.write(&self.green_pump_low_press_id, self.is_pressure_low);
        } else if self.engine_number == 2 {
            writer.write(&self.yellow_pump_low_press_id, self.is_pressure_low);
        } else {
            panic!("The A320 only supports two engines.");
        }
    }

    fn receive_power(&mut self, buses: &impl ElectricalBuses) {
        self.is_powered = buses.any_is_powered(&self.powered_by);
    }
}

struct A320BlueElectricPumpController {
    low_press_id: VariableIdentifier,

    is_powered: bool,
    powered_by: ElectricalBusType,
    should_pressurise: bool,
    has_pressure_low_fault: bool,
    has_air_pressure_low_fault: bool,
    has_low_level_fault: bool,
    is_pressure_low: bool,
}
impl A320BlueElectricPumpController {
    fn new(context: &mut InitContext, powered_by: ElectricalBusType) -> Self {
        Self {
            low_press_id: context.get_identifier("HYD_BLUE_EPUMP_LOW_PRESS".to_owned()),

            is_powered: false,
            powered_by,
            should_pressurise: false,

            has_pressure_low_fault: false,
            has_air_pressure_low_fault: false,
            has_low_level_fault: false,

            is_pressure_low: true,
        }
    }

    fn update(
        &mut self,
        overhead_panel: &A320HydraulicOverheadPanel,
        hydraulic_circuit: &impl HydraulicPressure,
        engine1: &impl Engine,
        engine2: &impl Engine,
        lgciu1: &impl LgciuSensors,
        lgciu2: &impl LgciuSensors,
        reservoir: &Reservoir,
    ) {
        let mut should_pressurise_if_powered = false;
        if overhead_panel.blue_epump_push_button.is_auto() {
            if !lgciu1.nose_gear_compressed(false)
                || engine1.is_above_minimum_idle()
                || engine2.is_above_minimum_idle()
                || overhead_panel.blue_epump_override_push_button_is_on()
            {
                should_pressurise_if_powered = true;
            } else {
                should_pressurise_if_powered = false;
            }
        } else if overhead_panel.blue_epump_push_button_is_off() {
            should_pressurise_if_powered = false;
        }

        self.should_pressurise = self.is_powered && should_pressurise_if_powered;

        self.update_low_pressure(
            overhead_panel,
            hydraulic_circuit,
            engine1,
            engine2,
            lgciu1,
            lgciu2,
        );

        self.update_low_air_pressure(reservoir, overhead_panel);

        self.update_low_level(reservoir, overhead_panel);
    }

    fn update_low_pressure(
        &mut self,
        overhead_panel: &A320HydraulicOverheadPanel,
        hydraulic_circuit: &impl HydraulicPressure,
        engine1: &impl Engine,
        engine2: &impl Engine,
        lgciu1: &impl LgciuSensors,
        lgciu2: &impl LgciuSensors,
    ) {
        let is_both_engine_low_oil_pressure =
            engine1.oil_pressure_is_low() && engine2.oil_pressure_is_low();

        self.is_pressure_low = self.should_pressurise()
            && !hydraulic_circuit.pump_section_switch_pressurised(
                A320HydraulicCircuitFactory::YELLOW_GREEN_BLUE_PUMPS_INDEXES,
            );

        self.has_pressure_low_fault = self.is_pressure_low
            && (!is_both_engine_low_oil_pressure
                || (!(lgciu1.left_gear_compressed(false) && lgciu1.right_gear_compressed(false))
                    || !(lgciu2.left_gear_compressed(false)
                        && lgciu2.right_gear_compressed(false)))
                || overhead_panel.blue_epump_override_push_button_is_on());
    }

    fn update_low_air_pressure(
        &mut self,
        reservoir: &Reservoir,
        overhead_panel: &A320HydraulicOverheadPanel,
    ) {
        self.has_air_pressure_low_fault =
            reservoir.is_low_air_pressure() && !overhead_panel.blue_epump_push_button_is_off();
    }

    fn update_low_level(
        &mut self,
        reservoir: &Reservoir,
        overhead_panel: &A320HydraulicOverheadPanel,
    ) {
        self.has_low_level_fault =
            reservoir.is_low_level() && !overhead_panel.blue_epump_push_button_is_off();
    }

    fn has_pressure_low_fault(&self) -> bool {
        self.has_pressure_low_fault
    }

    fn has_air_pressure_low_fault(&self) -> bool {
        self.has_air_pressure_low_fault
    }

    fn has_low_level_fault(&self) -> bool {
        self.has_low_level_fault
    }
}
impl PumpController for A320BlueElectricPumpController {
    fn should_pressurise(&self) -> bool {
        self.should_pressurise
    }
}
impl SimulationElement for A320BlueElectricPumpController {
    fn write(&self, writer: &mut SimulatorWriter) {
        writer.write(&self.low_press_id, self.is_pressure_low);
    }

    fn receive_power(&mut self, buses: &impl ElectricalBuses) {
        self.is_powered = buses.is_powered(self.powered_by);
    }
}

struct A320YellowElectricPumpController {
    low_press_id: VariableIdentifier,

    is_powered: bool,
    powered_by: ElectricalBusType,
    powered_by_when_cargo_door_operation: ElectricalBusType,
    should_pressurise: bool,
    has_pressure_low_fault: bool,
    has_air_pressure_low_fault: bool,
    has_low_level_fault: bool,
    is_pressure_low: bool,

    is_required_for_cargo_door_operation: DelayedFalseLogicGate,
    should_pressurise_for_cargo_door_operation: bool,

    low_pressure_hystereris: bool,
}
impl A320YellowElectricPumpController {
    const DURATION_OF_YELLOW_PUMP_ACTIVATION_AFTER_CARGO_DOOR_OPERATION: Duration =
        Duration::from_secs(20);

    const LOW_PRESS_HYSTERESIS_HIGH_PSI: f64 = 1750.;
    const LOW_PRESS_HYSTERESIS_LOW_PSI: f64 = 1450.;

    fn new(
        context: &mut InitContext,
        powered_by: ElectricalBusType,
        powered_by_when_cargo_door_operation: ElectricalBusType,
    ) -> Self {
        Self {
            low_press_id: context.get_identifier("HYD_YELLOW_EPUMP_LOW_PRESS".to_owned()),

            is_powered: false,
            powered_by,
            powered_by_when_cargo_door_operation,
            should_pressurise: false,

            has_pressure_low_fault: false,
            has_air_pressure_low_fault: false,
            has_low_level_fault: false,

            is_pressure_low: true,
            is_required_for_cargo_door_operation: DelayedFalseLogicGate::new(
                Self::DURATION_OF_YELLOW_PUMP_ACTIVATION_AFTER_CARGO_DOOR_OPERATION,
            ),
            should_pressurise_for_cargo_door_operation: false,

            low_pressure_hystereris: false,
        }
    }

    fn update(
        &mut self,
        context: &UpdateContext,
        overhead_panel: &A320HydraulicOverheadPanel,
        forward_cargo_door_controller: &A320DoorController,
        aft_cargo_door_controller: &A320DoorController,
        hydraulic_circuit: &impl HydraulicPressure,
        reservoir: &Reservoir,
    ) {
        self.update_cargo_door_logic(
            context,
            overhead_panel,
            forward_cargo_door_controller,
            aft_cargo_door_controller,
        );

        self.should_pressurise = (overhead_panel.yellow_epump_push_button.is_on()
            || self.is_required_for_cargo_door_operation.output())
            && self.is_powered;

        self.update_low_pressure(hydraulic_circuit);

        self.update_low_air_pressure(reservoir, overhead_panel);

        self.update_low_level(reservoir, overhead_panel);
    }

    fn update_low_pressure(&mut self, hydraulic_circuit: &impl HydraulicPressure) {
        self.update_low_pressure_hysteresis(hydraulic_circuit);

        self.is_pressure_low = self.should_pressurise() && !self.low_pressure_hystereris;

        self.has_pressure_low_fault = self.is_pressure_low;
    }

    fn update_low_pressure_hysteresis(&mut self, hydraulic_circuit: &impl HydraulicPressure) {
        if hydraulic_circuit.system_section_pressure().get::<psi>()
            > Self::LOW_PRESS_HYSTERESIS_HIGH_PSI
        {
            self.low_pressure_hystereris = true;
        } else if hydraulic_circuit.system_section_pressure().get::<psi>()
            < Self::LOW_PRESS_HYSTERESIS_LOW_PSI
        {
            self.low_pressure_hystereris = false;
        }
    }

    fn update_cargo_door_logic(
        &mut self,
        context: &UpdateContext,
        overhead_panel: &A320HydraulicOverheadPanel,
        forward_cargo_door_controller: &A320DoorController,
        aft_cargo_door_controller: &A320DoorController,
    ) {
        self.is_required_for_cargo_door_operation.update(
            context,
            forward_cargo_door_controller.should_pressurise_hydraulics()
                || aft_cargo_door_controller.should_pressurise_hydraulics(),
        );

        self.should_pressurise_for_cargo_door_operation =
            self.is_required_for_cargo_door_operation.output()
                && !overhead_panel.yellow_epump_push_button.is_on();
    }

    fn update_low_air_pressure(
        &mut self,
        reservoir: &Reservoir,
        overhead_panel: &A320HydraulicOverheadPanel,
    ) {
        self.has_air_pressure_low_fault =
            reservoir.is_low_air_pressure() && !overhead_panel.yellow_epump_push_button_is_auto();
    }

    fn update_low_level(
        &mut self,
        reservoir: &Reservoir,
        overhead_panel: &A320HydraulicOverheadPanel,
    ) {
        self.has_low_level_fault =
            reservoir.is_low_level() && !overhead_panel.yellow_epump_push_button_is_auto();
    }

    fn has_pressure_low_fault(&self) -> bool {
        self.has_pressure_low_fault
    }

    fn has_air_pressure_low_fault(&self) -> bool {
        self.has_air_pressure_low_fault
    }

    fn has_low_level_fault(&self) -> bool {
        self.has_low_level_fault
    }

    fn should_pressurise_for_cargo_door_operation(&self) -> bool {
        self.should_pressurise_for_cargo_door_operation
    }
}
impl PumpController for A320YellowElectricPumpController {
    fn should_pressurise(&self) -> bool {
        self.should_pressurise
    }
}
impl SimulationElement for A320YellowElectricPumpController {
    fn write(&self, writer: &mut SimulatorWriter) {
        writer.write(&self.low_press_id, self.is_pressure_low);
    }

    fn receive_power(&mut self, buses: &impl ElectricalBuses) {
        // Control of the pump is powered by dedicated bus OR manual operation of cargo door through another bus
        self.is_powered = buses.is_powered(self.powered_by)
            || (self.is_required_for_cargo_door_operation.output()
                && buses.is_powered(self.powered_by_when_cargo_door_operation))
    }
}

struct A320PowerTransferUnitController {
    park_brake_lever_pos_id: VariableIdentifier,
    general_eng_1_starter_active_id: VariableIdentifier,
    general_eng_2_starter_active_id: VariableIdentifier,

    is_powered: bool,
    powered_by: ElectricalBusType,
    should_enable: bool,
    should_inhibit_ptu_after_cargo_door_operation: DelayedFalseLogicGate,

    parking_brake_lever_pos: bool,
    eng_1_master_on: bool,
    eng_2_master_on: bool,

    has_air_pressure_low_fault: bool,
    has_low_level_fault: bool,
}
impl A320PowerTransferUnitController {
    const DURATION_OF_PTU_INHIBIT_AFTER_CARGO_DOOR_OPERATION: Duration = Duration::from_secs(40);

    fn new(context: &mut InitContext, powered_by: ElectricalBusType) -> Self {
        Self {
            park_brake_lever_pos_id: context.get_identifier("PARK_BRAKE_LEVER_POS".to_owned()),
            general_eng_1_starter_active_id: context
                .get_identifier("GENERAL ENG STARTER ACTIVE:1".to_owned()),
            general_eng_2_starter_active_id: context
                .get_identifier("GENERAL ENG STARTER ACTIVE:2".to_owned()),

            is_powered: false,
            powered_by,
            should_enable: false,
            should_inhibit_ptu_after_cargo_door_operation: DelayedFalseLogicGate::new(
                Self::DURATION_OF_PTU_INHIBIT_AFTER_CARGO_DOOR_OPERATION,
            ),

            parking_brake_lever_pos: false,
            eng_1_master_on: false,
            eng_2_master_on: false,

            has_air_pressure_low_fault: false,
            has_low_level_fault: false,
        }
    }

    fn update(
        &mut self,
        context: &UpdateContext,
        overhead_panel: &A320HydraulicOverheadPanel,
        forward_cargo_door_controller: &A320DoorController,
        aft_cargo_door_controller: &A320DoorController,
        pushback_tug: &PushbackTug,
        lgciu2: &impl LgciuSensors,
        reservoir_left_side: &Reservoir,
        reservoir_right_side: &Reservoir,
    ) {
        self.should_inhibit_ptu_after_cargo_door_operation.update(
            context,
            forward_cargo_door_controller.should_pressurise_hydraulics()
                || aft_cargo_door_controller.should_pressurise_hydraulics(),
        );

        let ptu_inhibited = self.should_inhibit_ptu_after_cargo_door_operation.output()
            && overhead_panel.yellow_epump_push_button_is_auto();

        let should_enable_if_powered = overhead_panel.ptu_push_button_is_auto()
            && (!lgciu2.nose_gear_compressed(false)
                || self.eng_1_master_on && self.eng_2_master_on
                || !self.eng_1_master_on && !self.eng_2_master_on
                || (!self.parking_brake_lever_pos
                    && !pushback_tug.is_nose_wheel_steering_pin_inserted()))
            && !ptu_inhibited;

        // When there is no power, the PTU is always ON.
        self.should_enable = !self.is_powered || should_enable_if_powered;

        self.update_low_air_pressure(reservoir_left_side, reservoir_right_side, overhead_panel);

        self.update_low_level(reservoir_left_side, reservoir_right_side, overhead_panel);
    }

    fn update_low_air_pressure(
        &mut self,
        reservoir_left_side: &Reservoir,
        reservoir_right_side: &Reservoir,
        overhead_panel: &A320HydraulicOverheadPanel,
    ) {
        self.has_air_pressure_low_fault = (reservoir_left_side.is_low_air_pressure()
            || reservoir_right_side.is_low_air_pressure())
            && overhead_panel.ptu_push_button_is_auto();
    }

    fn update_low_level(
        &mut self,
        reservoir_left_side: &Reservoir,
        reservoir_right_side: &Reservoir,
        overhead_panel: &A320HydraulicOverheadPanel,
    ) {
        self.has_low_level_fault = (reservoir_left_side.is_low_level()
            || reservoir_right_side.is_low_level())
            && overhead_panel.ptu_push_button_is_auto();
    }

    fn has_air_pressure_low_fault(&self) -> bool {
        self.has_air_pressure_low_fault
    }

    fn has_low_level_fault(&self) -> bool {
        self.has_low_level_fault
    }
}
impl PowerTransferUnitController for A320PowerTransferUnitController {
    fn should_enable(&self) -> bool {
        self.should_enable
    }
}
impl SimulationElement for A320PowerTransferUnitController {
    fn read(&mut self, reader: &mut SimulatorReader) {
        self.parking_brake_lever_pos = reader.read(&self.park_brake_lever_pos_id);
        self.eng_1_master_on = reader.read(&self.general_eng_1_starter_active_id);
        self.eng_2_master_on = reader.read(&self.general_eng_2_starter_active_id);
    }

    fn receive_power(&mut self, buses: &impl ElectricalBuses) {
        self.is_powered = buses.is_powered(self.powered_by);
    }
}

struct A320RamAirTurbineController {
    is_solenoid_1_powered: bool,
    solenoid_1_bus: ElectricalBusType,

    is_solenoid_2_powered: bool,
    solenoid_2_bus: ElectricalBusType,

    should_deploy: bool,
}
impl A320RamAirTurbineController {
    fn new(solenoid_1_bus: ElectricalBusType, solenoid_2_bus: ElectricalBusType) -> Self {
        Self {
            is_solenoid_1_powered: false,
            solenoid_1_bus,

            is_solenoid_2_powered: false,
            solenoid_2_bus,

            should_deploy: false,
        }
    }

    fn update(
        &mut self,
        overhead_panel: &A320HydraulicOverheadPanel,
        rat_and_emer_gen_man_on: &impl EmergencyElectricalRatPushButton,
        emergency_elec_state: &impl EmergencyElectricalState,
    ) {
        let solenoid_1_should_trigger_deployment_if_powered =
            overhead_panel.rat_man_on_push_button_is_pressed();

        let solenoid_2_should_trigger_deployment_if_powered =
            emergency_elec_state.is_in_emergency_elec() || rat_and_emer_gen_man_on.is_pressed();

        self.should_deploy = (self.is_solenoid_1_powered
            && solenoid_1_should_trigger_deployment_if_powered)
            || (self.is_solenoid_2_powered && solenoid_2_should_trigger_deployment_if_powered);
    }
}
impl RamAirTurbineController for A320RamAirTurbineController {
    fn should_deploy(&self) -> bool {
        self.should_deploy
    }
}
impl SimulationElement for A320RamAirTurbineController {
    fn receive_power(&mut self, buses: &impl ElectricalBuses) {
        self.is_solenoid_1_powered = buses.is_powered(self.solenoid_1_bus);
        self.is_solenoid_2_powered = buses.is_powered(self.solenoid_2_bus);
    }
}

struct A320BrakeSystemOutputs {
    left_demand: Ratio,
    right_demand: Ratio,
    pressure_limit: Pressure,
}
impl A320BrakeSystemOutputs {
    fn new() -> Self {
        Self {
            left_demand: Ratio::new::<ratio>(0.),
            right_demand: Ratio::new::<ratio>(0.),
            pressure_limit: Pressure::new::<psi>(3000.),
        }
    }

    fn set_pressure_limit(&mut self, pressure_limit: Pressure) {
        self.pressure_limit = pressure_limit;
    }

    fn set_brake_demands(&mut self, left_demand: Ratio, right_demand: Ratio) {
        self.left_demand = left_demand
            .min(Ratio::new::<ratio>(1.))
            .max(Ratio::new::<ratio>(0.));
        self.right_demand = right_demand
            .min(Ratio::new::<ratio>(1.))
            .max(Ratio::new::<ratio>(0.));
    }

    fn set_no_demands(&mut self) {
        self.left_demand = Ratio::new::<ratio>(0.);
        self.right_demand = Ratio::new::<ratio>(0.);
    }

    fn set_max_demands(&mut self) {
        self.left_demand = Ratio::new::<ratio>(1.);
        self.right_demand = Ratio::new::<ratio>(1.);
    }

    fn left_demand(&self) -> Ratio {
        self.left_demand
    }

    fn right_demand(&self) -> Ratio {
        self.right_demand
    }
}
impl BrakeCircuitController for A320BrakeSystemOutputs {
    fn pressure_limit(&self) -> Pressure {
        self.pressure_limit
    }

    fn left_brake_demand(&self) -> Ratio {
        self.left_demand
    }

    fn right_brake_demand(&self) -> Ratio {
        self.right_demand
    }
}

struct A320HydraulicBrakeSteerComputerUnit {
    park_brake_lever_pos_id: VariableIdentifier,
    gear_handle_position_id: VariableIdentifier,
    antiskid_brakes_active_id: VariableIdentifier,
    left_brake_pedal_input_id: VariableIdentifier,
    right_brake_pedal_input_id: VariableIdentifier,

    ground_speed_id: VariableIdentifier,

    rudder_pedal_input_id: VariableIdentifier,
    tiller_handle_input_id: VariableIdentifier,
    tiller_pedal_disconnect_id: VariableIdentifier,
    autopilot_nosewheel_demand_id: VariableIdentifier,

    autobrake_controller: A320AutobrakeController,
    parking_brake_demand: bool,
    is_gear_lever_down: bool,
    left_brake_pilot_input: Ratio,
    right_brake_pilot_input: Ratio,

    norm_brake_outputs: A320BrakeSystemOutputs,
    alternate_brake_outputs: A320BrakeSystemOutputs,

    normal_brakes_available: bool,
    should_disable_auto_brake_when_retracting: DelayedTrueLogicGate,
    anti_skid_activated: bool,

    tiller_pedal_disconnect: bool,
    tiller_handle_position: Ratio,
    rudder_pedal_position: Ratio,
    autopilot_nosewheel_demand: Ratio,

    pedal_steering_limiter: SteeringAngleLimiter<5>,
    pedal_input_map: SteeringRatioToAngle<6>,
    tiller_steering_limiter: SteeringAngleLimiter<5>,
    tiller_input_map: SteeringRatioToAngle<6>,
    final_steering_position_request: Angle,

    ground_speed: Velocity,
}
impl A320HydraulicBrakeSteerComputerUnit {
    const RUDDER_PEDAL_INPUT_GAIN: f64 = 32.;
    const RUDDER_PEDAL_INPUT_MAP: [f64; 6] = [0., 1., 2., 32., 32., 32.];
    const RUDDER_PEDAL_INPUT_CURVE_MAP: [f64; 6] = [0., 0., 2., 6.4, 6.4, 6.4];
    const MAX_RUDDER_INPUT_INCLUDING_AUTOPILOT_DEGREE: f64 = 6.;

    const SPEED_MAP_FOR_PEDAL_ACTION_KNOT: [f64; 5] = [0., 40., 130., 1500.0, 2800.0];
    const STEERING_ANGLE_FOR_PEDAL_ACTION_DEGREE: [f64; 5] = [1., 1., 0., 0., 0.];

    const TILLER_INPUT_GAIN: f64 = 75.;
    const TILLER_INPUT_MAP: [f64; 6] = [0., 1., 20., 40., 66., 75.];
    const TILLER_INPUT_CURVE_MAP: [f64; 6] = [0., 0., 4., 15., 45., 74.];

    const AUTOPILOT_STEERING_INPUT_GAIN: f64 = 6.;

    const SPEED_MAP_FOR_TILLER_ACTION_KNOT: [f64; 5] = [0., 20., 70., 1500.0, 2800.0];
    const STEERING_ANGLE_FOR_TILLER_ACTION_DEGREE: [f64; 5] = [1., 1., 0., 0., 0.];

    const MAX_STEERING_ANGLE_DEMAND_DEGREES: f64 = 74.;

    // Minimum pressure hysteresis on green until main switched on ALTN brakes
    // Feedback by Cpt. Chaos — 25/04/2021 #pilot-feedback
    const MIN_PRESSURE_BRAKE_ALTN_HYST_LO: f64 = 1305.;
    const MIN_PRESSURE_BRAKE_ALTN_HYST_HI: f64 = 2176.;

    // Min pressure when parking brake enabled. Lower normal braking is allowed to use pilot input as emergency braking
    // Feedback by avteknisyan — 25/04/2021 #pilot-feedback
    const MIN_PRESSURE_PARK_BRAKE_EMERGENCY: f64 = 507.;

    const AUTOBRAKE_GEAR_RETRACTION_DURATION_S: f64 = 3.;

    const PILOT_INPUT_DETECTION_TRESHOLD: f64 = 0.2;

    fn new(context: &mut InitContext) -> Self {
        Self {
            park_brake_lever_pos_id: context.get_identifier("PARK_BRAKE_LEVER_POS".to_owned()),
            gear_handle_position_id: context.get_identifier("GEAR HANDLE POSITION".to_owned()),
            antiskid_brakes_active_id: context.get_identifier("ANTISKID BRAKES ACTIVE".to_owned()),
            left_brake_pedal_input_id: context.get_identifier("LEFT_BRAKE_PEDAL_INPUT".to_owned()),
            right_brake_pedal_input_id: context
                .get_identifier("RIGHT_BRAKE_PEDAL_INPUT".to_owned()),

            ground_speed_id: context.get_identifier("GPS GROUND SPEED".to_owned()),
            rudder_pedal_input_id: context.get_identifier("RUDDER_PEDAL_POSITION_RATIO".to_owned()),
            tiller_handle_input_id: context.get_identifier("TILLER_HANDLE_POSITION".to_owned()),
            tiller_pedal_disconnect_id: context
                .get_identifier("TILLER_PEDAL_DISCONNECT".to_owned()),
            autopilot_nosewheel_demand_id: context
                .get_identifier("AUTOPILOT_NOSEWHEEL_DEMAND".to_owned()),

            autobrake_controller: A320AutobrakeController::new(context),

            // Position of parking brake lever
            parking_brake_demand: true,
            is_gear_lever_down: true,
            left_brake_pilot_input: Ratio::new::<ratio>(0.0),
            right_brake_pilot_input: Ratio::new::<ratio>(0.0),
            norm_brake_outputs: A320BrakeSystemOutputs::new(),
            alternate_brake_outputs: A320BrakeSystemOutputs::new(),
            normal_brakes_available: false,
            should_disable_auto_brake_when_retracting: DelayedTrueLogicGate::new(
                Duration::from_secs_f64(Self::AUTOBRAKE_GEAR_RETRACTION_DURATION_S),
            ),
            anti_skid_activated: true,

            tiller_pedal_disconnect: false,
            tiller_handle_position: Ratio::new::<ratio>(0.),
            rudder_pedal_position: Ratio::new::<ratio>(0.),
            autopilot_nosewheel_demand: Ratio::new::<ratio>(0.),

            pedal_steering_limiter: SteeringAngleLimiter::new(
                Self::SPEED_MAP_FOR_PEDAL_ACTION_KNOT,
                Self::STEERING_ANGLE_FOR_PEDAL_ACTION_DEGREE,
            ),
            pedal_input_map: SteeringRatioToAngle::new(
                Ratio::new::<ratio>(Self::RUDDER_PEDAL_INPUT_GAIN),
                Self::RUDDER_PEDAL_INPUT_MAP,
                Self::RUDDER_PEDAL_INPUT_CURVE_MAP,
            ),
            tiller_steering_limiter: SteeringAngleLimiter::new(
                Self::SPEED_MAP_FOR_TILLER_ACTION_KNOT,
                Self::STEERING_ANGLE_FOR_TILLER_ACTION_DEGREE,
            ),
            tiller_input_map: SteeringRatioToAngle::new(
                Ratio::new::<ratio>(Self::TILLER_INPUT_GAIN),
                Self::TILLER_INPUT_MAP,
                Self::TILLER_INPUT_CURVE_MAP,
            ),
            final_steering_position_request: Angle::new::<degree>(0.),

            ground_speed: Velocity::new::<knot>(0.),
        }
    }

    fn allow_autobrake_arming(&self) -> bool {
        self.anti_skid_activated && self.normal_brakes_available
    }

    fn update_normal_braking_availability(&mut self, normal_braking_circuit_pressure: &Pressure) {
        if normal_braking_circuit_pressure.get::<psi>() > Self::MIN_PRESSURE_BRAKE_ALTN_HYST_HI
            && (self.left_brake_pilot_input.get::<ratio>() < Self::PILOT_INPUT_DETECTION_TRESHOLD
                && self.right_brake_pilot_input.get::<ratio>()
                    < Self::PILOT_INPUT_DETECTION_TRESHOLD)
        {
            self.normal_brakes_available = true;
        } else if normal_braking_circuit_pressure.get::<psi>()
            < Self::MIN_PRESSURE_BRAKE_ALTN_HYST_LO
        {
            self.normal_brakes_available = false;
        }
    }

    fn update_brake_pressure_limitation(&mut self) {
        let yellow_manual_braking_input = self.left_brake_pilot_input
            > self.alternate_brake_outputs.left_demand() + Ratio::new::<ratio>(0.2)
            || self.right_brake_pilot_input
                > self.alternate_brake_outputs.right_demand() + Ratio::new::<ratio>(0.2);

        // Nominal braking from pedals is limited to 2538psi
        self.norm_brake_outputs
            .set_pressure_limit(Pressure::new::<psi>(2538.));

        let alternate_brake_pressure_limit = Pressure::new::<psi>(if self.parking_brake_demand {
            // If no pilot action, standard park brake pressure limit
            if !yellow_manual_braking_input {
                2103.
            } else {
                // Else manual action limited to a higher max nominal pressure
                2538.
            }
        } else if !self.anti_skid_activated {
            1160.
        } else {
            // Else if any manual braking we use standard limit
            2538.
        });

        self.alternate_brake_outputs
            .set_pressure_limit(alternate_brake_pressure_limit);
    }

    /// Updates brakes and nose steering demands
    fn update(
        &mut self,
        context: &UpdateContext,
        green_circuit: &HydraulicCircuit,
        alternate_circuit: &BrakeCircuit,
        lgciu1: &impl LgciuSensors,
        lgciu2: &impl LgciuSensors,
        autobrake_panel: &AutobrakePanel,
        engine1: &impl Engine,
        engine2: &impl Engine,
    ) {
        self.update_steering_demands(lgciu1, engine1, engine2);

        self.update_normal_braking_availability(&green_circuit.system_pressure());
        self.update_brake_pressure_limitation();

        self.autobrake_controller.update(
            context,
            autobrake_panel,
            self.allow_autobrake_arming(),
            self.left_brake_pilot_input,
            self.right_brake_pilot_input,
            lgciu1,
            lgciu2,
        );

        let is_in_flight_gear_lever_up = !(lgciu1.left_and_right_gear_compressed(true)
            || lgciu2.left_and_right_gear_compressed(true)
            || self.is_gear_lever_down);

        self.should_disable_auto_brake_when_retracting.update(
            context,
            !lgciu1.all_down_and_locked() && !self.is_gear_lever_down,
        );

        if is_in_flight_gear_lever_up {
            if self.should_disable_auto_brake_when_retracting.output() {
                self.norm_brake_outputs.set_no_demands();
            } else {
                // Slight brake pressure to stop the spinning wheels (have no pressure data available yet, 0.2 is random one)
                self.norm_brake_outputs
                    .set_brake_demands(Ratio::new::<ratio>(0.2), Ratio::new::<ratio>(0.2));
            }

            self.alternate_brake_outputs.set_no_demands();
        } else {
            let green_used_for_brakes = self.normal_brakes_available
                && self.anti_skid_activated
                && !self.parking_brake_demand;

            if green_used_for_brakes {
                // Final output on normal brakes is max(pilot demand , autobrake demand) to allow pilot override autobrake demand
                self.norm_brake_outputs.set_brake_demands(
                    self.left_brake_pilot_input
                        .max(self.autobrake_controller.brake_output()),
                    self.right_brake_pilot_input
                        .max(self.autobrake_controller.brake_output()),
                );

                self.alternate_brake_outputs.set_no_demands();
            } else {
                self.norm_brake_outputs.set_no_demands();

                if !self.parking_brake_demand {
                    // Normal braking but using alternate circuit
                    self.alternate_brake_outputs.set_brake_demands(
                        self.left_brake_pilot_input,
                        self.right_brake_pilot_input,
                    );
                } else {
                    // Else we just use parking brake
                    self.alternate_brake_outputs.set_max_demands();

                    // Special case: parking brake on but yellow can't provide enough brakes: green are allowed to brake for emergency
                    if alternate_circuit.left_brake_pressure().get::<psi>()
                        < Self::MIN_PRESSURE_PARK_BRAKE_EMERGENCY
                        || alternate_circuit.right_brake_pressure().get::<psi>()
                            < Self::MIN_PRESSURE_PARK_BRAKE_EMERGENCY
                    {
                        self.norm_brake_outputs.set_brake_demands(
                            self.left_brake_pilot_input,
                            self.right_brake_pilot_input,
                        );
                    }
                }
            }
        }
    }

    fn update_steering_demands(
        &mut self,
        lgciu1: &impl LgciuSensors,
        engine1: &impl Engine,
        engine2: &impl Engine,
    ) {
        let steer_angle_from_autopilot = Angle::new::<degree>(
            self.autopilot_nosewheel_demand.get::<ratio>() * Self::AUTOPILOT_STEERING_INPUT_GAIN,
        );

        let steer_angle_from_pedals = if self.tiller_pedal_disconnect {
            Angle::new::<degree>(0.)
        } else {
            self.pedal_input_map
                .angle_demand_from_input_demand(self.rudder_pedal_position)
        };

        // TODO Here ground speed would be probably computed from wheel sensor logic
        let final_steer_rudder_plus_autopilot = self.pedal_steering_limiter.angle_from_speed(
            self.ground_speed,
            (steer_angle_from_pedals + steer_angle_from_autopilot)
                .min(Angle::new::<degree>(
                    Self::MAX_RUDDER_INPUT_INCLUDING_AUTOPILOT_DEGREE,
                ))
                .max(Angle::new::<degree>(
                    -Self::MAX_RUDDER_INPUT_INCLUDING_AUTOPILOT_DEGREE,
                )),
        );

        let steer_angle_from_tiller = self.tiller_steering_limiter.angle_from_speed(
            self.ground_speed,
            self.tiller_input_map
                .angle_demand_from_input_demand(self.tiller_handle_position),
        );

        let is_both_engine_low_oil_pressure =
            engine1.oil_pressure_is_low() && engine2.oil_pressure_is_low();

        self.final_steering_position_request = if !is_both_engine_low_oil_pressure
            && self.anti_skid_activated
            && lgciu1.nose_gear_compressed(false)
        {
            (final_steer_rudder_plus_autopilot + steer_angle_from_tiller)
                .min(Angle::new::<degree>(
                    Self::MAX_STEERING_ANGLE_DEMAND_DEGREES,
                ))
                .max(Angle::new::<degree>(
                    -Self::MAX_STEERING_ANGLE_DEMAND_DEGREES,
                ))
        } else {
            Angle::new::<degree>(0.)
        };
    }

    fn norm_controller(&self) -> &impl BrakeCircuitController {
        &self.norm_brake_outputs
    }

    fn alternate_controller(&self) -> &impl BrakeCircuitController {
        &self.alternate_brake_outputs
    }
}
impl SimulationElement for A320HydraulicBrakeSteerComputerUnit {
    fn accept<T: SimulationElementVisitor>(&mut self, visitor: &mut T) {
        self.autobrake_controller.accept(visitor);
        visitor.visit(self);
    }

    fn read(&mut self, reader: &mut SimulatorReader) {
        self.parking_brake_demand = reader.read(&self.park_brake_lever_pos_id);
        self.is_gear_lever_down = reader.read(&self.gear_handle_position_id);
        self.anti_skid_activated = reader.read(&self.antiskid_brakes_active_id);
        self.left_brake_pilot_input =
            Ratio::new::<percent>(reader.read(&self.left_brake_pedal_input_id));
        self.right_brake_pilot_input =
            Ratio::new::<percent>(reader.read(&self.right_brake_pedal_input_id));

        self.tiller_handle_position =
            Ratio::new::<ratio>(reader.read(&self.tiller_handle_input_id));
        self.rudder_pedal_position = Ratio::new::<ratio>(reader.read(&self.rudder_pedal_input_id));
        self.tiller_pedal_disconnect = reader.read(&self.tiller_pedal_disconnect_id);
        self.ground_speed = reader.read(&self.ground_speed_id);

        self.autopilot_nosewheel_demand =
            Ratio::new::<ratio>(reader.read(&self.autopilot_nosewheel_demand_id));
    }
}
impl SteeringController for A320HydraulicBrakeSteerComputerUnit {
    fn requested_position(&self) -> Angle {
        self.final_steering_position_request
    }
}

struct A320BrakingForce {
    brake_left_force_factor_id: VariableIdentifier,
    brake_right_force_factor_id: VariableIdentifier,
    trailing_edge_flaps_left_percent_id: VariableIdentifier,
    trailing_edge_flaps_right_percent_id: VariableIdentifier,

    left_braking_force: f64,
    right_braking_force: f64,

    flap_position: f64,
}
impl A320BrakingForce {
    const REFERENCE_PRESSURE_FOR_MAX_FORCE: f64 = 2538.;

    const FLAPS_BREAKPOINTS: [f64; 3] = [0., 50., 100.];
    const FLAPS_PENALTY_PERCENT: [f64; 3] = [5., 5., 0.];

    pub fn new(context: &mut InitContext) -> Self {
        A320BrakingForce {
            brake_left_force_factor_id: context
                .get_identifier("BRAKE LEFT FORCE FACTOR".to_owned()),
            brake_right_force_factor_id: context
                .get_identifier("BRAKE RIGHT FORCE FACTOR".to_owned()),
            trailing_edge_flaps_left_percent_id: context
                .get_identifier("LEFT_FLAPS_POSITION_PERCENT".to_owned()),
            trailing_edge_flaps_right_percent_id: context
                .get_identifier("RIGHT_FLAPS_POSITION_PERCENT".to_owned()),

            left_braking_force: 0.,
            right_braking_force: 0.,

            flap_position: 0.,
        }
    }

    pub fn update_forces(
        &mut self,
        context: &UpdateContext,
        norm_brakes: &BrakeCircuit,
        altn_brakes: &BrakeCircuit,
    ) {
        // Base formula for output force is output_force[0:1] = 50 * sqrt(current_pressure) / Max_brake_pressure
        // This formula gives a bit more punch for lower brake pressures (like 1000 psi alternate braking), as linear formula
        // gives really too low brake force for 1000psi

        let left_force_norm = 50. * norm_brakes.left_brake_pressure().get::<psi>().sqrt()
            / Self::REFERENCE_PRESSURE_FOR_MAX_FORCE;
        let left_force_altn = 50. * altn_brakes.left_brake_pressure().get::<psi>().sqrt()
            / Self::REFERENCE_PRESSURE_FOR_MAX_FORCE;
        self.left_braking_force = left_force_norm + left_force_altn;
        self.left_braking_force = self.left_braking_force.max(0.).min(1.);

        let right_force_norm = 50. * norm_brakes.right_brake_pressure().get::<psi>().sqrt()
            / Self::REFERENCE_PRESSURE_FOR_MAX_FORCE;
        let right_force_altn = 50. * altn_brakes.right_brake_pressure().get::<psi>().sqrt()
            / Self::REFERENCE_PRESSURE_FOR_MAX_FORCE;
        self.right_braking_force = right_force_norm + right_force_altn;
        self.right_braking_force = self.right_braking_force.max(0.).min(1.);

        self.correct_with_flaps_state(context);
    }

    fn correct_with_flaps_state(&mut self, context: &UpdateContext) {
        let flap_correction = Ratio::new::<percent>(interpolation(
            &Self::FLAPS_BREAKPOINTS,
            &Self::FLAPS_PENALTY_PERCENT,
            self.flap_position,
        ));

        // Using airspeed with formula 0.1 * sqrt(airspeed) to get a 0 to 1 ratio to use our flap correction
        // This way the less airspeed, the less our correction is used as it is an aerodynamic effect on brakes
        let mut airspeed_corrective_factor =
            0.1 * context.indicated_airspeed().get::<knot>().abs().sqrt();
        airspeed_corrective_factor = airspeed_corrective_factor.min(1.0);

        let final_flaps_correction_with_speed = flap_correction * airspeed_corrective_factor;

        self.left_braking_force = self.left_braking_force
            - (self.left_braking_force * final_flaps_correction_with_speed.get::<ratio>());

        self.right_braking_force = self.right_braking_force
            - (self.right_braking_force * final_flaps_correction_with_speed.get::<ratio>());
    }
}

impl SimulationElement for A320BrakingForce {
    fn write(&self, writer: &mut SimulatorWriter) {
        // BRAKE XXXX FORCE FACTOR is the actual braking force we want the plane to generate in the simulator
        writer.write(&self.brake_left_force_factor_id, self.left_braking_force);
        writer.write(&self.brake_right_force_factor_id, self.right_braking_force);
    }

    fn read(&mut self, reader: &mut SimulatorReader) {
        let left_flap: f64 = reader.read(&self.trailing_edge_flaps_left_percent_id);
        let right_flap: f64 = reader.read(&self.trailing_edge_flaps_right_percent_id);
        self.flap_position = (left_flap + right_flap) / 2.;
    }
}

#[derive(PartialEq, Clone, Copy)]
enum DoorControlState {
    DownLocked = 0,
    NoControl = 1,
    HydControl = 2,
    UpLocked = 3,
}

struct A320DoorController {
    requested_position_id: VariableIdentifier,

    control_state: DoorControlState,

    position_requested: Ratio,

    duration_in_no_control: Duration,
    duration_in_hyd_control: Duration,

    should_close_valves: bool,
    control_position_request: Ratio,
    should_unlock: bool,
}
impl A320DoorController {
    // Duration which the hydraulic valves sends a open request when request is closing (this is done on real aircraft so uplock can be easily unlocked without friction)
    const UP_CONTROL_TIME_BEFORE_DOWN_CONTROL: Duration = Duration::from_millis(200);

    // Delay from the ground crew unlocking the door to the time they start requiring up movement in control panel
    const DELAY_UNLOCK_TO_HYDRAULIC_CONTROL: Duration = Duration::from_secs(5);

    fn new(context: &mut InitContext, id: &str) -> Self {
        Self {
            requested_position_id: context.get_identifier(format!("{}_DOOR_CARGO_OPEN_REQ", id)),
            control_state: DoorControlState::DownLocked,
            position_requested: Ratio::new::<ratio>(0.),

            duration_in_no_control: Duration::from_secs(0),
            duration_in_hyd_control: Duration::from_secs(0),

            should_close_valves: true,
            control_position_request: Ratio::new::<ratio>(0.),
            should_unlock: false,
        }
    }

    fn update(&mut self, context: &UpdateContext, door: &CargoDoor, current_pressure: Pressure) {
        self.control_state = self.determine_control_state_and_lock_action(door, current_pressure);
        self.update_timers(context);
        self.update_actions_from_state();
    }

    fn update_timers(&mut self, context: &UpdateContext) {
        if self.control_state == DoorControlState::NoControl {
            self.duration_in_no_control += context.delta();
        } else {
            self.duration_in_no_control = Duration::from_secs(0);
        }

        if self.control_state == DoorControlState::HydControl {
            self.duration_in_hyd_control += context.delta();
        } else {
            self.duration_in_hyd_control = Duration::from_secs(0);
        }
    }

    fn update_actions_from_state(&mut self) {
        match self.control_state {
            DoorControlState::DownLocked => {}
            DoorControlState::NoControl => {
                self.should_close_valves = true;
            }
            DoorControlState::HydControl => {
                self.should_close_valves = false;
                self.control_position_request = if self.position_requested > Ratio::new::<ratio>(0.)
                    || self.duration_in_hyd_control < Self::UP_CONTROL_TIME_BEFORE_DOWN_CONTROL
                {
                    Ratio::new::<ratio>(1.0)
                } else {
                    Ratio::new::<ratio>(-0.1)
                }
            }
            DoorControlState::UpLocked => {
                self.should_close_valves = true;
            }
        }
    }

    fn determine_control_state_and_lock_action(
        &mut self,
        door: &CargoDoor,
        current_pressure: Pressure,
    ) -> DoorControlState {
        match self.control_state {
            DoorControlState::DownLocked if self.position_requested > Ratio::new::<ratio>(0.) => {
                self.should_unlock = true;
                DoorControlState::NoControl
            }
            DoorControlState::NoControl
                if self.duration_in_no_control > Self::DELAY_UNLOCK_TO_HYDRAULIC_CONTROL =>
            {
                self.should_unlock = false;
                DoorControlState::HydControl
            }
            DoorControlState::HydControl if door.is_locked() => {
                self.should_unlock = false;
                DoorControlState::DownLocked
            }
            DoorControlState::HydControl
                if door.position() > Ratio::new::<ratio>(0.9)
                    && self.position_requested > Ratio::new::<ratio>(0.5) =>
            {
                self.should_unlock = false;
                DoorControlState::UpLocked
            }
            DoorControlState::UpLocked
                if self.position_requested < Ratio::new::<ratio>(1.)
                    && current_pressure > Pressure::new::<psi>(1000.) =>
            {
                DoorControlState::HydControl
            }
            _ => self.control_state,
        }
    }

    fn should_pressurise_hydraulics(&self) -> bool {
        (self.control_state == DoorControlState::UpLocked
            && self.position_requested < Ratio::new::<ratio>(1.))
            || self.control_state == DoorControlState::HydControl
    }
}
impl HydraulicAssemblyController for A320DoorController {
    fn requested_mode(&self) -> LinearActuatorMode {
        if self.should_close_valves {
            LinearActuatorMode::ClosedValves
        } else {
            LinearActuatorMode::PositionControl
        }
    }

    fn requested_position(&self) -> Ratio {
        self.control_position_request
    }

    fn should_lock(&self) -> bool {
        !self.should_unlock
    }

    fn requested_lock_position(&self) -> Ratio {
        Ratio::new::<ratio>(0.)
    }
}
impl SimulationElement for A320DoorController {
    fn read(&mut self, reader: &mut SimulatorReader) {
        self.position_requested = Ratio::new::<ratio>(reader.read(&self.requested_position_id));
    }
}

struct CargoDoor {
    hydraulic_assembly: HydraulicLinearActuatorAssembly<1>,

    position_id: VariableIdentifier,
    locked_id: VariableIdentifier,
    position: Ratio,

    is_locked: bool,

    aerodynamic_model: AerodynamicModel,
}
impl CargoDoor {
    fn new(
        context: &mut InitContext,
        id: &str,
        hydraulic_assembly: HydraulicLinearActuatorAssembly<1>,
        aerodynamic_model: AerodynamicModel,
    ) -> Self {
        Self {
            hydraulic_assembly,
            position_id: context.get_identifier(format!("{}_DOOR_CARGO_POSITION", id)),
            locked_id: context.get_identifier(format!("{}_DOOR_CARGO_LOCKED", id)),

            position: Ratio::new::<ratio>(0.),

            is_locked: true,

            aerodynamic_model,
        }
    }

    fn position(&self) -> Ratio {
        self.position
    }

    fn is_locked(&self) -> bool {
        self.is_locked
    }

    fn actuator(&mut self) -> &mut impl Actuator {
        self.hydraulic_assembly.actuator(0)
    }

    fn update(
        &mut self,
        context: &UpdateContext,
        cargo_door_controller: &impl HydraulicAssemblyController,
        current_pressure: Pressure,
    ) {
        self.aerodynamic_model
            .update_body(context, self.hydraulic_assembly.body());
        self.hydraulic_assembly.update(
            context,
            std::slice::from_ref(cargo_door_controller),
            [current_pressure],
        );

        self.position = self.hydraulic_assembly.position_normalized();
        self.is_locked = self.hydraulic_assembly.is_locked();
    }
}
impl SimulationElement for CargoDoor {
    fn write(&self, writer: &mut SimulatorWriter) {
        writer.write(&self.position_id, self.position());
        writer.write(&self.locked_id, self.is_locked());
    }
}

struct PushbackTug {
    nw_strg_disc_memo_id: VariableIdentifier,
    state_id: VariableIdentifier,
    steer_angle_id: VariableIdentifier,

    steering_angle_raw: Angle,
    steering_angle: LowPassFilter<Angle>,

    // Type of pushback:
    // 0 = Straight
    // 1 = Left
    // 2 = Right
    // 3 = Assumed to be no pushback
    // 4 = might be finishing pushback, to confirm
    state: f64,
    nose_wheel_steering_pin_inserted: DelayedFalseLogicGate,
}
impl PushbackTug {
    const DURATION_AFTER_WHICH_NWS_PIN_IS_REMOVED_AFTER_PUSHBACK: Duration =
        Duration::from_secs(15);

    const STATE_NO_PUSHBACK: f64 = 3.;

    const STEERING_ANGLE_FILTER_TIME_CONSTANT: Duration = Duration::from_millis(1500);

    fn new(context: &mut InitContext) -> Self {
        Self {
            nw_strg_disc_memo_id: context.get_identifier("HYD_NW_STRG_DISC_ECAM_MEMO".to_owned()),
            state_id: context.get_identifier("PUSHBACK STATE".to_owned()),
            steer_angle_id: context.get_identifier("PUSHBACK ANGLE".to_owned()),

            steering_angle_raw: Angle::default(),
            steering_angle: LowPassFilter::new(Self::STEERING_ANGLE_FILTER_TIME_CONSTANT),

            state: Self::STATE_NO_PUSHBACK,
            nose_wheel_steering_pin_inserted: DelayedFalseLogicGate::new(
                Self::DURATION_AFTER_WHICH_NWS_PIN_IS_REMOVED_AFTER_PUSHBACK,
            ),
        }
    }

    fn update(&mut self, context: &UpdateContext) {
        self.nose_wheel_steering_pin_inserted
            .update(context, self.is_pushing());

        if self.is_pushing() {
            self.steering_angle
                .update(context.delta(), self.steering_angle_raw);
        } else {
            self.steering_angle.reset(Angle::default());
        }
    }

    fn is_pushing(&self) -> bool {
        (self.state - PushbackTug::STATE_NO_PUSHBACK).abs() > f64::EPSILON
    }
}
impl Pushback for PushbackTug {
    fn is_nose_wheel_steering_pin_inserted(&self) -> bool {
        self.nose_wheel_steering_pin_inserted.output()
    }

    fn steering_angle(&self) -> Angle {
        self.steering_angle.output()
    }
}
impl SimulationElement for PushbackTug {
    fn read(&mut self, reader: &mut SimulatorReader) {
        self.state = reader.read(&self.state_id);

        self.steering_angle_raw = Angle::new::<radian>(reader.read(&self.steer_angle_id));
    }

    fn write(&self, writer: &mut SimulatorWriter) {
        writer.write(
            &self.nw_strg_disc_memo_id,
            self.is_nose_wheel_steering_pin_inserted(),
        );
    }
}

/// Autobrake controller computes the state machine of the autobrake logic, and the deceleration target
/// that we expect for the plane
pub struct A320AutobrakeController {
    armed_mode_id: VariableIdentifier,
    decel_light_id: VariableIdentifier,
    spoilers_ground_spoilers_active_id: VariableIdentifier,
    external_disarm_event_id: VariableIdentifier,

    deceleration_governor: AutobrakeDecelerationGovernor,

    target: Acceleration,
    mode: AutobrakeMode,

    arming_is_allowed_by_bcu: bool,
    left_brake_pedal_input: Ratio,
    right_brake_pedal_input: Ratio,

    ground_spoilers_are_deployed: bool,
    last_ground_spoilers_are_deployed: bool,

    should_disarm_after_time_in_flight: DelayedPulseTrueLogicGate,
    should_reject_max_mode_after_time_in_flight: DelayedTrueLogicGate,

    external_disarm_event: bool,
}
impl A320AutobrakeController {
    const DURATION_OF_FLIGHT_TO_DISARM_AUTOBRAKE_SECS: f64 = 10.;

    // Dynamic decel target map versus time for any mode that needs it
    const LOW_MODE_DECEL_PROFILE_ACCEL_MS2: [f64; 4] = [4., 4., 0., -2.];
    const LOW_MODE_DECEL_PROFILE_TIME_S: [f64; 4] = [0., 1.99, 2., 4.5];

    const MED_MODE_DECEL_PROFILE_ACCEL_MS2: [f64; 5] = [4., 4., 0., -2., -3.];
    const MED_MODE_DECEL_PROFILE_TIME_S: [f64; 5] = [0., 1.99, 2., 2.5, 4.];

    const MAX_MODE_DECEL_TARGET_MS2: f64 = -6.;
    const OFF_MODE_DECEL_TARGET_MS2: f64 = 5.;

    const MARGIN_PERCENT_TO_TARGET_TO_SHOW_DECEL_IN_LO_MED: f64 = 80.;
    const TARGET_TO_SHOW_DECEL_IN_MAX_MS2: f64 = -2.7;

    fn new(context: &mut InitContext) -> A320AutobrakeController {
        A320AutobrakeController {
            armed_mode_id: context.get_identifier("AUTOBRAKES_ARMED_MODE".to_owned()),
            decel_light_id: context.get_identifier("AUTOBRAKES_DECEL_LIGHT".to_owned()),
            spoilers_ground_spoilers_active_id: context
                .get_identifier("SPOILERS_GROUND_SPOILERS_ACTIVE".to_owned()),
            external_disarm_event_id: context.get_identifier("AUTOBRAKE_DISARM".to_owned()),

            deceleration_governor: AutobrakeDecelerationGovernor::new(),
            target: Acceleration::new::<meter_per_second_squared>(0.),
            mode: AutobrakeMode::NONE,
            arming_is_allowed_by_bcu: false,
            left_brake_pedal_input: Ratio::new::<percent>(0.),
            right_brake_pedal_input: Ratio::new::<percent>(0.),
            ground_spoilers_are_deployed: false,
            last_ground_spoilers_are_deployed: false,
            should_disarm_after_time_in_flight: DelayedPulseTrueLogicGate::new(
                Duration::from_secs_f64(Self::DURATION_OF_FLIGHT_TO_DISARM_AUTOBRAKE_SECS),
            ),
            should_reject_max_mode_after_time_in_flight: DelayedTrueLogicGate::new(
                Duration::from_secs_f64(Self::DURATION_OF_FLIGHT_TO_DISARM_AUTOBRAKE_SECS),
            ),
            external_disarm_event: false,
        }
    }

    fn spoilers_retracted_during_this_update(&self) -> bool {
        !self.ground_spoilers_are_deployed && self.last_ground_spoilers_are_deployed
    }

    fn brake_output(&self) -> Ratio {
        Ratio::new::<ratio>(self.deceleration_governor.output())
    }

    fn determine_mode(&mut self, autobrake_panel: &AutobrakePanel) -> AutobrakeMode {
        if self.should_disarm() {
            AutobrakeMode::NONE
        } else {
            match autobrake_panel.pressed_mode() {
                Some(mode) if self.mode == mode => AutobrakeMode::NONE,
                Some(mode)
                    if mode != AutobrakeMode::MAX
                        || !self.should_reject_max_mode_after_time_in_flight.output() =>
                {
                    mode
                }
                Some(_) | None => self.mode,
            }
        }
    }

    fn should_engage_deceleration_governor(&self) -> bool {
        self.is_armed() && self.ground_spoilers_are_deployed && !self.should_disarm()
    }

    fn is_armed(&self) -> bool {
        self.mode != AutobrakeMode::NONE
    }

    fn is_decelerating(&self) -> bool {
        match self.mode {
            AutobrakeMode::NONE => false,
            AutobrakeMode::LOW | AutobrakeMode::MED => {
                self.deceleration_demanded()
                    && self
                        .deceleration_governor
                        .is_on_target(Ratio::new::<percent>(
                            Self::MARGIN_PERCENT_TO_TARGET_TO_SHOW_DECEL_IN_LO_MED,
                        ))
            }
            _ => {
                self.deceleration_demanded()
                    && self.deceleration_governor.decelerating_at_or_above_rate(
                        Acceleration::new::<meter_per_second_squared>(
                            Self::TARGET_TO_SHOW_DECEL_IN_MAX_MS2,
                        ),
                    )
            }
        }
    }

    fn deceleration_demanded(&self) -> bool {
        self.deceleration_governor.is_engaged()
            && self.target.get::<meter_per_second_squared>() < 0.
    }

    fn should_disarm_due_to_pedal_input(&self) -> bool {
        match self.mode {
            AutobrakeMode::NONE => false,
            AutobrakeMode::LOW | AutobrakeMode::MED => {
                self.left_brake_pedal_input > Ratio::new::<percent>(53.)
                    || self.right_brake_pedal_input > Ratio::new::<percent>(53.)
                    || (self.left_brake_pedal_input > Ratio::new::<percent>(11.)
                        && self.right_brake_pedal_input > Ratio::new::<percent>(11.))
            }
            AutobrakeMode::MAX => {
                self.left_brake_pedal_input > Ratio::new::<percent>(77.)
                    || self.right_brake_pedal_input > Ratio::new::<percent>(77.)
                    || (self.left_brake_pedal_input > Ratio::new::<percent>(53.)
                        && self.right_brake_pedal_input > Ratio::new::<percent>(53.))
            }
            _ => false,
        }
    }

    fn should_disarm(&self) -> bool {
        (self.deceleration_governor.is_engaged() && self.should_disarm_due_to_pedal_input())
            || !self.arming_is_allowed_by_bcu
            || self.spoilers_retracted_during_this_update()
            || self.should_disarm_after_time_in_flight.output()
            || self.external_disarm_event
    }

    fn calculate_target(&mut self) -> Acceleration {
        Acceleration::new::<meter_per_second_squared>(match self.mode {
            AutobrakeMode::NONE => Self::OFF_MODE_DECEL_TARGET_MS2,
            AutobrakeMode::LOW => interpolation(
                &Self::LOW_MODE_DECEL_PROFILE_TIME_S,
                &Self::LOW_MODE_DECEL_PROFILE_ACCEL_MS2,
                self.deceleration_governor.time_engaged().as_secs_f64(),
            ),
            AutobrakeMode::MED => interpolation(
                &Self::MED_MODE_DECEL_PROFILE_TIME_S,
                &Self::MED_MODE_DECEL_PROFILE_ACCEL_MS2,
                self.deceleration_governor.time_engaged().as_secs_f64(),
            ),
            AutobrakeMode::MAX => Self::MAX_MODE_DECEL_TARGET_MS2,
            _ => Self::OFF_MODE_DECEL_TARGET_MS2,
        })
    }

    fn update_input_conditions(
        &mut self,
        context: &UpdateContext,
        allow_arming: bool,
        pedal_input_left: Ratio,
        pedal_input_right: Ratio,
        lgciu1: &impl LgciuSensors,
        lgciu2: &impl LgciuSensors,
    ) {
        let in_flight_lgciu1 =
            !lgciu1.right_gear_compressed(false) && !lgciu1.left_gear_compressed(false);
        let in_flight_lgciu2 =
            !lgciu2.right_gear_compressed(false) && !lgciu2.left_gear_compressed(false);

        self.should_disarm_after_time_in_flight
            .update(context, in_flight_lgciu1 && in_flight_lgciu2);
        self.should_reject_max_mode_after_time_in_flight
            .update(context, in_flight_lgciu1 && in_flight_lgciu2);

        self.arming_is_allowed_by_bcu = allow_arming;
        self.left_brake_pedal_input = pedal_input_left;
        self.right_brake_pedal_input = pedal_input_right;
    }

    fn update(
        &mut self,
        context: &UpdateContext,
        autobrake_panel: &AutobrakePanel,
        allow_arming: bool,
        pedal_input_left: Ratio,
        pedal_input_right: Ratio,
        lgciu1: &impl LgciuSensors,
        lgciu2: &impl LgciuSensors,
    ) {
        self.update_input_conditions(
            context,
            allow_arming,
            pedal_input_left,
            pedal_input_right,
            lgciu1,
            lgciu2,
        );
        self.mode = self.determine_mode(autobrake_panel);

        self.deceleration_governor
            .engage_when(self.should_engage_deceleration_governor());

        self.target = self.calculate_target();
        self.deceleration_governor.update(context, self.target);
    }
}
impl SimulationElement for A320AutobrakeController {
    fn write(&self, writer: &mut SimulatorWriter) {
        writer.write(&self.armed_mode_id, self.mode as u8 as f64);
        writer.write(&self.decel_light_id, self.is_decelerating());
    }

    fn read(&mut self, reader: &mut SimulatorReader) {
        self.last_ground_spoilers_are_deployed = self.ground_spoilers_are_deployed;
        self.ground_spoilers_are_deployed = reader.read(&self.spoilers_ground_spoilers_active_id);
        self.external_disarm_event = reader.read(&self.external_disarm_event_id);

        // Reading current mode in sim to initialize correct mode if sim changes it (from .FLT files for example)
        self.mode = reader.read_f64(&self.armed_mode_id).into();
    }
}

pub(super) struct A320HydraulicOverheadPanel {
    edp1_push_button: AutoOffFaultPushButton,
    edp2_push_button: AutoOffFaultPushButton,
    blue_epump_push_button: AutoOffFaultPushButton,
    ptu_push_button: AutoOffFaultPushButton,
    rat_push_button: MomentaryPushButton,
    yellow_epump_push_button: AutoOnFaultPushButton,
    blue_epump_override_push_button: MomentaryOnPushButton,

    green_leak_measurement_push_button: AutoOffFaultPushButton,
    blue_leak_measurement_push_button: AutoOffFaultPushButton,
    yellow_leak_measurement_push_button: AutoOffFaultPushButton,
}
impl A320HydraulicOverheadPanel {
    pub(super) fn new(context: &mut InitContext) -> A320HydraulicOverheadPanel {
        A320HydraulicOverheadPanel {
            edp1_push_button: AutoOffFaultPushButton::new_auto(context, "HYD_ENG_1_PUMP"),
            edp2_push_button: AutoOffFaultPushButton::new_auto(context, "HYD_ENG_2_PUMP"),
            blue_epump_push_button: AutoOffFaultPushButton::new_auto(context, "HYD_EPUMPB"),
            ptu_push_button: AutoOffFaultPushButton::new_auto(context, "HYD_PTU"),
            rat_push_button: MomentaryPushButton::new(context, "HYD_RAT_MAN_ON"),
            yellow_epump_push_button: AutoOnFaultPushButton::new_auto(context, "HYD_EPUMPY"),
            blue_epump_override_push_button: MomentaryOnPushButton::new(context, "HYD_EPUMPY_OVRD"),

            green_leak_measurement_push_button: AutoOffFaultPushButton::new_auto(
                context,
                "HYD_LEAK_MEASUREMENT_G",
            ),
            blue_leak_measurement_push_button: AutoOffFaultPushButton::new_auto(
                context,
                "HYD_LEAK_MEASUREMENT_B",
            ),
            yellow_leak_measurement_push_button: AutoOffFaultPushButton::new_auto(
                context,
                "HYD_LEAK_MEASUREMENT_Y",
            ),
        }
    }

    fn update_blue_override_state(&mut self) {
        if self.blue_epump_push_button.is_off() {
            self.blue_epump_override_push_button.turn_off();
        }
    }

    pub(super) fn update(&mut self, hyd: &A320Hydraulic) {
        self.edp1_push_button.set_fault(hyd.green_edp_has_fault());
        self.edp2_push_button.set_fault(hyd.yellow_edp_has_fault());
        self.blue_epump_push_button
            .set_fault(hyd.blue_epump_has_fault());
        self.yellow_epump_push_button
            .set_fault(hyd.yellow_epump_has_fault());
        self.ptu_push_button.set_fault(hyd.ptu_has_fault());

        self.update_blue_override_state();
    }

    fn yellow_epump_push_button_is_auto(&self) -> bool {
        self.yellow_epump_push_button.is_auto()
    }

    fn ptu_push_button_is_auto(&self) -> bool {
        self.ptu_push_button.is_auto()
    }

    fn edp_push_button_is_auto(&self, number: usize) -> bool {
        match number {
            1 => self.edp1_push_button.is_auto(),
            2 => self.edp2_push_button.is_auto(),
            _ => panic!("The A320 only supports two engines."),
        }
    }

    fn edp_push_button_is_off(&self, number: usize) -> bool {
        match number {
            1 => self.edp1_push_button.is_off(),
            2 => self.edp2_push_button.is_off(),
            _ => panic!("The A320 only supports two engines."),
        }
    }

    fn blue_epump_override_push_button_is_on(&self) -> bool {
        self.blue_epump_override_push_button.is_on()
    }

    fn blue_epump_push_button_is_off(&self) -> bool {
        self.blue_epump_push_button.is_off()
    }

    fn rat_man_on_push_button_is_pressed(&self) -> bool {
        self.rat_push_button.is_pressed()
    }

    fn blue_leak_measurement_valve_is_on(&self) -> bool {
        self.blue_leak_measurement_push_button.is_auto()
    }

    fn green_leak_measurement_valve_is_on(&self) -> bool {
        self.green_leak_measurement_push_button.is_auto()
    }

    fn yellow_leak_measurement_valve_is_on(&self) -> bool {
        self.yellow_leak_measurement_push_button.is_auto()
    }
}
impl SimulationElement for A320HydraulicOverheadPanel {
    fn accept<T: SimulationElementVisitor>(&mut self, visitor: &mut T) {
        self.edp1_push_button.accept(visitor);
        self.edp2_push_button.accept(visitor);
        self.blue_epump_push_button.accept(visitor);
        self.ptu_push_button.accept(visitor);
        self.rat_push_button.accept(visitor);
        self.yellow_epump_push_button.accept(visitor);
        self.blue_epump_override_push_button.accept(visitor);

        self.green_leak_measurement_push_button.accept(visitor);
        self.blue_leak_measurement_push_button.accept(visitor);
        self.yellow_leak_measurement_push_button.accept(visitor);

        visitor.visit(self);
    }

    fn receive_power(&mut self, buses: &impl ElectricalBuses) {
        if !buses.is_powered(A320Hydraulic::BLUE_ELEC_PUMP_CONTROL_POWER_BUS)
            || !buses.is_powered(A320Hydraulic::BLUE_ELEC_PUMP_SUPPLY_POWER_BUS)
        {
            self.blue_epump_override_push_button.turn_off();
        }
    }
}

struct AileronController {
    mode: LinearActuatorMode,
    requested_position: Ratio,
}
impl AileronController {
    fn new() -> Self {
        Self {
            mode: LinearActuatorMode::ClosedCircuitDamping,

            requested_position: Ratio::new::<ratio>(0.),
        }
    }

    fn set_mode(&mut self, mode: LinearActuatorMode) {
        self.mode = mode;
    }

    /// Receives a [0;1] position request, 0 is down 1 is up
    fn set_requested_position(&mut self, requested_position: Ratio) {
        self.requested_position = requested_position
            .min(Ratio::new::<ratio>(1.))
            .max(Ratio::new::<ratio>(0.));
    }
}
impl HydraulicAssemblyController for AileronController {
    fn requested_mode(&self) -> LinearActuatorMode {
        self.mode
    }

    fn requested_position(&self) -> Ratio {
        self.requested_position
    }

    fn should_lock(&self) -> bool {
        false
    }

    fn requested_lock_position(&self) -> Ratio {
        Ratio::default()
    }
}

enum AileronHydConfiguration {
    GB,
    G,
    B,
    NoHyd,
}
impl AileronHydConfiguration {
    fn from_hyd_state(
        green_circuit_available: bool,
        blue_circuit_available: bool,
    ) -> AileronHydConfiguration {
        if green_circuit_available && blue_circuit_available {
            AileronHydConfiguration::GB
        } else if green_circuit_available {
            AileronHydConfiguration::G
        } else if blue_circuit_available {
            AileronHydConfiguration::B
        } else {
            AileronHydConfiguration::NoHyd
        }
    }
}

/// Implements a placeholder elac computer logic commanding correct hydraulic modes depending
/// on pressure state.
/// TODO: Receive each actuator mode and commands directly from a FBW Elac implementation
struct ElacComputer {
    requested_position_left_id: VariableIdentifier,
    requested_position_right_id: VariableIdentifier,

    left_position_requested: Ratio,
    right_position_requested: Ratio,

    left_controllers: [AileronController; 2],
    right_controllers: [AileronController; 2],

    green_circuit_available: bool,
    blue_circuit_available: bool,

    is_powered: bool,
}
impl ElacComputer {
    const PRESSURE_AVAILABLE_HIGH_HYSTERESIS_PSI: f64 = 1450.;
    const PRESSURE_AVAILABLE_LOW_HYSTERESIS_PSI: f64 = 800.;

    //TODO hot busses are in reality sub busses 703pp and 704pp
    const ALL_POWER_BUSES: [ElectricalBusType; 4] = [
        ElectricalBusType::DirectCurrentEssential,
        ElectricalBusType::DirectCurrent(2),
        ElectricalBusType::DirectCurrentHot(1),
        ElectricalBusType::DirectCurrentHot(2),
    ];

    fn new(context: &mut InitContext) -> Self {
        Self {
            requested_position_left_id: context
                .get_identifier("HYD_AILERON_LEFT_DEMAND".to_owned()),
            requested_position_right_id: context
                .get_identifier("HYD_AILERON_RIGHT_DEMAND".to_owned()),

            left_position_requested: Ratio::default(),
            right_position_requested: Ratio::default(),

            // Controllers are in outward->inward order, so for aileron [Blue circuit, Green circuit]
            left_controllers: [AileronController::new(), AileronController::new()],
            right_controllers: [AileronController::new(), AileronController::new()],

            green_circuit_available: false,
            blue_circuit_available: false,

            is_powered: false,
        }
    }

    fn update_aileron_requested_position(&mut self) {
        for controller in &mut self.left_controllers {
            controller.set_requested_position(self.left_position_requested);
        }

        for controller in &mut self.right_controllers {
            controller.set_requested_position(self.right_position_requested);
        }
    }

    fn set_aileron_no_position_control(&mut self) {
        for controller in &mut self.left_controllers {
            controller.set_mode(LinearActuatorMode::ClosedCircuitDamping);
        }

        for controller in &mut self.right_controllers {
            controller.set_mode(LinearActuatorMode::ClosedCircuitDamping);
        }
    }

    fn set_left_aileron_position_control(
        &mut self,
        hydraulic_configuration: AileronHydConfiguration,
    ) {
        match hydraulic_configuration {
            AileronHydConfiguration::GB | AileronHydConfiguration::B => {
                self.left_controllers[AileronActuatorCircuit::Blue as usize]
                    .set_mode(LinearActuatorMode::PositionControl);
                self.left_controllers[AileronActuatorCircuit::Green as usize]
                    .set_mode(LinearActuatorMode::ActiveDamping);
            }

            AileronHydConfiguration::G => {
                self.left_controllers[AileronActuatorCircuit::Blue as usize]
                    .set_mode(LinearActuatorMode::ActiveDamping);
                self.left_controllers[AileronActuatorCircuit::Green as usize]
                    .set_mode(LinearActuatorMode::PositionControl);
            }
            AileronHydConfiguration::NoHyd => {
                self.left_controllers[AileronActuatorCircuit::Blue as usize]
                    .set_mode(LinearActuatorMode::ClosedCircuitDamping);
                self.left_controllers[AileronActuatorCircuit::Green as usize]
                    .set_mode(LinearActuatorMode::ClosedCircuitDamping);
            }
        }
    }

    fn set_right_aileron_position_control(
        &mut self,
        hydraulic_configuration: AileronHydConfiguration,
    ) {
        match hydraulic_configuration {
            AileronHydConfiguration::GB | AileronHydConfiguration::G => {
                self.right_controllers[AileronActuatorCircuit::Blue as usize]
                    .set_mode(LinearActuatorMode::ActiveDamping);
                self.right_controllers[AileronActuatorCircuit::Green as usize]
                    .set_mode(LinearActuatorMode::PositionControl);
            }

            AileronHydConfiguration::B => {
                self.right_controllers[AileronActuatorCircuit::Blue as usize]
                    .set_mode(LinearActuatorMode::PositionControl);
                self.right_controllers[AileronActuatorCircuit::Green as usize]
                    .set_mode(LinearActuatorMode::ActiveDamping);
            }
            AileronHydConfiguration::NoHyd => {
                self.right_controllers[AileronActuatorCircuit::Blue as usize]
                    .set_mode(LinearActuatorMode::ClosedCircuitDamping);
                self.right_controllers[AileronActuatorCircuit::Green as usize]
                    .set_mode(LinearActuatorMode::ClosedCircuitDamping);
            }
        }
    }

    fn update_aileron(&mut self) {
        if self.is_powered {
            self.set_right_aileron_position_control(AileronHydConfiguration::from_hyd_state(
                self.green_circuit_available,
                self.blue_circuit_available,
            ));
            self.set_left_aileron_position_control(AileronHydConfiguration::from_hyd_state(
                self.green_circuit_available,
                self.blue_circuit_available,
            ));
        } else {
            self.set_aileron_no_position_control();
        }
    }

    fn circuit_is_available(pressure: Pressure, current_availability: bool) -> bool {
        if pressure.get::<psi>() > Self::PRESSURE_AVAILABLE_HIGH_HYSTERESIS_PSI {
            true
        } else if pressure.get::<psi>() < Self::PRESSURE_AVAILABLE_LOW_HYSTERESIS_PSI {
            false
        } else {
            current_availability
        }
    }

    fn update(&mut self, blue_pressure: Pressure, green_pressure: Pressure) {
        self.update_aileron_requested_position();

        self.blue_circuit_available =
            Self::circuit_is_available(blue_pressure, self.blue_circuit_available);
        self.green_circuit_available =
            Self::circuit_is_available(green_pressure, self.green_circuit_available);

        self.update_aileron();
    }

    fn left_controllers(&self) -> &[impl HydraulicAssemblyController] {
        &self.left_controllers[..]
    }

    fn right_controllers(&self) -> &[impl HydraulicAssemblyController] {
        &self.right_controllers[..]
    }
}
impl SimulationElement for ElacComputer {
    fn read(&mut self, reader: &mut SimulatorReader) {
        self.left_position_requested =
            Ratio::new::<ratio>(reader.read(&self.requested_position_left_id));
        self.right_position_requested =
            Ratio::new::<ratio>(reader.read(&self.requested_position_right_id));
    }

    fn receive_power(&mut self, buses: &impl ElectricalBuses) {
        self.is_powered = buses.any_is_powered(&Self::ALL_POWER_BUSES);
    }
}

#[derive(PartialEq, Clone, Copy)]
enum AileronSide {
    Left,
    Right,
}

#[derive(PartialEq, Clone, Copy)]
enum AileronActuatorCircuit {
    Blue = 0,
    Green = 1,
}

struct AileronAssembly {
    hydraulic_assembly: HydraulicLinearActuatorAssembly<2>,

    position_id: VariableIdentifier,

    position: Ratio,

    aerodynamic_model: AerodynamicModel,
}
impl AileronAssembly {
    fn new(
        context: &mut InitContext,
        id: AileronSide,
        hydraulic_assembly: HydraulicLinearActuatorAssembly<2>,
        aerodynamic_model: AerodynamicModel,
    ) -> Self {
        Self {
            hydraulic_assembly,
            position_id: match id {
                AileronSide::Left => context.get_identifier("HYD_AIL_LEFT_DEFLECTION".to_owned()),
                AileronSide::Right => context.get_identifier("HYD_AIL_RIGHT_DEFLECTION".to_owned()),
            },
            position: Ratio::new::<ratio>(0.),
            aerodynamic_model,
        }
    }

    fn actuator(&mut self, circuit_color: AileronActuatorCircuit) -> &mut impl Actuator {
        self.hydraulic_assembly.actuator(circuit_color as usize)
    }

    fn update(
        &mut self,
        context: &UpdateContext,
        aileron_controllers: &[impl HydraulicAssemblyController],
        current_pressure_blue: Pressure,
        current_pressure_green: Pressure,
    ) {
        self.aerodynamic_model
            .update_body(context, self.hydraulic_assembly.body());
        self.hydraulic_assembly.update(
            context,
            aileron_controllers,
            [current_pressure_blue, current_pressure_green],
        );

        self.position = self.hydraulic_assembly.position_normalized();
    }
}
impl SimulationElement for AileronAssembly {
    fn write(&self, writer: &mut SimulatorWriter) {
        writer.write(&self.position_id, self.position.get::<ratio>());
    }
}

#[cfg(test)]
mod tests {
    use super::*;

    mod a320_hydraulics {
        use super::*;
        use systems::{
            electrical::{
                test::TestElectricitySource, ElectricalBus, Electricity, ElectricitySource,
                ExternalPowerSource,
            },
            engine::{leap_engine::LeapEngine, EngineFireOverheadPanel},
            hydraulic::electrical_generator::TestGenerator,
            landing_gear::{LandingGear, LandingGearControlInterfaceUnit},
            shared::{EmergencyElectricalState, HydraulicGeneratorControlUnit, PotentialOrigin},
            simulation::{
                test::{ReadByName, SimulationTestBed, TestBed, WriteByName},
                Aircraft, InitContext,
            },
        };

        use uom::si::{
            angle::degree,
            electric_potential::volt,
            length::foot,
            ratio::{percent, ratio},
            volume::liter,
        };

        struct A320TestEmergencyElectricalOverheadPanel {
            rat_and_emer_gen_man_on: MomentaryPushButton,
        }

        impl A320TestEmergencyElectricalOverheadPanel {
            pub fn new(context: &mut InitContext) -> Self {
                A320TestEmergencyElectricalOverheadPanel {
                    rat_and_emer_gen_man_on: MomentaryPushButton::new(
                        context,
                        "EMER_ELEC_RAT_AND_EMER_GEN",
                    ),
                }
            }
        }
        impl SimulationElement for A320TestEmergencyElectricalOverheadPanel {
            fn accept<T: SimulationElementVisitor>(&mut self, visitor: &mut T) {
                self.rat_and_emer_gen_man_on.accept(visitor);

                visitor.visit(self);
            }
        }
        impl EmergencyElectricalRatPushButton for A320TestEmergencyElectricalOverheadPanel {
            fn is_pressed(&self) -> bool {
                self.rat_and_emer_gen_man_on.is_pressed()
            }
        }

        struct A320TestPneumatics {
            pressure: Pressure,
        }
        impl A320TestPneumatics {
            pub fn new() -> Self {
                Self {
                    pressure: Pressure::new::<psi>(50.),
                }
            }

            fn set_nominal_air_pressure(&mut self) {
                self.pressure = Pressure::new::<psi>(50.);
            }

            fn set_low_air_pressure(&mut self) {
                self.pressure = Pressure::new::<psi>(1.);
            }
        }
        impl ReservoirAirPressure for A320TestPneumatics {
            fn green_reservoir_pressure(&self) -> Pressure {
                self.pressure
            }

            fn blue_reservoir_pressure(&self) -> Pressure {
                self.pressure
            }

            fn yellow_reservoir_pressure(&self) -> Pressure {
                self.pressure
            }
        }

        struct A320TestElectrical {
            airspeed: Velocity,
            all_ac_lost: bool,
            emergency_generator: TestGenerator,
        }
        impl A320TestElectrical {
            pub fn new() -> Self {
                A320TestElectrical {
                    airspeed: Velocity::new::<knot>(100.),
                    all_ac_lost: false,
                    emergency_generator: TestGenerator::default(),
                }
            }

            fn update(
                &mut self,
                gcu: &impl HydraulicGeneratorControlUnit,
                context: &UpdateContext,
            ) {
                self.airspeed = context.indicated_airspeed();
                self.emergency_generator.update(gcu);
            }
        }
        impl EmergencyElectricalState for A320TestElectrical {
            fn is_in_emergency_elec(&self) -> bool {
                self.all_ac_lost && self.airspeed >= Velocity::new::<knot>(100.)
            }
        }
        impl EmergencyGeneratorPower for A320TestElectrical {
            fn generated_power(&self) -> Power {
                self.emergency_generator.generated_power()
            }
        }
        impl SimulationElement for A320TestElectrical {
            fn receive_power(&mut self, buses: &impl ElectricalBuses) {
                self.all_ac_lost = !buses.is_powered(ElectricalBusType::AlternatingCurrent(1))
                    && !buses.is_powered(ElectricalBusType::AlternatingCurrent(2));
            }
        }
        struct A320HydraulicsTestAircraft {
            pneumatics: A320TestPneumatics,
            engine_1: LeapEngine,
            engine_2: LeapEngine,
            hydraulics: A320Hydraulic,
            overhead: A320HydraulicOverheadPanel,
            autobrake_panel: AutobrakePanel,
            emergency_electrical_overhead: A320TestEmergencyElectricalOverheadPanel,
            engine_fire_overhead: EngineFireOverheadPanel,
            landing_gear: LandingGear,
            lgciu1: LandingGearControlInterfaceUnit,
            lgciu2: LandingGearControlInterfaceUnit,
            electrical: A320TestElectrical,
            ext_pwr: ExternalPowerSource,

            powered_source_ac: TestElectricitySource,
            ac_ground_service_bus: ElectricalBus,
            dc_ground_service_bus: ElectricalBus,
            ac_1_bus: ElectricalBus,
            ac_2_bus: ElectricalBus,
            dc_1_bus: ElectricalBus,
            dc_2_bus: ElectricalBus,
            dc_ess_bus: ElectricalBus,
            dc_hot_1_bus: ElectricalBus,
            dc_hot_2_bus: ElectricalBus,

            // Electric buses states to be able to kill them dynamically
            is_ac_ground_service_powered: bool,
            is_dc_ground_service_powered: bool,
            is_ac_1_powered: bool,
            is_ac_2_powered: bool,
            is_dc_1_powered: bool,
            is_dc_2_powered: bool,
            is_dc_ess_powered: bool,
            is_dc_hot_1_powered: bool,
            is_dc_hot_2_powered: bool,
        }
        impl A320HydraulicsTestAircraft {
            fn new(context: &mut InitContext) -> Self {
                Self {
                    pneumatics: A320TestPneumatics::new(),
                    engine_1: LeapEngine::new(context, 1),
                    engine_2: LeapEngine::new(context, 2),
                    hydraulics: A320Hydraulic::new(context),
                    overhead: A320HydraulicOverheadPanel::new(context),
                    autobrake_panel: AutobrakePanel::new(context),
                    emergency_electrical_overhead: A320TestEmergencyElectricalOverheadPanel::new(
                        context,
                    ),
                    engine_fire_overhead: EngineFireOverheadPanel::new(context),
                    landing_gear: LandingGear::new(context),
                    lgciu1: LandingGearControlInterfaceUnit::new(
                        context,
                        1,
                        ElectricalBusType::DirectCurrentEssential,
                    ),
                    lgciu2: LandingGearControlInterfaceUnit::new(
                        context,
                        2,
                        ElectricalBusType::DirectCurrent(2),
                    ),
                    electrical: A320TestElectrical::new(),
                    ext_pwr: ExternalPowerSource::new(context),
                    powered_source_ac: TestElectricitySource::powered(
                        context,
                        PotentialOrigin::EngineGenerator(1),
                    ),
                    ac_ground_service_bus: ElectricalBus::new(
                        context,
                        ElectricalBusType::AlternatingCurrentGndFltService,
                    ),
                    dc_ground_service_bus: ElectricalBus::new(
                        context,
                        ElectricalBusType::DirectCurrentGndFltService,
                    ),
                    ac_1_bus: ElectricalBus::new(context, ElectricalBusType::AlternatingCurrent(1)),
                    ac_2_bus: ElectricalBus::new(context, ElectricalBusType::AlternatingCurrent(2)),
                    dc_1_bus: ElectricalBus::new(context, ElectricalBusType::DirectCurrent(1)),
                    dc_2_bus: ElectricalBus::new(context, ElectricalBusType::DirectCurrent(2)),
                    dc_ess_bus: ElectricalBus::new(
                        context,
                        ElectricalBusType::DirectCurrentEssential,
                    ),
                    dc_hot_1_bus: ElectricalBus::new(
                        context,
                        ElectricalBusType::DirectCurrentHot(1),
                    ),
                    dc_hot_2_bus: ElectricalBus::new(
                        context,
                        ElectricalBusType::DirectCurrentHot(2),
                    ),
                    is_ac_ground_service_powered: true,
                    is_dc_ground_service_powered: true,
                    is_ac_1_powered: true,
                    is_ac_2_powered: true,
                    is_dc_1_powered: true,
                    is_dc_2_powered: true,
                    is_dc_ess_powered: true,
                    is_dc_hot_1_powered: true,
                    is_dc_hot_2_powered: true,
                }
            }

            fn is_rat_commanded_to_deploy(&self) -> bool {
                self.hydraulics.ram_air_turbine_controller.should_deploy()
            }

            fn is_emergency_gen_at_nominal_speed(&self) -> bool {
                self.hydraulics.gcu.is_at_nominal_speed()
            }

            fn is_green_edp_commanded_on(&self) -> bool {
                self.hydraulics
                    .engine_driven_pump_1_controller
                    .should_pressurise()
            }

            fn is_yellow_edp_commanded_on(&self) -> bool {
                self.hydraulics
                    .engine_driven_pump_2_controller
                    .should_pressurise()
            }

            fn get_yellow_brake_accumulator_fluid_volume(&self) -> Volume {
                self.hydraulics
                    .braking_circuit_altn
                    .accumulator_fluid_volume()
            }

            fn is_nws_pin_inserted(&self) -> bool {
                self.hydraulics.nose_wheel_steering_pin_is_inserted()
            }

            fn is_cargo_powering_yellow_epump(&self) -> bool {
                self.hydraulics
                    .should_pressurise_yellow_pump_for_cargo_door_operation()
            }

            fn is_yellow_epump_controller_pressurising(&self) -> bool {
                self.hydraulics
                    .yellow_electric_pump_controller
                    .should_pressurise()
            }

            fn is_blue_epump_controller_pressurising(&self) -> bool {
                self.hydraulics
                    .blue_electric_pump_controller
                    .should_pressurise()
            }

            fn is_edp1_green_pump_controller_pressurising(&self) -> bool {
                self.hydraulics
                    .engine_driven_pump_1_controller
                    .should_pressurise()
            }

            fn is_edp2_yellow_pump_controller_pressurising(&self) -> bool {
                self.hydraulics
                    .engine_driven_pump_2_controller
                    .should_pressurise()
            }

            fn is_ptu_controller_activating_ptu(&self) -> bool {
                self.hydraulics
                    .power_transfer_unit_controller
                    .should_enable()
            }

            fn is_ptu_enabled(&self) -> bool {
                self.hydraulics.power_transfer_unit.is_enabled()
            }

            fn is_blue_pressure_switch_pressurised(&self) -> bool {
                self.hydraulics.is_blue_pressure_switch_pressurised()
            }

            fn is_green_pressure_switch_pressurised(&self) -> bool {
                self.hydraulics.is_green_pressure_switch_pressurised()
            }

            fn is_yellow_pressure_switch_pressurised(&self) -> bool {
                self.hydraulics.is_yellow_pressure_switch_pressurised()
            }

            fn is_yellow_leak_meas_valve_commanded_open(&self) -> bool {
                self.hydraulics
                    .yellow_circuit_controller
                    .should_open_leak_measurement_valve()
            }

            fn is_blue_leak_meas_valve_commanded_open(&self) -> bool {
                self.hydraulics
                    .blue_circuit_controller
                    .should_open_leak_measurement_valve()
            }

            fn is_green_leak_meas_valve_commanded_open(&self) -> bool {
                self.hydraulics
                    .green_circuit_controller
                    .should_open_leak_measurement_valve()
            }

            fn nose_steering_position(&self) -> Angle {
                self.hydraulics.nose_steering.position_feedback()
            }

            fn is_cargo_fwd_door_locked_up(&self) -> bool {
                self.hydraulics.forward_cargo_door_controller.control_state
                    == DoorControlState::UpLocked
            }

            fn set_ac_bus_1_is_powered(&mut self, bus_is_alive: bool) {
                self.is_ac_1_powered = bus_is_alive;
            }

            fn set_ac_bus_2_is_powered(&mut self, bus_is_alive: bool) {
                self.is_ac_2_powered = bus_is_alive;
            }

            fn set_dc_ground_service_is_powered(&mut self, bus_is_alive: bool) {
                self.is_dc_ground_service_powered = bus_is_alive;
            }

            fn set_ac_ground_service_is_powered(&mut self, bus_is_alive: bool) {
                self.is_ac_ground_service_powered = bus_is_alive;
            }

            fn set_dc_bus_2_is_powered(&mut self, bus_is_alive: bool) {
                self.is_dc_2_powered = bus_is_alive;
            }
            fn set_dc_ess_is_powered(&mut self, bus_is_alive: bool) {
                self.is_dc_ess_powered = bus_is_alive;
            }
        }

        impl Aircraft for A320HydraulicsTestAircraft {
            fn update_before_power_distribution(
                &mut self,
                _: &UpdateContext,
                electricity: &mut Electricity,
            ) {
                self.powered_source_ac
                    .power_with_potential(ElectricPotential::new::<volt>(115.));
                electricity.supplied_by(&self.powered_source_ac);

                if self.is_ac_1_powered {
                    electricity.flow(&self.powered_source_ac, &self.ac_1_bus);
                }

                if self.is_ac_2_powered {
                    electricity.flow(&self.powered_source_ac, &self.ac_2_bus);
                }

                if self.is_ac_ground_service_powered {
                    electricity.flow(&self.powered_source_ac, &self.ac_ground_service_bus);
                }

                if self.is_dc_ground_service_powered {
                    electricity.flow(&self.powered_source_ac, &self.dc_ground_service_bus);
                }

                if self.is_dc_1_powered {
                    electricity.flow(&self.powered_source_ac, &self.dc_1_bus);
                }

                if self.is_dc_2_powered {
                    electricity.flow(&self.powered_source_ac, &self.dc_2_bus);
                }

                if self.is_dc_ess_powered {
                    electricity.flow(&self.powered_source_ac, &self.dc_ess_bus);
                }

                if self.is_dc_hot_1_powered {
                    electricity.flow(&self.powered_source_ac, &self.dc_hot_1_bus);
                }

                if self.is_dc_hot_2_powered {
                    electricity.flow(&self.powered_source_ac, &self.dc_hot_2_bus);
                }
            }

            fn update_after_power_distribution(&mut self, context: &UpdateContext) {
                self.electrical.update(&self.hydraulics.gcu, context);

                self.lgciu1.update(
                    &self.landing_gear,
                    self.ext_pwr.output_potential().is_powered(),
                );
                self.lgciu2.update(
                    &self.landing_gear,
                    self.ext_pwr.output_potential().is_powered(),
                );

                self.hydraulics.update(
                    context,
                    &self.engine_1,
                    &self.engine_2,
                    &self.overhead,
                    &self.autobrake_panel,
                    &self.engine_fire_overhead,
                    &self.lgciu1,
                    &self.lgciu2,
                    &self.emergency_electrical_overhead,
                    &self.electrical,
                    &self.pneumatics,
                );

                self.overhead.update(&self.hydraulics);
            }
        }
        impl SimulationElement for A320HydraulicsTestAircraft {
            fn accept<T: SimulationElementVisitor>(&mut self, visitor: &mut T) {
                self.engine_1.accept(visitor);
                self.engine_2.accept(visitor);
                self.landing_gear.accept(visitor);
                self.lgciu1.accept(visitor);
                self.lgciu2.accept(visitor);
                self.hydraulics.accept(visitor);
                self.autobrake_panel.accept(visitor);
                self.overhead.accept(visitor);
                self.engine_fire_overhead.accept(visitor);
                self.emergency_electrical_overhead.accept(visitor);
                self.electrical.accept(visitor);
                self.ext_pwr.accept(visitor);

                visitor.visit(self);
            }
        }

        struct A320HydraulicsTestBed {
            test_bed: SimulationTestBed<A320HydraulicsTestAircraft>,
        }
        impl A320HydraulicsTestBed {
            fn new() -> Self {
                Self {
                    test_bed: SimulationTestBed::new(A320HydraulicsTestAircraft::new),
                }
            }

            fn run_one_tick(mut self) -> Self {
                self.run_with_delta(A320Hydraulic::HYDRAULIC_SIM_TIME_STEP);
                self
            }

            fn run_waiting_for(mut self, delta: Duration) -> Self {
                self.test_bed.run_multiple_frames(delta);
                self
            }

            fn is_green_edp_commanded_on(&self) -> bool {
                self.query(|a| a.is_green_edp_commanded_on())
            }

            fn is_yellow_edp_commanded_on(&self) -> bool {
                self.query(|a| a.is_yellow_edp_commanded_on())
            }

            fn is_ptu_enabled(&self) -> bool {
                self.query(|a| a.is_ptu_enabled())
            }

            fn is_blue_pressure_switch_pressurised(&self) -> bool {
                self.query(|a| a.is_blue_pressure_switch_pressurised())
            }

            fn is_green_pressure_switch_pressurised(&self) -> bool {
                self.query(|a| a.is_green_pressure_switch_pressurised())
            }

            fn is_yellow_pressure_switch_pressurised(&self) -> bool {
                self.query(|a| a.is_yellow_pressure_switch_pressurised())
            }

            fn is_flaps_moving(&mut self) -> bool {
                self.read_by_name("IS_FLAPS_MOVING")
            }

            fn is_slats_moving(&mut self) -> bool {
                self.read_by_name("IS_SLATS_MOVING")
            }

            fn nose_steering_position(&self) -> Angle {
                self.query(|a| a.nose_steering_position())
            }

            fn is_cargo_fwd_door_locked_down(&mut self) -> bool {
                self.read_by_name("FWD_DOOR_CARGO_LOCKED")
            }

            fn is_cargo_fwd_door_locked_up(&self) -> bool {
                self.query(|a| a.is_cargo_fwd_door_locked_up())
            }

            fn cargo_fwd_door_position(&mut self) -> f64 {
                self.read_by_name("FWD_DOOR_CARGO_POSITION")
            }

            fn cargo_aft_door_position(&mut self) -> f64 {
                self.read_by_name("AFT_DOOR_CARGO_POSITION")
            }

            fn green_pressure(&mut self) -> Pressure {
                self.read_by_name("HYD_GREEN_SYSTEM_1_SECTION_PRESSURE")
            }

            fn blue_pressure(&mut self) -> Pressure {
                self.read_by_name("HYD_BLUE_SYSTEM_1_SECTION_PRESSURE")
            }

            fn yellow_pressure(&mut self) -> Pressure {
                self.read_by_name("HYD_YELLOW_SYSTEM_1_SECTION_PRESSURE")
            }

            fn get_yellow_reservoir_volume(&mut self) -> Volume {
                self.read_by_name("HYD_YELLOW_RESERVOIR_LEVEL")
            }

            fn is_green_edp_press_low(&mut self) -> bool {
                self.read_by_name("HYD_GREEN_EDPUMP_LOW_PRESS")
            }

            fn green_edp_has_fault(&mut self) -> bool {
                self.read_by_name("OVHD_HYD_ENG_1_PUMP_PB_HAS_FAULT")
            }

            fn yellow_edp_has_fault(&mut self) -> bool {
                self.read_by_name("OVHD_HYD_ENG_2_PUMP_PB_HAS_FAULT")
            }

            fn is_yellow_edp_press_low(&mut self) -> bool {
                self.read_by_name("HYD_YELLOW_EDPUMP_LOW_PRESS")
            }

            fn is_yellow_epump_press_low(&mut self) -> bool {
                self.read_by_name("HYD_YELLOW_EPUMP_LOW_PRESS")
            }

            fn is_blue_epump_press_low(&mut self) -> bool {
                self.read_by_name("HYD_BLUE_EPUMP_LOW_PRESS")
            }

            fn blue_epump_has_fault(&mut self) -> bool {
                self.read_by_name("OVHD_HYD_EPUMPB_PB_HAS_FAULT")
            }

            fn yellow_epump_has_fault(&mut self) -> bool {
                self.read_by_name("OVHD_HYD_EPUMPY_PB_HAS_FAULT")
            }

            fn ptu_has_fault(&mut self) -> bool {
                self.read_by_name("OVHD_HYD_PTU_PB_HAS_FAULT")
            }

            fn blue_epump_override_is_on(&mut self) -> bool {
                self.read_by_name("OVHD_HYD_EPUMPY_OVRD_IS_ON")
            }

            fn get_brake_left_yellow_pressure(&mut self) -> Pressure {
                self.read_by_name("HYD_BRAKE_ALTN_LEFT_PRESS")
            }

            fn get_brake_right_yellow_pressure(&mut self) -> Pressure {
                self.read_by_name("HYD_BRAKE_ALTN_RIGHT_PRESS")
            }

            fn get_green_reservoir_volume(&mut self) -> Volume {
                self.read_by_name("HYD_GREEN_RESERVOIR_LEVEL")
            }

            fn get_blue_reservoir_volume(&mut self) -> Volume {
                self.read_by_name("HYD_BLUE_RESERVOIR_LEVEL")
            }

            fn autobrake_mode(&mut self) -> AutobrakeMode {
                ReadByName::<A320HydraulicsTestBed, f64>::read_by_name(
                    self,
                    "AUTOBRAKES_ARMED_MODE",
                )
                .into()
            }

            fn get_brake_left_green_pressure(&mut self) -> Pressure {
                self.read_by_name("HYD_BRAKE_NORM_LEFT_PRESS")
            }

            fn get_brake_right_green_pressure(&mut self) -> Pressure {
                self.read_by_name("HYD_BRAKE_NORM_RIGHT_PRESS")
            }

            fn get_brake_yellow_accumulator_pressure(&mut self) -> Pressure {
                self.read_by_name("HYD_BRAKE_ALTN_ACC_PRESS")
            }

            fn get_brake_yellow_accumulator_fluid_volume(&self) -> Volume {
                self.query(|a| a.get_yellow_brake_accumulator_fluid_volume())
            }

            fn get_rat_position(&mut self) -> f64 {
                self.read_by_name("HYD_RAT_STOW_POSITION")
            }

            fn get_rat_rpm(&mut self) -> f64 {
                self.read_by_name("A32NX_HYD_RAT_RPM")
            }

            fn get_left_aileron_position(&mut self) -> Ratio {
                Ratio::new::<ratio>(self.read_by_name("HYD_AIL_LEFT_DEFLECTION"))
            }

            fn get_right_aileron_position(&mut self) -> Ratio {
                Ratio::new::<ratio>(self.read_by_name("HYD_AIL_RIGHT_DEFLECTION"))
            }

            fn get_nose_steering_ratio(&mut self) -> Ratio {
                Ratio::new::<ratio>(self.read_by_name("NOSE_WHEEL_POSITION_RATIO"))
            }

            fn rat_deploy_commanded(&self) -> bool {
                self.query(|a| a.is_rat_commanded_to_deploy())
            }

            fn is_emergency_gen_at_nominal_speed(&self) -> bool {
                self.query(|a| a.is_emergency_gen_at_nominal_speed())
            }

            fn is_fire_valve_eng1_closed(&mut self) -> bool {
                !ReadByName::<A320HydraulicsTestBed, bool>::read_by_name(
                    self,
                    "HYD_GREEN_PUMP_1_FIRE_VALVE_OPENED",
                ) && !self.query(|a| {
                    a.hydraulics.green_circuit.is_fire_shutoff_valve_open(
                        A320HydraulicCircuitFactory::YELLOW_GREEN_BLUE_PUMPS_INDEXES,
                    )
                })
            }

            fn is_fire_valve_eng2_closed(&mut self) -> bool {
                !ReadByName::<A320HydraulicsTestBed, bool>::read_by_name(
                    self,
                    "HYD_YELLOW_PUMP_1_FIRE_VALVE_OPENED",
                ) && !self.query(|a| {
                    a.hydraulics.green_circuit.is_fire_shutoff_valve_open(
                        A320HydraulicCircuitFactory::YELLOW_GREEN_BLUE_PUMPS_INDEXES,
                    )
                })
            }

            fn is_yellow_leak_meas_valve_commanded_open(&mut self) -> bool {
                self.query(|a| a.is_yellow_leak_meas_valve_commanded_open())
            }

            fn is_green_leak_meas_valve_commanded_open(&mut self) -> bool {
                self.query(|a| a.is_green_leak_meas_valve_commanded_open())
            }

            fn is_blue_leak_meas_valve_commanded_open(&mut self) -> bool {
                self.query(|a| a.is_blue_leak_meas_valve_commanded_open())
            }

            fn green_leak_meas_valve_closed(mut self) -> Self {
                self.write_by_name("OVHD_HYD_LEAK_MEASUREMENT_G_PB_IS_AUTO", false);
                self
            }

            fn blue_leak_meas_valve_closed(mut self) -> Self {
                self.write_by_name("OVHD_HYD_LEAK_MEASUREMENT_B_PB_IS_AUTO", false);
                self
            }

            fn yellow_leak_meas_valve_closed(mut self) -> Self {
                self.write_by_name("OVHD_HYD_LEAK_MEASUREMENT_Y_PB_IS_AUTO", false);
                self
            }

            fn engines_off(self) -> Self {
                self.stop_eng1().stop_eng2()
            }

            fn external_power(mut self, is_connected: bool) -> Self {
                self.write_by_name("EXTERNAL POWER AVAILABLE:1", is_connected);

                if is_connected {
                    self = self.on_the_ground();
                }
                self
            }

            fn on_the_ground(mut self) -> Self {
                self.set_indicated_altitude(Length::new::<foot>(0.));
                self.set_on_ground(true);
                self.set_indicated_airspeed(Velocity::new::<knot>(5.));
                self
            }

            fn air_press_low(mut self) -> Self {
                self.command(|a| a.pneumatics.set_low_air_pressure());
                self
            }

            fn air_press_nominal(mut self) -> Self {
                self.command(|a| a.pneumatics.set_nominal_air_pressure());
                self
            }

            fn rotates_on_runway(mut self) -> Self {
                self.set_indicated_altitude(Length::new::<foot>(0.));
                self.set_on_ground(false);
                self.set_indicated_airspeed(Velocity::new::<knot>(135.));
                self.write_by_name(
                    LandingGear::GEAR_CENTER_COMPRESSION,
                    Ratio::new::<ratio>(0.5),
                );
                self.write_by_name(LandingGear::GEAR_LEFT_COMPRESSION, Ratio::new::<ratio>(0.8));
                self.write_by_name(
                    LandingGear::GEAR_RIGHT_COMPRESSION,
                    Ratio::new::<ratio>(0.8),
                );
                self
            }

            fn in_flight(mut self) -> Self {
                self.set_on_ground(false);
                self.set_indicated_altitude(Length::new::<foot>(2500.));
                self.set_indicated_airspeed(Velocity::new::<knot>(180.));
                self.start_eng1(Ratio::new::<percent>(80.))
                    .start_eng2(Ratio::new::<percent>(80.))
                    .set_gear_up()
                    .set_park_brake(false)
                    .external_power(false)
            }

            fn set_tiller_demand(mut self, steering_ratio: Ratio) -> Self {
                self.write_by_name("TILLER_HANDLE_POSITION", steering_ratio.get::<ratio>());
                self
            }

            fn set_autopilot_steering_demand(mut self, steering_ratio: Ratio) -> Self {
                self.write_by_name("AUTOPILOT_NOSEWHEEL_DEMAND", steering_ratio.get::<ratio>());
                self
            }

            fn set_eng1_fire_button(mut self, is_active: bool) -> Self {
                self.write_by_name("FIRE_BUTTON_ENG1", is_active);
                self
            }

            fn set_eng2_fire_button(mut self, is_active: bool) -> Self {
                self.write_by_name("FIRE_BUTTON_ENG2", is_active);
                self
            }

            fn open_fwd_cargo_door(mut self) -> Self {
                self.write_by_name("FWD_DOOR_CARGO_OPEN_REQ", 1.);
                self
            }

            fn close_fwd_cargo_door(mut self) -> Self {
                self.write_by_name("FWD_DOOR_CARGO_OPEN_REQ", 0.);
                self
            }

            fn set_pushback_state(mut self, is_pushed_back: bool) -> Self {
                if is_pushed_back {
                    self.write_by_name("PUSHBACK STATE", 0.);
                } else {
                    self.write_by_name("PUSHBACK STATE", 3.);
                }
                self
            }

            fn set_pushback_angle(mut self, angle: Angle) -> Self {
                self.write_by_name("PUSHBACK ANGLE", angle.get::<radian>());
                self
            }

            fn is_nw_disc_memo_shown(&mut self) -> bool {
                self.read_by_name("HYD_NW_STRG_DISC_ECAM_MEMO")
            }

            fn start_eng1(mut self, n2: Ratio) -> Self {
                self.write_by_name("GENERAL ENG STARTER ACTIVE:1", true);
                self.write_by_name("ENGINE_N2:1", n2);

                self
            }

            fn start_eng2(mut self, n2: Ratio) -> Self {
                self.write_by_name("GENERAL ENG STARTER ACTIVE:2", true);
                self.write_by_name("ENGINE_N2:2", n2);

                self
            }

            fn stop_eng1(mut self) -> Self {
                self.write_by_name("GENERAL ENG STARTER ACTIVE:1", false);
                self.write_by_name("ENGINE_N2:1", 0.);

                self
            }

            fn stopping_eng1(mut self) -> Self {
                self.write_by_name("GENERAL ENG STARTER ACTIVE:1", false);
                self.write_by_name("ENGINE_N2:1", 25.);

                self
            }

            fn stop_eng2(mut self) -> Self {
                self.write_by_name("GENERAL ENG STARTER ACTIVE:2", false);
                self.write_by_name("ENGINE_N2:2", 0.);

                self
            }

            fn stopping_eng2(mut self) -> Self {
                self.write_by_name("GENERAL ENG STARTER ACTIVE:2", false);
                self.write_by_name("ENGINE_N2:2", 25.);

                self
            }

            fn set_park_brake(mut self, is_set: bool) -> Self {
                self.write_by_name("PARK_BRAKE_LEVER_POS", is_set);
                self
            }

            fn set_gear_up(mut self) -> Self {
                self.write_by_name("GEAR CENTER POSITION", 0.);
                self.write_by_name("GEAR LEFT POSITION", 0.);
                self.write_by_name("GEAR RIGHT POSITION", 0.);
                self.write_by_name("GEAR HANDLE POSITION", false);

                self
            }

            fn set_gear_down(mut self) -> Self {
                self.write_by_name("GEAR CENTER POSITION", 100.);
                self.write_by_name("GEAR LEFT POSITION", 100.);
                self.write_by_name("GEAR RIGHT POSITION", 100.);
                self.write_by_name("GEAR HANDLE POSITION", true);

                self
            }

            fn set_anti_skid(mut self, is_set: bool) -> Self {
                self.write_by_name("ANTISKID BRAKES ACTIVE", is_set);
                self
            }

            fn set_yellow_e_pump(mut self, is_auto: bool) -> Self {
                self.write_by_name("OVHD_HYD_EPUMPY_PB_IS_AUTO", is_auto);
                self
            }

            fn set_blue_e_pump(mut self, is_auto: bool) -> Self {
                self.write_by_name("OVHD_HYD_EPUMPB_PB_IS_AUTO", is_auto);
                self
            }

            fn set_blue_e_pump_ovrd_pressed(mut self, is_pressed: bool) -> Self {
                self.write_by_name("OVHD_HYD_EPUMPY_OVRD_IS_PRESSED", is_pressed);
                self
            }

            fn set_green_ed_pump(mut self, is_auto: bool) -> Self {
                self.write_by_name("OVHD_HYD_ENG_1_PUMP_PB_IS_AUTO", is_auto);
                self
            }

            fn set_yellow_ed_pump(mut self, is_auto: bool) -> Self {
                self.write_by_name("OVHD_HYD_ENG_2_PUMP_PB_IS_AUTO", is_auto);
                self
            }

            fn set_ptu_state(mut self, is_auto: bool) -> Self {
                self.write_by_name("OVHD_HYD_PTU_PB_IS_AUTO", is_auto);
                self
            }

            fn set_flaps_handle_position(mut self, pos: u8) -> Self {
                self.write_by_name("FLAPS_HANDLE_INDEX", pos as f64);
                self
            }

            fn get_flaps_left_position_percent(&mut self) -> f64 {
                self.read_by_name("LEFT_FLAPS_POSITION_PERCENT")
            }

            fn get_flaps_right_position_percent(&mut self) -> f64 {
                self.read_by_name("RIGHT_FLAPS_POSITION_PERCENT")
            }

            fn get_slats_left_position_percent(&mut self) -> f64 {
                self.read_by_name("LEFT_SLATS_POSITION_PERCENT")
            }

            fn get_slats_right_position_percent(&mut self) -> f64 {
                self.read_by_name("RIGHT_SLATS_POSITION_PERCENT")
            }

            fn ac_bus_1_lost(mut self) -> Self {
                self.command(|a| a.set_ac_bus_1_is_powered(false));
                self
            }

            fn ac_bus_2_lost(mut self) -> Self {
                self.command(|a| a.set_ac_bus_2_is_powered(false));
                self
            }

            fn dc_ground_service_lost(mut self) -> Self {
                self.command(|a| a.set_dc_ground_service_is_powered(false));
                self
            }
            fn dc_ground_service_avail(mut self) -> Self {
                self.command(|a| a.set_dc_ground_service_is_powered(true));
                self
            }

            fn ac_ground_service_lost(mut self) -> Self {
                self.command(|a| a.set_ac_ground_service_is_powered(false));
                self
            }

            fn dc_bus_2_lost(mut self) -> Self {
                self.command(|a| a.set_dc_bus_2_is_powered(false));
                self
            }

            fn dc_ess_lost(mut self) -> Self {
                self.command(|a| a.set_dc_ess_is_powered(false));
                self
            }

            fn dc_ess_active(mut self) -> Self {
                self.command(|a| a.set_dc_ess_is_powered(true));
                self
            }

            fn set_cold_dark_inputs(self) -> Self {
                self.set_eng1_fire_button(false)
                    .set_eng2_fire_button(false)
                    .set_blue_e_pump(true)
                    .set_yellow_e_pump(true)
                    .set_green_ed_pump(true)
                    .set_yellow_ed_pump(true)
                    .set_ptu_state(true)
                    .set_park_brake(true)
                    .set_anti_skid(true)
                    .set_left_brake(Ratio::new::<percent>(0.))
                    .set_right_brake(Ratio::new::<percent>(0.))
                    .set_gear_down()
                    .set_pushback_state(false)
                    .air_press_nominal()
                    .set_ailerons_neutral()
            }

            fn set_left_brake(mut self, position: Ratio) -> Self {
                self.write_by_name("LEFT_BRAKE_PEDAL_INPUT", position);
                self
            }

            fn set_right_brake(mut self, position: Ratio) -> Self {
                self.write_by_name("RIGHT_BRAKE_PEDAL_INPUT", position);
                self
            }

            fn set_autobrake_low(mut self) -> Self {
                self.write_by_name("OVHD_AUTOBRK_LOW_ON_IS_PRESSED", true);
                self = self.run_one_tick();
                self.write_by_name("OVHD_AUTOBRK_LOW_ON_IS_PRESSED", false);
                self
            }

            fn set_autobrake_med(mut self) -> Self {
                self.write_by_name("OVHD_AUTOBRK_MED_ON_IS_PRESSED", true);
                self = self.run_one_tick();
                self.write_by_name("OVHD_AUTOBRK_MED_ON_IS_PRESSED", false);
                self
            }

            fn set_autobrake_max(mut self) -> Self {
                self.write_by_name("OVHD_AUTOBRK_MAX_ON_IS_PRESSED", true);
                self = self.run_one_tick();
                self.write_by_name("OVHD_AUTOBRK_MAX_ON_IS_PRESSED", false);
                self
            }

            fn set_deploy_spoilers(mut self) -> Self {
                self.write_by_name("SPOILERS_GROUND_SPOILERS_ACTIVE", true);
                self
            }

            fn set_retract_spoilers(mut self) -> Self {
                self.write_by_name("SPOILERS_GROUND_SPOILERS_ACTIVE", false);
                self
            }

            fn set_ailerons_neutral(mut self) -> Self {
                self.write_by_name("HYD_AILERON_LEFT_DEMAND", 0.5);
                self.write_by_name("HYD_AILERON_RIGHT_DEMAND", 0.5);
                self
            }

            fn set_ailerons_left_turn(mut self) -> Self {
                self.write_by_name("HYD_AILERON_LEFT_DEMAND", 1.);
                self.write_by_name("HYD_AILERON_RIGHT_DEMAND", 0.);
                self
            }

            fn set_ailerons_right_turn(mut self) -> Self {
                self.write_by_name("HYD_AILERON_LEFT_DEMAND", 0.);
                self.write_by_name("HYD_AILERON_RIGHT_DEMAND", 1.);
                self
            }

            fn empty_brake_accumulator_using_park_brake(mut self) -> Self {
                self = self
                    .set_park_brake(true)
                    .run_waiting_for(Duration::from_secs(1));

                let mut number_of_loops = 0;
                while self
                    .get_brake_yellow_accumulator_fluid_volume()
                    .get::<gallon>()
                    > 0.001
                {
                    self = self
                        .set_park_brake(false)
                        .run_waiting_for(Duration::from_secs(1))
                        .set_park_brake(true)
                        .run_waiting_for(Duration::from_secs(1));
                    number_of_loops += 1;
                    assert!(number_of_loops < 20);
                }

                self = self
                    .set_park_brake(false)
                    .run_waiting_for(Duration::from_secs(1))
                    .set_park_brake(true)
                    .run_waiting_for(Duration::from_secs(1));

                self
            }

            fn empty_brake_accumulator_using_pedal_brake(mut self) -> Self {
                let mut number_of_loops = 0;
                while self
                    .get_brake_yellow_accumulator_fluid_volume()
                    .get::<gallon>()
                    > 0.001
                {
                    self = self
                        .set_left_brake(Ratio::new::<percent>(100.))
                        .set_right_brake(Ratio::new::<percent>(100.))
                        .run_waiting_for(Duration::from_secs(1))
                        .set_left_brake(Ratio::new::<percent>(0.))
                        .set_right_brake(Ratio::new::<percent>(0.))
                        .run_waiting_for(Duration::from_secs(1));
                    number_of_loops += 1;
                    assert!(number_of_loops < 50);
                }

                self = self
                    .set_left_brake(Ratio::new::<percent>(100.))
                    .set_right_brake(Ratio::new::<percent>(100.))
                    .run_waiting_for(Duration::from_secs(1))
                    .set_left_brake(Ratio::new::<percent>(0.))
                    .set_right_brake(Ratio::new::<percent>(0.))
                    .run_waiting_for(Duration::from_secs(1));

                self
            }

            fn press_blue_epump_override_button_once(self) -> Self {
                self.set_blue_e_pump_ovrd_pressed(true)
                    .run_one_tick()
                    .set_blue_e_pump_ovrd_pressed(false)
                    .run_one_tick()
            }
        }
        impl TestBed for A320HydraulicsTestBed {
            type Aircraft = A320HydraulicsTestAircraft;

            fn test_bed(&self) -> &SimulationTestBed<A320HydraulicsTestAircraft> {
                &self.test_bed
            }

            fn test_bed_mut(&mut self) -> &mut SimulationTestBed<A320HydraulicsTestAircraft> {
                &mut self.test_bed
            }
        }

        fn test_bed() -> A320HydraulicsTestBed {
            A320HydraulicsTestBed::new()
        }

        fn test_bed_with() -> A320HydraulicsTestBed {
            test_bed()
        }

        #[test]
        fn pressure_state_at_init_one_simulation_step() {
            let mut test_bed = test_bed_with()
                .engines_off()
                .on_the_ground()
                .set_cold_dark_inputs()
                .run_one_tick();

            assert!(test_bed.is_ptu_enabled());

            assert!(!test_bed.is_green_pressure_switch_pressurised());
            assert!(test_bed.green_pressure() < Pressure::new::<psi>(50.));
            assert!(!test_bed.is_blue_pressure_switch_pressurised());
            assert!(test_bed.blue_pressure() < Pressure::new::<psi>(50.));
            assert!(!test_bed.is_yellow_pressure_switch_pressurised());
            assert!(test_bed.yellow_pressure() < Pressure::new::<psi>(50.));
        }

        #[test]
        fn pressure_state_after_5s() {
            let mut test_bed = test_bed_with()
                .engines_off()
                .on_the_ground()
                .set_cold_dark_inputs()
                .run_waiting_for(Duration::from_secs(5));

            assert!(test_bed.is_ptu_enabled());

            assert!(!test_bed.is_green_pressure_switch_pressurised());
            assert!(test_bed.green_pressure() < Pressure::new::<psi>(50.));
            assert!(!test_bed.is_blue_pressure_switch_pressurised());
            assert!(test_bed.blue_pressure() < Pressure::new::<psi>(50.));
            assert!(!test_bed.is_yellow_pressure_switch_pressurised());
            assert!(test_bed.yellow_pressure() < Pressure::new::<psi>(50.));
        }

        #[test]
        fn ptu_inhibited_by_overhead_off_push_button() {
            let mut test_bed = test_bed_with()
                .engines_off()
                .on_the_ground()
                .set_cold_dark_inputs()
                .run_one_tick();

            // Enabled on cold start
            assert!(test_bed.is_ptu_enabled());

            // Ptu push button disables PTU accordingly
            test_bed = test_bed.set_ptu_state(false).run_one_tick();
            assert!(!test_bed.is_ptu_enabled());
            test_bed = test_bed.set_ptu_state(true).run_one_tick();
            assert!(test_bed.is_ptu_enabled());
        }

        #[test]
        fn ptu_inhibited_on_ground_when_only_one_engine_on_and_park_brake_on() {
            let mut test_bed = test_bed_with()
                .engines_off()
                .on_the_ground()
                .set_cold_dark_inputs()
                .start_eng2(Ratio::new::<percent>(80.))
                .run_one_tick();

            assert!(!test_bed.is_ptu_enabled());

            test_bed = test_bed.set_park_brake(false).run_one_tick();
            assert!(test_bed.is_ptu_enabled());

            test_bed = test_bed.set_park_brake(true).run_one_tick();
            assert!(!test_bed.is_ptu_enabled());
        }

        #[test]
        fn ptu_inhibited_on_ground_is_activated_when_center_gear_in_air() {
            let mut test_bed = test_bed_with()
                .engines_off()
                .on_the_ground()
                .set_cold_dark_inputs()
                .start_eng2(Ratio::new::<percent>(80.))
                .run_one_tick();

            assert!(!test_bed.is_ptu_enabled());

            test_bed = test_bed.rotates_on_runway().run_one_tick();
            assert!(test_bed.is_ptu_enabled());
        }

        #[test]
        fn ptu_unpowered_cant_inhibit() {
            let mut test_bed = test_bed_with()
                .engines_off()
                .on_the_ground()
                .set_cold_dark_inputs()
                .run_one_tick();

            // Enabled on cold start
            assert!(test_bed.is_ptu_enabled());

            // Ptu push button disables PTU accordingly
            test_bed = test_bed.set_ptu_state(false).run_one_tick();
            assert!(!test_bed.is_ptu_enabled());

            // No power on closing valve : ptu become active
            test_bed = test_bed.dc_ground_service_lost().run_one_tick();
            assert!(test_bed.is_ptu_enabled());

            test_bed = test_bed.dc_ground_service_avail().run_one_tick();
            assert!(!test_bed.is_ptu_enabled());
        }

        #[test]
        fn ptu_cargo_operation_inhibit() {
            let mut test_bed = test_bed_with()
                .engines_off()
                .on_the_ground()
                .set_cold_dark_inputs()
                .run_one_tick();

            // Enabled on cold start
            assert!(test_bed.is_ptu_enabled());

            // Ptu disabled from cargo operation
            test_bed = test_bed.open_fwd_cargo_door().run_waiting_for(
                Duration::from_secs(1) + A320DoorController::DELAY_UNLOCK_TO_HYDRAULIC_CONTROL,
            );

            assert!(!test_bed.is_ptu_enabled());
            test_bed = test_bed.run_waiting_for(
                Duration::from_secs(25) + A320PowerTransferUnitController::DURATION_OF_PTU_INHIBIT_AFTER_CARGO_DOOR_OPERATION,
            ); // Should re enabled after 40s
            assert!(test_bed.is_ptu_enabled());
        }

        #[test]
        fn nose_wheel_pin_detection() {
            let mut test_bed = test_bed_with()
                .engines_off()
                .on_the_ground()
                .set_cold_dark_inputs()
                .run_one_tick();

            assert!(!test_bed.query(|a| a.is_nws_pin_inserted()));
            assert!(!test_bed.is_nw_disc_memo_shown());

            test_bed = test_bed.set_pushback_state(true).run_one_tick();
            assert!(test_bed.query(|a| a.is_nws_pin_inserted()));
            assert!(test_bed.is_nw_disc_memo_shown());

            test_bed = test_bed
                .set_pushback_state(false)
                .run_waiting_for(Duration::from_secs(1));
            assert!(test_bed.query(|a| a.is_nws_pin_inserted()));
            assert!(test_bed.is_nw_disc_memo_shown());

            test_bed = test_bed.set_pushback_state(false).run_waiting_for(
                PushbackTug::DURATION_AFTER_WHICH_NWS_PIN_IS_REMOVED_AFTER_PUSHBACK,
            );

            assert!(!test_bed.query(|a| a.is_nws_pin_inserted()));
            assert!(!test_bed.is_nw_disc_memo_shown());
        }

        #[test]
        fn cargo_door_yellow_epump_powering() {
            let mut test_bed = test_bed_with()
                .engines_off()
                .on_the_ground()
                .set_cold_dark_inputs()
                .run_one_tick();

            assert!(!test_bed.query(|a| a.is_cargo_powering_yellow_epump()));

            // Need to wait for operator to first unlock, then activate hydraulic control
            test_bed = test_bed.open_fwd_cargo_door().run_waiting_for(
                Duration::from_secs(1) + A320DoorController::DELAY_UNLOCK_TO_HYDRAULIC_CONTROL,
            );
            assert!(test_bed.query(|a| a.is_cargo_powering_yellow_epump()));

            // Wait for the door to fully open
            test_bed = test_bed.run_waiting_for(Duration::from_secs(25));
            assert!(test_bed.is_cargo_fwd_door_locked_up());

            test_bed = test_bed.run_waiting_for(
                A320YellowElectricPumpController::DURATION_OF_YELLOW_PUMP_ACTIVATION_AFTER_CARGO_DOOR_OPERATION,
            );

            assert!(!test_bed.query(|a| a.is_cargo_powering_yellow_epump()));
        }

        #[test]
        fn ptu_pressurise_green_from_yellow_epump() {
            let mut test_bed = test_bed_with()
                .engines_off()
                .on_the_ground()
                .set_cold_dark_inputs()
                .run_one_tick();

            // Enabled on cold start
            assert!(test_bed.is_ptu_enabled());

            // Yellow epump ON / Waiting 25s
            test_bed = test_bed
                .set_yellow_e_pump(false)
                .run_waiting_for(Duration::from_secs(55));

            assert!(test_bed.is_ptu_enabled());

            // Now we should have pressure in yellow and green
            assert!(test_bed.is_green_pressure_switch_pressurised());
            assert!(test_bed.green_pressure() > Pressure::new::<psi>(2000.));
            assert!(test_bed.green_pressure() < Pressure::new::<psi>(3100.));

            assert!(!test_bed.is_blue_pressure_switch_pressurised());
            assert!(test_bed.blue_pressure() < Pressure::new::<psi>(50.));
            assert!(test_bed.blue_pressure() > Pressure::new::<psi>(-50.));

            assert!(test_bed.is_yellow_pressure_switch_pressurised());
            assert!(test_bed.yellow_pressure() > Pressure::new::<psi>(2000.));
            assert!(test_bed.yellow_pressure() < Pressure::new::<psi>(3100.));

            // Ptu push button disables PTU / green press should fall
            test_bed = test_bed
                .set_ptu_state(false)
                .run_waiting_for(Duration::from_secs(20));
            assert!(!test_bed.is_ptu_enabled());

            // Now we should have pressure in yellow only
            assert!(!test_bed.is_green_pressure_switch_pressurised());
            assert!(test_bed.green_pressure() < Pressure::new::<psi>(500.));
            assert!(!test_bed.is_blue_pressure_switch_pressurised());
            assert!(test_bed.blue_pressure() < Pressure::new::<psi>(50.));
            assert!(test_bed.is_yellow_pressure_switch_pressurised());
            assert!(test_bed.yellow_pressure() > Pressure::new::<psi>(2000.));
        }

        #[test]
        fn ptu_pressurise_green_from_yellow_epump_and_edp2() {
            let mut test_bed = test_bed_with()
                .set_cold_dark_inputs()
                .on_the_ground()
                .start_eng2(Ratio::new::<percent>(100.))
                .set_park_brake(false)
                .set_yellow_e_pump(false)
                .set_yellow_ed_pump(true) // Else Ptu inhibited by parking brake
                .run_waiting_for(Duration::from_secs(25));

            assert!(test_bed.is_ptu_enabled());

            // Now we should have pressure in yellow and green
            assert!(test_bed.is_green_pressure_switch_pressurised());
            assert!(test_bed.green_pressure() > Pressure::new::<psi>(2000.));
            assert!(test_bed.green_pressure() < Pressure::new::<psi>(3100.));

            assert!(test_bed.is_yellow_pressure_switch_pressurised());
            assert!(test_bed.yellow_pressure() > Pressure::new::<psi>(2000.));
            assert!(test_bed.yellow_pressure() < Pressure::new::<psi>(3100.));
        }

        #[test]
        fn green_edp_buildup() {
            let mut test_bed = test_bed_with()
                .engines_off()
                .on_the_ground()
                .set_cold_dark_inputs()
                .run_one_tick();

            // Starting eng 1
            test_bed = test_bed
                .start_eng1(Ratio::new::<percent>(80.))
                .run_one_tick();

            // ALMOST No pressure
            assert!(!test_bed.is_green_pressure_switch_pressurised());
            assert!(test_bed.green_pressure() < Pressure::new::<psi>(1000.));

            // Blue is auto run from engine master switches logic
            assert!(!test_bed.is_blue_pressure_switch_pressurised());
            assert!(test_bed.blue_pressure() < Pressure::new::<psi>(1000.));
            assert!(!test_bed.is_yellow_pressure_switch_pressurised());
            assert!(test_bed.yellow_pressure() < Pressure::new::<psi>(1000.));

            // Waiting for 5s pressure should be at 3000 psi
            test_bed = test_bed
                .start_eng1(Ratio::new::<percent>(80.))
                .run_waiting_for(Duration::from_secs(5));

            assert!(test_bed.is_green_pressure_switch_pressurised());
            assert!(test_bed.green_pressure() > Pressure::new::<psi>(2900.));
            assert!(test_bed.is_blue_pressure_switch_pressurised());
            assert!(test_bed.blue_pressure() > Pressure::new::<psi>(2500.));
            assert!(!test_bed.is_yellow_pressure_switch_pressurised());
            assert!(test_bed.yellow_pressure() < Pressure::new::<psi>(50.));

            // Stoping engine, pressure should fall in 20s
            test_bed = test_bed
                .stop_eng1()
                .run_waiting_for(Duration::from_secs(20));

            assert!(!test_bed.is_green_pressure_switch_pressurised());
            assert!(test_bed.green_pressure() < Pressure::new::<psi>(500.));
            assert!(!test_bed.is_blue_pressure_switch_pressurised());
            assert!(test_bed.blue_pressure() < Pressure::new::<psi>(200.));
            assert!(!test_bed.is_yellow_pressure_switch_pressurised());
            assert!(test_bed.yellow_pressure() < Pressure::new::<psi>(50.));
        }

        #[test]
        fn green_edp_no_fault_on_ground_eng_off() {
            let mut test_bed = test_bed_with()
                .engines_off()
                .on_the_ground()
                .set_cold_dark_inputs()
                .run_waiting_for(Duration::from_millis(500));

            // EDP should be commanded on even without engine running
            assert!(test_bed.is_green_edp_commanded_on());
            // EDP should have no fault
            assert!(!test_bed.green_edp_has_fault());
        }

        #[test]
        fn green_edp_fault_not_on_ground_eng_off() {
            let mut test_bed = test_bed_with()
                .set_cold_dark_inputs()
                .in_flight()
                .engines_off()
                .run_one_tick();

            // EDP should be commanded on even without engine running
            assert!(test_bed.is_green_edp_commanded_on());

            assert!(!test_bed.is_green_pressure_switch_pressurised());
            assert!(!test_bed.is_yellow_pressure_switch_pressurised());
            // EDP should have a fault as we are in flight
            assert!(test_bed.green_edp_has_fault());
        }

        #[test]
        fn green_edp_fault_on_ground_eng_starting() {
            let mut test_bed = test_bed_with()
                .engines_off()
                .on_the_ground()
                .set_cold_dark_inputs()
                .run_waiting_for(Duration::from_millis(500));

            // EDP should be commanded on even without engine running
            assert!(test_bed.is_green_edp_commanded_on());
            // EDP should have no fault
            assert!(!test_bed.green_edp_has_fault());

            test_bed = test_bed
                .start_eng1(Ratio::new::<percent>(3.))
                .run_one_tick();

            assert!(!test_bed.green_edp_has_fault());

            test_bed = test_bed
                .start_eng1(Ratio::new::<percent>(80.))
                .run_one_tick();

            assert!(!test_bed.is_green_pressure_switch_pressurised());
            assert!(test_bed.green_edp_has_fault());

            test_bed = test_bed.run_waiting_for(Duration::from_secs(10));

            // When finally pressurised no fault
            assert!(test_bed.is_green_pressure_switch_pressurised());
            assert!(!test_bed.green_edp_has_fault());
        }

        #[test]
        fn yellow_edp_no_fault_on_ground_eng_off() {
            let mut test_bed = test_bed_with()
                .engines_off()
                .on_the_ground()
                .set_cold_dark_inputs()
                .run_waiting_for(Duration::from_millis(500));

            // EDP should be commanded on even without engine running
            assert!(test_bed.is_yellow_edp_commanded_on());
            // EDP should have no fault
            assert!(!test_bed.yellow_edp_has_fault());
        }

        #[test]
        fn yellow_edp_fault_not_on_ground_eng_off() {
            let mut test_bed = test_bed_with()
                .set_cold_dark_inputs()
                .in_flight()
                .engines_off()
                .run_one_tick();

            // EDP should be commanded on even without engine running
            assert!(test_bed.is_yellow_edp_commanded_on());

            assert!(!test_bed.is_green_pressure_switch_pressurised());
            assert!(!test_bed.is_yellow_pressure_switch_pressurised());
            // EDP should have a fault as we are in flight
            assert!(test_bed.yellow_edp_has_fault());
        }

        #[test]
        fn yellow_edp_fault_on_ground_eng_starting() {
            let mut test_bed = test_bed_with()
                .engines_off()
                .on_the_ground()
                .set_cold_dark_inputs()
                .run_waiting_for(Duration::from_millis(500));

            // EDP should be commanded on even without engine running
            assert!(test_bed.is_yellow_edp_commanded_on());
            // EDP should have no fault
            assert!(!test_bed.yellow_edp_has_fault());

            test_bed = test_bed
                .start_eng2(Ratio::new::<percent>(3.))
                .run_one_tick();

            assert!(!test_bed.yellow_edp_has_fault());

            test_bed = test_bed
                .start_eng2(Ratio::new::<percent>(80.))
                .run_one_tick();

            assert!(!test_bed.is_yellow_pressure_switch_pressurised());
            assert!(test_bed.yellow_edp_has_fault());

            test_bed = test_bed.run_waiting_for(Duration::from_secs(10));

            // When finally pressurised no fault
            assert!(test_bed.is_yellow_pressure_switch_pressurised());
            assert!(!test_bed.yellow_edp_has_fault());
        }

        #[test]
        fn blue_epump_no_fault_on_ground_eng_starting() {
            let mut test_bed = test_bed_with()
                .engines_off()
                .on_the_ground()
                .set_cold_dark_inputs()
                .run_waiting_for(Duration::from_millis(500));

            // Blue epump should have no fault
            assert!(!test_bed.blue_epump_has_fault());

            test_bed = test_bed
                .start_eng2(Ratio::new::<percent>(3.))
                .run_one_tick();

            assert!(!test_bed.blue_epump_has_fault());

            test_bed = test_bed
                .start_eng2(Ratio::new::<percent>(80.))
                .run_one_tick();

            assert!(!test_bed.is_blue_pressure_switch_pressurised());
            assert!(test_bed.blue_epump_has_fault());

            test_bed = test_bed.run_waiting_for(Duration::from_secs(10));

            // When finally pressurised no fault
            assert!(test_bed.is_blue_pressure_switch_pressurised());
            assert!(!test_bed.blue_epump_has_fault());
        }

        #[test]
        fn blue_epump_fault_on_ground_using_override() {
            let mut test_bed = test_bed_with()
                .engines_off()
                .on_the_ground()
                .set_cold_dark_inputs()
                .run_waiting_for(Duration::from_millis(500));

            // Blue epump should have no fault
            assert!(!test_bed.blue_epump_has_fault());

            test_bed = test_bed.press_blue_epump_override_button_once();
            assert!(test_bed.blue_epump_override_is_on());

            // As we use override, this bypasses eng off fault inhibit so we have a fault
            assert!(test_bed.blue_epump_has_fault());

            test_bed = test_bed.run_waiting_for(Duration::from_secs(10));

            // When finally pressurised no fault
            assert!(test_bed.is_blue_pressure_switch_pressurised());
            assert!(!test_bed.blue_epump_has_fault());
        }

        #[test]
        fn green_edp_press_low_engine_off_to_on() {
            let mut test_bed = test_bed_with()
                .engines_off()
                .on_the_ground()
                .set_cold_dark_inputs()
                .run_waiting_for(Duration::from_millis(500));

            // EDP should be commanded on even without engine running
            assert!(test_bed.is_green_edp_commanded_on());

            // EDP should be LOW pressure state
            assert!(test_bed.is_green_edp_press_low());

            // Starting eng 1 N2 is low at start
            test_bed = test_bed
                .start_eng1(Ratio::new::<percent>(3.))
                .run_one_tick();

            // Engine commanded on but pressure couldn't rise enough: we are in fault low
            assert!(test_bed.is_green_edp_press_low());

            // Waiting for 5s pressure should be at 3000 psi
            test_bed = test_bed
                .start_eng1(Ratio::new::<percent>(80.))
                .run_waiting_for(Duration::from_secs(25));

            // No more fault LOW expected
            assert!(test_bed.is_green_pressure_switch_pressurised());
            assert!(test_bed.green_pressure() > Pressure::new::<psi>(2900.));
            assert!(!test_bed.is_green_edp_press_low());

            // Stoping pump, no fault expected
            test_bed = test_bed
                .set_green_ed_pump(false)
                .run_waiting_for(Duration::from_secs(1));
            assert!(!test_bed.is_green_edp_press_low());
        }

        #[test]
        fn green_edp_press_low_engine_on_to_off() {
            let mut test_bed = test_bed_with()
                .on_the_ground()
                .set_cold_dark_inputs()
                .start_eng1(Ratio::new::<percent>(75.))
                .run_waiting_for(Duration::from_secs(5));

            // EDP should be commanded on even without engine running
            assert!(test_bed.is_green_edp_commanded_on());
            assert!(test_bed.is_green_pressure_switch_pressurised());
            // EDP should not be in fault low when engine running and pressure is ok
            assert!(!test_bed.is_green_edp_press_low());

            // Stoping eng 1 with N2 still turning
            test_bed = test_bed.stopping_eng1().run_one_tick();

            // Edp should still be in pressurized mode but as engine just stopped no fault
            assert!(test_bed.is_green_edp_commanded_on());
            assert!(!test_bed.is_green_edp_press_low());

            // Waiting for 25s pressure should drop and still no fault
            test_bed = test_bed
                .stop_eng1()
                .run_waiting_for(Duration::from_secs(25));

            assert!(!test_bed.is_green_pressure_switch_pressurised());
            assert!(test_bed.green_pressure() < Pressure::new::<psi>(500.));
            assert!(test_bed.is_green_edp_press_low());
        }

        #[test]
        fn yellow_edp_press_low_engine_on_to_off() {
            let mut test_bed = test_bed_with()
                .on_the_ground()
                .set_cold_dark_inputs()
                .start_eng2(Ratio::new::<percent>(75.))
                .run_waiting_for(Duration::from_secs(5));

            // EDP should be commanded on even without engine running
            assert!(test_bed.is_yellow_edp_commanded_on());
            assert!(test_bed.is_yellow_pressure_switch_pressurised());
            // EDP should not be in fault low when engine running and pressure is ok
            assert!(!test_bed.is_yellow_edp_press_low());

            // Stoping eng 2 with N2 still turning
            test_bed = test_bed.stopping_eng2().run_one_tick();

            // Edp should still be in pressurized mode but as engine just stopped no fault
            assert!(test_bed.is_yellow_edp_commanded_on());
            assert!(!test_bed.is_yellow_edp_press_low());

            // Waiting for 25s pressure should drop and still no fault
            test_bed = test_bed
                .stop_eng2()
                .run_waiting_for(Duration::from_secs(25));

            assert!(!test_bed.is_yellow_pressure_switch_pressurised());
            assert!(test_bed.yellow_pressure() < Pressure::new::<psi>(500.));
            assert!(test_bed.is_yellow_edp_press_low());
        }

        #[test]
        fn yellow_edp_press_low_engine_off_to_on() {
            let mut test_bed = test_bed_with()
                .engines_off()
                .on_the_ground()
                .set_cold_dark_inputs()
                .run_one_tick();

            // EDP should be commanded on even without engine running
            assert!(test_bed.is_yellow_edp_commanded_on());

            // EDP should be LOW pressure state
            assert!(test_bed.is_yellow_edp_press_low());

            // Starting eng 2 N2 is low at start
            test_bed = test_bed
                .start_eng2(Ratio::new::<percent>(3.))
                .run_one_tick();

            // Engine commanded on but pressure couldn't rise enough: we are in fault low
            assert!(test_bed.is_yellow_edp_press_low());

            // Waiting for 5s pressure should be at 3000 psi
            test_bed = test_bed
                .start_eng2(Ratio::new::<percent>(80.))
                .run_waiting_for(Duration::from_secs(5));

            // No more fault LOW expected
            assert!(test_bed.is_yellow_pressure_switch_pressurised());
            assert!(test_bed.yellow_pressure() > Pressure::new::<psi>(2900.));
            assert!(!test_bed.is_yellow_edp_press_low());

            // Stoping pump, no fault expected
            test_bed = test_bed
                .set_yellow_ed_pump(false)
                .run_waiting_for(Duration::from_secs(1));
            assert!(!test_bed.is_yellow_edp_press_low());
        }

        #[test]
        fn yellow_edp_press_low_engine_off_to_on_with_e_pump() {
            let mut test_bed = test_bed_with()
                .engines_off()
                .on_the_ground()
                .set_cold_dark_inputs()
                .set_ptu_state(false)
                .set_yellow_e_pump(false)
                .run_one_tick();

            // EDP should be commanded on even without engine running
            assert!(test_bed.is_yellow_edp_commanded_on());

            // EDP should be LOW pressure state
            assert!(test_bed.is_yellow_edp_press_low());

            // Waiting for 20s pressure should be at 3000 psi
            test_bed = test_bed.run_waiting_for(Duration::from_secs(20));

            // Yellow pressurised but edp still off, we expect fault LOW press
            assert!(test_bed.is_yellow_pressure_switch_pressurised());
            assert!(test_bed.yellow_pressure() > Pressure::new::<psi>(2900.));
            assert!(test_bed.is_yellow_edp_press_low());

            // Starting eng 2 N2 is low at start
            test_bed = test_bed
                .start_eng2(Ratio::new::<percent>(3.))
                .run_one_tick();

            // Engine commanded on but pressure couldn't rise enough: we are in fault low
            assert!(test_bed.is_yellow_edp_press_low());

            // Waiting for 5s pressure should be at 3000 psi in EDP section
            test_bed = test_bed
                .start_eng2(Ratio::new::<percent>(80.))
                .run_waiting_for(Duration::from_secs(5));

            // No more fault LOW expected
            assert!(test_bed.is_yellow_pressure_switch_pressurised());
            assert!(test_bed.yellow_pressure() > Pressure::new::<psi>(2900.));
            assert!(!test_bed.is_yellow_edp_press_low());
        }

        #[test]
        fn green_edp_press_low_engine_off_to_on_with_ptu() {
            let mut test_bed = test_bed_with()
                .on_the_ground()
                .set_cold_dark_inputs()
                .set_park_brake(false)
                .start_eng2(Ratio::new::<percent>(80.))
                .run_one_tick();

            // EDP should be LOW pressure state
            assert!(test_bed.is_green_edp_press_low());

            // Waiting for 20s pressure should be at 2300+ psi thanks to ptu
            test_bed = test_bed.run_waiting_for(Duration::from_secs(20));

            // Yellow pressurised by engine2, green presurised from ptu we expect fault LOW press on EDP1
            assert!(test_bed.is_yellow_pressure_switch_pressurised());
            assert!(test_bed.yellow_pressure() > Pressure::new::<psi>(2800.));
            assert!(test_bed.is_green_pressure_switch_pressurised());
            assert!(test_bed.green_pressure() > Pressure::new::<psi>(2300.));
            assert!(test_bed.is_green_edp_press_low());

            // Starting eng 1 N2 is low at start
            test_bed = test_bed
                .start_eng1(Ratio::new::<percent>(3.))
                .run_one_tick();

            // Engine commanded on but pressure couldn't rise enough: we are in fault low
            assert!(test_bed.is_green_edp_press_low());

            // Waiting for 5s pressure should be at 3000 psi in EDP section
            test_bed = test_bed
                .start_eng1(Ratio::new::<percent>(80.))
                .run_waiting_for(Duration::from_secs(5));

            // No more fault LOW expected
            assert!(test_bed.is_green_pressure_switch_pressurised());
            assert!(test_bed.green_pressure() > Pressure::new::<psi>(2900.));
            assert!(!test_bed.is_green_edp_press_low());
        }

        #[test]
        fn yellow_epump_press_low_at_pump_on() {
            let mut test_bed = test_bed_with()
                .engines_off()
                .on_the_ground()
                .set_cold_dark_inputs()
                .run_one_tick();

            // EDP should not be in fault low when cold start
            assert!(!test_bed.is_yellow_epump_press_low());

            // Starting epump
            test_bed = test_bed.set_yellow_e_pump(false).run_one_tick();

            // Pump commanded on but pressure couldn't rise enough: we are in fault low
            assert!(test_bed.is_yellow_epump_press_low());

            // Waiting for 20s pressure should be at 3000 psi
            test_bed = test_bed.run_waiting_for(Duration::from_secs(20));

            // No more fault LOW expected
            assert!(test_bed.is_yellow_pressure_switch_pressurised());
            assert!(test_bed.yellow_pressure() > Pressure::new::<psi>(2500.));
            assert!(!test_bed.is_yellow_epump_press_low());

            // Stoping epump, no fault expected
            test_bed = test_bed
                .set_yellow_e_pump(true)
                .run_waiting_for(Duration::from_secs(1));
            assert!(!test_bed.is_yellow_epump_press_low());
        }

        #[test]
        fn blue_epump_press_low_at_pump_on() {
            let mut test_bed = test_bed_with()
                .engines_off()
                .on_the_ground()
                .set_cold_dark_inputs()
                .run_one_tick();

            // EDP should not be in fault low when cold start
            assert!(!test_bed.is_blue_epump_press_low());

            // Starting epump
            test_bed = test_bed.press_blue_epump_override_button_once();
            assert!(test_bed.blue_epump_override_is_on());

            // Pump commanded on but pressure couldn't rise enough: we are in fault low
            assert!(test_bed.is_blue_epump_press_low());

            // Waiting for 10s pressure should be at 3000 psi
            test_bed = test_bed.run_waiting_for(Duration::from_secs(10));

            // No more fault LOW expected
            assert!(test_bed.is_blue_pressure_switch_pressurised());
            assert!(test_bed.blue_pressure() > Pressure::new::<psi>(2900.));
            assert!(!test_bed.is_blue_epump_press_low());

            // Stoping epump, no fault expected
            test_bed = test_bed.press_blue_epump_override_button_once();
            assert!(!test_bed.blue_epump_override_is_on());

            test_bed = test_bed.run_waiting_for(Duration::from_secs(1));
            assert!(!test_bed.is_blue_epump_press_low());
        }

        #[test]
        fn blue_epump_override_switches_to_off_when_losing_relay_power_and_stays_off() {
            let mut test_bed = test_bed_with()
                .engines_off()
                .on_the_ground()
                .set_cold_dark_inputs()
                .run_one_tick();

            // Starting epump
            test_bed = test_bed
                .press_blue_epump_override_button_once()
                .run_waiting_for(Duration::from_secs(10));
            assert!(test_bed.blue_epump_override_is_on());
            assert!(test_bed.is_blue_pressure_switch_pressurised());

            // Killing the bus corresponding to the latching relay of blue pump override push button
            // It should set the override state back to off without touching the push button
            test_bed = test_bed.dc_ess_lost().run_one_tick();
            assert!(!test_bed.blue_epump_override_is_on());

            // Stays off even powered back
            test_bed = test_bed.dc_ess_active().run_one_tick();
            assert!(!test_bed.blue_epump_override_is_on());

            test_bed = test_bed.run_waiting_for(Duration::from_secs(10));
            assert!(!test_bed.is_blue_pressure_switch_pressurised());
        }

        #[test]
        fn blue_epump_override_switches_to_off_when_pump_forced_off_on_hyd_panel() {
            let mut test_bed = test_bed_with()
                .engines_off()
                .on_the_ground()
                .set_cold_dark_inputs()
                .run_one_tick();

            // Starting epump
            test_bed = test_bed
                .press_blue_epump_override_button_once()
                .run_waiting_for(Duration::from_secs(10));
            assert!(test_bed.blue_epump_override_is_on());
            assert!(test_bed.is_blue_pressure_switch_pressurised());

            test_bed = test_bed.set_blue_e_pump(false).run_one_tick();
            assert!(!test_bed.blue_epump_override_is_on());
        }

        #[test]
        fn edp_deactivation() {
            let mut test_bed = test_bed_with()
                .engines_off()
                .on_the_ground()
                .set_cold_dark_inputs()
                .set_ptu_state(false)
                .run_one_tick();

            // Starting eng 1 and eng 2
            test_bed = test_bed
                .start_eng1(Ratio::new::<percent>(80.))
                .start_eng2(Ratio::new::<percent>(80.))
                .run_one_tick();

            // ALMOST No pressure
            assert!(test_bed.green_pressure() < Pressure::new::<psi>(1000.));
            assert!(test_bed.yellow_pressure() < Pressure::new::<psi>(1000.));

            // Waiting for 5s pressure should be at 3000 psi
            test_bed = test_bed.run_waiting_for(Duration::from_secs(5));

            assert!(test_bed.green_pressure() > Pressure::new::<psi>(2900.));
            assert!(test_bed.yellow_pressure() > Pressure::new::<psi>(2900.));

            // Stoping edp1, pressure should fall in 20s
            test_bed = test_bed
                .set_green_ed_pump(false)
                .run_waiting_for(Duration::from_secs(20));

            assert!(test_bed.green_pressure() < Pressure::new::<psi>(500.));
            assert!(test_bed.yellow_pressure() > Pressure::new::<psi>(2900.));

            // Stoping edp2, pressure should fall in 20s
            test_bed = test_bed
                .set_yellow_ed_pump(false)
                .run_waiting_for(Duration::from_secs(20));

            assert!(test_bed.green_pressure() < Pressure::new::<psi>(50.));
            assert!(test_bed.yellow_pressure() < Pressure::new::<psi>(500.));
        }

        #[test]
        fn yellow_edp_buildup() {
            let mut test_bed = test_bed_with()
                .engines_off()
                .on_the_ground()
                .set_cold_dark_inputs()
                .run_one_tick();

            // Starting eng 1
            test_bed = test_bed
                .start_eng2(Ratio::new::<percent>(80.))
                .run_one_tick();
            // ALMOST No pressure
            assert!(!test_bed.is_green_pressure_switch_pressurised());
            assert!(test_bed.green_pressure() < Pressure::new::<psi>(50.));
            assert!(!test_bed.is_blue_pressure_switch_pressurised());

            // Blue is auto run
            assert!(test_bed.blue_pressure() < Pressure::new::<psi>(1000.));
            assert!(!test_bed.is_yellow_pressure_switch_pressurised());
            assert!(test_bed.yellow_pressure() < Pressure::new::<psi>(1000.));

            // Waiting for 5s pressure should be at 3000 psi
            test_bed = test_bed
                .start_eng2(Ratio::new::<percent>(80.))
                .run_waiting_for(Duration::from_secs(5));

            assert!(!test_bed.is_green_pressure_switch_pressurised());
            assert!(test_bed.green_pressure() < Pressure::new::<psi>(50.));
            assert!(test_bed.is_blue_pressure_switch_pressurised());
            assert!(test_bed.blue_pressure() > Pressure::new::<psi>(2500.));
            assert!(test_bed.is_yellow_pressure_switch_pressurised());
            assert!(test_bed.yellow_pressure() > Pressure::new::<psi>(2800.));

            // Stoping engine, pressure should fall in 20s
            test_bed = test_bed
                .stop_eng2()
                .run_waiting_for(Duration::from_secs(20));

            assert!(!test_bed.is_green_pressure_switch_pressurised());
            assert!(test_bed.green_pressure() < Pressure::new::<psi>(50.));
            assert!(!test_bed.is_blue_pressure_switch_pressurised());
            assert!(test_bed.blue_pressure() < Pressure::new::<psi>(200.));
            assert!(!test_bed.is_yellow_pressure_switch_pressurised());
            assert!(test_bed.yellow_pressure() < Pressure::new::<psi>(500.));
        }

        #[test]
        fn when_yellow_edp_solenoid_main_power_bus_unavailable_backup_bus_keeps_pump_in_unpressurised_state(
        ) {
            let mut test_bed = test_bed_with()
                .engines_off()
                .on_the_ground()
                .set_cold_dark_inputs()
                .run_one_tick();

            test_bed = test_bed
                .start_eng2(Ratio::new::<percent>(80.))
                .run_waiting_for(Duration::from_secs(15));

            assert!(test_bed.is_yellow_pressure_switch_pressurised());

            // Stoping EDP manually
            test_bed = test_bed
                .set_yellow_ed_pump(false)
                .run_waiting_for(Duration::from_secs(15));

            assert!(!test_bed.is_yellow_pressure_switch_pressurised());

            test_bed = test_bed
                .dc_bus_2_lost()
                .run_waiting_for(Duration::from_secs(15));

            // Yellow solenoid has backup power from DC ESS BUS
            assert!(!test_bed.is_yellow_pressure_switch_pressurised());
        }

        #[test]
        fn when_yellow_edp_solenoid_both_bus_unpowered_yellow_hydraulic_system_is_pressurised() {
            let mut test_bed = test_bed_with()
                .engines_off()
                .on_the_ground()
                .set_cold_dark_inputs()
                .run_one_tick();

            test_bed = test_bed
                .start_eng2(Ratio::new::<percent>(80.))
                .run_waiting_for(Duration::from_secs(15));

            assert!(test_bed.is_yellow_pressure_switch_pressurised());

            // Stoping EDP manually
            test_bed = test_bed
                .set_yellow_ed_pump(false)
                .run_waiting_for(Duration::from_secs(15));

            assert!(!test_bed.is_yellow_pressure_switch_pressurised());

            test_bed = test_bed
                .dc_ess_lost()
                .dc_bus_2_lost()
                .run_waiting_for(Duration::from_secs(15));

            // Now solenoid defaults to pressurised without power
            assert!(test_bed.is_yellow_pressure_switch_pressurised());
        }

        #[test]
        fn when_green_edp_solenoid_unpowered_yellow_hydraulic_system_is_pressurised() {
            let mut test_bed = test_bed_with()
                .engines_off()
                .on_the_ground()
                .set_cold_dark_inputs()
                .run_one_tick();

            test_bed = test_bed
                .start_eng1(Ratio::new::<percent>(80.))
                .run_waiting_for(Duration::from_secs(15));

            assert!(test_bed.is_green_pressure_switch_pressurised());

            // Stoping EDP manually
            test_bed = test_bed
                .set_green_ed_pump(false)
                .run_waiting_for(Duration::from_secs(15));

            assert!(!test_bed.is_green_pressure_switch_pressurised());

            test_bed = test_bed
                .dc_ess_lost()
                .run_waiting_for(Duration::from_secs(15));

            // Now solenoid defaults to pressurised
            assert!(test_bed.is_green_pressure_switch_pressurised());
        }

        #[test]
        #[ignore]
        // Checks numerical stability of reservoir level: level should remain after multiple pressure cycles
        fn yellow_circuit_reservoir_coherency() {
            let mut test_bed = test_bed_with()
                .engines_off()
                .on_the_ground()
                .set_cold_dark_inputs()
                .set_ptu_state(false)
                // Park brake off to not use fluid in brakes
                .set_park_brake(false)
                .run_one_tick();

            // Starting epump wait for pressure rise to make sure system is primed including brake accumulator
            test_bed = test_bed
                .set_yellow_e_pump(false)
                .run_waiting_for(Duration::from_secs(20));
            assert!(test_bed.is_yellow_pressure_switch_pressurised());
            assert!(test_bed.yellow_pressure() < Pressure::new::<psi>(3500.));
            assert!(test_bed.yellow_pressure() > Pressure::new::<psi>(2500.));

            // Shutdown and wait for pressure stabilisation
            test_bed = test_bed
                .set_yellow_e_pump(true)
                .run_waiting_for(Duration::from_secs(50));
            assert!(!test_bed.is_yellow_pressure_switch_pressurised());
            assert!(test_bed.yellow_pressure() < Pressure::new::<psi>(50.));
            assert!(test_bed.yellow_pressure() > Pressure::new::<psi>(-50.));

            let reservoir_level_after_priming = test_bed.get_yellow_reservoir_volume();

            let total_fluid_res_plus_accumulator_before_loops = reservoir_level_after_priming
                + test_bed.get_brake_yellow_accumulator_fluid_volume();

            // Now doing cycles of pressurisation on EDP and ePump
            for _ in 1..6 {
                test_bed = test_bed
                    .start_eng2(Ratio::new::<percent>(80.))
                    .run_waiting_for(Duration::from_secs(50));

                assert!(test_bed.yellow_pressure() < Pressure::new::<psi>(3100.));
                assert!(test_bed.yellow_pressure() > Pressure::new::<psi>(2500.));

                let mut current_res_level = test_bed.get_yellow_reservoir_volume();
                assert!(current_res_level < reservoir_level_after_priming);

                test_bed = test_bed
                    .stop_eng2()
                    .run_waiting_for(Duration::from_secs(50));
                assert!(test_bed.yellow_pressure() < Pressure::new::<psi>(50.));
                assert!(test_bed.yellow_pressure() > Pressure::new::<psi>(-50.));

                test_bed = test_bed
                    .set_yellow_e_pump(false)
                    .run_waiting_for(Duration::from_secs(50));

                assert!(test_bed.yellow_pressure() < Pressure::new::<psi>(3500.));
                assert!(test_bed.yellow_pressure() > Pressure::new::<psi>(2500.));

                current_res_level = test_bed.get_yellow_reservoir_volume();
                assert!(current_res_level < reservoir_level_after_priming);

                test_bed = test_bed
                    .set_yellow_e_pump(true)
                    .run_waiting_for(Duration::from_secs(50));
                assert!(test_bed.yellow_pressure() < Pressure::new::<psi>(50.));
                assert!(test_bed.yellow_pressure() > Pressure::new::<psi>(-50.));
            }
            let total_fluid_res_plus_accumulator_after_loops = test_bed
                .get_yellow_reservoir_volume()
                + test_bed.get_brake_yellow_accumulator_fluid_volume();

            let total_fluid_difference = total_fluid_res_plus_accumulator_before_loops
                - total_fluid_res_plus_accumulator_after_loops;

            // Make sure no more deviation than 0.001 gallon is lost after full pressure and unpressurized states
            assert!(total_fluid_difference.get::<gallon>().abs() < 0.001);
        }

        #[test]
        #[ignore]
        // Checks numerical stability of reservoir level: level should remain after multiple pressure cycles
        fn green_circuit_reservoir_coherency() {
            let mut test_bed = test_bed_with()
                .engines_off()
                .on_the_ground()
                .set_cold_dark_inputs()
                .set_ptu_state(false)
                .run_one_tick();

            // Starting EDP wait for pressure rise to make sure system is primed
            test_bed = test_bed
                .start_eng1(Ratio::new::<percent>(80.))
                .run_waiting_for(Duration::from_secs(20));
            assert!(test_bed.is_green_pressure_switch_pressurised());
            assert!(test_bed.green_pressure() < Pressure::new::<psi>(3500.));
            assert!(test_bed.green_pressure() > Pressure::new::<psi>(2500.));

            // Shutdown and wait for pressure stabilisation
            test_bed = test_bed
                .stop_eng1()
                .run_waiting_for(Duration::from_secs(50));
            assert!(!test_bed.is_green_pressure_switch_pressurised());
            assert!(test_bed.green_pressure() < Pressure::new::<psi>(50.));
            assert!(test_bed.green_pressure() > Pressure::new::<psi>(-50.));

            let reservoir_level_after_priming = test_bed.get_green_reservoir_volume();

            // Now doing cycles of pressurisation on EDP
            for _ in 1..6 {
                test_bed = test_bed
                    .start_eng1(Ratio::new::<percent>(80.))
                    .run_waiting_for(Duration::from_secs(50));

                assert!(test_bed.green_pressure() < Pressure::new::<psi>(3500.));
                assert!(test_bed.green_pressure() > Pressure::new::<psi>(2500.));

                let current_res_level = test_bed.get_green_reservoir_volume();
                assert!(current_res_level < reservoir_level_after_priming);

                test_bed = test_bed
                    .stop_eng1()
                    .run_waiting_for(Duration::from_secs(50));
                assert!(test_bed.green_pressure() < Pressure::new::<psi>(50.));
                assert!(test_bed.green_pressure() > Pressure::new::<psi>(-50.));
            }

            let total_fluid_difference =
                reservoir_level_after_priming - test_bed.get_green_reservoir_volume();

            // Make sure no more deviation than 0.001 gallon is lost after full pressure and unpressurized states
            assert!(total_fluid_difference.get::<gallon>().abs() < 0.001);
        }

        #[test]
        #[ignore]
        // Checks numerical stability of reservoir level: level should remain after multiple pressure cycles
        fn blue_circuit_reservoir_coherency() {
            let mut test_bed = test_bed_with()
                .engines_off()
                .on_the_ground()
                .set_cold_dark_inputs()
                .run_one_tick();

            // Starting blue_epump wait for pressure rise to make sure system is primed
            test_bed = test_bed.press_blue_epump_override_button_once();
            assert!(test_bed.blue_epump_override_is_on());

            test_bed = test_bed.run_waiting_for(Duration::from_secs(20));
            assert!(test_bed.is_blue_pressure_switch_pressurised());
            assert!(test_bed.blue_pressure() < Pressure::new::<psi>(3500.));
            assert!(test_bed.blue_pressure() > Pressure::new::<psi>(2500.));

            // Shutdown and wait for pressure stabilisation
            test_bed = test_bed.press_blue_epump_override_button_once();
            assert!(!test_bed.blue_epump_override_is_on());

            test_bed = test_bed.run_waiting_for(Duration::from_secs(50));

            assert!(!test_bed.is_blue_pressure_switch_pressurised());
            assert!(test_bed.blue_pressure() < Pressure::new::<psi>(50.));
            assert!(test_bed.blue_pressure() > Pressure::new::<psi>(-50.));

            let reservoir_level_after_priming = test_bed.get_blue_reservoir_volume();

            // Now doing cycles of pressurisation on epump relying on auto run of epump when eng is on
            for _ in 1..6 {
                test_bed = test_bed
                    .start_eng1(Ratio::new::<percent>(80.))
                    .run_waiting_for(Duration::from_secs(50));

                assert!(test_bed.blue_pressure() < Pressure::new::<psi>(3500.));
                assert!(test_bed.blue_pressure() > Pressure::new::<psi>(2500.));

                let current_res_level = test_bed.get_blue_reservoir_volume();
                assert!(current_res_level < reservoir_level_after_priming);

                test_bed = test_bed
                    .stop_eng1()
                    .run_waiting_for(Duration::from_secs(50));
                assert!(test_bed.blue_pressure() < Pressure::new::<psi>(50.));
                assert!(test_bed.blue_pressure() > Pressure::new::<psi>(-50.));

                // Now engine 2 is used
                test_bed = test_bed
                    .start_eng2(Ratio::new::<percent>(80.))
                    .run_waiting_for(Duration::from_secs(50));

                assert!(test_bed.blue_pressure() < Pressure::new::<psi>(3500.));
                assert!(test_bed.blue_pressure() > Pressure::new::<psi>(2500.));

                let current_res_level = test_bed.get_blue_reservoir_volume();
                assert!(current_res_level < reservoir_level_after_priming);

                test_bed = test_bed
                    .stop_eng2()
                    .run_waiting_for(Duration::from_secs(50));
                assert!(test_bed.blue_pressure() < Pressure::new::<psi>(50.));
                assert!(test_bed.blue_pressure() > Pressure::new::<psi>(-50.));
            }

            let total_fluid_difference =
                reservoir_level_after_priming - test_bed.get_blue_reservoir_volume();

            // Make sure no more deviation than 0.001 gallon is lost after full pressure and unpressurized states
            assert!(total_fluid_difference.get::<gallon>().abs() < 0.001);
        }

        #[test]
        fn yellow_green_edp_firevalve() {
            let mut test_bed = test_bed_with()
                .engines_off()
                .on_the_ground()
                .set_cold_dark_inputs()
                .run_one_tick();

            // PTU would mess up the test
            test_bed = test_bed.set_ptu_state(false).run_one_tick();
            assert!(!test_bed.is_ptu_enabled());

            assert!(!test_bed.is_fire_valve_eng1_closed());
            assert!(!test_bed.is_fire_valve_eng2_closed());

            // Starting eng 1
            test_bed = test_bed
                .start_eng2(Ratio::new::<percent>(80.))
                .start_eng1(Ratio::new::<percent>(80.))
                .run_waiting_for(Duration::from_secs(5));

            // Waiting for 5s pressure should be at 3000 psi
            assert!(test_bed.is_green_pressure_switch_pressurised());
            assert!(test_bed.green_pressure() > Pressure::new::<psi>(2900.));
            assert!(test_bed.is_blue_pressure_switch_pressurised());
            assert!(test_bed.blue_pressure() > Pressure::new::<psi>(2500.));
            assert!(test_bed.is_yellow_pressure_switch_pressurised());
            assert!(test_bed.yellow_pressure() > Pressure::new::<psi>(2800.));

            assert!(!test_bed.is_fire_valve_eng1_closed());
            assert!(!test_bed.is_fire_valve_eng2_closed());

            // Green shutoff valve
            test_bed = test_bed
                .set_eng1_fire_button(true)
                .run_waiting_for(Duration::from_secs(20));

            assert!(test_bed.is_fire_valve_eng1_closed());
            assert!(!test_bed.is_fire_valve_eng2_closed());

            assert!(!test_bed.is_green_pressure_switch_pressurised());
            assert!(test_bed.green_pressure() < Pressure::new::<psi>(500.));
            assert!(test_bed.is_blue_pressure_switch_pressurised());
            assert!(test_bed.blue_pressure() > Pressure::new::<psi>(2500.));
            assert!(test_bed.is_yellow_pressure_switch_pressurised());
            assert!(test_bed.yellow_pressure() > Pressure::new::<psi>(2900.));

            // Yellow shutoff valve
            test_bed = test_bed
                .set_eng2_fire_button(true)
                .run_waiting_for(Duration::from_secs(20));

            assert!(test_bed.is_fire_valve_eng1_closed());
            assert!(test_bed.is_fire_valve_eng2_closed());

            assert!(!test_bed.is_green_pressure_switch_pressurised());
            assert!(test_bed.green_pressure() < Pressure::new::<psi>(500.));
            assert!(test_bed.is_blue_pressure_switch_pressurised());
            assert!(test_bed.blue_pressure() > Pressure::new::<psi>(2500.));
            assert!(!test_bed.is_yellow_pressure_switch_pressurised());
            assert!(test_bed.yellow_pressure() < Pressure::new::<psi>(500.));
        }

        #[test]
        fn yellow_brake_accumulator() {
            let mut test_bed = test_bed_with()
                .engines_off()
                .on_the_ground()
                .set_cold_dark_inputs()
                .run_one_tick();

            // Getting accumulator pressure on cold start
            let mut accumulator_pressure = test_bed.get_brake_yellow_accumulator_pressure();

            // No brakes on green, no more pressure than in accumulator on yellow
            assert!(test_bed.get_brake_left_green_pressure() < Pressure::new::<psi>(50.));
            assert!(test_bed.get_brake_right_green_pressure() < Pressure::new::<psi>(50.));
            assert!(
                test_bed.get_brake_left_yellow_pressure()
                    < accumulator_pressure + Pressure::new::<psi>(50.)
            );
            assert!(
                test_bed.get_brake_right_yellow_pressure()
                    < accumulator_pressure + Pressure::new::<psi>(50.)
            );

            // No brakes even if we brake on green, no more than accumulator pressure on yellow
            test_bed = test_bed
                .set_left_brake(Ratio::new::<percent>(100.))
                .set_right_brake(Ratio::new::<percent>(100.))
                .run_waiting_for(Duration::from_secs(5));

            accumulator_pressure = test_bed.get_brake_yellow_accumulator_pressure();

            assert!(test_bed.get_brake_left_green_pressure() < Pressure::new::<psi>(50.));
            assert!(test_bed.get_brake_right_green_pressure() < Pressure::new::<psi>(50.));
            assert!(
                test_bed.get_brake_left_yellow_pressure()
                    < accumulator_pressure + Pressure::new::<psi>(50.)
            );
            assert!(
                test_bed.get_brake_right_yellow_pressure()
                    < accumulator_pressure + Pressure::new::<psi>(50.)
            );
            assert!(
                test_bed.get_brake_yellow_accumulator_pressure()
                    < accumulator_pressure + Pressure::new::<psi>(50.)
            );

            // Park brake off, loading accumulator, we expect no brake pressure but accumulator loaded
            test_bed = test_bed
                .set_left_brake(Ratio::new::<percent>(0.))
                .set_right_brake(Ratio::new::<percent>(0.))
                .set_park_brake(false)
                .set_yellow_e_pump(false)
                .run_waiting_for(Duration::from_secs(30));

            assert!(test_bed.is_yellow_pressure_switch_pressurised());
            assert!(test_bed.yellow_pressure() > Pressure::new::<psi>(2500.));
            assert!(test_bed.yellow_pressure() < Pressure::new::<psi>(3500.));

            assert!(test_bed.get_brake_left_green_pressure() < Pressure::new::<psi>(50.));
            assert!(test_bed.get_brake_right_green_pressure() < Pressure::new::<psi>(50.));
            assert!(test_bed.get_brake_left_yellow_pressure() < Pressure::new::<psi>(50.));
            assert!(test_bed.get_brake_right_yellow_pressure() < Pressure::new::<psi>(50.));

            assert!(test_bed.get_brake_yellow_accumulator_pressure() > Pressure::new::<psi>(2500.));

            // Park brake on, loaded accumulator, we expect brakes on yellow side only
            test_bed = test_bed
                .set_park_brake(true)
                .run_waiting_for(Duration::from_secs(3));

            assert!(test_bed.get_brake_left_green_pressure() < Pressure::new::<psi>(50.));
            assert!(test_bed.get_brake_right_green_pressure() < Pressure::new::<psi>(50.));
            assert!(test_bed.get_brake_left_yellow_pressure() > Pressure::new::<psi>(2000.));
            assert!(test_bed.get_brake_right_yellow_pressure() > Pressure::new::<psi>(2000.));

            assert!(test_bed.get_brake_yellow_accumulator_pressure() > Pressure::new::<psi>(2500.));
        }

        #[test]
        fn norm_brake_vs_altn_brake() {
            let mut test_bed = test_bed_with()
                .engines_off()
                .on_the_ground()
                .set_cold_dark_inputs()
                .run_one_tick();

            // Getting accumulator pressure on cold start
            let accumulator_pressure = test_bed.get_brake_yellow_accumulator_pressure();

            // No brakes
            assert!(test_bed.get_brake_left_green_pressure() < Pressure::new::<psi>(50.));
            assert!(test_bed.get_brake_right_green_pressure() < Pressure::new::<psi>(50.));
            assert!(
                test_bed.get_brake_left_yellow_pressure()
                    < accumulator_pressure + Pressure::new::<psi>(50.)
            );
            assert!(
                test_bed.get_brake_right_yellow_pressure()
                    < accumulator_pressure + Pressure::new::<psi>(50.)
            );

            test_bed = test_bed
                .start_eng1(Ratio::new::<percent>(100.))
                .start_eng2(Ratio::new::<percent>(100.))
                .set_park_brake(false)
                .run_waiting_for(Duration::from_secs(5));

            assert!(test_bed.is_green_pressure_switch_pressurised());
            assert!(test_bed.is_yellow_pressure_switch_pressurised());
            // No brakes if we don't brake
            test_bed = test_bed
                .set_left_brake(Ratio::new::<percent>(0.))
                .set_right_brake(Ratio::new::<percent>(0.))
                .run_waiting_for(Duration::from_secs(1));

            assert!(test_bed.get_brake_left_green_pressure() < Pressure::new::<psi>(50.));
            assert!(test_bed.get_brake_right_green_pressure() < Pressure::new::<psi>(50.));
            assert!(test_bed.get_brake_left_yellow_pressure() < Pressure::new::<psi>(50.));
            assert!(test_bed.get_brake_right_yellow_pressure() < Pressure::new::<psi>(50.));

            // Braking cause green braking system to rise
            test_bed = test_bed
                .set_left_brake(Ratio::new::<percent>(100.))
                .set_right_brake(Ratio::new::<percent>(100.))
                .run_waiting_for(Duration::from_secs(1));

            assert!(test_bed.get_brake_left_green_pressure() > Pressure::new::<psi>(2000.));
            assert!(test_bed.get_brake_left_green_pressure() < Pressure::new::<psi>(3500.));
            assert!(test_bed.get_brake_right_green_pressure() > Pressure::new::<psi>(2000.));
            assert!(test_bed.get_brake_right_green_pressure() < Pressure::new::<psi>(3500.));
            assert!(test_bed.get_brake_left_yellow_pressure() < Pressure::new::<psi>(50.));
            assert!(test_bed.get_brake_right_yellow_pressure() < Pressure::new::<psi>(50.));

            // Disabling Askid causes alternate braking to work and release green brakes
            test_bed = test_bed
                .set_anti_skid(false)
                .run_waiting_for(Duration::from_secs(2));

            assert!(test_bed.get_brake_left_green_pressure() < Pressure::new::<psi>(50.));
            assert!(test_bed.get_brake_right_green_pressure() < Pressure::new::<psi>(50.));
            assert!(test_bed.get_brake_left_yellow_pressure() > Pressure::new::<psi>(950.));
            assert!(test_bed.get_brake_left_yellow_pressure() < Pressure::new::<psi>(3500.));
            assert!(test_bed.get_brake_right_yellow_pressure() > Pressure::new::<psi>(950.));
            assert!(test_bed.get_brake_right_yellow_pressure() < Pressure::new::<psi>(3500.));
        }

        #[test]
        fn no_brake_inversion() {
            let mut test_bed = test_bed_with()
                .engines_off()
                .on_the_ground()
                .set_cold_dark_inputs()
                .run_one_tick();

            test_bed = test_bed
                .start_eng1(Ratio::new::<percent>(100.))
                .start_eng2(Ratio::new::<percent>(100.))
                .set_park_brake(false)
                .run_waiting_for(Duration::from_secs(5));

            assert!(test_bed.is_green_pressure_switch_pressurised());
            assert!(test_bed.is_yellow_pressure_switch_pressurised());
            // Braking left
            test_bed = test_bed
                .set_left_brake(Ratio::new::<percent>(100.))
                .set_right_brake(Ratio::new::<percent>(0.))
                .run_waiting_for(Duration::from_secs(1));

            assert!(test_bed.get_brake_left_green_pressure() > Pressure::new::<psi>(2000.));
            assert!(test_bed.get_brake_right_green_pressure() < Pressure::new::<psi>(50.));
            assert!(test_bed.get_brake_left_yellow_pressure() < Pressure::new::<psi>(50.));
            assert!(test_bed.get_brake_right_yellow_pressure() < Pressure::new::<psi>(50.));

            // Braking right
            test_bed = test_bed
                .set_left_brake(Ratio::new::<percent>(0.))
                .set_right_brake(Ratio::new::<percent>(100.))
                .run_waiting_for(Duration::from_secs(1));

            assert!(test_bed.get_brake_left_green_pressure() < Pressure::new::<psi>(50.));
            assert!(test_bed.get_brake_right_green_pressure() > Pressure::new::<psi>(2000.));
            assert!(test_bed.get_brake_left_yellow_pressure() < Pressure::new::<psi>(50.));
            assert!(test_bed.get_brake_right_yellow_pressure() < Pressure::new::<psi>(50.));

            // Disabling Askid causes alternate braking to work and release green brakes
            test_bed = test_bed
                .set_left_brake(Ratio::new::<percent>(0.))
                .set_right_brake(Ratio::new::<percent>(100.))
                .set_anti_skid(false)
                .run_waiting_for(Duration::from_secs(2));

            assert!(test_bed.get_brake_left_green_pressure() < Pressure::new::<psi>(50.));
            assert!(test_bed.get_brake_right_green_pressure() < Pressure::new::<psi>(50.));
            assert!(test_bed.get_brake_left_yellow_pressure() < Pressure::new::<psi>(50.));
            assert!(test_bed.get_brake_right_yellow_pressure() > Pressure::new::<psi>(950.));

            test_bed = test_bed
                .set_left_brake(Ratio::new::<percent>(100.))
                .set_right_brake(Ratio::new::<percent>(0.))
                .run_waiting_for(Duration::from_secs(2));

            assert!(test_bed.get_brake_left_green_pressure() < Pressure::new::<psi>(50.));
            assert!(test_bed.get_brake_right_green_pressure() < Pressure::new::<psi>(50.));
            assert!(test_bed.get_brake_left_yellow_pressure() > Pressure::new::<psi>(950.));
            assert!(test_bed.get_brake_right_yellow_pressure() < Pressure::new::<psi>(50.));
        }

        #[test]
        fn auto_brake_at_gear_retraction() {
            let mut test_bed = test_bed_with()
                .engines_off()
                .on_the_ground()
                .set_cold_dark_inputs()
                .run_one_tick();

            test_bed = test_bed
                .start_eng1(Ratio::new::<percent>(100.))
                .start_eng2(Ratio::new::<percent>(100.))
                .set_park_brake(false)
                .run_waiting_for(Duration::from_secs(15));

            // No brake inputs
            test_bed = test_bed
                .set_left_brake(Ratio::new::<percent>(0.))
                .set_right_brake(Ratio::new::<percent>(0.))
                .run_waiting_for(Duration::from_secs(1));

            assert!(test_bed.get_brake_left_green_pressure() < Pressure::new::<psi>(50.));
            assert!(test_bed.get_brake_right_green_pressure() < Pressure::new::<psi>(50.));
            assert!(test_bed.get_brake_left_yellow_pressure() < Pressure::new::<psi>(50.));
            assert!(test_bed.get_brake_right_yellow_pressure() < Pressure::new::<psi>(50.));

            // Positive climb, gear up
            test_bed = test_bed
                .set_left_brake(Ratio::new::<percent>(0.))
                .set_right_brake(Ratio::new::<percent>(0.))
                .in_flight()
                .set_gear_up()
                .run_waiting_for(Duration::from_secs(1));

            // Check auto brake is active
            assert!(test_bed.get_brake_left_green_pressure() > Pressure::new::<psi>(50.));
            assert!(test_bed.get_brake_right_green_pressure() > Pressure::new::<psi>(50.));
            assert!(test_bed.get_brake_left_green_pressure() < Pressure::new::<psi>(1500.));
            assert!(test_bed.get_brake_right_green_pressure() < Pressure::new::<psi>(1500.));

            assert!(test_bed.get_brake_left_yellow_pressure() < Pressure::new::<psi>(50.));
            assert!(test_bed.get_brake_right_yellow_pressure() < Pressure::new::<psi>(50.));

            // Check no more autobrakes after 3s
            test_bed = test_bed.run_waiting_for(Duration::from_secs(3));

            assert!(test_bed.get_brake_left_green_pressure() < Pressure::new::<psi>(50.));
            assert!(test_bed.get_brake_right_green_pressure() < Pressure::new::<psi>(50.));

            assert!(test_bed.get_brake_left_yellow_pressure() < Pressure::new::<psi>(50.));
            assert!(test_bed.get_brake_right_yellow_pressure() < Pressure::new::<psi>(50.));
        }

        #[test]
        fn alternate_brake_accumulator_is_emptying_while_braking() {
            let mut test_bed = test_bed_with()
                .on_the_ground()
                .set_cold_dark_inputs()
                .start_eng1(Ratio::new::<percent>(100.))
                .start_eng2(Ratio::new::<percent>(100.))
                .set_park_brake(false)
                .run_waiting_for(Duration::from_secs(15));

            // Check we got yellow pressure and brake accumulator loaded
            assert!(test_bed.yellow_pressure() >= Pressure::new::<psi>(2500.));
            assert!(
                test_bed.get_brake_yellow_accumulator_pressure() >= Pressure::new::<psi>(2500.)
            );

            // Disabling green and yellow side so accumulator stop being able to reload
            test_bed = test_bed
                .set_ptu_state(false)
                .set_yellow_ed_pump(false)
                .set_green_ed_pump(false)
                .set_yellow_e_pump(true)
                .run_waiting_for(Duration::from_secs(30));

            assert!(test_bed.yellow_pressure() <= Pressure::new::<psi>(100.));
            assert!(test_bed.green_pressure() <= Pressure::new::<psi>(100.));
            assert!(
                test_bed.get_brake_yellow_accumulator_pressure() >= Pressure::new::<psi>(2500.)
            );

            // Now using brakes and check accumulator gets empty
            test_bed = test_bed
                .empty_brake_accumulator_using_pedal_brake()
                .run_waiting_for(Duration::from_secs(1));

            assert!(
                test_bed.get_brake_yellow_accumulator_pressure() <= Pressure::new::<psi>(1000.)
            );
            assert!(
                test_bed.get_brake_yellow_accumulator_fluid_volume() <= Volume::new::<gallon>(0.01)
            );
        }

        #[test]
        fn brakes_inactive_in_flight() {
            let mut test_bed = test_bed_with()
                .set_cold_dark_inputs()
                .in_flight()
                .set_gear_up()
                .run_waiting_for(Duration::from_secs(10));

            // No brake inputs
            test_bed = test_bed
                .set_left_brake(Ratio::new::<percent>(0.))
                .set_right_brake(Ratio::new::<percent>(0.))
                .run_waiting_for(Duration::from_secs(1));

            assert!(test_bed.get_brake_left_green_pressure() < Pressure::new::<psi>(50.));
            assert!(test_bed.get_brake_right_green_pressure() < Pressure::new::<psi>(50.));
            assert!(test_bed.get_brake_left_yellow_pressure() < Pressure::new::<psi>(50.));
            assert!(test_bed.get_brake_right_yellow_pressure() < Pressure::new::<psi>(50.));

            // Now full brakes
            test_bed = test_bed
                .set_left_brake(Ratio::new::<percent>(100.))
                .set_right_brake(Ratio::new::<percent>(100.))
                .run_waiting_for(Duration::from_secs(1));

            // Check no action on brakes
            assert!(test_bed.get_brake_left_green_pressure() < Pressure::new::<psi>(50.));
            assert!(test_bed.get_brake_right_green_pressure() < Pressure::new::<psi>(50.));

            assert!(test_bed.get_brake_left_yellow_pressure() < Pressure::new::<psi>(50.));
            assert!(test_bed.get_brake_right_yellow_pressure() < Pressure::new::<psi>(50.));
        }

        #[test]
        fn brakes_norm_active_in_flight_gear_down() {
            let mut test_bed = test_bed_with()
                .set_cold_dark_inputs()
                .in_flight()
                .set_gear_up()
                .run_waiting_for(Duration::from_secs(10));

            // Now full brakes gear down
            test_bed = test_bed
                .set_left_brake(Ratio::new::<percent>(100.))
                .set_right_brake(Ratio::new::<percent>(100.))
                .set_gear_down()
                .run_waiting_for(Duration::from_secs(1));

            // Brakes norm should work normally
            assert!(test_bed.get_brake_left_green_pressure() > Pressure::new::<psi>(50.));
            assert!(test_bed.get_brake_right_green_pressure() > Pressure::new::<psi>(50.));

            assert!(test_bed.get_brake_left_yellow_pressure() < Pressure::new::<psi>(50.));
            assert!(test_bed.get_brake_right_yellow_pressure() < Pressure::new::<psi>(50.));
        }

        #[test]
        fn brakes_alternate_active_in_flight_gear_down() {
            let mut test_bed = test_bed_with()
                .set_cold_dark_inputs()
                .in_flight()
                .set_gear_up()
                .run_waiting_for(Duration::from_secs(10));

            // Now full brakes gear down
            test_bed = test_bed
                .set_left_brake(Ratio::new::<percent>(100.))
                .set_right_brake(Ratio::new::<percent>(100.))
                .set_gear_down()
                .set_anti_skid(false)
                .run_waiting_for(Duration::from_secs(1));

            // Brakes norm should work normally
            assert!(test_bed.get_brake_left_green_pressure() < Pressure::new::<psi>(50.));
            assert!(test_bed.get_brake_right_green_pressure() < Pressure::new::<psi>(50.));

            assert!(test_bed.get_brake_left_yellow_pressure() > Pressure::new::<psi>(900.));
            assert!(test_bed.get_brake_right_yellow_pressure() > Pressure::new::<psi>(900.));
        }

        #[test]
        // Testing that green for brakes is only available if park brake is on while altn pressure is at too low level
        fn brake_logic_green_backup_emergency() {
            let mut test_bed = test_bed_with()
                .engines_off()
                .on_the_ground()
                .set_cold_dark_inputs()
                .run_one_tick();

            // Setting on ground with yellow side hydraulics off
            // This should prevent yellow accumulator to fill
            test_bed = test_bed
                .start_eng1(Ratio::new::<percent>(100.))
                .start_eng2(Ratio::new::<percent>(100.))
                .set_park_brake(true)
                .set_ptu_state(false)
                .set_yellow_e_pump(true)
                .set_yellow_ed_pump(false)
                .run_waiting_for(Duration::from_secs(15));

            // Braking but park is on: no output on green brakes expected
            test_bed = test_bed
                .set_left_brake(Ratio::new::<percent>(100.))
                .set_right_brake(Ratio::new::<percent>(100.))
                .run_waiting_for(Duration::from_secs(1));

            assert!(test_bed.get_brake_left_green_pressure() < Pressure::new::<psi>(50.));
            assert!(test_bed.get_brake_right_green_pressure() < Pressure::new::<psi>(50.));
            assert!(test_bed.get_brake_left_yellow_pressure() > Pressure::new::<psi>(500.));
            assert!(test_bed.get_brake_right_yellow_pressure() > Pressure::new::<psi>(500.));

            // With no more fluid in yellow accumulator, green should work as emergency
            test_bed = test_bed
                .empty_brake_accumulator_using_park_brake()
                .set_left_brake(Ratio::new::<percent>(100.))
                .set_right_brake(Ratio::new::<percent>(100.))
                .run_waiting_for(Duration::from_secs(1));

            assert!(test_bed.get_brake_left_green_pressure() > Pressure::new::<psi>(1000.));
            assert!(test_bed.get_brake_right_green_pressure() > Pressure::new::<psi>(1000.));
            assert!(test_bed.get_brake_left_yellow_pressure() < Pressure::new::<psi>(50.));
            assert!(test_bed.get_brake_right_yellow_pressure() < Pressure::new::<psi>(50.));
        }

        #[test]
        fn autobrakes_arms_in_flight_lo_or_med() {
            let mut test_bed = test_bed_with()
                .set_cold_dark_inputs()
                .in_flight()
                .set_gear_up()
                .run_waiting_for(Duration::from_secs(12));

            assert!(test_bed.autobrake_mode() == AutobrakeMode::NONE);

            test_bed = test_bed
                .set_autobrake_low()
                .run_waiting_for(Duration::from_secs(1));

            assert!(test_bed.autobrake_mode() == AutobrakeMode::LOW);

            test_bed = test_bed
                .set_autobrake_med()
                .run_waiting_for(Duration::from_secs(1));

            assert!(test_bed.autobrake_mode() == AutobrakeMode::MED);
        }

        #[test]
        fn autobrakes_disarms_if_green_pressure_low() {
            let mut test_bed = test_bed_with()
                .set_cold_dark_inputs()
                .in_flight()
                .set_gear_up()
                .run_waiting_for(Duration::from_secs(12));

            assert!(test_bed.autobrake_mode() == AutobrakeMode::NONE);

            test_bed = test_bed
                .set_autobrake_low()
                .run_waiting_for(Duration::from_secs(1));

            assert!(test_bed.autobrake_mode() == AutobrakeMode::LOW);

            test_bed = test_bed
                .set_ptu_state(false)
                .stop_eng1()
                .run_waiting_for(Duration::from_secs(20));

            assert!(test_bed.autobrake_mode() == AutobrakeMode::NONE);
        }

        #[test]
        fn autobrakes_disarms_if_askid_off() {
            let mut test_bed = test_bed_with()
                .set_cold_dark_inputs()
                .in_flight()
                .set_gear_up()
                .run_waiting_for(Duration::from_secs(12));

            assert!(test_bed.autobrake_mode() == AutobrakeMode::NONE);

            test_bed = test_bed
                .set_autobrake_med()
                .run_waiting_for(Duration::from_secs(1));

            assert!(test_bed.autobrake_mode() == AutobrakeMode::MED);

            test_bed = test_bed
                .set_anti_skid(false)
                .run_waiting_for(Duration::from_secs(1));

            assert!(test_bed.autobrake_mode() == AutobrakeMode::NONE);
        }

        #[test]
        fn autobrakes_max_wont_arm_in_flight() {
            let mut test_bed = test_bed_with()
                .set_cold_dark_inputs()
                .in_flight()
                .set_gear_up()
                .run_waiting_for(Duration::from_secs(15));

            assert!(test_bed.autobrake_mode() == AutobrakeMode::NONE);

            test_bed = test_bed
                .set_autobrake_max()
                .run_waiting_for(Duration::from_secs(1));

            assert!(test_bed.autobrake_mode() == AutobrakeMode::NONE);
        }

        #[test]
        fn autobrakes_taxiing_wont_disarm_when_braking() {
            let mut test_bed = test_bed_with()
                .set_cold_dark_inputs()
                .on_the_ground()
                .start_eng1(Ratio::new::<percent>(60.))
                .start_eng2(Ratio::new::<percent>(60.))
                .run_waiting_for(Duration::from_secs(10));

            test_bed = test_bed
                .set_autobrake_max()
                .run_waiting_for(Duration::from_secs(1));

            assert!(test_bed.autobrake_mode() == AutobrakeMode::MAX);

            test_bed = test_bed
                .set_right_brake(Ratio::new::<percent>(100.))
                .set_left_brake(Ratio::new::<percent>(100.))
                .run_waiting_for(Duration::from_secs(1));

            assert!(test_bed.autobrake_mode() == AutobrakeMode::MAX);
        }

        #[test]
        fn autobrakes_activates_on_ground_on_spoiler_deploy() {
            let mut test_bed = test_bed_with()
                .set_cold_dark_inputs()
                .on_the_ground()
                .set_park_brake(false)
                .start_eng1(Ratio::new::<percent>(100.))
                .start_eng2(Ratio::new::<percent>(100.))
                .run_waiting_for(Duration::from_secs(10));

            test_bed = test_bed
                .set_autobrake_max()
                .run_waiting_for(Duration::from_secs(1));

            assert!(test_bed.autobrake_mode() == AutobrakeMode::MAX);

            test_bed = test_bed
                .set_deploy_spoilers()
                .run_waiting_for(Duration::from_secs(6));

            assert!(test_bed.autobrake_mode() == AutobrakeMode::MAX);
            assert!(test_bed.get_brake_left_green_pressure() > Pressure::new::<psi>(1000.));
            assert!(test_bed.get_brake_right_green_pressure() > Pressure::new::<psi>(1000.));

            assert!(test_bed.get_brake_left_yellow_pressure() < Pressure::new::<psi>(50.));
            assert!(test_bed.get_brake_right_yellow_pressure() < Pressure::new::<psi>(50.));
        }

        #[test]
        fn autobrakes_disengage_on_spoiler_retract() {
            let mut test_bed = test_bed_with()
                .set_cold_dark_inputs()
                .on_the_ground()
                .set_park_brake(false)
                .start_eng1(Ratio::new::<percent>(100.))
                .start_eng2(Ratio::new::<percent>(100.))
                .run_waiting_for(Duration::from_secs(10));

            test_bed = test_bed
                .set_autobrake_max()
                .run_waiting_for(Duration::from_secs(1));

            assert!(test_bed.autobrake_mode() == AutobrakeMode::MAX);

            test_bed = test_bed
                .set_deploy_spoilers()
                .run_waiting_for(Duration::from_secs(6));

            assert!(test_bed.autobrake_mode() == AutobrakeMode::MAX);

            test_bed = test_bed
                .set_retract_spoilers()
                .run_waiting_for(Duration::from_secs(1));

            assert!(test_bed.autobrake_mode() == AutobrakeMode::NONE);
            assert!(test_bed.get_brake_left_green_pressure() < Pressure::new::<psi>(50.));
            assert!(test_bed.get_brake_right_green_pressure() < Pressure::new::<psi>(50.));
        }

        #[test]
        // Should disable with one pedal > 61° over max range of 79.4° thus 77%
        fn autobrakes_max_disengage_at_77_on_one_pedal_input() {
            let mut test_bed = test_bed_with()
                .set_cold_dark_inputs()
                .on_the_ground()
                .set_park_brake(false)
                .start_eng1(Ratio::new::<percent>(100.))
                .start_eng2(Ratio::new::<percent>(100.))
                .run_waiting_for(Duration::from_secs(10));

            test_bed = test_bed
                .set_autobrake_max()
                .run_waiting_for(Duration::from_secs(1));

            assert!(test_bed.autobrake_mode() == AutobrakeMode::MAX);

            test_bed = test_bed
                .set_deploy_spoilers()
                .run_waiting_for(Duration::from_secs(6));

            assert!(test_bed.autobrake_mode() == AutobrakeMode::MAX);
            assert!(test_bed.get_brake_left_green_pressure() > Pressure::new::<psi>(1000.));
            assert!(test_bed.get_brake_right_green_pressure() > Pressure::new::<psi>(1000.));

            test_bed = test_bed
                .set_left_brake(Ratio::new::<percent>(70.))
                .run_waiting_for(Duration::from_secs(1))
                .set_left_brake(Ratio::new::<percent>(0.))
                .run_waiting_for(Duration::from_secs(1));

            assert!(test_bed.autobrake_mode() == AutobrakeMode::MAX);
            assert!(test_bed.get_brake_left_green_pressure() > Pressure::new::<psi>(1000.));
            assert!(test_bed.get_brake_right_green_pressure() > Pressure::new::<psi>(1000.));

            test_bed = test_bed
                .set_left_brake(Ratio::new::<percent>(78.))
                .run_waiting_for(Duration::from_secs(1))
                .set_left_brake(Ratio::new::<percent>(0.))
                .run_waiting_for(Duration::from_secs(1));

            assert!(test_bed.autobrake_mode() == AutobrakeMode::NONE);
            assert!(test_bed.get_brake_left_green_pressure() < Pressure::new::<psi>(50.));
            assert!(test_bed.get_brake_right_green_pressure() < Pressure::new::<psi>(50.));
        }

        #[test]
        fn autobrakes_max_disengage_at_52_on_both_pedal_input() {
            let mut test_bed = test_bed_with()
                .set_cold_dark_inputs()
                .on_the_ground()
                .set_park_brake(false)
                .start_eng1(Ratio::new::<percent>(100.))
                .start_eng2(Ratio::new::<percent>(100.))
                .run_waiting_for(Duration::from_secs(10));

            test_bed = test_bed
                .set_autobrake_max()
                .run_waiting_for(Duration::from_secs(1));

            assert!(test_bed.autobrake_mode() == AutobrakeMode::MAX);

            test_bed = test_bed
                .set_deploy_spoilers()
                .run_waiting_for(Duration::from_secs(6));

            assert!(test_bed.autobrake_mode() == AutobrakeMode::MAX);
            assert!(test_bed.get_brake_left_green_pressure() > Pressure::new::<psi>(1000.));
            assert!(test_bed.get_brake_right_green_pressure() > Pressure::new::<psi>(1000.));

            test_bed = test_bed
                .set_left_brake(Ratio::new::<percent>(55.))
                .run_waiting_for(Duration::from_secs(1))
                .set_left_brake(Ratio::new::<percent>(0.))
                .run_waiting_for(Duration::from_secs(1));

            assert!(test_bed.autobrake_mode() == AutobrakeMode::MAX);
            assert!(test_bed.get_brake_left_green_pressure() > Pressure::new::<psi>(1000.));
            assert!(test_bed.get_brake_right_green_pressure() > Pressure::new::<psi>(1000.));

            test_bed = test_bed
                .set_left_brake(Ratio::new::<percent>(55.))
                .set_right_brake(Ratio::new::<percent>(55.))
                .run_waiting_for(Duration::from_secs(1))
                .set_left_brake(Ratio::new::<percent>(0.))
                .set_right_brake(Ratio::new::<percent>(0.))
                .run_waiting_for(Duration::from_secs(1));

            assert!(test_bed.autobrake_mode() == AutobrakeMode::NONE);
            assert!(test_bed.get_brake_left_green_pressure() < Pressure::new::<psi>(50.));
            assert!(test_bed.get_brake_right_green_pressure() < Pressure::new::<psi>(50.));
        }

        #[test]
        // Should disable with one pedals > 42° over max range of 79.4° thus 52%
        fn autobrakes_med_disengage_at_52_on_one_pedal_input() {
            let mut test_bed = test_bed_with()
                .set_cold_dark_inputs()
                .on_the_ground()
                .set_park_brake(false)
                .start_eng1(Ratio::new::<percent>(100.))
                .start_eng2(Ratio::new::<percent>(100.))
                .run_waiting_for(Duration::from_secs(10));

            test_bed = test_bed
                .set_autobrake_med()
                .run_waiting_for(Duration::from_secs(1));

            assert!(test_bed.autobrake_mode() == AutobrakeMode::MED);

            test_bed = test_bed
                .set_deploy_spoilers()
                .run_waiting_for(Duration::from_secs(6));

            assert!(test_bed.autobrake_mode() == AutobrakeMode::MED);
            assert!(test_bed.get_brake_left_green_pressure() > Pressure::new::<psi>(1000.));
            assert!(test_bed.get_brake_right_green_pressure() > Pressure::new::<psi>(1000.));

            test_bed = test_bed
                .set_right_brake(Ratio::new::<percent>(50.))
                .run_waiting_for(Duration::from_secs(1))
                .set_right_brake(Ratio::new::<percent>(0.))
                .run_waiting_for(Duration::from_secs(1));

            assert!(test_bed.autobrake_mode() == AutobrakeMode::MED);
            assert!(test_bed.get_brake_left_green_pressure() > Pressure::new::<psi>(1000.));
            assert!(test_bed.get_brake_right_green_pressure() > Pressure::new::<psi>(1000.));

            test_bed = test_bed
                .set_right_brake(Ratio::new::<percent>(55.))
                .run_waiting_for(Duration::from_secs(1))
                .set_right_brake(Ratio::new::<percent>(0.))
                .run_waiting_for(Duration::from_secs(1));

            assert!(test_bed.autobrake_mode() == AutobrakeMode::NONE);
            assert!(test_bed.get_brake_left_green_pressure() < Pressure::new::<psi>(50.));
            assert!(test_bed.get_brake_right_green_pressure() < Pressure::new::<psi>(50.));
        }

        #[test]
        fn autobrakes_med_disengage_at_11_on_both_pedal_input() {
            let mut test_bed = test_bed_with()
                .set_cold_dark_inputs()
                .on_the_ground()
                .set_park_brake(false)
                .start_eng1(Ratio::new::<percent>(100.))
                .start_eng2(Ratio::new::<percent>(100.))
                .run_waiting_for(Duration::from_secs(10));

            test_bed = test_bed
                .set_autobrake_med()
                .run_waiting_for(Duration::from_secs(1));

            assert!(test_bed.autobrake_mode() == AutobrakeMode::MED);

            test_bed = test_bed
                .set_deploy_spoilers()
                .run_waiting_for(Duration::from_secs(6));

            assert!(test_bed.autobrake_mode() == AutobrakeMode::MED);
            assert!(test_bed.get_brake_left_green_pressure() > Pressure::new::<psi>(1000.));
            assert!(test_bed.get_brake_right_green_pressure() > Pressure::new::<psi>(1000.));

            test_bed = test_bed
                .set_right_brake(Ratio::new::<percent>(15.))
                .run_waiting_for(Duration::from_secs(1))
                .set_right_brake(Ratio::new::<percent>(0.))
                .run_waiting_for(Duration::from_secs(1));

            assert!(test_bed.autobrake_mode() == AutobrakeMode::MED);
            assert!(test_bed.get_brake_left_green_pressure() > Pressure::new::<psi>(1000.));
            assert!(test_bed.get_brake_right_green_pressure() > Pressure::new::<psi>(1000.));

            test_bed = test_bed
                .set_right_brake(Ratio::new::<percent>(15.))
                .set_left_brake(Ratio::new::<percent>(15.))
                .run_waiting_for(Duration::from_secs(1))
                .set_right_brake(Ratio::new::<percent>(0.))
                .set_left_brake(Ratio::new::<percent>(0.))
                .run_waiting_for(Duration::from_secs(1));

            assert!(test_bed.autobrake_mode() == AutobrakeMode::NONE);
            assert!(test_bed.get_brake_left_green_pressure() < Pressure::new::<psi>(50.));
            assert!(test_bed.get_brake_right_green_pressure() < Pressure::new::<psi>(50.));
        }

        #[test]
        fn autobrakes_max_disarm_after_10s_in_flight() {
            let mut test_bed = test_bed_with()
                .set_cold_dark_inputs()
                .on_the_ground()
                .set_park_brake(false)
                .start_eng1(Ratio::new::<percent>(100.))
                .start_eng2(Ratio::new::<percent>(100.))
                .run_waiting_for(Duration::from_secs(10));

            test_bed = test_bed
                .set_autobrake_max()
                .run_waiting_for(Duration::from_secs(1));

            assert!(test_bed.autobrake_mode() == AutobrakeMode::MAX);

            test_bed = test_bed.in_flight().run_waiting_for(Duration::from_secs(6));

            assert!(test_bed.autobrake_mode() == AutobrakeMode::MAX);

            test_bed = test_bed.in_flight().run_waiting_for(Duration::from_secs(6));

            assert!(test_bed.autobrake_mode() == AutobrakeMode::NONE);
        }

        #[test]
        fn controller_blue_epump_activates_when_no_weight_on_center_wheel() {
            let mut test_bed = test_bed_with()
                .engines_off()
                .on_the_ground()
                .set_cold_dark_inputs()
                .run_one_tick();

            assert!(!test_bed.query(|a| a.is_blue_epump_controller_pressurising()));

            test_bed = test_bed.rotates_on_runway().run_one_tick();

            assert!(test_bed.query(|a| a.is_blue_epump_controller_pressurising()));
        }

        #[test]
        fn controller_blue_epump_split_engine_states() {
            let mut test_bed = test_bed_with()
                .engines_off()
                .on_the_ground()
                .set_cold_dark_inputs()
                .run_one_tick();

            assert!(!test_bed.query(|a| a.is_blue_epump_controller_pressurising()));

            test_bed = test_bed
                .start_eng1(Ratio::new::<percent>(65.))
                .run_one_tick();

            assert!(test_bed.query(|a| a.is_blue_epump_controller_pressurising()));

            test_bed = test_bed
                .start_eng2(Ratio::new::<percent>(65.))
                .stop_eng1()
                .run_one_tick();

            assert!(test_bed.query(|a| a.is_blue_epump_controller_pressurising()));
        }

        #[test]
        fn controller_blue_epump_on_off_engines() {
            let mut test_bed = test_bed_with()
                .engines_off()
                .on_the_ground()
                .set_cold_dark_inputs()
                .start_eng1(Ratio::new::<percent>(65.))
                .start_eng2(Ratio::new::<percent>(65.))
                .run_one_tick();

            assert!(test_bed.query(|a| a.is_blue_epump_controller_pressurising()));

            test_bed = test_bed.stop_eng1().stop_eng2().run_one_tick();

            assert!(!test_bed.query(|a| a.is_blue_epump_controller_pressurising()));
        }

        #[test]
        fn controller_blue_epump_override() {
            let mut test_bed = test_bed_with()
                .engines_off()
                .on_the_ground()
                .set_cold_dark_inputs()
                .press_blue_epump_override_button_once()
                .run_one_tick();

            assert!(test_bed.query(|a| a.is_blue_epump_controller_pressurising()));

            test_bed = test_bed
                .press_blue_epump_override_button_once()
                .run_one_tick();

            assert!(!test_bed.query(|a| a.is_blue_epump_controller_pressurising()));
        }

        #[test]
        fn controller_blue_epump_override_without_power_shall_not_run_blue_pump() {
            let mut test_bed = test_bed_with()
                .engines_off()
                .on_the_ground()
                .set_cold_dark_inputs()
                .start_eng1(Ratio::new::<percent>(65.))
                .run_one_tick();

            assert!(test_bed.query(|a| a.is_blue_epump_controller_pressurising()));

            test_bed = test_bed.dc_ess_lost().run_one_tick();

            assert!(!test_bed.query(|a| a.is_blue_epump_controller_pressurising()));
        }

        #[test]
        fn controller_yellow_epump_is_activated_by_overhead_button() {
            let mut test_bed = test_bed_with()
                .engines_off()
                .on_the_ground()
                .set_cold_dark_inputs()
                .run_one_tick();

            assert!(!test_bed.query(|a| a.is_yellow_epump_controller_pressurising()));

            test_bed = test_bed.set_yellow_e_pump(false).run_one_tick();

            assert!(test_bed.query(|a| a.is_yellow_epump_controller_pressurising()));

            test_bed = test_bed.set_yellow_e_pump(true).run_one_tick();

            assert!(!test_bed.query(|a| a.is_yellow_epump_controller_pressurising()));
        }

        #[test]
        fn controller_yellow_epump_unpowered_cant_command_pump() {
            let mut test_bed = test_bed_with()
                .engines_off()
                .on_the_ground()
                .set_cold_dark_inputs()
                .set_yellow_e_pump(false)
                .run_one_tick();

            assert!(test_bed.query(|a| a.is_yellow_epump_controller_pressurising()));

            test_bed = test_bed.dc_bus_2_lost().run_one_tick();

            assert!(!test_bed.query(|a| a.is_yellow_epump_controller_pressurising()));
        }

        #[test]
        fn controller_yellow_epump_can_operate_from_cargo_door_without_main_control_power_bus() {
            let mut test_bed = test_bed_with()
                .engines_off()
                .on_the_ground()
                .set_cold_dark_inputs()
                .run_one_tick();

            assert!(!test_bed.query(|a| a.is_cargo_powering_yellow_epump()));

            test_bed = test_bed
                .dc_ground_service_lost()
                .open_fwd_cargo_door()
                .run_waiting_for(
                    Duration::from_secs(1) + A320DoorController::DELAY_UNLOCK_TO_HYDRAULIC_CONTROL,
                );

            assert!(test_bed.query(|a| a.is_cargo_powering_yellow_epump()));
        }

        #[test]
        fn controller_engine_driven_pump1_overhead_button_logic_with_eng_on() {
            let mut test_bed = test_bed_with()
                .engines_off()
                .on_the_ground()
                .set_cold_dark_inputs()
                .run_one_tick();

            assert!(test_bed.query(|a| a.is_edp1_green_pump_controller_pressurising()));

            test_bed = test_bed
                .start_eng1(Ratio::new::<percent>(65.))
                .run_one_tick();
            assert!(test_bed.query(|a| a.is_edp1_green_pump_controller_pressurising()));

            test_bed = test_bed.set_green_ed_pump(false).run_one_tick();
            assert!(!test_bed.query(|a| a.is_edp1_green_pump_controller_pressurising()));

            test_bed = test_bed.set_green_ed_pump(true).run_one_tick();
            assert!(test_bed.query(|a| a.is_edp1_green_pump_controller_pressurising()));
        }

        #[test]
        fn controller_engine_driven_pump1_fire_overhead_released_stops_pump() {
            let mut test_bed = test_bed_with()
                .engines_off()
                .on_the_ground()
                .set_cold_dark_inputs()
                .start_eng1(Ratio::new::<percent>(65.))
                .start_eng2(Ratio::new::<percent>(65.))
                .run_one_tick();

            assert!(test_bed.query(|a| a.is_edp1_green_pump_controller_pressurising()));

            test_bed = test_bed.set_eng1_fire_button(true).run_one_tick();
            assert!(!test_bed.query(|a| a.is_edp1_green_pump_controller_pressurising()));
        }

        #[test]
        fn controller_engine_driven_pump2_overhead_button_logic_with_eng_on() {
            let mut test_bed = test_bed_with()
                .engines_off()
                .on_the_ground()
                .set_cold_dark_inputs()
                .run_one_tick();

            assert!(test_bed.query(|a| a.is_edp2_yellow_pump_controller_pressurising()));

            test_bed = test_bed
                .start_eng2(Ratio::new::<percent>(65.))
                .run_one_tick();
            assert!(test_bed.query(|a| a.is_edp2_yellow_pump_controller_pressurising()));

            test_bed = test_bed.set_yellow_ed_pump(false).run_one_tick();
            assert!(!test_bed.query(|a| a.is_edp2_yellow_pump_controller_pressurising()));

            test_bed = test_bed.set_yellow_ed_pump(true).run_one_tick();
            assert!(test_bed.query(|a| a.is_edp2_yellow_pump_controller_pressurising()));
        }

        #[test]
        fn controller_engine_driven_pump2_fire_overhead_released_stops_pump() {
            let mut test_bed = test_bed_with()
                .engines_off()
                .on_the_ground()
                .set_cold_dark_inputs()
                .start_eng1(Ratio::new::<percent>(65.))
                .start_eng2(Ratio::new::<percent>(65.))
                .run_one_tick();

            assert!(test_bed.query(|a| a.is_edp2_yellow_pump_controller_pressurising()));

            test_bed = test_bed.set_eng2_fire_button(true).run_one_tick();
            assert!(!test_bed.query(|a| a.is_edp2_yellow_pump_controller_pressurising()));
        }

        #[test]
        fn controller_ptu_on_off_with_overhead_pushbutton() {
            let mut test_bed = test_bed_with()
                .engines_off()
                .on_the_ground()
                .set_cold_dark_inputs()
                .run_one_tick();

            assert!(test_bed.query(|a| a.is_ptu_controller_activating_ptu()));

            test_bed = test_bed.set_ptu_state(false).run_one_tick();

            assert!(!test_bed.query(|a| a.is_ptu_controller_activating_ptu()));

            test_bed = test_bed.set_ptu_state(true).run_one_tick();

            assert!(test_bed.query(|a| a.is_ptu_controller_activating_ptu()));
        }

        #[test]
        fn controller_ptu_off_when_cargo_door_is_moved() {
            let mut test_bed = test_bed_with()
                .engines_off()
                .on_the_ground()
                .set_cold_dark_inputs()
                .run_one_tick();

            assert!(test_bed.query(|a| a.is_ptu_controller_activating_ptu()));

            test_bed = test_bed.open_fwd_cargo_door().run_waiting_for(
                Duration::from_secs(1) + A320DoorController::DELAY_UNLOCK_TO_HYDRAULIC_CONTROL,
            );

            assert!(!test_bed.query(|a| a.is_ptu_controller_activating_ptu()));

            // Ptu should reactivate after door fully opened + 40s
            test_bed = test_bed.run_waiting_for(Duration::from_secs(25) + Duration::from_secs(41));

            assert!(test_bed.query(|a| a.is_ptu_controller_activating_ptu()));
        }

        #[test]
        fn controller_ptu_disabled_when_tug_attached() {
            let mut test_bed = test_bed_with()
                .engines_off()
                .on_the_ground()
                .set_cold_dark_inputs()
                .run_one_tick();

            assert!(test_bed.query(|a| a.is_ptu_controller_activating_ptu()));

            test_bed = test_bed
                .start_eng1(Ratio::new::<percent>(65.))
                .set_park_brake(false)
                .run_one_tick();

            assert!(test_bed.query(|a| a.is_ptu_controller_activating_ptu()));

            test_bed = test_bed.set_pushback_state(true).run_one_tick();

            assert!(!test_bed.query(|a| a.is_ptu_controller_activating_ptu()));

            // Ptu should reactivate after 15ish seconds
            test_bed = test_bed
                .set_pushback_state(false)
                .run_waiting_for(Duration::from_secs(16));

            assert!(test_bed.query(|a| a.is_ptu_controller_activating_ptu()));
        }

        #[test]
        fn rat_does_not_deploy_on_ground_at_eng_off() {
            let mut test_bed = test_bed_with()
                .set_cold_dark_inputs()
                .on_the_ground()
                .start_eng1(Ratio::new::<percent>(80.))
                .start_eng2(Ratio::new::<percent>(80.))
                .run_waiting_for(Duration::from_secs(10));

            assert!(test_bed.is_blue_pressure_switch_pressurised());
            assert!(test_bed.get_rat_position() <= 0.);
            assert!(test_bed.get_rat_rpm() <= 1.);

            test_bed = test_bed
                .ac_bus_1_lost()
                .ac_bus_2_lost()
                .run_waiting_for(Duration::from_secs(2));

            // RAT has not deployed
            assert!(test_bed.get_rat_position() <= 0.);
            assert!(test_bed.get_rat_rpm() <= 1.);
        }

        #[test]
        fn rat_deploys_on_both_ac_lost() {
            let mut test_bed = test_bed_with()
                .set_cold_dark_inputs()
                .in_flight()
                .start_eng1(Ratio::new::<percent>(80.))
                .start_eng2(Ratio::new::<percent>(80.))
                .run_waiting_for(Duration::from_secs(10));

            assert!(!test_bed.rat_deploy_commanded());

            test_bed = test_bed
                .ac_bus_1_lost()
                .run_waiting_for(Duration::from_secs(2));

            assert!(!test_bed.rat_deploy_commanded());

            // Now all AC off should deploy RAT in flight
            test_bed = test_bed
                .ac_bus_1_lost()
                .ac_bus_2_lost()
                .run_waiting_for(Duration::from_secs(2));

            assert!(test_bed.rat_deploy_commanded());
        }

        #[test]
        fn blue_epump_unavailable_if_unpowered() {
            let mut test_bed = test_bed_with()
                .engines_off()
                .on_the_ground()
                .set_cold_dark_inputs()
                .run_one_tick();

            test_bed = test_bed
                .start_eng2(Ratio::new::<percent>(80.))
                .run_waiting_for(Duration::from_secs(10));

            // Blue epump working
            assert!(test_bed.is_blue_pressure_switch_pressurised());

            test_bed = test_bed
                .ac_bus_2_lost()
                .run_waiting_for(Duration::from_secs(25));

            // Blue epump still working as it's not plugged on AC2
            assert!(test_bed.is_blue_pressure_switch_pressurised());

            test_bed = test_bed
                .ac_bus_1_lost()
                .run_waiting_for(Duration::from_secs(25));

            // Blue epump has stopped
            assert!(!test_bed.is_blue_pressure_switch_pressurised());
        }

        #[test]
        fn yellow_epump_unavailable_if_unpowered() {
            let mut test_bed = test_bed_with()
                .engines_off()
                .on_the_ground()
                .set_cold_dark_inputs()
                .run_one_tick();

            test_bed = test_bed
                .set_yellow_e_pump(false)
                .run_waiting_for(Duration::from_secs(10));

            // Yellow epump working
            assert!(test_bed.is_yellow_pressure_switch_pressurised());

            test_bed = test_bed
                .ac_bus_2_lost()
                .ac_bus_1_lost()
                .run_waiting_for(Duration::from_secs(25));

            // Yellow epump still working as not plugged on AC2 or AC1
            assert!(test_bed.is_yellow_pressure_switch_pressurised());

            test_bed = test_bed
                .ac_ground_service_lost()
                .run_waiting_for(Duration::from_secs(25));

            // Yellow epump has stopped
            assert!(!test_bed.is_yellow_pressure_switch_pressurised());
        }

        #[test]
        fn flaps_and_slats_declare_moving() {
            let mut test_bed = test_bed_with()
                .engines_off()
                .on_the_ground()
                .set_cold_dark_inputs()
                .run_one_tick();

            test_bed = test_bed
                .set_yellow_e_pump(false)
                .set_ptu_state(false)
                .set_flaps_handle_position(4)
                .run_waiting_for(Duration::from_secs(5));

            // Only yellow press so only flaps can move
            assert!(test_bed.is_flaps_moving());
            assert!(!test_bed.is_slats_moving());

            // Now slats can move through ptu
            test_bed = test_bed
                .set_ptu_state(true)
                .run_waiting_for(Duration::from_secs(5));

            assert!(test_bed.is_flaps_moving());
            assert!(test_bed.is_slats_moving());
        }

        #[test]
        fn yellow_epump_can_deploy_flaps_and_slats() {
            let mut test_bed = test_bed_with()
                .engines_off()
                .on_the_ground()
                .set_cold_dark_inputs()
                .run_one_tick();

            test_bed = test_bed
                .set_yellow_e_pump(false)
                .run_waiting_for(Duration::from_secs(10));

            // Yellow epump working
            assert!(test_bed.is_yellow_pressure_switch_pressurised());

            test_bed = test_bed
                .set_flaps_handle_position(4)
                .run_waiting_for(Duration::from_secs(80));

            assert!(test_bed.get_flaps_left_position_percent() > 99.);
            assert!(test_bed.get_flaps_right_position_percent() > 99.);
            assert!(test_bed.get_slats_left_position_percent() > 99.);
            assert!(test_bed.get_slats_right_position_percent() > 99.);
        }

        #[test]
        fn yellow_epump_no_ptu_can_deploy_flaps_less_33s() {
            let mut test_bed = test_bed_with()
                .engines_off()
                .on_the_ground()
                .set_cold_dark_inputs()
                .set_ptu_state(false)
                .run_one_tick();

            test_bed = test_bed
                .set_yellow_e_pump(false)
                .run_waiting_for(Duration::from_secs(20));

            assert!(test_bed.is_yellow_pressure_switch_pressurised());

            test_bed = test_bed
                .set_flaps_handle_position(4)
                .run_waiting_for(Duration::from_secs(32));

            assert!(test_bed.get_flaps_left_position_percent() > 99.);
            assert!(test_bed.get_flaps_right_position_percent() > 99.);
            assert!(test_bed.get_slats_left_position_percent() < 1.);
            assert!(test_bed.get_slats_right_position_percent() < 1.);
        }

        #[test]
        fn blue_epump_can_deploy_slats_in_less_35_s_and_no_flaps() {
            let mut test_bed = test_bed_with()
                .on_the_ground()
                .set_cold_dark_inputs()
                .set_blue_e_pump_ovrd_pressed(true)
                .run_waiting_for(Duration::from_secs(5));

            // Blue epump is on
            assert!(test_bed.is_blue_pressure_switch_pressurised());

            test_bed = test_bed
                .set_flaps_handle_position(4)
                .run_waiting_for(Duration::from_secs(35));

            assert!(test_bed.get_flaps_left_position_percent() <= 1.);
            assert!(test_bed.get_flaps_right_position_percent() <= 1.);
            assert!(test_bed.get_slats_left_position_percent() > 99.);
            assert!(test_bed.get_slats_right_position_percent() > 99.);
        }

        #[test]
        fn blue_epump_cannot_deploy_slats_in_less_28_s_and_no_flaps() {
            let mut test_bed = test_bed_with()
                .on_the_ground()
                .set_cold_dark_inputs()
                .set_blue_e_pump_ovrd_pressed(true)
                .run_waiting_for(Duration::from_secs(5));

            // Blue epump is on
            assert!(test_bed.is_blue_pressure_switch_pressurised());

            test_bed = test_bed
                .set_flaps_handle_position(4)
                .run_waiting_for(Duration::from_secs(28));

            assert!(test_bed.get_flaps_left_position_percent() <= 1.);
            assert!(test_bed.get_flaps_right_position_percent() <= 1.);
            assert!(test_bed.get_slats_left_position_percent() < 99.);
            assert!(test_bed.get_slats_right_position_percent() < 99.);
        }

        #[test]
        fn yellow_plus_blue_epumps_can_deploy_flaps_and_slats() {
            let mut test_bed = test_bed_with()
                .engines_off()
                .on_the_ground()
                .set_cold_dark_inputs()
                .run_one_tick();

            test_bed = test_bed
                .set_yellow_e_pump(false)
                .set_blue_e_pump_ovrd_pressed(true)
                .run_waiting_for(Duration::from_secs(15));

            assert!(test_bed.is_yellow_pressure_switch_pressurised());
            assert!(test_bed.is_blue_pressure_switch_pressurised());

            test_bed = test_bed
                .set_flaps_handle_position(4)
                .run_waiting_for(Duration::from_secs(45));

            assert!(test_bed.get_flaps_left_position_percent() > 99.);
            assert!(test_bed.get_flaps_right_position_percent() > 99.);
            assert!(test_bed.get_slats_left_position_percent() > 99.);
            assert!(test_bed.get_slats_right_position_percent() > 99.);
        }

        #[test]
        fn no_pressure_no_flap_slats() {
            let mut test_bed = test_bed_with()
                .on_the_ground()
                .set_cold_dark_inputs()
                .run_waiting_for(Duration::from_secs(5));

            test_bed = test_bed
                .set_flaps_handle_position(4)
                .run_waiting_for(Duration::from_secs(10));

            assert!(test_bed.get_flaps_left_position_percent() <= 1.);
            assert!(test_bed.get_flaps_right_position_percent() <= 1.);
            assert!(test_bed.get_slats_left_position_percent() <= 1.);
            assert!(test_bed.get_slats_right_position_percent() <= 1.);

            assert!(!test_bed.is_slats_moving());
            assert!(!test_bed.is_flaps_moving());
        }

        #[test]
        fn emergency_gen_is_started_on_both_ac_lost_in_flight() {
            let mut test_bed = test_bed_with()
                .set_cold_dark_inputs()
                .in_flight()
                .start_eng1(Ratio::new::<percent>(80.))
                .start_eng2(Ratio::new::<percent>(80.))
                .run_waiting_for(Duration::from_secs(10));

            assert!(!test_bed.is_emergency_gen_at_nominal_speed());

            test_bed = test_bed
                .ac_bus_1_lost()
                .run_waiting_for(Duration::from_secs(2));

            assert!(!test_bed.is_emergency_gen_at_nominal_speed());

            // Now all AC off should deploy RAT in flight
            test_bed = test_bed
                .ac_bus_1_lost()
                .ac_bus_2_lost()
                .run_waiting_for(Duration::from_secs(8));

            assert!(test_bed.is_emergency_gen_at_nominal_speed());
        }

        #[test]
        fn cargo_door_stays_closed_at_init() {
            let mut test_bed = test_bed_with()
                .engines_off()
                .on_the_ground()
                .set_cold_dark_inputs()
                .run_one_tick();

            assert!(test_bed.is_cargo_fwd_door_locked_down());
            assert!(test_bed.cargo_fwd_door_position() == 0.);

            test_bed = test_bed.run_waiting_for(Duration::from_secs_f64(15.));

            assert!(test_bed.is_cargo_fwd_door_locked_down());
            assert!(test_bed.cargo_fwd_door_position() == 0.);
        }

        #[test]
        fn cargo_door_unlocks_when_commanded() {
            let mut test_bed = test_bed_with()
                .engines_off()
                .on_the_ground()
                .set_cold_dark_inputs()
                .run_one_tick();

            assert!(test_bed.is_cargo_fwd_door_locked_down());
            assert!(test_bed.cargo_fwd_door_position() == 0.);

            test_bed = test_bed.run_waiting_for(Duration::from_secs_f64(1.));

            assert!(test_bed.is_cargo_fwd_door_locked_down());
            assert!(test_bed.cargo_fwd_door_position() == 0.);

            test_bed = test_bed
                .open_fwd_cargo_door()
                .run_waiting_for(Duration::from_secs_f64(1.));

            assert!(!test_bed.is_cargo_fwd_door_locked_down());
            assert!(test_bed.cargo_fwd_door_position() >= 0.);
        }

        #[test]
        fn cargo_door_controller_opens_the_door() {
            let mut test_bed = test_bed_with()
                .engines_off()
                .on_the_ground()
                .set_cold_dark_inputs()
                .run_one_tick();

            assert!(test_bed.is_cargo_fwd_door_locked_down());
            assert!(test_bed.cargo_fwd_door_position() == 0.);

            test_bed = test_bed
                .open_fwd_cargo_door()
                .run_waiting_for(Duration::from_secs_f64(1.));

            assert!(!test_bed.is_cargo_fwd_door_locked_down());

            let current_position_unlocked = test_bed.cargo_fwd_door_position();

            test_bed = test_bed.open_fwd_cargo_door().run_waiting_for(
                A320DoorController::DELAY_UNLOCK_TO_HYDRAULIC_CONTROL + Duration::from_secs(1),
            );

            assert!(test_bed.cargo_fwd_door_position() > current_position_unlocked);

            test_bed = test_bed
                .open_fwd_cargo_door()
                .run_waiting_for(Duration::from_secs_f64(30.));

            assert!(test_bed.cargo_fwd_door_position() > 0.85);
        }

        #[test]
        fn fwd_cargo_door_controller_opens_fwd_door_only() {
            let mut test_bed = test_bed_with()
                .engines_off()
                .on_the_ground()
                .set_cold_dark_inputs()
                .run_one_tick();

            assert!(test_bed.is_cargo_fwd_door_locked_down());
            assert!(test_bed.cargo_fwd_door_position() == 0.);
            assert!(test_bed.cargo_aft_door_position() == 0.);

            test_bed = test_bed
                .open_fwd_cargo_door()
                .run_waiting_for(Duration::from_secs_f64(30.));

            assert!(test_bed.cargo_fwd_door_position() > 0.85);
            assert!(test_bed.cargo_aft_door_position() == 0.);
        }

        #[test]
        fn cargo_door_opened_uses_correct_reservoir_amount() {
            let mut test_bed = test_bed_with()
                .engines_off()
                .on_the_ground()
                .set_cold_dark_inputs()
                .set_yellow_e_pump(false)
                .set_ptu_state(false)
                .run_waiting_for(Duration::from_secs_f64(20.));

            assert!(test_bed.is_cargo_fwd_door_locked_down());
            assert!(test_bed.is_yellow_pressure_switch_pressurised());

            let pressurised_yellow_level_door_closed = test_bed.get_yellow_reservoir_volume();

            test_bed = test_bed
                .open_fwd_cargo_door()
                .run_waiting_for(Duration::from_secs_f64(40.));

            assert!(!test_bed.is_cargo_fwd_door_locked_down());
            assert!(test_bed.cargo_fwd_door_position() > 0.85);

            let pressurised_yellow_level_door_opened = test_bed.get_yellow_reservoir_volume();

            let volume_used_liter = (pressurised_yellow_level_door_closed
                - pressurised_yellow_level_door_opened)
                .get::<liter>();

            // For one cargo door we expect losing between 0.6 to 0.8 liter of fluid into the two actuators
            assert!((0.6..=0.8).contains(&volume_used_liter));
        }

        #[test]
        fn cargo_door_controller_closes_the_door() {
            let mut test_bed = test_bed_with()
                .engines_off()
                .on_the_ground()
                .set_cold_dark_inputs()
                .run_one_tick();

            test_bed = test_bed
                .open_fwd_cargo_door()
                .run_waiting_for(Duration::from_secs_f64(30.));

            assert!(!test_bed.is_cargo_fwd_door_locked_down());
            assert!(test_bed.cargo_fwd_door_position() > 0.85);

            test_bed = test_bed
                .close_fwd_cargo_door()
                .run_waiting_for(Duration::from_secs_f64(60.));

            assert!(test_bed.is_cargo_fwd_door_locked_down());
            assert!(test_bed.cargo_fwd_door_position() <= 0.);
        }

        #[test]
        fn cargo_door_controller_closes_the_door_after_yellow_pump_auto_shutdown() {
            let mut test_bed = test_bed_with()
                .engines_off()
                .on_the_ground()
                .set_cold_dark_inputs()
                .run_one_tick();

            test_bed = test_bed
                .open_fwd_cargo_door()
                .run_waiting_for(Duration::from_secs_f64(30.));

            assert!(!test_bed.is_cargo_fwd_door_locked_down());
            assert!(test_bed.cargo_fwd_door_position() > 0.85);

            test_bed = test_bed.run_waiting_for(Duration::from_secs_f64(30.));

            assert!(!test_bed.is_yellow_pressure_switch_pressurised());

            test_bed = test_bed
                .close_fwd_cargo_door()
                .run_waiting_for(Duration::from_secs_f64(30.));

            assert!(test_bed.is_cargo_fwd_door_locked_down());
            assert!(test_bed.cargo_fwd_door_position() <= 0.);
        }

        #[test]
        fn nose_steering_responds_to_tiller_demand_if_yellow_pressure_and_engines() {
            let mut test_bed = test_bed_with()
                .engines_off()
                .on_the_ground()
                .set_cold_dark_inputs()
                .set_yellow_e_pump(false)
                .start_eng1(Ratio::new::<percent>(80.))
                .start_eng2(Ratio::new::<percent>(80.))
                .run_one_tick();

            test_bed = test_bed
                .set_tiller_demand(Ratio::new::<ratio>(1.))
                .run_waiting_for(Duration::from_secs_f64(5.));

            assert!(test_bed.nose_steering_position().get::<degree>() >= 73.9);
            assert!(test_bed.nose_steering_position().get::<degree>() <= 74.1);

            test_bed = test_bed
                .set_tiller_demand(Ratio::new::<ratio>(-1.))
                .run_waiting_for(Duration::from_secs_f64(10.));

            assert!(test_bed.nose_steering_position().get::<degree>() <= -73.9);
            assert!(test_bed.nose_steering_position().get::<degree>() >= -74.1);
        }

        #[test]
        fn nose_steering_does_not_move_if_yellow_pressure_but_no_engine() {
            let mut test_bed = test_bed_with()
                .engines_off()
                .on_the_ground()
                .set_cold_dark_inputs()
                .set_yellow_e_pump(false)
                .run_one_tick();

            test_bed = test_bed
                .set_tiller_demand(Ratio::new::<ratio>(1.))
                .run_waiting_for(Duration::from_secs_f64(5.));

            assert!(test_bed.nose_steering_position().get::<degree>() <= 0.1);
            assert!(test_bed.nose_steering_position().get::<degree>() >= -0.1);

            test_bed = test_bed
                .set_tiller_demand(Ratio::new::<ratio>(-1.))
                .run_waiting_for(Duration::from_secs_f64(10.));

            assert!(test_bed.nose_steering_position().get::<degree>() <= 0.1);
            assert!(test_bed.nose_steering_position().get::<degree>() >= -0.1);
        }

        #[test]
        fn nose_steering_does_not_move_when_a_skid_off() {
            let mut test_bed = test_bed_with()
                .engines_off()
                .on_the_ground()
                .set_cold_dark_inputs()
                .set_yellow_e_pump(false)
                .start_eng1(Ratio::new::<percent>(80.))
                .start_eng2(Ratio::new::<percent>(80.))
                .set_anti_skid(false)
                .run_one_tick();

            test_bed = test_bed
                .set_tiller_demand(Ratio::new::<ratio>(1.))
                .run_waiting_for(Duration::from_secs_f64(5.));

            assert!(test_bed.nose_steering_position().get::<degree>() >= -0.1);
            assert!(test_bed.nose_steering_position().get::<degree>() <= 0.1);
        }

        #[test]
        fn nose_steering_centers_itself_when_a_skid_off() {
            let mut test_bed = test_bed_with()
                .engines_off()
                .on_the_ground()
                .set_cold_dark_inputs()
                .set_yellow_e_pump(false)
                .start_eng1(Ratio::new::<percent>(80.))
                .start_eng2(Ratio::new::<percent>(80.))
                .set_anti_skid(true)
                .run_one_tick();

            test_bed = test_bed
                .set_tiller_demand(Ratio::new::<ratio>(1.))
                .run_waiting_for(Duration::from_secs_f64(5.));

            assert!(test_bed.nose_steering_position().get::<degree>() >= 70.);

            test_bed = test_bed
                .set_tiller_demand(Ratio::new::<ratio>(1.))
                .set_anti_skid(false)
                .run_waiting_for(Duration::from_secs_f64(5.));

            assert!(test_bed.nose_steering_position().get::<degree>() <= 0.1);
            assert!(test_bed.nose_steering_position().get::<degree>() >= -0.1);
        }

        #[test]
        fn nose_steering_responds_to_autopilot_demand() {
            let mut test_bed = test_bed_with()
                .engines_off()
                .on_the_ground()
                .set_cold_dark_inputs()
                .start_eng1(Ratio::new::<percent>(80.))
                .start_eng2(Ratio::new::<percent>(80.))
                .run_one_tick();

            test_bed = test_bed
                .set_autopilot_steering_demand(Ratio::new::<ratio>(1.5))
                .run_waiting_for(Duration::from_secs_f64(2.));

            assert!(test_bed.nose_steering_position().get::<degree>() >= 5.9);
            assert!(test_bed.nose_steering_position().get::<degree>() <= 6.1);

            test_bed = test_bed
                .set_autopilot_steering_demand(Ratio::new::<ratio>(-1.8))
                .run_waiting_for(Duration::from_secs_f64(4.));

            assert!(test_bed.nose_steering_position().get::<degree>() <= -5.9);
            assert!(test_bed.nose_steering_position().get::<degree>() >= -6.1);
        }

        #[test]
        fn ptu_pressurise_green_from_yellow_edp() {
            let mut test_bed = test_bed_with()
                .set_cold_dark_inputs()
                .on_the_ground()
                .start_eng2(Ratio::new::<percent>(60.))
                .set_park_brake(false)
                .set_ptu_state(false)
                .run_waiting_for(Duration::from_secs(25));

            assert!(!test_bed.is_ptu_enabled());

            test_bed = test_bed
                .set_ptu_state(true)
                .run_waiting_for(Duration::from_secs(10));

            // Now we should have pressure in yellow and green
            assert!(test_bed.is_green_pressure_switch_pressurised());
            assert!(test_bed.green_pressure() > Pressure::new::<psi>(2000.));
            assert!(test_bed.green_pressure() < Pressure::new::<psi>(3100.));

            assert!(test_bed.is_yellow_pressure_switch_pressurised());
            assert!(test_bed.yellow_pressure() > Pressure::new::<psi>(2000.));
            assert!(test_bed.yellow_pressure() < Pressure::new::<psi>(3100.));
        }

        #[test]
        fn ptu_pressurise_yellow_from_green_edp() {
            let mut test_bed = test_bed_with()
                .set_cold_dark_inputs()
                .on_the_ground()
                .start_eng1(Ratio::new::<percent>(60.))
                .set_park_brake(false)
                .set_ptu_state(false)
                .run_waiting_for(Duration::from_secs(25));

            assert!(!test_bed.is_ptu_enabled());

            test_bed = test_bed
                .set_ptu_state(true)
                .run_waiting_for(Duration::from_secs(25));

            // Now we should have pressure in yellow and green
            assert!(test_bed.is_green_pressure_switch_pressurised());
            assert!(test_bed.green_pressure() > Pressure::new::<psi>(2000.));
            assert!(test_bed.green_pressure() < Pressure::new::<psi>(3100.));

            assert!(test_bed.is_yellow_pressure_switch_pressurised());
            assert!(test_bed.yellow_pressure() > Pressure::new::<psi>(2000.));
            assert!(test_bed.yellow_pressure() < Pressure::new::<psi>(3100.));
        }

        #[test]
        fn yellow_epump_has_cavitation_at_low_air_press() {
            let mut test_bed = test_bed_with()
                .engines_off()
                .on_the_ground()
                .set_cold_dark_inputs()
                .set_ptu_state(false)
                .run_one_tick();

            test_bed = test_bed
                .air_press_nominal()
                .set_yellow_e_pump(false)
                .run_waiting_for(Duration::from_secs_f64(10.));

            assert!(test_bed.yellow_pressure().get::<psi>() > 2900.);

            test_bed = test_bed
                .air_press_low()
                .run_waiting_for(Duration::from_secs_f64(10.));

            assert!(test_bed.yellow_pressure().get::<psi>() < 2000.);
        }

        #[test]
        fn low_air_press_fault_causes_ptu_fault() {
            let mut test_bed = test_bed_with()
                .engines_off()
                .on_the_ground()
                .set_cold_dark_inputs()
                .start_eng1(Ratio::new::<percent>(80.))
                .start_eng2(Ratio::new::<percent>(80.))
                .run_waiting_for(Duration::from_millis(500));

            assert!(!test_bed.ptu_has_fault());
            assert!(!test_bed.green_edp_has_fault());
            assert!(!test_bed.yellow_edp_has_fault());

            test_bed = test_bed
                .air_press_low()
                .run_waiting_for(Duration::from_secs_f64(10.));

            assert!(test_bed.green_edp_has_fault());
            assert!(test_bed.yellow_edp_has_fault());
            assert!(test_bed.ptu_has_fault());
        }

        #[test]
        fn low_air_press_fault_causes_yellow_blue_epump_fault() {
            let mut test_bed = test_bed_with()
                .engines_off()
                .on_the_ground()
                .set_cold_dark_inputs()
                .start_eng1(Ratio::new::<percent>(80.))
                .start_eng2(Ratio::new::<percent>(80.))
                .run_waiting_for(Duration::from_millis(5000));

            assert!(!test_bed.blue_epump_has_fault());
            assert!(!test_bed.yellow_epump_has_fault());

            test_bed = test_bed
                .air_press_low()
                .run_waiting_for(Duration::from_secs_f64(10.));

            // Blue pump is on but yellow is off: only blue fault expected
            assert!(test_bed.blue_epump_has_fault());
            assert!(!test_bed.yellow_epump_has_fault());

            test_bed = test_bed
                .set_yellow_e_pump(false)
                .run_waiting_for(Duration::from_secs_f64(10.));

            assert!(test_bed.yellow_epump_has_fault());
        }

        #[test]
        fn ailerons_are_dropped_down_in_cold_and_dark() {
            let mut test_bed = test_bed_with()
                .engines_off()
                .on_the_ground()
                .set_cold_dark_inputs()
                .run_one_tick();

            assert!(test_bed.get_left_aileron_position().get::<ratio>() < 0.1);
            assert!(test_bed.get_right_aileron_position().get::<ratio>() < 0.1);
        }

        #[test]
        fn ailerons_do_not_respond_in_cold_and_dark() {
            let mut test_bed = test_bed_with()
                .engines_off()
                .on_the_ground()
                .set_cold_dark_inputs()
                .run_one_tick();

            test_bed = test_bed
                .set_ailerons_left_turn()
                .run_waiting_for(Duration::from_secs_f64(2.));

            assert!(test_bed.get_left_aileron_position().get::<ratio>() < 0.1);
            assert!(test_bed.get_right_aileron_position().get::<ratio>() < 0.1);

            test_bed = test_bed
                .set_ailerons_right_turn()
                .run_waiting_for(Duration::from_secs_f64(2.));

            assert!(test_bed.get_left_aileron_position().get::<ratio>() < 0.1);
            assert!(test_bed.get_right_aileron_position().get::<ratio>() < 0.1);
        }

        #[test]
        fn ailerons_do_not_respond_if_only_yellow_pressure() {
            let mut test_bed = test_bed_with()
                .engines_off()
                .on_the_ground()
                .set_cold_dark_inputs()
                .set_ptu_state(false)
                .set_yellow_e_pump(false)
                .run_one_tick();

            test_bed = test_bed
                .set_ailerons_left_turn()
                .run_waiting_for(Duration::from_secs_f64(5.));

            assert!(test_bed.is_yellow_pressure_switch_pressurised());
            assert!(!test_bed.is_green_pressure_switch_pressurised());
            assert!(test_bed.get_left_aileron_position().get::<ratio>() < 0.1);
            assert!(test_bed.get_right_aileron_position().get::<ratio>() < 0.1);
        }

        #[test]
        fn ailerons_respond_if_green_pressure() {
            let mut test_bed = test_bed_with()
                .engines_off()
                .on_the_ground()
                .set_cold_dark_inputs()
                .set_ptu_state(true)
                .set_yellow_e_pump(false)
                .run_one_tick();

            test_bed = test_bed
                .set_ailerons_left_turn()
                .run_waiting_for(Duration::from_secs_f64(5.));

            assert!(test_bed.is_yellow_pressure_switch_pressurised());
            assert!(test_bed.is_green_pressure_switch_pressurised());
            assert!(test_bed.get_left_aileron_position().get::<ratio>() > 0.9);
            assert!(test_bed.get_right_aileron_position().get::<ratio>() < 0.1);

            test_bed = test_bed
                .set_ailerons_right_turn()
                .run_waiting_for(Duration::from_secs_f64(5.));

            assert!(test_bed.is_yellow_pressure_switch_pressurised());
            assert!(test_bed.is_green_pressure_switch_pressurised());
            assert!(test_bed.get_left_aileron_position().get::<ratio>() < 0.1);
            assert!(test_bed.get_right_aileron_position().get::<ratio>() > 0.9);
        }

        #[test]
        fn ailerons_droop_down_after_pressure_is_off() {
            let mut test_bed = test_bed_with()
                .engines_off()
                .on_the_ground()
                .set_cold_dark_inputs()
                .set_ptu_state(true)
                .set_yellow_e_pump(false)
                .run_one_tick();

            test_bed = test_bed.run_waiting_for(Duration::from_secs_f64(5.));

            assert!(test_bed.is_yellow_pressure_switch_pressurised());
            assert!(test_bed.is_green_pressure_switch_pressurised());
            assert!(test_bed.get_left_aileron_position().get::<ratio>() > 0.4);
            assert!(test_bed.get_right_aileron_position().get::<ratio>() > 0.4);

            test_bed = test_bed
                .set_ptu_state(false)
                .set_yellow_e_pump(true)
                .run_waiting_for(Duration::from_secs_f64(60.));

            assert!(!test_bed.is_yellow_pressure_switch_pressurised());
            assert!(!test_bed.is_green_pressure_switch_pressurised());
            assert!(test_bed.get_left_aileron_position().get::<ratio>() < 0.1);
            assert!(test_bed.get_right_aileron_position().get::<ratio>() < 0.1);
        }

        #[test]
<<<<<<< HEAD
        fn cargo_door_operation_closes_yellow_leak_meas_valve() {
=======
        fn nose_wheel_steers_with_pushback_tug() {
>>>>>>> 1c25455b
            let mut test_bed = test_bed_with()
                .engines_off()
                .on_the_ground()
                .set_cold_dark_inputs()
                .run_one_tick();

            test_bed = test_bed
<<<<<<< HEAD
                .open_fwd_cargo_door()
                .run_waiting_for(Duration::from_secs_f64(10.));

            assert!(test_bed.yellow_pressure().get::<psi>() > 500.);
            assert!(!test_bed.is_yellow_leak_meas_valve_commanded_open());
            assert!(!test_bed.is_yellow_pressure_switch_pressurised());
        }

        #[test]
        fn cargo_door_operation_but_yellow_epump_on_opens_yellow_leak_meas_valve() {
            let mut test_bed = test_bed_with()
                .engines_off()
                .on_the_ground()
                .set_cold_dark_inputs()
                .run_one_tick();

            test_bed = test_bed
                .open_fwd_cargo_door()
                .set_yellow_e_pump(false)
                .run_waiting_for(Duration::from_secs_f64(10.));

            assert!(test_bed.yellow_pressure().get::<psi>() > 500.);
            assert!(test_bed.is_yellow_leak_meas_valve_commanded_open());
            assert!(test_bed.is_yellow_pressure_switch_pressurised());
        }

        #[test]
        fn leak_meas_valve_cant_be_closed_in_flight() {
            let mut test_bed = test_bed_with()
                .engines_off()
                .on_the_ground()
                .set_cold_dark_inputs()
                .run_one_tick();

            test_bed = test_bed
                .in_flight()
                .green_leak_meas_valve_closed()
                .blue_leak_meas_valve_closed()
                .yellow_leak_meas_valve_closed()
                .run_waiting_for(Duration::from_secs_f64(1.));

            assert!(test_bed.is_yellow_leak_meas_valve_commanded_open());
            assert!(test_bed.is_blue_leak_meas_valve_commanded_open());
            assert!(test_bed.is_green_leak_meas_valve_commanded_open());
        }

        #[test]
        fn leak_meas_valve_can_be_closed_on_ground() {
            let mut test_bed = test_bed_with()
                .engines_off()
                .on_the_ground()
                .set_cold_dark_inputs()
                .run_one_tick();

            test_bed = test_bed
                .green_leak_meas_valve_closed()
                .blue_leak_meas_valve_closed()
                .yellow_leak_meas_valve_closed()
                .run_waiting_for(Duration::from_secs_f64(1.));

            assert!(!test_bed.is_yellow_leak_meas_valve_commanded_open());
            assert!(!test_bed.is_blue_leak_meas_valve_commanded_open());
            assert!(!test_bed.is_green_leak_meas_valve_commanded_open());
=======
                .set_pushback_state(true)
                .set_pushback_angle(Angle::new::<degree>(80.))
                .run_waiting_for(Duration::from_secs_f64(0.5));

            // Do not turn instantly in 0.5s
            assert!(
                test_bed.get_nose_steering_ratio() > Ratio::new::<ratio>(0.)
                    && test_bed.get_nose_steering_ratio() < Ratio::new::<ratio>(0.5)
            );

            test_bed = test_bed.run_waiting_for(Duration::from_secs_f64(5.));

            // Has turned fully after 5s
            assert!(test_bed.get_nose_steering_ratio() > Ratio::new::<ratio>(0.9));

            // Going left
            test_bed = test_bed
                .set_pushback_state(true)
                .set_pushback_angle(Angle::new::<degree>(-80.))
                .run_waiting_for(Duration::from_secs_f64(0.5));

            assert!(test_bed.get_nose_steering_ratio() > Ratio::new::<ratio>(0.2));

            test_bed = test_bed.run_waiting_for(Duration::from_secs_f64(5.));

            // Has turned fully left after 5s
            assert!(test_bed.get_nose_steering_ratio() < Ratio::new::<ratio>(-0.9));
>>>>>>> 1c25455b
        }
    }
}<|MERGE_RESOLUTION|>--- conflicted
+++ resolved
@@ -7788,19 +7788,14 @@
         }
 
         #[test]
-<<<<<<< HEAD
         fn cargo_door_operation_closes_yellow_leak_meas_valve() {
-=======
-        fn nose_wheel_steers_with_pushback_tug() {
->>>>>>> 1c25455b
-            let mut test_bed = test_bed_with()
-                .engines_off()
-                .on_the_ground()
-                .set_cold_dark_inputs()
-                .run_one_tick();
-
-            test_bed = test_bed
-<<<<<<< HEAD
+            let mut test_bed = test_bed_with()
+                .engines_off()
+                .on_the_ground()
+                .set_cold_dark_inputs()
+                .run_one_tick();
+
+            test_bed = test_bed
                 .open_fwd_cargo_door()
                 .run_waiting_for(Duration::from_secs_f64(10.));
 
@@ -7864,7 +7859,17 @@
             assert!(!test_bed.is_yellow_leak_meas_valve_commanded_open());
             assert!(!test_bed.is_blue_leak_meas_valve_commanded_open());
             assert!(!test_bed.is_green_leak_meas_valve_commanded_open());
-=======
+        }
+
+        #[test]
+        fn nose_wheel_steers_with_pushback_tug() {
+            let mut test_bed = test_bed_with()
+                .engines_off()
+                .on_the_ground()
+                .set_cold_dark_inputs()
+                .run_one_tick();
+
+            test_bed = test_bed
                 .set_pushback_state(true)
                 .set_pushback_angle(Angle::new::<degree>(80.))
                 .run_waiting_for(Duration::from_secs_f64(0.5));
@@ -7892,7 +7897,6 @@
 
             // Has turned fully left after 5s
             assert!(test_bed.get_nose_steering_ratio() < Ratio::new::<ratio>(-0.9));
->>>>>>> 1c25455b
         }
     }
 }
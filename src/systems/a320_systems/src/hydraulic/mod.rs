use nalgebra::Vector3;

use std::time::Duration;
use uom::si::{
    acceleration::meter_per_second_squared,
    angle::degree,
    angular_velocity::{radian_per_second, revolution_per_minute},
    electric_current::ampere,
    f64::*,
    length::meter,
    mass::kilogram,
    pressure::psi,
    ratio::{percent, ratio},
    velocity::knot,
    volume::{cubic_inch, gallon, liter},
    volume_rate::gallon_per_second,
};

use systems::{
    engine::Engine,
    hydraulic::{
        brake_circuit::{
            AutobrakeDecelerationGovernor, AutobrakeMode, AutobrakePanel, BrakeCircuit,
            BrakeCircuitController,
        },
        electrical_generator::{GeneratorControlUnit, HydraulicGeneratorMotor},
        flap_slat::FlapSlatAssembly,
        linear_actuator::{
            Actuator, BoundedLinearLength, HydraulicAssemblyController,
            HydraulicLinearActuatorAssembly, LinearActuatedRigidBodyOnHingeAxis, LinearActuator,
            LinearActuatorMode,
        },
        nose_steering::{
            Pushback, SteeringActuator, SteeringAngleLimiter, SteeringController,
            SteeringRatioToAngle,
        },
        update_iterator::{FixedStepLoop, MaxStepLoop},
        ElectricPump, EngineDrivenPump, HydraulicCircuit, HydraulicCircuitController,
        PowerTransferUnit, PowerTransferUnitController, PressureSwitch, PressureSwitchType,
        PumpController, RamAirTurbine, RamAirTurbineController, Reservoir, SectionPressure,
    },
    overhead::{
        AutoOffFaultPushButton, AutoOnFaultPushButton, MomentaryOnPushButton, MomentaryPushButton,
    },
    shared::{
        interpolation, random_from_range, DelayedFalseLogicGate, DelayedPulseTrueLogicGate,
        DelayedTrueLogicGate, ElectricalBusType, ElectricalBuses, EmergencyElectricalRatPushButton,
        EmergencyElectricalState, EmergencyGeneratorPower, EngineFirePushButtons, HydraulicColor,
        HydraulicGeneratorControlUnit, LgciuSensors, ReservoirAirPressure,
    },
    simulation::{
        InitContext, Read, Reader, SimulationElement, SimulationElementVisitor, SimulatorReader,
        SimulatorWriter, UpdateContext, VariableIdentifier, Write,
    },
};

#[cfg(test)]
use systems::hydraulic::PressureSwitchState;

mod flaps_computer;
use flaps_computer::SlatFlapComplex;

struct A320HydraulicReservoirFactory {}
impl A320HydraulicReservoirFactory {
    fn new_green_reservoir(context: &mut InitContext) -> Reservoir {
        Reservoir::new(
            context,
            HydraulicColor::Green,
            Volume::new::<liter>(23.),
            Volume::new::<liter>(18.),
            Volume::new::<gallon>(3.6),
            vec![PressureSwitch::new(
                Pressure::new::<psi>(25.),
                Pressure::new::<psi>(22.),
                PressureSwitchType::Relative,
            )],
            Volume::new::<liter>(3.),
        )
    }

    fn new_blue_reservoir(context: &mut InitContext) -> Reservoir {
        Reservoir::new(
            context,
            HydraulicColor::Blue,
            Volume::new::<liter>(10.),
            Volume::new::<liter>(8.),
            Volume::new::<gallon>(1.56),
            vec![
                PressureSwitch::new(
                    Pressure::new::<psi>(25.),
                    Pressure::new::<psi>(22.),
                    PressureSwitchType::Relative,
                ),
                PressureSwitch::new(
                    Pressure::new::<psi>(48.),
                    Pressure::new::<psi>(45.),
                    PressureSwitchType::Absolute,
                ),
            ],
            Volume::new::<liter>(2.),
        )
    }

    fn new_yellow_reservoir(context: &mut InitContext) -> Reservoir {
        Reservoir::new(
            context,
            HydraulicColor::Yellow,
            Volume::new::<liter>(20.),
            Volume::new::<liter>(18.),
            Volume::new::<gallon>(3.6),
            vec![PressureSwitch::new(
                Pressure::new::<psi>(25.),
                Pressure::new::<psi>(22.),
                PressureSwitchType::Relative,
            )],
            Volume::new::<liter>(3.),
        )
    }
}

struct A320HydraulicCircuitFactory {}
impl A320HydraulicCircuitFactory {
    const MIN_PRESS_EDP_SECTION_LO_HYST: f64 = 1740.0;
    const MIN_PRESS_EDP_SECTION_HI_HYST: f64 = 2200.0;
    const MIN_PRESS_PRESSURISED_LO_HYST: f64 = 1450.0;
    const MIN_PRESS_PRESSURISED_HI_HYST: f64 = 1750.0;

    const GREEN_ENGINE_PUMP_INDEX: usize = 0;
    const YELLOW_ENGINE_PUMP_INDEX: usize = 0;
    const BLUE_ELECTRIC_PUMP_INDEX: usize = 0;

    fn new_green_circuit(context: &mut InitContext) -> HydraulicCircuit {
        let reservoir = A320HydraulicReservoirFactory::new_green_reservoir(context);
        HydraulicCircuit::new(
            context,
            HydraulicColor::Green,
            1,
            Ratio::new::<percent>(100.),
            Volume::new::<gallon>(10.),
            reservoir,
            Pressure::new::<psi>(Self::MIN_PRESS_PRESSURISED_LO_HYST),
            Pressure::new::<psi>(Self::MIN_PRESS_PRESSURISED_HI_HYST),
            Pressure::new::<psi>(Self::MIN_PRESS_EDP_SECTION_LO_HYST),
            Pressure::new::<psi>(Self::MIN_PRESS_EDP_SECTION_HI_HYST),
            true,
            false,
        )
    }

    fn new_blue_circuit(context: &mut InitContext) -> HydraulicCircuit {
        let reservoir = A320HydraulicReservoirFactory::new_blue_reservoir(context);
        HydraulicCircuit::new(
            context,
            HydraulicColor::Blue,
            1,
            Ratio::new::<percent>(100.),
            Volume::new::<gallon>(8.),
            reservoir,
            Pressure::new::<psi>(Self::MIN_PRESS_PRESSURISED_LO_HYST),
            Pressure::new::<psi>(Self::MIN_PRESS_PRESSURISED_HI_HYST),
            Pressure::new::<psi>(Self::MIN_PRESS_EDP_SECTION_LO_HYST),
            Pressure::new::<psi>(Self::MIN_PRESS_EDP_SECTION_HI_HYST),
            false,
            false,
        )
    }

    fn new_yellow_circuit(context: &mut InitContext) -> HydraulicCircuit {
        let reservoir = A320HydraulicReservoirFactory::new_yellow_reservoir(context);
        HydraulicCircuit::new(
            context,
            HydraulicColor::Yellow,
            1,
            Ratio::new::<percent>(100.),
            Volume::new::<gallon>(10.),
            reservoir,
            Pressure::new::<psi>(Self::MIN_PRESS_PRESSURISED_LO_HYST),
            Pressure::new::<psi>(Self::MIN_PRESS_PRESSURISED_HI_HYST),
            Pressure::new::<psi>(Self::MIN_PRESS_EDP_SECTION_LO_HYST),
            Pressure::new::<psi>(Self::MIN_PRESS_EDP_SECTION_HI_HYST),
            false,
            true,
        )
    }
}

struct A320CargoDoorFactory {}
impl A320CargoDoorFactory {
    const FLOW_CONTROL_PROPORTIONAL_GAIN: f64 = 0.05;
    const FLOW_CONTROL_INTEGRAL_GAIN: f64 = 5.;
    const FLOW_CONTROL_FORCE_GAIN: f64 = 200000.;

    fn a320_cargo_door_actuator(
        bounded_linear_length: &impl BoundedLinearLength,
    ) -> LinearActuator {
        LinearActuator::new(
            bounded_linear_length,
            2,
            Length::new::<meter>(0.04422),
            Length::new::<meter>(0.03366),
            VolumeRate::new::<gallon_per_second>(0.01),
            600000.,
            15000.,
            500.,
            1000000.,
            Duration::from_millis(100),
            [1., 1., 1., 1., 1., 1.],
            [0., 0.2, 0.21, 0.79, 0.8, 1.],
            Self::FLOW_CONTROL_PROPORTIONAL_GAIN,
            Self::FLOW_CONTROL_INTEGRAL_GAIN,
            Self::FLOW_CONTROL_FORCE_GAIN,
        )
    }

    /// Builds a cargo door body for A320 Neo
    fn a320_cargo_door_body(is_locked: bool) -> LinearActuatedRigidBodyOnHingeAxis {
        let size = Vector3::new(100. / 1000., 1855. / 1000., 2025. / 1000.);
        let cg_offset = Vector3::new(0., -size[1] / 2., 0.);

        let control_arm = Vector3::new(-0.1597, -0.1614, 0.);
        let anchor = Vector3::new(-0.7596, -0.086, 0.);
        let axis_direction = Vector3::new(0., 0., 1.);
        LinearActuatedRigidBodyOnHingeAxis::new(
            Mass::new::<kilogram>(130.),
            size,
            cg_offset,
            control_arm,
            anchor,
            Angle::new::<degree>(-23.),
            Angle::new::<degree>(136.),
            Angle::new::<degree>(-23.),
            100.,
            is_locked,
            axis_direction,
        )
    }

    /// Builds a cargo door assembly consisting of the door physical rigid body and the hydraulic actuator connected
    /// to it
    fn a320_cargo_door_assembly() -> HydraulicLinearActuatorAssembly<1> {
        let cargo_door_body = A320CargoDoorFactory::a320_cargo_door_body(true);
        let cargo_door_actuator = A320CargoDoorFactory::a320_cargo_door_actuator(&cargo_door_body);
        HydraulicLinearActuatorAssembly::new([cargo_door_actuator], cargo_door_body)
    }

    fn new_a320_cargo_door(context: &mut InitContext, id: &str) -> CargoDoor {
        let assembly = A320CargoDoorFactory::a320_cargo_door_assembly();
        CargoDoor::new(context, id, assembly)
    }
}

struct A320AileronFactory {}
impl A320AileronFactory {
    const FLOW_CONTROL_PROPORTIONAL_GAIN: f64 = 1.5;
    const FLOW_CONTROL_INTEGRAL_GAIN: f64 = 3.;
    const FLOW_CONTROL_FORCE_GAIN: f64 = 200000.;

    const MAX_DAMPING_CONSTANT_FOR_SLOW_DAMPING: f64 = 800000.;

    fn a320_aileron_actuator(bounded_linear_length: &impl BoundedLinearLength) -> LinearActuator {
        let randomized_damping = random_from_range(
            Self::MAX_DAMPING_CONSTANT_FOR_SLOW_DAMPING / 10.,
            Self::MAX_DAMPING_CONSTANT_FOR_SLOW_DAMPING,
        );

        LinearActuator::new(
            bounded_linear_length,
            1,
            Length::new::<meter>(0.04),
            Length::new::<meter>(0.),
            VolumeRate::new::<gallon_per_second>(0.02),
            80000.,
            1500.,
            5000.,
            randomized_damping,
            Duration::from_millis(300),
            [1., 1., 1., 1., 1., 1.],
            [0., 0.2, 0.21, 0.79, 0.8, 1.],
            Self::FLOW_CONTROL_PROPORTIONAL_GAIN,
            Self::FLOW_CONTROL_INTEGRAL_GAIN,
            Self::FLOW_CONTROL_FORCE_GAIN,
        )
    }

    /// Builds an aileron control surface body for A320 Neo
    fn a320_aileron_body() -> LinearActuatedRigidBodyOnHingeAxis {
        let size = Vector3::new(3.325, 0.16, 0.58);
        let cg_offset = Vector3::new(0., 0., -0.5 * size[2]);

        let control_arm = Vector3::new(0., -0.0525, 0.);
        let anchor = Vector3::new(0., -0.0525, 0.33);

        LinearActuatedRigidBodyOnHingeAxis::new(
            Mass::new::<kilogram>(24.65),
            size,
            cg_offset,
            control_arm,
            anchor,
            Angle::new::<degree>(-25.),
            Angle::new::<degree>(50.),
            Angle::new::<degree>(-25.),
            1.,
            false,
            Vector3::new(1., 0., 0.),
        )
    }

    /// Builds an aileron assembly consisting of the aileron physical rigid body and two hydraulic actuators connected
    /// to it
    fn a320_aileron_assembly() -> HydraulicLinearActuatorAssembly<2> {
        let aileron_body = A320AileronFactory::a320_aileron_body();

        let aileron_actuator_outward = A320AileronFactory::a320_aileron_actuator(&aileron_body);
        let aileron_actuator_inward = A320AileronFactory::a320_aileron_actuator(&aileron_body);

        HydraulicLinearActuatorAssembly::new(
            [aileron_actuator_outward, aileron_actuator_inward],
            aileron_body,
        )
    }

    fn new_aileron(context: &mut InitContext, id: SurfaceId) -> AileronElevatorAssembly {
        let assembly = A320AileronFactory::a320_aileron_assembly();
        AileronElevatorAssembly::new(context, id, assembly)
    }
}

struct A320ElevatorFactory {}
impl A320ElevatorFactory {
    const FLOW_CONTROL_PROPORTIONAL_GAIN: f64 = 4.;
    const FLOW_CONTROL_INTEGRAL_GAIN: f64 = 8.;
    const FLOW_CONTROL_FORCE_GAIN: f64 = 200000.;

    const MAX_DAMPING_CONSTANT_FOR_SLOW_DAMPING: f64 = 10000000.;

    fn a320_elevator_actuator(bounded_linear_length: &impl BoundedLinearLength) -> LinearActuator {
        let randomized_damping = random_from_range(
            Self::MAX_DAMPING_CONSTANT_FOR_SLOW_DAMPING / 30.,
            Self::MAX_DAMPING_CONSTANT_FOR_SLOW_DAMPING,
        );

        LinearActuator::new(
            bounded_linear_length,
            1,
            Length::new::<meter>(0.04),
            Length::new::<meter>(0.),
            VolumeRate::new::<gallon_per_second>(0.04),
            80000.,
            1500.,
            20000.,
            randomized_damping,
            Duration::from_millis(300),
            [1., 1., 1., 1., 1., 1.],
            [0., 0.2, 0.21, 0.79, 0.8, 1.],
            Self::FLOW_CONTROL_PROPORTIONAL_GAIN,
            Self::FLOW_CONTROL_INTEGRAL_GAIN,
            Self::FLOW_CONTROL_FORCE_GAIN,
        )
    }

    /// Builds an aileron control surface body for A320 Neo
    fn a320_elevator_body() -> LinearActuatedRigidBodyOnHingeAxis {
        let size = Vector3::new(6., 0.405, 1.125);
        let cg_offset = Vector3::new(0., 0., -0.5 * size[2]);

        let control_arm = Vector3::new(0., -0.0525, 0.);
        let anchor = Vector3::new(0., -0.0525, 0.41);

        LinearActuatedRigidBodyOnHingeAxis::new(
            Mass::new::<kilogram>(58.6),
            size,
            cg_offset,
            control_arm,
            anchor,
            Angle::new::<degree>(-17.),
            Angle::new::<degree>(47.),
            Angle::new::<degree>(-17.),
            100.,
            false,
            Vector3::new(1., 0., 0.),
        )
    }

    /// Builds an aileron assembly consisting of the aileron physical rigid body and two hydraulic actuators connected
    /// to it
    fn a320_elevator_assembly() -> HydraulicLinearActuatorAssembly<2> {
        let elevator_body = A320ElevatorFactory::a320_elevator_body();

        let elevator_actuator_outboard =
            A320ElevatorFactory::a320_elevator_actuator(&elevator_body);
        let elevator_actuator_inbord = A320ElevatorFactory::a320_elevator_actuator(&elevator_body);

        HydraulicLinearActuatorAssembly::new(
            [elevator_actuator_outboard, elevator_actuator_inbord],
            elevator_body,
        )
    }

    fn new_elevator(context: &mut InitContext, id: SurfaceId) -> AileronElevatorAssembly {
        let assembly = A320ElevatorFactory::a320_elevator_assembly();
        AileronElevatorAssembly::new(context, id, assembly)
    }
}

pub(super) struct A320Hydraulic {
    hyd_ptu_ecam_memo_id: VariableIdentifier,
    ptu_high_pitch_sound_id: VariableIdentifier,

    nose_steering: SteeringActuator,

    core_hydraulic_updater: FixedStepLoop,
<<<<<<< HEAD
    physics_updater: MaxFixedStepLoop,
    flight_controls_updater: MaxFixedStepLoop,
=======
    physics_updater: MaxStepLoop,
    flight_controls_updater: MaxStepLoop,
>>>>>>> c0a397c2

    brake_steer_computer: A320HydraulicBrakeSteerComputerUnit,

    blue_circuit: HydraulicCircuit,
    blue_circuit_controller: A320HydraulicCircuitController,
    green_circuit: HydraulicCircuit,
    green_circuit_controller: A320HydraulicCircuitController,
    yellow_circuit: HydraulicCircuit,
    yellow_circuit_controller: A320HydraulicCircuitController,

    engine_driven_pump_1: EngineDrivenPump,
    engine_driven_pump_1_controller: A320EngineDrivenPumpController,

    engine_driven_pump_2: EngineDrivenPump,
    engine_driven_pump_2_controller: A320EngineDrivenPumpController,

    blue_electric_pump: ElectricPump,
    blue_electric_pump_controller: A320BlueElectricPumpController,

    yellow_electric_pump: ElectricPump,
    yellow_electric_pump_controller: A320YellowElectricPumpController,

    pushback_tug: PushbackTug,

    ram_air_turbine: RamAirTurbine,
    ram_air_turbine_controller: A320RamAirTurbineController,

    power_transfer_unit: PowerTransferUnit,
    power_transfer_unit_controller: A320PowerTransferUnitController,

    braking_circuit_norm: BrakeCircuit,
    braking_circuit_altn: BrakeCircuit,
    braking_force: A320BrakingForce,

    flap_system: FlapSlatAssembly,
    slat_system: FlapSlatAssembly,
    slats_flaps_complex: SlatFlapComplex,

    gcu: GeneratorControlUnit<9>,
    emergency_gen: HydraulicGeneratorMotor,

    forward_cargo_door: CargoDoor,
    forward_cargo_door_controller: A320DoorController,
    aft_cargo_door: CargoDoor,
    aft_cargo_door_controller: A320DoorController,

    elac_computer: ElacComputer,
    left_aileron: AileronElevatorAssembly,
    right_aileron: AileronElevatorAssembly,
    left_elevator: AileronElevatorAssembly,
    right_elevator: AileronElevatorAssembly,
}
impl A320Hydraulic {
    const FLAP_FFPU_TO_SURFACE_ANGLE_BREAKPTS: [f64; 12] = [
        0., 65., 115., 120.53, 136., 145.5, 152., 165., 168.3, 179., 231.2, 251.97,
    ];
    const FLAP_FFPU_TO_SURFACE_ANGLE_DEGREES: [f64; 12] = [
        0., 10.318, 18.2561, 19.134, 21.59, 23.098, 24.13, 26.196, 26.72, 28.42, 36.703, 40.,
    ];

    const SLAT_FFPU_TO_SURFACE_ANGLE_BREAKPTS: [f64; 12] = [
        0., 12.5985, 25.197, 37.7955, 50.394, 62.9925, 75.591, 88.1895, 100.788, 113.3865,
        157.48125, 170.07975,
    ];
    const SLAT_FFPU_TO_SURFACE_ANGLE_DEGREES: [f64; 12] =
        [0., 2., 4., 6., 8., 10., 12., 14., 16., 18., 25., 27.];

    const FORWARD_CARGO_DOOR_ID: &'static str = "FWD";
    const AFT_CARGO_DOOR_ID: &'static str = "AFT";

    const ELECTRIC_PUMP_MAX_CURRENT_AMPERE: f64 = 45.;
    const BLUE_ELEC_PUMP_CONTROL_POWER_BUS: ElectricalBusType =
        ElectricalBusType::DirectCurrentEssential;
    const BLUE_ELEC_PUMP_SUPPLY_POWER_BUS: ElectricalBusType =
        ElectricalBusType::AlternatingCurrent(1);

    const YELLOW_ELEC_PUMP_CONTROL_POWER_BUS: ElectricalBusType =
        ElectricalBusType::DirectCurrent(2);
    const YELLOW_ELEC_PUMP_CONTROL_FROM_CARGO_DOOR_OPERATION_POWER_BUS: ElectricalBusType =
        ElectricalBusType::DirectCurrentGndFltService;
    const YELLOW_ELEC_PUMP_SUPPLY_POWER_BUS: ElectricalBusType =
        ElectricalBusType::AlternatingCurrentGndFltService;

    const YELLOW_EDP_CONTROL_POWER_BUS1: ElectricalBusType = ElectricalBusType::DirectCurrent(2);
    const YELLOW_EDP_CONTROL_POWER_BUS2: ElectricalBusType =
        ElectricalBusType::DirectCurrentEssential;
    const GREEN_EDP_CONTROL_POWER_BUS1: ElectricalBusType =
        ElectricalBusType::DirectCurrentEssential;

    const PTU_CONTROL_POWER_BUS: ElectricalBusType = ElectricalBusType::DirectCurrentGndFltService;

    const RAT_CONTROL_SOLENOID1_POWER_BUS: ElectricalBusType =
        ElectricalBusType::DirectCurrentHot(1);
    const RAT_CONTROL_SOLENOID2_POWER_BUS: ElectricalBusType =
        ElectricalBusType::DirectCurrentHot(2);

    // Refresh rate of core hydraulic simulation
    const HYDRAULIC_SIM_TIME_STEP: Duration = Duration::from_millis(33);
    // Refresh rate of max fixed step loop for fast physics
    const HYDRAULIC_SIM_MAX_TIME_STEP_MILLISECONDS: Duration = Duration::from_millis(33);
    // Refresh rate of max fixed step loop for fastest flight controls physics needing super stability
    // and fast reacting time
    const HYDRAULIC_SIM_FLIGHT_CONTROLS_MAX_TIME_STEP_MILLISECONDS: Duration =
        Duration::from_millis(10);

    pub(super) fn new(context: &mut InitContext) -> A320Hydraulic {
        A320Hydraulic {
            hyd_ptu_ecam_memo_id: context.get_identifier("HYD_PTU_ON_ECAM_MEMO".to_owned()),
            ptu_high_pitch_sound_id: context.get_identifier("HYD_PTU_HIGH_PITCH_SOUND".to_owned()),

            nose_steering: SteeringActuator::new(
                context,
                Angle::new::<degree>(75.),
                AngularVelocity::new::<radian_per_second>(0.35),
                Length::new::<meter>(0.075),
                Ratio::new::<ratio>(0.18),
            ),

            core_hydraulic_updater: FixedStepLoop::new(Self::HYDRAULIC_SIM_TIME_STEP),
<<<<<<< HEAD
            physics_updater: MaxFixedStepLoop::new(Self::HYDRAULIC_SIM_MAX_TIME_STEP_MILLISECONDS),
            flight_controls_updater: MaxFixedStepLoop::new(
=======
            physics_updater: MaxStepLoop::new(Self::HYDRAULIC_SIM_MAX_TIME_STEP_MILLISECONDS),
            flight_controls_updater: MaxStepLoop::new(
>>>>>>> c0a397c2
                Self::HYDRAULIC_SIM_FLIGHT_CONTROLS_MAX_TIME_STEP_MILLISECONDS,
            ),

            brake_steer_computer: A320HydraulicBrakeSteerComputerUnit::new(context),

            blue_circuit: A320HydraulicCircuitFactory::new_blue_circuit(context),
            blue_circuit_controller: A320HydraulicCircuitController::new(None),
            green_circuit: A320HydraulicCircuitFactory::new_green_circuit(context),
            green_circuit_controller: A320HydraulicCircuitController::new(Some(1)),
            yellow_circuit: A320HydraulicCircuitFactory::new_yellow_circuit(context),
            yellow_circuit_controller: A320HydraulicCircuitController::new(Some(2)),

            engine_driven_pump_1: EngineDrivenPump::new(context, "GREEN"),
            engine_driven_pump_1_controller: A320EngineDrivenPumpController::new(
                context,
                1,
                vec![Self::GREEN_EDP_CONTROL_POWER_BUS1],
            ),

            engine_driven_pump_2: EngineDrivenPump::new(context, "YELLOW"),
            engine_driven_pump_2_controller: A320EngineDrivenPumpController::new(
                context,
                2,
                vec![
                    Self::YELLOW_EDP_CONTROL_POWER_BUS1,
                    Self::YELLOW_EDP_CONTROL_POWER_BUS2,
                ],
            ),

            blue_electric_pump: ElectricPump::new(
                context,
                "BLUE",
                Self::BLUE_ELEC_PUMP_SUPPLY_POWER_BUS,
                ElectricCurrent::new::<ampere>(Self::ELECTRIC_PUMP_MAX_CURRENT_AMPERE),
            ),
            blue_electric_pump_controller: A320BlueElectricPumpController::new(
                context,
                Self::BLUE_ELEC_PUMP_CONTROL_POWER_BUS,
            ),

            yellow_electric_pump: ElectricPump::new(
                context,
                "YELLOW",
                Self::YELLOW_ELEC_PUMP_SUPPLY_POWER_BUS,
                ElectricCurrent::new::<ampere>(Self::ELECTRIC_PUMP_MAX_CURRENT_AMPERE),
            ),
            yellow_electric_pump_controller: A320YellowElectricPumpController::new(
                context,
                Self::YELLOW_ELEC_PUMP_CONTROL_POWER_BUS,
                Self::YELLOW_ELEC_PUMP_CONTROL_FROM_CARGO_DOOR_OPERATION_POWER_BUS,
            ),

            pushback_tug: PushbackTug::new(context),

            ram_air_turbine: RamAirTurbine::new(context),
            ram_air_turbine_controller: A320RamAirTurbineController::new(
                Self::RAT_CONTROL_SOLENOID1_POWER_BUS,
                Self::RAT_CONTROL_SOLENOID2_POWER_BUS,
            ),

            power_transfer_unit: PowerTransferUnit::new(context),
            power_transfer_unit_controller: A320PowerTransferUnitController::new(
                context,
                Self::PTU_CONTROL_POWER_BUS,
            ),

            braking_circuit_norm: BrakeCircuit::new(
                context,
                "NORM",
                Volume::new::<gallon>(0.),
                Volume::new::<gallon>(0.),
                Volume::new::<gallon>(0.13),
            ),

            // Alternate brakes accumulator in real A320 is 1.5 gal capacity.
            // This is tuned down to 1.0 to match real world accumulator filling time
            // as a faster accumulator response has too much unstability
            braking_circuit_altn: BrakeCircuit::new(
                context,
                "ALTN",
                Volume::new::<gallon>(1.0),
                Volume::new::<gallon>(0.4),
                Volume::new::<gallon>(0.13),
            ),

            braking_force: A320BrakingForce::new(context),

            flap_system: FlapSlatAssembly::new(
                context,
                "FLAPS",
                Volume::new::<cubic_inch>(0.32),
                AngularVelocity::new::<radian_per_second>(0.13),
                Angle::new::<degree>(251.97),
                Ratio::new::<ratio>(140.),
                Ratio::new::<ratio>(16.632),
                Ratio::new::<ratio>(314.98),
                Self::FLAP_FFPU_TO_SURFACE_ANGLE_BREAKPTS,
                Self::FLAP_FFPU_TO_SURFACE_ANGLE_DEGREES,
            ),
            slat_system: FlapSlatAssembly::new(
                context,
                "SLATS",
                Volume::new::<cubic_inch>(0.32),
                AngularVelocity::new::<radian_per_second>(0.09),
                Angle::new::<degree>(170.07975),
                Ratio::new::<ratio>(140.),
                Ratio::new::<ratio>(16.632),
                Ratio::new::<ratio>(314.98),
                Self::SLAT_FFPU_TO_SURFACE_ANGLE_BREAKPTS,
                Self::SLAT_FFPU_TO_SURFACE_ANGLE_DEGREES,
            ),
            slats_flaps_complex: SlatFlapComplex::new(context),

            gcu: GeneratorControlUnit::new(
                AngularVelocity::new::<revolution_per_minute>(12000.),
                [
                    0., 1000., 6000., 9999., 10000., 12000., 14000., 14001., 30000.,
                ],
                [0., 0., 0., 0., 1000., 6000., 1000., 0., 0.],
            ),

            emergency_gen: HydraulicGeneratorMotor::new(context, Volume::new::<cubic_inch>(0.19)),
            forward_cargo_door: A320CargoDoorFactory::new_a320_cargo_door(
                context,
                Self::FORWARD_CARGO_DOOR_ID,
            ),
            forward_cargo_door_controller: A320DoorController::new(
                context,
                Self::FORWARD_CARGO_DOOR_ID,
            ),

            aft_cargo_door: A320CargoDoorFactory::new_a320_cargo_door(
                context,
                Self::AFT_CARGO_DOOR_ID,
            ),
            aft_cargo_door_controller: A320DoorController::new(context, Self::AFT_CARGO_DOOR_ID),

            elac_computer: ElacComputer::new(context),
            left_aileron: A320AileronFactory::new_aileron(context, SurfaceId::LeftAileron),
            right_aileron: A320AileronFactory::new_aileron(context, SurfaceId::RightAileron),
            left_elevator: A320ElevatorFactory::new_elevator(context, SurfaceId::LeftElevator),
            right_elevator: A320ElevatorFactory::new_elevator(context, SurfaceId::RightElevator),
        }
    }

    pub(super) fn update(
        &mut self,
        context: &UpdateContext,
        engine1: &impl Engine,
        engine2: &impl Engine,
        overhead_panel: &A320HydraulicOverheadPanel,
        autobrake_panel: &AutobrakePanel,
        engine_fire_push_buttons: &impl EngineFirePushButtons,
        lgciu1: &impl LgciuSensors,
        lgciu2: &impl LgciuSensors,
        rat_and_emer_gen_man_on: &impl EmergencyElectricalRatPushButton,
        emergency_elec: &(impl EmergencyElectricalState + EmergencyGeneratorPower),
        reservoir_pneumatics: &impl ReservoirAirPressure,
    ) {
        self.core_hydraulic_updater.update(context);
        self.physics_updater.update(context);
        self.flight_controls_updater.update(context);

        for cur_time_step in self.physics_updater {
            self.update_fast_physics(
                &context.with_delta(cur_time_step),
                rat_and_emer_gen_man_on,
                emergency_elec,
                lgciu1,
            );
        }

        self.update_with_sim_rate(
            context,
            overhead_panel,
            autobrake_panel,
            rat_and_emer_gen_man_on,
            emergency_elec,
            lgciu1,
            lgciu2,
            engine1,
            engine2,
        );

        for cur_time_step in self.flight_controls_updater {
            self.update_flight_controls_physics(&context.with_delta(cur_time_step));
        }

        for cur_time_step in self.core_hydraulic_updater {
            self.update_core_hydraulics(
                &context.with_delta(cur_time_step),
                engine1,
                engine2,
                overhead_panel,
                engine_fire_push_buttons,
                lgciu1,
                lgciu2,
                reservoir_pneumatics,
            );
        }
    }

    fn ptu_has_fault(&self) -> bool {
        self.power_transfer_unit_controller
            .has_air_pressure_low_fault()
            || self.power_transfer_unit_controller.has_low_level_fault()
    }

    fn green_edp_has_fault(&self) -> bool {
        self.engine_driven_pump_1_controller
            .has_pressure_low_fault()
            || self
                .engine_driven_pump_1_controller
                .has_air_pressure_low_fault()
            || self.engine_driven_pump_1_controller.has_low_level_fault()
    }

    fn yellow_epump_has_fault(&self) -> bool {
        self.yellow_electric_pump_controller
            .has_pressure_low_fault()
            || self
                .yellow_electric_pump_controller
                .has_air_pressure_low_fault()
            || self.yellow_electric_pump_controller.has_low_level_fault()
    }

    fn yellow_edp_has_fault(&self) -> bool {
        self.engine_driven_pump_2_controller
            .has_pressure_low_fault()
            || self
                .engine_driven_pump_2_controller
                .has_air_pressure_low_fault()
            || self.engine_driven_pump_2_controller.has_low_level_fault()
    }

    fn blue_epump_has_fault(&self) -> bool {
        self.blue_electric_pump_controller.has_pressure_low_fault()
            || self
                .blue_electric_pump_controller
                .has_air_pressure_low_fault()
            || self.blue_electric_pump_controller.has_low_level_fault()
    }

    pub fn green_reservoir(&self) -> &Reservoir {
        self.green_circuit.reservoir()
    }

    pub fn blue_reservoir(&self) -> &Reservoir {
        self.blue_circuit.reservoir()
    }

    pub fn yellow_reservoir(&self) -> &Reservoir {
        self.yellow_circuit.reservoir()
    }

    #[cfg(test)]
    fn should_pressurise_yellow_pump_for_cargo_door_operation(&self) -> bool {
        self.yellow_electric_pump_controller
            .should_pressurise_for_cargo_door_operation()
    }

    #[cfg(test)]
    fn nose_wheel_steering_pin_is_inserted(&self) -> bool {
        self.pushback_tug.is_nose_wheel_steering_pin_inserted()
    }

    #[cfg(test)]
    fn is_blue_pressurised(&self) -> bool {
        self.blue_circuit.system_section_pressure_switch() == PressureSwitchState::Pressurised
    }

    #[cfg(test)]
    fn is_green_pressurised(&self) -> bool {
        self.green_circuit.system_section_pressure_switch() == PressureSwitchState::Pressurised
    }

    #[cfg(test)]
    fn is_yellow_pressurised(&self) -> bool {
        self.yellow_circuit.system_section_pressure_switch() == PressureSwitchState::Pressurised
    }

    fn update_flight_controls_physics(&mut self, context: &UpdateContext) {
        self.left_aileron.update(
            context,
            self.elac_computer.left_controllers(),
            self.blue_circuit.system_pressure(),
            self.green_circuit.system_pressure(),
        );

        self.right_aileron.update(
            context,
            self.elac_computer.right_controllers(),
            self.blue_circuit.system_pressure(),
            self.green_circuit.system_pressure(),
        );

        self.left_elevator.update(
            context,
            self.elac_computer.left_elevator_controllers(),
            self.blue_circuit.system_pressure(),
            self.green_circuit.system_pressure(),
        );

        self.right_elevator.update(
            context,
            self.elac_computer.right_elevator_controllers(),
            self.blue_circuit.system_pressure(),
            self.yellow_circuit.system_pressure(),
        );
    }

    // Updates at the same rate as the sim or at a fixed maximum time step if sim rate is too slow
    fn update_fast_physics(
        &mut self,
        context: &UpdateContext,
        rat_and_emer_gen_man_on: &impl EmergencyElectricalRatPushButton,
        emergency_elec: &(impl EmergencyElectricalState + EmergencyGeneratorPower),
        lgciu1: &impl LgciuSensors,
    ) {
        self.forward_cargo_door.update(
            context,
            &self.forward_cargo_door_controller,
            self.yellow_circuit.system_pressure(),
        );

        self.aft_cargo_door.update(
            context,
            &self.aft_cargo_door_controller,
            self.yellow_circuit.system_pressure(),
        );

        self.ram_air_turbine.update_physics(
            &context.delta(),
            context.indicated_airspeed(),
            self.blue_circuit.system_pressure(),
        );

        self.gcu.update(
            context,
            &self.emergency_gen,
            self.blue_circuit.system_pressure(),
            emergency_elec,
            rat_and_emer_gen_man_on,
            lgciu1,
        );

        self.emergency_gen.update(
            context,
            self.blue_circuit.system_pressure(),
            &self.gcu,
            emergency_elec,
        );
    }

    fn update_with_sim_rate(
        &mut self,
        context: &UpdateContext,
        overhead_panel: &A320HydraulicOverheadPanel,
        autobrake_panel: &AutobrakePanel,
        rat_and_emer_gen_man_on: &impl EmergencyElectricalRatPushButton,
        emergency_elec_state: &impl EmergencyElectricalState,
        lgciu1: &impl LgciuSensors,
        lgciu2: &impl LgciuSensors,
        engine1: &impl Engine,
        engine2: &impl Engine,
    ) {
        self.nose_steering.update(
            context,
            self.yellow_circuit.system_pressure(),
            &self.brake_steer_computer,
            &self.pushback_tug,
        );

        // Process brake logic (which circuit brakes) and send brake demands (how much)
        self.brake_steer_computer.update(
            context,
            &self.green_circuit,
            &self.braking_circuit_altn,
            lgciu1,
            lgciu2,
            autobrake_panel,
            engine1,
            engine2,
        );

        // Updating rat stowed pos on all frames in case it's used for graphics
        self.ram_air_turbine.update_position(&context.delta());

        // Uses external conditions and momentary button: better to check each frame
        self.ram_air_turbine_controller.update(
            overhead_panel,
            rat_and_emer_gen_man_on,
            emergency_elec_state,
        );

        self.pushback_tug.update(context);

        self.braking_force.update_forces(
            context,
            &self.braking_circuit_norm,
            &self.braking_circuit_altn,
        );

        self.slats_flaps_complex
            .update(context, &self.flap_system, &self.slat_system);

        self.flap_system.update(
            context,
            self.slats_flaps_complex.flap_demand(),
            self.slats_flaps_complex.flap_demand(),
            self.green_circuit.system_pressure(),
            self.yellow_circuit.system_pressure(),
        );

        self.slat_system.update(
            context,
            self.slats_flaps_complex.slat_demand(),
            self.slats_flaps_complex.slat_demand(),
            self.blue_circuit.system_pressure(),
            self.green_circuit.system_pressure(),
        );

        self.forward_cargo_door_controller.update(
            context,
            &self.forward_cargo_door,
            self.yellow_circuit.system_pressure(),
        );

        self.aft_cargo_door_controller.update(
            context,
            &self.aft_cargo_door,
            self.yellow_circuit.system_pressure(),
        );

        self.elac_computer.update(
            self.blue_circuit.system_pressure(),
            self.green_circuit.system_pressure(),
            self.yellow_circuit.system_pressure(),
        );
        self.slats_flaps_complex
            .update(context, &self.flap_system, &self.slat_system);
    }

    // For each hydraulic loop retrieves volumes from and to each actuator and pass it to the loops
    fn update_actuators_volume(&mut self) {
        self.update_green_actuators_volume();
        self.update_yellow_actuators_volume();
        self.update_blue_actuators_volume();
    }

    fn update_green_actuators_volume(&mut self) {
        self.green_circuit
            .update_actuator_volumes(&mut self.braking_circuit_norm);

        self.green_circuit.update_actuator_volumes(
            self.left_aileron
                .actuator(AileronElevatorActuatorPosition::Inboard),
        );
        self.green_circuit.update_actuator_volumes(
            self.right_aileron
                .actuator(AileronElevatorActuatorPosition::Inboard),
        );

        self.green_circuit.update_actuator_volumes(
            self.left_elevator
                .actuator(AileronElevatorActuatorPosition::Inboard),
        );

        self.green_circuit
            .update_actuator_volumes(self.flap_system.left_motor());
        self.green_circuit
            .update_actuator_volumes(self.slat_system.right_motor());
    }

    fn update_yellow_actuators_volume(&mut self) {
        self.yellow_circuit
            .update_actuator_volumes(&mut self.braking_circuit_altn);

        self.yellow_circuit
            .update_actuator_volumes(self.flap_system.right_motor());

        self.yellow_circuit
            .update_actuator_volumes(self.forward_cargo_door.actuator());

        self.yellow_circuit
            .update_actuator_volumes(self.aft_cargo_door.actuator());

        self.yellow_circuit
            .update_actuator_volumes(&mut self.nose_steering);

        self.yellow_circuit.update_actuator_volumes(
            self.right_elevator
                .actuator(AileronElevatorActuatorPosition::Inboard),
        );
    }

    fn update_blue_actuators_volume(&mut self) {
        self.blue_circuit
            .update_actuator_volumes(self.slat_system.left_motor());
        self.blue_circuit
            .update_actuator_volumes(&mut self.emergency_gen);

        self.blue_circuit.update_actuator_volumes(
            self.left_aileron
                .actuator(AileronElevatorActuatorPosition::Outboard),
        );
        self.blue_circuit.update_actuator_volumes(
            self.right_aileron
                .actuator(AileronElevatorActuatorPosition::Outboard),
        );

        self.blue_circuit.update_actuator_volumes(
            self.left_elevator
                .actuator(AileronElevatorActuatorPosition::Outboard),
        );
        self.blue_circuit.update_actuator_volumes(
            self.right_elevator
                .actuator(AileronElevatorActuatorPosition::Outboard),
        );
    }

    // All the core hydraulics updates that needs to be done at the slowest fixed step rate
    fn update_core_hydraulics(
        &mut self,
        context: &UpdateContext,
        engine1: &impl Engine,
        engine2: &impl Engine,
        overhead_panel: &A320HydraulicOverheadPanel,
        engine_fire_push_buttons: &impl EngineFirePushButtons,
        lgciu1: &impl LgciuSensors,
        lgciu2: &impl LgciuSensors,
        reservoir_pneumatics: &impl ReservoirAirPressure,
    ) {
        // First update what is currently consumed and given back by each actuator
        // Todo: might have to split the actuator volumes by expected number of loops
        self.update_actuators_volume();

        self.power_transfer_unit_controller.update(
            context,
            overhead_panel,
            &self.forward_cargo_door_controller,
            &self.aft_cargo_door_controller,
            &self.pushback_tug,
            lgciu2,
            self.green_circuit.reservoir(),
            self.yellow_circuit.reservoir(),
        );
        self.power_transfer_unit.update(
            context,
            self.green_circuit.system_section(),
            self.yellow_circuit.system_section(),
            &self.power_transfer_unit_controller,
        );

        self.engine_driven_pump_1_controller.update(
            overhead_panel,
            engine_fire_push_buttons,
            engine1,
            self.green_circuit
                .pump_section(A320HydraulicCircuitFactory::GREEN_ENGINE_PUMP_INDEX),
            lgciu1,
            self.green_circuit.reservoir(),
        );

        self.engine_driven_pump_1.update(
            context,
            self.green_circuit
                .pump_section(A320HydraulicCircuitFactory::GREEN_ENGINE_PUMP_INDEX),
            self.green_circuit.reservoir(),
            engine1.hydraulic_pump_output_speed(),
            &self.engine_driven_pump_1_controller,
        );

        self.engine_driven_pump_2_controller.update(
            overhead_panel,
            engine_fire_push_buttons,
            engine2,
            self.yellow_circuit
                .pump_section(A320HydraulicCircuitFactory::YELLOW_ENGINE_PUMP_INDEX),
            lgciu2,
            self.yellow_circuit.reservoir(),
        );

        self.engine_driven_pump_2.update(
            context,
            self.yellow_circuit
                .pump_section(A320HydraulicCircuitFactory::YELLOW_ENGINE_PUMP_INDEX),
            self.yellow_circuit.reservoir(),
            engine2.hydraulic_pump_output_speed(),
            &self.engine_driven_pump_2_controller,
        );

        self.blue_electric_pump_controller.update(
            overhead_panel,
            self.blue_circuit
                .pump_section(A320HydraulicCircuitFactory::BLUE_ELECTRIC_PUMP_INDEX),
            engine1,
            engine2,
            lgciu1,
            lgciu2,
            self.blue_circuit.reservoir(),
        );
        self.blue_electric_pump.update(
            context,
            self.blue_circuit
                .pump_section(A320HydraulicCircuitFactory::BLUE_ELECTRIC_PUMP_INDEX),
            self.blue_circuit.reservoir(),
            &self.blue_electric_pump_controller,
        );

        self.yellow_electric_pump_controller.update(
            context,
            overhead_panel,
            &self.forward_cargo_door_controller,
            &self.aft_cargo_door_controller,
            self.yellow_circuit.system_section(),
            self.yellow_circuit.reservoir(),
        );
        self.yellow_electric_pump.update(
            context,
            self.yellow_circuit.system_section(),
            self.yellow_circuit.reservoir(),
            &self.yellow_electric_pump_controller,
        );

        self.ram_air_turbine.update(
            context,
            self.blue_circuit.system_section(),
            self.blue_circuit.reservoir(),
            &self.ram_air_turbine_controller,
        );

        self.green_circuit_controller
            .update(engine_fire_push_buttons);
        self.green_circuit.update(
            context,
            &mut vec![&mut self.engine_driven_pump_1],
            None::<&mut ElectricPump>,
            Some(&self.power_transfer_unit),
            &self.green_circuit_controller,
            reservoir_pneumatics.green_reservoir_pressure(),
        );

        self.yellow_circuit_controller
            .update(engine_fire_push_buttons);
        self.yellow_circuit.update(
            context,
            &mut vec![&mut self.engine_driven_pump_2],
            Some(&mut self.yellow_electric_pump),
            Some(&self.power_transfer_unit),
            &self.yellow_circuit_controller,
            reservoir_pneumatics.yellow_reservoir_pressure(),
        );

        self.blue_circuit_controller
            .update(engine_fire_push_buttons);
        self.blue_circuit.update(
            context,
            &mut vec![&mut self.blue_electric_pump],
            Some(&mut self.ram_air_turbine),
            None,
            &self.blue_circuit_controller,
            reservoir_pneumatics.blue_reservoir_pressure(),
        );

        self.braking_circuit_norm.update(
            context,
            self.green_circuit.system_section(),
            self.brake_steer_computer.norm_controller(),
        );
        self.braking_circuit_altn.update(
            context,
            self.yellow_circuit.system_section(),
            self.brake_steer_computer.alternate_controller(),
        );
    }

    // Actual logic of HYD PTU memo computed here until done within FWS
    fn should_show_hyd_ptu_message_on_ecam(&self) -> bool {
        let ptu_valve_ctrol_off = !self.power_transfer_unit_controller.should_enable();
        let green_eng_pump_lo_pr = !self
            .green_circuit
            .pump_section(A320HydraulicCircuitFactory::GREEN_ENGINE_PUMP_INDEX)
            .is_pressure_switch_pressurised();

        let yellow_sys_lo_pr = !self
            .yellow_circuit
            .pump_section(A320HydraulicCircuitFactory::YELLOW_ENGINE_PUMP_INDEX)
            .is_pressure_switch_pressurised();

        let yellow_sys_press_above_1450 =
            self.yellow_circuit.system_pressure() > Pressure::new::<psi>(1450.);

        let green_sys_press_above_1450 =
            self.green_circuit.system_pressure() > Pressure::new::<psi>(1450.);

        let green_sys_lo_pr = !self
            .green_circuit
            .pump_section(A320HydraulicCircuitFactory::GREEN_ENGINE_PUMP_INDEX)
            .is_pressure_switch_pressurised();

        let yellow_eng_pump_lo_pr = !self
            .yellow_circuit
            .pump_section(A320HydraulicCircuitFactory::YELLOW_ENGINE_PUMP_INDEX)
            .is_pressure_switch_pressurised();

        let yellow_elec_pump_on = self.yellow_electric_pump_controller.should_pressurise();

        let yellow_pump_state = yellow_eng_pump_lo_pr && !yellow_elec_pump_on;

        let yellow_press_node = yellow_sys_press_above_1450 || !yellow_sys_lo_pr;
        let green_press_node = green_sys_press_above_1450 || !green_sys_lo_pr;

        let yellow_side_and = green_eng_pump_lo_pr && yellow_press_node && green_press_node;
        let green_side_and = yellow_press_node && green_press_node && yellow_pump_state;

        !ptu_valve_ctrol_off && (yellow_side_and || green_side_and)
    }

    // Function dedicated to sound so it triggers the high pitch PTU sound on specific PTU conditions
    fn is_ptu_running_high_pitch_sound(&self) -> bool {
        let is_ptu_rotating = self.power_transfer_unit.is_active_left_to_right()
            || self.power_transfer_unit.is_active_right_to_left();

        let absolute_delta_pressure =
            (self.green_circuit.system_pressure() - self.yellow_circuit.system_pressure()).abs();

        absolute_delta_pressure > Pressure::new::<psi>(2700.) && is_ptu_rotating
    }
}
impl SimulationElement for A320Hydraulic {
    fn accept<T: SimulationElementVisitor>(&mut self, visitor: &mut T) {
        self.engine_driven_pump_1.accept(visitor);
        self.engine_driven_pump_1_controller.accept(visitor);

        self.engine_driven_pump_2.accept(visitor);
        self.engine_driven_pump_2_controller.accept(visitor);

        self.blue_electric_pump.accept(visitor);
        self.blue_electric_pump_controller.accept(visitor);

        self.yellow_electric_pump.accept(visitor);
        self.yellow_electric_pump_controller.accept(visitor);

        self.forward_cargo_door_controller.accept(visitor);
        self.forward_cargo_door.accept(visitor);

        self.aft_cargo_door_controller.accept(visitor);
        self.aft_cargo_door.accept(visitor);

        self.pushback_tug.accept(visitor);

        self.ram_air_turbine.accept(visitor);
        self.ram_air_turbine_controller.accept(visitor);

        self.power_transfer_unit.accept(visitor);
        self.power_transfer_unit_controller.accept(visitor);

        self.blue_circuit.accept(visitor);
        self.green_circuit.accept(visitor);
        self.yellow_circuit.accept(visitor);

        self.brake_steer_computer.accept(visitor);

        self.braking_circuit_norm.accept(visitor);
        self.braking_circuit_altn.accept(visitor);
        self.braking_force.accept(visitor);

        self.emergency_gen.accept(visitor);
        self.nose_steering.accept(visitor);
        self.slats_flaps_complex.accept(visitor);
        self.flap_system.accept(visitor);
        self.slat_system.accept(visitor);

        self.elac_computer.accept(visitor);
        self.left_aileron.accept(visitor);
        self.right_aileron.accept(visitor);
        self.left_elevator.accept(visitor);
        self.right_elevator.accept(visitor);

        visitor.visit(self);
    }

    fn write(&self, writer: &mut SimulatorWriter) {
        writer.write(
            &self.hyd_ptu_ecam_memo_id,
            self.should_show_hyd_ptu_message_on_ecam(),
        );

        writer.write(
            &self.ptu_high_pitch_sound_id,
            self.is_ptu_running_high_pitch_sound(),
        );
    }
}
impl HydraulicGeneratorControlUnit for A320Hydraulic {
    fn max_allowed_power(&self) -> Power {
        self.gcu.max_allowed_power()
    }

    fn motor_speed(&self) -> AngularVelocity {
        self.gcu.motor_speed()
    }
}

struct A320HydraulicCircuitController {
    engine_number: Option<usize>,
    should_open_fire_shutoff_valve: bool,
}
impl A320HydraulicCircuitController {
    fn new(engine_number: Option<usize>) -> Self {
        Self {
            engine_number,
            should_open_fire_shutoff_valve: true,
        }
    }

    fn update<T: EngineFirePushButtons>(&mut self, engine_fire_push_buttons: &T) {
        if let Some(eng_number) = self.engine_number {
            self.should_open_fire_shutoff_valve = !engine_fire_push_buttons.is_released(eng_number);
        }
    }
}
impl HydraulicCircuitController for A320HydraulicCircuitController {
    fn should_open_fire_shutoff_valve(&self, _: usize) -> bool {
        // A320 only has one main pump per pump section thus index not useful
        self.should_open_fire_shutoff_valve
    }
}

struct A320EngineDrivenPumpController {
    green_pump_low_press_id: VariableIdentifier,
    yellow_pump_low_press_id: VariableIdentifier,

    is_powered: bool,
    powered_by: Vec<ElectricalBusType>,
    engine_number: usize,
    should_pressurise: bool,
    has_pressure_low_fault: bool,
    has_air_pressure_low_fault: bool,
    has_low_level_fault: bool,
    is_pressure_low: bool,
}
impl A320EngineDrivenPumpController {
    fn new(
        context: &mut InitContext,
        engine_number: usize,
        powered_by: Vec<ElectricalBusType>,
    ) -> Self {
        Self {
            green_pump_low_press_id: context
                .get_identifier("HYD_GREEN_EDPUMP_LOW_PRESS".to_owned()),
            yellow_pump_low_press_id: context
                .get_identifier("HYD_YELLOW_EDPUMP_LOW_PRESS".to_owned()),

            is_powered: false,
            powered_by,
            engine_number,
            should_pressurise: true,

            has_pressure_low_fault: false,
            has_air_pressure_low_fault: false,
            has_low_level_fault: false,

            is_pressure_low: true,
        }
    }

    fn update_low_pressure(
        &mut self,
        engine: &impl Engine,
        section: &impl SectionPressure,
        lgciu: &impl LgciuSensors,
    ) {
        self.is_pressure_low =
            self.should_pressurise() && !section.is_pressure_switch_pressurised();

        // Fault inhibited if on ground AND engine oil pressure is low (11KS1 elec relay)
        self.has_pressure_low_fault = self.is_pressure_low
            && (!engine.oil_pressure_is_low()
                || !(lgciu.right_gear_compressed(false) && lgciu.left_gear_compressed(false)));
    }

    fn update_low_air_pressure(
        &mut self,
        reservoir: &Reservoir,
        overhead_panel: &A320HydraulicOverheadPanel,
    ) {
        self.has_air_pressure_low_fault = reservoir.is_low_air_pressure()
            && overhead_panel.edp_push_button_is_auto(self.engine_number);
    }

    fn update_low_level(
        &mut self,
        reservoir: &Reservoir,
        overhead_panel: &A320HydraulicOverheadPanel,
    ) {
        self.has_low_level_fault =
            reservoir.is_low_level() && overhead_panel.edp_push_button_is_auto(self.engine_number);
    }

    fn update<T: EngineFirePushButtons>(
        &mut self,
        overhead_panel: &A320HydraulicOverheadPanel,
        engine_fire_push_buttons: &T,
        engine: &impl Engine,
        section: &impl SectionPressure,
        lgciu: &impl LgciuSensors,
        reservoir: &Reservoir,
    ) {
        let mut should_pressurise_if_powered = false;
        if overhead_panel.edp_push_button_is_auto(self.engine_number)
            && !engine_fire_push_buttons.is_released(self.engine_number)
        {
            should_pressurise_if_powered = true;
        } else if overhead_panel.edp_push_button_is_off(self.engine_number)
            || engine_fire_push_buttons.is_released(self.engine_number)
        {
            should_pressurise_if_powered = false;
        }

        // Inverted logic, no power means solenoid valve always leave pump in pressurise mode
        self.should_pressurise = !self.is_powered || should_pressurise_if_powered;

        self.update_low_pressure(engine, section, lgciu);

        self.update_low_air_pressure(reservoir, overhead_panel);

        self.update_low_level(reservoir, overhead_panel);
    }

    fn has_pressure_low_fault(&self) -> bool {
        self.has_pressure_low_fault
    }

    fn has_air_pressure_low_fault(&self) -> bool {
        self.has_air_pressure_low_fault
    }

    fn has_low_level_fault(&self) -> bool {
        self.has_low_level_fault
    }
}
impl PumpController for A320EngineDrivenPumpController {
    fn should_pressurise(&self) -> bool {
        self.should_pressurise
    }
}
impl SimulationElement for A320EngineDrivenPumpController {
    fn write(&self, writer: &mut SimulatorWriter) {
        if self.engine_number == 1 {
            writer.write(&self.green_pump_low_press_id, self.is_pressure_low);
        } else if self.engine_number == 2 {
            writer.write(&self.yellow_pump_low_press_id, self.is_pressure_low);
        } else {
            panic!("The A320 only supports two engines.");
        }
    }

    fn receive_power(&mut self, buses: &impl ElectricalBuses) {
        self.is_powered = buses.any_is_powered(&self.powered_by);
    }
}

struct A320BlueElectricPumpController {
    low_press_id: VariableIdentifier,

    is_powered: bool,
    powered_by: ElectricalBusType,
    should_pressurise: bool,
    has_pressure_low_fault: bool,
    has_air_pressure_low_fault: bool,
    has_low_level_fault: bool,
    is_pressure_low: bool,
}
impl A320BlueElectricPumpController {
    fn new(context: &mut InitContext, powered_by: ElectricalBusType) -> Self {
        Self {
            low_press_id: context.get_identifier("HYD_BLUE_EPUMP_LOW_PRESS".to_owned()),

            is_powered: false,
            powered_by,
            should_pressurise: false,

            has_pressure_low_fault: false,
            has_air_pressure_low_fault: false,
            has_low_level_fault: false,

            is_pressure_low: true,
        }
    }

    fn update(
        &mut self,
        overhead_panel: &A320HydraulicOverheadPanel,
        section: &impl SectionPressure,
        engine1: &impl Engine,
        engine2: &impl Engine,
        lgciu1: &impl LgciuSensors,
        lgciu2: &impl LgciuSensors,
        reservoir: &Reservoir,
    ) {
        let mut should_pressurise_if_powered = false;
        if overhead_panel.blue_epump_push_button.is_auto() {
            if !lgciu1.nose_gear_compressed(false)
                || engine1.is_above_minimum_idle()
                || engine2.is_above_minimum_idle()
                || overhead_panel.blue_epump_override_push_button_is_on()
            {
                should_pressurise_if_powered = true;
            } else {
                should_pressurise_if_powered = false;
            }
        } else if overhead_panel.blue_epump_push_button_is_off() {
            should_pressurise_if_powered = false;
        }

        self.should_pressurise = self.is_powered && should_pressurise_if_powered;

        self.update_low_pressure(overhead_panel, section, engine1, engine2, lgciu1, lgciu2);

        self.update_low_air_pressure(reservoir, overhead_panel);

        self.update_low_level(reservoir, overhead_panel);
    }

    fn update_low_pressure(
        &mut self,
        overhead_panel: &A320HydraulicOverheadPanel,
        section: &impl SectionPressure,
        engine1: &impl Engine,
        engine2: &impl Engine,
        lgciu1: &impl LgciuSensors,
        lgciu2: &impl LgciuSensors,
    ) {
        let is_both_engine_low_oil_pressure =
            engine1.oil_pressure_is_low() && engine2.oil_pressure_is_low();

        self.is_pressure_low =
            self.should_pressurise() && !section.is_pressure_switch_pressurised();

        self.has_pressure_low_fault = self.is_pressure_low
            && (!is_both_engine_low_oil_pressure
                || (!(lgciu1.left_gear_compressed(false) && lgciu1.right_gear_compressed(false))
                    || !(lgciu2.left_gear_compressed(false)
                        && lgciu2.right_gear_compressed(false)))
                || overhead_panel.blue_epump_override_push_button_is_on());
    }

    fn update_low_air_pressure(
        &mut self,
        reservoir: &Reservoir,
        overhead_panel: &A320HydraulicOverheadPanel,
    ) {
        self.has_air_pressure_low_fault =
            reservoir.is_low_air_pressure() && !overhead_panel.blue_epump_push_button_is_off();
    }

    fn update_low_level(
        &mut self,
        reservoir: &Reservoir,
        overhead_panel: &A320HydraulicOverheadPanel,
    ) {
        self.has_low_level_fault =
            reservoir.is_low_level() && !overhead_panel.blue_epump_push_button_is_off();
    }

    fn has_pressure_low_fault(&self) -> bool {
        self.has_pressure_low_fault
    }

    fn has_air_pressure_low_fault(&self) -> bool {
        self.has_air_pressure_low_fault
    }

    fn has_low_level_fault(&self) -> bool {
        self.has_low_level_fault
    }
}

impl PumpController for A320BlueElectricPumpController {
    fn should_pressurise(&self) -> bool {
        self.should_pressurise
    }
}

impl SimulationElement for A320BlueElectricPumpController {
    fn write(&self, writer: &mut SimulatorWriter) {
        writer.write(&self.low_press_id, self.is_pressure_low);
    }

    fn receive_power(&mut self, buses: &impl ElectricalBuses) {
        self.is_powered = buses.is_powered(self.powered_by);
    }
}

struct A320YellowElectricPumpController {
    low_press_id: VariableIdentifier,

    is_powered: bool,
    powered_by: ElectricalBusType,
    powered_by_when_cargo_door_operation: ElectricalBusType,
    should_pressurise: bool,
    has_pressure_low_fault: bool,
    has_air_pressure_low_fault: bool,
    has_low_level_fault: bool,
    is_pressure_low: bool,
    should_activate_yellow_pump_for_cargo_door_operation: DelayedFalseLogicGate,
}
impl A320YellowElectricPumpController {
    const DURATION_OF_YELLOW_PUMP_ACTIVATION_AFTER_CARGO_DOOR_OPERATION: Duration =
        Duration::from_secs(20);

    fn new(
        context: &mut InitContext,
        powered_by: ElectricalBusType,
        powered_by_when_cargo_door_operation: ElectricalBusType,
    ) -> Self {
        Self {
            low_press_id: context.get_identifier("HYD_YELLOW_EPUMP_LOW_PRESS".to_owned()),

            is_powered: false,
            powered_by,
            powered_by_when_cargo_door_operation,
            should_pressurise: false,

            has_pressure_low_fault: false,
            has_air_pressure_low_fault: false,
            has_low_level_fault: false,

            is_pressure_low: true,
            should_activate_yellow_pump_for_cargo_door_operation: DelayedFalseLogicGate::new(
                Self::DURATION_OF_YELLOW_PUMP_ACTIVATION_AFTER_CARGO_DOOR_OPERATION,
            ),
        }
    }

    fn update(
        &mut self,
        context: &UpdateContext,
        overhead_panel: &A320HydraulicOverheadPanel,
        forward_cargo_door_controller: &A320DoorController,
        aft_cargo_door_controller: &A320DoorController,
        section: &impl SectionPressure,
        reservoir: &Reservoir,
    ) {
        self.should_activate_yellow_pump_for_cargo_door_operation
            .update(
                context,
                forward_cargo_door_controller.should_pressurise_hydraulics()
                    || aft_cargo_door_controller.should_pressurise_hydraulics(),
            );

        self.should_pressurise = (overhead_panel.yellow_epump_push_button.is_on()
            || self
                .should_activate_yellow_pump_for_cargo_door_operation
                .output())
            && self.is_powered;

        self.update_low_pressure(section);

        self.update_low_air_pressure(reservoir, overhead_panel);

        self.update_low_level(reservoir, overhead_panel);
    }

    fn update_low_pressure(&mut self, section: &impl SectionPressure) {
        self.is_pressure_low =
            self.should_pressurise() && !section.is_pressure_switch_pressurised();

        self.has_pressure_low_fault = self.is_pressure_low;
    }

    fn update_low_air_pressure(
        &mut self,
        reservoir: &Reservoir,
        overhead_panel: &A320HydraulicOverheadPanel,
    ) {
        self.has_air_pressure_low_fault =
            reservoir.is_low_air_pressure() && !overhead_panel.yellow_epump_push_button_is_auto();
    }

    fn update_low_level(
        &mut self,
        reservoir: &Reservoir,
        overhead_panel: &A320HydraulicOverheadPanel,
    ) {
        self.has_low_level_fault =
            reservoir.is_low_level() && !overhead_panel.yellow_epump_push_button_is_auto();
    }

    fn has_pressure_low_fault(&self) -> bool {
        self.has_pressure_low_fault
    }

    fn has_air_pressure_low_fault(&self) -> bool {
        self.has_air_pressure_low_fault
    }

    fn has_low_level_fault(&self) -> bool {
        self.has_low_level_fault
    }

    #[cfg(test)]
    fn should_pressurise_for_cargo_door_operation(&self) -> bool {
        self.should_activate_yellow_pump_for_cargo_door_operation
            .output()
    }
}
impl PumpController for A320YellowElectricPumpController {
    fn should_pressurise(&self) -> bool {
        self.should_pressurise
    }
}
impl SimulationElement for A320YellowElectricPumpController {
    fn write(&self, writer: &mut SimulatorWriter) {
        writer.write(&self.low_press_id, self.is_pressure_low);
    }

    fn receive_power(&mut self, buses: &impl ElectricalBuses) {
        // Control of the pump is powered by dedicated bus OR manual operation of cargo door through another bus
        self.is_powered = buses.is_powered(self.powered_by)
            || (self
                .should_activate_yellow_pump_for_cargo_door_operation
                .output()
                && buses.is_powered(self.powered_by_when_cargo_door_operation))
    }
}

struct A320PowerTransferUnitController {
    park_brake_lever_pos_id: VariableIdentifier,
    general_eng_1_starter_active_id: VariableIdentifier,
    general_eng_2_starter_active_id: VariableIdentifier,

    is_powered: bool,
    powered_by: ElectricalBusType,
    should_enable: bool,
    should_inhibit_ptu_after_cargo_door_operation: DelayedFalseLogicGate,

    parking_brake_lever_pos: bool,
    eng_1_master_on: bool,
    eng_2_master_on: bool,

    has_air_pressure_low_fault: bool,
    has_low_level_fault: bool,
}
impl A320PowerTransferUnitController {
    const DURATION_OF_PTU_INHIBIT_AFTER_CARGO_DOOR_OPERATION: Duration = Duration::from_secs(40);

    fn new(context: &mut InitContext, powered_by: ElectricalBusType) -> Self {
        Self {
            park_brake_lever_pos_id: context.get_identifier("PARK_BRAKE_LEVER_POS".to_owned()),
            general_eng_1_starter_active_id: context
                .get_identifier("GENERAL ENG STARTER ACTIVE:1".to_owned()),
            general_eng_2_starter_active_id: context
                .get_identifier("GENERAL ENG STARTER ACTIVE:2".to_owned()),

            is_powered: false,
            powered_by,
            should_enable: false,
            should_inhibit_ptu_after_cargo_door_operation: DelayedFalseLogicGate::new(
                Self::DURATION_OF_PTU_INHIBIT_AFTER_CARGO_DOOR_OPERATION,
            ),

            parking_brake_lever_pos: false,
            eng_1_master_on: false,
            eng_2_master_on: false,

            has_air_pressure_low_fault: false,
            has_low_level_fault: false,
        }
    }

    fn update(
        &mut self,
        context: &UpdateContext,
        overhead_panel: &A320HydraulicOverheadPanel,
        forward_cargo_door_controller: &A320DoorController,
        aft_cargo_door_controller: &A320DoorController,
        pushback_tug: &PushbackTug,
        lgciu2: &impl LgciuSensors,
        reservoir_left_side: &Reservoir,
        reservoir_right_side: &Reservoir,
    ) {
        self.should_inhibit_ptu_after_cargo_door_operation.update(
            context,
            forward_cargo_door_controller.should_pressurise_hydraulics()
                || aft_cargo_door_controller.should_pressurise_hydraulics(),
        );

        let ptu_inhibited = self.should_inhibit_ptu_after_cargo_door_operation.output()
            && overhead_panel.yellow_epump_push_button_is_auto();

        let should_enable_if_powered = overhead_panel.ptu_push_button_is_auto()
            && (!lgciu2.nose_gear_compressed(false)
                || self.eng_1_master_on && self.eng_2_master_on
                || !self.eng_1_master_on && !self.eng_2_master_on
                || (!self.parking_brake_lever_pos
                    && !pushback_tug.is_nose_wheel_steering_pin_inserted()))
            && !ptu_inhibited;

        // When there is no power, the PTU is always ON.
        self.should_enable = !self.is_powered || should_enable_if_powered;

        self.update_low_air_pressure(reservoir_left_side, reservoir_right_side, overhead_panel);

        self.update_low_level(reservoir_left_side, reservoir_right_side, overhead_panel);
    }

    fn update_low_air_pressure(
        &mut self,
        reservoir_left_side: &Reservoir,
        reservoir_right_side: &Reservoir,
        overhead_panel: &A320HydraulicOverheadPanel,
    ) {
        self.has_air_pressure_low_fault = (reservoir_left_side.is_low_air_pressure()
            || reservoir_right_side.is_low_air_pressure())
            && overhead_panel.ptu_push_button_is_auto();
    }

    fn update_low_level(
        &mut self,
        reservoir_left_side: &Reservoir,
        reservoir_right_side: &Reservoir,
        overhead_panel: &A320HydraulicOverheadPanel,
    ) {
        self.has_low_level_fault = (reservoir_left_side.is_low_level()
            || reservoir_right_side.is_low_level())
            && overhead_panel.ptu_push_button_is_auto();
    }

    fn has_air_pressure_low_fault(&self) -> bool {
        self.has_air_pressure_low_fault
    }

    fn has_low_level_fault(&self) -> bool {
        self.has_low_level_fault
    }
}
impl PowerTransferUnitController for A320PowerTransferUnitController {
    fn should_enable(&self) -> bool {
        self.should_enable
    }
}
impl SimulationElement for A320PowerTransferUnitController {
    fn read(&mut self, reader: &mut SimulatorReader) {
        self.parking_brake_lever_pos = reader.read(&self.park_brake_lever_pos_id);
        self.eng_1_master_on = reader.read(&self.general_eng_1_starter_active_id);
        self.eng_2_master_on = reader.read(&self.general_eng_2_starter_active_id);
    }

    fn receive_power(&mut self, buses: &impl ElectricalBuses) {
        self.is_powered = buses.is_powered(self.powered_by);
    }
}

struct A320RamAirTurbineController {
    is_solenoid_1_powered: bool,
    solenoid_1_bus: ElectricalBusType,

    is_solenoid_2_powered: bool,
    solenoid_2_bus: ElectricalBusType,

    should_deploy: bool,
}
impl A320RamAirTurbineController {
    fn new(solenoid_1_bus: ElectricalBusType, solenoid_2_bus: ElectricalBusType) -> Self {
        Self {
            is_solenoid_1_powered: false,
            solenoid_1_bus,

            is_solenoid_2_powered: false,
            solenoid_2_bus,

            should_deploy: false,
        }
    }

    fn update(
        &mut self,
        overhead_panel: &A320HydraulicOverheadPanel,
        rat_and_emer_gen_man_on: &impl EmergencyElectricalRatPushButton,
        emergency_elec_state: &impl EmergencyElectricalState,
    ) {
        let solenoid_1_should_trigger_deployment_if_powered =
            overhead_panel.rat_man_on_push_button_is_pressed();

        let solenoid_2_should_trigger_deployment_if_powered =
            emergency_elec_state.is_in_emergency_elec() || rat_and_emer_gen_man_on.is_pressed();

        self.should_deploy = (self.is_solenoid_1_powered
            && solenoid_1_should_trigger_deployment_if_powered)
            || (self.is_solenoid_2_powered && solenoid_2_should_trigger_deployment_if_powered);
    }
}
impl RamAirTurbineController for A320RamAirTurbineController {
    fn should_deploy(&self) -> bool {
        self.should_deploy
    }
}
impl SimulationElement for A320RamAirTurbineController {
    fn receive_power(&mut self, buses: &impl ElectricalBuses) {
        self.is_solenoid_1_powered = buses.is_powered(self.solenoid_1_bus);
        self.is_solenoid_2_powered = buses.is_powered(self.solenoid_2_bus);
    }
}

struct A320BrakeSystemOutputs {
    left_demand: Ratio,
    right_demand: Ratio,
    pressure_limit: Pressure,
}
impl A320BrakeSystemOutputs {
    fn new() -> Self {
        Self {
            left_demand: Ratio::new::<ratio>(0.),
            right_demand: Ratio::new::<ratio>(0.),
            pressure_limit: Pressure::new::<psi>(3000.),
        }
    }

    fn set_pressure_limit(&mut self, pressure_limit: Pressure) {
        self.pressure_limit = pressure_limit;
    }

    fn set_brake_demands(&mut self, left_demand: Ratio, right_demand: Ratio) {
        self.left_demand = left_demand
            .min(Ratio::new::<ratio>(1.))
            .max(Ratio::new::<ratio>(0.));
        self.right_demand = right_demand
            .min(Ratio::new::<ratio>(1.))
            .max(Ratio::new::<ratio>(0.));
    }

    fn set_no_demands(&mut self) {
        self.left_demand = Ratio::new::<ratio>(0.);
        self.right_demand = Ratio::new::<ratio>(0.);
    }

    fn set_max_demands(&mut self) {
        self.left_demand = Ratio::new::<ratio>(1.);
        self.right_demand = Ratio::new::<ratio>(1.);
    }

    fn left_demand(&self) -> Ratio {
        self.left_demand
    }

    fn right_demand(&self) -> Ratio {
        self.right_demand
    }
}
impl BrakeCircuitController for A320BrakeSystemOutputs {
    fn pressure_limit(&self) -> Pressure {
        self.pressure_limit
    }

    fn left_brake_demand(&self) -> Ratio {
        self.left_demand
    }

    fn right_brake_demand(&self) -> Ratio {
        self.right_demand
    }
}

struct A320HydraulicBrakeSteerComputerUnit {
    park_brake_lever_pos_id: VariableIdentifier,
    gear_handle_position_id: VariableIdentifier,
    antiskid_brakes_active_id: VariableIdentifier,
    left_brake_pedal_input_id: VariableIdentifier,
    right_brake_pedal_input_id: VariableIdentifier,

    ground_speed_id: VariableIdentifier,

    rudder_pedal_input_id: VariableIdentifier,
    tiller_handle_input_id: VariableIdentifier,
    tiller_pedal_disconnect_id: VariableIdentifier,
    autopilot_nosewheel_demand_id: VariableIdentifier,

    autobrake_controller: A320AutobrakeController,
    parking_brake_demand: bool,
    is_gear_lever_down: bool,
    left_brake_pilot_input: Ratio,
    right_brake_pilot_input: Ratio,

    norm_brake_outputs: A320BrakeSystemOutputs,
    alternate_brake_outputs: A320BrakeSystemOutputs,

    normal_brakes_available: bool,
    should_disable_auto_brake_when_retracting: DelayedTrueLogicGate,
    anti_skid_activated: bool,

    tiller_pedal_disconnect: bool,
    tiller_handle_position: Ratio,
    rudder_pedal_position: Ratio,
    autopilot_nosewheel_demand: Ratio,

    pedal_steering_limiter: SteeringAngleLimiter<5>,
    pedal_input_map: SteeringRatioToAngle<6>,
    tiller_steering_limiter: SteeringAngleLimiter<5>,
    tiller_input_map: SteeringRatioToAngle<6>,
    final_steering_position_request: Angle,

    ground_speed: Velocity,
}
impl A320HydraulicBrakeSteerComputerUnit {
    const RUDDER_PEDAL_INPUT_GAIN: f64 = 32.;
    const RUDDER_PEDAL_INPUT_MAP: [f64; 6] = [0., 1., 2., 32., 32., 32.];
    const RUDDER_PEDAL_INPUT_CURVE_MAP: [f64; 6] = [0., 0., 2., 6.4, 6.4, 6.4];
    const MAX_RUDDER_INPUT_INCLUDING_AUTOPILOT_DEGREE: f64 = 6.;

    const SPEED_MAP_FOR_PEDAL_ACTION_KNOT: [f64; 5] = [0., 40., 130., 1500.0, 2800.0];
    const STEERING_ANGLE_FOR_PEDAL_ACTION_DEGREE: [f64; 5] = [1., 1., 0., 0., 0.];

    const TILLER_INPUT_GAIN: f64 = 75.;
    const TILLER_INPUT_MAP: [f64; 6] = [0., 1., 20., 40., 66., 75.];
    const TILLER_INPUT_CURVE_MAP: [f64; 6] = [0., 0., 4., 15., 45., 74.];

    const AUTOPILOT_STEERING_INPUT_GAIN: f64 = 6.;

    const SPEED_MAP_FOR_TILLER_ACTION_KNOT: [f64; 5] = [0., 20., 70., 1500.0, 2800.0];
    const STEERING_ANGLE_FOR_TILLER_ACTION_DEGREE: [f64; 5] = [1., 1., 0., 0., 0.];

    const MAX_STEERING_ANGLE_DEMAND_DEGREES: f64 = 74.;

    // Minimum pressure hysteresis on green until main switched on ALTN brakes
    // Feedback by Cpt. Chaos — 25/04/2021 #pilot-feedback
    const MIN_PRESSURE_BRAKE_ALTN_HYST_LO: f64 = 1305.;
    const MIN_PRESSURE_BRAKE_ALTN_HYST_HI: f64 = 2176.;

    // Min pressure when parking brake enabled. Lower normal braking is allowed to use pilot input as emergency braking
    // Feedback by avteknisyan — 25/04/2021 #pilot-feedback
    const MIN_PRESSURE_PARK_BRAKE_EMERGENCY: f64 = 507.;

    const AUTOBRAKE_GEAR_RETRACTION_DURATION_S: f64 = 3.;

    const PILOT_INPUT_DETECTION_TRESHOLD: f64 = 0.2;

    fn new(context: &mut InitContext) -> Self {
        Self {
            park_brake_lever_pos_id: context.get_identifier("PARK_BRAKE_LEVER_POS".to_owned()),
            gear_handle_position_id: context.get_identifier("GEAR HANDLE POSITION".to_owned()),
            antiskid_brakes_active_id: context.get_identifier("ANTISKID BRAKES ACTIVE".to_owned()),
            left_brake_pedal_input_id: context.get_identifier("LEFT_BRAKE_PEDAL_INPUT".to_owned()),
            right_brake_pedal_input_id: context
                .get_identifier("RIGHT_BRAKE_PEDAL_INPUT".to_owned()),

            ground_speed_id: context.get_identifier("GPS GROUND SPEED".to_owned()),
            rudder_pedal_input_id: context.get_identifier("RUDDER_PEDAL_POSITION_RATIO".to_owned()),
            tiller_handle_input_id: context.get_identifier("TILLER_HANDLE_POSITION".to_owned()),
            tiller_pedal_disconnect_id: context
                .get_identifier("TILLER_PEDAL_DISCONNECT".to_owned()),
            autopilot_nosewheel_demand_id: context
                .get_identifier("AUTOPILOT_NOSEWHEEL_DEMAND".to_owned()),

            autobrake_controller: A320AutobrakeController::new(context),

            // Position of parking brake lever
            parking_brake_demand: true,
            is_gear_lever_down: true,
            left_brake_pilot_input: Ratio::new::<ratio>(0.0),
            right_brake_pilot_input: Ratio::new::<ratio>(0.0),
            norm_brake_outputs: A320BrakeSystemOutputs::new(),
            alternate_brake_outputs: A320BrakeSystemOutputs::new(),
            normal_brakes_available: false,
            should_disable_auto_brake_when_retracting: DelayedTrueLogicGate::new(
                Duration::from_secs_f64(Self::AUTOBRAKE_GEAR_RETRACTION_DURATION_S),
            ),
            anti_skid_activated: true,

            tiller_pedal_disconnect: false,
            tiller_handle_position: Ratio::new::<ratio>(0.),
            rudder_pedal_position: Ratio::new::<ratio>(0.),
            autopilot_nosewheel_demand: Ratio::new::<ratio>(0.),

            pedal_steering_limiter: SteeringAngleLimiter::new(
                Self::SPEED_MAP_FOR_PEDAL_ACTION_KNOT,
                Self::STEERING_ANGLE_FOR_PEDAL_ACTION_DEGREE,
            ),
            pedal_input_map: SteeringRatioToAngle::new(
                Ratio::new::<ratio>(Self::RUDDER_PEDAL_INPUT_GAIN),
                Self::RUDDER_PEDAL_INPUT_MAP,
                Self::RUDDER_PEDAL_INPUT_CURVE_MAP,
            ),
            tiller_steering_limiter: SteeringAngleLimiter::new(
                Self::SPEED_MAP_FOR_TILLER_ACTION_KNOT,
                Self::STEERING_ANGLE_FOR_TILLER_ACTION_DEGREE,
            ),
            tiller_input_map: SteeringRatioToAngle::new(
                Ratio::new::<ratio>(Self::TILLER_INPUT_GAIN),
                Self::TILLER_INPUT_MAP,
                Self::TILLER_INPUT_CURVE_MAP,
            ),
            final_steering_position_request: Angle::new::<degree>(0.),

            ground_speed: Velocity::new::<knot>(0.),
        }
    }

    fn allow_autobrake_arming(&self) -> bool {
        self.anti_skid_activated && self.normal_brakes_available
    }

    fn update_normal_braking_availability(&mut self, normal_braking_circuit_pressure: &Pressure) {
        if normal_braking_circuit_pressure.get::<psi>() > Self::MIN_PRESSURE_BRAKE_ALTN_HYST_HI
            && (self.left_brake_pilot_input.get::<ratio>() < Self::PILOT_INPUT_DETECTION_TRESHOLD
                && self.right_brake_pilot_input.get::<ratio>()
                    < Self::PILOT_INPUT_DETECTION_TRESHOLD)
        {
            self.normal_brakes_available = true;
        } else if normal_braking_circuit_pressure.get::<psi>()
            < Self::MIN_PRESSURE_BRAKE_ALTN_HYST_LO
        {
            self.normal_brakes_available = false;
        }
    }

    fn update_brake_pressure_limitation(&mut self) {
        let yellow_manual_braking_input = self.left_brake_pilot_input
            > self.alternate_brake_outputs.left_demand() + Ratio::new::<ratio>(0.2)
            || self.right_brake_pilot_input
                > self.alternate_brake_outputs.right_demand() + Ratio::new::<ratio>(0.2);

        // Nominal braking from pedals is limited to 2538psi
        self.norm_brake_outputs
            .set_pressure_limit(Pressure::new::<psi>(2538.));

        let alternate_brake_pressure_limit = Pressure::new::<psi>(if self.parking_brake_demand {
            // If no pilot action, standard park brake pressure limit
            if !yellow_manual_braking_input {
                2103.
            } else {
                // Else manual action limited to a higher max nominal pressure
                2538.
            }
        } else if !self.anti_skid_activated {
            1160.
        } else {
            // Else if any manual braking we use standard limit
            2538.
        });

        self.alternate_brake_outputs
            .set_pressure_limit(alternate_brake_pressure_limit);
    }

    /// Updates brakes and nose steering demands
    fn update(
        &mut self,
        context: &UpdateContext,
        green_circuit: &HydraulicCircuit,
        alternate_circuit: &BrakeCircuit,
        lgciu1: &impl LgciuSensors,
        lgciu2: &impl LgciuSensors,
        autobrake_panel: &AutobrakePanel,
        engine1: &impl Engine,
        engine2: &impl Engine,
    ) {
        self.update_steering_demands(lgciu1, engine1, engine2);

        self.update_normal_braking_availability(&green_circuit.system_pressure());
        self.update_brake_pressure_limitation();

        self.autobrake_controller.update(
            context,
            autobrake_panel,
            self.allow_autobrake_arming(),
            self.left_brake_pilot_input,
            self.right_brake_pilot_input,
            lgciu1,
            lgciu2,
        );

        let is_in_flight_gear_lever_up = !(lgciu1.left_and_right_gear_compressed(true)
            || lgciu2.left_and_right_gear_compressed(true)
            || self.is_gear_lever_down);

        self.should_disable_auto_brake_when_retracting.update(
            context,
            !lgciu1.all_down_and_locked() && !self.is_gear_lever_down,
        );

        if is_in_flight_gear_lever_up {
            if self.should_disable_auto_brake_when_retracting.output() {
                self.norm_brake_outputs.set_no_demands();
            } else {
                // Slight brake pressure to stop the spinning wheels (have no pressure data available yet, 0.2 is random one)
                self.norm_brake_outputs
                    .set_brake_demands(Ratio::new::<ratio>(0.2), Ratio::new::<ratio>(0.2));
            }

            self.alternate_brake_outputs.set_no_demands();
        } else {
            let green_used_for_brakes = self.normal_brakes_available
                && self.anti_skid_activated
                && !self.parking_brake_demand;

            if green_used_for_brakes {
                // Final output on normal brakes is max(pilot demand , autobrake demand) to allow pilot override autobrake demand
                self.norm_brake_outputs.set_brake_demands(
                    self.left_brake_pilot_input
                        .max(self.autobrake_controller.brake_output()),
                    self.right_brake_pilot_input
                        .max(self.autobrake_controller.brake_output()),
                );

                self.alternate_brake_outputs.set_no_demands();
            } else {
                self.norm_brake_outputs.set_no_demands();

                if !self.parking_brake_demand {
                    // Normal braking but using alternate circuit
                    self.alternate_brake_outputs.set_brake_demands(
                        self.left_brake_pilot_input,
                        self.right_brake_pilot_input,
                    );
                } else {
                    // Else we just use parking brake
                    self.alternate_brake_outputs.set_max_demands();

                    // Special case: parking brake on but yellow can't provide enough brakes: green are allowed to brake for emergency
                    if alternate_circuit.left_brake_pressure().get::<psi>()
                        < Self::MIN_PRESSURE_PARK_BRAKE_EMERGENCY
                        || alternate_circuit.right_brake_pressure().get::<psi>()
                            < Self::MIN_PRESSURE_PARK_BRAKE_EMERGENCY
                    {
                        self.norm_brake_outputs.set_brake_demands(
                            self.left_brake_pilot_input,
                            self.right_brake_pilot_input,
                        );
                    }
                }
            }
        }
    }

    fn update_steering_demands(
        &mut self,
        lgciu1: &impl LgciuSensors,
        engine1: &impl Engine,
        engine2: &impl Engine,
    ) {
        let steer_angle_from_autopilot = Angle::new::<degree>(
            self.autopilot_nosewheel_demand.get::<ratio>() * Self::AUTOPILOT_STEERING_INPUT_GAIN,
        );

        let steer_angle_from_pedals = if self.tiller_pedal_disconnect {
            Angle::new::<degree>(0.)
        } else {
            self.pedal_input_map
                .angle_demand_from_input_demand(self.rudder_pedal_position)
        };

        // TODO Here ground speed would be probably computed from wheel sensor logic
        let final_steer_rudder_plus_autopilot = self.pedal_steering_limiter.angle_from_speed(
            self.ground_speed,
            (steer_angle_from_pedals + steer_angle_from_autopilot)
                .min(Angle::new::<degree>(
                    Self::MAX_RUDDER_INPUT_INCLUDING_AUTOPILOT_DEGREE,
                ))
                .max(Angle::new::<degree>(
                    -Self::MAX_RUDDER_INPUT_INCLUDING_AUTOPILOT_DEGREE,
                )),
        );

        let steer_angle_from_tiller = self.tiller_steering_limiter.angle_from_speed(
            self.ground_speed,
            self.tiller_input_map
                .angle_demand_from_input_demand(self.tiller_handle_position),
        );

        let is_both_engine_low_oil_pressure =
            engine1.oil_pressure_is_low() && engine2.oil_pressure_is_low();

        self.final_steering_position_request = if !is_both_engine_low_oil_pressure
            && self.anti_skid_activated
            && lgciu1.nose_gear_compressed(false)
        {
            (final_steer_rudder_plus_autopilot + steer_angle_from_tiller)
                .min(Angle::new::<degree>(
                    Self::MAX_STEERING_ANGLE_DEMAND_DEGREES,
                ))
                .max(Angle::new::<degree>(
                    -Self::MAX_STEERING_ANGLE_DEMAND_DEGREES,
                ))
        } else {
            Angle::new::<degree>(0.)
        };
    }

    fn norm_controller(&self) -> &impl BrakeCircuitController {
        &self.norm_brake_outputs
    }

    fn alternate_controller(&self) -> &impl BrakeCircuitController {
        &self.alternate_brake_outputs
    }
}
impl SimulationElement for A320HydraulicBrakeSteerComputerUnit {
    fn accept<T: SimulationElementVisitor>(&mut self, visitor: &mut T) {
        self.autobrake_controller.accept(visitor);
        visitor.visit(self);
    }

    fn read(&mut self, reader: &mut SimulatorReader) {
        self.parking_brake_demand = reader.read(&self.park_brake_lever_pos_id);
        self.is_gear_lever_down = reader.read(&self.gear_handle_position_id);
        self.anti_skid_activated = reader.read(&self.antiskid_brakes_active_id);
        self.left_brake_pilot_input =
            Ratio::new::<percent>(reader.read(&self.left_brake_pedal_input_id));
        self.right_brake_pilot_input =
            Ratio::new::<percent>(reader.read(&self.right_brake_pedal_input_id));

        self.tiller_handle_position =
            Ratio::new::<ratio>(reader.read(&self.tiller_handle_input_id));
        self.rudder_pedal_position = Ratio::new::<ratio>(reader.read(&self.rudder_pedal_input_id));
        self.tiller_pedal_disconnect = reader.read(&self.tiller_pedal_disconnect_id);
        self.ground_speed = reader.read(&self.ground_speed_id);

        self.autopilot_nosewheel_demand =
            Ratio::new::<ratio>(reader.read(&self.autopilot_nosewheel_demand_id));
    }
}
impl SteeringController for A320HydraulicBrakeSteerComputerUnit {
    fn requested_position(&self) -> Angle {
        self.final_steering_position_request
    }
}

struct A320BrakingForce {
    brake_left_force_factor_id: VariableIdentifier,
    brake_right_force_factor_id: VariableIdentifier,
    trailing_edge_flaps_left_percent_id: VariableIdentifier,
    trailing_edge_flaps_right_percent_id: VariableIdentifier,

    left_braking_force: f64,
    right_braking_force: f64,

    flap_position: f64,
}
impl A320BrakingForce {
    const REFERENCE_PRESSURE_FOR_MAX_FORCE: f64 = 2538.;

    const FLAPS_BREAKPOINTS: [f64; 3] = [0., 50., 100.];
    const FLAPS_PENALTY_PERCENT: [f64; 3] = [5., 5., 0.];

    pub fn new(context: &mut InitContext) -> Self {
        A320BrakingForce {
            brake_left_force_factor_id: context
                .get_identifier("BRAKE LEFT FORCE FACTOR".to_owned()),
            brake_right_force_factor_id: context
                .get_identifier("BRAKE RIGHT FORCE FACTOR".to_owned()),
            trailing_edge_flaps_left_percent_id: context
                .get_identifier("LEFT_FLAPS_POSITION_PERCENT".to_owned()),
            trailing_edge_flaps_right_percent_id: context
                .get_identifier("RIGHT_FLAPS_POSITION_PERCENT".to_owned()),

            left_braking_force: 0.,
            right_braking_force: 0.,

            flap_position: 0.,
        }
    }

    pub fn update_forces(
        &mut self,
        context: &UpdateContext,
        norm_brakes: &BrakeCircuit,
        altn_brakes: &BrakeCircuit,
    ) {
        // Base formula for output force is output_force[0:1] = 50 * sqrt(current_pressure) / Max_brake_pressure
        // This formula gives a bit more punch for lower brake pressures (like 1000 psi alternate braking), as linear formula
        // gives really too low brake force for 1000psi

        let left_force_norm = 50. * norm_brakes.left_brake_pressure().get::<psi>().sqrt()
            / Self::REFERENCE_PRESSURE_FOR_MAX_FORCE;
        let left_force_altn = 50. * altn_brakes.left_brake_pressure().get::<psi>().sqrt()
            / Self::REFERENCE_PRESSURE_FOR_MAX_FORCE;
        self.left_braking_force = left_force_norm + left_force_altn;
        self.left_braking_force = self.left_braking_force.max(0.).min(1.);

        let right_force_norm = 50. * norm_brakes.right_brake_pressure().get::<psi>().sqrt()
            / Self::REFERENCE_PRESSURE_FOR_MAX_FORCE;
        let right_force_altn = 50. * altn_brakes.right_brake_pressure().get::<psi>().sqrt()
            / Self::REFERENCE_PRESSURE_FOR_MAX_FORCE;
        self.right_braking_force = right_force_norm + right_force_altn;
        self.right_braking_force = self.right_braking_force.max(0.).min(1.);

        self.correct_with_flaps_state(context);
    }

    fn correct_with_flaps_state(&mut self, context: &UpdateContext) {
        let flap_correction = Ratio::new::<percent>(interpolation(
            &Self::FLAPS_BREAKPOINTS,
            &Self::FLAPS_PENALTY_PERCENT,
            self.flap_position,
        ));

        // Using airspeed with formula 0.1 * sqrt(airspeed) to get a 0 to 1 ratio to use our flap correction
        // This way the less airspeed, the less our correction is used as it is an aerodynamic effect on brakes
        let mut airspeed_corrective_factor =
            0.1 * context.indicated_airspeed().get::<knot>().abs().sqrt();
        airspeed_corrective_factor = airspeed_corrective_factor.min(1.0);

        let final_flaps_correction_with_speed = flap_correction * airspeed_corrective_factor;

        self.left_braking_force = self.left_braking_force
            - (self.left_braking_force * final_flaps_correction_with_speed.get::<ratio>());

        self.right_braking_force = self.right_braking_force
            - (self.right_braking_force * final_flaps_correction_with_speed.get::<ratio>());
    }
}

impl SimulationElement for A320BrakingForce {
    fn write(&self, writer: &mut SimulatorWriter) {
        // BRAKE XXXX FORCE FACTOR is the actual braking force we want the plane to generate in the simulator
        writer.write(&self.brake_left_force_factor_id, self.left_braking_force);
        writer.write(&self.brake_right_force_factor_id, self.right_braking_force);
    }

    fn read(&mut self, reader: &mut SimulatorReader) {
        let left_flap: f64 = reader.read(&self.trailing_edge_flaps_left_percent_id);
        let right_flap: f64 = reader.read(&self.trailing_edge_flaps_right_percent_id);
        self.flap_position = (left_flap + right_flap) / 2.;
    }
}

#[derive(PartialEq, Clone, Copy)]
enum DoorControlState {
    DownLocked = 0,
    NoControl = 1,
    HydControl = 2,
    UpLocked = 3,
}

struct A320DoorController {
    requested_position_id: VariableIdentifier,

    control_state: DoorControlState,

    position_requested: Ratio,

    duration_in_no_control: Duration,
    duration_in_hyd_control: Duration,

    should_close_valves: bool,
    control_position_request: Ratio,
    should_unlock: bool,
}
impl A320DoorController {
    // Duration which the hydraulic valves sends a open request when request is closing (this is done on real aircraft so uplock can be easily unlocked without friction)
    const UP_CONTROL_TIME_BEFORE_DOWN_CONTROL: Duration = Duration::from_millis(200);

    // Delay from the ground crew unlocking the door to the time they start requiring up movement in control panel
    const DELAY_UNLOCK_TO_HYDRAULIC_CONTROL: Duration = Duration::from_secs(5);

    fn new(context: &mut InitContext, id: &str) -> Self {
        Self {
            requested_position_id: context.get_identifier(format!("{}_DOOR_CARGO_OPEN_REQ", id)),
            control_state: DoorControlState::DownLocked,
            position_requested: Ratio::new::<ratio>(0.),

            duration_in_no_control: Duration::from_secs(0),
            duration_in_hyd_control: Duration::from_secs(0),

            should_close_valves: true,
            control_position_request: Ratio::new::<ratio>(0.),
            should_unlock: false,
        }
    }

    fn update(&mut self, context: &UpdateContext, door: &CargoDoor, current_pressure: Pressure) {
        self.control_state = self.determine_control_state_and_lock_action(door, current_pressure);
        self.update_timers(context);
        self.update_actions_from_state();
    }

    fn update_timers(&mut self, context: &UpdateContext) {
        if self.control_state == DoorControlState::NoControl {
            self.duration_in_no_control += context.delta();
        } else {
            self.duration_in_no_control = Duration::from_secs(0);
        }

        if self.control_state == DoorControlState::HydControl {
            self.duration_in_hyd_control += context.delta();
        } else {
            self.duration_in_hyd_control = Duration::from_secs(0);
        }
    }

    fn update_actions_from_state(&mut self) {
        match self.control_state {
            DoorControlState::DownLocked => {}
            DoorControlState::NoControl => {
                self.should_close_valves = true;
            }
            DoorControlState::HydControl => {
                self.should_close_valves = false;
                self.control_position_request = if self.position_requested > Ratio::new::<ratio>(0.)
                    || self.duration_in_hyd_control < Self::UP_CONTROL_TIME_BEFORE_DOWN_CONTROL
                {
                    Ratio::new::<ratio>(1.0)
                } else {
                    Ratio::new::<ratio>(-0.1)
                }
            }
            DoorControlState::UpLocked => {
                self.should_close_valves = true;
            }
        }
    }

    fn determine_control_state_and_lock_action(
        &mut self,
        door: &CargoDoor,
        current_pressure: Pressure,
    ) -> DoorControlState {
        match self.control_state {
            DoorControlState::DownLocked if self.position_requested > Ratio::new::<ratio>(0.) => {
                self.should_unlock = true;
                DoorControlState::NoControl
            }
            DoorControlState::NoControl
                if self.duration_in_no_control > Self::DELAY_UNLOCK_TO_HYDRAULIC_CONTROL =>
            {
                self.should_unlock = false;
                DoorControlState::HydControl
            }
            DoorControlState::HydControl if door.is_locked() => {
                self.should_unlock = false;
                DoorControlState::DownLocked
            }
            DoorControlState::HydControl
                if door.position() > Ratio::new::<ratio>(0.9)
                    && self.position_requested > Ratio::new::<ratio>(0.5) =>
            {
                self.should_unlock = false;
                DoorControlState::UpLocked
            }
            DoorControlState::UpLocked
                if self.position_requested < Ratio::new::<ratio>(1.)
                    && current_pressure > Pressure::new::<psi>(1000.) =>
            {
                DoorControlState::HydControl
            }
            _ => self.control_state,
        }
    }

    fn should_pressurise_hydraulics(&self) -> bool {
        (self.control_state == DoorControlState::UpLocked
            && self.position_requested < Ratio::new::<ratio>(1.))
            || self.control_state == DoorControlState::HydControl
    }
}
impl HydraulicAssemblyController for A320DoorController {
    fn requested_mode(&self) -> LinearActuatorMode {
        if self.should_close_valves {
            LinearActuatorMode::ClosedValves
        } else {
            LinearActuatorMode::PositionControl
        }
    }

    fn requested_position(&self) -> Ratio {
        self.control_position_request
    }

    fn should_lock(&self) -> bool {
        !self.should_unlock
    }

    fn requested_lock_position(&self) -> Ratio {
        Ratio::new::<ratio>(0.)
    }
}
impl SimulationElement for A320DoorController {
    fn read(&mut self, reader: &mut SimulatorReader) {
        self.position_requested = Ratio::new::<ratio>(reader.read(&self.requested_position_id));
    }
}

struct CargoDoor {
    hydraulic_assembly: HydraulicLinearActuatorAssembly<1>,

    position_id: VariableIdentifier,
    locked_id: VariableIdentifier,
    position: Ratio,

    is_locked: bool,
}
impl CargoDoor {
    fn new(
        context: &mut InitContext,
        id: &str,
        hydraulic_assembly: HydraulicLinearActuatorAssembly<1>,
    ) -> Self {
        Self {
            hydraulic_assembly,
            position_id: context.get_identifier(format!("{}_DOOR_CARGO_POSITION", id)),
            locked_id: context.get_identifier(format!("{}_DOOR_CARGO_LOCKED", id)),

            position: Ratio::new::<ratio>(0.),

            is_locked: true,
        }
    }

    fn position(&self) -> Ratio {
        self.position
    }

    fn is_locked(&self) -> bool {
        self.is_locked
    }

    fn actuator(&mut self) -> &mut impl Actuator {
        self.hydraulic_assembly.actuator(0)
    }

    fn update(
        &mut self,
        context: &UpdateContext,
        cargo_door_controller: &impl HydraulicAssemblyController,
        current_pressure: Pressure,
    ) {
        self.hydraulic_assembly
            .update(context, [cargo_door_controller], [current_pressure]);
        self.is_locked = self.hydraulic_assembly.is_locked();
        self.position = self.hydraulic_assembly.position_normalized();
    }
}
impl SimulationElement for CargoDoor {
    fn write(&self, writer: &mut SimulatorWriter) {
        writer.write(&self.position_id, self.position());
        writer.write(&self.locked_id, self.is_locked());
    }
}

struct PushbackTug {
    nw_strg_disc_memo_id: VariableIdentifier,
    state_id: VariableIdentifier,
    steer_angle_id: VariableIdentifier,

    steering_angle: Angle,

    // Type of pushback:
    // 0 = Straight
    // 1 = Left
    // 2 = Right
    // 3 = Assumed to be no pushback
    // 4 = might be finishing pushback, to confirm
    state: f64,
    nose_wheel_steering_pin_inserted: DelayedFalseLogicGate,
}
impl PushbackTug {
    const DURATION_AFTER_WHICH_NWS_PIN_IS_REMOVED_AFTER_PUSHBACK: Duration =
        Duration::from_secs(15);

    const STATE_NO_PUSHBACK: f64 = 3.;

    fn new(context: &mut InitContext) -> Self {
        Self {
            nw_strg_disc_memo_id: context.get_identifier("HYD_NW_STRG_DISC_ECAM_MEMO".to_owned()),
            state_id: context.get_identifier("PUSHBACK STATE".to_owned()),
            steer_angle_id: context.get_identifier("PUSHBACK ANGLE".to_owned()),

            steering_angle: Angle::new::<degree>(0.),

            state: Self::STATE_NO_PUSHBACK,
            nose_wheel_steering_pin_inserted: DelayedFalseLogicGate::new(
                Self::DURATION_AFTER_WHICH_NWS_PIN_IS_REMOVED_AFTER_PUSHBACK,
            ),
        }
    }

    fn update(&mut self, context: &UpdateContext) {
        self.nose_wheel_steering_pin_inserted
            .update(context, self.is_pushing());
    }

    fn is_pushing(&self) -> bool {
        (self.state - PushbackTug::STATE_NO_PUSHBACK).abs() > f64::EPSILON
    }
}
impl Pushback for PushbackTug {
    fn is_nose_wheel_steering_pin_inserted(&self) -> bool {
        self.nose_wheel_steering_pin_inserted.output()
    }

    fn steering_angle(&self) -> Angle {
        self.steering_angle
    }
}
impl SimulationElement for PushbackTug {
    fn read(&mut self, reader: &mut SimulatorReader) {
        self.state = reader.read(&self.state_id);

        self.steering_angle = reader.read(&self.steer_angle_id);
    }

    fn write(&self, writer: &mut SimulatorWriter) {
        writer.write(
            &self.nw_strg_disc_memo_id,
            self.is_nose_wheel_steering_pin_inserted(),
        );
    }
}

/// Autobrake controller computes the state machine of the autobrake logic, and the deceleration target
/// that we expect for the plane
pub struct A320AutobrakeController {
    armed_mode_id: VariableIdentifier,
    decel_light_id: VariableIdentifier,
    spoilers_ground_spoilers_active_id: VariableIdentifier,
    external_disarm_event_id: VariableIdentifier,

    deceleration_governor: AutobrakeDecelerationGovernor,

    target: Acceleration,
    mode: AutobrakeMode,

    arming_is_allowed_by_bcu: bool,
    left_brake_pedal_input: Ratio,
    right_brake_pedal_input: Ratio,

    ground_spoilers_are_deployed: bool,
    last_ground_spoilers_are_deployed: bool,

    should_disarm_after_time_in_flight: DelayedPulseTrueLogicGate,
    should_reject_max_mode_after_time_in_flight: DelayedTrueLogicGate,

    external_disarm_event: bool,
}
impl A320AutobrakeController {
    const DURATION_OF_FLIGHT_TO_DISARM_AUTOBRAKE_SECS: f64 = 10.;

    // Dynamic decel target map versus time for any mode that needs it
    const LOW_MODE_DECEL_PROFILE_ACCEL_MS2: [f64; 4] = [4., 4., 0., -2.];
    const LOW_MODE_DECEL_PROFILE_TIME_S: [f64; 4] = [0., 1.99, 2., 4.5];

    const MED_MODE_DECEL_PROFILE_ACCEL_MS2: [f64; 5] = [4., 4., 0., -2., -3.];
    const MED_MODE_DECEL_PROFILE_TIME_S: [f64; 5] = [0., 1.99, 2., 2.5, 4.];

    const MAX_MODE_DECEL_TARGET_MS2: f64 = -6.;
    const OFF_MODE_DECEL_TARGET_MS2: f64 = 5.;

    const MARGIN_PERCENT_TO_TARGET_TO_SHOW_DECEL_IN_LO_MED: f64 = 80.;
    const TARGET_TO_SHOW_DECEL_IN_MAX_MS2: f64 = -2.7;

    fn new(context: &mut InitContext) -> A320AutobrakeController {
        A320AutobrakeController {
            armed_mode_id: context.get_identifier("AUTOBRAKES_ARMED_MODE".to_owned()),
            decel_light_id: context.get_identifier("AUTOBRAKES_DECEL_LIGHT".to_owned()),
            spoilers_ground_spoilers_active_id: context
                .get_identifier("SPOILERS_GROUND_SPOILERS_ACTIVE".to_owned()),
            external_disarm_event_id: context.get_identifier("AUTOBRAKE_DISARM".to_owned()),

            deceleration_governor: AutobrakeDecelerationGovernor::new(),
            target: Acceleration::new::<meter_per_second_squared>(0.),
            mode: AutobrakeMode::NONE,
            arming_is_allowed_by_bcu: false,
            left_brake_pedal_input: Ratio::new::<percent>(0.),
            right_brake_pedal_input: Ratio::new::<percent>(0.),
            ground_spoilers_are_deployed: false,
            last_ground_spoilers_are_deployed: false,
            should_disarm_after_time_in_flight: DelayedPulseTrueLogicGate::new(
                Duration::from_secs_f64(Self::DURATION_OF_FLIGHT_TO_DISARM_AUTOBRAKE_SECS),
            ),
            should_reject_max_mode_after_time_in_flight: DelayedTrueLogicGate::new(
                Duration::from_secs_f64(Self::DURATION_OF_FLIGHT_TO_DISARM_AUTOBRAKE_SECS),
            ),
            external_disarm_event: false,
        }
    }

    fn spoilers_retracted_during_this_update(&self) -> bool {
        !self.ground_spoilers_are_deployed && self.last_ground_spoilers_are_deployed
    }

    fn brake_output(&self) -> Ratio {
        Ratio::new::<ratio>(self.deceleration_governor.output())
    }

    fn determine_mode(&mut self, autobrake_panel: &AutobrakePanel) -> AutobrakeMode {
        if self.should_disarm() {
            AutobrakeMode::NONE
        } else {
            match autobrake_panel.pressed_mode() {
                Some(mode) if self.mode == mode => AutobrakeMode::NONE,
                Some(mode)
                    if mode != AutobrakeMode::MAX
                        || !self.should_reject_max_mode_after_time_in_flight.output() =>
                {
                    mode
                }
                Some(_) | None => self.mode,
            }
        }
    }

    fn should_engage_deceleration_governor(&self) -> bool {
        self.is_armed() && self.ground_spoilers_are_deployed && !self.should_disarm()
    }

    fn is_armed(&self) -> bool {
        self.mode != AutobrakeMode::NONE
    }

    fn is_decelerating(&self) -> bool {
        match self.mode {
            AutobrakeMode::NONE => false,
            AutobrakeMode::LOW | AutobrakeMode::MED => {
                self.deceleration_demanded()
                    && self
                        .deceleration_governor
                        .is_on_target(Ratio::new::<percent>(
                            Self::MARGIN_PERCENT_TO_TARGET_TO_SHOW_DECEL_IN_LO_MED,
                        ))
            }
            _ => {
                self.deceleration_demanded()
                    && self.deceleration_governor.decelerating_at_or_above_rate(
                        Acceleration::new::<meter_per_second_squared>(
                            Self::TARGET_TO_SHOW_DECEL_IN_MAX_MS2,
                        ),
                    )
            }
        }
    }

    fn deceleration_demanded(&self) -> bool {
        self.deceleration_governor.is_engaged()
            && self.target.get::<meter_per_second_squared>() < 0.
    }

    fn should_disarm_due_to_pedal_input(&self) -> bool {
        match self.mode {
            AutobrakeMode::NONE => false,
            AutobrakeMode::LOW | AutobrakeMode::MED => {
                self.left_brake_pedal_input > Ratio::new::<percent>(53.)
                    || self.right_brake_pedal_input > Ratio::new::<percent>(53.)
                    || (self.left_brake_pedal_input > Ratio::new::<percent>(11.)
                        && self.right_brake_pedal_input > Ratio::new::<percent>(11.))
            }
            AutobrakeMode::MAX => {
                self.left_brake_pedal_input > Ratio::new::<percent>(77.)
                    || self.right_brake_pedal_input > Ratio::new::<percent>(77.)
                    || (self.left_brake_pedal_input > Ratio::new::<percent>(53.)
                        && self.right_brake_pedal_input > Ratio::new::<percent>(53.))
            }
            _ => false,
        }
    }

    fn should_disarm(&self) -> bool {
        (self.deceleration_governor.is_engaged() && self.should_disarm_due_to_pedal_input())
            || !self.arming_is_allowed_by_bcu
            || self.spoilers_retracted_during_this_update()
            || self.should_disarm_after_time_in_flight.output()
            || self.external_disarm_event
    }

    fn calculate_target(&mut self) -> Acceleration {
        Acceleration::new::<meter_per_second_squared>(match self.mode {
            AutobrakeMode::NONE => Self::OFF_MODE_DECEL_TARGET_MS2,
            AutobrakeMode::LOW => interpolation(
                &Self::LOW_MODE_DECEL_PROFILE_TIME_S,
                &Self::LOW_MODE_DECEL_PROFILE_ACCEL_MS2,
                self.deceleration_governor.time_engaged().as_secs_f64(),
            ),
            AutobrakeMode::MED => interpolation(
                &Self::MED_MODE_DECEL_PROFILE_TIME_S,
                &Self::MED_MODE_DECEL_PROFILE_ACCEL_MS2,
                self.deceleration_governor.time_engaged().as_secs_f64(),
            ),
            AutobrakeMode::MAX => Self::MAX_MODE_DECEL_TARGET_MS2,
            _ => Self::OFF_MODE_DECEL_TARGET_MS2,
        })
    }

    fn update_input_conditions(
        &mut self,
        context: &UpdateContext,
        allow_arming: bool,
        pedal_input_left: Ratio,
        pedal_input_right: Ratio,
        lgciu1: &impl LgciuSensors,
        lgciu2: &impl LgciuSensors,
    ) {
        let in_flight_lgciu1 =
            !lgciu1.right_gear_compressed(false) && !lgciu1.left_gear_compressed(false);
        let in_flight_lgciu2 =
            !lgciu2.right_gear_compressed(false) && !lgciu2.left_gear_compressed(false);

        self.should_disarm_after_time_in_flight
            .update(context, in_flight_lgciu1 && in_flight_lgciu2);
        self.should_reject_max_mode_after_time_in_flight
            .update(context, in_flight_lgciu1 && in_flight_lgciu2);

        self.arming_is_allowed_by_bcu = allow_arming;
        self.left_brake_pedal_input = pedal_input_left;
        self.right_brake_pedal_input = pedal_input_right;
    }

    fn update(
        &mut self,
        context: &UpdateContext,
        autobrake_panel: &AutobrakePanel,
        allow_arming: bool,
        pedal_input_left: Ratio,
        pedal_input_right: Ratio,
        lgciu1: &impl LgciuSensors,
        lgciu2: &impl LgciuSensors,
    ) {
        self.update_input_conditions(
            context,
            allow_arming,
            pedal_input_left,
            pedal_input_right,
            lgciu1,
            lgciu2,
        );
        self.mode = self.determine_mode(autobrake_panel);

        self.deceleration_governor
            .engage_when(self.should_engage_deceleration_governor());

        self.target = self.calculate_target();
        self.deceleration_governor.update(context, self.target);
    }
}
impl SimulationElement for A320AutobrakeController {
    fn write(&self, writer: &mut SimulatorWriter) {
        writer.write(&self.armed_mode_id, self.mode as u8 as f64);
        writer.write(&self.decel_light_id, self.is_decelerating());
    }

    fn read(&mut self, reader: &mut SimulatorReader) {
        self.last_ground_spoilers_are_deployed = self.ground_spoilers_are_deployed;
        self.ground_spoilers_are_deployed = reader.read(&self.spoilers_ground_spoilers_active_id);
        self.external_disarm_event = reader.read(&self.external_disarm_event_id);

        // Reading current mode in sim to initialize correct mode if sim changes it (from .FLT files for example)
        self.mode = reader.read_f64(&self.armed_mode_id).into();
    }
}

pub(super) struct A320HydraulicOverheadPanel {
    edp1_push_button: AutoOffFaultPushButton,
    edp2_push_button: AutoOffFaultPushButton,
    blue_epump_push_button: AutoOffFaultPushButton,
    ptu_push_button: AutoOffFaultPushButton,
    rat_push_button: MomentaryPushButton,
    yellow_epump_push_button: AutoOnFaultPushButton,
    blue_epump_override_push_button: MomentaryOnPushButton,
}
impl A320HydraulicOverheadPanel {
    pub(super) fn new(context: &mut InitContext) -> A320HydraulicOverheadPanel {
        A320HydraulicOverheadPanel {
            edp1_push_button: AutoOffFaultPushButton::new_auto(context, "HYD_ENG_1_PUMP"),
            edp2_push_button: AutoOffFaultPushButton::new_auto(context, "HYD_ENG_2_PUMP"),
            blue_epump_push_button: AutoOffFaultPushButton::new_auto(context, "HYD_EPUMPB"),
            ptu_push_button: AutoOffFaultPushButton::new_auto(context, "HYD_PTU"),
            rat_push_button: MomentaryPushButton::new(context, "HYD_RAT_MAN_ON"),
            yellow_epump_push_button: AutoOnFaultPushButton::new_auto(context, "HYD_EPUMPY"),
            blue_epump_override_push_button: MomentaryOnPushButton::new(context, "HYD_EPUMPY_OVRD"),
        }
    }

    fn update_blue_override_state(&mut self) {
        if self.blue_epump_push_button.is_off() {
            self.blue_epump_override_push_button.turn_off();
        }
    }

    pub(super) fn update(&mut self, hyd: &A320Hydraulic) {
        self.edp1_push_button.set_fault(hyd.green_edp_has_fault());
        self.edp2_push_button.set_fault(hyd.yellow_edp_has_fault());
        self.blue_epump_push_button
            .set_fault(hyd.blue_epump_has_fault());
        self.yellow_epump_push_button
            .set_fault(hyd.yellow_epump_has_fault());
        self.ptu_push_button.set_fault(hyd.ptu_has_fault());

        self.update_blue_override_state();
    }

    fn yellow_epump_push_button_is_auto(&self) -> bool {
        self.yellow_epump_push_button.is_auto()
    }

    fn ptu_push_button_is_auto(&self) -> bool {
        self.ptu_push_button.is_auto()
    }

    fn edp_push_button_is_auto(&self, number: usize) -> bool {
        match number {
            1 => self.edp1_push_button.is_auto(),
            2 => self.edp2_push_button.is_auto(),
            _ => panic!("The A320 only supports two engines."),
        }
    }

    fn edp_push_button_is_off(&self, number: usize) -> bool {
        match number {
            1 => self.edp1_push_button.is_off(),
            2 => self.edp2_push_button.is_off(),
            _ => panic!("The A320 only supports two engines."),
        }
    }

    fn blue_epump_override_push_button_is_on(&self) -> bool {
        self.blue_epump_override_push_button.is_on()
    }

    fn blue_epump_push_button_is_off(&self) -> bool {
        self.blue_epump_push_button.is_off()
    }

    fn rat_man_on_push_button_is_pressed(&self) -> bool {
        self.rat_push_button.is_pressed()
    }
}
impl SimulationElement for A320HydraulicOverheadPanel {
    fn accept<T: SimulationElementVisitor>(&mut self, visitor: &mut T) {
        self.edp1_push_button.accept(visitor);
        self.edp2_push_button.accept(visitor);
        self.blue_epump_push_button.accept(visitor);
        self.ptu_push_button.accept(visitor);
        self.rat_push_button.accept(visitor);
        self.yellow_epump_push_button.accept(visitor);
        self.blue_epump_override_push_button.accept(visitor);

        visitor.visit(self);
    }

    fn receive_power(&mut self, buses: &impl ElectricalBuses) {
        if !buses.is_powered(A320Hydraulic::BLUE_ELEC_PUMP_CONTROL_POWER_BUS)
            || !buses.is_powered(A320Hydraulic::BLUE_ELEC_PUMP_SUPPLY_POWER_BUS)
        {
            self.blue_epump_override_push_button.turn_off();
        }
    }
}

struct AileronController {
    mode: LinearActuatorMode,
    requested_position: Ratio,
}
impl AileronController {
    fn new() -> Self {
        Self {
            mode: LinearActuatorMode::ClosedCircuitDamping,

            requested_position: Ratio::new::<ratio>(0.),
        }
    }

    fn set_mode(&mut self, mode: LinearActuatorMode) {
        self.mode = mode;
    }

    /// Receives a [0;1] position request, 0 is down 1 is up
    fn set_requested_position(&mut self, requested_position: Ratio) {
        self.requested_position = requested_position
            .min(Ratio::new::<ratio>(1.))
            .max(Ratio::new::<ratio>(0.));
    }
}
impl HydraulicAssemblyController for AileronController {
    fn requested_mode(&self) -> LinearActuatorMode {
        self.mode
    }

    fn requested_position(&self) -> Ratio {
        self.requested_position
    }

    fn should_lock(&self) -> bool {
        false
    }

    fn requested_lock_position(&self) -> Ratio {
        Ratio::default()
    }
}

enum AileronHydConfiguration {
    GB,
    G,
    B,
    NoHyd,
}
impl AileronHydConfiguration {
    fn from_hyd_state(
        green_circuit_available: bool,
        blue_circuit_available: bool,
    ) -> AileronHydConfiguration {
        if green_circuit_available && blue_circuit_available {
            AileronHydConfiguration::GB
        } else if green_circuit_available {
            AileronHydConfiguration::G
        } else if blue_circuit_available {
            AileronHydConfiguration::B
        } else {
            AileronHydConfiguration::NoHyd
        }
    }
}

enum RightElevatorHydConfiguration {
    YB,
    Y,
    B,
    NoHyd,
}
impl RightElevatorHydConfiguration {
    fn from_hyd_state(
        blue_circuit_available: bool,
        yellow_circuit_available: bool,
    ) -> RightElevatorHydConfiguration {
        if yellow_circuit_available && blue_circuit_available {
            RightElevatorHydConfiguration::YB
        } else if yellow_circuit_available {
            RightElevatorHydConfiguration::Y
        } else if blue_circuit_available {
            RightElevatorHydConfiguration::B
        } else {
            RightElevatorHydConfiguration::NoHyd
        }
    }
}
enum LeftElevatorHydConfiguration {
    GB,
    G,
    B,
    NoHyd,
}
impl LeftElevatorHydConfiguration {
    fn from_hyd_state(
        green_circuit_available: bool,
        blue_circuit_available: bool,
    ) -> LeftElevatorHydConfiguration {
        if green_circuit_available && blue_circuit_available {
            LeftElevatorHydConfiguration::GB
        } else if green_circuit_available {
            LeftElevatorHydConfiguration::G
        } else if blue_circuit_available {
            LeftElevatorHydConfiguration::B
        } else {
            LeftElevatorHydConfiguration::NoHyd
        }
    }
}

/// Implements a placeholder elac computer logic commanding correct hydraulic modes depending
/// on pressure state.
/// TODO: Receive each actuator mode and commands directly from a FBW Elac implementation
struct ElacComputer {
    requested_position_left_id: VariableIdentifier,
    requested_position_right_id: VariableIdentifier,
    elevator_requested_position_id: VariableIdentifier,

    left_position_requested: Ratio,
    right_position_requested: Ratio,
    elevator_position_requested: Ratio,

    left_controllers: [AileronController; 2],
    right_controllers: [AileronController; 2],

    left_elevator_controllers: [AileronController; 2],
    right_elevator_controllers: [AileronController; 2],

    is_powered: bool,
}
impl ElacComputer {
    //TODO hot busses are in reality sub busses 703pp and 704pp
    const ALL_POWER_BUSES: [ElectricalBusType; 4] = [
        ElectricalBusType::DirectCurrentEssential,
        ElectricalBusType::DirectCurrent(2),
        ElectricalBusType::DirectCurrentHot(1),
        ElectricalBusType::DirectCurrentHot(2),
    ];

    fn new(context: &mut InitContext) -> Self {
        Self {
            requested_position_left_id: context
                .get_identifier("HYD_AILERON_LEFT_DEMAND".to_owned()),
            requested_position_right_id: context
                .get_identifier("HYD_AILERON_RIGHT_DEMAND".to_owned()),
            elevator_requested_position_id: context
                .get_identifier("HYD_ELEVATOR_DEMAND".to_owned()),

            left_position_requested: Ratio::default(),
            right_position_requested: Ratio::default(),
            elevator_position_requested: Ratio::default(),

            // Controllers are in outward->inward order, so for aileron [Blue circuit, Green circuit]
            left_controllers: [AileronController::new(), AileronController::new()],
            right_controllers: [AileronController::new(), AileronController::new()],

            // Controllers are in outboard->inboard order
            left_elevator_controllers: [AileronController::new(), AileronController::new()],
            right_elevator_controllers: [AileronController::new(), AileronController::new()],

            is_powered: false,
        }
    }

    fn update_aileron_requested_position(&mut self) {
        for controller in &mut self.left_controllers {
            controller.set_requested_position(self.left_position_requested);
        }

        for controller in &mut self.right_controllers {
            controller.set_requested_position(self.right_position_requested);
        }
    }

    fn update_elevator_requested_position(&mut self) {
        for controller in &mut self.left_elevator_controllers {
            controller.set_requested_position(self.elevator_position_requested);
        }

        for controller in &mut self.right_elevator_controllers {
            controller.set_requested_position(self.elevator_position_requested);
        }
    }

    fn set_aileron_no_position_control(&mut self) {
        for controller in &mut self.left_controllers {
            controller.set_mode(LinearActuatorMode::ClosedCircuitDamping);
        }

        for controller in &mut self.right_controllers {
            controller.set_mode(LinearActuatorMode::ClosedCircuitDamping);
        }
    }

    fn set_elevator_no_position_control(&mut self) {
        for controller in &mut self.left_elevator_controllers {
            controller.set_mode(LinearActuatorMode::ClosedCircuitDamping);
        }

        for controller in &mut self.right_elevator_controllers {
            controller.set_mode(LinearActuatorMode::ClosedCircuitDamping);
        }
    }

    fn set_left_aileron_position_control(
        &mut self,
        hydraulic_configuration: AileronHydConfiguration,
    ) {
        match hydraulic_configuration {
            AileronHydConfiguration::GB | AileronHydConfiguration::B => {
                self.left_controllers[AileronElevatorActuatorPosition::Outboard as usize]
                    .set_mode(LinearActuatorMode::PositionControl);
                self.left_controllers[AileronElevatorActuatorPosition::Inboard as usize]
                    .set_mode(LinearActuatorMode::ActiveDamping);
            }

            AileronHydConfiguration::G => {
                self.left_controllers[AileronElevatorActuatorPosition::Outboard as usize]
                    .set_mode(LinearActuatorMode::ActiveDamping);
                self.left_controllers[AileronElevatorActuatorPosition::Inboard as usize]
                    .set_mode(LinearActuatorMode::PositionControl);
            }
            AileronHydConfiguration::NoHyd => {
                self.left_controllers[AileronElevatorActuatorPosition::Outboard as usize]
                    .set_mode(LinearActuatorMode::ClosedCircuitDamping);
                self.left_controllers[AileronElevatorActuatorPosition::Inboard as usize]
                    .set_mode(LinearActuatorMode::ClosedCircuitDamping);
            }
        }
    }

    fn set_right_aileron_position_control(
        &mut self,
        hydraulic_configuration: AileronHydConfiguration,
    ) {
        match hydraulic_configuration {
            AileronHydConfiguration::GB | AileronHydConfiguration::G => {
                self.right_controllers[AileronElevatorActuatorPosition::Outboard as usize]
                    .set_mode(LinearActuatorMode::ActiveDamping);
                self.right_controllers[AileronElevatorActuatorPosition::Inboard as usize]
                    .set_mode(LinearActuatorMode::PositionControl);
            }

            AileronHydConfiguration::B => {
                self.right_controllers[AileronElevatorActuatorPosition::Outboard as usize]
                    .set_mode(LinearActuatorMode::PositionControl);
                self.right_controllers[AileronElevatorActuatorPosition::Inboard as usize]
                    .set_mode(LinearActuatorMode::ActiveDamping);
            }
            _ => {
                self.right_controllers[AileronElevatorActuatorPosition::Outboard as usize]
                    .set_mode(LinearActuatorMode::ClosedCircuitDamping);
                self.right_controllers[AileronElevatorActuatorPosition::Inboard as usize]
                    .set_mode(LinearActuatorMode::ClosedCircuitDamping);
            }
        }
    }

    fn set_left_elevator_position_control(
        &mut self,
        hydraulic_configuration: LeftElevatorHydConfiguration,
    ) {
        match hydraulic_configuration {
            LeftElevatorHydConfiguration::GB => {
                if self.elevator_position_requested > Ratio::new::<ratio>(0.8) {
                    self.left_elevator_controllers[LeftElevatorActuatorCircuit::Blue as usize]
                        .set_mode(LinearActuatorMode::PositionControl);
                } else {
                    self.left_elevator_controllers[LeftElevatorActuatorCircuit::Blue as usize]
                        .set_mode(LinearActuatorMode::ActiveDamping);
                }
                self.left_elevator_controllers[LeftElevatorActuatorCircuit::Green as usize]
                    .set_mode(LinearActuatorMode::PositionControl);
            }
            LeftElevatorHydConfiguration::G => {
                self.left_elevator_controllers[LeftElevatorActuatorCircuit::Blue as usize]
                    .set_mode(LinearActuatorMode::ActiveDamping);
                self.left_elevator_controllers[LeftElevatorActuatorCircuit::Green as usize]
                    .set_mode(LinearActuatorMode::PositionControl);
            }
            LeftElevatorHydConfiguration::B => {
                self.left_elevator_controllers[LeftElevatorActuatorCircuit::Blue as usize]
                    .set_mode(LinearActuatorMode::PositionControl);
                self.left_elevator_controllers[LeftElevatorActuatorCircuit::Green as usize]
                    .set_mode(LinearActuatorMode::ActiveDamping);
            }
            LeftElevatorHydConfiguration::NoHyd => {
                self.left_elevator_controllers[LeftElevatorActuatorCircuit::Blue as usize]
                    .set_mode(LinearActuatorMode::ClosedCircuitDamping);
                self.left_elevator_controllers[LeftElevatorActuatorCircuit::Green as usize]
                    .set_mode(LinearActuatorMode::ClosedCircuitDamping);
            }
        }
    }

    fn set_right_elevator_position_control(
        &mut self,
        hydraulic_configuration: RightElevatorHydConfiguration,
    ) {
        match hydraulic_configuration {
            RightElevatorHydConfiguration::YB => {
                if self.elevator_position_requested > Ratio::new::<ratio>(0.8) {
                    self.right_elevator_controllers[RightElevatorActuatorCircuit::Blue as usize]
                        .set_mode(LinearActuatorMode::PositionControl);
                } else {
                    self.right_elevator_controllers[RightElevatorActuatorCircuit::Blue as usize]
                        .set_mode(LinearActuatorMode::ActiveDamping);
                }
                self.right_elevator_controllers[RightElevatorActuatorCircuit::Yellow as usize]
                    .set_mode(LinearActuatorMode::PositionControl);
            }
            RightElevatorHydConfiguration::Y => {
                self.right_elevator_controllers[RightElevatorActuatorCircuit::Blue as usize]
                    .set_mode(LinearActuatorMode::ActiveDamping);
                self.right_elevator_controllers[RightElevatorActuatorCircuit::Yellow as usize]
                    .set_mode(LinearActuatorMode::PositionControl);
            }
            RightElevatorHydConfiguration::B => {
                self.right_elevator_controllers[RightElevatorActuatorCircuit::Blue as usize]
                    .set_mode(LinearActuatorMode::PositionControl);
                self.right_elevator_controllers[RightElevatorActuatorCircuit::Yellow as usize]
                    .set_mode(LinearActuatorMode::ActiveDamping);
            }
            RightElevatorHydConfiguration::NoHyd => {
                self.right_elevator_controllers[RightElevatorActuatorCircuit::Blue as usize]
                    .set_mode(LinearActuatorMode::ClosedCircuitDamping);
                self.right_elevator_controllers[RightElevatorActuatorCircuit::Yellow as usize]
                    .set_mode(LinearActuatorMode::ClosedCircuitDamping);
            }
        }
    }

    fn update_elevator(
        &mut self,
        blue_circuit_available: bool,
        green_circuit_available: bool,
        yellow_circuit_available: bool,
    ) {
        if self.is_powered {
            self.set_left_elevator_position_control(LeftElevatorHydConfiguration::from_hyd_state(
                green_circuit_available,
                blue_circuit_available,
            ));

            self.set_right_elevator_position_control(
                RightElevatorHydConfiguration::from_hyd_state(
                    blue_circuit_available,
                    yellow_circuit_available,
                ),
            );
        } else {
            self.set_elevator_no_position_control();
        }
    }

    fn update_aileron(&mut self, green_circuit_available: bool, blue_circuit_available: bool) {
        if self.is_powered {
            self.set_right_aileron_position_control(AileronHydConfiguration::from_hyd_state(
                green_circuit_available,
                blue_circuit_available,
            ));
            self.set_left_aileron_position_control(AileronHydConfiguration::from_hyd_state(
                green_circuit_available,
                blue_circuit_available,
            ));
        } else {
            self.set_aileron_no_position_control();
        }
    }

    fn update(
        &mut self,
        blue_pressure: Pressure,
        green_pressure: Pressure,
        yellow_pressure: Pressure,
    ) {
        self.update_aileron_requested_position();
        self.update_elevator_requested_position();

        let blue_circuit_available = blue_pressure.get::<psi>() > 1500.;
        let green_circuit_available = green_pressure.get::<psi>() > 1500.;
        let yellow_circuit_available = yellow_pressure.get::<psi>() > 1500.;

        self.update_aileron(green_circuit_available, blue_circuit_available);

        self.update_elevator(
            blue_circuit_available,
            green_circuit_available,
            yellow_circuit_available,
        );

        // println!(
        //     "LEFT AIL {} {}  RIGHT AIL {} {}",
        //     self.left_controllers[0].mode.to_string(),
        //     self.left_controllers[1].mode.to_string(),
        //     self.right_controllers[0].mode.to_string(),
        //     self.right_controllers[1].mode.to_string()
        // );

        // println!(
        //     "LEFT ELEV {} {}  RIGHT ELEV {} {}",
        //     self.left_elevator_controllers[0].mode.to_string(),
        //     self.left_elevator_controllers[1].mode.to_string(),
        //     self.right_elevator_controllers[0].mode.to_string(),
        //     self.right_elevator_controllers[1].mode.to_string()
        // );
    }

    fn left_controllers(&self) -> [&impl HydraulicAssemblyController; 2] {
        [
            &self.left_controllers[AileronElevatorActuatorPosition::Outboard as usize],
            &self.left_controllers[AileronElevatorActuatorPosition::Inboard as usize],
        ]
    }

    fn left_elevator_controllers(&self) -> [&impl HydraulicAssemblyController; 2] {
        [
            &self.left_elevator_controllers[AileronElevatorActuatorPosition::Outboard as usize],
            &self.left_elevator_controllers[AileronElevatorActuatorPosition::Inboard as usize],
        ]
    }

    fn right_elevator_controllers(&self) -> [&impl HydraulicAssemblyController; 2] {
        [
            &self.right_elevator_controllers[AileronElevatorActuatorPosition::Outboard as usize],
            &self.right_elevator_controllers[AileronElevatorActuatorPosition::Inboard as usize],
        ]
    }

    fn right_controllers(&self) -> [&impl HydraulicAssemblyController; 2] {
        [
            &self.right_controllers[AileronElevatorActuatorPosition::Outboard as usize],
            &self.right_controllers[AileronElevatorActuatorPosition::Inboard as usize],
        ]
    }
}
impl SimulationElement for ElacComputer {
    fn read(&mut self, reader: &mut SimulatorReader) {
        self.left_position_requested =
            Ratio::new::<ratio>(reader.read(&self.requested_position_left_id));
        self.right_position_requested =
            Ratio::new::<ratio>(reader.read(&self.requested_position_right_id));

        self.elevator_position_requested =
            Ratio::new::<ratio>(reader.read(&self.elevator_requested_position_id));

        // println!(
        //     "ELEVATOR DMND {:.2}",
        //     self.elevator_position_requested.get::<ratio>()
        // );
    }

    fn receive_power(&mut self, buses: &impl ElectricalBuses) {
        self.is_powered = buses.any_is_powered(&Self::ALL_POWER_BUSES);
    }
}

#[derive(PartialEq, Clone, Copy)]
enum SurfaceId {
    LeftAileron,
    RightAileron,
    LeftElevator,
    RightElevator,
}

#[derive(PartialEq, Clone, Copy)]
enum AileronElevatorActuatorPosition {
    Outboard = 0,
    Inboard = 1,
}

enum LeftElevatorActuatorCircuit {
    Blue = 0,
    Green = 1,
}

enum RightElevatorActuatorCircuit {
    Blue = 0,
    Yellow = 1,
}

struct AileronElevatorAssembly {
    hydraulic_assembly: HydraulicLinearActuatorAssembly<2>,

    position_id: VariableIdentifier,

    position: Ratio,
}
impl AileronElevatorAssembly {
    fn new(
        context: &mut InitContext,
        id: SurfaceId,
        hydraulic_assembly: HydraulicLinearActuatorAssembly<2>,
    ) -> Self {
        Self {
            hydraulic_assembly,
            position_id: match id {
                SurfaceId::LeftAileron => {
                    context.get_identifier("HYD_AIL_LEFT_DEFLECTION".to_owned())
                }
                SurfaceId::RightAileron => {
                    context.get_identifier("HYD_AIL_RIGHT_DEFLECTION".to_owned())
                }
                SurfaceId::LeftElevator => {
                    context.get_identifier("HYD_ELEV_LEFT_DEFLECTION".to_owned())
                }
                SurfaceId::RightElevator => {
                    context.get_identifier("HYD_ELEV_RIGHT_DEFLECTION".to_owned())
                }
            },
            position: Ratio::new::<ratio>(0.),
        }
    }

    fn actuator(
        &mut self,
        circuit_position: AileronElevatorActuatorPosition,
    ) -> &mut impl Actuator {
        self.hydraulic_assembly.actuator(circuit_position as usize)
    }

    fn update(
        &mut self,
        context: &UpdateContext,
        aileron_controllers: [&impl HydraulicAssemblyController; 2],
        current_pressure_outboard: Pressure,
        current_pressure_inboard: Pressure,
    ) {
        self.hydraulic_assembly.update(
            context,
            aileron_controllers,
            [current_pressure_outboard, current_pressure_inboard],
        );

        self.position = self.hydraulic_assembly.position_normalized();
    }
}
impl SimulationElement for AileronElevatorAssembly {
    fn write(&self, writer: &mut SimulatorWriter) {
        writer.write(&self.position_id, self.position.get::<ratio>());
    }
}

#[cfg(test)]
mod tests {
    use super::*;

    mod a320_hydraulics {
        use super::*;
        use systems::{
            electrical::{
                test::TestElectricitySource, ElectricalBus, Electricity, ElectricitySource,
                ExternalPowerSource,
            },
            engine::{leap_engine::LeapEngine, EngineFireOverheadPanel},
            hydraulic::electrical_generator::TestGenerator,
            landing_gear::{LandingGear, LandingGearControlInterfaceUnit},
            shared::{EmergencyElectricalState, HydraulicGeneratorControlUnit, PotentialOrigin},
            simulation::{
                test::{ReadByName, SimulationTestBed, TestBed, WriteByName},
                Aircraft, InitContext,
            },
        };

        use uom::si::{
            angle::degree,
            electric_potential::volt,
            length::foot,
            ratio::{percent, ratio},
            volume::liter,
        };

        struct A320TestEmergencyElectricalOverheadPanel {
            rat_and_emer_gen_man_on: MomentaryPushButton,
        }

        impl A320TestEmergencyElectricalOverheadPanel {
            pub fn new(context: &mut InitContext) -> Self {
                A320TestEmergencyElectricalOverheadPanel {
                    rat_and_emer_gen_man_on: MomentaryPushButton::new(
                        context,
                        "EMER_ELEC_RAT_AND_EMER_GEN",
                    ),
                }
            }
        }
        impl SimulationElement for A320TestEmergencyElectricalOverheadPanel {
            fn accept<T: SimulationElementVisitor>(&mut self, visitor: &mut T) {
                self.rat_and_emer_gen_man_on.accept(visitor);

                visitor.visit(self);
            }
        }
        impl EmergencyElectricalRatPushButton for A320TestEmergencyElectricalOverheadPanel {
            fn is_pressed(&self) -> bool {
                self.rat_and_emer_gen_man_on.is_pressed()
            }
        }

        struct A320TestPneumatics {
            pressure: Pressure,
        }
        impl A320TestPneumatics {
            pub fn new() -> Self {
                Self {
                    pressure: Pressure::new::<psi>(50.),
                }
            }

            fn set_nominal_air_pressure(&mut self) {
                self.pressure = Pressure::new::<psi>(50.);
            }

            fn set_low_air_pressure(&mut self) {
                self.pressure = Pressure::new::<psi>(1.);
            }
        }
        impl ReservoirAirPressure for A320TestPneumatics {
            fn green_reservoir_pressure(&self) -> Pressure {
                self.pressure
            }

            fn blue_reservoir_pressure(&self) -> Pressure {
                self.pressure
            }

            fn yellow_reservoir_pressure(&self) -> Pressure {
                self.pressure
            }
        }

        struct A320TestElectrical {
            airspeed: Velocity,
            all_ac_lost: bool,
            emergency_generator: TestGenerator,
        }
        impl A320TestElectrical {
            pub fn new() -> Self {
                A320TestElectrical {
                    airspeed: Velocity::new::<knot>(100.),
                    all_ac_lost: false,
                    emergency_generator: TestGenerator::default(),
                }
            }

            fn update(
                &mut self,
                gcu: &impl HydraulicGeneratorControlUnit,
                context: &UpdateContext,
            ) {
                self.airspeed = context.indicated_airspeed();
                self.emergency_generator.update(gcu);
            }
        }
        impl EmergencyElectricalState for A320TestElectrical {
            fn is_in_emergency_elec(&self) -> bool {
                self.all_ac_lost && self.airspeed >= Velocity::new::<knot>(100.)
            }
        }
        impl EmergencyGeneratorPower for A320TestElectrical {
            fn generated_power(&self) -> Power {
                self.emergency_generator.generated_power()
            }
        }
        impl SimulationElement for A320TestElectrical {
            fn receive_power(&mut self, buses: &impl ElectricalBuses) {
                self.all_ac_lost = !buses.is_powered(ElectricalBusType::AlternatingCurrent(1))
                    && !buses.is_powered(ElectricalBusType::AlternatingCurrent(2));
            }
        }
        struct A320HydraulicsTestAircraft {
            pneumatics: A320TestPneumatics,
            engine_1: LeapEngine,
            engine_2: LeapEngine,
            hydraulics: A320Hydraulic,
            overhead: A320HydraulicOverheadPanel,
            autobrake_panel: AutobrakePanel,
            emergency_electrical_overhead: A320TestEmergencyElectricalOverheadPanel,
            engine_fire_overhead: EngineFireOverheadPanel,
            landing_gear: LandingGear,
            lgciu1: LandingGearControlInterfaceUnit,
            lgciu2: LandingGearControlInterfaceUnit,
            electrical: A320TestElectrical,
            ext_pwr: ExternalPowerSource,

            powered_source_ac: TestElectricitySource,
            ac_ground_service_bus: ElectricalBus,
            dc_ground_service_bus: ElectricalBus,
            ac_1_bus: ElectricalBus,
            ac_2_bus: ElectricalBus,
            dc_1_bus: ElectricalBus,
            dc_2_bus: ElectricalBus,
            dc_ess_bus: ElectricalBus,
            dc_hot_1_bus: ElectricalBus,
            dc_hot_2_bus: ElectricalBus,

            // Electric buses states to be able to kill them dynamically
            is_ac_ground_service_powered: bool,
            is_dc_ground_service_powered: bool,
            is_ac_1_powered: bool,
            is_ac_2_powered: bool,
            is_dc_1_powered: bool,
            is_dc_2_powered: bool,
            is_dc_ess_powered: bool,
            is_dc_hot_1_powered: bool,
            is_dc_hot_2_powered: bool,
        }
        impl A320HydraulicsTestAircraft {
            fn new(context: &mut InitContext) -> Self {
                Self {
                    pneumatics: A320TestPneumatics::new(),
                    engine_1: LeapEngine::new(context, 1),
                    engine_2: LeapEngine::new(context, 2),
                    hydraulics: A320Hydraulic::new(context),
                    overhead: A320HydraulicOverheadPanel::new(context),
                    autobrake_panel: AutobrakePanel::new(context),
                    emergency_electrical_overhead: A320TestEmergencyElectricalOverheadPanel::new(
                        context,
                    ),
                    engine_fire_overhead: EngineFireOverheadPanel::new(context),
                    landing_gear: LandingGear::new(context),
                    lgciu1: LandingGearControlInterfaceUnit::new(
                        ElectricalBusType::DirectCurrentEssential,
                    ),
                    lgciu2: LandingGearControlInterfaceUnit::new(ElectricalBusType::DirectCurrent(
                        2,
                    )),
                    electrical: A320TestElectrical::new(),
                    ext_pwr: ExternalPowerSource::new(context),
                    powered_source_ac: TestElectricitySource::powered(
                        context,
                        PotentialOrigin::EngineGenerator(1),
                    ),
                    ac_ground_service_bus: ElectricalBus::new(
                        context,
                        ElectricalBusType::AlternatingCurrentGndFltService,
                    ),
                    dc_ground_service_bus: ElectricalBus::new(
                        context,
                        ElectricalBusType::DirectCurrentGndFltService,
                    ),
                    ac_1_bus: ElectricalBus::new(context, ElectricalBusType::AlternatingCurrent(1)),
                    ac_2_bus: ElectricalBus::new(context, ElectricalBusType::AlternatingCurrent(2)),
                    dc_1_bus: ElectricalBus::new(context, ElectricalBusType::DirectCurrent(1)),
                    dc_2_bus: ElectricalBus::new(context, ElectricalBusType::DirectCurrent(2)),
                    dc_ess_bus: ElectricalBus::new(
                        context,
                        ElectricalBusType::DirectCurrentEssential,
                    ),
                    dc_hot_1_bus: ElectricalBus::new(
                        context,
                        ElectricalBusType::DirectCurrentHot(1),
                    ),
                    dc_hot_2_bus: ElectricalBus::new(
                        context,
                        ElectricalBusType::DirectCurrentHot(2),
                    ),
                    is_ac_ground_service_powered: true,
                    is_dc_ground_service_powered: true,
                    is_ac_1_powered: true,
                    is_ac_2_powered: true,
                    is_dc_1_powered: true,
                    is_dc_2_powered: true,
                    is_dc_ess_powered: true,
                    is_dc_hot_1_powered: true,
                    is_dc_hot_2_powered: true,
                }
            }

            fn is_rat_commanded_to_deploy(&self) -> bool {
                self.hydraulics.ram_air_turbine_controller.should_deploy()
            }

            fn is_emergency_gen_at_nominal_speed(&self) -> bool {
                self.hydraulics.gcu.is_at_nominal_speed()
            }

            fn is_green_edp_commanded_on(&self) -> bool {
                self.hydraulics
                    .engine_driven_pump_1_controller
                    .should_pressurise()
            }

            fn is_yellow_edp_commanded_on(&self) -> bool {
                self.hydraulics
                    .engine_driven_pump_2_controller
                    .should_pressurise()
            }

            fn get_yellow_brake_accumulator_fluid_volume(&self) -> Volume {
                self.hydraulics
                    .braking_circuit_altn
                    .accumulator_fluid_volume()
            }

            fn is_nws_pin_inserted(&self) -> bool {
                self.hydraulics.nose_wheel_steering_pin_is_inserted()
            }

            fn is_cargo_powering_yellow_epump(&self) -> bool {
                self.hydraulics
                    .should_pressurise_yellow_pump_for_cargo_door_operation()
            }

            fn is_yellow_epump_controller_pressurising(&self) -> bool {
                self.hydraulics
                    .yellow_electric_pump_controller
                    .should_pressurise()
            }

            fn is_blue_epump_controller_pressurising(&self) -> bool {
                self.hydraulics
                    .blue_electric_pump_controller
                    .should_pressurise()
            }

            fn is_edp1_green_pump_controller_pressurising(&self) -> bool {
                self.hydraulics
                    .engine_driven_pump_1_controller
                    .should_pressurise()
            }

            fn is_edp2_yellow_pump_controller_pressurising(&self) -> bool {
                self.hydraulics
                    .engine_driven_pump_2_controller
                    .should_pressurise()
            }

            fn is_ptu_controller_activating_ptu(&self) -> bool {
                self.hydraulics
                    .power_transfer_unit_controller
                    .should_enable()
            }

            fn is_ptu_enabled(&self) -> bool {
                self.hydraulics.power_transfer_unit.is_enabled()
            }

            fn is_blue_pressurised(&self) -> bool {
                self.hydraulics.is_blue_pressurised()
            }

            fn is_green_pressurised(&self) -> bool {
                self.hydraulics.is_green_pressurised()
            }

            fn is_yellow_pressurised(&self) -> bool {
                self.hydraulics.is_yellow_pressurised()
            }

            fn nose_steering_position(&self) -> Angle {
                self.hydraulics.nose_steering.position_feedback()
            }

            fn is_cargo_fwd_door_locked_up(&self) -> bool {
                self.hydraulics.forward_cargo_door_controller.control_state
                    == DoorControlState::UpLocked
            }

            fn set_ac_bus_1_is_powered(&mut self, bus_is_alive: bool) {
                self.is_ac_1_powered = bus_is_alive;
            }

            fn set_ac_bus_2_is_powered(&mut self, bus_is_alive: bool) {
                self.is_ac_2_powered = bus_is_alive;
            }

            fn set_dc_ground_service_is_powered(&mut self, bus_is_alive: bool) {
                self.is_dc_ground_service_powered = bus_is_alive;
            }

            fn set_ac_ground_service_is_powered(&mut self, bus_is_alive: bool) {
                self.is_ac_ground_service_powered = bus_is_alive;
            }

            fn set_dc_bus_2_is_powered(&mut self, bus_is_alive: bool) {
                self.is_dc_2_powered = bus_is_alive;
            }
            fn set_dc_ess_is_powered(&mut self, bus_is_alive: bool) {
                self.is_dc_ess_powered = bus_is_alive;
            }
        }

        impl Aircraft for A320HydraulicsTestAircraft {
            fn update_before_power_distribution(
                &mut self,
                _: &UpdateContext,
                electricity: &mut Electricity,
            ) {
                self.powered_source_ac
                    .power_with_potential(ElectricPotential::new::<volt>(115.));
                electricity.supplied_by(&self.powered_source_ac);

                if self.is_ac_1_powered {
                    electricity.flow(&self.powered_source_ac, &self.ac_1_bus);
                }

                if self.is_ac_2_powered {
                    electricity.flow(&self.powered_source_ac, &self.ac_2_bus);
                }

                if self.is_ac_ground_service_powered {
                    electricity.flow(&self.powered_source_ac, &self.ac_ground_service_bus);
                }

                if self.is_dc_ground_service_powered {
                    electricity.flow(&self.powered_source_ac, &self.dc_ground_service_bus);
                }

                if self.is_dc_1_powered {
                    electricity.flow(&self.powered_source_ac, &self.dc_1_bus);
                }

                if self.is_dc_2_powered {
                    electricity.flow(&self.powered_source_ac, &self.dc_2_bus);
                }

                if self.is_dc_ess_powered {
                    electricity.flow(&self.powered_source_ac, &self.dc_ess_bus);
                }

                if self.is_dc_hot_1_powered {
                    electricity.flow(&self.powered_source_ac, &self.dc_hot_1_bus);
                }

                if self.is_dc_hot_2_powered {
                    electricity.flow(&self.powered_source_ac, &self.dc_hot_2_bus);
                }
            }

            fn update_after_power_distribution(&mut self, context: &UpdateContext) {
                self.electrical.update(&self.hydraulics.gcu, context);

                self.lgciu1.update(
                    &self.landing_gear,
                    self.ext_pwr.output_potential().is_powered(),
                );
                self.lgciu2.update(
                    &self.landing_gear,
                    self.ext_pwr.output_potential().is_powered(),
                );

                self.hydraulics.update(
                    context,
                    &self.engine_1,
                    &self.engine_2,
                    &self.overhead,
                    &self.autobrake_panel,
                    &self.engine_fire_overhead,
                    &self.lgciu1,
                    &self.lgciu2,
                    &self.emergency_electrical_overhead,
                    &self.electrical,
                    &self.pneumatics,
                );

                self.overhead.update(&self.hydraulics);
            }
        }
        impl SimulationElement for A320HydraulicsTestAircraft {
            fn accept<T: SimulationElementVisitor>(&mut self, visitor: &mut T) {
                self.engine_1.accept(visitor);
                self.engine_2.accept(visitor);
                self.landing_gear.accept(visitor);
                self.lgciu1.accept(visitor);
                self.lgciu2.accept(visitor);
                self.hydraulics.accept(visitor);
                self.autobrake_panel.accept(visitor);
                self.overhead.accept(visitor);
                self.engine_fire_overhead.accept(visitor);
                self.emergency_electrical_overhead.accept(visitor);
                self.electrical.accept(visitor);
                self.ext_pwr.accept(visitor);

                visitor.visit(self);
            }
        }

        struct A320HydraulicsTestBed {
            test_bed: SimulationTestBed<A320HydraulicsTestAircraft>,
        }
        impl A320HydraulicsTestBed {
            fn new() -> Self {
                Self {
                    test_bed: SimulationTestBed::new(A320HydraulicsTestAircraft::new),
                }
            }

            fn run_one_tick(mut self) -> Self {
                self.run_with_delta(A320Hydraulic::HYDRAULIC_SIM_TIME_STEP);
                self
            }

            fn run_waiting_for(mut self, delta: Duration) -> Self {
                self.test_bed.run_multiple_frames(delta);
                self
            }

            fn is_green_edp_commanded_on(&self) -> bool {
                self.query(|a| a.is_green_edp_commanded_on())
            }

            fn is_yellow_edp_commanded_on(&self) -> bool {
                self.query(|a| a.is_yellow_edp_commanded_on())
            }

            fn is_ptu_enabled(&self) -> bool {
                self.query(|a| a.is_ptu_enabled())
            }

            fn is_blue_pressurised(&self) -> bool {
                self.query(|a| a.is_blue_pressurised())
            }

            fn is_green_pressurised(&self) -> bool {
                self.query(|a| a.is_green_pressurised())
            }

            fn is_yellow_pressurised(&self) -> bool {
                self.query(|a| a.is_yellow_pressurised())
            }

            fn is_flaps_moving(&mut self) -> bool {
                self.read_by_name("IS_FLAPS_MOVING")
            }

            fn is_slats_moving(&mut self) -> bool {
                self.read_by_name("IS_SLATS_MOVING")
            }

            fn nose_steering_position(&self) -> Angle {
                self.query(|a| a.nose_steering_position())
            }

            fn is_cargo_fwd_door_locked_down(&mut self) -> bool {
                self.read_by_name("FWD_DOOR_CARGO_LOCKED")
            }

            fn is_cargo_fwd_door_locked_up(&self) -> bool {
                self.query(|a| a.is_cargo_fwd_door_locked_up())
            }

            fn cargo_fwd_door_position(&mut self) -> f64 {
                self.read_by_name("FWD_DOOR_CARGO_POSITION")
            }

            fn cargo_aft_door_position(&mut self) -> f64 {
                self.read_by_name("AFT_DOOR_CARGO_POSITION")
            }

            fn green_pressure(&mut self) -> Pressure {
                self.read_by_name("HYD_GREEN_SYSTEM_1_SECTION_PRESSURE")
            }

            fn blue_pressure(&mut self) -> Pressure {
                self.read_by_name("HYD_BLUE_SYSTEM_1_SECTION_PRESSURE")
            }

            fn yellow_pressure(&mut self) -> Pressure {
                self.read_by_name("HYD_YELLOW_SYSTEM_1_SECTION_PRESSURE")
            }

            fn get_yellow_reservoir_volume(&mut self) -> Volume {
                self.read_by_name("HYD_YELLOW_RESERVOIR_LEVEL")
            }

            fn is_green_edp_press_low(&mut self) -> bool {
                self.read_by_name("HYD_GREEN_EDPUMP_LOW_PRESS")
            }

            fn green_edp_has_fault(&mut self) -> bool {
                self.read_by_name("OVHD_HYD_ENG_1_PUMP_PB_HAS_FAULT")
            }

            fn yellow_edp_has_fault(&mut self) -> bool {
                self.read_by_name("OVHD_HYD_ENG_2_PUMP_PB_HAS_FAULT")
            }

            fn is_yellow_edp_press_low(&mut self) -> bool {
                self.read_by_name("HYD_YELLOW_EDPUMP_LOW_PRESS")
            }

            fn is_yellow_epump_press_low(&mut self) -> bool {
                self.read_by_name("HYD_YELLOW_EPUMP_LOW_PRESS")
            }

            fn is_blue_epump_press_low(&mut self) -> bool {
                self.read_by_name("HYD_BLUE_EPUMP_LOW_PRESS")
            }

            fn blue_epump_has_fault(&mut self) -> bool {
                self.read_by_name("OVHD_HYD_EPUMPB_PB_HAS_FAULT")
            }

            fn yellow_epump_has_fault(&mut self) -> bool {
                self.read_by_name("OVHD_HYD_EPUMPY_PB_HAS_FAULT")
            }

            fn ptu_has_fault(&mut self) -> bool {
                self.read_by_name("OVHD_HYD_PTU_PB_HAS_FAULT")
            }

            fn blue_epump_override_is_on(&mut self) -> bool {
                self.read_by_name("OVHD_HYD_EPUMPY_OVRD_IS_ON")
            }

            fn get_brake_left_yellow_pressure(&mut self) -> Pressure {
                self.read_by_name("HYD_BRAKE_ALTN_LEFT_PRESS")
            }

            fn get_brake_right_yellow_pressure(&mut self) -> Pressure {
                self.read_by_name("HYD_BRAKE_ALTN_RIGHT_PRESS")
            }

            fn get_green_reservoir_volume(&mut self) -> Volume {
                self.read_by_name("HYD_GREEN_RESERVOIR_LEVEL")
            }

            fn get_blue_reservoir_volume(&mut self) -> Volume {
                self.read_by_name("HYD_BLUE_RESERVOIR_LEVEL")
            }

            fn autobrake_mode(&mut self) -> AutobrakeMode {
                ReadByName::<A320HydraulicsTestBed, f64>::read_by_name(
                    self,
                    "AUTOBRAKES_ARMED_MODE",
                )
                .into()
            }

            fn get_brake_left_green_pressure(&mut self) -> Pressure {
                self.read_by_name("HYD_BRAKE_NORM_LEFT_PRESS")
            }

            fn get_brake_right_green_pressure(&mut self) -> Pressure {
                self.read_by_name("HYD_BRAKE_NORM_RIGHT_PRESS")
            }

            fn get_brake_yellow_accumulator_pressure(&mut self) -> Pressure {
                self.read_by_name("HYD_BRAKE_ALTN_ACC_PRESS")
            }

            fn get_brake_yellow_accumulator_fluid_volume(&self) -> Volume {
                self.query(|a| a.get_yellow_brake_accumulator_fluid_volume())
            }

            fn get_rat_position(&mut self) -> f64 {
                self.read_by_name("HYD_RAT_STOW_POSITION")
            }

            fn get_rat_rpm(&mut self) -> f64 {
                self.read_by_name("A32NX_HYD_RAT_RPM")
            }

            fn get_left_aileron_position(&mut self) -> Ratio {
                Ratio::new::<ratio>(self.read_by_name("HYD_AIL_LEFT_DEFLECTION"))
            }

            fn get_right_aileron_position(&mut self) -> Ratio {
                Ratio::new::<ratio>(self.read_by_name("HYD_AIL_RIGHT_DEFLECTION"))
            }

            fn rat_deploy_commanded(&self) -> bool {
                self.query(|a| a.is_rat_commanded_to_deploy())
            }

            fn is_emergency_gen_at_nominal_speed(&self) -> bool {
                self.query(|a| a.is_emergency_gen_at_nominal_speed())
            }

            fn is_fire_valve_eng1_closed(&mut self) -> bool {
                !ReadByName::<A320HydraulicsTestBed, bool>::read_by_name(
                    self,
                    "HYD_GREEN_PUMP_1_FIRE_VALVE_OPENED",
                ) && !self.query(|a| {
                    a.hydraulics.green_circuit.is_fire_shutoff_valve_open(
                        A320HydraulicCircuitFactory::GREEN_ENGINE_PUMP_INDEX,
                    )
                })
            }

            fn is_fire_valve_eng2_closed(&mut self) -> bool {
                !ReadByName::<A320HydraulicsTestBed, bool>::read_by_name(
                    self,
                    "HYD_YELLOW_PUMP_1_FIRE_VALVE_OPENED",
                ) && !self.query(|a| {
                    a.hydraulics.green_circuit.is_fire_shutoff_valve_open(
                        A320HydraulicCircuitFactory::YELLOW_ENGINE_PUMP_INDEX,
                    )
                })
            }

            fn engines_off(self) -> Self {
                self.stop_eng1().stop_eng2()
            }

            fn external_power(mut self, is_connected: bool) -> Self {
                self.write_by_name("EXTERNAL POWER AVAILABLE:1", is_connected);

                if is_connected {
                    self = self.on_the_ground();
                }
                self
            }

            fn on_the_ground(mut self) -> Self {
                self.set_indicated_altitude(Length::new::<foot>(0.));
                self.set_on_ground(true);
                self.set_indicated_airspeed(Velocity::new::<knot>(5.));
                self
            }

            fn air_press_low(mut self) -> Self {
                self.command(|a| a.pneumatics.set_low_air_pressure());
                self
            }

            fn air_press_nominal(mut self) -> Self {
                self.command(|a| a.pneumatics.set_nominal_air_pressure());
                self
            }

            fn rotates_on_runway(mut self) -> Self {
                self.set_indicated_altitude(Length::new::<foot>(0.));
                self.set_on_ground(false);
                self.set_indicated_airspeed(Velocity::new::<knot>(135.));
                self.write_by_name(
                    LandingGear::GEAR_CENTER_COMPRESSION,
                    Ratio::new::<ratio>(0.5),
                );
                self.write_by_name(LandingGear::GEAR_LEFT_COMPRESSION, Ratio::new::<ratio>(0.8));
                self.write_by_name(
                    LandingGear::GEAR_RIGHT_COMPRESSION,
                    Ratio::new::<ratio>(0.8),
                );
                self
            }

            fn in_flight(mut self) -> Self {
                self.set_on_ground(false);
                self.set_indicated_altitude(Length::new::<foot>(2500.));
                self.set_indicated_airspeed(Velocity::new::<knot>(180.));
                self.start_eng1(Ratio::new::<percent>(80.))
                    .start_eng2(Ratio::new::<percent>(80.))
                    .set_gear_up()
                    .set_park_brake(false)
                    .external_power(false)
            }

            fn set_tiller_demand(mut self, steering_ratio: Ratio) -> Self {
                self.write_by_name("TILLER_HANDLE_POSITION", steering_ratio.get::<ratio>());
                self
            }

            fn set_autopilot_steering_demand(mut self, steering_ratio: Ratio) -> Self {
                self.write_by_name("AUTOPILOT_NOSEWHEEL_DEMAND", steering_ratio.get::<ratio>());
                self
            }

            fn set_eng1_fire_button(mut self, is_active: bool) -> Self {
                self.write_by_name("FIRE_BUTTON_ENG1", is_active);
                self
            }

            fn set_eng2_fire_button(mut self, is_active: bool) -> Self {
                self.write_by_name("FIRE_BUTTON_ENG2", is_active);
                self
            }

            fn open_fwd_cargo_door(mut self) -> Self {
                self.write_by_name("FWD_DOOR_CARGO_OPEN_REQ", 1.);
                self
            }

            fn close_fwd_cargo_door(mut self) -> Self {
                self.write_by_name("FWD_DOOR_CARGO_OPEN_REQ", 0.);
                self
            }

            fn set_pushback_state(mut self, is_pushed_back: bool) -> Self {
                if is_pushed_back {
                    self.write_by_name("PUSHBACK STATE", 0.);
                } else {
                    self.write_by_name("PUSHBACK STATE", 3.);
                }
                self
            }

            fn is_nw_disc_memo_shown(&mut self) -> bool {
                self.read_by_name("HYD_NW_STRG_DISC_ECAM_MEMO")
            }

            fn start_eng1(mut self, n2: Ratio) -> Self {
                self.write_by_name("GENERAL ENG STARTER ACTIVE:1", true);
                self.write_by_name("ENGINE_N2:1", n2);

                self
            }

            fn start_eng2(mut self, n2: Ratio) -> Self {
                self.write_by_name("GENERAL ENG STARTER ACTIVE:2", true);
                self.write_by_name("ENGINE_N2:2", n2);

                self
            }

            fn stop_eng1(mut self) -> Self {
                self.write_by_name("GENERAL ENG STARTER ACTIVE:1", false);
                self.write_by_name("ENGINE_N2:1", 0.);

                self
            }

            fn stopping_eng1(mut self) -> Self {
                self.write_by_name("GENERAL ENG STARTER ACTIVE:1", false);
                self.write_by_name("ENGINE_N2:1", 25.);

                self
            }

            fn stop_eng2(mut self) -> Self {
                self.write_by_name("GENERAL ENG STARTER ACTIVE:2", false);
                self.write_by_name("ENGINE_N2:2", 0.);

                self
            }

            fn stopping_eng2(mut self) -> Self {
                self.write_by_name("GENERAL ENG STARTER ACTIVE:2", false);
                self.write_by_name("ENGINE_N2:2", 25.);

                self
            }

            fn set_park_brake(mut self, is_set: bool) -> Self {
                self.write_by_name("PARK_BRAKE_LEVER_POS", is_set);
                self
            }

            fn set_gear_up(mut self) -> Self {
                self.write_by_name("GEAR CENTER POSITION", 0.);
                self.write_by_name("GEAR LEFT POSITION", 0.);
                self.write_by_name("GEAR RIGHT POSITION", 0.);
                self.write_by_name("GEAR HANDLE POSITION", false);

                self
            }

            fn set_gear_down(mut self) -> Self {
                self.write_by_name("GEAR CENTER POSITION", 100.);
                self.write_by_name("GEAR LEFT POSITION", 100.);
                self.write_by_name("GEAR RIGHT POSITION", 100.);
                self.write_by_name("GEAR HANDLE POSITION", true);

                self
            }

            fn set_anti_skid(mut self, is_set: bool) -> Self {
                self.write_by_name("ANTISKID BRAKES ACTIVE", is_set);
                self
            }

            fn set_yellow_e_pump(mut self, is_auto: bool) -> Self {
                self.write_by_name("OVHD_HYD_EPUMPY_PB_IS_AUTO", is_auto);
                self
            }

            fn set_blue_e_pump(mut self, is_auto: bool) -> Self {
                self.write_by_name("OVHD_HYD_EPUMPB_PB_IS_AUTO", is_auto);
                self
            }

            fn set_blue_e_pump_ovrd_pressed(mut self, is_pressed: bool) -> Self {
                self.write_by_name("OVHD_HYD_EPUMPY_OVRD_IS_PRESSED", is_pressed);
                self
            }

            fn set_green_ed_pump(mut self, is_auto: bool) -> Self {
                self.write_by_name("OVHD_HYD_ENG_1_PUMP_PB_IS_AUTO", is_auto);
                self
            }

            fn set_yellow_ed_pump(mut self, is_auto: bool) -> Self {
                self.write_by_name("OVHD_HYD_ENG_2_PUMP_PB_IS_AUTO", is_auto);
                self
            }

            fn set_ptu_state(mut self, is_auto: bool) -> Self {
                self.write_by_name("OVHD_HYD_PTU_PB_IS_AUTO", is_auto);
                self
            }

            fn set_flaps_handle_position(mut self, pos: u8) -> Self {
                self.write_by_name("FLAPS_HANDLE_INDEX", pos as f64);
                self
            }

            fn get_flaps_left_position_percent(&mut self) -> f64 {
                self.read_by_name("LEFT_FLAPS_POSITION_PERCENT")
            }

            fn get_flaps_right_position_percent(&mut self) -> f64 {
                self.read_by_name("RIGHT_FLAPS_POSITION_PERCENT")
            }

            fn get_slats_left_position_percent(&mut self) -> f64 {
                self.read_by_name("LEFT_SLATS_POSITION_PERCENT")
            }

            fn get_slats_right_position_percent(&mut self) -> f64 {
                self.read_by_name("RIGHT_SLATS_POSITION_PERCENT")
            }

            fn ac_bus_1_lost(mut self) -> Self {
                self.command(|a| a.set_ac_bus_1_is_powered(false));
                self
            }

            fn ac_bus_2_lost(mut self) -> Self {
                self.command(|a| a.set_ac_bus_2_is_powered(false));
                self
            }

            fn dc_ground_service_lost(mut self) -> Self {
                self.command(|a| a.set_dc_ground_service_is_powered(false));
                self
            }
            fn dc_ground_service_avail(mut self) -> Self {
                self.command(|a| a.set_dc_ground_service_is_powered(true));
                self
            }

            fn ac_ground_service_lost(mut self) -> Self {
                self.command(|a| a.set_ac_ground_service_is_powered(false));
                self
            }

            fn dc_bus_2_lost(mut self) -> Self {
                self.command(|a| a.set_dc_bus_2_is_powered(false));
                self
            }

            fn dc_ess_lost(mut self) -> Self {
                self.command(|a| a.set_dc_ess_is_powered(false));
                self
            }

            fn dc_ess_active(mut self) -> Self {
                self.command(|a| a.set_dc_ess_is_powered(true));
                self
            }

            fn set_cold_dark_inputs(self) -> Self {
                self.set_eng1_fire_button(false)
                    .set_eng2_fire_button(false)
                    .set_blue_e_pump(true)
                    .set_yellow_e_pump(true)
                    .set_green_ed_pump(true)
                    .set_yellow_ed_pump(true)
                    .set_ptu_state(true)
                    .set_park_brake(true)
                    .set_anti_skid(true)
                    .set_left_brake(Ratio::new::<percent>(0.))
                    .set_right_brake(Ratio::new::<percent>(0.))
                    .set_gear_down()
                    .set_pushback_state(false)
                    .air_press_nominal()
                    .set_ailerons_neutral()
            }

            fn set_left_brake(mut self, position: Ratio) -> Self {
                self.write_by_name("LEFT_BRAKE_PEDAL_INPUT", position);
                self
            }

            fn set_right_brake(mut self, position: Ratio) -> Self {
                self.write_by_name("RIGHT_BRAKE_PEDAL_INPUT", position);
                self
            }

            fn set_autobrake_low(mut self) -> Self {
                self.write_by_name("OVHD_AUTOBRK_LOW_ON_IS_PRESSED", true);
                self = self.run_one_tick();
                self.write_by_name("OVHD_AUTOBRK_LOW_ON_IS_PRESSED", false);
                self
            }

            fn set_autobrake_med(mut self) -> Self {
                self.write_by_name("OVHD_AUTOBRK_MED_ON_IS_PRESSED", true);
                self = self.run_one_tick();
                self.write_by_name("OVHD_AUTOBRK_MED_ON_IS_PRESSED", false);
                self
            }

            fn set_autobrake_max(mut self) -> Self {
                self.write_by_name("OVHD_AUTOBRK_MAX_ON_IS_PRESSED", true);
                self = self.run_one_tick();
                self.write_by_name("OVHD_AUTOBRK_MAX_ON_IS_PRESSED", false);
                self
            }

            fn set_deploy_spoilers(mut self) -> Self {
                self.write_by_name("SPOILERS_GROUND_SPOILERS_ACTIVE", true);
                self
            }

            fn set_retract_spoilers(mut self) -> Self {
                self.write_by_name("SPOILERS_GROUND_SPOILERS_ACTIVE", false);
                self
            }

            fn set_ailerons_neutral(mut self) -> Self {
                self.write_by_name("HYD_AILERON_LEFT_DEMAND", 0.5);
                self.write_by_name("HYD_AILERON_RIGHT_DEMAND", 0.5);
                self
            }

            fn set_ailerons_left_turn(mut self) -> Self {
                self.write_by_name("HYD_AILERON_LEFT_DEMAND", 1.);
                self.write_by_name("HYD_AILERON_RIGHT_DEMAND", 0.);
                self
            }

            fn set_ailerons_right_turn(mut self) -> Self {
                self.write_by_name("HYD_AILERON_LEFT_DEMAND", 0.);
                self.write_by_name("HYD_AILERON_RIGHT_DEMAND", 1.);
                self
            }

            fn empty_brake_accumulator_using_park_brake(mut self) -> Self {
                self = self
                    .set_park_brake(true)
                    .run_waiting_for(Duration::from_secs(1));

                let mut number_of_loops = 0;
                while self
                    .get_brake_yellow_accumulator_fluid_volume()
                    .get::<gallon>()
                    > 0.001
                {
                    self = self
                        .set_park_brake(false)
                        .run_waiting_for(Duration::from_secs(1))
                        .set_park_brake(true)
                        .run_waiting_for(Duration::from_secs(1));
                    number_of_loops += 1;
                    assert!(number_of_loops < 20);
                }

                self = self
                    .set_park_brake(false)
                    .run_waiting_for(Duration::from_secs(1))
                    .set_park_brake(true)
                    .run_waiting_for(Duration::from_secs(1));

                self
            }

            fn empty_brake_accumulator_using_pedal_brake(mut self) -> Self {
                let mut number_of_loops = 0;
                while self
                    .get_brake_yellow_accumulator_fluid_volume()
                    .get::<gallon>()
                    > 0.001
                {
                    self = self
                        .set_left_brake(Ratio::new::<percent>(100.))
                        .set_right_brake(Ratio::new::<percent>(100.))
                        .run_waiting_for(Duration::from_secs(1))
                        .set_left_brake(Ratio::new::<percent>(0.))
                        .set_right_brake(Ratio::new::<percent>(0.))
                        .run_waiting_for(Duration::from_secs(1));
                    number_of_loops += 1;
                    assert!(number_of_loops < 50);
                }

                self = self
                    .set_left_brake(Ratio::new::<percent>(100.))
                    .set_right_brake(Ratio::new::<percent>(100.))
                    .run_waiting_for(Duration::from_secs(1))
                    .set_left_brake(Ratio::new::<percent>(0.))
                    .set_right_brake(Ratio::new::<percent>(0.))
                    .run_waiting_for(Duration::from_secs(1));

                self
            }

            fn press_blue_epump_override_button_once(self) -> Self {
                self.set_blue_e_pump_ovrd_pressed(true)
                    .run_one_tick()
                    .set_blue_e_pump_ovrd_pressed(false)
                    .run_one_tick()
            }
        }
        impl TestBed for A320HydraulicsTestBed {
            type Aircraft = A320HydraulicsTestAircraft;

            fn test_bed(&self) -> &SimulationTestBed<A320HydraulicsTestAircraft> {
                &self.test_bed
            }

            fn test_bed_mut(&mut self) -> &mut SimulationTestBed<A320HydraulicsTestAircraft> {
                &mut self.test_bed
            }
        }

        fn test_bed() -> A320HydraulicsTestBed {
            A320HydraulicsTestBed::new()
        }

        fn test_bed_with() -> A320HydraulicsTestBed {
            test_bed()
        }

        #[test]
        fn pressure_state_at_init_one_simulation_step() {
            let mut test_bed = test_bed_with()
                .engines_off()
                .on_the_ground()
                .set_cold_dark_inputs()
                .run_one_tick();

            assert!(test_bed.is_ptu_enabled());

            assert!(!test_bed.is_green_pressurised());
            assert!(test_bed.green_pressure() < Pressure::new::<psi>(50.));
            assert!(!test_bed.is_blue_pressurised());
            assert!(test_bed.blue_pressure() < Pressure::new::<psi>(50.));
            assert!(!test_bed.is_yellow_pressurised());
            assert!(test_bed.yellow_pressure() < Pressure::new::<psi>(50.));
        }

        #[test]
        fn pressure_state_after_5s() {
            let mut test_bed = test_bed_with()
                .engines_off()
                .on_the_ground()
                .set_cold_dark_inputs()
                .run_waiting_for(Duration::from_secs(5));

            assert!(test_bed.is_ptu_enabled());

            assert!(!test_bed.is_green_pressurised());
            assert!(test_bed.green_pressure() < Pressure::new::<psi>(50.));
            assert!(!test_bed.is_blue_pressurised());
            assert!(test_bed.blue_pressure() < Pressure::new::<psi>(50.));
            assert!(!test_bed.is_yellow_pressurised());
            assert!(test_bed.yellow_pressure() < Pressure::new::<psi>(50.));
        }

        #[test]
        fn ptu_inhibited_by_overhead_off_push_button() {
            let mut test_bed = test_bed_with()
                .engines_off()
                .on_the_ground()
                .set_cold_dark_inputs()
                .run_one_tick();

            // Enabled on cold start
            assert!(test_bed.is_ptu_enabled());

            // Ptu push button disables PTU accordingly
            test_bed = test_bed.set_ptu_state(false).run_one_tick();
            assert!(!test_bed.is_ptu_enabled());
            test_bed = test_bed.set_ptu_state(true).run_one_tick();
            assert!(test_bed.is_ptu_enabled());
        }

        #[test]
        fn ptu_inhibited_on_ground_when_only_one_engine_on_and_park_brake_on() {
            let mut test_bed = test_bed_with()
                .engines_off()
                .on_the_ground()
                .set_cold_dark_inputs()
                .start_eng2(Ratio::new::<percent>(80.))
                .run_one_tick();

            assert!(!test_bed.is_ptu_enabled());

            test_bed = test_bed.set_park_brake(false).run_one_tick();
            assert!(test_bed.is_ptu_enabled());

            test_bed = test_bed.set_park_brake(true).run_one_tick();
            assert!(!test_bed.is_ptu_enabled());
        }

        #[test]
        fn ptu_inhibited_on_ground_is_activated_when_center_gear_in_air() {
            let mut test_bed = test_bed_with()
                .engines_off()
                .on_the_ground()
                .set_cold_dark_inputs()
                .start_eng2(Ratio::new::<percent>(80.))
                .run_one_tick();

            assert!(!test_bed.is_ptu_enabled());

            test_bed = test_bed.rotates_on_runway().run_one_tick();
            assert!(test_bed.is_ptu_enabled());
        }

        #[test]
        fn ptu_unpowered_cant_inhibit() {
            let mut test_bed = test_bed_with()
                .engines_off()
                .on_the_ground()
                .set_cold_dark_inputs()
                .run_one_tick();

            // Enabled on cold start
            assert!(test_bed.is_ptu_enabled());

            // Ptu push button disables PTU accordingly
            test_bed = test_bed.set_ptu_state(false).run_one_tick();
            assert!(!test_bed.is_ptu_enabled());

            // No power on closing valve : ptu become active
            test_bed = test_bed.dc_ground_service_lost().run_one_tick();
            assert!(test_bed.is_ptu_enabled());

            test_bed = test_bed.dc_ground_service_avail().run_one_tick();
            assert!(!test_bed.is_ptu_enabled());
        }

        #[test]
        fn ptu_cargo_operation_inhibit() {
            let mut test_bed = test_bed_with()
                .engines_off()
                .on_the_ground()
                .set_cold_dark_inputs()
                .run_one_tick();

            // Enabled on cold start
            assert!(test_bed.is_ptu_enabled());

            // Ptu disabled from cargo operation
            test_bed = test_bed.open_fwd_cargo_door().run_waiting_for(
                Duration::from_secs(1) + A320DoorController::DELAY_UNLOCK_TO_HYDRAULIC_CONTROL,
            );

            assert!(!test_bed.is_ptu_enabled());
            test_bed = test_bed.run_waiting_for(
                Duration::from_secs(25) + A320PowerTransferUnitController::DURATION_OF_PTU_INHIBIT_AFTER_CARGO_DOOR_OPERATION,
            ); // Should re enabled after 40s
            assert!(test_bed.is_ptu_enabled());
        }

        #[test]
        fn nose_wheel_pin_detection() {
            let mut test_bed = test_bed_with()
                .engines_off()
                .on_the_ground()
                .set_cold_dark_inputs()
                .run_one_tick();

            assert!(!test_bed.query(|a| a.is_nws_pin_inserted()));
            assert!(!test_bed.is_nw_disc_memo_shown());

            test_bed = test_bed.set_pushback_state(true).run_one_tick();
            assert!(test_bed.query(|a| a.is_nws_pin_inserted()));
            assert!(test_bed.is_nw_disc_memo_shown());

            test_bed = test_bed
                .set_pushback_state(false)
                .run_waiting_for(Duration::from_secs(1));
            assert!(test_bed.query(|a| a.is_nws_pin_inserted()));
            assert!(test_bed.is_nw_disc_memo_shown());

            test_bed = test_bed.set_pushback_state(false).run_waiting_for(
                PushbackTug::DURATION_AFTER_WHICH_NWS_PIN_IS_REMOVED_AFTER_PUSHBACK,
            );

            assert!(!test_bed.query(|a| a.is_nws_pin_inserted()));
            assert!(!test_bed.is_nw_disc_memo_shown());
        }

        #[test]
        fn cargo_door_yellow_epump_powering() {
            let mut test_bed = test_bed_with()
                .engines_off()
                .on_the_ground()
                .set_cold_dark_inputs()
                .run_one_tick();

            assert!(!test_bed.query(|a| a.is_cargo_powering_yellow_epump()));

            // Need to wait for operator to first unlock, then activate hydraulic control
            test_bed = test_bed.open_fwd_cargo_door().run_waiting_for(
                Duration::from_secs(1) + A320DoorController::DELAY_UNLOCK_TO_HYDRAULIC_CONTROL,
            );
            assert!(test_bed.query(|a| a.is_cargo_powering_yellow_epump()));

            // Wait for the door to fully open
            test_bed = test_bed.run_waiting_for(Duration::from_secs(25));
            assert!(test_bed.is_cargo_fwd_door_locked_up());

            test_bed = test_bed.run_waiting_for(
                A320YellowElectricPumpController::DURATION_OF_YELLOW_PUMP_ACTIVATION_AFTER_CARGO_DOOR_OPERATION,
            );

            assert!(!test_bed.query(|a| a.is_cargo_powering_yellow_epump()));
        }

        #[test]
        fn ptu_pressurise_green_from_yellow_epump() {
            let mut test_bed = test_bed_with()
                .engines_off()
                .on_the_ground()
                .set_cold_dark_inputs()
                .run_one_tick();

            // Enabled on cold start
            assert!(test_bed.is_ptu_enabled());

            // Yellow epump ON / Waiting 25s
            test_bed = test_bed
                .set_yellow_e_pump(false)
                .run_waiting_for(Duration::from_secs(55));

            assert!(test_bed.is_ptu_enabled());

            // Now we should have pressure in yellow and green
            assert!(test_bed.is_green_pressurised());
            assert!(test_bed.green_pressure() > Pressure::new::<psi>(2000.));
            assert!(test_bed.green_pressure() < Pressure::new::<psi>(3100.));

            assert!(!test_bed.is_blue_pressurised());
            assert!(test_bed.blue_pressure() < Pressure::new::<psi>(50.));
            assert!(test_bed.blue_pressure() > Pressure::new::<psi>(-50.));

            assert!(test_bed.is_yellow_pressurised());
            assert!(test_bed.yellow_pressure() > Pressure::new::<psi>(2000.));
            assert!(test_bed.yellow_pressure() < Pressure::new::<psi>(3100.));

            // Ptu push button disables PTU / green press should fall
            test_bed = test_bed
                .set_ptu_state(false)
                .run_waiting_for(Duration::from_secs(20));
            assert!(!test_bed.is_ptu_enabled());

            // Now we should have pressure in yellow only
            assert!(!test_bed.is_green_pressurised());
            assert!(test_bed.green_pressure() < Pressure::new::<psi>(500.));
            assert!(!test_bed.is_blue_pressurised());
            assert!(test_bed.blue_pressure() < Pressure::new::<psi>(50.));
            assert!(test_bed.is_yellow_pressurised());
            assert!(test_bed.yellow_pressure() > Pressure::new::<psi>(2000.));
        }

        #[test]
        fn ptu_pressurise_green_from_yellow_epump_and_edp2() {
            let mut test_bed = test_bed_with()
                .set_cold_dark_inputs()
                .on_the_ground()
                .start_eng2(Ratio::new::<percent>(100.))
                .set_park_brake(false)
                .set_yellow_e_pump(false)
                .set_yellow_ed_pump(true) // Else Ptu inhibited by parking brake
                .run_waiting_for(Duration::from_secs(25));

            assert!(test_bed.is_ptu_enabled());

            // Now we should have pressure in yellow and green
            assert!(test_bed.is_green_pressurised());
            assert!(test_bed.green_pressure() > Pressure::new::<psi>(2000.));
            assert!(test_bed.green_pressure() < Pressure::new::<psi>(3100.));

            assert!(test_bed.is_yellow_pressurised());
            assert!(test_bed.yellow_pressure() > Pressure::new::<psi>(2000.));
            assert!(test_bed.yellow_pressure() < Pressure::new::<psi>(3100.));
        }

        #[test]
        fn green_edp_buildup() {
            let mut test_bed = test_bed_with()
                .engines_off()
                .on_the_ground()
                .set_cold_dark_inputs()
                .run_one_tick();

            // Starting eng 1
            test_bed = test_bed
                .start_eng1(Ratio::new::<percent>(80.))
                .run_one_tick();

            // ALMOST No pressure
            assert!(!test_bed.is_green_pressurised());
            assert!(test_bed.green_pressure() < Pressure::new::<psi>(1000.));

            // Blue is auto run from engine master switches logic
            assert!(!test_bed.is_blue_pressurised());
            assert!(test_bed.blue_pressure() < Pressure::new::<psi>(1000.));
            assert!(!test_bed.is_yellow_pressurised());
            assert!(test_bed.yellow_pressure() < Pressure::new::<psi>(1000.));

            // Waiting for 5s pressure should be at 3000 psi
            test_bed = test_bed
                .start_eng1(Ratio::new::<percent>(80.))
                .run_waiting_for(Duration::from_secs(5));

            assert!(test_bed.is_green_pressurised());
            assert!(test_bed.green_pressure() > Pressure::new::<psi>(2900.));
            assert!(test_bed.is_blue_pressurised());
            assert!(test_bed.blue_pressure() > Pressure::new::<psi>(2500.));
            assert!(!test_bed.is_yellow_pressurised());
            assert!(test_bed.yellow_pressure() < Pressure::new::<psi>(50.));

            // Stoping engine, pressure should fall in 20s
            test_bed = test_bed
                .stop_eng1()
                .run_waiting_for(Duration::from_secs(20));

            assert!(!test_bed.is_green_pressurised());
            assert!(test_bed.green_pressure() < Pressure::new::<psi>(500.));
            assert!(!test_bed.is_blue_pressurised());
            assert!(test_bed.blue_pressure() < Pressure::new::<psi>(200.));
            assert!(!test_bed.is_yellow_pressurised());
            assert!(test_bed.yellow_pressure() < Pressure::new::<psi>(50.));
        }

        #[test]
        fn green_edp_no_fault_on_ground_eng_off() {
            let mut test_bed = test_bed_with()
                .engines_off()
                .on_the_ground()
                .set_cold_dark_inputs()
                .run_waiting_for(Duration::from_millis(500));

            // EDP should be commanded on even without engine running
            assert!(test_bed.is_green_edp_commanded_on());
            // EDP should have no fault
            assert!(!test_bed.green_edp_has_fault());
        }

        #[test]
        fn green_edp_fault_not_on_ground_eng_off() {
            let mut test_bed = test_bed_with()
                .set_cold_dark_inputs()
                .in_flight()
                .engines_off()
                .run_one_tick();

            // EDP should be commanded on even without engine running
            assert!(test_bed.is_green_edp_commanded_on());

            assert!(!test_bed.is_green_pressurised());
            assert!(!test_bed.is_yellow_pressurised());
            // EDP should have a fault as we are in flight
            assert!(test_bed.green_edp_has_fault());
        }

        #[test]
        fn green_edp_fault_on_ground_eng_starting() {
            let mut test_bed = test_bed_with()
                .engines_off()
                .on_the_ground()
                .set_cold_dark_inputs()
                .run_waiting_for(Duration::from_millis(500));

            // EDP should be commanded on even without engine running
            assert!(test_bed.is_green_edp_commanded_on());
            // EDP should have no fault
            assert!(!test_bed.green_edp_has_fault());

            test_bed = test_bed
                .start_eng1(Ratio::new::<percent>(3.))
                .run_one_tick();

            assert!(!test_bed.green_edp_has_fault());

            test_bed = test_bed
                .start_eng1(Ratio::new::<percent>(80.))
                .run_one_tick();

            assert!(!test_bed.is_green_pressurised());
            assert!(test_bed.green_edp_has_fault());

            test_bed = test_bed.run_waiting_for(Duration::from_secs(10));

            // When finally pressurised no fault
            assert!(test_bed.is_green_pressurised());
            assert!(!test_bed.green_edp_has_fault());
        }

        #[test]
        fn yellow_edp_no_fault_on_ground_eng_off() {
            let mut test_bed = test_bed_with()
                .engines_off()
                .on_the_ground()
                .set_cold_dark_inputs()
                .run_waiting_for(Duration::from_millis(500));

            // EDP should be commanded on even without engine running
            assert!(test_bed.is_yellow_edp_commanded_on());
            // EDP should have no fault
            assert!(!test_bed.yellow_edp_has_fault());
        }

        #[test]
        fn yellow_edp_fault_not_on_ground_eng_off() {
            let mut test_bed = test_bed_with()
                .set_cold_dark_inputs()
                .in_flight()
                .engines_off()
                .run_one_tick();

            // EDP should be commanded on even without engine running
            assert!(test_bed.is_yellow_edp_commanded_on());

            assert!(!test_bed.is_green_pressurised());
            assert!(!test_bed.is_yellow_pressurised());
            // EDP should have a fault as we are in flight
            assert!(test_bed.yellow_edp_has_fault());
        }

        #[test]
        fn yellow_edp_fault_on_ground_eng_starting() {
            let mut test_bed = test_bed_with()
                .engines_off()
                .on_the_ground()
                .set_cold_dark_inputs()
                .run_waiting_for(Duration::from_millis(500));

            // EDP should be commanded on even without engine running
            assert!(test_bed.is_yellow_edp_commanded_on());
            // EDP should have no fault
            assert!(!test_bed.yellow_edp_has_fault());

            test_bed = test_bed
                .start_eng2(Ratio::new::<percent>(3.))
                .run_one_tick();

            assert!(!test_bed.yellow_edp_has_fault());

            test_bed = test_bed
                .start_eng2(Ratio::new::<percent>(80.))
                .run_one_tick();

            assert!(!test_bed.is_yellow_pressurised());
            assert!(test_bed.yellow_edp_has_fault());

            test_bed = test_bed.run_waiting_for(Duration::from_secs(10));

            // When finally pressurised no fault
            assert!(test_bed.is_yellow_pressurised());
            assert!(!test_bed.yellow_edp_has_fault());
        }

        #[test]
        fn blue_epump_no_fault_on_ground_eng_starting() {
            let mut test_bed = test_bed_with()
                .engines_off()
                .on_the_ground()
                .set_cold_dark_inputs()
                .run_waiting_for(Duration::from_millis(500));

            // Blue epump should have no fault
            assert!(!test_bed.blue_epump_has_fault());

            test_bed = test_bed
                .start_eng2(Ratio::new::<percent>(3.))
                .run_one_tick();

            assert!(!test_bed.blue_epump_has_fault());

            test_bed = test_bed
                .start_eng2(Ratio::new::<percent>(80.))
                .run_one_tick();

            assert!(!test_bed.is_blue_pressurised());
            assert!(test_bed.blue_epump_has_fault());

            test_bed = test_bed.run_waiting_for(Duration::from_secs(10));

            // When finally pressurised no fault
            assert!(test_bed.is_blue_pressurised());
            assert!(!test_bed.blue_epump_has_fault());
        }

        #[test]
        fn blue_epump_fault_on_ground_using_override() {
            let mut test_bed = test_bed_with()
                .engines_off()
                .on_the_ground()
                .set_cold_dark_inputs()
                .run_waiting_for(Duration::from_millis(500));

            // Blue epump should have no fault
            assert!(!test_bed.blue_epump_has_fault());

            test_bed = test_bed.press_blue_epump_override_button_once();
            assert!(test_bed.blue_epump_override_is_on());

            // As we use override, this bypasses eng off fault inhibit so we have a fault
            assert!(test_bed.blue_epump_has_fault());

            test_bed = test_bed.run_waiting_for(Duration::from_secs(10));

            // When finally pressurised no fault
            assert!(test_bed.is_blue_pressurised());
            assert!(!test_bed.blue_epump_has_fault());
        }

        #[test]
        fn green_edp_press_low_engine_off_to_on() {
            let mut test_bed = test_bed_with()
                .engines_off()
                .on_the_ground()
                .set_cold_dark_inputs()
                .run_waiting_for(Duration::from_millis(500));

            // EDP should be commanded on even without engine running
            assert!(test_bed.is_green_edp_commanded_on());

            // EDP should be LOW pressure state
            assert!(test_bed.is_green_edp_press_low());

            // Starting eng 1 N2 is low at start
            test_bed = test_bed
                .start_eng1(Ratio::new::<percent>(3.))
                .run_one_tick();

            // Engine commanded on but pressure couldn't rise enough: we are in fault low
            assert!(test_bed.is_green_edp_press_low());

            // Waiting for 5s pressure should be at 3000 psi
            test_bed = test_bed
                .start_eng1(Ratio::new::<percent>(80.))
                .run_waiting_for(Duration::from_secs(25));

            // No more fault LOW expected
            assert!(test_bed.is_green_pressurised());
            assert!(test_bed.green_pressure() > Pressure::new::<psi>(2900.));
            assert!(!test_bed.is_green_edp_press_low());

            // Stoping pump, no fault expected
            test_bed = test_bed
                .set_green_ed_pump(false)
                .run_waiting_for(Duration::from_secs(1));
            assert!(!test_bed.is_green_edp_press_low());
        }

        #[test]
        fn green_edp_press_low_engine_on_to_off() {
            let mut test_bed = test_bed_with()
                .on_the_ground()
                .set_cold_dark_inputs()
                .start_eng1(Ratio::new::<percent>(75.))
                .run_waiting_for(Duration::from_secs(5));

            // EDP should be commanded on even without engine running
            assert!(test_bed.is_green_edp_commanded_on());
            assert!(test_bed.is_green_pressurised());
            // EDP should not be in fault low when engine running and pressure is ok
            assert!(!test_bed.is_green_edp_press_low());

            // Stoping eng 1 with N2 still turning
            test_bed = test_bed.stopping_eng1().run_one_tick();

            // Edp should still be in pressurized mode but as engine just stopped no fault
            assert!(test_bed.is_green_edp_commanded_on());
            assert!(!test_bed.is_green_edp_press_low());

            // Waiting for 25s pressure should drop and still no fault
            test_bed = test_bed
                .stop_eng1()
                .run_waiting_for(Duration::from_secs(25));

            assert!(!test_bed.is_green_pressurised());
            assert!(test_bed.green_pressure() < Pressure::new::<psi>(500.));
            assert!(test_bed.is_green_edp_press_low());
        }

        #[test]
        fn yellow_edp_press_low_engine_on_to_off() {
            let mut test_bed = test_bed_with()
                .on_the_ground()
                .set_cold_dark_inputs()
                .start_eng2(Ratio::new::<percent>(75.))
                .run_waiting_for(Duration::from_secs(5));

            // EDP should be commanded on even without engine running
            assert!(test_bed.is_yellow_edp_commanded_on());
            assert!(test_bed.is_yellow_pressurised());
            // EDP should not be in fault low when engine running and pressure is ok
            assert!(!test_bed.is_yellow_edp_press_low());

            // Stoping eng 2 with N2 still turning
            test_bed = test_bed.stopping_eng2().run_one_tick();

            // Edp should still be in pressurized mode but as engine just stopped no fault
            assert!(test_bed.is_yellow_edp_commanded_on());
            assert!(!test_bed.is_yellow_edp_press_low());

            // Waiting for 25s pressure should drop and still no fault
            test_bed = test_bed
                .stop_eng2()
                .run_waiting_for(Duration::from_secs(25));

            assert!(!test_bed.is_yellow_pressurised());
            assert!(test_bed.yellow_pressure() < Pressure::new::<psi>(500.));
            assert!(test_bed.is_yellow_edp_press_low());
        }

        #[test]
        fn yellow_edp_press_low_engine_off_to_on() {
            let mut test_bed = test_bed_with()
                .engines_off()
                .on_the_ground()
                .set_cold_dark_inputs()
                .run_one_tick();

            // EDP should be commanded on even without engine running
            assert!(test_bed.is_yellow_edp_commanded_on());

            // EDP should be LOW pressure state
            assert!(test_bed.is_yellow_edp_press_low());

            // Starting eng 2 N2 is low at start
            test_bed = test_bed
                .start_eng2(Ratio::new::<percent>(3.))
                .run_one_tick();

            // Engine commanded on but pressure couldn't rise enough: we are in fault low
            assert!(test_bed.is_yellow_edp_press_low());

            // Waiting for 5s pressure should be at 3000 psi
            test_bed = test_bed
                .start_eng2(Ratio::new::<percent>(80.))
                .run_waiting_for(Duration::from_secs(5));

            // No more fault LOW expected
            assert!(test_bed.is_yellow_pressurised());
            assert!(test_bed.yellow_pressure() > Pressure::new::<psi>(2900.));
            assert!(!test_bed.is_yellow_edp_press_low());

            // Stoping pump, no fault expected
            test_bed = test_bed
                .set_yellow_ed_pump(false)
                .run_waiting_for(Duration::from_secs(1));
            assert!(!test_bed.is_yellow_edp_press_low());
        }

        #[test]
        fn yellow_edp_press_low_engine_off_to_on_with_e_pump() {
            let mut test_bed = test_bed_with()
                .engines_off()
                .on_the_ground()
                .set_cold_dark_inputs()
                .set_ptu_state(false)
                .set_yellow_e_pump(false)
                .run_one_tick();

            // EDP should be commanded on even without engine running
            assert!(test_bed.is_yellow_edp_commanded_on());

            // EDP should be LOW pressure state
            assert!(test_bed.is_yellow_edp_press_low());

            // Waiting for 20s pressure should be at 3000 psi
            test_bed = test_bed.run_waiting_for(Duration::from_secs(20));

            // Yellow pressurised but edp still off, we expect fault LOW press
            assert!(test_bed.is_yellow_pressurised());
            assert!(test_bed.yellow_pressure() > Pressure::new::<psi>(2900.));
            assert!(test_bed.is_yellow_edp_press_low());

            // Starting eng 2 N2 is low at start
            test_bed = test_bed
                .start_eng2(Ratio::new::<percent>(3.))
                .run_one_tick();

            // Engine commanded on but pressure couldn't rise enough: we are in fault low
            assert!(test_bed.is_yellow_edp_press_low());

            // Waiting for 5s pressure should be at 3000 psi in EDP section
            test_bed = test_bed
                .start_eng2(Ratio::new::<percent>(80.))
                .run_waiting_for(Duration::from_secs(5));

            // No more fault LOW expected
            assert!(test_bed.is_yellow_pressurised());
            assert!(test_bed.yellow_pressure() > Pressure::new::<psi>(2900.));
            assert!(!test_bed.is_yellow_edp_press_low());
        }

        #[test]
        fn green_edp_press_low_engine_off_to_on_with_ptu() {
            let mut test_bed = test_bed_with()
                .on_the_ground()
                .set_cold_dark_inputs()
                .set_park_brake(false)
                .start_eng2(Ratio::new::<percent>(80.))
                .run_one_tick();

            // EDP should be LOW pressure state
            assert!(test_bed.is_green_edp_press_low());

            // Waiting for 20s pressure should be at 2300+ psi thanks to ptu
            test_bed = test_bed.run_waiting_for(Duration::from_secs(20));

            // Yellow pressurised by engine2, green presurised from ptu we expect fault LOW press on EDP1
            assert!(test_bed.is_yellow_pressurised());
            assert!(test_bed.yellow_pressure() > Pressure::new::<psi>(2800.));
            assert!(test_bed.is_green_pressurised());
            assert!(test_bed.green_pressure() > Pressure::new::<psi>(2300.));
            assert!(test_bed.is_green_edp_press_low());

            // Starting eng 1 N2 is low at start
            test_bed = test_bed
                .start_eng1(Ratio::new::<percent>(3.))
                .run_one_tick();

            // Engine commanded on but pressure couldn't rise enough: we are in fault low
            assert!(test_bed.is_green_edp_press_low());

            // Waiting for 5s pressure should be at 3000 psi in EDP section
            test_bed = test_bed
                .start_eng1(Ratio::new::<percent>(80.))
                .run_waiting_for(Duration::from_secs(5));

            // No more fault LOW expected
            assert!(test_bed.is_green_pressurised());
            assert!(test_bed.green_pressure() > Pressure::new::<psi>(2900.));
            assert!(!test_bed.is_green_edp_press_low());
        }

        #[test]
        fn yellow_epump_press_low_at_pump_on() {
            let mut test_bed = test_bed_with()
                .engines_off()
                .on_the_ground()
                .set_cold_dark_inputs()
                .run_one_tick();

            // EDP should not be in fault low when cold start
            assert!(!test_bed.is_yellow_epump_press_low());

            // Starting epump
            test_bed = test_bed.set_yellow_e_pump(false).run_one_tick();

            // Pump commanded on but pressure couldn't rise enough: we are in fault low
            assert!(test_bed.is_yellow_epump_press_low());

            // Waiting for 20s pressure should be at 3000 psi
            test_bed = test_bed.run_waiting_for(Duration::from_secs(20));

            // No more fault LOW expected
            assert!(test_bed.is_yellow_pressurised());
            assert!(test_bed.yellow_pressure() > Pressure::new::<psi>(2500.));
            assert!(!test_bed.is_yellow_epump_press_low());

            // Stoping epump, no fault expected
            test_bed = test_bed
                .set_yellow_e_pump(true)
                .run_waiting_for(Duration::from_secs(1));
            assert!(!test_bed.is_yellow_epump_press_low());
        }

        #[test]
        fn blue_epump_press_low_at_pump_on() {
            let mut test_bed = test_bed_with()
                .engines_off()
                .on_the_ground()
                .set_cold_dark_inputs()
                .run_one_tick();

            // EDP should not be in fault low when cold start
            assert!(!test_bed.is_blue_epump_press_low());

            // Starting epump
            test_bed = test_bed.press_blue_epump_override_button_once();
            assert!(test_bed.blue_epump_override_is_on());

            // Pump commanded on but pressure couldn't rise enough: we are in fault low
            assert!(test_bed.is_blue_epump_press_low());

            // Waiting for 10s pressure should be at 3000 psi
            test_bed = test_bed.run_waiting_for(Duration::from_secs(10));

            // No more fault LOW expected
            assert!(test_bed.is_blue_pressurised());
            assert!(test_bed.blue_pressure() > Pressure::new::<psi>(2900.));
            assert!(!test_bed.is_blue_epump_press_low());

            // Stoping epump, no fault expected
            test_bed = test_bed.press_blue_epump_override_button_once();
            assert!(!test_bed.blue_epump_override_is_on());

            test_bed = test_bed.run_waiting_for(Duration::from_secs(1));
            assert!(!test_bed.is_blue_epump_press_low());
        }

        #[test]
        fn blue_epump_override_switches_to_off_when_losing_relay_power_and_stays_off() {
            let mut test_bed = test_bed_with()
                .engines_off()
                .on_the_ground()
                .set_cold_dark_inputs()
                .run_one_tick();

            // Starting epump
            test_bed = test_bed
                .press_blue_epump_override_button_once()
                .run_waiting_for(Duration::from_secs(10));
            assert!(test_bed.blue_epump_override_is_on());
            assert!(test_bed.is_blue_pressurised());

            // Killing the bus corresponding to the latching relay of blue pump override push button
            // It should set the override state back to off without touching the push button
            test_bed = test_bed.dc_ess_lost().run_one_tick();
            assert!(!test_bed.blue_epump_override_is_on());

            // Stays off even powered back
            test_bed = test_bed.dc_ess_active().run_one_tick();
            assert!(!test_bed.blue_epump_override_is_on());

            test_bed = test_bed.run_waiting_for(Duration::from_secs(10));
            assert!(!test_bed.is_blue_pressurised());
        }

        #[test]
        fn blue_epump_override_switches_to_off_when_pump_forced_off_on_hyd_panel() {
            let mut test_bed = test_bed_with()
                .engines_off()
                .on_the_ground()
                .set_cold_dark_inputs()
                .run_one_tick();

            // Starting epump
            test_bed = test_bed
                .press_blue_epump_override_button_once()
                .run_waiting_for(Duration::from_secs(10));
            assert!(test_bed.blue_epump_override_is_on());
            assert!(test_bed.is_blue_pressurised());

            test_bed = test_bed.set_blue_e_pump(false).run_one_tick();
            assert!(!test_bed.blue_epump_override_is_on());
        }

        #[test]
        fn edp_deactivation() {
            let mut test_bed = test_bed_with()
                .engines_off()
                .on_the_ground()
                .set_cold_dark_inputs()
                .set_ptu_state(false)
                .run_one_tick();

            // Starting eng 1 and eng 2
            test_bed = test_bed
                .start_eng1(Ratio::new::<percent>(80.))
                .start_eng2(Ratio::new::<percent>(80.))
                .run_one_tick();

            // ALMOST No pressure
            assert!(test_bed.green_pressure() < Pressure::new::<psi>(1000.));
            assert!(test_bed.yellow_pressure() < Pressure::new::<psi>(1000.));

            // Waiting for 5s pressure should be at 3000 psi
            test_bed = test_bed.run_waiting_for(Duration::from_secs(5));

            assert!(test_bed.green_pressure() > Pressure::new::<psi>(2900.));
            assert!(test_bed.yellow_pressure() > Pressure::new::<psi>(2900.));

            // Stoping edp1, pressure should fall in 20s
            test_bed = test_bed
                .set_green_ed_pump(false)
                .run_waiting_for(Duration::from_secs(20));

            assert!(test_bed.green_pressure() < Pressure::new::<psi>(500.));
            assert!(test_bed.yellow_pressure() > Pressure::new::<psi>(2900.));

            // Stoping edp2, pressure should fall in 20s
            test_bed = test_bed
                .set_yellow_ed_pump(false)
                .run_waiting_for(Duration::from_secs(20));

            assert!(test_bed.green_pressure() < Pressure::new::<psi>(50.));
            assert!(test_bed.yellow_pressure() < Pressure::new::<psi>(500.));
        }

        #[test]
        fn yellow_edp_buildup() {
            let mut test_bed = test_bed_with()
                .engines_off()
                .on_the_ground()
                .set_cold_dark_inputs()
                .run_one_tick();

            // Starting eng 1
            test_bed = test_bed
                .start_eng2(Ratio::new::<percent>(80.))
                .run_one_tick();
            // ALMOST No pressure
            assert!(!test_bed.is_green_pressurised());
            assert!(test_bed.green_pressure() < Pressure::new::<psi>(50.));
            assert!(!test_bed.is_blue_pressurised());

            // Blue is auto run
            assert!(test_bed.blue_pressure() < Pressure::new::<psi>(1000.));
            assert!(!test_bed.is_yellow_pressurised());
            assert!(test_bed.yellow_pressure() < Pressure::new::<psi>(1000.));

            // Waiting for 5s pressure should be at 3000 psi
            test_bed = test_bed
                .start_eng2(Ratio::new::<percent>(80.))
                .run_waiting_for(Duration::from_secs(5));

            assert!(!test_bed.is_green_pressurised());
            assert!(test_bed.green_pressure() < Pressure::new::<psi>(50.));
            assert!(test_bed.is_blue_pressurised());
            assert!(test_bed.blue_pressure() > Pressure::new::<psi>(2500.));
            assert!(test_bed.is_yellow_pressurised());
            assert!(test_bed.yellow_pressure() > Pressure::new::<psi>(2800.));

            // Stoping engine, pressure should fall in 20s
            test_bed = test_bed
                .stop_eng2()
                .run_waiting_for(Duration::from_secs(20));

            assert!(!test_bed.is_green_pressurised());
            assert!(test_bed.green_pressure() < Pressure::new::<psi>(50.));
            assert!(!test_bed.is_blue_pressurised());
            assert!(test_bed.blue_pressure() < Pressure::new::<psi>(200.));
            assert!(!test_bed.is_yellow_pressurised());
            assert!(test_bed.yellow_pressure() < Pressure::new::<psi>(500.));
        }

        #[test]
        fn when_yellow_edp_solenoid_main_power_bus_unavailable_backup_bus_keeps_pump_in_unpressurised_state(
        ) {
            let mut test_bed = test_bed_with()
                .engines_off()
                .on_the_ground()
                .set_cold_dark_inputs()
                .run_one_tick();

            test_bed = test_bed
                .start_eng2(Ratio::new::<percent>(80.))
                .run_waiting_for(Duration::from_secs(15));

            assert!(test_bed.is_yellow_pressurised());

            // Stoping EDP manually
            test_bed = test_bed
                .set_yellow_ed_pump(false)
                .run_waiting_for(Duration::from_secs(15));

            assert!(!test_bed.is_yellow_pressurised());

            test_bed = test_bed
                .dc_bus_2_lost()
                .run_waiting_for(Duration::from_secs(15));

            // Yellow solenoid has backup power from DC ESS BUS
            assert!(!test_bed.is_yellow_pressurised());
        }

        #[test]
        fn when_yellow_edp_solenoid_both_bus_unpowered_yellow_hydraulic_system_is_pressurised() {
            let mut test_bed = test_bed_with()
                .engines_off()
                .on_the_ground()
                .set_cold_dark_inputs()
                .run_one_tick();

            test_bed = test_bed
                .start_eng2(Ratio::new::<percent>(80.))
                .run_waiting_for(Duration::from_secs(15));

            assert!(test_bed.is_yellow_pressurised());

            // Stoping EDP manually
            test_bed = test_bed
                .set_yellow_ed_pump(false)
                .run_waiting_for(Duration::from_secs(15));

            assert!(!test_bed.is_yellow_pressurised());

            test_bed = test_bed
                .dc_ess_lost()
                .dc_bus_2_lost()
                .run_waiting_for(Duration::from_secs(15));

            // Now solenoid defaults to pressurised without power
            assert!(test_bed.is_yellow_pressurised());
        }

        #[test]
        fn when_green_edp_solenoid_unpowered_yellow_hydraulic_system_is_pressurised() {
            let mut test_bed = test_bed_with()
                .engines_off()
                .on_the_ground()
                .set_cold_dark_inputs()
                .run_one_tick();

            test_bed = test_bed
                .start_eng1(Ratio::new::<percent>(80.))
                .run_waiting_for(Duration::from_secs(15));

            assert!(test_bed.is_green_pressurised());

            // Stoping EDP manually
            test_bed = test_bed
                .set_green_ed_pump(false)
                .run_waiting_for(Duration::from_secs(15));

            assert!(!test_bed.is_green_pressurised());

            test_bed = test_bed
                .dc_ess_lost()
                .run_waiting_for(Duration::from_secs(15));

            // Now solenoid defaults to pressurised
            assert!(test_bed.is_green_pressurised());
        }

        #[test]
        // Checks numerical stability of reservoir level: level should remain after multiple pressure cycles
        fn yellow_circuit_reservoir_coherency() {
            let mut test_bed = test_bed_with()
                .engines_off()
                .on_the_ground()
                .set_cold_dark_inputs()
                .set_ptu_state(false)
                // Park brake off to not use fluid in brakes
                .set_park_brake(false)
                .run_one_tick();

            // Starting epump wait for pressure rise to make sure system is primed including brake accumulator
            test_bed = test_bed
                .set_yellow_e_pump(false)
                .run_waiting_for(Duration::from_secs(20));
            assert!(test_bed.is_yellow_pressurised());
            assert!(test_bed.yellow_pressure() < Pressure::new::<psi>(3500.));
            assert!(test_bed.yellow_pressure() > Pressure::new::<psi>(2500.));

            // Shutdown and wait for pressure stabilisation
            test_bed = test_bed
                .set_yellow_e_pump(true)
                .run_waiting_for(Duration::from_secs(50));
            assert!(!test_bed.is_yellow_pressurised());
            assert!(test_bed.yellow_pressure() < Pressure::new::<psi>(50.));
            assert!(test_bed.yellow_pressure() > Pressure::new::<psi>(-50.));

            let reservoir_level_after_priming = test_bed.get_yellow_reservoir_volume();

            let total_fluid_res_plus_accumulator_before_loops = reservoir_level_after_priming
                + test_bed.get_brake_yellow_accumulator_fluid_volume();

            // Now doing cycles of pressurisation on EDP and ePump
            for _ in 1..6 {
                test_bed = test_bed
                    .start_eng2(Ratio::new::<percent>(80.))
                    .run_waiting_for(Duration::from_secs(50));

                assert!(test_bed.yellow_pressure() < Pressure::new::<psi>(3100.));
                assert!(test_bed.yellow_pressure() > Pressure::new::<psi>(2500.));

                let mut current_res_level = test_bed.get_yellow_reservoir_volume();
                assert!(current_res_level < reservoir_level_after_priming);

                test_bed = test_bed
                    .stop_eng2()
                    .run_waiting_for(Duration::from_secs(50));
                assert!(test_bed.yellow_pressure() < Pressure::new::<psi>(50.));
                assert!(test_bed.yellow_pressure() > Pressure::new::<psi>(-50.));

                test_bed = test_bed
                    .set_yellow_e_pump(false)
                    .run_waiting_for(Duration::from_secs(50));

                assert!(test_bed.yellow_pressure() < Pressure::new::<psi>(3500.));
                assert!(test_bed.yellow_pressure() > Pressure::new::<psi>(2500.));

                current_res_level = test_bed.get_yellow_reservoir_volume();
                assert!(current_res_level < reservoir_level_after_priming);

                test_bed = test_bed
                    .set_yellow_e_pump(true)
                    .run_waiting_for(Duration::from_secs(50));
                assert!(test_bed.yellow_pressure() < Pressure::new::<psi>(50.));
                assert!(test_bed.yellow_pressure() > Pressure::new::<psi>(-50.));
            }
            let total_fluid_res_plus_accumulator_after_loops = test_bed
                .get_yellow_reservoir_volume()
                + test_bed.get_brake_yellow_accumulator_fluid_volume();

            let total_fluid_difference = total_fluid_res_plus_accumulator_before_loops
                - total_fluid_res_plus_accumulator_after_loops;

            // Make sure no more deviation than 0.001 gallon is lost after full pressure and unpressurized states
            assert!(total_fluid_difference.get::<gallon>().abs() < 0.001);
        }

        #[test]
        // Checks numerical stability of reservoir level: level should remain after multiple pressure cycles
        fn green_circuit_reservoir_coherency() {
            let mut test_bed = test_bed_with()
                .engines_off()
                .on_the_ground()
                .set_cold_dark_inputs()
                .set_ptu_state(false)
                .run_one_tick();

            // Starting EDP wait for pressure rise to make sure system is primed
            test_bed = test_bed
                .start_eng1(Ratio::new::<percent>(80.))
                .run_waiting_for(Duration::from_secs(20));
            assert!(test_bed.is_green_pressurised());
            assert!(test_bed.green_pressure() < Pressure::new::<psi>(3500.));
            assert!(test_bed.green_pressure() > Pressure::new::<psi>(2500.));

            // Shutdown and wait for pressure stabilisation
            test_bed = test_bed
                .stop_eng1()
                .run_waiting_for(Duration::from_secs(50));
            assert!(!test_bed.is_green_pressurised());
            assert!(test_bed.green_pressure() < Pressure::new::<psi>(50.));
            assert!(test_bed.green_pressure() > Pressure::new::<psi>(-50.));

            let reservoir_level_after_priming = test_bed.get_green_reservoir_volume();

            // Now doing cycles of pressurisation on EDP
            for _ in 1..6 {
                test_bed = test_bed
                    .start_eng1(Ratio::new::<percent>(80.))
                    .run_waiting_for(Duration::from_secs(50));

                assert!(test_bed.green_pressure() < Pressure::new::<psi>(3500.));
                assert!(test_bed.green_pressure() > Pressure::new::<psi>(2500.));

                let current_res_level = test_bed.get_green_reservoir_volume();
                assert!(current_res_level < reservoir_level_after_priming);

                test_bed = test_bed
                    .stop_eng1()
                    .run_waiting_for(Duration::from_secs(50));
                assert!(test_bed.green_pressure() < Pressure::new::<psi>(50.));
                assert!(test_bed.green_pressure() > Pressure::new::<psi>(-50.));
            }

            let total_fluid_difference =
                reservoir_level_after_priming - test_bed.get_green_reservoir_volume();

            // Make sure no more deviation than 0.001 gallon is lost after full pressure and unpressurized states
            assert!(total_fluid_difference.get::<gallon>().abs() < 0.001);
        }

        #[test]
        // Checks numerical stability of reservoir level: level should remain after multiple pressure cycles
        fn blue_circuit_reservoir_coherency() {
            let mut test_bed = test_bed_with()
                .engines_off()
                .on_the_ground()
                .set_cold_dark_inputs()
                .run_one_tick();

            // Starting blue_epump wait for pressure rise to make sure system is primed
            test_bed = test_bed.press_blue_epump_override_button_once();
            assert!(test_bed.blue_epump_override_is_on());

            test_bed = test_bed.run_waiting_for(Duration::from_secs(20));
            assert!(test_bed.is_blue_pressurised());
            assert!(test_bed.blue_pressure() < Pressure::new::<psi>(3500.));
            assert!(test_bed.blue_pressure() > Pressure::new::<psi>(2500.));

            // Shutdown and wait for pressure stabilisation
            test_bed = test_bed.press_blue_epump_override_button_once();
            assert!(!test_bed.blue_epump_override_is_on());

            test_bed = test_bed.run_waiting_for(Duration::from_secs(50));

            assert!(!test_bed.is_blue_pressurised());
            assert!(test_bed.blue_pressure() < Pressure::new::<psi>(50.));
            assert!(test_bed.blue_pressure() > Pressure::new::<psi>(-50.));

            let reservoir_level_after_priming = test_bed.get_blue_reservoir_volume();

            // Now doing cycles of pressurisation on epump relying on auto run of epump when eng is on
            for _ in 1..6 {
                test_bed = test_bed
                    .start_eng1(Ratio::new::<percent>(80.))
                    .run_waiting_for(Duration::from_secs(50));

                assert!(test_bed.blue_pressure() < Pressure::new::<psi>(3500.));
                assert!(test_bed.blue_pressure() > Pressure::new::<psi>(2500.));

                let current_res_level = test_bed.get_blue_reservoir_volume();
                assert!(current_res_level < reservoir_level_after_priming);

                test_bed = test_bed
                    .stop_eng1()
                    .run_waiting_for(Duration::from_secs(50));
                assert!(test_bed.blue_pressure() < Pressure::new::<psi>(50.));
                assert!(test_bed.blue_pressure() > Pressure::new::<psi>(-50.));

                // Now engine 2 is used
                test_bed = test_bed
                    .start_eng2(Ratio::new::<percent>(80.))
                    .run_waiting_for(Duration::from_secs(50));

                assert!(test_bed.blue_pressure() < Pressure::new::<psi>(3500.));
                assert!(test_bed.blue_pressure() > Pressure::new::<psi>(2500.));

                let current_res_level = test_bed.get_blue_reservoir_volume();
                assert!(current_res_level < reservoir_level_after_priming);

                test_bed = test_bed
                    .stop_eng2()
                    .run_waiting_for(Duration::from_secs(50));
                assert!(test_bed.blue_pressure() < Pressure::new::<psi>(50.));
                assert!(test_bed.blue_pressure() > Pressure::new::<psi>(-50.));
            }

            let total_fluid_difference =
                reservoir_level_after_priming - test_bed.get_blue_reservoir_volume();

            // Make sure no more deviation than 0.001 gallon is lost after full pressure and unpressurized states
            assert!(total_fluid_difference.get::<gallon>().abs() < 0.001);
        }

        #[test]
        fn yellow_green_edp_firevalve() {
            let mut test_bed = test_bed_with()
                .engines_off()
                .on_the_ground()
                .set_cold_dark_inputs()
                .run_one_tick();

            // PTU would mess up the test
            test_bed = test_bed.set_ptu_state(false).run_one_tick();
            assert!(!test_bed.is_ptu_enabled());

            assert!(!test_bed.is_fire_valve_eng1_closed());
            assert!(!test_bed.is_fire_valve_eng2_closed());

            // Starting eng 1
            test_bed = test_bed
                .start_eng2(Ratio::new::<percent>(80.))
                .start_eng1(Ratio::new::<percent>(80.))
                .run_waiting_for(Duration::from_secs(5));

            // Waiting for 5s pressure should be at 3000 psi
            assert!(test_bed.is_green_pressurised());
            assert!(test_bed.green_pressure() > Pressure::new::<psi>(2900.));
            assert!(test_bed.is_blue_pressurised());
            assert!(test_bed.blue_pressure() > Pressure::new::<psi>(2500.));
            assert!(test_bed.is_yellow_pressurised());
            assert!(test_bed.yellow_pressure() > Pressure::new::<psi>(2800.));

            assert!(!test_bed.is_fire_valve_eng1_closed());
            assert!(!test_bed.is_fire_valve_eng2_closed());

            // Green shutoff valve
            test_bed = test_bed
                .set_eng1_fire_button(true)
                .run_waiting_for(Duration::from_secs(20));

            assert!(test_bed.is_fire_valve_eng1_closed());
            assert!(!test_bed.is_fire_valve_eng2_closed());

            assert!(!test_bed.is_green_pressurised());
            assert!(test_bed.green_pressure() < Pressure::new::<psi>(500.));
            assert!(test_bed.is_blue_pressurised());
            assert!(test_bed.blue_pressure() > Pressure::new::<psi>(2500.));
            assert!(test_bed.is_yellow_pressurised());
            assert!(test_bed.yellow_pressure() > Pressure::new::<psi>(2900.));

            // Yellow shutoff valve
            test_bed = test_bed
                .set_eng2_fire_button(true)
                .run_waiting_for(Duration::from_secs(20));

            assert!(test_bed.is_fire_valve_eng1_closed());
            assert!(test_bed.is_fire_valve_eng2_closed());

            assert!(!test_bed.is_green_pressurised());
            assert!(test_bed.green_pressure() < Pressure::new::<psi>(500.));
            assert!(test_bed.is_blue_pressurised());
            assert!(test_bed.blue_pressure() > Pressure::new::<psi>(2500.));
            assert!(!test_bed.is_yellow_pressurised());
            assert!(test_bed.yellow_pressure() < Pressure::new::<psi>(500.));
        }

        #[test]
        fn yellow_brake_accumulator() {
            let mut test_bed = test_bed_with()
                .engines_off()
                .on_the_ground()
                .set_cold_dark_inputs()
                .run_one_tick();

            // Getting accumulator pressure on cold start
            let mut accumulator_pressure = test_bed.get_brake_yellow_accumulator_pressure();

            // No brakes on green, no more pressure than in accumulator on yellow
            assert!(test_bed.get_brake_left_green_pressure() < Pressure::new::<psi>(50.));
            assert!(test_bed.get_brake_right_green_pressure() < Pressure::new::<psi>(50.));
            assert!(
                test_bed.get_brake_left_yellow_pressure()
                    < accumulator_pressure + Pressure::new::<psi>(50.)
            );
            assert!(
                test_bed.get_brake_right_yellow_pressure()
                    < accumulator_pressure + Pressure::new::<psi>(50.)
            );

            // No brakes even if we brake on green, no more than accumulator pressure on yellow
            test_bed = test_bed
                .set_left_brake(Ratio::new::<percent>(100.))
                .set_right_brake(Ratio::new::<percent>(100.))
                .run_waiting_for(Duration::from_secs(5));

            accumulator_pressure = test_bed.get_brake_yellow_accumulator_pressure();

            assert!(test_bed.get_brake_left_green_pressure() < Pressure::new::<psi>(50.));
            assert!(test_bed.get_brake_right_green_pressure() < Pressure::new::<psi>(50.));
            assert!(
                test_bed.get_brake_left_yellow_pressure()
                    < accumulator_pressure + Pressure::new::<psi>(50.)
            );
            assert!(
                test_bed.get_brake_right_yellow_pressure()
                    < accumulator_pressure + Pressure::new::<psi>(50.)
            );
            assert!(
                test_bed.get_brake_yellow_accumulator_pressure()
                    < accumulator_pressure + Pressure::new::<psi>(50.)
            );

            // Park brake off, loading accumulator, we expect no brake pressure but accumulator loaded
            test_bed = test_bed
                .set_left_brake(Ratio::new::<percent>(0.))
                .set_right_brake(Ratio::new::<percent>(0.))
                .set_park_brake(false)
                .set_yellow_e_pump(false)
                .run_waiting_for(Duration::from_secs(30));

            assert!(test_bed.is_yellow_pressurised());
            assert!(test_bed.yellow_pressure() > Pressure::new::<psi>(2500.));
            assert!(test_bed.yellow_pressure() < Pressure::new::<psi>(3500.));

            assert!(test_bed.get_brake_left_green_pressure() < Pressure::new::<psi>(50.));
            assert!(test_bed.get_brake_right_green_pressure() < Pressure::new::<psi>(50.));
            assert!(test_bed.get_brake_left_yellow_pressure() < Pressure::new::<psi>(50.));
            assert!(test_bed.get_brake_right_yellow_pressure() < Pressure::new::<psi>(50.));

            assert!(test_bed.get_brake_yellow_accumulator_pressure() > Pressure::new::<psi>(2500.));

            // Park brake on, loaded accumulator, we expect brakes on yellow side only
            test_bed = test_bed
                .set_park_brake(true)
                .run_waiting_for(Duration::from_secs(3));

            assert!(test_bed.get_brake_left_green_pressure() < Pressure::new::<psi>(50.));
            assert!(test_bed.get_brake_right_green_pressure() < Pressure::new::<psi>(50.));
            assert!(test_bed.get_brake_left_yellow_pressure() > Pressure::new::<psi>(2000.));
            assert!(test_bed.get_brake_right_yellow_pressure() > Pressure::new::<psi>(2000.));

            assert!(test_bed.get_brake_yellow_accumulator_pressure() > Pressure::new::<psi>(2500.));
        }

        #[test]
        fn norm_brake_vs_altn_brake() {
            let mut test_bed = test_bed_with()
                .engines_off()
                .on_the_ground()
                .set_cold_dark_inputs()
                .run_one_tick();

            // Getting accumulator pressure on cold start
            let accumulator_pressure = test_bed.get_brake_yellow_accumulator_pressure();

            // No brakes
            assert!(test_bed.get_brake_left_green_pressure() < Pressure::new::<psi>(50.));
            assert!(test_bed.get_brake_right_green_pressure() < Pressure::new::<psi>(50.));
            assert!(
                test_bed.get_brake_left_yellow_pressure()
                    < accumulator_pressure + Pressure::new::<psi>(50.)
            );
            assert!(
                test_bed.get_brake_right_yellow_pressure()
                    < accumulator_pressure + Pressure::new::<psi>(50.)
            );

            test_bed = test_bed
                .start_eng1(Ratio::new::<percent>(100.))
                .start_eng2(Ratio::new::<percent>(100.))
                .set_park_brake(false)
                .run_waiting_for(Duration::from_secs(5));

            assert!(test_bed.is_green_pressurised());
            assert!(test_bed.is_yellow_pressurised());
            // No brakes if we don't brake
            test_bed = test_bed
                .set_left_brake(Ratio::new::<percent>(0.))
                .set_right_brake(Ratio::new::<percent>(0.))
                .run_waiting_for(Duration::from_secs(1));

            assert!(test_bed.get_brake_left_green_pressure() < Pressure::new::<psi>(50.));
            assert!(test_bed.get_brake_right_green_pressure() < Pressure::new::<psi>(50.));
            assert!(test_bed.get_brake_left_yellow_pressure() < Pressure::new::<psi>(50.));
            assert!(test_bed.get_brake_right_yellow_pressure() < Pressure::new::<psi>(50.));

            // Braking cause green braking system to rise
            test_bed = test_bed
                .set_left_brake(Ratio::new::<percent>(100.))
                .set_right_brake(Ratio::new::<percent>(100.))
                .run_waiting_for(Duration::from_secs(1));

            assert!(test_bed.get_brake_left_green_pressure() > Pressure::new::<psi>(2000.));
            assert!(test_bed.get_brake_left_green_pressure() < Pressure::new::<psi>(3500.));
            assert!(test_bed.get_brake_right_green_pressure() > Pressure::new::<psi>(2000.));
            assert!(test_bed.get_brake_right_green_pressure() < Pressure::new::<psi>(3500.));
            assert!(test_bed.get_brake_left_yellow_pressure() < Pressure::new::<psi>(50.));
            assert!(test_bed.get_brake_right_yellow_pressure() < Pressure::new::<psi>(50.));

            // Disabling Askid causes alternate braking to work and release green brakes
            test_bed = test_bed
                .set_anti_skid(false)
                .run_waiting_for(Duration::from_secs(2));

            assert!(test_bed.get_brake_left_green_pressure() < Pressure::new::<psi>(50.));
            assert!(test_bed.get_brake_right_green_pressure() < Pressure::new::<psi>(50.));
            assert!(test_bed.get_brake_left_yellow_pressure() > Pressure::new::<psi>(950.));
            assert!(test_bed.get_brake_left_yellow_pressure() < Pressure::new::<psi>(3500.));
            assert!(test_bed.get_brake_right_yellow_pressure() > Pressure::new::<psi>(950.));
            assert!(test_bed.get_brake_right_yellow_pressure() < Pressure::new::<psi>(3500.));
        }

        #[test]
        fn no_brake_inversion() {
            let mut test_bed = test_bed_with()
                .engines_off()
                .on_the_ground()
                .set_cold_dark_inputs()
                .run_one_tick();

            test_bed = test_bed
                .start_eng1(Ratio::new::<percent>(100.))
                .start_eng2(Ratio::new::<percent>(100.))
                .set_park_brake(false)
                .run_waiting_for(Duration::from_secs(5));

            assert!(test_bed.is_green_pressurised());
            assert!(test_bed.is_yellow_pressurised());
            // Braking left
            test_bed = test_bed
                .set_left_brake(Ratio::new::<percent>(100.))
                .set_right_brake(Ratio::new::<percent>(0.))
                .run_waiting_for(Duration::from_secs(1));

            assert!(test_bed.get_brake_left_green_pressure() > Pressure::new::<psi>(2000.));
            assert!(test_bed.get_brake_right_green_pressure() < Pressure::new::<psi>(50.));
            assert!(test_bed.get_brake_left_yellow_pressure() < Pressure::new::<psi>(50.));
            assert!(test_bed.get_brake_right_yellow_pressure() < Pressure::new::<psi>(50.));

            // Braking right
            test_bed = test_bed
                .set_left_brake(Ratio::new::<percent>(0.))
                .set_right_brake(Ratio::new::<percent>(100.))
                .run_waiting_for(Duration::from_secs(1));

            assert!(test_bed.get_brake_left_green_pressure() < Pressure::new::<psi>(50.));
            assert!(test_bed.get_brake_right_green_pressure() > Pressure::new::<psi>(2000.));
            assert!(test_bed.get_brake_left_yellow_pressure() < Pressure::new::<psi>(50.));
            assert!(test_bed.get_brake_right_yellow_pressure() < Pressure::new::<psi>(50.));

            // Disabling Askid causes alternate braking to work and release green brakes
            test_bed = test_bed
                .set_left_brake(Ratio::new::<percent>(0.))
                .set_right_brake(Ratio::new::<percent>(100.))
                .set_anti_skid(false)
                .run_waiting_for(Duration::from_secs(2));

            assert!(test_bed.get_brake_left_green_pressure() < Pressure::new::<psi>(50.));
            assert!(test_bed.get_brake_right_green_pressure() < Pressure::new::<psi>(50.));
            assert!(test_bed.get_brake_left_yellow_pressure() < Pressure::new::<psi>(50.));
            assert!(test_bed.get_brake_right_yellow_pressure() > Pressure::new::<psi>(950.));

            test_bed = test_bed
                .set_left_brake(Ratio::new::<percent>(100.))
                .set_right_brake(Ratio::new::<percent>(0.))
                .run_waiting_for(Duration::from_secs(2));

            assert!(test_bed.get_brake_left_green_pressure() < Pressure::new::<psi>(50.));
            assert!(test_bed.get_brake_right_green_pressure() < Pressure::new::<psi>(50.));
            assert!(test_bed.get_brake_left_yellow_pressure() > Pressure::new::<psi>(950.));
            assert!(test_bed.get_brake_right_yellow_pressure() < Pressure::new::<psi>(50.));
        }

        #[test]
        fn auto_brake_at_gear_retraction() {
            let mut test_bed = test_bed_with()
                .engines_off()
                .on_the_ground()
                .set_cold_dark_inputs()
                .run_one_tick();

            test_bed = test_bed
                .start_eng1(Ratio::new::<percent>(100.))
                .start_eng2(Ratio::new::<percent>(100.))
                .set_park_brake(false)
                .run_waiting_for(Duration::from_secs(15));

            // No brake inputs
            test_bed = test_bed
                .set_left_brake(Ratio::new::<percent>(0.))
                .set_right_brake(Ratio::new::<percent>(0.))
                .run_waiting_for(Duration::from_secs(1));

            assert!(test_bed.get_brake_left_green_pressure() < Pressure::new::<psi>(50.));
            assert!(test_bed.get_brake_right_green_pressure() < Pressure::new::<psi>(50.));
            assert!(test_bed.get_brake_left_yellow_pressure() < Pressure::new::<psi>(50.));
            assert!(test_bed.get_brake_right_yellow_pressure() < Pressure::new::<psi>(50.));

            // Positive climb, gear up
            test_bed = test_bed
                .set_left_brake(Ratio::new::<percent>(0.))
                .set_right_brake(Ratio::new::<percent>(0.))
                .in_flight()
                .set_gear_up()
                .run_waiting_for(Duration::from_secs(1));

            // Check auto brake is active
            assert!(test_bed.get_brake_left_green_pressure() > Pressure::new::<psi>(50.));
            assert!(test_bed.get_brake_right_green_pressure() > Pressure::new::<psi>(50.));
            assert!(test_bed.get_brake_left_green_pressure() < Pressure::new::<psi>(1500.));
            assert!(test_bed.get_brake_right_green_pressure() < Pressure::new::<psi>(1500.));

            assert!(test_bed.get_brake_left_yellow_pressure() < Pressure::new::<psi>(50.));
            assert!(test_bed.get_brake_right_yellow_pressure() < Pressure::new::<psi>(50.));

            // Check no more autobrakes after 3s
            test_bed = test_bed.run_waiting_for(Duration::from_secs(3));

            assert!(test_bed.get_brake_left_green_pressure() < Pressure::new::<psi>(50.));
            assert!(test_bed.get_brake_right_green_pressure() < Pressure::new::<psi>(50.));

            assert!(test_bed.get_brake_left_yellow_pressure() < Pressure::new::<psi>(50.));
            assert!(test_bed.get_brake_right_yellow_pressure() < Pressure::new::<psi>(50.));
        }

        #[test]
        fn alternate_brake_accumulator_is_emptying_while_braking() {
            let mut test_bed = test_bed_with()
                .on_the_ground()
                .set_cold_dark_inputs()
                .start_eng1(Ratio::new::<percent>(100.))
                .start_eng2(Ratio::new::<percent>(100.))
                .set_park_brake(false)
                .run_waiting_for(Duration::from_secs(15));

            // Check we got yellow pressure and brake accumulator loaded
            assert!(test_bed.yellow_pressure() >= Pressure::new::<psi>(2500.));
            assert!(
                test_bed.get_brake_yellow_accumulator_pressure() >= Pressure::new::<psi>(2500.)
            );

            // Disabling green and yellow side so accumulator stop being able to reload
            test_bed = test_bed
                .set_ptu_state(false)
                .set_yellow_ed_pump(false)
                .set_green_ed_pump(false)
                .set_yellow_e_pump(true)
                .run_waiting_for(Duration::from_secs(30));

            assert!(test_bed.yellow_pressure() <= Pressure::new::<psi>(100.));
            assert!(test_bed.green_pressure() <= Pressure::new::<psi>(100.));
            assert!(
                test_bed.get_brake_yellow_accumulator_pressure() >= Pressure::new::<psi>(2500.)
            );

            // Now using brakes and check accumulator gets empty
            test_bed = test_bed
                .empty_brake_accumulator_using_pedal_brake()
                .run_waiting_for(Duration::from_secs(1));

            assert!(
                test_bed.get_brake_yellow_accumulator_pressure() <= Pressure::new::<psi>(1000.)
            );
            assert!(
                test_bed.get_brake_yellow_accumulator_fluid_volume() <= Volume::new::<gallon>(0.01)
            );
        }

        #[test]
        fn brakes_inactive_in_flight() {
            let mut test_bed = test_bed_with()
                .set_cold_dark_inputs()
                .in_flight()
                .set_gear_up()
                .run_waiting_for(Duration::from_secs(10));

            // No brake inputs
            test_bed = test_bed
                .set_left_brake(Ratio::new::<percent>(0.))
                .set_right_brake(Ratio::new::<percent>(0.))
                .run_waiting_for(Duration::from_secs(1));

            assert!(test_bed.get_brake_left_green_pressure() < Pressure::new::<psi>(50.));
            assert!(test_bed.get_brake_right_green_pressure() < Pressure::new::<psi>(50.));
            assert!(test_bed.get_brake_left_yellow_pressure() < Pressure::new::<psi>(50.));
            assert!(test_bed.get_brake_right_yellow_pressure() < Pressure::new::<psi>(50.));

            // Now full brakes
            test_bed = test_bed
                .set_left_brake(Ratio::new::<percent>(100.))
                .set_right_brake(Ratio::new::<percent>(100.))
                .run_waiting_for(Duration::from_secs(1));

            // Check no action on brakes
            assert!(test_bed.get_brake_left_green_pressure() < Pressure::new::<psi>(50.));
            assert!(test_bed.get_brake_right_green_pressure() < Pressure::new::<psi>(50.));

            assert!(test_bed.get_brake_left_yellow_pressure() < Pressure::new::<psi>(50.));
            assert!(test_bed.get_brake_right_yellow_pressure() < Pressure::new::<psi>(50.));
        }

        #[test]
        fn brakes_norm_active_in_flight_gear_down() {
            let mut test_bed = test_bed_with()
                .set_cold_dark_inputs()
                .in_flight()
                .set_gear_up()
                .run_waiting_for(Duration::from_secs(10));

            // Now full brakes gear down
            test_bed = test_bed
                .set_left_brake(Ratio::new::<percent>(100.))
                .set_right_brake(Ratio::new::<percent>(100.))
                .set_gear_down()
                .run_waiting_for(Duration::from_secs(1));

            // Brakes norm should work normally
            assert!(test_bed.get_brake_left_green_pressure() > Pressure::new::<psi>(50.));
            assert!(test_bed.get_brake_right_green_pressure() > Pressure::new::<psi>(50.));

            assert!(test_bed.get_brake_left_yellow_pressure() < Pressure::new::<psi>(50.));
            assert!(test_bed.get_brake_right_yellow_pressure() < Pressure::new::<psi>(50.));
        }

        #[test]
        fn brakes_alternate_active_in_flight_gear_down() {
            let mut test_bed = test_bed_with()
                .set_cold_dark_inputs()
                .in_flight()
                .set_gear_up()
                .run_waiting_for(Duration::from_secs(10));

            // Now full brakes gear down
            test_bed = test_bed
                .set_left_brake(Ratio::new::<percent>(100.))
                .set_right_brake(Ratio::new::<percent>(100.))
                .set_gear_down()
                .set_anti_skid(false)
                .run_waiting_for(Duration::from_secs(1));

            // Brakes norm should work normally
            assert!(test_bed.get_brake_left_green_pressure() < Pressure::new::<psi>(50.));
            assert!(test_bed.get_brake_right_green_pressure() < Pressure::new::<psi>(50.));

            assert!(test_bed.get_brake_left_yellow_pressure() > Pressure::new::<psi>(900.));
            assert!(test_bed.get_brake_right_yellow_pressure() > Pressure::new::<psi>(900.));
        }

        #[test]
        // Testing that green for brakes is only available if park brake is on while altn pressure is at too low level
        fn brake_logic_green_backup_emergency() {
            let mut test_bed = test_bed_with()
                .engines_off()
                .on_the_ground()
                .set_cold_dark_inputs()
                .run_one_tick();

            // Setting on ground with yellow side hydraulics off
            // This should prevent yellow accumulator to fill
            test_bed = test_bed
                .start_eng1(Ratio::new::<percent>(100.))
                .start_eng2(Ratio::new::<percent>(100.))
                .set_park_brake(true)
                .set_ptu_state(false)
                .set_yellow_e_pump(true)
                .set_yellow_ed_pump(false)
                .run_waiting_for(Duration::from_secs(15));

            // Braking but park is on: no output on green brakes expected
            test_bed = test_bed
                .set_left_brake(Ratio::new::<percent>(100.))
                .set_right_brake(Ratio::new::<percent>(100.))
                .run_waiting_for(Duration::from_secs(1));

            assert!(test_bed.get_brake_left_green_pressure() < Pressure::new::<psi>(50.));
            assert!(test_bed.get_brake_right_green_pressure() < Pressure::new::<psi>(50.));
            assert!(test_bed.get_brake_left_yellow_pressure() > Pressure::new::<psi>(500.));
            assert!(test_bed.get_brake_right_yellow_pressure() > Pressure::new::<psi>(500.));

            // With no more fluid in yellow accumulator, green should work as emergency
            test_bed = test_bed
                .empty_brake_accumulator_using_park_brake()
                .set_left_brake(Ratio::new::<percent>(100.))
                .set_right_brake(Ratio::new::<percent>(100.))
                .run_waiting_for(Duration::from_secs(1));

            assert!(test_bed.get_brake_left_green_pressure() > Pressure::new::<psi>(1000.));
            assert!(test_bed.get_brake_right_green_pressure() > Pressure::new::<psi>(1000.));
            assert!(test_bed.get_brake_left_yellow_pressure() < Pressure::new::<psi>(50.));
            assert!(test_bed.get_brake_right_yellow_pressure() < Pressure::new::<psi>(50.));
        }

        #[test]
        fn autobrakes_arms_in_flight_lo_or_med() {
            let mut test_bed = test_bed_with()
                .set_cold_dark_inputs()
                .in_flight()
                .set_gear_up()
                .run_waiting_for(Duration::from_secs(12));

            assert!(test_bed.autobrake_mode() == AutobrakeMode::NONE);

            test_bed = test_bed
                .set_autobrake_low()
                .run_waiting_for(Duration::from_secs(1));

            assert!(test_bed.autobrake_mode() == AutobrakeMode::LOW);

            test_bed = test_bed
                .set_autobrake_med()
                .run_waiting_for(Duration::from_secs(1));

            assert!(test_bed.autobrake_mode() == AutobrakeMode::MED);
        }

        #[test]
        fn autobrakes_disarms_if_green_pressure_low() {
            let mut test_bed = test_bed_with()
                .set_cold_dark_inputs()
                .in_flight()
                .set_gear_up()
                .run_waiting_for(Duration::from_secs(12));

            assert!(test_bed.autobrake_mode() == AutobrakeMode::NONE);

            test_bed = test_bed
                .set_autobrake_low()
                .run_waiting_for(Duration::from_secs(1));

            assert!(test_bed.autobrake_mode() == AutobrakeMode::LOW);

            test_bed = test_bed
                .set_ptu_state(false)
                .stop_eng1()
                .run_waiting_for(Duration::from_secs(20));

            assert!(test_bed.autobrake_mode() == AutobrakeMode::NONE);
        }

        #[test]
        fn autobrakes_disarms_if_askid_off() {
            let mut test_bed = test_bed_with()
                .set_cold_dark_inputs()
                .in_flight()
                .set_gear_up()
                .run_waiting_for(Duration::from_secs(12));

            assert!(test_bed.autobrake_mode() == AutobrakeMode::NONE);

            test_bed = test_bed
                .set_autobrake_med()
                .run_waiting_for(Duration::from_secs(1));

            assert!(test_bed.autobrake_mode() == AutobrakeMode::MED);

            test_bed = test_bed
                .set_anti_skid(false)
                .run_waiting_for(Duration::from_secs(1));

            assert!(test_bed.autobrake_mode() == AutobrakeMode::NONE);
        }

        #[test]
        fn autobrakes_max_wont_arm_in_flight() {
            let mut test_bed = test_bed_with()
                .set_cold_dark_inputs()
                .in_flight()
                .set_gear_up()
                .run_waiting_for(Duration::from_secs(15));

            assert!(test_bed.autobrake_mode() == AutobrakeMode::NONE);

            test_bed = test_bed
                .set_autobrake_max()
                .run_waiting_for(Duration::from_secs(1));

            assert!(test_bed.autobrake_mode() == AutobrakeMode::NONE);
        }

        #[test]
        fn autobrakes_taxiing_wont_disarm_when_braking() {
            let mut test_bed = test_bed_with()
                .set_cold_dark_inputs()
                .on_the_ground()
                .start_eng1(Ratio::new::<percent>(60.))
                .start_eng2(Ratio::new::<percent>(60.))
                .run_waiting_for(Duration::from_secs(10));

            test_bed = test_bed
                .set_autobrake_max()
                .run_waiting_for(Duration::from_secs(1));

            assert!(test_bed.autobrake_mode() == AutobrakeMode::MAX);

            test_bed = test_bed
                .set_right_brake(Ratio::new::<percent>(100.))
                .set_left_brake(Ratio::new::<percent>(100.))
                .run_waiting_for(Duration::from_secs(1));

            assert!(test_bed.autobrake_mode() == AutobrakeMode::MAX);
        }

        #[test]
        fn autobrakes_activates_on_ground_on_spoiler_deploy() {
            let mut test_bed = test_bed_with()
                .set_cold_dark_inputs()
                .on_the_ground()
                .set_park_brake(false)
                .start_eng1(Ratio::new::<percent>(100.))
                .start_eng2(Ratio::new::<percent>(100.))
                .run_waiting_for(Duration::from_secs(10));

            test_bed = test_bed
                .set_autobrake_max()
                .run_waiting_for(Duration::from_secs(1));

            assert!(test_bed.autobrake_mode() == AutobrakeMode::MAX);

            test_bed = test_bed
                .set_deploy_spoilers()
                .run_waiting_for(Duration::from_secs(6));

            assert!(test_bed.autobrake_mode() == AutobrakeMode::MAX);
            assert!(test_bed.get_brake_left_green_pressure() > Pressure::new::<psi>(1000.));
            assert!(test_bed.get_brake_right_green_pressure() > Pressure::new::<psi>(1000.));

            assert!(test_bed.get_brake_left_yellow_pressure() < Pressure::new::<psi>(50.));
            assert!(test_bed.get_brake_right_yellow_pressure() < Pressure::new::<psi>(50.));
        }

        #[test]
        fn autobrakes_disengage_on_spoiler_retract() {
            let mut test_bed = test_bed_with()
                .set_cold_dark_inputs()
                .on_the_ground()
                .set_park_brake(false)
                .start_eng1(Ratio::new::<percent>(100.))
                .start_eng2(Ratio::new::<percent>(100.))
                .run_waiting_for(Duration::from_secs(10));

            test_bed = test_bed
                .set_autobrake_max()
                .run_waiting_for(Duration::from_secs(1));

            assert!(test_bed.autobrake_mode() == AutobrakeMode::MAX);

            test_bed = test_bed
                .set_deploy_spoilers()
                .run_waiting_for(Duration::from_secs(6));

            assert!(test_bed.autobrake_mode() == AutobrakeMode::MAX);

            test_bed = test_bed
                .set_retract_spoilers()
                .run_waiting_for(Duration::from_secs(1));

            assert!(test_bed.autobrake_mode() == AutobrakeMode::NONE);
            assert!(test_bed.get_brake_left_green_pressure() < Pressure::new::<psi>(50.));
            assert!(test_bed.get_brake_right_green_pressure() < Pressure::new::<psi>(50.));
        }

        #[test]
        // Should disable with one pedal > 61° over max range of 79.4° thus 77%
        fn autobrakes_max_disengage_at_77_on_one_pedal_input() {
            let mut test_bed = test_bed_with()
                .set_cold_dark_inputs()
                .on_the_ground()
                .set_park_brake(false)
                .start_eng1(Ratio::new::<percent>(100.))
                .start_eng2(Ratio::new::<percent>(100.))
                .run_waiting_for(Duration::from_secs(10));

            test_bed = test_bed
                .set_autobrake_max()
                .run_waiting_for(Duration::from_secs(1));

            assert!(test_bed.autobrake_mode() == AutobrakeMode::MAX);

            test_bed = test_bed
                .set_deploy_spoilers()
                .run_waiting_for(Duration::from_secs(6));

            assert!(test_bed.autobrake_mode() == AutobrakeMode::MAX);
            assert!(test_bed.get_brake_left_green_pressure() > Pressure::new::<psi>(1000.));
            assert!(test_bed.get_brake_right_green_pressure() > Pressure::new::<psi>(1000.));

            test_bed = test_bed
                .set_left_brake(Ratio::new::<percent>(70.))
                .run_waiting_for(Duration::from_secs(1))
                .set_left_brake(Ratio::new::<percent>(0.))
                .run_waiting_for(Duration::from_secs(1));

            assert!(test_bed.autobrake_mode() == AutobrakeMode::MAX);
            assert!(test_bed.get_brake_left_green_pressure() > Pressure::new::<psi>(1000.));
            assert!(test_bed.get_brake_right_green_pressure() > Pressure::new::<psi>(1000.));

            test_bed = test_bed
                .set_left_brake(Ratio::new::<percent>(78.))
                .run_waiting_for(Duration::from_secs(1))
                .set_left_brake(Ratio::new::<percent>(0.))
                .run_waiting_for(Duration::from_secs(1));

            assert!(test_bed.autobrake_mode() == AutobrakeMode::NONE);
            assert!(test_bed.get_brake_left_green_pressure() < Pressure::new::<psi>(50.));
            assert!(test_bed.get_brake_right_green_pressure() < Pressure::new::<psi>(50.));
        }

        #[test]
        fn autobrakes_max_disengage_at_52_on_both_pedal_input() {
            let mut test_bed = test_bed_with()
                .set_cold_dark_inputs()
                .on_the_ground()
                .set_park_brake(false)
                .start_eng1(Ratio::new::<percent>(100.))
                .start_eng2(Ratio::new::<percent>(100.))
                .run_waiting_for(Duration::from_secs(10));

            test_bed = test_bed
                .set_autobrake_max()
                .run_waiting_for(Duration::from_secs(1));

            assert!(test_bed.autobrake_mode() == AutobrakeMode::MAX);

            test_bed = test_bed
                .set_deploy_spoilers()
                .run_waiting_for(Duration::from_secs(6));

            assert!(test_bed.autobrake_mode() == AutobrakeMode::MAX);
            assert!(test_bed.get_brake_left_green_pressure() > Pressure::new::<psi>(1000.));
            assert!(test_bed.get_brake_right_green_pressure() > Pressure::new::<psi>(1000.));

            test_bed = test_bed
                .set_left_brake(Ratio::new::<percent>(55.))
                .run_waiting_for(Duration::from_secs(1))
                .set_left_brake(Ratio::new::<percent>(0.))
                .run_waiting_for(Duration::from_secs(1));

            assert!(test_bed.autobrake_mode() == AutobrakeMode::MAX);
            assert!(test_bed.get_brake_left_green_pressure() > Pressure::new::<psi>(1000.));
            assert!(test_bed.get_brake_right_green_pressure() > Pressure::new::<psi>(1000.));

            test_bed = test_bed
                .set_left_brake(Ratio::new::<percent>(55.))
                .set_right_brake(Ratio::new::<percent>(55.))
                .run_waiting_for(Duration::from_secs(1))
                .set_left_brake(Ratio::new::<percent>(0.))
                .set_right_brake(Ratio::new::<percent>(0.))
                .run_waiting_for(Duration::from_secs(1));

            assert!(test_bed.autobrake_mode() == AutobrakeMode::NONE);
            assert!(test_bed.get_brake_left_green_pressure() < Pressure::new::<psi>(50.));
            assert!(test_bed.get_brake_right_green_pressure() < Pressure::new::<psi>(50.));
        }

        #[test]
        // Should disable with one pedals > 42° over max range of 79.4° thus 52%
        fn autobrakes_med_disengage_at_52_on_one_pedal_input() {
            let mut test_bed = test_bed_with()
                .set_cold_dark_inputs()
                .on_the_ground()
                .set_park_brake(false)
                .start_eng1(Ratio::new::<percent>(100.))
                .start_eng2(Ratio::new::<percent>(100.))
                .run_waiting_for(Duration::from_secs(10));

            test_bed = test_bed
                .set_autobrake_med()
                .run_waiting_for(Duration::from_secs(1));

            assert!(test_bed.autobrake_mode() == AutobrakeMode::MED);

            test_bed = test_bed
                .set_deploy_spoilers()
                .run_waiting_for(Duration::from_secs(6));

            assert!(test_bed.autobrake_mode() == AutobrakeMode::MED);
            assert!(test_bed.get_brake_left_green_pressure() > Pressure::new::<psi>(1000.));
            assert!(test_bed.get_brake_right_green_pressure() > Pressure::new::<psi>(1000.));

            test_bed = test_bed
                .set_right_brake(Ratio::new::<percent>(50.))
                .run_waiting_for(Duration::from_secs(1))
                .set_right_brake(Ratio::new::<percent>(0.))
                .run_waiting_for(Duration::from_secs(1));

            assert!(test_bed.autobrake_mode() == AutobrakeMode::MED);
            assert!(test_bed.get_brake_left_green_pressure() > Pressure::new::<psi>(1000.));
            assert!(test_bed.get_brake_right_green_pressure() > Pressure::new::<psi>(1000.));

            test_bed = test_bed
                .set_right_brake(Ratio::new::<percent>(55.))
                .run_waiting_for(Duration::from_secs(1))
                .set_right_brake(Ratio::new::<percent>(0.))
                .run_waiting_for(Duration::from_secs(1));

            assert!(test_bed.autobrake_mode() == AutobrakeMode::NONE);
            assert!(test_bed.get_brake_left_green_pressure() < Pressure::new::<psi>(50.));
            assert!(test_bed.get_brake_right_green_pressure() < Pressure::new::<psi>(50.));
        }

        #[test]
        fn autobrakes_med_disengage_at_11_on_both_pedal_input() {
            let mut test_bed = test_bed_with()
                .set_cold_dark_inputs()
                .on_the_ground()
                .set_park_brake(false)
                .start_eng1(Ratio::new::<percent>(100.))
                .start_eng2(Ratio::new::<percent>(100.))
                .run_waiting_for(Duration::from_secs(10));

            test_bed = test_bed
                .set_autobrake_med()
                .run_waiting_for(Duration::from_secs(1));

            assert!(test_bed.autobrake_mode() == AutobrakeMode::MED);

            test_bed = test_bed
                .set_deploy_spoilers()
                .run_waiting_for(Duration::from_secs(6));

            assert!(test_bed.autobrake_mode() == AutobrakeMode::MED);
            assert!(test_bed.get_brake_left_green_pressure() > Pressure::new::<psi>(1000.));
            assert!(test_bed.get_brake_right_green_pressure() > Pressure::new::<psi>(1000.));

            test_bed = test_bed
                .set_right_brake(Ratio::new::<percent>(15.))
                .run_waiting_for(Duration::from_secs(1))
                .set_right_brake(Ratio::new::<percent>(0.))
                .run_waiting_for(Duration::from_secs(1));

            assert!(test_bed.autobrake_mode() == AutobrakeMode::MED);
            assert!(test_bed.get_brake_left_green_pressure() > Pressure::new::<psi>(1000.));
            assert!(test_bed.get_brake_right_green_pressure() > Pressure::new::<psi>(1000.));

            test_bed = test_bed
                .set_right_brake(Ratio::new::<percent>(15.))
                .set_left_brake(Ratio::new::<percent>(15.))
                .run_waiting_for(Duration::from_secs(1))
                .set_right_brake(Ratio::new::<percent>(0.))
                .set_left_brake(Ratio::new::<percent>(0.))
                .run_waiting_for(Duration::from_secs(1));

            assert!(test_bed.autobrake_mode() == AutobrakeMode::NONE);
            assert!(test_bed.get_brake_left_green_pressure() < Pressure::new::<psi>(50.));
            assert!(test_bed.get_brake_right_green_pressure() < Pressure::new::<psi>(50.));
        }

        #[test]
        fn autobrakes_max_disarm_after_10s_in_flight() {
            let mut test_bed = test_bed_with()
                .set_cold_dark_inputs()
                .on_the_ground()
                .set_park_brake(false)
                .start_eng1(Ratio::new::<percent>(100.))
                .start_eng2(Ratio::new::<percent>(100.))
                .run_waiting_for(Duration::from_secs(10));

            test_bed = test_bed
                .set_autobrake_max()
                .run_waiting_for(Duration::from_secs(1));

            assert!(test_bed.autobrake_mode() == AutobrakeMode::MAX);

            test_bed = test_bed.in_flight().run_waiting_for(Duration::from_secs(6));

            assert!(test_bed.autobrake_mode() == AutobrakeMode::MAX);

            test_bed = test_bed.in_flight().run_waiting_for(Duration::from_secs(6));

            assert!(test_bed.autobrake_mode() == AutobrakeMode::NONE);
        }

        #[test]
        fn controller_blue_epump_activates_when_no_weight_on_center_wheel() {
            let mut test_bed = test_bed_with()
                .engines_off()
                .on_the_ground()
                .set_cold_dark_inputs()
                .run_one_tick();

            assert!(!test_bed.query(|a| a.is_blue_epump_controller_pressurising()));

            test_bed = test_bed.rotates_on_runway().run_one_tick();

            assert!(test_bed.query(|a| a.is_blue_epump_controller_pressurising()));
        }

        #[test]
        fn controller_blue_epump_split_engine_states() {
            let mut test_bed = test_bed_with()
                .engines_off()
                .on_the_ground()
                .set_cold_dark_inputs()
                .run_one_tick();

            assert!(!test_bed.query(|a| a.is_blue_epump_controller_pressurising()));

            test_bed = test_bed
                .start_eng1(Ratio::new::<percent>(65.))
                .run_one_tick();

            assert!(test_bed.query(|a| a.is_blue_epump_controller_pressurising()));

            test_bed = test_bed
                .start_eng2(Ratio::new::<percent>(65.))
                .stop_eng1()
                .run_one_tick();

            assert!(test_bed.query(|a| a.is_blue_epump_controller_pressurising()));
        }

        #[test]
        fn controller_blue_epump_on_off_engines() {
            let mut test_bed = test_bed_with()
                .engines_off()
                .on_the_ground()
                .set_cold_dark_inputs()
                .start_eng1(Ratio::new::<percent>(65.))
                .start_eng2(Ratio::new::<percent>(65.))
                .run_one_tick();

            assert!(test_bed.query(|a| a.is_blue_epump_controller_pressurising()));

            test_bed = test_bed.stop_eng1().stop_eng2().run_one_tick();

            assert!(!test_bed.query(|a| a.is_blue_epump_controller_pressurising()));
        }

        #[test]
        fn controller_blue_epump_override() {
            let mut test_bed = test_bed_with()
                .engines_off()
                .on_the_ground()
                .set_cold_dark_inputs()
                .press_blue_epump_override_button_once()
                .run_one_tick();

            assert!(test_bed.query(|a| a.is_blue_epump_controller_pressurising()));

            test_bed = test_bed
                .press_blue_epump_override_button_once()
                .run_one_tick();

            assert!(!test_bed.query(|a| a.is_blue_epump_controller_pressurising()));
        }

        #[test]
        fn controller_blue_epump_override_without_power_shall_not_run_blue_pump() {
            let mut test_bed = test_bed_with()
                .engines_off()
                .on_the_ground()
                .set_cold_dark_inputs()
                .start_eng1(Ratio::new::<percent>(65.))
                .run_one_tick();

            assert!(test_bed.query(|a| a.is_blue_epump_controller_pressurising()));

            test_bed = test_bed.dc_ess_lost().run_one_tick();

            assert!(!test_bed.query(|a| a.is_blue_epump_controller_pressurising()));
        }

        #[test]
        fn controller_yellow_epump_is_activated_by_overhead_button() {
            let mut test_bed = test_bed_with()
                .engines_off()
                .on_the_ground()
                .set_cold_dark_inputs()
                .run_one_tick();

            assert!(!test_bed.query(|a| a.is_yellow_epump_controller_pressurising()));

            test_bed = test_bed.set_yellow_e_pump(false).run_one_tick();

            assert!(test_bed.query(|a| a.is_yellow_epump_controller_pressurising()));

            test_bed = test_bed.set_yellow_e_pump(true).run_one_tick();

            assert!(!test_bed.query(|a| a.is_yellow_epump_controller_pressurising()));
        }

        #[test]
        fn controller_yellow_epump_unpowered_cant_command_pump() {
            let mut test_bed = test_bed_with()
                .engines_off()
                .on_the_ground()
                .set_cold_dark_inputs()
                .set_yellow_e_pump(false)
                .run_one_tick();

            assert!(test_bed.query(|a| a.is_yellow_epump_controller_pressurising()));

            test_bed = test_bed.dc_bus_2_lost().run_one_tick();

            assert!(!test_bed.query(|a| a.is_yellow_epump_controller_pressurising()));
        }

        #[test]
        fn controller_yellow_epump_can_operate_from_cargo_door_without_main_control_power_bus() {
            let mut test_bed = test_bed_with()
                .engines_off()
                .on_the_ground()
                .set_cold_dark_inputs()
                .run_one_tick();

            assert!(!test_bed.query(|a| a.is_cargo_powering_yellow_epump()));

            test_bed = test_bed
                .dc_ground_service_lost()
                .open_fwd_cargo_door()
                .run_waiting_for(
                    Duration::from_secs(1) + A320DoorController::DELAY_UNLOCK_TO_HYDRAULIC_CONTROL,
                );

            assert!(test_bed.query(|a| a.is_cargo_powering_yellow_epump()));
        }

        #[test]
        fn controller_engine_driven_pump1_overhead_button_logic_with_eng_on() {
            let mut test_bed = test_bed_with()
                .engines_off()
                .on_the_ground()
                .set_cold_dark_inputs()
                .run_one_tick();

            assert!(test_bed.query(|a| a.is_edp1_green_pump_controller_pressurising()));

            test_bed = test_bed
                .start_eng1(Ratio::new::<percent>(65.))
                .run_one_tick();
            assert!(test_bed.query(|a| a.is_edp1_green_pump_controller_pressurising()));

            test_bed = test_bed.set_green_ed_pump(false).run_one_tick();
            assert!(!test_bed.query(|a| a.is_edp1_green_pump_controller_pressurising()));

            test_bed = test_bed.set_green_ed_pump(true).run_one_tick();
            assert!(test_bed.query(|a| a.is_edp1_green_pump_controller_pressurising()));
        }

        #[test]
        fn controller_engine_driven_pump1_fire_overhead_released_stops_pump() {
            let mut test_bed = test_bed_with()
                .engines_off()
                .on_the_ground()
                .set_cold_dark_inputs()
                .start_eng1(Ratio::new::<percent>(65.))
                .start_eng2(Ratio::new::<percent>(65.))
                .run_one_tick();

            assert!(test_bed.query(|a| a.is_edp1_green_pump_controller_pressurising()));

            test_bed = test_bed.set_eng1_fire_button(true).run_one_tick();
            assert!(!test_bed.query(|a| a.is_edp1_green_pump_controller_pressurising()));
        }

        #[test]
        fn controller_engine_driven_pump2_overhead_button_logic_with_eng_on() {
            let mut test_bed = test_bed_with()
                .engines_off()
                .on_the_ground()
                .set_cold_dark_inputs()
                .run_one_tick();

            assert!(test_bed.query(|a| a.is_edp2_yellow_pump_controller_pressurising()));

            test_bed = test_bed
                .start_eng2(Ratio::new::<percent>(65.))
                .run_one_tick();
            assert!(test_bed.query(|a| a.is_edp2_yellow_pump_controller_pressurising()));

            test_bed = test_bed.set_yellow_ed_pump(false).run_one_tick();
            assert!(!test_bed.query(|a| a.is_edp2_yellow_pump_controller_pressurising()));

            test_bed = test_bed.set_yellow_ed_pump(true).run_one_tick();
            assert!(test_bed.query(|a| a.is_edp2_yellow_pump_controller_pressurising()));
        }

        #[test]
        fn controller_engine_driven_pump2_fire_overhead_released_stops_pump() {
            let mut test_bed = test_bed_with()
                .engines_off()
                .on_the_ground()
                .set_cold_dark_inputs()
                .start_eng1(Ratio::new::<percent>(65.))
                .start_eng2(Ratio::new::<percent>(65.))
                .run_one_tick();

            assert!(test_bed.query(|a| a.is_edp2_yellow_pump_controller_pressurising()));

            test_bed = test_bed.set_eng2_fire_button(true).run_one_tick();
            assert!(!test_bed.query(|a| a.is_edp2_yellow_pump_controller_pressurising()));
        }

        #[test]
        fn controller_ptu_on_off_with_overhead_pushbutton() {
            let mut test_bed = test_bed_with()
                .engines_off()
                .on_the_ground()
                .set_cold_dark_inputs()
                .run_one_tick();

            assert!(test_bed.query(|a| a.is_ptu_controller_activating_ptu()));

            test_bed = test_bed.set_ptu_state(false).run_one_tick();

            assert!(!test_bed.query(|a| a.is_ptu_controller_activating_ptu()));

            test_bed = test_bed.set_ptu_state(true).run_one_tick();

            assert!(test_bed.query(|a| a.is_ptu_controller_activating_ptu()));
        }

        #[test]
        fn controller_ptu_off_when_cargo_door_is_moved() {
            let mut test_bed = test_bed_with()
                .engines_off()
                .on_the_ground()
                .set_cold_dark_inputs()
                .run_one_tick();

            assert!(test_bed.query(|a| a.is_ptu_controller_activating_ptu()));

            test_bed = test_bed.open_fwd_cargo_door().run_waiting_for(
                Duration::from_secs(1) + A320DoorController::DELAY_UNLOCK_TO_HYDRAULIC_CONTROL,
            );

            assert!(!test_bed.query(|a| a.is_ptu_controller_activating_ptu()));

            // Ptu should reactivate after door fully opened + 40s
            test_bed = test_bed.run_waiting_for(Duration::from_secs(25) + Duration::from_secs(41));

            assert!(test_bed.query(|a| a.is_ptu_controller_activating_ptu()));
        }

        #[test]
        fn controller_ptu_disabled_when_tug_attached() {
            let mut test_bed = test_bed_with()
                .engines_off()
                .on_the_ground()
                .set_cold_dark_inputs()
                .run_one_tick();

            assert!(test_bed.query(|a| a.is_ptu_controller_activating_ptu()));

            test_bed = test_bed
                .start_eng1(Ratio::new::<percent>(65.))
                .set_park_brake(false)
                .run_one_tick();

            assert!(test_bed.query(|a| a.is_ptu_controller_activating_ptu()));

            test_bed = test_bed.set_pushback_state(true).run_one_tick();

            assert!(!test_bed.query(|a| a.is_ptu_controller_activating_ptu()));

            // Ptu should reactivate after 15ish seconds
            test_bed = test_bed
                .set_pushback_state(false)
                .run_waiting_for(Duration::from_secs(16));

            assert!(test_bed.query(|a| a.is_ptu_controller_activating_ptu()));
        }

        #[test]
        fn rat_does_not_deploy_on_ground_at_eng_off() {
            let mut test_bed = test_bed_with()
                .set_cold_dark_inputs()
                .on_the_ground()
                .start_eng1(Ratio::new::<percent>(80.))
                .start_eng2(Ratio::new::<percent>(80.))
                .run_waiting_for(Duration::from_secs(10));

            assert!(test_bed.is_blue_pressurised());
            assert!(test_bed.get_rat_position() <= 0.);
            assert!(test_bed.get_rat_rpm() <= 1.);

            test_bed = test_bed
                .ac_bus_1_lost()
                .ac_bus_2_lost()
                .run_waiting_for(Duration::from_secs(2));

            // RAT has not deployed
            assert!(test_bed.get_rat_position() <= 0.);
            assert!(test_bed.get_rat_rpm() <= 1.);
        }

        #[test]
        fn rat_deploys_on_both_ac_lost() {
            let mut test_bed = test_bed_with()
                .set_cold_dark_inputs()
                .in_flight()
                .start_eng1(Ratio::new::<percent>(80.))
                .start_eng2(Ratio::new::<percent>(80.))
                .run_waiting_for(Duration::from_secs(10));

            assert!(!test_bed.rat_deploy_commanded());

            test_bed = test_bed
                .ac_bus_1_lost()
                .run_waiting_for(Duration::from_secs(2));

            assert!(!test_bed.rat_deploy_commanded());

            // Now all AC off should deploy RAT in flight
            test_bed = test_bed
                .ac_bus_1_lost()
                .ac_bus_2_lost()
                .run_waiting_for(Duration::from_secs(2));

            assert!(test_bed.rat_deploy_commanded());
        }

        #[test]
        fn blue_epump_unavailable_if_unpowered() {
            let mut test_bed = test_bed_with()
                .engines_off()
                .on_the_ground()
                .set_cold_dark_inputs()
                .run_one_tick();

            test_bed = test_bed
                .start_eng2(Ratio::new::<percent>(80.))
                .run_waiting_for(Duration::from_secs(10));

            // Blue epump working
            assert!(test_bed.is_blue_pressurised());

            test_bed = test_bed
                .ac_bus_2_lost()
                .run_waiting_for(Duration::from_secs(25));

            // Blue epump still working as it's not plugged on AC2
            assert!(test_bed.is_blue_pressurised());

            test_bed = test_bed
                .ac_bus_1_lost()
                .run_waiting_for(Duration::from_secs(25));

            // Blue epump has stopped
            assert!(!test_bed.is_blue_pressurised());
        }

        #[test]
        fn yellow_epump_unavailable_if_unpowered() {
            let mut test_bed = test_bed_with()
                .engines_off()
                .on_the_ground()
                .set_cold_dark_inputs()
                .run_one_tick();

            test_bed = test_bed
                .set_yellow_e_pump(false)
                .run_waiting_for(Duration::from_secs(10));

            // Yellow epump working
            assert!(test_bed.is_yellow_pressurised());

            test_bed = test_bed
                .ac_bus_2_lost()
                .ac_bus_1_lost()
                .run_waiting_for(Duration::from_secs(25));

            // Yellow epump still working as not plugged on AC2 or AC1
            assert!(test_bed.is_yellow_pressurised());

            test_bed = test_bed
                .ac_ground_service_lost()
                .run_waiting_for(Duration::from_secs(25));

            // Yellow epump has stopped
            assert!(!test_bed.is_yellow_pressurised());
        }

        #[test]
        fn flaps_and_slats_declare_moving() {
            let mut test_bed = test_bed_with()
                .engines_off()
                .on_the_ground()
                .set_cold_dark_inputs()
                .run_one_tick();

            test_bed = test_bed
                .set_yellow_e_pump(false)
                .set_ptu_state(false)
                .set_flaps_handle_position(4)
                .run_waiting_for(Duration::from_secs(5));

            // Only yellow press so only flaps can move
            assert!(test_bed.is_flaps_moving());
            assert!(!test_bed.is_slats_moving());

            // Now slats can move through ptu
            test_bed = test_bed
                .set_ptu_state(true)
                .run_waiting_for(Duration::from_secs(5));

            assert!(test_bed.is_flaps_moving());
            assert!(test_bed.is_slats_moving());
        }

        #[test]
        fn yellow_epump_can_deploy_flaps_and_slats() {
            let mut test_bed = test_bed_with()
                .engines_off()
                .on_the_ground()
                .set_cold_dark_inputs()
                .run_one_tick();

            test_bed = test_bed
                .set_yellow_e_pump(false)
                .run_waiting_for(Duration::from_secs(10));

            // Yellow epump working
            assert!(test_bed.is_yellow_pressurised());

            test_bed = test_bed
                .set_flaps_handle_position(4)
                .run_waiting_for(Duration::from_secs(80));

            assert!(test_bed.get_flaps_left_position_percent() > 99.);
            assert!(test_bed.get_flaps_right_position_percent() > 99.);
            assert!(test_bed.get_slats_left_position_percent() > 99.);
            assert!(test_bed.get_slats_right_position_percent() > 99.);
        }

        #[test]
        fn yellow_epump_no_ptu_can_deploy_flaps_less_33s() {
            let mut test_bed = test_bed_with()
                .engines_off()
                .on_the_ground()
                .set_cold_dark_inputs()
                .set_ptu_state(false)
                .run_one_tick();

            test_bed = test_bed
                .set_yellow_e_pump(false)
                .run_waiting_for(Duration::from_secs(20));

            assert!(test_bed.is_yellow_pressurised());

            test_bed = test_bed
                .set_flaps_handle_position(4)
                .run_waiting_for(Duration::from_secs(32));

            assert!(test_bed.get_flaps_left_position_percent() > 99.);
            assert!(test_bed.get_flaps_right_position_percent() > 99.);
            assert!(test_bed.get_slats_left_position_percent() < 1.);
            assert!(test_bed.get_slats_right_position_percent() < 1.);
        }

        #[test]
        fn blue_epump_can_deploy_slats_in_less_35_s_and_no_flaps() {
            let mut test_bed = test_bed_with()
                .on_the_ground()
                .set_cold_dark_inputs()
                .set_blue_e_pump_ovrd_pressed(true)
                .run_waiting_for(Duration::from_secs(5));

            // Blue epump is on
            assert!(test_bed.is_blue_pressurised());

            test_bed = test_bed
                .set_flaps_handle_position(4)
                .run_waiting_for(Duration::from_secs(35));

            assert!(test_bed.get_flaps_left_position_percent() <= 1.);
            assert!(test_bed.get_flaps_right_position_percent() <= 1.);
            assert!(test_bed.get_slats_left_position_percent() > 99.);
            assert!(test_bed.get_slats_right_position_percent() > 99.);
        }

        #[test]
        fn blue_epump_cannot_deploy_slats_in_less_28_s_and_no_flaps() {
            let mut test_bed = test_bed_with()
                .on_the_ground()
                .set_cold_dark_inputs()
                .set_blue_e_pump_ovrd_pressed(true)
                .run_waiting_for(Duration::from_secs(5));

            // Blue epump is on
            assert!(test_bed.is_blue_pressurised());

            test_bed = test_bed
                .set_flaps_handle_position(4)
                .run_waiting_for(Duration::from_secs(28));

            assert!(test_bed.get_flaps_left_position_percent() <= 1.);
            assert!(test_bed.get_flaps_right_position_percent() <= 1.);
            assert!(test_bed.get_slats_left_position_percent() < 99.);
            assert!(test_bed.get_slats_right_position_percent() < 99.);
        }

        #[test]
        fn yellow_plus_blue_epumps_can_deploy_flaps_and_slats() {
            let mut test_bed = test_bed_with()
                .engines_off()
                .on_the_ground()
                .set_cold_dark_inputs()
                .run_one_tick();

            test_bed = test_bed
                .set_yellow_e_pump(false)
                .set_blue_e_pump_ovrd_pressed(true)
                .run_waiting_for(Duration::from_secs(15));

            assert!(test_bed.is_yellow_pressurised());
            assert!(test_bed.is_blue_pressurised());

            test_bed = test_bed
                .set_flaps_handle_position(4)
                .run_waiting_for(Duration::from_secs(45));

            assert!(test_bed.get_flaps_left_position_percent() > 99.);
            assert!(test_bed.get_flaps_right_position_percent() > 99.);
            assert!(test_bed.get_slats_left_position_percent() > 99.);
            assert!(test_bed.get_slats_right_position_percent() > 99.);
        }

        #[test]
        fn no_pressure_no_flap_slats() {
            let mut test_bed = test_bed_with()
                .on_the_ground()
                .set_cold_dark_inputs()
                .run_waiting_for(Duration::from_secs(5));

            test_bed = test_bed
                .set_flaps_handle_position(4)
                .run_waiting_for(Duration::from_secs(10));

            assert!(test_bed.get_flaps_left_position_percent() <= 1.);
            assert!(test_bed.get_flaps_right_position_percent() <= 1.);
            assert!(test_bed.get_slats_left_position_percent() <= 1.);
            assert!(test_bed.get_slats_right_position_percent() <= 1.);

            assert!(!test_bed.is_slats_moving());
            assert!(!test_bed.is_flaps_moving());
        }

        #[test]
        fn emergency_gen_is_started_on_both_ac_lost_in_flight() {
            let mut test_bed = test_bed_with()
                .set_cold_dark_inputs()
                .in_flight()
                .start_eng1(Ratio::new::<percent>(80.))
                .start_eng2(Ratio::new::<percent>(80.))
                .run_waiting_for(Duration::from_secs(10));

            assert!(!test_bed.is_emergency_gen_at_nominal_speed());

            test_bed = test_bed
                .ac_bus_1_lost()
                .run_waiting_for(Duration::from_secs(2));

            assert!(!test_bed.is_emergency_gen_at_nominal_speed());

            // Now all AC off should deploy RAT in flight
            test_bed = test_bed
                .ac_bus_1_lost()
                .ac_bus_2_lost()
                .run_waiting_for(Duration::from_secs(8));

            assert!(test_bed.is_emergency_gen_at_nominal_speed());
        }

        #[test]
        fn cargo_door_stays_closed_at_init() {
            let mut test_bed = test_bed_with()
                .engines_off()
                .on_the_ground()
                .set_cold_dark_inputs()
                .run_one_tick();

            assert!(test_bed.is_cargo_fwd_door_locked_down());
            assert!(test_bed.cargo_fwd_door_position() == 0.);

            test_bed = test_bed.run_waiting_for(Duration::from_secs_f64(15.));

            assert!(test_bed.is_cargo_fwd_door_locked_down());
            assert!(test_bed.cargo_fwd_door_position() == 0.);
        }

        #[test]
        fn cargo_door_unlocks_when_commanded() {
            let mut test_bed = test_bed_with()
                .engines_off()
                .on_the_ground()
                .set_cold_dark_inputs()
                .run_one_tick();

            assert!(test_bed.is_cargo_fwd_door_locked_down());
            assert!(test_bed.cargo_fwd_door_position() == 0.);

            test_bed = test_bed.run_waiting_for(Duration::from_secs_f64(1.));

            assert!(test_bed.is_cargo_fwd_door_locked_down());
            assert!(test_bed.cargo_fwd_door_position() == 0.);

            test_bed = test_bed
                .open_fwd_cargo_door()
                .run_waiting_for(Duration::from_secs_f64(1.));

            assert!(!test_bed.is_cargo_fwd_door_locked_down());
            assert!(test_bed.cargo_fwd_door_position() >= 0.);
        }

        #[test]
        fn cargo_door_controller_opens_the_door() {
            let mut test_bed = test_bed_with()
                .engines_off()
                .on_the_ground()
                .set_cold_dark_inputs()
                .run_one_tick();

            assert!(test_bed.is_cargo_fwd_door_locked_down());
            assert!(test_bed.cargo_fwd_door_position() == 0.);

            test_bed = test_bed
                .open_fwd_cargo_door()
                .run_waiting_for(Duration::from_secs_f64(1.));

            assert!(!test_bed.is_cargo_fwd_door_locked_down());

            let current_position_unlocked = test_bed.cargo_fwd_door_position();

            test_bed = test_bed
                .open_fwd_cargo_door()
                .run_waiting_for(A320DoorController::DELAY_UNLOCK_TO_HYDRAULIC_CONTROL);

            assert!(test_bed.cargo_fwd_door_position() > current_position_unlocked);

            test_bed = test_bed
                .open_fwd_cargo_door()
                .run_waiting_for(Duration::from_secs_f64(30.));

            assert!(test_bed.cargo_fwd_door_position() > 0.85);
        }

        #[test]
        fn fwd_cargo_door_controller_opens_fwd_door_only() {
            let mut test_bed = test_bed_with()
                .engines_off()
                .on_the_ground()
                .set_cold_dark_inputs()
                .run_one_tick();

            assert!(test_bed.is_cargo_fwd_door_locked_down());
            assert!(test_bed.cargo_fwd_door_position() == 0.);
            assert!(test_bed.cargo_aft_door_position() == 0.);

            test_bed = test_bed
                .open_fwd_cargo_door()
                .run_waiting_for(Duration::from_secs_f64(30.));

            assert!(test_bed.cargo_fwd_door_position() > 0.85);
            assert!(test_bed.cargo_aft_door_position() == 0.);
        }

        #[test]
        fn cargo_door_opened_uses_correct_reservoir_amount() {
            let mut test_bed = test_bed_with()
                .engines_off()
                .on_the_ground()
                .set_cold_dark_inputs()
                .set_yellow_e_pump(false)
                .set_ptu_state(false)
                .run_waiting_for(Duration::from_secs_f64(20.));

            assert!(test_bed.is_cargo_fwd_door_locked_down());
            assert!(test_bed.is_yellow_pressurised());

            let pressurised_yellow_level_door_closed = test_bed.get_yellow_reservoir_volume();

            test_bed = test_bed
                .open_fwd_cargo_door()
                .run_waiting_for(Duration::from_secs_f64(40.));

            assert!(!test_bed.is_cargo_fwd_door_locked_down());
            assert!(test_bed.cargo_fwd_door_position() > 0.85);

            let pressurised_yellow_level_door_opened = test_bed.get_yellow_reservoir_volume();

            let volume_used_liter = (pressurised_yellow_level_door_closed
                - pressurised_yellow_level_door_opened)
                .get::<liter>();

            // For one cargo door we expect losing between 0.6 to 0.8 liter of fluid into the two actuators
            assert!((0.6..=0.8).contains(&volume_used_liter));
        }

        #[test]
        fn cargo_door_controller_closes_the_door() {
            let mut test_bed = test_bed_with()
                .engines_off()
                .on_the_ground()
                .set_cold_dark_inputs()
                .run_one_tick();

            test_bed = test_bed
                .open_fwd_cargo_door()
                .run_waiting_for(Duration::from_secs_f64(30.));

            assert!(!test_bed.is_cargo_fwd_door_locked_down());
            assert!(test_bed.cargo_fwd_door_position() > 0.85);

            test_bed = test_bed
                .close_fwd_cargo_door()
                .run_waiting_for(Duration::from_secs_f64(60.));

            assert!(test_bed.is_cargo_fwd_door_locked_down());
            assert!(test_bed.cargo_fwd_door_position() <= 0.);
        }

        #[test]
        fn cargo_door_controller_closes_the_door_after_yellow_pump_auto_shutdown() {
            let mut test_bed = test_bed_with()
                .engines_off()
                .on_the_ground()
                .set_cold_dark_inputs()
                .run_one_tick();

            test_bed = test_bed
                .open_fwd_cargo_door()
                .run_waiting_for(Duration::from_secs_f64(30.));

            assert!(!test_bed.is_cargo_fwd_door_locked_down());
            assert!(test_bed.cargo_fwd_door_position() > 0.85);

            test_bed = test_bed.run_waiting_for(Duration::from_secs_f64(30.));

            assert!(!test_bed.is_yellow_pressurised());

            test_bed = test_bed
                .close_fwd_cargo_door()
                .run_waiting_for(Duration::from_secs_f64(30.));

            assert!(test_bed.is_cargo_fwd_door_locked_down());
            assert!(test_bed.cargo_fwd_door_position() <= 0.);
        }

        #[test]
        fn nose_steering_responds_to_tiller_demand_if_yellow_pressure_and_engines() {
            let mut test_bed = test_bed_with()
                .engines_off()
                .on_the_ground()
                .set_cold_dark_inputs()
                .set_yellow_e_pump(false)
                .start_eng1(Ratio::new::<percent>(80.))
                .start_eng2(Ratio::new::<percent>(80.))
                .run_one_tick();

            test_bed = test_bed
                .set_tiller_demand(Ratio::new::<ratio>(1.))
                .run_waiting_for(Duration::from_secs_f64(5.));

            assert!(test_bed.nose_steering_position().get::<degree>() >= 73.9);
            assert!(test_bed.nose_steering_position().get::<degree>() <= 74.1);

            test_bed = test_bed
                .set_tiller_demand(Ratio::new::<ratio>(-1.))
                .run_waiting_for(Duration::from_secs_f64(10.));

            assert!(test_bed.nose_steering_position().get::<degree>() <= -73.9);
            assert!(test_bed.nose_steering_position().get::<degree>() >= -74.1);
        }

        #[test]
        fn nose_steering_does_not_move_if_yellow_pressure_but_no_engine() {
            let mut test_bed = test_bed_with()
                .engines_off()
                .on_the_ground()
                .set_cold_dark_inputs()
                .set_yellow_e_pump(false)
                .run_one_tick();

            test_bed = test_bed
                .set_tiller_demand(Ratio::new::<ratio>(1.))
                .run_waiting_for(Duration::from_secs_f64(5.));

            assert!(test_bed.nose_steering_position().get::<degree>() <= 0.1);
            assert!(test_bed.nose_steering_position().get::<degree>() >= -0.1);

            test_bed = test_bed
                .set_tiller_demand(Ratio::new::<ratio>(-1.))
                .run_waiting_for(Duration::from_secs_f64(10.));

            assert!(test_bed.nose_steering_position().get::<degree>() <= 0.1);
            assert!(test_bed.nose_steering_position().get::<degree>() >= -0.1);
        }

        #[test]
        fn nose_steering_does_not_move_when_a_skid_off() {
            let mut test_bed = test_bed_with()
                .engines_off()
                .on_the_ground()
                .set_cold_dark_inputs()
                .set_yellow_e_pump(false)
                .start_eng1(Ratio::new::<percent>(80.))
                .start_eng2(Ratio::new::<percent>(80.))
                .set_anti_skid(false)
                .run_one_tick();

            test_bed = test_bed
                .set_tiller_demand(Ratio::new::<ratio>(1.))
                .run_waiting_for(Duration::from_secs_f64(5.));

            assert!(test_bed.nose_steering_position().get::<degree>() >= -0.1);
            assert!(test_bed.nose_steering_position().get::<degree>() <= 0.1);
        }

        #[test]
        fn nose_steering_centers_itself_when_a_skid_off() {
            let mut test_bed = test_bed_with()
                .engines_off()
                .on_the_ground()
                .set_cold_dark_inputs()
                .set_yellow_e_pump(false)
                .start_eng1(Ratio::new::<percent>(80.))
                .start_eng2(Ratio::new::<percent>(80.))
                .set_anti_skid(true)
                .run_one_tick();

            test_bed = test_bed
                .set_tiller_demand(Ratio::new::<ratio>(1.))
                .run_waiting_for(Duration::from_secs_f64(5.));

            assert!(test_bed.nose_steering_position().get::<degree>() >= 70.);

            test_bed = test_bed
                .set_tiller_demand(Ratio::new::<ratio>(1.))
                .set_anti_skid(false)
                .run_waiting_for(Duration::from_secs_f64(5.));

            assert!(test_bed.nose_steering_position().get::<degree>() <= 0.1);
            assert!(test_bed.nose_steering_position().get::<degree>() >= -0.1);
        }

        #[test]
        fn nose_steering_responds_to_autopilot_demand() {
            let mut test_bed = test_bed_with()
                .engines_off()
                .on_the_ground()
                .set_cold_dark_inputs()
                .start_eng1(Ratio::new::<percent>(80.))
                .start_eng2(Ratio::new::<percent>(80.))
                .run_one_tick();

            test_bed = test_bed
                .set_autopilot_steering_demand(Ratio::new::<ratio>(1.5))
                .run_waiting_for(Duration::from_secs_f64(2.));

            assert!(test_bed.nose_steering_position().get::<degree>() >= 5.9);
            assert!(test_bed.nose_steering_position().get::<degree>() <= 6.1);

            test_bed = test_bed
                .set_autopilot_steering_demand(Ratio::new::<ratio>(-1.8))
                .run_waiting_for(Duration::from_secs_f64(4.));

            assert!(test_bed.nose_steering_position().get::<degree>() <= -5.9);
            assert!(test_bed.nose_steering_position().get::<degree>() >= -6.1);
        }

        #[test]
        fn ptu_pressurise_green_from_yellow_edp() {
            let mut test_bed = test_bed_with()
                .set_cold_dark_inputs()
                .on_the_ground()
                .start_eng2(Ratio::new::<percent>(60.))
                .set_park_brake(false)
                .set_ptu_state(false)
                .run_waiting_for(Duration::from_secs(25));

            assert!(!test_bed.is_ptu_enabled());

            test_bed = test_bed
                .set_ptu_state(true)
                .run_waiting_for(Duration::from_secs(10));

            // Now we should have pressure in yellow and green
            assert!(test_bed.is_green_pressurised());
            assert!(test_bed.green_pressure() > Pressure::new::<psi>(2000.));
            assert!(test_bed.green_pressure() < Pressure::new::<psi>(3100.));

            assert!(test_bed.is_yellow_pressurised());
            assert!(test_bed.yellow_pressure() > Pressure::new::<psi>(2000.));
            assert!(test_bed.yellow_pressure() < Pressure::new::<psi>(3100.));
        }

        #[test]
        fn ptu_pressurise_yellow_from_green_edp() {
            let mut test_bed = test_bed_with()
                .set_cold_dark_inputs()
                .on_the_ground()
                .start_eng1(Ratio::new::<percent>(60.))
                .set_park_brake(false)
                .set_ptu_state(false)
                .run_waiting_for(Duration::from_secs(25));

            assert!(!test_bed.is_ptu_enabled());

            test_bed = test_bed
                .set_ptu_state(true)
                .run_waiting_for(Duration::from_secs(25));

            // Now we should have pressure in yellow and green
            assert!(test_bed.is_green_pressurised());
            assert!(test_bed.green_pressure() > Pressure::new::<psi>(2000.));
            assert!(test_bed.green_pressure() < Pressure::new::<psi>(3100.));

            assert!(test_bed.is_yellow_pressurised());
            assert!(test_bed.yellow_pressure() > Pressure::new::<psi>(2000.));
            assert!(test_bed.yellow_pressure() < Pressure::new::<psi>(3100.));
        }

        #[test]
        fn yellow_epump_has_cavitation_at_low_air_press() {
            let mut test_bed = test_bed_with()
                .engines_off()
                .on_the_ground()
                .set_cold_dark_inputs()
                .set_ptu_state(false)
                .run_one_tick();

            test_bed = test_bed
                .air_press_nominal()
                .set_yellow_e_pump(false)
                .run_waiting_for(Duration::from_secs_f64(10.));

            assert!(test_bed.yellow_pressure().get::<psi>() > 2900.);

            test_bed = test_bed
                .air_press_low()
                .run_waiting_for(Duration::from_secs_f64(10.));

            assert!(test_bed.yellow_pressure().get::<psi>() < 2000.);
        }

        #[test]
        fn low_air_press_fault_causes_ptu_fault() {
            let mut test_bed = test_bed_with()
                .engines_off()
                .on_the_ground()
                .set_cold_dark_inputs()
                .start_eng1(Ratio::new::<percent>(80.))
                .start_eng2(Ratio::new::<percent>(80.))
                .run_waiting_for(Duration::from_millis(500));

            assert!(!test_bed.ptu_has_fault());
            assert!(!test_bed.green_edp_has_fault());
            assert!(!test_bed.yellow_edp_has_fault());

            test_bed = test_bed
                .air_press_low()
                .run_waiting_for(Duration::from_secs_f64(10.));

            assert!(test_bed.green_edp_has_fault());
            assert!(test_bed.yellow_edp_has_fault());
            assert!(test_bed.ptu_has_fault());
        }

        #[test]
        fn low_air_press_fault_causes_yellow_blue_epump_fault() {
            let mut test_bed = test_bed_with()
                .engines_off()
                .on_the_ground()
                .set_cold_dark_inputs()
                .start_eng1(Ratio::new::<percent>(80.))
                .start_eng2(Ratio::new::<percent>(80.))
                .run_waiting_for(Duration::from_millis(5000));

            assert!(!test_bed.blue_epump_has_fault());
            assert!(!test_bed.yellow_epump_has_fault());

            test_bed = test_bed
                .air_press_low()
                .run_waiting_for(Duration::from_secs_f64(10.));

            // Blue pump is on but yellow is off: only blue fault expected
            assert!(test_bed.blue_epump_has_fault());
            assert!(!test_bed.yellow_epump_has_fault());

            test_bed = test_bed
                .set_yellow_e_pump(false)
                .run_waiting_for(Duration::from_secs_f64(10.));

            assert!(test_bed.yellow_epump_has_fault());
        }

        #[test]
        fn ailerons_are_dropped_down_in_cold_and_dark() {
            let mut test_bed = test_bed_with()
                .engines_off()
                .on_the_ground()
                .set_cold_dark_inputs()
                .run_one_tick();

            assert!(test_bed.get_left_aileron_position().get::<ratio>() < 0.1);
            assert!(test_bed.get_right_aileron_position().get::<ratio>() < 0.1);
        }

        #[test]
        fn ailerons_do_not_respond_in_cold_and_dark() {
            let mut test_bed = test_bed_with()
                .engines_off()
                .on_the_ground()
                .set_cold_dark_inputs()
                .run_one_tick();

            test_bed = test_bed
                .set_ailerons_left_turn()
                .run_waiting_for(Duration::from_secs_f64(2.));

            assert!(test_bed.get_left_aileron_position().get::<ratio>() < 0.1);
            assert!(test_bed.get_right_aileron_position().get::<ratio>() < 0.1);

            test_bed = test_bed
                .set_ailerons_right_turn()
                .run_waiting_for(Duration::from_secs_f64(2.));

            assert!(test_bed.get_left_aileron_position().get::<ratio>() < 0.1);
            assert!(test_bed.get_right_aileron_position().get::<ratio>() < 0.1);
        }

        #[test]
        fn ailerons_do_not_respond_if_only_yellow_pressure() {
            let mut test_bed = test_bed_with()
                .engines_off()
                .on_the_ground()
                .set_cold_dark_inputs()
                .set_ptu_state(false)
                .set_yellow_e_pump(false)
                .run_one_tick();

            test_bed = test_bed
                .set_ailerons_left_turn()
                .run_waiting_for(Duration::from_secs_f64(5.));

            assert!(test_bed.is_yellow_pressurised());
            assert!(!test_bed.is_green_pressurised());
            assert!(test_bed.get_left_aileron_position().get::<ratio>() < 0.1);
            assert!(test_bed.get_right_aileron_position().get::<ratio>() < 0.1);
        }

        #[test]
        fn ailerons_respond_if_green_pressure() {
            let mut test_bed = test_bed_with()
                .engines_off()
                .on_the_ground()
                .set_cold_dark_inputs()
                .set_ptu_state(true)
                .set_yellow_e_pump(false)
                .run_one_tick();

            test_bed = test_bed
                .set_ailerons_left_turn()
                .run_waiting_for(Duration::from_secs_f64(5.));

            assert!(test_bed.is_yellow_pressurised());
            assert!(test_bed.is_green_pressurised());
            assert!(test_bed.get_left_aileron_position().get::<ratio>() > 0.9);
            assert!(test_bed.get_right_aileron_position().get::<ratio>() < 0.1);

            test_bed = test_bed
                .set_ailerons_right_turn()
                .run_waiting_for(Duration::from_secs_f64(5.));

            assert!(test_bed.is_yellow_pressurised());
            assert!(test_bed.is_green_pressurised());
            assert!(test_bed.get_left_aileron_position().get::<ratio>() < 0.1);
            assert!(test_bed.get_right_aileron_position().get::<ratio>() > 0.9);
        }

        #[test]
        fn ailerons_droop_down_after_pressure_is_off() {
            let mut test_bed = test_bed_with()
                .engines_off()
                .on_the_ground()
                .set_cold_dark_inputs()
                .set_ptu_state(true)
                .set_yellow_e_pump(false)
                .run_one_tick();

            test_bed = test_bed.run_waiting_for(Duration::from_secs_f64(5.));

            assert!(test_bed.is_yellow_pressurised());
            assert!(test_bed.is_green_pressurised());
            assert!(test_bed.get_left_aileron_position().get::<ratio>() > 0.4);
            assert!(test_bed.get_right_aileron_position().get::<ratio>() > 0.4);

            test_bed = test_bed
                .set_ptu_state(false)
                .set_yellow_e_pump(true)
                .run_waiting_for(Duration::from_secs_f64(60.));

            assert!(!test_bed.is_yellow_pressurised());
            assert!(!test_bed.is_green_pressurised());
            assert!(test_bed.get_left_aileron_position().get::<ratio>() < 0.1);
            assert!(test_bed.get_right_aileron_position().get::<ratio>() < 0.1);
        }
    }
}<|MERGE_RESOLUTION|>--- conflicted
+++ resolved
@@ -409,13 +409,8 @@
     nose_steering: SteeringActuator,
 
     core_hydraulic_updater: FixedStepLoop,
-<<<<<<< HEAD
-    physics_updater: MaxFixedStepLoop,
-    flight_controls_updater: MaxFixedStepLoop,
-=======
     physics_updater: MaxStepLoop,
     flight_controls_updater: MaxStepLoop,
->>>>>>> c0a397c2
 
     brake_steer_computer: A320HydraulicBrakeSteerComputerUnit,
 
@@ -535,13 +530,8 @@
             ),
 
             core_hydraulic_updater: FixedStepLoop::new(Self::HYDRAULIC_SIM_TIME_STEP),
-<<<<<<< HEAD
-            physics_updater: MaxFixedStepLoop::new(Self::HYDRAULIC_SIM_MAX_TIME_STEP_MILLISECONDS),
-            flight_controls_updater: MaxFixedStepLoop::new(
-=======
             physics_updater: MaxStepLoop::new(Self::HYDRAULIC_SIM_MAX_TIME_STEP_MILLISECONDS),
             flight_controls_updater: MaxStepLoop::new(
->>>>>>> c0a397c2
                 Self::HYDRAULIC_SIM_FLIGHT_CONTROLS_MAX_TIME_STEP_MILLISECONDS,
             ),
 

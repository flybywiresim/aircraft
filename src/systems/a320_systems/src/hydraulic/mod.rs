use nalgebra::Vector3;

use std::time::Duration;
use uom::si::{
    acceleration::meter_per_second_squared,
    angle::{degree, radian},
    angular_velocity::{radian_per_second, revolution_per_minute},
    electric_current::ampere,
    f64::*,
    length::meter,
    mass::kilogram,
    pressure::psi,
    ratio::{percent, ratio},
    velocity::knot,
    volume::{cubic_inch, gallon, liter},
    volume_rate::gallon_per_second,
};

use systems::{
    engine::Engine,
    hydraulic::{
        aerodynamic_model::AerodynamicModel,
        brake_circuit::{
            AutobrakeDecelerationGovernor, AutobrakeMode, AutobrakePanel, BrakeCircuit,
            BrakeCircuitController,
        },
        electrical_generator::{GeneratorControlUnit, HydraulicGeneratorMotor},
        flap_slat::FlapSlatAssembly,
        landing_gear::{GearGravityExtension, GearSystemController, HydraulicGearSystem},
        linear_actuator::{
            Actuator, BoundedLinearLength, HydraulicAssemblyController,
            HydraulicLinearActuatorAssembly, LinearActuatedRigidBodyOnHingeAxis, LinearActuator,
            LinearActuatorMode,
        },
        nose_steering::{
            Pushback, SteeringActuator, SteeringAngleLimiter, SteeringController,
            SteeringRatioToAngle,
        },
        pumps::PumpCharacteristics,
        ElectricPump, EngineDrivenPump, HydraulicCircuit, HydraulicCircuitController,
        HydraulicPressureSensors, PressureSwitch, PressureSwitchType, PumpController,
        RamAirTurbine, RamAirTurbineController, Reservoir,
    },
    landing_gear::{GearSystemSensors, LandingGearControlInterfaceUnitSet},
    overhead::{
        AutoOffFaultPushButton, AutoOnFaultPushButton, MomentaryOnPushButton, MomentaryPushButton,
    },
    shared::{
        interpolation,
        low_pass_filter::LowPassFilter,
        random_from_range,
        update_iterator::{FixedStepLoop, MaxStepLoop},
        AdirsDiscreteOutputs, DelayedFalseLogicGate, DelayedPulseTrueLogicGate,
        DelayedTrueLogicGate, ElectricalBusType, ElectricalBuses, EmergencyElectricalRatPushButton,
        EmergencyElectricalState, EmergencyGeneratorPower, EngineFirePushButtons, GearWheel,
        HydraulicColor, HydraulicGeneratorControlUnit, LandingGearHandle, LgciuInterface,
        LgciuWeightOnWheels, ReservoirAirPressure, SectionPressure,
    },
    simulation::{
        InitContext, Read, Reader, SimulationElement, SimulationElementVisitor, SimulatorReader,
        SimulatorWriter, StartState, UpdateContext, VariableIdentifier, Write,
    },
};

mod flaps_computer;
use flaps_computer::SlatFlapComplex;

#[cfg(test)]
use systems::hydraulic::PressureSwitchState;

struct A320HydraulicReservoirFactory {}
impl A320HydraulicReservoirFactory {
    fn new_green_reservoir(context: &mut InitContext) -> Reservoir {
        let reservoir_offset_when_gear_up = if context.start_gear_down() {
            Volume::new::<gallon>(0.)
        } else {
            Volume::new::<gallon>(-1.3)
        };

        Reservoir::new(
            context,
            HydraulicColor::Green,
            Volume::new::<liter>(23.),
            Volume::new::<liter>(18.),
            Volume::new::<gallon>(3.6) + reservoir_offset_when_gear_up,
            vec![PressureSwitch::new(
                Pressure::new::<psi>(25.),
                Pressure::new::<psi>(22.),
                PressureSwitchType::Relative,
            )],
            Volume::new::<liter>(3.),
        )
    }

    fn new_yellow_reservoir(context: &mut InitContext) -> Reservoir {
        Reservoir::new(
            context,
            HydraulicColor::Yellow,
            Volume::new::<liter>(20.),
            Volume::new::<liter>(18.),
            Volume::new::<gallon>(3.6),
            vec![PressureSwitch::new(
                Pressure::new::<psi>(25.),
                Pressure::new::<psi>(22.),
                PressureSwitchType::Relative,
            )],
            Volume::new::<liter>(3.),
        )
    }
}

pub struct A320HydraulicCircuitFactory {}
impl A320HydraulicCircuitFactory {
    const MIN_PRESS_EDP_SECTION_LO_HYST: f64 = 2740.0;
    const MIN_PRESS_EDP_SECTION_HI_HYST: f64 = 2900.0;
    const MIN_PRESS_PRESSURISED_LO_HYST: f64 = 2740.0;
    const MIN_PRESS_PRESSURISED_HI_HYST: f64 = 2900.0;

    const HYDRAULIC_TARGET_PRESSURE_PSI: f64 = 3000.;

    pub fn new_green_circuit(context: &mut InitContext) -> HydraulicCircuit {
        let reservoir = A320HydraulicReservoirFactory::new_green_reservoir(context);
        HydraulicCircuit::new(
            context,
            HydraulicColor::Green,
            4,
            Ratio::new::<percent>(100.),
            Volume::new::<gallon>(10.),
            reservoir,
            Pressure::new::<psi>(Self::MIN_PRESS_PRESSURISED_LO_HYST),
            Pressure::new::<psi>(Self::MIN_PRESS_PRESSURISED_HI_HYST),
            Pressure::new::<psi>(Self::MIN_PRESS_EDP_SECTION_LO_HYST),
            Pressure::new::<psi>(Self::MIN_PRESS_EDP_SECTION_HI_HYST),
<<<<<<< HEAD
=======
            true,
            false,
            Pressure::new::<psi>(Self::HYDRAULIC_TARGET_PRESSURE_PSI),
        )
    }

    pub fn new_blue_circuit(context: &mut InitContext) -> HydraulicCircuit {
        let reservoir = A320HydraulicReservoirFactory::new_blue_reservoir(context);
        HydraulicCircuit::new(
            context,
            HydraulicColor::Blue,
            1,
            Ratio::new::<percent>(100.),
            Volume::new::<gallon>(8.),
            reservoir,
            Pressure::new::<psi>(Self::MIN_PRESS_PRESSURISED_LO_HYST),
            Pressure::new::<psi>(Self::MIN_PRESS_PRESSURISED_HI_HYST),
            Pressure::new::<psi>(Self::MIN_PRESS_EDP_SECTION_LO_HYST),
            Pressure::new::<psi>(Self::MIN_PRESS_EDP_SECTION_HI_HYST),
>>>>>>> 868c1034
            false,
            false,
            Pressure::new::<psi>(Self::HYDRAULIC_TARGET_PRESSURE_PSI),
        )
    }

    pub fn new_yellow_circuit(context: &mut InitContext) -> HydraulicCircuit {
        let reservoir = A320HydraulicReservoirFactory::new_yellow_reservoir(context);
        HydraulicCircuit::new(
            context,
            HydraulicColor::Yellow,
            4,
            Ratio::new::<percent>(100.),
            Volume::new::<gallon>(10.),
            reservoir,
            Pressure::new::<psi>(Self::MIN_PRESS_PRESSURISED_LO_HYST),
            Pressure::new::<psi>(Self::MIN_PRESS_PRESSURISED_HI_HYST),
            Pressure::new::<psi>(Self::MIN_PRESS_EDP_SECTION_LO_HYST),
            Pressure::new::<psi>(Self::MIN_PRESS_EDP_SECTION_HI_HYST),
            false,
<<<<<<< HEAD
            false,
=======
            true,
            Pressure::new::<psi>(Self::HYDRAULIC_TARGET_PRESSURE_PSI),
>>>>>>> 868c1034
        )
    }
}

struct A320CargoDoorFactory {}
impl A320CargoDoorFactory {
    const FLOW_CONTROL_PROPORTIONAL_GAIN: f64 = 0.05;
    const FLOW_CONTROL_INTEGRAL_GAIN: f64 = 5.;
    const FLOW_CONTROL_FORCE_GAIN: f64 = 200000.;

    fn a320_cargo_door_actuator(
        bounded_linear_length: &impl BoundedLinearLength,
    ) -> LinearActuator {
        LinearActuator::new(
            bounded_linear_length,
            2,
            Length::new::<meter>(0.04422),
            Length::new::<meter>(0.03366),
            VolumeRate::new::<gallon_per_second>(0.01),
            600000.,
            15000.,
            500.,
            1000000.,
            Duration::from_millis(100),
            [1., 1., 1., 1., 1., 1.],
            [0., 0.2, 0.21, 0.79, 0.8, 1.],
            Self::FLOW_CONTROL_PROPORTIONAL_GAIN,
            Self::FLOW_CONTROL_INTEGRAL_GAIN,
            Self::FLOW_CONTROL_FORCE_GAIN,
            false,
        )
    }

    /// Builds a cargo door body for A320 Neo
    fn a320_cargo_door_body(is_locked: bool) -> LinearActuatedRigidBodyOnHingeAxis {
        let size = Vector3::new(100. / 1000., 1855. / 1000., 2025. / 1000.);
        let cg_offset = Vector3::new(0., -size[1] / 2., 0.);

        let control_arm = Vector3::new(-0.1597, -0.1614, 0.);
        let anchor = Vector3::new(-0.7596, -0.086, 0.);
        let axis_direction = Vector3::new(0., 0., 1.);

        LinearActuatedRigidBodyOnHingeAxis::new(
            Mass::new::<kilogram>(130.),
            size,
            cg_offset,
            cg_offset,
            control_arm,
            anchor,
            Angle::new::<degree>(-23.),
            Angle::new::<degree>(136.),
            Angle::new::<degree>(-23.),
            100.,
            is_locked,
            axis_direction,
        )
    }

    /// Builds a cargo door assembly consisting of the door physical rigid body and the hydraulic actuator connected
    /// to it
    fn a320_cargo_door_assembly() -> HydraulicLinearActuatorAssembly<1> {
        let cargo_door_body = Self::a320_cargo_door_body(true);
        let cargo_door_actuator = Self::a320_cargo_door_actuator(&cargo_door_body);
        HydraulicLinearActuatorAssembly::new([cargo_door_actuator], cargo_door_body)
    }

    fn new_a320_cargo_door(context: &mut InitContext, id: &str) -> CargoDoor {
        let assembly = Self::a320_cargo_door_assembly();
        CargoDoor::new(
            context,
            id,
            assembly,
            Self::new_a320_cargo_door_aero_model(),
        )
    }

    fn new_a320_cargo_door_aero_model() -> AerodynamicModel {
        let body = Self::a320_cargo_door_body(false);
        AerodynamicModel::new(
            &body,
            Some(Vector3::new(1., 0., 0.)),
            Some(Vector3::new(0., 0., 1.)),
            Some(Vector3::new(1., 0., 0.)),
            Ratio::new::<ratio>(1.),
        )
    }
}

struct A320AileronFactory {}
impl A320AileronFactory {
    const FLOW_CONTROL_PROPORTIONAL_GAIN: f64 = 0.35;
    const FLOW_CONTROL_INTEGRAL_GAIN: f64 = 5.;
    const FLOW_CONTROL_FORCE_GAIN: f64 = 450000.;

    const MAX_DAMPING_CONSTANT_FOR_SLOW_DAMPING: f64 = 3500000.;

    fn a320_aileron_actuator(bounded_linear_length: &impl BoundedLinearLength) -> LinearActuator {
        let randomized_damping = random_from_range(
            Self::MAX_DAMPING_CONSTANT_FOR_SLOW_DAMPING / 3.,
            Self::MAX_DAMPING_CONSTANT_FOR_SLOW_DAMPING,
        );

        // Aileron actuator real data:
        // Max force of 4700DaN @ 3000psi. Max flow 3.302 US gal/min thus 0.055033333 gal/s
        // This gives a 0.00227225 squared meter of piston surface
        // This gives piston diameter of 0.0537878 meters
        // We use 0 as rod diameter as this is a symmetrical actuator so same surface each side
        LinearActuator::new(
            bounded_linear_length,
            1,
            Length::new::<meter>(0.0537878),
            Length::new::<meter>(0.),
            VolumeRate::new::<gallon_per_second>(0.055),
            80000.,
            1500.,
            5000.,
            randomized_damping,
            Duration::from_millis(300),
            [1., 1., 1., 1., 1., 1.],
            [0., 0.2, 0.21, 0.79, 0.8, 1.],
            Self::FLOW_CONTROL_PROPORTIONAL_GAIN,
            Self::FLOW_CONTROL_INTEGRAL_GAIN,
            Self::FLOW_CONTROL_FORCE_GAIN,
            false,
        )
    }

    /// Builds an aileron control surface body for A320 Neo
    fn a320_aileron_body(init_drooped_down: bool) -> LinearActuatedRigidBodyOnHingeAxis {
        let size = Vector3::new(3.325, 0.16, 0.58);

        // CG at half the size
        let cg_offset = Vector3::new(0., 0., -0.5 * size[2]);
        let aero_center = Vector3::new(0., 0., -0.4 * size[2]);

        let control_arm = Vector3::new(0., -0.0525, 0.);
        let anchor = Vector3::new(0., -0.0525, 0.33);

        let init_position = if init_drooped_down {
            Angle::new::<degree>(-25.)
        } else {
            Angle::new::<degree>(0.)
        };

        LinearActuatedRigidBodyOnHingeAxis::new(
            Mass::new::<kilogram>(24.65),
            size,
            cg_offset,
            aero_center,
            control_arm,
            anchor,
            Angle::new::<degree>(-25.),
            Angle::new::<degree>(50.),
            init_position,
            1.,
            false,
            Vector3::new(1., 0., 0.),
        )
    }

    /// Builds an aileron assembly consisting of the aileron physical rigid body and two hydraulic actuators connected
    /// to it
    fn a320_aileron_assembly(init_drooped_down: bool) -> HydraulicLinearActuatorAssembly<2> {
        let aileron_body = Self::a320_aileron_body(init_drooped_down);

        let aileron_actuator_outward = Self::a320_aileron_actuator(&aileron_body);
        let aileron_actuator_inward = Self::a320_aileron_actuator(&aileron_body);

        HydraulicLinearActuatorAssembly::new(
            [aileron_actuator_outward, aileron_actuator_inward],
            aileron_body,
        )
    }

    fn new_aileron(context: &mut InitContext, id: ActuatorSide) -> AileronAssembly {
        let init_drooped_down = !context.is_in_flight();
        let assembly = Self::a320_aileron_assembly(init_drooped_down);
        AileronAssembly::new(context, id, assembly, Self::new_a320_aileron_aero_model())
    }

    fn new_a320_aileron_aero_model() -> AerodynamicModel {
        let body = Self::a320_aileron_body(true);

        // Aerodynamic object has a little rotation from horizontal direction so that at X°
        // of wing AOA the aileron gets some X°+Y° AOA as the overwing pressure sucks the aileron up
        AerodynamicModel::new(
            &body,
            Some(Vector3::new(0., 1., 0.)),
            Some(Vector3::new(0., 0.208, 0.978)),
            Some(Vector3::new(0., 0.978, -0.208)),
            Ratio::new::<ratio>(1.),
        )
    }
}

struct A320SpoilerFactory {}
impl A320SpoilerFactory {
    const FLOW_CONTROL_PROPORTIONAL_GAIN: f64 = 0.15;
    const FLOW_CONTROL_INTEGRAL_GAIN: f64 = 2.;
    const FLOW_CONTROL_FORCE_GAIN: f64 = 450000.;

    const MAX_DAMPING_CONSTANT_FOR_SLOW_DAMPING: f64 = 400000.;

    const MAX_FLOW_GAL_P_S: f64 = 0.03;
    const MAX_FLOW_PRECISION_PER_ACTUATOR_PERCENT: f64 = 3.;

    fn a320_spoiler_actuator(bounded_linear_length: &impl BoundedLinearLength) -> LinearActuator {
        let randomized_damping = random_from_range(
            Self::MAX_DAMPING_CONSTANT_FOR_SLOW_DAMPING / 5.,
            Self::MAX_DAMPING_CONSTANT_FOR_SLOW_DAMPING,
        );

        let random_max_flow_margin =
            Self::MAX_FLOW_GAL_P_S * Self::MAX_FLOW_PRECISION_PER_ACTUATOR_PERCENT / 100.;
        let random_max_flow_gal_per_s = random_from_range(
            Self::MAX_FLOW_GAL_P_S - random_max_flow_margin,
            Self::MAX_FLOW_GAL_P_S + random_max_flow_margin,
        );

        LinearActuator::new(
            bounded_linear_length,
            1,
            Length::new::<meter>(0.03),
            Length::new::<meter>(0.),
            VolumeRate::new::<gallon_per_second>(random_max_flow_gal_per_s),
            80000.,
            1500.,
            5000.,
            randomized_damping,
            Duration::from_millis(300),
            [1., 1., 1., 1., 1., 1.],
            [0., 0.2, 0.21, 0.79, 0.8, 1.],
            Self::FLOW_CONTROL_PROPORTIONAL_GAIN,
            Self::FLOW_CONTROL_INTEGRAL_GAIN,
            Self::FLOW_CONTROL_FORCE_GAIN,
            false,
        )
    }

    /// Builds a spoiler control surface body for A320 Neo
    fn a320_spoiler_body() -> LinearActuatedRigidBodyOnHingeAxis {
        let size = Vector3::new(1.785, 0.1, 0.685);
        let cg_offset = Vector3::new(0., 0., -0.5 * size[2]);
        let aero_center = Vector3::new(0., 0., -0.4 * size[2]);

        let control_arm = Vector3::new(0., -0.067 * size[2], -0.26 * size[2]);
        let anchor = Vector3::new(0., -0.26 * size[2], 0.26 * size[2]);

        LinearActuatedRigidBodyOnHingeAxis::new(
            Mass::new::<kilogram>(16.),
            size,
            cg_offset,
            aero_center,
            control_arm,
            anchor,
            Angle::new::<degree>(-10.),
            Angle::new::<degree>(40.),
            Angle::new::<degree>(-10.),
            50.,
            false,
            Vector3::new(1., 0., 0.),
        )
    }

    /// Builds a spoiler assembly consisting of the spoiler physical rigid body and one hydraulic actuator
    fn a320_spoiler_assembly() -> HydraulicLinearActuatorAssembly<1> {
        let spoiler_body = Self::a320_spoiler_body();

        let spoiler_actuator = Self::a320_spoiler_actuator(&spoiler_body);

        HydraulicLinearActuatorAssembly::new([spoiler_actuator], spoiler_body)
    }

    fn new_a320_spoiler_group(context: &mut InitContext, id: ActuatorSide) -> SpoilerGroup {
        let spoiler_1 = Self::new_a320_spoiler_element(context, id, 1);
        let spoiler_2 = Self::new_a320_spoiler_element(context, id, 2);
        let spoiler_3 = Self::new_a320_spoiler_element(context, id, 3);
        let spoiler_4 = Self::new_a320_spoiler_element(context, id, 4);
        let spoiler_5 = Self::new_a320_spoiler_element(context, id, 5);

        SpoilerGroup::new([spoiler_1, spoiler_2, spoiler_3, spoiler_4, spoiler_5])
    }

    fn new_a320_spoiler_element(
        context: &mut InitContext,
        id: ActuatorSide,
        id_number: usize,
    ) -> SpoilerElement {
        let assembly = Self::a320_spoiler_assembly();
        SpoilerElement::new(
            context,
            id,
            id_number,
            assembly,
            Self::new_a320_spoiler_aero_model(),
        )
    }

    fn new_a320_spoiler_aero_model() -> AerodynamicModel {
        let body = Self::a320_spoiler_body();

        // Lift vector and normal are rotated 10° to acount for air supposedly following
        // wing profile that is 10° from horizontal
        // It means that with headwind and spoiler retracted (-10°), spoiler generates no lift
        AerodynamicModel::new(
            &body,
            Some(Vector3::new(0., 1., 0.)),
            Some(Vector3::new(0., -0.174, 0.985)),
            Some(Vector3::new(0., 0.985, 0.174)),
            Ratio::new::<ratio>(1.),
        )
    }
}

struct A320ElevatorFactory {}
impl A320ElevatorFactory {
    const FLOW_CONTROL_PROPORTIONAL_GAIN: f64 = 1.;
    const FLOW_CONTROL_INTEGRAL_GAIN: f64 = 5.;
    const FLOW_CONTROL_FORCE_GAIN: f64 = 450000.;

    const MAX_DAMPING_CONSTANT_FOR_SLOW_DAMPING: f64 = 15000000.;

    fn a320_elevator_actuator(bounded_linear_length: &impl BoundedLinearLength) -> LinearActuator {
        let randomized_damping = random_from_range(
            Self::MAX_DAMPING_CONSTANT_FOR_SLOW_DAMPING / 5.,
            Self::MAX_DAMPING_CONSTANT_FOR_SLOW_DAMPING,
        );

        LinearActuator::new(
            bounded_linear_length,
            1,
            Length::new::<meter>(0.0407),
            Length::new::<meter>(0.),
            VolumeRate::new::<gallon_per_second>(0.029),
            80000.,
            1500.,
            20000.,
            randomized_damping,
            Duration::from_millis(300),
            [1., 1., 1., 1., 1., 1.],
            [0., 0.2, 0.21, 0.79, 0.8, 1.],
            Self::FLOW_CONTROL_PROPORTIONAL_GAIN,
            Self::FLOW_CONTROL_INTEGRAL_GAIN,
            Self::FLOW_CONTROL_FORCE_GAIN,
            false,
        )
    }

    /// Builds an aileron control surface body for A320 Neo
    fn a320_elevator_body(init_drooped_down: bool) -> LinearActuatedRigidBodyOnHingeAxis {
        let size = Vector3::new(6., 0.405, 1.125);
        let cg_offset = Vector3::new(0., 0., -0.5 * size[2]);
        let aero_center = Vector3::new(0., 0., -0.3 * size[2]);

        let control_arm = Vector3::new(0., -0.091, 0.);
        let anchor = Vector3::new(0., -0.091, 0.41);

        let init_position = if init_drooped_down {
            Angle::new::<degree>(-11.5)
        } else {
            Angle::new::<degree>(0.)
        };

        LinearActuatedRigidBodyOnHingeAxis::new(
            Mass::new::<kilogram>(58.6),
            size,
            cg_offset,
            aero_center,
            control_arm,
            anchor,
            Angle::new::<degree>(-11.5),
            Angle::new::<degree>(27.5),
            init_position,
            100.,
            false,
            Vector3::new(1., 0., 0.),
        )
    }

    /// Builds an aileron assembly consisting of the aileron physical rigid body and two hydraulic actuators connected
    /// to it
    fn a320_elevator_assembly(init_drooped_down: bool) -> HydraulicLinearActuatorAssembly<2> {
        let elevator_body = Self::a320_elevator_body(init_drooped_down);

        let elevator_actuator_outboard = Self::a320_elevator_actuator(&elevator_body);
        let elevator_actuator_inbord = Self::a320_elevator_actuator(&elevator_body);

        HydraulicLinearActuatorAssembly::new(
            [elevator_actuator_outboard, elevator_actuator_inbord],
            elevator_body,
        )
    }

    fn new_elevator(context: &mut InitContext, id: ActuatorSide) -> ElevatorAssembly {
        let init_drooped_down = !context.is_in_flight();
        let assembly = Self::a320_elevator_assembly(init_drooped_down);
        ElevatorAssembly::new(context, id, assembly, Self::new_a320_elevator_aero_model())
    }

    fn new_a320_elevator_aero_model() -> AerodynamicModel {
        let body = Self::a320_elevator_body(true);
        AerodynamicModel::new(
            &body,
            Some(Vector3::new(0., 1., 0.)),
            Some(Vector3::new(0., 0., 1.)),
            Some(Vector3::new(0., 1., 0.)),
            Ratio::new::<ratio>(0.8),
        )
    }
}

struct A320RudderFactory {}
impl A320RudderFactory {
    const FLOW_CONTROL_PROPORTIONAL_GAIN: f64 = 1.5;
    const FLOW_CONTROL_INTEGRAL_GAIN: f64 = 2.;
    const FLOW_CONTROL_FORCE_GAIN: f64 = 350000.;

    const MAX_DAMPING_CONSTANT_FOR_SLOW_DAMPING: f64 = 1000000.;

    fn a320_rudder_actuator(bounded_linear_length: &impl BoundedLinearLength) -> LinearActuator {
        let randomized_damping = random_from_range(
            Self::MAX_DAMPING_CONSTANT_FOR_SLOW_DAMPING / 4.,
            Self::MAX_DAMPING_CONSTANT_FOR_SLOW_DAMPING,
        );

        LinearActuator::new(
            bounded_linear_length,
            1,
            Length::new::<meter>(0.06),
            Length::new::<meter>(0.),
            VolumeRate::new::<gallon_per_second>(0.0792),
            80000.,
            1500.,
            10000.,
            randomized_damping,
            Duration::from_millis(300),
            [1., 1., 1., 1., 1., 1.],
            [0., 0.2, 0.21, 0.79, 0.8, 1.],
            Self::FLOW_CONTROL_PROPORTIONAL_GAIN,
            Self::FLOW_CONTROL_INTEGRAL_GAIN,
            Self::FLOW_CONTROL_FORCE_GAIN,
            false,
        )
    }

    /// Builds an aileron control surface body for A320 Neo
    fn a320_rudder_body(init_at_center: bool) -> LinearActuatedRigidBodyOnHingeAxis {
        let size = Vector3::new(0.42, 6.65, 1.8);
        let cg_offset = Vector3::new(0., 0.5 * size[1], -0.5 * size[2]);
        let aero_center = Vector3::new(0., 0.5 * size[1], -0.3 * size[2]);

        let control_arm = Vector3::new(-0.144, 0., 0.);
        let anchor = Vector3::new(-0.144, 0., 0.50);

        let randomized_init_position_angle_degree = if init_at_center {
            0.
        } else {
            random_from_range(-15., 15.)
        };

        LinearActuatedRigidBodyOnHingeAxis::new(
            Mass::new::<kilogram>(95.),
            size,
            cg_offset,
            aero_center,
            control_arm,
            anchor,
            Angle::new::<degree>(-25.),
            Angle::new::<degree>(50.),
            Angle::new::<degree>(randomized_init_position_angle_degree),
            100.,
            false,
            Vector3::new(0., 1., 0.),
        )
    }

    /// Builds an aileron assembly consisting of the aileron physical rigid body and two hydraulic actuators connected
    /// to it
    fn a320_rudder_assembly(init_at_center: bool) -> HydraulicLinearActuatorAssembly<3> {
        let rudder_body = Self::a320_rudder_body(init_at_center);

        let rudder_actuator_green = Self::a320_rudder_actuator(&rudder_body);
        let rudder_actuator_blue = Self::a320_rudder_actuator(&rudder_body);
        let rudder_actuator_yellow = Self::a320_rudder_actuator(&rudder_body);

        HydraulicLinearActuatorAssembly::new(
            [
                rudder_actuator_green,
                rudder_actuator_blue,
                rudder_actuator_yellow,
            ],
            rudder_body,
        )
    }

    fn new_rudder(context: &mut InitContext) -> RudderAssembly {
        let init_at_center = context.start_state() == StartState::Taxi
            || context.start_state() == StartState::Runway
            || context.is_in_flight();

        let assembly = Self::a320_rudder_assembly(init_at_center);
        RudderAssembly::new(context, assembly, Self::new_a320_rudder_aero_model())
    }

    fn new_a320_rudder_aero_model() -> AerodynamicModel {
        let body = Self::a320_rudder_body(true);
        AerodynamicModel::new(
            &body,
            Some(Vector3::new(1., 0., 0.)),
            Some(Vector3::new(0., 0., 1.)),
            Some(Vector3::new(1., 0., 0.)),
            Ratio::new::<ratio>(0.4),
        )
    }
}

struct A320GearDoorFactory {}
impl A320GearDoorFactory {
    fn a320_nose_gear_door_actuator(
        bounded_linear_length: &impl BoundedLinearLength,
    ) -> LinearActuator {
        const FLOW_CONTROL_INTEGRAL_GAIN: f64 = 5.;
        const FLOW_CONTROL_PROPORTIONAL_GAIN: f64 = 0.15;
        const FLOW_CONTROL_FORCE_GAIN: f64 = 200000.;

        LinearActuator::new(
            bounded_linear_length,
            1,
            Length::new::<meter>(0.0378),
            Length::new::<meter>(0.023),
            VolumeRate::new::<gallon_per_second>(0.027),
            20000.,
            5000.,
            2000.,
            28000.,
            Duration::from_millis(100),
            [0.5, 0.5, 1., 1., 0.5, 0.5],
            [0., 0.15, 0.16, 0.84, 0.85, 1.],
            FLOW_CONTROL_PROPORTIONAL_GAIN,
            FLOW_CONTROL_INTEGRAL_GAIN,
            FLOW_CONTROL_FORCE_GAIN,
            true,
        )
    }

    fn a320_main_gear_door_actuator(
        bounded_linear_length: &impl BoundedLinearLength,
    ) -> LinearActuator {
        const FLOW_CONTROL_INTEGRAL_GAIN: f64 = 5.;
        const FLOW_CONTROL_PROPORTIONAL_GAIN: f64 = 0.7;
        const FLOW_CONTROL_FORCE_GAIN: f64 = 200000.;

        LinearActuator::new(
            bounded_linear_length,
            1,
            Length::new::<meter>(0.055),
            Length::new::<meter>(0.03),
            VolumeRate::new::<gallon_per_second>(0.09),
            20000.,
            5000.,
            2000.,
            9000.,
            Duration::from_millis(100),
            [0.5, 0.5, 1., 1., 0.5, 0.5],
            [0., 0.15, 0.16, 0.84, 0.85, 1.],
            FLOW_CONTROL_PROPORTIONAL_GAIN,
            FLOW_CONTROL_INTEGRAL_GAIN,
            FLOW_CONTROL_FORCE_GAIN,
            true,
        )
    }

    fn a320_left_gear_door_body() -> LinearActuatedRigidBodyOnHingeAxis {
        let size = Vector3::new(-1.73, 0.02, 1.7);
        let cg_offset = Vector3::new(2. / 3. * size[0], 0.1, 0.);

        let control_arm = Vector3::new(-0.76, 0., 0.);
        let anchor = Vector3::new(-0.19, 0.23, 0.);

        LinearActuatedRigidBodyOnHingeAxis::new(
            Mass::new::<kilogram>(50.),
            size,
            cg_offset,
            cg_offset,
            control_arm,
            anchor,
            Angle::new::<degree>(0.),
            Angle::new::<degree>(85.),
            Angle::new::<degree>(0.),
            150.,
            true,
            Vector3::new(0., 0., 1.),
        )
    }

    fn a320_right_gear_door_body() -> LinearActuatedRigidBodyOnHingeAxis {
        let size = Vector3::new(1.73, 0.02, 1.7);
        let cg_offset = Vector3::new(2. / 3. * size[0], 0.1, 0.);

        let control_arm = Vector3::new(0.76, 0., 0.);
        let anchor = Vector3::new(0.19, 0.23, 0.);

        LinearActuatedRigidBodyOnHingeAxis::new(
            Mass::new::<kilogram>(50.),
            size,
            cg_offset,
            cg_offset,
            control_arm,
            anchor,
            Angle::new::<degree>(-85.),
            Angle::new::<degree>(85.),
            Angle::new::<degree>(0.),
            150.,
            true,
            Vector3::new(0., 0., 1.),
        )
    }

    fn a320_nose_gear_door_body() -> LinearActuatedRigidBodyOnHingeAxis {
        let size = Vector3::new(-0.4, 0.02, 1.5);
        let cg_offset = Vector3::new(0.5 * size[0], 0., 0.);

        let control_arm = Vector3::new(-0.1465, 0., 0.);
        let anchor = Vector3::new(-0.1465, 0.40, 0.);

        LinearActuatedRigidBodyOnHingeAxis::new(
            Mass::new::<kilogram>(40.),
            size,
            cg_offset,
            cg_offset,
            control_arm,
            anchor,
            Angle::new::<degree>(0.),
            Angle::new::<degree>(85.),
            Angle::new::<degree>(0.),
            150.,
            true,
            Vector3::new(0., 0., 1.),
        )
    }

    fn a320_gear_door_assembly(wheel_id: GearWheel) -> HydraulicLinearActuatorAssembly<1> {
        let gear_door_body = match wheel_id {
            GearWheel::NOSE => Self::a320_nose_gear_door_body(),
            GearWheel::LEFT => Self::a320_left_gear_door_body(),
            GearWheel::RIGHT => Self::a320_right_gear_door_body(),
        };
        let gear_door_actuator = match wheel_id {
            GearWheel::NOSE => Self::a320_nose_gear_door_actuator(&gear_door_body),
            GearWheel::LEFT | GearWheel::RIGHT => {
                Self::a320_main_gear_door_actuator(&gear_door_body)
            }
        };

        HydraulicLinearActuatorAssembly::new([gear_door_actuator], gear_door_body)
    }
}

struct A320GearFactory {}
impl A320GearFactory {
    fn a320_nose_gear_actuator(bounded_linear_length: &impl BoundedLinearLength) -> LinearActuator {
        const FLOW_CONTROL_INTEGRAL_GAIN: f64 = 5.;
        const FLOW_CONTROL_PROPORTIONAL_GAIN: f64 = 0.3;
        const FLOW_CONTROL_FORCE_GAIN: f64 = 250000.;

        LinearActuator::new(
            bounded_linear_length,
            1,
            Length::new::<meter>(0.0792),
            Length::new::<meter>(0.035),
            VolumeRate::new::<gallon_per_second>(0.053),
            800000.,
            150000.,
            50000.,
            1000000.,
            Duration::from_millis(100),
            [0.5, 0.5, 1., 1., 0.5, 0.5],
            [0., 0.1, 0.11, 0.89, 0.9, 1.],
            FLOW_CONTROL_PROPORTIONAL_GAIN,
            FLOW_CONTROL_INTEGRAL_GAIN,
            FLOW_CONTROL_FORCE_GAIN,
            true,
        )
    }

    fn a320_main_gear_actuator(bounded_linear_length: &impl BoundedLinearLength) -> LinearActuator {
        const FLOW_CONTROL_INTEGRAL_GAIN: f64 = 5.0;
        const FLOW_CONTROL_PROPORTIONAL_GAIN: f64 = 0.3;
        const FLOW_CONTROL_FORCE_GAIN: f64 = 250000.;

        LinearActuator::new(
            bounded_linear_length,
            1,
            Length::new::<meter>(0.145),
            Length::new::<meter>(0.105),
            VolumeRate::new::<gallon_per_second>(0.17),
            800000.,
            350000.,
            50000.,
            2500000.,
            Duration::from_millis(100),
            [0.5, 0.5, 1., 1., 0.5, 0.5],
            [0., 0.1, 0.11, 0.89, 0.9, 1.],
            FLOW_CONTROL_PROPORTIONAL_GAIN,
            FLOW_CONTROL_INTEGRAL_GAIN,
            FLOW_CONTROL_FORCE_GAIN,
            true,
        )
    }

    fn a320_left_gear_body(init_downlocked: bool) -> LinearActuatedRigidBodyOnHingeAxis {
        let size = Vector3::new(0.3, 3.453, 0.3);
        let cg_offset = Vector3::new(0., -3. / 4. * size[1], 0.);

        let control_arm = Vector3::new(0.1815, 0.15, 0.);
        let anchor = Vector3::new(0.26, 0.15, 0.);

        LinearActuatedRigidBodyOnHingeAxis::new(
            Mass::new::<kilogram>(700.),
            size,
            cg_offset,
            cg_offset,
            control_arm,
            anchor,
            Angle::new::<degree>(0.),
            Angle::new::<degree>(80.),
            if init_downlocked {
                Angle::new::<degree>(0.)
            } else {
                Angle::new::<degree>(80.)
            },
            150.,
            true,
            Vector3::new(0., 0., 1.),
        )
    }

    fn a320_right_gear_body(init_downlocked: bool) -> LinearActuatedRigidBodyOnHingeAxis {
        let size = Vector3::new(0.3, 3.453, 0.3);
        let cg_offset = Vector3::new(0., -3. / 4. * size[1], 0.);

        let control_arm = Vector3::new(-0.1815, 0.15, 0.);
        let anchor = Vector3::new(-0.26, 0.15, 0.);

        LinearActuatedRigidBodyOnHingeAxis::new(
            Mass::new::<kilogram>(700.),
            size,
            cg_offset,
            cg_offset,
            control_arm,
            anchor,
            Angle::new::<degree>(-80.),
            Angle::new::<degree>(80.),
            if init_downlocked {
                Angle::new::<degree>(0.)
            } else {
                Angle::new::<degree>(-80.)
            },
            150.,
            true,
            Vector3::new(0., 0., 1.),
        )
    }

    fn a320_nose_gear_body(init_downlocked: bool) -> LinearActuatedRigidBodyOnHingeAxis {
        let size = Vector3::new(0.3, 2.453, 0.3);
        let cg_offset = Vector3::new(0., -2. / 3. * size[1], 0.);

        let control_arm = Vector3::new(0., -0.093, 0.212);
        let anchor = Vector3::new(0., 0.56, 0.);

        LinearActuatedRigidBodyOnHingeAxis::new(
            Mass::new::<kilogram>(300.),
            size,
            cg_offset,
            cg_offset,
            control_arm,
            anchor,
            Angle::new::<degree>(-101.),
            Angle::new::<degree>(92.),
            if init_downlocked {
                Angle::new::<degree>(-9.)
            } else {
                Angle::new::<degree>(-101.)
            },
            150.,
            true,
            Vector3::new(1., 0., 0.),
        )
    }

    fn a320_gear_assembly(
        wheel_id: GearWheel,
        init_downlocked: bool,
    ) -> HydraulicLinearActuatorAssembly<1> {
        let gear_body = match wheel_id {
            GearWheel::NOSE => Self::a320_nose_gear_body(init_downlocked),

            GearWheel::LEFT => Self::a320_left_gear_body(init_downlocked),

            GearWheel::RIGHT => Self::a320_right_gear_body(init_downlocked),
        };

        let gear_actuator = match wheel_id {
            GearWheel::NOSE => Self::a320_nose_gear_actuator(&gear_body),

            GearWheel::LEFT | GearWheel::RIGHT => Self::a320_main_gear_actuator(&gear_body),
        };

        HydraulicLinearActuatorAssembly::new([gear_actuator], gear_body)
    }
}

struct A320GearSystemFactory {}
impl A320GearSystemFactory {
    fn a320_gear_system(context: &mut InitContext) -> HydraulicGearSystem {
        let init_downlocked = context.start_gear_down();

        HydraulicGearSystem::new(
            context,
            A320GearDoorFactory::a320_gear_door_assembly(GearWheel::NOSE),
            A320GearDoorFactory::a320_gear_door_assembly(GearWheel::LEFT),
            A320GearDoorFactory::a320_gear_door_assembly(GearWheel::RIGHT),
            A320GearFactory::a320_gear_assembly(GearWheel::NOSE, init_downlocked),
            A320GearFactory::a320_gear_assembly(GearWheel::LEFT, init_downlocked),
            A320GearFactory::a320_gear_assembly(GearWheel::RIGHT, init_downlocked),
        )
    }
}

pub(super) struct A380Hydraulic {
    nose_steering: SteeringActuator,

    core_hydraulic_updater: FixedStepLoop,
    physics_updater: MaxStepLoop,
    ultra_fast_physics_updater: MaxStepLoop,

    brake_steer_computer: A320HydraulicBrakeSteerComputerUnit,

    green_circuit: HydraulicCircuit,
    green_circuit_controller: A380HydraulicCircuitController,
    yellow_circuit: HydraulicCircuit,
    yellow_circuit_controller: A380HydraulicCircuitController,

    engine_driven_pump_1a: EngineDrivenPump,
    engine_driven_pump_1a_controller: A380EngineDrivenPumpController,

    engine_driven_pump_2a: EngineDrivenPump,
    engine_driven_pump_2a_controller: A380EngineDrivenPumpController,

    engine_driven_pump_3a: EngineDrivenPump,
    engine_driven_pump_3a_controller: A380EngineDrivenPumpController,

    engine_driven_pump_4a: EngineDrivenPump,
    engine_driven_pump_4a_controller: A380EngineDrivenPumpController,

    engine_driven_pump_1b: EngineDrivenPump,
    engine_driven_pump_1b_controller: A380EngineDrivenPumpController,

    engine_driven_pump_2b: EngineDrivenPump,
    engine_driven_pump_2b_controller: A380EngineDrivenPumpController,

    engine_driven_pump_3b: EngineDrivenPump,
    engine_driven_pump_3b_controller: A380EngineDrivenPumpController,

    engine_driven_pump_4b: EngineDrivenPump,
    engine_driven_pump_4b_controller: A380EngineDrivenPumpController,

    yellow_electric_pump_a: ElectricPump,
    yellow_electric_pump_a_controller: A320YellowElectricPumpController,

    yellow_electric_pump_b: ElectricPump,
    yellow_electric_pump_b_controller: A320YellowElectricPumpController,

    green_electric_pump_a: ElectricPump,
    green_electric_pump_a_controller: A320YellowElectricPumpController,

    green_electric_pump_b: ElectricPump,
    green_electric_pump_b_controller: A320YellowElectricPumpController,

    pushback_tug: PushbackTug,

    ram_air_turbine: RamAirTurbine,
    ram_air_turbine_controller: A320RamAirTurbineController,

    braking_circuit_norm: BrakeCircuit,
    braking_circuit_altn: BrakeCircuit,
    braking_force: A320BrakingForce,

    flap_system: FlapSlatAssembly,
    slat_system: FlapSlatAssembly,
    slats_flaps_complex: SlatFlapComplex,

    gcu: GeneratorControlUnit<9>,
    emergency_gen: HydraulicGeneratorMotor,

    forward_cargo_door: CargoDoor,
    forward_cargo_door_controller: A320DoorController,
    aft_cargo_door: CargoDoor,
    aft_cargo_door_controller: A320DoorController,

    elac_computer: ElacComputer,
    left_aileron: AileronAssembly,
    right_aileron: AileronAssembly,
    left_elevator: ElevatorAssembly,
    right_elevator: ElevatorAssembly,

    fac_computer: FacComputer,
    rudder: RudderAssembly,

    spoiler_computer: SpoilerComputer,
    left_spoilers: SpoilerGroup,
    right_spoilers: SpoilerGroup,

    gear_system_gravity_extension_controller: A320GravityExtension,
    gear_system_hydraulic_controller: A320GearHydraulicController,
    gear_system: HydraulicGearSystem,
}
impl A380Hydraulic {
    const FLAP_FPPU_TO_SURFACE_ANGLE_BREAKPTS: [f64; 12] = [
        0., 35.66, 69.32, 89.7, 105.29, 120.22, 145.51, 168.35, 189.87, 210.69, 231.25, 251.97,
    ];
    const FLAP_FPPU_TO_SURFACE_ANGLE_DEGREES: [f64; 12] =
        [0., 0., 2.5, 5., 7.5, 10., 15., 20., 25., 30., 35., 40.];

    const SLAT_FPPU_TO_SURFACE_ANGLE_BREAKPTS: [f64; 12] = [
        0., 66.83, 167.08, 222.27, 272.27, 334.16, 334.16, 334.16, 334.16, 334.16, 334.16, 334.16,
    ];
    const SLAT_FPPU_TO_SURFACE_ANGLE_DEGREES: [f64; 12] =
        [0., 5.4, 13.5, 18., 22., 27., 27., 27., 27., 27., 27., 27.];

    const FORWARD_CARGO_DOOR_ID: &'static str = "FWD";
    const AFT_CARGO_DOOR_ID: &'static str = "AFT";

    const ELECTRIC_PUMP_MAX_CURRENT_AMPERE: f64 = 45.;

    const YELLOW_ELEC_PUMP_CONTROL_POWER_BUS: ElectricalBusType =
        ElectricalBusType::DirectCurrent(2);
    const YELLOW_ELEC_PUMP_CONTROL_FROM_CARGO_DOOR_OPERATION_POWER_BUS: ElectricalBusType =
        ElectricalBusType::DirectCurrentGndFltService;
    const YELLOW_ELEC_PUMP_SUPPLY_POWER_BUS: ElectricalBusType =
        ElectricalBusType::AlternatingCurrentGndFltService;

    const YELLOW_EDP_CONTROL_POWER_BUS1: ElectricalBusType = ElectricalBusType::DirectCurrent(2);
    const YELLOW_EDP_CONTROL_POWER_BUS2: ElectricalBusType =
        ElectricalBusType::DirectCurrentEssential;
    const GREEN_EDP_CONTROL_POWER_BUS1: ElectricalBusType =
        ElectricalBusType::DirectCurrentEssential;

    const RAT_CONTROL_SOLENOID1_POWER_BUS: ElectricalBusType =
        ElectricalBusType::DirectCurrentHot(1);
    const RAT_CONTROL_SOLENOID2_POWER_BUS: ElectricalBusType =
        ElectricalBusType::DirectCurrentHot(2);

    // Refresh rate of core hydraulic simulation
    const HYDRAULIC_SIM_TIME_STEP: Duration = Duration::from_millis(33);
    // Refresh rate of max fixed step loop for fast physics
    const HYDRAULIC_SIM_MAX_TIME_STEP_MILLISECONDS: Duration = Duration::from_millis(33);
    // Refresh rate of max fixed step loop for fastest flight controls physics needing super stability
    // and fast reacting time
    const HYDRAULIC_SIM_FLIGHT_CONTROLS_MAX_TIME_STEP_MILLISECONDS: Duration =
        Duration::from_millis(10);

    pub(super) fn new(context: &mut InitContext) -> A380Hydraulic {
        A380Hydraulic {
            nose_steering: SteeringActuator::new(
                context,
                Angle::new::<degree>(75.),
                AngularVelocity::new::<radian_per_second>(0.35),
                Length::new::<meter>(0.075),
                Ratio::new::<ratio>(0.18),
            ),

            core_hydraulic_updater: FixedStepLoop::new(Self::HYDRAULIC_SIM_TIME_STEP),
            physics_updater: MaxStepLoop::new(Self::HYDRAULIC_SIM_MAX_TIME_STEP_MILLISECONDS),
            ultra_fast_physics_updater: MaxStepLoop::new(
                Self::HYDRAULIC_SIM_FLIGHT_CONTROLS_MAX_TIME_STEP_MILLISECONDS,
            ),

            brake_steer_computer: A320HydraulicBrakeSteerComputerUnit::new(context),

            green_circuit: A320HydraulicCircuitFactory::new_green_circuit(context),
            green_circuit_controller: A380HydraulicCircuitController::new(HydraulicColor::Green),
            yellow_circuit: A320HydraulicCircuitFactory::new_yellow_circuit(context),
            yellow_circuit_controller: A380HydraulicCircuitController::new(HydraulicColor::Yellow),

            engine_driven_pump_1a: EngineDrivenPump::new(context, "GREEN_1A"),
            engine_driven_pump_1a_controller: A380EngineDrivenPumpController::new(
                context,
                A380EngineDrivenPumpId::Edp1a,
                vec![Self::GREEN_EDP_CONTROL_POWER_BUS1],
            ),

<<<<<<< HEAD
            engine_driven_pump_2a: EngineDrivenPump::new(context, "GREEN_2A"),
            engine_driven_pump_2a_controller: A380EngineDrivenPumpController::new(
=======
            engine_driven_pump_1: EngineDrivenPump::new(
                context,
                "GREEN",
                PumpCharacteristics::a320_edp(),
            ),
            engine_driven_pump_1_controller: A320EngineDrivenPumpController::new(
>>>>>>> 868c1034
                context,
                A380EngineDrivenPumpId::Edp2a,
                vec![Self::GREEN_EDP_CONTROL_POWER_BUS1],
            ),

<<<<<<< HEAD
            engine_driven_pump_3a: EngineDrivenPump::new(context, "YELLOW_3A"),
            engine_driven_pump_3a_controller: A380EngineDrivenPumpController::new(
=======
            engine_driven_pump_2: EngineDrivenPump::new(
                context,
                "YELLOW",
                PumpCharacteristics::a320_edp(),
            ),
            engine_driven_pump_2_controller: A320EngineDrivenPumpController::new(
>>>>>>> 868c1034
                context,
                A380EngineDrivenPumpId::Edp3a,
                vec![Self::GREEN_EDP_CONTROL_POWER_BUS1],
            ),

            engine_driven_pump_4a: EngineDrivenPump::new(context, "YELLOW_4A"),
            engine_driven_pump_4a_controller: A380EngineDrivenPumpController::new(
                context,
                A380EngineDrivenPumpId::Edp4a,
                vec![Self::GREEN_EDP_CONTROL_POWER_BUS1],
            ),

            engine_driven_pump_1b: EngineDrivenPump::new(context, "GREEN_1B"),
            engine_driven_pump_1b_controller: A380EngineDrivenPumpController::new(
                context,
                A380EngineDrivenPumpId::Edp1b,
                vec![Self::GREEN_EDP_CONTROL_POWER_BUS1],
            ),

            engine_driven_pump_2b: EngineDrivenPump::new(context, "GREEN_2B"),
            engine_driven_pump_2b_controller: A380EngineDrivenPumpController::new(
                context,
                A380EngineDrivenPumpId::Edp2b,
                vec![Self::GREEN_EDP_CONTROL_POWER_BUS1],
            ),

            engine_driven_pump_3b: EngineDrivenPump::new(context, "YELLOW_3B"),
            engine_driven_pump_3b_controller: A380EngineDrivenPumpController::new(
                context,
                A380EngineDrivenPumpId::Edp3b,
                vec![Self::GREEN_EDP_CONTROL_POWER_BUS1],
            ),

            engine_driven_pump_4b: EngineDrivenPump::new(context, "YELLOW_4B"),
            engine_driven_pump_4b_controller: A380EngineDrivenPumpController::new(
                context,
                A380EngineDrivenPumpId::Edp4b,
                vec![Self::GREEN_EDP_CONTROL_POWER_BUS1],
            ),

            yellow_electric_pump_a: ElectricPump::new(
                context,
                "YELLOW_A",
                Self::YELLOW_ELEC_PUMP_SUPPLY_POWER_BUS,
                ElectricCurrent::new::<ampere>(Self::ELECTRIC_PUMP_MAX_CURRENT_AMPERE),
            ),
            yellow_electric_pump_a_controller: A320YellowElectricPumpController::new(
                context,
                Self::YELLOW_ELEC_PUMP_CONTROL_POWER_BUS,
                Self::YELLOW_ELEC_PUMP_CONTROL_FROM_CARGO_DOOR_OPERATION_POWER_BUS,
            ),

            yellow_electric_pump_b: ElectricPump::new(
                context,
                "YELLOW_B",
                Self::YELLOW_ELEC_PUMP_SUPPLY_POWER_BUS,
                ElectricCurrent::new::<ampere>(Self::ELECTRIC_PUMP_MAX_CURRENT_AMPERE),
            ),
            yellow_electric_pump_b_controller: A320YellowElectricPumpController::new(
                context,
                Self::YELLOW_ELEC_PUMP_CONTROL_POWER_BUS,
                Self::YELLOW_ELEC_PUMP_CONTROL_FROM_CARGO_DOOR_OPERATION_POWER_BUS,
            ),

            green_electric_pump_a: ElectricPump::new(
                context,
                "GREEN_A",
                Self::YELLOW_ELEC_PUMP_SUPPLY_POWER_BUS,
                ElectricCurrent::new::<ampere>(Self::ELECTRIC_PUMP_MAX_CURRENT_AMPERE),
                PumpCharacteristics::a320_electric_pump(),
            ),
            green_electric_pump_a_controller: A320YellowElectricPumpController::new(
                context,
                Self::YELLOW_ELEC_PUMP_CONTROL_POWER_BUS,
                Self::YELLOW_ELEC_PUMP_CONTROL_FROM_CARGO_DOOR_OPERATION_POWER_BUS,
            ),

            green_electric_pump_b: ElectricPump::new(
                context,
                "GREEN_B",
                Self::YELLOW_ELEC_PUMP_SUPPLY_POWER_BUS,
                ElectricCurrent::new::<ampere>(Self::ELECTRIC_PUMP_MAX_CURRENT_AMPERE),
                PumpCharacteristics::a320_electric_pump(),
            ),
            green_electric_pump_b_controller: A320YellowElectricPumpController::new(
                context,
                Self::YELLOW_ELEC_PUMP_CONTROL_POWER_BUS,
                Self::YELLOW_ELEC_PUMP_CONTROL_FROM_CARGO_DOOR_OPERATION_POWER_BUS,
            ),

            pushback_tug: PushbackTug::new(context),

            ram_air_turbine: RamAirTurbine::new(context, PumpCharacteristics::a320_rat()),
            ram_air_turbine_controller: A320RamAirTurbineController::new(
                Self::RAT_CONTROL_SOLENOID1_POWER_BUS,
                Self::RAT_CONTROL_SOLENOID2_POWER_BUS,
            ),

            braking_circuit_norm: BrakeCircuit::new(
                context,
                "NORM",
                Volume::new::<gallon>(0.),
                Volume::new::<gallon>(0.),
                Volume::new::<gallon>(0.13),
                Pressure::new::<psi>(A320HydraulicCircuitFactory::HYDRAULIC_TARGET_PRESSURE_PSI),
            ),

            // Alternate brakes accumulator in real A320 is 1.5 gal capacity.
            // This is tuned down to 1.0 to match real world accumulator filling time
            // as a faster accumulator response has too much unstability
            braking_circuit_altn: BrakeCircuit::new(
                context,
                "ALTN",
                Volume::new::<gallon>(1.0),
                Volume::new::<gallon>(0.4),
                Volume::new::<gallon>(0.13),
                Pressure::new::<psi>(A320HydraulicCircuitFactory::HYDRAULIC_TARGET_PRESSURE_PSI),
            ),

            braking_force: A320BrakingForce::new(context),

            flap_system: FlapSlatAssembly::new(
                context,
                "FLAPS",
                Volume::new::<cubic_inch>(0.32),
                AngularVelocity::new::<radian_per_second>(0.13),
                Angle::new::<degree>(251.97),
                Ratio::new::<ratio>(140.),
                Ratio::new::<ratio>(16.632),
                Ratio::new::<ratio>(314.98),
                Self::FLAP_FPPU_TO_SURFACE_ANGLE_BREAKPTS,
                Self::FLAP_FPPU_TO_SURFACE_ANGLE_DEGREES,
                Pressure::new::<psi>(A320HydraulicCircuitFactory::HYDRAULIC_TARGET_PRESSURE_PSI),
            ),
            slat_system: FlapSlatAssembly::new(
                context,
                "SLATS",
                Volume::new::<cubic_inch>(0.32),
                AngularVelocity::new::<radian_per_second>(0.13),
                Angle::new::<degree>(334.16),
                Ratio::new::<ratio>(140.),
                Ratio::new::<ratio>(16.632),
                Ratio::new::<ratio>(314.98),
                Self::SLAT_FPPU_TO_SURFACE_ANGLE_BREAKPTS,
                Self::SLAT_FPPU_TO_SURFACE_ANGLE_DEGREES,
                Pressure::new::<psi>(A320HydraulicCircuitFactory::HYDRAULIC_TARGET_PRESSURE_PSI),
            ),
            slats_flaps_complex: SlatFlapComplex::new(context),

            gcu: GeneratorControlUnit::new(
                AngularVelocity::new::<revolution_per_minute>(12000.),
                [
                    0., 1000., 6000., 9999., 10000., 12000., 14000., 14001., 30000.,
                ],
                [0., 0., 0., 0., 1000., 6000., 1000., 0., 0.],
            ),

            emergency_gen: HydraulicGeneratorMotor::new(context, Volume::new::<cubic_inch>(0.19)),
            forward_cargo_door: A320CargoDoorFactory::new_a320_cargo_door(
                context,
                Self::FORWARD_CARGO_DOOR_ID,
            ),
            forward_cargo_door_controller: A320DoorController::new(
                context,
                Self::FORWARD_CARGO_DOOR_ID,
            ),

            aft_cargo_door: A320CargoDoorFactory::new_a320_cargo_door(
                context,
                Self::AFT_CARGO_DOOR_ID,
            ),
            aft_cargo_door_controller: A320DoorController::new(context, Self::AFT_CARGO_DOOR_ID),

            elac_computer: ElacComputer::new(context),
            left_aileron: A320AileronFactory::new_aileron(context, ActuatorSide::Left),
            right_aileron: A320AileronFactory::new_aileron(context, ActuatorSide::Right),
            left_elevator: A320ElevatorFactory::new_elevator(context, ActuatorSide::Left),
            right_elevator: A320ElevatorFactory::new_elevator(context, ActuatorSide::Right),

            fac_computer: FacComputer::new(context),
            rudder: A320RudderFactory::new_rudder(context),

            spoiler_computer: SpoilerComputer::new(context),
            left_spoilers: A320SpoilerFactory::new_a320_spoiler_group(context, ActuatorSide::Left),
            right_spoilers: A320SpoilerFactory::new_a320_spoiler_group(
                context,
                ActuatorSide::Right,
            ),

            gear_system_gravity_extension_controller: A320GravityExtension::new(context),
            gear_system_hydraulic_controller: A320GearHydraulicController::new(),
            gear_system: A320GearSystemFactory::a320_gear_system(context),
        }
    }

    pub(super) fn update(
        &mut self,
        context: &UpdateContext,
        engines: [&impl Engine; 4],
        overhead_panel: &A380HydraulicOverheadPanel,
        autobrake_panel: &AutobrakePanel,
        engine_fire_push_buttons: &impl EngineFirePushButtons,
        lgcius: &LandingGearControlInterfaceUnitSet,
        rat_and_emer_gen_man_on: &impl EmergencyElectricalRatPushButton,
        emergency_elec: &(impl EmergencyElectricalState + EmergencyGeneratorPower),
        reservoir_pneumatics: &impl ReservoirAirPressure,
        adirs: &impl AdirsDiscreteOutputs,
    ) {
        self.core_hydraulic_updater.update(context);
        self.physics_updater.update(context);
        self.ultra_fast_physics_updater.update(context);

        for cur_time_step in self.physics_updater {
            self.update_fast_physics(
                &context.with_delta(cur_time_step),
                rat_and_emer_gen_man_on,
                emergency_elec,
                lgcius.lgciu1(),
                lgcius.lgciu2(),
                adirs,
            );
        }

        self.update_with_sim_rate(
            context,
            overhead_panel,
            autobrake_panel,
            rat_and_emer_gen_man_on,
            emergency_elec,
            lgcius.lgciu1(),
            lgcius.lgciu2(),
            engines[0],
            engines[1],
        );

        for cur_time_step in self.ultra_fast_physics_updater {
            self.update_ultra_fast_physics(&context.with_delta(cur_time_step), lgcius);
        }

        for cur_time_step in self.core_hydraulic_updater {
            self.update_core_hydraulics(
                &context.with_delta(cur_time_step),
                engines,
                overhead_panel,
                engine_fire_push_buttons,
                lgcius.lgciu1(),
                lgcius.lgciu2(),
                reservoir_pneumatics,
            );
        }
    }

    fn edp_has_fault(&self, pump_id: A380EngineDrivenPumpId) -> bool {
        match pump_id {
            A380EngineDrivenPumpId::Edp1a => self.engine_driven_pump_1a_controller.has_any_fault(),
            A380EngineDrivenPumpId::Edp2a => self.engine_driven_pump_2a_controller.has_any_fault(),
            A380EngineDrivenPumpId::Edp3a => self.engine_driven_pump_3a_controller.has_any_fault(),
            A380EngineDrivenPumpId::Edp4a => self.engine_driven_pump_4a_controller.has_any_fault(),

            A380EngineDrivenPumpId::Edp1b => self.engine_driven_pump_1b_controller.has_any_fault(),
            A380EngineDrivenPumpId::Edp2b => self.engine_driven_pump_2b_controller.has_any_fault(),
            A380EngineDrivenPumpId::Edp3b => self.engine_driven_pump_3b_controller.has_any_fault(),
            A380EngineDrivenPumpId::Edp4b => self.engine_driven_pump_4b_controller.has_any_fault(),
        }
    }

    fn yellow_epump_has_fault(&self) -> bool {
        self.yellow_electric_pump_a_controller
            .has_pressure_low_fault()
            || self
                .yellow_electric_pump_a_controller
                .has_air_pressure_low_fault()
            || self.yellow_electric_pump_a_controller.has_low_level_fault()
    }

    pub fn green_reservoir(&self) -> &Reservoir {
        self.green_circuit.reservoir()
    }

    pub fn yellow_reservoir(&self) -> &Reservoir {
        self.yellow_circuit.reservoir()
    }

    #[cfg(test)]
    fn should_pressurise_yellow_pump_for_cargo_door_operation(&self) -> bool {
        self.yellow_electric_pump_a_controller
            .should_pressurise_for_cargo_door_operation()
    }

    #[cfg(test)]
    fn nose_wheel_steering_pin_is_inserted(&self) -> bool {
        self.pushback_tug.is_nose_wheel_steering_pin_inserted()
    }

    #[cfg(test)]
    fn is_green_pressure_switch_pressurised(&self) -> bool {
        self.green_circuit.system_section_pressure_switch() == PressureSwitchState::Pressurised
    }

    #[cfg(test)]
    fn is_yellow_pressure_switch_pressurised(&self) -> bool {
        self.yellow_circuit.system_section_pressure_switch() == PressureSwitchState::Pressurised
    }

    fn update_ultra_fast_physics(
        &mut self,
        context: &UpdateContext,
        lgcius: &LandingGearControlInterfaceUnitSet,
    ) {
        self.left_aileron.update(
            context,
            self.elac_computer.left_controllers(),
            self.yellow_circuit.system_section(),
            self.green_circuit.system_section(),
        );

        self.right_aileron.update(
            context,
            self.elac_computer.right_controllers(),
            self.yellow_circuit.system_section(),
            self.green_circuit.system_section(),
        );

        self.left_elevator.update(
            context,
            self.elac_computer.left_elevator_controllers(),
            self.yellow_circuit.system_section(),
            self.green_circuit.system_section(),
        );

        self.right_elevator.update(
            context,
            self.elac_computer.right_elevator_controllers(),
            self.yellow_circuit.system_section(),
            self.yellow_circuit.system_section(),
        );

        self.rudder.update(
            context,
            self.fac_computer.rudder_controllers(),
            self.green_circuit.system_section(),
            self.green_circuit.system_section(),
            self.yellow_circuit.system_section(),
        );

        self.left_spoilers.update(
            context,
            self.spoiler_computer.left_controllers(),
            self.green_circuit.system_section(),
            self.green_circuit.system_section(),
            self.yellow_circuit.system_section(),
        );

        self.right_spoilers.update(
            context,
            self.spoiler_computer.right_controllers(),
            self.green_circuit.system_section(),
            self.green_circuit.system_section(),
            self.yellow_circuit.system_section(),
        );

        self.gear_system.update(
            context,
            &self.gear_system_hydraulic_controller,
            lgcius.active_lgciu(),
            self.green_circuit.system_section(),
        );
    }

    // Updates at the same rate as the sim or at a fixed maximum time step if sim rate is too slow
    fn update_fast_physics(
        &mut self,
        context: &UpdateContext,
        rat_and_emer_gen_man_on: &impl EmergencyElectricalRatPushButton,
        emergency_elec: &(impl EmergencyElectricalState + EmergencyGeneratorPower),
        lgciu1: &impl LgciuInterface,
        lgciu2: &impl LgciuInterface,
        adirs: &impl AdirsDiscreteOutputs,
    ) {
        self.forward_cargo_door.update(
            context,
            &self.forward_cargo_door_controller,
            self.yellow_circuit.system_section(),
        );

        self.aft_cargo_door.update(
            context,
            &self.aft_cargo_door_controller,
            self.yellow_circuit.system_section(),
        );

        self.ram_air_turbine.update_physics(
            &context.delta(),
            context.indicated_airspeed(),
            self.green_circuit.system_section(),
        );

        self.gcu.update(
            context,
            &self.emergency_gen,
            self.green_circuit.system_section(),
            emergency_elec,
            rat_and_emer_gen_man_on,
            lgciu1,
        );

        self.emergency_gen.update(
            context,
            self.green_circuit.system_section(),
            &self.gcu,
            emergency_elec,
        );

        self.gear_system_gravity_extension_controller
            .update(context);

        self.gear_system_hydraulic_controller.update(
            adirs,
            lgciu1,
            lgciu2,
            &self.gear_system_gravity_extension_controller,
        );
    }

    fn update_with_sim_rate(
        &mut self,
        context: &UpdateContext,
        overhead_panel: &A380HydraulicOverheadPanel,
        autobrake_panel: &AutobrakePanel,
        rat_and_emer_gen_man_on: &impl EmergencyElectricalRatPushButton,
        emergency_elec_state: &impl EmergencyElectricalState,
        lgciu1: &impl LgciuInterface,
        lgciu2: &impl LgciuInterface,
        engine1: &impl Engine,
        engine2: &impl Engine,
    ) {
        self.nose_steering.update(
            context,
            self.yellow_circuit.system_section(),
            &self.brake_steer_computer,
            &self.pushback_tug,
        );

        // Process brake logic (which circuit brakes) and send brake demands (how much)
        self.brake_steer_computer.update(
            context,
            self.green_circuit.system_section(),
            &self.braking_circuit_altn,
            lgciu1,
            lgciu2,
            autobrake_panel,
            engine1,
            engine2,
        );

        // Updating rat stowed pos on all frames in case it's used for graphics
        self.ram_air_turbine.update_position(&context.delta());

        // Uses external conditions and momentary button: better to check each frame
        self.ram_air_turbine_controller.update(
            context,
            overhead_panel,
            rat_and_emer_gen_man_on,
            emergency_elec_state,
        );

        self.pushback_tug.update(context);

        self.braking_force.update_forces(
            context,
            &self.braking_circuit_norm,
            &self.braking_circuit_altn,
            engine1,
            engine2,
            &self.pushback_tug,
        );

        self.slats_flaps_complex
            .update(context, &self.flap_system, &self.slat_system);

        self.flap_system.update(
            context,
            self.slats_flaps_complex.flap_demand(),
            self.slats_flaps_complex.flap_demand(),
            self.green_circuit.system_section(),
            self.yellow_circuit.system_section(),
        );

        self.slat_system.update(
            context,
            self.slats_flaps_complex.slat_demand(),
            self.slats_flaps_complex.slat_demand(),
            self.green_circuit.system_section(),
            self.green_circuit.system_section(),
        );

        self.forward_cargo_door_controller.update(
            context,
            &self.forward_cargo_door,
            self.yellow_circuit.system_section(),
        );

        self.aft_cargo_door_controller.update(
            context,
            &self.aft_cargo_door,
            self.yellow_circuit.system_section(),
        );

        self.elac_computer.update(
            self.green_circuit.system_section(),
            self.green_circuit.system_section(),
            self.yellow_circuit.system_section(),
        );

        self.slats_flaps_complex
            .update(context, &self.flap_system, &self.slat_system);

        self.fac_computer.update(
            self.green_circuit.system_section(),
            self.green_circuit.system_section(),
            self.yellow_circuit.system_section(),
        );
    }

    // For each hydraulic loop retrieves volumes from and to each actuator and pass it to the loops
    fn update_actuators_volume(&mut self) {
        self.update_green_actuators_volume();
        self.update_yellow_actuators_volume();
    }

    fn update_green_actuators_volume(&mut self) {
        self.green_circuit
            .update_actuator_volumes(&mut self.braking_circuit_norm);

        self.green_circuit
            .update_actuator_volumes(self.left_aileron.actuator(AileronActuatorPosition::Inboard));
        self.green_circuit.update_actuator_volumes(
            self.right_aileron
                .actuator(AileronActuatorPosition::Inboard),
        );

        self.green_circuit.update_actuator_volumes(
            self.left_elevator
                .actuator(ElevatorActuatorPosition::Inboard),
        );

        self.green_circuit
            .update_actuator_volumes(self.rudder.actuator(RudderActuatorPosition::Green));

        self.green_circuit
            .update_actuator_volumes(self.flap_system.left_motor());
        self.green_circuit
            .update_actuator_volumes(self.slat_system.right_motor());

        self.green_circuit
            .update_actuator_volumes(self.left_spoilers.actuator(0));
        self.green_circuit
            .update_actuator_volumes(self.left_spoilers.actuator(4));

        self.green_circuit
            .update_actuator_volumes(self.right_spoilers.actuator(0));
        self.green_circuit
            .update_actuator_volumes(self.right_spoilers.actuator(4));

        for actuator in self.gear_system.all_actuators() {
            self.green_circuit.update_actuator_volumes(actuator);
        }
    }

    fn update_yellow_actuators_volume(&mut self) {
        self.yellow_circuit
            .update_actuator_volumes(&mut self.braking_circuit_altn);

        self.yellow_circuit
            .update_actuator_volumes(self.flap_system.right_motor());

        self.yellow_circuit
            .update_actuator_volumes(self.forward_cargo_door.actuator());

        self.yellow_circuit
            .update_actuator_volumes(self.aft_cargo_door.actuator());

        self.yellow_circuit
            .update_actuator_volumes(&mut self.nose_steering);

        self.yellow_circuit.update_actuator_volumes(
            self.right_elevator
                .actuator(ElevatorActuatorPosition::Inboard),
        );

        self.yellow_circuit
            .update_actuator_volumes(self.rudder.actuator(RudderActuatorPosition::Yellow));

        self.yellow_circuit
            .update_actuator_volumes(self.left_spoilers.actuator(1));
        self.yellow_circuit
            .update_actuator_volumes(self.left_spoilers.actuator(3));

        self.yellow_circuit
            .update_actuator_volumes(self.right_spoilers.actuator(1));
        self.yellow_circuit
            .update_actuator_volumes(self.right_spoilers.actuator(3));
    }

    // All the core hydraulics updates that needs to be done at the slowest fixed step rate
    fn update_core_hydraulics(
        &mut self,
        context: &UpdateContext,
        engines: [&impl Engine; 4],
        overhead_panel: &A380HydraulicOverheadPanel,
        engine_fire_push_buttons: &impl EngineFirePushButtons,
        lgciu1: &impl LgciuInterface,
        lgciu2: &impl LgciuInterface,
        reservoir_pneumatics: &impl ReservoirAirPressure,
    ) {
        // First update what is currently consumed and given back by each actuator
        // Todo: might have to split the actuator volumes by expected number of loops
        self.update_actuators_volume();

        self.engine_driven_pump_1a_controller.update(
            overhead_panel,
            engine_fire_push_buttons,
            engines,
            &self.green_circuit,
            lgciu1,
            self.green_circuit.reservoir(),
        );

        self.engine_driven_pump_1a.update(
            context,
            self.green_circuit
                .pump_section(A380EngineDrivenPumpId::Edp1a.into_pump_section_index()),
            self.green_circuit.reservoir(),
            engines[0].hydraulic_pump_output_speed(),
            &self.engine_driven_pump_1a_controller,
        );

        self.engine_driven_pump_2a_controller.update(
            overhead_panel,
            engine_fire_push_buttons,
            engines,
            &self.green_circuit,
            lgciu2,
            self.green_circuit.reservoir(),
        );

        self.engine_driven_pump_2a.update(
            context,
            self.green_circuit
                .pump_section(A380EngineDrivenPumpId::Edp2a.into_pump_section_index()),
            self.green_circuit.reservoir(),
            engines[1].hydraulic_pump_output_speed(),
            &self.engine_driven_pump_2a_controller,
        );

        self.engine_driven_pump_3a_controller.update(
            overhead_panel,
            engine_fire_push_buttons,
            engines,
            &self.yellow_circuit,
            lgciu1,
            self.yellow_circuit.reservoir(),
        );

        self.engine_driven_pump_3a.update(
            context,
            self.yellow_circuit
                .pump_section(A380EngineDrivenPumpId::Edp3a.into_pump_section_index()),
            self.yellow_circuit.reservoir(),
            engines[2].hydraulic_pump_output_speed(),
            &self.engine_driven_pump_3a_controller,
        );

        self.engine_driven_pump_4a_controller.update(
            overhead_panel,
            engine_fire_push_buttons,
            engines,
            &self.yellow_circuit,
            lgciu2,
            self.yellow_circuit.reservoir(),
        );

        self.engine_driven_pump_4a.update(
            context,
            self.yellow_circuit
                .pump_section(A380EngineDrivenPumpId::Edp4a.into_pump_section_index()),
            self.yellow_circuit.reservoir(),
            engines[3].hydraulic_pump_output_speed(),
            &self.engine_driven_pump_4a_controller,
        );

        self.engine_driven_pump_1b_controller.update(
            overhead_panel,
            engine_fire_push_buttons,
            engines,
            &self.green_circuit,
            lgciu1,
            self.green_circuit.reservoir(),
        );

        self.engine_driven_pump_1b.update(
            context,
            self.green_circuit
                .pump_section(A380EngineDrivenPumpId::Edp1b.into_pump_section_index()),
            self.green_circuit.reservoir(),
            engines[0].hydraulic_pump_output_speed(),
            &self.engine_driven_pump_1b_controller,
        );

        self.engine_driven_pump_2b_controller.update(
            overhead_panel,
            engine_fire_push_buttons,
            engines,
            &self.green_circuit,
            lgciu2,
            self.green_circuit.reservoir(),
        );

        self.engine_driven_pump_2b.update(
            context,
            self.green_circuit
                .pump_section(A380EngineDrivenPumpId::Edp2b.into_pump_section_index()),
            self.green_circuit.reservoir(),
            engines[1].hydraulic_pump_output_speed(),
            &self.engine_driven_pump_2b_controller,
        );

        self.engine_driven_pump_3b_controller.update(
            overhead_panel,
            engine_fire_push_buttons,
            engines,
            &self.yellow_circuit,
            lgciu1,
            self.yellow_circuit.reservoir(),
        );

        self.engine_driven_pump_3b.update(
            context,
            self.yellow_circuit
                .pump_section(A380EngineDrivenPumpId::Edp3b.into_pump_section_index()),
            self.yellow_circuit.reservoir(),
            engines[2].hydraulic_pump_output_speed(),
            &self.engine_driven_pump_3b_controller,
        );

        self.engine_driven_pump_4b_controller.update(
            overhead_panel,
            engine_fire_push_buttons,
            engines,
            &self.yellow_circuit,
            lgciu2,
            self.yellow_circuit.reservoir(),
        );

        self.engine_driven_pump_4b.update(
            context,
            self.yellow_circuit
                .pump_section(A380EngineDrivenPumpId::Edp4b.into_pump_section_index()),
            self.yellow_circuit.reservoir(),
            engines[3].hydraulic_pump_output_speed(),
            &self.engine_driven_pump_4b_controller,
        );

        self.green_electric_pump_a_controller.update(
            context,
            overhead_panel,
            &self.forward_cargo_door_controller,
            &self.aft_cargo_door_controller,
            &self.green_circuit,
            self.green_circuit.reservoir(),
        );
        self.green_electric_pump_a.update(
            context,
            self.green_circuit.system_section(),
            self.green_circuit.reservoir(),
            &self.green_electric_pump_a_controller,
        );

        self.yellow_electric_pump_a_controller.update(
            context,
            overhead_panel,
            &self.forward_cargo_door_controller,
            &self.aft_cargo_door_controller,
            &self.yellow_circuit,
            self.yellow_circuit.reservoir(),
        );
        self.yellow_electric_pump_a.update(
            context,
            self.yellow_circuit.system_section(),
            self.yellow_circuit.reservoir(),
            &self.yellow_electric_pump_a_controller,
        );

        self.ram_air_turbine.update(
            context,
            self.green_circuit.system_section(),
            self.green_circuit.reservoir(),
            &self.ram_air_turbine_controller,
        );

        self.green_circuit_controller.update(
            context,
            engine_fire_push_buttons,
            overhead_panel,
            &self.yellow_electric_pump_a_controller,
        );
        self.green_circuit.update(
            context,
            &mut vec![
                &mut self.engine_driven_pump_1a,
                &mut self.engine_driven_pump_1b,
                &mut self.engine_driven_pump_2a,
                &mut self.engine_driven_pump_2b,
            ],
            Some(&mut self.green_electric_pump_a),
            None,
            &self.green_circuit_controller,
            reservoir_pneumatics.green_reservoir_pressure(),
        );

        self.yellow_circuit_controller.update(
            context,
            engine_fire_push_buttons,
            overhead_panel,
            &self.yellow_electric_pump_a_controller,
        );
        self.yellow_circuit.update(
            context,
            &mut vec![
                &mut self.engine_driven_pump_3a,
                &mut self.engine_driven_pump_3b,
                &mut self.engine_driven_pump_4a,
                &mut self.engine_driven_pump_4b,
            ],
            Some(&mut self.yellow_electric_pump_a),
            None,
            &self.yellow_circuit_controller,
            reservoir_pneumatics.yellow_reservoir_pressure(),
        );

        self.braking_circuit_norm.update(
            context,
            self.green_circuit.system_section(),
            self.brake_steer_computer.norm_controller(),
        );
        self.braking_circuit_altn.update(
            context,
            self.yellow_circuit.system_section(),
            self.brake_steer_computer.alternate_controller(),
        );
    }

    pub fn gear_system(&self) -> &impl GearSystemSensors {
        &self.gear_system
    }
}
impl SimulationElement for A380Hydraulic {
    fn accept<T: SimulationElementVisitor>(&mut self, visitor: &mut T) {
        self.engine_driven_pump_1a.accept(visitor);
        self.engine_driven_pump_1a_controller.accept(visitor);

        self.engine_driven_pump_2a.accept(visitor);
        self.engine_driven_pump_2a_controller.accept(visitor);

        self.engine_driven_pump_3a.accept(visitor);
        self.engine_driven_pump_3a_controller.accept(visitor);

        self.engine_driven_pump_4a.accept(visitor);
        self.engine_driven_pump_4a_controller.accept(visitor);

        self.engine_driven_pump_1b.accept(visitor);
        self.engine_driven_pump_1b_controller.accept(visitor);

        self.engine_driven_pump_2b.accept(visitor);
        self.engine_driven_pump_2b_controller.accept(visitor);

        self.engine_driven_pump_3b.accept(visitor);
        self.engine_driven_pump_3b_controller.accept(visitor);

        self.engine_driven_pump_4b.accept(visitor);
        self.engine_driven_pump_4b_controller.accept(visitor);

        self.yellow_electric_pump_a.accept(visitor);
        self.yellow_electric_pump_a_controller.accept(visitor);

        self.yellow_electric_pump_b.accept(visitor);
        self.yellow_electric_pump_b_controller.accept(visitor);

        self.green_electric_pump_a.accept(visitor);
        self.green_electric_pump_a_controller.accept(visitor);

        self.green_electric_pump_b.accept(visitor);
        self.green_electric_pump_b_controller.accept(visitor);

        self.forward_cargo_door_controller.accept(visitor);
        self.forward_cargo_door.accept(visitor);

        self.aft_cargo_door_controller.accept(visitor);
        self.aft_cargo_door.accept(visitor);

        self.pushback_tug.accept(visitor);

        self.ram_air_turbine.accept(visitor);
        self.ram_air_turbine_controller.accept(visitor);

        self.green_circuit.accept(visitor);
        self.yellow_circuit.accept(visitor);

        self.brake_steer_computer.accept(visitor);

        self.braking_circuit_norm.accept(visitor);
        self.braking_circuit_altn.accept(visitor);
        self.braking_force.accept(visitor);

        self.emergency_gen.accept(visitor);
        self.nose_steering.accept(visitor);
        self.slats_flaps_complex.accept(visitor);
        self.flap_system.accept(visitor);
        self.slat_system.accept(visitor);

        self.elac_computer.accept(visitor);
        self.left_aileron.accept(visitor);
        self.right_aileron.accept(visitor);
        self.left_elevator.accept(visitor);
        self.right_elevator.accept(visitor);

        self.fac_computer.accept(visitor);
        self.rudder.accept(visitor);

        self.spoiler_computer.accept(visitor);
        self.left_spoilers.accept(visitor);
        self.right_spoilers.accept(visitor);

        self.gear_system_gravity_extension_controller
            .accept(visitor);
        self.gear_system.accept(visitor);

        visitor.visit(self);
    }
}
impl HydraulicGeneratorControlUnit for A380Hydraulic {
    fn max_allowed_power(&self) -> Power {
        self.gcu.max_allowed_power()
    }

    fn motor_speed(&self) -> AngularVelocity {
        self.gcu.motor_speed()
    }
}

struct A320GearHydraulicController {
    safety_valve_should_open: bool,
    cutoff_valve_should_open: bool,
    vent_valves_should_open: bool,
    doors_uplock_mechanical_release: bool,
    gears_uplock_mechanical_release: bool,
}
impl A320GearHydraulicController {
    fn new() -> Self {
        Self {
            safety_valve_should_open: true,
            cutoff_valve_should_open: true,
            vent_valves_should_open: false,
            doors_uplock_mechanical_release: false,
            gears_uplock_mechanical_release: false,
        }
    }

    fn update(
        &mut self,
        adirs: &impl AdirsDiscreteOutputs,
        lgciu1: &(impl LgciuWeightOnWheels + LandingGearHandle),
        lgciu2: &impl LgciuWeightOnWheels,
        gear_gravity_extension: &impl GearGravityExtension,
    ) {
        self.update_safety_valve(adirs, lgciu1, lgciu2);

        self.update_safety_and_vent_valve(gear_gravity_extension);

        self.update_uplocks(gear_gravity_extension);
    }

    fn update_uplocks(&mut self, gear_gravity_extension: &impl GearGravityExtension) {
        self.doors_uplock_mechanical_release =
            gear_gravity_extension.extension_handle_number_of_turns() >= 2;
        self.gears_uplock_mechanical_release =
            gear_gravity_extension.extension_handle_number_of_turns() >= 3;
    }

    fn update_safety_and_vent_valve(&mut self, gear_gravity_extension: &impl GearGravityExtension) {
        let one_or_more_handle_turns =
            gear_gravity_extension.extension_handle_number_of_turns() >= 1;

        self.cutoff_valve_should_open = !one_or_more_handle_turns;

        self.vent_valves_should_open = one_or_more_handle_turns;
    }

    fn update_safety_valve(
        &mut self,
        adirs: &impl AdirsDiscreteOutputs,
        lgciu1: &(impl LgciuWeightOnWheels + LandingGearHandle),
        lgciu2: &impl LgciuWeightOnWheels,
    ) {
        let speed_condition =
            !adirs.low_speed_warning_4_260kts(1) || !adirs.low_speed_warning_4_260kts(3);

        let on_ground_condition = lgciu1.left_and_right_gear_compressed(true)
            || lgciu2.left_and_right_gear_compressed(true);

        let self_maintained_gear_lever_condition =
            self.safety_valve_should_open || lgciu1.gear_handle_is_down();

        self.safety_valve_should_open =
            (speed_condition || on_ground_condition) && self_maintained_gear_lever_condition;
    }
}
impl GearSystemController for A320GearHydraulicController {
    fn safety_valve_should_open(&self) -> bool {
        self.safety_valve_should_open
    }

    fn shut_off_valve_should_open(&self) -> bool {
        self.cutoff_valve_should_open
    }

    fn vent_valves_should_open(&self) -> bool {
        self.vent_valves_should_open
    }

    fn doors_uplocks_should_mechanically_unlock(&self) -> bool {
        self.doors_uplock_mechanical_release
    }

    fn gears_uplocks_should_mechanically_unlock(&self) -> bool {
        self.gears_uplock_mechanical_release
    }
}

struct A380HydraulicCircuitController {
    circuit_id: HydraulicColor,
    should_open_fire_shutoff_valve: [bool; 2],
    should_open_leak_measurement_valve: bool,
    cargo_door_in_use: DelayedFalseLogicGate,
}
impl A380HydraulicCircuitController {
    const DELAY_TO_REOPEN_LEAK_VALVE_AFTER_CARGO_DOOR_USE: Duration = Duration::from_secs(15);

    fn new(circuit_id: HydraulicColor) -> Self {
        Self {
            circuit_id,
            should_open_fire_shutoff_valve: [true, true],
            should_open_leak_measurement_valve: true,
            cargo_door_in_use: DelayedFalseLogicGate::new(
                Self::DELAY_TO_REOPEN_LEAK_VALVE_AFTER_CARGO_DOOR_USE,
            ),
        }
    }

    fn update(
        &mut self,
        context: &UpdateContext,
        engine_fire_push_buttons: &impl EngineFirePushButtons,
        overhead_panel: &A380HydraulicOverheadPanel,
        yellow_epump_controller: &A320YellowElectricPumpController,
    ) {
        self.cargo_door_in_use.update(
            context,
            yellow_epump_controller.should_pressurise_for_cargo_door_operation(),
        );

        match self.circuit_id {
            HydraulicColor::Green => {
                self.should_open_fire_shutoff_valve = [
                    !engine_fire_push_buttons.is_released(1),
                    !engine_fire_push_buttons.is_released(2),
                ];
            }
            HydraulicColor::Yellow => {
                self.should_open_fire_shutoff_valve = [
                    !engine_fire_push_buttons.is_released(3),
                    !engine_fire_push_buttons.is_released(4),
                ];
            }
            HydraulicColor::Blue => panic!("NO BLUE CIRCUIT IN A380"),
        };

        self.update_leak_measurement_valve(context, overhead_panel);
    }

    fn update_leak_measurement_valve(
        &mut self,
        context: &UpdateContext,
        overhead_panel: &A380HydraulicOverheadPanel,
    ) {
        let measurement_valve_open_demand_raw = match &mut self.circuit_id {
            HydraulicColor::Green => overhead_panel.green_leak_measurement_valve_is_on(),
            HydraulicColor::Yellow => {
                overhead_panel.yellow_leak_measurement_valve_is_on()
                    && !self.cargo_door_in_use.output()
            }
            HydraulicColor::Blue => false,
        };

        self.should_open_leak_measurement_valve = measurement_valve_open_demand_raw
            || self.plane_state_disables_leak_valve_closing(context);
    }

    fn plane_state_disables_leak_valve_closing(&self, context: &UpdateContext) -> bool {
        context.indicated_airspeed() >= Velocity::new::<knot>(100.)
    }
}
impl HydraulicCircuitController for A380HydraulicCircuitController {
    fn should_open_fire_shutoff_valve(&self, fire_valve_index: usize) -> bool {
        // There is one fire valve per pump section by hydraulic library design, so that's 2 per engine
        // As A380 has only one fire valve per engine, we drive both engine fire valves at once
        if fire_valve_index == 1 || fire_valve_index == 2 {
            self.should_open_fire_shutoff_valve[0]
        } else if fire_valve_index == 3 || fire_valve_index == 4 {
            self.should_open_fire_shutoff_valve[1]
        } else {
            panic!("ERROR IN FIRE VALVE INDEX REQUEST")
        }
    }

    fn should_open_leak_measurement_valve(&self) -> bool {
        self.should_open_leak_measurement_valve
    }
}

use std::fmt::Display;
#[derive(Clone, Copy)]
enum A380EngineDrivenPumpId {
    Edp1a,
    Edp1b,
    Edp2a,
    Edp2b,
    Edp3a,
    Edp3b,
    Edp4a,
    Edp4b,
}
impl A380EngineDrivenPumpId {
    fn into_engine_num(&self) -> usize {
        match self {
            A380EngineDrivenPumpId::Edp1a => 1,
            A380EngineDrivenPumpId::Edp1b => 1,
            A380EngineDrivenPumpId::Edp2a => 2,
            A380EngineDrivenPumpId::Edp2b => 2,
            A380EngineDrivenPumpId::Edp3a => 3,
            A380EngineDrivenPumpId::Edp3b => 3,
            A380EngineDrivenPumpId::Edp4a => 4,
            A380EngineDrivenPumpId::Edp4b => 4,
        }
    }

    fn into_engine_index(&self) -> usize {
        self.into_engine_num() - 1
    }

    fn into_pump_section_index(&self) -> usize {
        match self {
            A380EngineDrivenPumpId::Edp1a => 0,
            A380EngineDrivenPumpId::Edp1b => 1,
            A380EngineDrivenPumpId::Edp2a => 2,
            A380EngineDrivenPumpId::Edp2b => 3,
            A380EngineDrivenPumpId::Edp3a => 0,
            A380EngineDrivenPumpId::Edp3b => 1,
            A380EngineDrivenPumpId::Edp4a => 2,
            A380EngineDrivenPumpId::Edp4b => 3,
        }
    }
}
impl Display for A380EngineDrivenPumpId {
    fn fmt(&self, f: &mut std::fmt::Formatter<'_>) -> std::fmt::Result {
        match self {
            A380EngineDrivenPumpId::Edp1a => write!(f, "1A"),
            A380EngineDrivenPumpId::Edp1b => write!(f, "1B"),
            A380EngineDrivenPumpId::Edp2a => write!(f, "2A"),
            A380EngineDrivenPumpId::Edp2b => write!(f, "2B"),
            A380EngineDrivenPumpId::Edp3a => write!(f, "3A"),
            A380EngineDrivenPumpId::Edp3b => write!(f, "3B"),
            A380EngineDrivenPumpId::Edp4a => write!(f, "4A"),
            A380EngineDrivenPumpId::Edp4b => write!(f, "4B"),
        }
    }
}

struct A380EngineDrivenPumpController {
    low_press_id: VariableIdentifier,

    is_powered: bool,
    powered_by: Vec<ElectricalBusType>,
    pump_id: A380EngineDrivenPumpId,
    should_pressurise: bool,
    has_pressure_low_fault: bool,
    has_air_pressure_low_fault: bool,
    has_low_level_fault: bool,
    is_pressure_low: bool,
}
impl A380EngineDrivenPumpController {
    fn new(
        context: &mut InitContext,
        pump_id: A380EngineDrivenPumpId,
        powered_by: Vec<ElectricalBusType>,
    ) -> Self {
        Self {
            low_press_id: context.get_identifier(format!("HYD_EDPUMP_{}_LOW_PRESS", pump_id)),

            is_powered: false,
            powered_by,
            pump_id,
            should_pressurise: true,

            has_pressure_low_fault: false,
            has_air_pressure_low_fault: false,
            has_low_level_fault: false,

            is_pressure_low: true,
        }
    }

    fn update_low_pressure(
        &mut self,
        engines: [&impl Engine; 4],
        hydraulic_circuit: &impl HydraulicPressureSensors,
        lgciu: &impl LgciuInterface,
    ) {
        self.is_pressure_low = self.should_pressurise()
            && !hydraulic_circuit
                .pump_section_switch_pressurised(self.pump_id.into_pump_section_index());

        // TODO Fault inhibit copied from A320
        self.has_pressure_low_fault = self.is_pressure_low
            && (!engines[self.pump_id.into_engine_index()].oil_pressure_is_low()
                || !(lgciu.right_gear_compressed(false) && lgciu.left_gear_compressed(false)));
    }

    fn update_low_air_pressure(
        &mut self,
        reservoir: &Reservoir,
        overhead_panel: &A380HydraulicOverheadPanel,
    ) {
        self.has_air_pressure_low_fault =
            reservoir.is_low_air_pressure() && overhead_panel.edp_push_button_is_auto(self.pump_id);
    }

    fn update_low_level(
        &mut self,
        reservoir: &Reservoir,
        overhead_panel: &A380HydraulicOverheadPanel,
    ) {
        self.has_low_level_fault =
            reservoir.is_low_level() && overhead_panel.edp_push_button_is_auto(self.pump_id);
    }

    fn update(
        &mut self,
        overhead_panel: &A380HydraulicOverheadPanel,
        engine_fire_push_buttons: &impl EngineFirePushButtons,
        engines: [&impl Engine; 4],
        hydraulic_circuit: &impl HydraulicPressureSensors,
        lgciu: &impl LgciuInterface,
        reservoir: &Reservoir,
    ) {
        let mut should_pressurise_if_powered = false;
        if overhead_panel.edp_push_button_is_auto(self.pump_id)
            && !engine_fire_push_buttons.is_released(self.pump_id.into_engine_num())
        {
            should_pressurise_if_powered = true;
        } else if overhead_panel.edp_push_button_is_off(self.pump_id)
            || engine_fire_push_buttons.is_released(self.pump_id.into_engine_num())
        {
            should_pressurise_if_powered = false;
        }

        // Inverted logic, no power means solenoid valve always leave pump in pressurise mode
        self.should_pressurise = !self.is_powered || should_pressurise_if_powered;

        self.update_low_pressure(engines, hydraulic_circuit, lgciu);

        self.update_low_air_pressure(reservoir, overhead_panel);

        self.update_low_level(reservoir, overhead_panel);
    }

    fn has_pressure_low_fault(&self) -> bool {
        self.has_pressure_low_fault
    }

    fn has_air_pressure_low_fault(&self) -> bool {
        self.has_air_pressure_low_fault
    }

    fn has_low_level_fault(&self) -> bool {
        self.has_low_level_fault
    }

    fn has_any_fault(&self) -> bool {
        self.has_pressure_low_fault || self.has_air_pressure_low_fault || self.has_low_level_fault
    }
}
impl PumpController for A380EngineDrivenPumpController {
    fn should_pressurise(&self) -> bool {
        self.should_pressurise
    }
}
impl SimulationElement for A380EngineDrivenPumpController {
    fn write(&self, writer: &mut SimulatorWriter) {
        writer.write(&self.low_press_id, self.is_pressure_low);
    }

    fn receive_power(&mut self, buses: &impl ElectricalBuses) {
        self.is_powered = buses.any_is_powered(&self.powered_by);
    }
}

struct A320YellowElectricPumpController {
    low_press_id: VariableIdentifier,

    is_powered: bool,
    powered_by: ElectricalBusType,
    powered_by_when_cargo_door_operation: ElectricalBusType,
    should_pressurise: bool,
    has_pressure_low_fault: bool,
    has_air_pressure_low_fault: bool,
    has_low_level_fault: bool,
    is_pressure_low: bool,

    is_required_for_cargo_door_operation: DelayedFalseLogicGate,
    should_pressurise_for_cargo_door_operation: bool,

    low_pressure_hystereris: bool,
}
impl A320YellowElectricPumpController {
    const DURATION_OF_YELLOW_PUMP_ACTIVATION_AFTER_CARGO_DOOR_OPERATION: Duration =
        Duration::from_secs(20);

    const LOW_PRESS_HYSTERESIS_HIGH_PSI: f64 = 1750.;
    const LOW_PRESS_HYSTERESIS_LOW_PSI: f64 = 1450.;

    fn new(
        context: &mut InitContext,
        powered_by: ElectricalBusType,
        powered_by_when_cargo_door_operation: ElectricalBusType,
    ) -> Self {
        Self {
            low_press_id: context.get_identifier("HYD_YELLOW_EPUMP_LOW_PRESS".to_owned()),

            is_powered: false,
            powered_by,
            powered_by_when_cargo_door_operation,
            should_pressurise: false,

            has_pressure_low_fault: false,
            has_air_pressure_low_fault: false,
            has_low_level_fault: false,

            is_pressure_low: true,
            is_required_for_cargo_door_operation: DelayedFalseLogicGate::new(
                Self::DURATION_OF_YELLOW_PUMP_ACTIVATION_AFTER_CARGO_DOOR_OPERATION,
            ),
            should_pressurise_for_cargo_door_operation: false,

            low_pressure_hystereris: false,
        }
    }

    fn update(
        &mut self,
        context: &UpdateContext,
        overhead_panel: &A380HydraulicOverheadPanel,
        forward_cargo_door_controller: &A320DoorController,
        aft_cargo_door_controller: &A320DoorController,
        hydraulic_circuit: &impl HydraulicPressureSensors,
        reservoir: &Reservoir,
    ) {
        self.update_cargo_door_logic(
            context,
            overhead_panel,
            forward_cargo_door_controller,
            aft_cargo_door_controller,
        );

        self.should_pressurise = (overhead_panel.yellow_epump_a_push_button.is_on()
            || self.is_required_for_cargo_door_operation.output())
            && self.is_powered;

        self.update_low_pressure(hydraulic_circuit);

        self.update_low_air_pressure(reservoir, overhead_panel);

        self.update_low_level(reservoir, overhead_panel);
    }

    fn update_low_pressure(&mut self, hydraulic_circuit: &impl HydraulicPressureSensors) {
        self.update_low_pressure_hysteresis(hydraulic_circuit);

        self.is_pressure_low = self.should_pressurise() && !self.low_pressure_hystereris;

        self.has_pressure_low_fault = self.is_pressure_low;
    }

    fn update_low_pressure_hysteresis(
        &mut self,
        hydraulic_circuit: &impl HydraulicPressureSensors,
    ) {
        if hydraulic_circuit
            .system_section_pressure_transducer()
            .get::<psi>()
            > Self::LOW_PRESS_HYSTERESIS_HIGH_PSI
        {
            self.low_pressure_hystereris = true;
        } else if hydraulic_circuit
            .system_section_pressure_transducer()
            .get::<psi>()
            < Self::LOW_PRESS_HYSTERESIS_LOW_PSI
        {
            self.low_pressure_hystereris = false;
        }
    }

    fn update_cargo_door_logic(
        &mut self,
        context: &UpdateContext,
        overhead_panel: &A380HydraulicOverheadPanel,
        forward_cargo_door_controller: &A320DoorController,
        aft_cargo_door_controller: &A320DoorController,
    ) {
        self.is_required_for_cargo_door_operation.update(
            context,
            forward_cargo_door_controller.should_pressurise_hydraulics()
                || aft_cargo_door_controller.should_pressurise_hydraulics(),
        );

        self.should_pressurise_for_cargo_door_operation =
            self.is_required_for_cargo_door_operation.output()
                && !overhead_panel.yellow_epump_a_push_button.is_on();
    }

    fn update_low_air_pressure(
        &mut self,
        reservoir: &Reservoir,
        overhead_panel: &A380HydraulicOverheadPanel,
    ) {
        self.has_air_pressure_low_fault =
            reservoir.is_low_air_pressure() && !overhead_panel.yellow_epump_push_button_is_auto();
    }

    fn update_low_level(
        &mut self,
        reservoir: &Reservoir,
        overhead_panel: &A380HydraulicOverheadPanel,
    ) {
        self.has_low_level_fault =
            reservoir.is_low_level() && !overhead_panel.yellow_epump_push_button_is_auto();
    }

    fn has_pressure_low_fault(&self) -> bool {
        self.has_pressure_low_fault
    }

    fn has_air_pressure_low_fault(&self) -> bool {
        self.has_air_pressure_low_fault
    }

    fn has_low_level_fault(&self) -> bool {
        self.has_low_level_fault
    }

    fn should_pressurise_for_cargo_door_operation(&self) -> bool {
        self.should_pressurise_for_cargo_door_operation
    }
}
impl PumpController for A320YellowElectricPumpController {
    fn should_pressurise(&self) -> bool {
        self.should_pressurise
    }
}
impl SimulationElement for A320YellowElectricPumpController {
    fn write(&self, writer: &mut SimulatorWriter) {
        writer.write(&self.low_press_id, self.is_pressure_low);
    }

    fn receive_power(&mut self, buses: &impl ElectricalBuses) {
        // Control of the pump is powered by dedicated bus OR manual operation of cargo door through another bus
        self.is_powered = buses.is_powered(self.powered_by)
            || (self.is_required_for_cargo_door_operation.output()
                && buses.is_powered(self.powered_by_when_cargo_door_operation))
    }
}

struct A320RamAirTurbineController {
    is_solenoid_1_powered: bool,
    solenoid_1_bus: ElectricalBusType,

    is_solenoid_2_powered: bool,
    solenoid_2_bus: ElectricalBusType,

    should_deploy: bool,
}
impl A320RamAirTurbineController {
    fn new(solenoid_1_bus: ElectricalBusType, solenoid_2_bus: ElectricalBusType) -> Self {
        Self {
            is_solenoid_1_powered: false,
            solenoid_1_bus,

            is_solenoid_2_powered: false,
            solenoid_2_bus,

            should_deploy: false,
        }
    }

    fn update(
        &mut self,
        context: &UpdateContext,
        overhead_panel: &A380HydraulicOverheadPanel,
        rat_and_emer_gen_man_on: &impl EmergencyElectricalRatPushButton,
        emergency_elec_state: &impl EmergencyElectricalState,
    ) {
        let solenoid_1_should_trigger_deployment_if_powered =
            overhead_panel.rat_man_on_push_button_is_pressed();

        let solenoid_2_should_trigger_deployment_if_powered =
            emergency_elec_state.is_in_emergency_elec() || rat_and_emer_gen_man_on.is_pressed();

        // due to initialization issues the RAT will not deployed in any case when simulation has just started
        self.should_deploy = context.is_sim_ready()
            && ((self.is_solenoid_1_powered && solenoid_1_should_trigger_deployment_if_powered)
                || (self.is_solenoid_2_powered && solenoid_2_should_trigger_deployment_if_powered));
    }
}
impl RamAirTurbineController for A320RamAirTurbineController {
    fn should_deploy(&self) -> bool {
        self.should_deploy
    }
}
impl SimulationElement for A320RamAirTurbineController {
    fn receive_power(&mut self, buses: &impl ElectricalBuses) {
        self.is_solenoid_1_powered = buses.is_powered(self.solenoid_1_bus);
        self.is_solenoid_2_powered = buses.is_powered(self.solenoid_2_bus);
    }
}

struct A320BrakeSystemOutputs {
    left_demand: Ratio,
    right_demand: Ratio,
    pressure_limit: Pressure,
}
impl A320BrakeSystemOutputs {
    fn new() -> Self {
        Self {
            left_demand: Ratio::new::<ratio>(0.),
            right_demand: Ratio::new::<ratio>(0.),
            pressure_limit: Pressure::new::<psi>(3000.),
        }
    }

    fn set_pressure_limit(&mut self, pressure_limit: Pressure) {
        self.pressure_limit = pressure_limit;
    }

    fn set_brake_demands(&mut self, left_demand: Ratio, right_demand: Ratio) {
        self.left_demand = left_demand
            .min(Ratio::new::<ratio>(1.))
            .max(Ratio::new::<ratio>(0.));
        self.right_demand = right_demand
            .min(Ratio::new::<ratio>(1.))
            .max(Ratio::new::<ratio>(0.));
    }

    fn set_no_demands(&mut self) {
        self.left_demand = Ratio::new::<ratio>(0.);
        self.right_demand = Ratio::new::<ratio>(0.);
    }

    fn set_max_demands(&mut self) {
        self.left_demand = Ratio::new::<ratio>(1.);
        self.right_demand = Ratio::new::<ratio>(1.);
    }

    fn left_demand(&self) -> Ratio {
        self.left_demand
    }

    fn right_demand(&self) -> Ratio {
        self.right_demand
    }
}
impl BrakeCircuitController for A320BrakeSystemOutputs {
    fn pressure_limit(&self) -> Pressure {
        self.pressure_limit
    }

    fn left_brake_demand(&self) -> Ratio {
        self.left_demand
    }

    fn right_brake_demand(&self) -> Ratio {
        self.right_demand
    }
}

struct A320HydraulicBrakeSteerComputerUnit {
    park_brake_lever_pos_id: VariableIdentifier,

    antiskid_brakes_active_id: VariableIdentifier,
    left_brake_pedal_input_id: VariableIdentifier,
    right_brake_pedal_input_id: VariableIdentifier,

    ground_speed_id: VariableIdentifier,

    rudder_pedal_input_id: VariableIdentifier,
    tiller_handle_input_id: VariableIdentifier,
    tiller_pedal_disconnect_id: VariableIdentifier,
    autopilot_nosewheel_demand_id: VariableIdentifier,

    autobrake_controller: A320AutobrakeController,
    parking_brake_demand: bool,

    left_brake_pilot_input: Ratio,
    right_brake_pilot_input: Ratio,

    norm_brake_outputs: A320BrakeSystemOutputs,
    alternate_brake_outputs: A320BrakeSystemOutputs,

    normal_brakes_available: bool,
    should_disable_auto_brake_when_retracting: DelayedTrueLogicGate,
    anti_skid_activated: bool,

    tiller_pedal_disconnect: bool,
    tiller_handle_position: Ratio,
    rudder_pedal_position: Ratio,
    autopilot_nosewheel_demand: Ratio,

    pedal_steering_limiter: SteeringAngleLimiter<5>,
    pedal_input_map: SteeringRatioToAngle<6>,
    tiller_steering_limiter: SteeringAngleLimiter<5>,
    tiller_input_map: SteeringRatioToAngle<6>,
    final_steering_position_request: Angle,

    ground_speed: Velocity,
}
impl A320HydraulicBrakeSteerComputerUnit {
    const RUDDER_PEDAL_INPUT_GAIN: f64 = 32.;
    const RUDDER_PEDAL_INPUT_MAP: [f64; 6] = [0., 1., 2., 32., 32., 32.];
    const RUDDER_PEDAL_INPUT_CURVE_MAP: [f64; 6] = [0., 0., 2., 6.4, 6.4, 6.4];
    const MAX_RUDDER_INPUT_INCLUDING_AUTOPILOT_DEGREE: f64 = 6.;

    const SPEED_MAP_FOR_PEDAL_ACTION_KNOT: [f64; 5] = [0., 40., 130., 1500.0, 2800.0];
    const STEERING_ANGLE_FOR_PEDAL_ACTION_DEGREE: [f64; 5] = [1., 1., 0., 0., 0.];

    const TILLER_INPUT_GAIN: f64 = 75.;
    const TILLER_INPUT_MAP: [f64; 6] = [0., 1., 20., 40., 66., 75.];
    const TILLER_INPUT_CURVE_MAP: [f64; 6] = [0., 0., 4., 15., 45., 74.];

    const AUTOPILOT_STEERING_INPUT_GAIN: f64 = 6.;

    const SPEED_MAP_FOR_TILLER_ACTION_KNOT: [f64; 5] = [0., 20., 70., 1500.0, 2800.0];
    const STEERING_ANGLE_FOR_TILLER_ACTION_DEGREE: [f64; 5] = [1., 1., 0., 0., 0.];

    const MAX_STEERING_ANGLE_DEMAND_DEGREES: f64 = 74.;

    // Minimum pressure hysteresis on green until main switched on ALTN brakes
    // Feedback by Cpt. Chaos — 25/04/2021 #pilot-feedback
    const MIN_PRESSURE_BRAKE_ALTN_HYST_LO: f64 = 1305.;
    const MIN_PRESSURE_BRAKE_ALTN_HYST_HI: f64 = 2176.;

    // Min pressure when parking brake enabled. Lower normal braking is allowed to use pilot input as emergency braking
    // Feedback by avteknisyan — 25/04/2021 #pilot-feedback
    const MIN_PRESSURE_PARK_BRAKE_EMERGENCY: f64 = 507.;

    const AUTOBRAKE_GEAR_RETRACTION_DURATION_S: f64 = 3.;

    const PILOT_INPUT_DETECTION_TRESHOLD: f64 = 0.2;

    fn new(context: &mut InitContext) -> Self {
        Self {
            park_brake_lever_pos_id: context.get_identifier("PARK_BRAKE_LEVER_POS".to_owned()),
            antiskid_brakes_active_id: context.get_identifier("ANTISKID BRAKES ACTIVE".to_owned()),
            left_brake_pedal_input_id: context.get_identifier("LEFT_BRAKE_PEDAL_INPUT".to_owned()),
            right_brake_pedal_input_id: context
                .get_identifier("RIGHT_BRAKE_PEDAL_INPUT".to_owned()),

            ground_speed_id: context.get_identifier("GPS GROUND SPEED".to_owned()),
            rudder_pedal_input_id: context.get_identifier("RUDDER_PEDAL_POSITION_RATIO".to_owned()),
            tiller_handle_input_id: context.get_identifier("TILLER_HANDLE_POSITION".to_owned()),
            tiller_pedal_disconnect_id: context
                .get_identifier("TILLER_PEDAL_DISCONNECT".to_owned()),
            autopilot_nosewheel_demand_id: context
                .get_identifier("AUTOPILOT_NOSEWHEEL_DEMAND".to_owned()),

            autobrake_controller: A320AutobrakeController::new(context),

            parking_brake_demand: true,
            left_brake_pilot_input: Ratio::new::<ratio>(0.0),
            right_brake_pilot_input: Ratio::new::<ratio>(0.0),
            norm_brake_outputs: A320BrakeSystemOutputs::new(),
            alternate_brake_outputs: A320BrakeSystemOutputs::new(),
            normal_brakes_available: false,
            should_disable_auto_brake_when_retracting: DelayedTrueLogicGate::new(
                Duration::from_secs_f64(Self::AUTOBRAKE_GEAR_RETRACTION_DURATION_S),
            ),
            anti_skid_activated: true,

            tiller_pedal_disconnect: false,
            tiller_handle_position: Ratio::new::<ratio>(0.),
            rudder_pedal_position: Ratio::new::<ratio>(0.),
            autopilot_nosewheel_demand: Ratio::new::<ratio>(0.),

            pedal_steering_limiter: SteeringAngleLimiter::new(
                Self::SPEED_MAP_FOR_PEDAL_ACTION_KNOT,
                Self::STEERING_ANGLE_FOR_PEDAL_ACTION_DEGREE,
            ),
            pedal_input_map: SteeringRatioToAngle::new(
                Ratio::new::<ratio>(Self::RUDDER_PEDAL_INPUT_GAIN),
                Self::RUDDER_PEDAL_INPUT_MAP,
                Self::RUDDER_PEDAL_INPUT_CURVE_MAP,
            ),
            tiller_steering_limiter: SteeringAngleLimiter::new(
                Self::SPEED_MAP_FOR_TILLER_ACTION_KNOT,
                Self::STEERING_ANGLE_FOR_TILLER_ACTION_DEGREE,
            ),
            tiller_input_map: SteeringRatioToAngle::new(
                Ratio::new::<ratio>(Self::TILLER_INPUT_GAIN),
                Self::TILLER_INPUT_MAP,
                Self::TILLER_INPUT_CURVE_MAP,
            ),
            final_steering_position_request: Angle::new::<degree>(0.),

            ground_speed: Velocity::new::<knot>(0.),
        }
    }

    fn allow_autobrake_arming(&self) -> bool {
        self.anti_skid_activated && self.normal_brakes_available
    }

    fn update_normal_braking_availability(&mut self, normal_braking_circuit_pressure: Pressure) {
        if normal_braking_circuit_pressure.get::<psi>() > Self::MIN_PRESSURE_BRAKE_ALTN_HYST_HI
            && (self.left_brake_pilot_input.get::<ratio>() < Self::PILOT_INPUT_DETECTION_TRESHOLD
                && self.right_brake_pilot_input.get::<ratio>()
                    < Self::PILOT_INPUT_DETECTION_TRESHOLD)
        {
            self.normal_brakes_available = true;
        } else if normal_braking_circuit_pressure.get::<psi>()
            < Self::MIN_PRESSURE_BRAKE_ALTN_HYST_LO
        {
            self.normal_brakes_available = false;
        }
    }

    fn update_brake_pressure_limitation(&mut self) {
        let yellow_manual_braking_input = self.left_brake_pilot_input
            > self.alternate_brake_outputs.left_demand() + Ratio::new::<ratio>(0.2)
            || self.right_brake_pilot_input
                > self.alternate_brake_outputs.right_demand() + Ratio::new::<ratio>(0.2);

        // Nominal braking from pedals is limited to 2538psi
        self.norm_brake_outputs
            .set_pressure_limit(Pressure::new::<psi>(2538.));

        let alternate_brake_pressure_limit = Pressure::new::<psi>(if self.parking_brake_demand {
            // If no pilot action, standard park brake pressure limit
            if !yellow_manual_braking_input {
                2103.
            } else {
                // Else manual action limited to a higher max nominal pressure
                2538.
            }
        } else if !self.anti_skid_activated {
            1160.
        } else {
            // Else if any manual braking we use standard limit
            2538.
        });

        self.alternate_brake_outputs
            .set_pressure_limit(alternate_brake_pressure_limit);
    }

    /// Updates brakes and nose steering demands
    fn update(
        &mut self,
        context: &UpdateContext,
        current_pressure: &impl SectionPressure,
        alternate_circuit: &BrakeCircuit,
        lgciu1: &impl LgciuInterface,
        lgciu2: &impl LgciuInterface,
        autobrake_panel: &AutobrakePanel,
        engine1: &impl Engine,
        engine2: &impl Engine,
    ) {
        self.update_steering_demands(lgciu1, engine1, engine2);

        self.update_normal_braking_availability(current_pressure.pressure());
        self.update_brake_pressure_limitation();

        self.autobrake_controller.update(
            context,
            autobrake_panel,
            self.allow_autobrake_arming(),
            self.left_brake_pilot_input,
            self.right_brake_pilot_input,
            lgciu1,
            lgciu2,
        );

        let is_in_flight_gear_lever_up = !(lgciu1.left_and_right_gear_compressed(true)
            || lgciu2.left_and_right_gear_compressed(true)
            || lgciu1.gear_handle_is_down());

        self.should_disable_auto_brake_when_retracting
            .update(context, is_in_flight_gear_lever_up);

        if is_in_flight_gear_lever_up {
            if self.should_disable_auto_brake_when_retracting.output() {
                self.norm_brake_outputs.set_no_demands();
            } else {
                // Slight brake pressure to stop the spinning wheels (have no pressure data available yet, 0.2 is random one)
                self.norm_brake_outputs
                    .set_brake_demands(Ratio::new::<ratio>(0.2), Ratio::new::<ratio>(0.2));
            }

            self.alternate_brake_outputs.set_no_demands();
        } else {
            let green_used_for_brakes = self.normal_brakes_available
                && self.anti_skid_activated
                && !self.parking_brake_demand;

            if green_used_for_brakes {
                // Final output on normal brakes is max(pilot demand , autobrake demand) to allow pilot override autobrake demand
                self.norm_brake_outputs.set_brake_demands(
                    self.left_brake_pilot_input
                        .max(self.autobrake_controller.brake_output()),
                    self.right_brake_pilot_input
                        .max(self.autobrake_controller.brake_output()),
                );

                self.alternate_brake_outputs.set_no_demands();
            } else {
                self.norm_brake_outputs.set_no_demands();

                if !self.parking_brake_demand {
                    // Normal braking but using alternate circuit
                    self.alternate_brake_outputs.set_brake_demands(
                        self.left_brake_pilot_input,
                        self.right_brake_pilot_input,
                    );
                } else {
                    // Else we just use parking brake
                    self.alternate_brake_outputs.set_max_demands();

                    // Special case: parking brake on but yellow can't provide enough brakes: green are allowed to brake for emergency
                    if alternate_circuit.left_brake_pressure().get::<psi>()
                        < Self::MIN_PRESSURE_PARK_BRAKE_EMERGENCY
                        || alternate_circuit.right_brake_pressure().get::<psi>()
                            < Self::MIN_PRESSURE_PARK_BRAKE_EMERGENCY
                    {
                        self.norm_brake_outputs.set_brake_demands(
                            self.left_brake_pilot_input,
                            self.right_brake_pilot_input,
                        );
                    }
                }
            }
        }
    }

    fn update_steering_demands(
        &mut self,
        lgciu1: &impl LgciuInterface,
        engine1: &impl Engine,
        engine2: &impl Engine,
    ) {
        let steer_angle_from_autopilot = Angle::new::<degree>(
            self.autopilot_nosewheel_demand.get::<ratio>() * Self::AUTOPILOT_STEERING_INPUT_GAIN,
        );

        let steer_angle_from_pedals = if self.tiller_pedal_disconnect {
            Angle::new::<degree>(0.)
        } else {
            self.pedal_input_map
                .angle_demand_from_input_demand(self.rudder_pedal_position)
        };

        // TODO Here ground speed would be probably computed from wheel sensor logic
        let final_steer_rudder_plus_autopilot = self.pedal_steering_limiter.angle_from_speed(
            self.ground_speed,
            (steer_angle_from_pedals + steer_angle_from_autopilot)
                .min(Angle::new::<degree>(
                    Self::MAX_RUDDER_INPUT_INCLUDING_AUTOPILOT_DEGREE,
                ))
                .max(Angle::new::<degree>(
                    -Self::MAX_RUDDER_INPUT_INCLUDING_AUTOPILOT_DEGREE,
                )),
        );

        let steer_angle_from_tiller = self.tiller_steering_limiter.angle_from_speed(
            self.ground_speed,
            self.tiller_input_map
                .angle_demand_from_input_demand(self.tiller_handle_position),
        );

        let is_both_engine_low_oil_pressure =
            engine1.oil_pressure_is_low() && engine2.oil_pressure_is_low();

        self.final_steering_position_request = if !is_both_engine_low_oil_pressure
            && self.anti_skid_activated
            && lgciu1.nose_gear_compressed(false)
        {
            (final_steer_rudder_plus_autopilot + steer_angle_from_tiller)
                .min(Angle::new::<degree>(
                    Self::MAX_STEERING_ANGLE_DEMAND_DEGREES,
                ))
                .max(Angle::new::<degree>(
                    -Self::MAX_STEERING_ANGLE_DEMAND_DEGREES,
                ))
        } else {
            Angle::new::<degree>(0.)
        };
    }

    fn norm_controller(&self) -> &impl BrakeCircuitController {
        &self.norm_brake_outputs
    }

    fn alternate_controller(&self) -> &impl BrakeCircuitController {
        &self.alternate_brake_outputs
    }
}
impl SimulationElement for A320HydraulicBrakeSteerComputerUnit {
    fn accept<T: SimulationElementVisitor>(&mut self, visitor: &mut T) {
        self.autobrake_controller.accept(visitor);
        visitor.visit(self);
    }

    fn read(&mut self, reader: &mut SimulatorReader) {
        self.parking_brake_demand = reader.read(&self.park_brake_lever_pos_id);

        self.anti_skid_activated = reader.read(&self.antiskid_brakes_active_id);
        self.left_brake_pilot_input =
            Ratio::new::<percent>(reader.read(&self.left_brake_pedal_input_id));
        self.right_brake_pilot_input =
            Ratio::new::<percent>(reader.read(&self.right_brake_pedal_input_id));

        self.tiller_handle_position =
            Ratio::new::<ratio>(reader.read(&self.tiller_handle_input_id));
        self.rudder_pedal_position = Ratio::new::<ratio>(reader.read(&self.rudder_pedal_input_id));
        self.tiller_pedal_disconnect = reader.read(&self.tiller_pedal_disconnect_id);
        self.ground_speed = reader.read(&self.ground_speed_id);

        self.autopilot_nosewheel_demand =
            Ratio::new::<ratio>(reader.read(&self.autopilot_nosewheel_demand_id));
    }
}
impl SteeringController for A320HydraulicBrakeSteerComputerUnit {
    fn requested_position(&self) -> Angle {
        self.final_steering_position_request
    }
}

struct A320BrakingForce {
    brake_left_force_factor_id: VariableIdentifier,
    brake_right_force_factor_id: VariableIdentifier,
    trailing_edge_flaps_left_percent_id: VariableIdentifier,
    trailing_edge_flaps_right_percent_id: VariableIdentifier,

    enabled_chocks_id: VariableIdentifier,
    light_beacon_on_id: VariableIdentifier,

    left_braking_force: f64,
    right_braking_force: f64,

    flap_position: f64,

    is_chocks_enabled: bool,
    is_light_beacon_on: bool,
}
impl A320BrakingForce {
    const REFERENCE_PRESSURE_FOR_MAX_FORCE: f64 = 2538.;

    const FLAPS_BREAKPOINTS: [f64; 3] = [0., 50., 100.];
    const FLAPS_PENALTY_PERCENT: [f64; 3] = [5., 5., 0.];

    pub fn new(context: &mut InitContext) -> Self {
        A320BrakingForce {
            brake_left_force_factor_id: context
                .get_identifier("BRAKE LEFT FORCE FACTOR".to_owned()),
            brake_right_force_factor_id: context
                .get_identifier("BRAKE RIGHT FORCE FACTOR".to_owned()),
            trailing_edge_flaps_left_percent_id: context
                .get_identifier("LEFT_FLAPS_POSITION_PERCENT".to_owned()),
            trailing_edge_flaps_right_percent_id: context
                .get_identifier("RIGHT_FLAPS_POSITION_PERCENT".to_owned()),

            enabled_chocks_id: context.get_identifier("MODEL_WHEELCHOCKS_ENABLED".to_owned()),
            light_beacon_on_id: context.get_identifier("LIGHT BEACON ON".to_owned()),

            left_braking_force: 0.,
            right_braking_force: 0.,

            flap_position: 0.,

            is_chocks_enabled: false,
            is_light_beacon_on: false,
        }
    }

    pub fn update_forces(
        &mut self,
        context: &UpdateContext,
        norm_brakes: &BrakeCircuit,
        altn_brakes: &BrakeCircuit,
        engine1: &impl Engine,
        engine2: &impl Engine,
        pushback_tug: &PushbackTug,
    ) {
        // Base formula for output force is output_force[0:1] = 50 * sqrt(current_pressure) / Max_brake_pressure
        // This formula gives a bit more punch for lower brake pressures (like 1000 psi alternate braking), as linear formula
        // gives really too low brake force for 1000psi

        let left_force_norm = 50. * norm_brakes.left_brake_pressure().get::<psi>().sqrt()
            / Self::REFERENCE_PRESSURE_FOR_MAX_FORCE;
        let left_force_altn = 50. * altn_brakes.left_brake_pressure().get::<psi>().sqrt()
            / Self::REFERENCE_PRESSURE_FOR_MAX_FORCE;
        self.left_braking_force = left_force_norm + left_force_altn;
        self.left_braking_force = self.left_braking_force.max(0.).min(1.);

        let right_force_norm = 50. * norm_brakes.right_brake_pressure().get::<psi>().sqrt()
            / Self::REFERENCE_PRESSURE_FOR_MAX_FORCE;
        let right_force_altn = 50. * altn_brakes.right_brake_pressure().get::<psi>().sqrt()
            / Self::REFERENCE_PRESSURE_FOR_MAX_FORCE;
        self.right_braking_force = right_force_norm + right_force_altn;
        self.right_braking_force = self.right_braking_force.max(0.).min(1.);

        self.correct_with_flaps_state(context);

        self.update_chocks_braking(context, engine1, engine2, pushback_tug);
    }

    fn correct_with_flaps_state(&mut self, context: &UpdateContext) {
        let flap_correction = Ratio::new::<percent>(interpolation(
            &Self::FLAPS_BREAKPOINTS,
            &Self::FLAPS_PENALTY_PERCENT,
            self.flap_position,
        ));

        // Using airspeed with formula 0.1 * sqrt(airspeed) to get a 0 to 1 ratio to use our flap correction
        // This way the less airspeed, the less our correction is used as it is an aerodynamic effect on brakes
        let mut airspeed_corrective_factor =
            0.1 * context.indicated_airspeed().get::<knot>().abs().sqrt();
        airspeed_corrective_factor = airspeed_corrective_factor.min(1.0);

        let final_flaps_correction_with_speed = flap_correction * airspeed_corrective_factor;

        self.left_braking_force = self.left_braking_force
            - (self.left_braking_force * final_flaps_correction_with_speed.get::<ratio>());

        self.right_braking_force = self.right_braking_force
            - (self.right_braking_force * final_flaps_correction_with_speed.get::<ratio>());
    }

    fn update_chocks_braking(
        &mut self,
        context: &UpdateContext,
        engine1: &impl Engine,
        engine2: &impl Engine,
        pushback_tug: &PushbackTug,
    ) {
        let chocks_on_wheels = context.is_on_ground()
            && engine1.corrected_n1().get::<percent>() < 3.5
            && engine2.corrected_n1().get::<percent>() < 3.5
            && !pushback_tug.is_nose_wheel_steering_pin_inserted()
            && !self.is_light_beacon_on;

        if self.is_chocks_enabled && chocks_on_wheels {
            self.left_braking_force = 1.;
            self.right_braking_force = 1.;
        }
    }
}

impl SimulationElement for A320BrakingForce {
    fn write(&self, writer: &mut SimulatorWriter) {
        // BRAKE XXXX FORCE FACTOR is the actual braking force we want the plane to generate in the simulator
        writer.write(&self.brake_left_force_factor_id, self.left_braking_force);
        writer.write(&self.brake_right_force_factor_id, self.right_braking_force);
    }

    fn read(&mut self, reader: &mut SimulatorReader) {
        let left_flap: f64 = reader.read(&self.trailing_edge_flaps_left_percent_id);
        let right_flap: f64 = reader.read(&self.trailing_edge_flaps_right_percent_id);
        self.flap_position = (left_flap + right_flap) / 2.;

        self.is_chocks_enabled = reader.read(&self.enabled_chocks_id);
        self.is_light_beacon_on = reader.read(&self.light_beacon_on_id);
    }
}

#[derive(PartialEq, Clone, Copy)]
enum DoorControlState {
    DownLocked = 0,
    NoControl = 1,
    HydControl = 2,
    UpLocked = 3,
}

struct A320DoorController {
    requested_position_id: VariableIdentifier,

    control_state: DoorControlState,

    position_requested: Ratio,

    duration_in_no_control: Duration,
    duration_in_hyd_control: Duration,

    should_close_valves: bool,
    control_position_request: Ratio,
    should_unlock: bool,
}
impl A320DoorController {
    // Duration which the hydraulic valves sends a open request when request is closing (this is done on real aircraft so uplock can be easily unlocked without friction)
    const UP_CONTROL_TIME_BEFORE_DOWN_CONTROL: Duration = Duration::from_millis(200);

    // Delay from the ground crew unlocking the door to the time they start requiring up movement in control panel
    const DELAY_UNLOCK_TO_HYDRAULIC_CONTROL: Duration = Duration::from_secs(5);

    fn new(context: &mut InitContext, id: &str) -> Self {
        Self {
            requested_position_id: context.get_identifier(format!("{}_DOOR_CARGO_OPEN_REQ", id)),
            control_state: DoorControlState::DownLocked,
            position_requested: Ratio::new::<ratio>(0.),

            duration_in_no_control: Duration::from_secs(0),
            duration_in_hyd_control: Duration::from_secs(0),

            should_close_valves: true,
            control_position_request: Ratio::new::<ratio>(0.),
            should_unlock: false,
        }
    }

    fn update(
        &mut self,
        context: &UpdateContext,
        door: &CargoDoor,
        current_pressure: &impl SectionPressure,
    ) {
        self.control_state =
            self.determine_control_state_and_lock_action(door, current_pressure.pressure());
        self.update_timers(context);
        self.update_actions_from_state();
    }

    fn update_timers(&mut self, context: &UpdateContext) {
        if self.control_state == DoorControlState::NoControl {
            self.duration_in_no_control += context.delta();
        } else {
            self.duration_in_no_control = Duration::from_secs(0);
        }

        if self.control_state == DoorControlState::HydControl {
            self.duration_in_hyd_control += context.delta();
        } else {
            self.duration_in_hyd_control = Duration::from_secs(0);
        }
    }

    fn update_actions_from_state(&mut self) {
        match self.control_state {
            DoorControlState::DownLocked => {}
            DoorControlState::NoControl => {
                self.should_close_valves = true;
            }
            DoorControlState::HydControl => {
                self.should_close_valves = false;
                self.control_position_request = if self.position_requested > Ratio::new::<ratio>(0.)
                    || self.duration_in_hyd_control < Self::UP_CONTROL_TIME_BEFORE_DOWN_CONTROL
                {
                    Ratio::new::<ratio>(1.0)
                } else {
                    Ratio::new::<ratio>(-0.1)
                }
            }
            DoorControlState::UpLocked => {
                self.should_close_valves = true;
            }
        }
    }

    fn determine_control_state_and_lock_action(
        &mut self,
        door: &CargoDoor,
        current_pressure: Pressure,
    ) -> DoorControlState {
        match self.control_state {
            DoorControlState::DownLocked if self.position_requested > Ratio::new::<ratio>(0.) => {
                self.should_unlock = true;
                DoorControlState::NoControl
            }
            DoorControlState::NoControl
                if self.duration_in_no_control > Self::DELAY_UNLOCK_TO_HYDRAULIC_CONTROL =>
            {
                self.should_unlock = false;
                DoorControlState::HydControl
            }
            DoorControlState::HydControl if door.is_locked() => {
                self.should_unlock = false;
                DoorControlState::DownLocked
            }
            DoorControlState::HydControl
                if door.position() > Ratio::new::<ratio>(0.9)
                    && self.position_requested > Ratio::new::<ratio>(0.5) =>
            {
                self.should_unlock = false;
                DoorControlState::UpLocked
            }
            DoorControlState::UpLocked
                if self.position_requested < Ratio::new::<ratio>(1.)
                    && current_pressure > Pressure::new::<psi>(1000.) =>
            {
                DoorControlState::HydControl
            }
            _ => self.control_state,
        }
    }

    fn should_pressurise_hydraulics(&self) -> bool {
        (self.control_state == DoorControlState::UpLocked
            && self.position_requested < Ratio::new::<ratio>(1.))
            || self.control_state == DoorControlState::HydControl
    }
}
impl HydraulicAssemblyController for A320DoorController {
    fn requested_mode(&self) -> LinearActuatorMode {
        if self.should_close_valves {
            LinearActuatorMode::ClosedValves
        } else {
            LinearActuatorMode::PositionControl
        }
    }

    fn requested_position(&self) -> Ratio {
        self.control_position_request
    }

    fn should_lock(&self) -> bool {
        !self.should_unlock
    }

    fn requested_lock_position(&self) -> Ratio {
        Ratio::new::<ratio>(0.)
    }
}
impl SimulationElement for A320DoorController {
    fn read(&mut self, reader: &mut SimulatorReader) {
        self.position_requested = Ratio::new::<ratio>(reader.read(&self.requested_position_id));
    }
}

struct CargoDoor {
    hydraulic_assembly: HydraulicLinearActuatorAssembly<1>,

    position_id: VariableIdentifier,
    locked_id: VariableIdentifier,
    position: Ratio,

    is_locked: bool,

    aerodynamic_model: AerodynamicModel,
}
impl CargoDoor {
    fn new(
        context: &mut InitContext,
        id: &str,
        hydraulic_assembly: HydraulicLinearActuatorAssembly<1>,
        aerodynamic_model: AerodynamicModel,
    ) -> Self {
        Self {
            hydraulic_assembly,
            position_id: context.get_identifier(format!("{}_DOOR_CARGO_POSITION", id)),
            locked_id: context.get_identifier(format!("{}_DOOR_CARGO_LOCKED", id)),

            position: Ratio::new::<ratio>(0.),

            is_locked: true,

            aerodynamic_model,
        }
    }

    fn position(&self) -> Ratio {
        self.position
    }

    fn is_locked(&self) -> bool {
        self.is_locked
    }

    fn actuator(&mut self) -> &mut impl Actuator {
        self.hydraulic_assembly.actuator(0)
    }

    fn update(
        &mut self,
        context: &UpdateContext,
        cargo_door_controller: &impl HydraulicAssemblyController,
        current_pressure: &impl SectionPressure,
    ) {
        self.aerodynamic_model
            .update_body(context, self.hydraulic_assembly.body());
        self.hydraulic_assembly.update(
            context,
            std::slice::from_ref(cargo_door_controller),
            [current_pressure.pressure()],
        );

        self.position = self.hydraulic_assembly.position_normalized();
        self.is_locked = self.hydraulic_assembly.is_locked();
    }
}
impl SimulationElement for CargoDoor {
    fn write(&self, writer: &mut SimulatorWriter) {
        writer.write(&self.position_id, self.position());
        writer.write(&self.locked_id, self.is_locked());
    }
}

struct PushbackTug {
    nw_strg_disc_memo_id: VariableIdentifier,
    state_id: VariableIdentifier,
    steer_angle_id: VariableIdentifier,

    steering_angle_raw: Angle,
    steering_angle: LowPassFilter<Angle>,

    // Type of pushback:
    // 0 = Straight
    // 1 = Left
    // 2 = Right
    // 3 = Assumed to be no pushback
    // 4 = might be finishing pushback, to confirm
    state: f64,
    nose_wheel_steering_pin_inserted: DelayedFalseLogicGate,
}
impl PushbackTug {
    const DURATION_AFTER_WHICH_NWS_PIN_IS_REMOVED_AFTER_PUSHBACK: Duration =
        Duration::from_secs(15);

    const STATE_NO_PUSHBACK: f64 = 3.;

    const STEERING_ANGLE_FILTER_TIME_CONSTANT: Duration = Duration::from_millis(1500);

    fn new(context: &mut InitContext) -> Self {
        Self {
            nw_strg_disc_memo_id: context.get_identifier("HYD_NW_STRG_DISC_ECAM_MEMO".to_owned()),
            state_id: context.get_identifier("PUSHBACK STATE".to_owned()),
            steer_angle_id: context.get_identifier("PUSHBACK ANGLE".to_owned()),

            steering_angle_raw: Angle::default(),
            steering_angle: LowPassFilter::new(Self::STEERING_ANGLE_FILTER_TIME_CONSTANT),

            state: Self::STATE_NO_PUSHBACK,
            nose_wheel_steering_pin_inserted: DelayedFalseLogicGate::new(
                Self::DURATION_AFTER_WHICH_NWS_PIN_IS_REMOVED_AFTER_PUSHBACK,
            ),
        }
    }

    fn update(&mut self, context: &UpdateContext) {
        self.nose_wheel_steering_pin_inserted
            .update(context, self.is_pushing());

        if self.is_pushing() {
            self.steering_angle
                .update(context.delta(), self.steering_angle_raw);
        } else {
            self.steering_angle.reset(Angle::default());
        }
    }

    fn is_pushing(&self) -> bool {
        (self.state - PushbackTug::STATE_NO_PUSHBACK).abs() > f64::EPSILON
    }
}
impl Pushback for PushbackTug {
    fn is_nose_wheel_steering_pin_inserted(&self) -> bool {
        self.nose_wheel_steering_pin_inserted.output()
    }

    fn steering_angle(&self) -> Angle {
        self.steering_angle.output()
    }
}
impl SimulationElement for PushbackTug {
    fn read(&mut self, reader: &mut SimulatorReader) {
        self.state = reader.read(&self.state_id);

        self.steering_angle_raw = Angle::new::<radian>(reader.read(&self.steer_angle_id));
    }

    fn write(&self, writer: &mut SimulatorWriter) {
        writer.write(
            &self.nw_strg_disc_memo_id,
            self.is_nose_wheel_steering_pin_inserted(),
        );
    }
}

/// Autobrake controller computes the state machine of the autobrake logic, and the deceleration target
/// that we expect for the plane
pub struct A320AutobrakeController {
    armed_mode_id: VariableIdentifier,
    armed_mode_id_set: VariableIdentifier,
    decel_light_id: VariableIdentifier,
    active_id: VariableIdentifier,
    spoilers_ground_spoilers_active_id: VariableIdentifier,
    external_disarm_event_id: VariableIdentifier,

    deceleration_governor: AutobrakeDecelerationGovernor,

    target: Acceleration,
    mode: AutobrakeMode,

    arming_is_allowed_by_bcu: bool,
    left_brake_pedal_input: Ratio,
    right_brake_pedal_input: Ratio,

    ground_spoilers_are_deployed: bool,
    last_ground_spoilers_are_deployed: bool,

    should_disarm_after_time_in_flight: DelayedPulseTrueLogicGate,
    should_reject_max_mode_after_time_in_flight: DelayedTrueLogicGate,

    external_disarm_event: bool,
}
impl A320AutobrakeController {
    const DURATION_OF_FLIGHT_TO_DISARM_AUTOBRAKE_SECS: f64 = 10.;

    // Dynamic decel target map versus time for any mode that needs it
    const LOW_MODE_DECEL_PROFILE_ACCEL_MS2: [f64; 4] = [4., 4., 0., -2.];
    const LOW_MODE_DECEL_PROFILE_TIME_S: [f64; 4] = [0., 1.99, 2., 4.5];

    const MED_MODE_DECEL_PROFILE_ACCEL_MS2: [f64; 5] = [4., 4., 0., -2., -3.];
    const MED_MODE_DECEL_PROFILE_TIME_S: [f64; 5] = [0., 1.99, 2., 2.5, 4.];

    const MAX_MODE_DECEL_TARGET_MS2: f64 = -6.;
    const OFF_MODE_DECEL_TARGET_MS2: f64 = 5.;

    const MARGIN_PERCENT_TO_TARGET_TO_SHOW_DECEL_IN_LO_MED: f64 = 80.;
    const TARGET_TO_SHOW_DECEL_IN_MAX_MS2: f64 = -2.7;

    fn new(context: &mut InitContext) -> A320AutobrakeController {
        A320AutobrakeController {
            armed_mode_id: context.get_identifier("AUTOBRAKES_ARMED_MODE".to_owned()),
            armed_mode_id_set: context.get_identifier("AUTOBRAKES_ARMED_MODE_SET".to_owned()),
            decel_light_id: context.get_identifier("AUTOBRAKES_DECEL_LIGHT".to_owned()),
            active_id: context.get_identifier("AUTOBRAKES_ACTIVE".to_owned()),
            spoilers_ground_spoilers_active_id: context
                .get_identifier("SPOILERS_GROUND_SPOILERS_ACTIVE".to_owned()),
            external_disarm_event_id: context.get_identifier("AUTOBRAKE_DISARM".to_owned()),

            deceleration_governor: AutobrakeDecelerationGovernor::new(),
            target: Acceleration::new::<meter_per_second_squared>(0.),
            mode: AutobrakeMode::NONE,
            arming_is_allowed_by_bcu: context.is_in_flight(),
            left_brake_pedal_input: Ratio::new::<percent>(0.),
            right_brake_pedal_input: Ratio::new::<percent>(0.),
            ground_spoilers_are_deployed: false,
            last_ground_spoilers_are_deployed: false,
            should_disarm_after_time_in_flight: DelayedPulseTrueLogicGate::new(
                Duration::from_secs_f64(Self::DURATION_OF_FLIGHT_TO_DISARM_AUTOBRAKE_SECS),
            )
            .starting_as(context.is_in_flight(), false),
            should_reject_max_mode_after_time_in_flight: DelayedTrueLogicGate::new(
                Duration::from_secs_f64(Self::DURATION_OF_FLIGHT_TO_DISARM_AUTOBRAKE_SECS),
            )
            .starting_as(context.is_in_flight()),
            external_disarm_event: false,
        }
    }

    fn spoilers_retracted_during_this_update(&self) -> bool {
        !self.ground_spoilers_are_deployed && self.last_ground_spoilers_are_deployed
    }

    fn brake_output(&self) -> Ratio {
        Ratio::new::<ratio>(self.deceleration_governor.output())
    }

    fn determine_mode(
        &mut self,
        context: &UpdateContext,
        autobrake_panel: &AutobrakePanel,
    ) -> AutobrakeMode {
        if self.should_disarm(context) {
            AutobrakeMode::NONE
        } else {
            match autobrake_panel.pressed_mode() {
                Some(mode) if self.mode == mode => AutobrakeMode::NONE,
                Some(mode)
                    if mode != AutobrakeMode::MAX
                        || !self.should_reject_max_mode_after_time_in_flight.output() =>
                {
                    mode
                }
                Some(_) | None => self.mode,
            }
        }
    }

    fn should_engage_deceleration_governor(&self, context: &UpdateContext) -> bool {
        self.is_armed() && self.ground_spoilers_are_deployed && !self.should_disarm(context)
    }

    fn is_armed(&self) -> bool {
        self.mode != AutobrakeMode::NONE
    }

    fn is_decelerating(&self) -> bool {
        match self.mode {
            AutobrakeMode::NONE => false,
            AutobrakeMode::LOW | AutobrakeMode::MED => {
                self.deceleration_demanded()
                    && self
                        .deceleration_governor
                        .is_on_target(Ratio::new::<percent>(
                            Self::MARGIN_PERCENT_TO_TARGET_TO_SHOW_DECEL_IN_LO_MED,
                        ))
            }
            _ => {
                self.deceleration_demanded()
                    && self.deceleration_governor.decelerating_at_or_above_rate(
                        Acceleration::new::<meter_per_second_squared>(
                            Self::TARGET_TO_SHOW_DECEL_IN_MAX_MS2,
                        ),
                    )
            }
        }
    }

    fn deceleration_demanded(&self) -> bool {
        self.deceleration_governor.is_engaged()
            && self.target.get::<meter_per_second_squared>() < 0.
    }

    fn should_disarm_due_to_pedal_input(&self) -> bool {
        match self.mode {
            AutobrakeMode::NONE => false,
            AutobrakeMode::LOW | AutobrakeMode::MED => {
                self.left_brake_pedal_input > Ratio::new::<percent>(53.)
                    || self.right_brake_pedal_input > Ratio::new::<percent>(53.)
                    || (self.left_brake_pedal_input > Ratio::new::<percent>(11.)
                        && self.right_brake_pedal_input > Ratio::new::<percent>(11.))
            }
            AutobrakeMode::MAX => {
                self.left_brake_pedal_input > Ratio::new::<percent>(77.)
                    || self.right_brake_pedal_input > Ratio::new::<percent>(77.)
                    || (self.left_brake_pedal_input > Ratio::new::<percent>(53.)
                        && self.right_brake_pedal_input > Ratio::new::<percent>(53.))
            }
            _ => false,
        }
    }

    fn should_disarm(&self, context: &UpdateContext) -> bool {
        // when a simulation is started in flight, some values need to be ignored for a certain time to ensure
        // an unintended disarm is not happening
        (self.deceleration_governor.is_engaged() && self.should_disarm_due_to_pedal_input())
            || (context.is_sim_ready() && !self.arming_is_allowed_by_bcu)
            || self.spoilers_retracted_during_this_update()
            || self.should_disarm_after_time_in_flight.output()
            || self.external_disarm_event
            || (self.mode == AutobrakeMode::MAX
                && self.should_reject_max_mode_after_time_in_flight.output())
    }

    fn calculate_target(&mut self) -> Acceleration {
        Acceleration::new::<meter_per_second_squared>(match self.mode {
            AutobrakeMode::NONE => Self::OFF_MODE_DECEL_TARGET_MS2,
            AutobrakeMode::LOW => interpolation(
                &Self::LOW_MODE_DECEL_PROFILE_TIME_S,
                &Self::LOW_MODE_DECEL_PROFILE_ACCEL_MS2,
                self.deceleration_governor.time_engaged().as_secs_f64(),
            ),
            AutobrakeMode::MED => interpolation(
                &Self::MED_MODE_DECEL_PROFILE_TIME_S,
                &Self::MED_MODE_DECEL_PROFILE_ACCEL_MS2,
                self.deceleration_governor.time_engaged().as_secs_f64(),
            ),
            AutobrakeMode::MAX => Self::MAX_MODE_DECEL_TARGET_MS2,
            _ => Self::OFF_MODE_DECEL_TARGET_MS2,
        })
    }

    fn update_input_conditions(
        &mut self,
        context: &UpdateContext,
        allow_arming: bool,
        pedal_input_left: Ratio,
        pedal_input_right: Ratio,
        lgciu1: &impl LgciuInterface,
        lgciu2: &impl LgciuInterface,
    ) {
        let in_flight_lgciu1 =
            !lgciu1.right_gear_compressed(false) && !lgciu1.left_gear_compressed(false);
        let in_flight_lgciu2 =
            !lgciu2.right_gear_compressed(false) && !lgciu2.left_gear_compressed(false);

        self.should_disarm_after_time_in_flight
            .update(context, in_flight_lgciu1 && in_flight_lgciu2);
        self.should_reject_max_mode_after_time_in_flight
            .update(context, in_flight_lgciu1 && in_flight_lgciu2);

        self.arming_is_allowed_by_bcu = allow_arming;
        self.left_brake_pedal_input = pedal_input_left;
        self.right_brake_pedal_input = pedal_input_right;
    }

    fn update(
        &mut self,
        context: &UpdateContext,
        autobrake_panel: &AutobrakePanel,
        allow_arming: bool,
        pedal_input_left: Ratio,
        pedal_input_right: Ratio,
        lgciu1: &impl LgciuInterface,
        lgciu2: &impl LgciuInterface,
    ) {
        self.update_input_conditions(
            context,
            allow_arming,
            pedal_input_left,
            pedal_input_right,
            lgciu1,
            lgciu2,
        );
        self.mode = self.determine_mode(context, autobrake_panel);

        self.deceleration_governor
            .engage_when(self.should_engage_deceleration_governor(context));

        self.target = self.calculate_target();
        self.deceleration_governor.update(context, self.target);
    }
}
impl SimulationElement for A320AutobrakeController {
    fn write(&self, writer: &mut SimulatorWriter) {
        writer.write(&self.armed_mode_id, self.mode as u8 as f64);
        writer.write(&self.armed_mode_id_set, -1.);
        writer.write(&self.decel_light_id, self.is_decelerating());
        writer.write(&self.active_id, self.deceleration_demanded());
    }

    fn read(&mut self, reader: &mut SimulatorReader) {
        self.last_ground_spoilers_are_deployed = self.ground_spoilers_are_deployed;
        self.ground_spoilers_are_deployed = reader.read(&self.spoilers_ground_spoilers_active_id);
        self.external_disarm_event = reader.read(&self.external_disarm_event_id);

        // Reading current mode in sim to initialize correct mode if sim changes it (from .FLT files for example)
        let readed_mode = reader.read_f64(&self.armed_mode_id_set);
        if readed_mode >= 0.0 {
            self.mode = readed_mode.into();
        }
    }
}

pub(super) struct A380HydraulicOverheadPanel {
    edp1a_push_button: AutoOffFaultPushButton,
    edp2a_push_button: AutoOffFaultPushButton,
    edp3a_push_button: AutoOffFaultPushButton,
    edp4a_push_button: AutoOffFaultPushButton,
    edp1b_push_button: AutoOffFaultPushButton,
    edp2b_push_button: AutoOffFaultPushButton,
    edp3b_push_button: AutoOffFaultPushButton,
    edp4b_push_button: AutoOffFaultPushButton,

    rat_push_button: MomentaryPushButton,
    yellow_epump_a_push_button: AutoOnFaultPushButton,

    green_leak_measurement_push_button: AutoOffFaultPushButton,
    yellow_leak_measurement_push_button: AutoOffFaultPushButton,
}
impl A380HydraulicOverheadPanel {
    pub(super) fn new(context: &mut InitContext) -> A380HydraulicOverheadPanel {
        A380HydraulicOverheadPanel {
            edp1a_push_button: AutoOffFaultPushButton::new_auto(context, "HYD_ENG_1A_PUMP"),
            edp2a_push_button: AutoOffFaultPushButton::new_auto(context, "HYD_ENG_2A_PUMP"),
            edp3a_push_button: AutoOffFaultPushButton::new_auto(context, "HYD_ENG_3A_PUMP"),
            edp4a_push_button: AutoOffFaultPushButton::new_auto(context, "HYD_ENG_4A_PUMP"),
            edp1b_push_button: AutoOffFaultPushButton::new_auto(context, "HYD_ENG_1B_PUMP"),
            edp2b_push_button: AutoOffFaultPushButton::new_auto(context, "HYD_ENG_2B_PUMP"),
            edp3b_push_button: AutoOffFaultPushButton::new_auto(context, "HYD_ENG_3B_PUMP"),
            edp4b_push_button: AutoOffFaultPushButton::new_auto(context, "HYD_ENG_4B_PUMP"),

            rat_push_button: MomentaryPushButton::new(context, "HYD_RAT_MAN_ON"),

            yellow_epump_a_push_button: AutoOnFaultPushButton::new_auto(context, "HYD_EPUMPY"),

            green_leak_measurement_push_button: AutoOffFaultPushButton::new_auto(
                context,
                "HYD_LEAK_MEASUREMENT_G",
            ),

            yellow_leak_measurement_push_button: AutoOffFaultPushButton::new_auto(
                context,
                "HYD_LEAK_MEASUREMENT_Y",
            ),
        }
    }

    pub(super) fn update(&mut self, hyd: &A380Hydraulic) {
        self.edp1a_push_button
            .set_fault(hyd.edp_has_fault(A380EngineDrivenPumpId::Edp1a));
        self.edp2a_push_button
            .set_fault(hyd.edp_has_fault(A380EngineDrivenPumpId::Edp2a));
        self.edp3a_push_button
            .set_fault(hyd.edp_has_fault(A380EngineDrivenPumpId::Edp3a));
        self.edp4a_push_button
            .set_fault(hyd.edp_has_fault(A380EngineDrivenPumpId::Edp4a));

        self.edp1b_push_button
            .set_fault(hyd.edp_has_fault(A380EngineDrivenPumpId::Edp1b));
        self.edp2b_push_button
            .set_fault(hyd.edp_has_fault(A380EngineDrivenPumpId::Edp2b));
        self.edp3b_push_button
            .set_fault(hyd.edp_has_fault(A380EngineDrivenPumpId::Edp3b));
        self.edp4b_push_button
            .set_fault(hyd.edp_has_fault(A380EngineDrivenPumpId::Edp4b));

        self.yellow_epump_a_push_button
            .set_fault(hyd.yellow_epump_has_fault());
    }

    fn yellow_epump_push_button_is_auto(&self) -> bool {
        self.yellow_epump_a_push_button.is_auto()
    }

    fn edp_push_button_is_auto(&self, pump_id: A380EngineDrivenPumpId) -> bool {
        match pump_id {
            A380EngineDrivenPumpId::Edp1a => self.edp1a_push_button.is_auto(),
            A380EngineDrivenPumpId::Edp2a => self.edp2a_push_button.is_auto(),
            A380EngineDrivenPumpId::Edp3a => self.edp3a_push_button.is_auto(),
            A380EngineDrivenPumpId::Edp4a => self.edp4a_push_button.is_auto(),
            A380EngineDrivenPumpId::Edp1b => self.edp1b_push_button.is_auto(),
            A380EngineDrivenPumpId::Edp2b => self.edp2b_push_button.is_auto(),
            A380EngineDrivenPumpId::Edp3b => self.edp3b_push_button.is_auto(),
            A380EngineDrivenPumpId::Edp4b => self.edp4b_push_button.is_auto(),
        }
    }

    fn edp_push_button_is_off(&self, pump_id: A380EngineDrivenPumpId) -> bool {
        match pump_id {
            A380EngineDrivenPumpId::Edp1a => self.edp1a_push_button.is_off(),
            A380EngineDrivenPumpId::Edp2a => self.edp2a_push_button.is_off(),
            A380EngineDrivenPumpId::Edp3a => self.edp3a_push_button.is_off(),
            A380EngineDrivenPumpId::Edp4a => self.edp4a_push_button.is_off(),
            A380EngineDrivenPumpId::Edp1b => self.edp1b_push_button.is_off(),
            A380EngineDrivenPumpId::Edp2b => self.edp2b_push_button.is_off(),
            A380EngineDrivenPumpId::Edp3b => self.edp3b_push_button.is_off(),
            A380EngineDrivenPumpId::Edp4b => self.edp4b_push_button.is_off(),
        }
    }

    fn rat_man_on_push_button_is_pressed(&self) -> bool {
        self.rat_push_button.is_pressed()
    }

    fn green_leak_measurement_valve_is_on(&self) -> bool {
        self.green_leak_measurement_push_button.is_auto()
    }

    fn yellow_leak_measurement_valve_is_on(&self) -> bool {
        self.yellow_leak_measurement_push_button.is_auto()
    }
}
impl SimulationElement for A380HydraulicOverheadPanel {
    fn accept<T: SimulationElementVisitor>(&mut self, visitor: &mut T) {
        self.edp1a_push_button.accept(visitor);
        self.edp2a_push_button.accept(visitor);

        self.rat_push_button.accept(visitor);
        self.yellow_epump_a_push_button.accept(visitor);

        self.green_leak_measurement_push_button.accept(visitor);

        self.yellow_leak_measurement_push_button.accept(visitor);

        visitor.visit(self);
    }
}

struct AileronController {
    mode: LinearActuatorMode,
    requested_position: Ratio,
}
impl AileronController {
    fn new() -> Self {
        Self {
            mode: LinearActuatorMode::ClosedCircuitDamping,

            requested_position: Ratio::new::<ratio>(0.),
        }
    }

    fn set_mode(&mut self, mode: LinearActuatorMode) {
        self.mode = mode;
    }

    /// Receives a [0;1] position request, 0 is down 1 is up
    fn set_requested_position(&mut self, requested_position: Ratio) {
        self.requested_position = requested_position
            .min(Ratio::new::<ratio>(1.))
            .max(Ratio::new::<ratio>(0.));
    }
}
impl HydraulicAssemblyController for AileronController {
    fn requested_mode(&self) -> LinearActuatorMode {
        self.mode
    }

    fn requested_position(&self) -> Ratio {
        self.requested_position
    }

    fn should_lock(&self) -> bool {
        false
    }

    fn requested_lock_position(&self) -> Ratio {
        Ratio::default()
    }
}

enum AileronHydConfiguration {
    GB,
    G,
    B,
    NoHyd,
}
impl AileronHydConfiguration {
    fn from_hyd_state(
        green_circuit_available: bool,
        blue_circuit_available: bool,
    ) -> AileronHydConfiguration {
        if green_circuit_available && blue_circuit_available {
            AileronHydConfiguration::GB
        } else if green_circuit_available {
            AileronHydConfiguration::G
        } else if blue_circuit_available {
            AileronHydConfiguration::B
        } else {
            AileronHydConfiguration::NoHyd
        }
    }
}

enum RightElevatorHydConfiguration {
    YB,
    Y,
    B,
    NoHyd,
}
impl RightElevatorHydConfiguration {
    fn from_hyd_state(
        blue_circuit_available: bool,
        yellow_circuit_available: bool,
    ) -> RightElevatorHydConfiguration {
        if yellow_circuit_available && blue_circuit_available {
            RightElevatorHydConfiguration::YB
        } else if yellow_circuit_available {
            RightElevatorHydConfiguration::Y
        } else if blue_circuit_available {
            RightElevatorHydConfiguration::B
        } else {
            RightElevatorHydConfiguration::NoHyd
        }
    }
}
enum LeftElevatorHydConfiguration {
    GB,
    G,
    B,
    NoHyd,
}
impl LeftElevatorHydConfiguration {
    fn from_hyd_state(
        green_circuit_available: bool,
        blue_circuit_available: bool,
    ) -> LeftElevatorHydConfiguration {
        if green_circuit_available && blue_circuit_available {
            LeftElevatorHydConfiguration::GB
        } else if green_circuit_available {
            LeftElevatorHydConfiguration::G
        } else if blue_circuit_available {
            LeftElevatorHydConfiguration::B
        } else {
            LeftElevatorHydConfiguration::NoHyd
        }
    }
}

/// Implements a placeholder elac computer logic commanding correct hydraulic modes depending
/// on pressure state.
/// TODO: Receive each actuator mode and commands directly from a FBW Elac implementation
struct ElacComputer {
    left_aileron_requested_position_id: VariableIdentifier,
    right_aileron_requested_position_id: VariableIdentifier,
    elevator_requested_position_id: VariableIdentifier,

    left_aileron_requested_position: Ratio,
    right_aileron_requested_position: Ratio,
    elevator_requested_position: Ratio,

    left_aileron_controllers: [AileronController; 2],
    right_aileron_controllers: [AileronController; 2],

    left_elevator_controllers: [AileronController; 2],
    right_elevator_controllers: [AileronController; 2],

    green_circuit_available: bool,
    blue_circuit_available: bool,
    yellow_circuit_available: bool,

    is_powered: bool,
}
impl ElacComputer {
    const PRESSURE_AVAILABLE_HIGH_HYSTERESIS_PSI: f64 = 1450.;
    const PRESSURE_AVAILABLE_LOW_HYSTERESIS_PSI: f64 = 800.;

    //TODO hot busses are in reality sub busses 703pp and 704pp
    const ALL_POWER_BUSES: [ElectricalBusType; 4] = [
        ElectricalBusType::DirectCurrentEssential,
        ElectricalBusType::DirectCurrent(2),
        ElectricalBusType::DirectCurrentHot(1),
        ElectricalBusType::DirectCurrentHot(2),
    ];

    fn new(context: &mut InitContext) -> Self {
        Self {
            left_aileron_requested_position_id: context
                .get_identifier("HYD_AILERON_LEFT_DEMAND".to_owned()),
            right_aileron_requested_position_id: context
                .get_identifier("HYD_AILERON_RIGHT_DEMAND".to_owned()),
            elevator_requested_position_id: context
                .get_identifier("HYD_ELEVATOR_DEMAND".to_owned()),

            left_aileron_requested_position: Ratio::default(),
            right_aileron_requested_position: Ratio::default(),
            elevator_requested_position: Ratio::default(),

            // Controllers are in outward->inward order, so for aileron [Blue circuit, Green circuit]
            left_aileron_controllers: [AileronController::new(), AileronController::new()],
            right_aileron_controllers: [AileronController::new(), AileronController::new()],

            // Controllers are in outboard->inboard order
            left_elevator_controllers: [AileronController::new(), AileronController::new()],
            right_elevator_controllers: [AileronController::new(), AileronController::new()],

            green_circuit_available: false,
            blue_circuit_available: false,
            yellow_circuit_available: false,

            is_powered: false,
        }
    }

    fn update_aileron_requested_position(&mut self) {
        for controller in &mut self.left_aileron_controllers {
            controller.set_requested_position(self.left_aileron_requested_position);
        }

        for controller in &mut self.right_aileron_controllers {
            controller.set_requested_position(self.right_aileron_requested_position);
        }
    }

    fn update_elevator_requested_position(&mut self) {
        for controller in &mut self.left_elevator_controllers {
            controller.set_requested_position(self.elevator_requested_position);
        }

        for controller in &mut self.right_elevator_controllers {
            controller.set_requested_position(self.elevator_requested_position);
        }
    }

    fn set_aileron_no_position_control(&mut self) {
        for controller in &mut self.left_aileron_controllers {
            controller.set_mode(LinearActuatorMode::ClosedCircuitDamping);
        }

        for controller in &mut self.right_aileron_controllers {
            controller.set_mode(LinearActuatorMode::ClosedCircuitDamping);
        }
    }

    fn set_elevator_no_position_control(&mut self) {
        for controller in &mut self.left_elevator_controllers {
            controller.set_mode(LinearActuatorMode::ClosedCircuitDamping);
        }

        for controller in &mut self.right_elevator_controllers {
            controller.set_mode(LinearActuatorMode::ClosedCircuitDamping);
        }
    }

    fn set_left_aileron_position_control(
        &mut self,
        hydraulic_configuration: AileronHydConfiguration,
    ) {
        match hydraulic_configuration {
            AileronHydConfiguration::GB | AileronHydConfiguration::B => {
                self.left_aileron_controllers[AileronActuatorPosition::Outboard as usize]
                    .set_mode(LinearActuatorMode::PositionControl);
                self.left_aileron_controllers[AileronActuatorPosition::Inboard as usize]
                    .set_mode(LinearActuatorMode::ActiveDamping);
            }

            AileronHydConfiguration::G => {
                self.left_aileron_controllers[AileronActuatorPosition::Outboard as usize]
                    .set_mode(LinearActuatorMode::ActiveDamping);
                self.left_aileron_controllers[AileronActuatorPosition::Inboard as usize]
                    .set_mode(LinearActuatorMode::PositionControl);
            }
            AileronHydConfiguration::NoHyd => {
                self.left_aileron_controllers[AileronActuatorPosition::Outboard as usize]
                    .set_mode(LinearActuatorMode::ClosedCircuitDamping);
                self.left_aileron_controllers[AileronActuatorPosition::Inboard as usize]
                    .set_mode(LinearActuatorMode::ClosedCircuitDamping);
            }
        }
    }

    fn set_right_aileron_position_control(
        &mut self,
        hydraulic_configuration: AileronHydConfiguration,
    ) {
        match hydraulic_configuration {
            AileronHydConfiguration::GB | AileronHydConfiguration::G => {
                self.right_aileron_controllers[AileronActuatorPosition::Outboard as usize]
                    .set_mode(LinearActuatorMode::ActiveDamping);
                self.right_aileron_controllers[AileronActuatorPosition::Inboard as usize]
                    .set_mode(LinearActuatorMode::PositionControl);
            }

            AileronHydConfiguration::B => {
                self.right_aileron_controllers[AileronActuatorPosition::Outboard as usize]
                    .set_mode(LinearActuatorMode::PositionControl);
                self.right_aileron_controllers[AileronActuatorPosition::Inboard as usize]
                    .set_mode(LinearActuatorMode::ActiveDamping);
            }
            _ => {
                self.right_aileron_controllers[AileronActuatorPosition::Outboard as usize]
                    .set_mode(LinearActuatorMode::ClosedCircuitDamping);
                self.right_aileron_controllers[AileronActuatorPosition::Inboard as usize]
                    .set_mode(LinearActuatorMode::ClosedCircuitDamping);
            }
        }
    }

    fn set_left_elevator_position_control(
        &mut self,
        hydraulic_configuration: LeftElevatorHydConfiguration,
    ) {
        match hydraulic_configuration {
            LeftElevatorHydConfiguration::GB => {
                if self.elevator_requested_position > Ratio::new::<ratio>(0.8) {
                    self.left_elevator_controllers[LeftElevatorActuatorCircuit::Blue as usize]
                        .set_mode(LinearActuatorMode::PositionControl);
                } else {
                    self.left_elevator_controllers[LeftElevatorActuatorCircuit::Blue as usize]
                        .set_mode(LinearActuatorMode::ActiveDamping);
                }
                self.left_elevator_controllers[LeftElevatorActuatorCircuit::Green as usize]
                    .set_mode(LinearActuatorMode::PositionControl);
            }
            LeftElevatorHydConfiguration::G => {
                self.left_elevator_controllers[LeftElevatorActuatorCircuit::Blue as usize]
                    .set_mode(LinearActuatorMode::ActiveDamping);
                self.left_elevator_controllers[LeftElevatorActuatorCircuit::Green as usize]
                    .set_mode(LinearActuatorMode::PositionControl);
            }
            LeftElevatorHydConfiguration::B => {
                self.left_elevator_controllers[LeftElevatorActuatorCircuit::Blue as usize]
                    .set_mode(LinearActuatorMode::PositionControl);
                self.left_elevator_controllers[LeftElevatorActuatorCircuit::Green as usize]
                    .set_mode(LinearActuatorMode::ActiveDamping);
            }
            LeftElevatorHydConfiguration::NoHyd => {
                self.left_elevator_controllers[LeftElevatorActuatorCircuit::Blue as usize]
                    .set_mode(LinearActuatorMode::ClosedCircuitDamping);
                self.left_elevator_controllers[LeftElevatorActuatorCircuit::Green as usize]
                    .set_mode(LinearActuatorMode::ClosedCircuitDamping);
            }
        }
    }

    fn set_right_elevator_position_control(
        &mut self,
        hydraulic_configuration: RightElevatorHydConfiguration,
    ) {
        match hydraulic_configuration {
            RightElevatorHydConfiguration::YB => {
                if self.elevator_requested_position > Ratio::new::<ratio>(0.8) {
                    self.right_elevator_controllers[RightElevatorActuatorCircuit::Blue as usize]
                        .set_mode(LinearActuatorMode::PositionControl);
                } else {
                    self.right_elevator_controllers[RightElevatorActuatorCircuit::Blue as usize]
                        .set_mode(LinearActuatorMode::ActiveDamping);
                }
                self.right_elevator_controllers[RightElevatorActuatorCircuit::Yellow as usize]
                    .set_mode(LinearActuatorMode::PositionControl);
            }
            RightElevatorHydConfiguration::Y => {
                self.right_elevator_controllers[RightElevatorActuatorCircuit::Blue as usize]
                    .set_mode(LinearActuatorMode::ActiveDamping);
                self.right_elevator_controllers[RightElevatorActuatorCircuit::Yellow as usize]
                    .set_mode(LinearActuatorMode::PositionControl);
            }
            RightElevatorHydConfiguration::B => {
                self.right_elevator_controllers[RightElevatorActuatorCircuit::Blue as usize]
                    .set_mode(LinearActuatorMode::PositionControl);
                self.right_elevator_controllers[RightElevatorActuatorCircuit::Yellow as usize]
                    .set_mode(LinearActuatorMode::ActiveDamping);
            }
            RightElevatorHydConfiguration::NoHyd => {
                self.right_elevator_controllers[RightElevatorActuatorCircuit::Blue as usize]
                    .set_mode(LinearActuatorMode::ClosedCircuitDamping);
                self.right_elevator_controllers[RightElevatorActuatorCircuit::Yellow as usize]
                    .set_mode(LinearActuatorMode::ClosedCircuitDamping);
            }
        }
    }

    fn update_elevator(&mut self) {
        if self.is_powered {
            self.set_left_elevator_position_control(LeftElevatorHydConfiguration::from_hyd_state(
                self.green_circuit_available,
                self.blue_circuit_available,
            ));

            self.set_right_elevator_position_control(
                RightElevatorHydConfiguration::from_hyd_state(
                    self.blue_circuit_available,
                    self.yellow_circuit_available,
                ),
            );
        } else {
            self.set_elevator_no_position_control();
        }
    }

    fn update_aileron(&mut self) {
        if self.is_powered {
            self.set_right_aileron_position_control(AileronHydConfiguration::from_hyd_state(
                self.green_circuit_available,
                self.blue_circuit_available,
            ));
            self.set_left_aileron_position_control(AileronHydConfiguration::from_hyd_state(
                self.green_circuit_available,
                self.blue_circuit_available,
            ));
        } else {
            self.set_aileron_no_position_control();
        }
    }

    fn circuit_is_available(pressure: Pressure, current_availability: bool) -> bool {
        if pressure.get::<psi>() > Self::PRESSURE_AVAILABLE_HIGH_HYSTERESIS_PSI {
            true
        } else if pressure.get::<psi>() < Self::PRESSURE_AVAILABLE_LOW_HYSTERESIS_PSI {
            false
        } else {
            current_availability
        }
    }

    fn update(
        &mut self,
        blue_pressure: &impl SectionPressure,
        green_pressure: &impl SectionPressure,
        yellow_pressure: &impl SectionPressure,
    ) {
        self.update_aileron_requested_position();
        self.update_elevator_requested_position();

        self.blue_circuit_available = Self::circuit_is_available(
            blue_pressure.pressure_downstream_leak_valve(),
            self.blue_circuit_available,
        );
        self.green_circuit_available = Self::circuit_is_available(
            green_pressure.pressure_downstream_leak_valve(),
            self.green_circuit_available,
        );
        self.yellow_circuit_available = Self::circuit_is_available(
            yellow_pressure.pressure_downstream_leak_valve(),
            self.yellow_circuit_available,
        );

        self.update_aileron();

        self.update_elevator();
    }

    fn left_elevator_controllers(&self) -> &[impl HydraulicAssemblyController] {
        &self.left_elevator_controllers[..]
    }

    fn right_elevator_controllers(&self) -> &[impl HydraulicAssemblyController] {
        &self.right_elevator_controllers[..]
    }

    fn left_controllers(&self) -> &[impl HydraulicAssemblyController] {
        &self.left_aileron_controllers[..]
    }

    fn right_controllers(&self) -> &[impl HydraulicAssemblyController] {
        &self.right_aileron_controllers[..]
    }
}
impl SimulationElement for ElacComputer {
    fn read(&mut self, reader: &mut SimulatorReader) {
        self.left_aileron_requested_position =
            Ratio::new::<ratio>(reader.read(&self.left_aileron_requested_position_id));
        self.right_aileron_requested_position =
            Ratio::new::<ratio>(reader.read(&self.right_aileron_requested_position_id));

        self.elevator_requested_position =
            Ratio::new::<ratio>(reader.read(&self.elevator_requested_position_id));
    }

    fn receive_power(&mut self, buses: &impl ElectricalBuses) {
        self.is_powered = buses.any_is_powered(&Self::ALL_POWER_BUSES);
    }
}

/// Implements a placeholder fac computer logic commanding correct hydraulic modes depending
/// on pressure state.
/// TODO: Receive each actuator mode and commands directly from a FBW fac implementation
struct FacComputer {
    requested_rudder_position_id: VariableIdentifier,

    rudder_position_requested: Ratio,

    rudder_controllers: [AileronController; 3],

    is_powered: bool,
}
impl FacComputer {
    //TODO hot busses of FAC to check
    const ALL_POWER_BUSES: [ElectricalBusType; 4] = [
        ElectricalBusType::DirectCurrentEssential,
        ElectricalBusType::DirectCurrent(2),
        ElectricalBusType::DirectCurrentHot(1),
        ElectricalBusType::DirectCurrentHot(2),
    ];

    fn new(context: &mut InitContext) -> Self {
        Self {
            requested_rudder_position_id: context.get_identifier("HYD_RUDDER_DEMAND".to_owned()),

            rudder_position_requested: Ratio::default(),

            // Controllers are in [ Green circuit, Blue circuit, Yellow circuit] order
            rudder_controllers: [
                AileronController::new(),
                AileronController::new(),
                AileronController::new(),
            ],

            is_powered: false,
        }
    }

    fn update_rudder_requested_position(&mut self) {
        for controller in &mut self.rudder_controllers {
            controller.set_requested_position(self.rudder_position_requested);
        }
    }

    fn set_rudder_no_position_control(&mut self) {
        for controller in &mut self.rudder_controllers {
            controller.set_mode(LinearActuatorMode::ClosedCircuitDamping);
        }
    }

    fn set_rudder_position_control(
        &mut self,
        green_circuit_available: bool,
        blue_circuit_available: bool,
        yellow_circuit_available: bool,
    ) {
        if green_circuit_available {
            self.rudder_controllers[RudderActuatorPosition::Green as usize]
                .set_mode(LinearActuatorMode::PositionControl);
        } else {
            self.rudder_controllers[RudderActuatorPosition::Green as usize]
                .set_mode(LinearActuatorMode::ActiveDamping);
        }

        if blue_circuit_available {
            self.rudder_controllers[RudderActuatorPosition::Blue as usize]
                .set_mode(LinearActuatorMode::PositionControl);
        } else {
            self.rudder_controllers[RudderActuatorPosition::Blue as usize]
                .set_mode(LinearActuatorMode::ActiveDamping);
        }

        if yellow_circuit_available {
            self.rudder_controllers[RudderActuatorPosition::Yellow as usize]
                .set_mode(LinearActuatorMode::PositionControl);
        } else {
            self.rudder_controllers[RudderActuatorPosition::Yellow as usize]
                .set_mode(LinearActuatorMode::ActiveDamping);
        }
    }

    fn update_rudder(
        &mut self,
        green_circuit_available: bool,
        blue_circuit_available: bool,
        yellow_circuit_available: bool,
    ) {
        let no_hydraulics =
            !green_circuit_available && !blue_circuit_available && !yellow_circuit_available;

        if self.is_powered && !no_hydraulics {
            self.set_rudder_position_control(
                green_circuit_available,
                blue_circuit_available,
                yellow_circuit_available,
            );
        } else {
            self.set_rudder_no_position_control();
        }
    }

    fn update(
        &mut self,
        green_pressure: &impl SectionPressure,
        blue_pressure: &impl SectionPressure,
        yellow_pressure: &impl SectionPressure,
    ) {
        self.update_rudder_requested_position();

        let blue_circuit_available =
            blue_pressure.pressure_downstream_leak_valve().get::<psi>() > 1500.;
        let green_circuit_available =
            green_pressure.pressure_downstream_leak_valve().get::<psi>() > 1500.;
        let yellow_circuit_available = yellow_pressure
            .pressure_downstream_leak_valve()
            .get::<psi>()
            > 1500.;

        self.update_rudder(
            green_circuit_available,
            blue_circuit_available,
            yellow_circuit_available,
        );
    }

    fn rudder_controllers(&self) -> &[impl HydraulicAssemblyController] {
        &self.rudder_controllers[..]
    }
}
impl SimulationElement for FacComputer {
    fn read(&mut self, reader: &mut SimulatorReader) {
        self.rudder_position_requested =
            Ratio::new::<ratio>(reader.read(&self.requested_rudder_position_id));
    }

    fn receive_power(&mut self, buses: &impl ElectricalBuses) {
        self.is_powered = buses.any_is_powered(&Self::ALL_POWER_BUSES);
    }
}

#[derive(PartialEq, Clone, Copy)]
enum ActuatorSide {
    Left,
    Right,
}

#[derive(PartialEq, Clone, Copy)]
enum AileronActuatorPosition {
    Outboard = 0,
    Inboard = 1,
}

#[derive(PartialEq, Clone, Copy)]
enum ElevatorActuatorPosition {
    Outboard = 0,
    Inboard = 1,
}

enum RudderActuatorPosition {
    Green = 0,
    Blue = 1,
    Yellow = 2,
}

enum LeftElevatorActuatorCircuit {
    Blue = 0,
    Green = 1,
}

enum RightElevatorActuatorCircuit {
    Blue = 0,
    Yellow = 1,
}

struct AileronAssembly {
    hydraulic_assembly: HydraulicLinearActuatorAssembly<2>,

    position_id: VariableIdentifier,

    position: Ratio,

    aerodynamic_model: AerodynamicModel,
}
impl AileronAssembly {
    fn new(
        context: &mut InitContext,
        id: ActuatorSide,
        hydraulic_assembly: HydraulicLinearActuatorAssembly<2>,
        aerodynamic_model: AerodynamicModel,
    ) -> Self {
        Self {
            hydraulic_assembly,
            position_id: match id {
                ActuatorSide::Left => context.get_identifier("HYD_AIL_LEFT_DEFLECTION".to_owned()),
                ActuatorSide::Right => {
                    context.get_identifier("HYD_AIL_RIGHT_DEFLECTION".to_owned())
                }
            },
            position: Ratio::new::<ratio>(0.),
            aerodynamic_model,
        }
    }

    fn actuator(&mut self, circuit_position: AileronActuatorPosition) -> &mut impl Actuator {
        self.hydraulic_assembly.actuator(circuit_position as usize)
    }

    fn update(
        &mut self,
        context: &UpdateContext,
        aileron_controllers: &[impl HydraulicAssemblyController],
        current_pressure_outward: &impl SectionPressure,
        current_pressure_inward: &impl SectionPressure,
    ) {
        self.aerodynamic_model
            .update_body(context, self.hydraulic_assembly.body());
        self.hydraulic_assembly.update(
            context,
            aileron_controllers,
            [
                current_pressure_outward.pressure_downstream_leak_valve(),
                current_pressure_inward.pressure_downstream_leak_valve(),
            ],
        );

        self.position = self.hydraulic_assembly.position_normalized();
    }
}
impl SimulationElement for AileronAssembly {
    fn write(&self, writer: &mut SimulatorWriter) {
        writer.write(&self.position_id, self.position.get::<ratio>());
    }
}

struct ElevatorAssembly {
    hydraulic_assembly: HydraulicLinearActuatorAssembly<2>,

    position_id: VariableIdentifier,

    position: Ratio,

    aerodynamic_model: AerodynamicModel,
}
impl ElevatorAssembly {
    fn new(
        context: &mut InitContext,
        id: ActuatorSide,
        hydraulic_assembly: HydraulicLinearActuatorAssembly<2>,
        aerodynamic_model: AerodynamicModel,
    ) -> Self {
        Self {
            hydraulic_assembly,
            position_id: match id {
                ActuatorSide::Left => context.get_identifier("HYD_ELEV_LEFT_DEFLECTION".to_owned()),
                ActuatorSide::Right => {
                    context.get_identifier("HYD_ELEV_RIGHT_DEFLECTION".to_owned())
                }
            },
            position: Ratio::new::<ratio>(0.),
            aerodynamic_model,
        }
    }

    fn actuator(&mut self, circuit_position: ElevatorActuatorPosition) -> &mut impl Actuator {
        self.hydraulic_assembly.actuator(circuit_position as usize)
    }

    fn update(
        &mut self,
        context: &UpdateContext,
        aileron_controllers: &[impl HydraulicAssemblyController],
        current_pressure_outward: &impl SectionPressure,
        current_pressure_inward: &impl SectionPressure,
    ) {
        self.aerodynamic_model
            .update_body(context, self.hydraulic_assembly.body());
        self.hydraulic_assembly.update(
            context,
            aileron_controllers,
            [
                current_pressure_outward.pressure_downstream_leak_valve(),
                current_pressure_inward.pressure_downstream_leak_valve(),
            ],
        );

        self.position = self.hydraulic_assembly.actuator_position_normalized(0);
    }
}
impl SimulationElement for ElevatorAssembly {
    fn write(&self, writer: &mut SimulatorWriter) {
        writer.write(&self.position_id, self.position.get::<ratio>());
    }
}

struct RudderAssembly {
    hydraulic_assembly: HydraulicLinearActuatorAssembly<3>,
    name_id: VariableIdentifier,

    position: Ratio,

    aerodynamic_model: AerodynamicModel,
}
impl RudderAssembly {
    fn new(
        context: &mut InitContext,
        hydraulic_assembly: HydraulicLinearActuatorAssembly<3>,
        aerodynamic_model: AerodynamicModel,
    ) -> Self {
        Self {
            hydraulic_assembly,

            name_id: context.get_identifier("HYD_RUD_DEFLECTION".to_owned()),

            position: Ratio::new::<ratio>(0.5),

            aerodynamic_model,
        }
    }

    fn actuator(&mut self, circuit_position: RudderActuatorPosition) -> &mut impl Actuator {
        self.hydraulic_assembly.actuator(circuit_position as usize)
    }

    fn update(
        &mut self,
        context: &UpdateContext,
        rudder_controllers: &[impl HydraulicAssemblyController],
        current_pressure_green: &impl SectionPressure,
        current_pressure_blue: &impl SectionPressure,
        current_pressure_yellow: &impl SectionPressure,
    ) {
        self.aerodynamic_model
            .update_body(context, self.hydraulic_assembly.body());

        self.hydraulic_assembly.update(
            context,
            rudder_controllers,
            [
                current_pressure_green.pressure_downstream_leak_valve(),
                current_pressure_blue.pressure_downstream_leak_valve(),
                current_pressure_yellow.pressure_downstream_leak_valve(),
            ],
        );

        self.position = self.hydraulic_assembly.position_normalized();
    }
}
impl SimulationElement for RudderAssembly {
    fn write(&self, writer: &mut SimulatorWriter) {
        writer.write(&self.name_id, self.position.get::<ratio>());
    }
}

struct SpoilerElement {
    hydraulic_assembly: HydraulicLinearActuatorAssembly<1>,

    position_id: VariableIdentifier,

    position: Ratio,

    aerodynamic_model: AerodynamicModel,
}
impl SpoilerElement {
    fn new(
        context: &mut InitContext,
        id: ActuatorSide,
        id_num: usize,
        hydraulic_assembly: HydraulicLinearActuatorAssembly<1>,
        aerodynamic_model: AerodynamicModel,
    ) -> Self {
        Self {
            hydraulic_assembly,
            position_id: match id {
                ActuatorSide::Left => {
                    context.get_identifier(format!("HYD_SPOIL_{}_LEFT_DEFLECTION", id_num))
                }
                ActuatorSide::Right => {
                    context.get_identifier(format!("HYD_SPOIL_{}_RIGHT_DEFLECTION", id_num))
                }
            },
            position: Ratio::new::<ratio>(0.),
            aerodynamic_model,
        }
    }

    fn actuator(&mut self) -> &mut impl Actuator {
        self.hydraulic_assembly.actuator(0)
    }

    fn update(
        &mut self,
        context: &UpdateContext,
        spoiler_controller: &impl HydraulicAssemblyController,
        current_pressure: Pressure,
    ) {
        self.aerodynamic_model
            .update_body(context, self.hydraulic_assembly.body());
        self.hydraulic_assembly.update(
            context,
            std::slice::from_ref(spoiler_controller),
            [current_pressure],
        );

        // We return actuator position so it's consistent with demand
        // Later we must decide who works in actuator position and surface position between demand and control
        self.position = self.hydraulic_assembly.actuator_position_normalized(0);
    }
}
impl SimulationElement for SpoilerElement {
    fn write(&self, writer: &mut SimulatorWriter) {
        writer.write(&self.position_id, self.position.get::<ratio>());
    }
}

struct SpoilerGroup {
    spoilers: [SpoilerElement; 5],
}
impl SpoilerGroup {
    fn new(spoilers: [SpoilerElement; 5]) -> Self {
        Self { spoilers }
    }

    fn update(
        &mut self,
        context: &UpdateContext,
        spoiler_controllers: &[impl HydraulicAssemblyController],
        green_pressure: &impl SectionPressure,
        blue_pressure: &impl SectionPressure,
        yellow_pressure: &impl SectionPressure,
    ) {
        self.spoilers[0].update(
            context,
            &spoiler_controllers[0],
            green_pressure.pressure_downstream_leak_valve(),
        );
        self.spoilers[1].update(
            context,
            &spoiler_controllers[1],
            yellow_pressure.pressure_downstream_leak_valve(),
        );
        self.spoilers[2].update(
            context,
            &spoiler_controllers[2],
            blue_pressure.pressure_downstream_leak_valve(),
        );
        self.spoilers[3].update(
            context,
            &spoiler_controllers[3],
            yellow_pressure.pressure_downstream_leak_valve(),
        );
        self.spoilers[4].update(
            context,
            &spoiler_controllers[4],
            green_pressure.pressure_downstream_leak_valve(),
        );
    }

    fn actuator(&mut self, spoiler_id: usize) -> &mut impl Actuator {
        self.spoilers[spoiler_id].actuator()
    }
}
impl SimulationElement for SpoilerGroup {
    fn accept<T: SimulationElementVisitor>(&mut self, visitor: &mut T) {
        for spoiler in &mut self.spoilers {
            spoiler.accept(visitor);
        }

        visitor.visit(self);
    }
}

#[derive(PartialEq, Clone, Copy)]
struct SpoilerController {
    mode: LinearActuatorMode,
    requested_position: Ratio,
}
impl SpoilerController {
    fn new() -> Self {
        Self {
            mode: LinearActuatorMode::PositionControl,

            requested_position: Ratio::new::<ratio>(0.),
        }
    }

    /// Receives a [0;1] position request, 0 is down 1 is up
    fn set_requested_position(&mut self, requested_position: Ratio) {
        self.requested_position = requested_position
            .min(Ratio::new::<ratio>(1.))
            .max(Ratio::new::<ratio>(0.));
    }
}
impl HydraulicAssemblyController for SpoilerController {
    fn requested_mode(&self) -> LinearActuatorMode {
        LinearActuatorMode::PositionControl
    }

    fn requested_position(&self) -> Ratio {
        self.requested_position
    }

    fn should_lock(&self) -> bool {
        false
    }

    fn requested_lock_position(&self) -> Ratio {
        Ratio::default()
    }
}

struct SpoilerComputer {
    requested_position_left_1_id: VariableIdentifier,
    requested_position_left_2_id: VariableIdentifier,
    requested_position_left_3_id: VariableIdentifier,
    requested_position_left_4_id: VariableIdentifier,
    requested_position_left_5_id: VariableIdentifier,

    requested_position_right_1_id: VariableIdentifier,
    requested_position_right_2_id: VariableIdentifier,
    requested_position_right_3_id: VariableIdentifier,
    requested_position_right_4_id: VariableIdentifier,
    requested_position_right_5_id: VariableIdentifier,

    left_positions_requested: [Ratio; 5],
    right_positions_requested: [Ratio; 5],

    left_controllers: [SpoilerController; 5],
    right_controllers: [SpoilerController; 5],
}
impl SpoilerComputer {
    fn new(context: &mut InitContext) -> Self {
        Self {
            requested_position_left_1_id: context
                .get_identifier("HYD_SPOILER_1_LEFT_DEMAND".to_owned()),
            requested_position_left_2_id: context
                .get_identifier("HYD_SPOILER_2_LEFT_DEMAND".to_owned()),
            requested_position_left_3_id: context
                .get_identifier("HYD_SPOILER_3_LEFT_DEMAND".to_owned()),
            requested_position_left_4_id: context
                .get_identifier("HYD_SPOILER_4_LEFT_DEMAND".to_owned()),
            requested_position_left_5_id: context
                .get_identifier("HYD_SPOILER_5_LEFT_DEMAND".to_owned()),

            requested_position_right_1_id: context
                .get_identifier("HYD_SPOILER_1_RIGHT_DEMAND".to_owned()),
            requested_position_right_2_id: context
                .get_identifier("HYD_SPOILER_2_RIGHT_DEMAND".to_owned()),
            requested_position_right_3_id: context
                .get_identifier("HYD_SPOILER_3_RIGHT_DEMAND".to_owned()),
            requested_position_right_4_id: context
                .get_identifier("HYD_SPOILER_4_RIGHT_DEMAND".to_owned()),
            requested_position_right_5_id: context
                .get_identifier("HYD_SPOILER_5_RIGHT_DEMAND".to_owned()),

            left_positions_requested: [Ratio::default(); 5],
            right_positions_requested: [Ratio::default(); 5],

            // Controllers are in inward->outward order
            left_controllers: [SpoilerController::new(); 5],
            right_controllers: [SpoilerController::new(); 5],
        }
    }

    fn update_spoilers_requested_position(&mut self) {
        for (idx, controller) in &mut self.left_controllers.iter_mut().enumerate() {
            controller.set_requested_position(self.left_positions_requested[idx]);
        }

        for (idx, controller) in &mut self.right_controllers.iter_mut().enumerate() {
            controller.set_requested_position(self.right_positions_requested[idx]);
        }
    }

    fn left_controllers(&self) -> &[impl HydraulicAssemblyController] {
        &self.left_controllers[..]
    }

    fn right_controllers(&self) -> &[impl HydraulicAssemblyController] {
        &self.right_controllers[..]
    }
}
impl SimulationElement for SpoilerComputer {
    fn read(&mut self, reader: &mut SimulatorReader) {
        self.left_positions_requested = [
            Ratio::new::<ratio>(reader.read(&self.requested_position_left_1_id)),
            Ratio::new::<ratio>(reader.read(&self.requested_position_left_2_id)),
            Ratio::new::<ratio>(reader.read(&self.requested_position_left_3_id)),
            Ratio::new::<ratio>(reader.read(&self.requested_position_left_4_id)),
            Ratio::new::<ratio>(reader.read(&self.requested_position_left_5_id)),
        ];
        self.right_positions_requested = [
            Ratio::new::<ratio>(reader.read(&self.requested_position_right_1_id)),
            Ratio::new::<ratio>(reader.read(&self.requested_position_right_2_id)),
            Ratio::new::<ratio>(reader.read(&self.requested_position_right_3_id)),
            Ratio::new::<ratio>(reader.read(&self.requested_position_right_4_id)),
            Ratio::new::<ratio>(reader.read(&self.requested_position_right_5_id)),
        ];

        self.update_spoilers_requested_position();
    }
}

struct A320GravityExtension {
    gear_gravity_extension_active_id: VariableIdentifier,
    gear_gravity_extension_handle_is_turned_id: VariableIdentifier,

    handle_angle: Angle,

    is_extending_gear: bool,

    is_turned: bool,
}
impl A320GravityExtension {
    const INCREMENT_ANGLE_DEGREE_PER_SECOND: f64 = 220.;
    const MAX_CRANK_HANDLE_ANGLE_DEGREE: f64 = 360. * 3.;
    const MIN_CRANK_HANDLE_ANGLE_DEGREE: f64 = 0.;
    const CRANK_HANDLE_ANGLE_MARGIN_AT_MAX_ROTATION_DEGREE: f64 = 0.1;

    fn new(context: &mut InitContext) -> Self {
        Self {
            gear_gravity_extension_active_id: context
                .get_identifier("GEAR_EMERGENCY_EXTENSION_ACTIVE".to_owned()),
            gear_gravity_extension_handle_is_turned_id: context
                .get_identifier("GEAR_EMERGENCY_EXTENSION_IS_TURNED".to_owned()),

            handle_angle: Angle::default(),
            is_extending_gear: true,
            is_turned: false,
        }
    }

    fn update(&mut self, context: &UpdateContext) {
        if self.is_turned {
            if self.is_extending_gear {
                self.handle_angle += Angle::new::<degree>(
                    Self::INCREMENT_ANGLE_DEGREE_PER_SECOND * context.delta_as_secs_f64(),
                );
            } else {
                self.handle_angle -= Angle::new::<degree>(
                    Self::INCREMENT_ANGLE_DEGREE_PER_SECOND * context.delta_as_secs_f64(),
                );
            }
        }

        self.handle_angle = self
            .handle_angle
            .min(Angle::new::<degree>(
                Self::MAX_CRANK_HANDLE_ANGLE_DEGREE
                    + Self::CRANK_HANDLE_ANGLE_MARGIN_AT_MAX_ROTATION_DEGREE,
            ))
            .max(Angle::new::<degree>(
                Self::MIN_CRANK_HANDLE_ANGLE_DEGREE
                    - Self::CRANK_HANDLE_ANGLE_MARGIN_AT_MAX_ROTATION_DEGREE,
            ));

        if self.handle_angle.get::<degree>() > Self::MAX_CRANK_HANDLE_ANGLE_DEGREE
            && !self.is_turned
            && self.is_extending_gear
        {
            self.is_extending_gear = false;
        } else if self.handle_angle.get::<degree>() < Self::MIN_CRANK_HANDLE_ANGLE_DEGREE
            && !self.is_turned
            && !self.is_extending_gear
        {
            self.is_extending_gear = true;
        }
    }
}
impl GearGravityExtension for A320GravityExtension {
    fn extension_handle_number_of_turns(&self) -> u8 {
        (self.handle_angle.get::<degree>() / 360.).floor() as u8
    }
}
impl SimulationElement for A320GravityExtension {
    fn read(&mut self, reader: &mut SimulatorReader) {
        self.is_turned = reader.read(&self.gear_gravity_extension_active_id);
    }

    fn write(&self, writer: &mut SimulatorWriter) {
        writer.write(
            &self.gear_gravity_extension_handle_is_turned_id,
            self.handle_angle.get::<degree>() < 360. && self.is_turned,
        );
    }
}

#[cfg(test)]
mod tests {
    use super::*;

    mod a320_hydraulics {
        use super::*;
        use systems::{
            electrical::{
                test::TestElectricitySource, ElectricalBus, Electricity, ElectricitySource,
                ExternalPowerSource,
            },
            engine::{leap_engine::LeapEngine, EngineFireOverheadPanel},
            hydraulic::electrical_generator::TestGenerator,
            landing_gear::{GearSystemState, LandingGear, LandingGearControlInterfaceUnitSet},
            shared::{EmergencyElectricalState, HydraulicGeneratorControlUnit, PotentialOrigin},
            simulation::{
                test::{ReadByName, SimulationTestBed, TestBed, WriteByName},
                Aircraft, InitContext,
            },
        };

        use uom::si::{
            angle::degree,
            electric_potential::volt,
            length::foot,
            ratio::{percent, ratio},
            volume::liter,
        };

        struct A320TestEmergencyElectricalOverheadPanel {
            rat_and_emer_gen_man_on: MomentaryPushButton,
        }

        impl A320TestEmergencyElectricalOverheadPanel {
            pub fn new(context: &mut InitContext) -> Self {
                A320TestEmergencyElectricalOverheadPanel {
                    rat_and_emer_gen_man_on: MomentaryPushButton::new(
                        context,
                        "EMER_ELEC_RAT_AND_EMER_GEN",
                    ),
                }
            }
        }
        impl SimulationElement for A320TestEmergencyElectricalOverheadPanel {
            fn accept<T: SimulationElementVisitor>(&mut self, visitor: &mut T) {
                self.rat_and_emer_gen_man_on.accept(visitor);

                visitor.visit(self);
            }
        }
        impl EmergencyElectricalRatPushButton for A320TestEmergencyElectricalOverheadPanel {
            fn is_pressed(&self) -> bool {
                self.rat_and_emer_gen_man_on.is_pressed()
            }
        }

        #[derive(Default)]
        struct A320TestAdirus {
            airspeed: Velocity,
        }
        impl A320TestAdirus {
            fn update(&mut self, context: &UpdateContext) {
                self.airspeed = context.true_airspeed()
            }
        }
        impl AdirsDiscreteOutputs for A320TestAdirus {
            fn low_speed_warning_1_104kts(&self, _: usize) -> bool {
                self.airspeed.get::<knot>() > 104.
            }

            fn low_speed_warning_2_54kts(&self, _: usize) -> bool {
                self.airspeed.get::<knot>() > 54.
            }

            fn low_speed_warning_3_159kts(&self, _: usize) -> bool {
                self.airspeed.get::<knot>() > 159.
            }

            fn low_speed_warning_4_260kts(&self, _: usize) -> bool {
                self.airspeed.get::<knot>() > 260.
            }
        }

        struct A320TestPneumatics {
            pressure: Pressure,
        }
        impl A320TestPneumatics {
            pub fn new() -> Self {
                Self {
                    pressure: Pressure::new::<psi>(50.),
                }
            }

            fn set_nominal_air_pressure(&mut self) {
                self.pressure = Pressure::new::<psi>(50.);
            }

            fn set_low_air_pressure(&mut self) {
                self.pressure = Pressure::new::<psi>(1.);
            }
        }
        impl ReservoirAirPressure for A320TestPneumatics {
            fn green_reservoir_pressure(&self) -> Pressure {
                self.pressure
            }

            fn blue_reservoir_pressure(&self) -> Pressure {
                self.pressure
            }

            fn yellow_reservoir_pressure(&self) -> Pressure {
                self.pressure
            }
        }

        struct A320TestElectrical {
            airspeed: Velocity,
            all_ac_lost: bool,
            emergency_generator: TestGenerator,
        }
        impl A320TestElectrical {
            pub fn new() -> Self {
                A320TestElectrical {
                    airspeed: Velocity::new::<knot>(100.),
                    all_ac_lost: false,
                    emergency_generator: TestGenerator::default(),
                }
            }

            fn update(
                &mut self,
                gcu: &impl HydraulicGeneratorControlUnit,
                context: &UpdateContext,
            ) {
                self.airspeed = context.indicated_airspeed();
                self.emergency_generator.update(gcu);
            }
        }
        impl EmergencyElectricalState for A320TestElectrical {
            fn is_in_emergency_elec(&self) -> bool {
                self.all_ac_lost && self.airspeed >= Velocity::new::<knot>(100.)
            }
        }
        impl EmergencyGeneratorPower for A320TestElectrical {
            fn generated_power(&self) -> Power {
                self.emergency_generator.generated_power()
            }
        }
        impl SimulationElement for A320TestElectrical {
            fn receive_power(&mut self, buses: &impl ElectricalBuses) {
                self.all_ac_lost = !buses.is_powered(ElectricalBusType::AlternatingCurrent(1))
                    && !buses.is_powered(ElectricalBusType::AlternatingCurrent(2));
            }
        }
        struct A320HydraulicsTestAircraft {
            pneumatics: A320TestPneumatics,
            engine_1: LeapEngine,
            engine_2: LeapEngine,
            engine_3: LeapEngine,
            engine_4: LeapEngine,
            hydraulics: A380Hydraulic,
            overhead: A380HydraulicOverheadPanel,
            autobrake_panel: AutobrakePanel,
            emergency_electrical_overhead: A320TestEmergencyElectricalOverheadPanel,
            engine_fire_overhead: EngineFireOverheadPanel<4>,

            landing_gear: LandingGear,
            lgcius: LandingGearControlInterfaceUnitSet,
            adirus: A320TestAdirus,
            electrical: A320TestElectrical,
            ext_pwr: ExternalPowerSource,

            powered_source_ac: TestElectricitySource,
            ac_ground_service_bus: ElectricalBus,
            dc_ground_service_bus: ElectricalBus,
            ac_1_bus: ElectricalBus,
            ac_2_bus: ElectricalBus,
            dc_1_bus: ElectricalBus,
            dc_2_bus: ElectricalBus,
            dc_ess_bus: ElectricalBus,
            dc_hot_1_bus: ElectricalBus,
            dc_hot_2_bus: ElectricalBus,

            // Electric buses states to be able to kill them dynamically
            is_ac_ground_service_powered: bool,
            is_dc_ground_service_powered: bool,
            is_ac_1_powered: bool,
            is_ac_2_powered: bool,
            is_dc_1_powered: bool,
            is_dc_2_powered: bool,
            is_dc_ess_powered: bool,
            is_dc_hot_1_powered: bool,
            is_dc_hot_2_powered: bool,
        }
        impl A320HydraulicsTestAircraft {
            fn new(context: &mut InitContext) -> Self {
                Self {
                    pneumatics: A320TestPneumatics::new(),
                    engine_1: LeapEngine::new(context, 1),
                    engine_2: LeapEngine::new(context, 2),
                    engine_3: LeapEngine::new(context, 3),
                    engine_4: LeapEngine::new(context, 4),
                    hydraulics: A380Hydraulic::new(context),
                    overhead: A380HydraulicOverheadPanel::new(context),
                    autobrake_panel: AutobrakePanel::new(context),
                    emergency_electrical_overhead: A320TestEmergencyElectricalOverheadPanel::new(
                        context,
                    ),
                    engine_fire_overhead: EngineFireOverheadPanel::new(context),
                    landing_gear: LandingGear::new(context),
                    lgcius: LandingGearControlInterfaceUnitSet::new(
                        context,
                        ElectricalBusType::DirectCurrentEssential,
                        ElectricalBusType::DirectCurrentGndFltService,
                    ),
                    adirus: A320TestAdirus::default(),
                    electrical: A320TestElectrical::new(),
                    ext_pwr: ExternalPowerSource::new(context),
                    powered_source_ac: TestElectricitySource::powered(
                        context,
                        PotentialOrigin::EngineGenerator(1),
                    ),
                    ac_ground_service_bus: ElectricalBus::new(
                        context,
                        ElectricalBusType::AlternatingCurrentGndFltService,
                    ),
                    dc_ground_service_bus: ElectricalBus::new(
                        context,
                        ElectricalBusType::DirectCurrentGndFltService,
                    ),
                    ac_1_bus: ElectricalBus::new(context, ElectricalBusType::AlternatingCurrent(1)),
                    ac_2_bus: ElectricalBus::new(context, ElectricalBusType::AlternatingCurrent(2)),
                    dc_1_bus: ElectricalBus::new(context, ElectricalBusType::DirectCurrent(1)),
                    dc_2_bus: ElectricalBus::new(context, ElectricalBusType::DirectCurrent(2)),
                    dc_ess_bus: ElectricalBus::new(
                        context,
                        ElectricalBusType::DirectCurrentEssential,
                    ),
                    dc_hot_1_bus: ElectricalBus::new(
                        context,
                        ElectricalBusType::DirectCurrentHot(1),
                    ),
                    dc_hot_2_bus: ElectricalBus::new(
                        context,
                        ElectricalBusType::DirectCurrentHot(2),
                    ),
                    is_ac_ground_service_powered: true,
                    is_dc_ground_service_powered: true,
                    is_ac_1_powered: true,
                    is_ac_2_powered: true,
                    is_dc_1_powered: true,
                    is_dc_2_powered: true,
                    is_dc_ess_powered: true,
                    is_dc_hot_1_powered: true,
                    is_dc_hot_2_powered: true,
                }
            }

            fn is_rat_commanded_to_deploy(&self) -> bool {
                self.hydraulics.ram_air_turbine_controller.should_deploy()
            }

            fn is_emergency_gen_at_nominal_speed(&self) -> bool {
                self.hydraulics.gcu.is_at_nominal_speed()
            }

            fn is_green_edp_commanded_on(&self) -> bool {
                self.hydraulics
                    .engine_driven_pump_1a_controller
                    .should_pressurise()
            }

            fn is_yellow_edp_commanded_on(&self) -> bool {
                self.hydraulics
                    .engine_driven_pump_3a_controller
                    .should_pressurise()
            }

            fn get_yellow_brake_accumulator_fluid_volume(&self) -> Volume {
                self.hydraulics
                    .braking_circuit_altn
                    .accumulator_fluid_volume()
            }

            fn is_nws_pin_inserted(&self) -> bool {
                self.hydraulics.nose_wheel_steering_pin_is_inserted()
            }

            fn is_cargo_powering_yellow_epump(&self) -> bool {
                self.hydraulics
                    .should_pressurise_yellow_pump_for_cargo_door_operation()
            }

            fn is_yellow_epump_controller_pressurising(&self) -> bool {
                self.hydraulics
                    .yellow_electric_pump_a_controller
                    .should_pressurise()
            }

            fn is_edp1A_green_pump_controller_pressurising(&self) -> bool {
                self.hydraulics
                    .engine_driven_pump_1a_controller
                    .should_pressurise()
            }

            fn is_edp2A_yellow_pump_controller_pressurising(&self) -> bool {
                self.hydraulics
                    .engine_driven_pump_2a_controller
                    .should_pressurise()
            }

            fn is_green_pressure_switch_pressurised(&self) -> bool {
                self.hydraulics.is_green_pressure_switch_pressurised()
            }

            fn is_yellow_pressure_switch_pressurised(&self) -> bool {
                self.hydraulics.is_yellow_pressure_switch_pressurised()
            }

            fn is_yellow_leak_meas_valve_commanded_open(&self) -> bool {
                self.hydraulics
                    .yellow_circuit_controller
                    .should_open_leak_measurement_valve()
            }

            fn is_green_leak_meas_valve_commanded_open(&self) -> bool {
                self.hydraulics
                    .green_circuit_controller
                    .should_open_leak_measurement_valve()
            }

            fn nose_steering_position(&self) -> Angle {
                self.hydraulics.nose_steering.position_feedback()
            }

            fn is_cargo_fwd_door_locked_up(&self) -> bool {
                self.hydraulics.forward_cargo_door_controller.control_state
                    == DoorControlState::UpLocked
            }

            fn set_ac_bus_1_is_powered(&mut self, bus_is_alive: bool) {
                self.is_ac_1_powered = bus_is_alive;
            }

            fn set_ac_bus_2_is_powered(&mut self, bus_is_alive: bool) {
                self.is_ac_2_powered = bus_is_alive;
            }

            fn set_dc_ground_service_is_powered(&mut self, bus_is_alive: bool) {
                self.is_dc_ground_service_powered = bus_is_alive;
            }

            fn set_ac_ground_service_is_powered(&mut self, bus_is_alive: bool) {
                self.is_ac_ground_service_powered = bus_is_alive;
            }

            fn set_dc_bus_2_is_powered(&mut self, bus_is_alive: bool) {
                self.is_dc_2_powered = bus_is_alive;
            }

            fn set_dc_ess_is_powered(&mut self, bus_is_alive: bool) {
                self.is_dc_ess_powered = bus_is_alive;
            }
        }

        impl Aircraft for A320HydraulicsTestAircraft {
            fn update_before_power_distribution(
                &mut self,
                _: &UpdateContext,
                electricity: &mut Electricity,
            ) {
                self.powered_source_ac
                    .power_with_potential(ElectricPotential::new::<volt>(115.));
                electricity.supplied_by(&self.powered_source_ac);

                if self.is_ac_1_powered {
                    electricity.flow(&self.powered_source_ac, &self.ac_1_bus);
                }

                if self.is_ac_2_powered {
                    electricity.flow(&self.powered_source_ac, &self.ac_2_bus);
                }

                if self.is_ac_ground_service_powered {
                    electricity.flow(&self.powered_source_ac, &self.ac_ground_service_bus);
                }

                if self.is_dc_ground_service_powered {
                    electricity.flow(&self.powered_source_ac, &self.dc_ground_service_bus);
                }

                if self.is_dc_1_powered {
                    electricity.flow(&self.powered_source_ac, &self.dc_1_bus);
                }

                if self.is_dc_2_powered {
                    electricity.flow(&self.powered_source_ac, &self.dc_2_bus);
                }

                if self.is_dc_ess_powered {
                    electricity.flow(&self.powered_source_ac, &self.dc_ess_bus);
                }

                if self.is_dc_hot_1_powered {
                    electricity.flow(&self.powered_source_ac, &self.dc_hot_1_bus);
                }

                if self.is_dc_hot_2_powered {
                    electricity.flow(&self.powered_source_ac, &self.dc_hot_2_bus);
                }
            }

            fn update_after_power_distribution(&mut self, context: &UpdateContext) {
                self.electrical.update(&self.hydraulics.gcu, context);

                self.adirus.update(context);

                self.lgcius.update(
                    context,
                    &self.landing_gear,
                    &self.hydraulics.gear_system,
                    self.ext_pwr.output_potential().is_powered(),
                );

                self.hydraulics.update(
                    context,
                    [
                        &self.engine_1,
                        &self.engine_2,
                        &self.engine_3,
                        &self.engine_4,
                    ],
                    &self.overhead,
                    &self.autobrake_panel,
                    &self.engine_fire_overhead,
                    &self.lgcius,
                    &self.emergency_electrical_overhead,
                    &self.electrical,
                    &self.pneumatics,
                    &self.adirus,
                );

                self.overhead.update(&self.hydraulics);

                println!(
                    "GREEN PRESS {:.0} psi  YELLOW PRESS {:.0} psi",
                    self.hydraulics
                        .green_circuit
                        .system_section_pressure()
                        .get::<psi>(),
                    self.hydraulics
                        .yellow_circuit
                        .system_section_pressure()
                        .get::<psi>()
                );
            }
        }
        impl SimulationElement for A320HydraulicsTestAircraft {
            fn accept<T: SimulationElementVisitor>(&mut self, visitor: &mut T) {
                self.engine_1.accept(visitor);
                self.engine_2.accept(visitor);
                self.engine_3.accept(visitor);
                self.engine_4.accept(visitor);
                self.landing_gear.accept(visitor);
                self.lgcius.accept(visitor);
                self.hydraulics.accept(visitor);
                self.autobrake_panel.accept(visitor);
                self.overhead.accept(visitor);
                self.engine_fire_overhead.accept(visitor);
                self.emergency_electrical_overhead.accept(visitor);
                self.electrical.accept(visitor);
                self.ext_pwr.accept(visitor);

                visitor.visit(self);
            }
        }

        struct A320HydraulicsTestBed {
            test_bed: SimulationTestBed<A320HydraulicsTestAircraft>,
        }
        impl A320HydraulicsTestBed {
            fn new_with_start_state(start_state: StartState) -> Self {
                Self {
                    test_bed: SimulationTestBed::new_with_start_state(
                        start_state,
                        A320HydraulicsTestAircraft::new,
                    ),
                }
            }

            fn run_one_tick(mut self) -> Self {
                self.run_with_delta(A380Hydraulic::HYDRAULIC_SIM_TIME_STEP);
                self
            }

            fn run_waiting_for(mut self, delta: Duration) -> Self {
                self.test_bed.run_multiple_frames(delta);
                self
            }

            fn is_green_edp_commanded_on(&self) -> bool {
                self.query(|a| a.is_green_edp_commanded_on())
            }

            fn is_yellow_edp_commanded_on(&self) -> bool {
                self.query(|a| a.is_yellow_edp_commanded_on())
            }

            fn is_green_pressure_switch_pressurised(&self) -> bool {
                self.query(|a| a.is_green_pressure_switch_pressurised())
            }

            fn is_yellow_pressure_switch_pressurised(&self) -> bool {
                self.query(|a| a.is_yellow_pressure_switch_pressurised())
            }

            fn is_flaps_moving(&mut self) -> bool {
                self.read_by_name("IS_FLAPS_MOVING")
            }

            fn is_slats_moving(&mut self) -> bool {
                self.read_by_name("IS_SLATS_MOVING")
            }

            fn nose_steering_position(&self) -> Angle {
                self.query(|a| a.nose_steering_position())
            }

            fn is_cargo_fwd_door_locked_down(&mut self) -> bool {
                self.read_by_name("FWD_DOOR_CARGO_LOCKED")
            }

            fn is_cargo_fwd_door_locked_up(&self) -> bool {
                self.query(|a| a.is_cargo_fwd_door_locked_up())
            }

            fn cargo_fwd_door_position(&mut self) -> f64 {
                self.read_by_name("FWD_DOOR_CARGO_POSITION")
            }

            fn cargo_aft_door_position(&mut self) -> f64 {
                self.read_by_name("AFT_DOOR_CARGO_POSITION")
            }

            fn green_pressure(&mut self) -> Pressure {
                self.read_by_name("HYD_GREEN_SYSTEM_1_SECTION_PRESSURE")
            }

            fn yellow_pressure(&mut self) -> Pressure {
                self.read_by_name("HYD_YELLOW_SYSTEM_1_SECTION_PRESSURE")
            }

            fn get_yellow_reservoir_volume(&mut self) -> Volume {
                self.read_by_name("HYD_YELLOW_RESERVOIR_LEVEL")
            }

            fn is_green_edp_press_low(&mut self) -> bool {
                self.read_by_name("HYD_GREEN_EDPUMP_LOW_PRESS")
            }

            fn green_edp_has_fault(&mut self) -> bool {
                self.read_by_name("OVHD_HYD_ENG_1_PUMP_PB_HAS_FAULT")
            }

            fn yellow_edp_has_fault(&mut self) -> bool {
                self.read_by_name("OVHD_HYD_ENG_2_PUMP_PB_HAS_FAULT")
            }

            fn is_yellow_edp_press_low(&mut self) -> bool {
                self.read_by_name("HYD_YELLOW_EDPUMP_LOW_PRESS")
            }

            fn is_yellow_epump_press_low(&mut self) -> bool {
                self.read_by_name("HYD_YELLOW_EPUMP_LOW_PRESS")
            }

            fn yellow_epump_has_fault(&mut self) -> bool {
                self.read_by_name("OVHD_HYD_EPUMPY_PB_HAS_FAULT")
            }

            fn get_brake_left_yellow_pressure(&mut self) -> Pressure {
                self.read_by_name("HYD_BRAKE_ALTN_LEFT_PRESS")
            }

            fn get_brake_right_yellow_pressure(&mut self) -> Pressure {
                self.read_by_name("HYD_BRAKE_ALTN_RIGHT_PRESS")
            }

            fn get_green_reservoir_volume(&mut self) -> Volume {
                self.read_by_name("HYD_GREEN_RESERVOIR_LEVEL")
            }

            fn autobrake_mode(&mut self) -> AutobrakeMode {
                ReadByName::<A320HydraulicsTestBed, f64>::read_by_name(
                    self,
                    "AUTOBRAKES_ARMED_MODE",
                )
                .into()
            }

            fn get_brake_left_green_pressure(&mut self) -> Pressure {
                self.read_by_name("HYD_BRAKE_NORM_LEFT_PRESS")
            }

            fn get_brake_right_green_pressure(&mut self) -> Pressure {
                self.read_by_name("HYD_BRAKE_NORM_RIGHT_PRESS")
            }

            fn get_brake_yellow_accumulator_pressure(&mut self) -> Pressure {
                self.read_by_name("HYD_BRAKE_ALTN_ACC_PRESS")
            }

            fn get_brake_yellow_accumulator_fluid_volume(&self) -> Volume {
                self.query(|a| a.get_yellow_brake_accumulator_fluid_volume())
            }

            fn get_rat_position(&mut self) -> f64 {
                self.read_by_name("HYD_RAT_STOW_POSITION")
            }

            fn get_rat_rpm(&mut self) -> f64 {
                self.read_by_name("A32NX_HYD_RAT_RPM")
            }

            fn get_emergency_handle_number_of_turns(&self) -> u8 {
                self.query(|a| {
                    a.hydraulics
                        .gear_system_gravity_extension_controller
                        .extension_handle_number_of_turns()
                })
            }

            fn get_left_aileron_position(&mut self) -> Ratio {
                Ratio::new::<ratio>(self.read_by_name("HYD_AIL_LEFT_DEFLECTION"))
            }

            fn get_right_aileron_position(&mut self) -> Ratio {
                Ratio::new::<ratio>(self.read_by_name("HYD_AIL_RIGHT_DEFLECTION"))
            }

            fn get_left_elevator_position(&mut self) -> Ratio {
                Ratio::new::<ratio>(self.read_by_name("HYD_ELEV_LEFT_DEFLECTION"))
            }

            fn get_right_elevator_position(&mut self) -> Ratio {
                Ratio::new::<ratio>(self.read_by_name("HYD_ELEV_RIGHT_DEFLECTION"))
            }

            fn get_rudder_position(&mut self) -> Ratio {
                Ratio::new::<ratio>(self.read_by_name("HYD_RUD_DEFLECTION"))
            }

            fn get_nose_steering_ratio(&mut self) -> Ratio {
                Ratio::new::<ratio>(self.read_by_name("NOSE_WHEEL_POSITION_RATIO"))
            }

            fn rat_deploy_commanded(&self) -> bool {
                self.query(|a| a.is_rat_commanded_to_deploy())
            }

            fn is_emergency_gen_at_nominal_speed(&self) -> bool {
                self.query(|a| a.is_emergency_gen_at_nominal_speed())
            }

            fn is_fire_valve_eng1_closed(&mut self) -> bool {
                !ReadByName::<A320HydraulicsTestBed, bool>::read_by_name(
                    self,
                    "HYD_GREEN_PUMP_1_FIRE_VALVE_OPENED",
                ) && !self.query(|a| a.hydraulics.green_circuit.is_fire_shutoff_valve_open(0))
            }

            fn is_fire_valve_eng2_closed(&mut self) -> bool {
                !ReadByName::<A320HydraulicsTestBed, bool>::read_by_name(
                    self,
                    "HYD_YELLOW_PUMP_1_FIRE_VALVE_OPENED",
                ) && !self.query(|a| a.hydraulics.green_circuit.is_fire_shutoff_valve_open(0))
            }

            fn is_yellow_leak_meas_valve_commanded_open(&mut self) -> bool {
                self.query(|a| a.is_yellow_leak_meas_valve_commanded_open())
            }

            fn is_green_leak_meas_valve_commanded_open(&mut self) -> bool {
                self.query(|a| a.is_green_leak_meas_valve_commanded_open())
            }

            fn green_leak_meas_valve_closed(mut self) -> Self {
                self.write_by_name("OVHD_HYD_LEAK_MEASUREMENT_G_PB_IS_AUTO", false);
                self
            }

            fn yellow_leak_meas_valve_closed(mut self) -> Self {
                self.write_by_name("OVHD_HYD_LEAK_MEASUREMENT_Y_PB_IS_AUTO", false);
                self
            }

            fn engines_off(self) -> Self {
                self.stop_eng1().stop_eng2()
            }

            fn external_power(mut self, is_connected: bool) -> Self {
                self.write_by_name("EXTERNAL POWER AVAILABLE:1", is_connected);

                if is_connected {
                    self = self.on_the_ground();
                }
                self
            }

            fn on_the_ground(mut self) -> Self {
                self.set_indicated_altitude(Length::new::<foot>(0.));
                self.set_on_ground(true);
                self.set_indicated_airspeed(Velocity::new::<knot>(5.));
                self
            }

            fn air_press_low(mut self) -> Self {
                self.command(|a| a.pneumatics.set_low_air_pressure());
                self
            }

            fn air_press_nominal(mut self) -> Self {
                self.command(|a| a.pneumatics.set_nominal_air_pressure());
                self
            }

            fn rotates_on_runway(mut self) -> Self {
                self.set_indicated_altitude(Length::new::<foot>(0.));
                self.set_on_ground(false);
                self.set_indicated_airspeed(Velocity::new::<knot>(135.));
                self.write_by_name(
                    LandingGear::GEAR_CENTER_COMPRESSION,
                    Ratio::new::<ratio>(0.5),
                );
                self.write_by_name(LandingGear::GEAR_LEFT_COMPRESSION, Ratio::new::<ratio>(0.8));
                self.write_by_name(
                    LandingGear::GEAR_RIGHT_COMPRESSION,
                    Ratio::new::<ratio>(0.8),
                );
                self
            }

            fn in_flight(mut self) -> Self {
                self.set_on_ground(false);
                self.set_indicated_altitude(Length::new::<foot>(2500.));
                self.set_indicated_airspeed(Velocity::new::<knot>(180.));
                self.start_eng1(Ratio::new::<percent>(80.))
                    .start_eng2(Ratio::new::<percent>(80.))
                    .set_gear_lever_up()
                    .set_park_brake(false)
                    .external_power(false)
            }

            fn sim_not_ready(mut self) -> Self {
                self.set_sim_is_ready(false);
                self
            }

            fn sim_ready(mut self) -> Self {
                self.set_sim_is_ready(true);
                self
            }

            fn set_tiller_demand(mut self, steering_ratio: Ratio) -> Self {
                self.write_by_name("TILLER_HANDLE_POSITION", steering_ratio.get::<ratio>());
                self
            }

            fn set_autopilot_steering_demand(mut self, steering_ratio: Ratio) -> Self {
                self.write_by_name("AUTOPILOT_NOSEWHEEL_DEMAND", steering_ratio.get::<ratio>());
                self
            }

            fn set_eng1_fire_button(mut self, is_active: bool) -> Self {
                self.write_by_name("FIRE_BUTTON_ENG1", is_active);
                self
            }

            fn set_eng2_fire_button(mut self, is_active: bool) -> Self {
                self.write_by_name("FIRE_BUTTON_ENG2", is_active);
                self
            }

            fn open_fwd_cargo_door(mut self) -> Self {
                self.write_by_name("FWD_DOOR_CARGO_OPEN_REQ", 1.);
                self
            }

            fn close_fwd_cargo_door(mut self) -> Self {
                self.write_by_name("FWD_DOOR_CARGO_OPEN_REQ", 0.);
                self
            }

            fn set_pushback_state(mut self, is_pushed_back: bool) -> Self {
                if is_pushed_back {
                    self.write_by_name("PUSHBACK STATE", 0.);
                } else {
                    self.write_by_name("PUSHBACK STATE", 3.);
                }
                self
            }

            fn set_pushback_angle(mut self, angle: Angle) -> Self {
                self.write_by_name("PUSHBACK ANGLE", angle.get::<radian>());
                self
            }

            fn is_nw_disc_memo_shown(&mut self) -> bool {
                self.read_by_name("HYD_NW_STRG_DISC_ECAM_MEMO")
            }

            fn is_ptu_running_high_pitch_sound(&mut self) -> bool {
                self.read_by_name("HYD_PTU_HIGH_PITCH_SOUND")
            }

            fn start_eng1(mut self, n2: Ratio) -> Self {
                self.write_by_name("GENERAL ENG STARTER ACTIVE:1", true);
                self.write_by_name("ENGINE_N2:1", n2);

                self
            }

            fn start_eng2(mut self, n2: Ratio) -> Self {
                self.write_by_name("GENERAL ENG STARTER ACTIVE:2", true);
                self.write_by_name("ENGINE_N2:2", n2);

                self
            }

            fn stop_eng1(mut self) -> Self {
                self.write_by_name("GENERAL ENG STARTER ACTIVE:1", false);
                self.write_by_name("ENGINE_N2:1", 0.);

                self
            }

            fn stopping_eng1(mut self) -> Self {
                self.write_by_name("GENERAL ENG STARTER ACTIVE:1", false);
                self.write_by_name("ENGINE_N2:1", 25.);

                self
            }

            fn stop_eng2(mut self) -> Self {
                self.write_by_name("GENERAL ENG STARTER ACTIVE:2", false);
                self.write_by_name("ENGINE_N2:2", 0.);

                self
            }

            fn stopping_eng2(mut self) -> Self {
                self.write_by_name("GENERAL ENG STARTER ACTIVE:2", false);
                self.write_by_name("ENGINE_N2:2", 25.);

                self
            }

            fn set_park_brake(mut self, is_set: bool) -> Self {
                self.write_by_name("PARK_BRAKE_LEVER_POS", is_set);
                self
            }

            fn set_gear_lever_up(mut self) -> Self {
                // One tick is needed so lever up can be evaluated
                self.write_by_name("GEAR_LEVER_POSITION_REQUEST", false);
                self = self.run_one_tick();

                self
            }

            fn set_gear_lever_down(mut self) -> Self {
                self.write_by_name("GEAR_LEVER_POSITION_REQUEST", true);

                self
            }

            fn set_anti_skid(mut self, is_set: bool) -> Self {
                self.write_by_name("ANTISKID BRAKES ACTIVE", is_set);
                self
            }

            fn set_yellow_e_pump(mut self, is_auto: bool) -> Self {
                self.write_by_name("OVHD_HYD_EPUMPY_PB_IS_AUTO", is_auto);
                self
            }

            fn set_blue_e_pump(mut self, is_auto: bool) -> Self {
                self.write_by_name("OVHD_HYD_EPUMPB_PB_IS_AUTO", is_auto);
                self
            }

            fn set_green_ed_pump(mut self, is_auto: bool) -> Self {
                self.write_by_name("OVHD_HYD_ENG_1_PUMP_PB_IS_AUTO", is_auto);
                self
            }

            fn set_yellow_ed_pump(mut self, is_auto: bool) -> Self {
                self.write_by_name("OVHD_HYD_ENG_2_PUMP_PB_IS_AUTO", is_auto);
                self
            }

            fn set_ptu_state(mut self, is_auto: bool) -> Self {
                self.write_by_name("OVHD_HYD_PTU_PB_IS_AUTO", is_auto);
                self
            }

            fn set_spoiler_position_demand(
                mut self,
                left_demand: Ratio,
                right_demand: Ratio,
            ) -> Self {
                self.write_by_name("HYD_SPOILER_1_RIGHT_DEMAND", right_demand.get::<ratio>());
                self.write_by_name("HYD_SPOILER_2_RIGHT_DEMAND", right_demand.get::<ratio>());
                self.write_by_name("HYD_SPOILER_3_RIGHT_DEMAND", right_demand.get::<ratio>());
                self.write_by_name("HYD_SPOILER_4_RIGHT_DEMAND", right_demand.get::<ratio>());
                self.write_by_name("HYD_SPOILER_5_RIGHT_DEMAND", right_demand.get::<ratio>());

                self.write_by_name("HYD_SPOILER_1_LEFT_DEMAND", left_demand.get::<ratio>());
                self.write_by_name("HYD_SPOILER_2_LEFT_DEMAND", left_demand.get::<ratio>());
                self.write_by_name("HYD_SPOILER_3_LEFT_DEMAND", left_demand.get::<ratio>());
                self.write_by_name("HYD_SPOILER_4_LEFT_DEMAND", left_demand.get::<ratio>());
                self.write_by_name("HYD_SPOILER_5_LEFT_DEMAND", left_demand.get::<ratio>());

                self
            }

            fn get_spoiler_left_mean_position(&mut self) -> Ratio {
                (Ratio::new::<ratio>(self.read_by_name("HYD_SPOIL_1_LEFT_DEFLECTION"))
                    + Ratio::new::<ratio>(self.read_by_name("HYD_SPOIL_2_LEFT_DEFLECTION"))
                    + Ratio::new::<ratio>(self.read_by_name("HYD_SPOIL_3_LEFT_DEFLECTION"))
                    + Ratio::new::<ratio>(self.read_by_name("HYD_SPOIL_4_LEFT_DEFLECTION"))
                    + Ratio::new::<ratio>(self.read_by_name("HYD_SPOIL_5_LEFT_DEFLECTION")))
                    / 5.
            }

            fn get_spoiler_right_mean_position(&mut self) -> Ratio {
                (Ratio::new::<ratio>(self.read_by_name("HYD_SPOIL_1_RIGHT_DEFLECTION"))
                    + Ratio::new::<ratio>(self.read_by_name("HYD_SPOIL_2_RIGHT_DEFLECTION"))
                    + Ratio::new::<ratio>(self.read_by_name("HYD_SPOIL_3_RIGHT_DEFLECTION"))
                    + Ratio::new::<ratio>(self.read_by_name("HYD_SPOIL_4_RIGHT_DEFLECTION"))
                    + Ratio::new::<ratio>(self.read_by_name("HYD_SPOIL_5_RIGHT_DEFLECTION")))
                    / 5.
            }

            fn set_flaps_handle_position(mut self, pos: u8) -> Self {
                self.write_by_name("FLAPS_HANDLE_INDEX", pos as f64);
                self
            }

            fn get_flaps_left_position_percent(&mut self) -> f64 {
                self.read_by_name("LEFT_FLAPS_POSITION_PERCENT")
            }

            fn get_flaps_right_position_percent(&mut self) -> f64 {
                self.read_by_name("RIGHT_FLAPS_POSITION_PERCENT")
            }

            fn get_slats_left_position_percent(&mut self) -> f64 {
                self.read_by_name("LEFT_SLATS_POSITION_PERCENT")
            }

            fn get_slats_right_position_percent(&mut self) -> f64 {
                self.read_by_name("RIGHT_SLATS_POSITION_PERCENT")
            }

            fn get_real_gear_position(&mut self, wheel_id: GearWheel) -> f64 {
                match wheel_id {
                    GearWheel::NOSE => self.read_by_name("GEAR_CENTER_POSITION"),
                    GearWheel::LEFT => self.read_by_name("GEAR_LEFT_POSITION"),
                    GearWheel::RIGHT => self.read_by_name("GEAR_RIGHT_POSITION"),
                }
            }

            fn get_real_gear_door_position(&mut self, wheel_id: GearWheel) -> f64 {
                match wheel_id {
                    GearWheel::NOSE => self.read_by_name("GEAR_DOOR_CENTER_POSITION"),
                    GearWheel::LEFT => self.read_by_name("GEAR_DOOR_LEFT_POSITION"),
                    GearWheel::RIGHT => self.read_by_name("GEAR_DOOR_RIGHT_POSITION"),
                }
            }

            fn is_all_gears_really_up(&mut self) -> bool {
                self.get_real_gear_position(GearWheel::NOSE) <= 0.
                    && self.get_real_gear_position(GearWheel::LEFT) <= 0.
                    && self.get_real_gear_position(GearWheel::RIGHT) <= 0.
            }

            fn is_all_gears_really_down(&mut self) -> bool {
                self.get_real_gear_position(GearWheel::NOSE) >= 1.
                    && self.get_real_gear_position(GearWheel::LEFT) >= 1.
                    && self.get_real_gear_position(GearWheel::RIGHT) >= 1.
            }

            fn is_all_doors_really_up(&mut self) -> bool {
                self.get_real_gear_door_position(GearWheel::NOSE) <= 0.
                    && self.get_real_gear_door_position(GearWheel::LEFT) <= 0.
                    && self.get_real_gear_door_position(GearWheel::RIGHT) <= 0.
            }

            fn is_all_doors_really_down(&mut self) -> bool {
                self.get_real_gear_door_position(GearWheel::NOSE) >= 0.9
                    && self.get_real_gear_door_position(GearWheel::LEFT) >= 0.9
                    && self.get_real_gear_door_position(GearWheel::RIGHT) >= 0.9
            }

            fn ac_bus_1_lost(mut self) -> Self {
                self.command(|a| a.set_ac_bus_1_is_powered(false));
                self
            }

            fn ac_bus_2_lost(mut self) -> Self {
                self.command(|a| a.set_ac_bus_2_is_powered(false));
                self
            }

            fn dc_ground_service_lost(mut self) -> Self {
                self.command(|a| a.set_dc_ground_service_is_powered(false));
                self
            }
            fn dc_ground_service_avail(mut self) -> Self {
                self.command(|a| a.set_dc_ground_service_is_powered(true));
                self
            }

            fn ac_ground_service_lost(mut self) -> Self {
                self.command(|a| a.set_ac_ground_service_is_powered(false));
                self
            }

            fn dc_bus_2_lost(mut self) -> Self {
                self.command(|a| a.set_dc_bus_2_is_powered(false));
                self
            }

            fn dc_ess_lost(mut self) -> Self {
                self.command(|a| a.set_dc_ess_is_powered(false));
                self
            }

            fn dc_ess_active(mut self) -> Self {
                self.command(|a| a.set_dc_ess_is_powered(true));
                self
            }

            fn set_cold_dark_inputs(self) -> Self {
                self.set_eng1_fire_button(false)
                    .set_eng2_fire_button(false)
                    .set_blue_e_pump(true)
                    .set_yellow_e_pump(true)
                    .set_green_ed_pump(true)
                    .set_yellow_ed_pump(true)
                    .set_ptu_state(true)
                    .set_park_brake(true)
                    .set_anti_skid(true)
                    .set_left_brake(Ratio::new::<percent>(0.))
                    .set_right_brake(Ratio::new::<percent>(0.))
                    .set_gear_lever_down()
                    .set_pushback_state(false)
                    .air_press_nominal()
                    .set_ailerons_neutral()
                    .set_elevator_neutral()
            }

            fn set_left_brake(mut self, position: Ratio) -> Self {
                self.write_by_name("LEFT_BRAKE_PEDAL_INPUT", position);
                self
            }

            fn set_right_brake(mut self, position: Ratio) -> Self {
                self.write_by_name("RIGHT_BRAKE_PEDAL_INPUT", position);
                self
            }

            fn set_autobrake_disarmed_with_set_variable(mut self) -> Self {
                self.write_by_name("AUTOBRAKES_ARMED_MODE_SET", 0);
                self
            }

            fn set_autobrake_low_with_set_variable(mut self) -> Self {
                self.write_by_name("AUTOBRAKES_ARMED_MODE_SET", 1);
                self
            }

            fn set_autobrake_med_with_set_variable(mut self) -> Self {
                self.write_by_name("AUTOBRAKES_ARMED_MODE_SET", 2);
                self
            }

            fn set_autobrake_max_with_set_variable(mut self) -> Self {
                self.write_by_name("AUTOBRAKES_ARMED_MODE_SET", 3);
                self
            }

            fn set_autobrake_low(mut self) -> Self {
                self.write_by_name("OVHD_AUTOBRK_LOW_ON_IS_PRESSED", true);
                self = self.run_one_tick();
                self.write_by_name("OVHD_AUTOBRK_LOW_ON_IS_PRESSED", false);
                self
            }

            fn set_autobrake_med(mut self) -> Self {
                self.write_by_name("OVHD_AUTOBRK_MED_ON_IS_PRESSED", true);
                self = self.run_one_tick();
                self.write_by_name("OVHD_AUTOBRK_MED_ON_IS_PRESSED", false);
                self
            }

            fn set_autobrake_max(mut self) -> Self {
                self.write_by_name("OVHD_AUTOBRK_MAX_ON_IS_PRESSED", true);
                self = self.run_one_tick();
                self.write_by_name("OVHD_AUTOBRK_MAX_ON_IS_PRESSED", false);
                self
            }

            fn set_deploy_spoilers(mut self) -> Self {
                self.write_by_name("SPOILERS_GROUND_SPOILERS_ACTIVE", true);
                self
            }

            fn set_retract_spoilers(mut self) -> Self {
                self.write_by_name("SPOILERS_GROUND_SPOILERS_ACTIVE", false);
                self
            }

            fn set_ailerons_neutral(mut self) -> Self {
                self.write_by_name("HYD_AILERON_LEFT_DEMAND", 0.5);
                self.write_by_name("HYD_AILERON_RIGHT_DEMAND", 0.5);
                self
            }

            fn set_elevator_neutral(mut self) -> Self {
                self.write_by_name("HYD_ELEVATOR_DEMAND", 0.5);
                self
            }

            fn set_ailerons_left_turn(mut self) -> Self {
                self.write_by_name("HYD_AILERON_LEFT_DEMAND", 1.);
                self.write_by_name("HYD_AILERON_RIGHT_DEMAND", 0.);
                self
            }

            fn set_ailerons_right_turn(mut self) -> Self {
                self.write_by_name("HYD_AILERON_LEFT_DEMAND", 0.);
                self.write_by_name("HYD_AILERON_RIGHT_DEMAND", 1.);
                self
            }

            fn gear_system_state(&self) -> GearSystemState {
                self.query(|a| a.lgcius.active_lgciu().gear_system_state())
            }

            fn empty_brake_accumulator_using_park_brake(mut self) -> Self {
                self = self
                    .set_park_brake(true)
                    .run_waiting_for(Duration::from_secs(1));

                let mut number_of_loops = 0;
                while self
                    .get_brake_yellow_accumulator_fluid_volume()
                    .get::<gallon>()
                    > 0.001
                {
                    self = self
                        .set_park_brake(false)
                        .run_waiting_for(Duration::from_secs(1))
                        .set_park_brake(true)
                        .run_waiting_for(Duration::from_secs(1));
                    number_of_loops += 1;
                    assert!(number_of_loops < 20);
                }

                self = self
                    .set_park_brake(false)
                    .run_waiting_for(Duration::from_secs(1))
                    .set_park_brake(true)
                    .run_waiting_for(Duration::from_secs(1));

                self
            }

            fn empty_brake_accumulator_using_pedal_brake(mut self) -> Self {
                let mut number_of_loops = 0;
                while self
                    .get_brake_yellow_accumulator_fluid_volume()
                    .get::<gallon>()
                    > 0.001
                {
                    self = self
                        .set_left_brake(Ratio::new::<percent>(100.))
                        .set_right_brake(Ratio::new::<percent>(100.))
                        .run_waiting_for(Duration::from_secs(1))
                        .set_left_brake(Ratio::new::<percent>(0.))
                        .set_right_brake(Ratio::new::<percent>(0.))
                        .run_waiting_for(Duration::from_secs(1));
                    number_of_loops += 1;
                    assert!(number_of_loops < 50);
                }

                self = self
                    .set_left_brake(Ratio::new::<percent>(100.))
                    .set_right_brake(Ratio::new::<percent>(100.))
                    .run_waiting_for(Duration::from_secs(1))
                    .set_left_brake(Ratio::new::<percent>(0.))
                    .set_right_brake(Ratio::new::<percent>(0.))
                    .run_waiting_for(Duration::from_secs(1));

                self
            }

            fn set_gear_emergency_extension_active(mut self, is_active: bool) -> Self {
                self.write_by_name("GEAR_EMERGENCY_EXTENSION_ACTIVE", is_active);
                self
            }

            fn turn_emergency_gear_extension_n_turns(mut self, number_of_turns: u8) -> Self {
                let mut number_of_loops = 0;
                while self.get_emergency_handle_number_of_turns() < number_of_turns {
                    self = self
                        .set_gear_emergency_extension_active(true)
                        .run_waiting_for(Duration::from_secs_f64(0.5));
                    number_of_loops += 1;
                    assert!(number_of_loops < 50);
                }

                self = self.set_gear_emergency_extension_active(false);

                self
            }

            fn stow_emergency_gear_extension(mut self) -> Self {
                let mut number_of_loops = 0;
                while self.get_emergency_handle_number_of_turns() != 0 {
                    self = self
                        .set_gear_emergency_extension_active(true)
                        .run_waiting_for(Duration::from_secs_f64(0.5));
                    number_of_loops += 1;
                    assert!(number_of_loops < 50);
                }

                self = self.set_gear_emergency_extension_active(false);

                self
            }
        }
        impl TestBed for A320HydraulicsTestBed {
            type Aircraft = A320HydraulicsTestAircraft;

            fn test_bed(&self) -> &SimulationTestBed<A320HydraulicsTestAircraft> {
                &self.test_bed
            }

            fn test_bed_mut(&mut self) -> &mut SimulationTestBed<A320HydraulicsTestAircraft> {
                &mut self.test_bed
            }
        }

        fn test_bed_on_ground() -> A320HydraulicsTestBed {
            A320HydraulicsTestBed::new_with_start_state(StartState::Apron)
        }

        fn test_bed_in_flight() -> A320HydraulicsTestBed {
            A320HydraulicsTestBed::new_with_start_state(StartState::Cruise)
        }

        fn test_bed_on_ground_with() -> A320HydraulicsTestBed {
            test_bed_on_ground()
        }

        fn test_bed_in_flight_with() -> A320HydraulicsTestBed {
            test_bed_in_flight()
        }

        #[test]
        fn pressure_state_at_init_one_simulation_step() {
            let mut test_bed = test_bed_on_ground_with()
                .engines_off()
                .on_the_ground()
                .set_cold_dark_inputs()
                .run_one_tick();

            assert!(!test_bed.is_green_pressure_switch_pressurised());
            assert!(test_bed.green_pressure() < Pressure::new::<psi>(50.));

            assert!(!test_bed.is_yellow_pressure_switch_pressurised());
            assert!(test_bed.yellow_pressure() < Pressure::new::<psi>(50.));
        }

        #[test]
        fn pressure_state_after_5s() {
            let mut test_bed = test_bed_on_ground_with()
                .engines_off()
                .on_the_ground()
                .set_cold_dark_inputs()
                .run_waiting_for(Duration::from_secs(5));

            assert!(!test_bed.is_green_pressure_switch_pressurised());
            assert!(test_bed.green_pressure() < Pressure::new::<psi>(50.));

            assert!(!test_bed.is_yellow_pressure_switch_pressurised());
            assert!(test_bed.yellow_pressure() < Pressure::new::<psi>(50.));
        }

        #[test]
        fn nose_wheel_pin_detection() {
            let mut test_bed = test_bed_on_ground_with()
                .engines_off()
                .on_the_ground()
                .set_cold_dark_inputs()
                .run_one_tick();

            assert!(!test_bed.query(|a| a.is_nws_pin_inserted()));
            assert!(!test_bed.is_nw_disc_memo_shown());

            test_bed = test_bed.set_pushback_state(true).run_one_tick();
            assert!(test_bed.query(|a| a.is_nws_pin_inserted()));
            assert!(test_bed.is_nw_disc_memo_shown());

            test_bed = test_bed
                .set_pushback_state(false)
                .run_waiting_for(Duration::from_secs(1));
            assert!(test_bed.query(|a| a.is_nws_pin_inserted()));
            assert!(test_bed.is_nw_disc_memo_shown());

            test_bed = test_bed.set_pushback_state(false).run_waiting_for(
                PushbackTug::DURATION_AFTER_WHICH_NWS_PIN_IS_REMOVED_AFTER_PUSHBACK,
            );

            assert!(!test_bed.query(|a| a.is_nws_pin_inserted()));
            assert!(!test_bed.is_nw_disc_memo_shown());
        }

        #[test]
        fn cargo_door_yellow_epump_powering() {
            let mut test_bed = test_bed_on_ground_with()
                .engines_off()
                .on_the_ground()
                .set_cold_dark_inputs()
                .run_one_tick();

            assert!(!test_bed.query(|a| a.is_cargo_powering_yellow_epump()));

            // Need to wait for operator to first unlock, then activate hydraulic control
            test_bed = test_bed.open_fwd_cargo_door().run_waiting_for(
                Duration::from_secs(1) + A320DoorController::DELAY_UNLOCK_TO_HYDRAULIC_CONTROL,
            );
            assert!(test_bed.query(|a| a.is_cargo_powering_yellow_epump()));

            // Wait for the door to fully open
            test_bed = test_bed.run_waiting_for(Duration::from_secs(25));
            assert!(test_bed.is_cargo_fwd_door_locked_up());

            test_bed = test_bed.run_waiting_for(
                A320YellowElectricPumpController::DURATION_OF_YELLOW_PUMP_ACTIVATION_AFTER_CARGO_DOOR_OPERATION,
            );

            assert!(!test_bed.query(|a| a.is_cargo_powering_yellow_epump()));
        }

        #[test]
        fn green_edp_buildup() {
            let mut test_bed = test_bed_on_ground_with()
                .engines_off()
                .on_the_ground()
                .set_cold_dark_inputs()
                .run_one_tick();

            // Starting eng 1
            test_bed = test_bed
                .start_eng1(Ratio::new::<percent>(80.))
                .run_one_tick();

            // ALMOST No pressure
            assert!(!test_bed.is_green_pressure_switch_pressurised());
            assert!(test_bed.green_pressure() < Pressure::new::<psi>(1000.));

            assert!(!test_bed.is_yellow_pressure_switch_pressurised());
            assert!(test_bed.yellow_pressure() < Pressure::new::<psi>(1000.));

            // Waiting for 5s pressure should be at 3000 psi
            test_bed = test_bed
                .start_eng1(Ratio::new::<percent>(80.))
                .run_waiting_for(Duration::from_secs(5));

            assert!(test_bed.is_green_pressure_switch_pressurised());
            assert!(test_bed.green_pressure() > Pressure::new::<psi>(2900.));

            assert!(!test_bed.is_yellow_pressure_switch_pressurised());
            assert!(test_bed.yellow_pressure() < Pressure::new::<psi>(50.));

            // Stoping engine, pressure should fall in 20s
            test_bed = test_bed
                .stop_eng1()
                .run_waiting_for(Duration::from_secs(20));

            assert!(!test_bed.is_green_pressure_switch_pressurised());
            assert!(test_bed.green_pressure() < Pressure::new::<psi>(500.));

            assert!(!test_bed.is_yellow_pressure_switch_pressurised());
            assert!(test_bed.yellow_pressure() < Pressure::new::<psi>(50.));
        }

        #[test]
        fn green_edp_no_fault_on_ground_eng_off() {
            let mut test_bed = test_bed_on_ground_with()
                .engines_off()
                .on_the_ground()
                .set_cold_dark_inputs()
                .run_waiting_for(Duration::from_millis(500));

            // EDP should be commanded on even without engine running
            assert!(test_bed.is_green_edp_commanded_on());
            // EDP should have no fault
            assert!(!test_bed.green_edp_has_fault());
        }

        #[test]
        fn green_edp_fault_not_on_ground_eng_off() {
            let mut test_bed = test_bed_on_ground_with()
                .set_cold_dark_inputs()
                .in_flight()
                .engines_off()
                .run_one_tick();

            // EDP should be commanded on even without engine running
            assert!(test_bed.is_green_edp_commanded_on());

            assert!(!test_bed.is_green_pressure_switch_pressurised());
            assert!(!test_bed.is_yellow_pressure_switch_pressurised());
            // EDP should have a fault as we are in flight
            assert!(test_bed.green_edp_has_fault());
        }

        #[test]
        fn green_edp_fault_on_ground_eng_starting() {
            let mut test_bed = test_bed_on_ground_with()
                .engines_off()
                .on_the_ground()
                .set_cold_dark_inputs()
                .run_waiting_for(Duration::from_millis(500));

            // EDP should be commanded on even without engine running
            assert!(test_bed.is_green_edp_commanded_on());
            // EDP should have no fault
            assert!(!test_bed.green_edp_has_fault());

            test_bed = test_bed
                .start_eng1(Ratio::new::<percent>(3.))
                .run_one_tick();

            assert!(!test_bed.green_edp_has_fault());

            test_bed = test_bed
                .start_eng1(Ratio::new::<percent>(80.))
                .run_one_tick();

            assert!(!test_bed.is_green_pressure_switch_pressurised());
            assert!(test_bed.green_edp_has_fault());

            test_bed = test_bed.run_waiting_for(Duration::from_secs(10));

            // When finally pressurised no fault
            assert!(test_bed.is_green_pressure_switch_pressurised());
            assert!(!test_bed.green_edp_has_fault());
        }

        #[test]
        fn yellow_edp_no_fault_on_ground_eng_off() {
            let mut test_bed = test_bed_on_ground_with()
                .engines_off()
                .on_the_ground()
                .set_cold_dark_inputs()
                .run_waiting_for(Duration::from_millis(500));

            // EDP should be commanded on even without engine running
            assert!(test_bed.is_yellow_edp_commanded_on());
            // EDP should have no fault
            assert!(!test_bed.yellow_edp_has_fault());
        }

        #[test]
        fn yellow_edp_fault_not_on_ground_eng_off() {
            let mut test_bed = test_bed_on_ground_with()
                .set_cold_dark_inputs()
                .in_flight()
                .engines_off()
                .run_one_tick();

            // EDP should be commanded on even without engine running
            assert!(test_bed.is_yellow_edp_commanded_on());

            assert!(!test_bed.is_green_pressure_switch_pressurised());
            assert!(!test_bed.is_yellow_pressure_switch_pressurised());
            // EDP should have a fault as we are in flight
            assert!(test_bed.yellow_edp_has_fault());
        }

        #[test]
        fn yellow_edp_fault_on_ground_eng_starting() {
            let mut test_bed = test_bed_on_ground_with()
                .engines_off()
                .on_the_ground()
                .set_cold_dark_inputs()
                .run_waiting_for(Duration::from_millis(500));

            // EDP should be commanded on even without engine running
            assert!(test_bed.is_yellow_edp_commanded_on());
            // EDP should have no fault
            assert!(!test_bed.yellow_edp_has_fault());

            test_bed = test_bed
                .start_eng2(Ratio::new::<percent>(3.))
                .run_one_tick();

            assert!(!test_bed.yellow_edp_has_fault());

            test_bed = test_bed
                .start_eng2(Ratio::new::<percent>(80.))
                .run_one_tick();

            assert!(!test_bed.is_yellow_pressure_switch_pressurised());
            assert!(test_bed.yellow_edp_has_fault());

            test_bed = test_bed.run_waiting_for(Duration::from_secs(10));

            // When finally pressurised no fault
            assert!(test_bed.is_yellow_pressure_switch_pressurised());
            assert!(!test_bed.yellow_edp_has_fault());
        }

        #[test]
        fn green_edp_press_low_engine_off_to_on() {
            let mut test_bed = test_bed_on_ground_with()
                .engines_off()
                .on_the_ground()
                .set_cold_dark_inputs()
                .run_waiting_for(Duration::from_millis(500));

            // EDP should be commanded on even without engine running
            assert!(test_bed.is_green_edp_commanded_on());

            // EDP should be LOW pressure state
            assert!(test_bed.is_green_edp_press_low());

            // Starting eng 1 N2 is low at start
            test_bed = test_bed
                .start_eng1(Ratio::new::<percent>(3.))
                .run_one_tick();

            // Engine commanded on but pressure couldn't rise enough: we are in fault low
            assert!(test_bed.is_green_edp_press_low());

            // Waiting for 5s pressure should be at 3000 psi
            test_bed = test_bed
                .start_eng1(Ratio::new::<percent>(80.))
                .run_waiting_for(Duration::from_secs(25));

            // No more fault LOW expected
            assert!(test_bed.is_green_pressure_switch_pressurised());
            assert!(test_bed.green_pressure() > Pressure::new::<psi>(2900.));
            assert!(!test_bed.is_green_edp_press_low());

            // Stoping pump, no fault expected
            test_bed = test_bed
                .set_green_ed_pump(false)
                .run_waiting_for(Duration::from_secs(1));
            assert!(!test_bed.is_green_edp_press_low());
        }

        #[test]
        fn green_edp_press_low_engine_on_to_off() {
            let mut test_bed = test_bed_on_ground_with()
                .on_the_ground()
                .set_cold_dark_inputs()
                .start_eng1(Ratio::new::<percent>(75.))
                .run_waiting_for(Duration::from_secs(5));

            // EDP should be commanded on even without engine running
            assert!(test_bed.is_green_edp_commanded_on());
            assert!(test_bed.is_green_pressure_switch_pressurised());
            // EDP should not be in fault low when engine running and pressure is ok
            assert!(!test_bed.is_green_edp_press_low());

            // Stoping eng 1 with N2 still turning
            test_bed = test_bed.stopping_eng1().run_one_tick();

            // Edp should still be in pressurized mode but as engine just stopped no fault
            assert!(test_bed.is_green_edp_commanded_on());
            assert!(!test_bed.is_green_edp_press_low());

            // Waiting for 25s pressure should drop and still no fault
            test_bed = test_bed
                .stop_eng1()
                .run_waiting_for(Duration::from_secs(25));

            assert!(!test_bed.is_green_pressure_switch_pressurised());
            assert!(test_bed.green_pressure() < Pressure::new::<psi>(500.));
            assert!(test_bed.is_green_edp_press_low());
        }

        #[test]
        fn yellow_edp_press_low_engine_on_to_off() {
            let mut test_bed = test_bed_on_ground_with()
                .on_the_ground()
                .set_cold_dark_inputs()
                .start_eng2(Ratio::new::<percent>(75.))
                .run_waiting_for(Duration::from_secs(5));

            // EDP should be commanded on even without engine running
            assert!(test_bed.is_yellow_edp_commanded_on());
            assert!(test_bed.is_yellow_pressure_switch_pressurised());
            // EDP should not be in fault low when engine running and pressure is ok
            assert!(!test_bed.is_yellow_edp_press_low());

            // Stoping eng 2 with N2 still turning
            test_bed = test_bed.stopping_eng2().run_one_tick();

            // Edp should still be in pressurized mode but as engine just stopped no fault
            assert!(test_bed.is_yellow_edp_commanded_on());
            assert!(!test_bed.is_yellow_edp_press_low());

            // Waiting for 25s pressure should drop and still no fault
            test_bed = test_bed
                .stop_eng2()
                .run_waiting_for(Duration::from_secs(25));

            assert!(!test_bed.is_yellow_pressure_switch_pressurised());
            assert!(test_bed.yellow_pressure() < Pressure::new::<psi>(500.));
            assert!(test_bed.is_yellow_edp_press_low());
        }

        #[test]
        fn yellow_edp_press_low_engine_off_to_on() {
            let mut test_bed = test_bed_on_ground_with()
                .engines_off()
                .on_the_ground()
                .set_cold_dark_inputs()
                .run_one_tick();

            // EDP should be commanded on even without engine running
            assert!(test_bed.is_yellow_edp_commanded_on());

            // EDP should be LOW pressure state
            assert!(test_bed.is_yellow_edp_press_low());

            // Starting eng 2 N2 is low at start
            test_bed = test_bed
                .start_eng2(Ratio::new::<percent>(3.))
                .run_one_tick();

            // Engine commanded on but pressure couldn't rise enough: we are in fault low
            assert!(test_bed.is_yellow_edp_press_low());

            // Waiting for 5s pressure should be at 3000 psi
            test_bed = test_bed
                .start_eng2(Ratio::new::<percent>(80.))
                .run_waiting_for(Duration::from_secs(5));

            // No more fault LOW expected
            assert!(test_bed.is_yellow_pressure_switch_pressurised());
            assert!(test_bed.yellow_pressure() > Pressure::new::<psi>(2900.));
            assert!(!test_bed.is_yellow_edp_press_low());

            // Stoping pump, no fault expected
            test_bed = test_bed
                .set_yellow_ed_pump(false)
                .run_waiting_for(Duration::from_secs(1));
            assert!(!test_bed.is_yellow_edp_press_low());
        }

        #[test]
        fn yellow_edp_press_low_engine_off_to_on_with_e_pump() {
            let mut test_bed = test_bed_on_ground_with()
                .engines_off()
                .on_the_ground()
                .set_cold_dark_inputs()
                .set_ptu_state(false)
                .set_yellow_e_pump(false)
                .run_one_tick();

            // EDP should be commanded on even without engine running
            assert!(test_bed.is_yellow_edp_commanded_on());

            // EDP should be LOW pressure state
            assert!(test_bed.is_yellow_edp_press_low());

            // Waiting for 20s pressure should be at 3000 psi
            test_bed = test_bed.run_waiting_for(Duration::from_secs(20));

            // Yellow pressurised but edp still off, we expect fault LOW press
            assert!(test_bed.is_yellow_pressure_switch_pressurised());
            assert!(test_bed.yellow_pressure() > Pressure::new::<psi>(2900.));
            assert!(test_bed.is_yellow_edp_press_low());

            // Starting eng 2 N2 is low at start
            test_bed = test_bed
                .start_eng2(Ratio::new::<percent>(3.))
                .run_one_tick();

            // Engine commanded on but pressure couldn't rise enough: we are in fault low
            assert!(test_bed.is_yellow_edp_press_low());

            // Waiting for 5s pressure should be at 3000 psi in EDP section
            test_bed = test_bed
                .start_eng2(Ratio::new::<percent>(80.))
                .run_waiting_for(Duration::from_secs(5));

            // No more fault LOW expected
            assert!(test_bed.is_yellow_pressure_switch_pressurised());
            assert!(test_bed.yellow_pressure() > Pressure::new::<psi>(2900.));
            assert!(!test_bed.is_yellow_edp_press_low());
        }

        #[test]
        fn green_edp_press_low_engine_off_to_on_with_ptu() {
            let mut test_bed = test_bed_on_ground_with()
                .on_the_ground()
                .set_cold_dark_inputs()
                .set_park_brake(false)
                .start_eng2(Ratio::new::<percent>(80.))
                .run_one_tick();

            // EDP should be LOW pressure state
            assert!(test_bed.is_green_edp_press_low());

            // Waiting for 20s pressure should be at 2300+ psi thanks to ptu
            test_bed = test_bed.run_waiting_for(Duration::from_secs(20));

            // Yellow pressurised by engine2, green presurised from ptu we expect fault LOW press on EDP1
            assert!(test_bed.is_yellow_pressure_switch_pressurised());
            assert!(test_bed.yellow_pressure() > Pressure::new::<psi>(2800.));
            assert!(test_bed.is_green_pressure_switch_pressurised());
            assert!(test_bed.green_pressure() > Pressure::new::<psi>(2300.));
            assert!(test_bed.is_green_edp_press_low());

            // Starting eng 1 N2 is low at start
            test_bed = test_bed
                .start_eng1(Ratio::new::<percent>(3.))
                .run_one_tick();

            // Engine commanded on but pressure couldn't rise enough: we are in fault low
            assert!(test_bed.is_green_edp_press_low());

            // Waiting for 5s pressure should be at 3000 psi in EDP section
            test_bed = test_bed
                .start_eng1(Ratio::new::<percent>(80.))
                .run_waiting_for(Duration::from_secs(5));

            // No more fault LOW expected
            assert!(test_bed.is_green_pressure_switch_pressurised());
            assert!(test_bed.green_pressure() > Pressure::new::<psi>(2900.));
            assert!(!test_bed.is_green_edp_press_low());
        }

        #[test]
        fn yellow_epump_press_low_at_pump_on() {
            let mut test_bed = test_bed_on_ground_with()
                .engines_off()
                .on_the_ground()
                .set_cold_dark_inputs()
                .run_one_tick();

            // EDP should not be in fault low when cold start
            assert!(!test_bed.is_yellow_epump_press_low());

            // Starting epump
            test_bed = test_bed.set_yellow_e_pump(false).run_one_tick();

            // Pump commanded on but pressure couldn't rise enough: we are in fault low
            assert!(test_bed.is_yellow_epump_press_low());

            // Waiting for 20s pressure should be at 3000 psi
            test_bed = test_bed.run_waiting_for(Duration::from_secs(20));

            // No more fault LOW expected
            assert!(test_bed.is_yellow_pressure_switch_pressurised());
            assert!(test_bed.yellow_pressure() > Pressure::new::<psi>(2500.));
            assert!(!test_bed.is_yellow_epump_press_low());

            // Stoping epump, no fault expected
            test_bed = test_bed
                .set_yellow_e_pump(true)
                .run_waiting_for(Duration::from_secs(1));
            assert!(!test_bed.is_yellow_epump_press_low());
        }

        #[test]
        fn edp_deactivation() {
            let mut test_bed = test_bed_on_ground_with()
                .engines_off()
                .on_the_ground()
                .set_cold_dark_inputs()
                .set_ptu_state(false)
                .run_one_tick();

            // Starting eng 1 and eng 2
            test_bed = test_bed
                .start_eng1(Ratio::new::<percent>(80.))
                .start_eng2(Ratio::new::<percent>(80.))
                .run_one_tick();

            // ALMOST No pressure
            assert!(test_bed.green_pressure() < Pressure::new::<psi>(1000.));
            assert!(test_bed.yellow_pressure() < Pressure::new::<psi>(1000.));

            // Waiting for 5s pressure should be at 3000 psi
            test_bed = test_bed.run_waiting_for(Duration::from_secs(5));

            assert!(test_bed.green_pressure() > Pressure::new::<psi>(2900.));
            assert!(test_bed.yellow_pressure() > Pressure::new::<psi>(2900.));

            // Stoping edp1, pressure should fall in 20s
            test_bed = test_bed
                .set_green_ed_pump(false)
                .run_waiting_for(Duration::from_secs(20));

            assert!(test_bed.green_pressure() < Pressure::new::<psi>(500.));
            assert!(test_bed.yellow_pressure() > Pressure::new::<psi>(2900.));

            // Stoping edp2, pressure should fall in 20s
            test_bed = test_bed
                .set_yellow_ed_pump(false)
                .run_waiting_for(Duration::from_secs(20));

            assert!(test_bed.green_pressure() < Pressure::new::<psi>(50.));
            assert!(test_bed.yellow_pressure() < Pressure::new::<psi>(500.));
        }

        #[test]
        fn yellow_edp_buildup() {
            let mut test_bed = test_bed_on_ground_with()
                .engines_off()
                .on_the_ground()
                .set_cold_dark_inputs()
                .run_one_tick();

            // Starting eng 1
            test_bed = test_bed
                .start_eng2(Ratio::new::<percent>(80.))
                .run_one_tick();
            // ALMOST No pressure
            assert!(!test_bed.is_green_pressure_switch_pressurised());
            assert!(test_bed.green_pressure() < Pressure::new::<psi>(50.));

            assert!(!test_bed.is_yellow_pressure_switch_pressurised());
            assert!(test_bed.yellow_pressure() < Pressure::new::<psi>(1000.));

            // Waiting for 5s pressure should be at 3000 psi
            test_bed = test_bed
                .start_eng2(Ratio::new::<percent>(80.))
                .run_waiting_for(Duration::from_secs(5));

            assert!(!test_bed.is_green_pressure_switch_pressurised());
            assert!(test_bed.green_pressure() < Pressure::new::<psi>(50.));

            assert!(test_bed.is_yellow_pressure_switch_pressurised());
            assert!(test_bed.yellow_pressure() > Pressure::new::<psi>(2800.));

            // Stoping engine, pressure should fall in 20s
            test_bed = test_bed
                .stop_eng2()
                .run_waiting_for(Duration::from_secs(20));

            assert!(!test_bed.is_green_pressure_switch_pressurised());
            assert!(test_bed.green_pressure() < Pressure::new::<psi>(50.));

            assert!(!test_bed.is_yellow_pressure_switch_pressurised());
            assert!(test_bed.yellow_pressure() < Pressure::new::<psi>(500.));
        }

        #[test]
        fn when_yellow_edp_solenoid_main_power_bus_unavailable_backup_bus_keeps_pump_in_unpressurised_state(
        ) {
            let mut test_bed = test_bed_on_ground_with()
                .engines_off()
                .on_the_ground()
                .set_cold_dark_inputs()
                .run_one_tick();

            test_bed = test_bed
                .start_eng2(Ratio::new::<percent>(80.))
                .run_waiting_for(Duration::from_secs(15));

            assert!(test_bed.is_yellow_pressure_switch_pressurised());

            // Stoping EDP manually
            test_bed = test_bed
                .set_yellow_ed_pump(false)
                .run_waiting_for(Duration::from_secs(15));

            assert!(!test_bed.is_yellow_pressure_switch_pressurised());

            test_bed = test_bed
                .dc_bus_2_lost()
                .run_waiting_for(Duration::from_secs(15));

            // Yellow solenoid has backup power from DC ESS BUS
            assert!(!test_bed.is_yellow_pressure_switch_pressurised());
        }

        #[test]
        fn when_yellow_edp_solenoid_both_bus_unpowered_yellow_hydraulic_system_is_pressurised() {
            let mut test_bed = test_bed_on_ground_with()
                .engines_off()
                .on_the_ground()
                .set_cold_dark_inputs()
                .run_one_tick();

            test_bed = test_bed
                .start_eng2(Ratio::new::<percent>(80.))
                .run_waiting_for(Duration::from_secs(15));

            assert!(test_bed.is_yellow_pressure_switch_pressurised());

            // Stoping EDP manually
            test_bed = test_bed
                .set_yellow_ed_pump(false)
                .run_waiting_for(Duration::from_secs(15));

            assert!(!test_bed.is_yellow_pressure_switch_pressurised());

            test_bed = test_bed
                .dc_ess_lost()
                .dc_bus_2_lost()
                .run_waiting_for(Duration::from_secs(15));

            // Now solenoid defaults to pressurised without power
            assert!(test_bed.is_yellow_pressure_switch_pressurised());
        }

        #[test]
        fn when_green_edp_solenoid_unpowered_yellow_hydraulic_system_is_pressurised() {
            let mut test_bed = test_bed_on_ground_with()
                .engines_off()
                .on_the_ground()
                .set_cold_dark_inputs()
                .run_one_tick();

            test_bed = test_bed
                .start_eng1(Ratio::new::<percent>(80.))
                .run_waiting_for(Duration::from_secs(15));

            assert!(test_bed.is_green_pressure_switch_pressurised());

            // Stoping EDP manually
            test_bed = test_bed
                .set_green_ed_pump(false)
                .run_waiting_for(Duration::from_secs(15));

            assert!(!test_bed.is_green_pressure_switch_pressurised());

            test_bed = test_bed
                .dc_ess_lost()
                .run_waiting_for(Duration::from_secs(15));

            // Now solenoid defaults to pressurised
            assert!(test_bed.is_green_pressure_switch_pressurised());
        }

        #[test]
        #[ignore]
        // Checks numerical stability of reservoir level: level should remain after multiple pressure cycles
        fn yellow_circuit_reservoir_coherency() {
            let mut test_bed = test_bed_on_ground_with()
                .engines_off()
                .on_the_ground()
                .set_cold_dark_inputs()
                .set_ptu_state(false)
                // Park brake off to not use fluid in brakes
                .set_park_brake(false)
                .run_one_tick();

            // Starting epump wait for pressure rise to make sure system is primed including brake accumulator
            test_bed = test_bed
                .set_yellow_e_pump(false)
                .run_waiting_for(Duration::from_secs(20));
            assert!(test_bed.is_yellow_pressure_switch_pressurised());
            assert!(test_bed.yellow_pressure() < Pressure::new::<psi>(3500.));
            assert!(test_bed.yellow_pressure() > Pressure::new::<psi>(2500.));

            // Shutdown and wait for pressure stabilisation
            test_bed = test_bed
                .set_yellow_e_pump(true)
                .run_waiting_for(Duration::from_secs(50));
            assert!(!test_bed.is_yellow_pressure_switch_pressurised());
            assert!(test_bed.yellow_pressure() < Pressure::new::<psi>(50.));
            assert!(test_bed.yellow_pressure() > Pressure::new::<psi>(-50.));

            let reservoir_level_after_priming = test_bed.get_yellow_reservoir_volume();

            let total_fluid_res_plus_accumulator_before_loops = reservoir_level_after_priming
                + test_bed.get_brake_yellow_accumulator_fluid_volume();

            // Now doing cycles of pressurisation on EDP and ePump
            for _ in 1..6 {
                test_bed = test_bed
                    .start_eng2(Ratio::new::<percent>(80.))
                    .run_waiting_for(Duration::from_secs(50));

                assert!(test_bed.yellow_pressure() < Pressure::new::<psi>(3100.));
                assert!(test_bed.yellow_pressure() > Pressure::new::<psi>(2500.));

                let mut current_res_level = test_bed.get_yellow_reservoir_volume();
                assert!(current_res_level < reservoir_level_after_priming);

                test_bed = test_bed
                    .stop_eng2()
                    .run_waiting_for(Duration::from_secs(50));
                assert!(test_bed.yellow_pressure() < Pressure::new::<psi>(50.));
                assert!(test_bed.yellow_pressure() > Pressure::new::<psi>(-50.));

                test_bed = test_bed
                    .set_yellow_e_pump(false)
                    .run_waiting_for(Duration::from_secs(50));

                assert!(test_bed.yellow_pressure() < Pressure::new::<psi>(3500.));
                assert!(test_bed.yellow_pressure() > Pressure::new::<psi>(2500.));

                current_res_level = test_bed.get_yellow_reservoir_volume();
                assert!(current_res_level < reservoir_level_after_priming);

                test_bed = test_bed
                    .set_yellow_e_pump(true)
                    .run_waiting_for(Duration::from_secs(50));
                assert!(test_bed.yellow_pressure() < Pressure::new::<psi>(50.));
                assert!(test_bed.yellow_pressure() > Pressure::new::<psi>(-50.));
            }
            let total_fluid_res_plus_accumulator_after_loops = test_bed
                .get_yellow_reservoir_volume()
                + test_bed.get_brake_yellow_accumulator_fluid_volume();

            let total_fluid_difference = total_fluid_res_plus_accumulator_before_loops
                - total_fluid_res_plus_accumulator_after_loops;

            // Make sure no more deviation than 0.001 gallon is lost after full pressure and unpressurized states
            assert!(total_fluid_difference.get::<gallon>().abs() < 0.001);
        }

        #[test]
        #[ignore]
        // Checks numerical stability of reservoir level: level should remain after multiple pressure cycles
        fn green_circuit_reservoir_coherency() {
            let mut test_bed = test_bed_on_ground_with()
                .engines_off()
                .on_the_ground()
                .set_cold_dark_inputs()
                .set_ptu_state(false)
                .run_one_tick();

            // Starting EDP wait for pressure rise to make sure system is primed
            test_bed = test_bed
                .start_eng1(Ratio::new::<percent>(80.))
                .run_waiting_for(Duration::from_secs(20));
            assert!(test_bed.is_green_pressure_switch_pressurised());
            assert!(test_bed.green_pressure() < Pressure::new::<psi>(3500.));
            assert!(test_bed.green_pressure() > Pressure::new::<psi>(2500.));

            // Shutdown and wait for pressure stabilisation
            test_bed = test_bed
                .stop_eng1()
                .run_waiting_for(Duration::from_secs(50));
            assert!(!test_bed.is_green_pressure_switch_pressurised());
            assert!(test_bed.green_pressure() < Pressure::new::<psi>(50.));
            assert!(test_bed.green_pressure() > Pressure::new::<psi>(-50.));

            let reservoir_level_after_priming = test_bed.get_green_reservoir_volume();

            // Now doing cycles of pressurisation on EDP
            for _ in 1..6 {
                test_bed = test_bed
                    .start_eng1(Ratio::new::<percent>(80.))
                    .run_waiting_for(Duration::from_secs(50));

                assert!(test_bed.green_pressure() < Pressure::new::<psi>(3500.));
                assert!(test_bed.green_pressure() > Pressure::new::<psi>(2500.));

                let current_res_level = test_bed.get_green_reservoir_volume();
                assert!(current_res_level < reservoir_level_after_priming);

                test_bed = test_bed
                    .stop_eng1()
                    .run_waiting_for(Duration::from_secs(50));
                assert!(test_bed.green_pressure() < Pressure::new::<psi>(50.));
                assert!(test_bed.green_pressure() > Pressure::new::<psi>(-50.));
            }

            let total_fluid_difference =
                reservoir_level_after_priming - test_bed.get_green_reservoir_volume();

            // Make sure no more deviation than 0.001 gallon is lost after full pressure and unpressurized states
            assert!(total_fluid_difference.get::<gallon>().abs() < 0.001);
        }

        #[test]
        fn yellow_green_edp_firevalve() {
            let mut test_bed = test_bed_on_ground_with()
                .engines_off()
                .on_the_ground()
                .set_cold_dark_inputs()
                .run_one_tick();

            assert!(!test_bed.is_fire_valve_eng1_closed());
            assert!(!test_bed.is_fire_valve_eng2_closed());

            // Starting eng 1
            test_bed = test_bed
                .start_eng2(Ratio::new::<percent>(80.))
                .start_eng1(Ratio::new::<percent>(80.))
                .run_waiting_for(Duration::from_secs(5));

            // Waiting for 5s pressure should be at 3000 psi
            assert!(test_bed.is_green_pressure_switch_pressurised());
            assert!(test_bed.green_pressure() > Pressure::new::<psi>(2900.));

            assert!(test_bed.is_yellow_pressure_switch_pressurised());
            assert!(test_bed.yellow_pressure() > Pressure::new::<psi>(2800.));

            assert!(!test_bed.is_fire_valve_eng1_closed());
            assert!(!test_bed.is_fire_valve_eng2_closed());

            // Green shutoff valve
            test_bed = test_bed
                .set_eng1_fire_button(true)
                .run_waiting_for(Duration::from_secs(20));

            assert!(test_bed.is_fire_valve_eng1_closed());
            assert!(!test_bed.is_fire_valve_eng2_closed());

            assert!(!test_bed.is_green_pressure_switch_pressurised());
            assert!(test_bed.green_pressure() < Pressure::new::<psi>(500.));

            assert!(test_bed.is_yellow_pressure_switch_pressurised());
            assert!(test_bed.yellow_pressure() > Pressure::new::<psi>(2900.));

            // Yellow shutoff valve
            test_bed = test_bed
                .set_eng2_fire_button(true)
                .run_waiting_for(Duration::from_secs(20));

            assert!(test_bed.is_fire_valve_eng1_closed());
            assert!(test_bed.is_fire_valve_eng2_closed());

            assert!(!test_bed.is_green_pressure_switch_pressurised());
            assert!(test_bed.green_pressure() < Pressure::new::<psi>(500.));

            assert!(!test_bed.is_yellow_pressure_switch_pressurised());
            assert!(test_bed.yellow_pressure() < Pressure::new::<psi>(500.));
        }

        #[test]
        fn yellow_brake_accumulator() {
            let mut test_bed = test_bed_on_ground_with()
                .engines_off()
                .on_the_ground()
                .set_cold_dark_inputs()
                .run_one_tick();

            // Getting accumulator pressure on cold start
            let mut accumulator_pressure = test_bed.get_brake_yellow_accumulator_pressure();

            // No brakes on green, no more pressure than in accumulator on yellow
            assert!(test_bed.get_brake_left_green_pressure() < Pressure::new::<psi>(50.));
            assert!(test_bed.get_brake_right_green_pressure() < Pressure::new::<psi>(50.));
            assert!(
                test_bed.get_brake_left_yellow_pressure()
                    < accumulator_pressure + Pressure::new::<psi>(50.)
            );
            assert!(
                test_bed.get_brake_right_yellow_pressure()
                    < accumulator_pressure + Pressure::new::<psi>(50.)
            );

            // No brakes even if we brake on green, no more than accumulator pressure on yellow
            test_bed = test_bed
                .set_left_brake(Ratio::new::<percent>(100.))
                .set_right_brake(Ratio::new::<percent>(100.))
                .run_waiting_for(Duration::from_secs(5));

            accumulator_pressure = test_bed.get_brake_yellow_accumulator_pressure();

            assert!(test_bed.get_brake_left_green_pressure() < Pressure::new::<psi>(50.));
            assert!(test_bed.get_brake_right_green_pressure() < Pressure::new::<psi>(50.));
            assert!(
                test_bed.get_brake_left_yellow_pressure()
                    < accumulator_pressure + Pressure::new::<psi>(50.)
            );
            assert!(
                test_bed.get_brake_right_yellow_pressure()
                    < accumulator_pressure + Pressure::new::<psi>(50.)
            );
            assert!(
                test_bed.get_brake_yellow_accumulator_pressure()
                    < accumulator_pressure + Pressure::new::<psi>(50.)
            );

            // Park brake off, loading accumulator, we expect no brake pressure but accumulator loaded
            test_bed = test_bed
                .set_left_brake(Ratio::new::<percent>(0.))
                .set_right_brake(Ratio::new::<percent>(0.))
                .set_park_brake(false)
                .set_yellow_e_pump(false)
                .run_waiting_for(Duration::from_secs(30));

            assert!(test_bed.is_yellow_pressure_switch_pressurised());
            assert!(test_bed.yellow_pressure() > Pressure::new::<psi>(2500.));
            assert!(test_bed.yellow_pressure() < Pressure::new::<psi>(3500.));

            assert!(test_bed.get_brake_left_green_pressure() < Pressure::new::<psi>(50.));
            assert!(test_bed.get_brake_right_green_pressure() < Pressure::new::<psi>(50.));
            assert!(test_bed.get_brake_left_yellow_pressure() < Pressure::new::<psi>(50.));
            assert!(test_bed.get_brake_right_yellow_pressure() < Pressure::new::<psi>(50.));

            assert!(test_bed.get_brake_yellow_accumulator_pressure() > Pressure::new::<psi>(2500.));

            // Park brake on, loaded accumulator, we expect brakes on yellow side only
            test_bed = test_bed
                .set_park_brake(true)
                .run_waiting_for(Duration::from_secs(3));

            assert!(test_bed.get_brake_left_green_pressure() < Pressure::new::<psi>(50.));
            assert!(test_bed.get_brake_right_green_pressure() < Pressure::new::<psi>(50.));
            assert!(test_bed.get_brake_left_yellow_pressure() > Pressure::new::<psi>(2000.));
            assert!(test_bed.get_brake_right_yellow_pressure() > Pressure::new::<psi>(2000.));

            assert!(test_bed.get_brake_yellow_accumulator_pressure() > Pressure::new::<psi>(2500.));
        }

        #[test]
        fn norm_brake_vs_altn_brake() {
            let mut test_bed = test_bed_on_ground_with()
                .engines_off()
                .on_the_ground()
                .set_cold_dark_inputs()
                .run_one_tick();

            // Getting accumulator pressure on cold start
            let accumulator_pressure = test_bed.get_brake_yellow_accumulator_pressure();

            // No brakes
            assert!(test_bed.get_brake_left_green_pressure() < Pressure::new::<psi>(50.));
            assert!(test_bed.get_brake_right_green_pressure() < Pressure::new::<psi>(50.));
            assert!(
                test_bed.get_brake_left_yellow_pressure()
                    < accumulator_pressure + Pressure::new::<psi>(50.)
            );
            assert!(
                test_bed.get_brake_right_yellow_pressure()
                    < accumulator_pressure + Pressure::new::<psi>(50.)
            );

            test_bed = test_bed
                .start_eng1(Ratio::new::<percent>(100.))
                .start_eng2(Ratio::new::<percent>(100.))
                .set_park_brake(false)
                .run_waiting_for(Duration::from_secs(5));

            assert!(test_bed.is_green_pressure_switch_pressurised());
            assert!(test_bed.is_yellow_pressure_switch_pressurised());
            // No brakes if we don't brake
            test_bed = test_bed
                .set_left_brake(Ratio::new::<percent>(0.))
                .set_right_brake(Ratio::new::<percent>(0.))
                .run_waiting_for(Duration::from_secs(1));

            assert!(test_bed.get_brake_left_green_pressure() < Pressure::new::<psi>(50.));
            assert!(test_bed.get_brake_right_green_pressure() < Pressure::new::<psi>(50.));
            assert!(test_bed.get_brake_left_yellow_pressure() < Pressure::new::<psi>(50.));
            assert!(test_bed.get_brake_right_yellow_pressure() < Pressure::new::<psi>(50.));

            // Braking cause green braking system to rise
            test_bed = test_bed
                .set_left_brake(Ratio::new::<percent>(100.))
                .set_right_brake(Ratio::new::<percent>(100.))
                .run_waiting_for(Duration::from_secs(1));

            assert!(test_bed.get_brake_left_green_pressure() > Pressure::new::<psi>(2000.));
            assert!(test_bed.get_brake_left_green_pressure() < Pressure::new::<psi>(3500.));
            assert!(test_bed.get_brake_right_green_pressure() > Pressure::new::<psi>(2000.));
            assert!(test_bed.get_brake_right_green_pressure() < Pressure::new::<psi>(3500.));
            assert!(test_bed.get_brake_left_yellow_pressure() < Pressure::new::<psi>(50.));
            assert!(test_bed.get_brake_right_yellow_pressure() < Pressure::new::<psi>(50.));

            // Disabling Askid causes alternate braking to work and release green brakes
            test_bed = test_bed
                .set_anti_skid(false)
                .run_waiting_for(Duration::from_secs(2));

            assert!(test_bed.get_brake_left_green_pressure() < Pressure::new::<psi>(50.));
            assert!(test_bed.get_brake_right_green_pressure() < Pressure::new::<psi>(50.));
            assert!(test_bed.get_brake_left_yellow_pressure() > Pressure::new::<psi>(950.));
            assert!(test_bed.get_brake_left_yellow_pressure() < Pressure::new::<psi>(3500.));
            assert!(test_bed.get_brake_right_yellow_pressure() > Pressure::new::<psi>(950.));
            assert!(test_bed.get_brake_right_yellow_pressure() < Pressure::new::<psi>(3500.));
        }

        #[test]
        fn no_brake_inversion() {
            let mut test_bed = test_bed_on_ground_with()
                .engines_off()
                .on_the_ground()
                .set_cold_dark_inputs()
                .run_one_tick();

            test_bed = test_bed
                .start_eng1(Ratio::new::<percent>(100.))
                .start_eng2(Ratio::new::<percent>(100.))
                .set_park_brake(false)
                .run_waiting_for(Duration::from_secs(5));

            assert!(test_bed.is_green_pressure_switch_pressurised());
            assert!(test_bed.is_yellow_pressure_switch_pressurised());
            // Braking left
            test_bed = test_bed
                .set_left_brake(Ratio::new::<percent>(100.))
                .set_right_brake(Ratio::new::<percent>(0.))
                .run_waiting_for(Duration::from_secs(1));

            assert!(test_bed.get_brake_left_green_pressure() > Pressure::new::<psi>(2000.));
            assert!(test_bed.get_brake_right_green_pressure() < Pressure::new::<psi>(50.));
            assert!(test_bed.get_brake_left_yellow_pressure() < Pressure::new::<psi>(50.));
            assert!(test_bed.get_brake_right_yellow_pressure() < Pressure::new::<psi>(50.));

            // Braking right
            test_bed = test_bed
                .set_left_brake(Ratio::new::<percent>(0.))
                .set_right_brake(Ratio::new::<percent>(100.))
                .run_waiting_for(Duration::from_secs(1));

            assert!(test_bed.get_brake_left_green_pressure() < Pressure::new::<psi>(50.));
            assert!(test_bed.get_brake_right_green_pressure() > Pressure::new::<psi>(2000.));
            assert!(test_bed.get_brake_left_yellow_pressure() < Pressure::new::<psi>(50.));
            assert!(test_bed.get_brake_right_yellow_pressure() < Pressure::new::<psi>(50.));

            // Disabling Askid causes alternate braking to work and release green brakes
            test_bed = test_bed
                .set_left_brake(Ratio::new::<percent>(0.))
                .set_right_brake(Ratio::new::<percent>(100.))
                .set_anti_skid(false)
                .run_waiting_for(Duration::from_secs(2));

            assert!(test_bed.get_brake_left_green_pressure() < Pressure::new::<psi>(50.));
            assert!(test_bed.get_brake_right_green_pressure() < Pressure::new::<psi>(50.));
            assert!(test_bed.get_brake_left_yellow_pressure() < Pressure::new::<psi>(50.));
            assert!(test_bed.get_brake_right_yellow_pressure() > Pressure::new::<psi>(950.));

            test_bed = test_bed
                .set_left_brake(Ratio::new::<percent>(100.))
                .set_right_brake(Ratio::new::<percent>(0.))
                .run_waiting_for(Duration::from_secs(2));

            assert!(test_bed.get_brake_left_green_pressure() < Pressure::new::<psi>(50.));
            assert!(test_bed.get_brake_right_green_pressure() < Pressure::new::<psi>(50.));
            assert!(test_bed.get_brake_left_yellow_pressure() > Pressure::new::<psi>(950.));
            assert!(test_bed.get_brake_right_yellow_pressure() < Pressure::new::<psi>(50.));
        }

        #[test]
        fn auto_brake_at_gear_retraction() {
            let mut test_bed = test_bed_on_ground_with()
                .engines_off()
                .on_the_ground()
                .set_cold_dark_inputs()
                .run_one_tick();

            test_bed = test_bed
                .start_eng1(Ratio::new::<percent>(100.))
                .start_eng2(Ratio::new::<percent>(100.))
                .set_park_brake(false)
                .run_waiting_for(Duration::from_secs(15));

            // No brake inputs
            test_bed = test_bed
                .set_left_brake(Ratio::new::<percent>(0.))
                .set_right_brake(Ratio::new::<percent>(0.))
                .run_waiting_for(Duration::from_secs(1));

            assert!(test_bed.get_brake_left_green_pressure() < Pressure::new::<psi>(50.));
            assert!(test_bed.get_brake_right_green_pressure() < Pressure::new::<psi>(50.));
            assert!(test_bed.get_brake_left_yellow_pressure() < Pressure::new::<psi>(50.));
            assert!(test_bed.get_brake_right_yellow_pressure() < Pressure::new::<psi>(50.));

            // Positive climb, gear up
            test_bed = test_bed
                .set_left_brake(Ratio::new::<percent>(0.))
                .set_right_brake(Ratio::new::<percent>(0.))
                .in_flight()
                .set_gear_lever_up()
                .run_waiting_for(Duration::from_secs(1));

            // Check auto brake is active
            assert!(test_bed.get_brake_left_green_pressure() > Pressure::new::<psi>(50.));
            assert!(test_bed.get_brake_right_green_pressure() > Pressure::new::<psi>(50.));
            assert!(test_bed.get_brake_left_green_pressure() < Pressure::new::<psi>(1500.));
            assert!(test_bed.get_brake_right_green_pressure() < Pressure::new::<psi>(1500.));

            assert!(test_bed.get_brake_left_yellow_pressure() < Pressure::new::<psi>(50.));
            assert!(test_bed.get_brake_right_yellow_pressure() < Pressure::new::<psi>(50.));

            // Check no more autobrakes after 3s
            test_bed = test_bed.run_waiting_for(Duration::from_secs(3));

            assert!(test_bed.get_brake_left_green_pressure() < Pressure::new::<psi>(50.));
            assert!(test_bed.get_brake_right_green_pressure() < Pressure::new::<psi>(50.));

            assert!(test_bed.get_brake_left_yellow_pressure() < Pressure::new::<psi>(50.));
            assert!(test_bed.get_brake_right_yellow_pressure() < Pressure::new::<psi>(50.));
        }

        #[test]
        fn alternate_brake_accumulator_is_emptying_while_braking() {
            let mut test_bed = test_bed_on_ground_with()
                .on_the_ground()
                .set_cold_dark_inputs()
                .start_eng1(Ratio::new::<percent>(100.))
                .start_eng2(Ratio::new::<percent>(100.))
                .set_park_brake(false)
                .run_waiting_for(Duration::from_secs(15));

            // Check we got yellow pressure and brake accumulator loaded
            assert!(test_bed.yellow_pressure() >= Pressure::new::<psi>(2500.));
            assert!(
                test_bed.get_brake_yellow_accumulator_pressure() >= Pressure::new::<psi>(2500.)
            );

            // Disabling green and yellow side so accumulator stop being able to reload
            test_bed = test_bed
                .set_ptu_state(false)
                .set_yellow_ed_pump(false)
                .set_green_ed_pump(false)
                .set_yellow_e_pump(true)
                .run_waiting_for(Duration::from_secs(30));

            assert!(test_bed.yellow_pressure() <= Pressure::new::<psi>(100.));
            assert!(test_bed.green_pressure() <= Pressure::new::<psi>(100.));
            assert!(
                test_bed.get_brake_yellow_accumulator_pressure() >= Pressure::new::<psi>(2500.)
            );

            // Now using brakes and check accumulator gets empty
            test_bed = test_bed
                .empty_brake_accumulator_using_pedal_brake()
                .run_waiting_for(Duration::from_secs(1));

            assert!(
                test_bed.get_brake_yellow_accumulator_pressure() <= Pressure::new::<psi>(1000.)
            );
            assert!(
                test_bed.get_brake_yellow_accumulator_fluid_volume() <= Volume::new::<gallon>(0.01)
            );
        }

        #[test]
        fn brakes_inactive_in_flight() {
            let mut test_bed = test_bed_on_ground_with()
                .set_cold_dark_inputs()
                .in_flight()
                .set_gear_lever_up()
                .run_waiting_for(Duration::from_secs(10));

            // No brake inputs
            test_bed = test_bed
                .set_left_brake(Ratio::new::<percent>(0.))
                .set_right_brake(Ratio::new::<percent>(0.))
                .run_waiting_for(Duration::from_secs(1));

            assert!(test_bed.get_brake_left_green_pressure() < Pressure::new::<psi>(50.));
            assert!(test_bed.get_brake_right_green_pressure() < Pressure::new::<psi>(50.));
            assert!(test_bed.get_brake_left_yellow_pressure() < Pressure::new::<psi>(50.));
            assert!(test_bed.get_brake_right_yellow_pressure() < Pressure::new::<psi>(50.));

            // Now full brakes
            test_bed = test_bed
                .set_left_brake(Ratio::new::<percent>(100.))
                .set_right_brake(Ratio::new::<percent>(100.))
                .run_waiting_for(Duration::from_secs(1));

            // Check no action on brakes
            assert!(test_bed.get_brake_left_green_pressure() < Pressure::new::<psi>(50.));
            assert!(test_bed.get_brake_right_green_pressure() < Pressure::new::<psi>(50.));

            assert!(test_bed.get_brake_left_yellow_pressure() < Pressure::new::<psi>(50.));
            assert!(test_bed.get_brake_right_yellow_pressure() < Pressure::new::<psi>(50.));
        }

        #[test]
        fn brakes_norm_active_in_flight_gear_down() {
            let mut test_bed = test_bed_on_ground_with()
                .set_cold_dark_inputs()
                .in_flight()
                .set_gear_lever_up()
                .run_waiting_for(Duration::from_secs(10));

            // Now full brakes gear down
            test_bed = test_bed
                .set_left_brake(Ratio::new::<percent>(100.))
                .set_right_brake(Ratio::new::<percent>(100.))
                .set_gear_lever_down()
                .run_waiting_for(Duration::from_secs(1));

            // Brakes norm should work normally
            assert!(test_bed.get_brake_left_green_pressure() > Pressure::new::<psi>(50.));
            assert!(test_bed.get_brake_right_green_pressure() > Pressure::new::<psi>(50.));

            assert!(test_bed.get_brake_left_yellow_pressure() < Pressure::new::<psi>(50.));
            assert!(test_bed.get_brake_right_yellow_pressure() < Pressure::new::<psi>(50.));
        }

        #[test]
        fn brakes_alternate_active_in_flight_gear_down() {
            let mut test_bed = test_bed_on_ground_with()
                .set_cold_dark_inputs()
                .in_flight()
                .set_gear_lever_up()
                .run_waiting_for(Duration::from_secs(10));

            // Now full brakes gear down
            test_bed = test_bed
                .set_left_brake(Ratio::new::<percent>(100.))
                .set_right_brake(Ratio::new::<percent>(100.))
                .set_gear_lever_down()
                .set_anti_skid(false)
                .run_waiting_for(Duration::from_secs(1));

            // Brakes norm should work normally
            assert!(test_bed.get_brake_left_green_pressure() < Pressure::new::<psi>(50.));
            assert!(test_bed.get_brake_right_green_pressure() < Pressure::new::<psi>(50.));

            assert!(test_bed.get_brake_left_yellow_pressure() > Pressure::new::<psi>(900.));
            assert!(test_bed.get_brake_right_yellow_pressure() > Pressure::new::<psi>(900.));
        }

        #[test]
        // Testing that green for brakes is only available if park brake is on while altn pressure is at too low level
        fn brake_logic_green_backup_emergency() {
            let mut test_bed = test_bed_on_ground_with()
                .engines_off()
                .on_the_ground()
                .set_cold_dark_inputs()
                .run_one_tick();

            // Setting on ground with yellow side hydraulics off
            // This should prevent yellow accumulator to fill
            test_bed = test_bed
                .start_eng1(Ratio::new::<percent>(100.))
                .start_eng2(Ratio::new::<percent>(100.))
                .set_park_brake(true)
                .set_ptu_state(false)
                .set_yellow_e_pump(true)
                .set_yellow_ed_pump(false)
                .run_waiting_for(Duration::from_secs(15));

            // Braking but park is on: no output on green brakes expected
            test_bed = test_bed
                .set_left_brake(Ratio::new::<percent>(100.))
                .set_right_brake(Ratio::new::<percent>(100.))
                .run_waiting_for(Duration::from_secs(1));

            assert!(test_bed.get_brake_left_green_pressure() < Pressure::new::<psi>(50.));
            assert!(test_bed.get_brake_right_green_pressure() < Pressure::new::<psi>(50.));
            assert!(test_bed.get_brake_left_yellow_pressure() > Pressure::new::<psi>(500.));
            assert!(test_bed.get_brake_right_yellow_pressure() > Pressure::new::<psi>(500.));

            // With no more fluid in yellow accumulator, green should work as emergency
            test_bed = test_bed
                .empty_brake_accumulator_using_park_brake()
                .set_left_brake(Ratio::new::<percent>(100.))
                .set_right_brake(Ratio::new::<percent>(100.))
                .run_waiting_for(Duration::from_secs(1));

            assert!(test_bed.get_brake_left_green_pressure() > Pressure::new::<psi>(1000.));
            assert!(test_bed.get_brake_right_green_pressure() > Pressure::new::<psi>(1000.));
            assert!(test_bed.get_brake_left_yellow_pressure() < Pressure::new::<psi>(50.));
            assert!(test_bed.get_brake_right_yellow_pressure() < Pressure::new::<psi>(50.));
        }

        #[test]
        fn autobrakes_arms_in_flight_lo_or_med() {
            let mut test_bed = test_bed_on_ground_with()
                .set_cold_dark_inputs()
                .in_flight()
                .set_gear_lever_up()
                .run_waiting_for(Duration::from_secs(12));

            assert!(test_bed.autobrake_mode() == AutobrakeMode::NONE);

            test_bed = test_bed
                .set_autobrake_low()
                .run_waiting_for(Duration::from_secs(1));

            assert!(test_bed.autobrake_mode() == AutobrakeMode::LOW);

            test_bed = test_bed
                .set_autobrake_med()
                .run_waiting_for(Duration::from_secs(1));

            assert!(test_bed.autobrake_mode() == AutobrakeMode::MED);
        }

        #[test]
        fn autobrakes_arming_according_to_set_variable() {
            let mut test_bed = test_bed_on_ground_with()
                .set_cold_dark_inputs()
                .on_the_ground()
                .set_park_brake(false)
                .start_eng1(Ratio::new::<percent>(100.))
                .start_eng2(Ratio::new::<percent>(100.))
                .run_waiting_for(Duration::from_secs(10));

            assert!(test_bed.autobrake_mode() == AutobrakeMode::NONE);

            // set autobrake to LOW
            test_bed = test_bed
                .set_autobrake_low_with_set_variable()
                .run_waiting_for(Duration::from_secs(1));
            assert!(test_bed.autobrake_mode() == AutobrakeMode::LOW);

            // using the set variable again is still resulting in LOW
            // and not disarming
            test_bed = test_bed
                .set_autobrake_low_with_set_variable()
                .run_waiting_for(Duration::from_secs(1));
            assert!(test_bed.autobrake_mode() == AutobrakeMode::LOW);

            // set autobrake to MED
            test_bed = test_bed
                .set_autobrake_med_with_set_variable()
                .run_waiting_for(Duration::from_secs(1));
            assert!(test_bed.autobrake_mode() == AutobrakeMode::MED);

            // set autobrake to MAX
            test_bed = test_bed
                .set_autobrake_max_with_set_variable()
                .run_waiting_for(Duration::from_secs(1));
            assert!(test_bed.autobrake_mode() == AutobrakeMode::MAX);

            // set autobrake to DISARMED
            test_bed = test_bed
                .set_autobrake_disarmed_with_set_variable()
                .run_waiting_for(Duration::from_secs(1));
            assert!(test_bed.autobrake_mode() == AutobrakeMode::NONE);
        }

        #[test]
        fn autobrakes_disarms_if_green_pressure_low() {
            let mut test_bed = test_bed_on_ground_with()
                .set_cold_dark_inputs()
                .in_flight()
                .set_gear_lever_up()
                .run_waiting_for(Duration::from_secs(12));

            assert!(test_bed.autobrake_mode() == AutobrakeMode::NONE);

            test_bed = test_bed
                .set_autobrake_low()
                .run_waiting_for(Duration::from_secs(1));

            assert!(test_bed.autobrake_mode() == AutobrakeMode::LOW);

            test_bed = test_bed
                .set_ptu_state(false)
                .stop_eng1()
                .run_waiting_for(Duration::from_secs(20));

            assert!(test_bed.autobrake_mode() == AutobrakeMode::NONE);
        }

        #[test]
        fn autobrakes_does_not_disarm_if_askid_off_but_sim_not_ready() {
            let mut test_bed = test_bed_on_ground_with()
                .set_cold_dark_inputs()
                .in_flight()
                .sim_not_ready()
                .set_gear_lever_up()
                .run_waiting_for(Duration::from_secs(12));

            assert!(test_bed.autobrake_mode() == AutobrakeMode::NONE);

            test_bed = test_bed
                .set_autobrake_med()
                .run_waiting_for(Duration::from_secs(1));

            assert!(test_bed.autobrake_mode() == AutobrakeMode::MED);

            // sim is not ready --> no disarm
            test_bed = test_bed
                .set_anti_skid(false)
                .run_waiting_for(Duration::from_secs(1));

            assert!(test_bed.autobrake_mode() == AutobrakeMode::MED);

            // sim is now ready --> disarm expected
            test_bed = test_bed.sim_ready().run_waiting_for(Duration::from_secs(1));

            assert!(test_bed.autobrake_mode() == AutobrakeMode::NONE);
        }

        #[test]
        fn autobrakes_disarms_if_askid_off() {
            let mut test_bed = test_bed_on_ground_with()
                .set_cold_dark_inputs()
                .in_flight()
                .set_gear_lever_up()
                .run_waiting_for(Duration::from_secs(12));

            assert!(test_bed.autobrake_mode() == AutobrakeMode::NONE);

            test_bed = test_bed
                .set_autobrake_med()
                .run_waiting_for(Duration::from_secs(1));

            assert!(test_bed.autobrake_mode() == AutobrakeMode::MED);

            test_bed = test_bed
                .set_anti_skid(false)
                .run_waiting_for(Duration::from_secs(1));

            assert!(test_bed.autobrake_mode() == AutobrakeMode::NONE);
        }

        #[test]
        fn autobrakes_max_wont_arm_in_flight() {
            let mut test_bed = test_bed_on_ground_with()
                .set_cold_dark_inputs()
                .in_flight()
                .set_gear_lever_up()
                .run_waiting_for(Duration::from_secs(15));

            assert!(test_bed.autobrake_mode() == AutobrakeMode::NONE);

            test_bed = test_bed
                .set_autobrake_max()
                .run_waiting_for(Duration::from_secs(1));

            assert!(test_bed.autobrake_mode() == AutobrakeMode::NONE);

            // using the set variable should also not work
            test_bed = test_bed
                .set_autobrake_max_with_set_variable()
                .run_waiting_for(Duration::from_secs(1));

            assert!(test_bed.autobrake_mode() == AutobrakeMode::NONE);
        }

        #[test]
        fn autobrakes_taxiing_wont_disarm_when_braking() {
            let mut test_bed = test_bed_on_ground_with()
                .set_cold_dark_inputs()
                .on_the_ground()
                .start_eng1(Ratio::new::<percent>(60.))
                .start_eng2(Ratio::new::<percent>(60.))
                .run_waiting_for(Duration::from_secs(10));

            test_bed = test_bed
                .set_autobrake_max()
                .run_waiting_for(Duration::from_secs(1));

            assert!(test_bed.autobrake_mode() == AutobrakeMode::MAX);

            test_bed = test_bed
                .set_right_brake(Ratio::new::<percent>(100.))
                .set_left_brake(Ratio::new::<percent>(100.))
                .run_waiting_for(Duration::from_secs(1));

            assert!(test_bed.autobrake_mode() == AutobrakeMode::MAX);
        }

        #[test]
        fn autobrakes_activates_on_ground_on_spoiler_deploy() {
            let mut test_bed = test_bed_on_ground_with()
                .set_cold_dark_inputs()
                .on_the_ground()
                .set_park_brake(false)
                .start_eng1(Ratio::new::<percent>(100.))
                .start_eng2(Ratio::new::<percent>(100.))
                .run_waiting_for(Duration::from_secs(10));

            test_bed = test_bed
                .set_autobrake_max()
                .run_waiting_for(Duration::from_secs(1));

            assert!(test_bed.autobrake_mode() == AutobrakeMode::MAX);

            test_bed = test_bed
                .set_deploy_spoilers()
                .run_waiting_for(Duration::from_secs(6));

            assert!(test_bed.autobrake_mode() == AutobrakeMode::MAX);
            assert!(test_bed.get_brake_left_green_pressure() > Pressure::new::<psi>(1000.));
            assert!(test_bed.get_brake_right_green_pressure() > Pressure::new::<psi>(1000.));

            assert!(test_bed.get_brake_left_yellow_pressure() < Pressure::new::<psi>(50.));
            assert!(test_bed.get_brake_right_yellow_pressure() < Pressure::new::<psi>(50.));
        }

        #[test]
        fn autobrakes_disengage_on_spoiler_retract() {
            let mut test_bed = test_bed_on_ground_with()
                .set_cold_dark_inputs()
                .on_the_ground()
                .set_park_brake(false)
                .start_eng1(Ratio::new::<percent>(100.))
                .start_eng2(Ratio::new::<percent>(100.))
                .run_waiting_for(Duration::from_secs(10));

            test_bed = test_bed
                .set_autobrake_max()
                .run_waiting_for(Duration::from_secs(1));

            assert!(test_bed.autobrake_mode() == AutobrakeMode::MAX);

            test_bed = test_bed
                .set_deploy_spoilers()
                .run_waiting_for(Duration::from_secs(6));

            assert!(test_bed.autobrake_mode() == AutobrakeMode::MAX);

            test_bed = test_bed
                .set_retract_spoilers()
                .run_waiting_for(Duration::from_secs(1));

            assert!(test_bed.autobrake_mode() == AutobrakeMode::NONE);
            assert!(test_bed.get_brake_left_green_pressure() < Pressure::new::<psi>(50.));
            assert!(test_bed.get_brake_right_green_pressure() < Pressure::new::<psi>(50.));
        }

        #[test]
        // Should disable with one pedal > 61° over max range of 79.4° thus 77%
        fn autobrakes_max_disengage_at_77_on_one_pedal_input() {
            let mut test_bed = test_bed_on_ground_with()
                .set_cold_dark_inputs()
                .on_the_ground()
                .set_park_brake(false)
                .start_eng1(Ratio::new::<percent>(100.))
                .start_eng2(Ratio::new::<percent>(100.))
                .run_waiting_for(Duration::from_secs(10));

            test_bed = test_bed
                .set_autobrake_max()
                .run_waiting_for(Duration::from_secs(1));

            assert!(test_bed.autobrake_mode() == AutobrakeMode::MAX);

            test_bed = test_bed
                .set_deploy_spoilers()
                .run_waiting_for(Duration::from_secs(6));

            assert!(test_bed.autobrake_mode() == AutobrakeMode::MAX);
            assert!(test_bed.get_brake_left_green_pressure() > Pressure::new::<psi>(1000.));
            assert!(test_bed.get_brake_right_green_pressure() > Pressure::new::<psi>(1000.));

            test_bed = test_bed
                .set_left_brake(Ratio::new::<percent>(70.))
                .run_waiting_for(Duration::from_secs(1))
                .set_left_brake(Ratio::new::<percent>(0.))
                .run_waiting_for(Duration::from_secs(1));

            assert!(test_bed.autobrake_mode() == AutobrakeMode::MAX);
            assert!(test_bed.get_brake_left_green_pressure() > Pressure::new::<psi>(1000.));
            assert!(test_bed.get_brake_right_green_pressure() > Pressure::new::<psi>(1000.));

            test_bed = test_bed
                .set_left_brake(Ratio::new::<percent>(78.))
                .run_waiting_for(Duration::from_secs(1))
                .set_left_brake(Ratio::new::<percent>(0.))
                .run_waiting_for(Duration::from_secs(1));

            assert!(test_bed.autobrake_mode() == AutobrakeMode::NONE);
            assert!(test_bed.get_brake_left_green_pressure() < Pressure::new::<psi>(50.));
            assert!(test_bed.get_brake_right_green_pressure() < Pressure::new::<psi>(50.));
        }

        #[test]
        fn autobrakes_max_disengage_at_52_on_both_pedal_input() {
            let mut test_bed = test_bed_on_ground_with()
                .set_cold_dark_inputs()
                .on_the_ground()
                .set_park_brake(false)
                .start_eng1(Ratio::new::<percent>(100.))
                .start_eng2(Ratio::new::<percent>(100.))
                .run_waiting_for(Duration::from_secs(10));

            test_bed = test_bed
                .set_autobrake_max()
                .run_waiting_for(Duration::from_secs(1));

            assert!(test_bed.autobrake_mode() == AutobrakeMode::MAX);

            test_bed = test_bed
                .set_deploy_spoilers()
                .run_waiting_for(Duration::from_secs(6));

            assert!(test_bed.autobrake_mode() == AutobrakeMode::MAX);
            assert!(test_bed.get_brake_left_green_pressure() > Pressure::new::<psi>(1000.));
            assert!(test_bed.get_brake_right_green_pressure() > Pressure::new::<psi>(1000.));

            test_bed = test_bed
                .set_left_brake(Ratio::new::<percent>(55.))
                .run_waiting_for(Duration::from_secs(1))
                .set_left_brake(Ratio::new::<percent>(0.))
                .run_waiting_for(Duration::from_secs(1));

            assert!(test_bed.autobrake_mode() == AutobrakeMode::MAX);
            assert!(test_bed.get_brake_left_green_pressure() > Pressure::new::<psi>(1000.));
            assert!(test_bed.get_brake_right_green_pressure() > Pressure::new::<psi>(1000.));

            test_bed = test_bed
                .set_left_brake(Ratio::new::<percent>(55.))
                .set_right_brake(Ratio::new::<percent>(55.))
                .run_waiting_for(Duration::from_secs(1))
                .set_left_brake(Ratio::new::<percent>(0.))
                .set_right_brake(Ratio::new::<percent>(0.))
                .run_waiting_for(Duration::from_secs(1));

            assert!(test_bed.autobrake_mode() == AutobrakeMode::NONE);
            assert!(test_bed.get_brake_left_green_pressure() < Pressure::new::<psi>(50.));
            assert!(test_bed.get_brake_right_green_pressure() < Pressure::new::<psi>(50.));
        }

        #[test]
        // Should disable with one pedals > 42° over max range of 79.4° thus 52%
        fn autobrakes_med_disengage_at_52_on_one_pedal_input() {
            let mut test_bed = test_bed_on_ground_with()
                .set_cold_dark_inputs()
                .on_the_ground()
                .set_park_brake(false)
                .start_eng1(Ratio::new::<percent>(100.))
                .start_eng2(Ratio::new::<percent>(100.))
                .run_waiting_for(Duration::from_secs(10));

            test_bed = test_bed
                .set_autobrake_med()
                .run_waiting_for(Duration::from_secs(1));

            assert!(test_bed.autobrake_mode() == AutobrakeMode::MED);

            test_bed = test_bed
                .set_deploy_spoilers()
                .run_waiting_for(Duration::from_secs(6));

            assert!(test_bed.autobrake_mode() == AutobrakeMode::MED);
            assert!(test_bed.get_brake_left_green_pressure() > Pressure::new::<psi>(1000.));
            assert!(test_bed.get_brake_right_green_pressure() > Pressure::new::<psi>(1000.));

            test_bed = test_bed
                .set_right_brake(Ratio::new::<percent>(50.))
                .run_waiting_for(Duration::from_secs(1))
                .set_right_brake(Ratio::new::<percent>(0.))
                .run_waiting_for(Duration::from_secs(1));

            assert!(test_bed.autobrake_mode() == AutobrakeMode::MED);
            assert!(test_bed.get_brake_left_green_pressure() > Pressure::new::<psi>(1000.));
            assert!(test_bed.get_brake_right_green_pressure() > Pressure::new::<psi>(1000.));

            test_bed = test_bed
                .set_right_brake(Ratio::new::<percent>(55.))
                .run_waiting_for(Duration::from_secs(1))
                .set_right_brake(Ratio::new::<percent>(0.))
                .run_waiting_for(Duration::from_secs(1));

            assert!(test_bed.autobrake_mode() == AutobrakeMode::NONE);
            assert!(test_bed.get_brake_left_green_pressure() < Pressure::new::<psi>(50.));
            assert!(test_bed.get_brake_right_green_pressure() < Pressure::new::<psi>(50.));
        }

        #[test]
        fn autobrakes_med_disengage_at_11_on_both_pedal_input() {
            let mut test_bed = test_bed_on_ground_with()
                .set_cold_dark_inputs()
                .on_the_ground()
                .set_park_brake(false)
                .start_eng1(Ratio::new::<percent>(100.))
                .start_eng2(Ratio::new::<percent>(100.))
                .run_waiting_for(Duration::from_secs(10));

            test_bed = test_bed
                .set_autobrake_med()
                .run_waiting_for(Duration::from_secs(1));

            assert!(test_bed.autobrake_mode() == AutobrakeMode::MED);

            test_bed = test_bed
                .set_deploy_spoilers()
                .run_waiting_for(Duration::from_secs(6));

            assert!(test_bed.autobrake_mode() == AutobrakeMode::MED);
            assert!(test_bed.get_brake_left_green_pressure() > Pressure::new::<psi>(1000.));
            assert!(test_bed.get_brake_right_green_pressure() > Pressure::new::<psi>(1000.));

            test_bed = test_bed
                .set_right_brake(Ratio::new::<percent>(15.))
                .run_waiting_for(Duration::from_secs(1))
                .set_right_brake(Ratio::new::<percent>(0.))
                .run_waiting_for(Duration::from_secs(1));

            assert!(test_bed.autobrake_mode() == AutobrakeMode::MED);
            assert!(test_bed.get_brake_left_green_pressure() > Pressure::new::<psi>(1000.));
            assert!(test_bed.get_brake_right_green_pressure() > Pressure::new::<psi>(1000.));

            test_bed = test_bed
                .set_right_brake(Ratio::new::<percent>(15.))
                .set_left_brake(Ratio::new::<percent>(15.))
                .run_waiting_for(Duration::from_secs(1))
                .set_right_brake(Ratio::new::<percent>(0.))
                .set_left_brake(Ratio::new::<percent>(0.))
                .run_waiting_for(Duration::from_secs(1));

            assert!(test_bed.autobrake_mode() == AutobrakeMode::NONE);
            assert!(test_bed.get_brake_left_green_pressure() < Pressure::new::<psi>(50.));
            assert!(test_bed.get_brake_right_green_pressure() < Pressure::new::<psi>(50.));
        }

        #[test]
        fn autobrakes_max_disarm_after_10s_in_flight() {
            let mut test_bed = test_bed_on_ground_with()
                .set_cold_dark_inputs()
                .on_the_ground()
                .set_park_brake(false)
                .start_eng1(Ratio::new::<percent>(100.))
                .start_eng2(Ratio::new::<percent>(100.))
                .run_waiting_for(Duration::from_secs(10));

            test_bed = test_bed
                .set_autobrake_max()
                .run_waiting_for(Duration::from_secs(1));

            assert!(test_bed.autobrake_mode() == AutobrakeMode::MAX);

            test_bed = test_bed.in_flight().run_waiting_for(Duration::from_secs(6));

            assert!(test_bed.autobrake_mode() == AutobrakeMode::MAX);

            test_bed = test_bed.in_flight().run_waiting_for(Duration::from_secs(6));

            assert!(test_bed.autobrake_mode() == AutobrakeMode::NONE);
        }

        #[test]
        fn autobrakes_does_not_disarm_after_10s_when_started_in_flight() {
            let mut test_bed = test_bed_in_flight_with()
                .set_cold_dark_inputs()
                .in_flight()
                .run_waiting_for(Duration::from_secs(1));

            test_bed = test_bed
                .set_autobrake_med_with_set_variable()
                .run_waiting_for(Duration::from_secs(1));

            assert!(test_bed.autobrake_mode() == AutobrakeMode::MED);

            test_bed = test_bed.in_flight().run_waiting_for(Duration::from_secs(6));

            assert!(test_bed.autobrake_mode() == AutobrakeMode::MED);

            test_bed = test_bed.in_flight().run_waiting_for(Duration::from_secs(6));

            assert!(test_bed.autobrake_mode() == AutobrakeMode::MED);
        }

        #[test]
        fn controller_yellow_epump_is_activated_by_overhead_button() {
            let mut test_bed = test_bed_on_ground_with()
                .engines_off()
                .on_the_ground()
                .set_cold_dark_inputs()
                .run_one_tick();

            assert!(!test_bed.query(|a| a.is_yellow_epump_controller_pressurising()));

            test_bed = test_bed.set_yellow_e_pump(false).run_one_tick();

            assert!(test_bed.query(|a| a.is_yellow_epump_controller_pressurising()));

            test_bed = test_bed.set_yellow_e_pump(true).run_one_tick();

            assert!(!test_bed.query(|a| a.is_yellow_epump_controller_pressurising()));
        }

        #[test]
        fn controller_yellow_epump_unpowered_cant_command_pump() {
            let mut test_bed = test_bed_on_ground_with()
                .engines_off()
                .on_the_ground()
                .set_cold_dark_inputs()
                .set_yellow_e_pump(false)
                .run_one_tick();

            assert!(test_bed.query(|a| a.is_yellow_epump_controller_pressurising()));

            test_bed = test_bed.dc_bus_2_lost().run_one_tick();

            assert!(!test_bed.query(|a| a.is_yellow_epump_controller_pressurising()));
        }

        #[test]
        fn controller_yellow_epump_can_operate_from_cargo_door_without_main_control_power_bus() {
            let mut test_bed = test_bed_on_ground_with()
                .engines_off()
                .on_the_ground()
                .set_cold_dark_inputs()
                .run_one_tick();

            assert!(!test_bed.query(|a| a.is_cargo_powering_yellow_epump()));

            test_bed = test_bed
                .dc_ground_service_lost()
                .open_fwd_cargo_door()
                .run_waiting_for(
                    Duration::from_secs(1) + A320DoorController::DELAY_UNLOCK_TO_HYDRAULIC_CONTROL,
                );

            assert!(test_bed.query(|a| a.is_cargo_powering_yellow_epump()));
        }

        #[test]
        fn controller_engine_driven_pump1_overhead_button_logic_with_eng_on() {
            let mut test_bed = test_bed_on_ground_with()
                .engines_off()
                .on_the_ground()
                .set_cold_dark_inputs()
                .run_one_tick();

            assert!(test_bed.query(|a| a.is_edp1A_green_pump_controller_pressurising()));

            test_bed = test_bed
                .start_eng1(Ratio::new::<percent>(65.))
                .run_one_tick();
            assert!(test_bed.query(|a| a.is_edp1A_green_pump_controller_pressurising()));

            test_bed = test_bed.set_green_ed_pump(false).run_one_tick();
            assert!(!test_bed.query(|a| a.is_edp1A_green_pump_controller_pressurising()));

            test_bed = test_bed.set_green_ed_pump(true).run_one_tick();
            assert!(test_bed.query(|a| a.is_edp1A_green_pump_controller_pressurising()));
        }

        #[test]
        fn controller_engine_driven_pump1_fire_overhead_released_stops_pump() {
            let mut test_bed = test_bed_on_ground_with()
                .engines_off()
                .on_the_ground()
                .set_cold_dark_inputs()
                .start_eng1(Ratio::new::<percent>(65.))
                .start_eng2(Ratio::new::<percent>(65.))
                .run_one_tick();

            assert!(test_bed.query(|a| a.is_edp1A_green_pump_controller_pressurising()));

            test_bed = test_bed.set_eng1_fire_button(true).run_one_tick();
            assert!(!test_bed.query(|a| a.is_edp1A_green_pump_controller_pressurising()));
        }

        #[test]
        fn controller_engine_driven_pump2A_overhead_button_logic_with_eng_on() {
            let mut test_bed = test_bed_on_ground_with()
                .engines_off()
                .on_the_ground()
                .set_cold_dark_inputs()
                .run_one_tick();

            assert!(test_bed.query(|a| a.is_edp2A_yellow_pump_controller_pressurising()));

            test_bed = test_bed
                .start_eng2(Ratio::new::<percent>(65.))
                .run_one_tick();
            assert!(test_bed.query(|a| a.is_edp2A_yellow_pump_controller_pressurising()));

            test_bed = test_bed.set_yellow_ed_pump(false).run_one_tick();
            assert!(!test_bed.query(|a| a.is_edp2A_yellow_pump_controller_pressurising()));

            test_bed = test_bed.set_yellow_ed_pump(true).run_one_tick();
            assert!(test_bed.query(|a| a.is_edp2A_yellow_pump_controller_pressurising()));
        }

        #[test]
        fn controller_engine_driven_pump2A_fire_overhead_released_stops_pump() {
            let mut test_bed = test_bed_on_ground_with()
                .engines_off()
                .on_the_ground()
                .set_cold_dark_inputs()
                .start_eng1(Ratio::new::<percent>(65.))
                .start_eng2(Ratio::new::<percent>(65.))
                .run_one_tick();

            assert!(test_bed.query(|a| a.is_edp2A_yellow_pump_controller_pressurising()));

            test_bed = test_bed.set_eng2_fire_button(true).run_one_tick();
            assert!(!test_bed.query(|a| a.is_edp2A_yellow_pump_controller_pressurising()));
        }

        #[test]
        fn rat_does_not_deploy_on_ground_at_eng_off() {
            let mut test_bed = test_bed_on_ground_with()
                .set_cold_dark_inputs()
                .on_the_ground()
                .start_eng1(Ratio::new::<percent>(80.))
                .start_eng2(Ratio::new::<percent>(80.))
                .run_waiting_for(Duration::from_secs(10));

            assert!(test_bed.get_rat_position() <= 0.);
            assert!(test_bed.get_rat_rpm() <= 1.);

            test_bed = test_bed
                .ac_bus_1_lost()
                .ac_bus_2_lost()
                .run_waiting_for(Duration::from_secs(2));

            // RAT has not deployed
            assert!(test_bed.get_rat_position() <= 0.);
            assert!(test_bed.get_rat_rpm() <= 1.);
        }

        #[test]
        fn rat_does_not_deploy_when_sim_not_ready() {
            let mut test_bed = test_bed_on_ground_with()
                .set_cold_dark_inputs()
                .in_flight()
                .sim_not_ready()
                .start_eng1(Ratio::new::<percent>(80.))
                .start_eng2(Ratio::new::<percent>(80.))
                .run_waiting_for(Duration::from_secs(10));

            // AC off, sim not ready -> RAT should not deploy
            test_bed = test_bed
                .ac_bus_1_lost()
                .ac_bus_2_lost()
                .run_waiting_for(Duration::from_secs(2));

            assert!(!test_bed.rat_deploy_commanded());

            // AC off, sim ready -> RAT should deploy
            test_bed = test_bed.sim_ready().run_waiting_for(Duration::from_secs(2));

            assert!(test_bed.rat_deploy_commanded());
        }

        #[test]
        fn rat_deploys_on_both_ac_lost() {
            let mut test_bed = test_bed_on_ground_with()
                .set_cold_dark_inputs()
                .in_flight()
                .start_eng1(Ratio::new::<percent>(80.))
                .start_eng2(Ratio::new::<percent>(80.))
                .run_waiting_for(Duration::from_secs(10));

            assert!(!test_bed.rat_deploy_commanded());

            test_bed = test_bed
                .ac_bus_1_lost()
                .run_waiting_for(Duration::from_secs(2));

            assert!(!test_bed.rat_deploy_commanded());

            // Now all AC off should deploy RAT in flight
            test_bed = test_bed
                .ac_bus_1_lost()
                .ac_bus_2_lost()
                .run_waiting_for(Duration::from_secs(2));

            assert!(test_bed.rat_deploy_commanded());
        }

        #[test]
        fn yellow_epump_unavailable_if_unpowered() {
            let mut test_bed = test_bed_on_ground_with()
                .engines_off()
                .on_the_ground()
                .set_cold_dark_inputs()
                .run_one_tick();

            test_bed = test_bed
                .set_yellow_e_pump(false)
                .run_waiting_for(Duration::from_secs(10));

            // Yellow epump working
            assert!(test_bed.is_yellow_pressure_switch_pressurised());

            test_bed = test_bed
                .ac_bus_2_lost()
                .ac_bus_1_lost()
                .run_waiting_for(Duration::from_secs(25));

            // Yellow epump still working as not plugged on AC2 or AC1
            assert!(test_bed.is_yellow_pressure_switch_pressurised());

            test_bed = test_bed
                .ac_ground_service_lost()
                .run_waiting_for(Duration::from_secs(25));

            // Yellow epump has stopped
            assert!(!test_bed.is_yellow_pressure_switch_pressurised());
        }

        #[test]
        fn flaps_and_slats_declare_moving() {
            let mut test_bed = test_bed_on_ground_with()
                .engines_off()
                .on_the_ground()
                .set_cold_dark_inputs()
                .run_one_tick();

            test_bed = test_bed
                .set_yellow_e_pump(false)
                .set_ptu_state(false)
                .set_flaps_handle_position(4)
                .run_waiting_for(Duration::from_secs(5));

            // Only yellow press so only flaps can move
            assert!(test_bed.is_flaps_moving());
            assert!(!test_bed.is_slats_moving());

            // Now slats can move through ptu
            test_bed = test_bed
                .set_ptu_state(true)
                .run_waiting_for(Duration::from_secs(5));

            assert!(test_bed.is_flaps_moving());
            assert!(test_bed.is_slats_moving());
        }

        #[test]
        fn yellow_epump_can_deploy_flaps_and_slats() {
            let mut test_bed = test_bed_on_ground_with()
                .engines_off()
                .on_the_ground()
                .set_cold_dark_inputs()
                .run_one_tick();

            test_bed = test_bed
                .set_yellow_e_pump(false)
                .run_waiting_for(Duration::from_secs(10));

            // Yellow epump working
            assert!(test_bed.is_yellow_pressure_switch_pressurised());

            test_bed = test_bed
                .set_flaps_handle_position(4)
                .run_waiting_for(Duration::from_secs(80));

            assert!(test_bed.get_flaps_left_position_percent() > 99.);
            assert!(test_bed.get_flaps_right_position_percent() > 99.);
            assert!(test_bed.get_slats_left_position_percent() > 99.);
            assert!(test_bed.get_slats_right_position_percent() > 99.);
        }

        #[test]
        fn yellow_epump_no_ptu_can_deploy_flaps_less_33s() {
            let mut test_bed = test_bed_on_ground_with()
                .engines_off()
                .on_the_ground()
                .set_cold_dark_inputs()
                .set_ptu_state(false)
                .run_one_tick();

            test_bed = test_bed
                .set_yellow_e_pump(false)
                .run_waiting_for(Duration::from_secs(20));

            assert!(test_bed.is_yellow_pressure_switch_pressurised());

            test_bed = test_bed
                .set_flaps_handle_position(4)
                .run_waiting_for(Duration::from_secs(32));

            assert!(test_bed.get_flaps_left_position_percent() > 99.);
            assert!(test_bed.get_flaps_right_position_percent() > 99.);
            assert!(test_bed.get_slats_left_position_percent() < 1.);
            assert!(test_bed.get_slats_right_position_percent() < 1.);
        }

        #[test]
        fn no_pressure_no_flap_slats() {
            let mut test_bed = test_bed_on_ground_with()
                .on_the_ground()
                .set_cold_dark_inputs()
                .run_waiting_for(Duration::from_secs(5));

            test_bed = test_bed
                .set_flaps_handle_position(4)
                .run_waiting_for(Duration::from_secs(10));

            assert!(test_bed.get_flaps_left_position_percent() <= 1.);
            assert!(test_bed.get_flaps_right_position_percent() <= 1.);
            assert!(test_bed.get_slats_left_position_percent() <= 1.);
            assert!(test_bed.get_slats_right_position_percent() <= 1.);

            assert!(!test_bed.is_slats_moving());
            assert!(!test_bed.is_flaps_moving());
        }

        #[test]
        fn emergency_gen_is_started_on_both_ac_lost_in_flight() {
            let mut test_bed = test_bed_on_ground_with()
                .set_cold_dark_inputs()
                .in_flight()
                .start_eng1(Ratio::new::<percent>(80.))
                .start_eng2(Ratio::new::<percent>(80.))
                .run_waiting_for(Duration::from_secs(10));

            assert!(!test_bed.is_emergency_gen_at_nominal_speed());

            test_bed = test_bed
                .ac_bus_1_lost()
                .run_waiting_for(Duration::from_secs(2));

            assert!(!test_bed.is_emergency_gen_at_nominal_speed());

            // Now all AC off should deploy RAT in flight
            test_bed = test_bed
                .ac_bus_1_lost()
                .ac_bus_2_lost()
                .run_waiting_for(Duration::from_secs(8));

            assert!(test_bed.is_emergency_gen_at_nominal_speed());
        }

        #[test]
        fn cargo_door_stays_closed_at_init() {
            let mut test_bed = test_bed_on_ground_with()
                .engines_off()
                .on_the_ground()
                .set_cold_dark_inputs()
                .run_one_tick();

            assert!(test_bed.is_cargo_fwd_door_locked_down());
            assert!(test_bed.cargo_fwd_door_position() == 0.);

            test_bed = test_bed.run_waiting_for(Duration::from_secs_f64(15.));

            assert!(test_bed.is_cargo_fwd_door_locked_down());
            assert!(test_bed.cargo_fwd_door_position() == 0.);
        }

        #[test]
        fn cargo_door_unlocks_when_commanded() {
            let mut test_bed = test_bed_on_ground_with()
                .engines_off()
                .on_the_ground()
                .set_cold_dark_inputs()
                .run_one_tick();

            assert!(test_bed.is_cargo_fwd_door_locked_down());
            assert!(test_bed.cargo_fwd_door_position() == 0.);

            test_bed = test_bed.run_waiting_for(Duration::from_secs_f64(1.));

            assert!(test_bed.is_cargo_fwd_door_locked_down());
            assert!(test_bed.cargo_fwd_door_position() == 0.);

            test_bed = test_bed
                .open_fwd_cargo_door()
                .run_waiting_for(Duration::from_secs_f64(1.));

            assert!(!test_bed.is_cargo_fwd_door_locked_down());
            assert!(test_bed.cargo_fwd_door_position() >= 0.);
        }

        #[test]
        fn cargo_door_controller_opens_the_door() {
            let mut test_bed = test_bed_on_ground_with()
                .engines_off()
                .on_the_ground()
                .set_cold_dark_inputs()
                .run_one_tick();

            assert!(test_bed.is_cargo_fwd_door_locked_down());
            assert!(test_bed.cargo_fwd_door_position() == 0.);

            test_bed = test_bed
                .open_fwd_cargo_door()
                .run_waiting_for(Duration::from_secs_f64(1.));

            assert!(!test_bed.is_cargo_fwd_door_locked_down());

            let current_position_unlocked = test_bed.cargo_fwd_door_position();

            test_bed = test_bed.open_fwd_cargo_door().run_waiting_for(
                A320DoorController::DELAY_UNLOCK_TO_HYDRAULIC_CONTROL + Duration::from_secs(1),
            );

            assert!(test_bed.cargo_fwd_door_position() > current_position_unlocked);

            test_bed = test_bed
                .open_fwd_cargo_door()
                .run_waiting_for(Duration::from_secs_f64(30.));

            assert!(test_bed.cargo_fwd_door_position() > 0.85);
        }

        #[test]
        fn fwd_cargo_door_controller_opens_fwd_door_only() {
            let mut test_bed = test_bed_on_ground_with()
                .engines_off()
                .on_the_ground()
                .set_cold_dark_inputs()
                .run_one_tick();

            assert!(test_bed.is_cargo_fwd_door_locked_down());
            assert!(test_bed.cargo_fwd_door_position() == 0.);
            assert!(test_bed.cargo_aft_door_position() == 0.);

            test_bed = test_bed
                .open_fwd_cargo_door()
                .run_waiting_for(Duration::from_secs_f64(30.));

            assert!(test_bed.cargo_fwd_door_position() > 0.85);
            assert!(test_bed.cargo_aft_door_position() == 0.);
        }

        #[test]
        fn cargo_door_opened_uses_correct_reservoir_amount() {
            let mut test_bed = test_bed_on_ground_with()
                .engines_off()
                .on_the_ground()
                .set_cold_dark_inputs()
                .set_yellow_e_pump(false)
                .set_ptu_state(false)
                .run_waiting_for(Duration::from_secs_f64(20.));

            assert!(test_bed.is_cargo_fwd_door_locked_down());
            assert!(test_bed.is_yellow_pressure_switch_pressurised());

            let pressurised_yellow_level_door_closed = test_bed.get_yellow_reservoir_volume();

            test_bed = test_bed
                .open_fwd_cargo_door()
                .run_waiting_for(Duration::from_secs_f64(40.));

            assert!(!test_bed.is_cargo_fwd_door_locked_down());
            assert!(test_bed.cargo_fwd_door_position() > 0.85);

            let pressurised_yellow_level_door_opened = test_bed.get_yellow_reservoir_volume();

            let volume_used_liter = (pressurised_yellow_level_door_closed
                - pressurised_yellow_level_door_opened)
                .get::<liter>();

            // For one cargo door we expect losing between 0.6 to 0.8 liter of fluid into the two actuators
            assert!((0.6..=0.8).contains(&volume_used_liter));
        }

        #[test]
        fn cargo_door_controller_closes_the_door() {
            let mut test_bed = test_bed_on_ground_with()
                .engines_off()
                .on_the_ground()
                .set_cold_dark_inputs()
                .run_one_tick();

            test_bed = test_bed
                .open_fwd_cargo_door()
                .run_waiting_for(Duration::from_secs_f64(30.));

            assert!(!test_bed.is_cargo_fwd_door_locked_down());
            assert!(test_bed.cargo_fwd_door_position() > 0.85);

            test_bed = test_bed
                .close_fwd_cargo_door()
                .run_waiting_for(Duration::from_secs_f64(60.));

            assert!(test_bed.is_cargo_fwd_door_locked_down());
            assert!(test_bed.cargo_fwd_door_position() <= 0.);
        }

        #[test]
        fn cargo_door_controller_closes_the_door_after_yellow_pump_auto_shutdown() {
            let mut test_bed = test_bed_on_ground_with()
                .engines_off()
                .on_the_ground()
                .set_cold_dark_inputs()
                .run_one_tick();

            test_bed = test_bed
                .open_fwd_cargo_door()
                .run_waiting_for(Duration::from_secs_f64(30.));

            assert!(!test_bed.is_cargo_fwd_door_locked_down());
            assert!(test_bed.cargo_fwd_door_position() > 0.85);

            test_bed = test_bed.run_waiting_for(Duration::from_secs_f64(30.));

            assert!(!test_bed.is_yellow_pressure_switch_pressurised());

            test_bed = test_bed
                .close_fwd_cargo_door()
                .run_waiting_for(Duration::from_secs_f64(30.));

            assert!(test_bed.is_cargo_fwd_door_locked_down());
            assert!(test_bed.cargo_fwd_door_position() <= 0.);
        }

        #[test]
        fn nose_steering_responds_to_tiller_demand_if_yellow_pressure_and_engines() {
            let mut test_bed = test_bed_on_ground_with()
                .engines_off()
                .on_the_ground()
                .set_cold_dark_inputs()
                .set_yellow_e_pump(false)
                .start_eng1(Ratio::new::<percent>(80.))
                .start_eng2(Ratio::new::<percent>(80.))
                .run_one_tick();

            test_bed = test_bed
                .set_tiller_demand(Ratio::new::<ratio>(1.))
                .run_waiting_for(Duration::from_secs_f64(5.));

            assert!(test_bed.nose_steering_position().get::<degree>() >= 73.9);
            assert!(test_bed.nose_steering_position().get::<degree>() <= 74.1);

            test_bed = test_bed
                .set_tiller_demand(Ratio::new::<ratio>(-1.))
                .run_waiting_for(Duration::from_secs_f64(10.));

            assert!(test_bed.nose_steering_position().get::<degree>() <= -73.9);
            assert!(test_bed.nose_steering_position().get::<degree>() >= -74.1);
        }

        #[test]
        fn nose_steering_does_not_move_if_yellow_pressure_but_no_engine() {
            let mut test_bed = test_bed_on_ground_with()
                .engines_off()
                .on_the_ground()
                .set_cold_dark_inputs()
                .set_yellow_e_pump(false)
                .run_one_tick();

            test_bed = test_bed
                .set_tiller_demand(Ratio::new::<ratio>(1.))
                .run_waiting_for(Duration::from_secs_f64(5.));

            assert!(test_bed.nose_steering_position().get::<degree>() <= 0.1);
            assert!(test_bed.nose_steering_position().get::<degree>() >= -0.1);

            test_bed = test_bed
                .set_tiller_demand(Ratio::new::<ratio>(-1.))
                .run_waiting_for(Duration::from_secs_f64(10.));

            assert!(test_bed.nose_steering_position().get::<degree>() <= 0.1);
            assert!(test_bed.nose_steering_position().get::<degree>() >= -0.1);
        }

        #[test]
        fn nose_steering_does_not_move_when_a_skid_off() {
            let mut test_bed = test_bed_on_ground_with()
                .engines_off()
                .on_the_ground()
                .set_cold_dark_inputs()
                .set_yellow_e_pump(false)
                .start_eng1(Ratio::new::<percent>(80.))
                .start_eng2(Ratio::new::<percent>(80.))
                .set_anti_skid(false)
                .run_one_tick();

            test_bed = test_bed
                .set_tiller_demand(Ratio::new::<ratio>(1.))
                .run_waiting_for(Duration::from_secs_f64(5.));

            assert!(test_bed.nose_steering_position().get::<degree>() >= -0.1);
            assert!(test_bed.nose_steering_position().get::<degree>() <= 0.1);
        }

        #[test]
        fn nose_steering_centers_itself_when_a_skid_off() {
            let mut test_bed = test_bed_on_ground_with()
                .engines_off()
                .on_the_ground()
                .set_cold_dark_inputs()
                .set_yellow_e_pump(false)
                .start_eng1(Ratio::new::<percent>(80.))
                .start_eng2(Ratio::new::<percent>(80.))
                .set_anti_skid(true)
                .run_one_tick();

            test_bed = test_bed
                .set_tiller_demand(Ratio::new::<ratio>(1.))
                .run_waiting_for(Duration::from_secs_f64(5.));

            assert!(test_bed.nose_steering_position().get::<degree>() >= 70.);

            test_bed = test_bed
                .set_tiller_demand(Ratio::new::<ratio>(1.))
                .set_anti_skid(false)
                .run_waiting_for(Duration::from_secs_f64(5.));

            assert!(test_bed.nose_steering_position().get::<degree>() <= 0.1);
            assert!(test_bed.nose_steering_position().get::<degree>() >= -0.1);
        }

        #[test]
        fn nose_steering_responds_to_autopilot_demand() {
            let mut test_bed = test_bed_on_ground_with()
                .engines_off()
                .on_the_ground()
                .set_cold_dark_inputs()
                .start_eng1(Ratio::new::<percent>(80.))
                .start_eng2(Ratio::new::<percent>(80.))
                .run_one_tick();

            test_bed = test_bed
                .set_autopilot_steering_demand(Ratio::new::<ratio>(1.5))
                .run_waiting_for(Duration::from_secs_f64(2.));

            assert!(test_bed.nose_steering_position().get::<degree>() >= 5.9);
            assert!(test_bed.nose_steering_position().get::<degree>() <= 6.1);

            test_bed = test_bed
                .set_autopilot_steering_demand(Ratio::new::<ratio>(-1.8))
                .run_waiting_for(Duration::from_secs_f64(4.));

            assert!(test_bed.nose_steering_position().get::<degree>() <= -5.9);
            assert!(test_bed.nose_steering_position().get::<degree>() >= -6.1);
        }

        #[test]
        fn yellow_epump_has_cavitation_at_low_air_press() {
            let mut test_bed = test_bed_on_ground_with()
                .engines_off()
                .on_the_ground()
                .set_cold_dark_inputs()
                .set_ptu_state(false)
                .run_one_tick();

            test_bed = test_bed
                .air_press_nominal()
                .set_yellow_e_pump(false)
                .run_waiting_for(Duration::from_secs_f64(10.));

            assert!(test_bed.yellow_pressure().get::<psi>() > 2900.);

            test_bed = test_bed
                .air_press_low()
                .run_waiting_for(Duration::from_secs_f64(10.));

            assert!(test_bed.yellow_pressure().get::<psi>() < 2000.);
        }

        #[test]
        fn low_air_press_fault_causes_ptu_fault() {
            let mut test_bed = test_bed_on_ground_with()
                .engines_off()
                .on_the_ground()
                .set_cold_dark_inputs()
                .start_eng1(Ratio::new::<percent>(80.))
                .start_eng2(Ratio::new::<percent>(80.))
                .run_waiting_for(Duration::from_millis(500));

            assert!(!test_bed.green_edp_has_fault());
            assert!(!test_bed.yellow_edp_has_fault());

            test_bed = test_bed
                .air_press_low()
                .run_waiting_for(Duration::from_secs_f64(10.));

            assert!(test_bed.green_edp_has_fault());
            assert!(test_bed.yellow_edp_has_fault());
        }

        #[test]
        fn low_air_press_fault_causes_yellow_epump_fault() {
            let mut test_bed = test_bed_on_ground_with()
                .engines_off()
                .on_the_ground()
                .set_cold_dark_inputs()
                .start_eng1(Ratio::new::<percent>(80.))
                .start_eng2(Ratio::new::<percent>(80.))
                .run_waiting_for(Duration::from_millis(5000));

            assert!(!test_bed.yellow_epump_has_fault());

            test_bed = test_bed
                .air_press_low()
                .run_waiting_for(Duration::from_secs_f64(10.));

            assert!(!test_bed.yellow_epump_has_fault());

            test_bed = test_bed
                .set_yellow_e_pump(false)
                .run_waiting_for(Duration::from_secs_f64(10.));

            assert!(test_bed.yellow_epump_has_fault());
        }

        #[test]
        fn no_yellow_epump_fault_after_brake_accumulator_is_filled() {
            let mut test_bed = test_bed_on_ground_with()
                .engines_off()
                .on_the_ground()
                .set_cold_dark_inputs()
                .set_yellow_e_pump(false)
                .run_waiting_for(Duration::from_millis(8000));

            assert!(test_bed.is_yellow_pressure_switch_pressurised());
            assert!(!test_bed.yellow_epump_has_fault());
        }

        #[test]
        fn ailerons_are_dropped_down_in_cold_and_dark() {
            let mut test_bed = test_bed_on_ground_with()
                .engines_off()
                .on_the_ground()
                .set_cold_dark_inputs()
                .run_one_tick();

            assert!(test_bed.get_left_aileron_position().get::<ratio>() < 0.1);
            assert!(test_bed.get_right_aileron_position().get::<ratio>() < 0.1);
        }

        #[test]
        fn ailerons_do_not_respond_in_cold_and_dark() {
            let mut test_bed = test_bed_on_ground_with()
                .engines_off()
                .on_the_ground()
                .set_cold_dark_inputs()
                .run_one_tick();

            test_bed = test_bed
                .set_ailerons_left_turn()
                .run_waiting_for(Duration::from_secs_f64(2.));

            assert!(test_bed.get_left_aileron_position().get::<ratio>() < 0.1);
            assert!(test_bed.get_right_aileron_position().get::<ratio>() < 0.1);

            test_bed = test_bed
                .set_ailerons_right_turn()
                .run_waiting_for(Duration::from_secs_f64(2.));

            assert!(test_bed.get_left_aileron_position().get::<ratio>() < 0.1);
            assert!(test_bed.get_right_aileron_position().get::<ratio>() < 0.1);
        }

        #[test]
        fn ailerons_do_not_respond_if_only_yellow_pressure() {
            let mut test_bed = test_bed_on_ground_with()
                .engines_off()
                .on_the_ground()
                .set_cold_dark_inputs()
                .set_ptu_state(false)
                .set_yellow_e_pump(false)
                .run_one_tick();

            test_bed = test_bed
                .set_ailerons_left_turn()
                .run_waiting_for(Duration::from_secs_f64(6.));

            assert!(test_bed.is_yellow_pressure_switch_pressurised());
            assert!(!test_bed.is_green_pressure_switch_pressurised());
            assert!(test_bed.get_left_aileron_position().get::<ratio>() < 0.1);
            assert!(test_bed.get_right_aileron_position().get::<ratio>() < 0.1);
        }

        #[test]
        fn ailerons_respond_if_green_pressure() {
            let mut test_bed = test_bed_on_ground_with()
                .engines_off()
                .on_the_ground()
                .set_cold_dark_inputs()
                .set_ptu_state(true)
                .set_yellow_e_pump(false)
                .run_one_tick();

            test_bed = test_bed
                .set_ailerons_left_turn()
                .run_waiting_for(Duration::from_secs_f64(6.));

            assert!(test_bed.is_yellow_pressure_switch_pressurised());
            assert!(test_bed.is_green_pressure_switch_pressurised());
            assert!(test_bed.get_left_aileron_position().get::<ratio>() > 0.9);
            assert!(test_bed.get_right_aileron_position().get::<ratio>() < 0.1);

            test_bed = test_bed
                .set_ailerons_right_turn()
                .run_waiting_for(Duration::from_secs_f64(5.));

            assert!(test_bed.is_yellow_pressure_switch_pressurised());
            assert!(test_bed.is_green_pressure_switch_pressurised());
            assert!(test_bed.get_left_aileron_position().get::<ratio>() < 0.1);
            assert!(test_bed.get_right_aileron_position().get::<ratio>() > 0.9);
        }

        #[test]
        fn ailerons_droop_down_after_pressure_is_off() {
            let mut test_bed = test_bed_on_ground_with()
                .engines_off()
                .on_the_ground()
                .set_cold_dark_inputs()
                .set_ptu_state(true)
                .set_yellow_e_pump(false)
                .run_one_tick();

            test_bed = test_bed.run_waiting_for(Duration::from_secs_f64(8.));

            assert!(test_bed.is_yellow_pressure_switch_pressurised());
            assert!(test_bed.is_green_pressure_switch_pressurised());
            assert!(test_bed.get_left_aileron_position().get::<ratio>() > 0.45);
            assert!(test_bed.get_right_aileron_position().get::<ratio>() > 0.45);

            test_bed = test_bed
                .set_ptu_state(false)
                .set_yellow_e_pump(true)
                .run_waiting_for(Duration::from_secs_f64(50.));

            assert!(!test_bed.is_yellow_pressure_switch_pressurised());
            assert!(!test_bed.is_green_pressure_switch_pressurised());
            assert!(test_bed.get_left_aileron_position().get::<ratio>() < 0.42);
            assert!(test_bed.get_right_aileron_position().get::<ratio>() < 0.42);
        }

        #[test]
        fn elevators_droop_down_after_pressure_is_off() {
            let mut test_bed = test_bed_on_ground_with()
                .engines_off()
                .on_the_ground()
                .set_cold_dark_inputs()
                .set_ptu_state(true)
                .set_yellow_e_pump(false)
                .run_one_tick();

            test_bed = test_bed.run_waiting_for(Duration::from_secs_f64(8.));

            assert!(test_bed.is_yellow_pressure_switch_pressurised());
            assert!(test_bed.is_green_pressure_switch_pressurised());
            assert!(test_bed.get_left_elevator_position().get::<ratio>() > 0.45);
            assert!(test_bed.get_right_elevator_position().get::<ratio>() > 0.45);

            test_bed = test_bed
                .set_ptu_state(false)
                .set_yellow_e_pump(true)
                .run_waiting_for(Duration::from_secs_f64(75.));

            assert!(!test_bed.is_yellow_pressure_switch_pressurised());
            assert!(!test_bed.is_green_pressure_switch_pressurised());
            assert!(test_bed.get_left_elevator_position().get::<ratio>() < 0.4);
            assert!(test_bed.get_right_elevator_position().get::<ratio>() < 0.4);
        }

        #[test]
        fn cargo_door_operation_closes_yellow_leak_meas_valve() {
            let mut test_bed = test_bed_on_ground_with()
                .engines_off()
                .on_the_ground()
                .set_cold_dark_inputs()
                .run_one_tick();

            test_bed = test_bed
                .open_fwd_cargo_door()
                .run_waiting_for(Duration::from_secs_f64(10.));

            assert!(test_bed.yellow_pressure().get::<psi>() > 500.);
            assert!(!test_bed.is_yellow_leak_meas_valve_commanded_open());
            assert!(!test_bed.is_yellow_pressure_switch_pressurised());
        }

        #[test]
        fn cargo_door_operation_but_yellow_epump_on_opens_yellow_leak_meas_valve() {
            let mut test_bed = test_bed_on_ground_with()
                .engines_off()
                .on_the_ground()
                .set_cold_dark_inputs()
                .run_one_tick();

            test_bed = test_bed
                .open_fwd_cargo_door()
                .set_yellow_e_pump(false)
                .run_waiting_for(Duration::from_secs_f64(10.));

            assert!(test_bed.yellow_pressure().get::<psi>() > 500.);
            assert!(test_bed.is_yellow_leak_meas_valve_commanded_open());
            assert!(test_bed.is_yellow_pressure_switch_pressurised());
        }

        #[test]
        fn leak_meas_valve_cant_be_closed_in_flight() {
            let mut test_bed = test_bed_on_ground_with()
                .engines_off()
                .on_the_ground()
                .set_cold_dark_inputs()
                .run_one_tick();

            test_bed = test_bed
                .in_flight()
                .green_leak_meas_valve_closed()
                .yellow_leak_meas_valve_closed()
                .run_waiting_for(Duration::from_secs_f64(1.));

            assert!(test_bed.is_yellow_leak_meas_valve_commanded_open());

            assert!(test_bed.is_green_leak_meas_valve_commanded_open());
        }

        #[test]
        fn leak_meas_valve_can_be_closed_on_ground() {
            let mut test_bed = test_bed_on_ground_with()
                .engines_off()
                .on_the_ground()
                .set_cold_dark_inputs()
                .run_one_tick();

            test_bed = test_bed
                .green_leak_meas_valve_closed()
                .yellow_leak_meas_valve_closed()
                .run_waiting_for(Duration::from_secs_f64(1.));

            assert!(!test_bed.is_yellow_leak_meas_valve_commanded_open());
            assert!(!test_bed.is_green_leak_meas_valve_commanded_open());
        }

        #[test]
        fn nose_wheel_steers_with_pushback_tug() {
            let mut test_bed = test_bed_on_ground_with()
                .engines_off()
                .on_the_ground()
                .set_cold_dark_inputs()
                .run_one_tick();

            test_bed = test_bed
                .set_pushback_state(true)
                .set_pushback_angle(Angle::new::<degree>(80.))
                .run_waiting_for(Duration::from_secs_f64(0.5));

            // Do not turn instantly in 0.5s
            assert!(
                test_bed.get_nose_steering_ratio() > Ratio::new::<ratio>(0.)
                    && test_bed.get_nose_steering_ratio() < Ratio::new::<ratio>(0.5)
            );

            test_bed = test_bed.run_waiting_for(Duration::from_secs_f64(5.));

            // Has turned fully after 5s
            assert!(test_bed.get_nose_steering_ratio() > Ratio::new::<ratio>(0.9));

            // Going left
            test_bed = test_bed
                .set_pushback_state(true)
                .set_pushback_angle(Angle::new::<degree>(-80.))
                .run_waiting_for(Duration::from_secs_f64(0.5));

            assert!(test_bed.get_nose_steering_ratio() > Ratio::new::<ratio>(0.2));

            test_bed = test_bed.run_waiting_for(Duration::from_secs_f64(5.));

            // Has turned fully left after 5s
            assert!(test_bed.get_nose_steering_ratio() < Ratio::new::<ratio>(-0.9));
        }

        #[test]
        fn nominal_gear_retraction_extension_cycles_in_flight() {
            let mut test_bed = test_bed_on_ground_with().set_cold_dark_inputs().in_flight();

            assert!(test_bed.gear_system_state() == GearSystemState::AllDownLocked);

            test_bed = test_bed
                .set_gear_lever_up()
                .run_waiting_for(Duration::from_secs_f64(25.));
            assert!(test_bed.gear_system_state() == GearSystemState::AllUpLocked);

            test_bed = test_bed
                .set_gear_lever_down()
                .run_waiting_for(Duration::from_secs_f64(25.));
            assert!(test_bed.gear_system_state() == GearSystemState::AllDownLocked);

            test_bed = test_bed
                .set_gear_lever_up()
                .run_waiting_for(Duration::from_secs_f64(25.));
            assert!(test_bed.gear_system_state() == GearSystemState::AllUpLocked);
        }

        #[test]
        fn gear_retracts_using_yellow_epump_plus_ptu() {
            let mut test_bed = test_bed_on_ground_with()
                .set_cold_dark_inputs()
                .in_flight()
                .set_gear_lever_down()
                .set_green_ed_pump(false)
                .set_yellow_ed_pump(false)
                .set_yellow_e_pump(false)
                .run_waiting_for(Duration::from_secs_f64(15.));

            assert!(test_bed.is_yellow_pressure_switch_pressurised());
            assert!(test_bed.gear_system_state() == GearSystemState::AllDownLocked);

            test_bed = test_bed.set_gear_lever_up();
            test_bed = test_bed.run_waiting_for(Duration::from_secs_f64(80.));

            assert!(test_bed.gear_system_state() == GearSystemState::AllUpLocked);
        }

        #[test]
        fn emergency_gear_extension_at_2_turns_open_doors() {
            let mut test_bed = test_bed_on_ground_with()
                .set_cold_dark_inputs()
                .on_the_ground()
                .turn_emergency_gear_extension_n_turns(1)
                .run_waiting_for(Duration::from_secs_f64(5.));

            assert!(test_bed.is_all_doors_really_up());

            test_bed = test_bed
                .turn_emergency_gear_extension_n_turns(2)
                .run_waiting_for(Duration::from_secs_f64(10.));

            assert!(test_bed.is_all_doors_really_down());
        }

        #[test]
        fn emergency_gear_extension_at_3_turns_release_gear() {
            let mut test_bed = test_bed_on_ground_with()
                .set_cold_dark_inputs()
                .in_flight()
                .set_gear_lever_up()
                .run_waiting_for(Duration::from_secs_f64(25.));

            assert!(test_bed.is_all_doors_really_up());
            assert!(test_bed.is_all_gears_really_up());

            test_bed = test_bed
                .set_green_ed_pump(false)
                .set_ptu_state(false)
                .turn_emergency_gear_extension_n_turns(3)
                .run_waiting_for(Duration::from_secs_f64(35.));

            assert!(test_bed.is_all_doors_really_down());
            assert!(test_bed.is_all_gears_really_down());
        }

        #[test]
        fn complete_gear_cycle_do_not_change_fluid_volume() {
            let mut test_bed = test_bed_on_ground_with()
                .set_cold_dark_inputs()
                .in_flight()
                .set_gear_lever_down()
                .run_waiting_for(Duration::from_secs_f64(5.));

            assert!(test_bed.gear_system_state() == GearSystemState::AllDownLocked);

            let initial_fluid_quantity = test_bed.get_green_reservoir_volume();

            test_bed = test_bed
                .set_gear_lever_up()
                .run_waiting_for(Duration::from_secs_f64(20.));
            assert!(test_bed.gear_system_state() == GearSystemState::AllUpLocked);
            assert!(test_bed.is_all_doors_really_up());

            let uplocked_fluid_quantity = test_bed.get_green_reservoir_volume();

            assert!(initial_fluid_quantity - uplocked_fluid_quantity > Volume::new::<gallon>(1.));
            assert!(initial_fluid_quantity - uplocked_fluid_quantity < Volume::new::<gallon>(2.));

            test_bed = test_bed
                .set_gear_lever_down()
                .run_waiting_for(Duration::from_secs_f64(20.));
            assert!(test_bed.gear_system_state() == GearSystemState::AllDownLocked);
            assert!(test_bed.is_all_doors_really_up());

            let downlocked_fluid_quantity = test_bed.get_green_reservoir_volume();
            assert!(
                (initial_fluid_quantity - downlocked_fluid_quantity).abs()
                    < Volume::new::<gallon>(0.01)
            );
        }

        #[test]
        fn reverting_emergency_extension_do_not_change_fluid_volume() {
            let mut test_bed = test_bed_on_ground_with()
                .set_cold_dark_inputs()
                .in_flight()
                .set_gear_lever_down()
                .run_waiting_for(Duration::from_secs_f64(5.));

            assert!(test_bed.gear_system_state() == GearSystemState::AllDownLocked);

            test_bed = test_bed
                .set_gear_lever_up()
                .run_waiting_for(Duration::from_secs_f64(20.));
            assert!(test_bed.gear_system_state() == GearSystemState::AllUpLocked);
            assert!(test_bed.is_all_doors_really_up());

            let initial_uplocked_fluid_quantity = test_bed.get_green_reservoir_volume();

            test_bed = test_bed
                .set_gear_lever_down()
                .turn_emergency_gear_extension_n_turns(3)
                .run_waiting_for(Duration::from_secs_f64(20.));
            assert!(test_bed.is_all_gears_really_down());
            assert!(test_bed.is_all_doors_really_down());

            test_bed = test_bed
                .stow_emergency_gear_extension()
                .set_gear_lever_up()
                .run_waiting_for(Duration::from_secs_f64(20.));
            assert!(test_bed.is_all_gears_really_up());
            assert!(test_bed.is_all_doors_really_up());

            let final_uplocked_fluid_quantity = test_bed.get_green_reservoir_volume();

            assert!(
                (initial_uplocked_fluid_quantity - final_uplocked_fluid_quantity).abs()
                    < Volume::new::<gallon>(0.01)
            );
        }

        #[test]
        fn spoilers_move_to_requested_position() {
            let mut test_bed = test_bed_on_ground_with()
                .set_cold_dark_inputs()
                .in_flight()
                .run_waiting_for(Duration::from_secs(10));

            assert!(test_bed.green_pressure() > Pressure::new::<psi>(2900.));
            assert!(test_bed.yellow_pressure() > Pressure::new::<psi>(2900.));

            test_bed = test_bed
                .set_spoiler_position_demand(Ratio::new::<ratio>(0.7), Ratio::new::<ratio>(0.5))
                .run_waiting_for(Duration::from_secs(2));

            assert!(test_bed.get_spoiler_left_mean_position().get::<ratio>() > 0.68);
            assert!(test_bed.get_spoiler_left_mean_position().get::<ratio>() < 0.72);

            assert!(test_bed.get_spoiler_right_mean_position().get::<ratio>() > 0.48);
            assert!(test_bed.get_spoiler_right_mean_position().get::<ratio>() < 0.52);
        }

        #[test]
        fn gear_init_up_if_spawning_in_air() {
            let test_bed = test_bed_in_flight_with()
                .set_cold_dark_inputs()
                .in_flight()
                .run_one_tick();

            assert!(test_bed.gear_system_state() == GearSystemState::AllUpLocked);
        }

        #[test]
        fn aileron_init_centered_if_spawning_in_air() {
            let mut test_bed = test_bed_in_flight_with()
                .set_cold_dark_inputs()
                .in_flight()
                .run_one_tick();

            assert!(test_bed.get_left_aileron_position().get::<ratio>() < 0.51);
            assert!(test_bed.get_right_aileron_position().get::<ratio>() < 0.51);
            assert!(test_bed.get_left_aileron_position().get::<ratio>() > 0.49);
            assert!(test_bed.get_right_aileron_position().get::<ratio>() > 0.49);
        }

        #[test]
        fn rudder_init_centered_if_spawning_in_air() {
            let mut test_bed = test_bed_in_flight_with()
                .set_cold_dark_inputs()
                .in_flight()
                .run_one_tick();

            assert!(test_bed.get_rudder_position().get::<ratio>() > 0.49);
            assert!(test_bed.get_rudder_position().get::<ratio>() < 0.51);
        }

        #[test]
        fn elevator_init_centered_if_spawning_in_air() {
            let mut test_bed = test_bed_in_flight_with()
                .set_cold_dark_inputs()
                .in_flight()
                .run_one_tick();

            // Elevator deflection is assymetrical so middle is below 0.5
            assert!(test_bed.get_left_elevator_position().get::<ratio>() < 0.45);
            assert!(test_bed.get_right_elevator_position().get::<ratio>() < 0.45);
            assert!(test_bed.get_left_elevator_position().get::<ratio>() > 0.35);
            assert!(test_bed.get_right_elevator_position().get::<ratio>() > 0.35);
        }

        #[test]
        fn leak_meas_valve_opens_after_yellow_pump_auto_shutdown_plus_a_delay_and_elevators_stay_drooped_down(
        ) {
            let mut test_bed = test_bed_on_ground_with()
                .engines_off()
                .on_the_ground()
                .set_cold_dark_inputs()
                .run_one_tick();

            test_bed = test_bed
                .open_fwd_cargo_door()
                .run_waiting_for(Duration::from_secs_f64(45.));

            // Cargo door no more powering yellow epump yet valve is still closed
            assert!(!test_bed.is_yellow_leak_meas_valve_commanded_open());
            assert!(!test_bed.query(|a| a.is_cargo_powering_yellow_epump()));

            // Only reopens after a delay
            test_bed = test_bed.run_waiting_for(
                A380HydraulicCircuitController::DELAY_TO_REOPEN_LEAK_VALVE_AFTER_CARGO_DOOR_USE,
            );
            assert!(test_bed.is_yellow_leak_meas_valve_commanded_open());

            // Check elevators did stay drooped down after valve reopening
            assert!(test_bed.get_left_elevator_position().get::<ratio>() < 0.1);
            assert!(test_bed.get_right_elevator_position().get::<ratio>() < 0.1);
        }
    }
}<|MERGE_RESOLUTION|>--- conflicted
+++ resolved
@@ -131,28 +131,6 @@
             Pressure::new::<psi>(Self::MIN_PRESS_PRESSURISED_HI_HYST),
             Pressure::new::<psi>(Self::MIN_PRESS_EDP_SECTION_LO_HYST),
             Pressure::new::<psi>(Self::MIN_PRESS_EDP_SECTION_HI_HYST),
-<<<<<<< HEAD
-=======
-            true,
-            false,
-            Pressure::new::<psi>(Self::HYDRAULIC_TARGET_PRESSURE_PSI),
-        )
-    }
-
-    pub fn new_blue_circuit(context: &mut InitContext) -> HydraulicCircuit {
-        let reservoir = A320HydraulicReservoirFactory::new_blue_reservoir(context);
-        HydraulicCircuit::new(
-            context,
-            HydraulicColor::Blue,
-            1,
-            Ratio::new::<percent>(100.),
-            Volume::new::<gallon>(8.),
-            reservoir,
-            Pressure::new::<psi>(Self::MIN_PRESS_PRESSURISED_LO_HYST),
-            Pressure::new::<psi>(Self::MIN_PRESS_PRESSURISED_HI_HYST),
-            Pressure::new::<psi>(Self::MIN_PRESS_EDP_SECTION_LO_HYST),
-            Pressure::new::<psi>(Self::MIN_PRESS_EDP_SECTION_HI_HYST),
->>>>>>> 868c1034
             false,
             false,
             Pressure::new::<psi>(Self::HYDRAULIC_TARGET_PRESSURE_PSI),
@@ -173,12 +151,8 @@
             Pressure::new::<psi>(Self::MIN_PRESS_EDP_SECTION_LO_HYST),
             Pressure::new::<psi>(Self::MIN_PRESS_EDP_SECTION_HI_HYST),
             false,
-<<<<<<< HEAD
             false,
-=======
-            true,
             Pressure::new::<psi>(Self::HYDRAULIC_TARGET_PRESSURE_PSI),
->>>>>>> 868c1034
         )
     }
 }
@@ -1165,74 +1139,88 @@
             yellow_circuit: A320HydraulicCircuitFactory::new_yellow_circuit(context),
             yellow_circuit_controller: A380HydraulicCircuitController::new(HydraulicColor::Yellow),
 
-            engine_driven_pump_1a: EngineDrivenPump::new(context, "GREEN_1A"),
+            engine_driven_pump_1a: EngineDrivenPump::new(
+                context,
+                "GREEN_1A",
+                PumpCharacteristics::a380_edp(),
+            ),
             engine_driven_pump_1a_controller: A380EngineDrivenPumpController::new(
                 context,
                 A380EngineDrivenPumpId::Edp1a,
                 vec![Self::GREEN_EDP_CONTROL_POWER_BUS1],
             ),
 
-<<<<<<< HEAD
-            engine_driven_pump_2a: EngineDrivenPump::new(context, "GREEN_2A"),
+            engine_driven_pump_2a: EngineDrivenPump::new(
+                context,
+                "GREEN_2A",
+                PumpCharacteristics::a380_edp(),
+            ),
             engine_driven_pump_2a_controller: A380EngineDrivenPumpController::new(
-=======
-            engine_driven_pump_1: EngineDrivenPump::new(
-                context,
-                "GREEN",
-                PumpCharacteristics::a320_edp(),
-            ),
-            engine_driven_pump_1_controller: A320EngineDrivenPumpController::new(
->>>>>>> 868c1034
                 context,
                 A380EngineDrivenPumpId::Edp2a,
                 vec![Self::GREEN_EDP_CONTROL_POWER_BUS1],
             ),
 
-<<<<<<< HEAD
-            engine_driven_pump_3a: EngineDrivenPump::new(context, "YELLOW_3A"),
+            engine_driven_pump_3a: EngineDrivenPump::new(
+                context,
+                "YELLOW_3A",
+                PumpCharacteristics::a380_edp(),
+            ),
             engine_driven_pump_3a_controller: A380EngineDrivenPumpController::new(
-=======
-            engine_driven_pump_2: EngineDrivenPump::new(
-                context,
-                "YELLOW",
-                PumpCharacteristics::a320_edp(),
-            ),
-            engine_driven_pump_2_controller: A320EngineDrivenPumpController::new(
->>>>>>> 868c1034
                 context,
                 A380EngineDrivenPumpId::Edp3a,
                 vec![Self::GREEN_EDP_CONTROL_POWER_BUS1],
             ),
 
-            engine_driven_pump_4a: EngineDrivenPump::new(context, "YELLOW_4A"),
+            engine_driven_pump_4a: EngineDrivenPump::new(
+                context,
+                "YELLOW_4A",
+                PumpCharacteristics::a380_edp(),
+            ),
             engine_driven_pump_4a_controller: A380EngineDrivenPumpController::new(
                 context,
                 A380EngineDrivenPumpId::Edp4a,
                 vec![Self::GREEN_EDP_CONTROL_POWER_BUS1],
             ),
 
-            engine_driven_pump_1b: EngineDrivenPump::new(context, "GREEN_1B"),
+            engine_driven_pump_1b: EngineDrivenPump::new(
+                context,
+                "GREEN_1B",
+                PumpCharacteristics::a380_edp(),
+            ),
             engine_driven_pump_1b_controller: A380EngineDrivenPumpController::new(
                 context,
                 A380EngineDrivenPumpId::Edp1b,
                 vec![Self::GREEN_EDP_CONTROL_POWER_BUS1],
             ),
 
-            engine_driven_pump_2b: EngineDrivenPump::new(context, "GREEN_2B"),
+            engine_driven_pump_2b: EngineDrivenPump::new(
+                context,
+                "GREEN_2B",
+                PumpCharacteristics::a380_edp(),
+            ),
             engine_driven_pump_2b_controller: A380EngineDrivenPumpController::new(
                 context,
                 A380EngineDrivenPumpId::Edp2b,
                 vec![Self::GREEN_EDP_CONTROL_POWER_BUS1],
             ),
 
-            engine_driven_pump_3b: EngineDrivenPump::new(context, "YELLOW_3B"),
+            engine_driven_pump_3b: EngineDrivenPump::new(
+                context,
+                "YELLOW_3B",
+                PumpCharacteristics::a380_edp(),
+            ),
             engine_driven_pump_3b_controller: A380EngineDrivenPumpController::new(
                 context,
                 A380EngineDrivenPumpId::Edp3b,
                 vec![Self::GREEN_EDP_CONTROL_POWER_BUS1],
             ),
 
-            engine_driven_pump_4b: EngineDrivenPump::new(context, "YELLOW_4B"),
+            engine_driven_pump_4b: EngineDrivenPump::new(
+                context,
+                "YELLOW_4B",
+                PumpCharacteristics::a380_edp(),
+            ),
             engine_driven_pump_4b_controller: A380EngineDrivenPumpController::new(
                 context,
                 A380EngineDrivenPumpId::Edp4b,
@@ -1244,6 +1232,7 @@
                 "YELLOW_A",
                 Self::YELLOW_ELEC_PUMP_SUPPLY_POWER_BUS,
                 ElectricCurrent::new::<ampere>(Self::ELECTRIC_PUMP_MAX_CURRENT_AMPERE),
+                PumpCharacteristics::a320_electric_pump(),
             ),
             yellow_electric_pump_a_controller: A320YellowElectricPumpController::new(
                 context,
@@ -1256,6 +1245,7 @@
                 "YELLOW_B",
                 Self::YELLOW_ELEC_PUMP_SUPPLY_POWER_BUS,
                 ElectricCurrent::new::<ampere>(Self::ELECTRIC_PUMP_MAX_CURRENT_AMPERE),
+                PumpCharacteristics::a320_electric_pump(),
             ),
             yellow_electric_pump_b_controller: A320YellowElectricPumpController::new(
                 context,

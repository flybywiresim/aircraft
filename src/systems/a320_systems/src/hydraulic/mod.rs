--- conflicted
+++ resolved
@@ -798,7 +798,7 @@
         const FLOW_CONTROL_PROPORTIONAL_GAIN: f64 = 0.7;
         const FLOW_CONTROL_FORCE_GAIN: f64 = 200000.;
 
-        const MAX_DAMPING_CONSTANT_FOR_SLOW_DAMPING: f64 = 9000.;
+        const MAX_DAMPING_CONSTANT_FOR_SLOW_DAMPING: f64 = 30000.;
         const MAX_FLOW_PRECISION_PER_ACTUATOR_PERCENT: f64 = 5.;
 
         let actuator_characteristics = LinearActuatorCharacteristics::new(
@@ -817,11 +817,7 @@
             200000.,
             2500.,
             2000.,
-<<<<<<< HEAD
             actuator_characteristics.slow_damping(),
-=======
-            30000.,
->>>>>>> 6647ffde
             Duration::from_millis(100),
             [1., 1., 1., 1., 0.5, 0.5],
             [0.5, 0.5, 1., 1., 1., 1.],
@@ -956,7 +952,7 @@
         const FLOW_CONTROL_PROPORTIONAL_GAIN: f64 = 0.3;
         const FLOW_CONTROL_FORCE_GAIN: f64 = 250000.;
 
-        const MAX_DAMPING_CONSTANT_FOR_SLOW_DAMPING: f64 = 1000000.;
+        const MAX_DAMPING_CONSTANT_FOR_SLOW_DAMPING: f64 = 700000.;
         const MAX_FLOW_PRECISION_PER_ACTUATOR_PERCENT: f64 = 3.;
 
         let actuator_characteristics = LinearActuatorCharacteristics::new(
@@ -975,11 +971,7 @@
             800000.,
             150000.,
             50000.,
-<<<<<<< HEAD
             actuator_characteristics.slow_damping(),
-=======
-            700000.,
->>>>>>> 6647ffde
             Duration::from_millis(100),
             [1., 1., 1., 1., 0.5, 0.5],
             [0.5, 0.5, 1., 1., 1., 1.],

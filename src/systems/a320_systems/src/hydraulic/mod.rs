use nalgebra::Vector3;

use std::time::Duration;
use uom::si::{
    acceleration::meter_per_second_squared,
    angle::{degree, radian},
    angular_velocity::{radian_per_second, revolution_per_minute},
    electric_current::ampere,
    f64::*,
    length::meter,
    mass::kilogram,
    pressure::psi,
    ratio::{percent, ratio},
    velocity::knot,
    volume::{cubic_inch, gallon, liter},
    volume_rate::gallon_per_second,
};

use systems::{
    engine::Engine,
    hydraulic::{
        aerodynamic_model::AerodynamicModel,
        brake_circuit::{
            AutobrakeDecelerationGovernor, AutobrakeMode, AutobrakePanel, BrakeCircuit,
            BrakeCircuitController,
        },
        electrical_generator::{GeneratorControlUnit, HydraulicGeneratorMotor},
        flap_slat::FlapSlatAssembly,
        landing_gear::{GearGravityExtension, GearSystemController, HydraulicGearSystem},
        linear_actuator::{
            Actuator, BoundedLinearLength, HydraulicAssemblyController,
            HydraulicLinearActuatorAssembly, LinearActuatedRigidBodyOnHingeAxis, LinearActuator,
            LinearActuatorMode,
        },
        nose_steering::{
            Pushback, SteeringActuator, SteeringAngleLimiter, SteeringController,
            SteeringRatioToAngle,
        },
        pumps::PumpCharacteristics,
        trimmable_horizontal_stabilizer::{
            ManualPitchTrimController, PitchTrimActuatorController,
            TrimmableHorizontalStabilizerAssembly,
        },
        ElectricPump, EngineDrivenPump, HydraulicCircuit, HydraulicCircuitController,
        HydraulicPressureSensors, PressureSwitch, PressureSwitchType, PumpController, Reservoir,
    },
    landing_gear::{GearSystemSensors, LandingGearControlInterfaceUnitSet},
    overhead::{
        AutoOffFaultPushButton, AutoOnFaultPushButton, MomentaryOnPushButton, MomentaryPushButton,
    },
    shared::{
        interpolation,
        low_pass_filter::LowPassFilter,
        random_from_range,
        update_iterator::{FixedStepLoop, MaxStepLoop},
        AdirsDiscreteOutputs, DelayedFalseLogicGate, DelayedPulseTrueLogicGate,
        DelayedTrueLogicGate, ElectricalBusType, ElectricalBuses, EmergencyElectricalRatPushButton,
        EmergencyElectricalState, EmergencyGeneratorPower, EngineFirePushButtons, GearWheel,
        HydraulicColor, HydraulicGeneratorControlUnit, LandingGearHandle, LgciuInterface,
        LgciuWeightOnWheels, ReservoirAirPressure, SectionPressure,
    },
    simulation::{
        InitContext, Read, Reader, SimulationElement, SimulationElementVisitor, SimulatorReader,
        SimulatorWriter, StartState, UpdateContext, VariableIdentifier, Write,
    },
};

mod flaps_computer;
use flaps_computer::SlatFlapComplex;

#[cfg(test)]
use systems::hydraulic::PressureSwitchState;

struct A320HydraulicReservoirFactory {}
impl A320HydraulicReservoirFactory {
    fn new_green_reservoir(context: &mut InitContext) -> Reservoir {
        let reservoir_offset_when_gear_up = if context.start_gear_down() {
            Volume::new::<gallon>(0.)
        } else {
            Volume::new::<gallon>(-1.3)
        };

        Reservoir::new(
            context,
            HydraulicColor::Green,
            Volume::new::<liter>(23.),
            Volume::new::<liter>(18.),
            Volume::new::<gallon>(3.6) + reservoir_offset_when_gear_up,
            vec![PressureSwitch::new(
                Pressure::new::<psi>(25.),
                Pressure::new::<psi>(22.),
                PressureSwitchType::Relative,
            )],
            Volume::new::<liter>(3.),
        )
    }

    fn new_yellow_reservoir(context: &mut InitContext) -> Reservoir {
        Reservoir::new(
            context,
            HydraulicColor::Yellow,
            Volume::new::<liter>(20.),
            Volume::new::<liter>(18.),
            Volume::new::<gallon>(3.6),
            vec![PressureSwitch::new(
                Pressure::new::<psi>(25.),
                Pressure::new::<psi>(22.),
                PressureSwitchType::Relative,
            )],
            Volume::new::<liter>(3.),
        )
    }
}

pub struct A320HydraulicCircuitFactory {}
impl A320HydraulicCircuitFactory {
    const MIN_PRESS_EDP_SECTION_LO_HYST: f64 = 2740.0;
    const MIN_PRESS_EDP_SECTION_HI_HYST: f64 = 2900.0;
    const MIN_PRESS_PRESSURISED_LO_HYST: f64 = 2740.0;
    const MIN_PRESS_PRESSURISED_HI_HYST: f64 = 2900.0;

    const HYDRAULIC_TARGET_PRESSURE_PSI: f64 = 5100.;

    pub fn new_green_circuit(context: &mut InitContext) -> HydraulicCircuit {
        let reservoir = A320HydraulicReservoirFactory::new_green_reservoir(context);
        HydraulicCircuit::new(
            context,
            HydraulicColor::Green,
            6,
            Ratio::new::<percent>(100.),
            Volume::new::<gallon>(10.),
            reservoir,
            Pressure::new::<psi>(Self::MIN_PRESS_PRESSURISED_LO_HYST),
            Pressure::new::<psi>(Self::MIN_PRESS_PRESSURISED_HI_HYST),
            Pressure::new::<psi>(Self::MIN_PRESS_EDP_SECTION_LO_HYST),
            Pressure::new::<psi>(Self::MIN_PRESS_EDP_SECTION_HI_HYST),
            false,
            false,
            Pressure::new::<psi>(Self::HYDRAULIC_TARGET_PRESSURE_PSI),
        )
    }

    pub fn new_yellow_circuit(context: &mut InitContext) -> HydraulicCircuit {
        let reservoir = A320HydraulicReservoirFactory::new_yellow_reservoir(context);
        HydraulicCircuit::new(
            context,
            HydraulicColor::Yellow,
            6,
            Ratio::new::<percent>(100.),
            Volume::new::<gallon>(10.),
            reservoir,
            Pressure::new::<psi>(Self::MIN_PRESS_PRESSURISED_LO_HYST),
            Pressure::new::<psi>(Self::MIN_PRESS_PRESSURISED_HI_HYST),
            Pressure::new::<psi>(Self::MIN_PRESS_EDP_SECTION_LO_HYST),
            Pressure::new::<psi>(Self::MIN_PRESS_EDP_SECTION_HI_HYST),
            false,
            false,
            Pressure::new::<psi>(Self::HYDRAULIC_TARGET_PRESSURE_PSI),
        )
    }
}

struct A320CargoDoorFactory {}
impl A320CargoDoorFactory {
    const FLOW_CONTROL_PROPORTIONAL_GAIN: f64 = 0.05;
    const FLOW_CONTROL_INTEGRAL_GAIN: f64 = 5.;
    const FLOW_CONTROL_FORCE_GAIN: f64 = 200000.;

    fn a320_cargo_door_actuator(
        bounded_linear_length: &impl BoundedLinearLength,
    ) -> LinearActuator {
        LinearActuator::new(
            bounded_linear_length,
            2,
            Length::new::<meter>(0.04422),
            Length::new::<meter>(0.03366),
            VolumeRate::new::<gallon_per_second>(0.01),
            600000.,
            15000.,
            500.,
            1000000.,
            Duration::from_millis(100),
            [1., 1., 1., 1., 1., 1.],
            [0., 0.2, 0.21, 0.79, 0.8, 1.],
            Self::FLOW_CONTROL_PROPORTIONAL_GAIN,
            Self::FLOW_CONTROL_INTEGRAL_GAIN,
            Self::FLOW_CONTROL_FORCE_GAIN,
            false,
        )
    }

    /// Builds a cargo door body for A320 Neo
    fn a320_cargo_door_body(is_locked: bool) -> LinearActuatedRigidBodyOnHingeAxis {
        let size = Vector3::new(100. / 1000., 1855. / 1000., 2025. / 1000.);
        let cg_offset = Vector3::new(0., -size[1] / 2., 0.);

        let control_arm = Vector3::new(-0.1597, -0.1614, 0.);
        let anchor = Vector3::new(-0.7596, -0.086, 0.);
        let axis_direction = Vector3::new(0., 0., 1.);

        LinearActuatedRigidBodyOnHingeAxis::new(
            Mass::new::<kilogram>(130.),
            size,
            cg_offset,
            cg_offset,
            control_arm,
            anchor,
            Angle::new::<degree>(-23.),
            Angle::new::<degree>(136.),
            Angle::new::<degree>(-23.),
            100.,
            is_locked,
            axis_direction,
        )
    }

    /// Builds a cargo door assembly consisting of the door physical rigid body and the hydraulic actuator connected
    /// to it
    fn a320_cargo_door_assembly() -> HydraulicLinearActuatorAssembly<1> {
        let cargo_door_body = Self::a320_cargo_door_body(true);
        let cargo_door_actuator = Self::a320_cargo_door_actuator(&cargo_door_body);
        HydraulicLinearActuatorAssembly::new([cargo_door_actuator], cargo_door_body)
    }

    fn new_a320_cargo_door(context: &mut InitContext, id: &str) -> CargoDoor {
        let assembly = Self::a320_cargo_door_assembly();
        CargoDoor::new(
            context,
            id,
            assembly,
            Self::new_a320_cargo_door_aero_model(),
        )
    }

    fn new_a320_cargo_door_aero_model() -> AerodynamicModel {
        let body = Self::a320_cargo_door_body(false);
        AerodynamicModel::new(
            &body,
            Some(Vector3::new(1., 0., 0.)),
            Some(Vector3::new(0., 0., 1.)),
            Some(Vector3::new(1., 0., 0.)),
            Ratio::new::<ratio>(1.),
        )
    }
}

struct A320AileronFactory {}
impl A320AileronFactory {
    const FLOW_CONTROL_PROPORTIONAL_GAIN: f64 = 0.35;
    const FLOW_CONTROL_INTEGRAL_GAIN: f64 = 5.;
    const FLOW_CONTROL_FORCE_GAIN: f64 = 450000.;

    const MAX_DAMPING_CONSTANT_FOR_SLOW_DAMPING: f64 = 3500000.;

    fn a320_aileron_actuator(bounded_linear_length: &impl BoundedLinearLength) -> LinearActuator {
        let randomized_damping = random_from_range(
            Self::MAX_DAMPING_CONSTANT_FOR_SLOW_DAMPING / 3.,
            Self::MAX_DAMPING_CONSTANT_FOR_SLOW_DAMPING,
        );

        // Aileron actuator real data:
        // Max force of 4700DaN @ 3000psi. Max flow 3.302 US gal/min thus 0.055033333 gal/s
        // This gives a 0.00227225 squared meter of piston surface
        // This gives piston diameter of 0.0537878 meters
        // We use 0 as rod diameter as this is a symmetrical actuator so same surface each side
        LinearActuator::new(
            bounded_linear_length,
            1,
            Length::new::<meter>(0.0537878),
            Length::new::<meter>(0.),
            VolumeRate::new::<gallon_per_second>(0.055),
            80000.,
            1500.,
            5000.,
            randomized_damping,
            Duration::from_millis(300),
            [1., 1., 1., 1., 1., 1.],
            [0., 0.2, 0.21, 0.79, 0.8, 1.],
            Self::FLOW_CONTROL_PROPORTIONAL_GAIN,
            Self::FLOW_CONTROL_INTEGRAL_GAIN,
            Self::FLOW_CONTROL_FORCE_GAIN,
            false,
        )
    }

    /// Builds an aileron control surface body for A320 Neo
    fn a320_aileron_body(init_drooped_down: bool) -> LinearActuatedRigidBodyOnHingeAxis {
        let size = Vector3::new(3.325, 0.16, 0.58);

        // CG at half the size
        let cg_offset = Vector3::new(0., 0., -0.5 * size[2]);
        let aero_center = Vector3::new(0., 0., -0.4 * size[2]);

        let control_arm = Vector3::new(0., -0.0525, 0.);
        let anchor = Vector3::new(0., -0.0525, 0.33);

        let init_position = if init_drooped_down {
            Angle::new::<degree>(-25.)
        } else {
            Angle::new::<degree>(0.)
        };

        LinearActuatedRigidBodyOnHingeAxis::new(
            Mass::new::<kilogram>(24.65),
            size,
            cg_offset,
            aero_center,
            control_arm,
            anchor,
            Angle::new::<degree>(-25.),
            Angle::new::<degree>(50.),
            init_position,
            1.,
            false,
            Vector3::new(1., 0., 0.),
        )
    }

    /// Builds an aileron assembly consisting of the aileron physical rigid body and two hydraulic actuators connected
    /// to it
    fn a320_aileron_assembly(init_drooped_down: bool) -> HydraulicLinearActuatorAssembly<2> {
        let aileron_body = Self::a320_aileron_body(init_drooped_down);

        let aileron_actuator_outward = Self::a320_aileron_actuator(&aileron_body);
        let aileron_actuator_inward = Self::a320_aileron_actuator(&aileron_body);

        HydraulicLinearActuatorAssembly::new(
            [aileron_actuator_outward, aileron_actuator_inward],
            aileron_body,
        )
    }

    fn new_aileron(context: &mut InitContext, id: ActuatorSide) -> AileronAssembly {
        let init_drooped_down = !context.is_in_flight();
        let assembly = Self::a320_aileron_assembly(init_drooped_down);
        AileronAssembly::new(context, id, assembly, Self::new_a320_aileron_aero_model())
    }

    fn new_a320_aileron_aero_model() -> AerodynamicModel {
        let body = Self::a320_aileron_body(true);

        // Aerodynamic object has a little rotation from horizontal direction so that at X°
        // of wing AOA the aileron gets some X°+Y° AOA as the overwing pressure sucks the aileron up
        AerodynamicModel::new(
            &body,
            Some(Vector3::new(0., 1., 0.)),
            Some(Vector3::new(0., 0.208, 0.978)),
            Some(Vector3::new(0., 0.978, -0.208)),
            Ratio::new::<ratio>(1.),
        )
    }
}

struct A320SpoilerFactory {}
impl A320SpoilerFactory {
    const FLOW_CONTROL_PROPORTIONAL_GAIN: f64 = 0.15;
    const FLOW_CONTROL_INTEGRAL_GAIN: f64 = 2.;
    const FLOW_CONTROL_FORCE_GAIN: f64 = 450000.;

    const MAX_DAMPING_CONSTANT_FOR_SLOW_DAMPING: f64 = 400000.;

    const MAX_FLOW_GAL_P_S: f64 = 0.03;
    const MAX_FLOW_PRECISION_PER_ACTUATOR_PERCENT: f64 = 3.;

    fn a320_spoiler_actuator(bounded_linear_length: &impl BoundedLinearLength) -> LinearActuator {
        let randomized_damping = random_from_range(
            Self::MAX_DAMPING_CONSTANT_FOR_SLOW_DAMPING / 5.,
            Self::MAX_DAMPING_CONSTANT_FOR_SLOW_DAMPING,
        );

        let random_max_flow_margin =
            Self::MAX_FLOW_GAL_P_S * Self::MAX_FLOW_PRECISION_PER_ACTUATOR_PERCENT / 100.;
        let random_max_flow_gal_per_s = random_from_range(
            Self::MAX_FLOW_GAL_P_S - random_max_flow_margin,
            Self::MAX_FLOW_GAL_P_S + random_max_flow_margin,
        );

        LinearActuator::new(
            bounded_linear_length,
            1,
            Length::new::<meter>(0.03),
            Length::new::<meter>(0.),
            VolumeRate::new::<gallon_per_second>(random_max_flow_gal_per_s),
            80000.,
            1500.,
            5000.,
            randomized_damping,
            Duration::from_millis(300),
            [1., 1., 1., 1., 1., 1.],
            [0., 0.2, 0.21, 0.79, 0.8, 1.],
            Self::FLOW_CONTROL_PROPORTIONAL_GAIN,
            Self::FLOW_CONTROL_INTEGRAL_GAIN,
            Self::FLOW_CONTROL_FORCE_GAIN,
            false,
        )
    }

    /// Builds a spoiler control surface body for A320 Neo
    fn a320_spoiler_body() -> LinearActuatedRigidBodyOnHingeAxis {
        let size = Vector3::new(1.785, 0.1, 0.685);
        let cg_offset = Vector3::new(0., 0., -0.5 * size[2]);
        let aero_center = Vector3::new(0., 0., -0.4 * size[2]);

        let control_arm = Vector3::new(0., -0.067 * size[2], -0.26 * size[2]);
        let anchor = Vector3::new(0., -0.26 * size[2], 0.26 * size[2]);

        LinearActuatedRigidBodyOnHingeAxis::new(
            Mass::new::<kilogram>(16.),
            size,
            cg_offset,
            aero_center,
            control_arm,
            anchor,
            Angle::new::<degree>(-10.),
            Angle::new::<degree>(40.),
            Angle::new::<degree>(-10.),
            50.,
            false,
            Vector3::new(1., 0., 0.),
        )
    }

    /// Builds a spoiler assembly consisting of the spoiler physical rigid body and one hydraulic actuator
    fn a320_spoiler_assembly() -> HydraulicLinearActuatorAssembly<1> {
        let spoiler_body = Self::a320_spoiler_body();

        let spoiler_actuator = Self::a320_spoiler_actuator(&spoiler_body);

        HydraulicLinearActuatorAssembly::new([spoiler_actuator], spoiler_body)
    }

    fn new_a320_spoiler_group(context: &mut InitContext, id: ActuatorSide) -> SpoilerGroup {
        let spoiler_1 = Self::new_a320_spoiler_element(context, id, 1);
        let spoiler_2 = Self::new_a320_spoiler_element(context, id, 2);
        let spoiler_3 = Self::new_a320_spoiler_element(context, id, 3);
        let spoiler_4 = Self::new_a320_spoiler_element(context, id, 4);
        let spoiler_5 = Self::new_a320_spoiler_element(context, id, 5);

        SpoilerGroup::new([spoiler_1, spoiler_2, spoiler_3, spoiler_4, spoiler_5])
    }

    fn new_a320_spoiler_element(
        context: &mut InitContext,
        id: ActuatorSide,
        id_number: usize,
    ) -> SpoilerElement {
        let assembly = Self::a320_spoiler_assembly();
        SpoilerElement::new(
            context,
            id,
            id_number,
            assembly,
            Self::new_a320_spoiler_aero_model(),
        )
    }

    fn new_a320_spoiler_aero_model() -> AerodynamicModel {
        let body = Self::a320_spoiler_body();

        // Lift vector and normal are rotated 10° to acount for air supposedly following
        // wing profile that is 10° from horizontal
        // It means that with headwind and spoiler retracted (-10°), spoiler generates no lift
        AerodynamicModel::new(
            &body,
            Some(Vector3::new(0., 1., 0.)),
            Some(Vector3::new(0., -0.174, 0.985)),
            Some(Vector3::new(0., 0.985, 0.174)),
            Ratio::new::<ratio>(1.),
        )
    }
}

struct A320ElevatorFactory {}
impl A320ElevatorFactory {
    const FLOW_CONTROL_PROPORTIONAL_GAIN: f64 = 1.;
    const FLOW_CONTROL_INTEGRAL_GAIN: f64 = 5.;
    const FLOW_CONTROL_FORCE_GAIN: f64 = 450000.;

    const MAX_DAMPING_CONSTANT_FOR_SLOW_DAMPING: f64 = 15000000.;

    fn a320_elevator_actuator(bounded_linear_length: &impl BoundedLinearLength) -> LinearActuator {
        let randomized_damping = random_from_range(
            Self::MAX_DAMPING_CONSTANT_FOR_SLOW_DAMPING / 5.,
            Self::MAX_DAMPING_CONSTANT_FOR_SLOW_DAMPING,
        );

        LinearActuator::new(
            bounded_linear_length,
            1,
            Length::new::<meter>(0.0407),
            Length::new::<meter>(0.),
            VolumeRate::new::<gallon_per_second>(0.029),
            80000.,
            1500.,
            20000.,
            randomized_damping,
            Duration::from_millis(300),
            [1., 1., 1., 1., 1., 1.],
            [0., 0.2, 0.21, 0.79, 0.8, 1.],
            Self::FLOW_CONTROL_PROPORTIONAL_GAIN,
            Self::FLOW_CONTROL_INTEGRAL_GAIN,
            Self::FLOW_CONTROL_FORCE_GAIN,
            false,
        )
    }

    /// Builds an aileron control surface body for A320 Neo
    fn a320_elevator_body(init_drooped_down: bool) -> LinearActuatedRigidBodyOnHingeAxis {
        let size = Vector3::new(6., 0.405, 1.125);
        let cg_offset = Vector3::new(0., 0., -0.5 * size[2]);
        let aero_center = Vector3::new(0., 0., -0.3 * size[2]);

        let control_arm = Vector3::new(0., -0.091, 0.);
        let anchor = Vector3::new(0., -0.091, 0.41);

        let init_position = if init_drooped_down {
            Angle::new::<degree>(-11.5)
        } else {
            Angle::new::<degree>(0.)
        };

        LinearActuatedRigidBodyOnHingeAxis::new(
            Mass::new::<kilogram>(58.6),
            size,
            cg_offset,
            aero_center,
            control_arm,
            anchor,
            Angle::new::<degree>(-11.5),
            Angle::new::<degree>(27.5),
            init_position,
            100.,
            false,
            Vector3::new(1., 0., 0.),
        )
    }

    /// Builds an aileron assembly consisting of the aileron physical rigid body and two hydraulic actuators connected
    /// to it
    fn a320_elevator_assembly(init_drooped_down: bool) -> HydraulicLinearActuatorAssembly<2> {
        let elevator_body = Self::a320_elevator_body(init_drooped_down);

        let elevator_actuator_outboard = Self::a320_elevator_actuator(&elevator_body);
        let elevator_actuator_inbord = Self::a320_elevator_actuator(&elevator_body);

        HydraulicLinearActuatorAssembly::new(
            [elevator_actuator_outboard, elevator_actuator_inbord],
            elevator_body,
        )
    }

    fn new_elevator(context: &mut InitContext, id: ActuatorSide) -> ElevatorAssembly {
        let init_drooped_down = !context.is_in_flight();
        let assembly = Self::a320_elevator_assembly(init_drooped_down);
        ElevatorAssembly::new(context, id, assembly, Self::new_a320_elevator_aero_model())
    }

    fn new_a320_elevator_aero_model() -> AerodynamicModel {
        let body = Self::a320_elevator_body(true);
        AerodynamicModel::new(
            &body,
            Some(Vector3::new(0., 1., 0.)),
            Some(Vector3::new(0., 0., 1.)),
            Some(Vector3::new(0., 1., 0.)),
            Ratio::new::<ratio>(0.8),
        )
    }
}

struct A320RudderFactory {}
impl A320RudderFactory {
    const FLOW_CONTROL_PROPORTIONAL_GAIN: f64 = 1.5;
    const FLOW_CONTROL_INTEGRAL_GAIN: f64 = 2.;
    const FLOW_CONTROL_FORCE_GAIN: f64 = 350000.;

    const MAX_DAMPING_CONSTANT_FOR_SLOW_DAMPING: f64 = 1000000.;

    fn a320_rudder_actuator(bounded_linear_length: &impl BoundedLinearLength) -> LinearActuator {
        let randomized_damping = random_from_range(
            Self::MAX_DAMPING_CONSTANT_FOR_SLOW_DAMPING / 4.,
            Self::MAX_DAMPING_CONSTANT_FOR_SLOW_DAMPING,
        );

        LinearActuator::new(
            bounded_linear_length,
            1,
            Length::new::<meter>(0.06),
            Length::new::<meter>(0.),
            VolumeRate::new::<gallon_per_second>(0.0792),
            80000.,
            1500.,
            10000.,
            randomized_damping,
            Duration::from_millis(300),
            [1., 1., 1., 1., 1., 1.],
            [0., 0.2, 0.21, 0.79, 0.8, 1.],
            Self::FLOW_CONTROL_PROPORTIONAL_GAIN,
            Self::FLOW_CONTROL_INTEGRAL_GAIN,
            Self::FLOW_CONTROL_FORCE_GAIN,
            false,
        )
    }

    /// Builds an aileron control surface body for A320 Neo
    fn a320_rudder_body(init_at_center: bool) -> LinearActuatedRigidBodyOnHingeAxis {
        let size = Vector3::new(0.42, 6.65, 1.8);
        let cg_offset = Vector3::new(0., 0.5 * size[1], -0.5 * size[2]);
        let aero_center = Vector3::new(0., 0.5 * size[1], -0.3 * size[2]);

        let control_arm = Vector3::new(-0.144, 0., 0.);
        let anchor = Vector3::new(-0.144, 0., 0.50);

        let randomized_init_position_angle_degree = if init_at_center {
            0.
        } else {
            random_from_range(-15., 15.)
        };

        LinearActuatedRigidBodyOnHingeAxis::new(
            Mass::new::<kilogram>(95.),
            size,
            cg_offset,
            aero_center,
            control_arm,
            anchor,
            Angle::new::<degree>(-25.),
            Angle::new::<degree>(50.),
            Angle::new::<degree>(randomized_init_position_angle_degree),
            100.,
            false,
            Vector3::new(0., 1., 0.),
        )
    }

    /// Builds an aileron assembly consisting of the aileron physical rigid body and two hydraulic actuators connected
    /// to it
    fn a320_rudder_assembly(init_at_center: bool) -> HydraulicLinearActuatorAssembly<3> {
        let rudder_body = Self::a320_rudder_body(init_at_center);

        let rudder_actuator_green = Self::a320_rudder_actuator(&rudder_body);
        let rudder_actuator_blue = Self::a320_rudder_actuator(&rudder_body);
        let rudder_actuator_yellow = Self::a320_rudder_actuator(&rudder_body);

        HydraulicLinearActuatorAssembly::new(
            [
                rudder_actuator_green,
                rudder_actuator_blue,
                rudder_actuator_yellow,
            ],
            rudder_body,
        )
    }

    fn new_rudder(context: &mut InitContext) -> RudderAssembly {
        let init_at_center = context.start_state() == StartState::Taxi
            || context.start_state() == StartState::Runway
            || context.is_in_flight();

        let assembly = Self::a320_rudder_assembly(init_at_center);
        RudderAssembly::new(context, assembly, Self::new_a320_rudder_aero_model())
    }

    fn new_a320_rudder_aero_model() -> AerodynamicModel {
        let body = Self::a320_rudder_body(true);
        AerodynamicModel::new(
            &body,
            Some(Vector3::new(1., 0., 0.)),
            Some(Vector3::new(0., 0., 1.)),
            Some(Vector3::new(1., 0., 0.)),
            Ratio::new::<ratio>(0.4),
        )
    }
}

struct A320GearDoorFactory {}
impl A320GearDoorFactory {
    fn a320_nose_gear_door_actuator(
        bounded_linear_length: &impl BoundedLinearLength,
    ) -> LinearActuator {
        const FLOW_CONTROL_INTEGRAL_GAIN: f64 = 5.;
        const FLOW_CONTROL_PROPORTIONAL_GAIN: f64 = 0.15;
        const FLOW_CONTROL_FORCE_GAIN: f64 = 200000.;

        LinearActuator::new(
            bounded_linear_length,
            1,
            Length::new::<meter>(0.0378),
            Length::new::<meter>(0.023),
            VolumeRate::new::<gallon_per_second>(0.027),
            20000.,
            5000.,
            2000.,
            28000.,
            Duration::from_millis(100),
            [0.5, 0.5, 1., 1., 0.5, 0.5],
            [0., 0.15, 0.16, 0.84, 0.85, 1.],
            FLOW_CONTROL_PROPORTIONAL_GAIN,
            FLOW_CONTROL_INTEGRAL_GAIN,
            FLOW_CONTROL_FORCE_GAIN,
            true,
        )
    }

    fn a320_main_gear_door_actuator(
        bounded_linear_length: &impl BoundedLinearLength,
    ) -> LinearActuator {
        const FLOW_CONTROL_INTEGRAL_GAIN: f64 = 5.;
        const FLOW_CONTROL_PROPORTIONAL_GAIN: f64 = 0.7;
        const FLOW_CONTROL_FORCE_GAIN: f64 = 200000.;

        LinearActuator::new(
            bounded_linear_length,
            1,
            Length::new::<meter>(0.055),
            Length::new::<meter>(0.03),
            VolumeRate::new::<gallon_per_second>(0.09),
            20000.,
            5000.,
            2000.,
            9000.,
            Duration::from_millis(100),
            [0.5, 0.5, 1., 1., 0.5, 0.5],
            [0., 0.15, 0.16, 0.84, 0.85, 1.],
            FLOW_CONTROL_PROPORTIONAL_GAIN,
            FLOW_CONTROL_INTEGRAL_GAIN,
            FLOW_CONTROL_FORCE_GAIN,
            true,
        )
    }

    fn a320_left_gear_door_body() -> LinearActuatedRigidBodyOnHingeAxis {
        let size = Vector3::new(-1.73, 0.02, 1.7);
        let cg_offset = Vector3::new(2. / 3. * size[0], 0.1, 0.);

        let control_arm = Vector3::new(-0.76, 0., 0.);
        let anchor = Vector3::new(-0.19, 0.23, 0.);

        LinearActuatedRigidBodyOnHingeAxis::new(
            Mass::new::<kilogram>(50.),
            size,
            cg_offset,
            cg_offset,
            control_arm,
            anchor,
            Angle::new::<degree>(0.),
            Angle::new::<degree>(85.),
            Angle::new::<degree>(0.),
            150.,
            true,
            Vector3::new(0., 0., 1.),
        )
    }

    fn a320_right_gear_door_body() -> LinearActuatedRigidBodyOnHingeAxis {
        let size = Vector3::new(1.73, 0.02, 1.7);
        let cg_offset = Vector3::new(2. / 3. * size[0], 0.1, 0.);

        let control_arm = Vector3::new(0.76, 0., 0.);
        let anchor = Vector3::new(0.19, 0.23, 0.);

        LinearActuatedRigidBodyOnHingeAxis::new(
            Mass::new::<kilogram>(50.),
            size,
            cg_offset,
            cg_offset,
            control_arm,
            anchor,
            Angle::new::<degree>(-85.),
            Angle::new::<degree>(85.),
            Angle::new::<degree>(0.),
            150.,
            true,
            Vector3::new(0., 0., 1.),
        )
    }

    fn a320_nose_gear_door_body() -> LinearActuatedRigidBodyOnHingeAxis {
        let size = Vector3::new(-0.4, 0.02, 1.5);
        let cg_offset = Vector3::new(0.5 * size[0], 0., 0.);

        let control_arm = Vector3::new(-0.1465, 0., 0.);
        let anchor = Vector3::new(-0.1465, 0.40, 0.);

        LinearActuatedRigidBodyOnHingeAxis::new(
            Mass::new::<kilogram>(40.),
            size,
            cg_offset,
            cg_offset,
            control_arm,
            anchor,
            Angle::new::<degree>(0.),
            Angle::new::<degree>(85.),
            Angle::new::<degree>(0.),
            150.,
            true,
            Vector3::new(0., 0., 1.),
        )
    }

    fn a320_gear_door_assembly(wheel_id: GearWheel) -> HydraulicLinearActuatorAssembly<1> {
        let gear_door_body = match wheel_id {
            GearWheel::NOSE => Self::a320_nose_gear_door_body(),
            GearWheel::LEFT => Self::a320_left_gear_door_body(),
            GearWheel::RIGHT => Self::a320_right_gear_door_body(),
        };
        let gear_door_actuator = match wheel_id {
            GearWheel::NOSE => Self::a320_nose_gear_door_actuator(&gear_door_body),
            GearWheel::LEFT | GearWheel::RIGHT => {
                Self::a320_main_gear_door_actuator(&gear_door_body)
            }
        };

        HydraulicLinearActuatorAssembly::new([gear_door_actuator], gear_door_body)
    }
}

struct A320GearFactory {}
impl A320GearFactory {
    fn a320_nose_gear_actuator(bounded_linear_length: &impl BoundedLinearLength) -> LinearActuator {
        const FLOW_CONTROL_INTEGRAL_GAIN: f64 = 5.;
        const FLOW_CONTROL_PROPORTIONAL_GAIN: f64 = 0.3;
        const FLOW_CONTROL_FORCE_GAIN: f64 = 250000.;

        LinearActuator::new(
            bounded_linear_length,
            1,
            Length::new::<meter>(0.0792),
            Length::new::<meter>(0.035),
            VolumeRate::new::<gallon_per_second>(0.053),
            800000.,
            150000.,
            50000.,
            1000000.,
            Duration::from_millis(100),
            [0.5, 0.5, 1., 1., 0.5, 0.5],
            [0., 0.1, 0.11, 0.89, 0.9, 1.],
            FLOW_CONTROL_PROPORTIONAL_GAIN,
            FLOW_CONTROL_INTEGRAL_GAIN,
            FLOW_CONTROL_FORCE_GAIN,
            true,
        )
    }

    fn a320_main_gear_actuator(bounded_linear_length: &impl BoundedLinearLength) -> LinearActuator {
        const FLOW_CONTROL_INTEGRAL_GAIN: f64 = 5.0;
        const FLOW_CONTROL_PROPORTIONAL_GAIN: f64 = 0.3;
        const FLOW_CONTROL_FORCE_GAIN: f64 = 250000.;

        LinearActuator::new(
            bounded_linear_length,
            1,
            Length::new::<meter>(0.145),
            Length::new::<meter>(0.105),
            VolumeRate::new::<gallon_per_second>(0.17),
            800000.,
            350000.,
            50000.,
            2500000.,
            Duration::from_millis(100),
            [0.5, 0.5, 1., 1., 0.5, 0.5],
            [0., 0.1, 0.11, 0.89, 0.9, 1.],
            FLOW_CONTROL_PROPORTIONAL_GAIN,
            FLOW_CONTROL_INTEGRAL_GAIN,
            FLOW_CONTROL_FORCE_GAIN,
            true,
        )
    }

    fn a320_left_gear_body(init_downlocked: bool) -> LinearActuatedRigidBodyOnHingeAxis {
        let size = Vector3::new(0.3, 3.453, 0.3);
        let cg_offset = Vector3::new(0., -3. / 4. * size[1], 0.);

        let control_arm = Vector3::new(0.1815, 0.15, 0.);
        let anchor = Vector3::new(0.26, 0.15, 0.);

        LinearActuatedRigidBodyOnHingeAxis::new(
            Mass::new::<kilogram>(700.),
            size,
            cg_offset,
            cg_offset,
            control_arm,
            anchor,
            Angle::new::<degree>(0.),
            Angle::new::<degree>(80.),
            if init_downlocked {
                Angle::new::<degree>(0.)
            } else {
                Angle::new::<degree>(80.)
            },
            150.,
            true,
            Vector3::new(0., 0., 1.),
        )
    }

    fn a320_right_gear_body(init_downlocked: bool) -> LinearActuatedRigidBodyOnHingeAxis {
        let size = Vector3::new(0.3, 3.453, 0.3);
        let cg_offset = Vector3::new(0., -3. / 4. * size[1], 0.);

        let control_arm = Vector3::new(-0.1815, 0.15, 0.);
        let anchor = Vector3::new(-0.26, 0.15, 0.);

        LinearActuatedRigidBodyOnHingeAxis::new(
            Mass::new::<kilogram>(700.),
            size,
            cg_offset,
            cg_offset,
            control_arm,
            anchor,
            Angle::new::<degree>(-80.),
            Angle::new::<degree>(80.),
            if init_downlocked {
                Angle::new::<degree>(0.)
            } else {
                Angle::new::<degree>(-80.)
            },
            150.,
            true,
            Vector3::new(0., 0., 1.),
        )
    }

    fn a320_nose_gear_body(init_downlocked: bool) -> LinearActuatedRigidBodyOnHingeAxis {
        let size = Vector3::new(0.3, 2.453, 0.3);
        let cg_offset = Vector3::new(0., -2. / 3. * size[1], 0.);

        let control_arm = Vector3::new(0., -0.093, 0.212);
        let anchor = Vector3::new(0., 0.56, 0.);

        LinearActuatedRigidBodyOnHingeAxis::new(
            Mass::new::<kilogram>(300.),
            size,
            cg_offset,
            cg_offset,
            control_arm,
            anchor,
            Angle::new::<degree>(-101.),
            Angle::new::<degree>(92.),
            if init_downlocked {
                Angle::new::<degree>(-9.)
            } else {
                Angle::new::<degree>(-101.)
            },
            150.,
            true,
            Vector3::new(1., 0., 0.),
        )
    }

    fn a320_gear_assembly(
        wheel_id: GearWheel,
        init_downlocked: bool,
    ) -> HydraulicLinearActuatorAssembly<1> {
        let gear_body = match wheel_id {
            GearWheel::NOSE => Self::a320_nose_gear_body(init_downlocked),

            GearWheel::LEFT => Self::a320_left_gear_body(init_downlocked),

            GearWheel::RIGHT => Self::a320_right_gear_body(init_downlocked),
        };

        let gear_actuator = match wheel_id {
            GearWheel::NOSE => Self::a320_nose_gear_actuator(&gear_body),

            GearWheel::LEFT | GearWheel::RIGHT => Self::a320_main_gear_actuator(&gear_body),
        };

        HydraulicLinearActuatorAssembly::new([gear_actuator], gear_body)
    }
}

struct A320GearSystemFactory {}
impl A320GearSystemFactory {
    fn a320_gear_system(context: &mut InitContext) -> HydraulicGearSystem {
        let init_downlocked = context.start_gear_down();

        HydraulicGearSystem::new(
            context,
            A320GearDoorFactory::a320_gear_door_assembly(GearWheel::NOSE),
            A320GearDoorFactory::a320_gear_door_assembly(GearWheel::LEFT),
            A320GearDoorFactory::a320_gear_door_assembly(GearWheel::RIGHT),
            A320GearFactory::a320_gear_assembly(GearWheel::NOSE, init_downlocked),
            A320GearFactory::a320_gear_assembly(GearWheel::LEFT, init_downlocked),
            A320GearFactory::a320_gear_assembly(GearWheel::RIGHT, init_downlocked),
        )
    }
}

pub(super) struct A380Hydraulic {
    nose_steering: SteeringActuator,

    core_hydraulic_updater: FixedStepLoop,
    physics_updater: MaxStepLoop,
    ultra_fast_physics_updater: MaxStepLoop,

    brake_steer_computer: A320HydraulicBrakeSteerComputerUnit,

    green_circuit: HydraulicCircuit,
    green_circuit_controller: A380HydraulicCircuitController,
    yellow_circuit: HydraulicCircuit,
    yellow_circuit_controller: A380HydraulicCircuitController,

    engine_driven_pump_1a: EngineDrivenPump,
    engine_driven_pump_1a_controller: A380EngineDrivenPumpController,

    engine_driven_pump_2a: EngineDrivenPump,
    engine_driven_pump_2a_controller: A380EngineDrivenPumpController,

    engine_driven_pump_3a: EngineDrivenPump,
    engine_driven_pump_3a_controller: A380EngineDrivenPumpController,

    engine_driven_pump_4a: EngineDrivenPump,
    engine_driven_pump_4a_controller: A380EngineDrivenPumpController,

    engine_driven_pump_1b: EngineDrivenPump,
    engine_driven_pump_1b_controller: A380EngineDrivenPumpController,

    engine_driven_pump_2b: EngineDrivenPump,
    engine_driven_pump_2b_controller: A380EngineDrivenPumpController,

    engine_driven_pump_3b: EngineDrivenPump,
    engine_driven_pump_3b_controller: A380EngineDrivenPumpController,

    engine_driven_pump_4b: EngineDrivenPump,
    engine_driven_pump_4b_controller: A380EngineDrivenPumpController,

    yellow_electric_pump_a: ElectricPump,
    yellow_electric_pump_a_controller: A380ElectricPumpController,

    yellow_electric_pump_b: ElectricPump,
    yellow_electric_pump_b_controller: A380ElectricPumpController,

    green_electric_pump_a: ElectricPump,
    green_electric_pump_a_controller: A380ElectricPumpController,

    green_electric_pump_b: ElectricPump,
    green_electric_pump_b_controller: A380ElectricPumpController,

    pushback_tug: PushbackTug,

    braking_circuit_norm: BrakeCircuit,
    braking_circuit_altn: BrakeCircuit,
    braking_force: A320BrakingForce,

    flap_system: FlapSlatAssembly,
    slat_system: FlapSlatAssembly,
    slats_flaps_complex: SlatFlapComplex,

    forward_cargo_door: CargoDoor,
    forward_cargo_door_controller: A320DoorController,
    aft_cargo_door: CargoDoor,
    aft_cargo_door_controller: A320DoorController,

    elac_computer: ElacComputer,
    left_aileron: AileronAssembly,
    right_aileron: AileronAssembly,
    left_elevator: ElevatorAssembly,
    right_elevator: ElevatorAssembly,

    fac_computer: FacComputer,
    rudder: RudderAssembly,

    spoiler_computer: SpoilerComputer,
    left_spoilers: SpoilerGroup,
    right_spoilers: SpoilerGroup,

    gear_system_gravity_extension_controller: A320GravityExtension,
    gear_system_hydraulic_controller: A320GearHydraulicController,
    gear_system: HydraulicGearSystem,
<<<<<<< HEAD
=======

    ptu_high_pitch_sound_active: DelayedFalseLogicGate,

    trim_controller: A320TrimInputController,

    trim_assembly: TrimmableHorizontalStabilizerAssembly,
>>>>>>> a08aa034
}
impl A380Hydraulic {
    const FLAP_FPPU_TO_SURFACE_ANGLE_BREAKPTS: [f64; 12] = [
        0., 35.66, 69.32, 89.7, 105.29, 120.22, 145.51, 168.35, 189.87, 210.69, 231.25, 251.97,
    ];
    const FLAP_FPPU_TO_SURFACE_ANGLE_DEGREES: [f64; 12] =
        [0., 0., 2.5, 5., 7.5, 10., 15., 20., 25., 30., 35., 40.];

    const SLAT_FPPU_TO_SURFACE_ANGLE_BREAKPTS: [f64; 12] = [
        0., 66.83, 167.08, 222.27, 272.27, 334.16, 334.16, 334.16, 334.16, 334.16, 334.16, 334.16,
    ];
    const SLAT_FPPU_TO_SURFACE_ANGLE_DEGREES: [f64; 12] =
        [0., 5.4, 13.5, 18., 22., 27., 27., 27., 27., 27., 27., 27.];

    const FORWARD_CARGO_DOOR_ID: &'static str = "FWD";
    const AFT_CARGO_DOOR_ID: &'static str = "AFT";

    const ELECTRIC_PUMP_MAX_CURRENT_AMPERE: f64 = 45.;

    const YELLOW_ELEC_PUMP_CONTROL_POWER_BUS: ElectricalBusType =
        ElectricalBusType::DirectCurrent(2);
    const YELLOW_ELEC_PUMP_CONTROL_FROM_CARGO_DOOR_OPERATION_POWER_BUS: ElectricalBusType =
        ElectricalBusType::DirectCurrentGndFltService;
    const YELLOW_ELEC_PUMP_SUPPLY_POWER_BUS: ElectricalBusType =
        ElectricalBusType::AlternatingCurrentGndFltService;

    const YELLOW_EDP_CONTROL_POWER_BUS1: ElectricalBusType = ElectricalBusType::DirectCurrent(2);
    const YELLOW_EDP_CONTROL_POWER_BUS2: ElectricalBusType =
        ElectricalBusType::DirectCurrentEssential;
    const GREEN_EDP_CONTROL_POWER_BUS1: ElectricalBusType =
        ElectricalBusType::DirectCurrentEssential;

    const RAT_CONTROL_SOLENOID1_POWER_BUS: ElectricalBusType =
        ElectricalBusType::DirectCurrentHot(1);
    const RAT_CONTROL_SOLENOID2_POWER_BUS: ElectricalBusType =
        ElectricalBusType::DirectCurrentHot(2);

    // Refresh rate of core hydraulic simulation
    const HYDRAULIC_SIM_TIME_STEP: Duration = Duration::from_millis(33);
    // Refresh rate of max fixed step loop for fast physics
    const HYDRAULIC_SIM_MAX_TIME_STEP_MILLISECONDS: Duration = Duration::from_millis(33);
    // Refresh rate of max fixed step loop for fastest flight controls physics needing super stability
    // and fast reacting time
    const HYDRAULIC_SIM_FLIGHT_CONTROLS_MAX_TIME_STEP_MILLISECONDS: Duration =
        Duration::from_millis(10);

    pub(super) fn new(context: &mut InitContext) -> A380Hydraulic {
        A380Hydraulic {
            nose_steering: SteeringActuator::new(
                context,
                Angle::new::<degree>(75.),
                AngularVelocity::new::<radian_per_second>(0.35),
                Length::new::<meter>(0.075),
                Ratio::new::<ratio>(0.18),
            ),

            core_hydraulic_updater: FixedStepLoop::new(Self::HYDRAULIC_SIM_TIME_STEP),
            physics_updater: MaxStepLoop::new(Self::HYDRAULIC_SIM_MAX_TIME_STEP_MILLISECONDS),
            ultra_fast_physics_updater: MaxStepLoop::new(
                Self::HYDRAULIC_SIM_FLIGHT_CONTROLS_MAX_TIME_STEP_MILLISECONDS,
            ),

            brake_steer_computer: A320HydraulicBrakeSteerComputerUnit::new(context),

            green_circuit: A320HydraulicCircuitFactory::new_green_circuit(context),
            green_circuit_controller: A380HydraulicCircuitController::new(HydraulicColor::Green),
            yellow_circuit: A320HydraulicCircuitFactory::new_yellow_circuit(context),
            yellow_circuit_controller: A380HydraulicCircuitController::new(HydraulicColor::Yellow),

            engine_driven_pump_1a: EngineDrivenPump::new(
                context,
                "GREEN_1A",
                PumpCharacteristics::a380_edp(),
            ),
            engine_driven_pump_1a_controller: A380EngineDrivenPumpController::new(
                context,
                A380EngineDrivenPumpId::Edp1a,
                vec![Self::GREEN_EDP_CONTROL_POWER_BUS1],
            ),

            engine_driven_pump_2a: EngineDrivenPump::new(
                context,
                "GREEN_2A",
                PumpCharacteristics::a380_edp(),
            ),
            engine_driven_pump_2a_controller: A380EngineDrivenPumpController::new(
                context,
                A380EngineDrivenPumpId::Edp2a,
                vec![Self::GREEN_EDP_CONTROL_POWER_BUS1],
            ),

            engine_driven_pump_3a: EngineDrivenPump::new(
                context,
                "YELLOW_3A",
                PumpCharacteristics::a380_edp(),
            ),
            engine_driven_pump_3a_controller: A380EngineDrivenPumpController::new(
                context,
                A380EngineDrivenPumpId::Edp3a,
                vec![Self::GREEN_EDP_CONTROL_POWER_BUS1],
            ),

            engine_driven_pump_4a: EngineDrivenPump::new(
                context,
                "YELLOW_4A",
                PumpCharacteristics::a380_edp(),
            ),
            engine_driven_pump_4a_controller: A380EngineDrivenPumpController::new(
                context,
                A380EngineDrivenPumpId::Edp4a,
                vec![Self::GREEN_EDP_CONTROL_POWER_BUS1],
            ),

            engine_driven_pump_1b: EngineDrivenPump::new(
                context,
                "GREEN_1B",
                PumpCharacteristics::a380_edp(),
            ),
            engine_driven_pump_1b_controller: A380EngineDrivenPumpController::new(
                context,
                A380EngineDrivenPumpId::Edp1b,
                vec![Self::GREEN_EDP_CONTROL_POWER_BUS1],
            ),

            engine_driven_pump_2b: EngineDrivenPump::new(
                context,
                "GREEN_2B",
                PumpCharacteristics::a380_edp(),
            ),
            engine_driven_pump_2b_controller: A380EngineDrivenPumpController::new(
                context,
                A380EngineDrivenPumpId::Edp2b,
                vec![Self::GREEN_EDP_CONTROL_POWER_BUS1],
            ),

            engine_driven_pump_3b: EngineDrivenPump::new(
                context,
                "YELLOW_3B",
                PumpCharacteristics::a380_edp(),
            ),
            engine_driven_pump_3b_controller: A380EngineDrivenPumpController::new(
                context,
                A380EngineDrivenPumpId::Edp3b,
                vec![Self::GREEN_EDP_CONTROL_POWER_BUS1],
            ),

            engine_driven_pump_4b: EngineDrivenPump::new(
                context,
                "YELLOW_4B",
                PumpCharacteristics::a380_edp(),
            ),
            engine_driven_pump_4b_controller: A380EngineDrivenPumpController::new(
                context,
                A380EngineDrivenPumpId::Edp4b,
                vec![Self::GREEN_EDP_CONTROL_POWER_BUS1],
            ),

            yellow_electric_pump_a: ElectricPump::new(
                context,
                "YELLOW_A",
                Self::YELLOW_ELEC_PUMP_SUPPLY_POWER_BUS,
                ElectricCurrent::new::<ampere>(Self::ELECTRIC_PUMP_MAX_CURRENT_AMPERE),
                PumpCharacteristics::a320_electric_pump(),
            ),
            yellow_electric_pump_a_controller: A380ElectricPumpController::new(
                context,
                A380ElectricPumpId::EpumpYellowA,
                Self::YELLOW_ELEC_PUMP_CONTROL_POWER_BUS,
                Self::YELLOW_ELEC_PUMP_CONTROL_FROM_CARGO_DOOR_OPERATION_POWER_BUS,
            ),

            yellow_electric_pump_b: ElectricPump::new(
                context,
                "YELLOW_B",
                Self::YELLOW_ELEC_PUMP_SUPPLY_POWER_BUS,
                ElectricCurrent::new::<ampere>(Self::ELECTRIC_PUMP_MAX_CURRENT_AMPERE),
                PumpCharacteristics::a320_electric_pump(),
            ),
            yellow_electric_pump_b_controller: A380ElectricPumpController::new(
                context,
                A380ElectricPumpId::EpumpYellowB,
                Self::YELLOW_ELEC_PUMP_CONTROL_POWER_BUS,
                Self::YELLOW_ELEC_PUMP_CONTROL_FROM_CARGO_DOOR_OPERATION_POWER_BUS,
            ),

            green_electric_pump_a: ElectricPump::new(
                context,
                "GREEN_A",
                Self::YELLOW_ELEC_PUMP_SUPPLY_POWER_BUS,
                ElectricCurrent::new::<ampere>(Self::ELECTRIC_PUMP_MAX_CURRENT_AMPERE),
                PumpCharacteristics::a320_electric_pump(),
            ),
            green_electric_pump_a_controller: A380ElectricPumpController::new(
                context,
                A380ElectricPumpId::EpumpGreenA,
                Self::YELLOW_ELEC_PUMP_CONTROL_POWER_BUS,
                Self::YELLOW_ELEC_PUMP_CONTROL_FROM_CARGO_DOOR_OPERATION_POWER_BUS,
            ),

            green_electric_pump_b: ElectricPump::new(
                context,
                "GREEN_B",
                Self::YELLOW_ELEC_PUMP_SUPPLY_POWER_BUS,
                ElectricCurrent::new::<ampere>(Self::ELECTRIC_PUMP_MAX_CURRENT_AMPERE),
                PumpCharacteristics::a320_electric_pump(),
            ),
            green_electric_pump_b_controller: A380ElectricPumpController::new(
                context,
                A380ElectricPumpId::EpumpGreenB,
                Self::YELLOW_ELEC_PUMP_CONTROL_POWER_BUS,
                Self::YELLOW_ELEC_PUMP_CONTROL_FROM_CARGO_DOOR_OPERATION_POWER_BUS,
            ),

            pushback_tug: PushbackTug::new(context),

            braking_circuit_norm: BrakeCircuit::new(
                context,
                "NORM",
                Volume::new::<gallon>(0.),
                Volume::new::<gallon>(0.),
                Volume::new::<gallon>(0.13),
                Pressure::new::<psi>(A320HydraulicCircuitFactory::HYDRAULIC_TARGET_PRESSURE_PSI),
            ),

            // Alternate brakes accumulator in real A320 is 1.5 gal capacity.
            // This is tuned down to 1.0 to match real world accumulator filling time
            // as a faster accumulator response has too much unstability
            braking_circuit_altn: BrakeCircuit::new(
                context,
                "ALTN",
                Volume::new::<gallon>(1.0),
                Volume::new::<gallon>(0.4),
                Volume::new::<gallon>(0.13),
                Pressure::new::<psi>(A320HydraulicCircuitFactory::HYDRAULIC_TARGET_PRESSURE_PSI),
            ),

            braking_force: A320BrakingForce::new(context),

            flap_system: FlapSlatAssembly::new(
                context,
                "FLAPS",
                Volume::new::<cubic_inch>(0.32),
                AngularVelocity::new::<radian_per_second>(0.13),
                Angle::new::<degree>(251.97),
                Ratio::new::<ratio>(140.),
                Ratio::new::<ratio>(16.632),
                Ratio::new::<ratio>(314.98),
                Self::FLAP_FPPU_TO_SURFACE_ANGLE_BREAKPTS,
                Self::FLAP_FPPU_TO_SURFACE_ANGLE_DEGREES,
                Pressure::new::<psi>(A320HydraulicCircuitFactory::HYDRAULIC_TARGET_PRESSURE_PSI),
            ),
            slat_system: FlapSlatAssembly::new(
                context,
                "SLATS",
                Volume::new::<cubic_inch>(0.32),
                AngularVelocity::new::<radian_per_second>(0.13),
                Angle::new::<degree>(334.16),
                Ratio::new::<ratio>(140.),
                Ratio::new::<ratio>(16.632),
                Ratio::new::<ratio>(314.98),
                Self::SLAT_FPPU_TO_SURFACE_ANGLE_BREAKPTS,
                Self::SLAT_FPPU_TO_SURFACE_ANGLE_DEGREES,
                Pressure::new::<psi>(A320HydraulicCircuitFactory::HYDRAULIC_TARGET_PRESSURE_PSI),
            ),
            slats_flaps_complex: SlatFlapComplex::new(context),

            forward_cargo_door: A320CargoDoorFactory::new_a320_cargo_door(
                context,
                Self::FORWARD_CARGO_DOOR_ID,
            ),
            forward_cargo_door_controller: A320DoorController::new(
                context,
                Self::FORWARD_CARGO_DOOR_ID,
            ),

            aft_cargo_door: A320CargoDoorFactory::new_a320_cargo_door(
                context,
                Self::AFT_CARGO_DOOR_ID,
            ),
            aft_cargo_door_controller: A320DoorController::new(context, Self::AFT_CARGO_DOOR_ID),

            elac_computer: ElacComputer::new(context),
            left_aileron: A320AileronFactory::new_aileron(context, ActuatorSide::Left),
            right_aileron: A320AileronFactory::new_aileron(context, ActuatorSide::Right),
            left_elevator: A320ElevatorFactory::new_elevator(context, ActuatorSide::Left),
            right_elevator: A320ElevatorFactory::new_elevator(context, ActuatorSide::Right),

            fac_computer: FacComputer::new(context),
            rudder: A320RudderFactory::new_rudder(context),

            spoiler_computer: SpoilerComputer::new(context),
            left_spoilers: A320SpoilerFactory::new_a320_spoiler_group(context, ActuatorSide::Left),
            right_spoilers: A320SpoilerFactory::new_a320_spoiler_group(
                context,
                ActuatorSide::Right,
            ),

            gear_system_gravity_extension_controller: A320GravityExtension::new(context),
            gear_system_hydraulic_controller: A320GearHydraulicController::new(),
            gear_system: A320GearSystemFactory::a320_gear_system(context),
<<<<<<< HEAD
=======

            ptu_high_pitch_sound_active: DelayedFalseLogicGate::new(
                Self::HIGH_PITCH_PTU_SOUND_DURATION,
            ),

            trim_controller: A320TrimInputController::new(context),
            trim_assembly: TrimmableHorizontalStabilizerAssembly::new(
                context,
                Angle::new::<degree>(360. * -1.4),
                Angle::new::<degree>(360. * 6.13),
                Angle::new::<degree>(360. * -1.87),
                Angle::new::<degree>(360. * 8.19), // 1.87 rotations down 6.32 up,
                AngularVelocity::new::<revolution_per_minute>(5000.),
                Ratio::new::<ratio>(2035. / 6.13),
                Angle::new::<degree>(-4.),
                Angle::new::<degree>(17.5),
            ),
>>>>>>> a08aa034
        }
    }

    pub(super) fn update(
        &mut self,
        context: &UpdateContext,
        engines: [&impl Engine; 4],
        overhead_panel: &A380HydraulicOverheadPanel,
        autobrake_panel: &AutobrakePanel,
        engine_fire_push_buttons: &impl EngineFirePushButtons,
        lgcius: &LandingGearControlInterfaceUnitSet,
        rat_and_emer_gen_man_on: &impl EmergencyElectricalRatPushButton,
        emergency_elec: &(impl EmergencyElectricalState + EmergencyGeneratorPower),
        reservoir_pneumatics: &impl ReservoirAirPressure,
        adirs: &impl AdirsDiscreteOutputs,
    ) {
        self.core_hydraulic_updater.update(context);
        self.physics_updater.update(context);
        self.ultra_fast_physics_updater.update(context);

        for cur_time_step in self.physics_updater {
            self.update_fast_physics(
                &context.with_delta(cur_time_step),
                rat_and_emer_gen_man_on,
                emergency_elec,
                lgcius.lgciu1(),
                lgcius.lgciu2(),
                adirs,
            );
        }

        self.update_with_sim_rate(
            context,
            overhead_panel,
            autobrake_panel,
            rat_and_emer_gen_man_on,
            emergency_elec,
            lgcius.lgciu1(),
            lgcius.lgciu2(),
            engines[0],
            engines[1],
        );

        for cur_time_step in self.ultra_fast_physics_updater {
            self.update_ultra_fast_physics(&context.with_delta(cur_time_step), lgcius);
        }

        for cur_time_step in self.core_hydraulic_updater {
            self.update_core_hydraulics(
                &context.with_delta(cur_time_step),
                engines,
                overhead_panel,
                engine_fire_push_buttons,
                lgcius.lgciu1(),
                lgcius.lgciu2(),
                reservoir_pneumatics,
            );
        }
    }

    fn edp_has_fault(&self, pump_id: A380EngineDrivenPumpId) -> bool {
        match pump_id {
            A380EngineDrivenPumpId::Edp1a => self.engine_driven_pump_1a_controller.has_any_fault(),
            A380EngineDrivenPumpId::Edp2a => self.engine_driven_pump_2a_controller.has_any_fault(),
            A380EngineDrivenPumpId::Edp3a => self.engine_driven_pump_3a_controller.has_any_fault(),
            A380EngineDrivenPumpId::Edp4a => self.engine_driven_pump_4a_controller.has_any_fault(),

            A380EngineDrivenPumpId::Edp1b => self.engine_driven_pump_1b_controller.has_any_fault(),
            A380EngineDrivenPumpId::Edp2b => self.engine_driven_pump_2b_controller.has_any_fault(),
            A380EngineDrivenPumpId::Edp3b => self.engine_driven_pump_3b_controller.has_any_fault(),
            A380EngineDrivenPumpId::Edp4b => self.engine_driven_pump_4b_controller.has_any_fault(),
        }
    }

    fn yellow_epump_has_fault(&self) -> bool {
        self.yellow_electric_pump_a_controller
            .has_pressure_low_fault()
            || self
                .yellow_electric_pump_a_controller
                .has_air_pressure_low_fault()
            || self.yellow_electric_pump_a_controller.has_low_level_fault()
    }

    pub fn green_reservoir(&self) -> &Reservoir {
        self.green_circuit.reservoir()
    }

    pub fn yellow_reservoir(&self) -> &Reservoir {
        self.yellow_circuit.reservoir()
    }

    #[cfg(test)]
    fn should_pressurise_yellow_pump_for_cargo_door_operation(&self) -> bool {
        self.yellow_electric_pump_a_controller
            .should_pressurise_for_cargo_door_operation()
    }

    #[cfg(test)]
    fn nose_wheel_steering_pin_is_inserted(&self) -> bool {
        self.pushback_tug.is_nose_wheel_steering_pin_inserted()
    }

    #[cfg(test)]
    fn is_green_pressure_switch_pressurised(&self) -> bool {
        self.green_circuit.system_section_pressure_switch() == PressureSwitchState::Pressurised
    }

    #[cfg(test)]
    fn is_yellow_pressure_switch_pressurised(&self) -> bool {
        self.yellow_circuit.system_section_pressure_switch() == PressureSwitchState::Pressurised
    }

    fn update_ultra_fast_physics(
        &mut self,
        context: &UpdateContext,
        lgcius: &LandingGearControlInterfaceUnitSet,
    ) {
        self.left_aileron.update(
            context,
            self.elac_computer.left_controllers(),
            self.yellow_circuit.system_section(),
            self.green_circuit.system_section(),
        );

        self.right_aileron.update(
            context,
            self.elac_computer.right_controllers(),
            self.yellow_circuit.system_section(),
            self.green_circuit.system_section(),
        );

        self.left_elevator.update(
            context,
            self.elac_computer.left_elevator_controllers(),
            self.yellow_circuit.system_section(),
            self.green_circuit.system_section(),
        );

        self.right_elevator.update(
            context,
            self.elac_computer.right_elevator_controllers(),
            self.yellow_circuit.system_section(),
            self.yellow_circuit.system_section(),
        );

        self.rudder.update(
            context,
            self.fac_computer.rudder_controllers(),
            self.green_circuit.system_section(),
            self.green_circuit.system_section(),
            self.yellow_circuit.system_section(),
        );

        self.left_spoilers.update(
            context,
            self.spoiler_computer.left_controllers(),
            self.green_circuit.system_section(),
            self.green_circuit.system_section(),
            self.yellow_circuit.system_section(),
        );

        self.right_spoilers.update(
            context,
            self.spoiler_computer.right_controllers(),
            self.green_circuit.system_section(),
            self.green_circuit.system_section(),
            self.yellow_circuit.system_section(),
        );

        self.gear_system.update(
            context,
            &self.gear_system_hydraulic_controller,
            lgcius.active_lgciu(),
            self.green_circuit.system_section(),
        );
    }

    // Updates at the same rate as the sim or at a fixed maximum time step if sim rate is too slow
    fn update_fast_physics(
        &mut self,
        context: &UpdateContext,
        rat_and_emer_gen_man_on: &impl EmergencyElectricalRatPushButton,
        emergency_elec: &(impl EmergencyElectricalState + EmergencyGeneratorPower),
        lgciu1: &impl LgciuInterface,
        lgciu2: &impl LgciuInterface,
        adirs: &impl AdirsDiscreteOutputs,
    ) {
        self.forward_cargo_door.update(
            context,
            &self.forward_cargo_door_controller,
            self.yellow_circuit.system_section(),
        );

        self.aft_cargo_door.update(
            context,
            &self.aft_cargo_door_controller,
            self.yellow_circuit.system_section(),
        );

        self.gear_system_gravity_extension_controller
            .update(context);

        self.gear_system_hydraulic_controller.update(
            adirs,
            lgciu1,
            lgciu2,
            &self.gear_system_gravity_extension_controller,
        );

        self.trim_assembly.update(
            context,
            &self.trim_controller,
            &self.trim_controller,
            [
                self.green_circuit
                    .system_section()
                    .pressure_downstream_leak_valve(),
                self.yellow_circuit
                    .system_section()
                    .pressure_downstream_leak_valve(),
            ],
        );
    }

    fn update_with_sim_rate(
        &mut self,
        context: &UpdateContext,
        overhead_panel: &A380HydraulicOverheadPanel,
        autobrake_panel: &AutobrakePanel,
        rat_and_emer_gen_man_on: &impl EmergencyElectricalRatPushButton,
        emergency_elec_state: &impl EmergencyElectricalState,
        lgciu1: &impl LgciuInterface,
        lgciu2: &impl LgciuInterface,
        engine1: &impl Engine,
        engine2: &impl Engine,
    ) {
        self.nose_steering.update(
            context,
            self.yellow_circuit.system_section(),
            &self.brake_steer_computer,
            &self.pushback_tug,
        );

        // Process brake logic (which circuit brakes) and send brake demands (how much)
        self.brake_steer_computer.update(
            context,
            self.green_circuit.system_section(),
            &self.braking_circuit_altn,
            lgciu1,
            lgciu2,
            autobrake_panel,
            engine1,
            engine2,
        );

        self.pushback_tug.update(context);

        self.braking_force.update_forces(
            context,
            &self.braking_circuit_norm,
            &self.braking_circuit_altn,
            engine1,
            engine2,
            &self.pushback_tug,
        );

        self.slats_flaps_complex
            .update(context, &self.flap_system, &self.slat_system);

        self.flap_system.update(
            context,
            self.slats_flaps_complex.flap_demand(),
            self.slats_flaps_complex.flap_demand(),
            self.green_circuit.system_section(),
            self.yellow_circuit.system_section(),
        );

        self.slat_system.update(
            context,
            self.slats_flaps_complex.slat_demand(),
            self.slats_flaps_complex.slat_demand(),
            self.green_circuit.system_section(),
            self.green_circuit.system_section(),
        );

        self.forward_cargo_door_controller.update(
            context,
            &self.forward_cargo_door,
            self.yellow_circuit.system_section(),
        );

        self.aft_cargo_door_controller.update(
            context,
            &self.aft_cargo_door,
            self.yellow_circuit.system_section(),
        );

        self.elac_computer.update(
            self.green_circuit.system_section(),
            self.green_circuit.system_section(),
            self.yellow_circuit.system_section(),
        );

        self.slats_flaps_complex
            .update(context, &self.flap_system, &self.slat_system);

        self.fac_computer.update(
            self.green_circuit.system_section(),
            self.green_circuit.system_section(),
            self.yellow_circuit.system_section(),
        );
    }

    // For each hydraulic loop retrieves volumes from and to each actuator and pass it to the loops
    fn update_actuators_volume(&mut self) {
        self.update_green_actuators_volume();
        self.update_yellow_actuators_volume();
    }

    fn update_green_actuators_volume(&mut self) {
        self.green_circuit
            .update_actuator_volumes(&mut self.braking_circuit_norm);

        self.green_circuit
            .update_actuator_volumes(self.left_aileron.actuator(AileronActuatorPosition::Inboard));
        self.green_circuit.update_actuator_volumes(
            self.right_aileron
                .actuator(AileronActuatorPosition::Inboard),
        );

        self.green_circuit.update_actuator_volumes(
            self.left_elevator
                .actuator(ElevatorActuatorPosition::Inboard),
        );

        self.green_circuit
            .update_actuator_volumes(self.rudder.actuator(RudderActuatorPosition::Green));

        self.green_circuit
            .update_actuator_volumes(self.flap_system.left_motor());
        self.green_circuit
            .update_actuator_volumes(self.slat_system.right_motor());

        self.green_circuit
            .update_actuator_volumes(self.left_spoilers.actuator(0));
        self.green_circuit
            .update_actuator_volumes(self.left_spoilers.actuator(4));

        self.green_circuit
            .update_actuator_volumes(self.right_spoilers.actuator(0));
        self.green_circuit
            .update_actuator_volumes(self.right_spoilers.actuator(4));

        for actuator in self.gear_system.all_actuators() {
            self.green_circuit.update_actuator_volumes(actuator);
        }

        self.green_circuit
            .update_actuator_volumes(self.trim_assembly.left_motor());
    }

    fn update_yellow_actuators_volume(&mut self) {
        self.yellow_circuit
            .update_actuator_volumes(&mut self.braking_circuit_altn);

        self.yellow_circuit
            .update_actuator_volumes(self.flap_system.right_motor());

        self.yellow_circuit
            .update_actuator_volumes(self.forward_cargo_door.actuator());

        self.yellow_circuit
            .update_actuator_volumes(self.aft_cargo_door.actuator());

        self.yellow_circuit
            .update_actuator_volumes(&mut self.nose_steering);

        self.yellow_circuit.update_actuator_volumes(
            self.right_elevator
                .actuator(ElevatorActuatorPosition::Inboard),
        );

        self.yellow_circuit
            .update_actuator_volumes(self.rudder.actuator(RudderActuatorPosition::Yellow));

        self.yellow_circuit
            .update_actuator_volumes(self.left_spoilers.actuator(1));
        self.yellow_circuit
            .update_actuator_volumes(self.left_spoilers.actuator(3));

        self.yellow_circuit
            .update_actuator_volumes(self.right_spoilers.actuator(1));
        self.yellow_circuit
            .update_actuator_volumes(self.right_spoilers.actuator(3));

        self.yellow_circuit
            .update_actuator_volumes(self.trim_assembly.right_motor());
    }

    // All the core hydraulics updates that needs to be done at the slowest fixed step rate
    fn update_core_hydraulics(
        &mut self,
        context: &UpdateContext,
        engines: [&impl Engine; 4],
        overhead_panel: &A380HydraulicOverheadPanel,
        engine_fire_push_buttons: &impl EngineFirePushButtons,
        lgciu1: &impl LgciuInterface,
        lgciu2: &impl LgciuInterface,
        reservoir_pneumatics: &impl ReservoirAirPressure,
    ) {
        // First update what is currently consumed and given back by each actuator
        // Todo: might have to split the actuator volumes by expected number of loops
        self.update_actuators_volume();

        self.engine_driven_pump_1a_controller.update(
            overhead_panel,
            engine_fire_push_buttons,
            engines,
            &self.green_circuit,
            lgciu1,
            self.green_circuit.reservoir(),
        );

        self.engine_driven_pump_1a.update(
            context,
            self.green_circuit
                .pump_section(A380EngineDrivenPumpId::Edp1a.into_pump_section_index()),
            self.green_circuit.reservoir(),
            engines[0].hydraulic_pump_output_speed(),
            &self.engine_driven_pump_1a_controller,
        );

        self.engine_driven_pump_2a_controller.update(
            overhead_panel,
            engine_fire_push_buttons,
            engines,
            &self.green_circuit,
            lgciu2,
            self.green_circuit.reservoir(),
        );

        self.engine_driven_pump_2a.update(
            context,
            self.green_circuit
                .pump_section(A380EngineDrivenPumpId::Edp2a.into_pump_section_index()),
            self.green_circuit.reservoir(),
            engines[1].hydraulic_pump_output_speed(),
            &self.engine_driven_pump_2a_controller,
        );

        self.engine_driven_pump_3a_controller.update(
            overhead_panel,
            engine_fire_push_buttons,
            engines,
            &self.yellow_circuit,
            lgciu1,
            self.yellow_circuit.reservoir(),
        );

        self.engine_driven_pump_3a.update(
            context,
            self.yellow_circuit
                .pump_section(A380EngineDrivenPumpId::Edp3a.into_pump_section_index()),
            self.yellow_circuit.reservoir(),
            engines[2].hydraulic_pump_output_speed(),
            &self.engine_driven_pump_3a_controller,
        );

        self.engine_driven_pump_4a_controller.update(
            overhead_panel,
            engine_fire_push_buttons,
            engines,
            &self.yellow_circuit,
            lgciu2,
            self.yellow_circuit.reservoir(),
        );

        self.engine_driven_pump_4a.update(
            context,
            self.yellow_circuit
                .pump_section(A380EngineDrivenPumpId::Edp4a.into_pump_section_index()),
            self.yellow_circuit.reservoir(),
            engines[3].hydraulic_pump_output_speed(),
            &self.engine_driven_pump_4a_controller,
        );

        self.engine_driven_pump_1b_controller.update(
            overhead_panel,
            engine_fire_push_buttons,
            engines,
            &self.green_circuit,
            lgciu1,
            self.green_circuit.reservoir(),
        );

        self.engine_driven_pump_1b.update(
            context,
            self.green_circuit
                .pump_section(A380EngineDrivenPumpId::Edp1b.into_pump_section_index()),
            self.green_circuit.reservoir(),
            engines[0].hydraulic_pump_output_speed(),
            &self.engine_driven_pump_1b_controller,
        );

        self.engine_driven_pump_2b_controller.update(
            overhead_panel,
            engine_fire_push_buttons,
            engines,
            &self.green_circuit,
            lgciu2,
            self.green_circuit.reservoir(),
        );

        self.engine_driven_pump_2b.update(
            context,
            self.green_circuit
                .pump_section(A380EngineDrivenPumpId::Edp2b.into_pump_section_index()),
            self.green_circuit.reservoir(),
            engines[1].hydraulic_pump_output_speed(),
            &self.engine_driven_pump_2b_controller,
        );

        self.engine_driven_pump_3b_controller.update(
            overhead_panel,
            engine_fire_push_buttons,
            engines,
            &self.yellow_circuit,
            lgciu1,
            self.yellow_circuit.reservoir(),
        );

        self.engine_driven_pump_3b.update(
            context,
            self.yellow_circuit
                .pump_section(A380EngineDrivenPumpId::Edp3b.into_pump_section_index()),
            self.yellow_circuit.reservoir(),
            engines[2].hydraulic_pump_output_speed(),
            &self.engine_driven_pump_3b_controller,
        );

        self.engine_driven_pump_4b_controller.update(
            overhead_panel,
            engine_fire_push_buttons,
            engines,
            &self.yellow_circuit,
            lgciu2,
            self.yellow_circuit.reservoir(),
        );

        self.engine_driven_pump_4b.update(
            context,
            self.yellow_circuit
                .pump_section(A380EngineDrivenPumpId::Edp4b.into_pump_section_index()),
            self.yellow_circuit.reservoir(),
            engines[3].hydraulic_pump_output_speed(),
            &self.engine_driven_pump_4b_controller,
        );

        self.green_electric_pump_a_controller.update(
            context,
            overhead_panel,
            &self.forward_cargo_door_controller,
            &self.aft_cargo_door_controller,
            &self.green_circuit,
            self.green_circuit.reservoir(),
        );
        self.green_electric_pump_a.update(
            context,
            self.green_circuit
                .pump_section(A380ElectricPumpId::EpumpGreenA.into_pump_section_index()),
            self.green_circuit.reservoir(),
            &self.green_electric_pump_a_controller,
        );
        self.green_electric_pump_b_controller.update(
            context,
            overhead_panel,
            &self.forward_cargo_door_controller,
            &self.aft_cargo_door_controller,
            &self.green_circuit,
            self.green_circuit.reservoir(),
        );
        self.green_electric_pump_b.update(
            context,
            self.green_circuit
                .pump_section(A380ElectricPumpId::EpumpGreenB.into_pump_section_index()),
            self.green_circuit.reservoir(),
            &self.green_electric_pump_b_controller,
        );

        self.yellow_electric_pump_a_controller.update(
            context,
            overhead_panel,
            &self.forward_cargo_door_controller,
            &self.aft_cargo_door_controller,
            &self.yellow_circuit,
            self.yellow_circuit.reservoir(),
        );
        self.yellow_electric_pump_a.update(
            context,
            self.yellow_circuit
                .pump_section(A380ElectricPumpId::EpumpYellowA.into_pump_section_index()),
            self.yellow_circuit.reservoir(),
            &self.yellow_electric_pump_a_controller,
        );

        self.yellow_electric_pump_b_controller.update(
            context,
            overhead_panel,
            &self.forward_cargo_door_controller,
            &self.aft_cargo_door_controller,
            &self.yellow_circuit,
            self.yellow_circuit.reservoir(),
        );
        self.yellow_electric_pump_b.update(
            context,
            self.yellow_circuit
                .pump_section(A380ElectricPumpId::EpumpYellowB.into_pump_section_index()),
            self.yellow_circuit.reservoir(),
            &self.yellow_electric_pump_b_controller,
        );

        self.green_circuit_controller.update(
            context,
            engine_fire_push_buttons,
            overhead_panel,
            &self.yellow_electric_pump_a_controller,
        );
        self.green_circuit.update(
            context,
            &mut vec![
                &mut self.engine_driven_pump_1a,
                &mut self.engine_driven_pump_1b,
                &mut self.engine_driven_pump_2a,
                &mut self.engine_driven_pump_2b,
            ],
            Some(&mut self.green_electric_pump_a),
            None,
            &self.green_circuit_controller,
            reservoir_pneumatics.green_reservoir_pressure(),
        );

        self.yellow_circuit_controller.update(
            context,
            engine_fire_push_buttons,
            overhead_panel,
            &self.yellow_electric_pump_a_controller,
        );
        self.yellow_circuit.update(
            context,
            &mut vec![
                &mut self.engine_driven_pump_3a,
                &mut self.engine_driven_pump_3b,
                &mut self.engine_driven_pump_4a,
                &mut self.engine_driven_pump_4b,
            ],
            Some(&mut self.yellow_electric_pump_a),
            None,
            &self.yellow_circuit_controller,
            reservoir_pneumatics.yellow_reservoir_pressure(),
        );

        self.braking_circuit_norm.update(
            context,
            self.green_circuit.system_section(),
            self.brake_steer_computer.norm_controller(),
        );
        self.braking_circuit_altn.update(
            context,
            self.yellow_circuit.system_section(),
            self.brake_steer_computer.alternate_controller(),
        );
    }

    pub fn gear_system(&self) -> &impl GearSystemSensors {
        &self.gear_system
    }
}
impl SimulationElement for A380Hydraulic {
    fn accept<T: SimulationElementVisitor>(&mut self, visitor: &mut T) {
        self.engine_driven_pump_1a.accept(visitor);
        self.engine_driven_pump_1a_controller.accept(visitor);

        self.engine_driven_pump_2a.accept(visitor);
        self.engine_driven_pump_2a_controller.accept(visitor);

        self.engine_driven_pump_3a.accept(visitor);
        self.engine_driven_pump_3a_controller.accept(visitor);

        self.engine_driven_pump_4a.accept(visitor);
        self.engine_driven_pump_4a_controller.accept(visitor);

        self.engine_driven_pump_1b.accept(visitor);
        self.engine_driven_pump_1b_controller.accept(visitor);

        self.engine_driven_pump_2b.accept(visitor);
        self.engine_driven_pump_2b_controller.accept(visitor);

        self.engine_driven_pump_3b.accept(visitor);
        self.engine_driven_pump_3b_controller.accept(visitor);

        self.engine_driven_pump_4b.accept(visitor);
        self.engine_driven_pump_4b_controller.accept(visitor);

        self.yellow_electric_pump_a.accept(visitor);
        self.yellow_electric_pump_a_controller.accept(visitor);

        self.yellow_electric_pump_b.accept(visitor);
        self.yellow_electric_pump_b_controller.accept(visitor);

        self.green_electric_pump_a.accept(visitor);
        self.green_electric_pump_a_controller.accept(visitor);

        self.green_electric_pump_b.accept(visitor);
        self.green_electric_pump_b_controller.accept(visitor);

        self.forward_cargo_door_controller.accept(visitor);
        self.forward_cargo_door.accept(visitor);

        self.aft_cargo_door_controller.accept(visitor);
        self.aft_cargo_door.accept(visitor);

        self.pushback_tug.accept(visitor);

        self.green_circuit.accept(visitor);
        self.yellow_circuit.accept(visitor);

        self.brake_steer_computer.accept(visitor);

        self.braking_circuit_norm.accept(visitor);
        self.braking_circuit_altn.accept(visitor);
        self.braking_force.accept(visitor);

        self.nose_steering.accept(visitor);
        self.slats_flaps_complex.accept(visitor);
        self.flap_system.accept(visitor);
        self.slat_system.accept(visitor);

        self.elac_computer.accept(visitor);
        self.left_aileron.accept(visitor);
        self.right_aileron.accept(visitor);
        self.left_elevator.accept(visitor);
        self.right_elevator.accept(visitor);

        self.fac_computer.accept(visitor);
        self.rudder.accept(visitor);

        self.spoiler_computer.accept(visitor);
        self.left_spoilers.accept(visitor);
        self.right_spoilers.accept(visitor);

        self.gear_system_gravity_extension_controller
            .accept(visitor);
        self.gear_system.accept(visitor);

        self.trim_controller.accept(visitor);
        self.trim_assembly.accept(visitor);

        visitor.visit(self);
    }
}

struct A320GearHydraulicController {
    safety_valve_should_open: bool,
    cutoff_valve_should_open: bool,
    vent_valves_should_open: bool,
    doors_uplock_mechanical_release: bool,
    gears_uplock_mechanical_release: bool,
}
impl A320GearHydraulicController {
    fn new() -> Self {
        Self {
            safety_valve_should_open: true,
            cutoff_valve_should_open: true,
            vent_valves_should_open: false,
            doors_uplock_mechanical_release: false,
            gears_uplock_mechanical_release: false,
        }
    }

    fn update(
        &mut self,
        adirs: &impl AdirsDiscreteOutputs,
        lgciu1: &(impl LgciuWeightOnWheels + LandingGearHandle),
        lgciu2: &impl LgciuWeightOnWheels,
        gear_gravity_extension: &impl GearGravityExtension,
    ) {
        self.update_safety_valve(adirs, lgciu1, lgciu2);

        self.update_safety_and_vent_valve(gear_gravity_extension);

        self.update_uplocks(gear_gravity_extension);
    }

    fn update_uplocks(&mut self, gear_gravity_extension: &impl GearGravityExtension) {
        self.doors_uplock_mechanical_release =
            gear_gravity_extension.extension_handle_number_of_turns() >= 2;
        self.gears_uplock_mechanical_release =
            gear_gravity_extension.extension_handle_number_of_turns() >= 3;
    }

    fn update_safety_and_vent_valve(&mut self, gear_gravity_extension: &impl GearGravityExtension) {
        let one_or_more_handle_turns =
            gear_gravity_extension.extension_handle_number_of_turns() >= 1;

        self.cutoff_valve_should_open = !one_or_more_handle_turns;

        self.vent_valves_should_open = one_or_more_handle_turns;
    }

    fn update_safety_valve(
        &mut self,
        adirs: &impl AdirsDiscreteOutputs,
        lgciu1: &(impl LgciuWeightOnWheels + LandingGearHandle),
        lgciu2: &impl LgciuWeightOnWheels,
    ) {
        let speed_condition =
            !adirs.low_speed_warning_4_260kts(1) || !adirs.low_speed_warning_4_260kts(3);

        let on_ground_condition = lgciu1.left_and_right_gear_compressed(true)
            || lgciu2.left_and_right_gear_compressed(true);

        let self_maintained_gear_lever_condition =
            self.safety_valve_should_open || lgciu1.gear_handle_is_down();

        self.safety_valve_should_open =
            (speed_condition || on_ground_condition) && self_maintained_gear_lever_condition;
    }
}
impl GearSystemController for A320GearHydraulicController {
    fn safety_valve_should_open(&self) -> bool {
        self.safety_valve_should_open
    }

    fn shut_off_valve_should_open(&self) -> bool {
        self.cutoff_valve_should_open
    }

    fn vent_valves_should_open(&self) -> bool {
        self.vent_valves_should_open
    }

    fn doors_uplocks_should_mechanically_unlock(&self) -> bool {
        self.doors_uplock_mechanical_release
    }

    fn gears_uplocks_should_mechanically_unlock(&self) -> bool {
        self.gears_uplock_mechanical_release
    }
}

struct A380HydraulicCircuitController {
    circuit_id: HydraulicColor,
    should_open_fire_shutoff_valve: [bool; 2],
    should_open_leak_measurement_valve: bool,
    cargo_door_in_use: DelayedFalseLogicGate,
}
impl A380HydraulicCircuitController {
    const DELAY_TO_REOPEN_LEAK_VALVE_AFTER_CARGO_DOOR_USE: Duration = Duration::from_secs(15);

    fn new(circuit_id: HydraulicColor) -> Self {
        Self {
            circuit_id,
            should_open_fire_shutoff_valve: [true, true],
            should_open_leak_measurement_valve: true,
            cargo_door_in_use: DelayedFalseLogicGate::new(
                Self::DELAY_TO_REOPEN_LEAK_VALVE_AFTER_CARGO_DOOR_USE,
            ),
        }
    }

    fn update(
        &mut self,
        context: &UpdateContext,
        engine_fire_push_buttons: &impl EngineFirePushButtons,
        overhead_panel: &A380HydraulicOverheadPanel,
        yellow_epump_controller: &A380ElectricPumpController,
    ) {
        self.cargo_door_in_use.update(
            context,
            yellow_epump_controller.should_pressurise_for_cargo_door_operation(),
        );

        match self.circuit_id {
            HydraulicColor::Green => {
                self.should_open_fire_shutoff_valve = [
                    !engine_fire_push_buttons.is_released(1),
                    !engine_fire_push_buttons.is_released(2),
                ];
            }
            HydraulicColor::Yellow => {
                self.should_open_fire_shutoff_valve = [
                    !engine_fire_push_buttons.is_released(3),
                    !engine_fire_push_buttons.is_released(4),
                ];
            }
            HydraulicColor::Blue => panic!("NO BLUE CIRCUIT IN A380"),
        };

        self.update_leak_measurement_valve(context, overhead_panel);
    }

    fn update_leak_measurement_valve(
        &mut self,
        context: &UpdateContext,
        overhead_panel: &A380HydraulicOverheadPanel,
    ) {
        let measurement_valve_open_demand_raw = match &mut self.circuit_id {
            HydraulicColor::Green => overhead_panel.green_leak_measurement_valve_is_on(),
            HydraulicColor::Yellow => {
                overhead_panel.yellow_leak_measurement_valve_is_on()
                    && !self.cargo_door_in_use.output()
            }
            HydraulicColor::Blue => false,
        };

        self.should_open_leak_measurement_valve = measurement_valve_open_demand_raw
            || self.plane_state_disables_leak_valve_closing(context);
    }

    fn plane_state_disables_leak_valve_closing(&self, context: &UpdateContext) -> bool {
        context.indicated_airspeed() >= Velocity::new::<knot>(100.)
    }
}
impl HydraulicCircuitController for A380HydraulicCircuitController {
    fn should_open_fire_shutoff_valve(&self, fire_valve_index: usize) -> bool {
        // There is one fire valve per pump section by hydraulic library design, so that's 2 per engine
        // As A380 has only one fire valve per engine, we drive both engine fire valves at once
        if fire_valve_index == 1 || fire_valve_index == 2 {
            self.should_open_fire_shutoff_valve[0]
        } else if fire_valve_index == 3 || fire_valve_index == 4 {
            self.should_open_fire_shutoff_valve[1]
        } else {
            panic!("ERROR IN FIRE VALVE INDEX REQUEST")
        }
    }

    fn should_open_leak_measurement_valve(&self) -> bool {
        self.should_open_leak_measurement_valve
    }
}

use std::fmt::Display;
#[derive(Clone, Copy)]
enum A380EngineDrivenPumpId {
    Edp1a,
    Edp1b,
    Edp2a,
    Edp2b,
    Edp3a,
    Edp3b,
    Edp4a,
    Edp4b,
}
impl A380EngineDrivenPumpId {
    fn into_engine_num(&self) -> usize {
        match self {
            A380EngineDrivenPumpId::Edp1a => 1,
            A380EngineDrivenPumpId::Edp1b => 1,
            A380EngineDrivenPumpId::Edp2a => 2,
            A380EngineDrivenPumpId::Edp2b => 2,
            A380EngineDrivenPumpId::Edp3a => 3,
            A380EngineDrivenPumpId::Edp3b => 3,
            A380EngineDrivenPumpId::Edp4a => 4,
            A380EngineDrivenPumpId::Edp4b => 4,
        }
    }

    fn into_engine_index(&self) -> usize {
        self.into_engine_num() - 1
    }

    fn into_pump_section_index(&self) -> usize {
        match self {
            A380EngineDrivenPumpId::Edp1a => 0,
            A380EngineDrivenPumpId::Edp1b => 1,
            A380EngineDrivenPumpId::Edp2a => 2,
            A380EngineDrivenPumpId::Edp2b => 3,
            A380EngineDrivenPumpId::Edp3a => 0,
            A380EngineDrivenPumpId::Edp3b => 1,
            A380EngineDrivenPumpId::Edp4a => 2,
            A380EngineDrivenPumpId::Edp4b => 3,
        }
    }
}
impl Display for A380EngineDrivenPumpId {
    fn fmt(&self, f: &mut std::fmt::Formatter<'_>) -> std::fmt::Result {
        match self {
            A380EngineDrivenPumpId::Edp1a => write!(f, "1A"),
            A380EngineDrivenPumpId::Edp1b => write!(f, "1B"),
            A380EngineDrivenPumpId::Edp2a => write!(f, "2A"),
            A380EngineDrivenPumpId::Edp2b => write!(f, "2B"),
            A380EngineDrivenPumpId::Edp3a => write!(f, "3A"),
            A380EngineDrivenPumpId::Edp3b => write!(f, "3B"),
            A380EngineDrivenPumpId::Edp4a => write!(f, "4A"),
            A380EngineDrivenPumpId::Edp4b => write!(f, "4B"),
        }
    }
}

#[derive(Clone, Copy)]
enum A380ElectricPumpId {
    EpumpGreenA,
    EpumpGreenB,
    EpumpYellowA,
    EpumpYellowB,
}
impl A380ElectricPumpId {
    fn into_pump_section_index(&self) -> usize {
        match self {
            A380ElectricPumpId::EpumpGreenA => 4,
            A380ElectricPumpId::EpumpYellowA => 4,
            A380ElectricPumpId::EpumpGreenB => 5,
            A380ElectricPumpId::EpumpYellowB => 5,
        }
    }
}
impl Display for A380ElectricPumpId {
    fn fmt(&self, f: &mut std::fmt::Formatter<'_>) -> std::fmt::Result {
        match self {
            A380ElectricPumpId::EpumpGreenA => write!(f, "GA"),
            A380ElectricPumpId::EpumpYellowA => write!(f, "YA"),
            A380ElectricPumpId::EpumpGreenB => write!(f, "GB"),
            A380ElectricPumpId::EpumpYellowB => write!(f, "YB"),
        }
    }
}

struct A380EngineDrivenPumpController {
    low_press_id: VariableIdentifier,

    is_powered: bool,
    powered_by: Vec<ElectricalBusType>,
    pump_id: A380EngineDrivenPumpId,
    should_pressurise: bool,
    has_pressure_low_fault: bool,
    has_air_pressure_low_fault: bool,
    has_low_level_fault: bool,
    is_pressure_low: bool,
}
impl A380EngineDrivenPumpController {
    fn new(
        context: &mut InitContext,
        pump_id: A380EngineDrivenPumpId,
        powered_by: Vec<ElectricalBusType>,
    ) -> Self {
        Self {
            low_press_id: context.get_identifier(format!("HYD_EDPUMP_{}_LOW_PRESS", pump_id)),

            is_powered: false,
            powered_by,
            pump_id,
            should_pressurise: true,

            has_pressure_low_fault: false,
            has_air_pressure_low_fault: false,
            has_low_level_fault: false,

            is_pressure_low: true,
        }
    }

    fn update_low_pressure(
        &mut self,
        engines: [&impl Engine; 4],
        hydraulic_circuit: &impl HydraulicPressureSensors,
        lgciu: &impl LgciuInterface,
    ) {
        self.is_pressure_low = self.should_pressurise()
            && !hydraulic_circuit
                .pump_section_switch_pressurised(self.pump_id.into_pump_section_index());

        // TODO Fault inhibit copied from A320
        self.has_pressure_low_fault = self.is_pressure_low
            && (!engines[self.pump_id.into_engine_index()].oil_pressure_is_low()
                || !(lgciu.right_gear_compressed(false) && lgciu.left_gear_compressed(false)));
    }

    fn update_low_air_pressure(
        &mut self,
        reservoir: &Reservoir,
        overhead_panel: &A380HydraulicOverheadPanel,
    ) {
        self.has_air_pressure_low_fault =
            reservoir.is_low_air_pressure() && overhead_panel.edp_push_button_is_auto(self.pump_id);
    }

    fn update_low_level(
        &mut self,
        reservoir: &Reservoir,
        overhead_panel: &A380HydraulicOverheadPanel,
    ) {
        self.has_low_level_fault =
            reservoir.is_low_level() && overhead_panel.edp_push_button_is_auto(self.pump_id);
    }

    fn update(
        &mut self,
        overhead_panel: &A380HydraulicOverheadPanel,
        engine_fire_push_buttons: &impl EngineFirePushButtons,
        engines: [&impl Engine; 4],
        hydraulic_circuit: &impl HydraulicPressureSensors,
        lgciu: &impl LgciuInterface,
        reservoir: &Reservoir,
    ) {
        let mut should_pressurise_if_powered = false;
        if overhead_panel.edp_push_button_is_auto(self.pump_id)
            && !engine_fire_push_buttons.is_released(self.pump_id.into_engine_num())
        {
            should_pressurise_if_powered = true;
        } else if overhead_panel.edp_push_button_is_off(self.pump_id)
            || engine_fire_push_buttons.is_released(self.pump_id.into_engine_num())
        {
            should_pressurise_if_powered = false;
        }

        // Inverted logic, no power means solenoid valve always leave pump in pressurise mode
        self.should_pressurise = !self.is_powered || should_pressurise_if_powered;

        self.update_low_pressure(engines, hydraulic_circuit, lgciu);

        self.update_low_air_pressure(reservoir, overhead_panel);

        self.update_low_level(reservoir, overhead_panel);
    }

    fn has_pressure_low_fault(&self) -> bool {
        self.has_pressure_low_fault
    }

    fn has_air_pressure_low_fault(&self) -> bool {
        self.has_air_pressure_low_fault
    }

    fn has_low_level_fault(&self) -> bool {
        self.has_low_level_fault
    }

    fn has_any_fault(&self) -> bool {
        self.has_pressure_low_fault || self.has_air_pressure_low_fault || self.has_low_level_fault
    }
}
impl PumpController for A380EngineDrivenPumpController {
    fn should_pressurise(&self) -> bool {
        self.should_pressurise
    }
}
impl SimulationElement for A380EngineDrivenPumpController {
    fn write(&self, writer: &mut SimulatorWriter) {
        writer.write(&self.low_press_id, self.is_pressure_low);
    }

    fn receive_power(&mut self, buses: &impl ElectricalBuses) {
        self.is_powered = buses.any_is_powered(&self.powered_by);
    }
}

struct A380ElectricPumpController {
    low_press_id: VariableIdentifier,

    pump_id: A380ElectricPumpId,

    is_powered: bool,
    powered_by: ElectricalBusType,
    powered_by_when_cargo_door_operation: ElectricalBusType,
    should_pressurise: bool,
    has_pressure_low_fault: bool,
    has_air_pressure_low_fault: bool,
    has_low_level_fault: bool,
    is_pressure_low: bool,

    is_required_for_cargo_door_operation: DelayedFalseLogicGate,
    should_pressurise_for_cargo_door_operation: bool,

    is_closing_auxiliary_selector_valve: DelayedTrueLogicGate,

    low_pressure_hystereris: bool,
}
impl A380ElectricPumpController {
    const DURATION_OF_YELLOW_PUMP_ACTIVATION_AFTER_CARGO_DOOR_OPERATION: Duration =
        Duration::from_secs(20);

    const CLOSING_DELAY_FOR_AUXILIARY_SELECTOR_VALVE: Duration = Duration::from_millis(100);

    const LOW_PRESS_HYSTERESIS_HIGH_PSI: f64 = 1750.;
    const LOW_PRESS_HYSTERESIS_LOW_PSI: f64 = 1450.;

    fn new(
        context: &mut InitContext,
        pump_id: A380ElectricPumpId,
        powered_by: ElectricalBusType,
        powered_by_when_cargo_door_operation: ElectricalBusType,
    ) -> Self {
        Self {
            low_press_id: context.get_identifier(format!("HYD_{}_EPUMP_LOW_PRESS", pump_id)),

            pump_id,

            is_powered: false,
            powered_by,
            powered_by_when_cargo_door_operation,
            should_pressurise: false,

            has_pressure_low_fault: false,
            has_air_pressure_low_fault: false,
            has_low_level_fault: false,

            is_pressure_low: true,
            is_required_for_cargo_door_operation: DelayedFalseLogicGate::new(
                Self::DURATION_OF_YELLOW_PUMP_ACTIVATION_AFTER_CARGO_DOOR_OPERATION,
            ),
            should_pressurise_for_cargo_door_operation: false,

            is_closing_auxiliary_selector_valve: DelayedTrueLogicGate::new(
                Self::CLOSING_DELAY_FOR_AUXILIARY_SELECTOR_VALVE,
            ),

            low_pressure_hystereris: false,
        }
    }

    fn update(
        &mut self,
        context: &UpdateContext,
        overhead_panel: &A380HydraulicOverheadPanel,
        forward_cargo_door_controller: &A320DoorController,
        aft_cargo_door_controller: &A320DoorController,
        hydraulic_circuit: &impl HydraulicPressureSensors,
        reservoir: &Reservoir,
    ) {
        self.update_cargo_door_logic(
            context,
            overhead_panel,
            forward_cargo_door_controller,
            aft_cargo_door_controller,
        );

        self.should_pressurise = (overhead_panel.yellow_epump_a_push_button.is_on()
            || self.is_required_for_cargo_door_operation.output())
            && self.is_powered;

        self.update_low_pressure(hydraulic_circuit);

        self.update_low_air_pressure(reservoir, overhead_panel);

        self.update_low_level(reservoir, overhead_panel);
    }

    fn update_low_pressure(&mut self, hydraulic_circuit: &impl HydraulicPressureSensors) {
        self.update_low_pressure_hysteresis(hydraulic_circuit);

        self.is_pressure_low = self.should_pressurise() && !self.low_pressure_hystereris;

        self.has_pressure_low_fault = self.is_pressure_low;
    }

    fn update_low_pressure_hysteresis(
        &mut self,
        hydraulic_circuit: &impl HydraulicPressureSensors,
    ) {
        if hydraulic_circuit
            .system_section_pressure_transducer()
            .get::<psi>()
            > Self::LOW_PRESS_HYSTERESIS_HIGH_PSI
        {
            self.low_pressure_hystereris = true;
        } else if hydraulic_circuit
            .system_section_pressure_transducer()
            .get::<psi>()
            < Self::LOW_PRESS_HYSTERESIS_LOW_PSI
        {
            self.low_pressure_hystereris = false;
        }
    }

    fn update_cargo_door_logic(
        &mut self,
        context: &UpdateContext,
        overhead_panel: &A380HydraulicOverheadPanel,
        forward_cargo_door_controller: &A320DoorController,
        aft_cargo_door_controller: &A320DoorController,
    ) {
        self.is_required_for_cargo_door_operation.update(
            context,
            forward_cargo_door_controller.should_pressurise_hydraulics()
                || aft_cargo_door_controller.should_pressurise_hydraulics(),
        );

        self.should_pressurise_for_cargo_door_operation =
            self.is_required_for_cargo_door_operation.output()
                && !overhead_panel.yellow_epump_a_push_button.is_on();

        self.is_closing_auxiliary_selector_valve
            .update(context, self.should_pressurise_for_cargo_door_operation);
    }

    fn update_low_air_pressure(
        &mut self,
        reservoir: &Reservoir,
        overhead_panel: &A380HydraulicOverheadPanel,
    ) {
        self.has_air_pressure_low_fault =
            reservoir.is_low_air_pressure() && !overhead_panel.yellow_epump_push_button_is_auto();
    }

    fn update_low_level(
        &mut self,
        reservoir: &Reservoir,
        overhead_panel: &A380HydraulicOverheadPanel,
    ) {
        self.has_low_level_fault =
            reservoir.is_low_level() && !overhead_panel.yellow_epump_push_button_is_auto();
    }

    fn has_pressure_low_fault(&self) -> bool {
        self.has_pressure_low_fault
    }

    fn has_air_pressure_low_fault(&self) -> bool {
        self.has_air_pressure_low_fault
    }

    fn has_low_level_fault(&self) -> bool {
        self.has_low_level_fault
    }

    fn should_pressurise_for_cargo_door_operation(&self) -> bool {
        self.should_pressurise_for_cargo_door_operation
    }
}
impl PumpController for A380ElectricPumpController {
    fn should_pressurise(&self) -> bool {
        self.should_pressurise
    }

    fn should_select_auxiliary_section(&self) -> bool {
        self.is_closing_auxiliary_selector_valve.output()
    }
}
impl SimulationElement for A380ElectricPumpController {
    fn write(&self, writer: &mut SimulatorWriter) {
        writer.write(&self.low_press_id, self.is_pressure_low);
    }

    fn receive_power(&mut self, buses: &impl ElectricalBuses) {
        // Control of the pump is powered by dedicated bus OR manual operation of cargo door through another bus
        self.is_powered = buses.is_powered(self.powered_by)
            || (self.is_required_for_cargo_door_operation.output()
                && buses.is_powered(self.powered_by_when_cargo_door_operation))
    }
}

struct A320BrakeSystemOutputs {
    left_demand: Ratio,
    right_demand: Ratio,
    pressure_limit: Pressure,
}
impl A320BrakeSystemOutputs {
    fn new() -> Self {
        Self {
            left_demand: Ratio::new::<ratio>(0.),
            right_demand: Ratio::new::<ratio>(0.),
            pressure_limit: Pressure::new::<psi>(3000.),
        }
    }

    fn set_pressure_limit(&mut self, pressure_limit: Pressure) {
        self.pressure_limit = pressure_limit;
    }

    fn set_brake_demands(&mut self, left_demand: Ratio, right_demand: Ratio) {
        self.left_demand = left_demand
            .min(Ratio::new::<ratio>(1.))
            .max(Ratio::new::<ratio>(0.));
        self.right_demand = right_demand
            .min(Ratio::new::<ratio>(1.))
            .max(Ratio::new::<ratio>(0.));
    }

    fn set_no_demands(&mut self) {
        self.left_demand = Ratio::new::<ratio>(0.);
        self.right_demand = Ratio::new::<ratio>(0.);
    }

    fn set_max_demands(&mut self) {
        self.left_demand = Ratio::new::<ratio>(1.);
        self.right_demand = Ratio::new::<ratio>(1.);
    }

    fn left_demand(&self) -> Ratio {
        self.left_demand
    }

    fn right_demand(&self) -> Ratio {
        self.right_demand
    }
}
impl BrakeCircuitController for A320BrakeSystemOutputs {
    fn pressure_limit(&self) -> Pressure {
        self.pressure_limit
    }

    fn left_brake_demand(&self) -> Ratio {
        self.left_demand
    }

    fn right_brake_demand(&self) -> Ratio {
        self.right_demand
    }
}

struct A320HydraulicBrakeSteerComputerUnit {
    park_brake_lever_pos_id: VariableIdentifier,

    antiskid_brakes_active_id: VariableIdentifier,
    left_brake_pedal_input_id: VariableIdentifier,
    right_brake_pedal_input_id: VariableIdentifier,

    ground_speed_id: VariableIdentifier,

    rudder_pedal_input_id: VariableIdentifier,
    tiller_handle_input_id: VariableIdentifier,
    tiller_pedal_disconnect_id: VariableIdentifier,
    autopilot_nosewheel_demand_id: VariableIdentifier,

    autobrake_controller: A320AutobrakeController,
    parking_brake_demand: bool,

    left_brake_pilot_input: Ratio,
    right_brake_pilot_input: Ratio,

    norm_brake_outputs: A320BrakeSystemOutputs,
    alternate_brake_outputs: A320BrakeSystemOutputs,

    normal_brakes_available: bool,
    should_disable_auto_brake_when_retracting: DelayedTrueLogicGate,
    anti_skid_activated: bool,

    tiller_pedal_disconnect: bool,
    tiller_handle_position: Ratio,
    rudder_pedal_position: Ratio,
    autopilot_nosewheel_demand: Ratio,

    pedal_steering_limiter: SteeringAngleLimiter<5>,
    pedal_input_map: SteeringRatioToAngle<6>,
    tiller_steering_limiter: SteeringAngleLimiter<5>,
    tiller_input_map: SteeringRatioToAngle<6>,
    final_steering_position_request: Angle,

    ground_speed: Velocity,
}
impl A320HydraulicBrakeSteerComputerUnit {
    const RUDDER_PEDAL_INPUT_GAIN: f64 = 32.;
    const RUDDER_PEDAL_INPUT_MAP: [f64; 6] = [0., 1., 2., 32., 32., 32.];
    const RUDDER_PEDAL_INPUT_CURVE_MAP: [f64; 6] = [0., 0., 2., 6.4, 6.4, 6.4];
    const MAX_RUDDER_INPUT_INCLUDING_AUTOPILOT_DEGREE: f64 = 6.;

    const SPEED_MAP_FOR_PEDAL_ACTION_KNOT: [f64; 5] = [0., 40., 130., 1500.0, 2800.0];
    const STEERING_ANGLE_FOR_PEDAL_ACTION_DEGREE: [f64; 5] = [1., 1., 0., 0., 0.];

    const TILLER_INPUT_GAIN: f64 = 75.;
    const TILLER_INPUT_MAP: [f64; 6] = [0., 1., 20., 40., 66., 75.];
    const TILLER_INPUT_CURVE_MAP: [f64; 6] = [0., 0., 4., 15., 45., 74.];

    const AUTOPILOT_STEERING_INPUT_GAIN: f64 = 6.;

    const SPEED_MAP_FOR_TILLER_ACTION_KNOT: [f64; 5] = [0., 20., 70., 1500.0, 2800.0];
    const STEERING_ANGLE_FOR_TILLER_ACTION_DEGREE: [f64; 5] = [1., 1., 0., 0., 0.];

    const MAX_STEERING_ANGLE_DEMAND_DEGREES: f64 = 74.;

    // Minimum pressure hysteresis on green until main switched on ALTN brakes
    // Feedback by Cpt. Chaos — 25/04/2021 #pilot-feedback
    const MIN_PRESSURE_BRAKE_ALTN_HYST_LO: f64 = 1305.;
    const MIN_PRESSURE_BRAKE_ALTN_HYST_HI: f64 = 2176.;

    // Min pressure when parking brake enabled. Lower normal braking is allowed to use pilot input as emergency braking
    // Feedback by avteknisyan — 25/04/2021 #pilot-feedback
    const MIN_PRESSURE_PARK_BRAKE_EMERGENCY: f64 = 507.;

    const AUTOBRAKE_GEAR_RETRACTION_DURATION_S: f64 = 3.;

    const PILOT_INPUT_DETECTION_TRESHOLD: f64 = 0.2;

    fn new(context: &mut InitContext) -> Self {
        Self {
            park_brake_lever_pos_id: context.get_identifier("PARK_BRAKE_LEVER_POS".to_owned()),
            antiskid_brakes_active_id: context.get_identifier("ANTISKID BRAKES ACTIVE".to_owned()),
            left_brake_pedal_input_id: context.get_identifier("LEFT_BRAKE_PEDAL_INPUT".to_owned()),
            right_brake_pedal_input_id: context
                .get_identifier("RIGHT_BRAKE_PEDAL_INPUT".to_owned()),

            ground_speed_id: context.get_identifier("GPS GROUND SPEED".to_owned()),
            rudder_pedal_input_id: context.get_identifier("RUDDER_PEDAL_POSITION_RATIO".to_owned()),
            tiller_handle_input_id: context.get_identifier("TILLER_HANDLE_POSITION".to_owned()),
            tiller_pedal_disconnect_id: context
                .get_identifier("TILLER_PEDAL_DISCONNECT".to_owned()),
            autopilot_nosewheel_demand_id: context
                .get_identifier("AUTOPILOT_NOSEWHEEL_DEMAND".to_owned()),

            autobrake_controller: A320AutobrakeController::new(context),

            parking_brake_demand: true,
            left_brake_pilot_input: Ratio::new::<ratio>(0.0),
            right_brake_pilot_input: Ratio::new::<ratio>(0.0),
            norm_brake_outputs: A320BrakeSystemOutputs::new(),
            alternate_brake_outputs: A320BrakeSystemOutputs::new(),
            normal_brakes_available: false,
            should_disable_auto_brake_when_retracting: DelayedTrueLogicGate::new(
                Duration::from_secs_f64(Self::AUTOBRAKE_GEAR_RETRACTION_DURATION_S),
            ),
            anti_skid_activated: true,

            tiller_pedal_disconnect: false,
            tiller_handle_position: Ratio::new::<ratio>(0.),
            rudder_pedal_position: Ratio::new::<ratio>(0.),
            autopilot_nosewheel_demand: Ratio::new::<ratio>(0.),

            pedal_steering_limiter: SteeringAngleLimiter::new(
                Self::SPEED_MAP_FOR_PEDAL_ACTION_KNOT,
                Self::STEERING_ANGLE_FOR_PEDAL_ACTION_DEGREE,
            ),
            pedal_input_map: SteeringRatioToAngle::new(
                Ratio::new::<ratio>(Self::RUDDER_PEDAL_INPUT_GAIN),
                Self::RUDDER_PEDAL_INPUT_MAP,
                Self::RUDDER_PEDAL_INPUT_CURVE_MAP,
            ),
            tiller_steering_limiter: SteeringAngleLimiter::new(
                Self::SPEED_MAP_FOR_TILLER_ACTION_KNOT,
                Self::STEERING_ANGLE_FOR_TILLER_ACTION_DEGREE,
            ),
            tiller_input_map: SteeringRatioToAngle::new(
                Ratio::new::<ratio>(Self::TILLER_INPUT_GAIN),
                Self::TILLER_INPUT_MAP,
                Self::TILLER_INPUT_CURVE_MAP,
            ),
            final_steering_position_request: Angle::new::<degree>(0.),

            ground_speed: Velocity::new::<knot>(0.),
        }
    }

    fn allow_autobrake_arming(&self) -> bool {
        self.anti_skid_activated && self.normal_brakes_available
    }

    fn update_normal_braking_availability(&mut self, normal_braking_circuit_pressure: Pressure) {
        if normal_braking_circuit_pressure.get::<psi>() > Self::MIN_PRESSURE_BRAKE_ALTN_HYST_HI
            && (self.left_brake_pilot_input.get::<ratio>() < Self::PILOT_INPUT_DETECTION_TRESHOLD
                && self.right_brake_pilot_input.get::<ratio>()
                    < Self::PILOT_INPUT_DETECTION_TRESHOLD)
        {
            self.normal_brakes_available = true;
        } else if normal_braking_circuit_pressure.get::<psi>()
            < Self::MIN_PRESSURE_BRAKE_ALTN_HYST_LO
        {
            self.normal_brakes_available = false;
        }
    }

    fn update_brake_pressure_limitation(&mut self) {
        let yellow_manual_braking_input = self.left_brake_pilot_input
            > self.alternate_brake_outputs.left_demand() + Ratio::new::<ratio>(0.2)
            || self.right_brake_pilot_input
                > self.alternate_brake_outputs.right_demand() + Ratio::new::<ratio>(0.2);

        // Nominal braking from pedals is limited to 2538psi
        self.norm_brake_outputs
            .set_pressure_limit(Pressure::new::<psi>(2538.));

        let alternate_brake_pressure_limit = Pressure::new::<psi>(if self.parking_brake_demand {
            // If no pilot action, standard park brake pressure limit
            if !yellow_manual_braking_input {
                2103.
            } else {
                // Else manual action limited to a higher max nominal pressure
                2538.
            }
        } else if !self.anti_skid_activated {
            1160.
        } else {
            // Else if any manual braking we use standard limit
            2538.
        });

        self.alternate_brake_outputs
            .set_pressure_limit(alternate_brake_pressure_limit);
    }

    /// Updates brakes and nose steering demands
    fn update(
        &mut self,
        context: &UpdateContext,
        current_pressure: &impl SectionPressure,
        alternate_circuit: &BrakeCircuit,
        lgciu1: &impl LgciuInterface,
        lgciu2: &impl LgciuInterface,
        autobrake_panel: &AutobrakePanel,
        engine1: &impl Engine,
        engine2: &impl Engine,
    ) {
        self.update_steering_demands(lgciu1, engine1, engine2);

        self.update_normal_braking_availability(current_pressure.pressure());
        self.update_brake_pressure_limitation();

        self.autobrake_controller.update(
            context,
            autobrake_panel,
            self.allow_autobrake_arming(),
            self.left_brake_pilot_input,
            self.right_brake_pilot_input,
            lgciu1,
            lgciu2,
        );

        let is_in_flight_gear_lever_up = !(lgciu1.left_and_right_gear_compressed(true)
            || lgciu2.left_and_right_gear_compressed(true)
            || lgciu1.gear_handle_is_down());

        self.should_disable_auto_brake_when_retracting
            .update(context, is_in_flight_gear_lever_up);

        if is_in_flight_gear_lever_up {
            if self.should_disable_auto_brake_when_retracting.output() {
                self.norm_brake_outputs.set_no_demands();
            } else {
                // Slight brake pressure to stop the spinning wheels (have no pressure data available yet, 0.2 is random one)
                self.norm_brake_outputs
                    .set_brake_demands(Ratio::new::<ratio>(0.2), Ratio::new::<ratio>(0.2));
            }

            self.alternate_brake_outputs.set_no_demands();
        } else {
            let green_used_for_brakes = self.normal_brakes_available
                && self.anti_skid_activated
                && !self.parking_brake_demand;

            if green_used_for_brakes {
                // Final output on normal brakes is max(pilot demand , autobrake demand) to allow pilot override autobrake demand
                self.norm_brake_outputs.set_brake_demands(
                    self.left_brake_pilot_input
                        .max(self.autobrake_controller.brake_output()),
                    self.right_brake_pilot_input
                        .max(self.autobrake_controller.brake_output()),
                );

                self.alternate_brake_outputs.set_no_demands();
            } else {
                self.norm_brake_outputs.set_no_demands();

                if !self.parking_brake_demand {
                    // Normal braking but using alternate circuit
                    self.alternate_brake_outputs.set_brake_demands(
                        self.left_brake_pilot_input,
                        self.right_brake_pilot_input,
                    );
                } else {
                    // Else we just use parking brake
                    self.alternate_brake_outputs.set_max_demands();

                    // Special case: parking brake on but yellow can't provide enough brakes: green are allowed to brake for emergency
                    if alternate_circuit.left_brake_pressure().get::<psi>()
                        < Self::MIN_PRESSURE_PARK_BRAKE_EMERGENCY
                        || alternate_circuit.right_brake_pressure().get::<psi>()
                            < Self::MIN_PRESSURE_PARK_BRAKE_EMERGENCY
                    {
                        self.norm_brake_outputs.set_brake_demands(
                            self.left_brake_pilot_input,
                            self.right_brake_pilot_input,
                        );
                    }
                }
            }
        }
    }

    fn update_steering_demands(
        &mut self,
        lgciu1: &impl LgciuInterface,
        engine1: &impl Engine,
        engine2: &impl Engine,
    ) {
        let steer_angle_from_autopilot = Angle::new::<degree>(
            self.autopilot_nosewheel_demand.get::<ratio>() * Self::AUTOPILOT_STEERING_INPUT_GAIN,
        );

        let steer_angle_from_pedals = if self.tiller_pedal_disconnect {
            Angle::new::<degree>(0.)
        } else {
            self.pedal_input_map
                .angle_demand_from_input_demand(self.rudder_pedal_position)
        };

        // TODO Here ground speed would be probably computed from wheel sensor logic
        let final_steer_rudder_plus_autopilot = self.pedal_steering_limiter.angle_from_speed(
            self.ground_speed,
            (steer_angle_from_pedals + steer_angle_from_autopilot)
                .min(Angle::new::<degree>(
                    Self::MAX_RUDDER_INPUT_INCLUDING_AUTOPILOT_DEGREE,
                ))
                .max(Angle::new::<degree>(
                    -Self::MAX_RUDDER_INPUT_INCLUDING_AUTOPILOT_DEGREE,
                )),
        );

        let steer_angle_from_tiller = self.tiller_steering_limiter.angle_from_speed(
            self.ground_speed,
            self.tiller_input_map
                .angle_demand_from_input_demand(self.tiller_handle_position),
        );

        let is_both_engine_low_oil_pressure =
            engine1.oil_pressure_is_low() && engine2.oil_pressure_is_low();

        self.final_steering_position_request = if !is_both_engine_low_oil_pressure
            && self.anti_skid_activated
            && lgciu1.nose_gear_compressed(false)
        {
            (final_steer_rudder_plus_autopilot + steer_angle_from_tiller)
                .min(Angle::new::<degree>(
                    Self::MAX_STEERING_ANGLE_DEMAND_DEGREES,
                ))
                .max(Angle::new::<degree>(
                    -Self::MAX_STEERING_ANGLE_DEMAND_DEGREES,
                ))
        } else {
            Angle::new::<degree>(0.)
        };
    }

    fn norm_controller(&self) -> &impl BrakeCircuitController {
        &self.norm_brake_outputs
    }

    fn alternate_controller(&self) -> &impl BrakeCircuitController {
        &self.alternate_brake_outputs
    }
}
impl SimulationElement for A320HydraulicBrakeSteerComputerUnit {
    fn accept<T: SimulationElementVisitor>(&mut self, visitor: &mut T) {
        self.autobrake_controller.accept(visitor);
        visitor.visit(self);
    }

    fn read(&mut self, reader: &mut SimulatorReader) {
        self.parking_brake_demand = reader.read(&self.park_brake_lever_pos_id);

        self.anti_skid_activated = reader.read(&self.antiskid_brakes_active_id);
        self.left_brake_pilot_input =
            Ratio::new::<percent>(reader.read(&self.left_brake_pedal_input_id));
        self.right_brake_pilot_input =
            Ratio::new::<percent>(reader.read(&self.right_brake_pedal_input_id));

        self.tiller_handle_position =
            Ratio::new::<ratio>(reader.read(&self.tiller_handle_input_id));
        self.rudder_pedal_position = Ratio::new::<ratio>(reader.read(&self.rudder_pedal_input_id));
        self.tiller_pedal_disconnect = reader.read(&self.tiller_pedal_disconnect_id);
        self.ground_speed = reader.read(&self.ground_speed_id);

        self.autopilot_nosewheel_demand =
            Ratio::new::<ratio>(reader.read(&self.autopilot_nosewheel_demand_id));
    }
}
impl SteeringController for A320HydraulicBrakeSteerComputerUnit {
    fn requested_position(&self) -> Angle {
        self.final_steering_position_request
    }
}

struct A320BrakingForce {
    brake_left_force_factor_id: VariableIdentifier,
    brake_right_force_factor_id: VariableIdentifier,
    trailing_edge_flaps_left_percent_id: VariableIdentifier,
    trailing_edge_flaps_right_percent_id: VariableIdentifier,

    enabled_chocks_id: VariableIdentifier,
    light_beacon_on_id: VariableIdentifier,

    left_braking_force: f64,
    right_braking_force: f64,

    flap_position: f64,

    is_chocks_enabled: bool,
    is_light_beacon_on: bool,
}
impl A320BrakingForce {
    const REFERENCE_PRESSURE_FOR_MAX_FORCE: f64 = 2538.;

    const FLAPS_BREAKPOINTS: [f64; 3] = [0., 50., 100.];
    const FLAPS_PENALTY_PERCENT: [f64; 3] = [5., 5., 0.];

    pub fn new(context: &mut InitContext) -> Self {
        A320BrakingForce {
            brake_left_force_factor_id: context
                .get_identifier("BRAKE LEFT FORCE FACTOR".to_owned()),
            brake_right_force_factor_id: context
                .get_identifier("BRAKE RIGHT FORCE FACTOR".to_owned()),
            trailing_edge_flaps_left_percent_id: context
                .get_identifier("LEFT_FLAPS_POSITION_PERCENT".to_owned()),
            trailing_edge_flaps_right_percent_id: context
                .get_identifier("RIGHT_FLAPS_POSITION_PERCENT".to_owned()),

            enabled_chocks_id: context.get_identifier("MODEL_WHEELCHOCKS_ENABLED".to_owned()),
            light_beacon_on_id: context.get_identifier("LIGHT BEACON ON".to_owned()),

            left_braking_force: 0.,
            right_braking_force: 0.,

            flap_position: 0.,

            is_chocks_enabled: false,
            is_light_beacon_on: false,
        }
    }

    pub fn update_forces(
        &mut self,
        context: &UpdateContext,
        norm_brakes: &BrakeCircuit,
        altn_brakes: &BrakeCircuit,
        engine1: &impl Engine,
        engine2: &impl Engine,
        pushback_tug: &PushbackTug,
    ) {
        // Base formula for output force is output_force[0:1] = 50 * sqrt(current_pressure) / Max_brake_pressure
        // This formula gives a bit more punch for lower brake pressures (like 1000 psi alternate braking), as linear formula
        // gives really too low brake force for 1000psi

        let left_force_norm = 50. * norm_brakes.left_brake_pressure().get::<psi>().sqrt()
            / Self::REFERENCE_PRESSURE_FOR_MAX_FORCE;
        let left_force_altn = 50. * altn_brakes.left_brake_pressure().get::<psi>().sqrt()
            / Self::REFERENCE_PRESSURE_FOR_MAX_FORCE;
        self.left_braking_force = left_force_norm + left_force_altn;
        self.left_braking_force = self.left_braking_force.max(0.).min(1.);

        let right_force_norm = 50. * norm_brakes.right_brake_pressure().get::<psi>().sqrt()
            / Self::REFERENCE_PRESSURE_FOR_MAX_FORCE;
        let right_force_altn = 50. * altn_brakes.right_brake_pressure().get::<psi>().sqrt()
            / Self::REFERENCE_PRESSURE_FOR_MAX_FORCE;
        self.right_braking_force = right_force_norm + right_force_altn;
        self.right_braking_force = self.right_braking_force.max(0.).min(1.);

        self.correct_with_flaps_state(context);

        self.update_chocks_braking(context, engine1, engine2, pushback_tug);
    }

    fn correct_with_flaps_state(&mut self, context: &UpdateContext) {
        let flap_correction = Ratio::new::<percent>(interpolation(
            &Self::FLAPS_BREAKPOINTS,
            &Self::FLAPS_PENALTY_PERCENT,
            self.flap_position,
        ));

        // Using airspeed with formula 0.1 * sqrt(airspeed) to get a 0 to 1 ratio to use our flap correction
        // This way the less airspeed, the less our correction is used as it is an aerodynamic effect on brakes
        let mut airspeed_corrective_factor =
            0.1 * context.indicated_airspeed().get::<knot>().abs().sqrt();
        airspeed_corrective_factor = airspeed_corrective_factor.min(1.0);

        let final_flaps_correction_with_speed = flap_correction * airspeed_corrective_factor;

        self.left_braking_force = self.left_braking_force
            - (self.left_braking_force * final_flaps_correction_with_speed.get::<ratio>());

        self.right_braking_force = self.right_braking_force
            - (self.right_braking_force * final_flaps_correction_with_speed.get::<ratio>());
    }

    fn update_chocks_braking(
        &mut self,
        context: &UpdateContext,
        engine1: &impl Engine,
        engine2: &impl Engine,
        pushback_tug: &PushbackTug,
    ) {
        let chocks_on_wheels = context.is_on_ground()
            && engine1.corrected_n1().get::<percent>() < 3.5
            && engine2.corrected_n1().get::<percent>() < 3.5
            && !pushback_tug.is_nose_wheel_steering_pin_inserted()
            && !self.is_light_beacon_on;

        if self.is_chocks_enabled && chocks_on_wheels {
            self.left_braking_force = 1.;
            self.right_braking_force = 1.;
        }
    }
}

impl SimulationElement for A320BrakingForce {
    fn write(&self, writer: &mut SimulatorWriter) {
        // BRAKE XXXX FORCE FACTOR is the actual braking force we want the plane to generate in the simulator
        writer.write(&self.brake_left_force_factor_id, self.left_braking_force);
        writer.write(&self.brake_right_force_factor_id, self.right_braking_force);
    }

    fn read(&mut self, reader: &mut SimulatorReader) {
        let left_flap: f64 = reader.read(&self.trailing_edge_flaps_left_percent_id);
        let right_flap: f64 = reader.read(&self.trailing_edge_flaps_right_percent_id);
        self.flap_position = (left_flap + right_flap) / 2.;

        self.is_chocks_enabled = reader.read(&self.enabled_chocks_id);
        self.is_light_beacon_on = reader.read(&self.light_beacon_on_id);
    }
}

#[derive(PartialEq, Clone, Copy)]
enum DoorControlState {
    DownLocked = 0,
    NoControl = 1,
    HydControl = 2,
    UpLocked = 3,
}

struct A320DoorController {
    requested_position_id: VariableIdentifier,

    control_state: DoorControlState,

    position_requested: Ratio,

    duration_in_no_control: Duration,
    duration_in_hyd_control: Duration,

    should_close_valves: bool,
    control_position_request: Ratio,
    should_unlock: bool,
}
impl A320DoorController {
    // Duration which the hydraulic valves sends a open request when request is closing (this is done on real aircraft so uplock can be easily unlocked without friction)
    const UP_CONTROL_TIME_BEFORE_DOWN_CONTROL: Duration = Duration::from_millis(200);

    // Delay from the ground crew unlocking the door to the time they start requiring up movement in control panel
    const DELAY_UNLOCK_TO_HYDRAULIC_CONTROL: Duration = Duration::from_secs(5);

    fn new(context: &mut InitContext, id: &str) -> Self {
        Self {
            requested_position_id: context.get_identifier(format!("{}_DOOR_CARGO_OPEN_REQ", id)),
            control_state: DoorControlState::DownLocked,
            position_requested: Ratio::new::<ratio>(0.),

            duration_in_no_control: Duration::from_secs(0),
            duration_in_hyd_control: Duration::from_secs(0),

            should_close_valves: true,
            control_position_request: Ratio::new::<ratio>(0.),
            should_unlock: false,
        }
    }

    fn update(
        &mut self,
        context: &UpdateContext,
        door: &CargoDoor,
        current_pressure: &impl SectionPressure,
    ) {
        self.control_state =
            self.determine_control_state_and_lock_action(door, current_pressure.pressure());
        self.update_timers(context);
        self.update_actions_from_state();
    }

    fn update_timers(&mut self, context: &UpdateContext) {
        if self.control_state == DoorControlState::NoControl {
            self.duration_in_no_control += context.delta();
        } else {
            self.duration_in_no_control = Duration::from_secs(0);
        }

        if self.control_state == DoorControlState::HydControl {
            self.duration_in_hyd_control += context.delta();
        } else {
            self.duration_in_hyd_control = Duration::from_secs(0);
        }
    }

    fn update_actions_from_state(&mut self) {
        match self.control_state {
            DoorControlState::DownLocked => {}
            DoorControlState::NoControl => {
                self.should_close_valves = true;
            }
            DoorControlState::HydControl => {
                self.should_close_valves = false;
                self.control_position_request = if self.position_requested > Ratio::new::<ratio>(0.)
                    || self.duration_in_hyd_control < Self::UP_CONTROL_TIME_BEFORE_DOWN_CONTROL
                {
                    Ratio::new::<ratio>(1.0)
                } else {
                    Ratio::new::<ratio>(-0.1)
                }
            }
            DoorControlState::UpLocked => {
                self.should_close_valves = true;
            }
        }
    }

    fn determine_control_state_and_lock_action(
        &mut self,
        door: &CargoDoor,
        current_pressure: Pressure,
    ) -> DoorControlState {
        match self.control_state {
            DoorControlState::DownLocked if self.position_requested > Ratio::new::<ratio>(0.) => {
                self.should_unlock = true;
                DoorControlState::NoControl
            }
            DoorControlState::NoControl
                if self.duration_in_no_control > Self::DELAY_UNLOCK_TO_HYDRAULIC_CONTROL =>
            {
                self.should_unlock = false;
                DoorControlState::HydControl
            }
            DoorControlState::HydControl if door.is_locked() => {
                self.should_unlock = false;
                DoorControlState::DownLocked
            }
            DoorControlState::HydControl
                if door.position() > Ratio::new::<ratio>(0.9)
                    && self.position_requested > Ratio::new::<ratio>(0.5) =>
            {
                self.should_unlock = false;
                DoorControlState::UpLocked
            }
            DoorControlState::UpLocked
                if self.position_requested < Ratio::new::<ratio>(1.)
                    && current_pressure > Pressure::new::<psi>(1000.) =>
            {
                DoorControlState::HydControl
            }
            _ => self.control_state,
        }
    }

    fn should_pressurise_hydraulics(&self) -> bool {
        (self.control_state == DoorControlState::UpLocked
            && self.position_requested < Ratio::new::<ratio>(1.))
            || self.control_state == DoorControlState::HydControl
    }
}
impl HydraulicAssemblyController for A320DoorController {
    fn requested_mode(&self) -> LinearActuatorMode {
        if self.should_close_valves {
            LinearActuatorMode::ClosedValves
        } else {
            LinearActuatorMode::PositionControl
        }
    }

    fn requested_position(&self) -> Ratio {
        self.control_position_request
    }

    fn should_lock(&self) -> bool {
        !self.should_unlock
    }

    fn requested_lock_position(&self) -> Ratio {
        Ratio::new::<ratio>(0.)
    }
}
impl SimulationElement for A320DoorController {
    fn read(&mut self, reader: &mut SimulatorReader) {
        self.position_requested = Ratio::new::<ratio>(reader.read(&self.requested_position_id));
    }
}

struct CargoDoor {
    hydraulic_assembly: HydraulicLinearActuatorAssembly<1>,

    position_id: VariableIdentifier,
    locked_id: VariableIdentifier,
    position: Ratio,

    is_locked: bool,

    aerodynamic_model: AerodynamicModel,
}
impl CargoDoor {
    fn new(
        context: &mut InitContext,
        id: &str,
        hydraulic_assembly: HydraulicLinearActuatorAssembly<1>,
        aerodynamic_model: AerodynamicModel,
    ) -> Self {
        Self {
            hydraulic_assembly,
            position_id: context.get_identifier(format!("{}_DOOR_CARGO_POSITION", id)),
            locked_id: context.get_identifier(format!("{}_DOOR_CARGO_LOCKED", id)),

            position: Ratio::new::<ratio>(0.),

            is_locked: true,

            aerodynamic_model,
        }
    }

    fn position(&self) -> Ratio {
        self.position
    }

    fn is_locked(&self) -> bool {
        self.is_locked
    }

    fn actuator(&mut self) -> &mut impl Actuator {
        self.hydraulic_assembly.actuator(0)
    }

    fn update(
        &mut self,
        context: &UpdateContext,
        cargo_door_controller: &impl HydraulicAssemblyController,
        current_pressure: &impl SectionPressure,
    ) {
        self.aerodynamic_model
            .update_body(context, self.hydraulic_assembly.body());
        self.hydraulic_assembly.update(
            context,
            std::slice::from_ref(cargo_door_controller),
            [current_pressure.pressure()],
        );

        self.position = self.hydraulic_assembly.position_normalized();
        self.is_locked = self.hydraulic_assembly.is_locked();
    }
}
impl SimulationElement for CargoDoor {
    fn write(&self, writer: &mut SimulatorWriter) {
        writer.write(&self.position_id, self.position());
        writer.write(&self.locked_id, self.is_locked());
    }
}

struct PushbackTug {
    nw_strg_disc_memo_id: VariableIdentifier,
    state_id: VariableIdentifier,
    steer_angle_id: VariableIdentifier,

    steering_angle_raw: Angle,
    steering_angle: LowPassFilter<Angle>,

    // Type of pushback:
    // 0 = Straight
    // 1 = Left
    // 2 = Right
    // 3 = Assumed to be no pushback
    // 4 = might be finishing pushback, to confirm
    state: f64,
    nose_wheel_steering_pin_inserted: DelayedFalseLogicGate,
}
impl PushbackTug {
    const DURATION_AFTER_WHICH_NWS_PIN_IS_REMOVED_AFTER_PUSHBACK: Duration =
        Duration::from_secs(15);

    const STATE_NO_PUSHBACK: f64 = 3.;

    const STEERING_ANGLE_FILTER_TIME_CONSTANT: Duration = Duration::from_millis(1500);

    fn new(context: &mut InitContext) -> Self {
        Self {
            nw_strg_disc_memo_id: context.get_identifier("HYD_NW_STRG_DISC_ECAM_MEMO".to_owned()),
            state_id: context.get_identifier("PUSHBACK STATE".to_owned()),
            steer_angle_id: context.get_identifier("PUSHBACK ANGLE".to_owned()),

            steering_angle_raw: Angle::default(),
            steering_angle: LowPassFilter::new(Self::STEERING_ANGLE_FILTER_TIME_CONSTANT),

            state: Self::STATE_NO_PUSHBACK,
            nose_wheel_steering_pin_inserted: DelayedFalseLogicGate::new(
                Self::DURATION_AFTER_WHICH_NWS_PIN_IS_REMOVED_AFTER_PUSHBACK,
            ),
        }
    }

    fn update(&mut self, context: &UpdateContext) {
        self.nose_wheel_steering_pin_inserted
            .update(context, self.is_pushing());

        if self.is_pushing() {
            self.steering_angle
                .update(context.delta(), self.steering_angle_raw);
        } else {
            self.steering_angle.reset(Angle::default());
        }
    }

    fn is_pushing(&self) -> bool {
        (self.state - PushbackTug::STATE_NO_PUSHBACK).abs() > f64::EPSILON
    }
}
impl Pushback for PushbackTug {
    fn is_nose_wheel_steering_pin_inserted(&self) -> bool {
        self.nose_wheel_steering_pin_inserted.output()
    }

    fn steering_angle(&self) -> Angle {
        self.steering_angle.output()
    }
}
impl SimulationElement for PushbackTug {
    fn read(&mut self, reader: &mut SimulatorReader) {
        self.state = reader.read(&self.state_id);

        self.steering_angle_raw = Angle::new::<radian>(reader.read(&self.steer_angle_id));
    }

    fn write(&self, writer: &mut SimulatorWriter) {
        writer.write(
            &self.nw_strg_disc_memo_id,
            self.is_nose_wheel_steering_pin_inserted(),
        );
    }
}

/// Autobrake controller computes the state machine of the autobrake logic, and the deceleration target
/// that we expect for the plane
pub struct A320AutobrakeController {
    armed_mode_id: VariableIdentifier,
    armed_mode_id_set: VariableIdentifier,
    decel_light_id: VariableIdentifier,
    active_id: VariableIdentifier,
    spoilers_ground_spoilers_active_id: VariableIdentifier,
    external_disarm_event_id: VariableIdentifier,

    deceleration_governor: AutobrakeDecelerationGovernor,

    target: Acceleration,
    mode: AutobrakeMode,

    arming_is_allowed_by_bcu: bool,
    left_brake_pedal_input: Ratio,
    right_brake_pedal_input: Ratio,

    ground_spoilers_are_deployed: bool,
    last_ground_spoilers_are_deployed: bool,

    should_disarm_after_time_in_flight: DelayedPulseTrueLogicGate,
    should_reject_max_mode_after_time_in_flight: DelayedTrueLogicGate,

    external_disarm_event: bool,
}
impl A320AutobrakeController {
    const DURATION_OF_FLIGHT_TO_DISARM_AUTOBRAKE_SECS: f64 = 10.;

    // Dynamic decel target map versus time for any mode that needs it
    const LOW_MODE_DECEL_PROFILE_ACCEL_MS2: [f64; 4] = [4., 4., 0., -2.];
    const LOW_MODE_DECEL_PROFILE_TIME_S: [f64; 4] = [0., 1.99, 2., 4.5];

    const MED_MODE_DECEL_PROFILE_ACCEL_MS2: [f64; 5] = [4., 4., 0., -2., -3.];
    const MED_MODE_DECEL_PROFILE_TIME_S: [f64; 5] = [0., 1.99, 2., 2.5, 4.];

    const MAX_MODE_DECEL_TARGET_MS2: f64 = -6.;
    const OFF_MODE_DECEL_TARGET_MS2: f64 = 5.;

    const MARGIN_PERCENT_TO_TARGET_TO_SHOW_DECEL_IN_LO_MED: f64 = 80.;
    const TARGET_TO_SHOW_DECEL_IN_MAX_MS2: f64 = -2.7;

    fn new(context: &mut InitContext) -> A320AutobrakeController {
        A320AutobrakeController {
            armed_mode_id: context.get_identifier("AUTOBRAKES_ARMED_MODE".to_owned()),
            armed_mode_id_set: context.get_identifier("AUTOBRAKES_ARMED_MODE_SET".to_owned()),
            decel_light_id: context.get_identifier("AUTOBRAKES_DECEL_LIGHT".to_owned()),
            active_id: context.get_identifier("AUTOBRAKES_ACTIVE".to_owned()),
            spoilers_ground_spoilers_active_id: context
                .get_identifier("SPOILERS_GROUND_SPOILERS_ACTIVE".to_owned()),
            external_disarm_event_id: context.get_identifier("AUTOBRAKE_DISARM".to_owned()),

            deceleration_governor: AutobrakeDecelerationGovernor::new(),
            target: Acceleration::new::<meter_per_second_squared>(0.),
            mode: AutobrakeMode::NONE,
            arming_is_allowed_by_bcu: context.is_in_flight(),
            left_brake_pedal_input: Ratio::new::<percent>(0.),
            right_brake_pedal_input: Ratio::new::<percent>(0.),
            ground_spoilers_are_deployed: false,
            last_ground_spoilers_are_deployed: false,
            should_disarm_after_time_in_flight: DelayedPulseTrueLogicGate::new(
                Duration::from_secs_f64(Self::DURATION_OF_FLIGHT_TO_DISARM_AUTOBRAKE_SECS),
            )
            .starting_as(context.is_in_flight(), false),
            should_reject_max_mode_after_time_in_flight: DelayedTrueLogicGate::new(
                Duration::from_secs_f64(Self::DURATION_OF_FLIGHT_TO_DISARM_AUTOBRAKE_SECS),
            )
            .starting_as(context.is_in_flight()),
            external_disarm_event: false,
        }
    }

    fn spoilers_retracted_during_this_update(&self) -> bool {
        !self.ground_spoilers_are_deployed && self.last_ground_spoilers_are_deployed
    }

    fn brake_output(&self) -> Ratio {
        Ratio::new::<ratio>(self.deceleration_governor.output())
    }

    fn determine_mode(
        &mut self,
        context: &UpdateContext,
        autobrake_panel: &AutobrakePanel,
    ) -> AutobrakeMode {
        if self.should_disarm(context) {
            AutobrakeMode::NONE
        } else {
            match autobrake_panel.pressed_mode() {
                Some(mode) if self.mode == mode => AutobrakeMode::NONE,
                Some(mode)
                    if mode != AutobrakeMode::MAX
                        || !self.should_reject_max_mode_after_time_in_flight.output() =>
                {
                    mode
                }
                Some(_) | None => self.mode,
            }
        }
    }

    fn should_engage_deceleration_governor(&self, context: &UpdateContext) -> bool {
        self.is_armed() && self.ground_spoilers_are_deployed && !self.should_disarm(context)
    }

    fn is_armed(&self) -> bool {
        self.mode != AutobrakeMode::NONE
    }

    fn is_decelerating(&self) -> bool {
        match self.mode {
            AutobrakeMode::NONE => false,
            AutobrakeMode::LOW | AutobrakeMode::MED => {
                self.deceleration_demanded()
                    && self
                        .deceleration_governor
                        .is_on_target(Ratio::new::<percent>(
                            Self::MARGIN_PERCENT_TO_TARGET_TO_SHOW_DECEL_IN_LO_MED,
                        ))
            }
            _ => {
                self.deceleration_demanded()
                    && self.deceleration_governor.decelerating_at_or_above_rate(
                        Acceleration::new::<meter_per_second_squared>(
                            Self::TARGET_TO_SHOW_DECEL_IN_MAX_MS2,
                        ),
                    )
            }
        }
    }

    fn deceleration_demanded(&self) -> bool {
        self.deceleration_governor.is_engaged()
            && self.target.get::<meter_per_second_squared>() < 0.
    }

    fn should_disarm_due_to_pedal_input(&self) -> bool {
        match self.mode {
            AutobrakeMode::NONE => false,
            AutobrakeMode::LOW | AutobrakeMode::MED => {
                self.left_brake_pedal_input > Ratio::new::<percent>(53.)
                    || self.right_brake_pedal_input > Ratio::new::<percent>(53.)
                    || (self.left_brake_pedal_input > Ratio::new::<percent>(11.)
                        && self.right_brake_pedal_input > Ratio::new::<percent>(11.))
            }
            AutobrakeMode::MAX => {
                self.left_brake_pedal_input > Ratio::new::<percent>(77.)
                    || self.right_brake_pedal_input > Ratio::new::<percent>(77.)
                    || (self.left_brake_pedal_input > Ratio::new::<percent>(53.)
                        && self.right_brake_pedal_input > Ratio::new::<percent>(53.))
            }
            _ => false,
        }
    }

    fn should_disarm(&self, context: &UpdateContext) -> bool {
        // when a simulation is started in flight, some values need to be ignored for a certain time to ensure
        // an unintended disarm is not happening
        (self.deceleration_governor.is_engaged() && self.should_disarm_due_to_pedal_input())
            || (context.is_sim_ready() && !self.arming_is_allowed_by_bcu)
            || self.spoilers_retracted_during_this_update()
            || self.should_disarm_after_time_in_flight.output()
            || self.external_disarm_event
            || (self.mode == AutobrakeMode::MAX
                && self.should_reject_max_mode_after_time_in_flight.output())
    }

    fn calculate_target(&mut self) -> Acceleration {
        Acceleration::new::<meter_per_second_squared>(match self.mode {
            AutobrakeMode::NONE => Self::OFF_MODE_DECEL_TARGET_MS2,
            AutobrakeMode::LOW => interpolation(
                &Self::LOW_MODE_DECEL_PROFILE_TIME_S,
                &Self::LOW_MODE_DECEL_PROFILE_ACCEL_MS2,
                self.deceleration_governor.time_engaged().as_secs_f64(),
            ),
            AutobrakeMode::MED => interpolation(
                &Self::MED_MODE_DECEL_PROFILE_TIME_S,
                &Self::MED_MODE_DECEL_PROFILE_ACCEL_MS2,
                self.deceleration_governor.time_engaged().as_secs_f64(),
            ),
            AutobrakeMode::MAX => Self::MAX_MODE_DECEL_TARGET_MS2,
            _ => Self::OFF_MODE_DECEL_TARGET_MS2,
        })
    }

    fn update_input_conditions(
        &mut self,
        context: &UpdateContext,
        allow_arming: bool,
        pedal_input_left: Ratio,
        pedal_input_right: Ratio,
        lgciu1: &impl LgciuInterface,
        lgciu2: &impl LgciuInterface,
    ) {
        let in_flight_lgciu1 =
            !lgciu1.right_gear_compressed(false) && !lgciu1.left_gear_compressed(false);
        let in_flight_lgciu2 =
            !lgciu2.right_gear_compressed(false) && !lgciu2.left_gear_compressed(false);

        self.should_disarm_after_time_in_flight
            .update(context, in_flight_lgciu1 && in_flight_lgciu2);
        self.should_reject_max_mode_after_time_in_flight
            .update(context, in_flight_lgciu1 && in_flight_lgciu2);

        self.arming_is_allowed_by_bcu = allow_arming;
        self.left_brake_pedal_input = pedal_input_left;
        self.right_brake_pedal_input = pedal_input_right;
    }

    fn update(
        &mut self,
        context: &UpdateContext,
        autobrake_panel: &AutobrakePanel,
        allow_arming: bool,
        pedal_input_left: Ratio,
        pedal_input_right: Ratio,
        lgciu1: &impl LgciuInterface,
        lgciu2: &impl LgciuInterface,
    ) {
        self.update_input_conditions(
            context,
            allow_arming,
            pedal_input_left,
            pedal_input_right,
            lgciu1,
            lgciu2,
        );
        self.mode = self.determine_mode(context, autobrake_panel);

        self.deceleration_governor
            .engage_when(self.should_engage_deceleration_governor(context));

        self.target = self.calculate_target();
        self.deceleration_governor.update(context, self.target);
    }
}
impl SimulationElement for A320AutobrakeController {
    fn write(&self, writer: &mut SimulatorWriter) {
        writer.write(&self.armed_mode_id, self.mode as u8 as f64);
        writer.write(&self.armed_mode_id_set, -1.);
        writer.write(&self.decel_light_id, self.is_decelerating());
        writer.write(&self.active_id, self.deceleration_demanded());
    }

    fn read(&mut self, reader: &mut SimulatorReader) {
        self.last_ground_spoilers_are_deployed = self.ground_spoilers_are_deployed;
        self.ground_spoilers_are_deployed = reader.read(&self.spoilers_ground_spoilers_active_id);
        self.external_disarm_event = reader.read(&self.external_disarm_event_id);

        // Reading current mode in sim to initialize correct mode if sim changes it (from .FLT files for example)
        let readed_mode = reader.read_f64(&self.armed_mode_id_set);
        if readed_mode >= 0.0 {
            self.mode = readed_mode.into();
        }
    }
}

pub(super) struct A380HydraulicOverheadPanel {
    edp1a_push_button: AutoOffFaultPushButton,
    edp2a_push_button: AutoOffFaultPushButton,
    edp3a_push_button: AutoOffFaultPushButton,
    edp4a_push_button: AutoOffFaultPushButton,
    edp1b_push_button: AutoOffFaultPushButton,
    edp2b_push_button: AutoOffFaultPushButton,
    edp3b_push_button: AutoOffFaultPushButton,
    edp4b_push_button: AutoOffFaultPushButton,

    rat_push_button: MomentaryPushButton,

    yellow_epump_a_push_button: AutoOnFaultPushButton,
    yellow_epump_b_push_button: AutoOnFaultPushButton,

    green_epump_a_push_button: AutoOnFaultPushButton,
    green_epump_b_push_button: AutoOnFaultPushButton,

    green_leak_measurement_push_button: AutoOffFaultPushButton,
    yellow_leak_measurement_push_button: AutoOffFaultPushButton,
}
impl A380HydraulicOverheadPanel {
    pub(super) fn new(context: &mut InitContext) -> A380HydraulicOverheadPanel {
        A380HydraulicOverheadPanel {
            edp1a_push_button: AutoOffFaultPushButton::new_auto(context, "HYD_ENG_1A_PUMP"),
            edp2a_push_button: AutoOffFaultPushButton::new_auto(context, "HYD_ENG_2A_PUMP"),
            edp3a_push_button: AutoOffFaultPushButton::new_auto(context, "HYD_ENG_3A_PUMP"),
            edp4a_push_button: AutoOffFaultPushButton::new_auto(context, "HYD_ENG_4A_PUMP"),
            edp1b_push_button: AutoOffFaultPushButton::new_auto(context, "HYD_ENG_1B_PUMP"),
            edp2b_push_button: AutoOffFaultPushButton::new_auto(context, "HYD_ENG_2B_PUMP"),
            edp3b_push_button: AutoOffFaultPushButton::new_auto(context, "HYD_ENG_3B_PUMP"),
            edp4b_push_button: AutoOffFaultPushButton::new_auto(context, "HYD_ENG_4B_PUMP"),

            rat_push_button: MomentaryPushButton::new(context, "HYD_RAT_MAN_ON"),

            yellow_epump_a_push_button: AutoOnFaultPushButton::new_auto(context, "HYD_EPUMPYA"),
            yellow_epump_b_push_button: AutoOnFaultPushButton::new_auto(context, "HYD_EPUMPYB"),

            green_epump_a_push_button: AutoOnFaultPushButton::new_auto(context, "HYD_EPUMPGA"),
            green_epump_b_push_button: AutoOnFaultPushButton::new_auto(context, "HYD_EPUMPGB"),

            green_leak_measurement_push_button: AutoOffFaultPushButton::new_auto(
                context,
                "HYD_LEAK_MEASUREMENT_G",
            ),

            yellow_leak_measurement_push_button: AutoOffFaultPushButton::new_auto(
                context,
                "HYD_LEAK_MEASUREMENT_Y",
            ),
        }
    }

    pub(super) fn update(&mut self, hyd: &A380Hydraulic) {
        self.edp1a_push_button
            .set_fault(hyd.edp_has_fault(A380EngineDrivenPumpId::Edp1a));
        self.edp2a_push_button
            .set_fault(hyd.edp_has_fault(A380EngineDrivenPumpId::Edp2a));
        self.edp3a_push_button
            .set_fault(hyd.edp_has_fault(A380EngineDrivenPumpId::Edp3a));
        self.edp4a_push_button
            .set_fault(hyd.edp_has_fault(A380EngineDrivenPumpId::Edp4a));

        self.edp1b_push_button
            .set_fault(hyd.edp_has_fault(A380EngineDrivenPumpId::Edp1b));
        self.edp2b_push_button
            .set_fault(hyd.edp_has_fault(A380EngineDrivenPumpId::Edp2b));
        self.edp3b_push_button
            .set_fault(hyd.edp_has_fault(A380EngineDrivenPumpId::Edp3b));
        self.edp4b_push_button
            .set_fault(hyd.edp_has_fault(A380EngineDrivenPumpId::Edp4b));

        self.yellow_epump_a_push_button
            .set_fault(hyd.yellow_epump_has_fault());
    }

    fn yellow_epump_push_button_is_auto(&self) -> bool {
        self.yellow_epump_a_push_button.is_auto()
    }

    fn edp_push_button_is_auto(&self, pump_id: A380EngineDrivenPumpId) -> bool {
        match pump_id {
            A380EngineDrivenPumpId::Edp1a => self.edp1a_push_button.is_auto(),
            A380EngineDrivenPumpId::Edp2a => self.edp2a_push_button.is_auto(),
            A380EngineDrivenPumpId::Edp3a => self.edp3a_push_button.is_auto(),
            A380EngineDrivenPumpId::Edp4a => self.edp4a_push_button.is_auto(),
            A380EngineDrivenPumpId::Edp1b => self.edp1b_push_button.is_auto(),
            A380EngineDrivenPumpId::Edp2b => self.edp2b_push_button.is_auto(),
            A380EngineDrivenPumpId::Edp3b => self.edp3b_push_button.is_auto(),
            A380EngineDrivenPumpId::Edp4b => self.edp4b_push_button.is_auto(),
        }
    }

    fn edp_push_button_is_off(&self, pump_id: A380EngineDrivenPumpId) -> bool {
        match pump_id {
            A380EngineDrivenPumpId::Edp1a => self.edp1a_push_button.is_off(),
            A380EngineDrivenPumpId::Edp2a => self.edp2a_push_button.is_off(),
            A380EngineDrivenPumpId::Edp3a => self.edp3a_push_button.is_off(),
            A380EngineDrivenPumpId::Edp4a => self.edp4a_push_button.is_off(),
            A380EngineDrivenPumpId::Edp1b => self.edp1b_push_button.is_off(),
            A380EngineDrivenPumpId::Edp2b => self.edp2b_push_button.is_off(),
            A380EngineDrivenPumpId::Edp3b => self.edp3b_push_button.is_off(),
            A380EngineDrivenPumpId::Edp4b => self.edp4b_push_button.is_off(),
        }
    }

    fn rat_man_on_push_button_is_pressed(&self) -> bool {
        self.rat_push_button.is_pressed()
    }

    fn green_leak_measurement_valve_is_on(&self) -> bool {
        self.green_leak_measurement_push_button.is_auto()
    }

    fn yellow_leak_measurement_valve_is_on(&self) -> bool {
        self.yellow_leak_measurement_push_button.is_auto()
    }
}
impl SimulationElement for A380HydraulicOverheadPanel {
    fn accept<T: SimulationElementVisitor>(&mut self, visitor: &mut T) {
        self.edp1a_push_button.accept(visitor);
        self.edp2a_push_button.accept(visitor);

        self.rat_push_button.accept(visitor);

        self.yellow_epump_a_push_button.accept(visitor);
        self.yellow_epump_b_push_button.accept(visitor);

        self.green_epump_a_push_button.accept(visitor);
        self.green_epump_b_push_button.accept(visitor);

        self.green_leak_measurement_push_button.accept(visitor);

        self.yellow_leak_measurement_push_button.accept(visitor);

        visitor.visit(self);
    }
}

struct AileronController {
    mode: LinearActuatorMode,
    requested_position: Ratio,
}
impl AileronController {
    fn new() -> Self {
        Self {
            mode: LinearActuatorMode::ClosedCircuitDamping,

            requested_position: Ratio::new::<ratio>(0.),
        }
    }

    fn set_mode(&mut self, mode: LinearActuatorMode) {
        self.mode = mode;
    }

    /// Receives a [0;1] position request, 0 is down 1 is up
    fn set_requested_position(&mut self, requested_position: Ratio) {
        self.requested_position = requested_position
            .min(Ratio::new::<ratio>(1.))
            .max(Ratio::new::<ratio>(0.));
    }
}
impl HydraulicAssemblyController for AileronController {
    fn requested_mode(&self) -> LinearActuatorMode {
        self.mode
    }

    fn requested_position(&self) -> Ratio {
        self.requested_position
    }

    fn should_lock(&self) -> bool {
        false
    }

    fn requested_lock_position(&self) -> Ratio {
        Ratio::default()
    }
}

enum AileronHydConfiguration {
    GB,
    G,
    B,
    NoHyd,
}
impl AileronHydConfiguration {
    fn from_hyd_state(
        green_circuit_available: bool,
        blue_circuit_available: bool,
    ) -> AileronHydConfiguration {
        if green_circuit_available && blue_circuit_available {
            AileronHydConfiguration::GB
        } else if green_circuit_available {
            AileronHydConfiguration::G
        } else if blue_circuit_available {
            AileronHydConfiguration::B
        } else {
            AileronHydConfiguration::NoHyd
        }
    }
}

enum RightElevatorHydConfiguration {
    YB,
    Y,
    B,
    NoHyd,
}
impl RightElevatorHydConfiguration {
    fn from_hyd_state(
        blue_circuit_available: bool,
        yellow_circuit_available: bool,
    ) -> RightElevatorHydConfiguration {
        if yellow_circuit_available && blue_circuit_available {
            RightElevatorHydConfiguration::YB
        } else if yellow_circuit_available {
            RightElevatorHydConfiguration::Y
        } else if blue_circuit_available {
            RightElevatorHydConfiguration::B
        } else {
            RightElevatorHydConfiguration::NoHyd
        }
    }
}
enum LeftElevatorHydConfiguration {
    GB,
    G,
    B,
    NoHyd,
}
impl LeftElevatorHydConfiguration {
    fn from_hyd_state(
        green_circuit_available: bool,
        blue_circuit_available: bool,
    ) -> LeftElevatorHydConfiguration {
        if green_circuit_available && blue_circuit_available {
            LeftElevatorHydConfiguration::GB
        } else if green_circuit_available {
            LeftElevatorHydConfiguration::G
        } else if blue_circuit_available {
            LeftElevatorHydConfiguration::B
        } else {
            LeftElevatorHydConfiguration::NoHyd
        }
    }
}

/// Implements a placeholder elac computer logic commanding correct hydraulic modes depending
/// on pressure state.
/// TODO: Receive each actuator mode and commands directly from a FBW Elac implementation
struct ElacComputer {
    left_aileron_requested_position_id: VariableIdentifier,
    right_aileron_requested_position_id: VariableIdentifier,
    elevator_requested_position_id: VariableIdentifier,

    left_aileron_requested_position: Ratio,
    right_aileron_requested_position: Ratio,
    elevator_requested_position: Ratio,

    left_aileron_controllers: [AileronController; 2],
    right_aileron_controllers: [AileronController; 2],

    left_elevator_controllers: [AileronController; 2],
    right_elevator_controllers: [AileronController; 2],

    green_circuit_available: bool,
    blue_circuit_available: bool,
    yellow_circuit_available: bool,

    is_powered: bool,
}
impl ElacComputer {
    const PRESSURE_AVAILABLE_HIGH_HYSTERESIS_PSI: f64 = 1450.;
    const PRESSURE_AVAILABLE_LOW_HYSTERESIS_PSI: f64 = 800.;

    //TODO hot busses are in reality sub busses 703pp and 704pp
    const ALL_POWER_BUSES: [ElectricalBusType; 4] = [
        ElectricalBusType::DirectCurrentEssential,
        ElectricalBusType::DirectCurrent(2),
        ElectricalBusType::DirectCurrentHot(1),
        ElectricalBusType::DirectCurrentHot(2),
    ];

    fn new(context: &mut InitContext) -> Self {
        Self {
            left_aileron_requested_position_id: context
                .get_identifier("HYD_AILERON_LEFT_DEMAND".to_owned()),
            right_aileron_requested_position_id: context
                .get_identifier("HYD_AILERON_RIGHT_DEMAND".to_owned()),
            elevator_requested_position_id: context
                .get_identifier("HYD_ELEVATOR_DEMAND".to_owned()),

            left_aileron_requested_position: Ratio::default(),
            right_aileron_requested_position: Ratio::default(),
            elevator_requested_position: Ratio::default(),

            // Controllers are in outward->inward order, so for aileron [Blue circuit, Green circuit]
            left_aileron_controllers: [AileronController::new(), AileronController::new()],
            right_aileron_controllers: [AileronController::new(), AileronController::new()],

            // Controllers are in outboard->inboard order
            left_elevator_controllers: [AileronController::new(), AileronController::new()],
            right_elevator_controllers: [AileronController::new(), AileronController::new()],

            green_circuit_available: false,
            blue_circuit_available: false,
            yellow_circuit_available: false,

            is_powered: false,
        }
    }

    fn update_aileron_requested_position(&mut self) {
        for controller in &mut self.left_aileron_controllers {
            controller.set_requested_position(self.left_aileron_requested_position);
        }

        for controller in &mut self.right_aileron_controllers {
            controller.set_requested_position(self.right_aileron_requested_position);
        }
    }

    fn update_elevator_requested_position(&mut self) {
        for controller in &mut self.left_elevator_controllers {
            controller.set_requested_position(self.elevator_requested_position);
        }

        for controller in &mut self.right_elevator_controllers {
            controller.set_requested_position(self.elevator_requested_position);
        }
    }

    fn set_aileron_no_position_control(&mut self) {
        for controller in &mut self.left_aileron_controllers {
            controller.set_mode(LinearActuatorMode::ClosedCircuitDamping);
        }

        for controller in &mut self.right_aileron_controllers {
            controller.set_mode(LinearActuatorMode::ClosedCircuitDamping);
        }
    }

    fn set_elevator_no_position_control(&mut self) {
        for controller in &mut self.left_elevator_controllers {
            controller.set_mode(LinearActuatorMode::ClosedCircuitDamping);
        }

        for controller in &mut self.right_elevator_controllers {
            controller.set_mode(LinearActuatorMode::ClosedCircuitDamping);
        }
    }

    fn set_left_aileron_position_control(
        &mut self,
        hydraulic_configuration: AileronHydConfiguration,
    ) {
        match hydraulic_configuration {
            AileronHydConfiguration::GB | AileronHydConfiguration::B => {
                self.left_aileron_controllers[AileronActuatorPosition::Outboard as usize]
                    .set_mode(LinearActuatorMode::PositionControl);
                self.left_aileron_controllers[AileronActuatorPosition::Inboard as usize]
                    .set_mode(LinearActuatorMode::ActiveDamping);
            }

            AileronHydConfiguration::G => {
                self.left_aileron_controllers[AileronActuatorPosition::Outboard as usize]
                    .set_mode(LinearActuatorMode::ActiveDamping);
                self.left_aileron_controllers[AileronActuatorPosition::Inboard as usize]
                    .set_mode(LinearActuatorMode::PositionControl);
            }
            AileronHydConfiguration::NoHyd => {
                self.left_aileron_controllers[AileronActuatorPosition::Outboard as usize]
                    .set_mode(LinearActuatorMode::ClosedCircuitDamping);
                self.left_aileron_controllers[AileronActuatorPosition::Inboard as usize]
                    .set_mode(LinearActuatorMode::ClosedCircuitDamping);
            }
        }
    }

    fn set_right_aileron_position_control(
        &mut self,
        hydraulic_configuration: AileronHydConfiguration,
    ) {
        match hydraulic_configuration {
            AileronHydConfiguration::GB | AileronHydConfiguration::G => {
                self.right_aileron_controllers[AileronActuatorPosition::Outboard as usize]
                    .set_mode(LinearActuatorMode::ActiveDamping);
                self.right_aileron_controllers[AileronActuatorPosition::Inboard as usize]
                    .set_mode(LinearActuatorMode::PositionControl);
            }

            AileronHydConfiguration::B => {
                self.right_aileron_controllers[AileronActuatorPosition::Outboard as usize]
                    .set_mode(LinearActuatorMode::PositionControl);
                self.right_aileron_controllers[AileronActuatorPosition::Inboard as usize]
                    .set_mode(LinearActuatorMode::ActiveDamping);
            }
            _ => {
                self.right_aileron_controllers[AileronActuatorPosition::Outboard as usize]
                    .set_mode(LinearActuatorMode::ClosedCircuitDamping);
                self.right_aileron_controllers[AileronActuatorPosition::Inboard as usize]
                    .set_mode(LinearActuatorMode::ClosedCircuitDamping);
            }
        }
    }

    fn set_left_elevator_position_control(
        &mut self,
        hydraulic_configuration: LeftElevatorHydConfiguration,
    ) {
        match hydraulic_configuration {
            LeftElevatorHydConfiguration::GB => {
                if self.elevator_requested_position > Ratio::new::<ratio>(0.8) {
                    self.left_elevator_controllers[LeftElevatorActuatorCircuit::Blue as usize]
                        .set_mode(LinearActuatorMode::PositionControl);
                } else {
                    self.left_elevator_controllers[LeftElevatorActuatorCircuit::Blue as usize]
                        .set_mode(LinearActuatorMode::ActiveDamping);
                }
                self.left_elevator_controllers[LeftElevatorActuatorCircuit::Green as usize]
                    .set_mode(LinearActuatorMode::PositionControl);
            }
            LeftElevatorHydConfiguration::G => {
                self.left_elevator_controllers[LeftElevatorActuatorCircuit::Blue as usize]
                    .set_mode(LinearActuatorMode::ActiveDamping);
                self.left_elevator_controllers[LeftElevatorActuatorCircuit::Green as usize]
                    .set_mode(LinearActuatorMode::PositionControl);
            }
            LeftElevatorHydConfiguration::B => {
                self.left_elevator_controllers[LeftElevatorActuatorCircuit::Blue as usize]
                    .set_mode(LinearActuatorMode::PositionControl);
                self.left_elevator_controllers[LeftElevatorActuatorCircuit::Green as usize]
                    .set_mode(LinearActuatorMode::ActiveDamping);
            }
            LeftElevatorHydConfiguration::NoHyd => {
                self.left_elevator_controllers[LeftElevatorActuatorCircuit::Blue as usize]
                    .set_mode(LinearActuatorMode::ClosedCircuitDamping);
                self.left_elevator_controllers[LeftElevatorActuatorCircuit::Green as usize]
                    .set_mode(LinearActuatorMode::ClosedCircuitDamping);
            }
        }
    }

    fn set_right_elevator_position_control(
        &mut self,
        hydraulic_configuration: RightElevatorHydConfiguration,
    ) {
        match hydraulic_configuration {
            RightElevatorHydConfiguration::YB => {
                if self.elevator_requested_position > Ratio::new::<ratio>(0.8) {
                    self.right_elevator_controllers[RightElevatorActuatorCircuit::Blue as usize]
                        .set_mode(LinearActuatorMode::PositionControl);
                } else {
                    self.right_elevator_controllers[RightElevatorActuatorCircuit::Blue as usize]
                        .set_mode(LinearActuatorMode::ActiveDamping);
                }
                self.right_elevator_controllers[RightElevatorActuatorCircuit::Yellow as usize]
                    .set_mode(LinearActuatorMode::PositionControl);
            }
            RightElevatorHydConfiguration::Y => {
                self.right_elevator_controllers[RightElevatorActuatorCircuit::Blue as usize]
                    .set_mode(LinearActuatorMode::ActiveDamping);
                self.right_elevator_controllers[RightElevatorActuatorCircuit::Yellow as usize]
                    .set_mode(LinearActuatorMode::PositionControl);
            }
            RightElevatorHydConfiguration::B => {
                self.right_elevator_controllers[RightElevatorActuatorCircuit::Blue as usize]
                    .set_mode(LinearActuatorMode::PositionControl);
                self.right_elevator_controllers[RightElevatorActuatorCircuit::Yellow as usize]
                    .set_mode(LinearActuatorMode::ActiveDamping);
            }
            RightElevatorHydConfiguration::NoHyd => {
                self.right_elevator_controllers[RightElevatorActuatorCircuit::Blue as usize]
                    .set_mode(LinearActuatorMode::ClosedCircuitDamping);
                self.right_elevator_controllers[RightElevatorActuatorCircuit::Yellow as usize]
                    .set_mode(LinearActuatorMode::ClosedCircuitDamping);
            }
        }
    }

    fn update_elevator(&mut self) {
        if self.is_powered {
            self.set_left_elevator_position_control(LeftElevatorHydConfiguration::from_hyd_state(
                self.green_circuit_available,
                self.blue_circuit_available,
            ));

            self.set_right_elevator_position_control(
                RightElevatorHydConfiguration::from_hyd_state(
                    self.blue_circuit_available,
                    self.yellow_circuit_available,
                ),
            );
        } else {
            self.set_elevator_no_position_control();
        }
    }

    fn update_aileron(&mut self) {
        if self.is_powered {
            self.set_right_aileron_position_control(AileronHydConfiguration::from_hyd_state(
                self.green_circuit_available,
                self.blue_circuit_available,
            ));
            self.set_left_aileron_position_control(AileronHydConfiguration::from_hyd_state(
                self.green_circuit_available,
                self.blue_circuit_available,
            ));
        } else {
            self.set_aileron_no_position_control();
        }
    }

    fn circuit_is_available(pressure: Pressure, current_availability: bool) -> bool {
        if pressure.get::<psi>() > Self::PRESSURE_AVAILABLE_HIGH_HYSTERESIS_PSI {
            true
        } else if pressure.get::<psi>() < Self::PRESSURE_AVAILABLE_LOW_HYSTERESIS_PSI {
            false
        } else {
            current_availability
        }
    }

    fn update(
        &mut self,
        blue_pressure: &impl SectionPressure,
        green_pressure: &impl SectionPressure,
        yellow_pressure: &impl SectionPressure,
    ) {
        self.update_aileron_requested_position();
        self.update_elevator_requested_position();

        self.blue_circuit_available = Self::circuit_is_available(
            blue_pressure.pressure_downstream_leak_valve(),
            self.blue_circuit_available,
        );
        self.green_circuit_available = Self::circuit_is_available(
            green_pressure.pressure_downstream_leak_valve(),
            self.green_circuit_available,
        );
        self.yellow_circuit_available = Self::circuit_is_available(
            yellow_pressure.pressure_downstream_leak_valve(),
            self.yellow_circuit_available,
        );

        self.update_aileron();

        self.update_elevator();
    }

    fn left_elevator_controllers(&self) -> &[impl HydraulicAssemblyController] {
        &self.left_elevator_controllers[..]
    }

    fn right_elevator_controllers(&self) -> &[impl HydraulicAssemblyController] {
        &self.right_elevator_controllers[..]
    }

    fn left_controllers(&self) -> &[impl HydraulicAssemblyController] {
        &self.left_aileron_controllers[..]
    }

    fn right_controllers(&self) -> &[impl HydraulicAssemblyController] {
        &self.right_aileron_controllers[..]
    }
}
impl SimulationElement for ElacComputer {
    fn read(&mut self, reader: &mut SimulatorReader) {
        self.left_aileron_requested_position =
            Ratio::new::<ratio>(reader.read(&self.left_aileron_requested_position_id));
        self.right_aileron_requested_position =
            Ratio::new::<ratio>(reader.read(&self.right_aileron_requested_position_id));

        self.elevator_requested_position =
            Ratio::new::<ratio>(reader.read(&self.elevator_requested_position_id));
    }

    fn receive_power(&mut self, buses: &impl ElectricalBuses) {
        self.is_powered = buses.any_is_powered(&Self::ALL_POWER_BUSES);
    }
}

/// Implements a placeholder fac computer logic commanding correct hydraulic modes depending
/// on pressure state.
/// TODO: Receive each actuator mode and commands directly from a FBW fac implementation
struct FacComputer {
    requested_rudder_position_id: VariableIdentifier,

    rudder_position_requested: Ratio,

    rudder_controllers: [AileronController; 3],

    is_powered: bool,
}
impl FacComputer {
    //TODO hot busses of FAC to check
    const ALL_POWER_BUSES: [ElectricalBusType; 4] = [
        ElectricalBusType::DirectCurrentEssential,
        ElectricalBusType::DirectCurrent(2),
        ElectricalBusType::DirectCurrentHot(1),
        ElectricalBusType::DirectCurrentHot(2),
    ];

    fn new(context: &mut InitContext) -> Self {
        Self {
            requested_rudder_position_id: context.get_identifier("HYD_RUDDER_DEMAND".to_owned()),

            rudder_position_requested: Ratio::default(),

            // Controllers are in [ Green circuit, Blue circuit, Yellow circuit] order
            rudder_controllers: [
                AileronController::new(),
                AileronController::new(),
                AileronController::new(),
            ],

            is_powered: false,
        }
    }

    fn update_rudder_requested_position(&mut self) {
        for controller in &mut self.rudder_controllers {
            controller.set_requested_position(self.rudder_position_requested);
        }
    }

    fn set_rudder_no_position_control(&mut self) {
        for controller in &mut self.rudder_controllers {
            controller.set_mode(LinearActuatorMode::ClosedCircuitDamping);
        }
    }

    fn set_rudder_position_control(
        &mut self,
        green_circuit_available: bool,
        blue_circuit_available: bool,
        yellow_circuit_available: bool,
    ) {
        if green_circuit_available {
            self.rudder_controllers[RudderActuatorPosition::Green as usize]
                .set_mode(LinearActuatorMode::PositionControl);
        } else {
            self.rudder_controllers[RudderActuatorPosition::Green as usize]
                .set_mode(LinearActuatorMode::ActiveDamping);
        }

        if blue_circuit_available {
            self.rudder_controllers[RudderActuatorPosition::Blue as usize]
                .set_mode(LinearActuatorMode::PositionControl);
        } else {
            self.rudder_controllers[RudderActuatorPosition::Blue as usize]
                .set_mode(LinearActuatorMode::ActiveDamping);
        }

        if yellow_circuit_available {
            self.rudder_controllers[RudderActuatorPosition::Yellow as usize]
                .set_mode(LinearActuatorMode::PositionControl);
        } else {
            self.rudder_controllers[RudderActuatorPosition::Yellow as usize]
                .set_mode(LinearActuatorMode::ActiveDamping);
        }
    }

    fn update_rudder(
        &mut self,
        green_circuit_available: bool,
        blue_circuit_available: bool,
        yellow_circuit_available: bool,
    ) {
        let no_hydraulics =
            !green_circuit_available && !blue_circuit_available && !yellow_circuit_available;

        if self.is_powered && !no_hydraulics {
            self.set_rudder_position_control(
                green_circuit_available,
                blue_circuit_available,
                yellow_circuit_available,
            );
        } else {
            self.set_rudder_no_position_control();
        }
    }

    fn update(
        &mut self,
        green_pressure: &impl SectionPressure,
        blue_pressure: &impl SectionPressure,
        yellow_pressure: &impl SectionPressure,
    ) {
        self.update_rudder_requested_position();

        let blue_circuit_available =
            blue_pressure.pressure_downstream_leak_valve().get::<psi>() > 1500.;
        let green_circuit_available =
            green_pressure.pressure_downstream_leak_valve().get::<psi>() > 1500.;
        let yellow_circuit_available = yellow_pressure
            .pressure_downstream_leak_valve()
            .get::<psi>()
            > 1500.;

        self.update_rudder(
            green_circuit_available,
            blue_circuit_available,
            yellow_circuit_available,
        );
    }

    fn rudder_controllers(&self) -> &[impl HydraulicAssemblyController] {
        &self.rudder_controllers[..]
    }
}
impl SimulationElement for FacComputer {
    fn read(&mut self, reader: &mut SimulatorReader) {
        self.rudder_position_requested =
            Ratio::new::<ratio>(reader.read(&self.requested_rudder_position_id));
    }

    fn receive_power(&mut self, buses: &impl ElectricalBuses) {
        self.is_powered = buses.any_is_powered(&Self::ALL_POWER_BUSES);
    }
}

#[derive(PartialEq, Clone, Copy)]
enum ActuatorSide {
    Left,
    Right,
}

#[derive(PartialEq, Clone, Copy)]
enum AileronActuatorPosition {
    Outboard = 0,
    Inboard = 1,
}

#[derive(PartialEq, Clone, Copy)]
enum ElevatorActuatorPosition {
    Outboard = 0,
    Inboard = 1,
}

enum RudderActuatorPosition {
    Green = 0,
    Blue = 1,
    Yellow = 2,
}

enum LeftElevatorActuatorCircuit {
    Blue = 0,
    Green = 1,
}

enum RightElevatorActuatorCircuit {
    Blue = 0,
    Yellow = 1,
}

struct AileronAssembly {
    hydraulic_assembly: HydraulicLinearActuatorAssembly<2>,

    position_id: VariableIdentifier,

    position: Ratio,

    aerodynamic_model: AerodynamicModel,
}
impl AileronAssembly {
    fn new(
        context: &mut InitContext,
        id: ActuatorSide,
        hydraulic_assembly: HydraulicLinearActuatorAssembly<2>,
        aerodynamic_model: AerodynamicModel,
    ) -> Self {
        Self {
            hydraulic_assembly,
            position_id: match id {
                ActuatorSide::Left => context.get_identifier("HYD_AIL_LEFT_DEFLECTION".to_owned()),
                ActuatorSide::Right => {
                    context.get_identifier("HYD_AIL_RIGHT_DEFLECTION".to_owned())
                }
            },
            position: Ratio::new::<ratio>(0.),
            aerodynamic_model,
        }
    }

    fn actuator(&mut self, circuit_position: AileronActuatorPosition) -> &mut impl Actuator {
        self.hydraulic_assembly.actuator(circuit_position as usize)
    }

    fn update(
        &mut self,
        context: &UpdateContext,
        aileron_controllers: &[impl HydraulicAssemblyController],
        current_pressure_outward: &impl SectionPressure,
        current_pressure_inward: &impl SectionPressure,
    ) {
        self.aerodynamic_model
            .update_body(context, self.hydraulic_assembly.body());
        self.hydraulic_assembly.update(
            context,
            aileron_controllers,
            [
                current_pressure_outward.pressure_downstream_leak_valve(),
                current_pressure_inward.pressure_downstream_leak_valve(),
            ],
        );

        self.position = self.hydraulic_assembly.position_normalized();
    }
}
impl SimulationElement for AileronAssembly {
    fn write(&self, writer: &mut SimulatorWriter) {
        writer.write(&self.position_id, self.position.get::<ratio>());
    }
}

struct ElevatorAssembly {
    hydraulic_assembly: HydraulicLinearActuatorAssembly<2>,

    position_id: VariableIdentifier,

    position: Ratio,

    aerodynamic_model: AerodynamicModel,
}
impl ElevatorAssembly {
    fn new(
        context: &mut InitContext,
        id: ActuatorSide,
        hydraulic_assembly: HydraulicLinearActuatorAssembly<2>,
        aerodynamic_model: AerodynamicModel,
    ) -> Self {
        Self {
            hydraulic_assembly,
            position_id: match id {
                ActuatorSide::Left => context.get_identifier("HYD_ELEV_LEFT_DEFLECTION".to_owned()),
                ActuatorSide::Right => {
                    context.get_identifier("HYD_ELEV_RIGHT_DEFLECTION".to_owned())
                }
            },
            position: Ratio::new::<ratio>(0.),
            aerodynamic_model,
        }
    }

    fn actuator(&mut self, circuit_position: ElevatorActuatorPosition) -> &mut impl Actuator {
        self.hydraulic_assembly.actuator(circuit_position as usize)
    }

    fn update(
        &mut self,
        context: &UpdateContext,
        aileron_controllers: &[impl HydraulicAssemblyController],
        current_pressure_outward: &impl SectionPressure,
        current_pressure_inward: &impl SectionPressure,
    ) {
        self.aerodynamic_model
            .update_body(context, self.hydraulic_assembly.body());
        self.hydraulic_assembly.update(
            context,
            aileron_controllers,
            [
                current_pressure_outward.pressure_downstream_leak_valve(),
                current_pressure_inward.pressure_downstream_leak_valve(),
            ],
        );

        self.position = self.hydraulic_assembly.actuator_position_normalized(0);
    }
}
impl SimulationElement for ElevatorAssembly {
    fn write(&self, writer: &mut SimulatorWriter) {
        writer.write(&self.position_id, self.position.get::<ratio>());
    }
}

struct RudderAssembly {
    hydraulic_assembly: HydraulicLinearActuatorAssembly<3>,
    name_id: VariableIdentifier,

    position: Ratio,

    aerodynamic_model: AerodynamicModel,
}
impl RudderAssembly {
    fn new(
        context: &mut InitContext,
        hydraulic_assembly: HydraulicLinearActuatorAssembly<3>,
        aerodynamic_model: AerodynamicModel,
    ) -> Self {
        Self {
            hydraulic_assembly,

            name_id: context.get_identifier("HYD_RUD_DEFLECTION".to_owned()),

            position: Ratio::new::<ratio>(0.5),

            aerodynamic_model,
        }
    }

    fn actuator(&mut self, circuit_position: RudderActuatorPosition) -> &mut impl Actuator {
        self.hydraulic_assembly.actuator(circuit_position as usize)
    }

    fn update(
        &mut self,
        context: &UpdateContext,
        rudder_controllers: &[impl HydraulicAssemblyController],
        current_pressure_green: &impl SectionPressure,
        current_pressure_blue: &impl SectionPressure,
        current_pressure_yellow: &impl SectionPressure,
    ) {
        self.aerodynamic_model
            .update_body(context, self.hydraulic_assembly.body());

        self.hydraulic_assembly.update(
            context,
            rudder_controllers,
            [
                current_pressure_green.pressure_downstream_leak_valve(),
                current_pressure_blue.pressure_downstream_leak_valve(),
                current_pressure_yellow.pressure_downstream_leak_valve(),
            ],
        );

        self.position = self.hydraulic_assembly.position_normalized();
    }
}
impl SimulationElement for RudderAssembly {
    fn write(&self, writer: &mut SimulatorWriter) {
        writer.write(&self.name_id, self.position.get::<ratio>());
    }
}

struct SpoilerElement {
    hydraulic_assembly: HydraulicLinearActuatorAssembly<1>,

    position_id: VariableIdentifier,

    position: Ratio,

    aerodynamic_model: AerodynamicModel,
}
impl SpoilerElement {
    fn new(
        context: &mut InitContext,
        id: ActuatorSide,
        id_num: usize,
        hydraulic_assembly: HydraulicLinearActuatorAssembly<1>,
        aerodynamic_model: AerodynamicModel,
    ) -> Self {
        Self {
            hydraulic_assembly,
            position_id: match id {
                ActuatorSide::Left => {
                    context.get_identifier(format!("HYD_SPOIL_{}_LEFT_DEFLECTION", id_num))
                }
                ActuatorSide::Right => {
                    context.get_identifier(format!("HYD_SPOIL_{}_RIGHT_DEFLECTION", id_num))
                }
            },
            position: Ratio::new::<ratio>(0.),
            aerodynamic_model,
        }
    }

    fn actuator(&mut self) -> &mut impl Actuator {
        self.hydraulic_assembly.actuator(0)
    }

    fn update(
        &mut self,
        context: &UpdateContext,
        spoiler_controller: &impl HydraulicAssemblyController,
        current_pressure: Pressure,
    ) {
        self.aerodynamic_model
            .update_body(context, self.hydraulic_assembly.body());
        self.hydraulic_assembly.update(
            context,
            std::slice::from_ref(spoiler_controller),
            [current_pressure],
        );

        // We return actuator position so it's consistent with demand
        // Later we must decide who works in actuator position and surface position between demand and control
        self.position = self.hydraulic_assembly.actuator_position_normalized(0);
    }
}
impl SimulationElement for SpoilerElement {
    fn write(&self, writer: &mut SimulatorWriter) {
        writer.write(&self.position_id, self.position.get::<ratio>());
    }
}

struct SpoilerGroup {
    spoilers: [SpoilerElement; 5],
}
impl SpoilerGroup {
    fn new(spoilers: [SpoilerElement; 5]) -> Self {
        Self { spoilers }
    }

    fn update(
        &mut self,
        context: &UpdateContext,
        spoiler_controllers: &[impl HydraulicAssemblyController],
        green_pressure: &impl SectionPressure,
        blue_pressure: &impl SectionPressure,
        yellow_pressure: &impl SectionPressure,
    ) {
        self.spoilers[0].update(
            context,
            &spoiler_controllers[0],
            green_pressure.pressure_downstream_leak_valve(),
        );
        self.spoilers[1].update(
            context,
            &spoiler_controllers[1],
            yellow_pressure.pressure_downstream_leak_valve(),
        );
        self.spoilers[2].update(
            context,
            &spoiler_controllers[2],
            blue_pressure.pressure_downstream_leak_valve(),
        );
        self.spoilers[3].update(
            context,
            &spoiler_controllers[3],
            yellow_pressure.pressure_downstream_leak_valve(),
        );
        self.spoilers[4].update(
            context,
            &spoiler_controllers[4],
            green_pressure.pressure_downstream_leak_valve(),
        );
    }

    fn actuator(&mut self, spoiler_id: usize) -> &mut impl Actuator {
        self.spoilers[spoiler_id].actuator()
    }
}
impl SimulationElement for SpoilerGroup {
    fn accept<T: SimulationElementVisitor>(&mut self, visitor: &mut T) {
        for spoiler in &mut self.spoilers {
            spoiler.accept(visitor);
        }

        visitor.visit(self);
    }
}

#[derive(PartialEq, Clone, Copy)]
struct SpoilerController {
    mode: LinearActuatorMode,
    requested_position: Ratio,
}
impl SpoilerController {
    fn new() -> Self {
        Self {
            mode: LinearActuatorMode::PositionControl,

            requested_position: Ratio::new::<ratio>(0.),
        }
    }

    /// Receives a [0;1] position request, 0 is down 1 is up
    fn set_requested_position(&mut self, requested_position: Ratio) {
        self.requested_position = requested_position
            .min(Ratio::new::<ratio>(1.))
            .max(Ratio::new::<ratio>(0.));
    }
}
impl HydraulicAssemblyController for SpoilerController {
    fn requested_mode(&self) -> LinearActuatorMode {
        LinearActuatorMode::PositionControl
    }

    fn requested_position(&self) -> Ratio {
        self.requested_position
    }

    fn should_lock(&self) -> bool {
        false
    }

    fn requested_lock_position(&self) -> Ratio {
        Ratio::default()
    }
}

struct SpoilerComputer {
    requested_position_left_1_id: VariableIdentifier,
    requested_position_left_2_id: VariableIdentifier,
    requested_position_left_3_id: VariableIdentifier,
    requested_position_left_4_id: VariableIdentifier,
    requested_position_left_5_id: VariableIdentifier,

    requested_position_right_1_id: VariableIdentifier,
    requested_position_right_2_id: VariableIdentifier,
    requested_position_right_3_id: VariableIdentifier,
    requested_position_right_4_id: VariableIdentifier,
    requested_position_right_5_id: VariableIdentifier,

    left_positions_requested: [Ratio; 5],
    right_positions_requested: [Ratio; 5],

    left_controllers: [SpoilerController; 5],
    right_controllers: [SpoilerController; 5],
}
impl SpoilerComputer {
    fn new(context: &mut InitContext) -> Self {
        Self {
            requested_position_left_1_id: context
                .get_identifier("HYD_SPOILER_1_LEFT_DEMAND".to_owned()),
            requested_position_left_2_id: context
                .get_identifier("HYD_SPOILER_2_LEFT_DEMAND".to_owned()),
            requested_position_left_3_id: context
                .get_identifier("HYD_SPOILER_3_LEFT_DEMAND".to_owned()),
            requested_position_left_4_id: context
                .get_identifier("HYD_SPOILER_4_LEFT_DEMAND".to_owned()),
            requested_position_left_5_id: context
                .get_identifier("HYD_SPOILER_5_LEFT_DEMAND".to_owned()),

            requested_position_right_1_id: context
                .get_identifier("HYD_SPOILER_1_RIGHT_DEMAND".to_owned()),
            requested_position_right_2_id: context
                .get_identifier("HYD_SPOILER_2_RIGHT_DEMAND".to_owned()),
            requested_position_right_3_id: context
                .get_identifier("HYD_SPOILER_3_RIGHT_DEMAND".to_owned()),
            requested_position_right_4_id: context
                .get_identifier("HYD_SPOILER_4_RIGHT_DEMAND".to_owned()),
            requested_position_right_5_id: context
                .get_identifier("HYD_SPOILER_5_RIGHT_DEMAND".to_owned()),

            left_positions_requested: [Ratio::default(); 5],
            right_positions_requested: [Ratio::default(); 5],

            // Controllers are in inward->outward order
            left_controllers: [SpoilerController::new(); 5],
            right_controllers: [SpoilerController::new(); 5],
        }
    }

    fn update_spoilers_requested_position(&mut self) {
        for (idx, controller) in &mut self.left_controllers.iter_mut().enumerate() {
            controller.set_requested_position(self.left_positions_requested[idx]);
        }

        for (idx, controller) in &mut self.right_controllers.iter_mut().enumerate() {
            controller.set_requested_position(self.right_positions_requested[idx]);
        }
    }

    fn left_controllers(&self) -> &[impl HydraulicAssemblyController] {
        &self.left_controllers[..]
    }

    fn right_controllers(&self) -> &[impl HydraulicAssemblyController] {
        &self.right_controllers[..]
    }
}
impl SimulationElement for SpoilerComputer {
    fn read(&mut self, reader: &mut SimulatorReader) {
        self.left_positions_requested = [
            Ratio::new::<ratio>(reader.read(&self.requested_position_left_1_id)),
            Ratio::new::<ratio>(reader.read(&self.requested_position_left_2_id)),
            Ratio::new::<ratio>(reader.read(&self.requested_position_left_3_id)),
            Ratio::new::<ratio>(reader.read(&self.requested_position_left_4_id)),
            Ratio::new::<ratio>(reader.read(&self.requested_position_left_5_id)),
        ];
        self.right_positions_requested = [
            Ratio::new::<ratio>(reader.read(&self.requested_position_right_1_id)),
            Ratio::new::<ratio>(reader.read(&self.requested_position_right_2_id)),
            Ratio::new::<ratio>(reader.read(&self.requested_position_right_3_id)),
            Ratio::new::<ratio>(reader.read(&self.requested_position_right_4_id)),
            Ratio::new::<ratio>(reader.read(&self.requested_position_right_5_id)),
        ];

        self.update_spoilers_requested_position();
    }
}

struct A320GravityExtension {
    gear_gravity_extension_active_id: VariableIdentifier,
    gear_gravity_extension_handle_is_turned_id: VariableIdentifier,

    handle_angle: Angle,

    is_extending_gear: bool,

    is_turned: bool,
}
impl A320GravityExtension {
    const INCREMENT_ANGLE_DEGREE_PER_SECOND: f64 = 220.;
    const MAX_CRANK_HANDLE_ANGLE_DEGREE: f64 = 360. * 3.;
    const MIN_CRANK_HANDLE_ANGLE_DEGREE: f64 = 0.;
    const CRANK_HANDLE_ANGLE_MARGIN_AT_MAX_ROTATION_DEGREE: f64 = 0.1;

    fn new(context: &mut InitContext) -> Self {
        Self {
            gear_gravity_extension_active_id: context
                .get_identifier("GEAR_EMERGENCY_EXTENSION_ACTIVE".to_owned()),
            gear_gravity_extension_handle_is_turned_id: context
                .get_identifier("GEAR_EMERGENCY_EXTENSION_IS_TURNED".to_owned()),

            handle_angle: Angle::default(),
            is_extending_gear: true,
            is_turned: false,
        }
    }

    fn update(&mut self, context: &UpdateContext) {
        if self.is_turned {
            if self.is_extending_gear {
                self.handle_angle += Angle::new::<degree>(
                    Self::INCREMENT_ANGLE_DEGREE_PER_SECOND * context.delta_as_secs_f64(),
                );
            } else {
                self.handle_angle -= Angle::new::<degree>(
                    Self::INCREMENT_ANGLE_DEGREE_PER_SECOND * context.delta_as_secs_f64(),
                );
            }
        }

        self.handle_angle = self
            .handle_angle
            .min(Angle::new::<degree>(
                Self::MAX_CRANK_HANDLE_ANGLE_DEGREE
                    + Self::CRANK_HANDLE_ANGLE_MARGIN_AT_MAX_ROTATION_DEGREE,
            ))
            .max(Angle::new::<degree>(
                Self::MIN_CRANK_HANDLE_ANGLE_DEGREE
                    - Self::CRANK_HANDLE_ANGLE_MARGIN_AT_MAX_ROTATION_DEGREE,
            ));

        if self.handle_angle.get::<degree>() > Self::MAX_CRANK_HANDLE_ANGLE_DEGREE
            && !self.is_turned
            && self.is_extending_gear
        {
            self.is_extending_gear = false;
        } else if self.handle_angle.get::<degree>() < Self::MIN_CRANK_HANDLE_ANGLE_DEGREE
            && !self.is_turned
            && !self.is_extending_gear
        {
            self.is_extending_gear = true;
        }
    }
}
impl GearGravityExtension for A320GravityExtension {
    fn extension_handle_number_of_turns(&self) -> u8 {
        (self.handle_angle.get::<degree>() / 360.).floor() as u8
    }
}
impl SimulationElement for A320GravityExtension {
    fn read(&mut self, reader: &mut SimulatorReader) {
        self.is_turned = reader.read(&self.gear_gravity_extension_active_id);
    }

    fn write(&self, writer: &mut SimulatorWriter) {
        writer.write(
            &self.gear_gravity_extension_handle_is_turned_id,
            self.handle_angle.get::<degree>() < 360. && self.is_turned,
        );
    }
}

struct A320TrimInputController {
    motor1_active_id: VariableIdentifier,
    motor2_active_id: VariableIdentifier,
    motor3_active_id: VariableIdentifier,

    motor1_position_id: VariableIdentifier,
    motor2_position_id: VariableIdentifier,
    motor3_position_id: VariableIdentifier,

    manual_control_active_id: VariableIdentifier,
    manual_control_speed_id: VariableIdentifier,

    motor_active: [bool; 3],
    motor_position: [Angle; 3],

    manual_control: bool,
    manual_control_speed: AngularVelocity,
}
impl A320TrimInputController {
    fn new(context: &mut InitContext) -> Self {
        Self {
            motor1_active_id: context.get_identifier("THS_1_ACTIVE_MODE_COMMANDED".to_owned()),
            motor2_active_id: context.get_identifier("THS_2_ACTIVE_MODE_COMMANDED".to_owned()),
            motor3_active_id: context.get_identifier("THS_3_ACTIVE_MODE_COMMANDED".to_owned()),

            motor1_position_id: context.get_identifier("THS_1_COMMANDED_POSITION".to_owned()),
            motor2_position_id: context.get_identifier("THS_2_COMMANDED_POSITION".to_owned()),
            motor3_position_id: context.get_identifier("THS_3_COMMANDED_POSITION".to_owned()),

            manual_control_active_id: context
                .get_identifier("THS_MANUAL_CONTROL_ACTIVE".to_owned()),
            manual_control_speed_id: context.get_identifier("THS_MANUAL_CONTROL_SPEED".to_owned()),

            motor_active: [false; 3],
            motor_position: [Angle::default(); 3],

            manual_control: false,
            manual_control_speed: AngularVelocity::default(),
        }
    }
}
impl PitchTrimActuatorController for A320TrimInputController {
    fn commanded_position(&self) -> Angle {
        for (idx, motor_active) in self.motor_active.iter().enumerate() {
            if *motor_active {
                return self.motor_position[idx];
            }
        }

        Angle::default()
    }

    fn energised_motor(&self) -> [bool; 3] {
        self.motor_active
    }
}
impl ManualPitchTrimController for A320TrimInputController {
    fn is_manually_moved(&self) -> bool {
        self.manual_control || self.manual_control_speed.get::<radian_per_second>() != 0.
    }

    fn moving_speed(&self) -> AngularVelocity {
        self.manual_control_speed
    }
}
impl SimulationElement for A320TrimInputController {
    fn read(&mut self, reader: &mut SimulatorReader) {
        self.motor_active[0] = reader.read(&self.motor1_active_id);
        self.motor_active[1] = reader.read(&self.motor2_active_id);
        self.motor_active[2] = reader.read(&self.motor3_active_id);

        self.motor_position[0] = reader.read(&self.motor1_position_id);
        self.motor_position[1] = reader.read(&self.motor2_position_id);
        self.motor_position[2] = reader.read(&self.motor3_position_id);

        self.manual_control = reader.read(&self.manual_control_active_id);
        self.manual_control_speed = reader.read(&self.manual_control_speed_id);
    }
}

#[cfg(test)]
mod tests {
    use super::*;

    mod a320_hydraulics {
        use super::*;
        use systems::{
            electrical::{
                test::TestElectricitySource, ElectricalBus, Electricity, ElectricitySource,
                ExternalPowerSource,
            },
            engine::{leap_engine::LeapEngine, EngineFireOverheadPanel},
            hydraulic::electrical_generator::TestGenerator,
            landing_gear::{GearSystemState, LandingGear, LandingGearControlInterfaceUnitSet},
            shared::{EmergencyElectricalState, HydraulicGeneratorControlUnit, PotentialOrigin},
            simulation::{
                test::{ReadByName, SimulationTestBed, TestBed, WriteByName},
                Aircraft, InitContext,
            },
        };

        use uom::si::{
            angle::degree,
            electric_potential::volt,
            length::foot,
            ratio::{percent, ratio},
            volume::liter,
        };

        struct A320TestEmergencyElectricalOverheadPanel {
            rat_and_emer_gen_man_on: MomentaryPushButton,
        }

        impl A320TestEmergencyElectricalOverheadPanel {
            pub fn new(context: &mut InitContext) -> Self {
                A320TestEmergencyElectricalOverheadPanel {
                    rat_and_emer_gen_man_on: MomentaryPushButton::new(
                        context,
                        "EMER_ELEC_RAT_AND_EMER_GEN",
                    ),
                }
            }
        }
        impl SimulationElement for A320TestEmergencyElectricalOverheadPanel {
            fn accept<T: SimulationElementVisitor>(&mut self, visitor: &mut T) {
                self.rat_and_emer_gen_man_on.accept(visitor);

                visitor.visit(self);
            }
        }
        impl EmergencyElectricalRatPushButton for A320TestEmergencyElectricalOverheadPanel {
            fn is_pressed(&self) -> bool {
                self.rat_and_emer_gen_man_on.is_pressed()
            }
        }

        #[derive(Default)]
        struct A320TestAdirus {
            airspeed: Velocity,
        }
        impl A320TestAdirus {
            fn update(&mut self, context: &UpdateContext) {
                self.airspeed = context.true_airspeed()
            }
        }
        impl AdirsDiscreteOutputs for A320TestAdirus {
            fn low_speed_warning_1_104kts(&self, _: usize) -> bool {
                self.airspeed.get::<knot>() > 104.
            }

            fn low_speed_warning_2_54kts(&self, _: usize) -> bool {
                self.airspeed.get::<knot>() > 54.
            }

            fn low_speed_warning_3_159kts(&self, _: usize) -> bool {
                self.airspeed.get::<knot>() > 159.
            }

            fn low_speed_warning_4_260kts(&self, _: usize) -> bool {
                self.airspeed.get::<knot>() > 260.
            }
        }

        struct A320TestPneumatics {
            pressure: Pressure,
        }
        impl A320TestPneumatics {
            pub fn new() -> Self {
                Self {
                    pressure: Pressure::new::<psi>(50.),
                }
            }

            fn set_nominal_air_pressure(&mut self) {
                self.pressure = Pressure::new::<psi>(50.);
            }

            fn set_low_air_pressure(&mut self) {
                self.pressure = Pressure::new::<psi>(1.);
            }
        }
        impl ReservoirAirPressure for A320TestPneumatics {
            fn green_reservoir_pressure(&self) -> Pressure {
                self.pressure
            }

            fn blue_reservoir_pressure(&self) -> Pressure {
                self.pressure
            }

            fn yellow_reservoir_pressure(&self) -> Pressure {
                self.pressure
            }
        }

        struct A320TestElectrical {
            airspeed: Velocity,
            all_ac_lost: bool,
            emergency_generator: TestGenerator,
        }
        impl A320TestElectrical {
            pub fn new() -> Self {
                A320TestElectrical {
                    airspeed: Velocity::new::<knot>(100.),
                    all_ac_lost: false,
                    emergency_generator: TestGenerator::default(),
                }
            }

            fn update(
                &mut self,
                gcu: &impl HydraulicGeneratorControlUnit,
                context: &UpdateContext,
            ) {
                self.airspeed = context.indicated_airspeed();
                self.emergency_generator.update(gcu);
            }
        }
        impl EmergencyElectricalState for A320TestElectrical {
            fn is_in_emergency_elec(&self) -> bool {
                self.all_ac_lost && self.airspeed >= Velocity::new::<knot>(100.)
            }
        }
        impl EmergencyGeneratorPower for A320TestElectrical {
            fn generated_power(&self) -> Power {
                self.emergency_generator.generated_power()
            }
        }
        impl SimulationElement for A320TestElectrical {
            fn receive_power(&mut self, buses: &impl ElectricalBuses) {
                self.all_ac_lost = !buses.is_powered(ElectricalBusType::AlternatingCurrent(1))
                    && !buses.is_powered(ElectricalBusType::AlternatingCurrent(2));
            }
        }
        struct A320HydraulicsTestAircraft {
            pneumatics: A320TestPneumatics,
            engine_1: LeapEngine,
            engine_2: LeapEngine,
            engine_3: LeapEngine,
            engine_4: LeapEngine,
            hydraulics: A380Hydraulic,
            overhead: A380HydraulicOverheadPanel,
            autobrake_panel: AutobrakePanel,
            emergency_electrical_overhead: A320TestEmergencyElectricalOverheadPanel,
            engine_fire_overhead: EngineFireOverheadPanel<4>,

            landing_gear: LandingGear,
            lgcius: LandingGearControlInterfaceUnitSet,
            adirus: A320TestAdirus,
            electrical: A320TestElectrical,
            ext_pwr: ExternalPowerSource,

            powered_source_ac: TestElectricitySource,
            ac_ground_service_bus: ElectricalBus,
            dc_ground_service_bus: ElectricalBus,
            ac_1_bus: ElectricalBus,
            ac_2_bus: ElectricalBus,
            dc_1_bus: ElectricalBus,
            dc_2_bus: ElectricalBus,
            dc_ess_bus: ElectricalBus,
            dc_hot_1_bus: ElectricalBus,
            dc_hot_2_bus: ElectricalBus,

            // Electric buses states to be able to kill them dynamically
            is_ac_ground_service_powered: bool,
            is_dc_ground_service_powered: bool,
            is_ac_1_powered: bool,
            is_ac_2_powered: bool,
            is_dc_1_powered: bool,
            is_dc_2_powered: bool,
            is_dc_ess_powered: bool,
            is_dc_hot_1_powered: bool,
            is_dc_hot_2_powered: bool,
        }
        impl A320HydraulicsTestAircraft {
            fn new(context: &mut InitContext) -> Self {
                Self {
                    pneumatics: A320TestPneumatics::new(),
                    engine_1: LeapEngine::new(context, 1),
                    engine_2: LeapEngine::new(context, 2),
                    engine_3: LeapEngine::new(context, 3),
                    engine_4: LeapEngine::new(context, 4),
                    hydraulics: A380Hydraulic::new(context),
                    overhead: A380HydraulicOverheadPanel::new(context),
                    autobrake_panel: AutobrakePanel::new(context),
                    emergency_electrical_overhead: A320TestEmergencyElectricalOverheadPanel::new(
                        context,
                    ),
                    engine_fire_overhead: EngineFireOverheadPanel::new(context),
                    landing_gear: LandingGear::new(context),
                    lgcius: LandingGearControlInterfaceUnitSet::new(
                        context,
                        ElectricalBusType::DirectCurrentEssential,
                        ElectricalBusType::DirectCurrentGndFltService,
                    ),
                    adirus: A320TestAdirus::default(),
                    electrical: A320TestElectrical::new(),
                    ext_pwr: ExternalPowerSource::new(context),
                    powered_source_ac: TestElectricitySource::powered(
                        context,
                        PotentialOrigin::EngineGenerator(1),
                    ),
                    ac_ground_service_bus: ElectricalBus::new(
                        context,
                        ElectricalBusType::AlternatingCurrentGndFltService,
                    ),
                    dc_ground_service_bus: ElectricalBus::new(
                        context,
                        ElectricalBusType::DirectCurrentGndFltService,
                    ),
                    ac_1_bus: ElectricalBus::new(context, ElectricalBusType::AlternatingCurrent(1)),
                    ac_2_bus: ElectricalBus::new(context, ElectricalBusType::AlternatingCurrent(2)),
                    dc_1_bus: ElectricalBus::new(context, ElectricalBusType::DirectCurrent(1)),
                    dc_2_bus: ElectricalBus::new(context, ElectricalBusType::DirectCurrent(2)),
                    dc_ess_bus: ElectricalBus::new(
                        context,
                        ElectricalBusType::DirectCurrentEssential,
                    ),
                    dc_hot_1_bus: ElectricalBus::new(
                        context,
                        ElectricalBusType::DirectCurrentHot(1),
                    ),
                    dc_hot_2_bus: ElectricalBus::new(
                        context,
                        ElectricalBusType::DirectCurrentHot(2),
                    ),
                    is_ac_ground_service_powered: true,
                    is_dc_ground_service_powered: true,
                    is_ac_1_powered: true,
                    is_ac_2_powered: true,
                    is_dc_1_powered: true,
                    is_dc_2_powered: true,
                    is_dc_ess_powered: true,
                    is_dc_hot_1_powered: true,
                    is_dc_hot_2_powered: true,
                }
            }

            fn is_rat_commanded_to_deploy(&self) -> bool {
                self.hydraulics.ram_air_turbine_controller.should_deploy()
            }

            fn is_emergency_gen_at_nominal_speed(&self) -> bool {
                self.hydraulics.gcu.is_at_nominal_speed()
            }

            fn is_green_edp_commanded_on(&self) -> bool {
                self.hydraulics
                    .engine_driven_pump_1a_controller
                    .should_pressurise()
            }

            fn is_yellow_edp_commanded_on(&self) -> bool {
                self.hydraulics
                    .engine_driven_pump_3a_controller
                    .should_pressurise()
            }

            fn get_yellow_brake_accumulator_fluid_volume(&self) -> Volume {
                self.hydraulics
                    .braking_circuit_altn
                    .accumulator_fluid_volume()
            }

            fn is_nws_pin_inserted(&self) -> bool {
                self.hydraulics.nose_wheel_steering_pin_is_inserted()
            }

            fn is_cargo_powering_yellow_epump(&self) -> bool {
                self.hydraulics
                    .should_pressurise_yellow_pump_for_cargo_door_operation()
            }

            fn is_yellow_epump_controller_pressurising(&self) -> bool {
                self.hydraulics
                    .yellow_electric_pump_a_controller
                    .should_pressurise()
            }

            fn is_edp1A_green_pump_controller_pressurising(&self) -> bool {
                self.hydraulics
                    .engine_driven_pump_1a_controller
                    .should_pressurise()
            }

            fn is_edp2A_yellow_pump_controller_pressurising(&self) -> bool {
                self.hydraulics
                    .engine_driven_pump_2a_controller
                    .should_pressurise()
            }

            fn is_green_pressure_switch_pressurised(&self) -> bool {
                self.hydraulics.is_green_pressure_switch_pressurised()
            }

            fn is_yellow_pressure_switch_pressurised(&self) -> bool {
                self.hydraulics.is_yellow_pressure_switch_pressurised()
            }

            fn is_yellow_leak_meas_valve_commanded_open(&self) -> bool {
                self.hydraulics
                    .yellow_circuit_controller
                    .should_open_leak_measurement_valve()
            }

            fn is_green_leak_meas_valve_commanded_open(&self) -> bool {
                self.hydraulics
                    .green_circuit_controller
                    .should_open_leak_measurement_valve()
            }

            fn nose_steering_position(&self) -> Angle {
                self.hydraulics.nose_steering.position_feedback()
            }

            fn is_cargo_fwd_door_locked_up(&self) -> bool {
                self.hydraulics.forward_cargo_door_controller.control_state
                    == DoorControlState::UpLocked
            }

            fn set_ac_bus_1_is_powered(&mut self, bus_is_alive: bool) {
                self.is_ac_1_powered = bus_is_alive;
            }

            fn set_ac_bus_2_is_powered(&mut self, bus_is_alive: bool) {
                self.is_ac_2_powered = bus_is_alive;
            }

            fn set_dc_ground_service_is_powered(&mut self, bus_is_alive: bool) {
                self.is_dc_ground_service_powered = bus_is_alive;
            }

            fn set_ac_ground_service_is_powered(&mut self, bus_is_alive: bool) {
                self.is_ac_ground_service_powered = bus_is_alive;
            }

            fn set_dc_bus_2_is_powered(&mut self, bus_is_alive: bool) {
                self.is_dc_2_powered = bus_is_alive;
            }

            fn set_dc_ess_is_powered(&mut self, bus_is_alive: bool) {
                self.is_dc_ess_powered = bus_is_alive;
            }
        }

        impl Aircraft for A320HydraulicsTestAircraft {
            fn update_before_power_distribution(
                &mut self,
                _: &UpdateContext,
                electricity: &mut Electricity,
            ) {
                self.powered_source_ac
                    .power_with_potential(ElectricPotential::new::<volt>(115.));
                electricity.supplied_by(&self.powered_source_ac);

                if self.is_ac_1_powered {
                    electricity.flow(&self.powered_source_ac, &self.ac_1_bus);
                }

                if self.is_ac_2_powered {
                    electricity.flow(&self.powered_source_ac, &self.ac_2_bus);
                }

                if self.is_ac_ground_service_powered {
                    electricity.flow(&self.powered_source_ac, &self.ac_ground_service_bus);
                }

                if self.is_dc_ground_service_powered {
                    electricity.flow(&self.powered_source_ac, &self.dc_ground_service_bus);
                }

                if self.is_dc_1_powered {
                    electricity.flow(&self.powered_source_ac, &self.dc_1_bus);
                }

                if self.is_dc_2_powered {
                    electricity.flow(&self.powered_source_ac, &self.dc_2_bus);
                }

                if self.is_dc_ess_powered {
                    electricity.flow(&self.powered_source_ac, &self.dc_ess_bus);
                }

                if self.is_dc_hot_1_powered {
                    electricity.flow(&self.powered_source_ac, &self.dc_hot_1_bus);
                }

                if self.is_dc_hot_2_powered {
                    electricity.flow(&self.powered_source_ac, &self.dc_hot_2_bus);
                }
            }

            fn update_after_power_distribution(&mut self, context: &UpdateContext) {
                self.electrical.update(&self.hydraulics.gcu, context);

                self.adirus.update(context);

                self.lgcius.update(
                    context,
                    &self.landing_gear,
                    &self.hydraulics.gear_system,
                    self.ext_pwr.output_potential().is_powered(),
                );

                self.hydraulics.update(
                    context,
                    [
                        &self.engine_1,
                        &self.engine_2,
                        &self.engine_3,
                        &self.engine_4,
                    ],
                    &self.overhead,
                    &self.autobrake_panel,
                    &self.engine_fire_overhead,
                    &self.lgcius,
                    &self.emergency_electrical_overhead,
                    &self.electrical,
                    &self.pneumatics,
                    &self.adirus,
                );

                self.overhead.update(&self.hydraulics);

                println!(
                    "GREEN PRESS {:.0} psi  YELLOW PRESS {:.0} psi",
                    self.hydraulics
                        .green_circuit
                        .system_section_pressure()
                        .get::<psi>(),
                    self.hydraulics
                        .yellow_circuit
                        .system_section_pressure()
                        .get::<psi>()
                );
            }
        }
        impl SimulationElement for A320HydraulicsTestAircraft {
            fn accept<T: SimulationElementVisitor>(&mut self, visitor: &mut T) {
                self.engine_1.accept(visitor);
                self.engine_2.accept(visitor);
                self.engine_3.accept(visitor);
                self.engine_4.accept(visitor);
                self.landing_gear.accept(visitor);
                self.lgcius.accept(visitor);
                self.hydraulics.accept(visitor);
                self.autobrake_panel.accept(visitor);
                self.overhead.accept(visitor);
                self.engine_fire_overhead.accept(visitor);
                self.emergency_electrical_overhead.accept(visitor);
                self.electrical.accept(visitor);
                self.ext_pwr.accept(visitor);

                visitor.visit(self);
            }
        }

        struct A320HydraulicsTestBed {
            test_bed: SimulationTestBed<A320HydraulicsTestAircraft>,
        }
        impl A320HydraulicsTestBed {
            fn new_with_start_state(start_state: StartState) -> Self {
                Self {
                    test_bed: SimulationTestBed::new_with_start_state(
                        start_state,
                        A320HydraulicsTestAircraft::new,
                    ),
                }
            }

            fn run_one_tick(mut self) -> Self {
                self.run_with_delta(A380Hydraulic::HYDRAULIC_SIM_TIME_STEP);
                self
            }

            fn run_waiting_for(mut self, delta: Duration) -> Self {
                self.test_bed.run_multiple_frames(delta);
                self
            }

            fn is_green_edp_commanded_on(&self) -> bool {
                self.query(|a| a.is_green_edp_commanded_on())
            }

            fn is_yellow_edp_commanded_on(&self) -> bool {
                self.query(|a| a.is_yellow_edp_commanded_on())
            }

            fn is_green_pressure_switch_pressurised(&self) -> bool {
                self.query(|a| a.is_green_pressure_switch_pressurised())
            }

            fn is_yellow_pressure_switch_pressurised(&self) -> bool {
                self.query(|a| a.is_yellow_pressure_switch_pressurised())
            }

            fn is_flaps_moving(&mut self) -> bool {
                self.read_by_name("IS_FLAPS_MOVING")
            }

            fn is_slats_moving(&mut self) -> bool {
                self.read_by_name("IS_SLATS_MOVING")
            }

            fn nose_steering_position(&self) -> Angle {
                self.query(|a| a.nose_steering_position())
            }

            fn is_cargo_fwd_door_locked_down(&mut self) -> bool {
                self.read_by_name("FWD_DOOR_CARGO_LOCKED")
            }

            fn is_cargo_fwd_door_locked_up(&self) -> bool {
                self.query(|a| a.is_cargo_fwd_door_locked_up())
            }

            fn cargo_fwd_door_position(&mut self) -> f64 {
                self.read_by_name("FWD_DOOR_CARGO_POSITION")
            }

            fn cargo_aft_door_position(&mut self) -> f64 {
                self.read_by_name("AFT_DOOR_CARGO_POSITION")
            }

            fn green_pressure(&mut self) -> Pressure {
                self.read_by_name("HYD_GREEN_SYSTEM_1_SECTION_PRESSURE")
            }

            fn yellow_pressure(&mut self) -> Pressure {
                self.read_by_name("HYD_YELLOW_SYSTEM_1_SECTION_PRESSURE")
            }

            fn get_yellow_reservoir_volume(&mut self) -> Volume {
                self.read_by_name("HYD_YELLOW_RESERVOIR_LEVEL")
            }

            fn is_green_edp_press_low(&mut self) -> bool {
                self.read_by_name("HYD_GREEN_EDPUMP_LOW_PRESS")
            }

            fn green_edp_has_fault(&mut self) -> bool {
                self.read_by_name("OVHD_HYD_ENG_1_PUMP_PB_HAS_FAULT")
            }

            fn yellow_edp_has_fault(&mut self) -> bool {
                self.read_by_name("OVHD_HYD_ENG_2_PUMP_PB_HAS_FAULT")
            }

            fn is_yellow_edp_press_low(&mut self) -> bool {
                self.read_by_name("HYD_YELLOW_EDPUMP_LOW_PRESS")
            }

            fn is_yellow_epump_press_low(&mut self) -> bool {
                self.read_by_name("HYD_YELLOW_EPUMP_LOW_PRESS")
            }

            fn yellow_epump_has_fault(&mut self) -> bool {
                self.read_by_name("OVHD_HYD_EPUMPY_PB_HAS_FAULT")
            }

            fn get_brake_left_yellow_pressure(&mut self) -> Pressure {
                self.read_by_name("HYD_BRAKE_ALTN_LEFT_PRESS")
            }

            fn get_brake_right_yellow_pressure(&mut self) -> Pressure {
                self.read_by_name("HYD_BRAKE_ALTN_RIGHT_PRESS")
            }

            fn get_green_reservoir_volume(&mut self) -> Volume {
                self.read_by_name("HYD_GREEN_RESERVOIR_LEVEL")
            }

            fn autobrake_mode(&mut self) -> AutobrakeMode {
                ReadByName::<A320HydraulicsTestBed, f64>::read_by_name(
                    self,
                    "AUTOBRAKES_ARMED_MODE",
                )
                .into()
            }

            fn get_brake_left_green_pressure(&mut self) -> Pressure {
                self.read_by_name("HYD_BRAKE_NORM_LEFT_PRESS")
            }

            fn get_brake_right_green_pressure(&mut self) -> Pressure {
                self.read_by_name("HYD_BRAKE_NORM_RIGHT_PRESS")
            }

            fn get_brake_yellow_accumulator_pressure(&mut self) -> Pressure {
                self.read_by_name("HYD_BRAKE_ALTN_ACC_PRESS")
            }

            fn get_brake_yellow_accumulator_fluid_volume(&self) -> Volume {
                self.query(|a| a.get_yellow_brake_accumulator_fluid_volume())
            }

            fn get_rat_position(&mut self) -> f64 {
                self.read_by_name("HYD_RAT_STOW_POSITION")
            }

            fn get_rat_rpm(&mut self) -> f64 {
                self.read_by_name("A32NX_HYD_RAT_RPM")
            }

            fn get_emergency_handle_number_of_turns(&self) -> u8 {
                self.query(|a| {
                    a.hydraulics
                        .gear_system_gravity_extension_controller
                        .extension_handle_number_of_turns()
                })
            }

            fn get_left_aileron_position(&mut self) -> Ratio {
                Ratio::new::<ratio>(self.read_by_name("HYD_AIL_LEFT_DEFLECTION"))
            }

            fn get_right_aileron_position(&mut self) -> Ratio {
                Ratio::new::<ratio>(self.read_by_name("HYD_AIL_RIGHT_DEFLECTION"))
            }

            fn get_left_elevator_position(&mut self) -> Ratio {
                Ratio::new::<ratio>(self.read_by_name("HYD_ELEV_LEFT_DEFLECTION"))
            }

            fn get_right_elevator_position(&mut self) -> Ratio {
                Ratio::new::<ratio>(self.read_by_name("HYD_ELEV_RIGHT_DEFLECTION"))
            }

            fn get_rudder_position(&mut self) -> Ratio {
                Ratio::new::<ratio>(self.read_by_name("HYD_RUD_DEFLECTION"))
            }

            fn get_nose_steering_ratio(&mut self) -> Ratio {
                Ratio::new::<ratio>(self.read_by_name("NOSE_WHEEL_POSITION_RATIO"))
            }

            fn rat_deploy_commanded(&self) -> bool {
                self.query(|a| a.is_rat_commanded_to_deploy())
            }

            fn is_emergency_gen_at_nominal_speed(&self) -> bool {
                self.query(|a| a.is_emergency_gen_at_nominal_speed())
            }

            fn is_fire_valve_eng1_closed(&mut self) -> bool {
                !ReadByName::<A320HydraulicsTestBed, bool>::read_by_name(
                    self,
                    "HYD_GREEN_PUMP_1_FIRE_VALVE_OPENED",
                ) && !self.query(|a| a.hydraulics.green_circuit.is_fire_shutoff_valve_open(0))
            }

            fn is_fire_valve_eng2_closed(&mut self) -> bool {
                !ReadByName::<A320HydraulicsTestBed, bool>::read_by_name(
                    self,
                    "HYD_YELLOW_PUMP_1_FIRE_VALVE_OPENED",
                ) && !self.query(|a| a.hydraulics.green_circuit.is_fire_shutoff_valve_open(0))
            }

            fn is_yellow_leak_meas_valve_commanded_open(&mut self) -> bool {
                self.query(|a| a.is_yellow_leak_meas_valve_commanded_open())
            }

            fn is_green_leak_meas_valve_commanded_open(&mut self) -> bool {
                self.query(|a| a.is_green_leak_meas_valve_commanded_open())
            }

            fn green_leak_meas_valve_closed(mut self) -> Self {
                self.write_by_name("OVHD_HYD_LEAK_MEASUREMENT_G_PB_IS_AUTO", false);
                self
            }

            fn yellow_leak_meas_valve_closed(mut self) -> Self {
                self.write_by_name("OVHD_HYD_LEAK_MEASUREMENT_Y_PB_IS_AUTO", false);
                self
            }

            fn engines_off(self) -> Self {
                self.stop_eng1().stop_eng2()
            }

            fn external_power(mut self, is_connected: bool) -> Self {
                self.write_by_name("EXTERNAL POWER AVAILABLE:1", is_connected);

                if is_connected {
                    self = self.on_the_ground();
                }
                self
            }

            fn on_the_ground(mut self) -> Self {
                self.set_indicated_altitude(Length::new::<foot>(0.));
                self.set_on_ground(true);
                self.set_indicated_airspeed(Velocity::new::<knot>(5.));
                self
            }

            fn air_press_low(mut self) -> Self {
                self.command(|a| a.pneumatics.set_low_air_pressure());
                self
            }

            fn air_press_nominal(mut self) -> Self {
                self.command(|a| a.pneumatics.set_nominal_air_pressure());
                self
            }

            fn rotates_on_runway(mut self) -> Self {
                self.set_indicated_altitude(Length::new::<foot>(0.));
                self.set_on_ground(false);
                self.set_indicated_airspeed(Velocity::new::<knot>(135.));
                self.write_by_name(
                    LandingGear::GEAR_CENTER_COMPRESSION,
                    Ratio::new::<ratio>(0.5),
                );
                self.write_by_name(LandingGear::GEAR_LEFT_COMPRESSION, Ratio::new::<ratio>(0.8));
                self.write_by_name(
                    LandingGear::GEAR_RIGHT_COMPRESSION,
                    Ratio::new::<ratio>(0.8),
                );
                self
            }

            fn in_flight(mut self) -> Self {
                self.set_on_ground(false);
                self.set_indicated_altitude(Length::new::<foot>(2500.));
                self.set_indicated_airspeed(Velocity::new::<knot>(180.));
                self.start_eng1(Ratio::new::<percent>(80.))
                    .start_eng2(Ratio::new::<percent>(80.))
                    .set_gear_lever_up()
                    .set_park_brake(false)
                    .external_power(false)
            }

            fn sim_not_ready(mut self) -> Self {
                self.set_sim_is_ready(false);
                self
            }

            fn sim_ready(mut self) -> Self {
                self.set_sim_is_ready(true);
                self
            }

            fn set_tiller_demand(mut self, steering_ratio: Ratio) -> Self {
                self.write_by_name("TILLER_HANDLE_POSITION", steering_ratio.get::<ratio>());
                self
            }

            fn set_autopilot_steering_demand(mut self, steering_ratio: Ratio) -> Self {
                self.write_by_name("AUTOPILOT_NOSEWHEEL_DEMAND", steering_ratio.get::<ratio>());
                self
            }

            fn set_eng1_fire_button(mut self, is_active: bool) -> Self {
                self.write_by_name("FIRE_BUTTON_ENG1", is_active);
                self
            }

            fn set_eng2_fire_button(mut self, is_active: bool) -> Self {
                self.write_by_name("FIRE_BUTTON_ENG2", is_active);
                self
            }

            fn open_fwd_cargo_door(mut self) -> Self {
                self.write_by_name("FWD_DOOR_CARGO_OPEN_REQ", 1.);
                self
            }

            fn close_fwd_cargo_door(mut self) -> Self {
                self.write_by_name("FWD_DOOR_CARGO_OPEN_REQ", 0.);
                self
            }

            fn set_pushback_state(mut self, is_pushed_back: bool) -> Self {
                if is_pushed_back {
                    self.write_by_name("PUSHBACK STATE", 0.);
                } else {
                    self.write_by_name("PUSHBACK STATE", 3.);
                }
                self
            }

            fn set_pushback_angle(mut self, angle: Angle) -> Self {
                self.write_by_name("PUSHBACK ANGLE", angle.get::<radian>());
                self
            }

            fn is_nw_disc_memo_shown(&mut self) -> bool {
                self.read_by_name("HYD_NW_STRG_DISC_ECAM_MEMO")
            }

            fn is_ptu_running_high_pitch_sound(&mut self) -> bool {
                self.read_by_name("HYD_PTU_HIGH_PITCH_SOUND")
            }

            fn start_eng1(mut self, n2: Ratio) -> Self {
                self.write_by_name("GENERAL ENG STARTER ACTIVE:1", true);
                self.write_by_name("ENGINE_N2:1", n2);

                self
            }

            fn start_eng2(mut self, n2: Ratio) -> Self {
                self.write_by_name("GENERAL ENG STARTER ACTIVE:2", true);
                self.write_by_name("ENGINE_N2:2", n2);

                self
            }

            fn stop_eng1(mut self) -> Self {
                self.write_by_name("GENERAL ENG STARTER ACTIVE:1", false);
                self.write_by_name("ENGINE_N2:1", 0.);

                self
            }

            fn stopping_eng1(mut self) -> Self {
                self.write_by_name("GENERAL ENG STARTER ACTIVE:1", false);
                self.write_by_name("ENGINE_N2:1", 25.);

                self
            }

            fn stop_eng2(mut self) -> Self {
                self.write_by_name("GENERAL ENG STARTER ACTIVE:2", false);
                self.write_by_name("ENGINE_N2:2", 0.);

                self
            }

            fn stopping_eng2(mut self) -> Self {
                self.write_by_name("GENERAL ENG STARTER ACTIVE:2", false);
                self.write_by_name("ENGINE_N2:2", 25.);

                self
            }

            fn set_park_brake(mut self, is_set: bool) -> Self {
                self.write_by_name("PARK_BRAKE_LEVER_POS", is_set);
                self
            }

            fn set_gear_lever_up(mut self) -> Self {
                // One tick is needed so lever up can be evaluated
                self.write_by_name("GEAR_LEVER_POSITION_REQUEST", false);
                self = self.run_one_tick();

                self
            }

            fn set_gear_lever_down(mut self) -> Self {
                self.write_by_name("GEAR_LEVER_POSITION_REQUEST", true);

                self
            }

            fn set_anti_skid(mut self, is_set: bool) -> Self {
                self.write_by_name("ANTISKID BRAKES ACTIVE", is_set);
                self
            }

            fn set_yellow_e_pump(mut self, is_auto: bool) -> Self {
                self.write_by_name("OVHD_HYD_EPUMPY_PB_IS_AUTO", is_auto);
                self
            }

            fn set_blue_e_pump(mut self, is_auto: bool) -> Self {
                self.write_by_name("OVHD_HYD_EPUMPB_PB_IS_AUTO", is_auto);
                self
            }

            fn set_green_ed_pump(mut self, is_auto: bool) -> Self {
                self.write_by_name("OVHD_HYD_ENG_1_PUMP_PB_IS_AUTO", is_auto);
                self
            }

            fn set_yellow_ed_pump(mut self, is_auto: bool) -> Self {
                self.write_by_name("OVHD_HYD_ENG_2_PUMP_PB_IS_AUTO", is_auto);
                self
            }

            fn set_ptu_state(mut self, is_auto: bool) -> Self {
                self.write_by_name("OVHD_HYD_PTU_PB_IS_AUTO", is_auto);
                self
            }

            fn set_spoiler_position_demand(
                mut self,
                left_demand: Ratio,
                right_demand: Ratio,
            ) -> Self {
                self.write_by_name("HYD_SPOILER_1_RIGHT_DEMAND", right_demand.get::<ratio>());
                self.write_by_name("HYD_SPOILER_2_RIGHT_DEMAND", right_demand.get::<ratio>());
                self.write_by_name("HYD_SPOILER_3_RIGHT_DEMAND", right_demand.get::<ratio>());
                self.write_by_name("HYD_SPOILER_4_RIGHT_DEMAND", right_demand.get::<ratio>());
                self.write_by_name("HYD_SPOILER_5_RIGHT_DEMAND", right_demand.get::<ratio>());

                self.write_by_name("HYD_SPOILER_1_LEFT_DEMAND", left_demand.get::<ratio>());
                self.write_by_name("HYD_SPOILER_2_LEFT_DEMAND", left_demand.get::<ratio>());
                self.write_by_name("HYD_SPOILER_3_LEFT_DEMAND", left_demand.get::<ratio>());
                self.write_by_name("HYD_SPOILER_4_LEFT_DEMAND", left_demand.get::<ratio>());
                self.write_by_name("HYD_SPOILER_5_LEFT_DEMAND", left_demand.get::<ratio>());

                self
            }

            fn get_spoiler_left_mean_position(&mut self) -> Ratio {
                (Ratio::new::<ratio>(self.read_by_name("HYD_SPOIL_1_LEFT_DEFLECTION"))
                    + Ratio::new::<ratio>(self.read_by_name("HYD_SPOIL_2_LEFT_DEFLECTION"))
                    + Ratio::new::<ratio>(self.read_by_name("HYD_SPOIL_3_LEFT_DEFLECTION"))
                    + Ratio::new::<ratio>(self.read_by_name("HYD_SPOIL_4_LEFT_DEFLECTION"))
                    + Ratio::new::<ratio>(self.read_by_name("HYD_SPOIL_5_LEFT_DEFLECTION")))
                    / 5.
            }

            fn get_spoiler_right_mean_position(&mut self) -> Ratio {
                (Ratio::new::<ratio>(self.read_by_name("HYD_SPOIL_1_RIGHT_DEFLECTION"))
                    + Ratio::new::<ratio>(self.read_by_name("HYD_SPOIL_2_RIGHT_DEFLECTION"))
                    + Ratio::new::<ratio>(self.read_by_name("HYD_SPOIL_3_RIGHT_DEFLECTION"))
                    + Ratio::new::<ratio>(self.read_by_name("HYD_SPOIL_4_RIGHT_DEFLECTION"))
                    + Ratio::new::<ratio>(self.read_by_name("HYD_SPOIL_5_RIGHT_DEFLECTION")))
                    / 5.
            }

            fn set_flaps_handle_position(mut self, pos: u8) -> Self {
                self.write_by_name("FLAPS_HANDLE_INDEX", pos as f64);
                self
            }

            fn get_flaps_left_position_percent(&mut self) -> f64 {
                self.read_by_name("LEFT_FLAPS_POSITION_PERCENT")
            }

            fn get_flaps_right_position_percent(&mut self) -> f64 {
                self.read_by_name("RIGHT_FLAPS_POSITION_PERCENT")
            }

            fn get_slats_left_position_percent(&mut self) -> f64 {
                self.read_by_name("LEFT_SLATS_POSITION_PERCENT")
            }

            fn get_slats_right_position_percent(&mut self) -> f64 {
                self.read_by_name("RIGHT_SLATS_POSITION_PERCENT")
            }

            fn get_real_gear_position(&mut self, wheel_id: GearWheel) -> f64 {
                match wheel_id {
                    GearWheel::NOSE => self.read_by_name("GEAR_CENTER_POSITION"),
                    GearWheel::LEFT => self.read_by_name("GEAR_LEFT_POSITION"),
                    GearWheel::RIGHT => self.read_by_name("GEAR_RIGHT_POSITION"),
                }
            }

            fn get_real_gear_door_position(&mut self, wheel_id: GearWheel) -> f64 {
                match wheel_id {
                    GearWheel::NOSE => self.read_by_name("GEAR_DOOR_CENTER_POSITION"),
                    GearWheel::LEFT => self.read_by_name("GEAR_DOOR_LEFT_POSITION"),
                    GearWheel::RIGHT => self.read_by_name("GEAR_DOOR_RIGHT_POSITION"),
                }
            }

            fn is_all_gears_really_up(&mut self) -> bool {
                self.get_real_gear_position(GearWheel::NOSE) <= 0.
                    && self.get_real_gear_position(GearWheel::LEFT) <= 0.
                    && self.get_real_gear_position(GearWheel::RIGHT) <= 0.
            }

            fn is_all_gears_really_down(&mut self) -> bool {
                self.get_real_gear_position(GearWheel::NOSE) >= 1.
                    && self.get_real_gear_position(GearWheel::LEFT) >= 1.
                    && self.get_real_gear_position(GearWheel::RIGHT) >= 1.
            }

            fn is_all_doors_really_up(&mut self) -> bool {
                self.get_real_gear_door_position(GearWheel::NOSE) <= 0.
                    && self.get_real_gear_door_position(GearWheel::LEFT) <= 0.
                    && self.get_real_gear_door_position(GearWheel::RIGHT) <= 0.
            }

            fn is_all_doors_really_down(&mut self) -> bool {
                self.get_real_gear_door_position(GearWheel::NOSE) >= 0.9
                    && self.get_real_gear_door_position(GearWheel::LEFT) >= 0.9
                    && self.get_real_gear_door_position(GearWheel::RIGHT) >= 0.9
            }

            fn ac_bus_1_lost(mut self) -> Self {
                self.command(|a| a.set_ac_bus_1_is_powered(false));
                self
            }

            fn ac_bus_2_lost(mut self) -> Self {
                self.command(|a| a.set_ac_bus_2_is_powered(false));
                self
            }

            fn dc_ground_service_lost(mut self) -> Self {
                self.command(|a| a.set_dc_ground_service_is_powered(false));
                self
            }
            fn dc_ground_service_avail(mut self) -> Self {
                self.command(|a| a.set_dc_ground_service_is_powered(true));
                self
            }

            fn ac_ground_service_lost(mut self) -> Self {
                self.command(|a| a.set_ac_ground_service_is_powered(false));
                self
            }

            fn dc_bus_2_lost(mut self) -> Self {
                self.command(|a| a.set_dc_bus_2_is_powered(false));
                self
            }

            fn dc_ess_lost(mut self) -> Self {
                self.command(|a| a.set_dc_ess_is_powered(false));
                self
            }

            fn dc_ess_active(mut self) -> Self {
                self.command(|a| a.set_dc_ess_is_powered(true));
                self
            }

            fn set_cold_dark_inputs(self) -> Self {
                self.set_eng1_fire_button(false)
                    .set_eng2_fire_button(false)
                    .set_blue_e_pump(true)
                    .set_yellow_e_pump(true)
                    .set_green_ed_pump(true)
                    .set_yellow_ed_pump(true)
                    .set_ptu_state(true)
                    .set_park_brake(true)
                    .set_anti_skid(true)
                    .set_left_brake(Ratio::new::<percent>(0.))
                    .set_right_brake(Ratio::new::<percent>(0.))
                    .set_gear_lever_down()
                    .set_pushback_state(false)
                    .air_press_nominal()
                    .set_ailerons_neutral()
                    .set_elevator_neutral()
            }

            fn set_left_brake(mut self, position: Ratio) -> Self {
                self.write_by_name("LEFT_BRAKE_PEDAL_INPUT", position);
                self
            }

            fn set_right_brake(mut self, position: Ratio) -> Self {
                self.write_by_name("RIGHT_BRAKE_PEDAL_INPUT", position);
                self
            }

            fn set_autobrake_disarmed_with_set_variable(mut self) -> Self {
                self.write_by_name("AUTOBRAKES_ARMED_MODE_SET", 0);
                self
            }

            fn set_autobrake_low_with_set_variable(mut self) -> Self {
                self.write_by_name("AUTOBRAKES_ARMED_MODE_SET", 1);
                self
            }

            fn set_autobrake_med_with_set_variable(mut self) -> Self {
                self.write_by_name("AUTOBRAKES_ARMED_MODE_SET", 2);
                self
            }

            fn set_autobrake_max_with_set_variable(mut self) -> Self {
                self.write_by_name("AUTOBRAKES_ARMED_MODE_SET", 3);
                self
            }

            fn set_autobrake_low(mut self) -> Self {
                self.write_by_name("OVHD_AUTOBRK_LOW_ON_IS_PRESSED", true);
                self = self.run_one_tick();
                self.write_by_name("OVHD_AUTOBRK_LOW_ON_IS_PRESSED", false);
                self
            }

            fn set_autobrake_med(mut self) -> Self {
                self.write_by_name("OVHD_AUTOBRK_MED_ON_IS_PRESSED", true);
                self = self.run_one_tick();
                self.write_by_name("OVHD_AUTOBRK_MED_ON_IS_PRESSED", false);
                self
            }

            fn set_autobrake_max(mut self) -> Self {
                self.write_by_name("OVHD_AUTOBRK_MAX_ON_IS_PRESSED", true);
                self = self.run_one_tick();
                self.write_by_name("OVHD_AUTOBRK_MAX_ON_IS_PRESSED", false);
                self
            }

            fn set_deploy_spoilers(mut self) -> Self {
                self.write_by_name("SPOILERS_GROUND_SPOILERS_ACTIVE", true);
                self
            }

            fn set_retract_spoilers(mut self) -> Self {
                self.write_by_name("SPOILERS_GROUND_SPOILERS_ACTIVE", false);
                self
            }

            fn set_ailerons_neutral(mut self) -> Self {
                self.write_by_name("HYD_AILERON_LEFT_DEMAND", 0.5);
                self.write_by_name("HYD_AILERON_RIGHT_DEMAND", 0.5);
                self
            }

            fn set_elevator_neutral(mut self) -> Self {
                self.write_by_name("HYD_ELEVATOR_DEMAND", 0.5);
                self
            }

            fn set_ailerons_left_turn(mut self) -> Self {
                self.write_by_name("HYD_AILERON_LEFT_DEMAND", 1.);
                self.write_by_name("HYD_AILERON_RIGHT_DEMAND", 0.);
                self
            }

            fn set_ailerons_right_turn(mut self) -> Self {
                self.write_by_name("HYD_AILERON_LEFT_DEMAND", 0.);
                self.write_by_name("HYD_AILERON_RIGHT_DEMAND", 1.);
                self
            }

            fn gear_system_state(&self) -> GearSystemState {
                self.query(|a| a.lgcius.active_lgciu().gear_system_state())
            }

            fn empty_brake_accumulator_using_park_brake(mut self) -> Self {
                self = self
                    .set_park_brake(true)
                    .run_waiting_for(Duration::from_secs(1));

                let mut number_of_loops = 0;
                while self
                    .get_brake_yellow_accumulator_fluid_volume()
                    .get::<gallon>()
                    > 0.001
                {
                    self = self
                        .set_park_brake(false)
                        .run_waiting_for(Duration::from_secs(1))
                        .set_park_brake(true)
                        .run_waiting_for(Duration::from_secs(1));
                    number_of_loops += 1;
                    assert!(number_of_loops < 20);
                }

                self = self
                    .set_park_brake(false)
                    .run_waiting_for(Duration::from_secs(1))
                    .set_park_brake(true)
                    .run_waiting_for(Duration::from_secs(1));

                self
            }

            fn empty_brake_accumulator_using_pedal_brake(mut self) -> Self {
                let mut number_of_loops = 0;
                while self
                    .get_brake_yellow_accumulator_fluid_volume()
                    .get::<gallon>()
                    > 0.001
                {
                    self = self
                        .set_left_brake(Ratio::new::<percent>(100.))
                        .set_right_brake(Ratio::new::<percent>(100.))
                        .run_waiting_for(Duration::from_secs(1))
                        .set_left_brake(Ratio::new::<percent>(0.))
                        .set_right_brake(Ratio::new::<percent>(0.))
                        .run_waiting_for(Duration::from_secs(1));
                    number_of_loops += 1;
                    assert!(number_of_loops < 50);
                }

                self = self
                    .set_left_brake(Ratio::new::<percent>(100.))
                    .set_right_brake(Ratio::new::<percent>(100.))
                    .run_waiting_for(Duration::from_secs(1))
                    .set_left_brake(Ratio::new::<percent>(0.))
                    .set_right_brake(Ratio::new::<percent>(0.))
                    .run_waiting_for(Duration::from_secs(1));

                self
            }

            fn set_gear_emergency_extension_active(mut self, is_active: bool) -> Self {
                self.write_by_name("GEAR_EMERGENCY_EXTENSION_ACTIVE", is_active);
                self
            }

            fn turn_emergency_gear_extension_n_turns(mut self, number_of_turns: u8) -> Self {
                let mut number_of_loops = 0;
                while self.get_emergency_handle_number_of_turns() < number_of_turns {
                    self = self
                        .set_gear_emergency_extension_active(true)
                        .run_waiting_for(Duration::from_secs_f64(0.5));
                    number_of_loops += 1;
                    assert!(number_of_loops < 50);
                }

                self = self.set_gear_emergency_extension_active(false);

                self
            }

            fn stow_emergency_gear_extension(mut self) -> Self {
                let mut number_of_loops = 0;
                while self.get_emergency_handle_number_of_turns() != 0 {
                    self = self
                        .set_gear_emergency_extension_active(true)
                        .run_waiting_for(Duration::from_secs_f64(0.5));
                    number_of_loops += 1;
                    assert!(number_of_loops < 50);
                }

                self = self.set_gear_emergency_extension_active(false);

                self
            }
        }
        impl TestBed for A320HydraulicsTestBed {
            type Aircraft = A320HydraulicsTestAircraft;

            fn test_bed(&self) -> &SimulationTestBed<A320HydraulicsTestAircraft> {
                &self.test_bed
            }

            fn test_bed_mut(&mut self) -> &mut SimulationTestBed<A320HydraulicsTestAircraft> {
                &mut self.test_bed
            }
        }

        fn test_bed_on_ground() -> A320HydraulicsTestBed {
            A320HydraulicsTestBed::new_with_start_state(StartState::Apron)
        }

        fn test_bed_in_flight() -> A320HydraulicsTestBed {
            A320HydraulicsTestBed::new_with_start_state(StartState::Cruise)
        }

        fn test_bed_on_ground_with() -> A320HydraulicsTestBed {
            test_bed_on_ground()
        }

        fn test_bed_in_flight_with() -> A320HydraulicsTestBed {
            test_bed_in_flight()
        }

        #[test]
        fn pressure_state_at_init_one_simulation_step() {
            let mut test_bed = test_bed_on_ground_with()
                .engines_off()
                .on_the_ground()
                .set_cold_dark_inputs()
                .run_one_tick();

            assert!(!test_bed.is_green_pressure_switch_pressurised());
            assert!(test_bed.green_pressure() < Pressure::new::<psi>(50.));

            assert!(!test_bed.is_yellow_pressure_switch_pressurised());
            assert!(test_bed.yellow_pressure() < Pressure::new::<psi>(50.));
        }

        #[test]
        fn pressure_state_after_5s() {
            let mut test_bed = test_bed_on_ground_with()
                .engines_off()
                .on_the_ground()
                .set_cold_dark_inputs()
                .run_waiting_for(Duration::from_secs(5));

            assert!(!test_bed.is_green_pressure_switch_pressurised());
            assert!(test_bed.green_pressure() < Pressure::new::<psi>(50.));

            assert!(!test_bed.is_yellow_pressure_switch_pressurised());
            assert!(test_bed.yellow_pressure() < Pressure::new::<psi>(50.));
        }

        #[test]
        fn nose_wheel_pin_detection() {
            let mut test_bed = test_bed_on_ground_with()
                .engines_off()
                .on_the_ground()
                .set_cold_dark_inputs()
                .run_one_tick();

            assert!(!test_bed.query(|a| a.is_nws_pin_inserted()));
            assert!(!test_bed.is_nw_disc_memo_shown());

            test_bed = test_bed.set_pushback_state(true).run_one_tick();
            assert!(test_bed.query(|a| a.is_nws_pin_inserted()));
            assert!(test_bed.is_nw_disc_memo_shown());

            test_bed = test_bed
                .set_pushback_state(false)
                .run_waiting_for(Duration::from_secs(1));
            assert!(test_bed.query(|a| a.is_nws_pin_inserted()));
            assert!(test_bed.is_nw_disc_memo_shown());

            test_bed = test_bed.set_pushback_state(false).run_waiting_for(
                PushbackTug::DURATION_AFTER_WHICH_NWS_PIN_IS_REMOVED_AFTER_PUSHBACK,
            );

            assert!(!test_bed.query(|a| a.is_nws_pin_inserted()));
            assert!(!test_bed.is_nw_disc_memo_shown());
        }

        #[test]
        fn cargo_door_yellow_epump_powering() {
            let mut test_bed = test_bed_on_ground_with()
                .engines_off()
                .on_the_ground()
                .set_cold_dark_inputs()
                .run_one_tick();

            assert!(!test_bed.query(|a| a.is_cargo_powering_yellow_epump()));

            // Need to wait for operator to first unlock, then activate hydraulic control
            test_bed = test_bed.open_fwd_cargo_door().run_waiting_for(
                Duration::from_secs(1) + A320DoorController::DELAY_UNLOCK_TO_HYDRAULIC_CONTROL,
            );
            assert!(test_bed.query(|a| a.is_cargo_powering_yellow_epump()));

            // Wait for the door to fully open
            test_bed = test_bed.run_waiting_for(Duration::from_secs(25));
            assert!(test_bed.is_cargo_fwd_door_locked_up());

            test_bed = test_bed.run_waiting_for(
                A380ElectricPumpController::DURATION_OF_YELLOW_PUMP_ACTIVATION_AFTER_CARGO_DOOR_OPERATION,
            );

            assert!(!test_bed.query(|a| a.is_cargo_powering_yellow_epump()));
        }

        #[test]
        fn green_edp_buildup() {
            let mut test_bed = test_bed_on_ground_with()
                .engines_off()
                .on_the_ground()
                .set_cold_dark_inputs()
                .run_one_tick();

            // Starting eng 1
            test_bed = test_bed
                .start_eng1(Ratio::new::<percent>(80.))
                .run_one_tick();

            // ALMOST No pressure
            assert!(!test_bed.is_green_pressure_switch_pressurised());
            assert!(test_bed.green_pressure() < Pressure::new::<psi>(1000.));

            assert!(!test_bed.is_yellow_pressure_switch_pressurised());
            assert!(test_bed.yellow_pressure() < Pressure::new::<psi>(1000.));

            // Waiting for 5s pressure should be at 3000 psi
            test_bed = test_bed
                .start_eng1(Ratio::new::<percent>(80.))
                .run_waiting_for(Duration::from_secs(5));

            assert!(test_bed.is_green_pressure_switch_pressurised());
            assert!(test_bed.green_pressure() > Pressure::new::<psi>(2900.));

            assert!(!test_bed.is_yellow_pressure_switch_pressurised());
            assert!(test_bed.yellow_pressure() < Pressure::new::<psi>(50.));

            // Stoping engine, pressure should fall in 20s
            test_bed = test_bed
                .stop_eng1()
                .run_waiting_for(Duration::from_secs(20));

            assert!(!test_bed.is_green_pressure_switch_pressurised());
            assert!(test_bed.green_pressure() < Pressure::new::<psi>(500.));

            assert!(!test_bed.is_yellow_pressure_switch_pressurised());
            assert!(test_bed.yellow_pressure() < Pressure::new::<psi>(50.));
        }

        #[test]
        fn green_edp_no_fault_on_ground_eng_off() {
            let mut test_bed = test_bed_on_ground_with()
                .engines_off()
                .on_the_ground()
                .set_cold_dark_inputs()
                .run_waiting_for(Duration::from_millis(500));

            // EDP should be commanded on even without engine running
            assert!(test_bed.is_green_edp_commanded_on());
            // EDP should have no fault
            assert!(!test_bed.green_edp_has_fault());
        }

        #[test]
        fn green_edp_fault_not_on_ground_eng_off() {
            let mut test_bed = test_bed_on_ground_with()
                .set_cold_dark_inputs()
                .in_flight()
                .engines_off()
                .run_one_tick();

            // EDP should be commanded on even without engine running
            assert!(test_bed.is_green_edp_commanded_on());

            assert!(!test_bed.is_green_pressure_switch_pressurised());
            assert!(!test_bed.is_yellow_pressure_switch_pressurised());
            // EDP should have a fault as we are in flight
            assert!(test_bed.green_edp_has_fault());
        }

        #[test]
        fn green_edp_fault_on_ground_eng_starting() {
            let mut test_bed = test_bed_on_ground_with()
                .engines_off()
                .on_the_ground()
                .set_cold_dark_inputs()
                .run_waiting_for(Duration::from_millis(500));

            // EDP should be commanded on even without engine running
            assert!(test_bed.is_green_edp_commanded_on());
            // EDP should have no fault
            assert!(!test_bed.green_edp_has_fault());

            test_bed = test_bed
                .start_eng1(Ratio::new::<percent>(3.))
                .run_one_tick();

            assert!(!test_bed.green_edp_has_fault());

            test_bed = test_bed
                .start_eng1(Ratio::new::<percent>(80.))
                .run_one_tick();

            assert!(!test_bed.is_green_pressure_switch_pressurised());
            assert!(test_bed.green_edp_has_fault());

            test_bed = test_bed.run_waiting_for(Duration::from_secs(10));

            // When finally pressurised no fault
            assert!(test_bed.is_green_pressure_switch_pressurised());
            assert!(!test_bed.green_edp_has_fault());
        }

        #[test]
        fn yellow_edp_no_fault_on_ground_eng_off() {
            let mut test_bed = test_bed_on_ground_with()
                .engines_off()
                .on_the_ground()
                .set_cold_dark_inputs()
                .run_waiting_for(Duration::from_millis(500));

            // EDP should be commanded on even without engine running
            assert!(test_bed.is_yellow_edp_commanded_on());
            // EDP should have no fault
            assert!(!test_bed.yellow_edp_has_fault());
        }

        #[test]
        fn yellow_edp_fault_not_on_ground_eng_off() {
            let mut test_bed = test_bed_on_ground_with()
                .set_cold_dark_inputs()
                .in_flight()
                .engines_off()
                .run_one_tick();

            // EDP should be commanded on even without engine running
            assert!(test_bed.is_yellow_edp_commanded_on());

            assert!(!test_bed.is_green_pressure_switch_pressurised());
            assert!(!test_bed.is_yellow_pressure_switch_pressurised());
            // EDP should have a fault as we are in flight
            assert!(test_bed.yellow_edp_has_fault());
        }

        #[test]
        fn yellow_edp_fault_on_ground_eng_starting() {
            let mut test_bed = test_bed_on_ground_with()
                .engines_off()
                .on_the_ground()
                .set_cold_dark_inputs()
                .run_waiting_for(Duration::from_millis(500));

            // EDP should be commanded on even without engine running
            assert!(test_bed.is_yellow_edp_commanded_on());
            // EDP should have no fault
            assert!(!test_bed.yellow_edp_has_fault());

            test_bed = test_bed
                .start_eng2(Ratio::new::<percent>(3.))
                .run_one_tick();

            assert!(!test_bed.yellow_edp_has_fault());

            test_bed = test_bed
                .start_eng2(Ratio::new::<percent>(80.))
                .run_one_tick();

            assert!(!test_bed.is_yellow_pressure_switch_pressurised());
            assert!(test_bed.yellow_edp_has_fault());

            test_bed = test_bed.run_waiting_for(Duration::from_secs(10));

            // When finally pressurised no fault
            assert!(test_bed.is_yellow_pressure_switch_pressurised());
            assert!(!test_bed.yellow_edp_has_fault());
        }

        #[test]
        fn green_edp_press_low_engine_off_to_on() {
            let mut test_bed = test_bed_on_ground_with()
                .engines_off()
                .on_the_ground()
                .set_cold_dark_inputs()
                .run_waiting_for(Duration::from_millis(500));

            // EDP should be commanded on even without engine running
            assert!(test_bed.is_green_edp_commanded_on());

            // EDP should be LOW pressure state
            assert!(test_bed.is_green_edp_press_low());

            // Starting eng 1 N2 is low at start
            test_bed = test_bed
                .start_eng1(Ratio::new::<percent>(3.))
                .run_one_tick();

            // Engine commanded on but pressure couldn't rise enough: we are in fault low
            assert!(test_bed.is_green_edp_press_low());

            // Waiting for 5s pressure should be at 3000 psi
            test_bed = test_bed
                .start_eng1(Ratio::new::<percent>(80.))
                .run_waiting_for(Duration::from_secs(25));

            // No more fault LOW expected
            assert!(test_bed.is_green_pressure_switch_pressurised());
            assert!(test_bed.green_pressure() > Pressure::new::<psi>(2900.));
            assert!(!test_bed.is_green_edp_press_low());

            // Stoping pump, no fault expected
            test_bed = test_bed
                .set_green_ed_pump(false)
                .run_waiting_for(Duration::from_secs(1));
            assert!(!test_bed.is_green_edp_press_low());
        }

        #[test]
        fn green_edp_press_low_engine_on_to_off() {
            let mut test_bed = test_bed_on_ground_with()
                .on_the_ground()
                .set_cold_dark_inputs()
                .start_eng1(Ratio::new::<percent>(75.))
                .run_waiting_for(Duration::from_secs(5));

            // EDP should be commanded on even without engine running
            assert!(test_bed.is_green_edp_commanded_on());
            assert!(test_bed.is_green_pressure_switch_pressurised());
            // EDP should not be in fault low when engine running and pressure is ok
            assert!(!test_bed.is_green_edp_press_low());

            // Stoping eng 1 with N2 still turning
            test_bed = test_bed.stopping_eng1().run_one_tick();

            // Edp should still be in pressurized mode but as engine just stopped no fault
            assert!(test_bed.is_green_edp_commanded_on());
            assert!(!test_bed.is_green_edp_press_low());

            // Waiting for 25s pressure should drop and still no fault
            test_bed = test_bed
                .stop_eng1()
                .run_waiting_for(Duration::from_secs(25));

            assert!(!test_bed.is_green_pressure_switch_pressurised());
            assert!(test_bed.green_pressure() < Pressure::new::<psi>(500.));
            assert!(test_bed.is_green_edp_press_low());
        }

        #[test]
        fn yellow_edp_press_low_engine_on_to_off() {
            let mut test_bed = test_bed_on_ground_with()
                .on_the_ground()
                .set_cold_dark_inputs()
                .start_eng2(Ratio::new::<percent>(75.))
                .run_waiting_for(Duration::from_secs(5));

            // EDP should be commanded on even without engine running
            assert!(test_bed.is_yellow_edp_commanded_on());
            assert!(test_bed.is_yellow_pressure_switch_pressurised());
            // EDP should not be in fault low when engine running and pressure is ok
            assert!(!test_bed.is_yellow_edp_press_low());

            // Stoping eng 2 with N2 still turning
            test_bed = test_bed.stopping_eng2().run_one_tick();

            // Edp should still be in pressurized mode but as engine just stopped no fault
            assert!(test_bed.is_yellow_edp_commanded_on());
            assert!(!test_bed.is_yellow_edp_press_low());

            // Waiting for 25s pressure should drop and still no fault
            test_bed = test_bed
                .stop_eng2()
                .run_waiting_for(Duration::from_secs(25));

            assert!(!test_bed.is_yellow_pressure_switch_pressurised());
            assert!(test_bed.yellow_pressure() < Pressure::new::<psi>(500.));
            assert!(test_bed.is_yellow_edp_press_low());
        }

        #[test]
        fn yellow_edp_press_low_engine_off_to_on() {
            let mut test_bed = test_bed_on_ground_with()
                .engines_off()
                .on_the_ground()
                .set_cold_dark_inputs()
                .run_one_tick();

            // EDP should be commanded on even without engine running
            assert!(test_bed.is_yellow_edp_commanded_on());

            // EDP should be LOW pressure state
            assert!(test_bed.is_yellow_edp_press_low());

            // Starting eng 2 N2 is low at start
            test_bed = test_bed
                .start_eng2(Ratio::new::<percent>(3.))
                .run_one_tick();

            // Engine commanded on but pressure couldn't rise enough: we are in fault low
            assert!(test_bed.is_yellow_edp_press_low());

            // Waiting for 5s pressure should be at 3000 psi
            test_bed = test_bed
                .start_eng2(Ratio::new::<percent>(80.))
                .run_waiting_for(Duration::from_secs(5));

            // No more fault LOW expected
            assert!(test_bed.is_yellow_pressure_switch_pressurised());
            assert!(test_bed.yellow_pressure() > Pressure::new::<psi>(2900.));
            assert!(!test_bed.is_yellow_edp_press_low());

            // Stoping pump, no fault expected
            test_bed = test_bed
                .set_yellow_ed_pump(false)
                .run_waiting_for(Duration::from_secs(1));
            assert!(!test_bed.is_yellow_edp_press_low());
        }

        #[test]
        fn yellow_edp_press_low_engine_off_to_on_with_e_pump() {
            let mut test_bed = test_bed_on_ground_with()
                .engines_off()
                .on_the_ground()
                .set_cold_dark_inputs()
                .set_ptu_state(false)
                .set_yellow_e_pump(false)
                .run_one_tick();

            // EDP should be commanded on even without engine running
            assert!(test_bed.is_yellow_edp_commanded_on());

            // EDP should be LOW pressure state
            assert!(test_bed.is_yellow_edp_press_low());

            // Waiting for 20s pressure should be at 3000 psi
            test_bed = test_bed.run_waiting_for(Duration::from_secs(20));

            // Yellow pressurised but edp still off, we expect fault LOW press
            assert!(test_bed.is_yellow_pressure_switch_pressurised());
            assert!(test_bed.yellow_pressure() > Pressure::new::<psi>(2900.));
            assert!(test_bed.is_yellow_edp_press_low());

            // Starting eng 2 N2 is low at start
            test_bed = test_bed
                .start_eng2(Ratio::new::<percent>(3.))
                .run_one_tick();

            // Engine commanded on but pressure couldn't rise enough: we are in fault low
            assert!(test_bed.is_yellow_edp_press_low());

            // Waiting for 5s pressure should be at 3000 psi in EDP section
            test_bed = test_bed
                .start_eng2(Ratio::new::<percent>(80.))
                .run_waiting_for(Duration::from_secs(5));

            // No more fault LOW expected
            assert!(test_bed.is_yellow_pressure_switch_pressurised());
            assert!(test_bed.yellow_pressure() > Pressure::new::<psi>(2900.));
            assert!(!test_bed.is_yellow_edp_press_low());
        }

        #[test]
        fn green_edp_press_low_engine_off_to_on_with_ptu() {
            let mut test_bed = test_bed_on_ground_with()
                .on_the_ground()
                .set_cold_dark_inputs()
                .set_park_brake(false)
                .start_eng2(Ratio::new::<percent>(80.))
                .run_one_tick();

            // EDP should be LOW pressure state
            assert!(test_bed.is_green_edp_press_low());

            // Waiting for 20s pressure should be at 2300+ psi thanks to ptu
            test_bed = test_bed.run_waiting_for(Duration::from_secs(20));

            // Yellow pressurised by engine2, green presurised from ptu we expect fault LOW press on EDP1
            assert!(test_bed.is_yellow_pressure_switch_pressurised());
            assert!(test_bed.yellow_pressure() > Pressure::new::<psi>(2800.));
            assert!(test_bed.is_green_pressure_switch_pressurised());
            assert!(test_bed.green_pressure() > Pressure::new::<psi>(2300.));
            assert!(test_bed.is_green_edp_press_low());

            // Starting eng 1 N2 is low at start
            test_bed = test_bed
                .start_eng1(Ratio::new::<percent>(3.))
                .run_one_tick();

            // Engine commanded on but pressure couldn't rise enough: we are in fault low
            assert!(test_bed.is_green_edp_press_low());

            // Waiting for 5s pressure should be at 3000 psi in EDP section
            test_bed = test_bed
                .start_eng1(Ratio::new::<percent>(80.))
                .run_waiting_for(Duration::from_secs(5));

            // No more fault LOW expected
            assert!(test_bed.is_green_pressure_switch_pressurised());
            assert!(test_bed.green_pressure() > Pressure::new::<psi>(2900.));
            assert!(!test_bed.is_green_edp_press_low());
        }

        #[test]
        fn yellow_epump_press_low_at_pump_on() {
            let mut test_bed = test_bed_on_ground_with()
                .engines_off()
                .on_the_ground()
                .set_cold_dark_inputs()
                .run_one_tick();

            // EDP should not be in fault low when cold start
            assert!(!test_bed.is_yellow_epump_press_low());

            // Starting epump
            test_bed = test_bed.set_yellow_e_pump(false).run_one_tick();

            // Pump commanded on but pressure couldn't rise enough: we are in fault low
            assert!(test_bed.is_yellow_epump_press_low());

            // Waiting for 20s pressure should be at 3000 psi
            test_bed = test_bed.run_waiting_for(Duration::from_secs(20));

            // No more fault LOW expected
            assert!(test_bed.is_yellow_pressure_switch_pressurised());
            assert!(test_bed.yellow_pressure() > Pressure::new::<psi>(2500.));
            assert!(!test_bed.is_yellow_epump_press_low());

            // Stoping epump, no fault expected
            test_bed = test_bed
                .set_yellow_e_pump(true)
                .run_waiting_for(Duration::from_secs(1));
            assert!(!test_bed.is_yellow_epump_press_low());
        }

        #[test]
        fn edp_deactivation() {
            let mut test_bed = test_bed_on_ground_with()
                .engines_off()
                .on_the_ground()
                .set_cold_dark_inputs()
                .set_ptu_state(false)
                .run_one_tick();

            // Starting eng 1 and eng 2
            test_bed = test_bed
                .start_eng1(Ratio::new::<percent>(80.))
                .start_eng2(Ratio::new::<percent>(80.))
                .run_one_tick();

            // ALMOST No pressure
            assert!(test_bed.green_pressure() < Pressure::new::<psi>(1000.));
            assert!(test_bed.yellow_pressure() < Pressure::new::<psi>(1000.));

            // Waiting for 5s pressure should be at 3000 psi
            test_bed = test_bed.run_waiting_for(Duration::from_secs(5));

            assert!(test_bed.green_pressure() > Pressure::new::<psi>(2900.));
            assert!(test_bed.yellow_pressure() > Pressure::new::<psi>(2900.));

            // Stoping edp1, pressure should fall in 20s
            test_bed = test_bed
                .set_green_ed_pump(false)
                .run_waiting_for(Duration::from_secs(20));

            assert!(test_bed.green_pressure() < Pressure::new::<psi>(500.));
            assert!(test_bed.yellow_pressure() > Pressure::new::<psi>(2900.));

            // Stoping edp2, pressure should fall in 20s
            test_bed = test_bed
                .set_yellow_ed_pump(false)
                .run_waiting_for(Duration::from_secs(20));

            assert!(test_bed.green_pressure() < Pressure::new::<psi>(50.));
            assert!(test_bed.yellow_pressure() < Pressure::new::<psi>(500.));
        }

        #[test]
        fn yellow_edp_buildup() {
            let mut test_bed = test_bed_on_ground_with()
                .engines_off()
                .on_the_ground()
                .set_cold_dark_inputs()
                .run_one_tick();

            // Starting eng 1
            test_bed = test_bed
                .start_eng2(Ratio::new::<percent>(80.))
                .run_one_tick();
            // ALMOST No pressure
            assert!(!test_bed.is_green_pressure_switch_pressurised());
            assert!(test_bed.green_pressure() < Pressure::new::<psi>(50.));

            assert!(!test_bed.is_yellow_pressure_switch_pressurised());
            assert!(test_bed.yellow_pressure() < Pressure::new::<psi>(1000.));

            // Waiting for 5s pressure should be at 3000 psi
            test_bed = test_bed
                .start_eng2(Ratio::new::<percent>(80.))
                .run_waiting_for(Duration::from_secs(5));

            assert!(!test_bed.is_green_pressure_switch_pressurised());
            assert!(test_bed.green_pressure() < Pressure::new::<psi>(50.));

            assert!(test_bed.is_yellow_pressure_switch_pressurised());
            assert!(test_bed.yellow_pressure() > Pressure::new::<psi>(2800.));

            // Stoping engine, pressure should fall in 20s
            test_bed = test_bed
                .stop_eng2()
                .run_waiting_for(Duration::from_secs(20));

            assert!(!test_bed.is_green_pressure_switch_pressurised());
            assert!(test_bed.green_pressure() < Pressure::new::<psi>(50.));

            assert!(!test_bed.is_yellow_pressure_switch_pressurised());
            assert!(test_bed.yellow_pressure() < Pressure::new::<psi>(500.));
        }

        #[test]
        fn when_yellow_edp_solenoid_main_power_bus_unavailable_backup_bus_keeps_pump_in_unpressurised_state(
        ) {
            let mut test_bed = test_bed_on_ground_with()
                .engines_off()
                .on_the_ground()
                .set_cold_dark_inputs()
                .run_one_tick();

            test_bed = test_bed
                .start_eng2(Ratio::new::<percent>(80.))
                .run_waiting_for(Duration::from_secs(15));

            assert!(test_bed.is_yellow_pressure_switch_pressurised());

            // Stoping EDP manually
            test_bed = test_bed
                .set_yellow_ed_pump(false)
                .run_waiting_for(Duration::from_secs(15));

            assert!(!test_bed.is_yellow_pressure_switch_pressurised());

            test_bed = test_bed
                .dc_bus_2_lost()
                .run_waiting_for(Duration::from_secs(15));

            // Yellow solenoid has backup power from DC ESS BUS
            assert!(!test_bed.is_yellow_pressure_switch_pressurised());
        }

        #[test]
        fn when_yellow_edp_solenoid_both_bus_unpowered_yellow_hydraulic_system_is_pressurised() {
            let mut test_bed = test_bed_on_ground_with()
                .engines_off()
                .on_the_ground()
                .set_cold_dark_inputs()
                .run_one_tick();

            test_bed = test_bed
                .start_eng2(Ratio::new::<percent>(80.))
                .run_waiting_for(Duration::from_secs(15));

            assert!(test_bed.is_yellow_pressure_switch_pressurised());

            // Stoping EDP manually
            test_bed = test_bed
                .set_yellow_ed_pump(false)
                .run_waiting_for(Duration::from_secs(15));

            assert!(!test_bed.is_yellow_pressure_switch_pressurised());

            test_bed = test_bed
                .dc_ess_lost()
                .dc_bus_2_lost()
                .run_waiting_for(Duration::from_secs(15));

            // Now solenoid defaults to pressurised without power
            assert!(test_bed.is_yellow_pressure_switch_pressurised());
        }

        #[test]
        fn when_green_edp_solenoid_unpowered_yellow_hydraulic_system_is_pressurised() {
            let mut test_bed = test_bed_on_ground_with()
                .engines_off()
                .on_the_ground()
                .set_cold_dark_inputs()
                .run_one_tick();

            test_bed = test_bed
                .start_eng1(Ratio::new::<percent>(80.))
                .run_waiting_for(Duration::from_secs(15));

            assert!(test_bed.is_green_pressure_switch_pressurised());

            // Stoping EDP manually
            test_bed = test_bed
                .set_green_ed_pump(false)
                .run_waiting_for(Duration::from_secs(15));

            assert!(!test_bed.is_green_pressure_switch_pressurised());

            test_bed = test_bed
                .dc_ess_lost()
                .run_waiting_for(Duration::from_secs(15));

            // Now solenoid defaults to pressurised
            assert!(test_bed.is_green_pressure_switch_pressurised());
        }

        #[test]
        #[ignore]
        // Checks numerical stability of reservoir level: level should remain after multiple pressure cycles
        fn yellow_circuit_reservoir_coherency() {
            let mut test_bed = test_bed_on_ground_with()
                .engines_off()
                .on_the_ground()
                .set_cold_dark_inputs()
                .set_ptu_state(false)
                // Park brake off to not use fluid in brakes
                .set_park_brake(false)
                .run_one_tick();

            // Starting epump wait for pressure rise to make sure system is primed including brake accumulator
            test_bed = test_bed
                .set_yellow_e_pump(false)
                .run_waiting_for(Duration::from_secs(20));
            assert!(test_bed.is_yellow_pressure_switch_pressurised());
            assert!(test_bed.yellow_pressure() < Pressure::new::<psi>(3500.));
            assert!(test_bed.yellow_pressure() > Pressure::new::<psi>(2500.));

            // Shutdown and wait for pressure stabilisation
            test_bed = test_bed
                .set_yellow_e_pump(true)
                .run_waiting_for(Duration::from_secs(50));
            assert!(!test_bed.is_yellow_pressure_switch_pressurised());
            assert!(test_bed.yellow_pressure() < Pressure::new::<psi>(50.));
            assert!(test_bed.yellow_pressure() > Pressure::new::<psi>(-50.));

            let reservoir_level_after_priming = test_bed.get_yellow_reservoir_volume();

            let total_fluid_res_plus_accumulator_before_loops = reservoir_level_after_priming
                + test_bed.get_brake_yellow_accumulator_fluid_volume();

            // Now doing cycles of pressurisation on EDP and ePump
            for _ in 1..6 {
                test_bed = test_bed
                    .start_eng2(Ratio::new::<percent>(80.))
                    .run_waiting_for(Duration::from_secs(50));

                assert!(test_bed.yellow_pressure() < Pressure::new::<psi>(3100.));
                assert!(test_bed.yellow_pressure() > Pressure::new::<psi>(2500.));

                let mut current_res_level = test_bed.get_yellow_reservoir_volume();
                assert!(current_res_level < reservoir_level_after_priming);

                test_bed = test_bed
                    .stop_eng2()
                    .run_waiting_for(Duration::from_secs(50));
                assert!(test_bed.yellow_pressure() < Pressure::new::<psi>(50.));
                assert!(test_bed.yellow_pressure() > Pressure::new::<psi>(-50.));

                test_bed = test_bed
                    .set_yellow_e_pump(false)
                    .run_waiting_for(Duration::from_secs(50));

                assert!(test_bed.yellow_pressure() < Pressure::new::<psi>(3500.));
                assert!(test_bed.yellow_pressure() > Pressure::new::<psi>(2500.));

                current_res_level = test_bed.get_yellow_reservoir_volume();
                assert!(current_res_level < reservoir_level_after_priming);

                test_bed = test_bed
                    .set_yellow_e_pump(true)
                    .run_waiting_for(Duration::from_secs(50));
                assert!(test_bed.yellow_pressure() < Pressure::new::<psi>(50.));
                assert!(test_bed.yellow_pressure() > Pressure::new::<psi>(-50.));
            }
            let total_fluid_res_plus_accumulator_after_loops = test_bed
                .get_yellow_reservoir_volume()
                + test_bed.get_brake_yellow_accumulator_fluid_volume();

            let total_fluid_difference = total_fluid_res_plus_accumulator_before_loops
                - total_fluid_res_plus_accumulator_after_loops;

            // Make sure no more deviation than 0.001 gallon is lost after full pressure and unpressurized states
            assert!(total_fluid_difference.get::<gallon>().abs() < 0.001);
        }

        #[test]
        #[ignore]
        // Checks numerical stability of reservoir level: level should remain after multiple pressure cycles
        fn green_circuit_reservoir_coherency() {
            let mut test_bed = test_bed_on_ground_with()
                .engines_off()
                .on_the_ground()
                .set_cold_dark_inputs()
                .set_ptu_state(false)
                .run_one_tick();

            // Starting EDP wait for pressure rise to make sure system is primed
            test_bed = test_bed
                .start_eng1(Ratio::new::<percent>(80.))
                .run_waiting_for(Duration::from_secs(20));
            assert!(test_bed.is_green_pressure_switch_pressurised());
            assert!(test_bed.green_pressure() < Pressure::new::<psi>(3500.));
            assert!(test_bed.green_pressure() > Pressure::new::<psi>(2500.));

            // Shutdown and wait for pressure stabilisation
            test_bed = test_bed
                .stop_eng1()
                .run_waiting_for(Duration::from_secs(50));
            assert!(!test_bed.is_green_pressure_switch_pressurised());
            assert!(test_bed.green_pressure() < Pressure::new::<psi>(50.));
            assert!(test_bed.green_pressure() > Pressure::new::<psi>(-50.));

            let reservoir_level_after_priming = test_bed.get_green_reservoir_volume();

            // Now doing cycles of pressurisation on EDP
            for _ in 1..6 {
                test_bed = test_bed
                    .start_eng1(Ratio::new::<percent>(80.))
                    .run_waiting_for(Duration::from_secs(50));

                assert!(test_bed.green_pressure() < Pressure::new::<psi>(3500.));
                assert!(test_bed.green_pressure() > Pressure::new::<psi>(2500.));

                let current_res_level = test_bed.get_green_reservoir_volume();
                assert!(current_res_level < reservoir_level_after_priming);

                test_bed = test_bed
                    .stop_eng1()
                    .run_waiting_for(Duration::from_secs(50));
                assert!(test_bed.green_pressure() < Pressure::new::<psi>(50.));
                assert!(test_bed.green_pressure() > Pressure::new::<psi>(-50.));
            }

            let total_fluid_difference =
                reservoir_level_after_priming - test_bed.get_green_reservoir_volume();

            // Make sure no more deviation than 0.001 gallon is lost after full pressure and unpressurized states
            assert!(total_fluid_difference.get::<gallon>().abs() < 0.001);
        }

        #[test]
        fn yellow_green_edp_firevalve() {
            let mut test_bed = test_bed_on_ground_with()
                .engines_off()
                .on_the_ground()
                .set_cold_dark_inputs()
                .run_one_tick();

            assert!(!test_bed.is_fire_valve_eng1_closed());
            assert!(!test_bed.is_fire_valve_eng2_closed());

            // Starting eng 1
            test_bed = test_bed
                .start_eng2(Ratio::new::<percent>(80.))
                .start_eng1(Ratio::new::<percent>(80.))
                .run_waiting_for(Duration::from_secs(5));

            // Waiting for 5s pressure should be at 3000 psi
            assert!(test_bed.is_green_pressure_switch_pressurised());
            assert!(test_bed.green_pressure() > Pressure::new::<psi>(2900.));

            assert!(test_bed.is_yellow_pressure_switch_pressurised());
            assert!(test_bed.yellow_pressure() > Pressure::new::<psi>(2800.));

            assert!(!test_bed.is_fire_valve_eng1_closed());
            assert!(!test_bed.is_fire_valve_eng2_closed());

            // Green shutoff valve
            test_bed = test_bed
                .set_eng1_fire_button(true)
                .run_waiting_for(Duration::from_secs(20));

            assert!(test_bed.is_fire_valve_eng1_closed());
            assert!(!test_bed.is_fire_valve_eng2_closed());

            assert!(!test_bed.is_green_pressure_switch_pressurised());
            assert!(test_bed.green_pressure() < Pressure::new::<psi>(500.));

            assert!(test_bed.is_yellow_pressure_switch_pressurised());
            assert!(test_bed.yellow_pressure() > Pressure::new::<psi>(2900.));

            // Yellow shutoff valve
            test_bed = test_bed
                .set_eng2_fire_button(true)
                .run_waiting_for(Duration::from_secs(20));

            assert!(test_bed.is_fire_valve_eng1_closed());
            assert!(test_bed.is_fire_valve_eng2_closed());

            assert!(!test_bed.is_green_pressure_switch_pressurised());
            assert!(test_bed.green_pressure() < Pressure::new::<psi>(500.));

            assert!(!test_bed.is_yellow_pressure_switch_pressurised());
            assert!(test_bed.yellow_pressure() < Pressure::new::<psi>(500.));
        }

        #[test]
        fn yellow_brake_accumulator() {
            let mut test_bed = test_bed_on_ground_with()
                .engines_off()
                .on_the_ground()
                .set_cold_dark_inputs()
                .run_one_tick();

            // Getting accumulator pressure on cold start
            let mut accumulator_pressure = test_bed.get_brake_yellow_accumulator_pressure();

            // No brakes on green, no more pressure than in accumulator on yellow
            assert!(test_bed.get_brake_left_green_pressure() < Pressure::new::<psi>(50.));
            assert!(test_bed.get_brake_right_green_pressure() < Pressure::new::<psi>(50.));
            assert!(
                test_bed.get_brake_left_yellow_pressure()
                    < accumulator_pressure + Pressure::new::<psi>(50.)
            );
            assert!(
                test_bed.get_brake_right_yellow_pressure()
                    < accumulator_pressure + Pressure::new::<psi>(50.)
            );

            // No brakes even if we brake on green, no more than accumulator pressure on yellow
            test_bed = test_bed
                .set_left_brake(Ratio::new::<percent>(100.))
                .set_right_brake(Ratio::new::<percent>(100.))
                .run_waiting_for(Duration::from_secs(5));

            accumulator_pressure = test_bed.get_brake_yellow_accumulator_pressure();

            assert!(test_bed.get_brake_left_green_pressure() < Pressure::new::<psi>(50.));
            assert!(test_bed.get_brake_right_green_pressure() < Pressure::new::<psi>(50.));
            assert!(
                test_bed.get_brake_left_yellow_pressure()
                    < accumulator_pressure + Pressure::new::<psi>(50.)
            );
            assert!(
                test_bed.get_brake_right_yellow_pressure()
                    < accumulator_pressure + Pressure::new::<psi>(50.)
            );
            assert!(
                test_bed.get_brake_yellow_accumulator_pressure()
                    < accumulator_pressure + Pressure::new::<psi>(50.)
            );

            // Park brake off, loading accumulator, we expect no brake pressure but accumulator loaded
            test_bed = test_bed
                .set_left_brake(Ratio::new::<percent>(0.))
                .set_right_brake(Ratio::new::<percent>(0.))
                .set_park_brake(false)
                .set_yellow_e_pump(false)
                .run_waiting_for(Duration::from_secs(30));

            assert!(test_bed.is_yellow_pressure_switch_pressurised());
            assert!(test_bed.yellow_pressure() > Pressure::new::<psi>(2500.));
            assert!(test_bed.yellow_pressure() < Pressure::new::<psi>(3500.));

            assert!(test_bed.get_brake_left_green_pressure() < Pressure::new::<psi>(50.));
            assert!(test_bed.get_brake_right_green_pressure() < Pressure::new::<psi>(50.));
            assert!(test_bed.get_brake_left_yellow_pressure() < Pressure::new::<psi>(50.));
            assert!(test_bed.get_brake_right_yellow_pressure() < Pressure::new::<psi>(50.));

            assert!(test_bed.get_brake_yellow_accumulator_pressure() > Pressure::new::<psi>(2500.));

            // Park brake on, loaded accumulator, we expect brakes on yellow side only
            test_bed = test_bed
                .set_park_brake(true)
                .run_waiting_for(Duration::from_secs(3));

            assert!(test_bed.get_brake_left_green_pressure() < Pressure::new::<psi>(50.));
            assert!(test_bed.get_brake_right_green_pressure() < Pressure::new::<psi>(50.));
            assert!(test_bed.get_brake_left_yellow_pressure() > Pressure::new::<psi>(2000.));
            assert!(test_bed.get_brake_right_yellow_pressure() > Pressure::new::<psi>(2000.));

            assert!(test_bed.get_brake_yellow_accumulator_pressure() > Pressure::new::<psi>(2500.));
        }

        #[test]
        fn norm_brake_vs_altn_brake() {
            let mut test_bed = test_bed_on_ground_with()
                .engines_off()
                .on_the_ground()
                .set_cold_dark_inputs()
                .run_one_tick();

            // Getting accumulator pressure on cold start
            let accumulator_pressure = test_bed.get_brake_yellow_accumulator_pressure();

            // No brakes
            assert!(test_bed.get_brake_left_green_pressure() < Pressure::new::<psi>(50.));
            assert!(test_bed.get_brake_right_green_pressure() < Pressure::new::<psi>(50.));
            assert!(
                test_bed.get_brake_left_yellow_pressure()
                    < accumulator_pressure + Pressure::new::<psi>(50.)
            );
            assert!(
                test_bed.get_brake_right_yellow_pressure()
                    < accumulator_pressure + Pressure::new::<psi>(50.)
            );

            test_bed = test_bed
                .start_eng1(Ratio::new::<percent>(100.))
                .start_eng2(Ratio::new::<percent>(100.))
                .set_park_brake(false)
                .run_waiting_for(Duration::from_secs(5));

            assert!(test_bed.is_green_pressure_switch_pressurised());
            assert!(test_bed.is_yellow_pressure_switch_pressurised());
            // No brakes if we don't brake
            test_bed = test_bed
                .set_left_brake(Ratio::new::<percent>(0.))
                .set_right_brake(Ratio::new::<percent>(0.))
                .run_waiting_for(Duration::from_secs(1));

            assert!(test_bed.get_brake_left_green_pressure() < Pressure::new::<psi>(50.));
            assert!(test_bed.get_brake_right_green_pressure() < Pressure::new::<psi>(50.));
            assert!(test_bed.get_brake_left_yellow_pressure() < Pressure::new::<psi>(50.));
            assert!(test_bed.get_brake_right_yellow_pressure() < Pressure::new::<psi>(50.));

            // Braking cause green braking system to rise
            test_bed = test_bed
                .set_left_brake(Ratio::new::<percent>(100.))
                .set_right_brake(Ratio::new::<percent>(100.))
                .run_waiting_for(Duration::from_secs(1));

            assert!(test_bed.get_brake_left_green_pressure() > Pressure::new::<psi>(2000.));
            assert!(test_bed.get_brake_left_green_pressure() < Pressure::new::<psi>(3500.));
            assert!(test_bed.get_brake_right_green_pressure() > Pressure::new::<psi>(2000.));
            assert!(test_bed.get_brake_right_green_pressure() < Pressure::new::<psi>(3500.));
            assert!(test_bed.get_brake_left_yellow_pressure() < Pressure::new::<psi>(50.));
            assert!(test_bed.get_brake_right_yellow_pressure() < Pressure::new::<psi>(50.));

            // Disabling Askid causes alternate braking to work and release green brakes
            test_bed = test_bed
                .set_anti_skid(false)
                .run_waiting_for(Duration::from_secs(2));

            assert!(test_bed.get_brake_left_green_pressure() < Pressure::new::<psi>(50.));
            assert!(test_bed.get_brake_right_green_pressure() < Pressure::new::<psi>(50.));
            assert!(test_bed.get_brake_left_yellow_pressure() > Pressure::new::<psi>(950.));
            assert!(test_bed.get_brake_left_yellow_pressure() < Pressure::new::<psi>(3500.));
            assert!(test_bed.get_brake_right_yellow_pressure() > Pressure::new::<psi>(950.));
            assert!(test_bed.get_brake_right_yellow_pressure() < Pressure::new::<psi>(3500.));
        }

        #[test]
        fn no_brake_inversion() {
            let mut test_bed = test_bed_on_ground_with()
                .engines_off()
                .on_the_ground()
                .set_cold_dark_inputs()
                .run_one_tick();

            test_bed = test_bed
                .start_eng1(Ratio::new::<percent>(100.))
                .start_eng2(Ratio::new::<percent>(100.))
                .set_park_brake(false)
                .run_waiting_for(Duration::from_secs(5));

            assert!(test_bed.is_green_pressure_switch_pressurised());
            assert!(test_bed.is_yellow_pressure_switch_pressurised());
            // Braking left
            test_bed = test_bed
                .set_left_brake(Ratio::new::<percent>(100.))
                .set_right_brake(Ratio::new::<percent>(0.))
                .run_waiting_for(Duration::from_secs(1));

            assert!(test_bed.get_brake_left_green_pressure() > Pressure::new::<psi>(2000.));
            assert!(test_bed.get_brake_right_green_pressure() < Pressure::new::<psi>(50.));
            assert!(test_bed.get_brake_left_yellow_pressure() < Pressure::new::<psi>(50.));
            assert!(test_bed.get_brake_right_yellow_pressure() < Pressure::new::<psi>(50.));

            // Braking right
            test_bed = test_bed
                .set_left_brake(Ratio::new::<percent>(0.))
                .set_right_brake(Ratio::new::<percent>(100.))
                .run_waiting_for(Duration::from_secs(1));

            assert!(test_bed.get_brake_left_green_pressure() < Pressure::new::<psi>(50.));
            assert!(test_bed.get_brake_right_green_pressure() > Pressure::new::<psi>(2000.));
            assert!(test_bed.get_brake_left_yellow_pressure() < Pressure::new::<psi>(50.));
            assert!(test_bed.get_brake_right_yellow_pressure() < Pressure::new::<psi>(50.));

            // Disabling Askid causes alternate braking to work and release green brakes
            test_bed = test_bed
                .set_left_brake(Ratio::new::<percent>(0.))
                .set_right_brake(Ratio::new::<percent>(100.))
                .set_anti_skid(false)
                .run_waiting_for(Duration::from_secs(2));

            assert!(test_bed.get_brake_left_green_pressure() < Pressure::new::<psi>(50.));
            assert!(test_bed.get_brake_right_green_pressure() < Pressure::new::<psi>(50.));
            assert!(test_bed.get_brake_left_yellow_pressure() < Pressure::new::<psi>(50.));
            assert!(test_bed.get_brake_right_yellow_pressure() > Pressure::new::<psi>(950.));

            test_bed = test_bed
                .set_left_brake(Ratio::new::<percent>(100.))
                .set_right_brake(Ratio::new::<percent>(0.))
                .run_waiting_for(Duration::from_secs(2));

            assert!(test_bed.get_brake_left_green_pressure() < Pressure::new::<psi>(50.));
            assert!(test_bed.get_brake_right_green_pressure() < Pressure::new::<psi>(50.));
            assert!(test_bed.get_brake_left_yellow_pressure() > Pressure::new::<psi>(950.));
            assert!(test_bed.get_brake_right_yellow_pressure() < Pressure::new::<psi>(50.));
        }

        #[test]
        fn auto_brake_at_gear_retraction() {
            let mut test_bed = test_bed_on_ground_with()
                .engines_off()
                .on_the_ground()
                .set_cold_dark_inputs()
                .run_one_tick();

            test_bed = test_bed
                .start_eng1(Ratio::new::<percent>(100.))
                .start_eng2(Ratio::new::<percent>(100.))
                .set_park_brake(false)
                .run_waiting_for(Duration::from_secs(15));

            // No brake inputs
            test_bed = test_bed
                .set_left_brake(Ratio::new::<percent>(0.))
                .set_right_brake(Ratio::new::<percent>(0.))
                .run_waiting_for(Duration::from_secs(1));

            assert!(test_bed.get_brake_left_green_pressure() < Pressure::new::<psi>(50.));
            assert!(test_bed.get_brake_right_green_pressure() < Pressure::new::<psi>(50.));
            assert!(test_bed.get_brake_left_yellow_pressure() < Pressure::new::<psi>(50.));
            assert!(test_bed.get_brake_right_yellow_pressure() < Pressure::new::<psi>(50.));

            // Positive climb, gear up
            test_bed = test_bed
                .set_left_brake(Ratio::new::<percent>(0.))
                .set_right_brake(Ratio::new::<percent>(0.))
                .in_flight()
                .set_gear_lever_up()
                .run_waiting_for(Duration::from_secs(1));

            // Check auto brake is active
            assert!(test_bed.get_brake_left_green_pressure() > Pressure::new::<psi>(50.));
            assert!(test_bed.get_brake_right_green_pressure() > Pressure::new::<psi>(50.));
            assert!(test_bed.get_brake_left_green_pressure() < Pressure::new::<psi>(1500.));
            assert!(test_bed.get_brake_right_green_pressure() < Pressure::new::<psi>(1500.));

            assert!(test_bed.get_brake_left_yellow_pressure() < Pressure::new::<psi>(50.));
            assert!(test_bed.get_brake_right_yellow_pressure() < Pressure::new::<psi>(50.));

            // Check no more autobrakes after 3s
            test_bed = test_bed.run_waiting_for(Duration::from_secs(3));

            assert!(test_bed.get_brake_left_green_pressure() < Pressure::new::<psi>(50.));
            assert!(test_bed.get_brake_right_green_pressure() < Pressure::new::<psi>(50.));

            assert!(test_bed.get_brake_left_yellow_pressure() < Pressure::new::<psi>(50.));
            assert!(test_bed.get_brake_right_yellow_pressure() < Pressure::new::<psi>(50.));
        }

        #[test]
        fn alternate_brake_accumulator_is_emptying_while_braking() {
            let mut test_bed = test_bed_on_ground_with()
                .on_the_ground()
                .set_cold_dark_inputs()
                .start_eng1(Ratio::new::<percent>(100.))
                .start_eng2(Ratio::new::<percent>(100.))
                .set_park_brake(false)
                .run_waiting_for(Duration::from_secs(15));

            // Check we got yellow pressure and brake accumulator loaded
            assert!(test_bed.yellow_pressure() >= Pressure::new::<psi>(2500.));
            assert!(
                test_bed.get_brake_yellow_accumulator_pressure() >= Pressure::new::<psi>(2500.)
            );

            // Disabling green and yellow side so accumulator stop being able to reload
            test_bed = test_bed
                .set_ptu_state(false)
                .set_yellow_ed_pump(false)
                .set_green_ed_pump(false)
                .set_yellow_e_pump(true)
                .run_waiting_for(Duration::from_secs(30));

            assert!(test_bed.yellow_pressure() <= Pressure::new::<psi>(100.));
            assert!(test_bed.green_pressure() <= Pressure::new::<psi>(100.));
            assert!(
                test_bed.get_brake_yellow_accumulator_pressure() >= Pressure::new::<psi>(2500.)
            );

            // Now using brakes and check accumulator gets empty
            test_bed = test_bed
                .empty_brake_accumulator_using_pedal_brake()
                .run_waiting_for(Duration::from_secs(1));

            assert!(
                test_bed.get_brake_yellow_accumulator_pressure() <= Pressure::new::<psi>(1000.)
            );
            assert!(
                test_bed.get_brake_yellow_accumulator_fluid_volume() <= Volume::new::<gallon>(0.01)
            );
        }

        #[test]
        fn brakes_inactive_in_flight() {
            let mut test_bed = test_bed_on_ground_with()
                .set_cold_dark_inputs()
                .in_flight()
                .set_gear_lever_up()
                .run_waiting_for(Duration::from_secs(10));

            // No brake inputs
            test_bed = test_bed
                .set_left_brake(Ratio::new::<percent>(0.))
                .set_right_brake(Ratio::new::<percent>(0.))
                .run_waiting_for(Duration::from_secs(1));

            assert!(test_bed.get_brake_left_green_pressure() < Pressure::new::<psi>(50.));
            assert!(test_bed.get_brake_right_green_pressure() < Pressure::new::<psi>(50.));
            assert!(test_bed.get_brake_left_yellow_pressure() < Pressure::new::<psi>(50.));
            assert!(test_bed.get_brake_right_yellow_pressure() < Pressure::new::<psi>(50.));

            // Now full brakes
            test_bed = test_bed
                .set_left_brake(Ratio::new::<percent>(100.))
                .set_right_brake(Ratio::new::<percent>(100.))
                .run_waiting_for(Duration::from_secs(1));

            // Check no action on brakes
            assert!(test_bed.get_brake_left_green_pressure() < Pressure::new::<psi>(50.));
            assert!(test_bed.get_brake_right_green_pressure() < Pressure::new::<psi>(50.));

            assert!(test_bed.get_brake_left_yellow_pressure() < Pressure::new::<psi>(50.));
            assert!(test_bed.get_brake_right_yellow_pressure() < Pressure::new::<psi>(50.));
        }

        #[test]
        fn brakes_norm_active_in_flight_gear_down() {
            let mut test_bed = test_bed_on_ground_with()
                .set_cold_dark_inputs()
                .in_flight()
                .set_gear_lever_up()
                .run_waiting_for(Duration::from_secs(10));

            // Now full brakes gear down
            test_bed = test_bed
                .set_left_brake(Ratio::new::<percent>(100.))
                .set_right_brake(Ratio::new::<percent>(100.))
                .set_gear_lever_down()
                .run_waiting_for(Duration::from_secs(1));

            // Brakes norm should work normally
            assert!(test_bed.get_brake_left_green_pressure() > Pressure::new::<psi>(50.));
            assert!(test_bed.get_brake_right_green_pressure() > Pressure::new::<psi>(50.));

            assert!(test_bed.get_brake_left_yellow_pressure() < Pressure::new::<psi>(50.));
            assert!(test_bed.get_brake_right_yellow_pressure() < Pressure::new::<psi>(50.));
        }

        #[test]
        fn brakes_alternate_active_in_flight_gear_down() {
            let mut test_bed = test_bed_on_ground_with()
                .set_cold_dark_inputs()
                .in_flight()
                .set_gear_lever_up()
                .run_waiting_for(Duration::from_secs(10));

            // Now full brakes gear down
            test_bed = test_bed
                .set_left_brake(Ratio::new::<percent>(100.))
                .set_right_brake(Ratio::new::<percent>(100.))
                .set_gear_lever_down()
                .set_anti_skid(false)
                .run_waiting_for(Duration::from_secs(1));

            // Brakes norm should work normally
            assert!(test_bed.get_brake_left_green_pressure() < Pressure::new::<psi>(50.));
            assert!(test_bed.get_brake_right_green_pressure() < Pressure::new::<psi>(50.));

            assert!(test_bed.get_brake_left_yellow_pressure() > Pressure::new::<psi>(900.));
            assert!(test_bed.get_brake_right_yellow_pressure() > Pressure::new::<psi>(900.));
        }

        #[test]
        // Testing that green for brakes is only available if park brake is on while altn pressure is at too low level
        fn brake_logic_green_backup_emergency() {
            let mut test_bed = test_bed_on_ground_with()
                .engines_off()
                .on_the_ground()
                .set_cold_dark_inputs()
                .run_one_tick();

            // Setting on ground with yellow side hydraulics off
            // This should prevent yellow accumulator to fill
            test_bed = test_bed
                .start_eng1(Ratio::new::<percent>(100.))
                .start_eng2(Ratio::new::<percent>(100.))
                .set_park_brake(true)
                .set_ptu_state(false)
                .set_yellow_e_pump(true)
                .set_yellow_ed_pump(false)
                .run_waiting_for(Duration::from_secs(15));

            // Braking but park is on: no output on green brakes expected
            test_bed = test_bed
                .set_left_brake(Ratio::new::<percent>(100.))
                .set_right_brake(Ratio::new::<percent>(100.))
                .run_waiting_for(Duration::from_secs(1));

            assert!(test_bed.get_brake_left_green_pressure() < Pressure::new::<psi>(50.));
            assert!(test_bed.get_brake_right_green_pressure() < Pressure::new::<psi>(50.));
            assert!(test_bed.get_brake_left_yellow_pressure() > Pressure::new::<psi>(500.));
            assert!(test_bed.get_brake_right_yellow_pressure() > Pressure::new::<psi>(500.));

            // With no more fluid in yellow accumulator, green should work as emergency
            test_bed = test_bed
                .empty_brake_accumulator_using_park_brake()
                .set_left_brake(Ratio::new::<percent>(100.))
                .set_right_brake(Ratio::new::<percent>(100.))
                .run_waiting_for(Duration::from_secs(1));

            assert!(test_bed.get_brake_left_green_pressure() > Pressure::new::<psi>(1000.));
            assert!(test_bed.get_brake_right_green_pressure() > Pressure::new::<psi>(1000.));
            assert!(test_bed.get_brake_left_yellow_pressure() < Pressure::new::<psi>(50.));
            assert!(test_bed.get_brake_right_yellow_pressure() < Pressure::new::<psi>(50.));
        }

        #[test]
        fn autobrakes_arms_in_flight_lo_or_med() {
            let mut test_bed = test_bed_on_ground_with()
                .set_cold_dark_inputs()
                .in_flight()
                .set_gear_lever_up()
                .run_waiting_for(Duration::from_secs(12));

            assert!(test_bed.autobrake_mode() == AutobrakeMode::NONE);

            test_bed = test_bed
                .set_autobrake_low()
                .run_waiting_for(Duration::from_secs(1));

            assert!(test_bed.autobrake_mode() == AutobrakeMode::LOW);

            test_bed = test_bed
                .set_autobrake_med()
                .run_waiting_for(Duration::from_secs(1));

            assert!(test_bed.autobrake_mode() == AutobrakeMode::MED);
        }

        #[test]
        fn autobrakes_arming_according_to_set_variable() {
            let mut test_bed = test_bed_on_ground_with()
                .set_cold_dark_inputs()
                .on_the_ground()
                .set_park_brake(false)
                .start_eng1(Ratio::new::<percent>(100.))
                .start_eng2(Ratio::new::<percent>(100.))
                .run_waiting_for(Duration::from_secs(10));

            assert!(test_bed.autobrake_mode() == AutobrakeMode::NONE);

            // set autobrake to LOW
            test_bed = test_bed
                .set_autobrake_low_with_set_variable()
                .run_waiting_for(Duration::from_secs(1));
            assert!(test_bed.autobrake_mode() == AutobrakeMode::LOW);

            // using the set variable again is still resulting in LOW
            // and not disarming
            test_bed = test_bed
                .set_autobrake_low_with_set_variable()
                .run_waiting_for(Duration::from_secs(1));
            assert!(test_bed.autobrake_mode() == AutobrakeMode::LOW);

            // set autobrake to MED
            test_bed = test_bed
                .set_autobrake_med_with_set_variable()
                .run_waiting_for(Duration::from_secs(1));
            assert!(test_bed.autobrake_mode() == AutobrakeMode::MED);

            // set autobrake to MAX
            test_bed = test_bed
                .set_autobrake_max_with_set_variable()
                .run_waiting_for(Duration::from_secs(1));
            assert!(test_bed.autobrake_mode() == AutobrakeMode::MAX);

            // set autobrake to DISARMED
            test_bed = test_bed
                .set_autobrake_disarmed_with_set_variable()
                .run_waiting_for(Duration::from_secs(1));
            assert!(test_bed.autobrake_mode() == AutobrakeMode::NONE);
        }

        #[test]
        fn autobrakes_disarms_if_green_pressure_low() {
            let mut test_bed = test_bed_on_ground_with()
                .set_cold_dark_inputs()
                .in_flight()
                .set_gear_lever_up()
                .run_waiting_for(Duration::from_secs(12));

            assert!(test_bed.autobrake_mode() == AutobrakeMode::NONE);

            test_bed = test_bed
                .set_autobrake_low()
                .run_waiting_for(Duration::from_secs(1));

            assert!(test_bed.autobrake_mode() == AutobrakeMode::LOW);

            test_bed = test_bed
                .set_ptu_state(false)
                .stop_eng1()
                .run_waiting_for(Duration::from_secs(20));

            assert!(test_bed.autobrake_mode() == AutobrakeMode::NONE);
        }

        #[test]
        fn autobrakes_does_not_disarm_if_askid_off_but_sim_not_ready() {
            let mut test_bed = test_bed_on_ground_with()
                .set_cold_dark_inputs()
                .in_flight()
                .sim_not_ready()
                .set_gear_lever_up()
                .run_waiting_for(Duration::from_secs(12));

            assert!(test_bed.autobrake_mode() == AutobrakeMode::NONE);

            test_bed = test_bed
                .set_autobrake_med()
                .run_waiting_for(Duration::from_secs(1));

            assert!(test_bed.autobrake_mode() == AutobrakeMode::MED);

            // sim is not ready --> no disarm
            test_bed = test_bed
                .set_anti_skid(false)
                .run_waiting_for(Duration::from_secs(1));

            assert!(test_bed.autobrake_mode() == AutobrakeMode::MED);

            // sim is now ready --> disarm expected
            test_bed = test_bed.sim_ready().run_waiting_for(Duration::from_secs(1));

            assert!(test_bed.autobrake_mode() == AutobrakeMode::NONE);
        }

        #[test]
        fn autobrakes_disarms_if_askid_off() {
            let mut test_bed = test_bed_on_ground_with()
                .set_cold_dark_inputs()
                .in_flight()
                .set_gear_lever_up()
                .run_waiting_for(Duration::from_secs(12));

            assert!(test_bed.autobrake_mode() == AutobrakeMode::NONE);

            test_bed = test_bed
                .set_autobrake_med()
                .run_waiting_for(Duration::from_secs(1));

            assert!(test_bed.autobrake_mode() == AutobrakeMode::MED);

            test_bed = test_bed
                .set_anti_skid(false)
                .run_waiting_for(Duration::from_secs(1));

            assert!(test_bed.autobrake_mode() == AutobrakeMode::NONE);
        }

        #[test]
        fn autobrakes_max_wont_arm_in_flight() {
            let mut test_bed = test_bed_on_ground_with()
                .set_cold_dark_inputs()
                .in_flight()
                .set_gear_lever_up()
                .run_waiting_for(Duration::from_secs(15));

            assert!(test_bed.autobrake_mode() == AutobrakeMode::NONE);

            test_bed = test_bed
                .set_autobrake_max()
                .run_waiting_for(Duration::from_secs(1));

            assert!(test_bed.autobrake_mode() == AutobrakeMode::NONE);

            // using the set variable should also not work
            test_bed = test_bed
                .set_autobrake_max_with_set_variable()
                .run_waiting_for(Duration::from_secs(1));

            assert!(test_bed.autobrake_mode() == AutobrakeMode::NONE);
        }

        #[test]
        fn autobrakes_taxiing_wont_disarm_when_braking() {
            let mut test_bed = test_bed_on_ground_with()
                .set_cold_dark_inputs()
                .on_the_ground()
                .start_eng1(Ratio::new::<percent>(60.))
                .start_eng2(Ratio::new::<percent>(60.))
                .run_waiting_for(Duration::from_secs(10));

            test_bed = test_bed
                .set_autobrake_max()
                .run_waiting_for(Duration::from_secs(1));

            assert!(test_bed.autobrake_mode() == AutobrakeMode::MAX);

            test_bed = test_bed
                .set_right_brake(Ratio::new::<percent>(100.))
                .set_left_brake(Ratio::new::<percent>(100.))
                .run_waiting_for(Duration::from_secs(1));

            assert!(test_bed.autobrake_mode() == AutobrakeMode::MAX);
        }

        #[test]
        fn autobrakes_activates_on_ground_on_spoiler_deploy() {
            let mut test_bed = test_bed_on_ground_with()
                .set_cold_dark_inputs()
                .on_the_ground()
                .set_park_brake(false)
                .start_eng1(Ratio::new::<percent>(100.))
                .start_eng2(Ratio::new::<percent>(100.))
                .run_waiting_for(Duration::from_secs(10));

            test_bed = test_bed
                .set_autobrake_max()
                .run_waiting_for(Duration::from_secs(1));

            assert!(test_bed.autobrake_mode() == AutobrakeMode::MAX);

            test_bed = test_bed
                .set_deploy_spoilers()
                .run_waiting_for(Duration::from_secs(6));

            assert!(test_bed.autobrake_mode() == AutobrakeMode::MAX);
            assert!(test_bed.get_brake_left_green_pressure() > Pressure::new::<psi>(1000.));
            assert!(test_bed.get_brake_right_green_pressure() > Pressure::new::<psi>(1000.));

            assert!(test_bed.get_brake_left_yellow_pressure() < Pressure::new::<psi>(50.));
            assert!(test_bed.get_brake_right_yellow_pressure() < Pressure::new::<psi>(50.));
        }

        #[test]
        fn autobrakes_disengage_on_spoiler_retract() {
            let mut test_bed = test_bed_on_ground_with()
                .set_cold_dark_inputs()
                .on_the_ground()
                .set_park_brake(false)
                .start_eng1(Ratio::new::<percent>(100.))
                .start_eng2(Ratio::new::<percent>(100.))
                .run_waiting_for(Duration::from_secs(10));

            test_bed = test_bed
                .set_autobrake_max()
                .run_waiting_for(Duration::from_secs(1));

            assert!(test_bed.autobrake_mode() == AutobrakeMode::MAX);

            test_bed = test_bed
                .set_deploy_spoilers()
                .run_waiting_for(Duration::from_secs(6));

            assert!(test_bed.autobrake_mode() == AutobrakeMode::MAX);

            test_bed = test_bed
                .set_retract_spoilers()
                .run_waiting_for(Duration::from_secs(1));

            assert!(test_bed.autobrake_mode() == AutobrakeMode::NONE);
            assert!(test_bed.get_brake_left_green_pressure() < Pressure::new::<psi>(50.));
            assert!(test_bed.get_brake_right_green_pressure() < Pressure::new::<psi>(50.));
        }

        #[test]
        // Should disable with one pedal > 61° over max range of 79.4° thus 77%
        fn autobrakes_max_disengage_at_77_on_one_pedal_input() {
            let mut test_bed = test_bed_on_ground_with()
                .set_cold_dark_inputs()
                .on_the_ground()
                .set_park_brake(false)
                .start_eng1(Ratio::new::<percent>(100.))
                .start_eng2(Ratio::new::<percent>(100.))
                .run_waiting_for(Duration::from_secs(10));

            test_bed = test_bed
                .set_autobrake_max()
                .run_waiting_for(Duration::from_secs(1));

            assert!(test_bed.autobrake_mode() == AutobrakeMode::MAX);

            test_bed = test_bed
                .set_deploy_spoilers()
                .run_waiting_for(Duration::from_secs(6));

            assert!(test_bed.autobrake_mode() == AutobrakeMode::MAX);
            assert!(test_bed.get_brake_left_green_pressure() > Pressure::new::<psi>(1000.));
            assert!(test_bed.get_brake_right_green_pressure() > Pressure::new::<psi>(1000.));

            test_bed = test_bed
                .set_left_brake(Ratio::new::<percent>(70.))
                .run_waiting_for(Duration::from_secs(1))
                .set_left_brake(Ratio::new::<percent>(0.))
                .run_waiting_for(Duration::from_secs(1));

            assert!(test_bed.autobrake_mode() == AutobrakeMode::MAX);
            assert!(test_bed.get_brake_left_green_pressure() > Pressure::new::<psi>(1000.));
            assert!(test_bed.get_brake_right_green_pressure() > Pressure::new::<psi>(1000.));

            test_bed = test_bed
                .set_left_brake(Ratio::new::<percent>(78.))
                .run_waiting_for(Duration::from_secs(1))
                .set_left_brake(Ratio::new::<percent>(0.))
                .run_waiting_for(Duration::from_secs(1));

            assert!(test_bed.autobrake_mode() == AutobrakeMode::NONE);
            assert!(test_bed.get_brake_left_green_pressure() < Pressure::new::<psi>(50.));
            assert!(test_bed.get_brake_right_green_pressure() < Pressure::new::<psi>(50.));
        }

        #[test]
        fn autobrakes_max_disengage_at_52_on_both_pedal_input() {
            let mut test_bed = test_bed_on_ground_with()
                .set_cold_dark_inputs()
                .on_the_ground()
                .set_park_brake(false)
                .start_eng1(Ratio::new::<percent>(100.))
                .start_eng2(Ratio::new::<percent>(100.))
                .run_waiting_for(Duration::from_secs(10));

            test_bed = test_bed
                .set_autobrake_max()
                .run_waiting_for(Duration::from_secs(1));

            assert!(test_bed.autobrake_mode() == AutobrakeMode::MAX);

            test_bed = test_bed
                .set_deploy_spoilers()
                .run_waiting_for(Duration::from_secs(6));

            assert!(test_bed.autobrake_mode() == AutobrakeMode::MAX);
            assert!(test_bed.get_brake_left_green_pressure() > Pressure::new::<psi>(1000.));
            assert!(test_bed.get_brake_right_green_pressure() > Pressure::new::<psi>(1000.));

            test_bed = test_bed
                .set_left_brake(Ratio::new::<percent>(55.))
                .run_waiting_for(Duration::from_secs(1))
                .set_left_brake(Ratio::new::<percent>(0.))
                .run_waiting_for(Duration::from_secs(1));

            assert!(test_bed.autobrake_mode() == AutobrakeMode::MAX);
            assert!(test_bed.get_brake_left_green_pressure() > Pressure::new::<psi>(1000.));
            assert!(test_bed.get_brake_right_green_pressure() > Pressure::new::<psi>(1000.));

            test_bed = test_bed
                .set_left_brake(Ratio::new::<percent>(55.))
                .set_right_brake(Ratio::new::<percent>(55.))
                .run_waiting_for(Duration::from_secs(1))
                .set_left_brake(Ratio::new::<percent>(0.))
                .set_right_brake(Ratio::new::<percent>(0.))
                .run_waiting_for(Duration::from_secs(1));

            assert!(test_bed.autobrake_mode() == AutobrakeMode::NONE);
            assert!(test_bed.get_brake_left_green_pressure() < Pressure::new::<psi>(50.));
            assert!(test_bed.get_brake_right_green_pressure() < Pressure::new::<psi>(50.));
        }

        #[test]
        // Should disable with one pedals > 42° over max range of 79.4° thus 52%
        fn autobrakes_med_disengage_at_52_on_one_pedal_input() {
            let mut test_bed = test_bed_on_ground_with()
                .set_cold_dark_inputs()
                .on_the_ground()
                .set_park_brake(false)
                .start_eng1(Ratio::new::<percent>(100.))
                .start_eng2(Ratio::new::<percent>(100.))
                .run_waiting_for(Duration::from_secs(10));

            test_bed = test_bed
                .set_autobrake_med()
                .run_waiting_for(Duration::from_secs(1));

            assert!(test_bed.autobrake_mode() == AutobrakeMode::MED);

            test_bed = test_bed
                .set_deploy_spoilers()
                .run_waiting_for(Duration::from_secs(6));

            assert!(test_bed.autobrake_mode() == AutobrakeMode::MED);
            assert!(test_bed.get_brake_left_green_pressure() > Pressure::new::<psi>(1000.));
            assert!(test_bed.get_brake_right_green_pressure() > Pressure::new::<psi>(1000.));

            test_bed = test_bed
                .set_right_brake(Ratio::new::<percent>(50.))
                .run_waiting_for(Duration::from_secs(1))
                .set_right_brake(Ratio::new::<percent>(0.))
                .run_waiting_for(Duration::from_secs(1));

            assert!(test_bed.autobrake_mode() == AutobrakeMode::MED);
            assert!(test_bed.get_brake_left_green_pressure() > Pressure::new::<psi>(1000.));
            assert!(test_bed.get_brake_right_green_pressure() > Pressure::new::<psi>(1000.));

            test_bed = test_bed
                .set_right_brake(Ratio::new::<percent>(55.))
                .run_waiting_for(Duration::from_secs(1))
                .set_right_brake(Ratio::new::<percent>(0.))
                .run_waiting_for(Duration::from_secs(1));

            assert!(test_bed.autobrake_mode() == AutobrakeMode::NONE);
            assert!(test_bed.get_brake_left_green_pressure() < Pressure::new::<psi>(50.));
            assert!(test_bed.get_brake_right_green_pressure() < Pressure::new::<psi>(50.));
        }

        #[test]
        fn autobrakes_med_disengage_at_11_on_both_pedal_input() {
            let mut test_bed = test_bed_on_ground_with()
                .set_cold_dark_inputs()
                .on_the_ground()
                .set_park_brake(false)
                .start_eng1(Ratio::new::<percent>(100.))
                .start_eng2(Ratio::new::<percent>(100.))
                .run_waiting_for(Duration::from_secs(10));

            test_bed = test_bed
                .set_autobrake_med()
                .run_waiting_for(Duration::from_secs(1));

            assert!(test_bed.autobrake_mode() == AutobrakeMode::MED);

            test_bed = test_bed
                .set_deploy_spoilers()
                .run_waiting_for(Duration::from_secs(6));

            assert!(test_bed.autobrake_mode() == AutobrakeMode::MED);
            assert!(test_bed.get_brake_left_green_pressure() > Pressure::new::<psi>(1000.));
            assert!(test_bed.get_brake_right_green_pressure() > Pressure::new::<psi>(1000.));

            test_bed = test_bed
                .set_right_brake(Ratio::new::<percent>(15.))
                .run_waiting_for(Duration::from_secs(1))
                .set_right_brake(Ratio::new::<percent>(0.))
                .run_waiting_for(Duration::from_secs(1));

            assert!(test_bed.autobrake_mode() == AutobrakeMode::MED);
            assert!(test_bed.get_brake_left_green_pressure() > Pressure::new::<psi>(1000.));
            assert!(test_bed.get_brake_right_green_pressure() > Pressure::new::<psi>(1000.));

            test_bed = test_bed
                .set_right_brake(Ratio::new::<percent>(15.))
                .set_left_brake(Ratio::new::<percent>(15.))
                .run_waiting_for(Duration::from_secs(1))
                .set_right_brake(Ratio::new::<percent>(0.))
                .set_left_brake(Ratio::new::<percent>(0.))
                .run_waiting_for(Duration::from_secs(1));

            assert!(test_bed.autobrake_mode() == AutobrakeMode::NONE);
            assert!(test_bed.get_brake_left_green_pressure() < Pressure::new::<psi>(50.));
            assert!(test_bed.get_brake_right_green_pressure() < Pressure::new::<psi>(50.));
        }

        #[test]
        fn autobrakes_max_disarm_after_10s_in_flight() {
            let mut test_bed = test_bed_on_ground_with()
                .set_cold_dark_inputs()
                .on_the_ground()
                .set_park_brake(false)
                .start_eng1(Ratio::new::<percent>(100.))
                .start_eng2(Ratio::new::<percent>(100.))
                .run_waiting_for(Duration::from_secs(10));

            test_bed = test_bed
                .set_autobrake_max()
                .run_waiting_for(Duration::from_secs(1));

            assert!(test_bed.autobrake_mode() == AutobrakeMode::MAX);

            test_bed = test_bed.in_flight().run_waiting_for(Duration::from_secs(6));

            assert!(test_bed.autobrake_mode() == AutobrakeMode::MAX);

            test_bed = test_bed.in_flight().run_waiting_for(Duration::from_secs(6));

            assert!(test_bed.autobrake_mode() == AutobrakeMode::NONE);
        }

        #[test]
        fn autobrakes_does_not_disarm_after_10s_when_started_in_flight() {
            let mut test_bed = test_bed_in_flight_with()
                .set_cold_dark_inputs()
                .in_flight()
                .run_waiting_for(Duration::from_secs(1));

            test_bed = test_bed
                .set_autobrake_med_with_set_variable()
                .run_waiting_for(Duration::from_secs(1));

            assert!(test_bed.autobrake_mode() == AutobrakeMode::MED);

            test_bed = test_bed.in_flight().run_waiting_for(Duration::from_secs(6));

            assert!(test_bed.autobrake_mode() == AutobrakeMode::MED);

            test_bed = test_bed.in_flight().run_waiting_for(Duration::from_secs(6));

            assert!(test_bed.autobrake_mode() == AutobrakeMode::MED);
        }

        #[test]
        fn controller_yellow_epump_is_activated_by_overhead_button() {
            let mut test_bed = test_bed_on_ground_with()
                .engines_off()
                .on_the_ground()
                .set_cold_dark_inputs()
                .run_one_tick();

            assert!(!test_bed.query(|a| a.is_yellow_epump_controller_pressurising()));

            test_bed = test_bed.set_yellow_e_pump(false).run_one_tick();

            assert!(test_bed.query(|a| a.is_yellow_epump_controller_pressurising()));

            test_bed = test_bed.set_yellow_e_pump(true).run_one_tick();

            assert!(!test_bed.query(|a| a.is_yellow_epump_controller_pressurising()));
        }

        #[test]
        fn controller_yellow_epump_unpowered_cant_command_pump() {
            let mut test_bed = test_bed_on_ground_with()
                .engines_off()
                .on_the_ground()
                .set_cold_dark_inputs()
                .set_yellow_e_pump(false)
                .run_one_tick();

            assert!(test_bed.query(|a| a.is_yellow_epump_controller_pressurising()));

            test_bed = test_bed.dc_bus_2_lost().run_one_tick();

            assert!(!test_bed.query(|a| a.is_yellow_epump_controller_pressurising()));
        }

        #[test]
        fn controller_yellow_epump_can_operate_from_cargo_door_without_main_control_power_bus() {
            let mut test_bed = test_bed_on_ground_with()
                .engines_off()
                .on_the_ground()
                .set_cold_dark_inputs()
                .run_one_tick();

            assert!(!test_bed.query(|a| a.is_cargo_powering_yellow_epump()));

            test_bed = test_bed
                .dc_ground_service_lost()
                .open_fwd_cargo_door()
                .run_waiting_for(
                    Duration::from_secs(1) + A320DoorController::DELAY_UNLOCK_TO_HYDRAULIC_CONTROL,
                );

            assert!(test_bed.query(|a| a.is_cargo_powering_yellow_epump()));
        }

        #[test]
        fn controller_engine_driven_pump1_overhead_button_logic_with_eng_on() {
            let mut test_bed = test_bed_on_ground_with()
                .engines_off()
                .on_the_ground()
                .set_cold_dark_inputs()
                .run_one_tick();

            assert!(test_bed.query(|a| a.is_edp1A_green_pump_controller_pressurising()));

            test_bed = test_bed
                .start_eng1(Ratio::new::<percent>(65.))
                .run_one_tick();
            assert!(test_bed.query(|a| a.is_edp1A_green_pump_controller_pressurising()));

            test_bed = test_bed.set_green_ed_pump(false).run_one_tick();
            assert!(!test_bed.query(|a| a.is_edp1A_green_pump_controller_pressurising()));

            test_bed = test_bed.set_green_ed_pump(true).run_one_tick();
            assert!(test_bed.query(|a| a.is_edp1A_green_pump_controller_pressurising()));
        }

        #[test]
        fn controller_engine_driven_pump1_fire_overhead_released_stops_pump() {
            let mut test_bed = test_bed_on_ground_with()
                .engines_off()
                .on_the_ground()
                .set_cold_dark_inputs()
                .start_eng1(Ratio::new::<percent>(65.))
                .start_eng2(Ratio::new::<percent>(65.))
                .run_one_tick();

            assert!(test_bed.query(|a| a.is_edp1A_green_pump_controller_pressurising()));

            test_bed = test_bed.set_eng1_fire_button(true).run_one_tick();
            assert!(!test_bed.query(|a| a.is_edp1A_green_pump_controller_pressurising()));
        }

        #[test]
        fn controller_engine_driven_pump2A_overhead_button_logic_with_eng_on() {
            let mut test_bed = test_bed_on_ground_with()
                .engines_off()
                .on_the_ground()
                .set_cold_dark_inputs()
                .run_one_tick();

            assert!(test_bed.query(|a| a.is_edp2A_yellow_pump_controller_pressurising()));

            test_bed = test_bed
                .start_eng2(Ratio::new::<percent>(65.))
                .run_one_tick();
            assert!(test_bed.query(|a| a.is_edp2A_yellow_pump_controller_pressurising()));

            test_bed = test_bed.set_yellow_ed_pump(false).run_one_tick();
            assert!(!test_bed.query(|a| a.is_edp2A_yellow_pump_controller_pressurising()));

            test_bed = test_bed.set_yellow_ed_pump(true).run_one_tick();
            assert!(test_bed.query(|a| a.is_edp2A_yellow_pump_controller_pressurising()));
        }

        #[test]
        fn controller_engine_driven_pump2A_fire_overhead_released_stops_pump() {
            let mut test_bed = test_bed_on_ground_with()
                .engines_off()
                .on_the_ground()
                .set_cold_dark_inputs()
                .start_eng1(Ratio::new::<percent>(65.))
                .start_eng2(Ratio::new::<percent>(65.))
                .run_one_tick();

            assert!(test_bed.query(|a| a.is_edp2A_yellow_pump_controller_pressurising()));

            test_bed = test_bed.set_eng2_fire_button(true).run_one_tick();
            assert!(!test_bed.query(|a| a.is_edp2A_yellow_pump_controller_pressurising()));
        }

        #[test]
        fn rat_does_not_deploy_on_ground_at_eng_off() {
            let mut test_bed = test_bed_on_ground_with()
                .set_cold_dark_inputs()
                .on_the_ground()
                .start_eng1(Ratio::new::<percent>(80.))
                .start_eng2(Ratio::new::<percent>(80.))
                .run_waiting_for(Duration::from_secs(10));

            assert!(test_bed.get_rat_position() <= 0.);
            assert!(test_bed.get_rat_rpm() <= 1.);

            test_bed = test_bed
                .ac_bus_1_lost()
                .ac_bus_2_lost()
                .run_waiting_for(Duration::from_secs(2));

            // RAT has not deployed
            assert!(test_bed.get_rat_position() <= 0.);
            assert!(test_bed.get_rat_rpm() <= 1.);
        }

        #[test]
        fn rat_does_not_deploy_when_sim_not_ready() {
            let mut test_bed = test_bed_on_ground_with()
                .set_cold_dark_inputs()
                .in_flight()
                .sim_not_ready()
                .start_eng1(Ratio::new::<percent>(80.))
                .start_eng2(Ratio::new::<percent>(80.))
                .run_waiting_for(Duration::from_secs(10));

            // AC off, sim not ready -> RAT should not deploy
            test_bed = test_bed
                .ac_bus_1_lost()
                .ac_bus_2_lost()
                .run_waiting_for(Duration::from_secs(2));

            assert!(!test_bed.rat_deploy_commanded());

            // AC off, sim ready -> RAT should deploy
            test_bed = test_bed.sim_ready().run_waiting_for(Duration::from_secs(2));

            assert!(test_bed.rat_deploy_commanded());
        }

        #[test]
        fn rat_deploys_on_both_ac_lost() {
            let mut test_bed = test_bed_on_ground_with()
                .set_cold_dark_inputs()
                .in_flight()
                .start_eng1(Ratio::new::<percent>(80.))
                .start_eng2(Ratio::new::<percent>(80.))
                .run_waiting_for(Duration::from_secs(10));

            assert!(!test_bed.rat_deploy_commanded());

            test_bed = test_bed
                .ac_bus_1_lost()
                .run_waiting_for(Duration::from_secs(2));

            assert!(!test_bed.rat_deploy_commanded());

            // Now all AC off should deploy RAT in flight
            test_bed = test_bed
                .ac_bus_1_lost()
                .ac_bus_2_lost()
                .run_waiting_for(Duration::from_secs(2));

            assert!(test_bed.rat_deploy_commanded());
        }

        #[test]
        fn yellow_epump_unavailable_if_unpowered() {
            let mut test_bed = test_bed_on_ground_with()
                .engines_off()
                .on_the_ground()
                .set_cold_dark_inputs()
                .run_one_tick();

            test_bed = test_bed
                .set_yellow_e_pump(false)
                .run_waiting_for(Duration::from_secs(10));

            // Yellow epump working
            assert!(test_bed.is_yellow_pressure_switch_pressurised());

            test_bed = test_bed
                .ac_bus_2_lost()
                .ac_bus_1_lost()
                .run_waiting_for(Duration::from_secs(25));

            // Yellow epump still working as not plugged on AC2 or AC1
            assert!(test_bed.is_yellow_pressure_switch_pressurised());

            test_bed = test_bed
                .ac_ground_service_lost()
                .run_waiting_for(Duration::from_secs(25));

            // Yellow epump has stopped
            assert!(!test_bed.is_yellow_pressure_switch_pressurised());
        }

        #[test]
        fn flaps_and_slats_declare_moving() {
            let mut test_bed = test_bed_on_ground_with()
                .engines_off()
                .on_the_ground()
                .set_cold_dark_inputs()
                .run_one_tick();

            test_bed = test_bed
                .set_yellow_e_pump(false)
                .set_ptu_state(false)
                .set_flaps_handle_position(4)
                .run_waiting_for(Duration::from_secs(5));

            // Only yellow press so only flaps can move
            assert!(test_bed.is_flaps_moving());
            assert!(!test_bed.is_slats_moving());

            // Now slats can move through ptu
            test_bed = test_bed
                .set_ptu_state(true)
                .run_waiting_for(Duration::from_secs(5));

            assert!(test_bed.is_flaps_moving());
            assert!(test_bed.is_slats_moving());
        }

        #[test]
        fn yellow_epump_can_deploy_flaps_and_slats() {
            let mut test_bed = test_bed_on_ground_with()
                .engines_off()
                .on_the_ground()
                .set_cold_dark_inputs()
                .run_one_tick();

            test_bed = test_bed
                .set_yellow_e_pump(false)
                .run_waiting_for(Duration::from_secs(10));

            // Yellow epump working
            assert!(test_bed.is_yellow_pressure_switch_pressurised());

            test_bed = test_bed
                .set_flaps_handle_position(4)
                .run_waiting_for(Duration::from_secs(80));

            assert!(test_bed.get_flaps_left_position_percent() > 99.);
            assert!(test_bed.get_flaps_right_position_percent() > 99.);
            assert!(test_bed.get_slats_left_position_percent() > 99.);
            assert!(test_bed.get_slats_right_position_percent() > 99.);
        }

        #[test]
        fn yellow_epump_no_ptu_can_deploy_flaps_less_33s() {
            let mut test_bed = test_bed_on_ground_with()
                .engines_off()
                .on_the_ground()
                .set_cold_dark_inputs()
                .set_ptu_state(false)
                .run_one_tick();

            test_bed = test_bed
                .set_yellow_e_pump(false)
                .run_waiting_for(Duration::from_secs(20));

            assert!(test_bed.is_yellow_pressure_switch_pressurised());

            test_bed = test_bed
                .set_flaps_handle_position(4)
                .run_waiting_for(Duration::from_secs(32));

            assert!(test_bed.get_flaps_left_position_percent() > 99.);
            assert!(test_bed.get_flaps_right_position_percent() > 99.);
            assert!(test_bed.get_slats_left_position_percent() < 1.);
            assert!(test_bed.get_slats_right_position_percent() < 1.);
        }

        #[test]
        fn no_pressure_no_flap_slats() {
            let mut test_bed = test_bed_on_ground_with()
                .on_the_ground()
                .set_cold_dark_inputs()
                .run_waiting_for(Duration::from_secs(5));

            test_bed = test_bed
                .set_flaps_handle_position(4)
                .run_waiting_for(Duration::from_secs(10));

            assert!(test_bed.get_flaps_left_position_percent() <= 1.);
            assert!(test_bed.get_flaps_right_position_percent() <= 1.);
            assert!(test_bed.get_slats_left_position_percent() <= 1.);
            assert!(test_bed.get_slats_right_position_percent() <= 1.);

            assert!(!test_bed.is_slats_moving());
            assert!(!test_bed.is_flaps_moving());
        }

        #[test]
        fn emergency_gen_is_started_on_both_ac_lost_in_flight() {
            let mut test_bed = test_bed_on_ground_with()
                .set_cold_dark_inputs()
                .in_flight()
                .start_eng1(Ratio::new::<percent>(80.))
                .start_eng2(Ratio::new::<percent>(80.))
                .run_waiting_for(Duration::from_secs(10));

            assert!(!test_bed.is_emergency_gen_at_nominal_speed());

            test_bed = test_bed
                .ac_bus_1_lost()
                .run_waiting_for(Duration::from_secs(2));

            assert!(!test_bed.is_emergency_gen_at_nominal_speed());

            // Now all AC off should deploy RAT in flight
            test_bed = test_bed
                .ac_bus_1_lost()
                .ac_bus_2_lost()
                .run_waiting_for(Duration::from_secs(8));

            assert!(test_bed.is_emergency_gen_at_nominal_speed());
        }

        #[test]
        fn cargo_door_stays_closed_at_init() {
            let mut test_bed = test_bed_on_ground_with()
                .engines_off()
                .on_the_ground()
                .set_cold_dark_inputs()
                .run_one_tick();

            assert!(test_bed.is_cargo_fwd_door_locked_down());
            assert!(test_bed.cargo_fwd_door_position() == 0.);

            test_bed = test_bed.run_waiting_for(Duration::from_secs_f64(15.));

            assert!(test_bed.is_cargo_fwd_door_locked_down());
            assert!(test_bed.cargo_fwd_door_position() == 0.);
        }

        #[test]
        fn cargo_door_unlocks_when_commanded() {
            let mut test_bed = test_bed_on_ground_with()
                .engines_off()
                .on_the_ground()
                .set_cold_dark_inputs()
                .run_one_tick();

            assert!(test_bed.is_cargo_fwd_door_locked_down());
            assert!(test_bed.cargo_fwd_door_position() == 0.);

            test_bed = test_bed.run_waiting_for(Duration::from_secs_f64(1.));

            assert!(test_bed.is_cargo_fwd_door_locked_down());
            assert!(test_bed.cargo_fwd_door_position() == 0.);

            test_bed = test_bed
                .open_fwd_cargo_door()
                .run_waiting_for(Duration::from_secs_f64(1.));

            assert!(!test_bed.is_cargo_fwd_door_locked_down());
            assert!(test_bed.cargo_fwd_door_position() >= 0.);
        }

        #[test]
        fn cargo_door_controller_opens_the_door() {
            let mut test_bed = test_bed_on_ground_with()
                .engines_off()
                .on_the_ground()
                .set_cold_dark_inputs()
                .run_one_tick();

            assert!(test_bed.is_cargo_fwd_door_locked_down());
            assert!(test_bed.cargo_fwd_door_position() == 0.);

            test_bed = test_bed
                .open_fwd_cargo_door()
                .run_waiting_for(Duration::from_secs_f64(1.));

            assert!(!test_bed.is_cargo_fwd_door_locked_down());

            let current_position_unlocked = test_bed.cargo_fwd_door_position();

            test_bed = test_bed.open_fwd_cargo_door().run_waiting_for(
                A320DoorController::DELAY_UNLOCK_TO_HYDRAULIC_CONTROL + Duration::from_secs(1),
            );

            assert!(test_bed.cargo_fwd_door_position() > current_position_unlocked);

            test_bed = test_bed
                .open_fwd_cargo_door()
                .run_waiting_for(Duration::from_secs_f64(30.));

            assert!(test_bed.cargo_fwd_door_position() > 0.85);
        }

        #[test]
        fn fwd_cargo_door_controller_opens_fwd_door_only() {
            let mut test_bed = test_bed_on_ground_with()
                .engines_off()
                .on_the_ground()
                .set_cold_dark_inputs()
                .run_one_tick();

            assert!(test_bed.is_cargo_fwd_door_locked_down());
            assert!(test_bed.cargo_fwd_door_position() == 0.);
            assert!(test_bed.cargo_aft_door_position() == 0.);

            test_bed = test_bed
                .open_fwd_cargo_door()
                .run_waiting_for(Duration::from_secs_f64(30.));

            assert!(test_bed.cargo_fwd_door_position() > 0.85);
            assert!(test_bed.cargo_aft_door_position() == 0.);
        }

        #[test]
        fn cargo_door_opened_uses_correct_reservoir_amount() {
            let mut test_bed = test_bed_on_ground_with()
                .engines_off()
                .on_the_ground()
                .set_cold_dark_inputs()
                .set_yellow_e_pump(false)
                .set_ptu_state(false)
                .run_waiting_for(Duration::from_secs_f64(20.));

            assert!(test_bed.is_cargo_fwd_door_locked_down());
            assert!(test_bed.is_yellow_pressure_switch_pressurised());

            let pressurised_yellow_level_door_closed = test_bed.get_yellow_reservoir_volume();

            test_bed = test_bed
                .open_fwd_cargo_door()
                .run_waiting_for(Duration::from_secs_f64(40.));

            assert!(!test_bed.is_cargo_fwd_door_locked_down());
            assert!(test_bed.cargo_fwd_door_position() > 0.85);

            let pressurised_yellow_level_door_opened = test_bed.get_yellow_reservoir_volume();

            let volume_used_liter = (pressurised_yellow_level_door_closed
                - pressurised_yellow_level_door_opened)
                .get::<liter>();

            // For one cargo door we expect losing between 0.6 to 0.8 liter of fluid into the two actuators
            assert!((0.6..=0.8).contains(&volume_used_liter));
        }

        #[test]
        fn cargo_door_controller_closes_the_door() {
            let mut test_bed = test_bed_on_ground_with()
                .engines_off()
                .on_the_ground()
                .set_cold_dark_inputs()
                .run_one_tick();

            test_bed = test_bed
                .open_fwd_cargo_door()
                .run_waiting_for(Duration::from_secs_f64(30.));

            assert!(!test_bed.is_cargo_fwd_door_locked_down());
            assert!(test_bed.cargo_fwd_door_position() > 0.85);

            test_bed = test_bed
                .close_fwd_cargo_door()
                .run_waiting_for(Duration::from_secs_f64(60.));

            assert!(test_bed.is_cargo_fwd_door_locked_down());
            assert!(test_bed.cargo_fwd_door_position() <= 0.);
        }

        #[test]
        fn cargo_door_controller_closes_the_door_after_yellow_pump_auto_shutdown() {
            let mut test_bed = test_bed_on_ground_with()
                .engines_off()
                .on_the_ground()
                .set_cold_dark_inputs()
                .run_one_tick();

            test_bed = test_bed
                .open_fwd_cargo_door()
                .run_waiting_for(Duration::from_secs_f64(30.));

            assert!(!test_bed.is_cargo_fwd_door_locked_down());
            assert!(test_bed.cargo_fwd_door_position() > 0.85);

            test_bed = test_bed.run_waiting_for(Duration::from_secs_f64(30.));

            assert!(!test_bed.is_yellow_pressure_switch_pressurised());

            test_bed = test_bed
                .close_fwd_cargo_door()
                .run_waiting_for(Duration::from_secs_f64(30.));

            assert!(test_bed.is_cargo_fwd_door_locked_down());
            assert!(test_bed.cargo_fwd_door_position() <= 0.);
        }

        #[test]
        fn nose_steering_responds_to_tiller_demand_if_yellow_pressure_and_engines() {
            let mut test_bed = test_bed_on_ground_with()
                .engines_off()
                .on_the_ground()
                .set_cold_dark_inputs()
                .set_yellow_e_pump(false)
                .start_eng1(Ratio::new::<percent>(80.))
                .start_eng2(Ratio::new::<percent>(80.))
                .run_one_tick();

            test_bed = test_bed
                .set_tiller_demand(Ratio::new::<ratio>(1.))
                .run_waiting_for(Duration::from_secs_f64(5.));

            assert!(test_bed.nose_steering_position().get::<degree>() >= 73.9);
            assert!(test_bed.nose_steering_position().get::<degree>() <= 74.1);

            test_bed = test_bed
                .set_tiller_demand(Ratio::new::<ratio>(-1.))
                .run_waiting_for(Duration::from_secs_f64(10.));

            assert!(test_bed.nose_steering_position().get::<degree>() <= -73.9);
            assert!(test_bed.nose_steering_position().get::<degree>() >= -74.1);
        }

        #[test]
        fn nose_steering_does_not_move_if_yellow_pressure_but_no_engine() {
            let mut test_bed = test_bed_on_ground_with()
                .engines_off()
                .on_the_ground()
                .set_cold_dark_inputs()
                .set_yellow_e_pump(false)
                .run_one_tick();

            test_bed = test_bed
                .set_tiller_demand(Ratio::new::<ratio>(1.))
                .run_waiting_for(Duration::from_secs_f64(5.));

            assert!(test_bed.nose_steering_position().get::<degree>() <= 0.1);
            assert!(test_bed.nose_steering_position().get::<degree>() >= -0.1);

            test_bed = test_bed
                .set_tiller_demand(Ratio::new::<ratio>(-1.))
                .run_waiting_for(Duration::from_secs_f64(10.));

            assert!(test_bed.nose_steering_position().get::<degree>() <= 0.1);
            assert!(test_bed.nose_steering_position().get::<degree>() >= -0.1);
        }

        #[test]
        fn nose_steering_does_not_move_when_a_skid_off() {
            let mut test_bed = test_bed_on_ground_with()
                .engines_off()
                .on_the_ground()
                .set_cold_dark_inputs()
                .set_yellow_e_pump(false)
                .start_eng1(Ratio::new::<percent>(80.))
                .start_eng2(Ratio::new::<percent>(80.))
                .set_anti_skid(false)
                .run_one_tick();

            test_bed = test_bed
                .set_tiller_demand(Ratio::new::<ratio>(1.))
                .run_waiting_for(Duration::from_secs_f64(5.));

            assert!(test_bed.nose_steering_position().get::<degree>() >= -0.1);
            assert!(test_bed.nose_steering_position().get::<degree>() <= 0.1);
        }

        #[test]
        fn nose_steering_centers_itself_when_a_skid_off() {
            let mut test_bed = test_bed_on_ground_with()
                .engines_off()
                .on_the_ground()
                .set_cold_dark_inputs()
                .set_yellow_e_pump(false)
                .start_eng1(Ratio::new::<percent>(80.))
                .start_eng2(Ratio::new::<percent>(80.))
                .set_anti_skid(true)
                .run_one_tick();

            test_bed = test_bed
                .set_tiller_demand(Ratio::new::<ratio>(1.))
                .run_waiting_for(Duration::from_secs_f64(5.));

            assert!(test_bed.nose_steering_position().get::<degree>() >= 70.);

            test_bed = test_bed
                .set_tiller_demand(Ratio::new::<ratio>(1.))
                .set_anti_skid(false)
                .run_waiting_for(Duration::from_secs_f64(5.));

            assert!(test_bed.nose_steering_position().get::<degree>() <= 0.1);
            assert!(test_bed.nose_steering_position().get::<degree>() >= -0.1);
        }

        #[test]
        fn nose_steering_responds_to_autopilot_demand() {
            let mut test_bed = test_bed_on_ground_with()
                .engines_off()
                .on_the_ground()
                .set_cold_dark_inputs()
                .start_eng1(Ratio::new::<percent>(80.))
                .start_eng2(Ratio::new::<percent>(80.))
                .run_one_tick();

            test_bed = test_bed
                .set_autopilot_steering_demand(Ratio::new::<ratio>(1.5))
                .run_waiting_for(Duration::from_secs_f64(2.));

            assert!(test_bed.nose_steering_position().get::<degree>() >= 5.9);
            assert!(test_bed.nose_steering_position().get::<degree>() <= 6.1);

            test_bed = test_bed
                .set_autopilot_steering_demand(Ratio::new::<ratio>(-1.8))
                .run_waiting_for(Duration::from_secs_f64(4.));

            assert!(test_bed.nose_steering_position().get::<degree>() <= -5.9);
            assert!(test_bed.nose_steering_position().get::<degree>() >= -6.1);
        }

        #[test]
        fn yellow_epump_has_cavitation_at_low_air_press() {
            let mut test_bed = test_bed_on_ground_with()
                .engines_off()
                .on_the_ground()
                .set_cold_dark_inputs()
                .set_ptu_state(false)
                .run_one_tick();

            test_bed = test_bed
                .air_press_nominal()
                .set_yellow_e_pump(false)
                .run_waiting_for(Duration::from_secs_f64(10.));

            assert!(test_bed.yellow_pressure().get::<psi>() > 2900.);

            test_bed = test_bed
                .air_press_low()
                .run_waiting_for(Duration::from_secs_f64(10.));

            assert!(test_bed.yellow_pressure().get::<psi>() < 2000.);
        }

        #[test]
        fn low_air_press_fault_causes_ptu_fault() {
            let mut test_bed = test_bed_on_ground_with()
                .engines_off()
                .on_the_ground()
                .set_cold_dark_inputs()
                .start_eng1(Ratio::new::<percent>(80.))
                .start_eng2(Ratio::new::<percent>(80.))
                .run_waiting_for(Duration::from_millis(500));

            assert!(!test_bed.green_edp_has_fault());
            assert!(!test_bed.yellow_edp_has_fault());

            test_bed = test_bed
                .air_press_low()
                .run_waiting_for(Duration::from_secs_f64(10.));

            assert!(test_bed.green_edp_has_fault());
            assert!(test_bed.yellow_edp_has_fault());
        }

        #[test]
        fn low_air_press_fault_causes_yellow_epump_fault() {
            let mut test_bed = test_bed_on_ground_with()
                .engines_off()
                .on_the_ground()
                .set_cold_dark_inputs()
                .start_eng1(Ratio::new::<percent>(80.))
                .start_eng2(Ratio::new::<percent>(80.))
                .run_waiting_for(Duration::from_millis(5000));

            assert!(!test_bed.yellow_epump_has_fault());

            test_bed = test_bed
                .air_press_low()
                .run_waiting_for(Duration::from_secs_f64(10.));

            assert!(!test_bed.yellow_epump_has_fault());

            test_bed = test_bed
                .set_yellow_e_pump(false)
                .run_waiting_for(Duration::from_secs_f64(10.));

            assert!(test_bed.yellow_epump_has_fault());
        }

        #[test]
        fn no_yellow_epump_fault_after_brake_accumulator_is_filled() {
            let mut test_bed = test_bed_on_ground_with()
                .engines_off()
                .on_the_ground()
                .set_cold_dark_inputs()
                .set_yellow_e_pump(false)
                .run_waiting_for(Duration::from_millis(8000));

            assert!(test_bed.is_yellow_pressure_switch_pressurised());
            assert!(!test_bed.yellow_epump_has_fault());
        }

        #[test]
        fn ailerons_are_dropped_down_in_cold_and_dark() {
            let mut test_bed = test_bed_on_ground_with()
                .engines_off()
                .on_the_ground()
                .set_cold_dark_inputs()
                .run_one_tick();

            assert!(test_bed.get_left_aileron_position().get::<ratio>() < 0.1);
            assert!(test_bed.get_right_aileron_position().get::<ratio>() < 0.1);
        }

        #[test]
        fn ailerons_do_not_respond_in_cold_and_dark() {
            let mut test_bed = test_bed_on_ground_with()
                .engines_off()
                .on_the_ground()
                .set_cold_dark_inputs()
                .run_one_tick();

            test_bed = test_bed
                .set_ailerons_left_turn()
                .run_waiting_for(Duration::from_secs_f64(2.));

            assert!(test_bed.get_left_aileron_position().get::<ratio>() < 0.1);
            assert!(test_bed.get_right_aileron_position().get::<ratio>() < 0.1);

            test_bed = test_bed
                .set_ailerons_right_turn()
                .run_waiting_for(Duration::from_secs_f64(2.));

            assert!(test_bed.get_left_aileron_position().get::<ratio>() < 0.1);
            assert!(test_bed.get_right_aileron_position().get::<ratio>() < 0.1);
        }

        #[test]
        fn ailerons_do_not_respond_if_only_yellow_pressure() {
            let mut test_bed = test_bed_on_ground_with()
                .engines_off()
                .on_the_ground()
                .set_cold_dark_inputs()
                .set_ptu_state(false)
                .set_yellow_e_pump(false)
                .run_one_tick();

            test_bed = test_bed
                .set_ailerons_left_turn()
                .run_waiting_for(Duration::from_secs_f64(6.));

            assert!(test_bed.is_yellow_pressure_switch_pressurised());
            assert!(!test_bed.is_green_pressure_switch_pressurised());
            assert!(test_bed.get_left_aileron_position().get::<ratio>() < 0.1);
            assert!(test_bed.get_right_aileron_position().get::<ratio>() < 0.1);
        }

        #[test]
        fn ailerons_respond_if_green_pressure() {
            let mut test_bed = test_bed_on_ground_with()
                .engines_off()
                .on_the_ground()
                .set_cold_dark_inputs()
                .set_ptu_state(true)
                .set_yellow_e_pump(false)
                .run_one_tick();

            test_bed = test_bed
                .set_ailerons_left_turn()
                .run_waiting_for(Duration::from_secs_f64(6.));

            assert!(test_bed.is_yellow_pressure_switch_pressurised());
            assert!(test_bed.is_green_pressure_switch_pressurised());
            assert!(test_bed.get_left_aileron_position().get::<ratio>() > 0.9);
            assert!(test_bed.get_right_aileron_position().get::<ratio>() < 0.1);

            test_bed = test_bed
                .set_ailerons_right_turn()
                .run_waiting_for(Duration::from_secs_f64(5.));

            assert!(test_bed.is_yellow_pressure_switch_pressurised());
            assert!(test_bed.is_green_pressure_switch_pressurised());
            assert!(test_bed.get_left_aileron_position().get::<ratio>() < 0.1);
            assert!(test_bed.get_right_aileron_position().get::<ratio>() > 0.9);
        }

        #[test]
        fn ailerons_droop_down_after_pressure_is_off() {
            let mut test_bed = test_bed_on_ground_with()
                .engines_off()
                .on_the_ground()
                .set_cold_dark_inputs()
                .set_ptu_state(true)
                .set_yellow_e_pump(false)
                .run_one_tick();

            test_bed = test_bed.run_waiting_for(Duration::from_secs_f64(8.));

            assert!(test_bed.is_yellow_pressure_switch_pressurised());
            assert!(test_bed.is_green_pressure_switch_pressurised());
            assert!(test_bed.get_left_aileron_position().get::<ratio>() > 0.45);
            assert!(test_bed.get_right_aileron_position().get::<ratio>() > 0.45);

            test_bed = test_bed
                .set_ptu_state(false)
                .set_yellow_e_pump(true)
                .run_waiting_for(Duration::from_secs_f64(50.));

            assert!(!test_bed.is_yellow_pressure_switch_pressurised());
            assert!(!test_bed.is_green_pressure_switch_pressurised());
            assert!(test_bed.get_left_aileron_position().get::<ratio>() < 0.42);
            assert!(test_bed.get_right_aileron_position().get::<ratio>() < 0.42);
        }

        #[test]
        fn elevators_droop_down_after_pressure_is_off() {
            let mut test_bed = test_bed_on_ground_with()
                .engines_off()
                .on_the_ground()
                .set_cold_dark_inputs()
                .set_ptu_state(true)
                .set_yellow_e_pump(false)
                .run_one_tick();

            test_bed = test_bed.run_waiting_for(Duration::from_secs_f64(8.));

            assert!(test_bed.is_yellow_pressure_switch_pressurised());
            assert!(test_bed.is_green_pressure_switch_pressurised());
            assert!(test_bed.get_left_elevator_position().get::<ratio>() > 0.45);
            assert!(test_bed.get_right_elevator_position().get::<ratio>() > 0.45);

            test_bed = test_bed
                .set_ptu_state(false)
                .set_yellow_e_pump(true)
                .run_waiting_for(Duration::from_secs_f64(75.));

            assert!(!test_bed.is_yellow_pressure_switch_pressurised());
            assert!(!test_bed.is_green_pressure_switch_pressurised());
            assert!(test_bed.get_left_elevator_position().get::<ratio>() < 0.4);
            assert!(test_bed.get_right_elevator_position().get::<ratio>() < 0.4);
        }

        #[test]
        fn cargo_door_operation_closes_yellow_leak_meas_valve() {
            let mut test_bed = test_bed_on_ground_with()
                .engines_off()
                .on_the_ground()
                .set_cold_dark_inputs()
                .run_one_tick();

            test_bed = test_bed
                .open_fwd_cargo_door()
                .run_waiting_for(Duration::from_secs_f64(10.));

            assert!(test_bed.yellow_pressure().get::<psi>() > 500.);
            assert!(!test_bed.is_yellow_leak_meas_valve_commanded_open());
            assert!(!test_bed.is_yellow_pressure_switch_pressurised());
        }

        #[test]
        fn cargo_door_operation_but_yellow_epump_on_opens_yellow_leak_meas_valve() {
            let mut test_bed = test_bed_on_ground_with()
                .engines_off()
                .on_the_ground()
                .set_cold_dark_inputs()
                .run_one_tick();

            test_bed = test_bed
                .open_fwd_cargo_door()
                .set_yellow_e_pump(false)
                .run_waiting_for(Duration::from_secs_f64(10.));

            assert!(test_bed.yellow_pressure().get::<psi>() > 500.);
            assert!(test_bed.is_yellow_leak_meas_valve_commanded_open());
            assert!(test_bed.is_yellow_pressure_switch_pressurised());
        }

        #[test]
        fn leak_meas_valve_cant_be_closed_in_flight() {
            let mut test_bed = test_bed_on_ground_with()
                .engines_off()
                .on_the_ground()
                .set_cold_dark_inputs()
                .run_one_tick();

            test_bed = test_bed
                .in_flight()
                .green_leak_meas_valve_closed()
                .yellow_leak_meas_valve_closed()
                .run_waiting_for(Duration::from_secs_f64(1.));

            assert!(test_bed.is_yellow_leak_meas_valve_commanded_open());

            assert!(test_bed.is_green_leak_meas_valve_commanded_open());
        }

        #[test]
        fn leak_meas_valve_can_be_closed_on_ground() {
            let mut test_bed = test_bed_on_ground_with()
                .engines_off()
                .on_the_ground()
                .set_cold_dark_inputs()
                .run_one_tick();

            test_bed = test_bed
                .green_leak_meas_valve_closed()
                .yellow_leak_meas_valve_closed()
                .run_waiting_for(Duration::from_secs_f64(1.));

            assert!(!test_bed.is_yellow_leak_meas_valve_commanded_open());
            assert!(!test_bed.is_green_leak_meas_valve_commanded_open());
        }

        #[test]
        fn nose_wheel_steers_with_pushback_tug() {
            let mut test_bed = test_bed_on_ground_with()
                .engines_off()
                .on_the_ground()
                .set_cold_dark_inputs()
                .run_one_tick();

            test_bed = test_bed
                .set_pushback_state(true)
                .set_pushback_angle(Angle::new::<degree>(80.))
                .run_waiting_for(Duration::from_secs_f64(0.5));

            // Do not turn instantly in 0.5s
            assert!(
                test_bed.get_nose_steering_ratio() > Ratio::new::<ratio>(0.)
                    && test_bed.get_nose_steering_ratio() < Ratio::new::<ratio>(0.5)
            );

            test_bed = test_bed.run_waiting_for(Duration::from_secs_f64(5.));

            // Has turned fully after 5s
            assert!(test_bed.get_nose_steering_ratio() > Ratio::new::<ratio>(0.9));

            // Going left
            test_bed = test_bed
                .set_pushback_state(true)
                .set_pushback_angle(Angle::new::<degree>(-80.))
                .run_waiting_for(Duration::from_secs_f64(0.5));

            assert!(test_bed.get_nose_steering_ratio() > Ratio::new::<ratio>(0.2));

            test_bed = test_bed.run_waiting_for(Duration::from_secs_f64(5.));

            // Has turned fully left after 5s
            assert!(test_bed.get_nose_steering_ratio() < Ratio::new::<ratio>(-0.9));
        }

        #[test]
        fn nominal_gear_retraction_extension_cycles_in_flight() {
            let mut test_bed = test_bed_on_ground_with().set_cold_dark_inputs().in_flight();

            assert!(test_bed.gear_system_state() == GearSystemState::AllDownLocked);

            test_bed = test_bed
                .set_gear_lever_up()
                .run_waiting_for(Duration::from_secs_f64(25.));
            assert!(test_bed.gear_system_state() == GearSystemState::AllUpLocked);

            test_bed = test_bed
                .set_gear_lever_down()
                .run_waiting_for(Duration::from_secs_f64(25.));
            assert!(test_bed.gear_system_state() == GearSystemState::AllDownLocked);

            test_bed = test_bed
                .set_gear_lever_up()
                .run_waiting_for(Duration::from_secs_f64(25.));
            assert!(test_bed.gear_system_state() == GearSystemState::AllUpLocked);
        }

        #[test]
        fn gear_retracts_using_yellow_epump_plus_ptu() {
            let mut test_bed = test_bed_on_ground_with()
                .set_cold_dark_inputs()
                .in_flight()
                .set_gear_lever_down()
                .set_green_ed_pump(false)
                .set_yellow_ed_pump(false)
                .set_yellow_e_pump(false)
                .run_waiting_for(Duration::from_secs_f64(15.));

            assert!(test_bed.is_yellow_pressure_switch_pressurised());
            assert!(test_bed.gear_system_state() == GearSystemState::AllDownLocked);

            test_bed = test_bed.set_gear_lever_up();
            test_bed = test_bed.run_waiting_for(Duration::from_secs_f64(80.));

            assert!(test_bed.gear_system_state() == GearSystemState::AllUpLocked);
        }

        #[test]
        fn emergency_gear_extension_at_2_turns_open_doors() {
            let mut test_bed = test_bed_on_ground_with()
                .set_cold_dark_inputs()
                .on_the_ground()
                .turn_emergency_gear_extension_n_turns(1)
                .run_waiting_for(Duration::from_secs_f64(5.));

            assert!(test_bed.is_all_doors_really_up());

            test_bed = test_bed
                .turn_emergency_gear_extension_n_turns(2)
                .run_waiting_for(Duration::from_secs_f64(10.));

            assert!(test_bed.is_all_doors_really_down());
        }

        #[test]
        fn emergency_gear_extension_at_3_turns_release_gear() {
            let mut test_bed = test_bed_on_ground_with()
                .set_cold_dark_inputs()
                .in_flight()
                .set_gear_lever_up()
                .run_waiting_for(Duration::from_secs_f64(25.));

            assert!(test_bed.is_all_doors_really_up());
            assert!(test_bed.is_all_gears_really_up());

            test_bed = test_bed
                .set_green_ed_pump(false)
                .set_ptu_state(false)
                .turn_emergency_gear_extension_n_turns(3)
                .run_waiting_for(Duration::from_secs_f64(35.));

            assert!(test_bed.is_all_doors_really_down());
            assert!(test_bed.is_all_gears_really_down());
        }

        #[test]
        fn complete_gear_cycle_do_not_change_fluid_volume() {
            let mut test_bed = test_bed_on_ground_with()
                .set_cold_dark_inputs()
                .in_flight()
                .set_gear_lever_down()
                .run_waiting_for(Duration::from_secs_f64(5.));

            assert!(test_bed.gear_system_state() == GearSystemState::AllDownLocked);

            let initial_fluid_quantity = test_bed.get_green_reservoir_volume();

            test_bed = test_bed
                .set_gear_lever_up()
                .run_waiting_for(Duration::from_secs_f64(20.));
            assert!(test_bed.gear_system_state() == GearSystemState::AllUpLocked);
            assert!(test_bed.is_all_doors_really_up());

            let uplocked_fluid_quantity = test_bed.get_green_reservoir_volume();

            assert!(initial_fluid_quantity - uplocked_fluid_quantity > Volume::new::<gallon>(1.));
            assert!(initial_fluid_quantity - uplocked_fluid_quantity < Volume::new::<gallon>(2.));

            test_bed = test_bed
                .set_gear_lever_down()
                .run_waiting_for(Duration::from_secs_f64(20.));
            assert!(test_bed.gear_system_state() == GearSystemState::AllDownLocked);
            assert!(test_bed.is_all_doors_really_up());

            let downlocked_fluid_quantity = test_bed.get_green_reservoir_volume();
            assert!(
                (initial_fluid_quantity - downlocked_fluid_quantity).abs()
                    < Volume::new::<gallon>(0.01)
            );
        }

        #[test]
        fn reverting_emergency_extension_do_not_change_fluid_volume() {
            let mut test_bed = test_bed_on_ground_with()
                .set_cold_dark_inputs()
                .in_flight()
                .set_gear_lever_down()
                .run_waiting_for(Duration::from_secs_f64(5.));

            assert!(test_bed.gear_system_state() == GearSystemState::AllDownLocked);

            test_bed = test_bed
                .set_gear_lever_up()
                .run_waiting_for(Duration::from_secs_f64(20.));
            assert!(test_bed.gear_system_state() == GearSystemState::AllUpLocked);
            assert!(test_bed.is_all_doors_really_up());

            let initial_uplocked_fluid_quantity = test_bed.get_green_reservoir_volume();

            test_bed = test_bed
                .set_gear_lever_down()
                .turn_emergency_gear_extension_n_turns(3)
                .run_waiting_for(Duration::from_secs_f64(20.));
            assert!(test_bed.is_all_gears_really_down());
            assert!(test_bed.is_all_doors_really_down());

            test_bed = test_bed
                .stow_emergency_gear_extension()
                .set_gear_lever_up()
                .run_waiting_for(Duration::from_secs_f64(20.));
            assert!(test_bed.is_all_gears_really_up());
            assert!(test_bed.is_all_doors_really_up());

            let final_uplocked_fluid_quantity = test_bed.get_green_reservoir_volume();

            assert!(
                (initial_uplocked_fluid_quantity - final_uplocked_fluid_quantity).abs()
                    < Volume::new::<gallon>(0.01)
            );
        }

        #[test]
        fn spoilers_move_to_requested_position() {
            let mut test_bed = test_bed_on_ground_with()
                .set_cold_dark_inputs()
                .in_flight()
                .run_waiting_for(Duration::from_secs(10));

            assert!(test_bed.green_pressure() > Pressure::new::<psi>(2900.));
            assert!(test_bed.yellow_pressure() > Pressure::new::<psi>(2900.));

            test_bed = test_bed
                .set_spoiler_position_demand(Ratio::new::<ratio>(0.7), Ratio::new::<ratio>(0.5))
                .run_waiting_for(Duration::from_secs(2));

            assert!(test_bed.get_spoiler_left_mean_position().get::<ratio>() > 0.68);
            assert!(test_bed.get_spoiler_left_mean_position().get::<ratio>() < 0.72);

            assert!(test_bed.get_spoiler_right_mean_position().get::<ratio>() > 0.48);
            assert!(test_bed.get_spoiler_right_mean_position().get::<ratio>() < 0.52);
        }

        #[test]
        fn gear_init_up_if_spawning_in_air() {
            let test_bed = test_bed_in_flight_with()
                .set_cold_dark_inputs()
                .in_flight()
                .run_one_tick();

            assert!(test_bed.gear_system_state() == GearSystemState::AllUpLocked);
        }

        #[test]
        fn aileron_init_centered_if_spawning_in_air() {
            let mut test_bed = test_bed_in_flight_with()
                .set_cold_dark_inputs()
                .in_flight()
                .run_one_tick();

            assert!(test_bed.get_left_aileron_position().get::<ratio>() < 0.51);
            assert!(test_bed.get_right_aileron_position().get::<ratio>() < 0.51);
            assert!(test_bed.get_left_aileron_position().get::<ratio>() > 0.49);
            assert!(test_bed.get_right_aileron_position().get::<ratio>() > 0.49);
        }

        #[test]
        fn rudder_init_centered_if_spawning_in_air() {
            let mut test_bed = test_bed_in_flight_with()
                .set_cold_dark_inputs()
                .in_flight()
                .run_one_tick();

            assert!(test_bed.get_rudder_position().get::<ratio>() > 0.49);
            assert!(test_bed.get_rudder_position().get::<ratio>() < 0.51);
        }

        #[test]
        fn elevator_init_centered_if_spawning_in_air() {
            let mut test_bed = test_bed_in_flight_with()
                .set_cold_dark_inputs()
                .in_flight()
                .run_one_tick();

            // Elevator deflection is assymetrical so middle is below 0.5
            assert!(test_bed.get_left_elevator_position().get::<ratio>() < 0.45);
            assert!(test_bed.get_right_elevator_position().get::<ratio>() < 0.45);
            assert!(test_bed.get_left_elevator_position().get::<ratio>() > 0.35);
            assert!(test_bed.get_right_elevator_position().get::<ratio>() > 0.35);
        }

        #[test]
        fn leak_meas_valve_opens_after_yellow_pump_auto_shutdown_plus_a_delay_and_elevators_stay_drooped_down(
        ) {
            let mut test_bed = test_bed_on_ground_with()
                .engines_off()
                .on_the_ground()
                .set_cold_dark_inputs()
                .run_one_tick();

            test_bed = test_bed
                .open_fwd_cargo_door()
                .run_waiting_for(Duration::from_secs_f64(45.));

            // Cargo door no more powering yellow epump yet valve is still closed
            assert!(!test_bed.is_yellow_leak_meas_valve_commanded_open());
            assert!(!test_bed.query(|a| a.is_cargo_powering_yellow_epump()));

            // Only reopens after a delay
            test_bed = test_bed.run_waiting_for(
                A380HydraulicCircuitController::DELAY_TO_REOPEN_LEAK_VALVE_AFTER_CARGO_DOOR_USE,
            );
            assert!(test_bed.is_yellow_leak_meas_valve_commanded_open());

            // Check elevators did stay drooped down after valve reopening
            assert!(test_bed.get_left_elevator_position().get::<ratio>() < 0.1);
            assert!(test_bed.get_right_elevator_position().get::<ratio>() < 0.1);
        }
    }
}<|MERGE_RESOLUTION|>--- conflicted
+++ resolved
@@ -1067,15 +1067,10 @@
     gear_system_gravity_extension_controller: A320GravityExtension,
     gear_system_hydraulic_controller: A320GearHydraulicController,
     gear_system: HydraulicGearSystem,
-<<<<<<< HEAD
-=======
-
-    ptu_high_pitch_sound_active: DelayedFalseLogicGate,
 
     trim_controller: A320TrimInputController,
 
     trim_assembly: TrimmableHorizontalStabilizerAssembly,
->>>>>>> a08aa034
 }
 impl A380Hydraulic {
     const FLAP_FPPU_TO_SURFACE_ANGLE_BREAKPTS: [f64; 12] = [
@@ -1376,12 +1371,6 @@
             gear_system_gravity_extension_controller: A320GravityExtension::new(context),
             gear_system_hydraulic_controller: A320GearHydraulicController::new(),
             gear_system: A320GearSystemFactory::a320_gear_system(context),
-<<<<<<< HEAD
-=======
-
-            ptu_high_pitch_sound_active: DelayedFalseLogicGate::new(
-                Self::HIGH_PITCH_PTU_SOUND_DURATION,
-            ),
 
             trim_controller: A320TrimInputController::new(context),
             trim_assembly: TrimmableHorizontalStabilizerAssembly::new(
@@ -1395,7 +1384,6 @@
                 Angle::new::<degree>(-4.),
                 Angle::new::<degree>(17.5),
             ),
->>>>>>> a08aa034
         }
     }
 

--- conflicted
+++ resolved
@@ -60,20 +60,12 @@
         low_pass_filter::LowPassFilter,
         random_from_normal_distribution, random_from_range,
         update_iterator::{FixedStepLoop, MaxStepLoop},
-<<<<<<< HEAD
-        AdirsDiscreteOutputs, AirDataSource, DelayedFalseLogicGate, DelayedPulseTrueLogicGate,
-        DelayedTrueLogicGate, ElectricalBusType, ElectricalBuses, EmergencyElectricalRatPushButton,
-        EmergencyElectricalState, EmergencyGeneratorPower, EngineFirePushButtons, GearWheel,
-        HydraulicColor, HydraulicGeneratorControlUnit, LandingGearHandle, LgciuInterface,
-        LgciuWeightOnWheels, ReservoirAirPressure, SectionPressure, TrimmableHorizontalStabilizer,
-=======
-        AdirsDiscreteOutputs, AirbusElectricPumpId, AirbusEngineDrivenPumpId,
+        AdirsDiscreteOutputs, AirDataSource, AirbusElectricPumpId, AirbusEngineDrivenPumpId,
         DelayedFalseLogicGate, DelayedPulseTrueLogicGate, DelayedTrueLogicGate, ElectricalBusType,
         ElectricalBuses, EmergencyElectricalRatPushButton, EmergencyElectricalState,
         EmergencyGeneratorPower, EngineFirePushButtons, GearWheel, HydraulicColor,
         HydraulicGeneratorControlUnit, LandingGearHandle, LgciuInterface, LgciuWeightOnWheels,
         ReservoirAirPressure, SectionPressure, TrimmableHorizontalStabilizer,
->>>>>>> 18f7db2c
     },
     simulation::{
         InitContext, Read, Reader, SimulationElement, SimulationElementVisitor, SimulatorReader,

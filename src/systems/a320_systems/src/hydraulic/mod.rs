use nalgebra::Vector3;

use std::time::Duration;
use uom::si::{
    acceleration::meter_per_second_squared,
    angle::{degree, radian},
    angular_velocity::{radian_per_second, revolution_per_minute},
    electric_current::ampere,
    f64::*,
    length::meter,
    mass::kilogram,
    pressure::psi,
    ratio::{percent, ratio},
    velocity::knot,
    volume::{cubic_inch, gallon, liter},
    volume_rate::gallon_per_second,
};

use systems::{
    engine::Engine,
    hydraulic::{
        aerodynamic_model::AerodynamicModel,
        brake_circuit::{
            AutobrakeDecelerationGovernor, AutobrakeMode, AutobrakePanel, BrakeCircuit,
            BrakeCircuitController,
        },
        electrical_generator::{GeneratorControlUnit, HydraulicGeneratorMotor},
        flap_slat::FlapSlatAssembly,
        landing_gear::{GearGravityExtension, GearSystemController, HydraulicGearSystem},
        linear_actuator::{
            Actuator, BoundedLinearLength, HydraulicAssemblyController,
            HydraulicLinearActuatorAssembly, LinearActuatedRigidBodyOnHingeAxis, LinearActuator,
            LinearActuatorCharacteristics, LinearActuatorMode,
        },
        nose_steering::{
            Pushback, SteeringActuator, SteeringAngleLimiter, SteeringController,
            SteeringRatioToAngle,
        },
        pumps::PumpCharacteristics,
        trimmable_horizontal_stabilizer::{
            ManualPitchTrimController, PitchTrimActuatorController,
            TrimmableHorizontalStabilizerAssembly,
        },
        ElectricPump, EngineDrivenPump, HydraulicCircuit, HydraulicCircuitController,
        HydraulicPressureSensors, PowerTransferUnit, PowerTransferUnitCharacteristics,
        PowerTransferUnitController, PressureSwitch, PressureSwitchType, PumpController,
        RamAirTurbine, RamAirTurbineController, Reservoir,
    },
    landing_gear::{GearSystemSensors, LandingGearControlInterfaceUnitSet},
    overhead::{
        AutoOffFaultPushButton, AutoOnFaultPushButton, MomentaryOnPushButton, MomentaryPushButton,
    },
    shared::{
        interpolation,
        low_pass_filter::LowPassFilter,
        random_from_normal_distribution, random_from_range,
        update_iterator::{FixedStepLoop, MaxStepLoop},
        AdirsDiscreteOutputs, DelayedFalseLogicGate, DelayedPulseTrueLogicGate,
        DelayedTrueLogicGate, ElectricalBusType, ElectricalBuses, EmergencyElectricalRatPushButton,
        EmergencyElectricalState, EmergencyGeneratorPower, EngineFirePushButtons, GearWheel,
        HydraulicColor, HydraulicGeneratorControlUnit, LandingGearHandle, LgciuInterface,
        LgciuWeightOnWheels, ReservoirAirPressure, SectionPressure,
    },
    simulation::{
        InitContext, Read, Reader, SimulationElement, SimulationElementVisitor, SimulatorReader,
        SimulatorWriter, StartState, UpdateContext, VariableIdentifier, Write,
    },
};

mod flaps_computer;
use flaps_computer::SlatFlapComplex;

#[cfg(test)]
use systems::hydraulic::PressureSwitchState;

struct A320HydraulicReservoirFactory {}
impl A320HydraulicReservoirFactory {
    fn new_green_reservoir(context: &mut InitContext) -> Reservoir {
        let reservoir_offset_when_gear_up = if context.start_gear_down() {
            Volume::new::<gallon>(0.)
        } else {
            Volume::new::<gallon>(-1.3)
        };

        Reservoir::new(
            context,
            HydraulicColor::Green,
            Volume::new::<liter>(23.),
            Volume::new::<liter>(18.),
            Volume::new::<gallon>(3.6) + reservoir_offset_when_gear_up,
            vec![PressureSwitch::new(
                Pressure::new::<psi>(25.),
                Pressure::new::<psi>(22.),
                PressureSwitchType::Relative,
            )],
            Volume::new::<liter>(3.),
        )
    }

    fn new_blue_reservoir(context: &mut InitContext) -> Reservoir {
        Reservoir::new(
            context,
            HydraulicColor::Blue,
            Volume::new::<liter>(10.),
            Volume::new::<liter>(8.),
            Volume::new::<gallon>(1.56),
            vec![PressureSwitch::new(
                Pressure::new::<psi>(25.),
                Pressure::new::<psi>(22.),
                PressureSwitchType::Relative,
            )],
            Volume::new::<liter>(2.),
        )
    }

    fn new_yellow_reservoir(context: &mut InitContext) -> Reservoir {
        Reservoir::new(
            context,
            HydraulicColor::Yellow,
            Volume::new::<liter>(20.),
            Volume::new::<liter>(18.),
            Volume::new::<gallon>(3.6),
            vec![PressureSwitch::new(
                Pressure::new::<psi>(25.),
                Pressure::new::<psi>(22.),
                PressureSwitchType::Relative,
            )],
            Volume::new::<liter>(3.),
        )
    }
}

pub struct A320HydraulicCircuitFactory {}
impl A320HydraulicCircuitFactory {
    const MIN_PRESS_EDP_SECTION_LO_HYST: f64 = 1740.0;
    const MIN_PRESS_EDP_SECTION_HI_HYST: f64 = 2200.0;
    const MIN_PRESS_PRESSURISED_LO_HYST: f64 = 1450.0;
    const MIN_PRESS_PRESSURISED_HI_HYST: f64 = 1750.0;

    const YELLOW_GREEN_BLUE_PUMPS_INDEXES: usize = 0;

    const HYDRAULIC_TARGET_PRESSURE_PSI: f64 = 3000.;

    pub fn new_green_circuit(context: &mut InitContext) -> HydraulicCircuit {
        let reservoir = A320HydraulicReservoirFactory::new_green_reservoir(context);
        HydraulicCircuit::new(
            context,
            HydraulicColor::Green,
            1,
            Ratio::new::<percent>(100.),
            Volume::new::<gallon>(10.),
            reservoir,
            Pressure::new::<psi>(Self::MIN_PRESS_PRESSURISED_LO_HYST),
            Pressure::new::<psi>(Self::MIN_PRESS_PRESSURISED_HI_HYST),
            Pressure::new::<psi>(Self::MIN_PRESS_EDP_SECTION_LO_HYST),
            Pressure::new::<psi>(Self::MIN_PRESS_EDP_SECTION_HI_HYST),
            true,
            false,
            Pressure::new::<psi>(Self::HYDRAULIC_TARGET_PRESSURE_PSI),
        )
    }

    pub fn new_blue_circuit(context: &mut InitContext) -> HydraulicCircuit {
        let reservoir = A320HydraulicReservoirFactory::new_blue_reservoir(context);
        HydraulicCircuit::new(
            context,
            HydraulicColor::Blue,
            1,
            Ratio::new::<percent>(100.),
            Volume::new::<gallon>(8.),
            reservoir,
            Pressure::new::<psi>(Self::MIN_PRESS_PRESSURISED_LO_HYST),
            Pressure::new::<psi>(Self::MIN_PRESS_PRESSURISED_HI_HYST),
            Pressure::new::<psi>(Self::MIN_PRESS_EDP_SECTION_LO_HYST),
            Pressure::new::<psi>(Self::MIN_PRESS_EDP_SECTION_HI_HYST),
            false,
            false,
            Pressure::new::<psi>(Self::HYDRAULIC_TARGET_PRESSURE_PSI),
        )
    }

    pub fn new_yellow_circuit(context: &mut InitContext) -> HydraulicCircuit {
        let reservoir = A320HydraulicReservoirFactory::new_yellow_reservoir(context);
        HydraulicCircuit::new(
            context,
            HydraulicColor::Yellow,
            1,
            Ratio::new::<percent>(100.),
            Volume::new::<gallon>(10.),
            reservoir,
            Pressure::new::<psi>(Self::MIN_PRESS_PRESSURISED_LO_HYST),
            Pressure::new::<psi>(Self::MIN_PRESS_PRESSURISED_HI_HYST),
            Pressure::new::<psi>(Self::MIN_PRESS_EDP_SECTION_LO_HYST),
            Pressure::new::<psi>(Self::MIN_PRESS_EDP_SECTION_HI_HYST),
            false,
            true,
            Pressure::new::<psi>(Self::HYDRAULIC_TARGET_PRESSURE_PSI),
        )
    }
}

struct A320CargoDoorFactory {}
impl A320CargoDoorFactory {
    const FLOW_CONTROL_PROPORTIONAL_GAIN: f64 = 0.05;
    const FLOW_CONTROL_INTEGRAL_GAIN: f64 = 5.;
    const FLOW_CONTROL_FORCE_GAIN: f64 = 200000.;

    fn a320_cargo_door_actuator(
        bounded_linear_length: &impl BoundedLinearLength,
    ) -> LinearActuator {
        LinearActuator::new(
            bounded_linear_length,
            2,
            Length::new::<meter>(0.04422),
            Length::new::<meter>(0.03366),
            VolumeRate::new::<gallon_per_second>(0.01),
            600000.,
            15000.,
            500.,
            1000000.,
            Duration::from_millis(100),
            [1., 1., 1., 1., 1., 1.],
            [1., 1., 1., 1., 1., 1.],
            [0., 0.2, 0.21, 0.79, 0.8, 1.],
            Self::FLOW_CONTROL_PROPORTIONAL_GAIN,
            Self::FLOW_CONTROL_INTEGRAL_GAIN,
            Self::FLOW_CONTROL_FORCE_GAIN,
            false,
        )
    }

    /// Builds a cargo door body for A320 Neo
    fn a320_cargo_door_body(is_locked: bool) -> LinearActuatedRigidBodyOnHingeAxis {
        let size = Vector3::new(100. / 1000., 1855. / 1000., 2025. / 1000.);
        let cg_offset = Vector3::new(0., -size[1] / 2., 0.);

        let control_arm = Vector3::new(-0.1597, -0.1614, 0.);
        let anchor = Vector3::new(-0.7596, -0.086, 0.);
        let axis_direction = Vector3::new(0., 0., 1.);

        LinearActuatedRigidBodyOnHingeAxis::new(
            Mass::new::<kilogram>(130.),
            size,
            cg_offset,
            cg_offset,
            control_arm,
            anchor,
            Angle::new::<degree>(-23.),
            Angle::new::<degree>(136.),
            Angle::new::<degree>(-23.),
            100.,
            is_locked,
            axis_direction,
        )
    }

    /// Builds a cargo door assembly consisting of the door physical rigid body and the hydraulic actuator connected
    /// to it
    fn a320_cargo_door_assembly() -> HydraulicLinearActuatorAssembly<1> {
        let cargo_door_body = Self::a320_cargo_door_body(true);
        let cargo_door_actuator = Self::a320_cargo_door_actuator(&cargo_door_body);
        HydraulicLinearActuatorAssembly::new([cargo_door_actuator], cargo_door_body)
    }

    fn new_a320_cargo_door(context: &mut InitContext, id: &str) -> CargoDoor {
        let assembly = Self::a320_cargo_door_assembly();
        CargoDoor::new(
            context,
            id,
            assembly,
            Self::new_a320_cargo_door_aero_model(),
        )
    }

    fn new_a320_cargo_door_aero_model() -> AerodynamicModel {
        let body = Self::a320_cargo_door_body(false);
        AerodynamicModel::new(
            &body,
            Some(Vector3::new(1., 0., 0.)),
            Some(Vector3::new(0., 0., 1.)),
            Some(Vector3::new(1., 0., 0.)),
            Ratio::new::<ratio>(1.),
        )
    }
}

struct A320AileronFactory {}
impl A320AileronFactory {
    const FLOW_CONTROL_PROPORTIONAL_GAIN: f64 = 0.25;
    const FLOW_CONTROL_INTEGRAL_GAIN: f64 = 3.;
    const FLOW_CONTROL_FORCE_GAIN: f64 = 450000.;

    const MAX_DAMPING_CONSTANT_FOR_SLOW_DAMPING: f64 = 3500000.;
    const MAX_FLOW_PRECISION_PER_ACTUATOR_PERCENT: f64 = 1.;

    fn a320_aileron_actuator(bounded_linear_length: &impl BoundedLinearLength) -> LinearActuator {
        let actuator_characteristics = LinearActuatorCharacteristics::new(
            Self::MAX_DAMPING_CONSTANT_FOR_SLOW_DAMPING / 3.,
            Self::MAX_DAMPING_CONSTANT_FOR_SLOW_DAMPING,
            VolumeRate::new::<gallon_per_second>(0.055),
            Ratio::new::<percent>(Self::MAX_FLOW_PRECISION_PER_ACTUATOR_PERCENT),
        );

        // Aileron actuator real data:
        // Max force of 4700DaN @ 3000psi. Max flow 3.302 US gal/min thus 0.055033333 gal/s
        // This gives a 0.00227225 squared meter of piston surface
        // This gives piston diameter of 0.0537878 meters
        // We use 0 as rod diameter as this is a symmetrical actuator so same surface each side
        LinearActuator::new(
            bounded_linear_length,
            1,
            Length::new::<meter>(0.0537878),
            Length::new::<meter>(0.),
            actuator_characteristics.max_flow(),
            80000.,
            1500.,
<<<<<<< HEAD
            15000.,
            randomized_damping,
=======
            5000.,
            actuator_characteristics.slow_damping(),
>>>>>>> 19e5b57e
            Duration::from_millis(300),
            [1., 1., 1., 1., 1., 1.],
            [1., 1., 1., 1., 1., 1.],
            [0., 0.2, 0.21, 0.79, 0.8, 1.],
            Self::FLOW_CONTROL_PROPORTIONAL_GAIN,
            Self::FLOW_CONTROL_INTEGRAL_GAIN,
            Self::FLOW_CONTROL_FORCE_GAIN,
            false,
        )
    }

    /// Builds an aileron control surface body for A320 Neo
    fn a320_aileron_body(init_drooped_down: bool) -> LinearActuatedRigidBodyOnHingeAxis {
        let size = Vector3::new(3.325, 0.16, 0.58);

        // CG at half the size
        let cg_offset = Vector3::new(0., 0., -0.5 * size[2]);
        let aero_center = Vector3::new(0., 0., -0.4 * size[2]);

        let control_arm = Vector3::new(0., -0.0525, 0.);
        let anchor = Vector3::new(0., -0.0525, 0.33);

        let init_position = if init_drooped_down {
            Angle::new::<degree>(-25.)
        } else {
            Angle::new::<degree>(0.)
        };

        LinearActuatedRigidBodyOnHingeAxis::new(
            Mass::new::<kilogram>(24.65),
            size,
            cg_offset,
            aero_center,
            control_arm,
            anchor,
            Angle::new::<degree>(-25.),
            Angle::new::<degree>(50.),
            init_position,
            1.,
            false,
            Vector3::new(1., 0., 0.),
        )
    }

    /// Builds an aileron assembly consisting of the aileron physical rigid body and two hydraulic actuators connected
    /// to it
    fn a320_aileron_assembly(init_drooped_down: bool) -> HydraulicLinearActuatorAssembly<2> {
        let aileron_body = Self::a320_aileron_body(init_drooped_down);

        let aileron_actuator_outward = Self::a320_aileron_actuator(&aileron_body);
        let aileron_actuator_inward = Self::a320_aileron_actuator(&aileron_body);

        HydraulicLinearActuatorAssembly::new(
            [aileron_actuator_outward, aileron_actuator_inward],
            aileron_body,
        )
    }

    fn new_aileron(context: &mut InitContext, id: ActuatorSide) -> AileronAssembly {
        let init_drooped_down = !context.is_in_flight();
        let assembly = Self::a320_aileron_assembly(init_drooped_down);
        AileronAssembly::new(context, id, assembly, Self::new_a320_aileron_aero_model())
    }

    fn new_a320_aileron_aero_model() -> AerodynamicModel {
        let body = Self::a320_aileron_body(true);

        // Aerodynamic object has a little rotation from horizontal direction so that at X°
        // of wing AOA the aileron gets some X°+Y° AOA as the overwing pressure sucks the aileron up
        AerodynamicModel::new(
            &body,
            Some(Vector3::new(0., 1., 0.)),
            Some(Vector3::new(0., 0.208, 0.978)),
            Some(Vector3::new(0., 0.978, -0.208)),
            Ratio::new::<ratio>(1.),
        )
    }
}

struct A320SpoilerFactory {}
impl A320SpoilerFactory {
    const FLOW_CONTROL_PROPORTIONAL_GAIN: f64 = 0.15;
    const FLOW_CONTROL_INTEGRAL_GAIN: f64 = 2.;
    const FLOW_CONTROL_FORCE_GAIN: f64 = 450000.;

    const MAX_DAMPING_CONSTANT_FOR_SLOW_DAMPING: f64 = 400000.;

    const MAX_FLOW_PRECISION_PER_ACTUATOR_PERCENT: f64 = 3.;

    fn a320_spoiler_actuator(bounded_linear_length: &impl BoundedLinearLength) -> LinearActuator {
        let actuator_characteristics = LinearActuatorCharacteristics::new(
            Self::MAX_DAMPING_CONSTANT_FOR_SLOW_DAMPING / 5.,
            Self::MAX_DAMPING_CONSTANT_FOR_SLOW_DAMPING,
            VolumeRate::new::<gallon_per_second>(0.03),
            Ratio::new::<percent>(Self::MAX_FLOW_PRECISION_PER_ACTUATOR_PERCENT),
        );

        LinearActuator::new(
            bounded_linear_length,
            1,
            Length::new::<meter>(0.03),
            Length::new::<meter>(0.),
            actuator_characteristics.max_flow(),
            80000.,
            1500.,
            5000.,
            actuator_characteristics.slow_damping(),
            Duration::from_millis(300),
            [1., 1., 1., 1., 1., 1.],
            [1., 1., 1., 1., 1., 1.],
            [0., 0.2, 0.21, 0.79, 0.8, 1.],
            Self::FLOW_CONTROL_PROPORTIONAL_GAIN,
            Self::FLOW_CONTROL_INTEGRAL_GAIN,
            Self::FLOW_CONTROL_FORCE_GAIN,
            false,
        )
    }

    /// Builds a spoiler control surface body for A320 Neo
    fn a320_spoiler_body() -> LinearActuatedRigidBodyOnHingeAxis {
        let size = Vector3::new(1.785, 0.1, 0.685);
        let cg_offset = Vector3::new(0., 0., -0.5 * size[2]);
        let aero_center = Vector3::new(0., 0., -0.4 * size[2]);

        let control_arm = Vector3::new(0., -0.067 * size[2], -0.26 * size[2]);
        let anchor = Vector3::new(0., -0.26 * size[2], 0.26 * size[2]);

        LinearActuatedRigidBodyOnHingeAxis::new(
            Mass::new::<kilogram>(16.),
            size,
            cg_offset,
            aero_center,
            control_arm,
            anchor,
            Angle::new::<degree>(-10.),
            Angle::new::<degree>(50.),
            Angle::new::<degree>(-10.),
            50.,
            false,
            Vector3::new(1., 0., 0.),
        )
    }

    /// Builds a spoiler assembly consisting of the spoiler physical rigid body and one hydraulic actuator
    fn a320_spoiler_assembly() -> HydraulicLinearActuatorAssembly<1> {
        let spoiler_body = Self::a320_spoiler_body();

        let spoiler_actuator = Self::a320_spoiler_actuator(&spoiler_body);

        HydraulicLinearActuatorAssembly::new([spoiler_actuator], spoiler_body)
    }

    fn new_a320_spoiler_group(context: &mut InitContext, id: ActuatorSide) -> SpoilerGroup {
        let spoiler_1 = Self::new_a320_spoiler_element(context, id, 1);
        let spoiler_2 = Self::new_a320_spoiler_element(context, id, 2);
        let spoiler_3 = Self::new_a320_spoiler_element(context, id, 3);
        let spoiler_4 = Self::new_a320_spoiler_element(context, id, 4);
        let spoiler_5 = Self::new_a320_spoiler_element(context, id, 5);

        match id {
            ActuatorSide::Left => SpoilerGroup::new(
                context,
                "LEFT",
                [spoiler_1, spoiler_2, spoiler_3, spoiler_4, spoiler_5],
            ),
            ActuatorSide::Right => SpoilerGroup::new(
                context,
                "RIGHT",
                [spoiler_1, spoiler_2, spoiler_3, spoiler_4, spoiler_5],
            ),
        }
    }

    fn new_a320_spoiler_element(
        context: &mut InitContext,
        id: ActuatorSide,
        id_number: usize,
    ) -> SpoilerElement {
        let assembly = Self::a320_spoiler_assembly();
        SpoilerElement::new(
            context,
            id,
            id_number,
            assembly,
            Self::new_a320_spoiler_aero_model(),
        )
    }

    fn new_a320_spoiler_aero_model() -> AerodynamicModel {
        let body = Self::a320_spoiler_body();

        // Lift vector and normal are rotated 10° to acount for air supposedly following
        // wing profile that is 10° from horizontal
        // It means that with headwind and spoiler retracted (-10°), spoiler generates no lift
        AerodynamicModel::new(
            &body,
            Some(Vector3::new(0., 1., 0.)),
            Some(Vector3::new(0., -0.174, 0.985)),
            Some(Vector3::new(0., 0.985, 0.174)),
            Ratio::new::<ratio>(1.),
        )
    }
}

struct A320ElevatorFactory {}
impl A320ElevatorFactory {
    const FLOW_CONTROL_PROPORTIONAL_GAIN: f64 = 1.;
    const FLOW_CONTROL_INTEGRAL_GAIN: f64 = 5.;
    const FLOW_CONTROL_FORCE_GAIN: f64 = 450000.;

    const MAX_DAMPING_CONSTANT_FOR_SLOW_DAMPING: f64 = 15000000.;
    const MAX_FLOW_PRECISION_PER_ACTUATOR_PERCENT: f64 = 1.;

    fn a320_elevator_actuator(bounded_linear_length: &impl BoundedLinearLength) -> LinearActuator {
        let actuator_characteristics = LinearActuatorCharacteristics::new(
            Self::MAX_DAMPING_CONSTANT_FOR_SLOW_DAMPING / 5.,
            Self::MAX_DAMPING_CONSTANT_FOR_SLOW_DAMPING,
            VolumeRate::new::<gallon_per_second>(0.029),
            Ratio::new::<percent>(Self::MAX_FLOW_PRECISION_PER_ACTUATOR_PERCENT),
        );

        LinearActuator::new(
            bounded_linear_length,
            1,
            Length::new::<meter>(0.0407),
            Length::new::<meter>(0.),
            actuator_characteristics.max_flow(),
            80000.,
            1500.,
            20000.,
            actuator_characteristics.slow_damping(),
            Duration::from_millis(300),
            [1., 1., 1., 1., 1., 1.],
            [1., 1., 1., 1., 1., 1.],
            [0., 0.2, 0.21, 0.79, 0.8, 1.],
            Self::FLOW_CONTROL_PROPORTIONAL_GAIN,
            Self::FLOW_CONTROL_INTEGRAL_GAIN,
            Self::FLOW_CONTROL_FORCE_GAIN,
            false,
        )
    }

    /// Builds an aileron control surface body for A320 Neo
    fn a320_elevator_body(init_drooped_down: bool) -> LinearActuatedRigidBodyOnHingeAxis {
        let size = Vector3::new(6., 0.405, 1.125);
        let cg_offset = Vector3::new(0., 0., -0.5 * size[2]);
        let aero_center = Vector3::new(0., 0., -0.3 * size[2]);

        let control_arm = Vector3::new(0., -0.091, 0.);
        let anchor = Vector3::new(0., -0.091, 0.41);

        let init_position = if init_drooped_down {
            Angle::new::<degree>(-11.5)
        } else {
            Angle::new::<degree>(0.)
        };

        LinearActuatedRigidBodyOnHingeAxis::new(
            Mass::new::<kilogram>(58.6),
            size,
            cg_offset,
            aero_center,
            control_arm,
            anchor,
            Angle::new::<degree>(-11.5),
            Angle::new::<degree>(27.5),
            init_position,
            100.,
            false,
            Vector3::new(1., 0., 0.),
        )
    }

    /// Builds an aileron assembly consisting of the aileron physical rigid body and two hydraulic actuators connected
    /// to it
    fn a320_elevator_assembly(init_drooped_down: bool) -> HydraulicLinearActuatorAssembly<2> {
        let elevator_body = Self::a320_elevator_body(init_drooped_down);

        let elevator_actuator_outboard = Self::a320_elevator_actuator(&elevator_body);
        let elevator_actuator_inbord = Self::a320_elevator_actuator(&elevator_body);

        HydraulicLinearActuatorAssembly::new(
            [elevator_actuator_outboard, elevator_actuator_inbord],
            elevator_body,
        )
    }

    fn new_elevator(context: &mut InitContext, id: ActuatorSide) -> ElevatorAssembly {
        let init_drooped_down = !context.is_in_flight();
        let assembly = Self::a320_elevator_assembly(init_drooped_down);
        ElevatorAssembly::new(context, id, assembly, Self::new_a320_elevator_aero_model())
    }

    fn new_a320_elevator_aero_model() -> AerodynamicModel {
        let body = Self::a320_elevator_body(true);
        AerodynamicModel::new(
            &body,
            Some(Vector3::new(0., 1., 0.)),
            Some(Vector3::new(0., 0., 1.)),
            Some(Vector3::new(0., 1., 0.)),
            Ratio::new::<ratio>(0.8),
        )
    }
}

struct A320RudderFactory {}
impl A320RudderFactory {
    const FLOW_CONTROL_PROPORTIONAL_GAIN: f64 = 1.5;
    const FLOW_CONTROL_INTEGRAL_GAIN: f64 = 2.;
    const FLOW_CONTROL_FORCE_GAIN: f64 = 350000.;

    const MAX_DAMPING_CONSTANT_FOR_SLOW_DAMPING: f64 = 1000000.;
    const MAX_FLOW_PRECISION_PER_ACTUATOR_PERCENT: f64 = 1.;

    fn a320_rudder_actuator(bounded_linear_length: &impl BoundedLinearLength) -> LinearActuator {
        let actuator_characteristics = LinearActuatorCharacteristics::new(
            Self::MAX_DAMPING_CONSTANT_FOR_SLOW_DAMPING / 4.,
            Self::MAX_DAMPING_CONSTANT_FOR_SLOW_DAMPING,
            VolumeRate::new::<gallon_per_second>(0.0792),
            Ratio::new::<percent>(Self::MAX_FLOW_PRECISION_PER_ACTUATOR_PERCENT),
        );

        LinearActuator::new(
            bounded_linear_length,
            1,
            Length::new::<meter>(0.06),
            Length::new::<meter>(0.),
            actuator_characteristics.max_flow(),
            80000.,
            1500.,
            10000.,
            actuator_characteristics.slow_damping(),
            Duration::from_millis(300),
            [1., 1., 1., 1., 1., 1.],
            [1., 1., 1., 1., 1., 1.],
            [0., 0.2, 0.21, 0.79, 0.8, 1.],
            Self::FLOW_CONTROL_PROPORTIONAL_GAIN,
            Self::FLOW_CONTROL_INTEGRAL_GAIN,
            Self::FLOW_CONTROL_FORCE_GAIN,
            false,
        )
    }

    /// Builds an aileron control surface body for A320 Neo
    fn a320_rudder_body(init_at_center: bool) -> LinearActuatedRigidBodyOnHingeAxis {
        let size = Vector3::new(0.42, 6.65, 1.8);
        let cg_offset = Vector3::new(0., 0.5 * size[1], -0.5 * size[2]);
        let aero_center = Vector3::new(0., 0.5 * size[1], -0.3 * size[2]);

        let control_arm = Vector3::new(-0.144, 0., 0.);
        let anchor = Vector3::new(-0.144, 0., 0.50);

        let randomized_init_position_angle_degree = if init_at_center {
            0.
        } else {
            random_from_range(-15., 15.)
        };

        LinearActuatedRigidBodyOnHingeAxis::new(
            Mass::new::<kilogram>(95.),
            size,
            cg_offset,
            aero_center,
            control_arm,
            anchor,
            Angle::new::<degree>(-25.),
            Angle::new::<degree>(50.),
            Angle::new::<degree>(randomized_init_position_angle_degree),
            100.,
            false,
            Vector3::new(0., 1., 0.),
        )
    }

    /// Builds an aileron assembly consisting of the aileron physical rigid body and two hydraulic actuators connected
    /// to it
    fn a320_rudder_assembly(init_at_center: bool) -> HydraulicLinearActuatorAssembly<3> {
        let rudder_body = Self::a320_rudder_body(init_at_center);

        let rudder_actuator_green = Self::a320_rudder_actuator(&rudder_body);
        let rudder_actuator_blue = Self::a320_rudder_actuator(&rudder_body);
        let rudder_actuator_yellow = Self::a320_rudder_actuator(&rudder_body);

        HydraulicLinearActuatorAssembly::new(
            [
                rudder_actuator_green,
                rudder_actuator_blue,
                rudder_actuator_yellow,
            ],
            rudder_body,
        )
    }

    fn new_rudder(context: &mut InitContext) -> RudderAssembly {
        let init_at_center = context.start_state() == StartState::Taxi
            || context.start_state() == StartState::Runway
            || context.is_in_flight();

        let assembly = Self::a320_rudder_assembly(init_at_center);
        RudderAssembly::new(context, assembly, Self::new_a320_rudder_aero_model())
    }

    fn new_a320_rudder_aero_model() -> AerodynamicModel {
        let body = Self::a320_rudder_body(true);
        AerodynamicModel::new(
            &body,
            Some(Vector3::new(1., 0., 0.)),
            Some(Vector3::new(0., 0., 1.)),
            Some(Vector3::new(1., 0., 0.)),
            Ratio::new::<ratio>(0.4),
        )
    }
}

struct A320GearDoorFactory {}
impl A320GearDoorFactory {
    fn a320_nose_gear_door_aerodynamics() -> AerodynamicModel {
        // Faking the single door by only considering right door aerodynamics.
        // Will work with headwind, but will cause strange behaviour with massive crosswind.
        AerodynamicModel::new(
            &Self::a320_nose_gear_door_body(),
            Some(Vector3::new(0., 1., 0.)),
            Some(Vector3::new(0., -0.2, 1.)),
            Some(Vector3::new(0., -1., -0.2)),
            Ratio::new::<ratio>(0.7),
        )
    }

    fn a320_left_gear_door_aerodynamics() -> AerodynamicModel {
        AerodynamicModel::new(
            &Self::a320_left_gear_door_body(),
            Some(Vector3::new(0., 1., 0.)),
            Some(Vector3::new(0., -0.1, 1.)),
            Some(Vector3::new(0., 1., 0.1)),
            Ratio::new::<ratio>(0.7),
        )
    }

    fn a320_right_gear_door_aerodynamics() -> AerodynamicModel {
        AerodynamicModel::new(
            &Self::a320_right_gear_door_body(),
            Some(Vector3::new(0., 1., 0.)),
            Some(Vector3::new(0., -0.1, 1.)),
            Some(Vector3::new(0., 1., 0.1)),
            Ratio::new::<ratio>(0.7),
        )
    }

    fn a320_nose_gear_door_actuator(
        bounded_linear_length: &impl BoundedLinearLength,
    ) -> LinearActuator {
        const FLOW_CONTROL_INTEGRAL_GAIN: f64 = 5.;
        const FLOW_CONTROL_PROPORTIONAL_GAIN: f64 = 0.15;
        const FLOW_CONTROL_FORCE_GAIN: f64 = 200000.;

        const MAX_DAMPING_CONSTANT_FOR_SLOW_DAMPING: f64 = 28000.;
        const MAX_FLOW_PRECISION_PER_ACTUATOR_PERCENT: f64 = 3.;

        let actuator_characteristics = LinearActuatorCharacteristics::new(
            MAX_DAMPING_CONSTANT_FOR_SLOW_DAMPING * 0.98,
            MAX_DAMPING_CONSTANT_FOR_SLOW_DAMPING * 1.02,
            VolumeRate::new::<gallon_per_second>(0.027),
            Ratio::new::<percent>(MAX_FLOW_PRECISION_PER_ACTUATOR_PERCENT),
        );

        LinearActuator::new(
            bounded_linear_length,
            1,
            Length::new::<meter>(0.0378),
            Length::new::<meter>(0.023),
            actuator_characteristics.max_flow(),
            20000.,
            5000.,
            2000.,
            actuator_characteristics.slow_damping(),
            Duration::from_millis(100),
            [1., 1., 1., 1., 0.5, 0.5],
            [0.5, 0.5, 1., 1., 1., 1.],
            [0., 0.15, 0.16, 0.84, 0.85, 1.],
            FLOW_CONTROL_PROPORTIONAL_GAIN,
            FLOW_CONTROL_INTEGRAL_GAIN,
            FLOW_CONTROL_FORCE_GAIN,
            true,
        )
    }

    fn a320_main_gear_door_actuator(
        bounded_linear_length: &impl BoundedLinearLength,
    ) -> LinearActuator {
        const FLOW_CONTROL_INTEGRAL_GAIN: f64 = 5.;
        const FLOW_CONTROL_PROPORTIONAL_GAIN: f64 = 0.7;
        const FLOW_CONTROL_FORCE_GAIN: f64 = 200000.;

        const MAX_DAMPING_CONSTANT_FOR_SLOW_DAMPING: f64 = 30000.;
        const MAX_FLOW_PRECISION_PER_ACTUATOR_PERCENT: f64 = 5.;

        let actuator_characteristics = LinearActuatorCharacteristics::new(
            MAX_DAMPING_CONSTANT_FOR_SLOW_DAMPING * 0.98,
            MAX_DAMPING_CONSTANT_FOR_SLOW_DAMPING * 1.02,
            VolumeRate::new::<gallon_per_second>(0.09),
            Ratio::new::<percent>(MAX_FLOW_PRECISION_PER_ACTUATOR_PERCENT),
        );

        LinearActuator::new(
            bounded_linear_length,
            1,
            Length::new::<meter>(0.055),
            Length::new::<meter>(0.03),
            actuator_characteristics.max_flow(),
            200000.,
            2500.,
            2000.,
            actuator_characteristics.slow_damping(),
            Duration::from_millis(100),
            [1., 1., 1., 1., 0.5, 0.5],
            [0.5, 0.5, 1., 1., 1., 1.],
            [0., 0.07, 0.08, 0.9, 0.91, 1.],
            FLOW_CONTROL_PROPORTIONAL_GAIN,
            FLOW_CONTROL_INTEGRAL_GAIN,
            FLOW_CONTROL_FORCE_GAIN,
            true,
        )
    }

    fn a320_left_gear_door_body() -> LinearActuatedRigidBodyOnHingeAxis {
        let size = Vector3::new(-1.73, 0.02, 1.7);
        let cg_offset = Vector3::new(2. / 3. * size[0], 0.1, 0.);

        let control_arm = Vector3::new(-0.76, 0., 0.);
        let anchor = Vector3::new(-0.19, 0.23, 0.);

        LinearActuatedRigidBodyOnHingeAxis::new(
            Mass::new::<kilogram>(50.),
            size,
            cg_offset,
            cg_offset,
            control_arm,
            anchor,
            Angle::new::<degree>(0.),
            Angle::new::<degree>(85.),
            Angle::new::<degree>(0.),
            150.,
            true,
            Vector3::new(0., 0., 1.),
        )
    }

    fn a320_right_gear_door_body() -> LinearActuatedRigidBodyOnHingeAxis {
        let size = Vector3::new(1.73, 0.02, 1.7);
        let cg_offset = Vector3::new(2. / 3. * size[0], 0.1, 0.);

        let control_arm = Vector3::new(0.76, 0., 0.);
        let anchor = Vector3::new(0.19, 0.23, 0.);

        LinearActuatedRigidBodyOnHingeAxis::new(
            Mass::new::<kilogram>(50.),
            size,
            cg_offset,
            cg_offset,
            control_arm,
            anchor,
            Angle::new::<degree>(-85.),
            Angle::new::<degree>(85.),
            Angle::new::<degree>(0.),
            150.,
            true,
            Vector3::new(0., 0., 1.),
        )
    }

    fn a320_nose_gear_door_body() -> LinearActuatedRigidBodyOnHingeAxis {
        let size = Vector3::new(0.4, 0.02, 1.5);
        let cg_offset = Vector3::new(-0.5 * size[0], 0., 0.);

        let control_arm = Vector3::new(-0.1465, 0., 0.);
        let anchor = Vector3::new(-0.1465, 0.40, 0.);

        LinearActuatedRigidBodyOnHingeAxis::new(
            Mass::new::<kilogram>(40.),
            size,
            cg_offset,
            cg_offset,
            control_arm,
            anchor,
            Angle::new::<degree>(0.),
            Angle::new::<degree>(85.),
            Angle::new::<degree>(0.),
            150.,
            true,
            Vector3::new(0., 0., 1.),
        )
    }

    fn a320_gear_door_assembly(wheel_id: GearWheel) -> HydraulicLinearActuatorAssembly<1> {
        let gear_door_body = match wheel_id {
            GearWheel::NOSE => Self::a320_nose_gear_door_body(),
            GearWheel::LEFT => Self::a320_left_gear_door_body(),
            GearWheel::RIGHT => Self::a320_right_gear_door_body(),
        };
        let gear_door_actuator = match wheel_id {
            GearWheel::NOSE => Self::a320_nose_gear_door_actuator(&gear_door_body),
            GearWheel::LEFT | GearWheel::RIGHT => {
                Self::a320_main_gear_door_actuator(&gear_door_body)
            }
        };

        HydraulicLinearActuatorAssembly::new([gear_door_actuator], gear_door_body)
    }
}

struct A320GearFactory {}
impl A320GearFactory {
    fn a320_nose_gear_aerodynamics() -> AerodynamicModel {
        AerodynamicModel::new(
            &Self::a320_nose_gear_body(true),
            Some(Vector3::new(0., 0., 1.)),
            None,
            None,
            Ratio::new::<ratio>(0.25),
        )
    }

    fn a320_right_gear_aerodynamics() -> AerodynamicModel {
        AerodynamicModel::new(
            &Self::a320_right_gear_body(true),
            Some(Vector3::new(0., 0., 1.)),
            Some(Vector3::new(0.3, 0., 1.)),
            Some(Vector3::new(1., 0., -0.3)),
            Ratio::new::<ratio>(0.7),
        )
    }

    fn a320_left_gear_aerodynamics() -> AerodynamicModel {
        AerodynamicModel::new(
            &Self::a320_left_gear_body(true),
            Some(Vector3::new(0., 0., 1.)),
            Some(Vector3::new(-0.3, 0., 1.)),
            Some(Vector3::new(-1., 0., -0.3)),
            Ratio::new::<ratio>(0.7),
        )
    }

    fn a320_nose_gear_actuator(bounded_linear_length: &impl BoundedLinearLength) -> LinearActuator {
        const FLOW_CONTROL_INTEGRAL_GAIN: f64 = 5.;
        const FLOW_CONTROL_PROPORTIONAL_GAIN: f64 = 0.3;
        const FLOW_CONTROL_FORCE_GAIN: f64 = 250000.;

        const MAX_DAMPING_CONSTANT_FOR_SLOW_DAMPING: f64 = 900000.;
        const MAX_FLOW_PRECISION_PER_ACTUATOR_PERCENT: f64 = 3.;

        let actuator_characteristics = LinearActuatorCharacteristics::new(
            MAX_DAMPING_CONSTANT_FOR_SLOW_DAMPING * 0.98,
            MAX_DAMPING_CONSTANT_FOR_SLOW_DAMPING * 1.02,
            VolumeRate::new::<gallon_per_second>(0.053),
            Ratio::new::<percent>(MAX_FLOW_PRECISION_PER_ACTUATOR_PERCENT),
        );

        LinearActuator::new(
            bounded_linear_length,
            1,
            Length::new::<meter>(0.0792),
            Length::new::<meter>(0.035),
            actuator_characteristics.max_flow(),
            800000.,
            150000.,
            50000.,
            actuator_characteristics.slow_damping(),
            Duration::from_millis(100),
            [1., 1., 1., 1., 0.5, 0.5],
            [0.5, 0.5, 1., 1., 1., 1.],
            [0., 0.1, 0.11, 0.89, 0.9, 1.],
            FLOW_CONTROL_PROPORTIONAL_GAIN,
            FLOW_CONTROL_INTEGRAL_GAIN,
            FLOW_CONTROL_FORCE_GAIN,
            true,
        )
    }

    fn a320_main_gear_actuator(bounded_linear_length: &impl BoundedLinearLength) -> LinearActuator {
        const FLOW_CONTROL_INTEGRAL_GAIN: f64 = 5.0;
        const FLOW_CONTROL_PROPORTIONAL_GAIN: f64 = 0.3;
        const FLOW_CONTROL_FORCE_GAIN: f64 = 250000.;

        const MAX_DAMPING_CONSTANT_FOR_SLOW_DAMPING: f64 = 2500000.;
        const MAX_FLOW_PRECISION_PER_ACTUATOR_PERCENT: f64 = 5.;

        let actuator_characteristics = LinearActuatorCharacteristics::new(
            MAX_DAMPING_CONSTANT_FOR_SLOW_DAMPING * 0.98,
            MAX_DAMPING_CONSTANT_FOR_SLOW_DAMPING * 1.02,
            VolumeRate::new::<gallon_per_second>(0.17),
            Ratio::new::<percent>(MAX_FLOW_PRECISION_PER_ACTUATOR_PERCENT),
        );

        LinearActuator::new(
            bounded_linear_length,
            1,
            Length::new::<meter>(0.145),
            Length::new::<meter>(0.105),
            actuator_characteristics.max_flow(),
            800000.,
            350000.,
            50000.,
            actuator_characteristics.slow_damping(),
            Duration::from_millis(100),
            [1., 1., 1., 1., 0.5, 0.5],
            [0.2, 0.4, 1., 1., 1., 1.],
            [0., 0.13, 0.17, 0.95, 0.96, 1.],
            FLOW_CONTROL_PROPORTIONAL_GAIN,
            FLOW_CONTROL_INTEGRAL_GAIN,
            FLOW_CONTROL_FORCE_GAIN,
            true,
        )
    }

    fn a320_left_gear_body(init_downlocked: bool) -> LinearActuatedRigidBodyOnHingeAxis {
        let size = Vector3::new(0.3, 3.453, 0.3);
        let cg_offset = Vector3::new(0., -3. / 4. * size[1], 0.);

        let control_arm = Vector3::new(0.1815, 0.15, 0.);
        let anchor = Vector3::new(0.26, 0.15, 0.);

        LinearActuatedRigidBodyOnHingeAxis::new(
            Mass::new::<kilogram>(700.),
            size,
            cg_offset,
            cg_offset,
            control_arm,
            anchor,
            Angle::new::<degree>(0.),
            Angle::new::<degree>(80.),
            if init_downlocked {
                Angle::new::<degree>(0.)
            } else {
                Angle::new::<degree>(80.)
            },
            150.,
            true,
            Vector3::new(0., 0., 1.),
        )
    }

    fn a320_right_gear_body(init_downlocked: bool) -> LinearActuatedRigidBodyOnHingeAxis {
        let size = Vector3::new(0.3, 3.453, 0.3);
        let cg_offset = Vector3::new(0., -3. / 4. * size[1], 0.);

        let control_arm = Vector3::new(-0.1815, 0.15, 0.);
        let anchor = Vector3::new(-0.26, 0.15, 0.);

        LinearActuatedRigidBodyOnHingeAxis::new(
            Mass::new::<kilogram>(700.),
            size,
            cg_offset,
            cg_offset,
            control_arm,
            anchor,
            Angle::new::<degree>(-80.),
            Angle::new::<degree>(80.),
            if init_downlocked {
                Angle::new::<degree>(0.)
            } else {
                Angle::new::<degree>(-80.)
            },
            150.,
            true,
            Vector3::new(0., 0., 1.),
        )
    }

    fn a320_nose_gear_body(init_downlocked: bool) -> LinearActuatedRigidBodyOnHingeAxis {
        let size = Vector3::new(0.3, 2.453, 0.3);
        let cg_offset = Vector3::new(0., -2. / 3. * size[1], 0.);

        let control_arm = Vector3::new(0., -0.093, 0.212);
        let anchor = Vector3::new(0., 0.56, 0.);

        LinearActuatedRigidBodyOnHingeAxis::new(
            Mass::new::<kilogram>(300.),
            size,
            cg_offset,
            cg_offset,
            control_arm,
            anchor,
            Angle::new::<degree>(-101.),
            Angle::new::<degree>(92.),
            if init_downlocked {
                Angle::new::<degree>(-9.)
            } else {
                Angle::new::<degree>(-101.)
            },
            150.,
            true,
            Vector3::new(1., 0., 0.),
        )
    }

    fn a320_gear_assembly(
        wheel_id: GearWheel,
        init_downlocked: bool,
    ) -> HydraulicLinearActuatorAssembly<1> {
        let gear_body = match wheel_id {
            GearWheel::NOSE => Self::a320_nose_gear_body(init_downlocked),

            GearWheel::LEFT => Self::a320_left_gear_body(init_downlocked),

            GearWheel::RIGHT => Self::a320_right_gear_body(init_downlocked),
        };

        let gear_actuator = match wheel_id {
            GearWheel::NOSE => Self::a320_nose_gear_actuator(&gear_body),

            GearWheel::LEFT | GearWheel::RIGHT => Self::a320_main_gear_actuator(&gear_body),
        };

        HydraulicLinearActuatorAssembly::new([gear_actuator], gear_body)
    }
}

struct A320GearSystemFactory {}
impl A320GearSystemFactory {
    fn a320_gear_system(context: &mut InitContext) -> HydraulicGearSystem {
        let init_downlocked = context.start_gear_down();

        HydraulicGearSystem::new(
            context,
            A320GearDoorFactory::a320_gear_door_assembly(GearWheel::NOSE),
            A320GearDoorFactory::a320_gear_door_assembly(GearWheel::LEFT),
            A320GearDoorFactory::a320_gear_door_assembly(GearWheel::RIGHT),
            A320GearFactory::a320_gear_assembly(GearWheel::NOSE, init_downlocked),
            A320GearFactory::a320_gear_assembly(GearWheel::LEFT, init_downlocked),
            A320GearFactory::a320_gear_assembly(GearWheel::RIGHT, init_downlocked),
            A320GearDoorFactory::a320_left_gear_door_aerodynamics(),
            A320GearDoorFactory::a320_right_gear_door_aerodynamics(),
            A320GearDoorFactory::a320_nose_gear_door_aerodynamics(),
            A320GearFactory::a320_left_gear_aerodynamics(),
            A320GearFactory::a320_right_gear_aerodynamics(),
            A320GearFactory::a320_nose_gear_aerodynamics(),
        )
    }
}
struct A320PowerTransferUnitCharacteristics {
    efficiency: Ratio,

    deactivation_delta_pressure: Pressure,
    activation_delta_pressure: Pressure,

    shot_to_shot_variability: Ratio,
}
impl A320PowerTransferUnitCharacteristics {
    // Randomisation parameters
    // As ptu wear parameters are non linear, for now we simulate two normal distributions:
    // -Nominal distribution which is the PTU you'll find in wide majority of planes
    // -Worn out distribution, which is the PTU which is still acceptable but has degraded behaviour
    const MEAN_ACTIVATION_DELTA_PRESSURE_PSI: f64 = 500.;
    const STD_DEV_ACTIVATION_DELTA_PRESSURE_PSI: f64 = 5.;

    // Ratio of worn PTU : 0.1 means 10% of cases we get a worn out ptu
    const WORN_PTU_CASE_PROBABILITY: f64 = 0.15;

    const WORN_MEAN_DEACTIVATION_DELTA_PRESSURE_PSI: f64 = 20.;
    const WORN_STD_DEV_DEACTIVATION_DELTA_PRESSURE_PSI: f64 = 5.;
    const WORN_MIN_DEACTIVATION_DELTA_PRESSURE_PSI: f64 = 5.;
    const WORN_MAX_DEACTIVATION_DELTA_PRESSURE_PSI: f64 = 30.;

    const NOMINAL_MEAN_DEACTIVATION_DELTA_PRESSURE_PSI: f64 = 90.;
    const NOMINAL_STD_DEV_DEACTIVATION_DELTA_PRESSURE_PSI: f64 = 15.;
    const NOMINAL_MIN_DEACTIVATION_DELTA_PRESSURE_PSI: f64 = 5.;
    const NOMINAL_MAX_DEACTIVATION_DELTA_PRESSURE_PSI: f64 = 180.;

    const WORN_EFFICIENCY_MEAN: f64 = 0.6;
    const WORN_EFFICIENCY_STD_DEV: f64 = 0.06;
    const NOMINAL_EFFICIENCY_MEAN: f64 = 0.85;
    const NOMINAL_EFFICIENCY_STD_DEV: f64 = 0.04;
    const EFFICIENCY_MIN_ALLOWED: f64 = 0.5;
    const EFFICIENCY_MAX: f64 = 0.9;

    const SHOT_TO_SHOT_VARIABILITY_PERCENT_RATIO: f64 = 0.05;

    fn new_randomized() -> Self {
        let randomized_is_ptu_worn_out = Self::randomized_is_ptu_worn_out();

        Self {
            efficiency: Self::randomized_efficiency(randomized_is_ptu_worn_out),

            deactivation_delta_pressure: Self::randomized_deactivation_delta_pressure(
                randomized_is_ptu_worn_out,
            ),

            activation_delta_pressure: Pressure::new::<psi>(random_from_normal_distribution(
                Self::MEAN_ACTIVATION_DELTA_PRESSURE_PSI,
                Self::STD_DEV_ACTIVATION_DELTA_PRESSURE_PSI,
            )),

            shot_to_shot_variability: Ratio::new::<ratio>(
                Self::SHOT_TO_SHOT_VARIABILITY_PERCENT_RATIO,
            ),
        }
    }

    #[cfg(test)]
    fn new_worst_part_acceptable() -> Self {
        Self {
            efficiency: Ratio::new::<ratio>(Self::EFFICIENCY_MIN_ALLOWED),

            deactivation_delta_pressure: Pressure::new::<psi>(
                Self::WORN_MIN_DEACTIVATION_DELTA_PRESSURE_PSI,
            ),

            activation_delta_pressure: Pressure::new::<psi>(
                Self::MEAN_ACTIVATION_DELTA_PRESSURE_PSI
                    + 5. * Self::STD_DEV_ACTIVATION_DELTA_PRESSURE_PSI,
            ),

            shot_to_shot_variability: Ratio::new::<ratio>(
                Self::SHOT_TO_SHOT_VARIABILITY_PERCENT_RATIO,
            ),
        }
    }

    fn randomized_is_ptu_worn_out() -> bool {
        random_from_range(0., 1.) < Self::WORN_PTU_CASE_PROBABILITY
    }

    fn randomized_efficiency(is_worn_out: bool) -> Ratio {
        if is_worn_out {
            Ratio::new::<ratio>(
                random_from_normal_distribution(
                    Self::WORN_EFFICIENCY_MEAN,
                    Self::WORN_EFFICIENCY_STD_DEV,
                )
                .max(Self::EFFICIENCY_MIN_ALLOWED)
                .min(Self::EFFICIENCY_MAX),
            )
        } else {
            Ratio::new::<ratio>(
                random_from_normal_distribution(
                    Self::NOMINAL_EFFICIENCY_MEAN,
                    Self::NOMINAL_EFFICIENCY_STD_DEV,
                )
                .max(Self::EFFICIENCY_MIN_ALLOWED)
                .min(Self::EFFICIENCY_MAX),
            )
        }
    }

    fn randomized_deactivation_delta_pressure(is_worn_out: bool) -> Pressure {
        if is_worn_out {
            Pressure::new::<psi>(
                random_from_normal_distribution(
                    Self::WORN_MEAN_DEACTIVATION_DELTA_PRESSURE_PSI,
                    Self::WORN_STD_DEV_DEACTIVATION_DELTA_PRESSURE_PSI,
                )
                .min(Self::WORN_MAX_DEACTIVATION_DELTA_PRESSURE_PSI)
                .max(Self::WORN_MIN_DEACTIVATION_DELTA_PRESSURE_PSI),
            )
        } else {
            Pressure::new::<psi>(
                random_from_normal_distribution(
                    Self::NOMINAL_MEAN_DEACTIVATION_DELTA_PRESSURE_PSI,
                    Self::NOMINAL_STD_DEV_DEACTIVATION_DELTA_PRESSURE_PSI,
                )
                .min(Self::NOMINAL_MAX_DEACTIVATION_DELTA_PRESSURE_PSI)
                .max(Self::NOMINAL_MIN_DEACTIVATION_DELTA_PRESSURE_PSI),
            )
        }
    }
}
impl PowerTransferUnitCharacteristics for A320PowerTransferUnitCharacteristics {
    fn efficiency(&self) -> Ratio {
        self.efficiency
    }

    fn deactivation_delta_pressure(&self) -> Pressure {
        self.deactivation_delta_pressure
    }

    fn activation_delta_pressure(&self) -> Pressure {
        self.activation_delta_pressure
    }

    fn shot_to_shot_variability(&self) -> Ratio {
        self.shot_to_shot_variability
    }
}

pub(super) struct A320Hydraulic {
    hyd_ptu_ecam_memo_id: VariableIdentifier,
    ptu_high_pitch_sound_id: VariableIdentifier,
    ptu_continuous_mode_id: VariableIdentifier,

    nose_steering: SteeringActuator,

    core_hydraulic_updater: FixedStepLoop,
    physics_updater: MaxStepLoop,
    ultra_fast_physics_updater: MaxStepLoop,

    brake_steer_computer: A320HydraulicBrakeSteerComputerUnit,

    blue_circuit: HydraulicCircuit,
    blue_circuit_controller: A320HydraulicCircuitController,
    green_circuit: HydraulicCircuit,
    green_circuit_controller: A320HydraulicCircuitController,
    yellow_circuit: HydraulicCircuit,
    yellow_circuit_controller: A320HydraulicCircuitController,

    engine_driven_pump_1: EngineDrivenPump,
    engine_driven_pump_1_controller: A320EngineDrivenPumpController,

    engine_driven_pump_2: EngineDrivenPump,
    engine_driven_pump_2_controller: A320EngineDrivenPumpController,

    blue_electric_pump: ElectricPump,
    blue_electric_pump_controller: A320BlueElectricPumpController,

    yellow_electric_pump: ElectricPump,
    yellow_electric_pump_controller: A320YellowElectricPumpController,

    pushback_tug: PushbackTug,

    ram_air_turbine: RamAirTurbine,
    ram_air_turbine_controller: A320RamAirTurbineController,

    power_transfer_unit: PowerTransferUnit,
    power_transfer_unit_controller: A320PowerTransferUnitController,

    braking_circuit_norm: BrakeCircuit,
    braking_circuit_altn: BrakeCircuit,
    braking_force: A320BrakingForce,

    flap_system: FlapSlatAssembly,
    slat_system: FlapSlatAssembly,
    slats_flaps_complex: SlatFlapComplex,

    gcu: GeneratorControlUnit<9>,
    emergency_gen: HydraulicGeneratorMotor,

    forward_cargo_door: CargoDoor,
    forward_cargo_door_controller: A320DoorController,
    aft_cargo_door: CargoDoor,
    aft_cargo_door_controller: A320DoorController,

    elevator_system_controller: ElevatorSystemHydraulicController,
    aileron_system_controller: AileronSystemHydraulicController,

    left_aileron: AileronAssembly,
    right_aileron: AileronAssembly,
    left_elevator: ElevatorAssembly,
    right_elevator: ElevatorAssembly,

    fac_computer: RudderSystemHydraulicController,
    rudder: RudderAssembly,

    left_spoilers: SpoilerGroup,
    right_spoilers: SpoilerGroup,

    gear_system_gravity_extension_controller: A320GravityExtension,
    gear_system_hydraulic_controller: A320GearHydraulicController,
    gear_system: HydraulicGearSystem,

    ptu_high_pitch_sound_active: DelayedFalseLogicGate,

    trim_controller: A320TrimInputController,

    trim_assembly: TrimmableHorizontalStabilizerAssembly,
}
impl A320Hydraulic {
    const HIGH_PITCH_PTU_SOUND_DELTA_PRESS_THRESHOLD_PSI: f64 = 2400.;
    const HIGH_PITCH_PTU_SOUND_DURATION: Duration = Duration::from_millis(3000);

    const FLAP_FPPU_TO_SURFACE_ANGLE_BREAKPTS: [f64; 12] = [
        0., 35.66, 69.32, 89.7, 105.29, 120.22, 145.51, 168.35, 189.87, 210.69, 231.25, 251.97,
    ];
    const FLAP_FPPU_TO_SURFACE_ANGLE_DEGREES: [f64; 12] =
        [0., 0., 2.5, 5., 7.5, 10., 15., 20., 25., 30., 35., 40.];

    const SLAT_FPPU_TO_SURFACE_ANGLE_BREAKPTS: [f64; 12] = [
        0., 66.83, 167.08, 222.27, 272.27, 334.16, 334.16, 334.16, 334.16, 334.16, 334.16, 334.16,
    ];
    const SLAT_FPPU_TO_SURFACE_ANGLE_DEGREES: [f64; 12] =
        [0., 5.4, 13.5, 18., 22., 27., 27., 27., 27., 27., 27., 27.];

    const FORWARD_CARGO_DOOR_ID: &'static str = "FWD";
    const AFT_CARGO_DOOR_ID: &'static str = "AFT";

    const ELECTRIC_PUMP_MAX_CURRENT_AMPERE: f64 = 45.;
    const BLUE_ELEC_PUMP_CONTROL_POWER_BUS: ElectricalBusType =
        ElectricalBusType::DirectCurrentEssential;
    const BLUE_ELEC_PUMP_SUPPLY_POWER_BUS: ElectricalBusType =
        ElectricalBusType::AlternatingCurrent(1);

    const YELLOW_ELEC_PUMP_CONTROL_POWER_BUS: ElectricalBusType =
        ElectricalBusType::DirectCurrent(2);
    const YELLOW_ELEC_PUMP_CONTROL_FROM_CARGO_DOOR_OPERATION_POWER_BUS: ElectricalBusType =
        ElectricalBusType::DirectCurrentGndFltService;
    const YELLOW_ELEC_PUMP_SUPPLY_POWER_BUS: ElectricalBusType =
        ElectricalBusType::AlternatingCurrentGndFltService;

    const YELLOW_EDP_CONTROL_POWER_BUS1: ElectricalBusType = ElectricalBusType::DirectCurrent(2);
    const YELLOW_EDP_CONTROL_POWER_BUS2: ElectricalBusType =
        ElectricalBusType::DirectCurrentEssential;
    const GREEN_EDP_CONTROL_POWER_BUS1: ElectricalBusType =
        ElectricalBusType::DirectCurrentEssential;

    const PTU_CONTROL_POWER_BUS: ElectricalBusType = ElectricalBusType::DirectCurrentGndFltService;

    const RAT_CONTROL_SOLENOID1_POWER_BUS: ElectricalBusType =
        ElectricalBusType::DirectCurrentHot(1);
    const RAT_CONTROL_SOLENOID2_POWER_BUS: ElectricalBusType =
        ElectricalBusType::DirectCurrentHot(2);

    // Refresh rate of core hydraulic simulation
    const HYDRAULIC_SIM_TIME_STEP: Duration = Duration::from_millis(33);
    // Refresh rate of max fixed step loop for fast physics
    const HYDRAULIC_SIM_MAX_TIME_STEP_MILLISECONDS: Duration = Duration::from_millis(33);
    // Refresh rate of max fixed step loop for fastest flight controls physics needing super stability
    // and fast reacting time
    const HYDRAULIC_SIM_FLIGHT_CONTROLS_MAX_TIME_STEP_MILLISECONDS: Duration =
        Duration::from_millis(10);

    pub(super) fn new(context: &mut InitContext) -> A320Hydraulic {
        A320Hydraulic {
            hyd_ptu_ecam_memo_id: context.get_identifier("HYD_PTU_ON_ECAM_MEMO".to_owned()),
            ptu_high_pitch_sound_id: context.get_identifier("HYD_PTU_HIGH_PITCH_SOUND".to_owned()),
            ptu_continuous_mode_id: context.get_identifier("HYD_PTU_CONTINUOUS_MODE".to_owned()),

            nose_steering: SteeringActuator::new(
                context,
                Angle::new::<degree>(75.),
                AngularVelocity::new::<radian_per_second>(0.35),
                Length::new::<meter>(0.075),
                Ratio::new::<ratio>(0.18),
            ),

            core_hydraulic_updater: FixedStepLoop::new(Self::HYDRAULIC_SIM_TIME_STEP),
            physics_updater: MaxStepLoop::new(Self::HYDRAULIC_SIM_MAX_TIME_STEP_MILLISECONDS),
            ultra_fast_physics_updater: MaxStepLoop::new(
                Self::HYDRAULIC_SIM_FLIGHT_CONTROLS_MAX_TIME_STEP_MILLISECONDS,
            ),

            brake_steer_computer: A320HydraulicBrakeSteerComputerUnit::new(context),

            blue_circuit: A320HydraulicCircuitFactory::new_blue_circuit(context),
            blue_circuit_controller: A320HydraulicCircuitController::new(
                None,
                HydraulicColor::Blue,
            ),
            green_circuit: A320HydraulicCircuitFactory::new_green_circuit(context),
            green_circuit_controller: A320HydraulicCircuitController::new(
                Some(1),
                HydraulicColor::Green,
            ),
            yellow_circuit: A320HydraulicCircuitFactory::new_yellow_circuit(context),
            yellow_circuit_controller: A320HydraulicCircuitController::new(
                Some(2),
                HydraulicColor::Yellow,
            ),

            engine_driven_pump_1: EngineDrivenPump::new(
                context,
                "GREEN",
                PumpCharacteristics::a320_edp(),
            ),
            engine_driven_pump_1_controller: A320EngineDrivenPumpController::new(
                context,
                1,
                vec![Self::GREEN_EDP_CONTROL_POWER_BUS1],
            ),

            engine_driven_pump_2: EngineDrivenPump::new(
                context,
                "YELLOW",
                PumpCharacteristics::a320_edp(),
            ),
            engine_driven_pump_2_controller: A320EngineDrivenPumpController::new(
                context,
                2,
                vec![
                    Self::YELLOW_EDP_CONTROL_POWER_BUS1,
                    Self::YELLOW_EDP_CONTROL_POWER_BUS2,
                ],
            ),

            blue_electric_pump: ElectricPump::new(
                context,
                "BLUE",
                Self::BLUE_ELEC_PUMP_SUPPLY_POWER_BUS,
                ElectricCurrent::new::<ampere>(Self::ELECTRIC_PUMP_MAX_CURRENT_AMPERE),
                PumpCharacteristics::a320_electric_pump(),
            ),
            blue_electric_pump_controller: A320BlueElectricPumpController::new(
                context,
                Self::BLUE_ELEC_PUMP_CONTROL_POWER_BUS,
            ),

            yellow_electric_pump: ElectricPump::new(
                context,
                "YELLOW",
                Self::YELLOW_ELEC_PUMP_SUPPLY_POWER_BUS,
                ElectricCurrent::new::<ampere>(Self::ELECTRIC_PUMP_MAX_CURRENT_AMPERE),
                PumpCharacteristics::a320_electric_pump(),
            ),
            yellow_electric_pump_controller: A320YellowElectricPumpController::new(
                context,
                Self::YELLOW_ELEC_PUMP_CONTROL_POWER_BUS,
                Self::YELLOW_ELEC_PUMP_CONTROL_FROM_CARGO_DOOR_OPERATION_POWER_BUS,
            ),

            pushback_tug: PushbackTug::new(context),

            ram_air_turbine: RamAirTurbine::new(context, PumpCharacteristics::a320_rat()),
            ram_air_turbine_controller: A320RamAirTurbineController::new(
                Self::RAT_CONTROL_SOLENOID1_POWER_BUS,
                Self::RAT_CONTROL_SOLENOID2_POWER_BUS,
            ),

            power_transfer_unit: PowerTransferUnit::new(
                context,
                &A320PowerTransferUnitCharacteristics::new_randomized(),
            ),
            power_transfer_unit_controller: A320PowerTransferUnitController::new(
                context,
                Self::PTU_CONTROL_POWER_BUS,
            ),

            braking_circuit_norm: BrakeCircuit::new(
                context,
                "NORM",
                Volume::new::<gallon>(0.),
                Volume::new::<gallon>(0.),
                Volume::new::<gallon>(0.13),
                Pressure::new::<psi>(A320HydraulicCircuitFactory::HYDRAULIC_TARGET_PRESSURE_PSI),
            ),

            // Alternate brakes accumulator in real A320 is 1.5 gal capacity.
            // This is tuned down to 1.0 to match real world accumulator filling time
            // as a faster accumulator response has too much unstability
            braking_circuit_altn: BrakeCircuit::new(
                context,
                "ALTN",
                Volume::new::<gallon>(1.0),
                Volume::new::<gallon>(0.4),
                Volume::new::<gallon>(0.13),
                Pressure::new::<psi>(A320HydraulicCircuitFactory::HYDRAULIC_TARGET_PRESSURE_PSI),
            ),

            braking_force: A320BrakingForce::new(context),

            flap_system: FlapSlatAssembly::new(
                context,
                "FLAPS",
                Volume::new::<cubic_inch>(0.32),
                AngularVelocity::new::<radian_per_second>(0.13),
                Angle::new::<degree>(251.97),
                Ratio::new::<ratio>(140.),
                Ratio::new::<ratio>(16.632),
                Ratio::new::<ratio>(314.98),
                Self::FLAP_FPPU_TO_SURFACE_ANGLE_BREAKPTS,
                Self::FLAP_FPPU_TO_SURFACE_ANGLE_DEGREES,
                Pressure::new::<psi>(A320HydraulicCircuitFactory::HYDRAULIC_TARGET_PRESSURE_PSI),
            ),
            slat_system: FlapSlatAssembly::new(
                context,
                "SLATS",
                Volume::new::<cubic_inch>(0.32),
                AngularVelocity::new::<radian_per_second>(0.13),
                Angle::new::<degree>(334.16),
                Ratio::new::<ratio>(140.),
                Ratio::new::<ratio>(16.632),
                Ratio::new::<ratio>(314.98),
                Self::SLAT_FPPU_TO_SURFACE_ANGLE_BREAKPTS,
                Self::SLAT_FPPU_TO_SURFACE_ANGLE_DEGREES,
                Pressure::new::<psi>(A320HydraulicCircuitFactory::HYDRAULIC_TARGET_PRESSURE_PSI),
            ),
            slats_flaps_complex: SlatFlapComplex::new(context),

            gcu: GeneratorControlUnit::new(
                AngularVelocity::new::<revolution_per_minute>(12000.),
                [
                    0., 1000., 6000., 9999., 10000., 12000., 14000., 14001., 30000.,
                ],
                [0., 0., 0., 0., 1000., 6000., 1000., 0., 0.],
            ),

            emergency_gen: HydraulicGeneratorMotor::new(context, Volume::new::<cubic_inch>(0.19)),
            forward_cargo_door: A320CargoDoorFactory::new_a320_cargo_door(
                context,
                Self::FORWARD_CARGO_DOOR_ID,
            ),
            forward_cargo_door_controller: A320DoorController::new(
                context,
                Self::FORWARD_CARGO_DOOR_ID,
            ),

            aft_cargo_door: A320CargoDoorFactory::new_a320_cargo_door(
                context,
                Self::AFT_CARGO_DOOR_ID,
            ),
            aft_cargo_door_controller: A320DoorController::new(context, Self::AFT_CARGO_DOOR_ID),

            elevator_system_controller: ElevatorSystemHydraulicController::new(context),
            aileron_system_controller: AileronSystemHydraulicController::new(context),

            left_aileron: A320AileronFactory::new_aileron(context, ActuatorSide::Left),
            right_aileron: A320AileronFactory::new_aileron(context, ActuatorSide::Right),
            left_elevator: A320ElevatorFactory::new_elevator(context, ActuatorSide::Left),
            right_elevator: A320ElevatorFactory::new_elevator(context, ActuatorSide::Right),

            fac_computer: RudderSystemHydraulicController::new(context),
            rudder: A320RudderFactory::new_rudder(context),

            left_spoilers: A320SpoilerFactory::new_a320_spoiler_group(context, ActuatorSide::Left),
            right_spoilers: A320SpoilerFactory::new_a320_spoiler_group(
                context,
                ActuatorSide::Right,
            ),

            gear_system_gravity_extension_controller: A320GravityExtension::new(context),
            gear_system_hydraulic_controller: A320GearHydraulicController::new(),
            gear_system: A320GearSystemFactory::a320_gear_system(context),

            ptu_high_pitch_sound_active: DelayedFalseLogicGate::new(
                Self::HIGH_PITCH_PTU_SOUND_DURATION,
            ),

            trim_controller: A320TrimInputController::new(context),
            trim_assembly: TrimmableHorizontalStabilizerAssembly::new(
                context,
                Angle::new::<degree>(360. * -1.4),
                Angle::new::<degree>(360. * 6.13),
                Angle::new::<degree>(360. * -1.87),
                Angle::new::<degree>(360. * 8.19), // 1.87 rotations down 6.32 up,
                AngularVelocity::new::<revolution_per_minute>(5000.),
                Ratio::new::<ratio>(2035. / 6.13),
                Angle::new::<degree>(-4.),
                Angle::new::<degree>(17.5),
            ),
        }
    }

    pub(super) fn update(
        &mut self,
        context: &UpdateContext,
        engine1: &impl Engine,
        engine2: &impl Engine,
        overhead_panel: &A320HydraulicOverheadPanel,
        autobrake_panel: &AutobrakePanel,
        engine_fire_push_buttons: &impl EngineFirePushButtons,
        lgcius: &LandingGearControlInterfaceUnitSet,
        rat_and_emer_gen_man_on: &impl EmergencyElectricalRatPushButton,
        emergency_elec: &(impl EmergencyElectricalState + EmergencyGeneratorPower),
        reservoir_pneumatics: &impl ReservoirAirPressure,
        adirs: &impl AdirsDiscreteOutputs,
    ) {
        self.core_hydraulic_updater.update(context);
        self.physics_updater.update(context);
        self.ultra_fast_physics_updater.update(context);

        for cur_time_step in self.physics_updater {
            self.update_fast_physics(
                &context.with_delta(cur_time_step),
                rat_and_emer_gen_man_on,
                emergency_elec,
                lgcius.lgciu1(),
                lgcius.lgciu2(),
                adirs,
            );
        }

        self.update_with_sim_rate(
            context,
            overhead_panel,
            autobrake_panel,
            rat_and_emer_gen_man_on,
            emergency_elec,
            lgcius.lgciu1(),
            lgcius.lgciu2(),
            engine1,
            engine2,
        );

        for cur_time_step in self.ultra_fast_physics_updater {
            self.update_ultra_fast_physics(&context.with_delta(cur_time_step), lgcius);
        }

        for cur_time_step in self.core_hydraulic_updater {
            self.update_core_hydraulics(
                &context.with_delta(cur_time_step),
                engine1,
                engine2,
                overhead_panel,
                engine_fire_push_buttons,
                lgcius.lgciu1(),
                lgcius.lgciu2(),
                reservoir_pneumatics,
            );
        }

        self.ptu_high_pitch_sound_active
            .update(context, self.is_ptu_running_high_pitch_sound());
    }

    fn ptu_has_fault(&self) -> bool {
        self.power_transfer_unit_controller
            .has_air_pressure_low_fault()
            || self.power_transfer_unit_controller.has_low_level_fault()
    }

    fn green_edp_has_fault(&self) -> bool {
        self.engine_driven_pump_1_controller
            .has_pressure_low_fault()
            || self
                .engine_driven_pump_1_controller
                .has_air_pressure_low_fault()
            || self.engine_driven_pump_1_controller.has_low_level_fault()
    }

    fn yellow_epump_has_fault(&self) -> bool {
        self.yellow_electric_pump_controller
            .has_pressure_low_fault()
            || self
                .yellow_electric_pump_controller
                .has_air_pressure_low_fault()
            || self.yellow_electric_pump_controller.has_low_level_fault()
    }

    fn yellow_edp_has_fault(&self) -> bool {
        self.engine_driven_pump_2_controller
            .has_pressure_low_fault()
            || self
                .engine_driven_pump_2_controller
                .has_air_pressure_low_fault()
            || self.engine_driven_pump_2_controller.has_low_level_fault()
    }

    fn blue_epump_has_fault(&self) -> bool {
        self.blue_electric_pump_controller.has_pressure_low_fault()
            || self
                .blue_electric_pump_controller
                .has_air_pressure_low_fault()
            || self.blue_electric_pump_controller.has_low_level_fault()
    }

    pub fn green_reservoir(&self) -> &Reservoir {
        self.green_circuit.reservoir()
    }

    pub fn blue_reservoir(&self) -> &Reservoir {
        self.blue_circuit.reservoir()
    }

    pub fn yellow_reservoir(&self) -> &Reservoir {
        self.yellow_circuit.reservoir()
    }

    #[cfg(test)]
    fn should_pressurise_yellow_pump_for_cargo_door_operation(&self) -> bool {
        self.yellow_electric_pump_controller
            .should_pressurise_for_cargo_door_operation()
    }

    #[cfg(test)]
    fn nose_wheel_steering_pin_is_inserted(&self) -> bool {
        self.pushback_tug.is_nose_wheel_steering_pin_inserted()
    }

    #[cfg(test)]
    fn is_blue_pressure_switch_pressurised(&self) -> bool {
        self.blue_circuit.system_section_pressure_switch() == PressureSwitchState::Pressurised
    }

    #[cfg(test)]
    fn is_green_pressure_switch_pressurised(&self) -> bool {
        self.green_circuit.system_section_pressure_switch() == PressureSwitchState::Pressurised
    }

    #[cfg(test)]
    fn is_yellow_pressure_switch_pressurised(&self) -> bool {
        self.yellow_circuit.system_section_pressure_switch() == PressureSwitchState::Pressurised
    }

    fn update_ultra_fast_physics(
        &mut self,
        context: &UpdateContext,
        lgcius: &LandingGearControlInterfaceUnitSet,
    ) {
        self.left_aileron.update(
            context,
            self.aileron_system_controller.left_controllers(),
            self.blue_circuit.system_section(),
            self.green_circuit.system_section(),
        );

        self.right_aileron.update(
            context,
            self.aileron_system_controller.right_controllers(),
            self.blue_circuit.system_section(),
            self.green_circuit.system_section(),
        );

        self.left_elevator.update(
            context,
            self.elevator_system_controller.left_controllers(),
            self.blue_circuit.system_section(),
            self.green_circuit.system_section(),
        );

        self.right_elevator.update(
            context,
            self.elevator_system_controller.right_controllers(),
            self.blue_circuit.system_section(),
            self.yellow_circuit.system_section(),
        );

        self.rudder.update(
            context,
            self.fac_computer.rudder_controllers(),
            self.green_circuit.system_section(),
            self.blue_circuit.system_section(),
            self.yellow_circuit.system_section(),
        );

        self.left_spoilers.update(
            context,
            self.green_circuit.system_section(),
            self.blue_circuit.system_section(),
            self.yellow_circuit.system_section(),
        );

        self.right_spoilers.update(
            context,
            self.green_circuit.system_section(),
            self.blue_circuit.system_section(),
            self.yellow_circuit.system_section(),
        );

        self.gear_system.update(
            context,
            &self.gear_system_hydraulic_controller,
            lgcius.active_lgciu(),
            self.green_circuit.system_section(),
        );
    }

    // Updates at the same rate as the sim or at a fixed maximum time step if sim rate is too slow
    fn update_fast_physics(
        &mut self,
        context: &UpdateContext,
        rat_and_emer_gen_man_on: &impl EmergencyElectricalRatPushButton,
        emergency_elec: &(impl EmergencyElectricalState + EmergencyGeneratorPower),
        lgciu1: &impl LgciuInterface,
        lgciu2: &impl LgciuInterface,
        adirs: &impl AdirsDiscreteOutputs,
    ) {
        self.forward_cargo_door.update(
            context,
            &self.forward_cargo_door_controller,
            self.yellow_circuit.system_section(),
        );

        self.aft_cargo_door.update(
            context,
            &self.aft_cargo_door_controller,
            self.yellow_circuit.system_section(),
        );

        self.ram_air_turbine.update_physics(
            &context.delta(),
            context.indicated_airspeed(),
            self.blue_circuit.system_section(),
        );

        self.gcu.update(
            context,
            &self.emergency_gen,
            self.blue_circuit.system_section(),
            emergency_elec,
            rat_and_emer_gen_man_on,
            lgciu1,
        );

        self.emergency_gen.update(
            context,
            self.blue_circuit.system_section(),
            &self.gcu,
            emergency_elec,
        );

        self.gear_system_hydraulic_controller.update(
            adirs,
            lgciu1,
            lgciu2,
            &self.gear_system_gravity_extension_controller,
        );

        self.trim_assembly.update(
            context,
            &self.trim_controller,
            &self.trim_controller,
            [
                self.green_circuit
                    .system_section()
                    .pressure_downstream_leak_valve(),
                self.yellow_circuit
                    .system_section()
                    .pressure_downstream_leak_valve(),
            ],
        );
    }

    fn update_with_sim_rate(
        &mut self,
        context: &UpdateContext,
        overhead_panel: &A320HydraulicOverheadPanel,
        autobrake_panel: &AutobrakePanel,
        rat_and_emer_gen_man_on: &impl EmergencyElectricalRatPushButton,
        emergency_elec_state: &impl EmergencyElectricalState,
        lgciu1: &impl LgciuInterface,
        lgciu2: &impl LgciuInterface,
        engine1: &impl Engine,
        engine2: &impl Engine,
    ) {
        self.nose_steering.update(
            context,
            self.yellow_circuit.system_section(),
            &self.brake_steer_computer,
            &self.pushback_tug,
        );

        // Process brake logic (which circuit brakes) and send brake demands (how much)
        self.brake_steer_computer.update(
            context,
            self.green_circuit.system_section(),
            &self.braking_circuit_altn,
            lgciu1,
            lgciu2,
            autobrake_panel,
            engine1,
            engine2,
        );

        // Updating rat stowed pos on all frames in case it's used for graphics
        self.ram_air_turbine.update_position(&context.delta());

        // Uses external conditions and momentary button: better to check each frame
        self.ram_air_turbine_controller.update(
            context,
            overhead_panel,
            rat_and_emer_gen_man_on,
            emergency_elec_state,
        );

        self.pushback_tug.update(context);

        self.braking_force.update_forces(
            context,
            &self.braking_circuit_norm,
            &self.braking_circuit_altn,
            engine1,
            engine2,
            &self.pushback_tug,
        );

        self.slats_flaps_complex
            .update(context, &self.flap_system, &self.slat_system);

        self.flap_system.update(
            context,
            self.slats_flaps_complex.flap_demand(),
            self.slats_flaps_complex.flap_demand(),
            self.green_circuit.system_section(),
            self.yellow_circuit.system_section(),
        );

        self.slat_system.update(
            context,
            self.slats_flaps_complex.slat_demand(),
            self.slats_flaps_complex.slat_demand(),
            self.blue_circuit.system_section(),
            self.green_circuit.system_section(),
        );

        self.forward_cargo_door_controller.update(
            context,
            &self.forward_cargo_door,
            self.yellow_circuit.system_section(),
        );

        self.aft_cargo_door_controller.update(
            context,
            &self.aft_cargo_door,
            self.yellow_circuit.system_section(),
        );

        self.slats_flaps_complex
            .update(context, &self.flap_system, &self.slat_system);

        self.fac_computer.update(
            self.green_circuit.system_section(),
            self.blue_circuit.system_section(),
            self.yellow_circuit.system_section(),
        );
    }

    // For each hydraulic loop retrieves volumes from and to each actuator and pass it to the loops
    fn update_actuators_volume(&mut self) {
        self.update_green_actuators_volume();
        self.update_yellow_actuators_volume();
        self.update_blue_actuators_volume();
    }

    fn update_green_actuators_volume(&mut self) {
        self.green_circuit
            .update_actuator_volumes(&mut self.braking_circuit_norm);

        self.green_circuit
            .update_actuator_volumes(self.left_aileron.actuator(AileronActuatorPosition::Green));
        self.green_circuit
            .update_actuator_volumes(self.right_aileron.actuator(AileronActuatorPosition::Green));

        self.green_circuit.update_actuator_volumes(
            self.left_elevator
                .actuator(LeftElevatorActuatorCircuit::Green as usize),
        );

        self.green_circuit
            .update_actuator_volumes(self.rudder.actuator(RudderActuatorPosition::Green));

        self.green_circuit
            .update_actuator_volumes(self.flap_system.left_motor());
        self.green_circuit
            .update_actuator_volumes(self.slat_system.right_motor());

        self.green_circuit
            .update_actuator_volumes(self.left_spoilers.actuator(0));
        self.green_circuit
            .update_actuator_volumes(self.left_spoilers.actuator(4));

        self.green_circuit
            .update_actuator_volumes(self.right_spoilers.actuator(0));
        self.green_circuit
            .update_actuator_volumes(self.right_spoilers.actuator(4));

        for actuator in self.gear_system.all_actuators() {
            self.green_circuit.update_actuator_volumes(actuator);
        }

        self.green_circuit
            .update_actuator_volumes(self.trim_assembly.left_motor());
    }

    fn update_yellow_actuators_volume(&mut self) {
        self.yellow_circuit
            .update_actuator_volumes(&mut self.braking_circuit_altn);

        self.yellow_circuit
            .update_actuator_volumes(self.flap_system.right_motor());

        self.yellow_circuit
            .update_actuator_volumes(self.forward_cargo_door.actuator());

        self.yellow_circuit
            .update_actuator_volumes(self.aft_cargo_door.actuator());

        self.yellow_circuit
            .update_actuator_volumes(&mut self.nose_steering);

        self.yellow_circuit.update_actuator_volumes(
            self.right_elevator
                .actuator(RightElevatorActuatorCircuit::Yellow as usize),
        );

        self.yellow_circuit
            .update_actuator_volumes(self.rudder.actuator(RudderActuatorPosition::Yellow));

        self.yellow_circuit
            .update_actuator_volumes(self.left_spoilers.actuator(1));
        self.yellow_circuit
            .update_actuator_volumes(self.left_spoilers.actuator(3));

        self.yellow_circuit
            .update_actuator_volumes(self.right_spoilers.actuator(1));
        self.yellow_circuit
            .update_actuator_volumes(self.right_spoilers.actuator(3));

        self.yellow_circuit
            .update_actuator_volumes(self.trim_assembly.right_motor());
    }

    fn update_blue_actuators_volume(&mut self) {
        self.blue_circuit
            .update_actuator_volumes(self.slat_system.left_motor());
        self.blue_circuit
            .update_actuator_volumes(&mut self.emergency_gen);

        self.blue_circuit
            .update_actuator_volumes(self.left_aileron.actuator(AileronActuatorPosition::Blue));
        self.blue_circuit
            .update_actuator_volumes(self.right_aileron.actuator(AileronActuatorPosition::Blue));

        self.blue_circuit.update_actuator_volumes(
            self.left_elevator
                .actuator(LeftElevatorActuatorCircuit::Blue as usize),
        );
        self.blue_circuit.update_actuator_volumes(
            self.right_elevator
                .actuator(RightElevatorActuatorCircuit::Blue as usize),
        );

        self.blue_circuit
            .update_actuator_volumes(self.rudder.actuator(RudderActuatorPosition::Blue));

        self.blue_circuit
            .update_actuator_volumes(self.left_spoilers.actuator(2));

        self.blue_circuit
            .update_actuator_volumes(self.right_spoilers.actuator(2));
    }

    // All the core hydraulics updates that needs to be done at the slowest fixed step rate
    fn update_core_hydraulics(
        &mut self,
        context: &UpdateContext,
        engine1: &impl Engine,
        engine2: &impl Engine,
        overhead_panel: &A320HydraulicOverheadPanel,
        engine_fire_push_buttons: &impl EngineFirePushButtons,
        lgciu1: &impl LgciuInterface,
        lgciu2: &impl LgciuInterface,
        reservoir_pneumatics: &impl ReservoirAirPressure,
    ) {
        // First update what is currently consumed and given back by each actuator
        // Todo: might have to split the actuator volumes by expected number of loops
        self.update_actuators_volume();

        self.power_transfer_unit_controller.update(
            context,
            overhead_panel,
            &self.forward_cargo_door_controller,
            &self.aft_cargo_door_controller,
            &self.pushback_tug,
            lgciu2,
            self.green_circuit.reservoir(),
            self.yellow_circuit.reservoir(),
        );
        self.power_transfer_unit.update(
            context,
            self.green_circuit.system_section(),
            self.yellow_circuit.system_section(),
            &self.power_transfer_unit_controller,
        );

        self.engine_driven_pump_1_controller.update(
            overhead_panel,
            engine_fire_push_buttons,
            engine1,
            &self.green_circuit,
            lgciu1,
            self.green_circuit.reservoir(),
        );

        self.engine_driven_pump_1.update(
            context,
            self.green_circuit
                .pump_section(A320HydraulicCircuitFactory::YELLOW_GREEN_BLUE_PUMPS_INDEXES),
            self.green_circuit.reservoir(),
            engine1.hydraulic_pump_output_speed(),
            &self.engine_driven_pump_1_controller,
        );

        self.engine_driven_pump_2_controller.update(
            overhead_panel,
            engine_fire_push_buttons,
            engine2,
            &self.yellow_circuit,
            lgciu2,
            self.yellow_circuit.reservoir(),
        );

        self.engine_driven_pump_2.update(
            context,
            self.yellow_circuit
                .pump_section(A320HydraulicCircuitFactory::YELLOW_GREEN_BLUE_PUMPS_INDEXES),
            self.yellow_circuit.reservoir(),
            engine2.hydraulic_pump_output_speed(),
            &self.engine_driven_pump_2_controller,
        );

        self.blue_electric_pump_controller.update(
            overhead_panel,
            &self.blue_circuit,
            engine1,
            engine2,
            lgciu1,
            lgciu2,
            self.blue_circuit.reservoir(),
        );
        self.blue_electric_pump.update(
            context,
            self.blue_circuit
                .pump_section(A320HydraulicCircuitFactory::YELLOW_GREEN_BLUE_PUMPS_INDEXES),
            self.blue_circuit.reservoir(),
            &self.blue_electric_pump_controller,
        );

        self.yellow_electric_pump_controller.update(
            context,
            overhead_panel,
            &self.forward_cargo_door_controller,
            &self.aft_cargo_door_controller,
            &self.yellow_circuit,
            self.yellow_circuit.reservoir(),
        );
        self.yellow_electric_pump.update(
            context,
            self.yellow_circuit.system_section(),
            self.yellow_circuit.reservoir(),
            &self.yellow_electric_pump_controller,
        );

        self.ram_air_turbine.update(
            context,
            self.blue_circuit.system_section(),
            self.blue_circuit.reservoir(),
            &self.ram_air_turbine_controller,
        );

        self.green_circuit_controller.update(
            context,
            engine_fire_push_buttons,
            overhead_panel,
            &self.yellow_electric_pump_controller,
        );
        self.green_circuit.update(
            context,
            &mut vec![&mut self.engine_driven_pump_1],
            None::<&mut ElectricPump>,
            Some(&self.power_transfer_unit),
            &self.green_circuit_controller,
            reservoir_pneumatics.green_reservoir_pressure(),
        );

        self.yellow_circuit_controller.update(
            context,
            engine_fire_push_buttons,
            overhead_panel,
            &self.yellow_electric_pump_controller,
        );
        self.yellow_circuit.update(
            context,
            &mut vec![&mut self.engine_driven_pump_2],
            Some(&mut self.yellow_electric_pump),
            Some(&self.power_transfer_unit),
            &self.yellow_circuit_controller,
            reservoir_pneumatics.yellow_reservoir_pressure(),
        );

        self.blue_circuit_controller.update(
            context,
            engine_fire_push_buttons,
            overhead_panel,
            &self.yellow_electric_pump_controller,
        );
        self.blue_circuit.update(
            context,
            &mut vec![&mut self.blue_electric_pump],
            Some(&mut self.ram_air_turbine),
            None,
            &self.blue_circuit_controller,
            reservoir_pneumatics.blue_reservoir_pressure(),
        );

        self.braking_circuit_norm.update(
            context,
            self.green_circuit.system_section(),
            self.brake_steer_computer.norm_controller(),
        );
        self.braking_circuit_altn.update(
            context,
            self.yellow_circuit.system_section(),
            self.brake_steer_computer.alternate_controller(),
        );
    }

    // Actual logic of HYD PTU memo computed here until done within FWS
    fn should_show_hyd_ptu_message_on_ecam(&self) -> bool {
        let ptu_valve_ctrol_off = !self.power_transfer_unit_controller.should_enable();
        let green_eng_pump_lo_pr = !self.green_circuit.pump_section_switch_pressurised(
            A320HydraulicCircuitFactory::YELLOW_GREEN_BLUE_PUMPS_INDEXES,
        );

        let yellow_sys_lo_pr = !self.yellow_circuit.system_section_switch_pressurised();

        let yellow_sys_press_above_1450 =
            self.yellow_circuit.system_section_pressure() > Pressure::new::<psi>(1450.);

        let green_sys_press_above_1450 =
            self.green_circuit.system_section_pressure() > Pressure::new::<psi>(1450.);

        let green_sys_lo_pr = !self.green_circuit.system_section_switch_pressurised();

        let yellow_eng_pump_lo_pr = !self.yellow_circuit.pump_section_switch_pressurised(
            A320HydraulicCircuitFactory::YELLOW_GREEN_BLUE_PUMPS_INDEXES,
        );

        let yellow_elec_pump_on = self.yellow_electric_pump_controller.should_pressurise();

        let yellow_pump_state = yellow_eng_pump_lo_pr && !yellow_elec_pump_on;

        let yellow_press_node = yellow_sys_press_above_1450 || !yellow_sys_lo_pr;
        let green_press_node = green_sys_press_above_1450 || !green_sys_lo_pr;

        let yellow_side_and = green_eng_pump_lo_pr && yellow_press_node && green_press_node;
        let green_side_and = yellow_press_node && green_press_node && yellow_pump_state;

        !ptu_valve_ctrol_off && (yellow_side_and || green_side_and)
    }

    // Function dedicated to sound so it triggers the high pitch PTU sound on specific PTU conditions
    fn is_ptu_running_high_pitch_sound(&self) -> bool {
        let is_ptu_rotating = self.power_transfer_unit.is_active_left_to_right()
            || self.power_transfer_unit.is_active_right_to_left();

        let absolute_delta_pressure = (self.green_circuit.system_section_pressure()
            - self.yellow_circuit.system_section_pressure())
        .abs();

        absolute_delta_pressure
            > Pressure::new::<psi>(Self::HIGH_PITCH_PTU_SOUND_DELTA_PRESS_THRESHOLD_PSI)
            && is_ptu_rotating
            && !self.ptu_high_pitch_sound_active.output()
    }

    pub fn gear_system(&self) -> &impl GearSystemSensors {
        &self.gear_system
    }
}
impl SimulationElement for A320Hydraulic {
    fn accept<T: SimulationElementVisitor>(&mut self, visitor: &mut T) {
        self.engine_driven_pump_1.accept(visitor);
        self.engine_driven_pump_1_controller.accept(visitor);

        self.engine_driven_pump_2.accept(visitor);
        self.engine_driven_pump_2_controller.accept(visitor);

        self.blue_electric_pump.accept(visitor);
        self.blue_electric_pump_controller.accept(visitor);

        self.yellow_electric_pump.accept(visitor);
        self.yellow_electric_pump_controller.accept(visitor);

        self.forward_cargo_door_controller.accept(visitor);
        self.forward_cargo_door.accept(visitor);

        self.aft_cargo_door_controller.accept(visitor);
        self.aft_cargo_door.accept(visitor);

        self.pushback_tug.accept(visitor);

        self.ram_air_turbine.accept(visitor);
        self.ram_air_turbine_controller.accept(visitor);

        self.power_transfer_unit.accept(visitor);
        self.power_transfer_unit_controller.accept(visitor);

        self.blue_circuit.accept(visitor);
        self.green_circuit.accept(visitor);
        self.yellow_circuit.accept(visitor);

        self.brake_steer_computer.accept(visitor);

        self.braking_circuit_norm.accept(visitor);
        self.braking_circuit_altn.accept(visitor);
        self.braking_force.accept(visitor);

        self.emergency_gen.accept(visitor);
        self.nose_steering.accept(visitor);
        self.slats_flaps_complex.accept(visitor);
        self.flap_system.accept(visitor);
        self.slat_system.accept(visitor);

        self.elevator_system_controller.accept(visitor);
        self.aileron_system_controller.accept(visitor);

        self.left_aileron.accept(visitor);
        self.right_aileron.accept(visitor);
        self.left_elevator.accept(visitor);
        self.right_elevator.accept(visitor);

        self.fac_computer.accept(visitor);
        self.rudder.accept(visitor);

        self.left_spoilers.accept(visitor);
        self.right_spoilers.accept(visitor);

        self.gear_system_gravity_extension_controller
            .accept(visitor);
        self.gear_system.accept(visitor);

        self.trim_controller.accept(visitor);
        self.trim_assembly.accept(visitor);

        visitor.visit(self);
    }

    fn write(&self, writer: &mut SimulatorWriter) {
        writer.write(
            &self.hyd_ptu_ecam_memo_id,
            self.should_show_hyd_ptu_message_on_ecam(),
        );

        writer.write(
            &self.ptu_high_pitch_sound_id,
            self.ptu_high_pitch_sound_active.output(),
        );

        // Two sound variables of ptu made exclusive with high pitch sound having priority
        writer.write(
            &self.ptu_continuous_mode_id,
            self.power_transfer_unit.is_in_continuous_mode()
                && !self.ptu_high_pitch_sound_active.output(),
        );
    }
}
impl HydraulicGeneratorControlUnit for A320Hydraulic {
    fn max_allowed_power(&self) -> Power {
        self.gcu.max_allowed_power()
    }

    fn motor_speed(&self) -> AngularVelocity {
        self.gcu.motor_speed()
    }
}

struct A320GearHydraulicController {
    safety_valve_should_open: bool,
    cutoff_valve_should_open: bool,
    vent_valves_should_open: bool,
    doors_uplock_mechanical_release: bool,
    gears_uplock_mechanical_release: bool,
}
impl A320GearHydraulicController {
    fn new() -> Self {
        Self {
            safety_valve_should_open: true,
            cutoff_valve_should_open: true,
            vent_valves_should_open: false,
            doors_uplock_mechanical_release: false,
            gears_uplock_mechanical_release: false,
        }
    }

    fn update(
        &mut self,
        adirs: &impl AdirsDiscreteOutputs,
        lgciu1: &(impl LgciuWeightOnWheels + LandingGearHandle),
        lgciu2: &impl LgciuWeightOnWheels,
        gear_gravity_extension: &impl GearGravityExtension,
    ) {
        self.update_safety_valve(adirs, lgciu1, lgciu2);

        self.update_safety_and_vent_valve(gear_gravity_extension);

        self.update_uplocks(gear_gravity_extension);
    }

    fn update_uplocks(&mut self, gear_gravity_extension: &impl GearGravityExtension) {
        self.doors_uplock_mechanical_release =
            gear_gravity_extension.extension_handle_number_of_turns() >= 2;
        self.gears_uplock_mechanical_release =
            gear_gravity_extension.extension_handle_number_of_turns() >= 3;
    }

    fn update_safety_and_vent_valve(&mut self, gear_gravity_extension: &impl GearGravityExtension) {
        let one_or_more_handle_turns =
            gear_gravity_extension.extension_handle_number_of_turns() >= 1;

        self.cutoff_valve_should_open = !one_or_more_handle_turns;

        self.vent_valves_should_open = one_or_more_handle_turns;
    }

    fn update_safety_valve(
        &mut self,
        adirs: &impl AdirsDiscreteOutputs,
        lgciu1: &(impl LgciuWeightOnWheels + LandingGearHandle),
        lgciu2: &impl LgciuWeightOnWheels,
    ) {
        let speed_condition =
            !adirs.low_speed_warning_4_260kts(1) || !adirs.low_speed_warning_4_260kts(3);

        let on_ground_condition = lgciu1.left_and_right_gear_compressed(true)
            || lgciu2.left_and_right_gear_compressed(true);

        let self_maintained_gear_lever_condition =
            self.safety_valve_should_open || lgciu1.gear_handle_is_down();

        self.safety_valve_should_open =
            (speed_condition || on_ground_condition) && self_maintained_gear_lever_condition;
    }
}
impl GearSystemController for A320GearHydraulicController {
    fn safety_valve_should_open(&self) -> bool {
        self.safety_valve_should_open
    }

    fn shut_off_valve_should_open(&self) -> bool {
        self.cutoff_valve_should_open
    }

    fn vent_valves_should_open(&self) -> bool {
        self.vent_valves_should_open
    }

    fn doors_uplocks_should_mechanically_unlock(&self) -> bool {
        self.doors_uplock_mechanical_release
    }

    fn gears_uplocks_should_mechanically_unlock(&self) -> bool {
        self.gears_uplock_mechanical_release
    }
}

struct A320HydraulicCircuitController {
    circuit_id: HydraulicColor,
    engine_number: Option<usize>,
    should_open_fire_shutoff_valve: bool,
    should_open_leak_measurement_valve: bool,
    cargo_door_in_use: DelayedFalseLogicGate,
}
impl A320HydraulicCircuitController {
    const DELAY_TO_REOPEN_LEAK_VALVE_AFTER_CARGO_DOOR_USE: Duration = Duration::from_secs(15);

    fn new(engine_number: Option<usize>, circuit_id: HydraulicColor) -> Self {
        Self {
            circuit_id,
            engine_number,
            should_open_fire_shutoff_valve: true,
            should_open_leak_measurement_valve: true,
            cargo_door_in_use: DelayedFalseLogicGate::new(
                Self::DELAY_TO_REOPEN_LEAK_VALVE_AFTER_CARGO_DOOR_USE,
            ),
        }
    }

    fn update(
        &mut self,
        context: &UpdateContext,
        engine_fire_push_buttons: &impl EngineFirePushButtons,
        overhead_panel: &A320HydraulicOverheadPanel,
        yellow_epump_controller: &A320YellowElectricPumpController,
    ) {
        self.cargo_door_in_use.update(
            context,
            yellow_epump_controller.should_pressurise_for_cargo_door_operation(),
        );

        if let Some(eng_number) = self.engine_number {
            self.should_open_fire_shutoff_valve = !engine_fire_push_buttons.is_released(eng_number);
        }

        self.update_leak_measurement_valve(context, overhead_panel);
    }

    fn update_leak_measurement_valve(
        &mut self,
        context: &UpdateContext,
        overhead_panel: &A320HydraulicOverheadPanel,
    ) {
        let measurement_valve_open_demand_raw = match &mut self.circuit_id {
            HydraulicColor::Green => overhead_panel.green_leak_measurement_valve_is_on(),
            HydraulicColor::Yellow => {
                overhead_panel.yellow_leak_measurement_valve_is_on()
                    && !self.cargo_door_in_use.output()
            }
            HydraulicColor::Blue => overhead_panel.blue_leak_measurement_valve_is_on(),
        };

        self.should_open_leak_measurement_valve = measurement_valve_open_demand_raw
            || self.plane_state_disables_leak_valve_closing(context);
    }

    fn plane_state_disables_leak_valve_closing(&self, context: &UpdateContext) -> bool {
        context.indicated_airspeed() >= Velocity::new::<knot>(100.)
    }
}
impl HydraulicCircuitController for A320HydraulicCircuitController {
    fn should_open_fire_shutoff_valve(&self, _: usize) -> bool {
        // A320 only has one main pump per pump section thus index not useful
        self.should_open_fire_shutoff_valve
    }

    fn should_open_leak_measurement_valve(&self) -> bool {
        self.should_open_leak_measurement_valve
    }
}

struct A320EngineDrivenPumpController {
    green_pump_low_press_id: VariableIdentifier,
    yellow_pump_low_press_id: VariableIdentifier,

    is_powered: bool,
    powered_by: Vec<ElectricalBusType>,
    engine_number: usize,
    should_pressurise: bool,
    has_pressure_low_fault: bool,
    has_air_pressure_low_fault: bool,
    has_low_level_fault: bool,
    is_pressure_low: bool,
}
impl A320EngineDrivenPumpController {
    fn new(
        context: &mut InitContext,
        engine_number: usize,
        powered_by: Vec<ElectricalBusType>,
    ) -> Self {
        Self {
            green_pump_low_press_id: context
                .get_identifier("HYD_GREEN_EDPUMP_LOW_PRESS".to_owned()),
            yellow_pump_low_press_id: context
                .get_identifier("HYD_YELLOW_EDPUMP_LOW_PRESS".to_owned()),

            is_powered: false,
            powered_by,
            engine_number,
            should_pressurise: true,

            has_pressure_low_fault: false,
            has_air_pressure_low_fault: false,
            has_low_level_fault: false,

            is_pressure_low: true,
        }
    }

    fn update_low_pressure(
        &mut self,
        engine: &impl Engine,
        hydraulic_circuit: &impl HydraulicPressureSensors,
        lgciu: &impl LgciuInterface,
    ) {
        self.is_pressure_low = self.should_pressurise()
            && !hydraulic_circuit.pump_section_switch_pressurised(
                A320HydraulicCircuitFactory::YELLOW_GREEN_BLUE_PUMPS_INDEXES,
            );

        // Fault inhibited if on ground AND engine oil pressure is low (11KS1 elec relay)
        self.has_pressure_low_fault = self.is_pressure_low
            && (!engine.oil_pressure_is_low()
                || !(lgciu.right_gear_compressed(false) && lgciu.left_gear_compressed(false)));
    }

    fn update_low_air_pressure(
        &mut self,
        reservoir: &Reservoir,
        overhead_panel: &A320HydraulicOverheadPanel,
    ) {
        self.has_air_pressure_low_fault = reservoir.is_low_air_pressure()
            && overhead_panel.edp_push_button_is_auto(self.engine_number);
    }

    fn update_low_level(
        &mut self,
        reservoir: &Reservoir,
        overhead_panel: &A320HydraulicOverheadPanel,
    ) {
        self.has_low_level_fault =
            reservoir.is_low_level() && overhead_panel.edp_push_button_is_auto(self.engine_number);
    }

    fn update(
        &mut self,
        overhead_panel: &A320HydraulicOverheadPanel,
        engine_fire_push_buttons: &impl EngineFirePushButtons,
        engine: &impl Engine,
        hydraulic_circuit: &impl HydraulicPressureSensors,
        lgciu: &impl LgciuInterface,
        reservoir: &Reservoir,
    ) {
        let mut should_pressurise_if_powered = false;
        if overhead_panel.edp_push_button_is_auto(self.engine_number)
            && !engine_fire_push_buttons.is_released(self.engine_number)
        {
            should_pressurise_if_powered = true;
        } else if overhead_panel.edp_push_button_is_off(self.engine_number)
            || engine_fire_push_buttons.is_released(self.engine_number)
        {
            should_pressurise_if_powered = false;
        }

        // Inverted logic, no power means solenoid valve always leave pump in pressurise mode
        self.should_pressurise = !self.is_powered || should_pressurise_if_powered;

        self.update_low_pressure(engine, hydraulic_circuit, lgciu);

        self.update_low_air_pressure(reservoir, overhead_panel);

        self.update_low_level(reservoir, overhead_panel);
    }

    fn has_pressure_low_fault(&self) -> bool {
        self.has_pressure_low_fault
    }

    fn has_air_pressure_low_fault(&self) -> bool {
        self.has_air_pressure_low_fault
    }

    fn has_low_level_fault(&self) -> bool {
        self.has_low_level_fault
    }
}
impl PumpController for A320EngineDrivenPumpController {
    fn should_pressurise(&self) -> bool {
        self.should_pressurise
    }
}
impl SimulationElement for A320EngineDrivenPumpController {
    fn write(&self, writer: &mut SimulatorWriter) {
        if self.engine_number == 1 {
            writer.write(&self.green_pump_low_press_id, self.is_pressure_low);
        } else if self.engine_number == 2 {
            writer.write(&self.yellow_pump_low_press_id, self.is_pressure_low);
        } else {
            panic!("The A320 only supports two engines.");
        }
    }

    fn receive_power(&mut self, buses: &impl ElectricalBuses) {
        self.is_powered = buses.any_is_powered(&self.powered_by);
    }
}

struct A320BlueElectricPumpController {
    low_press_id: VariableIdentifier,

    is_powered: bool,
    powered_by: ElectricalBusType,
    should_pressurise: bool,
    has_pressure_low_fault: bool,
    has_air_pressure_low_fault: bool,
    has_low_level_fault: bool,
    is_pressure_low: bool,
}
impl A320BlueElectricPumpController {
    fn new(context: &mut InitContext, powered_by: ElectricalBusType) -> Self {
        Self {
            low_press_id: context.get_identifier("HYD_BLUE_EPUMP_LOW_PRESS".to_owned()),

            is_powered: false,
            powered_by,
            should_pressurise: false,

            has_pressure_low_fault: false,
            has_air_pressure_low_fault: false,
            has_low_level_fault: false,

            is_pressure_low: true,
        }
    }

    fn update(
        &mut self,
        overhead_panel: &A320HydraulicOverheadPanel,
        hydraulic_circuit: &impl HydraulicPressureSensors,
        engine1: &impl Engine,
        engine2: &impl Engine,
        lgciu1: &impl LgciuInterface,
        lgciu2: &impl LgciuInterface,
        reservoir: &Reservoir,
    ) {
        let mut should_pressurise_if_powered = false;
        if overhead_panel.blue_epump_push_button.is_auto() {
            if !lgciu1.nose_gear_compressed(false)
                || engine1.is_above_minimum_idle()
                || engine2.is_above_minimum_idle()
                || overhead_panel.blue_epump_override_push_button_is_on()
            {
                should_pressurise_if_powered = true;
            } else {
                should_pressurise_if_powered = false;
            }
        } else if overhead_panel.blue_epump_push_button_is_off() {
            should_pressurise_if_powered = false;
        }

        self.should_pressurise = self.is_powered && should_pressurise_if_powered;

        self.update_low_pressure(
            overhead_panel,
            hydraulic_circuit,
            engine1,
            engine2,
            lgciu1,
            lgciu2,
        );

        self.update_low_air_pressure(reservoir, overhead_panel);

        self.update_low_level(reservoir, overhead_panel);
    }

    fn update_low_pressure(
        &mut self,
        overhead_panel: &A320HydraulicOverheadPanel,
        hydraulic_circuit: &impl HydraulicPressureSensors,
        engine1: &impl Engine,
        engine2: &impl Engine,
        lgciu1: &impl LgciuInterface,
        lgciu2: &impl LgciuInterface,
    ) {
        let is_both_engine_low_oil_pressure =
            engine1.oil_pressure_is_low() && engine2.oil_pressure_is_low();

        self.is_pressure_low = self.should_pressurise()
            && !hydraulic_circuit.pump_section_switch_pressurised(
                A320HydraulicCircuitFactory::YELLOW_GREEN_BLUE_PUMPS_INDEXES,
            );

        self.has_pressure_low_fault = self.is_pressure_low
            && (!is_both_engine_low_oil_pressure
                || (!(lgciu1.left_gear_compressed(false) && lgciu1.right_gear_compressed(false))
                    || !(lgciu2.left_gear_compressed(false)
                        && lgciu2.right_gear_compressed(false)))
                || overhead_panel.blue_epump_override_push_button_is_on());
    }

    fn update_low_air_pressure(
        &mut self,
        reservoir: &Reservoir,
        overhead_panel: &A320HydraulicOverheadPanel,
    ) {
        self.has_air_pressure_low_fault =
            reservoir.is_low_air_pressure() && !overhead_panel.blue_epump_push_button_is_off();
    }

    fn update_low_level(
        &mut self,
        reservoir: &Reservoir,
        overhead_panel: &A320HydraulicOverheadPanel,
    ) {
        self.has_low_level_fault =
            reservoir.is_low_level() && !overhead_panel.blue_epump_push_button_is_off();
    }

    fn has_pressure_low_fault(&self) -> bool {
        self.has_pressure_low_fault
    }

    fn has_air_pressure_low_fault(&self) -> bool {
        self.has_air_pressure_low_fault
    }

    fn has_low_level_fault(&self) -> bool {
        self.has_low_level_fault
    }
}
impl PumpController for A320BlueElectricPumpController {
    fn should_pressurise(&self) -> bool {
        self.should_pressurise
    }
}
impl SimulationElement for A320BlueElectricPumpController {
    fn write(&self, writer: &mut SimulatorWriter) {
        writer.write(&self.low_press_id, self.is_pressure_low);
    }

    fn receive_power(&mut self, buses: &impl ElectricalBuses) {
        self.is_powered = buses.is_powered(self.powered_by);
    }
}

struct A320YellowElectricPumpController {
    low_press_id: VariableIdentifier,

    is_powered: bool,
    powered_by: ElectricalBusType,
    powered_by_when_cargo_door_operation: ElectricalBusType,
    should_pressurise: bool,
    has_pressure_low_fault: bool,
    has_air_pressure_low_fault: bool,
    has_low_level_fault: bool,
    is_pressure_low: bool,

    is_required_for_cargo_door_operation: DelayedFalseLogicGate,
    should_pressurise_for_cargo_door_operation: bool,

    low_pressure_hystereris: bool,
}
impl A320YellowElectricPumpController {
    const DURATION_OF_YELLOW_PUMP_ACTIVATION_AFTER_CARGO_DOOR_OPERATION: Duration =
        Duration::from_secs(20);

    const LOW_PRESS_HYSTERESIS_HIGH_PSI: f64 = 1750.;
    const LOW_PRESS_HYSTERESIS_LOW_PSI: f64 = 1450.;

    fn new(
        context: &mut InitContext,
        powered_by: ElectricalBusType,
        powered_by_when_cargo_door_operation: ElectricalBusType,
    ) -> Self {
        Self {
            low_press_id: context.get_identifier("HYD_YELLOW_EPUMP_LOW_PRESS".to_owned()),

            is_powered: false,
            powered_by,
            powered_by_when_cargo_door_operation,
            should_pressurise: false,

            has_pressure_low_fault: false,
            has_air_pressure_low_fault: false,
            has_low_level_fault: false,

            is_pressure_low: true,
            is_required_for_cargo_door_operation: DelayedFalseLogicGate::new(
                Self::DURATION_OF_YELLOW_PUMP_ACTIVATION_AFTER_CARGO_DOOR_OPERATION,
            ),
            should_pressurise_for_cargo_door_operation: false,

            low_pressure_hystereris: false,
        }
    }

    fn update(
        &mut self,
        context: &UpdateContext,
        overhead_panel: &A320HydraulicOverheadPanel,
        forward_cargo_door_controller: &A320DoorController,
        aft_cargo_door_controller: &A320DoorController,
        hydraulic_circuit: &impl HydraulicPressureSensors,
        reservoir: &Reservoir,
    ) {
        self.update_cargo_door_logic(
            context,
            overhead_panel,
            forward_cargo_door_controller,
            aft_cargo_door_controller,
        );

        self.should_pressurise = (overhead_panel.yellow_epump_push_button.is_on()
            || self.is_required_for_cargo_door_operation.output())
            && self.is_powered;

        self.update_low_pressure(hydraulic_circuit);

        self.update_low_air_pressure(reservoir, overhead_panel);

        self.update_low_level(reservoir, overhead_panel);
    }

    fn update_low_pressure(&mut self, hydraulic_circuit: &impl HydraulicPressureSensors) {
        self.update_low_pressure_hysteresis(hydraulic_circuit);

        self.is_pressure_low = self.should_pressurise() && !self.low_pressure_hystereris;

        self.has_pressure_low_fault = self.is_pressure_low;
    }

    fn update_low_pressure_hysteresis(
        &mut self,
        hydraulic_circuit: &impl HydraulicPressureSensors,
    ) {
        if hydraulic_circuit
            .system_section_pressure_transducer()
            .get::<psi>()
            > Self::LOW_PRESS_HYSTERESIS_HIGH_PSI
        {
            self.low_pressure_hystereris = true;
        } else if hydraulic_circuit
            .system_section_pressure_transducer()
            .get::<psi>()
            < Self::LOW_PRESS_HYSTERESIS_LOW_PSI
        {
            self.low_pressure_hystereris = false;
        }
    }

    fn update_cargo_door_logic(
        &mut self,
        context: &UpdateContext,
        overhead_panel: &A320HydraulicOverheadPanel,
        forward_cargo_door_controller: &A320DoorController,
        aft_cargo_door_controller: &A320DoorController,
    ) {
        self.is_required_for_cargo_door_operation.update(
            context,
            forward_cargo_door_controller.should_pressurise_hydraulics()
                || aft_cargo_door_controller.should_pressurise_hydraulics(),
        );

        self.should_pressurise_for_cargo_door_operation =
            self.is_required_for_cargo_door_operation.output()
                && !overhead_panel.yellow_epump_push_button.is_on();
    }

    fn update_low_air_pressure(
        &mut self,
        reservoir: &Reservoir,
        overhead_panel: &A320HydraulicOverheadPanel,
    ) {
        self.has_air_pressure_low_fault =
            reservoir.is_low_air_pressure() && !overhead_panel.yellow_epump_push_button_is_auto();
    }

    fn update_low_level(
        &mut self,
        reservoir: &Reservoir,
        overhead_panel: &A320HydraulicOverheadPanel,
    ) {
        self.has_low_level_fault =
            reservoir.is_low_level() && !overhead_panel.yellow_epump_push_button_is_auto();
    }

    fn has_pressure_low_fault(&self) -> bool {
        self.has_pressure_low_fault
    }

    fn has_air_pressure_low_fault(&self) -> bool {
        self.has_air_pressure_low_fault
    }

    fn has_low_level_fault(&self) -> bool {
        self.has_low_level_fault
    }

    fn should_pressurise_for_cargo_door_operation(&self) -> bool {
        self.should_pressurise_for_cargo_door_operation
    }
}
impl PumpController for A320YellowElectricPumpController {
    fn should_pressurise(&self) -> bool {
        self.should_pressurise
    }
}
impl SimulationElement for A320YellowElectricPumpController {
    fn write(&self, writer: &mut SimulatorWriter) {
        writer.write(&self.low_press_id, self.is_pressure_low);
    }

    fn receive_power(&mut self, buses: &impl ElectricalBuses) {
        // Control of the pump is powered by dedicated bus OR manual operation of cargo door through another bus
        self.is_powered = buses.is_powered(self.powered_by)
            || (self.is_required_for_cargo_door_operation.output()
                && buses.is_powered(self.powered_by_when_cargo_door_operation))
    }
}

struct A320PowerTransferUnitController {
    park_brake_lever_pos_id: VariableIdentifier,
    general_eng_1_starter_active_id: VariableIdentifier,
    general_eng_2_starter_active_id: VariableIdentifier,

    is_powered: bool,
    powered_by: ElectricalBusType,
    should_enable: bool,
    should_inhibit_ptu_after_cargo_door_operation: DelayedFalseLogicGate,

    parking_brake_lever_pos: bool,
    eng_1_master_on: bool,
    eng_2_master_on: bool,

    has_air_pressure_low_fault: bool,
    has_low_level_fault: bool,
}
impl A320PowerTransferUnitController {
    const DURATION_OF_PTU_INHIBIT_AFTER_CARGO_DOOR_OPERATION: Duration = Duration::from_secs(40);

    fn new(context: &mut InitContext, powered_by: ElectricalBusType) -> Self {
        Self {
            park_brake_lever_pos_id: context.get_identifier("PARK_BRAKE_LEVER_POS".to_owned()),
            general_eng_1_starter_active_id: context
                .get_identifier("GENERAL ENG STARTER ACTIVE:1".to_owned()),
            general_eng_2_starter_active_id: context
                .get_identifier("GENERAL ENG STARTER ACTIVE:2".to_owned()),

            is_powered: false,
            powered_by,
            should_enable: false,
            should_inhibit_ptu_after_cargo_door_operation: DelayedFalseLogicGate::new(
                Self::DURATION_OF_PTU_INHIBIT_AFTER_CARGO_DOOR_OPERATION,
            ),

            parking_brake_lever_pos: false,
            eng_1_master_on: false,
            eng_2_master_on: false,

            has_air_pressure_low_fault: false,
            has_low_level_fault: false,
        }
    }

    fn update(
        &mut self,
        context: &UpdateContext,
        overhead_panel: &A320HydraulicOverheadPanel,
        forward_cargo_door_controller: &A320DoorController,
        aft_cargo_door_controller: &A320DoorController,
        pushback_tug: &PushbackTug,
        lgciu2: &impl LgciuInterface,
        reservoir_left_side: &Reservoir,
        reservoir_right_side: &Reservoir,
    ) {
        self.should_inhibit_ptu_after_cargo_door_operation.update(
            context,
            forward_cargo_door_controller.should_pressurise_hydraulics()
                || aft_cargo_door_controller.should_pressurise_hydraulics(),
        );

        let ptu_inhibited = self.should_inhibit_ptu_after_cargo_door_operation.output()
            && overhead_panel.yellow_epump_push_button_is_auto();

        let should_enable_if_powered = overhead_panel.ptu_push_button_is_auto()
            && (!lgciu2.nose_gear_compressed(false)
                || self.eng_1_master_on && self.eng_2_master_on
                || !self.eng_1_master_on && !self.eng_2_master_on
                || (!self.parking_brake_lever_pos
                    && !pushback_tug.is_nose_wheel_steering_pin_inserted()))
            && !ptu_inhibited;

        // When there is no power, the PTU is always ON.
        self.should_enable = !self.is_powered || should_enable_if_powered;

        self.update_low_air_pressure(reservoir_left_side, reservoir_right_side, overhead_panel);

        self.update_low_level(reservoir_left_side, reservoir_right_side, overhead_panel);
    }

    fn update_low_air_pressure(
        &mut self,
        reservoir_left_side: &Reservoir,
        reservoir_right_side: &Reservoir,
        overhead_panel: &A320HydraulicOverheadPanel,
    ) {
        self.has_air_pressure_low_fault = (reservoir_left_side.is_low_air_pressure()
            || reservoir_right_side.is_low_air_pressure())
            && overhead_panel.ptu_push_button_is_auto();
    }

    fn update_low_level(
        &mut self,
        reservoir_left_side: &Reservoir,
        reservoir_right_side: &Reservoir,
        overhead_panel: &A320HydraulicOverheadPanel,
    ) {
        self.has_low_level_fault = (reservoir_left_side.is_low_level()
            || reservoir_right_side.is_low_level())
            && overhead_panel.ptu_push_button_is_auto();
    }

    fn has_air_pressure_low_fault(&self) -> bool {
        self.has_air_pressure_low_fault
    }

    fn has_low_level_fault(&self) -> bool {
        self.has_low_level_fault
    }
}
impl PowerTransferUnitController for A320PowerTransferUnitController {
    fn should_enable(&self) -> bool {
        self.should_enable
    }
}
impl SimulationElement for A320PowerTransferUnitController {
    fn read(&mut self, reader: &mut SimulatorReader) {
        self.parking_brake_lever_pos = reader.read(&self.park_brake_lever_pos_id);
        self.eng_1_master_on = reader.read(&self.general_eng_1_starter_active_id);
        self.eng_2_master_on = reader.read(&self.general_eng_2_starter_active_id);
    }

    fn receive_power(&mut self, buses: &impl ElectricalBuses) {
        self.is_powered = buses.is_powered(self.powered_by);
    }
}

struct A320RamAirTurbineController {
    is_solenoid_1_powered: bool,
    solenoid_1_bus: ElectricalBusType,

    is_solenoid_2_powered: bool,
    solenoid_2_bus: ElectricalBusType,

    should_deploy: bool,
}
impl A320RamAirTurbineController {
    fn new(solenoid_1_bus: ElectricalBusType, solenoid_2_bus: ElectricalBusType) -> Self {
        Self {
            is_solenoid_1_powered: false,
            solenoid_1_bus,

            is_solenoid_2_powered: false,
            solenoid_2_bus,

            should_deploy: false,
        }
    }

    fn update(
        &mut self,
        context: &UpdateContext,
        overhead_panel: &A320HydraulicOverheadPanel,
        rat_and_emer_gen_man_on: &impl EmergencyElectricalRatPushButton,
        emergency_elec_state: &impl EmergencyElectricalState,
    ) {
        let solenoid_1_should_trigger_deployment_if_powered =
            overhead_panel.rat_man_on_push_button_is_pressed();

        let solenoid_2_should_trigger_deployment_if_powered =
            emergency_elec_state.is_in_emergency_elec() || rat_and_emer_gen_man_on.is_pressed();

        // due to initialization issues the RAT will not deployed in any case when simulation has just started
        self.should_deploy = context.is_sim_ready()
            && ((self.is_solenoid_1_powered && solenoid_1_should_trigger_deployment_if_powered)
                || (self.is_solenoid_2_powered && solenoid_2_should_trigger_deployment_if_powered));
    }
}
impl RamAirTurbineController for A320RamAirTurbineController {
    fn should_deploy(&self) -> bool {
        self.should_deploy
    }
}
impl SimulationElement for A320RamAirTurbineController {
    fn receive_power(&mut self, buses: &impl ElectricalBuses) {
        self.is_solenoid_1_powered = buses.is_powered(self.solenoid_1_bus);
        self.is_solenoid_2_powered = buses.is_powered(self.solenoid_2_bus);
    }
}

struct A320BrakeSystemOutputs {
    left_demand: Ratio,
    right_demand: Ratio,
    pressure_limit: Pressure,
}
impl A320BrakeSystemOutputs {
    fn new() -> Self {
        Self {
            left_demand: Ratio::new::<ratio>(0.),
            right_demand: Ratio::new::<ratio>(0.),
            pressure_limit: Pressure::new::<psi>(3000.),
        }
    }

    fn set_pressure_limit(&mut self, pressure_limit: Pressure) {
        self.pressure_limit = pressure_limit;
    }

    fn set_brake_demands(&mut self, left_demand: Ratio, right_demand: Ratio) {
        self.left_demand = left_demand
            .min(Ratio::new::<ratio>(1.))
            .max(Ratio::new::<ratio>(0.));
        self.right_demand = right_demand
            .min(Ratio::new::<ratio>(1.))
            .max(Ratio::new::<ratio>(0.));
    }

    fn set_no_demands(&mut self) {
        self.left_demand = Ratio::new::<ratio>(0.);
        self.right_demand = Ratio::new::<ratio>(0.);
    }

    fn set_max_demands(&mut self) {
        self.left_demand = Ratio::new::<ratio>(1.);
        self.right_demand = Ratio::new::<ratio>(1.);
    }

    fn left_demand(&self) -> Ratio {
        self.left_demand
    }

    fn right_demand(&self) -> Ratio {
        self.right_demand
    }
}
impl BrakeCircuitController for A320BrakeSystemOutputs {
    fn pressure_limit(&self) -> Pressure {
        self.pressure_limit
    }

    fn left_brake_demand(&self) -> Ratio {
        self.left_demand
    }

    fn right_brake_demand(&self) -> Ratio {
        self.right_demand
    }
}

struct A320HydraulicBrakeSteerComputerUnit {
    park_brake_lever_pos_id: VariableIdentifier,

    antiskid_brakes_active_id: VariableIdentifier,
    left_brake_pedal_input_id: VariableIdentifier,
    right_brake_pedal_input_id: VariableIdentifier,

    ground_speed_id: VariableIdentifier,

    rudder_pedal_input_id: VariableIdentifier,
    tiller_handle_input_id: VariableIdentifier,
    tiller_pedal_disconnect_id: VariableIdentifier,
    autopilot_nosewheel_demand_id: VariableIdentifier,

    autobrake_controller: A320AutobrakeController,
    parking_brake_demand: bool,

    left_brake_pilot_input: Ratio,
    right_brake_pilot_input: Ratio,

    norm_brake_outputs: A320BrakeSystemOutputs,
    alternate_brake_outputs: A320BrakeSystemOutputs,

    normal_brakes_available: bool,
    should_disable_auto_brake_when_retracting: DelayedTrueLogicGate,
    anti_skid_activated: bool,

    tiller_pedal_disconnect: bool,
    tiller_handle_position: Ratio,
    rudder_pedal_position: Ratio,
    autopilot_nosewheel_demand: Ratio,

    pedal_steering_limiter: SteeringAngleLimiter<5>,
    pedal_input_map: SteeringRatioToAngle<6>,
    tiller_steering_limiter: SteeringAngleLimiter<5>,
    tiller_input_map: SteeringRatioToAngle<6>,
    final_steering_position_request: Angle,

    ground_speed: Velocity,
}
impl A320HydraulicBrakeSteerComputerUnit {
    const RUDDER_PEDAL_INPUT_GAIN: f64 = 32.;
    const RUDDER_PEDAL_INPUT_MAP: [f64; 6] = [0., 1., 2., 32., 32., 32.];
    const RUDDER_PEDAL_INPUT_CURVE_MAP: [f64; 6] = [0., 0., 2., 6.4, 6.4, 6.4];
    const MAX_RUDDER_INPUT_INCLUDING_AUTOPILOT_DEGREE: f64 = 6.;

    const SPEED_MAP_FOR_PEDAL_ACTION_KNOT: [f64; 5] = [0., 40., 130., 1500.0, 2800.0];
    const STEERING_ANGLE_FOR_PEDAL_ACTION_DEGREE: [f64; 5] = [1., 1., 0., 0., 0.];

    const TILLER_INPUT_GAIN: f64 = 75.;
    const TILLER_INPUT_MAP: [f64; 6] = [0., 1., 20., 40., 66., 75.];
    const TILLER_INPUT_CURVE_MAP: [f64; 6] = [0., 0., 4., 15., 45., 74.];

    const AUTOPILOT_STEERING_INPUT_GAIN: f64 = 6.;

    const SPEED_MAP_FOR_TILLER_ACTION_KNOT: [f64; 5] = [0., 20., 70., 1500.0, 2800.0];
    const STEERING_ANGLE_FOR_TILLER_ACTION_DEGREE: [f64; 5] = [1., 1., 0., 0., 0.];

    const MAX_STEERING_ANGLE_DEMAND_DEGREES: f64 = 74.;

    // Minimum pressure hysteresis on green until main switched on ALTN brakes
    // Feedback by Cpt. Chaos — 25/04/2021 #pilot-feedback
    const MIN_PRESSURE_BRAKE_ALTN_HYST_LO: f64 = 1305.;
    const MIN_PRESSURE_BRAKE_ALTN_HYST_HI: f64 = 2176.;

    // Min pressure when parking brake enabled. Lower normal braking is allowed to use pilot input as emergency braking
    // Feedback by avteknisyan — 25/04/2021 #pilot-feedback
    const MIN_PRESSURE_PARK_BRAKE_EMERGENCY: f64 = 507.;

    const AUTOBRAKE_GEAR_RETRACTION_DURATION_S: f64 = 3.;

    const PILOT_INPUT_DETECTION_TRESHOLD: f64 = 0.2;

    fn new(context: &mut InitContext) -> Self {
        Self {
            park_brake_lever_pos_id: context.get_identifier("PARK_BRAKE_LEVER_POS".to_owned()),
            antiskid_brakes_active_id: context.get_identifier("ANTISKID BRAKES ACTIVE".to_owned()),
            left_brake_pedal_input_id: context.get_identifier("LEFT_BRAKE_PEDAL_INPUT".to_owned()),
            right_brake_pedal_input_id: context
                .get_identifier("RIGHT_BRAKE_PEDAL_INPUT".to_owned()),

            ground_speed_id: context.get_identifier("GPS GROUND SPEED".to_owned()),
            rudder_pedal_input_id: context.get_identifier("RUDDER_PEDAL_POSITION_RATIO".to_owned()),
            tiller_handle_input_id: context.get_identifier("TILLER_HANDLE_POSITION".to_owned()),
            tiller_pedal_disconnect_id: context
                .get_identifier("TILLER_PEDAL_DISCONNECT".to_owned()),
            autopilot_nosewheel_demand_id: context
                .get_identifier("AUTOPILOT_NOSEWHEEL_DEMAND".to_owned()),

            autobrake_controller: A320AutobrakeController::new(context),

            parking_brake_demand: true,
            left_brake_pilot_input: Ratio::new::<ratio>(0.0),
            right_brake_pilot_input: Ratio::new::<ratio>(0.0),
            norm_brake_outputs: A320BrakeSystemOutputs::new(),
            alternate_brake_outputs: A320BrakeSystemOutputs::new(),
            normal_brakes_available: false,
            should_disable_auto_brake_when_retracting: DelayedTrueLogicGate::new(
                Duration::from_secs_f64(Self::AUTOBRAKE_GEAR_RETRACTION_DURATION_S),
            ),
            anti_skid_activated: true,

            tiller_pedal_disconnect: false,
            tiller_handle_position: Ratio::new::<ratio>(0.),
            rudder_pedal_position: Ratio::new::<ratio>(0.),
            autopilot_nosewheel_demand: Ratio::new::<ratio>(0.),

            pedal_steering_limiter: SteeringAngleLimiter::new(
                Self::SPEED_MAP_FOR_PEDAL_ACTION_KNOT,
                Self::STEERING_ANGLE_FOR_PEDAL_ACTION_DEGREE,
            ),
            pedal_input_map: SteeringRatioToAngle::new(
                Ratio::new::<ratio>(Self::RUDDER_PEDAL_INPUT_GAIN),
                Self::RUDDER_PEDAL_INPUT_MAP,
                Self::RUDDER_PEDAL_INPUT_CURVE_MAP,
            ),
            tiller_steering_limiter: SteeringAngleLimiter::new(
                Self::SPEED_MAP_FOR_TILLER_ACTION_KNOT,
                Self::STEERING_ANGLE_FOR_TILLER_ACTION_DEGREE,
            ),
            tiller_input_map: SteeringRatioToAngle::new(
                Ratio::new::<ratio>(Self::TILLER_INPUT_GAIN),
                Self::TILLER_INPUT_MAP,
                Self::TILLER_INPUT_CURVE_MAP,
            ),
            final_steering_position_request: Angle::new::<degree>(0.),

            ground_speed: Velocity::new::<knot>(0.),
        }
    }

    fn allow_autobrake_arming(&self) -> bool {
        self.anti_skid_activated && self.normal_brakes_available
    }

    fn update_normal_braking_availability(&mut self, normal_braking_circuit_pressure: Pressure) {
        if normal_braking_circuit_pressure.get::<psi>() > Self::MIN_PRESSURE_BRAKE_ALTN_HYST_HI
            && (self.left_brake_pilot_input.get::<ratio>() < Self::PILOT_INPUT_DETECTION_TRESHOLD
                && self.right_brake_pilot_input.get::<ratio>()
                    < Self::PILOT_INPUT_DETECTION_TRESHOLD)
        {
            self.normal_brakes_available = true;
        } else if normal_braking_circuit_pressure.get::<psi>()
            < Self::MIN_PRESSURE_BRAKE_ALTN_HYST_LO
        {
            self.normal_brakes_available = false;
        }
    }

    fn update_brake_pressure_limitation(&mut self) {
        let yellow_manual_braking_input = self.left_brake_pilot_input
            > self.alternate_brake_outputs.left_demand() + Ratio::new::<ratio>(0.2)
            || self.right_brake_pilot_input
                > self.alternate_brake_outputs.right_demand() + Ratio::new::<ratio>(0.2);

        // Nominal braking from pedals is limited to 2538psi
        self.norm_brake_outputs
            .set_pressure_limit(Pressure::new::<psi>(2538.));

        let alternate_brake_pressure_limit = Pressure::new::<psi>(if self.parking_brake_demand {
            // If no pilot action, standard park brake pressure limit
            if !yellow_manual_braking_input {
                2103.
            } else {
                // Else manual action limited to a higher max nominal pressure
                2538.
            }
        } else if !self.anti_skid_activated {
            1160.
        } else {
            // Else if any manual braking we use standard limit
            2538.
        });

        self.alternate_brake_outputs
            .set_pressure_limit(alternate_brake_pressure_limit);
    }

    /// Updates brakes and nose steering demands
    fn update(
        &mut self,
        context: &UpdateContext,
        current_pressure: &impl SectionPressure,
        alternate_circuit: &BrakeCircuit,
        lgciu1: &impl LgciuInterface,
        lgciu2: &impl LgciuInterface,
        autobrake_panel: &AutobrakePanel,
        engine1: &impl Engine,
        engine2: &impl Engine,
    ) {
        self.update_steering_demands(lgciu1, engine1, engine2);

        self.update_normal_braking_availability(current_pressure.pressure());
        self.update_brake_pressure_limitation();

        self.autobrake_controller.update(
            context,
            autobrake_panel,
            self.allow_autobrake_arming(),
            self.left_brake_pilot_input,
            self.right_brake_pilot_input,
            lgciu1,
            lgciu2,
        );

        let is_in_flight_gear_lever_up = !(lgciu1.left_and_right_gear_compressed(true)
            || lgciu2.left_and_right_gear_compressed(true)
            || lgciu1.gear_handle_is_down());

        self.should_disable_auto_brake_when_retracting
            .update(context, is_in_flight_gear_lever_up);

        if is_in_flight_gear_lever_up {
            if self.should_disable_auto_brake_when_retracting.output() {
                self.norm_brake_outputs.set_no_demands();
            } else {
                // Slight brake pressure to stop the spinning wheels (have no pressure data available yet, 0.2 is random one)
                self.norm_brake_outputs
                    .set_brake_demands(Ratio::new::<ratio>(0.2), Ratio::new::<ratio>(0.2));
            }

            self.alternate_brake_outputs.set_no_demands();
        } else {
            let green_used_for_brakes = self.normal_brakes_available
                && self.anti_skid_activated
                && !self.parking_brake_demand;

            if green_used_for_brakes {
                // Final output on normal brakes is max(pilot demand , autobrake demand) to allow pilot override autobrake demand
                self.norm_brake_outputs.set_brake_demands(
                    self.left_brake_pilot_input
                        .max(self.autobrake_controller.brake_output()),
                    self.right_brake_pilot_input
                        .max(self.autobrake_controller.brake_output()),
                );

                self.alternate_brake_outputs.set_no_demands();
            } else {
                self.norm_brake_outputs.set_no_demands();

                if !self.parking_brake_demand {
                    // Normal braking but using alternate circuit
                    self.alternate_brake_outputs.set_brake_demands(
                        self.left_brake_pilot_input,
                        self.right_brake_pilot_input,
                    );
                } else {
                    // Else we just use parking brake
                    self.alternate_brake_outputs.set_max_demands();

                    // Special case: parking brake on but yellow can't provide enough brakes: green are allowed to brake for emergency
                    if alternate_circuit.left_brake_pressure().get::<psi>()
                        < Self::MIN_PRESSURE_PARK_BRAKE_EMERGENCY
                        || alternate_circuit.right_brake_pressure().get::<psi>()
                            < Self::MIN_PRESSURE_PARK_BRAKE_EMERGENCY
                    {
                        self.norm_brake_outputs.set_brake_demands(
                            self.left_brake_pilot_input,
                            self.right_brake_pilot_input,
                        );
                    }
                }
            }
        }
    }

    fn update_steering_demands(
        &mut self,
        lgciu1: &impl LgciuInterface,
        engine1: &impl Engine,
        engine2: &impl Engine,
    ) {
        let steer_angle_from_autopilot = Angle::new::<degree>(
            self.autopilot_nosewheel_demand.get::<ratio>() * Self::AUTOPILOT_STEERING_INPUT_GAIN,
        );

        let steer_angle_from_pedals = if self.tiller_pedal_disconnect {
            Angle::new::<degree>(0.)
        } else {
            self.pedal_input_map
                .angle_demand_from_input_demand(self.rudder_pedal_position)
        };

        // TODO Here ground speed would be probably computed from wheel sensor logic
        let final_steer_rudder_plus_autopilot = self.pedal_steering_limiter.angle_from_speed(
            self.ground_speed,
            (steer_angle_from_pedals + steer_angle_from_autopilot)
                .min(Angle::new::<degree>(
                    Self::MAX_RUDDER_INPUT_INCLUDING_AUTOPILOT_DEGREE,
                ))
                .max(Angle::new::<degree>(
                    -Self::MAX_RUDDER_INPUT_INCLUDING_AUTOPILOT_DEGREE,
                )),
        );

        let steer_angle_from_tiller = self.tiller_steering_limiter.angle_from_speed(
            self.ground_speed,
            self.tiller_input_map
                .angle_demand_from_input_demand(self.tiller_handle_position),
        );

        let is_both_engine_low_oil_pressure =
            engine1.oil_pressure_is_low() && engine2.oil_pressure_is_low();

        self.final_steering_position_request = if !is_both_engine_low_oil_pressure
            && self.anti_skid_activated
            && lgciu1.nose_gear_compressed(false)
        {
            (final_steer_rudder_plus_autopilot + steer_angle_from_tiller)
                .min(Angle::new::<degree>(
                    Self::MAX_STEERING_ANGLE_DEMAND_DEGREES,
                ))
                .max(Angle::new::<degree>(
                    -Self::MAX_STEERING_ANGLE_DEMAND_DEGREES,
                ))
        } else {
            Angle::new::<degree>(0.)
        };
    }

    fn norm_controller(&self) -> &impl BrakeCircuitController {
        &self.norm_brake_outputs
    }

    fn alternate_controller(&self) -> &impl BrakeCircuitController {
        &self.alternate_brake_outputs
    }
}
impl SimulationElement for A320HydraulicBrakeSteerComputerUnit {
    fn accept<T: SimulationElementVisitor>(&mut self, visitor: &mut T) {
        self.autobrake_controller.accept(visitor);
        visitor.visit(self);
    }

    fn read(&mut self, reader: &mut SimulatorReader) {
        self.parking_brake_demand = reader.read(&self.park_brake_lever_pos_id);

        self.anti_skid_activated = reader.read(&self.antiskid_brakes_active_id);
        self.left_brake_pilot_input =
            Ratio::new::<percent>(reader.read(&self.left_brake_pedal_input_id));
        self.right_brake_pilot_input =
            Ratio::new::<percent>(reader.read(&self.right_brake_pedal_input_id));

        self.tiller_handle_position =
            Ratio::new::<ratio>(reader.read(&self.tiller_handle_input_id));
        self.rudder_pedal_position = Ratio::new::<ratio>(reader.read(&self.rudder_pedal_input_id));
        self.tiller_pedal_disconnect = reader.read(&self.tiller_pedal_disconnect_id);
        self.ground_speed = reader.read(&self.ground_speed_id);

        self.autopilot_nosewheel_demand =
            Ratio::new::<ratio>(reader.read(&self.autopilot_nosewheel_demand_id));
    }
}
impl SteeringController for A320HydraulicBrakeSteerComputerUnit {
    fn requested_position(&self) -> Angle {
        self.final_steering_position_request
    }
}

struct A320BrakingForce {
    brake_left_force_factor_id: VariableIdentifier,
    brake_right_force_factor_id: VariableIdentifier,
    trailing_edge_flaps_left_percent_id: VariableIdentifier,
    trailing_edge_flaps_right_percent_id: VariableIdentifier,

    enabled_chocks_id: VariableIdentifier,
    light_beacon_on_id: VariableIdentifier,

    left_braking_force: f64,
    right_braking_force: f64,

    flap_position: f64,

    is_chocks_enabled: bool,
    is_light_beacon_on: bool,
}
impl A320BrakingForce {
    const REFERENCE_PRESSURE_FOR_MAX_FORCE: f64 = 2538.;

    const FLAPS_BREAKPOINTS: [f64; 3] = [0., 50., 100.];
    const FLAPS_PENALTY_PERCENT: [f64; 3] = [5., 5., 0.];

    pub fn new(context: &mut InitContext) -> Self {
        A320BrakingForce {
            brake_left_force_factor_id: context
                .get_identifier("BRAKE LEFT FORCE FACTOR".to_owned()),
            brake_right_force_factor_id: context
                .get_identifier("BRAKE RIGHT FORCE FACTOR".to_owned()),
            trailing_edge_flaps_left_percent_id: context
                .get_identifier("LEFT_FLAPS_POSITION_PERCENT".to_owned()),
            trailing_edge_flaps_right_percent_id: context
                .get_identifier("RIGHT_FLAPS_POSITION_PERCENT".to_owned()),

            enabled_chocks_id: context.get_identifier("MODEL_WHEELCHOCKS_ENABLED".to_owned()),
            light_beacon_on_id: context.get_identifier("LIGHT BEACON ON".to_owned()),

            left_braking_force: 0.,
            right_braking_force: 0.,

            flap_position: 0.,

            is_chocks_enabled: false,
            is_light_beacon_on: false,
        }
    }

    pub fn update_forces(
        &mut self,
        context: &UpdateContext,
        norm_brakes: &BrakeCircuit,
        altn_brakes: &BrakeCircuit,
        engine1: &impl Engine,
        engine2: &impl Engine,
        pushback_tug: &PushbackTug,
    ) {
        // Base formula for output force is output_force[0:1] = 50 * sqrt(current_pressure) / Max_brake_pressure
        // This formula gives a bit more punch for lower brake pressures (like 1000 psi alternate braking), as linear formula
        // gives really too low brake force for 1000psi

        let left_force_norm = 50. * norm_brakes.left_brake_pressure().get::<psi>().sqrt()
            / Self::REFERENCE_PRESSURE_FOR_MAX_FORCE;
        let left_force_altn = 50. * altn_brakes.left_brake_pressure().get::<psi>().sqrt()
            / Self::REFERENCE_PRESSURE_FOR_MAX_FORCE;
        self.left_braking_force = left_force_norm + left_force_altn;
        self.left_braking_force = self.left_braking_force.max(0.).min(1.);

        let right_force_norm = 50. * norm_brakes.right_brake_pressure().get::<psi>().sqrt()
            / Self::REFERENCE_PRESSURE_FOR_MAX_FORCE;
        let right_force_altn = 50. * altn_brakes.right_brake_pressure().get::<psi>().sqrt()
            / Self::REFERENCE_PRESSURE_FOR_MAX_FORCE;
        self.right_braking_force = right_force_norm + right_force_altn;
        self.right_braking_force = self.right_braking_force.max(0.).min(1.);

        self.correct_with_flaps_state(context);

        self.update_chocks_braking(context, engine1, engine2, pushback_tug);
    }

    fn correct_with_flaps_state(&mut self, context: &UpdateContext) {
        let flap_correction = Ratio::new::<percent>(interpolation(
            &Self::FLAPS_BREAKPOINTS,
            &Self::FLAPS_PENALTY_PERCENT,
            self.flap_position,
        ));

        // Using airspeed with formula 0.1 * sqrt(airspeed) to get a 0 to 1 ratio to use our flap correction
        // This way the less airspeed, the less our correction is used as it is an aerodynamic effect on brakes
        let mut airspeed_corrective_factor =
            0.1 * context.indicated_airspeed().get::<knot>().abs().sqrt();
        airspeed_corrective_factor = airspeed_corrective_factor.min(1.0);

        let final_flaps_correction_with_speed = flap_correction * airspeed_corrective_factor;

        self.left_braking_force = self.left_braking_force
            - (self.left_braking_force * final_flaps_correction_with_speed.get::<ratio>());

        self.right_braking_force = self.right_braking_force
            - (self.right_braking_force * final_flaps_correction_with_speed.get::<ratio>());
    }

    fn update_chocks_braking(
        &mut self,
        context: &UpdateContext,
        engine1: &impl Engine,
        engine2: &impl Engine,
        pushback_tug: &PushbackTug,
    ) {
        let chocks_on_wheels = context.is_on_ground()
            && engine1.corrected_n1().get::<percent>() < 3.5
            && engine2.corrected_n1().get::<percent>() < 3.5
            && !pushback_tug.is_nose_wheel_steering_pin_inserted()
            && !self.is_light_beacon_on;

        if self.is_chocks_enabled && chocks_on_wheels {
            self.left_braking_force = 1.;
            self.right_braking_force = 1.;
        }
    }
}

impl SimulationElement for A320BrakingForce {
    fn write(&self, writer: &mut SimulatorWriter) {
        // BRAKE XXXX FORCE FACTOR is the actual braking force we want the plane to generate in the simulator
        writer.write(&self.brake_left_force_factor_id, self.left_braking_force);
        writer.write(&self.brake_right_force_factor_id, self.right_braking_force);
    }

    fn read(&mut self, reader: &mut SimulatorReader) {
        let left_flap: f64 = reader.read(&self.trailing_edge_flaps_left_percent_id);
        let right_flap: f64 = reader.read(&self.trailing_edge_flaps_right_percent_id);
        self.flap_position = (left_flap + right_flap) / 2.;

        self.is_chocks_enabled = reader.read(&self.enabled_chocks_id);
        self.is_light_beacon_on = reader.read(&self.light_beacon_on_id);
    }
}

#[derive(PartialEq, Clone, Copy)]
enum DoorControlState {
    DownLocked = 0,
    NoControl = 1,
    HydControl = 2,
    UpLocked = 3,
}

struct A320DoorController {
    requested_position_id: VariableIdentifier,

    control_state: DoorControlState,

    position_requested: Ratio,

    duration_in_no_control: Duration,
    duration_in_hyd_control: Duration,

    should_close_valves: bool,
    control_position_request: Ratio,
    should_unlock: bool,
}
impl A320DoorController {
    // Duration which the hydraulic valves sends a open request when request is closing (this is done on real aircraft so uplock can be easily unlocked without friction)
    const UP_CONTROL_TIME_BEFORE_DOWN_CONTROL: Duration = Duration::from_millis(200);

    // Delay from the ground crew unlocking the door to the time they start requiring up movement in control panel
    const DELAY_UNLOCK_TO_HYDRAULIC_CONTROL: Duration = Duration::from_secs(5);

    fn new(context: &mut InitContext, id: &str) -> Self {
        Self {
            requested_position_id: context.get_identifier(format!("{}_DOOR_CARGO_OPEN_REQ", id)),
            control_state: DoorControlState::DownLocked,
            position_requested: Ratio::new::<ratio>(0.),

            duration_in_no_control: Duration::from_secs(0),
            duration_in_hyd_control: Duration::from_secs(0),

            should_close_valves: true,
            control_position_request: Ratio::new::<ratio>(0.),
            should_unlock: false,
        }
    }

    fn update(
        &mut self,
        context: &UpdateContext,
        door: &CargoDoor,
        current_pressure: &impl SectionPressure,
    ) {
        self.control_state =
            self.determine_control_state_and_lock_action(door, current_pressure.pressure());
        self.update_timers(context);
        self.update_actions_from_state();
    }

    fn update_timers(&mut self, context: &UpdateContext) {
        if self.control_state == DoorControlState::NoControl {
            self.duration_in_no_control += context.delta();
        } else {
            self.duration_in_no_control = Duration::from_secs(0);
        }

        if self.control_state == DoorControlState::HydControl {
            self.duration_in_hyd_control += context.delta();
        } else {
            self.duration_in_hyd_control = Duration::from_secs(0);
        }
    }

    fn update_actions_from_state(&mut self) {
        match self.control_state {
            DoorControlState::DownLocked => {}
            DoorControlState::NoControl => {
                self.should_close_valves = true;
            }
            DoorControlState::HydControl => {
                self.should_close_valves = false;
                self.control_position_request = if self.position_requested > Ratio::new::<ratio>(0.)
                    || self.duration_in_hyd_control < Self::UP_CONTROL_TIME_BEFORE_DOWN_CONTROL
                {
                    Ratio::new::<ratio>(1.0)
                } else {
                    Ratio::new::<ratio>(-0.1)
                }
            }
            DoorControlState::UpLocked => {
                self.should_close_valves = true;
            }
        }
    }

    fn determine_control_state_and_lock_action(
        &mut self,
        door: &CargoDoor,
        current_pressure: Pressure,
    ) -> DoorControlState {
        match self.control_state {
            DoorControlState::DownLocked if self.position_requested > Ratio::new::<ratio>(0.) => {
                self.should_unlock = true;
                DoorControlState::NoControl
            }
            DoorControlState::NoControl
                if self.duration_in_no_control > Self::DELAY_UNLOCK_TO_HYDRAULIC_CONTROL =>
            {
                self.should_unlock = false;
                DoorControlState::HydControl
            }
            DoorControlState::HydControl if door.is_locked() => {
                self.should_unlock = false;
                DoorControlState::DownLocked
            }
            DoorControlState::HydControl
                if door.position() > Ratio::new::<ratio>(0.9)
                    && self.position_requested > Ratio::new::<ratio>(0.5) =>
            {
                self.should_unlock = false;
                DoorControlState::UpLocked
            }
            DoorControlState::UpLocked
                if self.position_requested < Ratio::new::<ratio>(1.)
                    && current_pressure > Pressure::new::<psi>(1000.) =>
            {
                DoorControlState::HydControl
            }
            _ => self.control_state,
        }
    }

    fn should_pressurise_hydraulics(&self) -> bool {
        (self.control_state == DoorControlState::UpLocked
            && self.position_requested < Ratio::new::<ratio>(1.))
            || self.control_state == DoorControlState::HydControl
    }
}
impl HydraulicAssemblyController for A320DoorController {
    fn requested_mode(&self) -> LinearActuatorMode {
        if self.should_close_valves {
            LinearActuatorMode::ClosedValves
        } else {
            LinearActuatorMode::PositionControl
        }
    }

    fn requested_position(&self) -> Ratio {
        self.control_position_request
    }

    fn should_lock(&self) -> bool {
        !self.should_unlock
    }

    fn requested_lock_position(&self) -> Ratio {
        Ratio::new::<ratio>(0.)
    }
}
impl SimulationElement for A320DoorController {
    fn read(&mut self, reader: &mut SimulatorReader) {
        self.position_requested = Ratio::new::<ratio>(reader.read(&self.requested_position_id));
    }
}

struct CargoDoor {
    hydraulic_assembly: HydraulicLinearActuatorAssembly<1>,

    position_id: VariableIdentifier,
    locked_id: VariableIdentifier,
    position: Ratio,

    is_locked: bool,

    aerodynamic_model: AerodynamicModel,
}
impl CargoDoor {
    fn new(
        context: &mut InitContext,
        id: &str,
        hydraulic_assembly: HydraulicLinearActuatorAssembly<1>,
        aerodynamic_model: AerodynamicModel,
    ) -> Self {
        Self {
            hydraulic_assembly,
            position_id: context.get_identifier(format!("{}_DOOR_CARGO_POSITION", id)),
            locked_id: context.get_identifier(format!("{}_DOOR_CARGO_LOCKED", id)),

            position: Ratio::new::<ratio>(0.),

            is_locked: true,

            aerodynamic_model,
        }
    }

    fn position(&self) -> Ratio {
        self.position
    }

    fn is_locked(&self) -> bool {
        self.is_locked
    }

    fn actuator(&mut self) -> &mut impl Actuator {
        self.hydraulic_assembly.actuator(0)
    }

    fn update(
        &mut self,
        context: &UpdateContext,
        cargo_door_controller: &impl HydraulicAssemblyController,
        current_pressure: &impl SectionPressure,
    ) {
        self.aerodynamic_model
            .update_body(context, self.hydraulic_assembly.body());
        self.hydraulic_assembly.update(
            context,
            std::slice::from_ref(cargo_door_controller),
            [current_pressure.pressure()],
        );

        self.position = self.hydraulic_assembly.position_normalized();
        self.is_locked = self.hydraulic_assembly.is_locked();
    }
}
impl SimulationElement for CargoDoor {
    fn write(&self, writer: &mut SimulatorWriter) {
        writer.write(&self.position_id, self.position());
        writer.write(&self.locked_id, self.is_locked());
    }
}

struct PushbackTug {
    nw_strg_disc_memo_id: VariableIdentifier,
    state_id: VariableIdentifier,
    steer_angle_id: VariableIdentifier,

    steering_angle_raw: Angle,
    steering_angle: LowPassFilter<Angle>,

    // Type of pushback:
    // 0 = Straight
    // 1 = Left
    // 2 = Right
    // 3 = Assumed to be no pushback
    // 4 = might be finishing pushback, to confirm
    state: f64,
    nose_wheel_steering_pin_inserted: DelayedFalseLogicGate,
}
impl PushbackTug {
    const DURATION_AFTER_WHICH_NWS_PIN_IS_REMOVED_AFTER_PUSHBACK: Duration =
        Duration::from_secs(15);

    const STATE_NO_PUSHBACK: f64 = 3.;

    const STEERING_ANGLE_FILTER_TIME_CONSTANT: Duration = Duration::from_millis(1500);

    fn new(context: &mut InitContext) -> Self {
        Self {
            nw_strg_disc_memo_id: context.get_identifier("HYD_NW_STRG_DISC_ECAM_MEMO".to_owned()),
            state_id: context.get_identifier("PUSHBACK STATE".to_owned()),
            steer_angle_id: context.get_identifier("PUSHBACK ANGLE".to_owned()),

            steering_angle_raw: Angle::default(),
            steering_angle: LowPassFilter::new(Self::STEERING_ANGLE_FILTER_TIME_CONSTANT),

            state: Self::STATE_NO_PUSHBACK,
            nose_wheel_steering_pin_inserted: DelayedFalseLogicGate::new(
                Self::DURATION_AFTER_WHICH_NWS_PIN_IS_REMOVED_AFTER_PUSHBACK,
            ),
        }
    }

    fn update(&mut self, context: &UpdateContext) {
        self.nose_wheel_steering_pin_inserted
            .update(context, self.is_pushing());

        if self.is_pushing() {
            self.steering_angle
                .update(context.delta(), self.steering_angle_raw);
        } else {
            self.steering_angle.reset(Angle::default());
        }
    }

    fn is_pushing(&self) -> bool {
        (self.state - PushbackTug::STATE_NO_PUSHBACK).abs() > f64::EPSILON
    }
}
impl Pushback for PushbackTug {
    fn is_nose_wheel_steering_pin_inserted(&self) -> bool {
        self.nose_wheel_steering_pin_inserted.output()
    }

    fn steering_angle(&self) -> Angle {
        self.steering_angle.output()
    }
}
impl SimulationElement for PushbackTug {
    fn read(&mut self, reader: &mut SimulatorReader) {
        self.state = reader.read(&self.state_id);

        self.steering_angle_raw = Angle::new::<radian>(reader.read(&self.steer_angle_id));
    }

    fn write(&self, writer: &mut SimulatorWriter) {
        writer.write(
            &self.nw_strg_disc_memo_id,
            self.is_nose_wheel_steering_pin_inserted(),
        );
    }
}

/// Autobrake controller computes the state machine of the autobrake logic, and the deceleration target
/// that we expect for the plane
pub struct A320AutobrakeController {
    armed_mode_id: VariableIdentifier,
    armed_mode_id_set: VariableIdentifier,
    decel_light_id: VariableIdentifier,
    active_id: VariableIdentifier,
    ground_spoilers_out_sec1_id: VariableIdentifier,
    ground_spoilers_out_sec2_id: VariableIdentifier,
    ground_spoilers_out_sec3_id: VariableIdentifier,
    external_disarm_event_id: VariableIdentifier,

    deceleration_governor: AutobrakeDecelerationGovernor,

    target: Acceleration,
    mode: AutobrakeMode,

    arming_is_allowed_by_bcu: bool,
    left_brake_pedal_input: Ratio,
    right_brake_pedal_input: Ratio,

    ground_spoilers_are_deployed: bool,
    last_ground_spoilers_are_deployed: bool,

    should_disarm_after_time_in_flight: DelayedPulseTrueLogicGate,
    should_reject_max_mode_after_time_in_flight: DelayedTrueLogicGate,

    external_disarm_event: bool,
}
impl A320AutobrakeController {
    const DURATION_OF_FLIGHT_TO_DISARM_AUTOBRAKE_SECS: f64 = 10.;

    // Dynamic decel target map versus time for any mode that needs it
    const LOW_MODE_DECEL_PROFILE_ACCEL_MS2: [f64; 4] = [4., 4., 0., -2.];
    const LOW_MODE_DECEL_PROFILE_TIME_S: [f64; 4] = [0., 1.99, 2., 4.5];

    const MED_MODE_DECEL_PROFILE_ACCEL_MS2: [f64; 5] = [4., 4., 0., -2., -3.];
    const MED_MODE_DECEL_PROFILE_TIME_S: [f64; 5] = [0., 1.99, 2., 2.5, 4.];

    const MAX_MODE_DECEL_TARGET_MS2: f64 = -6.;
    const OFF_MODE_DECEL_TARGET_MS2: f64 = 5.;

    const MARGIN_PERCENT_TO_TARGET_TO_SHOW_DECEL_IN_LO_MED: f64 = 80.;
    const TARGET_TO_SHOW_DECEL_IN_MAX_MS2: f64 = -2.7;

    fn new(context: &mut InitContext) -> A320AutobrakeController {
        A320AutobrakeController {
            armed_mode_id: context.get_identifier("AUTOBRAKES_ARMED_MODE".to_owned()),
            armed_mode_id_set: context.get_identifier("AUTOBRAKES_ARMED_MODE_SET".to_owned()),
            decel_light_id: context.get_identifier("AUTOBRAKES_DECEL_LIGHT".to_owned()),
            active_id: context.get_identifier("AUTOBRAKES_ACTIVE".to_owned()),
            ground_spoilers_out_sec1_id: context
                .get_identifier("SEC_1_GROUND_SPOILER_OUT".to_owned()),
            ground_spoilers_out_sec2_id: context
                .get_identifier("SEC_2_GROUND_SPOILER_OUT".to_owned()),
            ground_spoilers_out_sec3_id: context
                .get_identifier("SEC_3_GROUND_SPOILER_OUT".to_owned()),
            external_disarm_event_id: context.get_identifier("AUTOBRAKE_DISARM".to_owned()),

            deceleration_governor: AutobrakeDecelerationGovernor::new(),
            target: Acceleration::new::<meter_per_second_squared>(0.),
            mode: AutobrakeMode::NONE,
            arming_is_allowed_by_bcu: context.is_in_flight(),
            left_brake_pedal_input: Ratio::new::<percent>(0.),
            right_brake_pedal_input: Ratio::new::<percent>(0.),
            ground_spoilers_are_deployed: false,
            last_ground_spoilers_are_deployed: false,
            should_disarm_after_time_in_flight: DelayedPulseTrueLogicGate::new(
                Duration::from_secs_f64(Self::DURATION_OF_FLIGHT_TO_DISARM_AUTOBRAKE_SECS),
            )
            .starting_as(context.is_in_flight(), false),
            should_reject_max_mode_after_time_in_flight: DelayedTrueLogicGate::new(
                Duration::from_secs_f64(Self::DURATION_OF_FLIGHT_TO_DISARM_AUTOBRAKE_SECS),
            )
            .starting_as(context.is_in_flight()),
            external_disarm_event: false,
        }
    }

    fn spoilers_retracted_during_this_update(&self) -> bool {
        !self.ground_spoilers_are_deployed && self.last_ground_spoilers_are_deployed
    }

    fn brake_output(&self) -> Ratio {
        Ratio::new::<ratio>(self.deceleration_governor.output())
    }

    fn determine_mode(
        &mut self,
        context: &UpdateContext,
        autobrake_panel: &AutobrakePanel,
    ) -> AutobrakeMode {
        if self.should_disarm(context) {
            AutobrakeMode::NONE
        } else {
            match autobrake_panel.pressed_mode() {
                Some(mode) if self.mode == mode => AutobrakeMode::NONE,
                Some(mode)
                    if mode != AutobrakeMode::MAX
                        || !self.should_reject_max_mode_after_time_in_flight.output() =>
                {
                    mode
                }
                Some(_) | None => self.mode,
            }
        }
    }

    fn should_engage_deceleration_governor(&self, context: &UpdateContext) -> bool {
        self.is_armed() && self.ground_spoilers_are_deployed && !self.should_disarm(context)
    }

    fn is_armed(&self) -> bool {
        self.mode != AutobrakeMode::NONE
    }

    fn is_decelerating(&self) -> bool {
        match self.mode {
            AutobrakeMode::NONE => false,
            AutobrakeMode::LOW | AutobrakeMode::MED => {
                self.deceleration_demanded()
                    && self
                        .deceleration_governor
                        .is_on_target(Ratio::new::<percent>(
                            Self::MARGIN_PERCENT_TO_TARGET_TO_SHOW_DECEL_IN_LO_MED,
                        ))
            }
            _ => {
                self.deceleration_demanded()
                    && self.deceleration_governor.decelerating_at_or_above_rate(
                        Acceleration::new::<meter_per_second_squared>(
                            Self::TARGET_TO_SHOW_DECEL_IN_MAX_MS2,
                        ),
                    )
            }
        }
    }

    fn deceleration_demanded(&self) -> bool {
        self.deceleration_governor.is_engaged()
            && self.target.get::<meter_per_second_squared>() < 0.
    }

    fn should_disarm_due_to_pedal_input(&self) -> bool {
        match self.mode {
            AutobrakeMode::NONE => false,
            AutobrakeMode::LOW | AutobrakeMode::MED => {
                self.left_brake_pedal_input > Ratio::new::<percent>(53.)
                    || self.right_brake_pedal_input > Ratio::new::<percent>(53.)
                    || (self.left_brake_pedal_input > Ratio::new::<percent>(11.)
                        && self.right_brake_pedal_input > Ratio::new::<percent>(11.))
            }
            AutobrakeMode::MAX => {
                self.left_brake_pedal_input > Ratio::new::<percent>(77.)
                    || self.right_brake_pedal_input > Ratio::new::<percent>(77.)
                    || (self.left_brake_pedal_input > Ratio::new::<percent>(53.)
                        && self.right_brake_pedal_input > Ratio::new::<percent>(53.))
            }
            _ => false,
        }
    }

    fn should_disarm(&self, context: &UpdateContext) -> bool {
        // when a simulation is started in flight, some values need to be ignored for a certain time to ensure
        // an unintended disarm is not happening
        (self.deceleration_governor.is_engaged() && self.should_disarm_due_to_pedal_input())
            || (context.is_sim_ready() && !self.arming_is_allowed_by_bcu)
            || self.spoilers_retracted_during_this_update()
            || self.should_disarm_after_time_in_flight.output()
            || self.external_disarm_event
            || (self.mode == AutobrakeMode::MAX
                && self.should_reject_max_mode_after_time_in_flight.output())
    }

    fn calculate_target(&mut self) -> Acceleration {
        Acceleration::new::<meter_per_second_squared>(match self.mode {
            AutobrakeMode::NONE => Self::OFF_MODE_DECEL_TARGET_MS2,
            AutobrakeMode::LOW => interpolation(
                &Self::LOW_MODE_DECEL_PROFILE_TIME_S,
                &Self::LOW_MODE_DECEL_PROFILE_ACCEL_MS2,
                self.deceleration_governor.time_engaged().as_secs_f64(),
            ),
            AutobrakeMode::MED => interpolation(
                &Self::MED_MODE_DECEL_PROFILE_TIME_S,
                &Self::MED_MODE_DECEL_PROFILE_ACCEL_MS2,
                self.deceleration_governor.time_engaged().as_secs_f64(),
            ),
            AutobrakeMode::MAX => Self::MAX_MODE_DECEL_TARGET_MS2,
            _ => Self::OFF_MODE_DECEL_TARGET_MS2,
        })
    }

    fn update_input_conditions(
        &mut self,
        context: &UpdateContext,
        allow_arming: bool,
        pedal_input_left: Ratio,
        pedal_input_right: Ratio,
        lgciu1: &impl LgciuInterface,
        lgciu2: &impl LgciuInterface,
    ) {
        let in_flight_lgciu1 =
            !lgciu1.right_gear_compressed(false) && !lgciu1.left_gear_compressed(false);
        let in_flight_lgciu2 =
            !lgciu2.right_gear_compressed(false) && !lgciu2.left_gear_compressed(false);

        self.should_disarm_after_time_in_flight
            .update(context, in_flight_lgciu1 && in_flight_lgciu2);
        self.should_reject_max_mode_after_time_in_flight
            .update(context, in_flight_lgciu1 && in_flight_lgciu2);

        self.arming_is_allowed_by_bcu = allow_arming;
        self.left_brake_pedal_input = pedal_input_left;
        self.right_brake_pedal_input = pedal_input_right;
    }

    fn update(
        &mut self,
        context: &UpdateContext,
        autobrake_panel: &AutobrakePanel,
        allow_arming: bool,
        pedal_input_left: Ratio,
        pedal_input_right: Ratio,
        lgciu1: &impl LgciuInterface,
        lgciu2: &impl LgciuInterface,
    ) {
        self.update_input_conditions(
            context,
            allow_arming,
            pedal_input_left,
            pedal_input_right,
            lgciu1,
            lgciu2,
        );
        self.mode = self.determine_mode(context, autobrake_panel);

        self.deceleration_governor
            .engage_when(self.should_engage_deceleration_governor(context));

        self.target = self.calculate_target();
        self.deceleration_governor.update(context, self.target);
    }
}
impl SimulationElement for A320AutobrakeController {
    fn write(&self, writer: &mut SimulatorWriter) {
        writer.write(&self.armed_mode_id, self.mode as u8 as f64);
        writer.write(&self.armed_mode_id_set, -1.);
        writer.write(&self.decel_light_id, self.is_decelerating());
        writer.write(&self.active_id, self.deceleration_demanded());
    }

    fn read(&mut self, reader: &mut SimulatorReader) {
        self.last_ground_spoilers_are_deployed = self.ground_spoilers_are_deployed;
        let sec_1_gnd_splrs_out = reader.read(&self.ground_spoilers_out_sec1_id);
        let sec_2_gnd_splrs_out = reader.read(&self.ground_spoilers_out_sec2_id);
        let sec_3_gnd_splrs_out = reader.read(&self.ground_spoilers_out_sec3_id);
        self.ground_spoilers_are_deployed = (sec_1_gnd_splrs_out && sec_2_gnd_splrs_out)
            || (sec_1_gnd_splrs_out && sec_3_gnd_splrs_out)
            || (sec_2_gnd_splrs_out && sec_3_gnd_splrs_out);
        self.external_disarm_event = reader.read(&self.external_disarm_event_id);

        // Reading current mode in sim to initialize correct mode if sim changes it (from .FLT files for example)
        let readed_mode = reader.read_f64(&self.armed_mode_id_set);
        if readed_mode >= 0.0 {
            self.mode = readed_mode.into();
        }
    }
}

pub(super) struct A320HydraulicOverheadPanel {
    edp1_push_button: AutoOffFaultPushButton,
    edp2_push_button: AutoOffFaultPushButton,
    blue_epump_push_button: AutoOffFaultPushButton,
    ptu_push_button: AutoOffFaultPushButton,
    rat_push_button: MomentaryPushButton,
    yellow_epump_push_button: AutoOnFaultPushButton,
    blue_epump_override_push_button: MomentaryOnPushButton,

    green_leak_measurement_push_button: AutoOffFaultPushButton,
    blue_leak_measurement_push_button: AutoOffFaultPushButton,
    yellow_leak_measurement_push_button: AutoOffFaultPushButton,
}
impl A320HydraulicOverheadPanel {
    pub(super) fn new(context: &mut InitContext) -> A320HydraulicOverheadPanel {
        A320HydraulicOverheadPanel {
            edp1_push_button: AutoOffFaultPushButton::new_auto(context, "HYD_ENG_1_PUMP"),
            edp2_push_button: AutoOffFaultPushButton::new_auto(context, "HYD_ENG_2_PUMP"),
            blue_epump_push_button: AutoOffFaultPushButton::new_auto(context, "HYD_EPUMPB"),
            ptu_push_button: AutoOffFaultPushButton::new_auto(context, "HYD_PTU"),
            rat_push_button: MomentaryPushButton::new(context, "HYD_RAT_MAN_ON"),
            yellow_epump_push_button: AutoOnFaultPushButton::new_auto(context, "HYD_EPUMPY"),
            blue_epump_override_push_button: MomentaryOnPushButton::new(context, "HYD_EPUMPY_OVRD"),

            green_leak_measurement_push_button: AutoOffFaultPushButton::new_auto(
                context,
                "HYD_LEAK_MEASUREMENT_G",
            ),
            blue_leak_measurement_push_button: AutoOffFaultPushButton::new_auto(
                context,
                "HYD_LEAK_MEASUREMENT_B",
            ),
            yellow_leak_measurement_push_button: AutoOffFaultPushButton::new_auto(
                context,
                "HYD_LEAK_MEASUREMENT_Y",
            ),
        }
    }

    fn update_blue_override_state(&mut self) {
        if self.blue_epump_push_button.is_off() {
            self.blue_epump_override_push_button.turn_off();
        }
    }

    pub(super) fn update(&mut self, hyd: &A320Hydraulic) {
        self.edp1_push_button.set_fault(hyd.green_edp_has_fault());
        self.edp2_push_button.set_fault(hyd.yellow_edp_has_fault());
        self.blue_epump_push_button
            .set_fault(hyd.blue_epump_has_fault());
        self.yellow_epump_push_button
            .set_fault(hyd.yellow_epump_has_fault());
        self.ptu_push_button.set_fault(hyd.ptu_has_fault());

        self.update_blue_override_state();
    }

    fn yellow_epump_push_button_is_auto(&self) -> bool {
        self.yellow_epump_push_button.is_auto()
    }

    fn ptu_push_button_is_auto(&self) -> bool {
        self.ptu_push_button.is_auto()
    }

    fn edp_push_button_is_auto(&self, number: usize) -> bool {
        match number {
            1 => self.edp1_push_button.is_auto(),
            2 => self.edp2_push_button.is_auto(),
            _ => panic!("The A320 only supports two engines."),
        }
    }

    fn edp_push_button_is_off(&self, number: usize) -> bool {
        match number {
            1 => self.edp1_push_button.is_off(),
            2 => self.edp2_push_button.is_off(),
            _ => panic!("The A320 only supports two engines."),
        }
    }

    fn blue_epump_override_push_button_is_on(&self) -> bool {
        self.blue_epump_override_push_button.is_on()
    }

    fn blue_epump_push_button_is_off(&self) -> bool {
        self.blue_epump_push_button.is_off()
    }

    fn rat_man_on_push_button_is_pressed(&self) -> bool {
        self.rat_push_button.is_pressed()
    }

    fn blue_leak_measurement_valve_is_on(&self) -> bool {
        self.blue_leak_measurement_push_button.is_auto()
    }

    fn green_leak_measurement_valve_is_on(&self) -> bool {
        self.green_leak_measurement_push_button.is_auto()
    }

    fn yellow_leak_measurement_valve_is_on(&self) -> bool {
        self.yellow_leak_measurement_push_button.is_auto()
    }
}
impl SimulationElement for A320HydraulicOverheadPanel {
    fn accept<T: SimulationElementVisitor>(&mut self, visitor: &mut T) {
        self.edp1_push_button.accept(visitor);
        self.edp2_push_button.accept(visitor);
        self.blue_epump_push_button.accept(visitor);
        self.ptu_push_button.accept(visitor);
        self.rat_push_button.accept(visitor);
        self.yellow_epump_push_button.accept(visitor);
        self.blue_epump_override_push_button.accept(visitor);

        self.green_leak_measurement_push_button.accept(visitor);
        self.blue_leak_measurement_push_button.accept(visitor);
        self.yellow_leak_measurement_push_button.accept(visitor);

        visitor.visit(self);
    }

    fn receive_power(&mut self, buses: &impl ElectricalBuses) {
        if !buses.is_powered(A320Hydraulic::BLUE_ELEC_PUMP_CONTROL_POWER_BUS)
            || !buses.is_powered(A320Hydraulic::BLUE_ELEC_PUMP_SUPPLY_POWER_BUS)
        {
            self.blue_epump_override_push_button.turn_off();
        }
    }
}

struct AileronController {
    mode: LinearActuatorMode,
    requested_position: Ratio,
}
impl AileronController {
    fn new() -> Self {
        Self {
            mode: LinearActuatorMode::ClosedCircuitDamping,

            requested_position: Ratio::new::<ratio>(0.),
        }
    }

    fn set_mode(&mut self, mode: LinearActuatorMode) {
        self.mode = mode;
    }

    /// Receives a [0;1] position request, 0 is down 1 is up
    fn set_requested_position(&mut self, requested_position: Ratio) {
        self.requested_position = requested_position
            .min(Ratio::new::<ratio>(1.))
            .max(Ratio::new::<ratio>(0.));
    }
}
impl HydraulicAssemblyController for AileronController {
    fn requested_mode(&self) -> LinearActuatorMode {
        self.mode
    }

    fn requested_position(&self) -> Ratio {
        self.requested_position
    }

    fn should_lock(&self) -> bool {
        false
    }

    fn requested_lock_position(&self) -> Ratio {
        Ratio::default()
    }
}

struct AileronSystemHydraulicController {
    left_aileron_blue_actuator_solenoid_id: VariableIdentifier,
    right_aileron_blue_actuator_solenoid_id: VariableIdentifier,
    left_aileron_green_actuator_solenoid_id: VariableIdentifier,
    right_aileron_green_actuator_solenoid_id: VariableIdentifier,

    left_aileron_blue_actuator_position_demand_id: VariableIdentifier,
    right_aileron_blue_actuator_position_demand_id: VariableIdentifier,
    left_aileron_green_actuator_position_demand_id: VariableIdentifier,
    right_aileron_green_actuator_position_demand_id: VariableIdentifier,

    left_aileron_controllers: [AileronController; 2],
    right_aileron_controllers: [AileronController; 2],
}
impl AileronSystemHydraulicController {
    fn new(context: &mut InitContext) -> Self {
        Self {
            left_aileron_blue_actuator_solenoid_id: context
                .get_identifier("LEFT_AIL_BLUE_SERVO_SOLENOID_ENERGIZED".to_owned()),
            right_aileron_blue_actuator_solenoid_id: context
                .get_identifier("RIGHT_AIL_BLUE_SERVO_SOLENOID_ENERGIZED".to_owned()),
            left_aileron_green_actuator_solenoid_id: context
                .get_identifier("LEFT_AIL_GREEN_SERVO_SOLENOID_ENERGIZED".to_owned()),
            right_aileron_green_actuator_solenoid_id: context
                .get_identifier("RIGHT_AIL_GREEN_SERVO_SOLENOID_ENERGIZED".to_owned()),

            left_aileron_blue_actuator_position_demand_id: context
                .get_identifier("LEFT_AIL_BLUE_COMMANDED_POSITION".to_owned()),
            right_aileron_blue_actuator_position_demand_id: context
                .get_identifier("RIGHT_AIL_BLUE_COMMANDED_POSITION".to_owned()),
            left_aileron_green_actuator_position_demand_id: context
                .get_identifier("LEFT_AIL_GREEN_COMMANDED_POSITION".to_owned()),
            right_aileron_green_actuator_position_demand_id: context
                .get_identifier("RIGHT_AIL_GREEN_COMMANDED_POSITION".to_owned()),

            // Controllers are in outward->inward order, so for aileron [Blue circuit, Green circuit]
            left_aileron_controllers: [AileronController::new(), AileronController::new()],
            right_aileron_controllers: [AileronController::new(), AileronController::new()],
        }
    }

    fn left_controllers(&self) -> &[impl HydraulicAssemblyController] {
        &self.left_aileron_controllers[..]
    }

    fn right_controllers(&self) -> &[impl HydraulicAssemblyController] {
        &self.right_aileron_controllers[..]
    }

    fn update_aileron_controllers_positions(
        &mut self,
        left_position_requests: [Ratio; 2],
        right_position_requests: [Ratio; 2],
    ) {
        self.left_aileron_controllers[AileronActuatorPosition::Blue as usize]
            .set_requested_position(left_position_requests[AileronActuatorPosition::Blue as usize]);
        self.left_aileron_controllers[AileronActuatorPosition::Green as usize]
            .set_requested_position(
                left_position_requests[AileronActuatorPosition::Green as usize],
            );

        self.right_aileron_controllers[AileronActuatorPosition::Blue as usize]
            .set_requested_position(
                right_position_requests[AileronActuatorPosition::Blue as usize],
            );
        self.right_aileron_controllers[AileronActuatorPosition::Green as usize]
            .set_requested_position(
                right_position_requests[AileronActuatorPosition::Green as usize],
            );
    }

    /// Will drive mode from solenoid state
    /// -If energized actuator controls position
    /// -If not energized actuator is slaved in damping
    /// -We differentiate case of all actuators in damping mode where we set a more dampened
    /// mode to reach realistic slow droop speed.
    fn update_aileron_controllers_solenoids(
        &mut self,
        left_solenoids_energized: [bool; 2],
        right_solenoids_energized: [bool; 2],
    ) {
        if left_solenoids_energized.iter().any(|x| *x) {
            self.left_aileron_controllers[AileronActuatorPosition::Blue as usize].set_mode(
                Self::aileron_actuator_mode_from_solenoid(
                    left_solenoids_energized[AileronActuatorPosition::Blue as usize],
                ),
            );
            self.left_aileron_controllers[AileronActuatorPosition::Green as usize].set_mode(
                Self::aileron_actuator_mode_from_solenoid(
                    left_solenoids_energized[AileronActuatorPosition::Green as usize],
                ),
            );
        } else {
            for controller in &mut self.left_aileron_controllers {
                controller.set_mode(LinearActuatorMode::ClosedCircuitDamping);
            }
        }

        if right_solenoids_energized.iter().any(|x| *x) {
            self.right_aileron_controllers[AileronActuatorPosition::Blue as usize].set_mode(
                Self::aileron_actuator_mode_from_solenoid(
                    right_solenoids_energized[AileronActuatorPosition::Blue as usize],
                ),
            );
            self.right_aileron_controllers[AileronActuatorPosition::Green as usize].set_mode(
                Self::aileron_actuator_mode_from_solenoid(
                    right_solenoids_energized[AileronActuatorPosition::Green as usize],
                ),
            );
        } else {
            for controller in &mut self.right_aileron_controllers {
                controller.set_mode(LinearActuatorMode::ClosedCircuitDamping);
            }
        }
    }

    fn aileron_actuator_mode_from_solenoid(solenoid_energized: bool) -> LinearActuatorMode {
        if solenoid_energized {
            LinearActuatorMode::PositionControl
        } else {
            LinearActuatorMode::ActiveDamping
        }
    }

    fn aileron_actuator_position_from_surface_angle(surface_angle: Angle) -> Ratio {
        Ratio::new::<ratio>(surface_angle.get::<degree>() / 50. + 0.5)
    }
}
impl SimulationElement for AileronSystemHydraulicController {
    fn read(&mut self, reader: &mut SimulatorReader) {
        // Note that we reverse left, as positions are just passed through msfs for now
        self.update_aileron_controllers_positions(
            [
                Self::aileron_actuator_position_from_surface_angle(-Angle::new::<degree>(
                    reader.read(&self.left_aileron_blue_actuator_position_demand_id),
                )),
                Self::aileron_actuator_position_from_surface_angle(-Angle::new::<degree>(
                    reader.read(&self.left_aileron_green_actuator_position_demand_id),
                )),
            ],
            [
                Self::aileron_actuator_position_from_surface_angle(Angle::new::<degree>(
                    reader.read(&self.right_aileron_blue_actuator_position_demand_id),
                )),
                Self::aileron_actuator_position_from_surface_angle(Angle::new::<degree>(
                    reader.read(&self.right_aileron_green_actuator_position_demand_id),
                )),
            ],
        );

        self.update_aileron_controllers_solenoids(
            [
                reader.read(&self.left_aileron_blue_actuator_solenoid_id),
                reader.read(&self.left_aileron_green_actuator_solenoid_id),
            ],
            [
                reader.read(&self.right_aileron_blue_actuator_solenoid_id),
                reader.read(&self.right_aileron_green_actuator_solenoid_id),
            ],
        );
    }
}

struct ElevatorSystemHydraulicController {
    left_elevator_blue_actuator_solenoid_id: VariableIdentifier,
    right_elevator_blue_actuator_solenoid_id: VariableIdentifier,
    left_elevator_green_actuator_solenoid_id: VariableIdentifier,
    right_elevator_yellow_actuator_solenoid_id: VariableIdentifier,

    left_elevator_blue_actuator_position_demand_id: VariableIdentifier,
    right_elevator_blue_actuator_position_demand_id: VariableIdentifier,
    left_elevator_green_actuator_position_demand_id: VariableIdentifier,
    right_elevator_yellow_actuator_position_demand_id: VariableIdentifier,

    left_controllers: [AileronController; 2],
    right_controllers: [AileronController; 2],
}
impl ElevatorSystemHydraulicController {
    fn new(context: &mut InitContext) -> Self {
        Self {
            left_elevator_blue_actuator_solenoid_id: context
                .get_identifier("LEFT_ELEV_BLUE_SERVO_SOLENOID_ENERGIZED".to_owned()),
            right_elevator_blue_actuator_solenoid_id: context
                .get_identifier("RIGHT_ELEV_BLUE_SERVO_SOLENOID_ENERGIZED".to_owned()),
            left_elevator_green_actuator_solenoid_id: context
                .get_identifier("LEFT_ELEV_GREEN_SERVO_SOLENOID_ENERGIZED".to_owned()),
            right_elevator_yellow_actuator_solenoid_id: context
                .get_identifier("RIGHT_ELEV_YELLOW_SERVO_SOLENOID_ENERGIZED".to_owned()),

            left_elevator_blue_actuator_position_demand_id: context
                .get_identifier("LEFT_ELEV_BLUE_COMMANDED_POSITION".to_owned()),
            right_elevator_blue_actuator_position_demand_id: context
                .get_identifier("RIGHT_ELEV_BLUE_COMMANDED_POSITION".to_owned()),
            left_elevator_green_actuator_position_demand_id: context
                .get_identifier("LEFT_ELEV_GREEN_COMMANDED_POSITION".to_owned()),
            right_elevator_yellow_actuator_position_demand_id: context
                .get_identifier("RIGHT_ELEV_YELLOW_COMMANDED_POSITION".to_owned()),

            // Controllers are in outboard->inboard order
            left_controllers: [AileronController::new(), AileronController::new()],
            right_controllers: [AileronController::new(), AileronController::new()],
        }
    }

    fn left_controllers(&self) -> &[impl HydraulicAssemblyController] {
        &self.left_controllers[..]
    }

    fn right_controllers(&self) -> &[impl HydraulicAssemblyController] {
        &self.right_controllers[..]
    }

    fn update_elevator_controllers_positions(
        &mut self,
        left_position_requests: [Ratio; 2],
        right_position_requests: [Ratio; 2],
    ) {
        self.left_controllers[LeftElevatorActuatorCircuit::Blue as usize].set_requested_position(
            left_position_requests[LeftElevatorActuatorCircuit::Blue as usize],
        );
        self.left_controllers[LeftElevatorActuatorCircuit::Green as usize].set_requested_position(
            left_position_requests[LeftElevatorActuatorCircuit::Green as usize],
        );

        self.right_controllers[RightElevatorActuatorCircuit::Blue as usize].set_requested_position(
            right_position_requests[RightElevatorActuatorCircuit::Blue as usize],
        );
        self.right_controllers[RightElevatorActuatorCircuit::Yellow as usize]
            .set_requested_position(
                right_position_requests[RightElevatorActuatorCircuit::Yellow as usize],
            );
    }

    fn update_elevator_controllers_solenoids(
        &mut self,
        left_solenoids_energized: [bool; 2],
        right_solenoids_energized: [bool; 2],
    ) {
        if left_solenoids_energized.iter().all(|x| *x) {
            for controller in &mut self.left_controllers {
                controller.set_mode(LinearActuatorMode::ClosedCircuitDamping);
            }
        } else {
            self.left_controllers[LeftElevatorActuatorCircuit::Blue as usize].set_mode(
                Self::elevator_actuator_mode_from_solenoid(
                    left_solenoids_energized[LeftElevatorActuatorCircuit::Blue as usize],
                ),
            );
            self.left_controllers[LeftElevatorActuatorCircuit::Green as usize].set_mode(
                Self::elevator_actuator_mode_from_solenoid(
                    left_solenoids_energized[LeftElevatorActuatorCircuit::Green as usize],
                ),
            );
        }

        if right_solenoids_energized.iter().all(|x| *x) {
            for controller in &mut self.right_controllers {
                controller.set_mode(LinearActuatorMode::ClosedCircuitDamping);
            }
        } else {
            self.right_controllers[RightElevatorActuatorCircuit::Blue as usize].set_mode(
                Self::elevator_actuator_mode_from_solenoid(
                    right_solenoids_energized[RightElevatorActuatorCircuit::Blue as usize],
                ),
            );
            self.right_controllers[RightElevatorActuatorCircuit::Yellow as usize].set_mode(
                Self::elevator_actuator_mode_from_solenoid(
                    right_solenoids_energized[RightElevatorActuatorCircuit::Yellow as usize],
                ),
            );
        }
    }

    fn elevator_actuator_mode_from_solenoid(solenoid_energized: bool) -> LinearActuatorMode {
        // Elevator has reverted logic
        if !solenoid_energized {
            LinearActuatorMode::PositionControl
        } else {
            LinearActuatorMode::ActiveDamping
        }
    }

    fn elevator_actuator_position_from_surface_angle(surface_angle: Angle) -> Ratio {
        Ratio::new::<ratio>(
            (-surface_angle.get::<degree>() / 47. + 17. / 47.)
                .min(1.)
                .max(0.),
        )
    }
}
impl SimulationElement for ElevatorSystemHydraulicController {
    fn read(&mut self, reader: &mut SimulatorReader) {
        self.update_elevator_controllers_positions(
            [
                Self::elevator_actuator_position_from_surface_angle(Angle::new::<degree>(
                    reader.read(&self.left_elevator_blue_actuator_position_demand_id),
                )),
                Self::elevator_actuator_position_from_surface_angle(Angle::new::<degree>(
                    reader.read(&self.left_elevator_green_actuator_position_demand_id),
                )),
            ],
            [
                Self::elevator_actuator_position_from_surface_angle(Angle::new::<degree>(
                    reader.read(&self.right_elevator_blue_actuator_position_demand_id),
                )),
                Self::elevator_actuator_position_from_surface_angle(Angle::new::<degree>(
                    reader.read(&self.right_elevator_yellow_actuator_position_demand_id),
                )),
            ],
        );

        self.update_elevator_controllers_solenoids(
            [
                reader.read(&self.left_elevator_blue_actuator_solenoid_id),
                reader.read(&self.left_elevator_green_actuator_solenoid_id),
            ],
            [
                reader.read(&self.right_elevator_blue_actuator_solenoid_id),
                reader.read(&self.right_elevator_yellow_actuator_solenoid_id),
            ],
        );
    }
}

struct RudderSystemHydraulicController {
    requested_rudder_position_id: VariableIdentifier,

    rudder_position_requested: Ratio,

    rudder_controllers: [AileronController; 3],

    is_powered: bool,
}
impl RudderSystemHydraulicController {
    //TODO hot busses of FAC to check
    const ALL_POWER_BUSES: [ElectricalBusType; 4] = [
        ElectricalBusType::DirectCurrentEssential,
        ElectricalBusType::DirectCurrent(2),
        ElectricalBusType::DirectCurrentHot(1),
        ElectricalBusType::DirectCurrentHot(2),
    ];

    fn new(context: &mut InitContext) -> Self {
        Self {
            requested_rudder_position_id: context.get_identifier("HYD_RUDDER_DEMAND".to_owned()),

            rudder_position_requested: Ratio::default(),

            // Controllers are in [ Green circuit, Blue circuit, Yellow circuit] order
            rudder_controllers: [
                AileronController::new(),
                AileronController::new(),
                AileronController::new(),
            ],

            is_powered: false,
        }
    }

    fn update_rudder_requested_position(&mut self) {
        for controller in &mut self.rudder_controllers {
            controller.set_requested_position(self.rudder_position_requested);
        }
    }

    fn set_rudder_no_position_control(&mut self) {
        for controller in &mut self.rudder_controllers {
            controller.set_mode(LinearActuatorMode::ClosedCircuitDamping);
        }
    }

    fn set_rudder_position_control(
        &mut self,
        green_circuit_available: bool,
        blue_circuit_available: bool,
        yellow_circuit_available: bool,
    ) {
        if green_circuit_available {
            self.rudder_controllers[RudderActuatorPosition::Green as usize]
                .set_mode(LinearActuatorMode::PositionControl);
        } else {
            self.rudder_controllers[RudderActuatorPosition::Green as usize]
                .set_mode(LinearActuatorMode::ActiveDamping);
        }

        if blue_circuit_available {
            self.rudder_controllers[RudderActuatorPosition::Blue as usize]
                .set_mode(LinearActuatorMode::PositionControl);
        } else {
            self.rudder_controllers[RudderActuatorPosition::Blue as usize]
                .set_mode(LinearActuatorMode::ActiveDamping);
        }

        if yellow_circuit_available {
            self.rudder_controllers[RudderActuatorPosition::Yellow as usize]
                .set_mode(LinearActuatorMode::PositionControl);
        } else {
            self.rudder_controllers[RudderActuatorPosition::Yellow as usize]
                .set_mode(LinearActuatorMode::ActiveDamping);
        }
    }

    fn update_rudder(
        &mut self,
        green_circuit_available: bool,
        blue_circuit_available: bool,
        yellow_circuit_available: bool,
    ) {
        let no_hydraulics =
            !green_circuit_available && !blue_circuit_available && !yellow_circuit_available;

        if self.is_powered && !no_hydraulics {
            self.set_rudder_position_control(
                green_circuit_available,
                blue_circuit_available,
                yellow_circuit_available,
            );
        } else {
            self.set_rudder_no_position_control();
        }
    }

    fn update(
        &mut self,
        green_pressure: &impl SectionPressure,
        blue_pressure: &impl SectionPressure,
        yellow_pressure: &impl SectionPressure,
    ) {
        self.update_rudder_requested_position();

        let blue_circuit_available =
            blue_pressure.pressure_downstream_leak_valve().get::<psi>() > 1500.;
        let green_circuit_available =
            green_pressure.pressure_downstream_leak_valve().get::<psi>() > 1500.;
        let yellow_circuit_available = yellow_pressure
            .pressure_downstream_leak_valve()
            .get::<psi>()
            > 1500.;

        self.update_rudder(
            green_circuit_available,
            blue_circuit_available,
            yellow_circuit_available,
        );
    }

    fn rudder_controllers(&self) -> &[impl HydraulicAssemblyController] {
        &self.rudder_controllers[..]
    }
}
impl SimulationElement for RudderSystemHydraulicController {
    fn read(&mut self, reader: &mut SimulatorReader) {
        self.rudder_position_requested =
            Ratio::new::<ratio>(reader.read(&self.requested_rudder_position_id));
    }

    fn receive_power(&mut self, buses: &impl ElectricalBuses) {
        self.is_powered = buses.any_is_powered(&Self::ALL_POWER_BUSES);
    }
}

#[derive(PartialEq, Clone, Copy)]
enum ActuatorSide {
    Left,
    Right,
}

#[derive(PartialEq, Clone, Copy)]
enum AileronActuatorPosition {
    Blue = 0,
    Green = 1,
}

enum RudderActuatorPosition {
    Green = 0,
    Blue = 1,
    Yellow = 2,
}

enum LeftElevatorActuatorCircuit {
    Blue = 0,
    Green = 1,
}

enum RightElevatorActuatorCircuit {
    Blue = 0,
    Yellow = 1,
}

struct AileronAssembly {
    hydraulic_assembly: HydraulicLinearActuatorAssembly<2>,

    position_id: VariableIdentifier,

    position: Ratio,

    aerodynamic_model: AerodynamicModel,
}
impl AileronAssembly {
    fn new(
        context: &mut InitContext,
        id: ActuatorSide,
        hydraulic_assembly: HydraulicLinearActuatorAssembly<2>,
        aerodynamic_model: AerodynamicModel,
    ) -> Self {
        Self {
            hydraulic_assembly,
            position_id: match id {
                ActuatorSide::Left => context.get_identifier("HYD_AIL_LEFT_DEFLECTION".to_owned()),
                ActuatorSide::Right => {
                    context.get_identifier("HYD_AIL_RIGHT_DEFLECTION".to_owned())
                }
            },
            position: Ratio::new::<ratio>(0.),
            aerodynamic_model,
        }
    }

    fn actuator(&mut self, circuit_position: AileronActuatorPosition) -> &mut impl Actuator {
        self.hydraulic_assembly.actuator(circuit_position as usize)
    }

    fn update(
        &mut self,
        context: &UpdateContext,
        aileron_controllers: &[impl HydraulicAssemblyController],
        current_pressure_outward: &impl SectionPressure,
        current_pressure_inward: &impl SectionPressure,
    ) {
        self.aerodynamic_model
            .update_body(context, self.hydraulic_assembly.body());
        self.hydraulic_assembly.update(
            context,
            aileron_controllers,
            [
                current_pressure_outward.pressure_downstream_leak_valve(),
                current_pressure_inward.pressure_downstream_leak_valve(),
            ],
        );

        self.position = self.hydraulic_assembly.position_normalized();
    }
}
impl SimulationElement for AileronAssembly {
    fn write(&self, writer: &mut SimulatorWriter) {
        writer.write(&self.position_id, self.position.get::<ratio>());
    }
}

struct ElevatorAssembly {
    hydraulic_assembly: HydraulicLinearActuatorAssembly<2>,

    position_id: VariableIdentifier,

    position: Ratio,

    aerodynamic_model: AerodynamicModel,
}
impl ElevatorAssembly {
    fn new(
        context: &mut InitContext,
        id: ActuatorSide,
        hydraulic_assembly: HydraulicLinearActuatorAssembly<2>,
        aerodynamic_model: AerodynamicModel,
    ) -> Self {
        Self {
            hydraulic_assembly,
            position_id: match id {
                ActuatorSide::Left => context.get_identifier("HYD_ELEV_LEFT_DEFLECTION".to_owned()),
                ActuatorSide::Right => {
                    context.get_identifier("HYD_ELEV_RIGHT_DEFLECTION".to_owned())
                }
            },
            position: Ratio::new::<ratio>(0.),
            aerodynamic_model,
        }
    }

    fn actuator(&mut self, circuit_position: usize) -> &mut impl Actuator {
        self.hydraulic_assembly.actuator(circuit_position)
    }

    fn update(
        &mut self,
        context: &UpdateContext,
        elevator_controllers: &[impl HydraulicAssemblyController],
        current_pressure_outward: &impl SectionPressure,
        current_pressure_inward: &impl SectionPressure,
    ) {
        self.aerodynamic_model
            .update_body(context, self.hydraulic_assembly.body());
        self.hydraulic_assembly.update(
            context,
            elevator_controllers,
            [
                current_pressure_outward.pressure_downstream_leak_valve(),
                current_pressure_inward.pressure_downstream_leak_valve(),
            ],
        );

        self.position = self.hydraulic_assembly.position_normalized();
    }
}
impl SimulationElement for ElevatorAssembly {
    fn write(&self, writer: &mut SimulatorWriter) {
        writer.write(&self.position_id, self.position.get::<ratio>());
    }
}

struct RudderAssembly {
    hydraulic_assembly: HydraulicLinearActuatorAssembly<3>,
    name_id: VariableIdentifier,

    position: Ratio,

    aerodynamic_model: AerodynamicModel,
}
impl RudderAssembly {
    fn new(
        context: &mut InitContext,
        hydraulic_assembly: HydraulicLinearActuatorAssembly<3>,
        aerodynamic_model: AerodynamicModel,
    ) -> Self {
        Self {
            hydraulic_assembly,

            name_id: context.get_identifier("HYD_RUD_DEFLECTION".to_owned()),

            position: Ratio::new::<ratio>(0.5),

            aerodynamic_model,
        }
    }

    fn actuator(&mut self, circuit_position: RudderActuatorPosition) -> &mut impl Actuator {
        self.hydraulic_assembly.actuator(circuit_position as usize)
    }

    fn update(
        &mut self,
        context: &UpdateContext,
        rudder_controllers: &[impl HydraulicAssemblyController],
        current_pressure_green: &impl SectionPressure,
        current_pressure_blue: &impl SectionPressure,
        current_pressure_yellow: &impl SectionPressure,
    ) {
        self.aerodynamic_model
            .update_body(context, self.hydraulic_assembly.body());

        self.hydraulic_assembly.update(
            context,
            rudder_controllers,
            [
                current_pressure_green.pressure_downstream_leak_valve(),
                current_pressure_blue.pressure_downstream_leak_valve(),
                current_pressure_yellow.pressure_downstream_leak_valve(),
            ],
        );

        self.position = self.hydraulic_assembly.position_normalized();
    }
}
impl SimulationElement for RudderAssembly {
    fn write(&self, writer: &mut SimulatorWriter) {
        writer.write(&self.name_id, self.position.get::<ratio>());
    }
}

struct SpoilerElement {
    hydraulic_assembly: HydraulicLinearActuatorAssembly<1>,

    position_id: VariableIdentifier,

    position: Ratio,

    aerodynamic_model: AerodynamicModel,
}
impl SpoilerElement {
    fn new(
        context: &mut InitContext,
        id: ActuatorSide,
        id_num: usize,
        hydraulic_assembly: HydraulicLinearActuatorAssembly<1>,
        aerodynamic_model: AerodynamicModel,
    ) -> Self {
        Self {
            hydraulic_assembly,
            position_id: match id {
                ActuatorSide::Left => {
                    context.get_identifier(format!("HYD_SPOIL_{}_LEFT_DEFLECTION", id_num))
                }
                ActuatorSide::Right => {
                    context.get_identifier(format!("HYD_SPOIL_{}_RIGHT_DEFLECTION", id_num))
                }
            },
            position: Ratio::new::<ratio>(0.),
            aerodynamic_model,
        }
    }

    fn actuator(&mut self) -> &mut impl Actuator {
        self.hydraulic_assembly.actuator(0)
    }

    fn update(
        &mut self,
        context: &UpdateContext,
        spoiler_controller: &impl HydraulicAssemblyController,
        current_pressure: Pressure,
    ) {
        self.aerodynamic_model
            .update_body(context, self.hydraulic_assembly.body());
        self.hydraulic_assembly.update(
            context,
            std::slice::from_ref(spoiler_controller),
            [current_pressure],
        );

        self.position = self.hydraulic_assembly.position_normalized();
    }
}
impl SimulationElement for SpoilerElement {
    fn write(&self, writer: &mut SimulatorWriter) {
        writer.write(&self.position_id, self.position.get::<ratio>());
    }
}

struct SpoilerGroup {
    spoilers: [SpoilerElement; 5],
    hydraulic_controllers: [SpoilerController; 5],
}
impl SpoilerGroup {
    fn new(context: &mut InitContext, spoiler_side: &str, spoilers: [SpoilerElement; 5]) -> Self {
        Self {
            spoilers,
            hydraulic_controllers: [
                SpoilerController::new(context, spoiler_side, 1),
                SpoilerController::new(context, spoiler_side, 2),
                SpoilerController::new(context, spoiler_side, 3),
                SpoilerController::new(context, spoiler_side, 4),
                SpoilerController::new(context, spoiler_side, 5),
            ],
        }
    }

    fn update(
        &mut self,
        context: &UpdateContext,
        green_section: &impl SectionPressure,
        blue_section: &impl SectionPressure,
        yellow_section: &impl SectionPressure,
    ) {
        self.spoilers[0].update(
            context,
            &self.hydraulic_controllers[0],
            green_section.pressure_downstream_leak_valve(),
        );
        self.spoilers[1].update(
            context,
            &self.hydraulic_controllers[1],
            yellow_section.pressure_downstream_leak_valve(),
        );
        self.spoilers[2].update(
            context,
            &self.hydraulic_controllers[2],
            blue_section.pressure_downstream_leak_valve(),
        );
        self.spoilers[3].update(
            context,
            &self.hydraulic_controllers[3],
            yellow_section.pressure_downstream_leak_valve(),
        );
        self.spoilers[4].update(
            context,
            &self.hydraulic_controllers[4],
            green_section.pressure_downstream_leak_valve(),
        );
    }

    fn actuator(&mut self, spoiler_id: usize) -> &mut impl Actuator {
        self.spoilers[spoiler_id].actuator()
    }
}
impl SimulationElement for SpoilerGroup {
    fn accept<T: SimulationElementVisitor>(&mut self, visitor: &mut T) {
        for controller in &mut self.hydraulic_controllers {
            controller.accept(visitor);
        }

        for spoiler in &mut self.spoilers {
            spoiler.accept(visitor);
        }

        visitor.visit(self);
    }
}

struct SpoilerController {
    position_demand_id: VariableIdentifier,
    requested_position: Ratio,
}
impl SpoilerController {
    fn new(context: &mut InitContext, spoiler_side: &str, spoiler_id_number: usize) -> Self {
        Self {
            position_demand_id: context.get_identifier(format!(
                "{}_SPOILER_{}_COMMANDED_POSITION",
                spoiler_side, spoiler_id_number
            )),

            requested_position: Ratio::new::<ratio>(0.),
        }
    }

    fn spoiler_actuator_position_from_surface_angle(surface_angle: Angle) -> Ratio {
        Ratio::new::<ratio>((surface_angle.get::<degree>() / 50.).min(1.).max(0.))
    }
}
impl HydraulicAssemblyController for SpoilerController {
    fn requested_mode(&self) -> LinearActuatorMode {
        LinearActuatorMode::PositionControl
    }

    fn requested_position(&self) -> Ratio {
        self.requested_position
    }

    fn should_lock(&self) -> bool {
        false
    }

    fn requested_lock_position(&self) -> Ratio {
        Ratio::default()
    }
}
impl SimulationElement for SpoilerController {
    fn read(&mut self, reader: &mut SimulatorReader) {
        self.requested_position =
            Self::spoiler_actuator_position_from_surface_angle(Angle::new::<degree>(
                reader.read(&self.position_demand_id),
            ));
    }
}

struct A320GravityExtension {
    gear_gravity_extension_handle_position_id: VariableIdentifier,

    handle_angle: Angle,
}
impl A320GravityExtension {
    fn new(context: &mut InitContext) -> Self {
        Self {
            gear_gravity_extension_handle_position_id: context
                .get_identifier("GRAVITYGEAR_ROTATE_PCT".to_owned()),

            handle_angle: Angle::default(),
        }
    }
}
impl GearGravityExtension for A320GravityExtension {
    fn extension_handle_number_of_turns(&self) -> u8 {
        (self.handle_angle.get::<degree>() / 360.).floor() as u8
    }
}
impl SimulationElement for A320GravityExtension {
    fn read(&mut self, reader: &mut SimulatorReader) {
        let handle_percent: f64 = reader.read(&self.gear_gravity_extension_handle_position_id);

        self.handle_angle = Angle::new::<degree>(handle_percent * 3.6)
            .max(Angle::new::<degree>(0.))
            .min(Angle::new::<degree>(360. * 3.));
    }
}

struct A320TrimInputController {
    motor1_active_id: VariableIdentifier,
    motor2_active_id: VariableIdentifier,
    motor3_active_id: VariableIdentifier,

    motor1_position_id: VariableIdentifier,
    motor2_position_id: VariableIdentifier,
    motor3_position_id: VariableIdentifier,

    manual_control_active_id: VariableIdentifier,
    manual_control_speed_id: VariableIdentifier,

    motor_active: [bool; 3],
    motor_position: [Angle; 3],

    manual_control: bool,
    manual_control_speed: AngularVelocity,
}
impl A320TrimInputController {
    fn new(context: &mut InitContext) -> Self {
        Self {
            motor1_active_id: context.get_identifier("THS_1_ACTIVE_MODE_COMMANDED".to_owned()),
            motor2_active_id: context.get_identifier("THS_2_ACTIVE_MODE_COMMANDED".to_owned()),
            motor3_active_id: context.get_identifier("THS_3_ACTIVE_MODE_COMMANDED".to_owned()),

            motor1_position_id: context.get_identifier("THS_1_COMMANDED_POSITION".to_owned()),
            motor2_position_id: context.get_identifier("THS_2_COMMANDED_POSITION".to_owned()),
            motor3_position_id: context.get_identifier("THS_3_COMMANDED_POSITION".to_owned()),

            manual_control_active_id: context
                .get_identifier("THS_MANUAL_CONTROL_ACTIVE".to_owned()),
            manual_control_speed_id: context.get_identifier("THS_MANUAL_CONTROL_SPEED".to_owned()),

            motor_active: [false; 3],
            motor_position: [Angle::default(); 3],

            manual_control: false,
            manual_control_speed: AngularVelocity::default(),
        }
    }
}
impl PitchTrimActuatorController for A320TrimInputController {
    fn commanded_position(&self) -> Angle {
        for (idx, motor_active) in self.motor_active.iter().enumerate() {
            if *motor_active {
                return self.motor_position[idx];
            }
        }

        Angle::default()
    }

    fn energised_motor(&self) -> [bool; 3] {
        self.motor_active
    }
}
impl ManualPitchTrimController for A320TrimInputController {
    fn is_manually_moved(&self) -> bool {
        self.manual_control || self.manual_control_speed.get::<radian_per_second>() != 0.
    }

    fn moving_speed(&self) -> AngularVelocity {
        self.manual_control_speed
    }
}
impl SimulationElement for A320TrimInputController {
    fn read(&mut self, reader: &mut SimulatorReader) {
        self.motor_active[0] = reader.read(&self.motor1_active_id);
        self.motor_active[1] = reader.read(&self.motor2_active_id);
        self.motor_active[2] = reader.read(&self.motor3_active_id);

        self.motor_position[0] = reader.read(&self.motor1_position_id);
        self.motor_position[1] = reader.read(&self.motor2_position_id);
        self.motor_position[2] = reader.read(&self.motor3_position_id);

        self.manual_control = reader.read(&self.manual_control_active_id);
        self.manual_control_speed = reader.read(&self.manual_control_speed_id);
    }
}

#[cfg(test)]
mod tests {
    use super::*;

    mod a320_hydraulics {
        use super::*;
        use systems::{
            electrical::{
                test::TestElectricitySource, ElectricalBus, Electricity, ElectricitySource,
                ExternalPowerSource,
            },
            engine::{leap_engine::LeapEngine, EngineFireOverheadPanel},
            hydraulic::electrical_generator::TestGenerator,
            landing_gear::{GearSystemState, LandingGear, LandingGearControlInterfaceUnitSet},
            shared::{EmergencyElectricalState, HydraulicGeneratorControlUnit, PotentialOrigin},
            simulation::{
                test::{ReadByName, SimulationTestBed, TestBed, WriteByName},
                Aircraft, InitContext,
            },
        };

        use uom::si::{
            angle::degree,
            electric_potential::volt,
            length::foot,
            ratio::{percent, ratio},
            volume::liter,
        };

        struct A320TestEmergencyElectricalOverheadPanel {
            rat_and_emer_gen_man_on: MomentaryPushButton,
        }

        impl A320TestEmergencyElectricalOverheadPanel {
            pub fn new(context: &mut InitContext) -> Self {
                A320TestEmergencyElectricalOverheadPanel {
                    rat_and_emer_gen_man_on: MomentaryPushButton::new(
                        context,
                        "EMER_ELEC_RAT_AND_EMER_GEN",
                    ),
                }
            }
        }
        impl SimulationElement for A320TestEmergencyElectricalOverheadPanel {
            fn accept<T: SimulationElementVisitor>(&mut self, visitor: &mut T) {
                self.rat_and_emer_gen_man_on.accept(visitor);

                visitor.visit(self);
            }
        }
        impl EmergencyElectricalRatPushButton for A320TestEmergencyElectricalOverheadPanel {
            fn is_pressed(&self) -> bool {
                self.rat_and_emer_gen_man_on.is_pressed()
            }
        }

        #[derive(Default)]
        struct A320TestAdirus {
            airspeed: Velocity,
        }
        impl A320TestAdirus {
            fn update(&mut self, context: &UpdateContext) {
                self.airspeed = context.true_airspeed()
            }
        }
        impl AdirsDiscreteOutputs for A320TestAdirus {
            fn low_speed_warning_1_104kts(&self, _: usize) -> bool {
                self.airspeed.get::<knot>() > 104.
            }

            fn low_speed_warning_2_54kts(&self, _: usize) -> bool {
                self.airspeed.get::<knot>() > 54.
            }

            fn low_speed_warning_3_159kts(&self, _: usize) -> bool {
                self.airspeed.get::<knot>() > 159.
            }

            fn low_speed_warning_4_260kts(&self, _: usize) -> bool {
                self.airspeed.get::<knot>() > 260.
            }
        }

        struct A320TestPneumatics {
            pressure: Pressure,
        }
        impl A320TestPneumatics {
            pub fn new() -> Self {
                Self {
                    pressure: Pressure::new::<psi>(50.),
                }
            }

            fn set_nominal_air_pressure(&mut self) {
                self.pressure = Pressure::new::<psi>(50.);
            }

            fn set_low_air_pressure(&mut self) {
                self.pressure = Pressure::new::<psi>(1.);
            }
        }
        impl ReservoirAirPressure for A320TestPneumatics {
            fn green_reservoir_pressure(&self) -> Pressure {
                self.pressure
            }

            fn blue_reservoir_pressure(&self) -> Pressure {
                self.pressure
            }

            fn yellow_reservoir_pressure(&self) -> Pressure {
                self.pressure
            }
        }

        struct A320TestElectrical {
            airspeed: Velocity,
            all_ac_lost: bool,
            emergency_generator: TestGenerator,
        }
        impl A320TestElectrical {
            pub fn new() -> Self {
                A320TestElectrical {
                    airspeed: Velocity::new::<knot>(100.),
                    all_ac_lost: false,
                    emergency_generator: TestGenerator::default(),
                }
            }

            fn update(
                &mut self,
                gcu: &impl HydraulicGeneratorControlUnit,
                context: &UpdateContext,
            ) {
                self.airspeed = context.indicated_airspeed();
                self.emergency_generator.update(gcu);
            }
        }
        impl EmergencyElectricalState for A320TestElectrical {
            fn is_in_emergency_elec(&self) -> bool {
                self.all_ac_lost && self.airspeed >= Velocity::new::<knot>(100.)
            }
        }
        impl EmergencyGeneratorPower for A320TestElectrical {
            fn generated_power(&self) -> Power {
                self.emergency_generator.generated_power()
            }
        }
        impl SimulationElement for A320TestElectrical {
            fn receive_power(&mut self, buses: &impl ElectricalBuses) {
                self.all_ac_lost = !buses.is_powered(ElectricalBusType::AlternatingCurrent(1))
                    && !buses.is_powered(ElectricalBusType::AlternatingCurrent(2));
            }
        }
        struct A320HydraulicsTestAircraft {
            pneumatics: A320TestPneumatics,
            engine_1: LeapEngine,
            engine_2: LeapEngine,
            hydraulics: A320Hydraulic,
            overhead: A320HydraulicOverheadPanel,
            autobrake_panel: AutobrakePanel,
            emergency_electrical_overhead: A320TestEmergencyElectricalOverheadPanel,
            engine_fire_overhead: EngineFireOverheadPanel<2>,
            landing_gear: LandingGear,
            lgcius: LandingGearControlInterfaceUnitSet,
            adirus: A320TestAdirus,
            electrical: A320TestElectrical,
            ext_pwr: ExternalPowerSource,

            powered_source_ac: TestElectricitySource,
            ac_ground_service_bus: ElectricalBus,
            dc_ground_service_bus: ElectricalBus,
            ac_1_bus: ElectricalBus,
            ac_2_bus: ElectricalBus,
            dc_1_bus: ElectricalBus,
            dc_2_bus: ElectricalBus,
            dc_ess_bus: ElectricalBus,
            dc_hot_1_bus: ElectricalBus,
            dc_hot_2_bus: ElectricalBus,

            // Electric buses states to be able to kill them dynamically
            is_ac_ground_service_powered: bool,
            is_dc_ground_service_powered: bool,
            is_ac_1_powered: bool,
            is_ac_2_powered: bool,
            is_dc_1_powered: bool,
            is_dc_2_powered: bool,
            is_dc_ess_powered: bool,
            is_dc_hot_1_powered: bool,
            is_dc_hot_2_powered: bool,
        }
        impl A320HydraulicsTestAircraft {
            fn new(context: &mut InitContext) -> Self {
                Self {
                    pneumatics: A320TestPneumatics::new(),
                    engine_1: LeapEngine::new(context, 1),
                    engine_2: LeapEngine::new(context, 2),
                    hydraulics: A320Hydraulic::new(context),
                    overhead: A320HydraulicOverheadPanel::new(context),
                    autobrake_panel: AutobrakePanel::new(context),
                    emergency_electrical_overhead: A320TestEmergencyElectricalOverheadPanel::new(
                        context,
                    ),
                    engine_fire_overhead: EngineFireOverheadPanel::new(context),
                    landing_gear: LandingGear::new(context),
                    lgcius: LandingGearControlInterfaceUnitSet::new(
                        context,
                        ElectricalBusType::DirectCurrentEssential,
                        ElectricalBusType::DirectCurrentGndFltService,
                    ),
                    adirus: A320TestAdirus::default(),
                    electrical: A320TestElectrical::new(),
                    ext_pwr: ExternalPowerSource::new(context),
                    powered_source_ac: TestElectricitySource::powered(
                        context,
                        PotentialOrigin::EngineGenerator(1),
                    ),
                    ac_ground_service_bus: ElectricalBus::new(
                        context,
                        ElectricalBusType::AlternatingCurrentGndFltService,
                    ),
                    dc_ground_service_bus: ElectricalBus::new(
                        context,
                        ElectricalBusType::DirectCurrentGndFltService,
                    ),
                    ac_1_bus: ElectricalBus::new(context, ElectricalBusType::AlternatingCurrent(1)),
                    ac_2_bus: ElectricalBus::new(context, ElectricalBusType::AlternatingCurrent(2)),
                    dc_1_bus: ElectricalBus::new(context, ElectricalBusType::DirectCurrent(1)),
                    dc_2_bus: ElectricalBus::new(context, ElectricalBusType::DirectCurrent(2)),
                    dc_ess_bus: ElectricalBus::new(
                        context,
                        ElectricalBusType::DirectCurrentEssential,
                    ),
                    dc_hot_1_bus: ElectricalBus::new(
                        context,
                        ElectricalBusType::DirectCurrentHot(1),
                    ),
                    dc_hot_2_bus: ElectricalBus::new(
                        context,
                        ElectricalBusType::DirectCurrentHot(2),
                    ),
                    is_ac_ground_service_powered: true,
                    is_dc_ground_service_powered: true,
                    is_ac_1_powered: true,
                    is_ac_2_powered: true,
                    is_dc_1_powered: true,
                    is_dc_2_powered: true,
                    is_dc_ess_powered: true,
                    is_dc_hot_1_powered: true,
                    is_dc_hot_2_powered: true,
                }
            }

            fn is_rat_commanded_to_deploy(&self) -> bool {
                self.hydraulics.ram_air_turbine_controller.should_deploy()
            }

            fn is_emergency_gen_at_nominal_speed(&self) -> bool {
                self.hydraulics.gcu.is_at_nominal_speed()
            }

            fn is_green_edp_commanded_on(&self) -> bool {
                self.hydraulics
                    .engine_driven_pump_1_controller
                    .should_pressurise()
            }

            fn is_yellow_edp_commanded_on(&self) -> bool {
                self.hydraulics
                    .engine_driven_pump_2_controller
                    .should_pressurise()
            }

            fn get_yellow_brake_accumulator_fluid_volume(&self) -> Volume {
                self.hydraulics
                    .braking_circuit_altn
                    .accumulator_fluid_volume()
            }

            fn is_nws_pin_inserted(&self) -> bool {
                self.hydraulics.nose_wheel_steering_pin_is_inserted()
            }

            fn is_cargo_powering_yellow_epump(&self) -> bool {
                self.hydraulics
                    .should_pressurise_yellow_pump_for_cargo_door_operation()
            }

            fn is_yellow_epump_controller_pressurising(&self) -> bool {
                self.hydraulics
                    .yellow_electric_pump_controller
                    .should_pressurise()
            }

            fn is_blue_epump_controller_pressurising(&self) -> bool {
                self.hydraulics
                    .blue_electric_pump_controller
                    .should_pressurise()
            }

            fn is_edp1_green_pump_controller_pressurising(&self) -> bool {
                self.hydraulics
                    .engine_driven_pump_1_controller
                    .should_pressurise()
            }

            fn is_edp2_yellow_pump_controller_pressurising(&self) -> bool {
                self.hydraulics
                    .engine_driven_pump_2_controller
                    .should_pressurise()
            }

            fn is_ptu_controller_activating_ptu(&self) -> bool {
                self.hydraulics
                    .power_transfer_unit_controller
                    .should_enable()
            }

            fn is_ptu_enabled(&self) -> bool {
                self.hydraulics.power_transfer_unit.is_enabled()
            }

            fn is_blue_pressure_switch_pressurised(&self) -> bool {
                self.hydraulics.is_blue_pressure_switch_pressurised()
            }

            fn is_green_pressure_switch_pressurised(&self) -> bool {
                self.hydraulics.is_green_pressure_switch_pressurised()
            }

            fn is_yellow_pressure_switch_pressurised(&self) -> bool {
                self.hydraulics.is_yellow_pressure_switch_pressurised()
            }

            fn is_yellow_leak_meas_valve_commanded_open(&self) -> bool {
                self.hydraulics
                    .yellow_circuit_controller
                    .should_open_leak_measurement_valve()
            }

            fn is_blue_leak_meas_valve_commanded_open(&self) -> bool {
                self.hydraulics
                    .blue_circuit_controller
                    .should_open_leak_measurement_valve()
            }

            fn is_green_leak_meas_valve_commanded_open(&self) -> bool {
                self.hydraulics
                    .green_circuit_controller
                    .should_open_leak_measurement_valve()
            }

            fn nose_steering_position(&self) -> Angle {
                self.hydraulics.nose_steering.position_feedback()
            }

            fn is_cargo_fwd_door_locked_up(&self) -> bool {
                self.hydraulics.forward_cargo_door_controller.control_state
                    == DoorControlState::UpLocked
            }

            fn set_ac_bus_1_is_powered(&mut self, bus_is_alive: bool) {
                self.is_ac_1_powered = bus_is_alive;
            }

            fn set_ac_bus_2_is_powered(&mut self, bus_is_alive: bool) {
                self.is_ac_2_powered = bus_is_alive;
            }

            fn set_dc_ground_service_is_powered(&mut self, bus_is_alive: bool) {
                self.is_dc_ground_service_powered = bus_is_alive;
            }

            fn set_ac_ground_service_is_powered(&mut self, bus_is_alive: bool) {
                self.is_ac_ground_service_powered = bus_is_alive;
            }

            fn set_dc_bus_2_is_powered(&mut self, bus_is_alive: bool) {
                self.is_dc_2_powered = bus_is_alive;
            }

            fn set_dc_ess_is_powered(&mut self, bus_is_alive: bool) {
                self.is_dc_ess_powered = bus_is_alive;
            }

            fn use_worst_case_ptu(&mut self) {
                self.hydraulics.power_transfer_unit.update_characteristics(
                    &A320PowerTransferUnitCharacteristics::new_worst_part_acceptable(),
                );
            }
        }

        impl Aircraft for A320HydraulicsTestAircraft {
            fn update_before_power_distribution(
                &mut self,
                _: &UpdateContext,
                electricity: &mut Electricity,
            ) {
                self.powered_source_ac
                    .power_with_potential(ElectricPotential::new::<volt>(115.));
                electricity.supplied_by(&self.powered_source_ac);

                if self.is_ac_1_powered {
                    electricity.flow(&self.powered_source_ac, &self.ac_1_bus);
                }

                if self.is_ac_2_powered {
                    electricity.flow(&self.powered_source_ac, &self.ac_2_bus);
                }

                if self.is_ac_ground_service_powered {
                    electricity.flow(&self.powered_source_ac, &self.ac_ground_service_bus);
                }

                if self.is_dc_ground_service_powered {
                    electricity.flow(&self.powered_source_ac, &self.dc_ground_service_bus);
                }

                if self.is_dc_1_powered {
                    electricity.flow(&self.powered_source_ac, &self.dc_1_bus);
                }

                if self.is_dc_2_powered {
                    electricity.flow(&self.powered_source_ac, &self.dc_2_bus);
                }

                if self.is_dc_ess_powered {
                    electricity.flow(&self.powered_source_ac, &self.dc_ess_bus);
                }

                if self.is_dc_hot_1_powered {
                    electricity.flow(&self.powered_source_ac, &self.dc_hot_1_bus);
                }

                if self.is_dc_hot_2_powered {
                    electricity.flow(&self.powered_source_ac, &self.dc_hot_2_bus);
                }
            }

            fn update_after_power_distribution(&mut self, context: &UpdateContext) {
                self.electrical.update(&self.hydraulics.gcu, context);

                self.adirus.update(context);

                self.lgcius.update(
                    context,
                    &self.landing_gear,
                    &self.hydraulics.gear_system,
                    self.ext_pwr.output_potential().is_powered(),
                );

                self.hydraulics.update(
                    context,
                    &self.engine_1,
                    &self.engine_2,
                    &self.overhead,
                    &self.autobrake_panel,
                    &self.engine_fire_overhead,
                    &self.lgcius,
                    &self.emergency_electrical_overhead,
                    &self.electrical,
                    &self.pneumatics,
                    &self.adirus,
                );

                self.overhead.update(&self.hydraulics);
            }
        }
        impl SimulationElement for A320HydraulicsTestAircraft {
            fn accept<T: SimulationElementVisitor>(&mut self, visitor: &mut T) {
                self.engine_1.accept(visitor);
                self.engine_2.accept(visitor);
                self.landing_gear.accept(visitor);
                self.lgcius.accept(visitor);
                self.hydraulics.accept(visitor);
                self.autobrake_panel.accept(visitor);
                self.overhead.accept(visitor);
                self.engine_fire_overhead.accept(visitor);
                self.emergency_electrical_overhead.accept(visitor);
                self.electrical.accept(visitor);
                self.ext_pwr.accept(visitor);

                visitor.visit(self);
            }
        }

        struct A320HydraulicsTestBed {
            test_bed: SimulationTestBed<A320HydraulicsTestAircraft>,
        }
        impl A320HydraulicsTestBed {
            fn new_with_start_state(start_state: StartState) -> Self {
                Self {
                    test_bed: SimulationTestBed::new_with_start_state(
                        start_state,
                        A320HydraulicsTestAircraft::new,
                    ),
                }
            }

            fn run_one_tick(mut self) -> Self {
                self.run_with_delta(A320Hydraulic::HYDRAULIC_SIM_TIME_STEP);
                self
            }

            fn run_waiting_for(mut self, delta: Duration) -> Self {
                self.test_bed.run_multiple_frames(delta);
                self
            }

            fn is_green_edp_commanded_on(&self) -> bool {
                self.query(|a| a.is_green_edp_commanded_on())
            }

            fn is_yellow_edp_commanded_on(&self) -> bool {
                self.query(|a| a.is_yellow_edp_commanded_on())
            }

            fn is_ptu_enabled(&self) -> bool {
                self.query(|a| a.is_ptu_enabled())
            }

            fn is_blue_pressure_switch_pressurised(&self) -> bool {
                self.query(|a| a.is_blue_pressure_switch_pressurised())
            }

            fn is_green_pressure_switch_pressurised(&self) -> bool {
                self.query(|a| a.is_green_pressure_switch_pressurised())
            }

            fn is_yellow_pressure_switch_pressurised(&self) -> bool {
                self.query(|a| a.is_yellow_pressure_switch_pressurised())
            }

            fn is_flaps_moving(&mut self) -> bool {
                self.read_by_name("IS_FLAPS_MOVING")
            }

            fn is_slats_moving(&mut self) -> bool {
                self.read_by_name("IS_SLATS_MOVING")
            }

            fn nose_steering_position(&self) -> Angle {
                self.query(|a| a.nose_steering_position())
            }

            fn is_cargo_fwd_door_locked_down(&mut self) -> bool {
                self.read_by_name("FWD_DOOR_CARGO_LOCKED")
            }

            fn is_cargo_fwd_door_locked_up(&self) -> bool {
                self.query(|a| a.is_cargo_fwd_door_locked_up())
            }

            fn cargo_fwd_door_position(&mut self) -> f64 {
                self.read_by_name("FWD_DOOR_CARGO_POSITION")
            }

            fn cargo_aft_door_position(&mut self) -> f64 {
                self.read_by_name("AFT_DOOR_CARGO_POSITION")
            }

            fn green_pressure(&mut self) -> Pressure {
                self.read_by_name("HYD_GREEN_SYSTEM_1_SECTION_PRESSURE")
            }

            fn blue_pressure(&mut self) -> Pressure {
                self.read_by_name("HYD_BLUE_SYSTEM_1_SECTION_PRESSURE")
            }

            fn yellow_pressure(&mut self) -> Pressure {
                self.read_by_name("HYD_YELLOW_SYSTEM_1_SECTION_PRESSURE")
            }

            fn get_yellow_reservoir_volume(&mut self) -> Volume {
                self.read_by_name("HYD_YELLOW_RESERVOIR_LEVEL")
            }

            fn is_green_edp_press_low(&mut self) -> bool {
                self.read_by_name("HYD_GREEN_EDPUMP_LOW_PRESS")
            }

            fn green_edp_has_fault(&mut self) -> bool {
                self.read_by_name("OVHD_HYD_ENG_1_PUMP_PB_HAS_FAULT")
            }

            fn yellow_edp_has_fault(&mut self) -> bool {
                self.read_by_name("OVHD_HYD_ENG_2_PUMP_PB_HAS_FAULT")
            }

            fn is_yellow_edp_press_low(&mut self) -> bool {
                self.read_by_name("HYD_YELLOW_EDPUMP_LOW_PRESS")
            }

            fn is_yellow_epump_press_low(&mut self) -> bool {
                self.read_by_name("HYD_YELLOW_EPUMP_LOW_PRESS")
            }

            fn is_blue_epump_press_low(&mut self) -> bool {
                self.read_by_name("HYD_BLUE_EPUMP_LOW_PRESS")
            }

            fn blue_epump_has_fault(&mut self) -> bool {
                self.read_by_name("OVHD_HYD_EPUMPB_PB_HAS_FAULT")
            }

            fn yellow_epump_has_fault(&mut self) -> bool {
                self.read_by_name("OVHD_HYD_EPUMPY_PB_HAS_FAULT")
            }

            fn ptu_has_fault(&mut self) -> bool {
                self.read_by_name("OVHD_HYD_PTU_PB_HAS_FAULT")
            }

            fn blue_epump_override_is_on(&mut self) -> bool {
                self.read_by_name("OVHD_HYD_EPUMPY_OVRD_IS_ON")
            }

            fn get_brake_left_yellow_pressure(&mut self) -> Pressure {
                self.read_by_name("HYD_BRAKE_ALTN_LEFT_PRESS")
            }

            fn get_brake_right_yellow_pressure(&mut self) -> Pressure {
                self.read_by_name("HYD_BRAKE_ALTN_RIGHT_PRESS")
            }

            fn get_green_reservoir_volume(&mut self) -> Volume {
                self.read_by_name("HYD_GREEN_RESERVOIR_LEVEL")
            }

            fn get_blue_reservoir_volume(&mut self) -> Volume {
                self.read_by_name("HYD_BLUE_RESERVOIR_LEVEL")
            }

            fn autobrake_mode(&mut self) -> AutobrakeMode {
                ReadByName::<A320HydraulicsTestBed, f64>::read_by_name(
                    self,
                    "AUTOBRAKES_ARMED_MODE",
                )
                .into()
            }

            fn get_brake_left_green_pressure(&mut self) -> Pressure {
                self.read_by_name("HYD_BRAKE_NORM_LEFT_PRESS")
            }

            fn get_brake_right_green_pressure(&mut self) -> Pressure {
                self.read_by_name("HYD_BRAKE_NORM_RIGHT_PRESS")
            }

            fn get_brake_yellow_accumulator_pressure(&mut self) -> Pressure {
                self.read_by_name("HYD_BRAKE_ALTN_ACC_PRESS")
            }

            fn get_brake_yellow_accumulator_fluid_volume(&self) -> Volume {
                self.query(|a| a.get_yellow_brake_accumulator_fluid_volume())
            }

            fn get_rat_position(&mut self) -> f64 {
                self.read_by_name("HYD_RAT_STOW_POSITION")
            }

            fn get_rat_rpm(&mut self) -> f64 {
                self.read_by_name("A32NX_HYD_RAT_RPM")
            }

            fn get_left_aileron_position(&mut self) -> Ratio {
                Ratio::new::<ratio>(self.read_by_name("HYD_AIL_LEFT_DEFLECTION"))
            }

            fn get_right_aileron_position(&mut self) -> Ratio {
                Ratio::new::<ratio>(self.read_by_name("HYD_AIL_RIGHT_DEFLECTION"))
            }

            fn get_left_elevator_position(&mut self) -> Ratio {
                Ratio::new::<ratio>(self.read_by_name("HYD_ELEV_LEFT_DEFLECTION"))
            }

            fn get_mean_right_spoilers_position(&mut self) -> Ratio {
                (Ratio::new::<ratio>(self.read_by_name("HYD_SPOIL_1_RIGHT_DEFLECTION"))
                    + Ratio::new::<ratio>(self.read_by_name("HYD_SPOIL_2_RIGHT_DEFLECTION"))
                    + Ratio::new::<ratio>(self.read_by_name("HYD_SPOIL_3_RIGHT_DEFLECTION"))
                    + Ratio::new::<ratio>(self.read_by_name("HYD_SPOIL_4_RIGHT_DEFLECTION"))
                    + Ratio::new::<ratio>(self.read_by_name("HYD_SPOIL_5_RIGHT_DEFLECTION")))
                    / 5.
            }

            fn get_mean_left_spoilers_position(&mut self) -> Ratio {
                (Ratio::new::<ratio>(self.read_by_name("HYD_SPOIL_1_LEFT_DEFLECTION"))
                    + Ratio::new::<ratio>(self.read_by_name("HYD_SPOIL_2_LEFT_DEFLECTION"))
                    + Ratio::new::<ratio>(self.read_by_name("HYD_SPOIL_3_LEFT_DEFLECTION"))
                    + Ratio::new::<ratio>(self.read_by_name("HYD_SPOIL_4_LEFT_DEFLECTION"))
                    + Ratio::new::<ratio>(self.read_by_name("HYD_SPOIL_5_LEFT_DEFLECTION")))
                    / 5.
            }

            fn get_right_elevator_position(&mut self) -> Ratio {
                Ratio::new::<ratio>(self.read_by_name("HYD_ELEV_RIGHT_DEFLECTION"))
            }

            fn get_rudder_position(&mut self) -> Ratio {
                Ratio::new::<ratio>(self.read_by_name("HYD_RUD_DEFLECTION"))
            }

            fn get_nose_steering_ratio(&mut self) -> Ratio {
                Ratio::new::<ratio>(self.read_by_name("NOSE_WHEEL_POSITION_RATIO"))
            }

            fn rat_deploy_commanded(&self) -> bool {
                self.query(|a| a.is_rat_commanded_to_deploy())
            }

            fn is_emergency_gen_at_nominal_speed(&self) -> bool {
                self.query(|a| a.is_emergency_gen_at_nominal_speed())
            }

            fn is_fire_valve_eng1_closed(&mut self) -> bool {
                !ReadByName::<A320HydraulicsTestBed, bool>::read_by_name(
                    self,
                    "HYD_GREEN_PUMP_1_FIRE_VALVE_OPENED",
                ) && !self.query(|a| {
                    a.hydraulics.green_circuit.is_fire_shutoff_valve_open(
                        A320HydraulicCircuitFactory::YELLOW_GREEN_BLUE_PUMPS_INDEXES,
                    )
                })
            }

            fn is_fire_valve_eng2_closed(&mut self) -> bool {
                !ReadByName::<A320HydraulicsTestBed, bool>::read_by_name(
                    self,
                    "HYD_YELLOW_PUMP_1_FIRE_VALVE_OPENED",
                ) && !self.query(|a| {
                    a.hydraulics.green_circuit.is_fire_shutoff_valve_open(
                        A320HydraulicCircuitFactory::YELLOW_GREEN_BLUE_PUMPS_INDEXES,
                    )
                })
            }

            fn is_yellow_leak_meas_valve_commanded_open(&mut self) -> bool {
                self.query(|a| a.is_yellow_leak_meas_valve_commanded_open())
            }

            fn is_green_leak_meas_valve_commanded_open(&mut self) -> bool {
                self.query(|a| a.is_green_leak_meas_valve_commanded_open())
            }

            fn is_blue_leak_meas_valve_commanded_open(&mut self) -> bool {
                self.query(|a| a.is_blue_leak_meas_valve_commanded_open())
            }

            fn green_leak_meas_valve_closed(mut self) -> Self {
                self.write_by_name("OVHD_HYD_LEAK_MEASUREMENT_G_PB_IS_AUTO", false);
                self
            }

            fn blue_leak_meas_valve_closed(mut self) -> Self {
                self.write_by_name("OVHD_HYD_LEAK_MEASUREMENT_B_PB_IS_AUTO", false);
                self
            }

            fn yellow_leak_meas_valve_closed(mut self) -> Self {
                self.write_by_name("OVHD_HYD_LEAK_MEASUREMENT_Y_PB_IS_AUTO", false);
                self
            }

            fn engines_off(self) -> Self {
                self.stop_eng1().stop_eng2()
            }

            fn external_power(mut self, is_connected: bool) -> Self {
                self.write_by_name("EXTERNAL POWER AVAILABLE:1", is_connected);

                if is_connected {
                    self = self.on_the_ground();
                }
                self
            }

            fn with_worst_case_ptu(mut self) -> Self {
                self.command(|a| a.use_worst_case_ptu());
                self
            }

            fn on_the_ground(mut self) -> Self {
                self.set_indicated_altitude(Length::new::<foot>(0.));
                self.set_on_ground(true);
                self.set_indicated_airspeed(Velocity::new::<knot>(5.));
                self
            }

            fn on_the_ground_after_touchdown(mut self) -> Self {
                self.set_indicated_altitude(Length::new::<foot>(0.));
                self.set_on_ground(true);
                self.set_indicated_airspeed(Velocity::new::<knot>(100.));
                self
            }

            fn air_press_low(mut self) -> Self {
                self.command(|a| a.pneumatics.set_low_air_pressure());
                self
            }

            fn air_press_nominal(mut self) -> Self {
                self.command(|a| a.pneumatics.set_nominal_air_pressure());
                self
            }

            fn rotates_on_runway(mut self) -> Self {
                self.set_indicated_altitude(Length::new::<foot>(0.));
                self.set_on_ground(false);
                self.set_indicated_airspeed(Velocity::new::<knot>(135.));
                self.write_by_name(
                    LandingGear::GEAR_CENTER_COMPRESSION,
                    Ratio::new::<ratio>(0.5),
                );
                self.write_by_name(LandingGear::GEAR_LEFT_COMPRESSION, Ratio::new::<ratio>(0.8));
                self.write_by_name(
                    LandingGear::GEAR_RIGHT_COMPRESSION,
                    Ratio::new::<ratio>(0.8),
                );
                self
            }

            fn in_flight(mut self) -> Self {
                self.set_on_ground(false);
                self.set_indicated_altitude(Length::new::<foot>(2500.));
                self.set_indicated_airspeed(Velocity::new::<knot>(180.));
                self.start_eng1(Ratio::new::<percent>(80.))
                    .start_eng2(Ratio::new::<percent>(80.))
                    .set_gear_lever_up()
                    .set_park_brake(false)
                    .external_power(false)
            }

            fn sim_not_ready(mut self) -> Self {
                self.set_sim_is_ready(false);
                self
            }

            fn sim_ready(mut self) -> Self {
                self.set_sim_is_ready(true);
                self
            }

            fn set_tiller_demand(mut self, steering_ratio: Ratio) -> Self {
                self.write_by_name("TILLER_HANDLE_POSITION", steering_ratio.get::<ratio>());
                self
            }

            fn set_autopilot_steering_demand(mut self, steering_ratio: Ratio) -> Self {
                self.write_by_name("AUTOPILOT_NOSEWHEEL_DEMAND", steering_ratio.get::<ratio>());
                self
            }

            fn set_eng1_fire_button(mut self, is_active: bool) -> Self {
                self.write_by_name("FIRE_BUTTON_ENG1", is_active);
                self
            }

            fn set_eng2_fire_button(mut self, is_active: bool) -> Self {
                self.write_by_name("FIRE_BUTTON_ENG2", is_active);
                self
            }

            fn open_fwd_cargo_door(mut self) -> Self {
                self.write_by_name("FWD_DOOR_CARGO_OPEN_REQ", 1.);
                self
            }

            fn close_fwd_cargo_door(mut self) -> Self {
                self.write_by_name("FWD_DOOR_CARGO_OPEN_REQ", 0.);
                self
            }

            fn set_pushback_state(mut self, is_pushed_back: bool) -> Self {
                if is_pushed_back {
                    self.write_by_name("PUSHBACK STATE", 0.);
                } else {
                    self.write_by_name("PUSHBACK STATE", 3.);
                }
                self
            }

            fn set_pushback_angle(mut self, angle: Angle) -> Self {
                self.write_by_name("PUSHBACK ANGLE", angle.get::<radian>());
                self
            }

            fn is_nw_disc_memo_shown(&mut self) -> bool {
                self.read_by_name("HYD_NW_STRG_DISC_ECAM_MEMO")
            }

            fn is_ptu_running_high_pitch_sound(&mut self) -> bool {
                self.read_by_name("HYD_PTU_HIGH_PITCH_SOUND")
            }

            fn start_eng1(mut self, n2: Ratio) -> Self {
                self.write_by_name("GENERAL ENG STARTER ACTIVE:1", true);
                self.write_by_name("ENGINE_N2:1", n2);

                self
            }

            fn start_eng2(mut self, n2: Ratio) -> Self {
                self.write_by_name("GENERAL ENG STARTER ACTIVE:2", true);
                self.write_by_name("ENGINE_N2:2", n2);

                self
            }

            fn stop_eng1(mut self) -> Self {
                self.write_by_name("GENERAL ENG STARTER ACTIVE:1", false);
                self.write_by_name("ENGINE_N2:1", 0.);

                self
            }

            fn stopping_eng1(mut self) -> Self {
                self.write_by_name("GENERAL ENG STARTER ACTIVE:1", false);
                self.write_by_name("ENGINE_N2:1", 25.);

                self
            }

            fn stop_eng2(mut self) -> Self {
                self.write_by_name("GENERAL ENG STARTER ACTIVE:2", false);
                self.write_by_name("ENGINE_N2:2", 0.);

                self
            }

            fn stopping_eng2(mut self) -> Self {
                self.write_by_name("GENERAL ENG STARTER ACTIVE:2", false);
                self.write_by_name("ENGINE_N2:2", 25.);

                self
            }

            fn set_park_brake(mut self, is_set: bool) -> Self {
                self.write_by_name("PARK_BRAKE_LEVER_POS", is_set);
                self
            }

            fn set_gear_lever_up(mut self) -> Self {
                // One tick is needed so lever up can be evaluated
                self.write_by_name("GEAR_LEVER_POSITION_REQUEST", false);
                self = self.run_one_tick();

                self
            }

            fn set_gear_lever_down(mut self) -> Self {
                self.write_by_name("GEAR_LEVER_POSITION_REQUEST", true);

                self
            }

            fn set_anti_skid(mut self, is_set: bool) -> Self {
                self.write_by_name("ANTISKID BRAKES ACTIVE", is_set);
                self
            }

            fn set_yellow_e_pump(mut self, is_auto: bool) -> Self {
                self.write_by_name("OVHD_HYD_EPUMPY_PB_IS_AUTO", is_auto);
                self
            }

            fn set_blue_e_pump(mut self, is_auto: bool) -> Self {
                self.write_by_name("OVHD_HYD_EPUMPB_PB_IS_AUTO", is_auto);
                self
            }

            fn set_blue_e_pump_ovrd_pressed(mut self, is_pressed: bool) -> Self {
                self.write_by_name("OVHD_HYD_EPUMPY_OVRD_IS_PRESSED", is_pressed);
                self
            }

            fn set_green_ed_pump(mut self, is_auto: bool) -> Self {
                self.write_by_name("OVHD_HYD_ENG_1_PUMP_PB_IS_AUTO", is_auto);
                self
            }

            fn set_yellow_ed_pump(mut self, is_auto: bool) -> Self {
                self.write_by_name("OVHD_HYD_ENG_2_PUMP_PB_IS_AUTO", is_auto);
                self
            }

            fn set_ptu_state(mut self, is_auto: bool) -> Self {
                self.write_by_name("OVHD_HYD_PTU_PB_IS_AUTO", is_auto);
                self
            }

            fn set_flaps_handle_position(mut self, pos: u8) -> Self {
                self.write_by_name("FLAPS_HANDLE_INDEX", pos as f64);
                self
            }

            fn get_flaps_left_position_percent(&mut self) -> f64 {
                self.read_by_name("LEFT_FLAPS_POSITION_PERCENT")
            }

            fn get_flaps_right_position_percent(&mut self) -> f64 {
                self.read_by_name("RIGHT_FLAPS_POSITION_PERCENT")
            }

            fn get_slats_left_position_percent(&mut self) -> f64 {
                self.read_by_name("LEFT_SLATS_POSITION_PERCENT")
            }

            fn get_slats_right_position_percent(&mut self) -> f64 {
                self.read_by_name("RIGHT_SLATS_POSITION_PERCENT")
            }

            fn get_real_gear_position(&mut self, wheel_id: GearWheel) -> Ratio {
                match wheel_id {
                    GearWheel::NOSE => self.read_by_name("GEAR_CENTER_POSITION"),
                    GearWheel::LEFT => self.read_by_name("GEAR_LEFT_POSITION"),
                    GearWheel::RIGHT => self.read_by_name("GEAR_RIGHT_POSITION"),
                }
            }

            fn get_real_gear_door_position(&mut self, wheel_id: GearWheel) -> Ratio {
                match wheel_id {
                    GearWheel::NOSE => self.read_by_name("GEAR_DOOR_CENTER_POSITION"),
                    GearWheel::LEFT => self.read_by_name("GEAR_DOOR_LEFT_POSITION"),
                    GearWheel::RIGHT => self.read_by_name("GEAR_DOOR_RIGHT_POSITION"),
                }
            }

            fn is_all_gears_really_up(&mut self) -> bool {
                self.get_real_gear_position(GearWheel::NOSE) <= Ratio::new::<ratio>(0.01)
                    && self.get_real_gear_position(GearWheel::LEFT) <= Ratio::new::<ratio>(0.01)
                    && self.get_real_gear_position(GearWheel::RIGHT) <= Ratio::new::<ratio>(0.01)
            }

            fn is_all_gears_really_down(&mut self) -> bool {
                self.get_real_gear_position(GearWheel::NOSE) >= Ratio::new::<ratio>(0.99)
                    && self.get_real_gear_position(GearWheel::LEFT) >= Ratio::new::<ratio>(0.99)
                    && self.get_real_gear_position(GearWheel::RIGHT) >= Ratio::new::<ratio>(0.99)
            }

            fn is_all_doors_really_up(&mut self) -> bool {
                self.get_real_gear_door_position(GearWheel::NOSE) <= Ratio::new::<ratio>(0.01)
                    && self.get_real_gear_door_position(GearWheel::LEFT)
                        <= Ratio::new::<ratio>(0.01)
                    && self.get_real_gear_door_position(GearWheel::RIGHT)
                        <= Ratio::new::<ratio>(0.01)
            }

            fn is_all_doors_really_down(&mut self) -> bool {
                self.get_real_gear_door_position(GearWheel::NOSE) >= Ratio::new::<ratio>(0.9)
                    && self.get_real_gear_door_position(GearWheel::LEFT) >= Ratio::new::<ratio>(0.9)
                    && self.get_real_gear_door_position(GearWheel::RIGHT)
                        >= Ratio::new::<ratio>(0.9)
            }

            fn ac_bus_1_lost(mut self) -> Self {
                self.command(|a| a.set_ac_bus_1_is_powered(false));
                self
            }

            fn ac_bus_2_lost(mut self) -> Self {
                self.command(|a| a.set_ac_bus_2_is_powered(false));
                self
            }

            fn dc_ground_service_lost(mut self) -> Self {
                self.command(|a| a.set_dc_ground_service_is_powered(false));
                self
            }
            fn dc_ground_service_avail(mut self) -> Self {
                self.command(|a| a.set_dc_ground_service_is_powered(true));
                self
            }

            fn ac_ground_service_lost(mut self) -> Self {
                self.command(|a| a.set_ac_ground_service_is_powered(false));
                self
            }

            fn dc_bus_2_lost(mut self) -> Self {
                self.command(|a| a.set_dc_bus_2_is_powered(false));
                self
            }

            fn dc_ess_lost(mut self) -> Self {
                self.command(|a| a.set_dc_ess_is_powered(false));
                self
            }

            fn dc_ess_active(mut self) -> Self {
                self.command(|a| a.set_dc_ess_is_powered(true));
                self
            }

            fn set_cold_dark_inputs(self) -> Self {
                self.set_eng1_fire_button(false)
                    .set_eng2_fire_button(false)
                    .set_blue_e_pump(true)
                    .set_yellow_e_pump(true)
                    .set_green_ed_pump(true)
                    .set_yellow_ed_pump(true)
                    .set_ptu_state(true)
                    .set_park_brake(true)
                    .set_anti_skid(true)
                    .set_left_brake(Ratio::new::<percent>(0.))
                    .set_right_brake(Ratio::new::<percent>(0.))
                    .set_gear_lever_down()
                    .set_pushback_state(false)
                    .air_press_nominal()
                    .set_elac1_actuators_energized()
                    .set_ailerons_neutral()
                    .set_elevator_neutral()
            }

            fn set_left_brake(mut self, position: Ratio) -> Self {
                self.write_by_name("LEFT_BRAKE_PEDAL_INPUT", position);
                self
            }

            fn set_right_brake(mut self, position: Ratio) -> Self {
                self.write_by_name("RIGHT_BRAKE_PEDAL_INPUT", position);
                self
            }

            fn set_autobrake_disarmed_with_set_variable(mut self) -> Self {
                self.write_by_name("AUTOBRAKES_ARMED_MODE_SET", 0);
                self
            }

            fn set_autobrake_low_with_set_variable(mut self) -> Self {
                self.write_by_name("AUTOBRAKES_ARMED_MODE_SET", 1);
                self
            }

            fn set_autobrake_med_with_set_variable(mut self) -> Self {
                self.write_by_name("AUTOBRAKES_ARMED_MODE_SET", 2);
                self
            }

            fn set_autobrake_max_with_set_variable(mut self) -> Self {
                self.write_by_name("AUTOBRAKES_ARMED_MODE_SET", 3);
                self
            }

            fn set_autobrake_low(mut self) -> Self {
                self.write_by_name("OVHD_AUTOBRK_LOW_ON_IS_PRESSED", true);
                self = self.run_one_tick();
                self.write_by_name("OVHD_AUTOBRK_LOW_ON_IS_PRESSED", false);
                self
            }

            fn set_autobrake_med(mut self) -> Self {
                self.write_by_name("OVHD_AUTOBRK_MED_ON_IS_PRESSED", true);
                self = self.run_one_tick();
                self.write_by_name("OVHD_AUTOBRK_MED_ON_IS_PRESSED", false);
                self
            }

            fn set_autobrake_max(mut self) -> Self {
                self.write_by_name("OVHD_AUTOBRK_MAX_ON_IS_PRESSED", true);
                self = self.run_one_tick();
                self.write_by_name("OVHD_AUTOBRK_MAX_ON_IS_PRESSED", false);
                self
            }

            fn set_deploy_ground_spoilers(mut self) -> Self {
                self.write_by_name("SEC_1_GROUND_SPOILER_OUT", true);
                self.write_by_name("SEC_2_GROUND_SPOILER_OUT", true);
                self.write_by_name("SEC_3_GROUND_SPOILER_OUT", true);
                self
            }

            fn set_retract_ground_spoilers(mut self) -> Self {
                self.write_by_name("SEC_1_GROUND_SPOILER_OUT", false);
                self.write_by_name("SEC_2_GROUND_SPOILER_OUT", false);
                self.write_by_name("SEC_3_GROUND_SPOILER_OUT", false);
                self
            }

            fn set_ailerons_neutral(mut self) -> Self {
                self.write_by_name("LEFT_AIL_BLUE_COMMANDED_POSITION", 0.);
                self.write_by_name("RIGHT_AIL_BLUE_COMMANDED_POSITION", 0.);
                self.write_by_name("LEFT_AIL_GREEN_COMMANDED_POSITION", 0.);
                self.write_by_name("RIGHT_AIL_GREEN_COMMANDED_POSITION", 0.);
                self
            }

            fn set_elevator_neutral(mut self) -> Self {
                self.write_by_name("LEFT_ELEV_BLUE_COMMANDED_POSITION", 0.);
                self.write_by_name("RIGHT_ELEV_BLUE_COMMANDED_POSITION", 0.);
                self.write_by_name("LEFT_ELEV_GREEN_COMMANDED_POSITION", 0.);
                self.write_by_name("RIGHT_ELEV_YELLOW_COMMANDED_POSITION", 0.);
                self
            }

            fn set_ailerons_left_turn(mut self) -> Self {
                self.write_by_name("LEFT_AIL_BLUE_COMMANDED_POSITION", -25.);
                self.write_by_name("RIGHT_AIL_BLUE_COMMANDED_POSITION", -25.);
                self.write_by_name("LEFT_AIL_GREEN_COMMANDED_POSITION", -25.);
                self.write_by_name("RIGHT_AIL_GREEN_COMMANDED_POSITION", -25.);
                self
            }

            fn set_elac1_actuators_energized(mut self) -> Self {
                self.write_by_name("LEFT_AIL_BLUE_SERVO_SOLENOID_ENERGIZED", 1.);
                self.write_by_name("RIGHT_AIL_BLUE_SERVO_SOLENOID_ENERGIZED", 0.);
                self.write_by_name("LEFT_AIL_GREEN_SERVO_SOLENOID_ENERGIZED", 0.);
                self.write_by_name("RIGHT_AIL_GREEN_SERVO_SOLENOID_ENERGIZED", 1.);

                self.write_by_name("LEFT_ELEV_BLUE_SERVO_SOLENOID_ENERGIZED", 0.);
                self.write_by_name("RIGHT_ELEV_BLUE_SERVO_SOLENOID_ENERGIZED", 0.);
                self.write_by_name("LEFT_ELEV_GREEN_SERVO_SOLENOID_ENERGIZED", 1.);
                self.write_by_name("RIGHT_ELEV_YELLOW_SERVO_SOLENOID_ENERGIZED", 1.);
                self
            }

            fn set_elac_actuators_de_energized(mut self) -> Self {
                self.write_by_name("LEFT_AIL_BLUE_SERVO_SOLENOID_ENERGIZED", 0.);
                self.write_by_name("RIGHT_AIL_BLUE_SERVO_SOLENOID_ENERGIZED", 0.);
                self.write_by_name("LEFT_AIL_GREEN_SERVO_SOLENOID_ENERGIZED", 0.);
                self.write_by_name("RIGHT_AIL_GREEN_SERVO_SOLENOID_ENERGIZED", 0.);

                self.write_by_name("LEFT_ELEV_BLUE_SERVO_SOLENOID_ENERGIZED", 0.);
                self.write_by_name("RIGHT_ELEV_BLUE_SERVO_SOLENOID_ENERGIZED", 0.);
                self.write_by_name("LEFT_ELEV_GREEN_SERVO_SOLENOID_ENERGIZED", 0.);
                self.write_by_name("RIGHT_ELEV_YELLOW_SERVO_SOLENOID_ENERGIZED", 0.);

                self.write_by_name("LEFT_ELEV_BLUE_COMMANDED_POSITION", 0.);
                self.write_by_name("RIGHT_ELEV_BLUE_COMMANDED_POSITION", 0.);
                self.write_by_name("LEFT_ELEV_GREEN_COMMANDED_POSITION", 0.);
                self.write_by_name("RIGHT_ELEV_YELLOW_COMMANDED_POSITION", 0.);
                self
            }

            fn set_left_spoilers_out(mut self) -> Self {
                self.write_by_name("LEFT_SPOILER_1_COMMANDED_POSITION", 50.);
                self.write_by_name("LEFT_SPOILER_2_COMMANDED_POSITION", 50.);
                self.write_by_name("LEFT_SPOILER_3_COMMANDED_POSITION", 50.);
                self.write_by_name("LEFT_SPOILER_4_COMMANDED_POSITION", 50.);
                self.write_by_name("LEFT_SPOILER_5_COMMANDED_POSITION", 50.);
                self
            }

            fn set_left_spoilers_in(mut self) -> Self {
                self.write_by_name("LEFT_SPOILER_1_COMMANDED_POSITION", 0.);
                self.write_by_name("LEFT_SPOILER_2_COMMANDED_POSITION", 0.);
                self.write_by_name("LEFT_SPOILER_3_COMMANDED_POSITION", 0.);
                self.write_by_name("LEFT_SPOILER_4_COMMANDED_POSITION", 0.);
                self.write_by_name("LEFT_SPOILER_5_COMMANDED_POSITION", 0.);
                self
            }

            fn set_right_spoilers_out(mut self) -> Self {
                self.write_by_name("RIGHT_SPOILER_1_COMMANDED_POSITION", 50.);
                self.write_by_name("RIGHT_SPOILER_2_COMMANDED_POSITION", 50.);
                self.write_by_name("RIGHT_SPOILER_3_COMMANDED_POSITION", 50.);
                self.write_by_name("RIGHT_SPOILER_4_COMMANDED_POSITION", 50.);
                self.write_by_name("RIGHT_SPOILER_5_COMMANDED_POSITION", 50.);
                self
            }

            fn set_right_spoilers_in(mut self) -> Self {
                self.write_by_name("RIGHT_SPOILER_1_COMMANDED_POSITION", 0.);
                self.write_by_name("RIGHT_SPOILER_2_COMMANDED_POSITION", 0.);
                self.write_by_name("RIGHT_SPOILER_3_COMMANDED_POSITION", 0.);
                self.write_by_name("RIGHT_SPOILER_4_COMMANDED_POSITION", 0.);
                self.write_by_name("RIGHT_SPOILER_5_COMMANDED_POSITION", 0.);
                self
            }

            fn set_ailerons_right_turn(mut self) -> Self {
                self.write_by_name("LEFT_AIL_BLUE_COMMANDED_POSITION", 25.);
                self.write_by_name("RIGHT_AIL_BLUE_COMMANDED_POSITION", 25.);
                self.write_by_name("LEFT_AIL_GREEN_COMMANDED_POSITION", 25.);
                self.write_by_name("RIGHT_AIL_GREEN_COMMANDED_POSITION", 25.);
                self
            }

            fn gear_system_state(&self) -> GearSystemState {
                self.query(|a| a.lgcius.active_lgciu().gear_system_state())
            }

            fn set_elevator_full_up(mut self) -> Self {
                self.write_by_name("LEFT_ELEV_BLUE_COMMANDED_POSITION", -30.);
                self.write_by_name("RIGHT_ELEV_BLUE_COMMANDED_POSITION", -30.);
                self.write_by_name("LEFT_ELEV_GREEN_COMMANDED_POSITION", -30.);
                self.write_by_name("RIGHT_ELEV_YELLOW_COMMANDED_POSITION", -30.);
                self
            }

            fn set_elevator_full_down(mut self) -> Self {
                self.write_by_name("LEFT_ELEV_BLUE_COMMANDED_POSITION", 17.);
                self.write_by_name("RIGHT_ELEV_BLUE_COMMANDED_POSITION", 17.);
                self.write_by_name("LEFT_ELEV_GREEN_COMMANDED_POSITION", 17.);
                self.write_by_name("RIGHT_ELEV_YELLOW_COMMANDED_POSITION", 17.);
                self
            }

            fn empty_brake_accumulator_using_park_brake(mut self) -> Self {
                self = self
                    .set_park_brake(true)
                    .run_waiting_for(Duration::from_secs(1));

                let mut number_of_loops = 0;
                while self
                    .get_brake_yellow_accumulator_fluid_volume()
                    .get::<gallon>()
                    > 0.001
                {
                    self = self
                        .set_park_brake(false)
                        .run_waiting_for(Duration::from_secs(1))
                        .set_park_brake(true)
                        .run_waiting_for(Duration::from_secs(1));
                    number_of_loops += 1;
                    assert!(number_of_loops < 20);
                }

                self = self
                    .set_park_brake(false)
                    .run_waiting_for(Duration::from_secs(1))
                    .set_park_brake(true)
                    .run_waiting_for(Duration::from_secs(1));

                self
            }

            fn empty_brake_accumulator_using_pedal_brake(mut self) -> Self {
                let mut number_of_loops = 0;
                while self
                    .get_brake_yellow_accumulator_fluid_volume()
                    .get::<gallon>()
                    > 0.001
                {
                    self = self
                        .set_left_brake(Ratio::new::<percent>(100.))
                        .set_right_brake(Ratio::new::<percent>(100.))
                        .run_waiting_for(Duration::from_secs(1))
                        .set_left_brake(Ratio::new::<percent>(0.))
                        .set_right_brake(Ratio::new::<percent>(0.))
                        .run_waiting_for(Duration::from_secs(1));
                    number_of_loops += 1;
                    assert!(number_of_loops < 50);
                }

                self = self
                    .set_left_brake(Ratio::new::<percent>(100.))
                    .set_right_brake(Ratio::new::<percent>(100.))
                    .run_waiting_for(Duration::from_secs(1))
                    .set_left_brake(Ratio::new::<percent>(0.))
                    .set_right_brake(Ratio::new::<percent>(0.))
                    .run_waiting_for(Duration::from_secs(1));

                self
            }

            fn turn_emergency_gear_extension_n_turns(mut self, number_of_turns: u8) -> Self {
                self.write_by_name("GRAVITYGEAR_ROTATE_PCT", number_of_turns as f64 * 100.);
                self
            }

            fn stow_emergency_gear_extension(mut self) -> Self {
                self.write_by_name("GRAVITYGEAR_ROTATE_PCT", 0.);
                self
            }

            fn press_blue_epump_override_button_once(self) -> Self {
                self.set_blue_e_pump_ovrd_pressed(true)
                    .run_one_tick()
                    .set_blue_e_pump_ovrd_pressed(false)
                    .run_one_tick()
            }
        }
        impl TestBed for A320HydraulicsTestBed {
            type Aircraft = A320HydraulicsTestAircraft;

            fn test_bed(&self) -> &SimulationTestBed<A320HydraulicsTestAircraft> {
                &self.test_bed
            }

            fn test_bed_mut(&mut self) -> &mut SimulationTestBed<A320HydraulicsTestAircraft> {
                &mut self.test_bed
            }
        }

        fn test_bed_on_ground() -> A320HydraulicsTestBed {
            A320HydraulicsTestBed::new_with_start_state(StartState::Apron)
        }

        fn test_bed_in_flight() -> A320HydraulicsTestBed {
            A320HydraulicsTestBed::new_with_start_state(StartState::Cruise)
        }

        fn test_bed_on_ground_with() -> A320HydraulicsTestBed {
            test_bed_on_ground()
        }

        fn test_bed_in_flight_with() -> A320HydraulicsTestBed {
            test_bed_in_flight()
        }

        #[test]
        fn pressure_state_at_init_one_simulation_step() {
            let mut test_bed = test_bed_on_ground_with()
                .engines_off()
                .on_the_ground()
                .set_cold_dark_inputs()
                .run_one_tick();

            assert!(test_bed.is_ptu_enabled());

            assert!(!test_bed.is_green_pressure_switch_pressurised());
            assert!(test_bed.green_pressure() < Pressure::new::<psi>(50.));
            assert!(!test_bed.is_blue_pressure_switch_pressurised());
            assert!(test_bed.blue_pressure() < Pressure::new::<psi>(50.));
            assert!(!test_bed.is_yellow_pressure_switch_pressurised());
            assert!(test_bed.yellow_pressure() < Pressure::new::<psi>(50.));
        }

        #[test]
        fn pressure_state_after_5s() {
            let mut test_bed = test_bed_on_ground_with()
                .engines_off()
                .on_the_ground()
                .set_cold_dark_inputs()
                .run_waiting_for(Duration::from_secs(5));

            assert!(test_bed.is_ptu_enabled());

            assert!(!test_bed.is_green_pressure_switch_pressurised());
            assert!(test_bed.green_pressure() < Pressure::new::<psi>(50.));
            assert!(!test_bed.is_blue_pressure_switch_pressurised());
            assert!(test_bed.blue_pressure() < Pressure::new::<psi>(50.));
            assert!(!test_bed.is_yellow_pressure_switch_pressurised());
            assert!(test_bed.yellow_pressure() < Pressure::new::<psi>(50.));
        }

        #[test]
        fn ptu_inhibited_by_overhead_off_push_button() {
            let mut test_bed = test_bed_on_ground_with()
                .engines_off()
                .on_the_ground()
                .set_cold_dark_inputs()
                .run_one_tick();

            // Enabled on cold start
            assert!(test_bed.is_ptu_enabled());

            // Ptu push button disables PTU accordingly
            test_bed = test_bed.set_ptu_state(false).run_one_tick();
            assert!(!test_bed.is_ptu_enabled());
            test_bed = test_bed.set_ptu_state(true).run_one_tick();
            assert!(test_bed.is_ptu_enabled());
        }

        #[test]
        fn ptu_inhibited_on_ground_when_only_one_engine_on_and_park_brake_on() {
            let mut test_bed = test_bed_on_ground_with()
                .engines_off()
                .on_the_ground()
                .set_cold_dark_inputs()
                .start_eng2(Ratio::new::<percent>(80.))
                .run_one_tick();

            assert!(!test_bed.is_ptu_enabled());

            test_bed = test_bed.set_park_brake(false).run_one_tick();
            assert!(test_bed.is_ptu_enabled());

            test_bed = test_bed.set_park_brake(true).run_one_tick();
            assert!(!test_bed.is_ptu_enabled());
        }

        #[test]
        fn ptu_inhibited_on_ground_is_activated_when_nose_gear_in_air() {
            let mut test_bed = test_bed_on_ground_with()
                .engines_off()
                .on_the_ground()
                .set_cold_dark_inputs()
                .start_eng2(Ratio::new::<percent>(80.))
                .run_one_tick();

            assert!(!test_bed.is_ptu_enabled());

            test_bed = test_bed.rotates_on_runway().run_one_tick();
            assert!(test_bed.is_ptu_enabled());
        }

        #[test]
        fn ptu_unpowered_cant_inhibit() {
            let mut test_bed = test_bed_on_ground_with()
                .engines_off()
                .on_the_ground()
                .set_cold_dark_inputs()
                .run_one_tick();

            // Enabled on cold start
            assert!(test_bed.is_ptu_enabled());

            // Ptu push button disables PTU accordingly
            test_bed = test_bed.set_ptu_state(false).run_one_tick();
            assert!(!test_bed.is_ptu_enabled());

            // No power on closing valve : ptu become active
            test_bed = test_bed.dc_ground_service_lost().run_one_tick();
            assert!(test_bed.is_ptu_enabled());

            test_bed = test_bed.dc_ground_service_avail().run_one_tick();
            assert!(!test_bed.is_ptu_enabled());
        }

        #[test]
        fn ptu_cargo_operation_inhibit() {
            let mut test_bed = test_bed_on_ground_with()
                .engines_off()
                .on_the_ground()
                .set_cold_dark_inputs()
                .run_one_tick();

            // Enabled on cold start
            assert!(test_bed.is_ptu_enabled());

            // Ptu disabled from cargo operation
            test_bed = test_bed.open_fwd_cargo_door().run_waiting_for(
                Duration::from_secs(1) + A320DoorController::DELAY_UNLOCK_TO_HYDRAULIC_CONTROL,
            );

            assert!(!test_bed.is_ptu_enabled());
            test_bed = test_bed.run_waiting_for(
                Duration::from_secs(25) + A320PowerTransferUnitController::DURATION_OF_PTU_INHIBIT_AFTER_CARGO_DOOR_OPERATION,
            ); // Should re enabled after 40s
            assert!(test_bed.is_ptu_enabled());
        }

        #[test]
        fn nose_wheel_pin_detection() {
            let mut test_bed = test_bed_on_ground_with()
                .engines_off()
                .on_the_ground()
                .set_cold_dark_inputs()
                .run_one_tick();

            assert!(!test_bed.query(|a| a.is_nws_pin_inserted()));
            assert!(!test_bed.is_nw_disc_memo_shown());

            test_bed = test_bed.set_pushback_state(true).run_one_tick();
            assert!(test_bed.query(|a| a.is_nws_pin_inserted()));
            assert!(test_bed.is_nw_disc_memo_shown());

            test_bed = test_bed
                .set_pushback_state(false)
                .run_waiting_for(Duration::from_secs(1));
            assert!(test_bed.query(|a| a.is_nws_pin_inserted()));
            assert!(test_bed.is_nw_disc_memo_shown());

            test_bed = test_bed.set_pushback_state(false).run_waiting_for(
                PushbackTug::DURATION_AFTER_WHICH_NWS_PIN_IS_REMOVED_AFTER_PUSHBACK,
            );

            assert!(!test_bed.query(|a| a.is_nws_pin_inserted()));
            assert!(!test_bed.is_nw_disc_memo_shown());
        }

        #[test]
        fn cargo_door_yellow_epump_powering() {
            let mut test_bed = test_bed_on_ground_with()
                .engines_off()
                .on_the_ground()
                .set_cold_dark_inputs()
                .run_one_tick();

            assert!(!test_bed.query(|a| a.is_cargo_powering_yellow_epump()));

            // Need to wait for operator to first unlock, then activate hydraulic control
            test_bed = test_bed.open_fwd_cargo_door().run_waiting_for(
                Duration::from_secs(1) + A320DoorController::DELAY_UNLOCK_TO_HYDRAULIC_CONTROL,
            );
            assert!(test_bed.query(|a| a.is_cargo_powering_yellow_epump()));

            // Wait for the door to fully open
            test_bed = test_bed.run_waiting_for(Duration::from_secs(25));
            assert!(test_bed.is_cargo_fwd_door_locked_up());

            test_bed = test_bed.run_waiting_for(
                A320YellowElectricPumpController::DURATION_OF_YELLOW_PUMP_ACTIVATION_AFTER_CARGO_DOOR_OPERATION,
            );

            assert!(!test_bed.query(|a| a.is_cargo_powering_yellow_epump()));
        }

        #[test]
        fn ptu_pressurise_green_from_yellow_epump() {
            let mut test_bed = test_bed_on_ground_with()
                .engines_off()
                .on_the_ground()
                .set_cold_dark_inputs()
                .run_one_tick();

            // Enabled on cold start
            assert!(test_bed.is_ptu_enabled());

            // Yellow epump ON / Waiting 25s
            test_bed = test_bed
                .set_yellow_e_pump(false)
                .run_waiting_for(Duration::from_secs(25));

            assert!(test_bed.is_ptu_enabled());

            // Now we should have pressure in yellow and green
            assert!(test_bed.is_green_pressure_switch_pressurised());
            assert!(test_bed.green_pressure() > Pressure::new::<psi>(2000.));
            assert!(test_bed.green_pressure() < Pressure::new::<psi>(3100.));

            assert!(!test_bed.is_blue_pressure_switch_pressurised());
            assert!(test_bed.blue_pressure() < Pressure::new::<psi>(50.));
            assert!(test_bed.blue_pressure() > Pressure::new::<psi>(-50.));

            assert!(test_bed.is_yellow_pressure_switch_pressurised());
            assert!(test_bed.yellow_pressure() > Pressure::new::<psi>(2000.));
            assert!(test_bed.yellow_pressure() < Pressure::new::<psi>(3100.));

            // Ptu push button disables PTU / green press should fall
            test_bed = test_bed
                .set_ptu_state(false)
                .run_waiting_for(Duration::from_secs(20));
            assert!(!test_bed.is_ptu_enabled());

            // Now we should have pressure in yellow only
            assert!(!test_bed.is_green_pressure_switch_pressurised());
            assert!(test_bed.green_pressure() < Pressure::new::<psi>(500.));
            assert!(!test_bed.is_blue_pressure_switch_pressurised());
            assert!(test_bed.blue_pressure() < Pressure::new::<psi>(50.));
            assert!(test_bed.is_yellow_pressure_switch_pressurised());
            assert!(test_bed.yellow_pressure() > Pressure::new::<psi>(2000.));
        }

        #[test]
        fn ptu_pressurise_green_from_yellow_epump_and_edp2() {
            let mut test_bed = test_bed_on_ground_with()
                .set_cold_dark_inputs()
                .on_the_ground()
                .start_eng2(Ratio::new::<percent>(100.))
                .set_park_brake(false)
                .set_yellow_e_pump(false)
                .set_yellow_ed_pump(true) // Else Ptu inhibited by parking brake
                .run_waiting_for(Duration::from_secs(25));

            assert!(test_bed.is_ptu_enabled());

            // Now we should have pressure in yellow and green
            assert!(test_bed.is_green_pressure_switch_pressurised());
            assert!(test_bed.green_pressure() > Pressure::new::<psi>(2000.));
            assert!(test_bed.green_pressure() < Pressure::new::<psi>(3100.));

            assert!(test_bed.is_yellow_pressure_switch_pressurised());
            assert!(test_bed.yellow_pressure() > Pressure::new::<psi>(2000.));
            assert!(test_bed.yellow_pressure() < Pressure::new::<psi>(3100.));
        }

        #[test]
        fn green_edp_buildup() {
            let mut test_bed = test_bed_on_ground_with()
                .engines_off()
                .on_the_ground()
                .set_cold_dark_inputs()
                .run_one_tick();

            // Starting eng 1
            test_bed = test_bed
                .start_eng1(Ratio::new::<percent>(80.))
                .run_one_tick();

            // ALMOST No pressure
            assert!(!test_bed.is_green_pressure_switch_pressurised());
            assert!(test_bed.green_pressure() < Pressure::new::<psi>(1000.));

            // Blue is auto run from engine master switches logic
            assert!(!test_bed.is_blue_pressure_switch_pressurised());
            assert!(test_bed.blue_pressure() < Pressure::new::<psi>(1000.));
            assert!(!test_bed.is_yellow_pressure_switch_pressurised());
            assert!(test_bed.yellow_pressure() < Pressure::new::<psi>(1000.));

            // Waiting for 5s pressure should be at 3000 psi
            test_bed = test_bed
                .start_eng1(Ratio::new::<percent>(80.))
                .run_waiting_for(Duration::from_secs(5));

            assert!(test_bed.is_green_pressure_switch_pressurised());
            assert!(test_bed.green_pressure() > Pressure::new::<psi>(2900.));
            assert!(test_bed.is_blue_pressure_switch_pressurised());
            assert!(test_bed.blue_pressure() > Pressure::new::<psi>(2500.));
            assert!(!test_bed.is_yellow_pressure_switch_pressurised());
            assert!(test_bed.yellow_pressure() < Pressure::new::<psi>(50.));

            // Stoping engine, pressure should fall in 20s
            test_bed = test_bed
                .stop_eng1()
                .run_waiting_for(Duration::from_secs(20));

            assert!(!test_bed.is_green_pressure_switch_pressurised());
            assert!(test_bed.green_pressure() < Pressure::new::<psi>(500.));
            assert!(!test_bed.is_blue_pressure_switch_pressurised());
            assert!(test_bed.blue_pressure() < Pressure::new::<psi>(200.));
            assert!(!test_bed.is_yellow_pressure_switch_pressurised());
            assert!(test_bed.yellow_pressure() < Pressure::new::<psi>(50.));
        }

        #[test]
        fn green_edp_no_fault_on_ground_eng_off() {
            let mut test_bed = test_bed_on_ground_with()
                .engines_off()
                .on_the_ground()
                .set_cold_dark_inputs()
                .run_waiting_for(Duration::from_millis(500));

            // EDP should be commanded on even without engine running
            assert!(test_bed.is_green_edp_commanded_on());
            // EDP should have no fault
            assert!(!test_bed.green_edp_has_fault());
        }

        #[test]
        fn green_edp_fault_not_on_ground_eng_off() {
            let mut test_bed = test_bed_on_ground_with()
                .set_cold_dark_inputs()
                .in_flight()
                .engines_off()
                .run_one_tick();

            // EDP should be commanded on even without engine running
            assert!(test_bed.is_green_edp_commanded_on());

            assert!(!test_bed.is_green_pressure_switch_pressurised());
            assert!(!test_bed.is_yellow_pressure_switch_pressurised());
            // EDP should have a fault as we are in flight
            assert!(test_bed.green_edp_has_fault());
        }

        #[test]
        fn green_edp_fault_on_ground_eng_starting() {
            let mut test_bed = test_bed_on_ground_with()
                .engines_off()
                .on_the_ground()
                .set_cold_dark_inputs()
                .run_waiting_for(Duration::from_millis(500));

            // EDP should be commanded on even without engine running
            assert!(test_bed.is_green_edp_commanded_on());
            // EDP should have no fault
            assert!(!test_bed.green_edp_has_fault());

            test_bed = test_bed
                .start_eng1(Ratio::new::<percent>(3.))
                .run_one_tick();

            assert!(!test_bed.green_edp_has_fault());

            test_bed = test_bed
                .start_eng1(Ratio::new::<percent>(80.))
                .run_one_tick();

            assert!(!test_bed.is_green_pressure_switch_pressurised());
            assert!(test_bed.green_edp_has_fault());

            test_bed = test_bed.run_waiting_for(Duration::from_secs(10));

            // When finally pressurised no fault
            assert!(test_bed.is_green_pressure_switch_pressurised());
            assert!(!test_bed.green_edp_has_fault());
        }

        #[test]
        fn yellow_edp_no_fault_on_ground_eng_off() {
            let mut test_bed = test_bed_on_ground_with()
                .engines_off()
                .on_the_ground()
                .set_cold_dark_inputs()
                .run_waiting_for(Duration::from_millis(500));

            // EDP should be commanded on even without engine running
            assert!(test_bed.is_yellow_edp_commanded_on());
            // EDP should have no fault
            assert!(!test_bed.yellow_edp_has_fault());
        }

        #[test]
        fn yellow_edp_fault_not_on_ground_eng_off() {
            let mut test_bed = test_bed_on_ground_with()
                .set_cold_dark_inputs()
                .in_flight()
                .engines_off()
                .run_one_tick();

            // EDP should be commanded on even without engine running
            assert!(test_bed.is_yellow_edp_commanded_on());

            assert!(!test_bed.is_green_pressure_switch_pressurised());
            assert!(!test_bed.is_yellow_pressure_switch_pressurised());
            // EDP should have a fault as we are in flight
            assert!(test_bed.yellow_edp_has_fault());
        }

        #[test]
        fn yellow_edp_fault_on_ground_eng_starting() {
            let mut test_bed = test_bed_on_ground_with()
                .engines_off()
                .on_the_ground()
                .set_cold_dark_inputs()
                .run_waiting_for(Duration::from_millis(500));

            // EDP should be commanded on even without engine running
            assert!(test_bed.is_yellow_edp_commanded_on());
            // EDP should have no fault
            assert!(!test_bed.yellow_edp_has_fault());

            test_bed = test_bed
                .start_eng2(Ratio::new::<percent>(3.))
                .run_one_tick();

            assert!(!test_bed.yellow_edp_has_fault());

            test_bed = test_bed
                .start_eng2(Ratio::new::<percent>(80.))
                .run_one_tick();

            assert!(!test_bed.is_yellow_pressure_switch_pressurised());
            assert!(test_bed.yellow_edp_has_fault());

            test_bed = test_bed.run_waiting_for(Duration::from_secs(10));

            // When finally pressurised no fault
            assert!(test_bed.is_yellow_pressure_switch_pressurised());
            assert!(!test_bed.yellow_edp_has_fault());
        }

        #[test]
        fn blue_epump_no_fault_on_ground_eng_starting() {
            let mut test_bed = test_bed_on_ground_with()
                .engines_off()
                .on_the_ground()
                .set_cold_dark_inputs()
                .run_waiting_for(Duration::from_millis(500));

            // Blue epump should have no fault
            assert!(!test_bed.blue_epump_has_fault());

            test_bed = test_bed
                .start_eng2(Ratio::new::<percent>(3.))
                .run_one_tick();

            assert!(!test_bed.blue_epump_has_fault());

            test_bed = test_bed
                .start_eng2(Ratio::new::<percent>(80.))
                .run_one_tick();

            assert!(!test_bed.is_blue_pressure_switch_pressurised());
            assert!(test_bed.blue_epump_has_fault());

            test_bed = test_bed.run_waiting_for(Duration::from_secs(10));

            // When finally pressurised no fault
            assert!(test_bed.is_blue_pressure_switch_pressurised());
            assert!(!test_bed.blue_epump_has_fault());
        }

        #[test]
        fn blue_epump_fault_on_ground_using_override() {
            let mut test_bed = test_bed_on_ground_with()
                .engines_off()
                .on_the_ground()
                .set_cold_dark_inputs()
                .run_waiting_for(Duration::from_millis(500));

            // Blue epump should have no fault
            assert!(!test_bed.blue_epump_has_fault());

            test_bed = test_bed.press_blue_epump_override_button_once();
            assert!(test_bed.blue_epump_override_is_on());

            // As we use override, this bypasses eng off fault inhibit so we have a fault
            assert!(test_bed.blue_epump_has_fault());

            test_bed = test_bed.run_waiting_for(Duration::from_secs(10));

            // When finally pressurised no fault
            assert!(test_bed.is_blue_pressure_switch_pressurised());
            assert!(!test_bed.blue_epump_has_fault());
        }

        #[test]
        fn green_edp_press_low_engine_off_to_on() {
            let mut test_bed = test_bed_on_ground_with()
                .engines_off()
                .on_the_ground()
                .set_cold_dark_inputs()
                .run_waiting_for(Duration::from_millis(500));

            // EDP should be commanded on even without engine running
            assert!(test_bed.is_green_edp_commanded_on());

            // EDP should be LOW pressure state
            assert!(test_bed.is_green_edp_press_low());

            // Starting eng 1 N2 is low at start
            test_bed = test_bed
                .start_eng1(Ratio::new::<percent>(3.))
                .run_one_tick();

            // Engine commanded on but pressure couldn't rise enough: we are in fault low
            assert!(test_bed.is_green_edp_press_low());

            // Waiting for 5s pressure should be at 3000 psi
            test_bed = test_bed
                .start_eng1(Ratio::new::<percent>(80.))
                .run_waiting_for(Duration::from_secs(25));

            // No more fault LOW expected
            assert!(test_bed.is_green_pressure_switch_pressurised());
            assert!(test_bed.green_pressure() > Pressure::new::<psi>(2900.));
            assert!(!test_bed.is_green_edp_press_low());

            // Stoping pump, no fault expected
            test_bed = test_bed
                .set_green_ed_pump(false)
                .run_waiting_for(Duration::from_secs(1));
            assert!(!test_bed.is_green_edp_press_low());
        }

        #[test]
        fn green_edp_press_low_engine_on_to_off() {
            let mut test_bed = test_bed_on_ground_with()
                .on_the_ground()
                .set_cold_dark_inputs()
                .start_eng1(Ratio::new::<percent>(75.))
                .run_waiting_for(Duration::from_secs(5));

            // EDP should be commanded on even without engine running
            assert!(test_bed.is_green_edp_commanded_on());
            assert!(test_bed.is_green_pressure_switch_pressurised());
            // EDP should not be in fault low when engine running and pressure is ok
            assert!(!test_bed.is_green_edp_press_low());

            // Stoping eng 1 with N2 still turning
            test_bed = test_bed.stopping_eng1().run_one_tick();

            // Edp should still be in pressurized mode but as engine just stopped no fault
            assert!(test_bed.is_green_edp_commanded_on());
            assert!(!test_bed.is_green_edp_press_low());

            // Waiting for 25s pressure should drop and still no fault
            test_bed = test_bed
                .stop_eng1()
                .run_waiting_for(Duration::from_secs(25));

            assert!(!test_bed.is_green_pressure_switch_pressurised());
            assert!(test_bed.green_pressure() < Pressure::new::<psi>(500.));
            assert!(test_bed.is_green_edp_press_low());
        }

        #[test]
        fn yellow_edp_press_low_engine_on_to_off() {
            let mut test_bed = test_bed_on_ground_with()
                .on_the_ground()
                .set_cold_dark_inputs()
                .start_eng2(Ratio::new::<percent>(75.))
                .run_waiting_for(Duration::from_secs(5));

            // EDP should be commanded on even without engine running
            assert!(test_bed.is_yellow_edp_commanded_on());
            assert!(test_bed.is_yellow_pressure_switch_pressurised());
            // EDP should not be in fault low when engine running and pressure is ok
            assert!(!test_bed.is_yellow_edp_press_low());

            // Stoping eng 2 with N2 still turning
            test_bed = test_bed.stopping_eng2().run_one_tick();

            // Edp should still be in pressurized mode but as engine just stopped no fault
            assert!(test_bed.is_yellow_edp_commanded_on());
            assert!(!test_bed.is_yellow_edp_press_low());

            // Waiting for 25s pressure should drop and still no fault
            test_bed = test_bed
                .stop_eng2()
                .run_waiting_for(Duration::from_secs(25));

            assert!(!test_bed.is_yellow_pressure_switch_pressurised());
            assert!(test_bed.yellow_pressure() < Pressure::new::<psi>(500.));
            assert!(test_bed.is_yellow_edp_press_low());
        }

        #[test]
        fn yellow_edp_press_low_engine_off_to_on() {
            let mut test_bed = test_bed_on_ground_with()
                .engines_off()
                .on_the_ground()
                .set_cold_dark_inputs()
                .run_one_tick();

            // EDP should be commanded on even without engine running
            assert!(test_bed.is_yellow_edp_commanded_on());

            // EDP should be LOW pressure state
            assert!(test_bed.is_yellow_edp_press_low());

            // Starting eng 2 N2 is low at start
            test_bed = test_bed
                .start_eng2(Ratio::new::<percent>(3.))
                .run_one_tick();

            // Engine commanded on but pressure couldn't rise enough: we are in fault low
            assert!(test_bed.is_yellow_edp_press_low());

            // Waiting for 5s pressure should be at 3000 psi
            test_bed = test_bed
                .start_eng2(Ratio::new::<percent>(80.))
                .run_waiting_for(Duration::from_secs(5));

            // No more fault LOW expected
            assert!(test_bed.is_yellow_pressure_switch_pressurised());
            assert!(test_bed.yellow_pressure() > Pressure::new::<psi>(2900.));
            assert!(!test_bed.is_yellow_edp_press_low());

            // Stoping pump, no fault expected
            test_bed = test_bed
                .set_yellow_ed_pump(false)
                .run_waiting_for(Duration::from_secs(1));
            assert!(!test_bed.is_yellow_edp_press_low());
        }

        #[test]
        fn yellow_edp_press_low_engine_off_to_on_with_e_pump() {
            let mut test_bed = test_bed_on_ground_with()
                .engines_off()
                .on_the_ground()
                .set_cold_dark_inputs()
                .set_ptu_state(false)
                .set_yellow_e_pump(false)
                .run_one_tick();

            // EDP should be commanded on even without engine running
            assert!(test_bed.is_yellow_edp_commanded_on());

            // EDP should be LOW pressure state
            assert!(test_bed.is_yellow_edp_press_low());

            // Waiting for 20s pressure should be at 3000 psi
            test_bed = test_bed.run_waiting_for(Duration::from_secs(20));

            // Yellow pressurised but edp still off, we expect fault LOW press
            assert!(test_bed.is_yellow_pressure_switch_pressurised());
            assert!(test_bed.yellow_pressure() > Pressure::new::<psi>(2900.));
            assert!(test_bed.is_yellow_edp_press_low());

            // Starting eng 2 N2 is low at start
            test_bed = test_bed
                .start_eng2(Ratio::new::<percent>(3.))
                .run_one_tick();

            // Engine commanded on but pressure couldn't rise enough: we are in fault low
            assert!(test_bed.is_yellow_edp_press_low());

            // Waiting for 5s pressure should be at 3000 psi in EDP section
            test_bed = test_bed
                .start_eng2(Ratio::new::<percent>(80.))
                .run_waiting_for(Duration::from_secs(5));

            // No more fault LOW expected
            assert!(test_bed.is_yellow_pressure_switch_pressurised());
            assert!(test_bed.yellow_pressure() > Pressure::new::<psi>(2900.));
            assert!(!test_bed.is_yellow_edp_press_low());
        }

        #[test]
        fn green_edp_press_low_engine_off_to_on_with_ptu() {
            let mut test_bed = test_bed_on_ground_with()
                .on_the_ground()
                .set_cold_dark_inputs()
                .set_park_brake(false)
                .start_eng2(Ratio::new::<percent>(80.))
                .run_one_tick();

            // EDP should be LOW pressure state
            assert!(test_bed.is_green_edp_press_low());

            // Waiting for 20s pressure should be at 2300+ psi thanks to ptu
            test_bed = test_bed.run_waiting_for(Duration::from_secs(20));

            // Yellow pressurised by engine2, green presurised from ptu we expect fault LOW press on EDP1
            assert!(test_bed.is_yellow_pressure_switch_pressurised());
            assert!(test_bed.yellow_pressure() > Pressure::new::<psi>(2800.));
            assert!(test_bed.is_green_pressure_switch_pressurised());
            assert!(test_bed.green_pressure() > Pressure::new::<psi>(2300.));
            assert!(test_bed.is_green_edp_press_low());

            // Starting eng 1 N2 is low at start
            test_bed = test_bed
                .start_eng1(Ratio::new::<percent>(3.))
                .run_one_tick();

            // Engine commanded on but pressure couldn't rise enough: we are in fault low
            assert!(test_bed.is_green_edp_press_low());

            // Waiting for 5s pressure should be at 3000 psi in EDP section
            test_bed = test_bed
                .start_eng1(Ratio::new::<percent>(80.))
                .run_waiting_for(Duration::from_secs(5));

            // No more fault LOW expected
            assert!(test_bed.is_green_pressure_switch_pressurised());
            assert!(test_bed.green_pressure() > Pressure::new::<psi>(2900.));
            assert!(!test_bed.is_green_edp_press_low());
        }

        #[test]
        fn yellow_epump_press_low_at_pump_on() {
            let mut test_bed = test_bed_on_ground_with()
                .engines_off()
                .on_the_ground()
                .set_cold_dark_inputs()
                .run_one_tick();

            // EDP should not be in fault low when cold start
            assert!(!test_bed.is_yellow_epump_press_low());

            // Starting epump
            test_bed = test_bed.set_yellow_e_pump(false).run_one_tick();

            // Pump commanded on but pressure couldn't rise enough: we are in fault low
            assert!(test_bed.is_yellow_epump_press_low());

            // Waiting for 20s pressure should be at 3000 psi
            test_bed = test_bed.run_waiting_for(Duration::from_secs(20));

            // No more fault LOW expected
            assert!(test_bed.is_yellow_pressure_switch_pressurised());
            assert!(test_bed.yellow_pressure() > Pressure::new::<psi>(2500.));
            assert!(!test_bed.is_yellow_epump_press_low());

            // Stoping epump, no fault expected
            test_bed = test_bed
                .set_yellow_e_pump(true)
                .run_waiting_for(Duration::from_secs(1));
            assert!(!test_bed.is_yellow_epump_press_low());
        }

        #[test]
        fn blue_epump_press_low_at_pump_on() {
            let mut test_bed = test_bed_on_ground_with()
                .engines_off()
                .on_the_ground()
                .set_cold_dark_inputs()
                .run_one_tick();

            // EDP should not be in fault low when cold start
            assert!(!test_bed.is_blue_epump_press_low());

            // Starting epump
            test_bed = test_bed.press_blue_epump_override_button_once();
            assert!(test_bed.blue_epump_override_is_on());

            // Pump commanded on but pressure couldn't rise enough: we are in fault low
            assert!(test_bed.is_blue_epump_press_low());

            // Waiting for 10s pressure should be at 3000 psi
            test_bed = test_bed.run_waiting_for(Duration::from_secs(10));

            // No more fault LOW expected
            assert!(test_bed.is_blue_pressure_switch_pressurised());
            assert!(test_bed.blue_pressure() > Pressure::new::<psi>(2900.));
            assert!(!test_bed.is_blue_epump_press_low());

            // Stoping epump, no fault expected
            test_bed = test_bed.press_blue_epump_override_button_once();
            assert!(!test_bed.blue_epump_override_is_on());

            test_bed = test_bed.run_waiting_for(Duration::from_secs(1));
            assert!(!test_bed.is_blue_epump_press_low());
        }

        #[test]
        fn blue_epump_override_switches_to_off_when_losing_relay_power_and_stays_off() {
            let mut test_bed = test_bed_on_ground_with()
                .engines_off()
                .on_the_ground()
                .set_cold_dark_inputs()
                .run_one_tick();

            // Starting epump
            test_bed = test_bed
                .press_blue_epump_override_button_once()
                .run_waiting_for(Duration::from_secs(10));
            assert!(test_bed.blue_epump_override_is_on());
            assert!(test_bed.is_blue_pressure_switch_pressurised());

            // Killing the bus corresponding to the latching relay of blue pump override push button
            // It should set the override state back to off without touching the push button
            test_bed = test_bed.dc_ess_lost().run_one_tick();
            assert!(!test_bed.blue_epump_override_is_on());

            // Stays off even powered back
            test_bed = test_bed.dc_ess_active().run_one_tick();
            assert!(!test_bed.blue_epump_override_is_on());

            test_bed = test_bed.run_waiting_for(Duration::from_secs(10));
            assert!(!test_bed.is_blue_pressure_switch_pressurised());
        }

        #[test]
        fn blue_epump_override_switches_to_off_when_pump_forced_off_on_hyd_panel() {
            let mut test_bed = test_bed_on_ground_with()
                .engines_off()
                .on_the_ground()
                .set_cold_dark_inputs()
                .run_one_tick();

            // Starting epump
            test_bed = test_bed
                .press_blue_epump_override_button_once()
                .run_waiting_for(Duration::from_secs(10));
            assert!(test_bed.blue_epump_override_is_on());
            assert!(test_bed.is_blue_pressure_switch_pressurised());

            test_bed = test_bed.set_blue_e_pump(false).run_one_tick();
            assert!(!test_bed.blue_epump_override_is_on());
        }

        #[test]
        fn edp_deactivation() {
            let mut test_bed = test_bed_on_ground_with()
                .engines_off()
                .on_the_ground()
                .set_cold_dark_inputs()
                .set_ptu_state(false)
                .run_one_tick();

            // Starting eng 1 and eng 2
            test_bed = test_bed
                .start_eng1(Ratio::new::<percent>(80.))
                .start_eng2(Ratio::new::<percent>(80.))
                .run_one_tick();

            // ALMOST No pressure
            assert!(test_bed.green_pressure() < Pressure::new::<psi>(1000.));
            assert!(test_bed.yellow_pressure() < Pressure::new::<psi>(1000.));

            // Waiting for 5s pressure should be at 3000 psi
            test_bed = test_bed.run_waiting_for(Duration::from_secs(5));

            assert!(test_bed.green_pressure() > Pressure::new::<psi>(2900.));
            assert!(test_bed.yellow_pressure() > Pressure::new::<psi>(2900.));

            // Stoping edp1, pressure should fall in 20s
            test_bed = test_bed
                .set_green_ed_pump(false)
                .run_waiting_for(Duration::from_secs(20));

            assert!(test_bed.green_pressure() < Pressure::new::<psi>(500.));
            assert!(test_bed.yellow_pressure() > Pressure::new::<psi>(2900.));

            // Stoping edp2, pressure should fall in 20s
            test_bed = test_bed
                .set_yellow_ed_pump(false)
                .run_waiting_for(Duration::from_secs(20));

            assert!(test_bed.green_pressure() < Pressure::new::<psi>(50.));
            assert!(test_bed.yellow_pressure() < Pressure::new::<psi>(500.));
        }

        #[test]
        fn yellow_edp_buildup() {
            let mut test_bed = test_bed_on_ground_with()
                .engines_off()
                .on_the_ground()
                .set_cold_dark_inputs()
                .run_one_tick();

            // Starting eng 1
            test_bed = test_bed
                .start_eng2(Ratio::new::<percent>(80.))
                .run_one_tick();
            // ALMOST No pressure
            assert!(!test_bed.is_green_pressure_switch_pressurised());
            assert!(test_bed.green_pressure() < Pressure::new::<psi>(50.));
            assert!(!test_bed.is_blue_pressure_switch_pressurised());

            // Blue is auto run
            assert!(test_bed.blue_pressure() < Pressure::new::<psi>(1000.));
            assert!(!test_bed.is_yellow_pressure_switch_pressurised());
            assert!(test_bed.yellow_pressure() < Pressure::new::<psi>(1000.));

            // Waiting for 5s pressure should be at 3000 psi
            test_bed = test_bed
                .start_eng2(Ratio::new::<percent>(80.))
                .run_waiting_for(Duration::from_secs(5));

            assert!(!test_bed.is_green_pressure_switch_pressurised());
            assert!(test_bed.green_pressure() < Pressure::new::<psi>(50.));
            assert!(test_bed.is_blue_pressure_switch_pressurised());
            assert!(test_bed.blue_pressure() > Pressure::new::<psi>(2500.));
            assert!(test_bed.is_yellow_pressure_switch_pressurised());
            assert!(test_bed.yellow_pressure() > Pressure::new::<psi>(2800.));

            // Stoping engine, pressure should fall in 20s
            test_bed = test_bed
                .stop_eng2()
                .run_waiting_for(Duration::from_secs(20));

            assert!(!test_bed.is_green_pressure_switch_pressurised());
            assert!(test_bed.green_pressure() < Pressure::new::<psi>(50.));
            assert!(!test_bed.is_blue_pressure_switch_pressurised());
            assert!(test_bed.blue_pressure() < Pressure::new::<psi>(200.));
            assert!(!test_bed.is_yellow_pressure_switch_pressurised());
            assert!(test_bed.yellow_pressure() < Pressure::new::<psi>(500.));
        }

        #[test]
        fn when_yellow_edp_solenoid_main_power_bus_unavailable_backup_bus_keeps_pump_in_unpressurised_state(
        ) {
            let mut test_bed = test_bed_on_ground_with()
                .engines_off()
                .on_the_ground()
                .set_cold_dark_inputs()
                .run_one_tick();

            test_bed = test_bed
                .start_eng2(Ratio::new::<percent>(80.))
                .run_waiting_for(Duration::from_secs(15));

            assert!(test_bed.is_yellow_pressure_switch_pressurised());

            // Stoping EDP manually
            test_bed = test_bed
                .set_yellow_ed_pump(false)
                .run_waiting_for(Duration::from_secs(15));

            assert!(!test_bed.is_yellow_pressure_switch_pressurised());

            test_bed = test_bed
                .dc_bus_2_lost()
                .run_waiting_for(Duration::from_secs(15));

            // Yellow solenoid has backup power from DC ESS BUS
            assert!(!test_bed.is_yellow_pressure_switch_pressurised());
        }

        #[test]
        fn when_yellow_edp_solenoid_both_bus_unpowered_yellow_hydraulic_system_is_pressurised() {
            let mut test_bed = test_bed_on_ground_with()
                .engines_off()
                .on_the_ground()
                .set_cold_dark_inputs()
                .run_one_tick();

            test_bed = test_bed
                .start_eng2(Ratio::new::<percent>(80.))
                .run_waiting_for(Duration::from_secs(15));

            assert!(test_bed.is_yellow_pressure_switch_pressurised());

            // Stoping EDP manually
            test_bed = test_bed
                .set_yellow_ed_pump(false)
                .run_waiting_for(Duration::from_secs(15));

            assert!(!test_bed.is_yellow_pressure_switch_pressurised());

            test_bed = test_bed
                .dc_ess_lost()
                .dc_bus_2_lost()
                .run_waiting_for(Duration::from_secs(15));

            // Now solenoid defaults to pressurised without power
            assert!(test_bed.is_yellow_pressure_switch_pressurised());
        }

        #[test]
        fn when_green_edp_solenoid_unpowered_yellow_hydraulic_system_is_pressurised() {
            let mut test_bed = test_bed_on_ground_with()
                .engines_off()
                .on_the_ground()
                .set_cold_dark_inputs()
                .run_one_tick();

            test_bed = test_bed
                .start_eng1(Ratio::new::<percent>(80.))
                .run_waiting_for(Duration::from_secs(15));

            assert!(test_bed.is_green_pressure_switch_pressurised());

            // Stoping EDP manually
            test_bed = test_bed
                .set_green_ed_pump(false)
                .run_waiting_for(Duration::from_secs(15));

            assert!(!test_bed.is_green_pressure_switch_pressurised());

            test_bed = test_bed
                .dc_ess_lost()
                .run_waiting_for(Duration::from_secs(15));

            // Now solenoid defaults to pressurised
            assert!(test_bed.is_green_pressure_switch_pressurised());
        }

        #[test]
        #[ignore]
        // Checks numerical stability of reservoir level: level should remain after multiple pressure cycles
        fn yellow_circuit_reservoir_coherency() {
            let mut test_bed = test_bed_on_ground_with()
                .engines_off()
                .on_the_ground()
                .set_cold_dark_inputs()
                .set_ptu_state(false)
                // Park brake off to not use fluid in brakes
                .set_park_brake(false)
                .run_one_tick();

            // Starting epump wait for pressure rise to make sure system is primed including brake accumulator
            test_bed = test_bed
                .set_yellow_e_pump(false)
                .run_waiting_for(Duration::from_secs(20));
            assert!(test_bed.is_yellow_pressure_switch_pressurised());
            assert!(test_bed.yellow_pressure() < Pressure::new::<psi>(3500.));
            assert!(test_bed.yellow_pressure() > Pressure::new::<psi>(2500.));

            // Shutdown and wait for pressure stabilisation
            test_bed = test_bed
                .set_yellow_e_pump(true)
                .run_waiting_for(Duration::from_secs(50));
            assert!(!test_bed.is_yellow_pressure_switch_pressurised());
            assert!(test_bed.yellow_pressure() < Pressure::new::<psi>(50.));
            assert!(test_bed.yellow_pressure() > Pressure::new::<psi>(-50.));

            let reservoir_level_after_priming = test_bed.get_yellow_reservoir_volume();

            let total_fluid_res_plus_accumulator_before_loops = reservoir_level_after_priming
                + test_bed.get_brake_yellow_accumulator_fluid_volume();

            // Now doing cycles of pressurisation on EDP and ePump
            for _ in 1..6 {
                test_bed = test_bed
                    .start_eng2(Ratio::new::<percent>(80.))
                    .run_waiting_for(Duration::from_secs(50));

                assert!(test_bed.yellow_pressure() < Pressure::new::<psi>(3100.));
                assert!(test_bed.yellow_pressure() > Pressure::new::<psi>(2500.));

                let mut current_res_level = test_bed.get_yellow_reservoir_volume();
                assert!(current_res_level < reservoir_level_after_priming);

                test_bed = test_bed
                    .stop_eng2()
                    .run_waiting_for(Duration::from_secs(50));
                assert!(test_bed.yellow_pressure() < Pressure::new::<psi>(50.));
                assert!(test_bed.yellow_pressure() > Pressure::new::<psi>(-50.));

                test_bed = test_bed
                    .set_yellow_e_pump(false)
                    .run_waiting_for(Duration::from_secs(50));

                assert!(test_bed.yellow_pressure() < Pressure::new::<psi>(3500.));
                assert!(test_bed.yellow_pressure() > Pressure::new::<psi>(2500.));

                current_res_level = test_bed.get_yellow_reservoir_volume();
                assert!(current_res_level < reservoir_level_after_priming);

                test_bed = test_bed
                    .set_yellow_e_pump(true)
                    .run_waiting_for(Duration::from_secs(50));
                assert!(test_bed.yellow_pressure() < Pressure::new::<psi>(50.));
                assert!(test_bed.yellow_pressure() > Pressure::new::<psi>(-50.));
            }
            let total_fluid_res_plus_accumulator_after_loops = test_bed
                .get_yellow_reservoir_volume()
                + test_bed.get_brake_yellow_accumulator_fluid_volume();

            let total_fluid_difference = total_fluid_res_plus_accumulator_before_loops
                - total_fluid_res_plus_accumulator_after_loops;

            // Make sure no more deviation than 0.001 gallon is lost after full pressure and unpressurized states
            assert!(total_fluid_difference.get::<gallon>().abs() < 0.001);
        }

        #[test]
        #[ignore]
        // Checks numerical stability of reservoir level: level should remain after multiple pressure cycles
        fn green_circuit_reservoir_coherency() {
            let mut test_bed = test_bed_on_ground_with()
                .engines_off()
                .on_the_ground()
                .set_cold_dark_inputs()
                .set_ptu_state(false)
                .run_one_tick();

            // Starting EDP wait for pressure rise to make sure system is primed
            test_bed = test_bed
                .start_eng1(Ratio::new::<percent>(80.))
                .run_waiting_for(Duration::from_secs(20));
            assert!(test_bed.is_green_pressure_switch_pressurised());
            assert!(test_bed.green_pressure() < Pressure::new::<psi>(3500.));
            assert!(test_bed.green_pressure() > Pressure::new::<psi>(2500.));

            // Shutdown and wait for pressure stabilisation
            test_bed = test_bed
                .stop_eng1()
                .run_waiting_for(Duration::from_secs(50));
            assert!(!test_bed.is_green_pressure_switch_pressurised());
            assert!(test_bed.green_pressure() < Pressure::new::<psi>(50.));
            assert!(test_bed.green_pressure() > Pressure::new::<psi>(-50.));

            let reservoir_level_after_priming = test_bed.get_green_reservoir_volume();

            // Now doing cycles of pressurisation on EDP
            for _ in 1..6 {
                test_bed = test_bed
                    .start_eng1(Ratio::new::<percent>(80.))
                    .run_waiting_for(Duration::from_secs(50));

                assert!(test_bed.green_pressure() < Pressure::new::<psi>(3500.));
                assert!(test_bed.green_pressure() > Pressure::new::<psi>(2500.));

                let current_res_level = test_bed.get_green_reservoir_volume();
                assert!(current_res_level < reservoir_level_after_priming);

                test_bed = test_bed
                    .stop_eng1()
                    .run_waiting_for(Duration::from_secs(50));
                assert!(test_bed.green_pressure() < Pressure::new::<psi>(50.));
                assert!(test_bed.green_pressure() > Pressure::new::<psi>(-50.));
            }

            let total_fluid_difference =
                reservoir_level_after_priming - test_bed.get_green_reservoir_volume();

            // Make sure no more deviation than 0.001 gallon is lost after full pressure and unpressurized states
            assert!(total_fluid_difference.get::<gallon>().abs() < 0.001);
        }

        #[test]
        #[ignore]
        // Checks numerical stability of reservoir level: level should remain after multiple pressure cycles
        fn blue_circuit_reservoir_coherency() {
            let mut test_bed = test_bed_on_ground_with()
                .engines_off()
                .on_the_ground()
                .set_cold_dark_inputs()
                .run_one_tick();

            // Starting blue_epump wait for pressure rise to make sure system is primed
            test_bed = test_bed.press_blue_epump_override_button_once();
            assert!(test_bed.blue_epump_override_is_on());

            test_bed = test_bed.run_waiting_for(Duration::from_secs(20));
            assert!(test_bed.is_blue_pressure_switch_pressurised());
            assert!(test_bed.blue_pressure() < Pressure::new::<psi>(3500.));
            assert!(test_bed.blue_pressure() > Pressure::new::<psi>(2500.));

            // Shutdown and wait for pressure stabilisation
            test_bed = test_bed.press_blue_epump_override_button_once();
            assert!(!test_bed.blue_epump_override_is_on());

            test_bed = test_bed.run_waiting_for(Duration::from_secs(50));

            assert!(!test_bed.is_blue_pressure_switch_pressurised());
            assert!(test_bed.blue_pressure() < Pressure::new::<psi>(50.));
            assert!(test_bed.blue_pressure() > Pressure::new::<psi>(-50.));

            let reservoir_level_after_priming = test_bed.get_blue_reservoir_volume();

            // Now doing cycles of pressurisation on epump relying on auto run of epump when eng is on
            for _ in 1..6 {
                test_bed = test_bed
                    .start_eng1(Ratio::new::<percent>(80.))
                    .run_waiting_for(Duration::from_secs(50));

                assert!(test_bed.blue_pressure() < Pressure::new::<psi>(3500.));
                assert!(test_bed.blue_pressure() > Pressure::new::<psi>(2500.));

                let current_res_level = test_bed.get_blue_reservoir_volume();
                assert!(current_res_level < reservoir_level_after_priming);

                test_bed = test_bed
                    .stop_eng1()
                    .run_waiting_for(Duration::from_secs(50));
                assert!(test_bed.blue_pressure() < Pressure::new::<psi>(50.));
                assert!(test_bed.blue_pressure() > Pressure::new::<psi>(-50.));

                // Now engine 2 is used
                test_bed = test_bed
                    .start_eng2(Ratio::new::<percent>(80.))
                    .run_waiting_for(Duration::from_secs(50));

                assert!(test_bed.blue_pressure() < Pressure::new::<psi>(3500.));
                assert!(test_bed.blue_pressure() > Pressure::new::<psi>(2500.));

                let current_res_level = test_bed.get_blue_reservoir_volume();
                assert!(current_res_level < reservoir_level_after_priming);

                test_bed = test_bed
                    .stop_eng2()
                    .run_waiting_for(Duration::from_secs(50));
                assert!(test_bed.blue_pressure() < Pressure::new::<psi>(50.));
                assert!(test_bed.blue_pressure() > Pressure::new::<psi>(-50.));
            }

            let total_fluid_difference =
                reservoir_level_after_priming - test_bed.get_blue_reservoir_volume();

            // Make sure no more deviation than 0.001 gallon is lost after full pressure and unpressurized states
            assert!(total_fluid_difference.get::<gallon>().abs() < 0.001);
        }

        #[test]
        fn yellow_green_edp_firevalve() {
            let mut test_bed = test_bed_on_ground_with()
                .engines_off()
                .on_the_ground()
                .set_cold_dark_inputs()
                .run_one_tick();

            // PTU would mess up the test
            test_bed = test_bed.set_ptu_state(false).run_one_tick();
            assert!(!test_bed.is_ptu_enabled());

            assert!(!test_bed.is_fire_valve_eng1_closed());
            assert!(!test_bed.is_fire_valve_eng2_closed());

            // Starting eng 1
            test_bed = test_bed
                .start_eng2(Ratio::new::<percent>(80.))
                .start_eng1(Ratio::new::<percent>(80.))
                .run_waiting_for(Duration::from_secs(5));

            // Waiting for 5s pressure should be at 3000 psi
            assert!(test_bed.is_green_pressure_switch_pressurised());
            assert!(test_bed.green_pressure() > Pressure::new::<psi>(2900.));
            assert!(test_bed.is_blue_pressure_switch_pressurised());
            assert!(test_bed.blue_pressure() > Pressure::new::<psi>(2500.));
            assert!(test_bed.is_yellow_pressure_switch_pressurised());
            assert!(test_bed.yellow_pressure() > Pressure::new::<psi>(2800.));

            assert!(!test_bed.is_fire_valve_eng1_closed());
            assert!(!test_bed.is_fire_valve_eng2_closed());

            // Green shutoff valve
            test_bed = test_bed
                .set_eng1_fire_button(true)
                .run_waiting_for(Duration::from_secs(20));

            assert!(test_bed.is_fire_valve_eng1_closed());
            assert!(!test_bed.is_fire_valve_eng2_closed());

            assert!(!test_bed.is_green_pressure_switch_pressurised());
            assert!(test_bed.green_pressure() < Pressure::new::<psi>(500.));
            assert!(test_bed.is_blue_pressure_switch_pressurised());
            assert!(test_bed.blue_pressure() > Pressure::new::<psi>(2500.));
            assert!(test_bed.is_yellow_pressure_switch_pressurised());
            assert!(test_bed.yellow_pressure() > Pressure::new::<psi>(2900.));

            // Yellow shutoff valve
            test_bed = test_bed
                .set_eng2_fire_button(true)
                .run_waiting_for(Duration::from_secs(20));

            assert!(test_bed.is_fire_valve_eng1_closed());
            assert!(test_bed.is_fire_valve_eng2_closed());

            assert!(!test_bed.is_green_pressure_switch_pressurised());
            assert!(test_bed.green_pressure() < Pressure::new::<psi>(500.));
            assert!(test_bed.is_blue_pressure_switch_pressurised());
            assert!(test_bed.blue_pressure() > Pressure::new::<psi>(2500.));
            assert!(!test_bed.is_yellow_pressure_switch_pressurised());
            assert!(test_bed.yellow_pressure() < Pressure::new::<psi>(500.));
        }

        #[test]
        fn yellow_brake_accumulator() {
            let mut test_bed = test_bed_on_ground_with()
                .engines_off()
                .on_the_ground()
                .set_cold_dark_inputs()
                .run_one_tick();

            // Getting accumulator pressure on cold start
            let mut accumulator_pressure = test_bed.get_brake_yellow_accumulator_pressure();

            // No brakes on green, no more pressure than in accumulator on yellow
            assert!(test_bed.get_brake_left_green_pressure() < Pressure::new::<psi>(50.));
            assert!(test_bed.get_brake_right_green_pressure() < Pressure::new::<psi>(50.));
            assert!(
                test_bed.get_brake_left_yellow_pressure()
                    < accumulator_pressure + Pressure::new::<psi>(50.)
            );
            assert!(
                test_bed.get_brake_right_yellow_pressure()
                    < accumulator_pressure + Pressure::new::<psi>(50.)
            );

            // No brakes even if we brake on green, no more than accumulator pressure on yellow
            test_bed = test_bed
                .set_left_brake(Ratio::new::<percent>(100.))
                .set_right_brake(Ratio::new::<percent>(100.))
                .run_waiting_for(Duration::from_secs(5));

            accumulator_pressure = test_bed.get_brake_yellow_accumulator_pressure();

            assert!(test_bed.get_brake_left_green_pressure() < Pressure::new::<psi>(50.));
            assert!(test_bed.get_brake_right_green_pressure() < Pressure::new::<psi>(50.));
            assert!(
                test_bed.get_brake_left_yellow_pressure()
                    < accumulator_pressure + Pressure::new::<psi>(50.)
            );
            assert!(
                test_bed.get_brake_right_yellow_pressure()
                    < accumulator_pressure + Pressure::new::<psi>(50.)
            );
            assert!(
                test_bed.get_brake_yellow_accumulator_pressure()
                    < accumulator_pressure + Pressure::new::<psi>(50.)
            );

            // Park brake off, loading accumulator, we expect no brake pressure but accumulator loaded
            test_bed = test_bed
                .set_left_brake(Ratio::new::<percent>(0.))
                .set_right_brake(Ratio::new::<percent>(0.))
                .set_park_brake(false)
                .set_yellow_e_pump(false)
                .run_waiting_for(Duration::from_secs(30));

            assert!(test_bed.is_yellow_pressure_switch_pressurised());
            assert!(test_bed.yellow_pressure() > Pressure::new::<psi>(2500.));
            assert!(test_bed.yellow_pressure() < Pressure::new::<psi>(3500.));

            assert!(test_bed.get_brake_left_green_pressure() < Pressure::new::<psi>(50.));
            assert!(test_bed.get_brake_right_green_pressure() < Pressure::new::<psi>(50.));
            assert!(test_bed.get_brake_left_yellow_pressure() < Pressure::new::<psi>(50.));
            assert!(test_bed.get_brake_right_yellow_pressure() < Pressure::new::<psi>(50.));

            assert!(test_bed.get_brake_yellow_accumulator_pressure() > Pressure::new::<psi>(2500.));

            // Park brake on, loaded accumulator, we expect brakes on yellow side only
            test_bed = test_bed
                .set_park_brake(true)
                .run_waiting_for(Duration::from_secs(3));

            assert!(test_bed.get_brake_left_green_pressure() < Pressure::new::<psi>(50.));
            assert!(test_bed.get_brake_right_green_pressure() < Pressure::new::<psi>(50.));
            assert!(test_bed.get_brake_left_yellow_pressure() > Pressure::new::<psi>(2000.));
            assert!(test_bed.get_brake_right_yellow_pressure() > Pressure::new::<psi>(2000.));

            assert!(test_bed.get_brake_yellow_accumulator_pressure() > Pressure::new::<psi>(2500.));
        }

        #[test]
        fn norm_brake_vs_altn_brake() {
            let mut test_bed = test_bed_on_ground_with()
                .engines_off()
                .on_the_ground()
                .set_cold_dark_inputs()
                .run_one_tick();

            // Getting accumulator pressure on cold start
            let accumulator_pressure = test_bed.get_brake_yellow_accumulator_pressure();

            // No brakes
            assert!(test_bed.get_brake_left_green_pressure() < Pressure::new::<psi>(50.));
            assert!(test_bed.get_brake_right_green_pressure() < Pressure::new::<psi>(50.));
            assert!(
                test_bed.get_brake_left_yellow_pressure()
                    < accumulator_pressure + Pressure::new::<psi>(50.)
            );
            assert!(
                test_bed.get_brake_right_yellow_pressure()
                    < accumulator_pressure + Pressure::new::<psi>(50.)
            );

            test_bed = test_bed
                .start_eng1(Ratio::new::<percent>(100.))
                .start_eng2(Ratio::new::<percent>(100.))
                .set_park_brake(false)
                .run_waiting_for(Duration::from_secs(5));

            assert!(test_bed.is_green_pressure_switch_pressurised());
            assert!(test_bed.is_yellow_pressure_switch_pressurised());
            // No brakes if we don't brake
            test_bed = test_bed
                .set_left_brake(Ratio::new::<percent>(0.))
                .set_right_brake(Ratio::new::<percent>(0.))
                .run_waiting_for(Duration::from_secs(1));

            assert!(test_bed.get_brake_left_green_pressure() < Pressure::new::<psi>(50.));
            assert!(test_bed.get_brake_right_green_pressure() < Pressure::new::<psi>(50.));
            assert!(test_bed.get_brake_left_yellow_pressure() < Pressure::new::<psi>(50.));
            assert!(test_bed.get_brake_right_yellow_pressure() < Pressure::new::<psi>(50.));

            // Braking cause green braking system to rise
            test_bed = test_bed
                .set_left_brake(Ratio::new::<percent>(100.))
                .set_right_brake(Ratio::new::<percent>(100.))
                .run_waiting_for(Duration::from_secs(1));

            assert!(test_bed.get_brake_left_green_pressure() > Pressure::new::<psi>(2000.));
            assert!(test_bed.get_brake_left_green_pressure() < Pressure::new::<psi>(3500.));
            assert!(test_bed.get_brake_right_green_pressure() > Pressure::new::<psi>(2000.));
            assert!(test_bed.get_brake_right_green_pressure() < Pressure::new::<psi>(3500.));
            assert!(test_bed.get_brake_left_yellow_pressure() < Pressure::new::<psi>(50.));
            assert!(test_bed.get_brake_right_yellow_pressure() < Pressure::new::<psi>(50.));

            // Disabling Askid causes alternate braking to work and release green brakes
            test_bed = test_bed
                .set_anti_skid(false)
                .run_waiting_for(Duration::from_secs(2));

            assert!(test_bed.get_brake_left_green_pressure() < Pressure::new::<psi>(50.));
            assert!(test_bed.get_brake_right_green_pressure() < Pressure::new::<psi>(50.));
            assert!(test_bed.get_brake_left_yellow_pressure() > Pressure::new::<psi>(950.));
            assert!(test_bed.get_brake_left_yellow_pressure() < Pressure::new::<psi>(3500.));
            assert!(test_bed.get_brake_right_yellow_pressure() > Pressure::new::<psi>(950.));
            assert!(test_bed.get_brake_right_yellow_pressure() < Pressure::new::<psi>(3500.));
        }

        #[test]
        fn no_brake_inversion() {
            let mut test_bed = test_bed_on_ground_with()
                .engines_off()
                .on_the_ground()
                .set_cold_dark_inputs()
                .run_one_tick();

            test_bed = test_bed
                .start_eng1(Ratio::new::<percent>(100.))
                .start_eng2(Ratio::new::<percent>(100.))
                .set_park_brake(false)
                .run_waiting_for(Duration::from_secs(5));

            assert!(test_bed.is_green_pressure_switch_pressurised());
            assert!(test_bed.is_yellow_pressure_switch_pressurised());
            // Braking left
            test_bed = test_bed
                .set_left_brake(Ratio::new::<percent>(100.))
                .set_right_brake(Ratio::new::<percent>(0.))
                .run_waiting_for(Duration::from_secs(1));

            assert!(test_bed.get_brake_left_green_pressure() > Pressure::new::<psi>(2000.));
            assert!(test_bed.get_brake_right_green_pressure() < Pressure::new::<psi>(50.));
            assert!(test_bed.get_brake_left_yellow_pressure() < Pressure::new::<psi>(50.));
            assert!(test_bed.get_brake_right_yellow_pressure() < Pressure::new::<psi>(50.));

            // Braking right
            test_bed = test_bed
                .set_left_brake(Ratio::new::<percent>(0.))
                .set_right_brake(Ratio::new::<percent>(100.))
                .run_waiting_for(Duration::from_secs(1));

            assert!(test_bed.get_brake_left_green_pressure() < Pressure::new::<psi>(50.));
            assert!(test_bed.get_brake_right_green_pressure() > Pressure::new::<psi>(2000.));
            assert!(test_bed.get_brake_left_yellow_pressure() < Pressure::new::<psi>(50.));
            assert!(test_bed.get_brake_right_yellow_pressure() < Pressure::new::<psi>(50.));

            // Disabling Askid causes alternate braking to work and release green brakes
            test_bed = test_bed
                .set_left_brake(Ratio::new::<percent>(0.))
                .set_right_brake(Ratio::new::<percent>(100.))
                .set_anti_skid(false)
                .run_waiting_for(Duration::from_secs(2));

            assert!(test_bed.get_brake_left_green_pressure() < Pressure::new::<psi>(50.));
            assert!(test_bed.get_brake_right_green_pressure() < Pressure::new::<psi>(50.));
            assert!(test_bed.get_brake_left_yellow_pressure() < Pressure::new::<psi>(50.));
            assert!(test_bed.get_brake_right_yellow_pressure() > Pressure::new::<psi>(950.));

            test_bed = test_bed
                .set_left_brake(Ratio::new::<percent>(100.))
                .set_right_brake(Ratio::new::<percent>(0.))
                .run_waiting_for(Duration::from_secs(2));

            assert!(test_bed.get_brake_left_green_pressure() < Pressure::new::<psi>(50.));
            assert!(test_bed.get_brake_right_green_pressure() < Pressure::new::<psi>(50.));
            assert!(test_bed.get_brake_left_yellow_pressure() > Pressure::new::<psi>(950.));
            assert!(test_bed.get_brake_right_yellow_pressure() < Pressure::new::<psi>(50.));
        }

        #[test]
        fn auto_brake_at_gear_retraction() {
            let mut test_bed = test_bed_on_ground_with()
                .engines_off()
                .on_the_ground()
                .set_cold_dark_inputs()
                .run_one_tick();

            test_bed = test_bed
                .start_eng1(Ratio::new::<percent>(100.))
                .start_eng2(Ratio::new::<percent>(100.))
                .set_park_brake(false)
                .run_waiting_for(Duration::from_secs(15));

            // No brake inputs
            test_bed = test_bed
                .set_left_brake(Ratio::new::<percent>(0.))
                .set_right_brake(Ratio::new::<percent>(0.))
                .run_waiting_for(Duration::from_secs(1));

            assert!(test_bed.get_brake_left_green_pressure() < Pressure::new::<psi>(50.));
            assert!(test_bed.get_brake_right_green_pressure() < Pressure::new::<psi>(50.));
            assert!(test_bed.get_brake_left_yellow_pressure() < Pressure::new::<psi>(50.));
            assert!(test_bed.get_brake_right_yellow_pressure() < Pressure::new::<psi>(50.));

            // Positive climb, gear up
            test_bed = test_bed
                .set_left_brake(Ratio::new::<percent>(0.))
                .set_right_brake(Ratio::new::<percent>(0.))
                .in_flight()
                .set_gear_lever_up()
                .run_waiting_for(Duration::from_secs(1));

            // Check auto brake is active
            assert!(test_bed.get_brake_left_green_pressure() > Pressure::new::<psi>(50.));
            assert!(test_bed.get_brake_right_green_pressure() > Pressure::new::<psi>(50.));
            assert!(test_bed.get_brake_left_green_pressure() < Pressure::new::<psi>(1500.));
            assert!(test_bed.get_brake_right_green_pressure() < Pressure::new::<psi>(1500.));

            assert!(test_bed.get_brake_left_yellow_pressure() < Pressure::new::<psi>(50.));
            assert!(test_bed.get_brake_right_yellow_pressure() < Pressure::new::<psi>(50.));

            // Check no more autobrakes after 3s
            test_bed = test_bed.run_waiting_for(Duration::from_secs(3));

            assert!(test_bed.get_brake_left_green_pressure() < Pressure::new::<psi>(50.));
            assert!(test_bed.get_brake_right_green_pressure() < Pressure::new::<psi>(50.));

            assert!(test_bed.get_brake_left_yellow_pressure() < Pressure::new::<psi>(50.));
            assert!(test_bed.get_brake_right_yellow_pressure() < Pressure::new::<psi>(50.));
        }

        #[test]
        fn alternate_brake_accumulator_is_emptying_while_braking() {
            let mut test_bed = test_bed_on_ground_with()
                .on_the_ground()
                .set_cold_dark_inputs()
                .start_eng1(Ratio::new::<percent>(100.))
                .start_eng2(Ratio::new::<percent>(100.))
                .set_park_brake(false)
                .run_waiting_for(Duration::from_secs(15));

            // Check we got yellow pressure and brake accumulator loaded
            assert!(test_bed.yellow_pressure() >= Pressure::new::<psi>(2500.));
            assert!(
                test_bed.get_brake_yellow_accumulator_pressure() >= Pressure::new::<psi>(2500.)
            );

            // Disabling green and yellow side so accumulator stop being able to reload
            test_bed = test_bed
                .set_ptu_state(false)
                .set_yellow_ed_pump(false)
                .set_green_ed_pump(false)
                .set_yellow_e_pump(true)
                .run_waiting_for(Duration::from_secs(30));

            assert!(test_bed.yellow_pressure() <= Pressure::new::<psi>(100.));
            assert!(test_bed.green_pressure() <= Pressure::new::<psi>(100.));
            assert!(
                test_bed.get_brake_yellow_accumulator_pressure() >= Pressure::new::<psi>(2500.)
            );

            // Now using brakes and check accumulator gets empty
            test_bed = test_bed
                .empty_brake_accumulator_using_pedal_brake()
                .run_waiting_for(Duration::from_secs(1));

            assert!(
                test_bed.get_brake_yellow_accumulator_pressure() <= Pressure::new::<psi>(1000.)
            );
            assert!(
                test_bed.get_brake_yellow_accumulator_fluid_volume() <= Volume::new::<gallon>(0.01)
            );
        }

        #[test]
        fn brakes_inactive_in_flight() {
            let mut test_bed = test_bed_on_ground_with()
                .set_cold_dark_inputs()
                .in_flight()
                .set_gear_lever_up()
                .run_waiting_for(Duration::from_secs(10));

            // No brake inputs
            test_bed = test_bed
                .set_left_brake(Ratio::new::<percent>(0.))
                .set_right_brake(Ratio::new::<percent>(0.))
                .run_waiting_for(Duration::from_secs(1));

            assert!(test_bed.get_brake_left_green_pressure() < Pressure::new::<psi>(50.));
            assert!(test_bed.get_brake_right_green_pressure() < Pressure::new::<psi>(50.));
            assert!(test_bed.get_brake_left_yellow_pressure() < Pressure::new::<psi>(50.));
            assert!(test_bed.get_brake_right_yellow_pressure() < Pressure::new::<psi>(50.));

            // Now full brakes
            test_bed = test_bed
                .set_left_brake(Ratio::new::<percent>(100.))
                .set_right_brake(Ratio::new::<percent>(100.))
                .run_waiting_for(Duration::from_secs(1));

            // Check no action on brakes
            assert!(test_bed.get_brake_left_green_pressure() < Pressure::new::<psi>(50.));
            assert!(test_bed.get_brake_right_green_pressure() < Pressure::new::<psi>(50.));

            assert!(test_bed.get_brake_left_yellow_pressure() < Pressure::new::<psi>(50.));
            assert!(test_bed.get_brake_right_yellow_pressure() < Pressure::new::<psi>(50.));
        }

        #[test]
        fn brakes_norm_active_in_flight_gear_down() {
            let mut test_bed = test_bed_on_ground_with()
                .set_cold_dark_inputs()
                .in_flight()
                .set_gear_lever_up()
                .run_waiting_for(Duration::from_secs(10));

            // Now full brakes gear down
            test_bed = test_bed
                .set_left_brake(Ratio::new::<percent>(100.))
                .set_right_brake(Ratio::new::<percent>(100.))
                .set_gear_lever_down()
                .run_waiting_for(Duration::from_secs(1));

            // Brakes norm should work normally
            assert!(test_bed.get_brake_left_green_pressure() > Pressure::new::<psi>(50.));
            assert!(test_bed.get_brake_right_green_pressure() > Pressure::new::<psi>(50.));

            assert!(test_bed.get_brake_left_yellow_pressure() < Pressure::new::<psi>(50.));
            assert!(test_bed.get_brake_right_yellow_pressure() < Pressure::new::<psi>(50.));
        }

        #[test]
        fn brakes_alternate_active_in_flight_gear_down() {
            let mut test_bed = test_bed_on_ground_with()
                .set_cold_dark_inputs()
                .in_flight()
                .set_gear_lever_up()
                .run_waiting_for(Duration::from_secs(10));

            // Now full brakes gear down
            test_bed = test_bed
                .set_left_brake(Ratio::new::<percent>(100.))
                .set_right_brake(Ratio::new::<percent>(100.))
                .set_gear_lever_down()
                .set_anti_skid(false)
                .run_waiting_for(Duration::from_secs(1));

            // Brakes norm should work normally
            assert!(test_bed.get_brake_left_green_pressure() < Pressure::new::<psi>(50.));
            assert!(test_bed.get_brake_right_green_pressure() < Pressure::new::<psi>(50.));

            assert!(test_bed.get_brake_left_yellow_pressure() > Pressure::new::<psi>(900.));
            assert!(test_bed.get_brake_right_yellow_pressure() > Pressure::new::<psi>(900.));
        }

        #[test]
        // Testing that green for brakes is only available if park brake is on while altn pressure is at too low level
        fn brake_logic_green_backup_emergency() {
            let mut test_bed = test_bed_on_ground_with()
                .engines_off()
                .on_the_ground()
                .set_cold_dark_inputs()
                .run_one_tick();

            // Setting on ground with yellow side hydraulics off
            // This should prevent yellow accumulator to fill
            test_bed = test_bed
                .start_eng1(Ratio::new::<percent>(100.))
                .start_eng2(Ratio::new::<percent>(100.))
                .set_park_brake(true)
                .set_ptu_state(false)
                .set_yellow_e_pump(true)
                .set_yellow_ed_pump(false)
                .run_waiting_for(Duration::from_secs(15));

            // Braking but park is on: no output on green brakes expected
            test_bed = test_bed
                .set_left_brake(Ratio::new::<percent>(100.))
                .set_right_brake(Ratio::new::<percent>(100.))
                .run_waiting_for(Duration::from_secs(1));

            assert!(test_bed.get_brake_left_green_pressure() < Pressure::new::<psi>(50.));
            assert!(test_bed.get_brake_right_green_pressure() < Pressure::new::<psi>(50.));
            assert!(test_bed.get_brake_left_yellow_pressure() > Pressure::new::<psi>(500.));
            assert!(test_bed.get_brake_right_yellow_pressure() > Pressure::new::<psi>(500.));

            // With no more fluid in yellow accumulator, green should work as emergency
            test_bed = test_bed
                .empty_brake_accumulator_using_park_brake()
                .set_left_brake(Ratio::new::<percent>(100.))
                .set_right_brake(Ratio::new::<percent>(100.))
                .run_waiting_for(Duration::from_secs(1));

            assert!(test_bed.get_brake_left_green_pressure() > Pressure::new::<psi>(1000.));
            assert!(test_bed.get_brake_right_green_pressure() > Pressure::new::<psi>(1000.));
            assert!(test_bed.get_brake_left_yellow_pressure() < Pressure::new::<psi>(50.));
            assert!(test_bed.get_brake_right_yellow_pressure() < Pressure::new::<psi>(50.));
        }

        #[test]
        fn autobrakes_arms_in_flight_lo_or_med() {
            let mut test_bed = test_bed_on_ground_with()
                .set_cold_dark_inputs()
                .in_flight()
                .set_gear_lever_up()
                .run_waiting_for(Duration::from_secs(12));

            assert!(test_bed.autobrake_mode() == AutobrakeMode::NONE);

            test_bed = test_bed
                .set_autobrake_low()
                .run_waiting_for(Duration::from_secs(1));

            assert!(test_bed.autobrake_mode() == AutobrakeMode::LOW);

            test_bed = test_bed
                .set_autobrake_med()
                .run_waiting_for(Duration::from_secs(1));

            assert!(test_bed.autobrake_mode() == AutobrakeMode::MED);
        }

        #[test]
        fn autobrakes_arming_according_to_set_variable() {
            let mut test_bed = test_bed_on_ground_with()
                .set_cold_dark_inputs()
                .on_the_ground()
                .set_park_brake(false)
                .start_eng1(Ratio::new::<percent>(100.))
                .start_eng2(Ratio::new::<percent>(100.))
                .run_waiting_for(Duration::from_secs(10));

            assert!(test_bed.autobrake_mode() == AutobrakeMode::NONE);

            // set autobrake to LOW
            test_bed = test_bed
                .set_autobrake_low_with_set_variable()
                .run_waiting_for(Duration::from_secs(1));
            assert!(test_bed.autobrake_mode() == AutobrakeMode::LOW);

            // using the set variable again is still resulting in LOW
            // and not disarming
            test_bed = test_bed
                .set_autobrake_low_with_set_variable()
                .run_waiting_for(Duration::from_secs(1));
            assert!(test_bed.autobrake_mode() == AutobrakeMode::LOW);

            // set autobrake to MED
            test_bed = test_bed
                .set_autobrake_med_with_set_variable()
                .run_waiting_for(Duration::from_secs(1));
            assert!(test_bed.autobrake_mode() == AutobrakeMode::MED);

            // set autobrake to MAX
            test_bed = test_bed
                .set_autobrake_max_with_set_variable()
                .run_waiting_for(Duration::from_secs(1));
            assert!(test_bed.autobrake_mode() == AutobrakeMode::MAX);

            // set autobrake to DISARMED
            test_bed = test_bed
                .set_autobrake_disarmed_with_set_variable()
                .run_waiting_for(Duration::from_secs(1));
            assert!(test_bed.autobrake_mode() == AutobrakeMode::NONE);
        }

        #[test]
        fn autobrakes_disarms_if_green_pressure_low() {
            let mut test_bed = test_bed_on_ground_with()
                .set_cold_dark_inputs()
                .in_flight()
                .set_gear_lever_up()
                .run_waiting_for(Duration::from_secs(12));

            assert!(test_bed.autobrake_mode() == AutobrakeMode::NONE);

            test_bed = test_bed
                .set_autobrake_low()
                .run_waiting_for(Duration::from_secs(1));

            assert!(test_bed.autobrake_mode() == AutobrakeMode::LOW);

            test_bed = test_bed
                .set_ptu_state(false)
                .stop_eng1()
                .run_waiting_for(Duration::from_secs(20));

            assert!(test_bed.autobrake_mode() == AutobrakeMode::NONE);
        }

        #[test]
        fn autobrakes_does_not_disarm_if_askid_off_but_sim_not_ready() {
            let mut test_bed = test_bed_on_ground_with()
                .set_cold_dark_inputs()
                .in_flight()
                .sim_not_ready()
                .set_gear_lever_up()
                .run_waiting_for(Duration::from_secs(12));

            assert!(test_bed.autobrake_mode() == AutobrakeMode::NONE);

            test_bed = test_bed
                .set_autobrake_med()
                .run_waiting_for(Duration::from_secs(1));

            assert!(test_bed.autobrake_mode() == AutobrakeMode::MED);

            // sim is not ready --> no disarm
            test_bed = test_bed
                .set_anti_skid(false)
                .run_waiting_for(Duration::from_secs(1));

            assert!(test_bed.autobrake_mode() == AutobrakeMode::MED);

            // sim is now ready --> disarm expected
            test_bed = test_bed.sim_ready().run_waiting_for(Duration::from_secs(1));

            assert!(test_bed.autobrake_mode() == AutobrakeMode::NONE);
        }

        #[test]
        fn autobrakes_disarms_if_askid_off() {
            let mut test_bed = test_bed_on_ground_with()
                .set_cold_dark_inputs()
                .in_flight()
                .set_gear_lever_up()
                .run_waiting_for(Duration::from_secs(12));

            assert!(test_bed.autobrake_mode() == AutobrakeMode::NONE);

            test_bed = test_bed
                .set_autobrake_med()
                .run_waiting_for(Duration::from_secs(1));

            assert!(test_bed.autobrake_mode() == AutobrakeMode::MED);

            test_bed = test_bed
                .set_anti_skid(false)
                .run_waiting_for(Duration::from_secs(1));

            assert!(test_bed.autobrake_mode() == AutobrakeMode::NONE);
        }

        #[test]
        fn autobrakes_max_wont_arm_in_flight() {
            let mut test_bed = test_bed_on_ground_with()
                .set_cold_dark_inputs()
                .in_flight()
                .set_gear_lever_up()
                .run_waiting_for(Duration::from_secs(15));

            assert!(test_bed.autobrake_mode() == AutobrakeMode::NONE);

            test_bed = test_bed
                .set_autobrake_max()
                .run_waiting_for(Duration::from_secs(1));

            assert!(test_bed.autobrake_mode() == AutobrakeMode::NONE);

            // using the set variable should also not work
            test_bed = test_bed
                .set_autobrake_max_with_set_variable()
                .run_waiting_for(Duration::from_secs(1));

            assert!(test_bed.autobrake_mode() == AutobrakeMode::NONE);
        }

        #[test]
        fn autobrakes_taxiing_wont_disarm_when_braking() {
            let mut test_bed = test_bed_on_ground_with()
                .set_cold_dark_inputs()
                .on_the_ground()
                .start_eng1(Ratio::new::<percent>(60.))
                .start_eng2(Ratio::new::<percent>(60.))
                .run_waiting_for(Duration::from_secs(10));

            test_bed = test_bed
                .set_autobrake_max()
                .run_waiting_for(Duration::from_secs(1));

            assert!(test_bed.autobrake_mode() == AutobrakeMode::MAX);

            test_bed = test_bed
                .set_right_brake(Ratio::new::<percent>(100.))
                .set_left_brake(Ratio::new::<percent>(100.))
                .run_waiting_for(Duration::from_secs(1));

            assert!(test_bed.autobrake_mode() == AutobrakeMode::MAX);
        }

        #[test]
        fn autobrakes_activates_on_ground_on_spoiler_deploy() {
            let mut test_bed = test_bed_on_ground_with()
                .set_cold_dark_inputs()
                .on_the_ground()
                .set_park_brake(false)
                .start_eng1(Ratio::new::<percent>(100.))
                .start_eng2(Ratio::new::<percent>(100.))
                .run_waiting_for(Duration::from_secs(10));

            test_bed = test_bed
                .set_autobrake_max()
                .run_waiting_for(Duration::from_secs(1));

            assert!(test_bed.autobrake_mode() == AutobrakeMode::MAX);

            test_bed = test_bed
                .set_deploy_ground_spoilers()
                .run_waiting_for(Duration::from_secs(6));

            assert!(test_bed.autobrake_mode() == AutobrakeMode::MAX);
            assert!(test_bed.get_brake_left_green_pressure() > Pressure::new::<psi>(1000.));
            assert!(test_bed.get_brake_right_green_pressure() > Pressure::new::<psi>(1000.));

            assert!(test_bed.get_brake_left_yellow_pressure() < Pressure::new::<psi>(50.));
            assert!(test_bed.get_brake_right_yellow_pressure() < Pressure::new::<psi>(50.));
        }

        #[test]
        fn autobrakes_disengage_on_spoiler_retract() {
            let mut test_bed = test_bed_on_ground_with()
                .set_cold_dark_inputs()
                .on_the_ground()
                .set_park_brake(false)
                .start_eng1(Ratio::new::<percent>(100.))
                .start_eng2(Ratio::new::<percent>(100.))
                .run_waiting_for(Duration::from_secs(10));

            test_bed = test_bed
                .set_autobrake_max()
                .run_waiting_for(Duration::from_secs(1));

            assert!(test_bed.autobrake_mode() == AutobrakeMode::MAX);

            test_bed = test_bed
                .set_deploy_ground_spoilers()
                .run_waiting_for(Duration::from_secs(6));

            assert!(test_bed.autobrake_mode() == AutobrakeMode::MAX);

            test_bed = test_bed
                .set_retract_ground_spoilers()
                .run_waiting_for(Duration::from_secs(1));

            assert!(test_bed.autobrake_mode() == AutobrakeMode::NONE);
            assert!(test_bed.get_brake_left_green_pressure() < Pressure::new::<psi>(50.));
            assert!(test_bed.get_brake_right_green_pressure() < Pressure::new::<psi>(50.));
        }

        #[test]
        // Should disable with one pedal > 61° over max range of 79.4° thus 77%
        fn autobrakes_max_disengage_at_77_on_one_pedal_input() {
            let mut test_bed = test_bed_on_ground_with()
                .set_cold_dark_inputs()
                .on_the_ground()
                .set_park_brake(false)
                .start_eng1(Ratio::new::<percent>(100.))
                .start_eng2(Ratio::new::<percent>(100.))
                .run_waiting_for(Duration::from_secs(10));

            test_bed = test_bed
                .set_autobrake_max()
                .run_waiting_for(Duration::from_secs(1));

            assert!(test_bed.autobrake_mode() == AutobrakeMode::MAX);

            test_bed = test_bed
                .set_deploy_ground_spoilers()
                .run_waiting_for(Duration::from_secs(6));

            assert!(test_bed.autobrake_mode() == AutobrakeMode::MAX);
            assert!(test_bed.get_brake_left_green_pressure() > Pressure::new::<psi>(1000.));
            assert!(test_bed.get_brake_right_green_pressure() > Pressure::new::<psi>(1000.));

            test_bed = test_bed
                .set_left_brake(Ratio::new::<percent>(70.))
                .run_waiting_for(Duration::from_secs(1))
                .set_left_brake(Ratio::new::<percent>(0.))
                .run_waiting_for(Duration::from_secs(1));

            assert!(test_bed.autobrake_mode() == AutobrakeMode::MAX);
            assert!(test_bed.get_brake_left_green_pressure() > Pressure::new::<psi>(1000.));
            assert!(test_bed.get_brake_right_green_pressure() > Pressure::new::<psi>(1000.));

            test_bed = test_bed
                .set_left_brake(Ratio::new::<percent>(78.))
                .run_waiting_for(Duration::from_secs(1))
                .set_left_brake(Ratio::new::<percent>(0.))
                .run_waiting_for(Duration::from_secs(1));

            assert!(test_bed.autobrake_mode() == AutobrakeMode::NONE);
            assert!(test_bed.get_brake_left_green_pressure() < Pressure::new::<psi>(50.));
            assert!(test_bed.get_brake_right_green_pressure() < Pressure::new::<psi>(50.));
        }

        #[test]
        fn autobrakes_max_disengage_at_52_on_both_pedal_input() {
            let mut test_bed = test_bed_on_ground_with()
                .set_cold_dark_inputs()
                .on_the_ground()
                .set_park_brake(false)
                .start_eng1(Ratio::new::<percent>(100.))
                .start_eng2(Ratio::new::<percent>(100.))
                .run_waiting_for(Duration::from_secs(10));

            test_bed = test_bed
                .set_autobrake_max()
                .run_waiting_for(Duration::from_secs(1));

            assert!(test_bed.autobrake_mode() == AutobrakeMode::MAX);

            test_bed = test_bed
                .set_deploy_ground_spoilers()
                .run_waiting_for(Duration::from_secs(6));

            assert!(test_bed.autobrake_mode() == AutobrakeMode::MAX);
            assert!(test_bed.get_brake_left_green_pressure() > Pressure::new::<psi>(1000.));
            assert!(test_bed.get_brake_right_green_pressure() > Pressure::new::<psi>(1000.));

            test_bed = test_bed
                .set_left_brake(Ratio::new::<percent>(55.))
                .run_waiting_for(Duration::from_secs(1))
                .set_left_brake(Ratio::new::<percent>(0.))
                .run_waiting_for(Duration::from_secs(1));

            assert!(test_bed.autobrake_mode() == AutobrakeMode::MAX);
            assert!(test_bed.get_brake_left_green_pressure() > Pressure::new::<psi>(1000.));
            assert!(test_bed.get_brake_right_green_pressure() > Pressure::new::<psi>(1000.));

            test_bed = test_bed
                .set_left_brake(Ratio::new::<percent>(55.))
                .set_right_brake(Ratio::new::<percent>(55.))
                .run_waiting_for(Duration::from_secs(1))
                .set_left_brake(Ratio::new::<percent>(0.))
                .set_right_brake(Ratio::new::<percent>(0.))
                .run_waiting_for(Duration::from_secs(1));

            assert!(test_bed.autobrake_mode() == AutobrakeMode::NONE);
            assert!(test_bed.get_brake_left_green_pressure() < Pressure::new::<psi>(50.));
            assert!(test_bed.get_brake_right_green_pressure() < Pressure::new::<psi>(50.));
        }

        #[test]
        // Should disable with one pedals > 42° over max range of 79.4° thus 52%
        fn autobrakes_med_disengage_at_52_on_one_pedal_input() {
            let mut test_bed = test_bed_on_ground_with()
                .set_cold_dark_inputs()
                .on_the_ground()
                .set_park_brake(false)
                .start_eng1(Ratio::new::<percent>(100.))
                .start_eng2(Ratio::new::<percent>(100.))
                .run_waiting_for(Duration::from_secs(10));

            test_bed = test_bed
                .set_autobrake_med()
                .run_waiting_for(Duration::from_secs(1));

            assert!(test_bed.autobrake_mode() == AutobrakeMode::MED);

            test_bed = test_bed
                .set_deploy_ground_spoilers()
                .run_waiting_for(Duration::from_secs(6));

            assert!(test_bed.autobrake_mode() == AutobrakeMode::MED);
            assert!(test_bed.get_brake_left_green_pressure() > Pressure::new::<psi>(1000.));
            assert!(test_bed.get_brake_right_green_pressure() > Pressure::new::<psi>(1000.));

            test_bed = test_bed
                .set_right_brake(Ratio::new::<percent>(50.))
                .run_waiting_for(Duration::from_secs(1))
                .set_right_brake(Ratio::new::<percent>(0.))
                .run_waiting_for(Duration::from_secs(1));

            assert!(test_bed.autobrake_mode() == AutobrakeMode::MED);
            assert!(test_bed.get_brake_left_green_pressure() > Pressure::new::<psi>(1000.));
            assert!(test_bed.get_brake_right_green_pressure() > Pressure::new::<psi>(1000.));

            test_bed = test_bed
                .set_right_brake(Ratio::new::<percent>(55.))
                .run_waiting_for(Duration::from_secs(1))
                .set_right_brake(Ratio::new::<percent>(0.))
                .run_waiting_for(Duration::from_secs(1));

            assert!(test_bed.autobrake_mode() == AutobrakeMode::NONE);
            assert!(test_bed.get_brake_left_green_pressure() < Pressure::new::<psi>(50.));
            assert!(test_bed.get_brake_right_green_pressure() < Pressure::new::<psi>(50.));
        }

        #[test]
        fn autobrakes_med_disengage_at_11_on_both_pedal_input() {
            let mut test_bed = test_bed_on_ground_with()
                .set_cold_dark_inputs()
                .on_the_ground()
                .set_park_brake(false)
                .start_eng1(Ratio::new::<percent>(100.))
                .start_eng2(Ratio::new::<percent>(100.))
                .run_waiting_for(Duration::from_secs(10));

            test_bed = test_bed
                .set_autobrake_med()
                .run_waiting_for(Duration::from_secs(1));

            assert!(test_bed.autobrake_mode() == AutobrakeMode::MED);

            test_bed = test_bed
                .set_deploy_ground_spoilers()
                .run_waiting_for(Duration::from_secs(6));

            assert!(test_bed.autobrake_mode() == AutobrakeMode::MED);
            assert!(test_bed.get_brake_left_green_pressure() > Pressure::new::<psi>(1000.));
            assert!(test_bed.get_brake_right_green_pressure() > Pressure::new::<psi>(1000.));

            test_bed = test_bed
                .set_right_brake(Ratio::new::<percent>(15.))
                .run_waiting_for(Duration::from_secs(1))
                .set_right_brake(Ratio::new::<percent>(0.))
                .run_waiting_for(Duration::from_secs(1));

            assert!(test_bed.autobrake_mode() == AutobrakeMode::MED);
            assert!(test_bed.get_brake_left_green_pressure() > Pressure::new::<psi>(1000.));
            assert!(test_bed.get_brake_right_green_pressure() > Pressure::new::<psi>(1000.));

            test_bed = test_bed
                .set_right_brake(Ratio::new::<percent>(15.))
                .set_left_brake(Ratio::new::<percent>(15.))
                .run_waiting_for(Duration::from_secs(1))
                .set_right_brake(Ratio::new::<percent>(0.))
                .set_left_brake(Ratio::new::<percent>(0.))
                .run_waiting_for(Duration::from_secs(1));

            assert!(test_bed.autobrake_mode() == AutobrakeMode::NONE);
            assert!(test_bed.get_brake_left_green_pressure() < Pressure::new::<psi>(50.));
            assert!(test_bed.get_brake_right_green_pressure() < Pressure::new::<psi>(50.));
        }

        #[test]
        fn autobrakes_max_disarm_after_10s_in_flight() {
            let mut test_bed = test_bed_on_ground_with()
                .set_cold_dark_inputs()
                .on_the_ground()
                .set_park_brake(false)
                .start_eng1(Ratio::new::<percent>(100.))
                .start_eng2(Ratio::new::<percent>(100.))
                .run_waiting_for(Duration::from_secs(10));

            test_bed = test_bed
                .set_autobrake_max()
                .run_waiting_for(Duration::from_secs(1));

            assert!(test_bed.autobrake_mode() == AutobrakeMode::MAX);

            test_bed = test_bed.in_flight().run_waiting_for(Duration::from_secs(6));

            assert!(test_bed.autobrake_mode() == AutobrakeMode::MAX);

            test_bed = test_bed.in_flight().run_waiting_for(Duration::from_secs(6));

            assert!(test_bed.autobrake_mode() == AutobrakeMode::NONE);
        }

        #[test]
        fn autobrakes_does_not_disarm_after_10s_when_started_in_flight() {
            let mut test_bed = test_bed_in_flight_with()
                .set_cold_dark_inputs()
                .in_flight()
                .run_waiting_for(Duration::from_secs(1));

            test_bed = test_bed
                .set_autobrake_med_with_set_variable()
                .run_waiting_for(Duration::from_secs(1));

            assert!(test_bed.autobrake_mode() == AutobrakeMode::MED);

            test_bed = test_bed.in_flight().run_waiting_for(Duration::from_secs(6));

            assert!(test_bed.autobrake_mode() == AutobrakeMode::MED);

            test_bed = test_bed.in_flight().run_waiting_for(Duration::from_secs(6));

            assert!(test_bed.autobrake_mode() == AutobrakeMode::MED);
        }

        #[test]
        fn controller_blue_epump_activates_when_no_weight_on_nose_wheel() {
            let mut test_bed = test_bed_on_ground_with()
                .engines_off()
                .on_the_ground()
                .set_cold_dark_inputs()
                .run_one_tick();

            assert!(!test_bed.query(|a| a.is_blue_epump_controller_pressurising()));

            test_bed = test_bed.rotates_on_runway().run_one_tick();

            assert!(test_bed.query(|a| a.is_blue_epump_controller_pressurising()));
        }

        #[test]
        fn controller_blue_epump_split_engine_states() {
            let mut test_bed = test_bed_on_ground_with()
                .engines_off()
                .on_the_ground()
                .set_cold_dark_inputs()
                .run_one_tick();

            assert!(!test_bed.query(|a| a.is_blue_epump_controller_pressurising()));

            test_bed = test_bed
                .start_eng1(Ratio::new::<percent>(65.))
                .run_one_tick();

            assert!(test_bed.query(|a| a.is_blue_epump_controller_pressurising()));

            test_bed = test_bed
                .start_eng2(Ratio::new::<percent>(65.))
                .stop_eng1()
                .run_one_tick();

            assert!(test_bed.query(|a| a.is_blue_epump_controller_pressurising()));
        }

        #[test]
        fn controller_blue_epump_on_off_engines() {
            let mut test_bed = test_bed_on_ground_with()
                .engines_off()
                .on_the_ground()
                .set_cold_dark_inputs()
                .start_eng1(Ratio::new::<percent>(65.))
                .start_eng2(Ratio::new::<percent>(65.))
                .run_one_tick();

            assert!(test_bed.query(|a| a.is_blue_epump_controller_pressurising()));

            test_bed = test_bed.stop_eng1().stop_eng2().run_one_tick();

            assert!(!test_bed.query(|a| a.is_blue_epump_controller_pressurising()));
        }

        #[test]
        fn controller_blue_epump_override() {
            let mut test_bed = test_bed_on_ground_with()
                .engines_off()
                .on_the_ground()
                .set_cold_dark_inputs()
                .press_blue_epump_override_button_once()
                .run_one_tick();

            assert!(test_bed.query(|a| a.is_blue_epump_controller_pressurising()));

            test_bed = test_bed
                .press_blue_epump_override_button_once()
                .run_one_tick();

            assert!(!test_bed.query(|a| a.is_blue_epump_controller_pressurising()));
        }

        #[test]
        fn controller_blue_epump_override_without_power_shall_not_run_blue_pump() {
            let mut test_bed = test_bed_on_ground_with()
                .engines_off()
                .on_the_ground()
                .set_cold_dark_inputs()
                .start_eng1(Ratio::new::<percent>(65.))
                .run_one_tick();

            assert!(test_bed.query(|a| a.is_blue_epump_controller_pressurising()));

            test_bed = test_bed.dc_ess_lost().run_one_tick();

            assert!(!test_bed.query(|a| a.is_blue_epump_controller_pressurising()));
        }

        #[test]
        fn controller_yellow_epump_is_activated_by_overhead_button() {
            let mut test_bed = test_bed_on_ground_with()
                .engines_off()
                .on_the_ground()
                .set_cold_dark_inputs()
                .run_one_tick();

            assert!(!test_bed.query(|a| a.is_yellow_epump_controller_pressurising()));

            test_bed = test_bed.set_yellow_e_pump(false).run_one_tick();

            assert!(test_bed.query(|a| a.is_yellow_epump_controller_pressurising()));

            test_bed = test_bed.set_yellow_e_pump(true).run_one_tick();

            assert!(!test_bed.query(|a| a.is_yellow_epump_controller_pressurising()));
        }

        #[test]
        fn controller_yellow_epump_unpowered_cant_command_pump() {
            let mut test_bed = test_bed_on_ground_with()
                .engines_off()
                .on_the_ground()
                .set_cold_dark_inputs()
                .set_yellow_e_pump(false)
                .run_one_tick();

            assert!(test_bed.query(|a| a.is_yellow_epump_controller_pressurising()));

            test_bed = test_bed.dc_bus_2_lost().run_one_tick();

            assert!(!test_bed.query(|a| a.is_yellow_epump_controller_pressurising()));
        }

        #[test]
        fn controller_yellow_epump_can_operate_from_cargo_door_without_main_control_power_bus() {
            let mut test_bed = test_bed_on_ground_with()
                .engines_off()
                .on_the_ground()
                .set_cold_dark_inputs()
                .run_one_tick();

            assert!(!test_bed.query(|a| a.is_cargo_powering_yellow_epump()));

            test_bed = test_bed
                .dc_ground_service_lost()
                .open_fwd_cargo_door()
                .run_waiting_for(
                    Duration::from_secs(1) + A320DoorController::DELAY_UNLOCK_TO_HYDRAULIC_CONTROL,
                );

            assert!(test_bed.query(|a| a.is_cargo_powering_yellow_epump()));
        }

        #[test]
        fn controller_engine_driven_pump1_overhead_button_logic_with_eng_on() {
            let mut test_bed = test_bed_on_ground_with()
                .engines_off()
                .on_the_ground()
                .set_cold_dark_inputs()
                .run_one_tick();

            assert!(test_bed.query(|a| a.is_edp1_green_pump_controller_pressurising()));

            test_bed = test_bed
                .start_eng1(Ratio::new::<percent>(65.))
                .run_one_tick();
            assert!(test_bed.query(|a| a.is_edp1_green_pump_controller_pressurising()));

            test_bed = test_bed.set_green_ed_pump(false).run_one_tick();
            assert!(!test_bed.query(|a| a.is_edp1_green_pump_controller_pressurising()));

            test_bed = test_bed.set_green_ed_pump(true).run_one_tick();
            assert!(test_bed.query(|a| a.is_edp1_green_pump_controller_pressurising()));
        }

        #[test]
        fn controller_engine_driven_pump1_fire_overhead_released_stops_pump() {
            let mut test_bed = test_bed_on_ground_with()
                .engines_off()
                .on_the_ground()
                .set_cold_dark_inputs()
                .start_eng1(Ratio::new::<percent>(65.))
                .start_eng2(Ratio::new::<percent>(65.))
                .run_one_tick();

            assert!(test_bed.query(|a| a.is_edp1_green_pump_controller_pressurising()));

            test_bed = test_bed.set_eng1_fire_button(true).run_one_tick();
            assert!(!test_bed.query(|a| a.is_edp1_green_pump_controller_pressurising()));
        }

        #[test]
        fn controller_engine_driven_pump2_overhead_button_logic_with_eng_on() {
            let mut test_bed = test_bed_on_ground_with()
                .engines_off()
                .on_the_ground()
                .set_cold_dark_inputs()
                .run_one_tick();

            assert!(test_bed.query(|a| a.is_edp2_yellow_pump_controller_pressurising()));

            test_bed = test_bed
                .start_eng2(Ratio::new::<percent>(65.))
                .run_one_tick();
            assert!(test_bed.query(|a| a.is_edp2_yellow_pump_controller_pressurising()));

            test_bed = test_bed.set_yellow_ed_pump(false).run_one_tick();
            assert!(!test_bed.query(|a| a.is_edp2_yellow_pump_controller_pressurising()));

            test_bed = test_bed.set_yellow_ed_pump(true).run_one_tick();
            assert!(test_bed.query(|a| a.is_edp2_yellow_pump_controller_pressurising()));
        }

        #[test]
        fn controller_engine_driven_pump2_fire_overhead_released_stops_pump() {
            let mut test_bed = test_bed_on_ground_with()
                .engines_off()
                .on_the_ground()
                .set_cold_dark_inputs()
                .start_eng1(Ratio::new::<percent>(65.))
                .start_eng2(Ratio::new::<percent>(65.))
                .run_one_tick();

            assert!(test_bed.query(|a| a.is_edp2_yellow_pump_controller_pressurising()));

            test_bed = test_bed.set_eng2_fire_button(true).run_one_tick();
            assert!(!test_bed.query(|a| a.is_edp2_yellow_pump_controller_pressurising()));
        }

        #[test]
        fn controller_ptu_on_off_with_overhead_pushbutton() {
            let mut test_bed = test_bed_on_ground_with()
                .engines_off()
                .on_the_ground()
                .set_cold_dark_inputs()
                .run_one_tick();

            assert!(test_bed.query(|a| a.is_ptu_controller_activating_ptu()));

            test_bed = test_bed.set_ptu_state(false).run_one_tick();

            assert!(!test_bed.query(|a| a.is_ptu_controller_activating_ptu()));

            test_bed = test_bed.set_ptu_state(true).run_one_tick();

            assert!(test_bed.query(|a| a.is_ptu_controller_activating_ptu()));
        }

        #[test]
        fn controller_ptu_off_when_cargo_door_is_moved() {
            let mut test_bed = test_bed_on_ground_with()
                .engines_off()
                .on_the_ground()
                .set_cold_dark_inputs()
                .run_one_tick();

            assert!(test_bed.query(|a| a.is_ptu_controller_activating_ptu()));

            test_bed = test_bed.open_fwd_cargo_door().run_waiting_for(
                Duration::from_secs(1) + A320DoorController::DELAY_UNLOCK_TO_HYDRAULIC_CONTROL,
            );

            assert!(!test_bed.query(|a| a.is_ptu_controller_activating_ptu()));

            // Ptu should reactivate after door fully opened + 40s
            test_bed = test_bed.run_waiting_for(Duration::from_secs(25) + Duration::from_secs(41));

            assert!(test_bed.query(|a| a.is_ptu_controller_activating_ptu()));
        }

        #[test]
        fn controller_ptu_disabled_when_tug_attached() {
            let mut test_bed = test_bed_on_ground_with()
                .engines_off()
                .on_the_ground()
                .set_cold_dark_inputs()
                .run_one_tick();

            assert!(test_bed.query(|a| a.is_ptu_controller_activating_ptu()));

            test_bed = test_bed
                .start_eng1(Ratio::new::<percent>(65.))
                .set_park_brake(false)
                .run_one_tick();

            assert!(test_bed.query(|a| a.is_ptu_controller_activating_ptu()));

            test_bed = test_bed.set_pushback_state(true).run_one_tick();

            assert!(!test_bed.query(|a| a.is_ptu_controller_activating_ptu()));

            // Ptu should reactivate after 15ish seconds
            test_bed = test_bed
                .set_pushback_state(false)
                .run_waiting_for(Duration::from_secs(16));

            assert!(test_bed.query(|a| a.is_ptu_controller_activating_ptu()));
        }

        #[test]
        fn rat_does_not_deploy_on_ground_at_eng_off() {
            let mut test_bed = test_bed_on_ground_with()
                .set_cold_dark_inputs()
                .on_the_ground()
                .start_eng1(Ratio::new::<percent>(80.))
                .start_eng2(Ratio::new::<percent>(80.))
                .run_waiting_for(Duration::from_secs(10));

            assert!(test_bed.is_blue_pressure_switch_pressurised());
            assert!(test_bed.get_rat_position() <= 0.);
            assert!(test_bed.get_rat_rpm() <= 1.);

            test_bed = test_bed
                .ac_bus_1_lost()
                .ac_bus_2_lost()
                .run_waiting_for(Duration::from_secs(2));

            // RAT has not deployed
            assert!(test_bed.get_rat_position() <= 0.);
            assert!(test_bed.get_rat_rpm() <= 1.);
        }

        #[test]
        fn rat_does_not_deploy_when_sim_not_ready() {
            let mut test_bed = test_bed_on_ground_with()
                .set_cold_dark_inputs()
                .in_flight()
                .sim_not_ready()
                .start_eng1(Ratio::new::<percent>(80.))
                .start_eng2(Ratio::new::<percent>(80.))
                .run_waiting_for(Duration::from_secs(10));

            // AC off, sim not ready -> RAT should not deploy
            test_bed = test_bed
                .ac_bus_1_lost()
                .ac_bus_2_lost()
                .run_waiting_for(Duration::from_secs(2));

            assert!(!test_bed.rat_deploy_commanded());

            // AC off, sim ready -> RAT should deploy
            test_bed = test_bed.sim_ready().run_waiting_for(Duration::from_secs(2));

            assert!(test_bed.rat_deploy_commanded());
        }

        #[test]
        fn rat_deploys_on_both_ac_lost() {
            let mut test_bed = test_bed_on_ground_with()
                .set_cold_dark_inputs()
                .in_flight()
                .start_eng1(Ratio::new::<percent>(80.))
                .start_eng2(Ratio::new::<percent>(80.))
                .run_waiting_for(Duration::from_secs(10));

            assert!(!test_bed.rat_deploy_commanded());

            test_bed = test_bed
                .ac_bus_1_lost()
                .run_waiting_for(Duration::from_secs(2));

            assert!(!test_bed.rat_deploy_commanded());

            // Now all AC off should deploy RAT in flight
            test_bed = test_bed
                .ac_bus_1_lost()
                .ac_bus_2_lost()
                .run_waiting_for(Duration::from_secs(2));

            assert!(test_bed.rat_deploy_commanded());
        }

        #[test]
        fn blue_epump_unavailable_if_unpowered() {
            let mut test_bed = test_bed_on_ground_with()
                .engines_off()
                .on_the_ground()
                .set_cold_dark_inputs()
                .run_one_tick();

            test_bed = test_bed
                .start_eng2(Ratio::new::<percent>(80.))
                .run_waiting_for(Duration::from_secs(10));

            // Blue epump working
            assert!(test_bed.is_blue_pressure_switch_pressurised());

            test_bed = test_bed
                .ac_bus_2_lost()
                .run_waiting_for(Duration::from_secs(25));

            // Blue epump still working as it's not plugged on AC2
            assert!(test_bed.is_blue_pressure_switch_pressurised());

            test_bed = test_bed
                .ac_bus_1_lost()
                .run_waiting_for(Duration::from_secs(25));

            // Blue epump has stopped
            assert!(!test_bed.is_blue_pressure_switch_pressurised());
        }

        #[test]
        fn yellow_epump_unavailable_if_unpowered() {
            let mut test_bed = test_bed_on_ground_with()
                .engines_off()
                .on_the_ground()
                .set_cold_dark_inputs()
                .run_one_tick();

            test_bed = test_bed
                .set_yellow_e_pump(false)
                .run_waiting_for(Duration::from_secs(10));

            // Yellow epump working
            assert!(test_bed.is_yellow_pressure_switch_pressurised());

            test_bed = test_bed
                .ac_bus_2_lost()
                .ac_bus_1_lost()
                .run_waiting_for(Duration::from_secs(25));

            // Yellow epump still working as not plugged on AC2 or AC1
            assert!(test_bed.is_yellow_pressure_switch_pressurised());

            test_bed = test_bed
                .ac_ground_service_lost()
                .run_waiting_for(Duration::from_secs(25));

            // Yellow epump has stopped
            assert!(!test_bed.is_yellow_pressure_switch_pressurised());
        }

        #[test]
        fn flaps_and_slats_declare_moving() {
            let mut test_bed = test_bed_on_ground_with()
                .engines_off()
                .on_the_ground()
                .set_cold_dark_inputs()
                .run_one_tick();

            test_bed = test_bed
                .set_yellow_e_pump(false)
                .set_ptu_state(false)
                .set_flaps_handle_position(4)
                .run_waiting_for(Duration::from_secs(5));

            // Only yellow press so only flaps can move
            assert!(test_bed.is_flaps_moving());
            assert!(!test_bed.is_slats_moving());

            // Now slats can move through ptu
            test_bed = test_bed
                .set_ptu_state(true)
                .run_waiting_for(Duration::from_secs(5));

            assert!(test_bed.is_flaps_moving());
            assert!(test_bed.is_slats_moving());
        }

        #[test]
        fn yellow_epump_can_deploy_flaps_and_slats() {
            let mut test_bed = test_bed_on_ground_with()
                .engines_off()
                .on_the_ground()
                .set_cold_dark_inputs()
                .run_one_tick();

            test_bed = test_bed
                .set_yellow_e_pump(false)
                .run_waiting_for(Duration::from_secs(10));

            // Yellow epump working
            assert!(test_bed.is_yellow_pressure_switch_pressurised());

            test_bed = test_bed
                .set_flaps_handle_position(4)
                .run_waiting_for(Duration::from_secs(80));

            assert!(test_bed.get_flaps_left_position_percent() > 99.);
            assert!(test_bed.get_flaps_right_position_percent() > 99.);
            assert!(test_bed.get_slats_left_position_percent() > 99.);
            assert!(test_bed.get_slats_right_position_percent() > 99.);
        }

        #[test]
        fn yellow_epump_can_deploy_flaps_and_slats_on_worst_case_ptu() {
            let mut test_bed = test_bed_on_ground_with()
                .engines_off()
                .on_the_ground()
                .set_cold_dark_inputs()
                .with_worst_case_ptu()
                .run_one_tick();

            test_bed = test_bed
                .set_yellow_e_pump(false)
                .run_waiting_for(Duration::from_secs(10));

            // Yellow epump working
            assert!(test_bed.is_yellow_pressure_switch_pressurised());

            test_bed = test_bed
                .set_flaps_handle_position(4)
                .run_waiting_for(Duration::from_secs(90));

            assert!(test_bed.get_flaps_left_position_percent() > 99.);
            assert!(test_bed.get_flaps_right_position_percent() > 99.);
            assert!(test_bed.get_slats_left_position_percent() > 99.);
            assert!(test_bed.get_slats_right_position_percent() > 99.);
        }

        #[test]
        fn yellow_epump_no_ptu_can_deploy_flaps_less_33s() {
            let mut test_bed = test_bed_on_ground_with()
                .engines_off()
                .on_the_ground()
                .set_cold_dark_inputs()
                .set_ptu_state(false)
                .run_one_tick();

            test_bed = test_bed
                .set_yellow_e_pump(false)
                .run_waiting_for(Duration::from_secs(20));

            assert!(test_bed.is_yellow_pressure_switch_pressurised());

            test_bed = test_bed
                .set_flaps_handle_position(4)
                .run_waiting_for(Duration::from_secs(32));

            assert!(test_bed.get_flaps_left_position_percent() > 99.);
            assert!(test_bed.get_flaps_right_position_percent() > 99.);
            assert!(test_bed.get_slats_left_position_percent() < 1.);
            assert!(test_bed.get_slats_right_position_percent() < 1.);
        }

        #[test]
        fn blue_epump_can_deploy_slats_in_less_50_s_and_no_flaps() {
            let mut test_bed = test_bed_on_ground_with()
                .on_the_ground()
                .set_cold_dark_inputs()
                .set_blue_e_pump_ovrd_pressed(true)
                .run_waiting_for(Duration::from_secs(5));

            // Blue epump is on
            assert!(test_bed.is_blue_pressure_switch_pressurised());

            test_bed = test_bed
                .set_flaps_handle_position(4)
                .run_waiting_for(Duration::from_secs(50));

            assert!(test_bed.get_flaps_left_position_percent() <= 1.);
            assert!(test_bed.get_flaps_right_position_percent() <= 1.);
            assert!(test_bed.get_slats_left_position_percent() > 99.);
            assert!(test_bed.get_slats_right_position_percent() > 99.);
        }

        #[test]
        fn blue_epump_cannot_deploy_slats_in_less_28_s_and_no_flaps() {
            let mut test_bed = test_bed_on_ground_with()
                .on_the_ground()
                .set_cold_dark_inputs()
                .set_blue_e_pump_ovrd_pressed(true)
                .run_waiting_for(Duration::from_secs(5));

            // Blue epump is on
            assert!(test_bed.is_blue_pressure_switch_pressurised());

            test_bed = test_bed
                .set_flaps_handle_position(4)
                .run_waiting_for(Duration::from_secs(28));

            assert!(test_bed.get_flaps_left_position_percent() <= 1.);
            assert!(test_bed.get_flaps_right_position_percent() <= 1.);
            assert!(test_bed.get_slats_left_position_percent() < 99.);
            assert!(test_bed.get_slats_right_position_percent() < 99.);
        }

        #[test]
        fn yellow_plus_blue_epumps_can_deploy_flaps_and_slats() {
            let mut test_bed = test_bed_on_ground_with()
                .engines_off()
                .on_the_ground()
                .set_cold_dark_inputs()
                .run_one_tick();

            test_bed = test_bed
                .set_yellow_e_pump(false)
                .set_blue_e_pump_ovrd_pressed(true)
                .run_waiting_for(Duration::from_secs(15));

            assert!(test_bed.is_yellow_pressure_switch_pressurised());
            assert!(test_bed.is_blue_pressure_switch_pressurised());

            test_bed = test_bed
                .set_flaps_handle_position(4)
                .run_waiting_for(Duration::from_secs(45));

            assert!(test_bed.get_flaps_left_position_percent() > 99.);
            assert!(test_bed.get_flaps_right_position_percent() > 99.);
            assert!(test_bed.get_slats_left_position_percent() > 99.);
            assert!(test_bed.get_slats_right_position_percent() > 99.);
        }

        #[test]
        fn no_pressure_no_flap_slats() {
            let mut test_bed = test_bed_on_ground_with()
                .on_the_ground()
                .set_cold_dark_inputs()
                .run_waiting_for(Duration::from_secs(5));

            test_bed = test_bed
                .set_flaps_handle_position(4)
                .run_waiting_for(Duration::from_secs(10));

            assert!(test_bed.get_flaps_left_position_percent() <= 1.);
            assert!(test_bed.get_flaps_right_position_percent() <= 1.);
            assert!(test_bed.get_slats_left_position_percent() <= 1.);
            assert!(test_bed.get_slats_right_position_percent() <= 1.);

            assert!(!test_bed.is_slats_moving());
            assert!(!test_bed.is_flaps_moving());
        }

        #[test]
        fn emergency_gen_is_started_on_both_ac_lost_in_flight() {
            let mut test_bed = test_bed_on_ground_with()
                .set_cold_dark_inputs()
                .in_flight()
                .start_eng1(Ratio::new::<percent>(80.))
                .start_eng2(Ratio::new::<percent>(80.))
                .run_waiting_for(Duration::from_secs(10));

            assert!(!test_bed.is_emergency_gen_at_nominal_speed());

            test_bed = test_bed
                .ac_bus_1_lost()
                .run_waiting_for(Duration::from_secs(2));

            assert!(!test_bed.is_emergency_gen_at_nominal_speed());

            // Now all AC off should deploy RAT in flight
            test_bed = test_bed
                .ac_bus_1_lost()
                .ac_bus_2_lost()
                .run_waiting_for(Duration::from_secs(8));

            assert!(test_bed.is_emergency_gen_at_nominal_speed());
        }

        #[test]
        fn cargo_door_stays_closed_at_init() {
            let mut test_bed = test_bed_on_ground_with()
                .engines_off()
                .on_the_ground()
                .set_cold_dark_inputs()
                .run_one_tick();

            assert!(test_bed.is_cargo_fwd_door_locked_down());
            assert!(test_bed.cargo_fwd_door_position() == 0.);

            test_bed = test_bed.run_waiting_for(Duration::from_secs_f64(15.));

            assert!(test_bed.is_cargo_fwd_door_locked_down());
            assert!(test_bed.cargo_fwd_door_position() == 0.);
        }

        #[test]
        fn cargo_door_unlocks_when_commanded() {
            let mut test_bed = test_bed_on_ground_with()
                .engines_off()
                .on_the_ground()
                .set_cold_dark_inputs()
                .run_one_tick();

            assert!(test_bed.is_cargo_fwd_door_locked_down());
            assert!(test_bed.cargo_fwd_door_position() == 0.);

            test_bed = test_bed.run_waiting_for(Duration::from_secs_f64(1.));

            assert!(test_bed.is_cargo_fwd_door_locked_down());
            assert!(test_bed.cargo_fwd_door_position() == 0.);

            test_bed = test_bed
                .open_fwd_cargo_door()
                .run_waiting_for(Duration::from_secs_f64(1.));

            assert!(!test_bed.is_cargo_fwd_door_locked_down());
            assert!(test_bed.cargo_fwd_door_position() >= 0.);
        }

        #[test]
        fn cargo_door_controller_opens_the_door() {
            let mut test_bed = test_bed_on_ground_with()
                .engines_off()
                .on_the_ground()
                .set_cold_dark_inputs()
                .run_one_tick();

            assert!(test_bed.is_cargo_fwd_door_locked_down());
            assert!(test_bed.cargo_fwd_door_position() == 0.);

            test_bed = test_bed
                .open_fwd_cargo_door()
                .run_waiting_for(Duration::from_secs_f64(1.));

            assert!(!test_bed.is_cargo_fwd_door_locked_down());

            let current_position_unlocked = test_bed.cargo_fwd_door_position();

            test_bed = test_bed.open_fwd_cargo_door().run_waiting_for(
                A320DoorController::DELAY_UNLOCK_TO_HYDRAULIC_CONTROL + Duration::from_secs(1),
            );

            assert!(test_bed.cargo_fwd_door_position() > current_position_unlocked);

            test_bed = test_bed
                .open_fwd_cargo_door()
                .run_waiting_for(Duration::from_secs_f64(30.));

            assert!(test_bed.cargo_fwd_door_position() > 0.85);
        }

        #[test]
        fn fwd_cargo_door_controller_opens_fwd_door_only() {
            let mut test_bed = test_bed_on_ground_with()
                .engines_off()
                .on_the_ground()
                .set_cold_dark_inputs()
                .run_one_tick();

            assert!(test_bed.is_cargo_fwd_door_locked_down());
            assert!(test_bed.cargo_fwd_door_position() == 0.);
            assert!(test_bed.cargo_aft_door_position() == 0.);

            test_bed = test_bed
                .open_fwd_cargo_door()
                .run_waiting_for(Duration::from_secs_f64(30.));

            assert!(test_bed.cargo_fwd_door_position() > 0.85);
            assert!(test_bed.cargo_aft_door_position() == 0.);
        }

        #[test]
        fn cargo_door_opened_uses_correct_reservoir_amount() {
            let mut test_bed = test_bed_on_ground_with()
                .engines_off()
                .on_the_ground()
                .set_cold_dark_inputs()
                .set_yellow_e_pump(false)
                .set_ptu_state(false)
                .run_waiting_for(Duration::from_secs_f64(20.));

            assert!(test_bed.is_cargo_fwd_door_locked_down());
            assert!(test_bed.is_yellow_pressure_switch_pressurised());

            let pressurised_yellow_level_door_closed = test_bed.get_yellow_reservoir_volume();

            test_bed = test_bed
                .open_fwd_cargo_door()
                .run_waiting_for(Duration::from_secs_f64(40.));

            assert!(!test_bed.is_cargo_fwd_door_locked_down());
            assert!(test_bed.cargo_fwd_door_position() > 0.85);

            let pressurised_yellow_level_door_opened = test_bed.get_yellow_reservoir_volume();

            let volume_used_liter = (pressurised_yellow_level_door_closed
                - pressurised_yellow_level_door_opened)
                .get::<liter>();

            // For one cargo door we expect losing between 0.6 to 0.8 liter of fluid into the two actuators
            assert!((0.6..=0.8).contains(&volume_used_liter));
        }

        #[test]
        fn cargo_door_controller_closes_the_door() {
            let mut test_bed = test_bed_on_ground_with()
                .engines_off()
                .on_the_ground()
                .set_cold_dark_inputs()
                .run_one_tick();

            test_bed = test_bed
                .open_fwd_cargo_door()
                .run_waiting_for(Duration::from_secs_f64(30.));

            assert!(!test_bed.is_cargo_fwd_door_locked_down());
            assert!(test_bed.cargo_fwd_door_position() > 0.85);

            test_bed = test_bed
                .close_fwd_cargo_door()
                .run_waiting_for(Duration::from_secs_f64(60.));

            assert!(test_bed.is_cargo_fwd_door_locked_down());
            assert!(test_bed.cargo_fwd_door_position() <= 0.);
        }

        #[test]
        fn cargo_door_controller_closes_the_door_after_yellow_pump_auto_shutdown() {
            let mut test_bed = test_bed_on_ground_with()
                .engines_off()
                .on_the_ground()
                .set_cold_dark_inputs()
                .run_one_tick();

            test_bed = test_bed
                .open_fwd_cargo_door()
                .run_waiting_for(Duration::from_secs_f64(30.));

            assert!(!test_bed.is_cargo_fwd_door_locked_down());
            assert!(test_bed.cargo_fwd_door_position() > 0.85);

            test_bed = test_bed.run_waiting_for(Duration::from_secs_f64(30.));

            assert!(!test_bed.is_yellow_pressure_switch_pressurised());

            test_bed = test_bed
                .close_fwd_cargo_door()
                .run_waiting_for(Duration::from_secs_f64(30.));

            assert!(test_bed.is_cargo_fwd_door_locked_down());
            assert!(test_bed.cargo_fwd_door_position() <= 0.);
        }

        #[test]
        fn nose_steering_responds_to_tiller_demand_if_yellow_pressure_and_engines() {
            let mut test_bed = test_bed_on_ground_with()
                .engines_off()
                .on_the_ground()
                .set_cold_dark_inputs()
                .set_yellow_e_pump(false)
                .start_eng1(Ratio::new::<percent>(80.))
                .start_eng2(Ratio::new::<percent>(80.))
                .run_one_tick();

            test_bed = test_bed
                .set_tiller_demand(Ratio::new::<ratio>(1.))
                .run_waiting_for(Duration::from_secs_f64(5.));

            assert!(test_bed.nose_steering_position().get::<degree>() >= 73.9);
            assert!(test_bed.nose_steering_position().get::<degree>() <= 74.1);

            test_bed = test_bed
                .set_tiller_demand(Ratio::new::<ratio>(-1.))
                .run_waiting_for(Duration::from_secs_f64(10.));

            assert!(test_bed.nose_steering_position().get::<degree>() <= -73.9);
            assert!(test_bed.nose_steering_position().get::<degree>() >= -74.1);
        }

        #[test]
        fn nose_steering_does_not_move_if_yellow_pressure_but_no_engine() {
            let mut test_bed = test_bed_on_ground_with()
                .engines_off()
                .on_the_ground()
                .set_cold_dark_inputs()
                .set_yellow_e_pump(false)
                .run_one_tick();

            test_bed = test_bed
                .set_tiller_demand(Ratio::new::<ratio>(1.))
                .run_waiting_for(Duration::from_secs_f64(5.));

            assert!(test_bed.nose_steering_position().get::<degree>() <= 0.1);
            assert!(test_bed.nose_steering_position().get::<degree>() >= -0.1);

            test_bed = test_bed
                .set_tiller_demand(Ratio::new::<ratio>(-1.))
                .run_waiting_for(Duration::from_secs_f64(10.));

            assert!(test_bed.nose_steering_position().get::<degree>() <= 0.1);
            assert!(test_bed.nose_steering_position().get::<degree>() >= -0.1);
        }

        #[test]
        fn nose_steering_does_not_move_when_a_skid_off() {
            let mut test_bed = test_bed_on_ground_with()
                .engines_off()
                .on_the_ground()
                .set_cold_dark_inputs()
                .set_yellow_e_pump(false)
                .start_eng1(Ratio::new::<percent>(80.))
                .start_eng2(Ratio::new::<percent>(80.))
                .set_anti_skid(false)
                .run_one_tick();

            test_bed = test_bed
                .set_tiller_demand(Ratio::new::<ratio>(1.))
                .run_waiting_for(Duration::from_secs_f64(5.));

            assert!(test_bed.nose_steering_position().get::<degree>() >= -0.1);
            assert!(test_bed.nose_steering_position().get::<degree>() <= 0.1);
        }

        #[test]
        fn nose_steering_centers_itself_when_a_skid_off() {
            let mut test_bed = test_bed_on_ground_with()
                .engines_off()
                .on_the_ground()
                .set_cold_dark_inputs()
                .set_yellow_e_pump(false)
                .start_eng1(Ratio::new::<percent>(80.))
                .start_eng2(Ratio::new::<percent>(80.))
                .set_anti_skid(true)
                .run_one_tick();

            test_bed = test_bed
                .set_tiller_demand(Ratio::new::<ratio>(1.))
                .run_waiting_for(Duration::from_secs_f64(5.));

            assert!(test_bed.nose_steering_position().get::<degree>() >= 70.);

            test_bed = test_bed
                .set_tiller_demand(Ratio::new::<ratio>(1.))
                .set_anti_skid(false)
                .run_waiting_for(Duration::from_secs_f64(5.));

            assert!(test_bed.nose_steering_position().get::<degree>() <= 0.1);
            assert!(test_bed.nose_steering_position().get::<degree>() >= -0.1);
        }

        #[test]
        fn nose_steering_responds_to_autopilot_demand() {
            let mut test_bed = test_bed_on_ground_with()
                .engines_off()
                .on_the_ground()
                .set_cold_dark_inputs()
                .start_eng1(Ratio::new::<percent>(80.))
                .start_eng2(Ratio::new::<percent>(80.))
                .run_one_tick();

            test_bed = test_bed
                .set_autopilot_steering_demand(Ratio::new::<ratio>(1.5))
                .run_waiting_for(Duration::from_secs_f64(2.));

            assert!(test_bed.nose_steering_position().get::<degree>() >= 5.9);
            assert!(test_bed.nose_steering_position().get::<degree>() <= 6.1);

            test_bed = test_bed
                .set_autopilot_steering_demand(Ratio::new::<ratio>(-1.8))
                .run_waiting_for(Duration::from_secs_f64(4.));

            assert!(test_bed.nose_steering_position().get::<degree>() <= -5.9);
            assert!(test_bed.nose_steering_position().get::<degree>() >= -6.1);
        }

        #[test]
        fn ptu_pressurise_green_from_yellow_edp() {
            let mut test_bed = test_bed_on_ground_with()
                .set_cold_dark_inputs()
                .on_the_ground()
                .start_eng2(Ratio::new::<percent>(60.))
                .set_park_brake(false)
                .set_ptu_state(false)
                .run_waiting_for(Duration::from_secs(25));

            assert!(!test_bed.is_ptu_enabled());

            test_bed = test_bed
                .set_ptu_state(true)
                .run_waiting_for(Duration::from_secs(10));

            // Now we should have pressure in yellow and green
            assert!(test_bed.is_green_pressure_switch_pressurised());
            assert!(test_bed.green_pressure() > Pressure::new::<psi>(2000.));
            assert!(test_bed.green_pressure() < Pressure::new::<psi>(3100.));

            assert!(test_bed.is_yellow_pressure_switch_pressurised());
            assert!(test_bed.yellow_pressure() > Pressure::new::<psi>(2000.));
            assert!(test_bed.yellow_pressure() < Pressure::new::<psi>(3100.));
        }

        #[test]
        fn ptu_pressurise_yellow_from_green_edp() {
            let mut test_bed = test_bed_on_ground_with()
                .set_cold_dark_inputs()
                .on_the_ground()
                .start_eng1(Ratio::new::<percent>(60.))
                .set_park_brake(false)
                .set_ptu_state(false)
                .run_waiting_for(Duration::from_secs(25));

            assert!(!test_bed.is_ptu_enabled());

            test_bed = test_bed
                .set_ptu_state(true)
                .run_waiting_for(Duration::from_secs(25));

            // Now we should have pressure in yellow and green
            assert!(test_bed.is_green_pressure_switch_pressurised());
            assert!(test_bed.green_pressure() > Pressure::new::<psi>(2000.));
            assert!(test_bed.green_pressure() < Pressure::new::<psi>(3100.));

            assert!(test_bed.is_yellow_pressure_switch_pressurised());
            assert!(test_bed.yellow_pressure() > Pressure::new::<psi>(2000.));
            assert!(test_bed.yellow_pressure() < Pressure::new::<psi>(3100.));
        }

        #[test]
        fn yellow_epump_has_cavitation_at_low_air_press() {
            let mut test_bed = test_bed_on_ground_with()
                .engines_off()
                .on_the_ground()
                .set_cold_dark_inputs()
                .set_ptu_state(false)
                .run_one_tick();

            test_bed = test_bed
                .air_press_nominal()
                .set_yellow_e_pump(false)
                .run_waiting_for(Duration::from_secs_f64(10.));

            assert!(test_bed.yellow_pressure().get::<psi>() > 2900.);

            test_bed = test_bed
                .air_press_low()
                .run_waiting_for(Duration::from_secs_f64(10.));

            assert!(test_bed.yellow_pressure().get::<psi>() < 2000.);
        }

        #[test]
        fn low_air_press_fault_causes_ptu_fault() {
            let mut test_bed = test_bed_on_ground_with()
                .engines_off()
                .on_the_ground()
                .set_cold_dark_inputs()
                .start_eng1(Ratio::new::<percent>(80.))
                .start_eng2(Ratio::new::<percent>(80.))
                .run_waiting_for(Duration::from_millis(500));

            assert!(!test_bed.ptu_has_fault());
            assert!(!test_bed.green_edp_has_fault());
            assert!(!test_bed.yellow_edp_has_fault());

            test_bed = test_bed
                .air_press_low()
                .run_waiting_for(Duration::from_secs_f64(10.));

            assert!(test_bed.green_edp_has_fault());
            assert!(test_bed.yellow_edp_has_fault());
            assert!(test_bed.ptu_has_fault());
        }

        #[test]
        fn low_air_press_fault_causes_yellow_blue_epump_fault() {
            let mut test_bed = test_bed_on_ground_with()
                .engines_off()
                .on_the_ground()
                .set_cold_dark_inputs()
                .start_eng1(Ratio::new::<percent>(80.))
                .start_eng2(Ratio::new::<percent>(80.))
                .run_waiting_for(Duration::from_millis(5000));

            assert!(!test_bed.blue_epump_has_fault());
            assert!(!test_bed.yellow_epump_has_fault());

            test_bed = test_bed
                .air_press_low()
                .run_waiting_for(Duration::from_secs_f64(10.));

            // Blue pump is on but yellow is off: only blue fault expected
            assert!(test_bed.blue_epump_has_fault());
            assert!(!test_bed.yellow_epump_has_fault());

            test_bed = test_bed
                .set_yellow_e_pump(false)
                .run_waiting_for(Duration::from_secs_f64(10.));

            assert!(test_bed.yellow_epump_has_fault());
        }

        #[test]
        fn no_yellow_epump_fault_after_brake_accumulator_is_filled() {
            let mut test_bed = test_bed_on_ground_with()
                .engines_off()
                .on_the_ground()
                .set_cold_dark_inputs()
                .set_yellow_e_pump(false)
                .run_waiting_for(Duration::from_millis(8000));

            assert!(test_bed.is_yellow_pressure_switch_pressurised());
            assert!(!test_bed.yellow_epump_has_fault());
        }

        #[test]
        fn ailerons_are_dropped_down_in_cold_and_dark() {
            let mut test_bed = test_bed_on_ground_with()
                .engines_off()
                .on_the_ground()
                .set_cold_dark_inputs()
                .run_one_tick();

            assert!(test_bed.get_left_aileron_position().get::<ratio>() < 0.1);
            assert!(test_bed.get_right_aileron_position().get::<ratio>() < 0.1);
        }

        #[test]
        fn ailerons_do_not_respond_in_cold_and_dark() {
            let mut test_bed = test_bed_on_ground_with()
                .engines_off()
                .on_the_ground()
                .set_cold_dark_inputs()
                .run_one_tick();

            test_bed = test_bed
                .set_ailerons_left_turn()
                .run_waiting_for(Duration::from_secs_f64(2.));

            assert!(test_bed.get_left_aileron_position().get::<ratio>() < 0.1);
            assert!(test_bed.get_right_aileron_position().get::<ratio>() < 0.1);

            test_bed = test_bed
                .set_ailerons_right_turn()
                .run_waiting_for(Duration::from_secs_f64(2.));

            assert!(test_bed.get_left_aileron_position().get::<ratio>() < 0.1);
            assert!(test_bed.get_right_aileron_position().get::<ratio>() < 0.1);
        }

        #[test]
        fn ailerons_do_not_respond_if_only_yellow_pressure() {
            let mut test_bed = test_bed_on_ground_with()
                .engines_off()
                .on_the_ground()
                .set_cold_dark_inputs()
                .set_ptu_state(false)
                .set_yellow_e_pump(false)
                .run_one_tick();

            test_bed = test_bed
                .set_ailerons_left_turn()
                .run_waiting_for(Duration::from_secs_f64(6.));

            assert!(test_bed.is_yellow_pressure_switch_pressurised());
            assert!(!test_bed.is_green_pressure_switch_pressurised());
            assert!(test_bed.get_left_aileron_position().get::<ratio>() < 0.1);
            assert!(test_bed.get_right_aileron_position().get::<ratio>() < 0.1);
        }

        #[test]
        fn ailerons_respond_if_green_pressure() {
            let mut test_bed = test_bed_on_ground_with()
                .engines_off()
                .on_the_ground()
                .set_cold_dark_inputs()
                .set_ptu_state(true)
                .set_yellow_e_pump(false)
                .set_blue_e_pump_ovrd_pressed(true)
                .run_one_tick();

            test_bed = test_bed
                .set_ailerons_left_turn()
                .run_waiting_for(Duration::from_secs_f64(6.));

            assert!(test_bed.is_blue_pressure_switch_pressurised());
            assert!(test_bed.is_green_pressure_switch_pressurised());
            assert!(test_bed.get_left_aileron_position().get::<ratio>() > 0.9);
            assert!(test_bed.get_right_aileron_position().get::<ratio>() < 0.1);

            test_bed = test_bed
                .set_ailerons_right_turn()
                .run_waiting_for(Duration::from_secs_f64(5.));

            assert!(test_bed.is_blue_pressure_switch_pressurised());
            assert!(test_bed.is_green_pressure_switch_pressurised());
            assert!(test_bed.get_left_aileron_position().get::<ratio>() < 0.1);
            assert!(test_bed.get_right_aileron_position().get::<ratio>() > 0.9);
        }

        #[test]
        fn ailerons_droop_down_after_pressure_is_off() {
            let mut test_bed = test_bed_on_ground_with()
                .engines_off()
                .on_the_ground()
                .set_cold_dark_inputs()
                .set_ptu_state(true)
                .set_yellow_e_pump(false)
                .set_blue_e_pump_ovrd_pressed(true)
                .run_one_tick();

            test_bed = test_bed.run_waiting_for(Duration::from_secs_f64(8.));

            assert!(test_bed.is_blue_pressure_switch_pressurised());
            assert!(test_bed.is_green_pressure_switch_pressurised());
            assert!(test_bed.get_left_aileron_position().get::<ratio>() > 0.45);
            assert!(test_bed.get_right_aileron_position().get::<ratio>() > 0.45);

            test_bed = test_bed
                .set_ptu_state(false)
                .set_yellow_e_pump(true)
                .set_blue_e_pump(false)
                .run_waiting_for(Duration::from_secs_f64(50.));

            assert!(!test_bed.is_blue_pressure_switch_pressurised());
            assert!(!test_bed.is_green_pressure_switch_pressurised());
            assert!(test_bed.get_left_aileron_position().get::<ratio>() < 0.42);
            assert!(test_bed.get_right_aileron_position().get::<ratio>() < 0.42);
        }

        #[test]
        fn elevators_droop_down_after_pressure_is_off() {
            let mut test_bed = test_bed_on_ground_with()
                .engines_off()
                .on_the_ground()
                .set_cold_dark_inputs()
                .set_ptu_state(true)
                .set_yellow_e_pump(false)
                .set_blue_e_pump_ovrd_pressed(true)
                .run_one_tick();

            test_bed = test_bed.run_waiting_for(Duration::from_secs_f64(8.));

            assert!(test_bed.is_blue_pressure_switch_pressurised());
            assert!(test_bed.is_yellow_pressure_switch_pressurised());
            assert!(test_bed.is_green_pressure_switch_pressurised());
            assert!(test_bed.get_left_elevator_position().get::<ratio>() > 0.35);
            assert!(test_bed.get_right_elevator_position().get::<ratio>() > 0.35);

            test_bed = test_bed
                .set_ptu_state(false)
                .set_yellow_e_pump(true)
                .set_blue_e_pump(false)
                .run_waiting_for(Duration::from_secs_f64(75.));

            assert!(!test_bed.is_blue_pressure_switch_pressurised());
            assert!(!test_bed.is_yellow_pressure_switch_pressurised());
            assert!(!test_bed.is_green_pressure_switch_pressurised());
            assert!(test_bed.get_left_elevator_position().get::<ratio>() < 0.3);
            assert!(test_bed.get_right_elevator_position().get::<ratio>() < 0.3);
        }

        #[test]
        fn elevators_can_go_up_and_down_with_pressure() {
            let mut test_bed = test_bed_on_ground_with()
                .engines_off()
                .on_the_ground()
                .set_cold_dark_inputs()
                .set_blue_e_pump_ovrd_pressed(true)
                .run_one_tick();

            test_bed = test_bed
                .set_elevator_full_up()
                .run_waiting_for(Duration::from_secs_f64(5.));

            assert!(test_bed.is_blue_pressure_switch_pressurised());

            assert!(test_bed.get_left_elevator_position().get::<ratio>() > 0.9);
            assert!(test_bed.get_right_elevator_position().get::<ratio>() > 0.9);

            test_bed = test_bed
                .set_elevator_full_down()
                .run_waiting_for(Duration::from_secs_f64(1.5));

            assert!(test_bed.get_left_elevator_position().get::<ratio>() < 0.1);
            assert!(test_bed.get_right_elevator_position().get::<ratio>() < 0.1);
        }

        #[test]
        fn elevators_centers_with_pressure_but_no_computer_command() {
            let mut test_bed = test_bed_on_ground_with()
                .engines_off()
                .on_the_ground()
                .set_cold_dark_inputs()
                .set_blue_e_pump_ovrd_pressed(true)
                .run_one_tick();

            test_bed = test_bed
                .set_elevator_full_up()
                .run_waiting_for(Duration::from_secs_f64(5.));

            assert!(test_bed.is_blue_pressure_switch_pressurised());

            assert!(test_bed.get_left_elevator_position().get::<ratio>() > 0.9);
            assert!(test_bed.get_right_elevator_position().get::<ratio>() > 0.9);

            test_bed = test_bed
                .set_elac_actuators_de_energized()
                .run_waiting_for(Duration::from_secs_f64(2.));

            assert!(test_bed.get_left_elevator_position().get::<ratio>() < 0.4);
            assert!(test_bed.get_right_elevator_position().get::<ratio>() < 0.4);

            assert!(test_bed.get_left_elevator_position().get::<ratio>() > 0.3);
            assert!(test_bed.get_right_elevator_position().get::<ratio>() > 0.3);
        }

        #[test]
        fn cargo_door_operation_closes_yellow_leak_meas_valve() {
            let mut test_bed = test_bed_on_ground_with()
                .engines_off()
                .on_the_ground()
                .set_cold_dark_inputs()
                .run_one_tick();

            test_bed = test_bed
                .open_fwd_cargo_door()
                .run_waiting_for(Duration::from_secs_f64(10.));

            assert!(test_bed.yellow_pressure().get::<psi>() > 500.);
            assert!(!test_bed.is_yellow_leak_meas_valve_commanded_open());
            assert!(!test_bed.is_yellow_pressure_switch_pressurised());
        }

        #[test]
        fn cargo_door_operation_but_yellow_epump_on_opens_yellow_leak_meas_valve() {
            let mut test_bed = test_bed_on_ground_with()
                .engines_off()
                .on_the_ground()
                .set_cold_dark_inputs()
                .run_one_tick();

            test_bed = test_bed
                .open_fwd_cargo_door()
                .set_yellow_e_pump(false)
                .run_waiting_for(Duration::from_secs_f64(10.));

            assert!(test_bed.yellow_pressure().get::<psi>() > 500.);
            assert!(test_bed.is_yellow_leak_meas_valve_commanded_open());
            assert!(test_bed.is_yellow_pressure_switch_pressurised());
        }

        #[test]
        fn leak_meas_valve_cant_be_closed_in_flight() {
            let mut test_bed = test_bed_on_ground_with()
                .engines_off()
                .on_the_ground()
                .set_cold_dark_inputs()
                .run_one_tick();

            test_bed = test_bed
                .in_flight()
                .green_leak_meas_valve_closed()
                .blue_leak_meas_valve_closed()
                .yellow_leak_meas_valve_closed()
                .run_waiting_for(Duration::from_secs_f64(1.));

            assert!(test_bed.is_yellow_leak_meas_valve_commanded_open());
            assert!(test_bed.is_blue_leak_meas_valve_commanded_open());
            assert!(test_bed.is_green_leak_meas_valve_commanded_open());
        }

        #[test]
        fn leak_meas_valve_can_be_closed_on_ground() {
            let mut test_bed = test_bed_on_ground_with()
                .engines_off()
                .on_the_ground()
                .set_cold_dark_inputs()
                .run_one_tick();

            test_bed = test_bed
                .green_leak_meas_valve_closed()
                .blue_leak_meas_valve_closed()
                .yellow_leak_meas_valve_closed()
                .run_waiting_for(Duration::from_secs_f64(1.));

            assert!(!test_bed.is_yellow_leak_meas_valve_commanded_open());
            assert!(!test_bed.is_blue_leak_meas_valve_commanded_open());
            assert!(!test_bed.is_green_leak_meas_valve_commanded_open());
        }

        #[test]
        fn nose_wheel_steers_with_pushback_tug() {
            let mut test_bed = test_bed_on_ground_with()
                .engines_off()
                .on_the_ground()
                .set_cold_dark_inputs()
                .run_one_tick();

            test_bed = test_bed
                .set_pushback_state(true)
                .set_pushback_angle(Angle::new::<degree>(80.))
                .run_waiting_for(Duration::from_secs_f64(0.5));

            // Do not turn instantly in 0.5s
            assert!(
                test_bed.get_nose_steering_ratio() > Ratio::new::<ratio>(0.)
                    && test_bed.get_nose_steering_ratio() < Ratio::new::<ratio>(0.5)
            );

            test_bed = test_bed.run_waiting_for(Duration::from_secs_f64(5.));

            // Has turned fully after 5s
            assert!(test_bed.get_nose_steering_ratio() > Ratio::new::<ratio>(0.9));

            // Going left
            test_bed = test_bed
                .set_pushback_state(true)
                .set_pushback_angle(Angle::new::<degree>(-80.))
                .run_waiting_for(Duration::from_secs_f64(0.5));

            assert!(test_bed.get_nose_steering_ratio() > Ratio::new::<ratio>(0.2));

            test_bed = test_bed.run_waiting_for(Duration::from_secs_f64(5.));

            // Has turned fully left after 5s
            assert!(test_bed.get_nose_steering_ratio() < Ratio::new::<ratio>(-0.9));
        }

        #[test]
        fn high_pitch_ptu_simvar_on_ptu_first_start() {
            let mut test_bed = test_bed_on_ground_with()
                .set_cold_dark_inputs()
                .on_the_ground()
                .start_eng2(Ratio::new::<percent>(60.))
                .run_waiting_for(Duration::from_secs(10));

            assert!(!test_bed.is_ptu_enabled());
            assert!(test_bed.green_pressure() < Pressure::new::<psi>(100.));
            assert!(test_bed.yellow_pressure() > Pressure::new::<psi>(2900.));

            test_bed = test_bed.set_park_brake(false).run_one_tick();

            assert!(test_bed.is_ptu_enabled());
            assert!(test_bed.is_ptu_running_high_pitch_sound());
        }

        #[test]
        fn nominal_gear_retraction_extension_cycles_in_flight() {
            let mut test_bed = test_bed_on_ground_with().set_cold_dark_inputs().in_flight();

            assert!(test_bed.gear_system_state() == GearSystemState::AllDownLocked);

            test_bed = test_bed
                .set_gear_lever_up()
                .run_waiting_for(Duration::from_secs_f64(25.));
            assert!(test_bed.gear_system_state() == GearSystemState::AllUpLocked);

            test_bed = test_bed
                .set_gear_lever_down()
                .run_waiting_for(Duration::from_secs_f64(25.));
            assert!(test_bed.gear_system_state() == GearSystemState::AllDownLocked);

            test_bed = test_bed
                .set_gear_lever_up()
                .run_waiting_for(Duration::from_secs_f64(25.));
            assert!(test_bed.gear_system_state() == GearSystemState::AllUpLocked);
        }

        #[test]
        fn gear_retracts_using_yellow_epump_plus_ptu() {
            let mut test_bed = test_bed_on_ground_with()
                .set_cold_dark_inputs()
                .in_flight()
                .with_worst_case_ptu()
                .set_gear_lever_down()
                .set_green_ed_pump(false)
                .set_yellow_ed_pump(false)
                .set_yellow_e_pump(false)
                .run_waiting_for(Duration::from_secs_f64(15.));

            assert!(test_bed.is_yellow_pressure_switch_pressurised());
            assert!(test_bed.gear_system_state() == GearSystemState::AllDownLocked);

            test_bed = test_bed.set_gear_lever_up();
            test_bed = test_bed.run_waiting_for(Duration::from_secs_f64(80.));

            assert!(test_bed.gear_system_state() == GearSystemState::AllUpLocked);
        }

        #[test]
        fn emergency_gear_extension_at_2_turns_open_doors() {
            let mut test_bed = test_bed_on_ground_with()
                .set_cold_dark_inputs()
                .on_the_ground()
                .turn_emergency_gear_extension_n_turns(1)
                .run_waiting_for(Duration::from_secs_f64(5.));

            assert!(test_bed.is_all_doors_really_up());

            test_bed = test_bed
                .turn_emergency_gear_extension_n_turns(2)
                .run_waiting_for(Duration::from_secs_f64(25.));

            assert!(test_bed.is_all_doors_really_down());
        }

        #[test]
        fn emergency_gear_extension_at_3_turns_release_gear() {
            let mut test_bed = test_bed_on_ground_with()
                .set_cold_dark_inputs()
                .in_flight()
                .set_gear_lever_up()
                .run_waiting_for(Duration::from_secs_f64(25.));

            assert!(test_bed.is_all_doors_really_up());
            assert!(test_bed.is_all_gears_really_up());

            test_bed = test_bed
                .set_green_ed_pump(false)
                .set_ptu_state(false)
                .turn_emergency_gear_extension_n_turns(3)
                .run_waiting_for(Duration::from_secs_f64(35.));

            assert!(test_bed.is_all_doors_really_down());
            assert!(test_bed.is_all_gears_really_down());
        }

        #[test]
        fn complete_gear_cycle_do_not_change_fluid_volume() {
            let mut test_bed = test_bed_on_ground_with()
                .set_cold_dark_inputs()
                .in_flight()
                .set_gear_lever_down()
                .run_waiting_for(Duration::from_secs_f64(5.));

            assert!(test_bed.gear_system_state() == GearSystemState::AllDownLocked);

            let initial_fluid_quantity = test_bed.get_green_reservoir_volume();

            test_bed = test_bed
                .set_gear_lever_up()
                .run_waiting_for(Duration::from_secs_f64(20.));
            assert!(test_bed.gear_system_state() == GearSystemState::AllUpLocked);
            assert!(test_bed.is_all_doors_really_up());

            let uplocked_fluid_quantity = test_bed.get_green_reservoir_volume();

            assert!(initial_fluid_quantity - uplocked_fluid_quantity > Volume::new::<gallon>(1.));
            assert!(initial_fluid_quantity - uplocked_fluid_quantity < Volume::new::<gallon>(2.));

            test_bed = test_bed
                .set_gear_lever_down()
                .run_waiting_for(Duration::from_secs_f64(20.));
            assert!(test_bed.gear_system_state() == GearSystemState::AllDownLocked);
            assert!(test_bed.is_all_doors_really_up());

            let downlocked_fluid_quantity = test_bed.get_green_reservoir_volume();
            assert!(
                (initial_fluid_quantity - downlocked_fluid_quantity).abs()
                    < Volume::new::<gallon>(0.01)
            );
        }

        #[test]
        fn reverting_emergency_extension_do_not_change_fluid_volume() {
            let mut test_bed = test_bed_on_ground_with()
                .set_cold_dark_inputs()
                .in_flight()
                .set_gear_lever_down()
                .run_waiting_for(Duration::from_secs_f64(5.));

            assert!(test_bed.gear_system_state() == GearSystemState::AllDownLocked);

            test_bed = test_bed
                .set_gear_lever_up()
                .run_waiting_for(Duration::from_secs_f64(20.));
            assert!(test_bed.gear_system_state() == GearSystemState::AllUpLocked);
            assert!(test_bed.is_all_doors_really_up());

            let initial_uplocked_fluid_quantity = test_bed.get_green_reservoir_volume();

            test_bed = test_bed
                .set_gear_lever_down()
                .turn_emergency_gear_extension_n_turns(3)
                .run_waiting_for(Duration::from_secs_f64(30.));
            assert!(test_bed.is_all_gears_really_down());
            assert!(test_bed.is_all_doors_really_down());

            test_bed = test_bed
                .stow_emergency_gear_extension()
                .set_gear_lever_up()
                .run_waiting_for(Duration::from_secs_f64(20.));
            assert!(test_bed.is_all_gears_really_up());
            assert!(test_bed.is_all_doors_really_up());

            let final_uplocked_fluid_quantity = test_bed.get_green_reservoir_volume();

            assert!(
                (initial_uplocked_fluid_quantity - final_uplocked_fluid_quantity).abs()
                    < Volume::new::<gallon>(0.01)
            );
        }

        #[test]
        fn spoilers_move_to_requested_position() {
            let mut test_bed = test_bed_on_ground_with()
                .set_cold_dark_inputs()
                .set_blue_e_pump_ovrd_pressed(true)
                .set_yellow_e_pump(false)
                .run_waiting_for(Duration::from_secs_f64(5.));

            assert!(test_bed.is_blue_pressure_switch_pressurised());
            assert!(test_bed.is_yellow_pressure_switch_pressurised());
            assert!(test_bed.is_green_pressure_switch_pressurised());

            test_bed = test_bed
                .set_left_spoilers_out()
                .run_waiting_for(Duration::from_secs_f64(2.));

            assert!(test_bed.get_mean_left_spoilers_position().get::<ratio>() > 0.9);
            assert!(test_bed.get_mean_right_spoilers_position().get::<ratio>() < 0.01);

            test_bed = test_bed
                .set_left_spoilers_in()
                .set_right_spoilers_out()
                .run_waiting_for(Duration::from_secs_f64(2.));

            assert!(test_bed.get_mean_right_spoilers_position().get::<ratio>() > 0.9);
            assert!(test_bed.get_mean_left_spoilers_position().get::<ratio>() < 0.01);

            test_bed = test_bed
                .set_left_spoilers_in()
                .set_right_spoilers_in()
                .run_waiting_for(Duration::from_secs_f64(2.));

            assert!(test_bed.get_mean_left_spoilers_position().get::<ratio>() < 0.01);
            assert!(test_bed.get_mean_right_spoilers_position().get::<ratio>() < 0.01);
        }

        #[test]
        fn gear_init_up_if_spawning_in_air() {
            let test_bed = test_bed_in_flight_with()
                .set_cold_dark_inputs()
                .in_flight()
                .run_one_tick();

            assert!(test_bed.gear_system_state() == GearSystemState::AllUpLocked);
        }

        #[test]
        fn gear_gravity_extension_reverted_has_correct_sequence() {
            let mut test_bed = test_bed_in_flight_with()
                .set_cold_dark_inputs()
                .with_worst_case_ptu()
                .in_flight()
                .run_one_tick();

            assert!(test_bed.gear_system_state() == GearSystemState::AllUpLocked);

            test_bed = test_bed
                .turn_emergency_gear_extension_n_turns(3)
                .run_waiting_for(Duration::from_secs_f64(35.));

            assert!(test_bed.is_all_doors_really_down());
            assert!(test_bed.is_all_gears_really_down());

            test_bed = test_bed
                .stow_emergency_gear_extension()
                .run_waiting_for(Duration::from_secs_f64(5.));

            // After 5 seconds we expect gear being retracted and doors still down
            assert!(test_bed.gear_system_state() == GearSystemState::Retracting);
            assert!(test_bed.is_all_doors_really_down());
            assert!(!test_bed.is_all_gears_really_down());

            test_bed = test_bed.run_waiting_for(Duration::from_secs_f64(15.));

            assert!(test_bed.gear_system_state() == GearSystemState::AllUpLocked);
            assert!(test_bed.is_all_doors_really_up());
            assert!(test_bed.is_all_gears_really_up());
        }

        #[test]
        fn aileron_init_centered_if_spawning_in_air() {
            let mut test_bed = test_bed_in_flight_with()
                .set_cold_dark_inputs()
                .in_flight()
                .run_one_tick();

            assert!(test_bed.get_left_aileron_position().get::<ratio>() < 0.51);
            assert!(test_bed.get_right_aileron_position().get::<ratio>() < 0.51);
            assert!(test_bed.get_left_aileron_position().get::<ratio>() > 0.49);
            assert!(test_bed.get_right_aileron_position().get::<ratio>() > 0.49);
        }

        #[test]
        fn rudder_init_centered_if_spawning_in_air() {
            let mut test_bed = test_bed_in_flight_with()
                .set_cold_dark_inputs()
                .in_flight()
                .run_one_tick();

            assert!(test_bed.get_rudder_position().get::<ratio>() > 0.49);
            assert!(test_bed.get_rudder_position().get::<ratio>() < 0.51);
        }

        #[test]
        fn elevator_init_centered_if_spawning_in_air() {
            let mut test_bed = test_bed_in_flight_with()
                .set_cold_dark_inputs()
                .in_flight()
                .run_one_tick();

            // Elevator deflection is assymetrical so middle is below 0.5
            assert!(test_bed.get_left_elevator_position().get::<ratio>() < 0.45);
            assert!(test_bed.get_right_elevator_position().get::<ratio>() < 0.45);
            assert!(test_bed.get_left_elevator_position().get::<ratio>() > 0.35);
            assert!(test_bed.get_right_elevator_position().get::<ratio>() > 0.35);
        }

        #[test]
        fn leak_meas_valve_opens_after_yellow_pump_auto_shutdown_plus_a_delay_and_elevators_stay_drooped_down(
        ) {
            let mut test_bed = test_bed_on_ground_with()
                .engines_off()
                .on_the_ground()
                .set_cold_dark_inputs()
                .run_one_tick();

            test_bed = test_bed
                .open_fwd_cargo_door()
                .run_waiting_for(Duration::from_secs_f64(45.));

            // Cargo door no more powering yellow epump yet valve is still closed
            assert!(!test_bed.is_yellow_leak_meas_valve_commanded_open());
            assert!(!test_bed.query(|a| a.is_cargo_powering_yellow_epump()));

            // Only reopens after a delay
            test_bed = test_bed.run_waiting_for(
                A320HydraulicCircuitController::DELAY_TO_REOPEN_LEAK_VALVE_AFTER_CARGO_DOOR_USE,
            );
            assert!(test_bed.is_yellow_leak_meas_valve_commanded_open());

            // Check elevators did stay drooped down after valve reopening
            assert!(test_bed.get_left_elevator_position().get::<ratio>() < 0.1);
            assert!(test_bed.get_right_elevator_position().get::<ratio>() < 0.1);
        }

        #[test]
        fn brakes_on_ground_work_after_emergency_extension() {
            let mut test_bed = test_bed_in_flight_with()
                .set_cold_dark_inputs()
                .in_flight()
                .set_gear_lever_up()
                .run_waiting_for(Duration::from_secs_f64(1.));

            assert!(test_bed.gear_system_state() == GearSystemState::AllUpLocked);

            test_bed = test_bed
                .turn_emergency_gear_extension_n_turns(3)
                .run_waiting_for(Duration::from_secs_f64(30.));
            assert!(test_bed.is_all_gears_really_down());
            assert!(test_bed.is_all_doors_really_down());

            test_bed = test_bed
                .on_the_ground_after_touchdown()
                .set_left_brake(Ratio::new::<ratio>(1.))
                .set_right_brake(Ratio::new::<ratio>(1.))
                .run_waiting_for(Duration::from_secs_f64(2.));

            assert!(test_bed.get_brake_left_green_pressure() > Pressure::new::<psi>(500.));
            assert!(test_bed.get_brake_right_green_pressure() > Pressure::new::<psi>(500.));
        }
    }
}<|MERGE_RESOLUTION|>--- conflicted
+++ resolved
@@ -314,13 +314,8 @@
             actuator_characteristics.max_flow(),
             80000.,
             1500.,
-<<<<<<< HEAD
-            15000.,
-            randomized_damping,
-=======
             5000.,
             actuator_characteristics.slow_damping(),
->>>>>>> 19e5b57e
             Duration::from_millis(300),
             [1., 1., 1., 1., 1., 1.],
             [1., 1., 1., 1., 1., 1.],

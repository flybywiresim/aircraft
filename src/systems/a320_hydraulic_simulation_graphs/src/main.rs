--- conflicted
+++ resolved
@@ -8,17 +8,13 @@
 use systems::electrical::Electricity;
 
 pub use systems::hydraulic::*;
-<<<<<<< HEAD
 use systems::shared::PotentialOrigin;
 use systems::simulation::SimulationElement;
-use systems::{shared::ElectricalBusType, simulation::UpdateContext};
-=======
 use systems::{
     electrical::Electricity,
     shared::ElectricalBusType,
     simulation::{test::TestVariableRegistry, InitContext, UpdateContext},
 };
->>>>>>> d3754f4b
 use uom::si::{
     acceleration::foot_per_second_squared, angle::radian, angular_velocity::revolution_per_minute,
     electric_current::ampere, f64::*, length::foot, pressure::psi, ratio::percent,
@@ -228,95 +224,31 @@
         "System section switch".to_string(),
         "Accumulator fluid vol".to_string(),
     ];
-<<<<<<< HEAD
 
     let reservoir_names = vec![
         "Reservoir volume".to_string(),
         "Pump section Pressure".to_string(),
         "System section Pressure".to_string(),
-=======
-    let mut green_loop_history = History::new(green_loop_var_names);
-
-    let edp1_var_names = vec!["Delta Vol Max".to_string(), "pump rpm".to_string()];
-    let mut edp1_history = History::new(edp1_var_names);
+    ];
+
+    let mut hyd_circuit_history = History::new(hyd_circuit_names);
+    let mut reservoir_history = History::new(reservoir_names);
 
     let mut electricity = Electricity::new();
     let mut registry: TestVariableRegistry = Default::default();
     let mut init_context = InitContext::new(&mut electricity, &mut registry);
 
-    let mut edp1 = engine_driven_pump(&mut init_context);
-    let mut edp1_controller = TestPumpController::commanding_pressurise();
-
-    let mut green_loop = hydraulic_loop(&mut init_context, "GREEN");
-    let green_loop_controller = TestHydraulicLoopController::commanding_open_fire_shutoff_valve();
-
-    let edp_rpm = 3000.;
-    let context = context(&mut init_context, Duration::from_millis(100));
-
-    let green_acc_var_names = vec![
-        "Loop Pressure".to_string(),
-        "Acc gas press".to_string(),
-        "Acc fluid vol".to_string(),
-        "Acc gas vol".to_string(),
->>>>>>> d3754f4b
-    ];
-
-    let mut hyd_circuit_history = History::new(hyd_circuit_names);
-    let mut reservoir_history = History::new(reservoir_names);
-
-    let mut edp = EngineDrivenPump::new("EDP");
+    let mut edp = EngineDrivenPump::new(&mut init_context, "EDP");
     let mut edp_controller = TestPumpController::commanding_depressurise();
-
-    let mut electricity = Electricity::new();
-    let mut registry: TestVariableRegistry = Default::default();
-    let mut init_context = InitContext::new(&mut electricity, &mut registry);
 
     let mut epump = electric_pump(&mut init_context);
     let mut epump_controller = TestPumpController::commanding_depressurise();
-<<<<<<< HEAD
-=======
-    let mut yellow_loop = hydraulic_loop(&mut init_context, "YELLOW");
-
-    let mut edp1 = engine_driven_pump(&mut init_context);
-    let mut edp1_controller = TestPumpController::commanding_depressurise();
-
-    let mut green_loop = hydraulic_loop(&mut init_context, "GREEN");
->>>>>>> d3754f4b
-
-    let mut hydraulic_loop = hydraulic_loop("YELLOW", 1);
-
-<<<<<<< HEAD
-    let context = context(Duration::from_millis(50));
+
+    let mut hydraulic_loop = hydraulic_loop(&mut init_context, "YELLOW", 1);
+
+    let context = context(&mut init_context,Duration::from_millis(50));
 
     hyd_circuit_history.init(
-=======
-    let mut ptu = PowerTransferUnit::new(&mut init_context);
-    let mut ptu_controller = TestPowerTransferUnitController::commanding_disabled();
-
-    let context = context(&mut init_context, Duration::from_millis(100));
-
-    loop_history.init(
-        0.0,
-        vec![
-            green_loop.pressure().get::<psi>(),
-            yellow_loop.pressure().get::<psi>(),
-            green_loop.reservoir_volume().get::<gallon>(),
-            yellow_loop.reservoir_volume().get::<gallon>(),
-            green_loop.current_delta_vol().get::<gallon>(),
-            yellow_loop.current_delta_vol().get::<gallon>(),
-        ],
-    );
-    ptu_history.init(
-        0.0,
-        vec![
-            ptu.flow().get::<gallon_per_second>(),
-            green_loop.pressure().get::<psi>() - yellow_loop.pressure().get::<psi>(),
-            ptu.is_active_left_to_right() as i8 as f64,
-            ptu.is_active_right_to_left() as i8 as f64,
-        ],
-    );
-    accu_green_history.init(
->>>>>>> d3754f4b
         0.0,
         vec![
             hydraulic_loop.pump_pressure(0).get::<psi>(),
@@ -420,167 +352,8 @@
     let mut source =
         TestElectricitySource::unpowered(PotentialOrigin::EngineGenerator(1), &mut electricity);
 
-<<<<<<< HEAD
     if is_powered {
         source.power();
-=======
-    let green_acc_var_names = vec![
-        "Loop Pressure".to_string(),
-        "Acc gas press".to_string(),
-        "Acc fluid vol".to_string(),
-        "Acc gas vol".to_string(),
-    ];
-    let mut accu_green_history = History::new(green_acc_var_names);
-
-    let yellow_acc_var_names = vec![
-        "Loop Pressure".to_string(),
-        "Acc gas press".to_string(),
-        "Acc fluid vol".to_string(),
-        "Acc gas vol".to_string(),
-    ];
-    let mut accu_yellow_history = History::new(yellow_acc_var_names);
-
-    let mut electricity = Electricity::new();
-    let mut registry: TestVariableRegistry = Default::default();
-    let mut init_context = InitContext::new(&mut electricity, &mut registry);
-
-    let mut epump = electric_pump(&mut init_context);
-    let mut epump_controller = TestPumpController::commanding_depressurise();
-    let mut yellow_loop = hydraulic_loop(&mut init_context, "YELLOW");
-
-    let mut edp2 = engine_driven_pump(&mut init_context);
-    let mut edp2_controller = TestPumpController::commanding_depressurise();
-
-    let edp_rpm = 3300.;
-
-    let mut green_loop = hydraulic_loop(&mut init_context, "GREEN");
-
-    let loop_controller = TestHydraulicLoopController::commanding_open_fire_shutoff_valve();
-
-    let mut ptu = PowerTransferUnit::new(&mut init_context);
-    let ptu_controller = TestPowerTransferUnitController::commanding_enabled();
-
-    let context = context(&mut init_context, Duration::from_millis(100));
-
-    loop_history.init(
-        0.0,
-        vec![
-            green_loop.pressure().get::<psi>(),
-            yellow_loop.pressure().get::<psi>(),
-            green_loop.reservoir_volume().get::<gallon>(),
-            yellow_loop.reservoir_volume().get::<gallon>(),
-            green_loop.current_delta_vol().get::<gallon>(),
-            yellow_loop.current_delta_vol().get::<gallon>(),
-        ],
-    );
-    ptu_history.init(
-        0.0,
-        vec![
-            ptu.flow().get::<gallon_per_second>(),
-            green_loop.pressure().get::<psi>() - yellow_loop.pressure().get::<psi>(),
-            ptu.is_active_left_to_right() as i8 as f64,
-            ptu.is_active_right_to_left() as i8 as f64,
-        ],
-    );
-    accu_green_history.init(
-        0.0,
-        vec![
-            green_loop.pressure().get::<psi>(),
-            green_loop.accumulator_gas_pressure().get::<psi>(),
-            green_loop.accumulator_fluid_volume().get::<gallon>(),
-            green_loop.accumulator_gas_volume().get::<gallon>(),
-        ],
-    );
-    accu_yellow_history.init(
-        0.0,
-        vec![
-            yellow_loop.pressure().get::<psi>(),
-            yellow_loop.accumulator_gas_pressure().get::<psi>(),
-            yellow_loop.accumulator_fluid_volume().get::<gallon>(),
-            yellow_loop.accumulator_gas_volume().get::<gallon>(),
-        ],
-    );
-
-    for x in 0..800 {
-        if x == 10 {
-            // After 1s powering electric pump
-            epump_controller.command_pressurise();
-        }
-
-        if x == 110 {
-            // 10s later enabling edp2
-            edp2_controller.command_pressurise();
-        }
-
-        if x >= 400 {
-            println!("Gpress={}", green_loop.pressure().get::<psi>());
-        }
-        ptu.update(&green_loop, &yellow_loop, &ptu_controller);
-        edp2.update(
-            &context,
-            &yellow_loop,
-            AngularVelocity::new::<revolution_per_minute>(edp_rpm),
-            &edp2_controller,
-        );
-        epump.update(&context, &yellow_loop, &epump_controller);
-
-        yellow_loop.update(
-            &context,
-            vec![&epump],
-            vec![&edp2],
-            Vec::new(),
-            vec![&ptu],
-            &loop_controller,
-        );
-        green_loop.update(
-            &context,
-            Vec::new(),
-            Vec::new(),
-            Vec::new(),
-            vec![&ptu],
-            &loop_controller,
-        );
-
-        loop_history.update(
-            context.delta_as_secs_f64(),
-            vec![
-                green_loop.pressure().get::<psi>(),
-                yellow_loop.pressure().get::<psi>(),
-                green_loop.reservoir_volume().get::<gallon>(),
-                yellow_loop.reservoir_volume().get::<gallon>(),
-                green_loop.current_delta_vol().get::<gallon>(),
-                yellow_loop.current_delta_vol().get::<gallon>(),
-            ],
-        );
-        ptu_history.update(
-            context.delta_as_secs_f64(),
-            vec![
-                ptu.flow().get::<gallon_per_second>(),
-                green_loop.pressure().get::<psi>() - yellow_loop.pressure().get::<psi>(),
-                ptu.is_active_left_to_right() as i8 as f64,
-                ptu.is_active_right_to_left() as i8 as f64,
-            ],
-        );
-
-        accu_green_history.update(
-            context.delta_as_secs_f64(),
-            vec![
-                green_loop.pressure().get::<psi>(),
-                green_loop.accumulator_gas_pressure().get::<psi>(),
-                green_loop.accumulator_fluid_volume().get::<gallon>(),
-                green_loop.accumulator_gas_volume().get::<gallon>(),
-            ],
-        );
-        accu_yellow_history.update(
-            context.delta_as_secs_f64(),
-            vec![
-                yellow_loop.pressure().get::<psi>(),
-                yellow_loop.accumulator_gas_pressure().get::<psi>(),
-                yellow_loop.accumulator_fluid_volume().get::<gallon>(),
-                yellow_loop.accumulator_gas_volume().get::<gallon>(),
-            ],
-        );
->>>>>>> d3754f4b
     }
 
     let bus = ElectricalBus::new(bus_id, &mut electricity);
@@ -591,16 +364,9 @@
     electricity
 }
 
-<<<<<<< HEAD
-fn hydraulic_loop(loop_color: &str, main_pump_number: usize) -> HydraulicCircuit {
+fn hydraulic_loop(context: &mut InitContext,loop_color: &str, main_pump_number: usize) -> HydraulicCircuit {
     match loop_color {
-        "GREEN" => HydraulicCircuit::new(
-=======
-fn hydraulic_loop(context: &mut InitContext, loop_color: &str) -> HydraulicLoop {
-    match loop_color {
-        "GREEN" => HydraulicLoop::new(
-            context,
->>>>>>> d3754f4b
+        "GREEN" => HydraulicCircuit::new(context,
             loop_color,
             main_pump_number,
             Ratio::new::<percent>(100.),
@@ -613,12 +379,8 @@
             true,
             false,
         ),
-<<<<<<< HEAD
         "YELLOW" => HydraulicCircuit::new(
-=======
-        "YELLOW" => HydraulicLoop::new(
             context,
->>>>>>> d3754f4b
             loop_color,
             main_pump_number,
             Ratio::new::<percent>(100.),
@@ -631,12 +393,8 @@
             true,
             false,
         ),
-<<<<<<< HEAD
         _ => HydraulicCircuit::new(
-=======
-        _ => HydraulicLoop::new(
             context,
->>>>>>> d3754f4b
             loop_color,
             main_pump_number,
             Ratio::new::<percent>(100.),
@@ -652,34 +410,20 @@
     }
 }
 
-<<<<<<< HEAD
-fn electric_pump() -> ElectricPump {
-    ElectricPump::new(
+fn electric_pump(context: &mut InitContext) -> ElectricPump {
+    ElectricPump::new(context,
         "DEFAULT",
         ElectricalBusType::AlternatingCurrentGndFltService,
         ElectricCurrent::new::<ampere>(45.),
     )
 }
 
-fn _engine_driven_pump() -> EngineDrivenPump {
-    EngineDrivenPump::new("DEFAULT")
-=======
-fn electric_pump(context: &mut InitContext) -> ElectricPump {
-    ElectricPump::new(
-        context,
-        "DEFAULT",
-        ElectricalBusType::AlternatingCurrentEssential,
-    )
-}
-
-fn engine_driven_pump(context: &mut InitContext) -> EngineDrivenPump {
-    EngineDrivenPump::new(context, "DEFAULT")
->>>>>>> d3754f4b
-}
-
-fn context(context: &mut InitContext, delta_time: Duration) -> UpdateContext {
-    UpdateContext::new(
-        context,
+fn _engine_driven_pump(context: &mut InitContext) -> EngineDrivenPump {
+    EngineDrivenPump::new(context,"DEFAULT")
+}
+
+fn context(context: &mut InitContext,delta_time: Duration) -> UpdateContext {
+    UpdateContext::new(context,
         delta_time,
         Velocity::new::<knot>(250.),
         Length::new::<foot>(5000.),

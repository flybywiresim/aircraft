--- conflicted
+++ resolved
@@ -3,12 +3,10 @@
     overhead::{IndicationLight, OnOffFaultPushButton},
     shared::{
         arinc429::{Arinc429Word, SignStatus},
-<<<<<<< HEAD
         MachNumber,
         AirDataSource,
-=======
-        GroundSpeed, MachNumber,
->>>>>>> 378bd10f
+        GroundSpeed,
+
     },
     simulation::{
         Read, Reader, SimulationElement, SimulationElementVisitor, SimulatorReader,

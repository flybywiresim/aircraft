--- conflicted
+++ resolved
@@ -1,17 +1,13 @@
 use rand::Rng;
 use std::{cell::Ref, collections::HashMap, time::Duration};
 use uom::si::{
-<<<<<<< HEAD
-    acceleration::foot_per_second_squared, f64::*, length::foot, ratio::ratio,
-    thermodynamic_temperature::degree_celsius, velocity::knot,
-=======
     acceleration::foot_per_second_squared,
     f64::*,
     length::foot,
     pressure::inch_of_mercury,
+    ratio::ratio,
     thermodynamic_temperature::degree_celsius,
     velocity::{foot_per_minute, knot},
->>>>>>> 9d2c9107
 };
 
 use crate::electrical::{Electricity, Potential};

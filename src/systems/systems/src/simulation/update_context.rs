--- conflicted
+++ resolved
@@ -1,13 +1,9 @@
 use std::time::Duration;
-<<<<<<< HEAD
 use uom::si::{
     acceleration::foot_per_second_squared, f64::*, length::foot,
     thermodynamic_temperature::degree_celsius, time::second, velocity::{knot, foot_per_second},
     pressure::inch_of_mercury,
 };
-=======
-use uom::si::{f64::*, time::second};
->>>>>>> 476e1ed0
 
 use super::{Read, SimulatorReader};
 
@@ -59,29 +55,12 @@
     /// Creates a context based on the data that was read from the simulator.
     pub(super) fn from_reader(reader: &mut SimulatorReader, delta_time: Duration) -> UpdateContext {
         UpdateContext {
-<<<<<<< HEAD
-            ambient_temperature: ThermodynamicTemperature::new::<degree_celsius>(
-                reader.read_f64(UpdateContext::AMBIENT_TEMPERATURE_KEY),
-            ),
-            indicated_airspeed: Velocity::new::<knot>(
-                reader.read_f64(UpdateContext::INDICATED_AIRSPEED_KEY),
-            ),
-            indicated_altitude: Length::new::<foot>(
-                reader.read_f64(UpdateContext::INDICATED_ALTITUDE_KEY),
-            ),
-            ambient_pressure: Pressure::new::<inch_of_mercury>(
-                reader.read_f64(UpdateContext::AMBIENT_PRESSURE_KEY),
-            ),
-            is_on_ground: reader.read_bool(UpdateContext::IS_ON_GROUND_KEY),
-            vertical_speed: Velocity::new::<foot_per_second>(
-                reader.read_f64(UpdateContext::VERTICAL_SPEED_KEY),
-            ),
-=======
             ambient_temperature: reader.read(UpdateContext::AMBIENT_TEMPERATURE_KEY),
             indicated_airspeed: reader.read(UpdateContext::INDICATED_AIRSPEED_KEY),
             indicated_altitude: reader.read(UpdateContext::INDICATED_ALTITUDE_KEY),
             is_on_ground: reader.read(UpdateContext::IS_ON_GROUND_KEY),
->>>>>>> 476e1ed0
+            ambient_pressure: reader.read(UpdateContext::AMBIENT_PRESSURE_KEY),
+            vertical_speed: reader.read(UpdateContext::VERTICAL_SPEED_KEY),
             delta: delta_time,
             longitudinal_acceleration: reader.read(UpdateContext::ACCEL_BODY_Z_KEY),
         }

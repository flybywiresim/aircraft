use std::time::Duration;
<<<<<<< HEAD
use uom::si::{angle::radian, f64::*, time::second};
=======
use uom::si::{f64::*, pressure::inch_of_mercury, time::second, velocity::foot_per_minute};
>>>>>>> 63df888a

use super::{Read, SimulatorReader};

/// Provides data unowned by any system in the aircraft system simulation
/// for the purpose of handling a simulation tick.
#[derive(Clone, Copy, Debug)]
pub struct UpdateContext {
    delta: Duration,
    indicated_airspeed: Velocity,
    indicated_altitude: Length,
    ambient_temperature: ThermodynamicTemperature,
    ambient_pressure: Pressure,
    is_on_ground: bool,
    vertical_speed: Velocity,
    longitudinal_acceleration: Acceleration,
    lateral_acceleration: Acceleration,
    vertical_acceleration: Acceleration,
    pitch: Angle,
    bank: Angle,
}
impl UpdateContext {
    pub(crate) const AMBIENT_TEMPERATURE_KEY: &'static str = "AMBIENT TEMPERATURE";
    pub(crate) const INDICATED_AIRSPEED_KEY: &'static str = "AIRSPEED INDICATED";
    pub(crate) const INDICATED_ALTITUDE_KEY: &'static str = "INDICATED ALTITUDE";
    pub(crate) const IS_ON_GROUND_KEY: &'static str = "SIM ON GROUND";
<<<<<<< HEAD
    pub(crate) const ACCEL_BODY_X_KEY: &'static str = "ACCELERATION BODY X";
    pub(crate) const ACCEL_BODY_Y_KEY: &'static str = "ACCELERATION BODY Y";
=======
    pub(crate) const AMBIENT_PRESSURE_KEY: &'static str = "AMBIENT PRESSURE";
    pub(crate) const VERTICAL_SPEED_KEY: &'static str = "VELOCITY WORLD Y";

>>>>>>> 63df888a
    pub(crate) const ACCEL_BODY_Z_KEY: &'static str = "ACCELERATION BODY Z";
    pub(crate) const PLANE_PITCH_KEY: &'static str = "PLANE PITCH DEGREES";
    pub(crate) const PLANE_BANK_KEY: &'static str = "PLANE BANK DEGREES";

    pub fn new(
        delta: Duration,
        indicated_airspeed: Velocity,
        indicated_altitude: Length,
        ambient_temperature: ThermodynamicTemperature,
        is_on_ground: bool,
        longitudinal_acceleration: Acceleration,
        lateral_acceleration: Acceleration,
        vertical_acceleration: Acceleration,
        pitch: Angle,
        bank: Angle,
    ) -> UpdateContext {
        UpdateContext {
            delta,
            indicated_airspeed,
            indicated_altitude,
            ambient_temperature,
            ambient_pressure: Pressure::new::<inch_of_mercury>(29.92),
            is_on_ground,
            vertical_speed: Velocity::new::<foot_per_minute>(0.),
            longitudinal_acceleration,
            lateral_acceleration,
            vertical_acceleration,
            pitch,
            bank,
        }
    }

    /// Creates a context based on the data that was read from the simulator.
    pub(super) fn from_reader(reader: &mut SimulatorReader, delta_time: Duration) -> UpdateContext {
        UpdateContext {
            ambient_temperature: reader.read(UpdateContext::AMBIENT_TEMPERATURE_KEY),
            indicated_airspeed: reader.read(UpdateContext::INDICATED_AIRSPEED_KEY),
            indicated_altitude: reader.read(UpdateContext::INDICATED_ALTITUDE_KEY),
            is_on_ground: reader.read(UpdateContext::IS_ON_GROUND_KEY),
            ambient_pressure: Pressure::new::<inch_of_mercury>(
                reader.read(UpdateContext::AMBIENT_PRESSURE_KEY),
            ),
            vertical_speed: Velocity::new::<foot_per_minute>(
                reader.read(UpdateContext::VERTICAL_SPEED_KEY),
            ),
            delta: delta_time,
            longitudinal_acceleration: reader.read(UpdateContext::ACCEL_BODY_Z_KEY),
            lateral_acceleration: reader.read(UpdateContext::ACCEL_BODY_X_KEY),
            vertical_acceleration: reader.read(UpdateContext::ACCEL_BODY_Y_KEY),
            pitch: reader.read(UpdateContext::PLANE_PITCH_KEY),
            bank: reader.read(UpdateContext::PLANE_BANK_KEY),
        }
    }

    pub fn is_in_flight(&self) -> bool {
        !self.is_on_ground
    }

    pub fn delta(&self) -> Duration {
        self.delta
    }

    pub fn delta_as_secs_f64(&self) -> f64 {
        self.delta.as_secs_f64()
    }

    pub fn delta_as_time(&self) -> Time {
        Time::new::<second>(self.delta.as_secs_f64())
    }

    pub fn indicated_airspeed(&self) -> Velocity {
        self.indicated_airspeed
    }

    pub fn indicated_altitude(&self) -> Length {
        self.indicated_altitude
    }

    pub fn ambient_temperature(&self) -> ThermodynamicTemperature {
        self.ambient_temperature
    }

    pub fn ambient_pressure(&self) -> Pressure {
        self.ambient_pressure
    }

    pub fn vertical_speed(&self) -> Velocity {
        self.vertical_speed
    }

    pub fn is_on_ground(&self) -> bool {
        self.is_on_ground
    }

    pub fn long_accel(&self) -> Acceleration {
        self.longitudinal_acceleration
    }

    pub fn lat_accel(&self) -> Acceleration {
        self.lateral_acceleration
    }

    pub fn vert_accel(&self) -> Acceleration {
        self.vertical_acceleration
    }

    pub fn pitch(&self) -> Angle {
        self.pitch
    }

    pub fn bank(&self) -> Angle {
        self.bank
    }
    pub fn with_delta(&self, delta: Duration) -> Self {
        let mut copy: UpdateContext = *self;
        copy.delta = delta;

        copy
    }
}<|MERGE_RESOLUTION|>--- conflicted
+++ resolved
@@ -1,9 +1,7 @@
 use std::time::Duration;
-<<<<<<< HEAD
-use uom::si::{angle::radian, f64::*, time::second};
-=======
-use uom::si::{f64::*, pressure::inch_of_mercury, time::second, velocity::foot_per_minute};
->>>>>>> 63df888a
+use uom::si::{
+    angle::radian, f64::*, pressure::inch_of_mercury, time::second, velocity::foot_per_minute,
+};
 
 use super::{Read, SimulatorReader};
 
@@ -29,14 +27,10 @@
     pub(crate) const INDICATED_AIRSPEED_KEY: &'static str = "AIRSPEED INDICATED";
     pub(crate) const INDICATED_ALTITUDE_KEY: &'static str = "INDICATED ALTITUDE";
     pub(crate) const IS_ON_GROUND_KEY: &'static str = "SIM ON GROUND";
-<<<<<<< HEAD
+    pub(crate) const AMBIENT_PRESSURE_KEY: &'static str = "AMBIENT PRESSURE";
+    pub(crate) const VERTICAL_SPEED_KEY: &'static str = "VELOCITY WORLD Y";
     pub(crate) const ACCEL_BODY_X_KEY: &'static str = "ACCELERATION BODY X";
     pub(crate) const ACCEL_BODY_Y_KEY: &'static str = "ACCELERATION BODY Y";
-=======
-    pub(crate) const AMBIENT_PRESSURE_KEY: &'static str = "AMBIENT PRESSURE";
-    pub(crate) const VERTICAL_SPEED_KEY: &'static str = "VELOCITY WORLD Y";
-
->>>>>>> 63df888a
     pub(crate) const ACCEL_BODY_Z_KEY: &'static str = "ACCELERATION BODY Z";
     pub(crate) const PLANE_PITCH_KEY: &'static str = "PLANE PITCH DEGREES";
     pub(crate) const PLANE_BANK_KEY: &'static str = "PLANE BANK DEGREES";

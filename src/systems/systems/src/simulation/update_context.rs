use std::time::Duration;
<<<<<<< HEAD
use uom::si::{f64::*, length::foot, thermodynamic_temperature::degree_celsius, velocity::{knot, foot_per_second}, pressure::inch_of_mercury};
=======
use uom::si::{
    acceleration::foot_per_second_squared, f64::*, length::foot,
    thermodynamic_temperature::degree_celsius, time::second, velocity::knot,
};
>>>>>>> 3086a270

use super::SimulatorReader;

/// Provides data unowned by any system in the aircraft system simulation
/// for the purpose of handling a simulation tick.
#[derive(Clone, Copy, Debug)]
pub struct UpdateContext {
    delta: Duration,
    indicated_airspeed: Velocity,
    indicated_altitude: Length,
    ambient_temperature: ThermodynamicTemperature,
    ambient_pressure: Pressure,
    is_on_ground: bool,
<<<<<<< HEAD
    vertical_speed: Velocity,
=======
    longitudinal_acceleration: Acceleration,
>>>>>>> 3086a270
}
impl UpdateContext {
    pub(crate) const AMBIENT_TEMPERATURE_KEY: &'static str = "AMBIENT TEMPERATURE";
    pub(crate) const INDICATED_AIRSPEED_KEY: &'static str = "AIRSPEED INDICATED";
    pub(crate) const INDICATED_ALTITUDE_KEY: &'static str = "INDICATED ALTITUDE";
    pub(crate) const IS_ON_GROUND_KEY: &'static str = "SIM ON GROUND";
<<<<<<< HEAD
    pub(crate) const AMBIENT_PRESSURE_KEY: &'static str = "AMBIENT PRESSURE";
    pub(crate) const VERTICAL_SPEED_KEY: &'static str = "VELOCITY WORLD Y";

=======
    pub(crate) const ACCEL_BODY_Z_KEY: &'static str = "ACCELERATION BODY Z";
>>>>>>> 3086a270

    pub fn new(
        delta: Duration,
        indicated_airspeed: Velocity,
        indicated_altitude: Length,
        ambient_temperature: ThermodynamicTemperature,
        ambient_pressure: Pressure,
        is_on_ground: bool,
<<<<<<< HEAD
        vertical_speed: Velocity,
=======
        longitudinal_acceleration: Acceleration,
>>>>>>> 3086a270
    ) -> UpdateContext {
        UpdateContext {
            delta,
            indicated_airspeed,
            indicated_altitude,
            ambient_temperature,
            ambient_pressure,
            is_on_ground,
<<<<<<< HEAD
            vertical_speed,
=======
            longitudinal_acceleration,
>>>>>>> 3086a270
        }
    }

    /// Creates a context based on the data that was read from the simulator.
    pub(super) fn from_reader(reader: &mut SimulatorReader, delta_time: Duration) -> UpdateContext {
        UpdateContext {
            ambient_temperature: ThermodynamicTemperature::new::<degree_celsius>(
                reader.read_f64(UpdateContext::AMBIENT_TEMPERATURE_KEY),
            ),
            indicated_airspeed: Velocity::new::<knot>(
                reader.read_f64(UpdateContext::INDICATED_AIRSPEED_KEY),
            ),
            indicated_altitude: Length::new::<foot>(
                reader.read_f64(UpdateContext::INDICATED_ALTITUDE_KEY),
            ),
            ambient_pressure: Pressure::new::<inch_of_mercury>(
                reader.read_f64(UpdateContext::AMBIENT_PRESSURE_KEY),
            ),
            is_on_ground: reader.read_bool(UpdateContext::IS_ON_GROUND_KEY),
            vertical_speed: Velocity::new::<foot_per_second>(
                reader.read_f64(UpdateContext::VERTICAL_SPEED_KEY),
            ),
            delta: delta_time,
            longitudinal_acceleration: Acceleration::new::<foot_per_second_squared>(
                reader.read_f64(UpdateContext::ACCEL_BODY_Z_KEY),
            ),
        }
    }

    pub fn is_in_flight(&self) -> bool {
        !self.is_on_ground
    }

    pub fn delta(&self) -> Duration {
        self.delta
    }

    pub fn delta_as_secs_f64(&self) -> f64 {
        self.delta.as_secs_f64()
    }

    pub fn delta_as_time(&self) -> Time {
        Time::new::<second>(self.delta.as_secs_f64())
    }

    pub fn indicated_airspeed(&self) -> Velocity {
        self.indicated_airspeed
    }

    pub fn indicated_altitude(&self) -> Length {
        self.indicated_altitude
    }

    pub fn ambient_temperature(&self) -> ThermodynamicTemperature {
        self.ambient_temperature
    }

    pub fn ambient_pressure(&self) -> Pressure {
        self.ambient_pressure
    }

    pub fn vertical_speed(&self) -> Velocity {
        self.vertical_speed
    }

    pub fn is_on_ground(&self) -> bool {
        self.is_on_ground
    }

    pub fn long_accel(&self) -> Acceleration {
        self.longitudinal_acceleration
    }

    pub fn with_delta(&self, delta: Duration) -> Self {
        let mut copy: UpdateContext = *self;
        copy.delta = delta;

        copy
    }
}<|MERGE_RESOLUTION|>--- conflicted
+++ resolved
@@ -1,12 +1,9 @@
 use std::time::Duration;
-<<<<<<< HEAD
-use uom::si::{f64::*, length::foot, thermodynamic_temperature::degree_celsius, velocity::{knot, foot_per_second}, pressure::inch_of_mercury};
-=======
 use uom::si::{
     acceleration::foot_per_second_squared, f64::*, length::foot,
-    thermodynamic_temperature::degree_celsius, time::second, velocity::knot,
+    thermodynamic_temperature::degree_celsius, time::second, velocity::{knot, foot_per_second},
+    pressure::inch_of_mercury,
 };
->>>>>>> 3086a270
 
 use super::SimulatorReader;
 
@@ -20,24 +17,18 @@
     ambient_temperature: ThermodynamicTemperature,
     ambient_pressure: Pressure,
     is_on_ground: bool,
-<<<<<<< HEAD
     vertical_speed: Velocity,
-=======
     longitudinal_acceleration: Acceleration,
->>>>>>> 3086a270
 }
 impl UpdateContext {
     pub(crate) const AMBIENT_TEMPERATURE_KEY: &'static str = "AMBIENT TEMPERATURE";
     pub(crate) const INDICATED_AIRSPEED_KEY: &'static str = "AIRSPEED INDICATED";
     pub(crate) const INDICATED_ALTITUDE_KEY: &'static str = "INDICATED ALTITUDE";
     pub(crate) const IS_ON_GROUND_KEY: &'static str = "SIM ON GROUND";
-<<<<<<< HEAD
     pub(crate) const AMBIENT_PRESSURE_KEY: &'static str = "AMBIENT PRESSURE";
     pub(crate) const VERTICAL_SPEED_KEY: &'static str = "VELOCITY WORLD Y";
 
-=======
     pub(crate) const ACCEL_BODY_Z_KEY: &'static str = "ACCELERATION BODY Z";
->>>>>>> 3086a270
 
     pub fn new(
         delta: Duration,
@@ -46,11 +37,8 @@
         ambient_temperature: ThermodynamicTemperature,
         ambient_pressure: Pressure,
         is_on_ground: bool,
-<<<<<<< HEAD
         vertical_speed: Velocity,
-=======
         longitudinal_acceleration: Acceleration,
->>>>>>> 3086a270
     ) -> UpdateContext {
         UpdateContext {
             delta,
@@ -59,11 +47,8 @@
             ambient_temperature,
             ambient_pressure,
             is_on_ground,
-<<<<<<< HEAD
             vertical_speed,
-=======
             longitudinal_acceleration,
->>>>>>> 3086a270
         }
     }
 

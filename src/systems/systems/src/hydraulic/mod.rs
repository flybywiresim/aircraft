use self::linear_actuator::Actuator;
use crate::failures::{Failure, FailureType};
use crate::hydraulic::electrical_pump_physics::ElectricalPumpPhysics;
use crate::pneumatic::PressurizeableReservoir;
use crate::shared::{
    random_from_normal_distribution,random_from_range,
    interpolation, low_pass_filter::LowPassFilter, DelayedTrueLogicGate, ElectricalBusType,
    ElectricalBuses, HydraulicColor, SectionPressure,
};
use crate::simulation::{
    InitContext, SimulationElement, SimulationElementVisitor, SimulatorWriter, UpdateContext,
    VariableIdentifier, Write,SimulatorReader,Read
};

use std::time::Duration;
use uom::si::{
    angular_velocity::{radian_per_second, revolution_per_minute},
    f64::*,
    pressure::{pascal, psi},
    ratio::ratio,
    torque::newton_meter,
    velocity::knot,
    volume::{cubic_inch, cubic_meter, gallon},
    volume_rate::{gallon_per_minute, gallon_per_second},
};

pub mod aerodynamic_model;
pub mod brake_circuit;
pub mod electrical_generator;
pub mod electrical_pump_physics;
pub mod flap_slat;
pub mod linear_actuator;
pub mod nose_steering;

/// Indicates the pressure sensors info of an hydraulic circuit at different locations
/// Information can be wrong in case of sensor failure -> do not use for physical pressure
pub trait HydraulicPressureSensors {
    /// Pressure switch state in pump section
    fn pump_section_switch_pressurised(&self, pump_index: usize) -> bool;

    /// Pressure switch state in system section downstream leak measurement valve
    fn system_section_switch_pressurised(&self) -> bool;

    /// Pressure transducer value in system section upstream leak measurement valve
    fn system_section_pressure_transducer(&self) -> Pressure;
}

pub trait PressureSource {
    /// Gives the maximum available volume at current pump state if it was working at maximum available displacement
    fn delta_vol_max(&self) -> Volume;

    /// Updates the pump after hydraulic system regulation pass. It will adjust its displacement to the real
    /// physical value used for current pressure regulation
    fn update_after_pressure_regulation(
        &mut self,
        context: &UpdateContext,
        volume_required: Volume,
        reservoir: &mut Reservoir,
        is_pump_connected_to_reservoir: bool,
    );

    fn flow(&self) -> VolumeRate;

    /// This is the physical displacement of the pump
    fn displacement(&self) -> Volume;
}

pub struct Fluid {
    current_bulk: Pressure,
}
impl Fluid {
    pub fn new(bulk: Pressure) -> Self {
        Self { current_bulk: bulk }
    }

    pub fn bulk_mod(&self) -> Pressure {
        self.current_bulk
    }
}

#[derive(PartialEq, Clone, Copy)]
pub enum PressureSwitchState {
    Pressurised,
    NotPressurised,
}

pub enum PressureSwitchType {
    Relative,
    Absolute,
}

/// Physical pressure switch.
/// It's a physical switch reacting to pressure.
pub struct PressureSwitch {
    state_is_pressurised: bool,
    high_hysteresis_threshold: Pressure,
    low_hysteresis_threshold: Pressure,

    sensor_type: PressureSwitchType,
}
impl PressureSwitch {
    pub fn new(
        high_threshold: Pressure,
        low_threshold: Pressure,
        sensor_type: PressureSwitchType,
    ) -> Self {
        Self {
            state_is_pressurised: false,
            high_hysteresis_threshold: high_threshold,
            low_hysteresis_threshold: low_threshold,
            sensor_type,
        }
    }

    pub fn update(&mut self, context: &UpdateContext, current_pressure: Pressure) {
        let pressure_measured = match self.sensor_type {
            PressureSwitchType::Relative => current_pressure - context.ambient_pressure(),
            PressureSwitchType::Absolute => current_pressure,
        };

        if pressure_measured <= self.low_hysteresis_threshold {
            self.state_is_pressurised = false;
        } else if pressure_measured >= self.high_hysteresis_threshold {
            self.state_is_pressurised = true;
        }
    }

    pub fn state(&self) -> PressureSwitchState {
        if self.state_is_pressurised {
            PressureSwitchState::Pressurised
        } else {
            PressureSwitchState::NotPressurised
        }
    }
}

/// Physical low level switch.
/// It's a physical switch that changes state when crossing a fluid level threshold.
pub struct LevelSwitch {
    state_is_low: bool,
    high_hysteresis_threshold: Volume,
    low_hysteresis_threshold: Volume,
}
impl LevelSwitch {
    const HYSTERESIS_VALUE_GAL: f64 = 0.1;

    pub fn new(threshold: Volume) -> Self {
        Self {
            state_is_low: false,
            high_hysteresis_threshold: threshold
                + Volume::new::<gallon>(Self::HYSTERESIS_VALUE_GAL),
            low_hysteresis_threshold: threshold,
        }
    }

    pub fn update(&mut self, current_volume: Volume) {
        if current_volume <= self.low_hysteresis_threshold {
            self.state_is_low = true;
        } else if current_volume >= self.high_hysteresis_threshold {
            self.state_is_low = false;
        }
    }

    pub fn is_low_level(&self) -> bool {
        self.state_is_low
    }
}

pub trait PowerTransferUnitController {
    fn should_enable(&self) -> bool;
}

pub struct PowerTransferUnit {
    valve_opened_id: VariableIdentifier,
    shaft_rpm_id: VariableIdentifier,
    bark_strength_id: VariableIdentifier,

    debug_id: VariableIdentifier,

    is_enabled: bool,
    is_active_right: bool,
    is_active_left: bool,
    flow_to_right: VolumeRate,
    flow_to_left: VolumeRate,
    left_displacement: Volume,
    right_displacement: LowPassFilter<Volume>,
    last_flow: VolumeRate,

    control_valve_opened: bool,

    shaft_speed: AngularVelocity,

    shaft_speed_filtered: LowPassFilter<AngularVelocity>,

    is_in_continuous_mode: bool,
    is_rotating_after_delay: DelayedTrueLogicGate,
<<<<<<< HEAD

    activation_delta_pressure : Pressure,
    desactivation_delta_pressure : Pressure,
    shot_to_shot_activation_coefficient : f64,
    shot_to_shot_desactivation_coefficient : f64,
=======
    duration_since_active: Duration,
    speed_captured_at_active_duration: AngularVelocity,
    bark_strength: u8,
>>>>>>> d221df07
}
impl PowerTransferUnit {
    const MEAN_ACTIVATION_DELTA_PRESSURE_PSI: f64 = 500.;
    const STD_DEV_ACTIVATION_DELTA_PRESSURE_PSI: f64 = 5.;

    const MEAN_DEACTIVATION_DELTA_PRESSURE_PSI: f64 = 90.;
    const STD_DEV_DEACTIVATION_DELTA_PRESSURE_PSI: f64 =20.;

    const MIN_SPEED_SIMULATION_RPM: f64 = 50.;

    const EFFICIENCY_LEFT_TO_RIGHT: f64 = 0.89;
    const EFFICIENCY_RIGHT_TO_LEFT: f64 = 0.89;

    const DEFAULT_LEFT_DISPLACEMENT_CUBIC_INCH: f64 = 0.92;
    const MIN_RIGHT_DISPLACEMENT_CUBIC_INCH: f64 = 0.65;
    const MAX_RIGHT_DISPLACEMENT_CUBIC_INCH: f64 = 1.21;

    const DISPLACEMENT_TIME_CONSTANT: Duration = Duration::from_millis(45);

    const PRESSURE_BREAKPOINTS_PSI: [f64; 10] =
        [-500., -250., -100., -50., -10., 0., 100., 220., 250., 500.];
    const DISPLACEMENT_CARAC_CUBIC_INCH: [f64; 10] = [
        0.65,
        0.65,
        0.65,
        0.65,
        0.65,
        Self::DEFAULT_LEFT_DISPLACEMENT_CUBIC_INCH,
        1.21,
        1.21,
        1.21,
        1.21,
    ];

    const SHAFT_FRICTION: f64 = 0.12;
    const BREAKOUT_TORQUE_NM: f64 = 2.;
    const SHAFT_INERTIA: f64 = 0.0055;

    const SHAFT_SPEED_FILTER_TIME_CONSTANT: Duration = Duration::from_millis(1500);

    const DELAY_TO_DECLARE_CONTINUOUS: Duration = Duration::from_millis(1500);
    const THRESHOLD_DELTA_TO_DECLARE_CONTINUOUS_RPM: f64 = 400.;
    const DURATION_BEFORE_CAPTURING_BARK_STRENGHT_SPEED: Duration = Duration::from_millis(133);

    pub fn new(context: &mut InitContext) -> Self {
        Self {
            valve_opened_id: context.get_identifier("HYD_PTU_VALVE_OPENED".to_owned()),
            shaft_rpm_id: context.get_identifier("HYD_PTU_SHAFT_RPM".to_owned()),
<<<<<<< HEAD
            debug_id: context.get_identifier("HYD_PTU_DEBUG_DELTA".to_owned()),
=======
            bark_strength_id: context.get_identifier("HYD_PTU_BARK_STRENGTH".to_owned()),
>>>>>>> d221df07

            is_enabled: false,
            is_active_right: false,
            is_active_left: false,
            flow_to_right: VolumeRate::new::<gallon_per_second>(0.0),
            flow_to_left: VolumeRate::new::<gallon_per_second>(0.0),
            left_displacement: Volume::new::<cubic_inch>(
                Self::DEFAULT_LEFT_DISPLACEMENT_CUBIC_INCH,
            ),
            right_displacement: LowPassFilter::<Volume>::new(Self::DISPLACEMENT_TIME_CONSTANT), //::<cubic_inch>(Self::DEFAULT_RIGHT_DISPLACEMENT),
            last_flow: VolumeRate::new::<gallon_per_second>(0.0),

            control_valve_opened: false,

            shaft_speed: AngularVelocity::new::<radian_per_second>(0.),

            shaft_speed_filtered: LowPassFilter::<AngularVelocity>::new(
                Self::SHAFT_SPEED_FILTER_TIME_CONSTANT,
            ),

            is_in_continuous_mode: false,
            is_rotating_after_delay: DelayedTrueLogicGate::new(Self::DELAY_TO_DECLARE_CONTINUOUS),
<<<<<<< HEAD

            activation_delta_pressure : Pressure::new::<psi>(random_from_normal_distribution(Self::MEAN_ACTIVATION_DELTA_PRESSURE_PSI,Self::STD_DEV_ACTIVATION_DELTA_PRESSURE_PSI)),
            desactivation_delta_pressure : Pressure::new::<psi>(random_from_normal_distribution(Self::MEAN_DEACTIVATION_DELTA_PRESSURE_PSI,Self::STD_DEV_DEACTIVATION_DELTA_PRESSURE_PSI)),
            shot_to_shot_activation_coefficient : 1.,
            shot_to_shot_desactivation_coefficient : 1.,
=======
            duration_since_active: Duration::default(),
            speed_captured_at_active_duration: AngularVelocity::default(),
            bark_strength: 0,
>>>>>>> d221df07
        }
    }

    pub fn flow(&self) -> VolumeRate {
        self.last_flow
    }

    pub fn is_enabled(&self) -> bool {
        self.is_enabled
    }

    pub fn is_active_left_to_right(&self) -> bool {
        self.is_active_left
    }

    pub fn is_active_right_to_left(&self) -> bool {
        self.is_active_right
    }

    pub fn update(
        &mut self,
        context: &UpdateContext,
        loop_left_section: &impl SectionPressure,
        loop_right_section: &impl SectionPressure,
        controller: &impl PowerTransferUnitController,
    ) {
        self.is_enabled = controller.should_enable();

        self.update_displacement(context, loop_left_section, loop_right_section);
        self.update_shaft_physics(context, loop_left_section, loop_right_section);
        self.update_continuous_state(context);
        self.update_active_state(context);
        self.capture_bark_strength();
        self.update_flows();
    }

    fn update_displacement(
        &mut self,
        context: &UpdateContext,
        loop_left_section: &impl SectionPressure,
        loop_right_section: &impl SectionPressure,
    ) {
        let delta_p = if self.is_enabled {
            loop_left_section.pressure() - loop_right_section.pressure()
        } else {
            Pressure::new::<psi>(0.)
        };

        println!("DELTA PTU {:.0}",delta_p.get::<psi>());



        if delta_p.abs()> self.activation_delta_pressure * self.shot_to_shot_activation_coefficient {
            self.control_valve_opened = true;
            self.shot_to_shot_activation_coefficient = random_from_range(0.95,1.05);
        } else if delta_p.abs()< self.desactivation_delta_pressure * self.shot_to_shot_desactivation_coefficient {
            self.shot_to_shot_desactivation_coefficient = random_from_range(0.95,1.05);
            self.control_valve_opened = false;
        }

        let new_displacement = if !self.control_valve_opened {
            self.calc_equilibrium_displacement(
                loop_left_section.pressure(),
                loop_right_section.pressure(),
            )
        } else {
            Volume::new::<cubic_inch>(interpolation(
                &Self::PRESSURE_BREAKPOINTS_PSI,
                &Self::DISPLACEMENT_CARAC_CUBIC_INCH,
                -delta_p.get::<psi>(),
            ))
        };

        self.right_displacement
            .update(context.delta(), new_displacement);
    }

    fn capture_bark_strength(&mut self) {
        if self.duration_since_active > Self::DURATION_BEFORE_CAPTURING_BARK_STRENGHT_SPEED
            && self
                .speed_captured_at_active_duration
                .get::<revolution_per_minute>()
                == 0.
        {
            self.speed_captured_at_active_duration = self.shaft_speed.abs();
            self.bark_strength =
                Self::speed_to_bark_strength(self.speed_captured_at_active_duration);
        }
    }

    fn update_active_state(&mut self, context: &UpdateContext) {
        let is_rotating =
            self.shaft_speed.get::<revolution_per_minute>().abs() > Self::MIN_SPEED_SIMULATION_RPM;

        if is_rotating {
            self.duration_since_active += context.delta();
        } else {
            self.duration_since_active = Duration::default();
            self.speed_captured_at_active_duration = AngularVelocity::default();
            self.bark_strength = 0;
        }

        let active_direction = self.shaft_speed.get::<revolution_per_minute>().signum();

        self.is_active_left = is_rotating && active_direction < 0.;
        self.is_active_right = is_rotating && active_direction > 0.;
    }

    fn update_shaft_physics(
        &mut self,
        context: &UpdateContext,
        loop_left_section: &impl SectionPressure,
        loop_right_section: &impl SectionPressure,
    ) {
        let left_pressure = if self.is_enabled {
            loop_left_section.pressure()
        } else {
            Pressure::new::<psi>(0.)
        };
        let right_pressure = if self.is_enabled {
            loop_right_section.pressure()
        } else {
            Pressure::new::<psi>(0.)
        };

        let left_side_torque = -Self::calc_generated_torque(left_pressure, self.left_displacement);
        let right_side_torque =
            Self::calc_generated_torque(right_pressure, self.right_displacement.output());
        let friction_torque = Torque::new::<newton_meter>(
            Self::SHAFT_FRICTION * -self.shaft_speed.get::<radian_per_second>(),
        );
        let total_torque = friction_torque + left_side_torque + right_side_torque;

        if self.is_rotating() || total_torque.abs().get::<newton_meter>() > Self::BREAKOUT_TORQUE_NM
        {
            let acc = total_torque.get::<newton_meter>() / Self::SHAFT_INERTIA;
            self.shaft_speed +=
                AngularVelocity::new::<radian_per_second>(acc * context.delta_as_secs_f64());
            self.shaft_speed_filtered
                .update(context.delta(), self.shaft_speed);
        } else {
            self.shaft_speed = AngularVelocity::default();
            self.shaft_speed_filtered.reset(AngularVelocity::default());
        }
    }

    fn update_continuous_state(&mut self, context: &UpdateContext) {
        self.is_rotating_after_delay.update(
            context,
            self.shaft_speed.get::<revolution_per_minute>()
                > Self::THRESHOLD_DELTA_TO_DECLARE_CONTINUOUS_RPM,
        );

        self.is_in_continuous_mode = (self.is_in_continuous_mode
            || self.is_rotating_after_delay.output())
            && self.is_rotating();
    }

    fn calc_generated_torque(pressure: Pressure, displacement: Volume) -> Torque {
        Torque::new::<newton_meter>(
            pressure.get::<pascal>() * displacement.get::<cubic_meter>()
                / (2. * std::f64::consts::PI),
        )
    }

    /// Computes the displacement that equalizes torque on both sides
    fn calc_equilibrium_displacement(
        &self,
        pressure_left: Pressure,
        pressure_right: Pressure,
    ) -> Volume {
        Volume::new::<cubic_meter>(
            pressure_left.get::<pascal>() * self.left_displacement.get::<cubic_meter>()
                / pressure_right.get::<pascal>(),
        )
        .max(Volume::new::<cubic_inch>(
            Self::MIN_RIGHT_DISPLACEMENT_CUBIC_INCH,
        ))
        .min(Volume::new::<cubic_inch>(
            Self::MAX_RIGHT_DISPLACEMENT_CUBIC_INCH,
        ))
    }

    fn update_flows(&mut self) {
        let shaft_rpm = self.shaft_speed.get::<revolution_per_minute>();

        if shaft_rpm < -Self::MIN_SPEED_SIMULATION_RPM {
            // Left sends flow to right
            let flow = Self::calc_flow(self.shaft_speed.abs(), self.left_displacement);
            self.flow_to_left = -flow;
            self.flow_to_right = flow * Self::EFFICIENCY_LEFT_TO_RIGHT;
            self.last_flow = flow;
        } else if shaft_rpm > Self::MIN_SPEED_SIMULATION_RPM {
            // Right sends flow to left
            let flow = Self::calc_flow(self.shaft_speed.abs(), self.right_displacement.output());
            self.flow_to_left = flow * Self::EFFICIENCY_RIGHT_TO_LEFT;
            self.flow_to_right = -flow;
            self.last_flow = flow;
        } else {
            self.flow_to_left = VolumeRate::new::<gallon_per_second>(0.);
            self.flow_to_right = VolumeRate::new::<gallon_per_second>(0.);
            self.last_flow = VolumeRate::new::<gallon_per_second>(0.);
        }
    }

    fn calc_flow(speed: AngularVelocity, displacement: Volume) -> VolumeRate {
        VolumeRate::new::<gallon_per_second>(
            speed.get::<revolution_per_minute>() * displacement.get::<cubic_inch>() / 231. / 60.,
        )
    }

    fn is_rotating(&self) -> bool {
        self.shaft_speed.abs().get::<revolution_per_minute>() > Self::MIN_SPEED_SIMULATION_RPM
    }

    pub fn is_in_continuous_mode(&self) -> bool {
        self.is_in_continuous_mode
    }

    fn speed_to_bark_strength(speed: AngularVelocity) -> u8 {
        let rpm = speed.get::<revolution_per_minute>();

        if rpm > 1700. {
            5
        } else if rpm > 1600. {
            4
        } else if rpm > 1500. {
            3
        } else if rpm > 1400. {
            2
        } else {
            1
        }
    }
}
impl SimulationElement for PowerTransferUnit {
    fn write(&self, writer: &mut SimulatorWriter) {
        writer.write(&self.valve_opened_id, self.is_enabled());
        writer.write(
            &self.shaft_rpm_id,
            (self.shaft_speed_filtered.output()).abs(),
        );
        writer.write(&self.shaft_rpm_id, self.shaft_speed);
        writer.write(&self.bark_strength_id, self.bark_strength);
    }

    fn read(&mut self, reader: &mut SimulatorReader) {
        let delta = reader.read(&self.debug_id);

        if delta != 0. {
            self.desactivation_delta_pressure = Pressure::new::<psi>(delta);
        }
    }
}

pub trait HydraulicCircuitController {
    fn should_open_fire_shutoff_valve(&self, pump_index: usize) -> bool;
    fn should_open_leak_measurement_valve(&self) -> bool;
}

pub struct Accumulator {
    total_volume: Volume,
    gas_init_precharge: Pressure,
    gas_pressure: Pressure,
    gas_volume: Volume,
    fluid_volume: Volume,
    current_flow: VolumeRate,
    current_delta_vol: Volume,
    has_control_valve: bool,
}
impl Accumulator {
    const FLOW_DYNAMIC_LOW_PASS: f64 = 0.7;

    // Gain of the delta pressure to flow relation.
    // Higher gain enables faster flow transient but brings instability.
    const DELTA_PRESSURE_CHARACTERISTICS: f64 = 0.009;

    fn new(
        gas_precharge: Pressure,
        total_volume: Volume,
        fluid_vol_at_init: Volume,
        has_control_valve: bool,
    ) -> Self {
        // Taking care of case where init volume is maxed at accumulator capacity: we can't exceed max_volume minus a margin for gas to compress
        let limited_volume = fluid_vol_at_init.min(total_volume * 0.9);

        // If we don't start with empty accumulator we need to init pressure too
        let gas_press_at_init = gas_precharge * total_volume / (total_volume - limited_volume);

        Self {
            total_volume,
            gas_init_precharge: gas_precharge,
            gas_pressure: gas_press_at_init,
            gas_volume: (total_volume - limited_volume),
            fluid_volume: limited_volume,
            current_flow: VolumeRate::new::<gallon_per_second>(0.),
            current_delta_vol: Volume::new::<gallon>(0.),
            has_control_valve,
        }
    }

    fn update(
        &mut self,
        context: &UpdateContext,
        delta_vol: &mut Volume,
        circuit_pressure: Pressure,
        max_volume_to_target: Volume,
    ) {
        let accumulator_delta_press = self.gas_pressure - circuit_pressure;

        let mut flow_variation = VolumeRate::new::<gallon_per_second>(
            accumulator_delta_press.get::<psi>().abs().sqrt()
                * Self::DELTA_PRESSURE_CHARACTERISTICS,
        );

        flow_variation = flow_variation * Self::FLOW_DYNAMIC_LOW_PASS
            + (1. - Self::FLOW_DYNAMIC_LOW_PASS) * self.current_flow;

        if accumulator_delta_press.get::<psi>() > 0.0 && !self.has_control_valve {
            let volume_from_acc = self
                .fluid_volume
                .min(flow_variation * context.delta_as_time())
                .min(max_volume_to_target);
            self.fluid_volume -= volume_from_acc;
            self.gas_volume += volume_from_acc;
            self.current_delta_vol = -volume_from_acc;

            *delta_vol += volume_from_acc;
        } else if accumulator_delta_press.get::<psi>() < 0.0 {
            let fluid_volume_to_reach_equilibrium = self.total_volume
                - Volume::new::<gallon>(
                    (self.gas_init_precharge.get::<psi>() * self.total_volume.get::<gallon>())
                        / 3000.,
                );
            let max_delta_vol = fluid_volume_to_reach_equilibrium - self.fluid_volume;
            let volume_to_acc = delta_vol
                .max(Volume::new::<gallon>(0.0))
                .max(flow_variation * context.delta_as_time())
                .min(max_delta_vol);
            self.fluid_volume += volume_to_acc;
            self.gas_volume -= volume_to_acc;
            self.current_delta_vol = volume_to_acc;

            *delta_vol -= volume_to_acc;
        }

        self.current_flow = self.current_delta_vol / context.delta_as_time();
        self.gas_pressure =
            (self.gas_init_precharge * self.total_volume) / (self.total_volume - self.fluid_volume);
    }

    fn get_delta_vol(&mut self, required_delta_vol: Volume) -> Volume {
        let mut volume_from_acc = Volume::new::<gallon>(0.0);
        if required_delta_vol > Volume::new::<gallon>(0.0) {
            volume_from_acc = self.fluid_volume.min(required_delta_vol);
            if volume_from_acc != Volume::new::<gallon>(0.0) {
                self.fluid_volume -= volume_from_acc;
                self.gas_volume += volume_from_acc;

                self.gas_pressure = self.gas_init_precharge * self.total_volume
                    / (self.total_volume - self.fluid_volume);
            }
        }

        volume_from_acc
    }

    fn fluid_volume(&self) -> Volume {
        self.fluid_volume
    }

    fn raw_gas_press(&self) -> Pressure {
        self.gas_pressure
    }
}

/// Complete hydraulic circuit that can be composed of multiple engine pump sections and one system section.
/// Pump sections are all connected to system section through a checkvalve (one per pump section)
/// Each pump section has its own pressure, and so does system section.
/// Flow is distributed from pump sections to system section according to regulation state and pressure difference.
pub struct HydraulicCircuit {
    pump_sections: Vec<Section>,
    system_section: Section,
    pump_to_system_check_valves: Vec<CheckValve>,

    fluid: Fluid,
    reservoir: Reservoir,
}
impl HydraulicCircuit {
    const PUMP_SECTION_MAX_VOLUME_GAL: f64 = 0.8;
    const PUMP_SECTION_STATIC_LEAK_GAL_P_S: f64 = 0.005;

    const SYSTEM_SECTION_STATIC_LEAK_GAL_P_S: f64 = 0.03;

    const FLUID_BULK_MODULUS_PASCAL: f64 = 1450000000.0;
    const TARGET_PRESSURE_PSI: f64 = 3000.;

    // Nitrogen PSI precharge pressure
    const ACCUMULATOR_GAS_PRE_CHARGE_PSI: f64 = 1885.0;

    const ACCUMULATOR_MAX_VOLUME_GALLONS: f64 = 0.264;

    // TODO firevalves are actually powered by a sub-bus (401PP DC ESS)
    const DEFAULT_FIRE_VALVE_POWERING_BUS: ElectricalBusType =
        ElectricalBusType::DirectCurrentEssential;

    // TODO leak meas valves are actually powered by a sub-bus (Bus 601PP)
    const DEFAULT_LEAK_MEASUREMENT_VALVE_POWERING_BUS: ElectricalBusType =
        ElectricalBusType::DirectCurrentGndFltService;

    pub fn new(
        context: &mut InitContext,
        id: HydraulicColor,

        number_of_pump_sections: usize,
        priming_volume: Ratio,
        high_pressure_max_volume: Volume,
        reservoir: Reservoir,

        system_pressure_switch_lo_hyst: Pressure,
        system_pressure_switch_hi_hyst: Pressure,
        pump_pressure_switch_lo_hyst: Pressure,
        pump_pressure_switch_hi_hyst: Pressure,
        connected_to_ptu_left_side: bool,
        connected_to_ptu_right_side: bool,
    ) -> Self {
        assert!(number_of_pump_sections > 0);

        let mut pump_sections: Vec<Section> = Vec::new();
        let mut pump_to_system_check_valves: Vec<CheckValve> = Vec::new();

        for pump_id in 1..=number_of_pump_sections {
            let fire_valve = Some(FireValve::new(
                context,
                id,
                pump_id,
                Self::DEFAULT_FIRE_VALVE_POWERING_BUS,
            ));

            pump_sections.push(Section::new(
                context,
                id,
                "PUMP",
                pump_id,
                VolumeRate::new::<gallon_per_second>(Self::PUMP_SECTION_STATIC_LEAK_GAL_P_S),
                Volume::new::<gallon>(
                    Self::PUMP_SECTION_MAX_VOLUME_GAL * priming_volume.get::<ratio>(),
                ),
                Volume::new::<gallon>(Self::PUMP_SECTION_MAX_VOLUME_GAL),
                None,
                pump_pressure_switch_lo_hyst,
                pump_pressure_switch_hi_hyst,
                fire_valve,
                false,
                false,
                None,
            ));

            pump_to_system_check_valves.push(CheckValve::new());
        }

        let system_section_volume = high_pressure_max_volume
            - Volume::new::<gallon>(Self::PUMP_SECTION_MAX_VOLUME_GAL)
                * number_of_pump_sections as f64;

        Self {
            pump_sections,
            system_section: Section::new(
                context,
                id,
                "SYSTEM",
                1,
                VolumeRate::new::<gallon_per_second>(Self::SYSTEM_SECTION_STATIC_LEAK_GAL_P_S),
                system_section_volume * priming_volume,
                system_section_volume,
                Some(Accumulator::new(
                    Pressure::new::<psi>(Self::ACCUMULATOR_GAS_PRE_CHARGE_PSI),
                    Volume::new::<gallon>(Self::ACCUMULATOR_MAX_VOLUME_GALLONS),
                    Volume::new::<gallon>(0.),
                    false,
                )),
                system_pressure_switch_lo_hyst,
                system_pressure_switch_hi_hyst,
                None,
                connected_to_ptu_left_side,
                connected_to_ptu_right_side,
                Some(LeakMeasurementValve::new(
                    Self::DEFAULT_LEAK_MEASUREMENT_VALVE_POWERING_BUS,
                )),
            ),
            pump_to_system_check_valves,
            fluid: Fluid::new(Pressure::new::<pascal>(Self::FLUID_BULK_MODULUS_PASCAL)),
            reservoir,
        }
    }

    pub fn is_fire_shutoff_valve_open(&self, pump_id: usize) -> bool {
        self.pump_sections[pump_id].fire_valve_is_open()
    }

    pub fn update_actuator_volumes(&mut self, actuator: &mut impl Actuator) {
        self.system_section.update_actuator_volumes(actuator);
    }

    pub fn update(
        &mut self,
        context: &UpdateContext,
        main_section_pumps: &mut Vec<&mut impl PressureSource>,
        system_section_pump: Option<&mut impl PressureSource>,
        ptu: Option<&PowerTransferUnit>,
        controller: &impl HydraulicCircuitController,
        reservoir_pressure: Pressure,
    ) {
        self.reservoir.update(context, reservoir_pressure);

        self.update_shutoff_valves(controller);
        self.update_leak_measurement_valves(context, controller);

        // Taking care of leaks / consumers / actuators volumes
        self.update_flows(context, ptu);

        // How many fluid needed to reach target pressure considering flow consumption
        self.update_target_volumes_after_flow();

        // Updating for each section its total maximum theoretical pumping capacity
        // "what max volume it could pump considering current reservoir state and pump rpm"
        self.update_maximum_pumping_capacities(main_section_pumps, &system_section_pump);

        // What flow can come through each valve considering what is consumed downstream
        self.update_maximum_valve_flows(context);

        // Update final flow that will go through each valve (spliting flow between multiple valves)
        self.update_final_valves_flows();

        self.update_delta_vol_from_valves();

        // We have all flow information, now we set pump parameters (displacement) to where it
        // should be so we reach target pressure
        self.update_pumps(context, main_section_pumps, system_section_pump);

        self.update_final_delta_vol_and_pressure(context);
    }

    fn update_delta_vol_from_valves(&mut self) {
        for (pump_index, section) in self.pump_sections.iter_mut().enumerate() {
            section.update_downstream_delta_vol(&self.pump_to_system_check_valves[pump_index]);
        }

        self.system_section
            .update_upstream_delta_vol(&self.pump_to_system_check_valves);
    }

    fn update_pumps(
        &mut self,
        context: &UpdateContext,
        main_section_pumps: &mut Vec<&mut impl PressureSource>,
        system_section_pump: Option<&mut impl PressureSource>,
    ) {
        for (pump_index, section) in self.pump_sections.iter_mut().enumerate() {
            section.update_pump_state(context, main_section_pumps[pump_index], &mut self.reservoir);
        }

        if let Some(pump) = system_section_pump {
            self.system_section
                .update_pump_state(context, pump, &mut self.reservoir);
        }
    }

    fn update_final_delta_vol_and_pressure(&mut self, context: &UpdateContext) {
        for section in &mut self.pump_sections {
            section.update_final_delta_vol_and_pressure(context, &self.fluid);
        }

        self.system_section
            .update_final_delta_vol_and_pressure(context, &self.fluid);
    }

    fn update_maximum_valve_flows(&mut self, context: &UpdateContext) {
        for (pump_section_idx, valve) in self.pump_to_system_check_valves.iter_mut().enumerate() {
            valve.update_flow_forecast(
                context,
                &self.pump_sections[pump_section_idx],
                &self.system_section,
                &self.fluid,
            );
        }
    }

    fn update_maximum_pumping_capacities(
        &mut self,
        main_section_pumps: &mut Vec<&mut impl PressureSource>,
        system_section_pump: &Option<&mut impl PressureSource>,
    ) {
        for (pump_index, section) in self.pump_sections.iter_mut().enumerate() {
            section.update_maximum_pumping_capacity(main_section_pumps[pump_index]);
        }

        if let Some(pump) = system_section_pump {
            self.system_section.update_maximum_pumping_capacity(*pump);
        }
    }

    fn update_target_volumes_after_flow(&mut self) {
        for section in &mut self.pump_sections {
            section.update_target_volume_after_flow_update(
                Pressure::new::<psi>(Self::TARGET_PRESSURE_PSI),
                &self.fluid,
            );
        }
        self.system_section.update_target_volume_after_flow_update(
            Pressure::new::<psi>(Self::TARGET_PRESSURE_PSI),
            &self.fluid,
        );
    }

    fn update_flows(&mut self, context: &UpdateContext, ptu: Option<&PowerTransferUnit>) {
        for section in &mut self.pump_sections {
            section.update_flow(context, &mut self.reservoir, ptu);
        }
        self.system_section
            .update_flow(context, &mut self.reservoir, ptu);
    }

    fn update_shutoff_valves(&mut self, controller: &impl HydraulicCircuitController) {
        self.pump_sections
            .iter_mut()
            .for_each(|section| section.update_shutoff_valve(controller));
    }

    fn update_leak_measurement_valves(
        &mut self,
        context: &UpdateContext,
        controller: &impl HydraulicCircuitController,
    ) {
        self.system_section
            .update_leak_measurement_valve(context, controller);
    }

    fn update_final_valves_flows(&mut self) {
        let mut total_max_valves_volume = Volume::new::<gallon>(0.);

        for valve in &mut self.pump_to_system_check_valves {
            total_max_valves_volume += valve.max_virtual_volume;
        }

        let used_system_volume = self
            .system_section
            .volume_target
            .max(Volume::new::<gallon>(0.));

        if used_system_volume >= total_max_valves_volume {
            // If all the volume upstream is used by system section, each valve will provide its max volume available
            for valve in &mut self.pump_to_system_check_valves {
                valve.current_volume = valve.max_virtual_volume;
            }
        } else if total_max_valves_volume > Volume::new::<gallon>(0.) {
            let needed_ratio = used_system_volume / total_max_valves_volume;

            for valve in &mut self.pump_to_system_check_valves {
                valve.current_volume = valve.max_virtual_volume * needed_ratio;
            }
        }
    }

    pub fn pump_pressure(&self, idx: usize) -> Pressure {
        self.pump_sections[idx].pressure()
    }

    pub fn system_accumulator_fluid_volume(&self) -> Volume {
        self.system_section.accumulator_volume()
    }

    pub fn pump_section_pressure_switch(&self, idx: usize) -> PressureSwitchState {
        self.pump_sections[idx].pressure_switch_state()
    }

    pub fn system_section_pressure_switch(&self) -> PressureSwitchState {
        self.system_section.pressure_switch_state()
    }

    pub fn reservoir_level(&self) -> Volume {
        self.reservoir.fluid_level_real()
    }

    pub fn reservoir(&self) -> &Reservoir {
        &self.reservoir
    }

    pub fn system_section_pressure(&self) -> Pressure {
        self.system_section.pressure()
    }

    pub fn system_section(&self) -> &impl SectionPressure {
        &self.system_section
    }

    pub fn pump_section(&self, pump_index: usize) -> &impl SectionPressure {
        &self.pump_sections[pump_index]
    }
}
impl SimulationElement for HydraulicCircuit {
    fn accept<T: SimulationElementVisitor>(&mut self, visitor: &mut T) {
        self.reservoir.accept(visitor);

        for section in &mut self.pump_sections {
            section.accept(visitor);
        }

        self.system_section.accept(visitor);

        visitor.visit(self);
    }
}
impl HydraulicPressureSensors for HydraulicCircuit {
    fn pump_section_switch_pressurised(&self, pump_index: usize) -> bool {
        self.pump_section(pump_index)
            .is_pressure_switch_pressurised()
    }

    fn system_section_switch_pressurised(&self) -> bool {
        self.system_section().is_pressure_switch_pressurised()
    }

    fn system_section_pressure_transducer(&self) -> Pressure {
        self.system_section().pressure()
    }
}

/// This is an hydraulic section with its own volume of fluid and pressure. It can be connected to another section
/// through a checkvalve
pub struct Section {
    pressure_id: VariableIdentifier,
    pressure_switch_id: VariableIdentifier,

    section_id_number: usize,

    static_leak_at_max_press: VolumeRate,
    current_volume: Volume,
    max_high_press_volume: Volume,
    current_pressure: Pressure,
    current_flow: VolumeRate,

    fire_valve: Option<FireValve>,

    accumulator: Option<Accumulator>,

    connected_to_ptu_left_side: bool,
    connected_to_ptu_right_side: bool,

    delta_volume_flow_pass: Volume,
    max_pumpable_volume: Volume,
    volume_target: Volume,
    delta_vol_from_valves: Volume,
    total_volume_pumped: Volume,

    pressure_switch: PressureSwitch,

    leak_measurement_valve: Option<LeakMeasurementValve>,

    total_actuator_consumed_volume: Volume,
    total_actuator_returned_volume: Volume,
}
impl Section {
    pub fn new(
        context: &mut InitContext,
        loop_id: HydraulicColor,
        section_id: &str,
        pump_id: usize,
        static_leak_at_max_press: VolumeRate,
        current_volume: Volume,
        max_high_press_volume: Volume,
        accumulator: Option<Accumulator>,
        pressure_switch_lo_hyst: Pressure,
        pressure_switch_hi_hyst: Pressure,
        fire_valve: Option<FireValve>,
        connected_to_ptu_left_side: bool,
        connected_to_ptu_right_side: bool,
        leak_measurement_valve: Option<LeakMeasurementValve>,
    ) -> Self {
        let section_name: String = format!("HYD_{}_{}_{}_SECTION", loop_id, section_id, pump_id);

        Self {
            pressure_id: context
                .get_identifier(format!("{}_PRESSURE", section_name))
                .to_owned(),
            pressure_switch_id: context
                .get_identifier(format!("{}_PRESSURE_SWITCH", section_name))
                .to_owned(),
            section_id_number: pump_id,
            static_leak_at_max_press,
            current_volume,
            max_high_press_volume,
            current_pressure: Pressure::new::<psi>(14.7),
            current_flow: VolumeRate::new::<gallon_per_second>(0.),
            fire_valve,
            accumulator,
            connected_to_ptu_left_side,
            connected_to_ptu_right_side,
            delta_volume_flow_pass: Volume::new::<gallon>(0.),
            max_pumpable_volume: Volume::new::<gallon>(0.),
            volume_target: Volume::new::<gallon>(0.),
            delta_vol_from_valves: Volume::new::<gallon>(0.),
            total_volume_pumped: Volume::new::<gallon>(0.),

            pressure_switch: PressureSwitch::new(
                pressure_switch_hi_hyst,
                pressure_switch_lo_hyst,
                PressureSwitchType::Relative,
            ),

            leak_measurement_valve,

            total_actuator_consumed_volume: Volume::new::<gallon>(0.),
            total_actuator_returned_volume: Volume::new::<gallon>(0.),
        }
    }

    /// Gives the exact volume of fluid needed to get to any target_press pressure
    fn volume_to_reach_target(&self, target_press: Pressure, fluid: &Fluid) -> Volume {
        (target_press - self.current_pressure) * (self.max_high_press_volume) / fluid.bulk_mod()
    }

    fn pressure_switch_state(&self) -> PressureSwitchState {
        self.pressure_switch.state()
    }

    fn fire_valve_is_open(&self) -> bool {
        match &self.fire_valve {
            Some(valve) => valve.is_open(),
            None => true,
        }
    }

    fn update_shutoff_valve(&mut self, controller: &impl HydraulicCircuitController) {
        if let Some(valve) = &mut self.fire_valve {
            valve.update(controller.should_open_fire_shutoff_valve(self.section_id_number));
        }
    }

    fn update_leak_measurement_valve(
        &mut self,
        context: &UpdateContext,
        controller: &impl HydraulicCircuitController,
    ) {
        let pressure = self.pressure();
        if let Some(valve) = &mut self.leak_measurement_valve {
            valve.update(context, pressure, controller);
        }
    }

    pub fn update_target_volume_after_flow_update(
        &mut self,
        target_pressure: Pressure,
        fluid: &Fluid,
    ) {
        self.volume_target = if self.is_primed() {
            self.volume_to_reach_target(target_pressure, fluid)
        } else {
            self.max_high_press_volume - self.current_volume
                + self.volume_to_reach_target(target_pressure, fluid)
        };

        self.volume_target -= self.delta_volume_flow_pass;
    }

    fn static_leak(&self, context: &UpdateContext) -> Volume {
        self.static_leak_at_max_press
            * context.delta_as_time()
            * (self.current_pressure - Pressure::new::<psi>(14.7))
            / Pressure::new::<psi>(3000.)
    }

    /// Updates hydraulic flow from consumers like accumulator / ptu / any actuator
    pub fn update_flow(
        &mut self,
        context: &UpdateContext,
        reservoir: &mut Reservoir,
        ptu: Option<&PowerTransferUnit>,
    ) {
        let static_leak = self.static_leak(context);
        let mut delta_volume_flow_pass = -static_leak;

        reservoir.add_return_volume(static_leak);

        if let Some(accumulator) = &mut self.accumulator {
            accumulator.update(
                context,
                &mut delta_volume_flow_pass,
                self.current_pressure,
                self.volume_target,
            );
        }

        if let Some(ptu) = ptu {
            self.update_ptu_flows(context, ptu, &mut delta_volume_flow_pass, reservoir);
        }

        delta_volume_flow_pass -= self.total_actuator_consumed_volume;
        reservoir.add_return_volume(self.total_actuator_returned_volume);

        self.delta_volume_flow_pass = delta_volume_flow_pass;

        self.reset_actuator_volumes();
    }

    fn update_actuator_volumes(&mut self, actuator: &mut impl Actuator) {
        self.total_actuator_consumed_volume += actuator.used_volume();
        self.total_actuator_returned_volume += actuator.reservoir_return();
        actuator.reset_volumes();
    }

    fn reset_actuator_volumes(&mut self) {
        self.total_actuator_returned_volume = Volume::new::<gallon>(0.);
        self.total_actuator_consumed_volume = Volume::new::<gallon>(0.);
    }

    pub fn update_maximum_pumping_capacity(&mut self, pump: &impl PressureSource) {
        self.max_pumpable_volume = if self.fire_valve_is_open() {
            pump.delta_vol_max()
        } else {
            Volume::new::<gallon>(0.)
        }
    }

    fn update_upstream_delta_vol(&mut self, upstream_valves: &[CheckValve]) {
        for up in upstream_valves {
            self.delta_vol_from_valves += up.current_volume;
        }
    }

    fn update_downstream_delta_vol(&mut self, downstream_valve: &CheckValve) {
        self.delta_vol_from_valves -= downstream_valve.current_volume;
    }

    pub fn update_pump_state(
        &mut self,
        context: &UpdateContext,
        pump: &mut impl PressureSource,
        reservoir: &mut Reservoir,
    ) {
        // Final volume target to reach target pressure is:
        // raw volume_target - (upstream volume - downstream volume)
        let final_volume_needed_to_reach_target_pressure =
            self.volume_target - self.delta_vol_from_valves;

        pump.update_after_pressure_regulation(
            context,
            final_volume_needed_to_reach_target_pressure,
            reservoir,
            self.fire_valve_is_open(),
        );
        self.total_volume_pumped = pump.flow() * context.delta_as_time();
    }

    pub fn update_final_delta_vol_and_pressure(&mut self, context: &UpdateContext, fluid: &Fluid) {
        let mut final_delta_volume = self.delta_volume_flow_pass + self.delta_vol_from_valves;

        final_delta_volume += self.total_volume_pumped;

        self.current_volume += final_delta_volume;

        self.update_pressure(context, fluid);

        self.current_flow = final_delta_volume / context.delta_as_time();

        self.delta_vol_from_valves = Volume::new::<gallon>(0.);
        self.total_volume_pumped = Volume::new::<gallon>(0.);
    }

    fn update_pressure(&mut self, context: &UpdateContext, fluid: &Fluid) {
        let fluid_volume_compressed = self.current_volume - self.max_high_press_volume;

        self.current_pressure = Pressure::new::<psi>(14.7)
            + self.delta_pressure_from_delta_volume(fluid_volume_compressed, fluid);
        self.current_pressure = self.current_pressure.max(Pressure::new::<psi>(14.7));

        if let Some(valve) = &self.leak_measurement_valve {
            self.pressure_switch
                .update(context, valve.downstream_pressure());
        } else {
            self.pressure_switch.update(context, self.current_pressure);
        }
    }

    fn delta_pressure_from_delta_volume(&self, delta_vol: Volume, fluid: &Fluid) -> Pressure {
        return delta_vol / self.max_high_press_volume * fluid.bulk_mod();
    }

    fn is_primed(&self) -> bool {
        self.current_volume >= self.max_high_press_volume
    }

    pub fn pressure(&self) -> Pressure {
        self.current_pressure
    }

    pub fn accumulator_volume(&self) -> Volume {
        match &self.accumulator {
            Some(accumulator) => accumulator.fluid_volume(),
            None => Volume::new::<gallon>(0.),
        }
    }

    fn update_ptu_flows(
        &mut self,
        context: &UpdateContext,
        ptu: &PowerTransferUnit,
        delta_vol: &mut Volume,
        reservoir: &mut Reservoir,
    ) {
        let actual_flow;
        if self.connected_to_ptu_left_side {
            if ptu.flow_to_left > VolumeRate::new::<gallon_per_second>(0.0) {
                // We are left side of PTU and positive flow so we receive flow using own reservoir
                actual_flow = reservoir.try_take_flow(context, ptu.flow_to_left);
            } else {
                // We are using own flow to power right side so we send that back
                // to our own reservoir
                actual_flow = ptu.flow_to_left;
                reservoir.add_return_volume(-actual_flow * context.delta_as_time());
            }
            *delta_vol += actual_flow * context.delta_as_time();
        } else if self.connected_to_ptu_right_side {
            if ptu.flow_to_right > VolumeRate::new::<gallon_per_second>(0.0) {
                // We are right side of PTU and positive flow so we receive flow using own reservoir
                actual_flow = reservoir.try_take_flow(context, ptu.flow_to_right);
            } else {
                // We are using own flow to power left side so we send that back
                // to our own reservoir
                actual_flow = ptu.flow_to_right;
                reservoir.add_return_volume(-actual_flow * context.delta_as_time());
            }
            *delta_vol += actual_flow * context.delta_as_time();
        }
    }
}
impl SimulationElement for Section {
    fn accept<T: SimulationElementVisitor>(&mut self, visitor: &mut T) {
        if let Some(fire_valve) = &mut self.fire_valve {
            fire_valve.accept(visitor);
        }

        if let Some(leak_meas_valve) = &mut self.leak_measurement_valve {
            leak_meas_valve.accept(visitor);
        }

        visitor.visit(self);
    }

    fn write(&self, writer: &mut SimulatorWriter) {
        writer.write(&self.pressure_id, self.pressure());

        if self.leak_measurement_valve.is_some() {
            writer.write(
                &self.pressure_switch_id,
                self.pressure_switch_state() == PressureSwitchState::Pressurised,
            );
        }
    }
}
impl SectionPressure for Section {
    fn pressure(&self) -> Pressure {
        self.pressure()
    }

    fn pressure_downstream_leak_valve(&self) -> Pressure {
        if let Some(valve) = &self.leak_measurement_valve {
            valve.downstream_pressure()
        } else {
            self.pressure()
        }
    }

    fn is_pressure_switch_pressurised(&self) -> bool {
        self.pressure_switch_state() == PressureSwitchState::Pressurised
    }
}

pub struct FireValve {
    opened_id: VariableIdentifier,
    is_open: bool,
    bus_type: ElectricalBusType,
    is_powered: bool,
}
impl FireValve {
    fn new(
        context: &mut InitContext,
        hyd_loop_id: HydraulicColor,
        pump_id: usize,
        bus_type: ElectricalBusType,
    ) -> Self {
        Self {
            opened_id: context
                .get_identifier(format!(
                    "HYD_{}_PUMP_{}_FIRE_VALVE_OPENED",
                    hyd_loop_id, pump_id
                ))
                .to_owned(),
            is_open: true,
            bus_type,
            is_powered: false,
        }
    }

    /// Updates opening state:
    /// A firevalve will move if powered, stay at current position if unpowered
    fn update(&mut self, valve_open_command: bool) {
        if self.is_powered {
            self.is_open = valve_open_command;
        }
    }

    fn is_open(&self) -> bool {
        self.is_open
    }
}
impl SimulationElement for FireValve {
    fn write(&self, writer: &mut SimulatorWriter) {
        writer.write(&self.opened_id, self.is_open());
    }

    fn receive_power(&mut self, buses: &impl ElectricalBuses) {
        // TODO is actually powered by a sub-bus (401PP DC ESS)
        self.is_powered = buses.is_powered(self.bus_type);
    }
}

/// Handles the flow that goes between two sections
/// Flow is handled in two ways:
/// - An optional flow that can only pass through if downstream needs flow
/// and if upstream has enough capacity to provide flow while maintaining its target pressure
/// - A physical flow, that is mandatory to pass through the valve, caused by pressure difference between
/// upstream and downstream.

pub struct CheckValve {
    current_volume: Volume,
    max_virtual_volume: Volume,

    delta_pressure: LowPassFilter<Pressure>,
}
impl CheckValve {
    const AGRESSIVENESS_FACTOR: f64 = 5.;
    const DELTA_PRESSURE_FILTER_TIME_CONSTANT: Duration = Duration::from_millis(60);

    fn new() -> Self {
        Self {
            current_volume: Volume::default(),
            max_virtual_volume: Volume::default(),
            delta_pressure: LowPassFilter::<Pressure>::new(
                Self::DELTA_PRESSURE_FILTER_TIME_CONSTANT,
            ),
        }
    }

    fn volume_to_equalize_pressures(
        &mut self,
        context: &UpdateContext,
        upstream_section: &Section,
        downstream_section: &Section,
        fluid: &Fluid,
    ) -> Volume {
        let new_delta_pressure = upstream_section.pressure() - downstream_section.pressure();

        self.delta_pressure
            .update(context.delta(), new_delta_pressure);

        if self.delta_pressure.output() > Pressure::new::<psi>(0.) {
            Self::AGRESSIVENESS_FACTOR
                * downstream_section.max_high_press_volume
                * upstream_section.max_high_press_volume
                * self.delta_pressure.output()
                / (fluid.bulk_mod() * downstream_section.max_high_press_volume
                    + fluid.bulk_mod() * upstream_section.max_high_press_volume)
        } else {
            Volume::new::<gallon>(0.)
        }
    }

    /// Based on upstream pumping capacity (if any) and pressure difference, computes what flow could go through
    /// the valve
    pub fn update_flow_forecast(
        &mut self,
        context: &UpdateContext,
        upstream_section: &Section,
        downstream_section: &Section,
        fluid: &Fluid,
    ) {
        let physical_volume_transferred =
            self.volume_to_equalize_pressures(context, upstream_section, downstream_section, fluid);

        let mut available_volume_from_upstream = (upstream_section.max_pumpable_volume
            - upstream_section.volume_target)
            .max(physical_volume_transferred);

        if !downstream_section.is_primed() {
            available_volume_from_upstream = upstream_section
                .max_pumpable_volume
                .max(physical_volume_transferred);
        }

        self.max_virtual_volume = available_volume_from_upstream.max(Volume::new::<gallon>(0.));
    }
}

pub struct LeakMeasurementValve {
    open_ratio: LowPassFilter<Ratio>,

    is_powered: bool,
    powered_by: ElectricalBusType,

    upstream_pressure: Pressure,
    downstream_pressure: Pressure,
}
impl LeakMeasurementValve {
    const VALVE_RESPONSE_TIME_CONSTANT: Duration = Duration::from_millis(1500);

    fn new(powered_by: ElectricalBusType) -> Self {
        Self {
            open_ratio: LowPassFilter::<Ratio>::new(Self::VALVE_RESPONSE_TIME_CONSTANT),
            is_powered: false,
            powered_by,
            upstream_pressure: Pressure::default(),
            downstream_pressure: Pressure::default(),
        }
    }

    fn update(
        &mut self,
        context: &UpdateContext,
        upstream_pressure: Pressure,
        valve_controller: &impl HydraulicCircuitController,
    ) {
        self.upstream_pressure = upstream_pressure;

        self.update_open_state(context, valve_controller);

        self.update_downstream_pressure();
    }

    fn update_open_state(
        &mut self,
        context: &UpdateContext,
        valve_controller: &impl HydraulicCircuitController,
    ) {
        let opening_ratio = if self.is_powered {
            if valve_controller.should_open_leak_measurement_valve() {
                Ratio::new::<ratio>(1.)
            } else {
                Ratio::new::<ratio>(0.)
            }
        } else {
            Ratio::new::<ratio>(1.)
        };

        self.open_ratio.update(context.delta(), opening_ratio);
    }

    fn update_downstream_pressure(&mut self) {
        let current_open_state = self.open_ratio.output();

        self.downstream_pressure = self.upstream_pressure * current_open_state * current_open_state;
    }

    fn downstream_pressure(&self) -> Pressure {
        self.downstream_pressure
    }
}
impl SimulationElement for LeakMeasurementValve {
    fn receive_power(&mut self, buses: &impl ElectricalBuses) {
        self.is_powered = buses.is_powered(self.powered_by);
    }
}

pub struct Reservoir {
    level_id: VariableIdentifier,
    low_level_id: VariableIdentifier,
    low_air_press_id: VariableIdentifier,

    max_capacity: Volume,
    max_gaugeable: Volume,
    current_level: Volume,
    min_usable: Volume,

    air_pressure: Pressure,

    air_pressure_switches: Vec<PressureSwitch>,

    level_switch: LevelSwitch,

    leak_failure: Failure,
    return_failure: Failure,
}
impl Reservoir {
    const MIN_USABLE_VOLUME_GAL: f64 = 0.2;

    const LEAK_FAILURE_FLOW_GAL_PER_S: f64 = 0.1;

    // Part of the fluid lost instead of returning to reservoir
    const RETURN_FAILURE_LEAK_RATIO: f64 = 0.1;

    pub fn new(
        context: &mut InitContext,
        hyd_loop_id: HydraulicColor,
        max_capacity: Volume,
        max_gaugeable: Volume,
        current_level: Volume,
        air_pressure_switches: Vec<PressureSwitch>,
        low_level_threshold: Volume,
    ) -> Self {
        Self {
            level_id: context.get_identifier(format!("HYD_{}_RESERVOIR_LEVEL", hyd_loop_id)),
            low_level_id: context
                .get_identifier(format!("HYD_{}_RESERVOIR_LEVEL_IS_LOW", hyd_loop_id)),
            low_air_press_id: context
                .get_identifier(format!("HYD_{}_RESERVOIR_AIR_PRESSURE_IS_LOW", hyd_loop_id)),

            max_capacity,
            max_gaugeable,
            current_level,
            min_usable: Volume::new::<gallon>(Self::MIN_USABLE_VOLUME_GAL),
            air_pressure: Pressure::new::<psi>(50.),
            leak_failure: Failure::new(FailureType::ReservoirLeak(hyd_loop_id)),
            return_failure: Failure::new(FailureType::ReservoirReturnLeak(hyd_loop_id)),
            air_pressure_switches,
            level_switch: LevelSwitch::new(low_level_threshold),
        }
    }

    fn update(&mut self, context: &UpdateContext, air_pressure: Pressure) {
        self.air_pressure = air_pressure;

        self.level_switch.update(self.current_level);

        self.update_pressure_switches(context);

        self.update_leak_failure(context);
    }

    fn update_leak_failure(&mut self, context: &UpdateContext) {
        if self.leak_failure.is_active() {
            self.current_level -=
                VolumeRate::new::<gallon_per_second>(Self::LEAK_FAILURE_FLOW_GAL_PER_S)
                    * context.delta_as_time();

            self.current_level = self.current_level.max(Volume::new::<gallon>(0.));
        }
    }

    fn update_pressure_switches(&mut self, context: &UpdateContext) {
        for switch in &mut self.air_pressure_switches {
            switch.update(context, self.air_pressure)
        }
    }

    // Try to take volume from reservoir. Will return only what's currently available
    fn try_take_volume(&mut self, volume: Volume) -> Volume {
        let volume_taken = if self.current_level > self.min_usable {
            let volume_available = self.current_level - self.min_usable;
            volume_available.min(volume).max(Volume::new::<gallon>(0.))
        } else {
            Volume::new::<gallon>(0.)
        };
        self.current_level -= volume_taken;

        volume_taken
    }

    // Try to take flow from reservoir. Will return only what's currently available
    fn try_take_flow(&mut self, context: &UpdateContext, flow: VolumeRate) -> VolumeRate {
        let desired_volume = flow * context.delta_as_time();
        let volume_taken = self.try_take_volume(desired_volume);
        volume_taken / context.delta_as_time()
    }

    // What's current flow available
    fn request_flow_availability(&self, context: &UpdateContext, flow: VolumeRate) -> VolumeRate {
        let desired_volume = flow * context.delta_as_time();
        let max_volume_available = self.current_level - self.min_usable;
        max_volume_available.min(desired_volume) / context.delta_as_time()
    }

    fn add_return_volume(&mut self, volume: Volume) {
        let volume_actually_returned = if !self.return_failure.is_active() {
            volume
        } else {
            volume - (Self::RETURN_FAILURE_LEAK_RATIO * volume)
        };

        self.current_level = (self.current_level + volume_actually_returned).min(self.max_capacity);
    }

    fn fluid_level_real(&self) -> Volume {
        self.current_level
    }

    fn fluid_level_from_gauge(&self) -> Volume {
        self.current_level.min(self.max_gaugeable)
    }

    pub fn air_pressure(&self) -> Pressure {
        self.air_pressure
    }

    fn is_empty(&self) -> bool {
        self.fluid_level_real() <= Volume::new::<gallon>(Self::MIN_USABLE_VOLUME_GAL)
    }

    pub fn is_low_air_pressure(&self) -> bool {
        self.air_pressure_switches
            .iter()
            .any(|s| s.state() == PressureSwitchState::NotPressurised)
    }

    pub fn is_low_level(&self) -> bool {
        self.level_switch.is_low_level()
    }
}
impl SimulationElement for Reservoir {
    fn accept<T: SimulationElementVisitor>(&mut self, visitor: &mut T) {
        self.leak_failure.accept(visitor);
        self.return_failure.accept(visitor);

        visitor.visit(self);
    }

    fn write(&self, writer: &mut SimulatorWriter) {
        writer.write(&self.level_id, self.fluid_level_from_gauge());
        writer.write(&self.low_level_id, self.is_low_level());
        writer.write(&self.low_air_press_id, self.is_low_air_pressure());
    }
}
impl PressurizeableReservoir for Reservoir {
    fn available_volume(&self) -> Volume {
        self.max_capacity - self.fluid_level_real()
    }
}

pub trait PumpController {
    fn should_pressurise(&self) -> bool;
}

pub struct Pump {
    delta_vol_max: Volume,
    current_displacement: Volume,
    current_flow: VolumeRate,
    current_max_displacement: LowPassFilter<Volume>,
    press_breakpoints: [f64; 9],
    displacement_carac: [f64; 9],

    speed: AngularVelocity,

    cavitation_efficiency: Ratio,
}
impl Pump {
    const SECONDS_PER_MINUTES: f64 = 60.;
    const FLOW_CONSTANT_RPM_CUBIC_INCH_TO_GPM: f64 = 231.;
    const AIR_PRESSURE_BREAKPTS_PSI: [f64; 9] = [0., 5., 10., 15., 20., 30., 50., 70., 100.];
    const AIR_PRESSURE_CARAC_RATIO: [f64; 9] = [0.0, 0.1, 0.6, 0.8, 0.9, 1., 1., 1., 1.];

    const MAX_DISPLACEMENT_FILTER_TIME_CONSTANT: Duration = Duration::from_millis(150);

    fn new(press_breakpoints: [f64; 9], displacement_carac: [f64; 9]) -> Self {
        Self {
            delta_vol_max: Volume::new::<gallon>(0.),
            current_displacement: Volume::new::<gallon>(0.),
            current_flow: VolumeRate::new::<gallon_per_second>(0.),
            current_max_displacement: LowPassFilter::<Volume>::new(
                Self::MAX_DISPLACEMENT_FILTER_TIME_CONSTANT,
            ),
            press_breakpoints,
            displacement_carac,

            speed: AngularVelocity::new::<revolution_per_minute>(0.),

            cavitation_efficiency: Ratio::new::<ratio>(1.),
        }
    }

    fn update<T: PumpController>(
        &mut self,
        context: &UpdateContext,
        section: &impl SectionPressure,
        reservoir: &Reservoir,
        speed: AngularVelocity,
        controller: &T,
    ) {
        self.speed = speed;

        self.update_cavitation(reservoir);

        let theoretical_displacement = self.calculate_displacement(section, controller);

        self.current_max_displacement.update(
            context.delta(),
            self.cavitation_efficiency * theoretical_displacement,
        );

        let max_flow = Self::calculate_flow(speed, self.current_max_displacement.output())
            .max(VolumeRate::new::<gallon_per_second>(0.));

        let max_flow_available_from_reservoir =
            reservoir.request_flow_availability(context, max_flow);

        self.delta_vol_max = max_flow_available_from_reservoir * context.delta_as_time();
    }

    fn update_cavitation(&mut self, reservoir: &Reservoir) {
        self.cavitation_efficiency = Ratio::new::<ratio>(interpolation(
            &Self::AIR_PRESSURE_BREAKPTS_PSI,
            &Self::AIR_PRESSURE_CARAC_RATIO,
            reservoir.air_pressure().get::<psi>(),
        ));

        if reservoir.is_empty() {
            self.cavitation_efficiency = Ratio::new::<ratio>(0.);
        }
    }

    fn calculate_displacement<T: PumpController>(
        &self,
        section: &impl SectionPressure,
        controller: &T,
    ) -> Volume {
        if controller.should_pressurise() {
            Volume::new::<cubic_inch>(interpolation(
                &self.press_breakpoints,
                &self.displacement_carac,
                section.pressure().get::<psi>(),
            ))
        } else {
            Volume::new::<cubic_inch>(0.)
        }
    }

    fn calculate_displacement_from_required_flow(&self, required_flow: VolumeRate) -> Volume {
        if self.speed.get::<revolution_per_minute>() > 0. {
            let displacement = Volume::new::<cubic_inch>(
                required_flow.get::<gallon_per_second>()
                    * Self::FLOW_CONSTANT_RPM_CUBIC_INCH_TO_GPM
                    * Self::SECONDS_PER_MINUTES
                    / self.speed.get::<revolution_per_minute>(),
            );
            self.current_max_displacement
                .output()
                .min(displacement)
                .max(Volume::new::<cubic_inch>(0.))
        } else {
            self.current_max_displacement.output()
        }
    }

    fn calculate_flow(speed: AngularVelocity, displacement: Volume) -> VolumeRate {
        if speed.get::<revolution_per_minute>() > 0. {
            VolumeRate::new::<gallon_per_second>(
                speed.get::<revolution_per_minute>() * displacement.get::<cubic_inch>()
                    / Self::FLOW_CONSTANT_RPM_CUBIC_INCH_TO_GPM
                    / Self::SECONDS_PER_MINUTES,
            )
        } else {
            VolumeRate::new::<gallon_per_second>(0.)
        }
    }

    fn get_max_flow(&self) -> VolumeRate {
        if self.speed.get::<revolution_per_minute>() > 0. {
            VolumeRate::new::<gallon_per_minute>(
                self.speed.get::<revolution_per_minute>()
                    * self.current_displacement.get::<cubic_inch>()
                    / Self::FLOW_CONSTANT_RPM_CUBIC_INCH_TO_GPM,
            )
        } else {
            VolumeRate::new::<gallon_per_second>(0.)
        }
    }

    fn cavitation_efficiency(&self) -> Ratio {
        self.cavitation_efficiency
    }
}
impl PressureSource for Pump {
    fn delta_vol_max(&self) -> Volume {
        self.delta_vol_max
    }

    fn update_after_pressure_regulation(
        &mut self,
        context: &UpdateContext,
        volume_required: Volume,
        reservoir: &mut Reservoir,
        is_pump_connected_to_reservoir: bool,
    ) {
        let required_flow = volume_required / context.delta_as_time();
        self.current_displacement = self.calculate_displacement_from_required_flow(required_flow);
        let max_current_flow = self.get_max_flow();

        self.current_flow = if is_pump_connected_to_reservoir {
            reservoir.try_take_flow(context, max_current_flow)
        } else {
            VolumeRate::new::<gallon_per_second>(0.)
        }
    }

    fn flow(&self) -> VolumeRate {
        self.current_flow
    }

    fn displacement(&self) -> Volume {
        self.current_displacement
    }
}

pub struct ElectricPump {
    cavitation_id: VariableIdentifier,
    pump: Pump,
    pump_physics: ElectricalPumpPhysics,
}
impl ElectricPump {
    const NOMINAL_SPEED: f64 = 7600.0;

    const DISPLACEMENT_BREAKPTS: [f64; 9] = [
        0.0, 500.0, 1000.0, 1500.0, 2175.0, 2850.0, 3080.0, 3100.0, 3500.0,
    ];
    const DISPLACEMENT_MAP: [f64; 9] = [0.263, 0.263, 0.263, 0.263, 0.263, 0.2, 0.0, 0.0, 0.0];

    pub fn new(
        context: &mut InitContext,
        id: &str,
        bus_type: ElectricalBusType,
        max_current: ElectricCurrent,
    ) -> Self {
        Self {
            cavitation_id: context.get_identifier(format!("HYD_{}_EPUMP_CAVITATION", id)),
            pump: Pump::new(Self::DISPLACEMENT_BREAKPTS, Self::DISPLACEMENT_MAP),
            pump_physics: ElectricalPumpPhysics::new(
                context,
                id,
                bus_type,
                max_current,
                AngularVelocity::new::<revolution_per_minute>(Self::NOMINAL_SPEED),
            ),
        }
    }

    pub fn update<T: PumpController>(
        &mut self,
        context: &UpdateContext,
        section: &impl SectionPressure,
        reservoir: &Reservoir,
        controller: &T,
    ) {
        self.pump_physics.set_active(controller.should_pressurise());
        self.pump_physics
            .update(context, section, self.pump.displacement());

        self.pump.update(
            context,
            section,
            reservoir,
            self.pump_physics.speed(),
            controller,
        );
    }

    pub fn cavitation_efficiency(&self) -> Ratio {
        self.pump.cavitation_efficiency()
    }

    pub fn flow(&self) -> VolumeRate {
        self.pump.flow()
    }

    pub fn speed(&self) -> AngularVelocity {
        self.pump.speed
    }
}
impl PressureSource for ElectricPump {
    fn delta_vol_max(&self) -> Volume {
        self.pump.delta_vol_max()
    }

    fn update_after_pressure_regulation(
        &mut self,
        context: &UpdateContext,
        volume_required: Volume,
        reservoir: &mut Reservoir,
        is_pump_connected_to_reservoir: bool,
    ) {
        self.pump.update_after_pressure_regulation(
            context,
            volume_required,
            reservoir,
            is_pump_connected_to_reservoir,
        );
    }

    fn flow(&self) -> VolumeRate {
        self.pump.flow()
    }

    fn displacement(&self) -> Volume {
        self.pump.displacement()
    }
}
impl SimulationElement for ElectricPump {
    fn accept<T: SimulationElementVisitor>(&mut self, visitor: &mut T) {
        self.pump_physics.accept(visitor);

        visitor.visit(self);
    }

    fn write(&self, writer: &mut SimulatorWriter) {
        writer.write(
            &self.cavitation_id,
            self.cavitation_efficiency().get::<ratio>(),
        );
    }
}

pub struct EngineDrivenPump {
    active_id: VariableIdentifier,

    is_active: bool,
    speed: AngularVelocity,
    pump: Pump,
}
impl EngineDrivenPump {
    const DISPLACEMENT_BREAKPTS: [f64; 9] = [
        0.0, 500.0, 1000.0, 1500.0, 2800.0, 2950.0, 3000.0, 3020.0, 3500.0,
    ];
    const DISPLACEMENT_MAP: [f64; 9] = [2.4, 2.4, 2.4, 2.4, 2.4, 2.4, 2.2, 1.0, 0.0];

    pub fn new(context: &mut InitContext, id: &str) -> Self {
        Self {
            active_id: context.get_identifier(format!("HYD_{}_EDPUMP_ACTIVE", id)),
            is_active: false,
            speed: AngularVelocity::new::<revolution_per_minute>(0.),
            pump: Pump::new(Self::DISPLACEMENT_BREAKPTS, Self::DISPLACEMENT_MAP),
        }
    }

    pub fn update(
        &mut self,
        context: &UpdateContext,
        section: &impl SectionPressure,
        reservoir: &Reservoir,
        pump_speed: AngularVelocity,
        controller: &impl PumpController,
    ) {
        self.speed = pump_speed;
        self.pump
            .update(context, section, reservoir, pump_speed, controller);
        self.is_active = controller.should_pressurise();
    }
}
impl PressureSource for EngineDrivenPump {
    fn delta_vol_max(&self) -> Volume {
        self.pump.delta_vol_max()
    }

    fn update_after_pressure_regulation(
        &mut self,
        context: &UpdateContext,
        volume_required: Volume,
        reservoir: &mut Reservoir,
        is_pump_connected_to_reservoir: bool,
    ) {
        self.pump.update_after_pressure_regulation(
            context,
            volume_required,
            reservoir,
            is_pump_connected_to_reservoir,
        );
    }

    fn flow(&self) -> VolumeRate {
        self.pump.flow()
    }

    fn displacement(&self) -> Volume {
        self.pump.current_displacement
    }
}
impl SimulationElement for EngineDrivenPump {
    fn write(&self, writer: &mut SimulatorWriter) {
        writer.write(&self.active_id, self.is_active);
    }
}

struct WindTurbine {
    rpm_id: VariableIdentifier,

    position: f64,
    speed: AngularVelocity,
    acceleration: f64,
    torque_sum: f64,
}
impl WindTurbine {
    // Low speed special calculation threshold. Under that value we compute resistant torque depending on pump angle and displacement.
    const LOW_SPEED_PHYSICS_ACTIVATION: f64 = 15.;
    const STOWED_ANGLE: f64 = std::f64::consts::PI / 2.;
    const PROPELLER_INERTIA: f64 = 0.2;
    const FRICTION_COEFFICIENT: f64 = 0.0002;
    const AIR_LIFT_COEFFICIENT: f64 = 0.018;

    const RPM_GOVERNOR_BREAKPTS: [f64; 9] = [
        0.0, 1000., 3000.0, 4000.0, 4800.0, 5800.0, 6250.0, 9000.0, 15000.0,
    ];
    const PROP_ALPHA_MAP: [f64; 9] = [45., 45., 45., 45., 35., 25., 1., 1., 1.];

    fn new(context: &mut InitContext) -> Self {
        Self {
            rpm_id: context.get_identifier("HYD_RAT_RPM".to_owned()),

            position: Self::STOWED_ANGLE,
            speed: AngularVelocity::new::<revolution_per_minute>(0.),
            acceleration: 0.,
            torque_sum: 0.,
        }
    }

    fn speed(&self) -> AngularVelocity {
        self.speed
    }

    fn update_generated_torque(&mut self, indicated_speed: Velocity, stow_pos: f64) {
        let cur_alpha = interpolation(
            &Self::RPM_GOVERNOR_BREAKPTS,
            &Self::PROP_ALPHA_MAP,
            self.speed().get::<revolution_per_minute>(),
        );

        // Simple model. stow pos sin simulates the angle of the blades vs wind while deploying
        let air_speed_torque = cur_alpha.to_radians().sin()
            * (indicated_speed.get::<knot>()
                * indicated_speed.get::<knot>()
                * Self::AIR_LIFT_COEFFICIENT)
            * 0.5
            * (std::f64::consts::PI / 2. * stow_pos).sin();

        self.torque_sum += air_speed_torque;
    }

    fn update_friction_torque(&mut self, displacement: Volume, pressure: Pressure) {
        let mut pump_torque = 0.;
        if self.speed.get::<revolution_per_minute>() < Self::LOW_SPEED_PHYSICS_ACTIVATION {
            pump_torque += (self.position * 4.).cos() * displacement.get::<gallon>().max(0.35) * 2.;
            pump_torque -= self.speed.get::<radian_per_second>() * 0.25;
        } else {
            pump_torque -=
                pressure.get::<psi>() * displacement.get::<gallon>() / (2. * std::f64::consts::PI);
            pump_torque -= 20.
                + (self.speed.get::<radian_per_second>() * self.speed.get::<radian_per_second>())
                    * Self::FRICTION_COEFFICIENT;
        }

        self.torque_sum += pump_torque;
    }

    fn update_physics(&mut self, delta_time: &Duration) {
        self.acceleration = self.torque_sum / Self::PROPELLER_INERTIA;
        self.speed +=
            AngularVelocity::new::<radian_per_second>(self.acceleration * delta_time.as_secs_f64());
        self.position += self.speed.get::<radian_per_second>() * delta_time.as_secs_f64();

        // Reset torque accumulator at end of update
        self.torque_sum = 0.;
    }

    fn update(
        &mut self,
        delta_time: &Duration,
        indicated_speed: Velocity,
        stow_pos: f64,
        displacement: Volume,
        pressure: Pressure,
    ) {
        if stow_pos > 0.1 {
            // Do not update anything on the propeller if still stowed
            self.update_generated_torque(indicated_speed, stow_pos);
            self.update_friction_torque(displacement, pressure);
            self.update_physics(delta_time);
        }
    }
}
impl SimulationElement for WindTurbine {
    fn write(&self, writer: &mut SimulatorWriter) {
        writer.write(&self.rpm_id, self.speed());
    }
}

struct AlwaysPressurisePumpController {}
impl AlwaysPressurisePumpController {
    fn new() -> Self {
        Self {}
    }
}
impl PumpController for AlwaysPressurisePumpController {
    fn should_pressurise(&self) -> bool {
        true
    }
}
impl Default for AlwaysPressurisePumpController {
    fn default() -> Self {
        Self::new()
    }
}

pub trait RamAirTurbineController {
    fn should_deploy(&self) -> bool;
}

pub struct RamAirTurbine {
    stow_position_id: VariableIdentifier,

    deployment_commanded: bool,
    pump: Pump,
    pump_controller: AlwaysPressurisePumpController,
    wind_turbine: WindTurbine,
    position: f64,
}
impl RamAirTurbine {
    const DISPLACEMENT_BREAKPTS: [f64; 9] = [
        0.0, 500.0, 1000.0, 1500.0, 2100.0, 2300.0, 2600.0, 2700.0, 3500.0,
    ];
    const DISPLACEMENT_MAP: [f64; 9] = [0.5, 0.8, 1.15, 1.15, 1.15, 0.8, 0.3, 0.0, 0.0];

    // Speed to go from 0 to 1 stow position per sec. 1 means full deploying in 1s
    const STOWING_SPEED: f64 = 1.;

    pub fn new(context: &mut InitContext) -> Self {
        Self {
            stow_position_id: context.get_identifier("HYD_RAT_STOW_POSITION".to_owned()),

            deployment_commanded: false,
            pump: Pump::new(Self::DISPLACEMENT_BREAKPTS, Self::DISPLACEMENT_MAP),
            pump_controller: AlwaysPressurisePumpController::new(),
            wind_turbine: WindTurbine::new(context),
            position: 0.,
        }
    }

    pub fn update(
        &mut self,
        context: &UpdateContext,
        section: &impl SectionPressure,
        reservoir: &Reservoir,
        controller: &impl RamAirTurbineController,
    ) {
        // Once commanded, stays commanded forever
        self.deployment_commanded = controller.should_deploy() || self.deployment_commanded;

        self.pump.update(
            context,
            section,
            reservoir,
            self.wind_turbine.speed(),
            &self.pump_controller,
        );
    }

    pub fn update_physics(
        &mut self,
        delta_time: &Duration,
        indicated_airspeed: Velocity,
        pressure: &impl SectionPressure,
    ) {
        self.wind_turbine.update(
            delta_time,
            indicated_airspeed,
            self.position,
            self.delta_vol_max(),
            pressure.pressure(),
        );
    }

    pub fn update_position(&mut self, delta_time: &Duration) {
        if self.deployment_commanded {
            self.position += delta_time.as_secs_f64() * Self::STOWING_SPEED;

            // Finally limiting pos in [0:1] range
            if self.position < 0. {
                self.position = 0.;
            } else if self.position > 1. {
                self.position = 1.;
            }
        }
    }
}
impl PressureSource for RamAirTurbine {
    fn delta_vol_max(&self) -> Volume {
        self.pump.delta_vol_max()
    }

    fn update_after_pressure_regulation(
        &mut self,
        context: &UpdateContext,
        volume_required: Volume,
        reservoir: &mut Reservoir,
        is_pump_connected_to_reservoir: bool,
    ) {
        self.pump.update_after_pressure_regulation(
            context,
            volume_required,
            reservoir,
            is_pump_connected_to_reservoir,
        );
    }

    fn flow(&self) -> VolumeRate {
        self.pump.flow()
    }

    fn displacement(&self) -> Volume {
        self.pump.displacement()
    }
}
impl SimulationElement for RamAirTurbine {
    fn accept<T: SimulationElementVisitor>(&mut self, visitor: &mut T) {
        self.wind_turbine.accept(visitor);

        visitor.visit(self);
    }

    fn write(&self, writer: &mut SimulatorWriter) {
        writer.write(&self.stow_position_id, self.position);
    }
}

#[cfg(test)]
mod tests {
    use crate::simulation::test::{ElementCtorFn, ReadByName, SimulationTestBed, TestBed};
    use crate::simulation::InitContext;
    use ntest::assert_about_eq;

    use uom::si::{f64::*, pressure::psi, ratio::percent, volume::gallon};

    use super::*;

    #[test]
    fn section_writes_its_state() {
        let mut test_bed = SimulationTestBed::from(ElementCtorFn(|context| {
            section(context, HydraulicColor::Green, "PUMP", 2)
        }));

        test_bed.run();

        assert!(test_bed.contains_variable_with_name("HYD_GREEN_PUMP_2_SECTION_PRESSURE"));
        assert!(test_bed.contains_variable_with_name("HYD_GREEN_PUMP_2_FIRE_VALVE_OPENED"));
    }

    #[test]
    fn hyd_circuit_writes_its_state() {
        let mut test_bed = SimulationTestBed::from(ElementCtorFn(|context| {
            hydraulic_circuit(context, HydraulicColor::Green, 2)
        }));

        test_bed.run();

        assert!(test_bed.contains_variable_with_name("HYD_GREEN_SYSTEM_1_SECTION_PRESSURE"));
        assert!(!test_bed.contains_variable_with_name("HYD_GREEN_SYSTEM_1_FIRE_VALVE_OPENED"));

        assert!(test_bed.contains_variable_with_name("HYD_GREEN_PUMP_1_SECTION_PRESSURE"));
        assert!(test_bed.contains_variable_with_name("HYD_GREEN_PUMP_1_FIRE_VALVE_OPENED"));

        assert!(test_bed.contains_variable_with_name("HYD_GREEN_PUMP_2_SECTION_PRESSURE"));
        assert!(test_bed.contains_variable_with_name("HYD_GREEN_PUMP_2_FIRE_VALVE_OPENED"));

        assert!(!test_bed.contains_variable_with_name("HYD_GREEN_PUMP_0_SECTION_PRESSURE"));
        assert!(!test_bed.contains_variable_with_name("HYD_GREEN_PUMP_0_FIRE_VALVE_OPENED"));

        assert!(!test_bed.contains_variable_with_name("HYD_GREEN_PUMP_3_SECTION_PRESSURE"));
        assert!(!test_bed.contains_variable_with_name("HYD_GREEN_PUMP_3_FIRE_VALVE_OPENED"));
    }

    #[test]
    fn reservoir_gives_desired_flow() {
        let mut test_bed = SimulationTestBed::from(ElementCtorFn(|context| {
            reservoir(
                context,
                HydraulicColor::Green,
                Volume::new::<gallon>(5.),
                Volume::new::<gallon>(5.),
                Volume::new::<gallon>(5.),
            )
        }));

        assert_about_eq!(
            test_bed
                .command_element(|r| r.try_take_volume(Volume::new::<gallon>(1.)).get::<gallon>()),
            1.
        );

        assert_about_eq!(
            test_bed.query_element(|r| r.fluid_level_real().get::<gallon>()),
            4.
        );

        assert_about_eq!(
            test_bed.query_element(|r| r.fluid_level_from_gauge().get::<gallon>()),
            4.
        );
    }

    #[test]
    fn reservoir_gives_only_volume_available() {
        let mut test_bed = SimulationTestBed::from(ElementCtorFn(|context| {
            reservoir(
                context,
                HydraulicColor::Green,
                Volume::new::<gallon>(5.),
                Volume::new::<gallon>(5.),
                Volume::new::<gallon>(5.),
            )
        }));

        let volume_taken =
            test_bed.command_element(|e| e.try_take_volume(Volume::new::<gallon>(10.)));

        assert!(volume_taken.get::<gallon>() == 5. - Reservoir::MIN_USABLE_VOLUME_GAL);
    }

    #[test]
    fn leak_measurement_valve_init_with_zero_pressures() {
        let test_bed = SimulationTestBed::from(ElementCtorFn(|_| {
            LeakMeasurementValve::new(ElectricalBusType::DirectCurrentEssential)
        }));

        assert!(test_bed.query_element(|e| e.downstream_pressure == Pressure::new::<psi>(0.)));
        assert!(test_bed.query_element(|e| e.upstream_pressure == Pressure::new::<psi>(0.)));
    }

    #[test]
    fn reservoir_reports_only_gaugeable_volume() {
        let mut test_bed = SimulationTestBed::from(ElementCtorFn(|context| {
            reservoir(
                context,
                HydraulicColor::Green,
                Volume::new::<gallon>(5.),
                Volume::new::<gallon>(2.),
                Volume::new::<gallon>(5.),
            )
        }));

        test_bed.run();

        let volume_gallon: f64 = test_bed.read_by_name("HYD_GREEN_RESERVOIR_LEVEL");

        assert_about_eq!(volume_gallon, 2.);
    }

    #[test]
    fn reservoir_leaking_loses_fluid() {
        let mut test_bed = SimulationTestBed::from(ElementCtorFn(|context| {
            reservoir(
                context,
                HydraulicColor::Green,
                Volume::new::<gallon>(5.),
                Volume::new::<gallon>(2.),
                Volume::new::<gallon>(5.),
            )
        }));

        test_bed.set_update_after_power_distribution(|reservoir, context| {
            reservoir.update(context, Pressure::new::<psi>(50.))
        });

        test_bed.fail(FailureType::ReservoirLeak(HydraulicColor::Green));
        test_bed.run_multiple_frames(Duration::from_secs(10));

        let volume_after_leak_gallon: f64 = test_bed.read_by_name("HYD_GREEN_RESERVOIR_LEVEL");
        assert!(volume_after_leak_gallon < 4.5);
    }

    #[test]
    fn reservoir_leaking_cant_go_lower_then_0() {
        let mut test_bed = SimulationTestBed::from(ElementCtorFn(|context| {
            reservoir(
                context,
                HydraulicColor::Green,
                Volume::new::<gallon>(5.),
                Volume::new::<gallon>(2.),
                Volume::new::<gallon>(0.5),
            )
        }));

        test_bed.set_update_after_power_distribution(|reservoir, context| {
            reservoir.update(context, Pressure::new::<psi>(50.))
        });

        test_bed.fail(FailureType::ReservoirLeak(HydraulicColor::Green));
        test_bed.run_multiple_frames(Duration::from_secs(10));

        let volume_after_leak_gallon: f64 = test_bed.read_by_name("HYD_GREEN_RESERVOIR_LEVEL");
        assert!(volume_after_leak_gallon == 0.);
    }

    #[test]
    fn reservoir_empty_has_level_switch_reporting_empty() {
        let mut test_bed = SimulationTestBed::from(ElementCtorFn(|context| {
            reservoir(
                context,
                HydraulicColor::Green,
                Volume::new::<gallon>(5.),
                Volume::new::<gallon>(2.),
                Volume::new::<gallon>(0.5),
            )
        }));

        test_bed.set_update_after_power_distribution(|reservoir, context| {
            reservoir.update(context, Pressure::new::<psi>(50.))
        });

        let is_low: bool = test_bed.read_by_name("HYD_GREEN_RESERVOIR_LEVEL_IS_LOW");
        assert!(!is_low);

        test_bed.fail(FailureType::ReservoirLeak(HydraulicColor::Green));
        test_bed.run_multiple_frames(Duration::from_secs(10));

        let is_low: bool = test_bed.read_by_name("HYD_GREEN_RESERVOIR_LEVEL_IS_LOW");
        assert!(is_low);
    }

    fn section(
        context: &mut InitContext,
        loop_id: HydraulicColor,
        section_id: &str,
        pump_id: usize,
    ) -> Section {
        let fire_valve = Some(FireValve::new(
            context,
            loop_id,
            pump_id,
            HydraulicCircuit::DEFAULT_FIRE_VALVE_POWERING_BUS,
        ));
        Section::new(
            context,
            loop_id,
            section_id,
            pump_id,
            VolumeRate::new::<gallon_per_second>(
                HydraulicCircuit::PUMP_SECTION_STATIC_LEAK_GAL_P_S,
            ),
            Volume::new::<gallon>(HydraulicCircuit::PUMP_SECTION_MAX_VOLUME_GAL),
            Volume::new::<gallon>(HydraulicCircuit::PUMP_SECTION_MAX_VOLUME_GAL),
            None,
            Pressure::new::<psi>(1400.),
            Pressure::new::<psi>(2000.),
            fire_valve,
            false,
            false,
            Some(LeakMeasurementValve::new(
                HydraulicCircuit::DEFAULT_LEAK_MEASUREMENT_VALVE_POWERING_BUS,
            )),
        )
    }

    fn reservoir(
        context: &mut InitContext,
        hyd_loop_id: HydraulicColor,
        max_capacity: Volume,
        max_gaugeable: Volume,
        current_level: Volume,
    ) -> Reservoir {
        Reservoir::new(
            context,
            hyd_loop_id,
            max_capacity,
            max_gaugeable,
            current_level,
            vec![PressureSwitch::new(
                Pressure::new::<psi>(23.45),
                Pressure::new::<psi>(20.55),
                PressureSwitchType::Relative,
            )],
            max_capacity * 0.1,
        )
    }

    fn hydraulic_circuit(
        context: &mut InitContext,
        loop_color: HydraulicColor,
        main_pump_number: usize,
    ) -> HydraulicCircuit {
        let reservoir = reservoir(
            context,
            loop_color,
            Volume::new::<gallon>(5.),
            Volume::new::<gallon>(4.),
            Volume::new::<gallon>(3.),
        );
        HydraulicCircuit::new(
            context,
            loop_color,
            main_pump_number,
            Ratio::new::<percent>(100.),
            Volume::new::<gallon>(10.),
            reservoir,
            Pressure::new::<psi>(1450.),
            Pressure::new::<psi>(1900.),
            Pressure::new::<psi>(1300.),
            Pressure::new::<psi>(1800.),
            true,
            false,
        )
    }

    fn engine_driven_pump(context: &mut InitContext) -> EngineDrivenPump {
        EngineDrivenPump::new(context, "DEFAULT")
    }

    #[cfg(test)]
    mod edp_tests {
        use super::*;

        use crate::simulation::test::{ElementCtorFn, SimulationTestBed};

        #[test]
        fn starts_inactive() {
            let test_bed = SimulationTestBed::from(ElementCtorFn(engine_driven_pump));

            assert!(test_bed.query_element(|e| !e.is_active));
        }
    }
}<|MERGE_RESOLUTION|>--- conflicted
+++ resolved
@@ -194,17 +194,15 @@
 
     is_in_continuous_mode: bool,
     is_rotating_after_delay: DelayedTrueLogicGate,
-<<<<<<< HEAD
 
     activation_delta_pressure : Pressure,
     desactivation_delta_pressure : Pressure,
     shot_to_shot_activation_coefficient : f64,
     shot_to_shot_desactivation_coefficient : f64,
-=======
+
     duration_since_active: Duration,
     speed_captured_at_active_duration: AngularVelocity,
     bark_strength: u8,
->>>>>>> d221df07
 }
 impl PowerTransferUnit {
     const MEAN_ACTIVATION_DELTA_PRESSURE_PSI: f64 = 500.;
@@ -253,11 +251,8 @@
         Self {
             valve_opened_id: context.get_identifier("HYD_PTU_VALVE_OPENED".to_owned()),
             shaft_rpm_id: context.get_identifier("HYD_PTU_SHAFT_RPM".to_owned()),
-<<<<<<< HEAD
             debug_id: context.get_identifier("HYD_PTU_DEBUG_DELTA".to_owned()),
-=======
             bark_strength_id: context.get_identifier("HYD_PTU_BARK_STRENGTH".to_owned()),
->>>>>>> d221df07
 
             is_enabled: false,
             is_active_right: false,
@@ -280,17 +275,15 @@
 
             is_in_continuous_mode: false,
             is_rotating_after_delay: DelayedTrueLogicGate::new(Self::DELAY_TO_DECLARE_CONTINUOUS),
-<<<<<<< HEAD
 
             activation_delta_pressure : Pressure::new::<psi>(random_from_normal_distribution(Self::MEAN_ACTIVATION_DELTA_PRESSURE_PSI,Self::STD_DEV_ACTIVATION_DELTA_PRESSURE_PSI)),
             desactivation_delta_pressure : Pressure::new::<psi>(random_from_normal_distribution(Self::MEAN_DEACTIVATION_DELTA_PRESSURE_PSI,Self::STD_DEV_DEACTIVATION_DELTA_PRESSURE_PSI)),
             shot_to_shot_activation_coefficient : 1.,
             shot_to_shot_desactivation_coefficient : 1.,
-=======
+
             duration_since_active: Duration::default(),
             speed_captured_at_active_duration: AngularVelocity::default(),
             bark_strength: 0,
->>>>>>> d221df07
         }
     }
 

--- conflicted
+++ resolved
@@ -215,6 +215,7 @@
         false
     }
 }
+pub trait HeatingPressureSource: PressureSource + HeatingElement {}
 
 pub struct HeatingProperties {
     is_overheating: bool,
@@ -1046,15 +1047,9 @@
     pub fn update(
         &mut self,
         context: &UpdateContext,
-<<<<<<< HEAD
-        main_section_pumps: &mut Vec<&mut (impl PressureSource + HeatingElement)>,
-        system_section_pump: Option<&mut (impl PressureSource + HeatingElement)>,
-        auxiliary_section_pump: Option<&mut (impl PressureSource + HeatingElement)>,
-=======
-        main_section_pumps: &mut Vec<&mut dyn PressureSource>,
-        system_section_pump: Option<&mut impl PressureSource>,
-        auxiliary_section_pump: Option<&mut impl PressureSource>,
->>>>>>> e2a964a5
+        main_section_pumps: &mut Vec<&mut dyn HeatingPressureSource>,
+        system_section_pump: Option<&mut impl HeatingPressureSource>,
+        auxiliary_section_pump: Option<&mut impl HeatingPressureSource>,
         ptu: Option<&PowerTransferUnit>,
         controller: &impl HydraulicCircuitController,
         reservoir_pressure: Pressure,
@@ -1156,9 +1151,9 @@
     fn update_pumps(
         &mut self,
         context: &UpdateContext,
-        main_section_pumps: &mut Vec<&mut dyn PressureSource>,
-        system_section_pump: Option<&mut impl PressureSource>,
-        auxiliary_section_pump: Option<&mut impl PressureSource>,
+        main_section_pumps: &mut Vec<&mut dyn HeatingPressureSource>,
+        system_section_pump: Option<&mut impl HeatingPressureSource>,
+        auxiliary_section_pump: Option<&mut impl HeatingPressureSource>,
     ) {
         for (pump_index, section) in self.pump_sections.iter_mut().enumerate() {
             section.update_pump_state(context, main_section_pumps[pump_index], &mut self.reservoir);
@@ -1208,9 +1203,9 @@
 
     fn update_maximum_pumping_capacities(
         &mut self,
-        main_section_pumps: &mut Vec<&mut dyn PressureSource>,
-        system_section_pump: &Option<&mut impl PressureSource>,
-        auxiliary_section_pump: &Option<&mut impl PressureSource>,
+        main_section_pumps: &mut Vec<&mut dyn HeatingPressureSource>,
+        system_section_pump: &Option<&mut impl HeatingPressureSource>,
+        auxiliary_section_pump: &Option<&mut impl HeatingPressureSource>,
     ) {
         for (pump_index, section) in self.pump_sections.iter_mut().enumerate() {
             section.update_maximum_pumping_capacity(main_section_pumps[pump_index]);
@@ -1601,7 +1596,7 @@
         self.total_actuator_consumed_volume = Volume::new::<gallon>(0.);
     }
 
-    pub fn update_maximum_pumping_capacity(&mut self, pump: &dyn PressureSource) {
+    pub fn update_maximum_pumping_capacity(&mut self, pump: &dyn HeatingPressureSource) {
         self.max_pumpable_volume = if self.fire_valve_is_open() {
             pump.delta_vol_max()
         } else {
@@ -1622,7 +1617,7 @@
     pub fn update_pump_state(
         &mut self,
         context: &UpdateContext,
-        pump: &mut dyn PressureSource,
+        pump: &mut dyn HeatingPressureSource,
         reservoir: &mut Reservoir,
     ) {
         // Final volume target to reach target pressure is:
@@ -2631,6 +2626,7 @@
         self.pump_physics.is_overheating()
     }
 }
+impl HeatingPressureSource for ElectricPump {}
 
 pub struct EngineDrivenPump {
     active_id: VariableIdentifier,
@@ -2750,6 +2746,7 @@
         self.heat_state.is_overheating()
     }
 }
+impl HeatingPressureSource for EngineDrivenPump {}
 
 struct WindTurbine {
     rpm_id: VariableIdentifier,
@@ -2986,6 +2983,7 @@
     }
 }
 impl HeatingElement for RamAirTurbine {}
+impl HeatingPressureSource for RamAirTurbine {}
 
 #[cfg(test)]
 mod tests {
@@ -3425,7 +3423,7 @@
     fn engine_driven_pump(context: &mut InitContext) -> EngineDrivenPump {
         EngineDrivenPump::new(
             context,
-            HydraulicColor::Green,
+            AirbusEngineDrivenPumpId::Green,
             PumpCharacteristics::a320_edp(),
         )
     }

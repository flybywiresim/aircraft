use std::f64::consts;
use std::time::Duration;
use std::{borrow::Borrow, cmp::Ordering, fmt::Pointer};

use uom::{
    si::{
        acceleration::galileo,
        area::square_meter,
        f64::*,
        force::newton,
        length::foot,
        length::meter,
        mass_density::kilogram_per_cubic_meter,
        pressure::atmosphere,
        pressure::pascal,
        pressure::psi,
        ratio::percent,
        thermodynamic_temperature::{self, degree_celsius},
        time::second,
        velocity::knot,
        volume::cubic_inch,
        volume::gallon,
        volume::liter,
        volume_rate::cubic_meter_per_second,
        volume_rate::gallon_per_second,
    },
    typenum::private::IsLessOrEqualPrivate,
};

use crate::{engine::Engine, simulation::UpdateContext};

pub mod brakecircuit;

// //Interpolate values_map_y at point value_at_point in breakpoints break_points_x
pub fn interpolation(xs: &[f64], ys: &[f64], intermediate_x: f64) -> f64 {
    debug_assert!(xs.len() == ys.len());
    debug_assert!(xs.len() >= 2);
    debug_assert!(ys.len() >= 2);
    // The function also assumes xs are ordered from small to large. Consider adding a debug_assert! for that as well.

    if intermediate_x <= xs[0] {
        *ys.first().unwrap()
    } else if intermediate_x >= xs[xs.len() - 1] {
        *ys.last().unwrap()
    } else {
        let mut idx: usize = 1;

        while idx < xs.len() - 1 {
            if intermediate_x < xs[idx] {
                break;
            }
            idx += 1;
        }

        ys[idx - 1]
            + (intermediate_x - xs[idx - 1]) / (xs[idx] - xs[idx - 1]) * (ys[idx] - ys[idx - 1])
    }
}

// TODO:
// - Priority valve
// - Engine fire shutoff valve
// - Leak measurement valve
// - RAT pump implementation
// - Connecting electric pumps to electric sources
// - Connecting RAT pump/blue loop to emergency generator
// - Actuators
// - Bleed air sources for reservoir/line anti-cavitation

////////////////////////////////////////////////////////////////////////////////
// DATA & REFERENCES
////////////////////////////////////////////////////////////////////////////////
///
/// On A320, the reservoir level variation can, depending on the system,
/// decrease in flight by about 3.5 l (G RSVR), 4 l (Y RSVR) and 0.5 l (B RSVR)
///
/// Each MLG door open (2 total) uses 0.25 liters each of green hyd fluid
/// Each cargo door open (3 total) uses 0.2 liters each of yellow hyd fluid
///
/// Reservoirs
/// ------------------------------------------
/// Normal Qty:
/// -----------
/// Blue: 6.5L (1.7 US Gal)
/// Yellow: 12.5L (3.3 US Gal)
/// Green: 14.5L (3.8 US Gal)
///
/// Loops
/// ------------------------------------------
/// Max loop volume - green: 100L 26.41gal including reservoir
/// Max loop volume - yellow: 75L 19.81gal including reservoir
/// Max loop volume - blue: 50L 15.85gal including reservoir
///
/// EDP (Eaton PV3-240-10C/D/F (F is neo)):
/// ------------------------------------------
/// 37.5 GPM max (100% N2)
/// 3750 RPM
/// 3000 PSI
/// Displacement: 2.40 in3/rev
///
///
/// Electric Pump (Eaton MPEV3-032-EA2 (neo) MPEV-032-15 (ceo)):
/// ------------------------------------------
/// Uses 115/200 VAC, 400HZ electric motor
/// 8.45 GPM max
/// 7600 RPM at full displacement, 8000 RPM at no displacement
/// 3000 PSI
/// Displacement: 0.263 in3/rev
///
///
/// PTU (Eaton Vickers MPHV3-115-1C):
/// ------------------------------------------
/// 2987 PSI
///
/// Yellow to Green
/// ---------------
/// 34 GPM (130 L/min) from Yellow system
/// 24 GPM (90 L/min) to Green system
/// Maintains constant pressure near 3000PSI in green
///
/// Green to Yellow
/// ---------------
/// 16 GPM (60 L/min) from Green system
/// 13 GPM (50 L/min) to Yellow system
/// Maintains constant pressure near 3000PSI in yellow
///
///
/// RAT PUMP (Eaton PV3-115):
/// ------------------------------------------
/// Max displacement: 1.15 in3/rev, 18.85 mL/rev
/// Normal speed: 6,600 RPM
/// Max. Ov. Speed: 8,250 RPM
/// Theoretical Flow at normal speed: 32.86 gpm, 124.4 l/m
///
///
/// Equations:
/// ------------------------------------------
/// Flow (Q), gpm:  Q = (in3/rev * rpm) / 231
/// Velocity (V), ft/s: V = (0.3208 * flow rate, gpm) / internal area, sq in
/// Force (F), lbs: F = density * area * velocity^2
/// Pressure (P), PSI: P = force / area
/// PressureDelta = VolumeDelta / Total_uncompressed_volume * Fluid_Bulk_Modulus
///
///
/// Hydraulic Fluid: EXXON HyJet IV
/// ------------------------------------------
/// Kinematic viscosity at 40C: 10.55 mm^2 s^-1, +/- 20%
/// Density at 25C: 996 kg m^-3
///
/// Hydraulic Line (HP) inner diameter
/// ------------------------------------------
/// Currently unknown. Estimating to be 7.5mm for now?
///
///
/// Actuator Force Simvars
/// -------------------------------------------
/// ACCELERATION BODY X (relative to aircraft, "east/west", Feet per second squared)
/// ACCELERATION BODY Y (relative to aircraft, vertical, Feet per second squared)
/// ACCELERATION BODY Z (relative to aircraft, "north/south", Feet per second squared)
/// ROTATION VELOCITY BODY X (feet per second)
/// ROTATION VELOCITY BODY Y (feet per second)
/// ROTATION VELOCITY BODY Z (feet per second)
/// VELOCITY BODY X (feet per second)
/// VELOCITY BODY Y (feet per second)
/// VELOCITY BODY Z (feet per second)
/// WING FLEX PCT (:1 for left, :2 for right; settable) (percent over 100)
///

////////////////////////////////////////////////////////////////////////////////
// ENUMERATIONS
////////////////////////////////////////////////////////////////////////////////

#[derive(Clone, Copy, Debug, PartialEq)]
pub enum ActuatorType {
    Aileron,
    BrakesNormal,
    BrakesAlternate,
    BrakesParking,
    CargoDoor,
    Elevator,
    EmergencyGenerator,
    EngReverser,
    Flaps,
    LandingGearNose,
    LandingGearMain,
    LandingGearDoorNose,
    LandingGearDoorMain,
    NoseWheelSteering,
    Rudder,
    Slat,
    Spoiler,
    Stabilizer,
    YawDamper,
}

#[derive(Clone, Copy, Debug, PartialEq)]
pub enum LoopColor {
    Blue,
    Green,
    Yellow,
}

#[derive(Clone, Copy, Debug, PartialEq)]
pub enum PtuState {
    Off,
    GreenToYellow,
    YellowToGreen,
}

////////////////////////////////////////////////////////////////////////////////
// TRAITS
////////////////////////////////////////////////////////////////////////////////

// Trait common to all hydraulic pumps
// Max gives maximum available volume at that time as if it is a variable displacement
// pump it can be adjusted by pump regulation
// Min will give minimum volume that will be outputed no matter what. example if there is a minimal displacement or
// a fixed displacement (ie. elec pump)
pub trait PressureSource {
    fn get_delta_vol_max(&self) -> Volume;
    fn get_delta_vol_min(&self) -> Volume;
}

////////////////////////////////////////////////////////////////////////////////
// LOOP DEFINITION - INCLUDES RESERVOIR AND ACCUMULATOR
////////////////////////////////////////////////////////////////////////////////

//Implements fluid structure.
//TODO update method that can update physic constants from given temperature
//This would change pressure response to volume
pub struct HydFluid {
    //temp : thermodynamic_temperature,
    current_bulk: Pressure,
}

impl HydFluid {
    pub fn new(bulk: Pressure) -> HydFluid {
        HydFluid {
            //temp:temp,
            current_bulk: bulk,
        }
    }

    pub fn get_bulk_mod(&self) -> Pressure {
        return self.current_bulk;
    }
}

//Power Transfer Unit
//TODO enhance simulation with RPM and variable displacement on one side?
pub struct Ptu {
    isEnabled: bool,
    isActiveRight: bool,
    isActiveLeft: bool,
    flow_to_right: VolumeRate,
    flow_to_left: VolumeRate,
    last_flow: VolumeRate,
}

impl Ptu {
    //Low pass filter to handle flow dynamic: avoids instantaneous flow transient,
    // simulating RPM dynamic of PTU
    const FLOW_DYNAMIC_LOW_PASS_LEFT_SIDE: f64 = 0.1;
    const FLOW_DYNAMIC_LOW_PASS_RIGHT_SIDE: f64 = 0.08;

    //Part of the max total pump capacity PTU model is allowed to take. Set to 1 all capacity used
    // set to 0.5 PTU will only use half of the flow that all pumps are able to generate
    const AGRESSIVENESS_FACTOR: f64 = 0.7;

    pub fn new() -> Ptu {
        Ptu {
            isEnabled: false,
            isActiveRight: false,
            isActiveLeft: false,
            flow_to_right: VolumeRate::new::<gallon_per_second>(0.0),
            flow_to_left: VolumeRate::new::<gallon_per_second>(0.0),
            last_flow: VolumeRate::new::<gallon_per_second>(0.0),
        }
    }

    pub fn get_flow(&self) -> VolumeRate {
        self.last_flow
    }

    pub fn get_is_active(&self) -> bool {
        self.isActiveRight || self.isActiveLeft
    }

    pub fn is_enabled(&self) -> bool {
        self.isEnabled
    }

    pub fn get_is_active_left_to_right(&self) -> bool {
        self.isActiveLeft
    }

    pub fn get_is_active_right_to_left(&self) -> bool {
        self.isActiveRight
    }

    pub fn update(&mut self, loopLeft: &HydLoop, loopRight: &HydLoop) {
        let deltaP = loopLeft.get_pressure() - loopRight.get_pressure();

        //TODO: use maped characteristics for PTU?
        //TODO Use variable displacement available on one side?
        //TODO Handle RPM of ptu so transient are bit slower?
        //TODO Handle it as a min/max flow producer using PressureSource trait?
        if self.isActiveLeft || (!self.isActiveRight && deltaP.get::<psi>() > 500.0) {
            //Left sends flow to right
            let mut vr = 16.0f64.min(loopLeft.loop_pressure.get::<psi>() * 0.0058) / 60.0;

            //Limiting available flow with maximum flow capacity of all pumps of the loop.
            //This is a workaround to limit PTU greed for flow
            vr = vr.min(
                loopLeft.current_max_flow.get::<gallon_per_second>() * Ptu::AGRESSIVENESS_FACTOR,
            );

            //Low pass on flow
            vr = Ptu::FLOW_DYNAMIC_LOW_PASS_LEFT_SIDE * vr
                + (1.0 - Ptu::FLOW_DYNAMIC_LOW_PASS_LEFT_SIDE)
                    * self.last_flow.get::<gallon_per_second>();

            self.flow_to_left = VolumeRate::new::<gallon_per_second>(-vr);
            self.flow_to_right = VolumeRate::new::<gallon_per_second>(vr * 0.81);
            self.last_flow = VolumeRate::new::<gallon_per_second>(vr);

            self.isActiveLeft = true;
        } else if self.isActiveRight || (!self.isActiveLeft && deltaP.get::<psi>() < -500.0) {
            //Right sends flow to left
            let mut vr = 34.0f64.min(loopRight.loop_pressure.get::<psi>() * 0.0125) / 60.0;

            //Limiting available flow with maximum flow capacity of all pumps of the loop.
            //This is a workaround to limit PTU greed for flow
            vr = vr.min(
                loopRight.current_max_flow.get::<gallon_per_second>() * Ptu::AGRESSIVENESS_FACTOR,
            );

            //Low pass on flow
            vr = Ptu::FLOW_DYNAMIC_LOW_PASS_RIGHT_SIDE * vr
                + (1.0 - Ptu::FLOW_DYNAMIC_LOW_PASS_RIGHT_SIDE)
                    * self.last_flow.get::<gallon_per_second>();

            self.flow_to_left = VolumeRate::new::<gallon_per_second>(vr * 0.70);
            self.flow_to_right = VolumeRate::new::<gallon_per_second>(-vr);
            self.last_flow = VolumeRate::new::<gallon_per_second>(vr);

            self.isActiveRight = true;
        }

        //TODO REVIEW DEACTICATION LOGIC
        if !self.isEnabled
            || self.isActiveRight && loopLeft.loop_pressure.get::<psi>() > 2950.0
            || self.isActiveLeft && loopRight.loop_pressure.get::<psi>() > 2950.0
            || self.isActiveRight && loopRight.loop_pressure.get::<psi>() < 500.0
            || self.isActiveLeft && loopLeft.loop_pressure.get::<psi>() < 500.0
        {
            self.flow_to_left = VolumeRate::new::<gallon_per_second>(0.0);
            self.flow_to_right = VolumeRate::new::<gallon_per_second>(0.0);
            self.isActiveRight = false;
            self.isActiveLeft = false;
            self.last_flow = VolumeRate::new::<gallon_per_second>(0.0);
        }
    }

    pub fn enabling(&mut self, enable_flag: bool) {
        self.isEnabled = enable_flag;
    }
}

pub struct HydLoop {
    fluid: HydFluid,
    accumulator_gas_pressure: Pressure,
    accumulator_gas_volume: Volume,
    accumulator_fluid_volume: Volume,
    accumulator_press_breakpoints: [f64; 9],
    accumulator_flow_carac: [f64; 9],
    color: LoopColor,
    connected_to_ptu_left_side: bool,
    connected_to_ptu_right_side: bool,
    loop_pressure: Pressure,
    loop_volume: Volume,
    max_loop_volume: Volume,
    high_pressure_volume: Volume,
    ptu_active: bool,
    reservoir_volume: Volume,
    current_delta_vol: Volume,
    current_flow: VolumeRate,
    current_max_flow: VolumeRate, //Current total max flow available from pressure sources
    fire_shutoff_valve_opened: bool,
}

impl HydLoop {
    const ACCUMULATOR_GAS_PRE_CHARGE: f64 = 1885.0; // Nitrogen PSI
    const ACCUMULATOR_MAX_VOLUME: f64 = 0.264; // in gallons
                                               //const HYDRAULIC_FLUID_DENSITY: f64 = 1000.55; // Exxon Hyjet IV, kg/m^3

    //Low pass filter on pressure. This has to be pretty high not to modify behavior of the loop, but still dampening numerical instability
    const PRESSURE_LOW_PASS_FILTER: f64 = 0.75;

    const DELTA_VOL_LOW_PASS_FILTER: f64 = 0.1;

    const ACCUMULATOR_PRESS_BREAKPTS: [f64; 9] =
        [0.0, 5.0, 10.0, 50.0, 100.0, 200.0, 500.0, 1000.0, 10000.0];
    const ACCUMULATOR_FLOW_CARAC: [f64; 9] = [0.0, 0.005, 0.008, 0.01, 0.02, 0.08, 0.15, 0.35, 0.5];

    pub fn new(
        color: LoopColor,
        connected_to_ptu_left_side: bool, //Is connected to PTU "left" side: non variable displacement side
        connected_to_ptu_right_side: bool, //Is connected to PTU "right" side: variable displacement side
        loop_volume: Volume,
        max_loop_volume: Volume,
        high_pressure_volume: Volume,
        reservoir_volume: Volume,
        fluid: HydFluid,
    ) -> HydLoop {
        HydLoop {
            accumulator_gas_pressure: Pressure::new::<psi>(HydLoop::ACCUMULATOR_GAS_PRE_CHARGE),
            accumulator_gas_volume: Volume::new::<gallon>(HydLoop::ACCUMULATOR_MAX_VOLUME),
            accumulator_fluid_volume: Volume::new::<gallon>(0.),
            color,
            connected_to_ptu_left_side,
            connected_to_ptu_right_side,
            loop_pressure: Pressure::new::<psi>(14.7),
            loop_volume,
            max_loop_volume,
            high_pressure_volume,
            ptu_active: false,
            reservoir_volume,
            fluid,
            current_delta_vol: Volume::new::<gallon>(0.),
            current_flow: VolumeRate::new::<gallon_per_second>(0.),
            accumulator_press_breakpoints: HydLoop::ACCUMULATOR_PRESS_BREAKPTS,
            accumulator_flow_carac: HydLoop::ACCUMULATOR_FLOW_CARAC,
            current_max_flow: VolumeRate::new::<gallon_per_second>(0.),
            fire_shutoff_valve_opened: true,
        }
    }

    pub fn get_pressure(&self) -> Pressure {
        self.loop_pressure
    }

    pub fn get_reservoir_volume(&self) -> Volume {
        self.reservoir_volume
    }

    pub fn get_usable_reservoir_fluid(&self, amount: Volume) -> Volume {
        let mut drawn = amount;
        if amount > self.reservoir_volume {
            drawn = self.reservoir_volume;
        }
        drawn
    }

    //Returns the max flow that can be output from reservoir in dt time
    pub fn get_usable_reservoir_flow(&self, amount: VolumeRate, delta_time: Time) -> VolumeRate {
        let mut drawn = amount;

        let max_flow = self.reservoir_volume / delta_time;
        if amount > max_flow {
            drawn = max_flow;
        }
        drawn
    }

    //Method to update pressure of a loop. The more delta volume is added, the more pressure rises
    //Directly from bulk modulus equation
    pub fn delta_pressure_from_delta_volume(&self, delta_vol: Volume) -> Pressure {
        return delta_vol / self.high_pressure_volume * self.fluid.get_bulk_mod();
    }

    //Gives the exact volume of fluid needed to get to any target_press pressure
    pub fn vol_to_target(&self, target_press: Pressure) -> Volume {
        (target_press - self.loop_pressure) * (self.high_pressure_volume)
            / self.fluid.get_bulk_mod()
    }

    pub fn set_fire_shutoff_valve_state(&mut self, opened: bool) {
        self.fire_shutoff_valve_opened = opened;
    }

    pub fn get_fire_shutoff_valve_state(&self) -> bool {
        self.fire_shutoff_valve_opened
    }

    pub fn update(
        &mut self,
        delta_time: &Duration,
        context: &UpdateContext,
        electric_pumps: Vec<&ElectricPump>,
        engine_driven_pumps: Vec<&EngineDrivenPump>,
        ram_air_pumps: Vec<&RatPump>,
        ptus: Vec<&Ptu>,
    ) {
        let mut pressure = self.loop_pressure;
        let mut delta_vol_max = Volume::new::<gallon>(0.);
        let mut delta_vol_min = Volume::new::<gallon>(0.);
        let mut reservoir_return = Volume::new::<gallon>(0.);
        let mut delta_vol = Volume::new::<gallon>(0.);

        if self.fire_shutoff_valve_opened {
            for p in engine_driven_pumps {
                delta_vol_max += p.get_delta_vol_max();
                delta_vol_min += p.get_delta_vol_min();
            }
        }
        for p in electric_pumps {
            delta_vol_max += p.get_delta_vol_max();
            delta_vol_min += p.get_delta_vol_min();
        }
        for p in ram_air_pumps {
            delta_vol_max += p.get_delta_vol_max();
            delta_vol_min += p.get_delta_vol_min();
        }

        //Storing max pump capacity available. for now used in PTU model to limit it's input flow
        self.current_max_flow = delta_vol_max / Time::new::<second>(delta_time.as_secs_f64());

        //Static leaks
        //TODO: separate static leaks per zone of high pressure or actuator
        //TODO: Use external pressure and/or reservoir pressure instead of 14.7 psi default
        let static_leaks_vol = Volume::new::<gallon>(
            0.04 * delta_time.as_secs_f64() * (self.loop_pressure.get::<psi>() - 14.7) / 3000.0,
        );

        // Draw delta_vol from reservoir
        delta_vol -= static_leaks_vol;
        reservoir_return += static_leaks_vol;

        //PTU flows handling
        let mut ptu_act = false;
        for ptu in ptus {
            let mut actualFlow = VolumeRate::new::<gallon_per_second>(0.0);
            if self.connected_to_ptu_left_side {
                if ptu.isActiveLeft || ptu.isActiveLeft {
                    ptu_act = true;
                }
                if ptu.flow_to_left > VolumeRate::new::<gallon_per_second>(0.0) {
                    //were are left side of PTU and positive flow so we receive flow using own reservoir
                    actualFlow = self.get_usable_reservoir_flow(
                        ptu.flow_to_left,
                        Time::new::<second>(delta_time.as_secs_f64()),
                    );
                    self.reservoir_volume -=
                        actualFlow * Time::new::<second>(delta_time.as_secs_f64());
                } else {
                    //we are using own flow to power right side so we send that back
                    //to our own reservoir
                    actualFlow = ptu.flow_to_left;
                    reservoir_return -= actualFlow * Time::new::<second>(delta_time.as_secs_f64());
                }
                delta_vol += actualFlow * Time::new::<second>(delta_time.as_secs_f64());
            } else if self.connected_to_ptu_right_side {
                if ptu.isActiveLeft || ptu.isActiveLeft {
                    ptu_act = true;
                }
                if ptu.flow_to_right > VolumeRate::new::<gallon_per_second>(0.0) {
                    //were are right side of PTU and positive flow so we receive flow using own reservoir
                    actualFlow = self.get_usable_reservoir_flow(
                        ptu.flow_to_right,
                        Time::new::<second>(delta_time.as_secs_f64()),
                    );
                    self.reservoir_volume -=
                        actualFlow * Time::new::<second>(delta_time.as_secs_f64());
                } else {
                    //we are using own flow to power left side so we send that back
                    //to our own reservoir
                    actualFlow = ptu.flow_to_right;
                    reservoir_return -= actualFlow * Time::new::<second>(delta_time.as_secs_f64());
                }
                delta_vol += actualFlow * Time::new::<second>(delta_time.as_secs_f64());
            }
        }
        self.ptu_active = ptu_act;
        //END PTU

        //Priming the loop if not filled in
        //TODO bug, ptu can't prime the loop is it is not providing flow through delta_vol_max
        if self.loop_volume < self.max_loop_volume {
            //} %TODO what to do if we are back under max volume and unprime the loop?
            let difference = self.max_loop_volume - self.loop_volume;
            // println!("---Priming diff {}", difference.get::<gallon>());
            let availableFluidVol = self.reservoir_volume.min(delta_vol_max);
            let delta_loop_vol = availableFluidVol.min(difference);
            delta_vol_max -= delta_loop_vol; //%TODO check if we cross the deltaVolMin?
            self.loop_volume += delta_loop_vol;
            self.reservoir_volume -= delta_loop_vol;
        // println!("---Priming vol {} / {}", self.loop_volume.get::<gallon>(),self.max_loop_volume.get::<gallon>());
        } else {
            // println!("---Primed {}", self.loop_volume.get::<gallon>());
        }
        //end priming

        //ACCUMULATOR
        let accumulatorDeltaPress = self.accumulator_gas_pressure - self.loop_pressure;
        let flowVariation = VolumeRate::new::<gallon_per_second>(interpolation(
            &self.accumulator_press_breakpoints,
            &self.accumulator_flow_carac,
            accumulatorDeltaPress.get::<psi>().abs(),
        ));

        //TODO HANDLE OR CHECK IF RESERVOIR AVAILABILITY is OK
        //TODO check if accumulator can be used as a min/max flow producer to
        //avoid it being a consumer that might unsettle pressure
        if accumulatorDeltaPress.get::<psi>() > 0.0 {
            let volumeFromAcc = self
                .accumulator_fluid_volume
                .min(flowVariation * Time::new::<second>(delta_time.as_secs_f64()));
            self.accumulator_fluid_volume -= volumeFromAcc;
            self.accumulator_gas_volume += volumeFromAcc;
            delta_vol += volumeFromAcc;
        } else {
            let volumeToAcc = delta_vol
                .max(Volume::new::<gallon>(0.0))
                .max(flowVariation * Time::new::<second>(delta_time.as_secs_f64()));
            self.accumulator_fluid_volume += volumeToAcc;
            self.accumulator_gas_volume -= volumeToAcc;
            delta_vol -= volumeToAcc;
        }

        self.accumulator_gas_pressure = (Pressure::new::<psi>(HydLoop::ACCUMULATOR_GAS_PRE_CHARGE)
            * Volume::new::<gallon>(HydLoop::ACCUMULATOR_MAX_VOLUME))
            / (Volume::new::<gallon>(HydLoop::ACCUMULATOR_MAX_VOLUME)
                - self.accumulator_fluid_volume);
        //END ACCUMULATOR

        //Actuators
        let used_fluidQty = Volume::new::<gallon>(0.); // %%total fluid used
                                                       //foreach actuator
                                                       //used_fluidQty =used_fluidQty+aileron.volumeToActuatorAccumulated*264.172; %264.172 is m^3 to gallons
                                                       //reservoirReturn=reservoirReturn+aileron.volumeToResAccumulated*264.172;
                                                       //actuator.resetVolumes()
                                                       //actuator.set_available_pressure(self.loop_pressure)
                                                       //end foreach
                                                       //end actuator

        delta_vol -= used_fluidQty;

        //How much we need to reach target of 3000?
        let mut volume_needed_to_reach_pressure_target =
            self.vol_to_target(Pressure::new::<psi>(3000.0));
        //Actually we need this PLUS what is used by consumers.
        volume_needed_to_reach_pressure_target -= delta_vol;

        //Now computing what we will actually use from flow providers limited by
        //their min and max flows and reservoir availability
        let actual_volume_added_to_pressurise = self
            .reservoir_volume
            .min(delta_vol_min.max(delta_vol_max.min(volume_needed_to_reach_pressure_target)));
        delta_vol += actual_volume_added_to_pressurise;

        //Loop Pressure update From Bulk modulus
        let press_delta = self.delta_pressure_from_delta_volume(delta_vol);
        let new_raw_press = self.loop_pressure + press_delta; //New raw pressure before we filter it

        self.loop_pressure = HydLoop::PRESSURE_LOW_PASS_FILTER * new_raw_press
            + (1. - HydLoop::PRESSURE_LOW_PASS_FILTER) * self.loop_pressure;
        self.loop_pressure = self.loop_pressure.max(Pressure::new::<psi>(14.7)); //Forcing a min pressure

        //Update reservoir
        self.reservoir_volume -= actual_volume_added_to_pressurise; //%limit to 0 min? for case of negative added?
        self.reservoir_volume += reservoir_return;

        //Update Volumes

        //Low pass filter on final delta vol to help with stability and final flow noise
        delta_vol = HydLoop::DELTA_VOL_LOW_PASS_FILTER * delta_vol
            + (1. - HydLoop::DELTA_VOL_LOW_PASS_FILTER) * self.current_delta_vol;
        self.loop_volume += delta_vol;

        self.current_delta_vol = delta_vol;
        self.current_flow = delta_vol / Time::new::<second>(delta_time.as_secs_f64());
    }
}

////////////////////////////////////////////////////////////////////////////////
// PUMP DEFINITION
////////////////////////////////////////////////////////////////////////////////

pub struct Pump {
    delta_vol_max: Volume,
    delta_vol_min: Volume,
    press_breakpoints: [f64; 9],
    displacement_carac: [f64; 9],
    displacement_dynamic: f64, //Displacement low pass filter. [0:1], 0 frozen -> 1 instantaneous dynamic
}
impl Pump {
    fn new(
        press_breakpoints: [f64; 9],
        displacement_carac: [f64; 9],
        displacement_dynamic: f64,
    ) -> Pump {
        Pump {
            delta_vol_max: Volume::new::<gallon>(0.),
            delta_vol_min: Volume::new::<gallon>(0.),
            press_breakpoints,
            displacement_carac,
            displacement_dynamic,
        }
    }

    fn update(&mut self, delta_time: &Duration, context: &UpdateContext, line: &HydLoop, rpm: f64) {
        let displacement = self.calculate_displacement(line.get_pressure());

        let flow =
            Pump::calculate_flow(rpm, displacement).max(VolumeRate::new::<gallon_per_second>(0.));

        self.delta_vol_max = (1.0 - self.displacement_dynamic) * self.delta_vol_max
            + self.displacement_dynamic * flow * Time::new::<second>(delta_time.as_secs_f64());
        self.delta_vol_min = Volume::new::<gallon>(0.0);
    }

    fn calculate_displacement(&self, pressure: Pressure) -> Volume {
        Volume::new::<cubic_inch>(interpolation(
            &self.press_breakpoints,
            &self.displacement_carac,
            pressure.get::<psi>(),
        ))
    }

    fn calculate_flow(rpm: f64, displacement: Volume) -> VolumeRate {
        VolumeRate::new::<gallon_per_second>(rpm * displacement.get::<cubic_inch>() / 231.0 / 60.0)
    }
}
impl PressureSource for Pump {
    fn get_delta_vol_max(&self) -> Volume {
        self.delta_vol_max
    }

    fn get_delta_vol_min(&self) -> Volume {
        self.delta_vol_min
    }
}

pub struct ElectricPump {
    active: bool,
    rpm: f64,
    pump: Pump,
}
impl ElectricPump {
    const SPOOLUP_TIME: f64 = 4.0;
    const SPOOLDOWN_TIME: f64 = 4.0;
    const NOMINAL_SPEED: f64 = 7600.0;
    const DISPLACEMENT_BREAKPTS: [f64; 9] = [
        0.0, 500.0, 1000.0, 1500.0, 2800.0, 2900.0, 3000.0, 3050.0, 3500.0,
    ];
    const DISPLACEMENT_MAP: [f64; 9] = [0.263, 0.263, 0.263, 0.263, 0.263, 0.263, 0.163, 0.0, 0.0];
    const DISPLACEMENT_DYNAMICS: f64 = 1.0; //1 == No filtering

    pub fn new() -> ElectricPump {
        ElectricPump {
            active: false,
            rpm: 0.,
            pump: Pump::new(
                ElectricPump::DISPLACEMENT_BREAKPTS,
                ElectricPump::DISPLACEMENT_MAP,
                ElectricPump::DISPLACEMENT_DYNAMICS,
            ),
        }
    }

    pub fn start(&mut self) {
        self.active = true;
    }

    pub fn stop(&mut self) {
        self.active = false;
    }

    pub fn update(&mut self, delta_time: &Duration, context: &UpdateContext, line: &HydLoop) {
        //TODO Simulate speed of pump depending on pump load (flow?/ current?)
        //Pump startup/shutdown process
        if self.active && self.rpm < ElectricPump::NOMINAL_SPEED {
            self.rpm += (ElectricPump::NOMINAL_SPEED / ElectricPump::SPOOLUP_TIME)
                * delta_time.as_secs_f64();
        } else if !self.active && self.rpm > 0.0 {
            self.rpm -= (ElectricPump::NOMINAL_SPEED / ElectricPump::SPOOLDOWN_TIME)
                * delta_time.as_secs_f64();
        }

        //Limiting min and max speed
        self.rpm = self.rpm.min(ElectricPump::NOMINAL_SPEED).max(0.0);

        self.pump.update(delta_time, context, line, self.rpm);
    }

    pub fn is_active(&self) -> bool {
        self.active
    }
}
impl PressureSource for ElectricPump {
    fn get_delta_vol_max(&self) -> Volume {
        self.pump.get_delta_vol_max()
    }
    fn get_delta_vol_min(&self) -> Volume {
        self.pump.get_delta_vol_min()
    }
}

pub struct EngineDrivenPump {
    active: bool,
    pump: Pump,
}
impl EngineDrivenPump {
    const LEAP_1A26_MAX_N2_RPM: f64 = 16645.0; //according to the Type Certificate Data Sheet of LEAP 1A26
<<<<<<< HEAD
                                                //max N2 rpm is 116.5% @ 19391 RPM
                                                //100% @ 16645 RPM
=======
                                               //max N2 rpm is 116.5% @ 19391 RPM
                                               //100% @ 16645 RPM
>>>>>>> c42ea450
    const PUMP_N2_GEAR_RATIO: f64 = 0.211;

    const DISPLACEMENT_BREAKPTS: [f64; 9] = [
        0.0, 500.0, 1000.0, 1500.0, 2800.0, 2900.0, 3000.0, 3050.0, 3500.0,
    ];
    const DISPLACEMENT_MAP: [f64; 9] = [2.4, 2.4, 2.4, 2.4, 2.4, 2.4, 2.0, 0.0, 0.0];
    const MAX_RPM: f64 = 4000.;

    const DISPLACEMENT_DYNAMICS: f64 = 0.3; //0.1 == 90% filtering on max displacement transient

    pub fn new() -> EngineDrivenPump {
        EngineDrivenPump {
            active: false,
            pump: Pump::new(
                EngineDrivenPump::DISPLACEMENT_BREAKPTS,
                EngineDrivenPump::DISPLACEMENT_MAP,
                EngineDrivenPump::DISPLACEMENT_DYNAMICS,
            ),
        }
    }

    pub fn update(
        &mut self,
        delta_time: &Duration,
        context: &UpdateContext,
        line: &HydLoop,
        engine: &Engine,
    ) {
<<<<<<< HEAD
        let n2_rpm = engine.corrected_n2().get::<percent>() * EngineDrivenPump::LEAP_1A26_MAX_N2_RPM / 100.;
=======
        let n2_rpm =
            engine.corrected_n2().get::<percent>() * EngineDrivenPump::LEAP_1A26_MAX_N2_RPM / 100.;
>>>>>>> c42ea450
        let mut pump_rpm = n2_rpm * EngineDrivenPump::PUMP_N2_GEAR_RATIO;

        //TODO Activate pumps realistically, maybe with a displacement rate limited when activated/deactivated?
        if !self.active {
            //Hack for pump activation
            pump_rpm = 0.0;
        }
        self.pump.update(delta_time, context, line, pump_rpm);
    }

    pub fn start(&mut self) {
        self.active = true;
    }

    pub fn stop(&mut self) {
        self.active = false;
    }

    pub fn is_active(&self) -> bool {
        self.active
    }
}
impl PressureSource for EngineDrivenPump {
    fn get_delta_vol_min(&self) -> Volume {
        self.pump.get_delta_vol_min()
    }
    fn get_delta_vol_max(&self) -> Volume {
        self.pump.get_delta_vol_max()
    }
}

pub struct RatPropeller {
    pos: f64,
    speed: f64,
    acc: f64,
    rpm: f64,
    torque_sum: f64,
}

impl RatPropeller {
    const LOW_SPEED_PHYSICS_ACTIVATION: f64 = 50.; //Low speed special calculation threshold. Under that value we compute resistant torque depending on pump angle and displacement
    const STOWED_ANGLE: f64 = std::f64::consts::PI / 2.;
    const PROPELLER_INERTIA: f64 = 2.;
    const RPM_GOVERNOR_BREAKPTS: [f64; 9] = [
        0.0, 4000., 5000.0, 5500.0, 6000.0, 7500.0, 8000.0, 9000.0, 15000.0,
    ];
    const PROP_ALPHA_MAP: [f64; 9] = [45., 45., 45., 45., 35., 25., 5., 1., 1.];

    pub fn new() -> RatPropeller {
        RatPropeller {
            pos: RatPropeller::STOWED_ANGLE,
            speed: 0.,
            acc: 0.,
            rpm: 0.,
            torque_sum: 0.,
        }
    }

    pub fn get_rpm(&self) -> f64 {
        self.rpm
    }

    fn update_generated_torque(&mut self, indicated_speed: &Velocity, stow_pos: f64) {
        let cur_aplha = interpolation(
            &RatPropeller::RPM_GOVERNOR_BREAKPTS,
            &RatPropeller::PROP_ALPHA_MAP,
            self.rpm,
        );

        let air_speed_torque = cur_aplha.to_radians().sin()
            * (indicated_speed.get::<knot>() * indicated_speed.get::<knot>() / 100.)
            * 0.5
            * (std::f64::consts::PI / 2. * stow_pos).sin(); //simple model. stow pos sin simulates the angle of the blades vs wind while deploying
        self.torque_sum += air_speed_torque;
    }

    fn update_friction_torque(&mut self, displacement_ratio: f64) {
        let mut pump_torque = 0.;
        if self.rpm < RatPropeller::LOW_SPEED_PHYSICS_ACTIVATION {
            pump_torque += (self.pos * 4.).cos() * displacement_ratio.max(0.35) * 35.;
            pump_torque += -self.speed * 15.;
        } else {
            pump_torque += displacement_ratio.max(0.35) * 1. * -self.speed;
        }
        pump_torque -= self.speed * 0.05;
        self.torque_sum += pump_torque; //Static air drag of the propeller
    }

    fn update_physics(&mut self, delta_time: &Duration) {
        self.acc = self.torque_sum / RatPropeller::PROPELLER_INERTIA;
        self.speed += self.acc * delta_time.as_secs_f64();
        self.pos += self.speed * delta_time.as_secs_f64();

        self.rpm = self.speed * 30. / std::f64::consts::PI; //rad/s to RPM
        self.torque_sum = 0.; //Reset torque accumulator at end of update
    }

    pub fn update(
        &mut self,
        delta_time: &Duration,
        indicated_speed: &Velocity,
        stow_pos: f64,
        displacement_ratio: f64,
    ) {
        self.update_generated_torque(indicated_speed, stow_pos);
        self.update_friction_torque(displacement_ratio);
        self.update_physics(delta_time);
    }
}
pub struct RatPump {
    active: bool,
    pump: Pump,
    pub prop: RatPropeller,
    stowed_position: f64,
    max_displacement: f64,
}
impl RatPump {
    const DISPLACEMENT_BREAKPTS: [f64; 9] = [
        0.0, 500.0, 1000.0, 1500.0, 2800.0, 2900.0, 3000.0, 3050.0, 3500.0,
    ];
    const DISPLACEMENT_MAP: [f64; 9] = [1.15, 1.15, 1.15, 1.15, 1.15, 1.15, 0.5, 0.0, 0.0];

    const DISPLACEMENT_DYNAMICS: f64 = 0.2; //1 == no filtering. !!Warning, this will be affected by a different delta time

    const STOWING_SPEED: f64 = 1.; //Speed to go from 0 to 1 stow position per sec. 1 means full deploying in 1s

    pub fn new() -> RatPump {
        let mut max_disp = 0.;
        for v in RatPump::DISPLACEMENT_MAP.iter() {
            if v > &max_disp {
                max_disp = *v;
            }
        }

        RatPump {
            active: false,
            pump: Pump::new(
                RatPump::DISPLACEMENT_BREAKPTS,
                RatPump::DISPLACEMENT_MAP,
                RatPump::DISPLACEMENT_DYNAMICS,
            ),
            prop: RatPropeller::new(),
            stowed_position: 0.,
            max_displacement: max_disp,
        }
    }

    pub fn update(&mut self, delta_time: &Duration, context: &UpdateContext, line: &HydLoop) {
        self.pump
            .update(delta_time, context, line, self.prop.get_rpm());

        //Now forcing min to max to force a true real time regulation.
        self.pump.delta_vol_min = self.pump.delta_vol_max; //TODO: handle this properly by calculating who produced what volume at end of hyd loop update
    }

    pub fn update_physics(&mut self, delta_time: &Duration, indicated_airspeed: &Velocity) {
        let displacement_ratio = self.get_delta_vol_max().get::<gallon>() / self.max_displacement; //Calculate the ratio of current displacement vs max displacement as an image of the load of the pump
        self.prop.update(
            &delta_time,
            &indicated_airspeed,
            self.stowed_position,
            displacement_ratio,
        );
    }

    pub fn update_stow_pos(&mut self, delta_time: &Duration) {
        if self.active {
            self.stowed_position += delta_time.as_secs_f64() * RatPump::STOWING_SPEED;

            //Finally limiting pos in [0:1] range
            if self.stowed_position < 0. {
                self.stowed_position = 0.;
            } else if self.stowed_position > 1. {
                self.stowed_position = 1.;
            }
        }
    }

    pub fn set_active(&mut self) {
        self.active = true;
    }

    pub fn get_stow_position(&self) -> f64 {
        self.stowed_position
    }
}
impl PressureSource for RatPump {
    fn get_delta_vol_max(&self) -> Volume {
        self.pump.get_delta_vol_max()
    }

    fn get_delta_vol_min(&self) -> Volume {
        self.pump.get_delta_vol_min()
    }
}

////////////////////////////////////////////////////////////////////////////////
// ACTUATOR DEFINITION
////////////////////////////////////////////////////////////////////////////////

pub struct Actuator {
    a_type: ActuatorType,
    active: bool,
    affected_by_gravity: bool,
    area: Area,
    line: HydLoop,
    neutral_is_zero: bool,
    stall_load: Force,
    volume_used_at_max_deflection: Volume,
}

// TODO
impl Actuator {
    pub fn new(a_type: ActuatorType, line: HydLoop) -> Actuator {
        Actuator {
            a_type,
            active: false,
            affected_by_gravity: false,
            area: Area::new::<square_meter>(5.0),
            line,
            neutral_is_zero: true,
            stall_load: Force::new::<newton>(47000.),
            volume_used_at_max_deflection: Volume::new::<gallon>(0.),
        }
    }
}

////////////////////////////////////////////////////////////////////////////////
// TESTS
////////////////////////////////////////////////////////////////////////////////

use plotlib::page::Page;
use plotlib::repr::Plot;
use plotlib::style::{LineStyle, PointMarker, PointStyle};
use plotlib::view::ContinuousView;

extern crate rustplotlib;
use rustplotlib::Figure;

fn make_figure<'a>(h: &'a History) -> Figure<'a> {
    use rustplotlib::{Axes2D, Line2D};

    let mut allAxis: Vec<Option<Axes2D>> = Vec::new();

    let mut idx = 0;
    for curData in &h.dataVector {
        let mut currAxis = Axes2D::new()
            .add(
                Line2D::new(h.nameVector[idx].as_str())
                    .data(&h.timeVector, &curData)
                    .color("blue")
                    //.marker("x")
                    //.linestyle("--")
                    .linewidth(1.0),
            )
            .xlabel("Time [sec]")
            .ylabel(h.nameVector[idx].as_str())
            .legend("best")
            .xlim(0.0, *h.timeVector.last().unwrap());
        //.ylim(-2.0, 2.0);

        currAxis = currAxis.grid(true);
        idx = idx + 1;
        allAxis.push(Some(currAxis));
    }

    Figure::new().subplots(allAxis.len() as u32, 1, allAxis)
}

//History class to record a simulation
pub struct History {
    timeVector: Vec<f64>,      //Simulation time starting from 0
    nameVector: Vec<String>,   //Name of each var saved
    dataVector: Vec<Vec<f64>>, //Vector data for each var saved
    dataSize: usize,
}

impl History {
    pub fn new(names: Vec<String>) -> History {
        History {
            timeVector: Vec::new(),
            nameVector: names.clone(),
            dataVector: Vec::new(),
            dataSize: names.len(),
        }
    }

    //Sets initialisation values of each data before first step
<<<<<<< HEAD
    pub fn init(&mut self, startTime: f64, values: Vec<f64>) {
        self.timeVector.push(startTime);
=======
    pub fn init(&mut self, start_time: f64, values: Vec<f64>) {
        self.timeVector.push(start_time);
>>>>>>> c42ea450
        for idx in 0..(values.len()) {
            self.dataVector.push(vec![values[idx]]);
        }
    }

    //Updates all values and time vector
<<<<<<< HEAD
    pub fn update(&mut self, deltaTime: f64, values: Vec<f64>) {
        self.timeVector
            .push(self.timeVector.last().unwrap() + deltaTime);
=======
    pub fn update(&mut self, delta_time: f64, values: Vec<f64>) {
        self.timeVector
            .push(self.timeVector.last().unwrap() + delta_time);
>>>>>>> c42ea450
        self.pushData(values);
    }

    pub fn pushData(&mut self, values: Vec<f64>) {
        for idx in 0..values.len() {
            self.dataVector[idx].push(values[idx]);
        }
    }

    //Builds a graph using rust crate plotlib
    pub fn show(self) {
        let mut v = ContinuousView::new()
            .x_range(0.0, *self.timeVector.last().unwrap())
            .y_range(0.0, 3500.0)
            .x_label("Time (s)")
            .y_label("Value");

        for cur_data in self.dataVector {
            //Here build the 2 by Xsamples vector
            let mut new_vector: Vec<(f64, f64)> = Vec::new();
            for sample_idx in 0..self.timeVector.len() {
                new_vector.push((self.timeVector[sample_idx], cur_data[sample_idx]));
            }

            // We create our scatter plot from the data
            let s1: Plot = Plot::new(new_vector).line_style(LineStyle::new().colour("#DD3355"));

            v = v.add(s1);
        }

        // A page with a single view is then saved to an SVG file
        Page::single(&v).save("scatter.svg").unwrap();
    }

    //builds a graph using matplotlib python backend. PYTHON REQUIRED AS WELL AS MATPLOTLIB PACKAGE
    pub fn showMatplotlib(&self, figure_title: &str) {
        let fig = make_figure(&self);

        use rustplotlib::backend::Matplotlib;
        use rustplotlib::Backend;
        let mut mpl = Matplotlib::new().unwrap();
        mpl.set_style("ggplot").unwrap();

        fig.apply(&mut mpl).unwrap();

        //mpl.savefig("simple.png").unwrap();
        mpl.savefig(figure_title);
        //mpl.dump_pickle("simple.fig.pickle").unwrap();
        mpl.wait().unwrap();
    }
}

#[cfg(test)]
mod tests {
    //use uom::si::volume_rate::VolumeRate;

    use uom::si::acceleration::foot_per_second_squared;

    use super::*;
    #[test]
    //Runs engine driven pump, checks pressure OK, shut it down, check drop of pressure after 20s
    fn green_loop_edp_simulation() {
        let green_loop_var_names = vec![
            "Loop Pressure".to_string(),
            "Loop Volume".to_string(),
            "Loop Reservoir".to_string(),
            "Loop Flow".to_string(),
        ];
        let mut greenLoopHistory = History::new(green_loop_var_names);

        let edp1_var_names = vec!["Delta Vol Max".to_string(), "n2 ratio".to_string()];
        let mut edp1_History = History::new(edp1_var_names);

        let mut edp1 = engine_driven_pump();
        let mut green_loop = hydraulic_loop(LoopColor::Green);
        edp1.active = true;

        let init_n2 = Ratio::new::<percent>(55.0);
        let mut engine1 = engine(init_n2);
        let ct = context(Duration::from_millis(100));

        let green_acc_var_names = vec![
            "Loop Pressure".to_string(),
            "Acc gas press".to_string(),
            "Acc fluid vol".to_string(),
            "Acc gas vol".to_string(),
        ];
        let mut accuGreenHistory = History::new(green_acc_var_names);

        greenLoopHistory.init(
            0.0,
            vec![
                green_loop.loop_pressure.get::<psi>(),
                green_loop.loop_volume.get::<gallon>(),
                green_loop.reservoir_volume.get::<gallon>(),
                green_loop.current_flow.get::<gallon_per_second>(),
            ],
        );
        edp1_History.init(
            0.0,
            vec![
                edp1.get_delta_vol_max().get::<liter>(),
                engine1.corrected_n2.get::<percent>() as f64,
            ],
        );
        accuGreenHistory.init(
            0.0,
            vec![
                green_loop.loop_pressure.get::<psi>(),
                green_loop.accumulator_gas_pressure.get::<psi>(),
                green_loop.accumulator_fluid_volume.get::<gallon>(),
                green_loop.accumulator_gas_volume.get::<gallon>(),
            ],
        );
        for x in 0..600 {
            if x == 50 {
                //After 5s
                assert!(green_loop.loop_pressure >= Pressure::new::<psi>(2950.0));
            }
            if x == 200 {
                assert!(green_loop.loop_pressure >= Pressure::new::<psi>(2950.0));
                edp1.stop();
            }
            if x >= 500 {
                //Shutdown + 30s
                assert!(green_loop.loop_pressure <= Pressure::new::<psi>(250.0));
            }

            edp1.update(&ct.delta, &ct, &green_loop, &engine1);
            green_loop.update(
                &ct.delta,
                &ct,
                Vec::new(),
                vec![&edp1],
                Vec::new(),
                Vec::new(),
            );
            if x % 20 == 0 {
                println!("Iteration {}", x);
                println!("-------------------------------------------");
                println!("---PSI: {}", green_loop.loop_pressure.get::<psi>());
                println!(
                    "--------Reservoir Volume (g): {}",
                    green_loop.reservoir_volume.get::<gallon>()
                );
                println!(
                    "--------Loop Volume (g): {}",
                    green_loop.loop_volume.get::<gallon>()
                );
                println!(
                    "--------Acc Fluid Volume (L): {}",
                    green_loop.accumulator_fluid_volume.get::<liter>()
                );
                println!(
                    "--------Acc Gas Volume (L): {}",
                    green_loop.accumulator_gas_volume.get::<liter>()
                );
                println!(
                    "--------Acc Gas Pressure (psi): {}",
                    green_loop.accumulator_gas_pressure.get::<psi>()
                );
            }

            greenLoopHistory.update(
                ct.delta.as_secs_f64(),
                vec![
                    green_loop.loop_pressure.get::<psi>(),
                    green_loop.loop_volume.get::<gallon>(),
                    green_loop.reservoir_volume.get::<gallon>(),
                    green_loop.current_flow.get::<gallon_per_second>(),
                ],
            );
            edp1_History.update(
                ct.delta.as_secs_f64(),
                vec![
                    edp1.get_delta_vol_max().get::<liter>(),
                    engine1.corrected_n2.get::<percent>() as f64,
                ],
            );
            accuGreenHistory.update(
                ct.delta.as_secs_f64(),
                vec![
                    green_loop.loop_pressure.get::<psi>(),
                    green_loop.accumulator_gas_pressure.get::<psi>(),
                    green_loop.accumulator_fluid_volume.get::<gallon>(),
                    green_loop.accumulator_gas_volume.get::<gallon>(),
                ],
            );
        }
        assert!(true);

        greenLoopHistory.showMatplotlib("green_loop_edp_simulation_press");
        edp1_History.showMatplotlib("green_loop_edp_simulation_EDP1 data");
        accuGreenHistory.showMatplotlib("green_loop_edp_simulation_Green Accum data");
    }

    #[test]
    //Runs electric pump, checks pressure OK, shut it down, check drop of pressure after 20s
    fn yellow_loop_epump_simulation() {
        let mut epump = electric_pump();
        let mut yellow_loop = hydraulic_loop(LoopColor::Yellow);
        epump.active = true;

        let ct = context(Duration::from_millis(100));
        for x in 0..800 {
            if x == 400 {
                assert!(yellow_loop.loop_pressure >= Pressure::new::<psi>(2800.0));
                epump.active = false;
            }

            if x >= 600 {
                //X+200 after shutoff = X + 20seconds @ 100ms, so pressure shall be low
                assert!(yellow_loop.loop_pressure <= Pressure::new::<psi>(200.0));
            }
            epump.update(&ct.delta, &ct, &yellow_loop);
            yellow_loop.update(
                &ct.delta,
                &ct,
                vec![&epump],
                Vec::new(),
                Vec::new(),
                Vec::new(),
            );
            if x % 20 == 0 {
                println!("Iteration {}", x);
                println!("-------------------------------------------");
                println!("---PSI: {}", yellow_loop.loop_pressure.get::<psi>());
                println!("---RPM: {}", epump.rpm);
                println!(
                    "--------Reservoir Volume (g): {}",
                    yellow_loop.reservoir_volume.get::<gallon>()
                );
                println!(
                    "--------Loop Volume (g): {}",
                    yellow_loop.loop_volume.get::<gallon>()
                );
                println!(
                    "--------Acc Volume (g): {}",
                    yellow_loop.accumulator_gas_volume.get::<gallon>()
                );
            }
        }

        assert!(true)
    }

    #[test]
    //Runs electric pump, checks pressure OK, shut it down, check drop of pressure after 20s
    fn blue_loop_epump_simulation() {
        let mut epump = electric_pump();
        let mut blue_loop = hydraulic_loop(LoopColor::Blue);
        epump.active = true;

        let ct = context(Duration::from_millis(100));
        for x in 0..800 {
            if x == 400 {
                assert!(blue_loop.loop_pressure >= Pressure::new::<psi>(2800.0));
                epump.active = false;
            }

            if x >= 600 {
                //X+200 after shutoff = X + 20seconds @ 100ms, so pressure shall be low
                assert!(blue_loop.loop_pressure <= Pressure::new::<psi>(100.0));
            }
            epump.update(&ct.delta, &ct, &blue_loop);
            blue_loop.update(
                &ct.delta,
                &ct,
                vec![&epump],
                Vec::new(),
                Vec::new(),
                Vec::new(),
            );
            if x % 20 == 0 {
                println!("Iteration {}", x);
                println!("-------------------------------------------");
                println!("---PSI: {}", blue_loop.loop_pressure.get::<psi>());
                println!("---RPM: {}", epump.rpm);
                println!(
                    "--------Reservoir Volume (g): {}",
                    blue_loop.reservoir_volume.get::<gallon>()
                );
                println!(
                    "--------Loop Volume (g): {}",
                    blue_loop.loop_volume.get::<gallon>()
                );
                println!(
                    "--------Acc Volume (g): {}",
                    blue_loop.accumulator_gas_volume.get::<gallon>()
                );
            }
        }

        assert!(true)
    }

    #[test]
    //Runs electric pump, checks pressure OK, shut it down, check drop of pressure after 20s
    fn blue_loop_rat_deploy_simulation() {
        let mut rat = RatPump::new();
        let mut blue_loop = hydraulic_loop(LoopColor::Blue);

        let timestep = 0.05;
        let ct = context(Duration::from_secs_f64(timestep));
        let mut indicated_airpseed = ct.indicated_airspeed;

        let mut time = 0.0;
        for x in 0..1500 {
            rat.update_stow_pos(&ct.delta);
            if time >= 10. && time < 10. + timestep {
                println!("ASSERT RAT STOWED");
                assert!(blue_loop.loop_pressure <= Pressure::new::<psi>(50.0));
                rat.active = false;
                assert!(rat.stowed_position == 0.);
            }

            if time >= 20. && time < 20. + timestep {
                println!("ASSERT RAT STOWED STILL NO PRESS");
                assert!(blue_loop.loop_pressure <= Pressure::new::<psi>(50.0));
                rat.set_active();
            }

            if time >= 30. && time < 30. + timestep {
                println!("ASSERT RAT OUT AND SPINING");
                assert!(blue_loop.loop_pressure >= Pressure::new::<psi>(2900.0));
                assert!(rat.stowed_position >= 0.999);
                assert!(rat.prop.rpm >= 1000.);
            }
            if time >= 60. && time < 60. + timestep {
                println!("ASSERT RAT AT SPEED");
                assert!(blue_loop.loop_pressure >= Pressure::new::<psi>(2500.0));
                assert!(rat.prop.rpm >= 5000.);
            }

            if time >= 70. && time < 70. + timestep {
                println!("STOPING THE PLANE");
                indicated_airpseed = Velocity::new::<knot>(0.);
            }

            if time >= 120. && time < 120. + timestep {
                println!("ASSERT RAT SLOWED DOWN");
                assert!(rat.prop.rpm <= 2500.);
            }

            rat.update_physics(&ct.delta, &indicated_airpseed);
            rat.update(&ct.delta, &ct, &blue_loop);
            blue_loop.update(
                &ct.delta,
                &ct,
                Vec::new(),
                Vec::new(),
                vec![&rat],
                Vec::new(),
            );
            if x % 20 == 0 {
                println!("Iteration {} Time {}", x, time);
                println!("-------------------------------------------");
                println!("---PSI: {}", blue_loop.loop_pressure.get::<psi>());
                println!("---RAT stow pos: {}", rat.stowed_position);
                println!("---RAT RPM: {}", rat.prop.rpm);
                println!("---RAT volMax: {}", rat.get_delta_vol_max().get::<gallon>());
                println!(
                    "--------Reservoir Volume (g): {}",
                    blue_loop.reservoir_volume.get::<gallon>()
                );
                println!(
                    "--------Loop Volume (g): {}",
                    blue_loop.loop_volume.get::<gallon>()
                );
            }
            time += timestep;
        }

        assert!(true)
    }

    #[test]
    //Runs green edp and yellow epump, checks pressure OK,
    //shut green edp off, check drop of pressure and ptu effect
    //shut yellow epump, check drop of pressure in both loops
    fn yellow_green_ptu_loop_simulation() {
        let loop_var_names = vec![
            "GREEN Loop Pressure".to_string(),
            "YELLOW Loop Pressure".to_string(),
            "GREEN Loop reservoir".to_string(),
            "YELLOW Loop reservoir".to_string(),
            "GREEN Loop delta vol".to_string(),
            "YELLOW Loop delta vol".to_string(),
        ];
        let mut LoopHistory = History::new(loop_var_names);

        let ptu_var_names = vec![
            "GREEN side flow".to_string(),
            "YELLOW side flow".to_string(),
            "Press delta".to_string(),
            "PTU active GREEN".to_string(),
            "PTU active YELLOW".to_string(),
        ];
        let mut ptu_history = History::new(ptu_var_names);

        let green_acc_var_names = vec![
            "Loop Pressure".to_string(),
            "Acc gas press".to_string(),
            "Acc fluid vol".to_string(),
            "Acc gas vol".to_string(),
        ];
        let mut accuGreenHistory = History::new(green_acc_var_names);

        let yellow_acc_var_names = vec![
            "Loop Pressure".to_string(),
            "Acc gas press".to_string(),
            "Acc fluid vol".to_string(),
            "Acc gas vol".to_string(),
        ];
        let mut accuYellowHistory = History::new(yellow_acc_var_names);

        let mut epump = electric_pump();
        epump.stop();
        let mut yellow_loop = hydraulic_loop(LoopColor::Yellow);

        let mut edp1 = engine_driven_pump();
        assert!(!edp1.active); //Is off when created?

        let mut engine1 = engine(Ratio::new::<percent>(0.0));

        let mut green_loop = hydraulic_loop(LoopColor::Green);

        let mut ptu = Ptu::new();

        let ct = context(Duration::from_millis(100));

        LoopHistory.init(
            0.0,
            vec![
                green_loop.loop_pressure.get::<psi>(),
                yellow_loop.loop_pressure.get::<psi>(),
                green_loop.reservoir_volume.get::<gallon>(),
                yellow_loop.reservoir_volume.get::<gallon>(),
                green_loop.current_delta_vol.get::<gallon>(),
                yellow_loop.current_delta_vol.get::<gallon>(),
            ],
        );
        ptu_history.init(
            0.0,
            vec![
                ptu.flow_to_left.get::<gallon_per_second>(),
                ptu.flow_to_right.get::<gallon_per_second>(),
                green_loop.loop_pressure.get::<psi>() - yellow_loop.loop_pressure.get::<psi>(),
                ptu.isActiveLeft as i8 as f64,
                ptu.isActiveRight as i8 as f64,
            ],
        );
        accuGreenHistory.init(
            0.0,
            vec![
                green_loop.loop_pressure.get::<psi>(),
                green_loop.accumulator_gas_pressure.get::<psi>(),
                green_loop.accumulator_fluid_volume.get::<gallon>(),
                green_loop.accumulator_gas_volume.get::<gallon>(),
            ],
        );
        accuYellowHistory.init(
            0.0,
            vec![
                yellow_loop.loop_pressure.get::<psi>(),
                yellow_loop.accumulator_gas_pressure.get::<psi>(),
                yellow_loop.accumulator_fluid_volume.get::<gallon>(),
                yellow_loop.accumulator_gas_volume.get::<gallon>(),
            ],
        );

        let yellow_res_at_start = yellow_loop.reservoir_volume;
        let green_res_at_start = green_loop.reservoir_volume;

        engine1.corrected_n2 = Ratio::new::<percent>(100.0);
        for x in 0..800 {
            if x == 10 {
                //After 1s powering electric pump
                println!("------------YELLOW EPUMP ON------------");
                assert!(yellow_loop.loop_pressure <= Pressure::new::<psi>(50.0));
                assert!(yellow_loop.reservoir_volume == yellow_res_at_start);

                assert!(green_loop.loop_pressure <= Pressure::new::<psi>(50.0));
                assert!(green_loop.reservoir_volume == green_res_at_start);

                epump.start();
            }

            if x == 110 {
                //10s later enabling ptu
                println!("--------------PTU ENABLED--------------");
                assert!(yellow_loop.loop_pressure >= Pressure::new::<psi>(2950.0));
                assert!(yellow_loop.reservoir_volume <= yellow_res_at_start);

                assert!(green_loop.loop_pressure <= Pressure::new::<psi>(50.0));
                assert!(green_loop.reservoir_volume == green_res_at_start);

                ptu.enabling(true);
            }

            if x == 300 {
                //@30s, ptu should be supplying green loop
                println!("----------PTU SUPPLIES GREEN------------");
                assert!(yellow_loop.loop_pressure >= Pressure::new::<psi>(2400.0));
                assert!(green_loop.loop_pressure >= Pressure::new::<psi>(2400.0));
            }

            if x == 400 {
                //@40s enabling edp
                println!("------------GREEN  EDP1  ON------------");
                assert!(yellow_loop.loop_pressure >= Pressure::new::<psi>(2600.0));
                assert!(green_loop.loop_pressure >= Pressure::new::<psi>(2000.0));
                edp1.start();
            }

            if x >= 500 && x <= 600 {
                //10s later and during 10s, ptu should stay inactive
                println!("------------IS PTU ACTIVE??------------");
                assert!(yellow_loop.loop_pressure >= Pressure::new::<psi>(2900.0));
                assert!(green_loop.loop_pressure >= Pressure::new::<psi>(2900.0));
                assert!(!ptu.isActiveLeft && !ptu.isActiveRight);
            }

            if x == 600 {
                //@60s diabling edp and epump
                println!("-------------ALL PUMPS OFF------------");
                assert!(yellow_loop.loop_pressure >= Pressure::new::<psi>(2900.0));
                assert!(green_loop.loop_pressure >= Pressure::new::<psi>(2900.0));
                edp1.stop();
                // epump.active = false;
            }

            if x == 800 {
                //@80s diabling edp and epump
                println!("-----------IS PRESSURE OFF?-----------");
                assert!(yellow_loop.loop_pressure < Pressure::new::<psi>(50.0));
                assert!(green_loop.loop_pressure >= Pressure::new::<psi>(50.0));

                assert!(
                    green_loop.reservoir_volume > Volume::new::<gallon>(0.0)
                        && green_loop.reservoir_volume <= green_res_at_start
                );
                assert!(
                    yellow_loop.reservoir_volume > Volume::new::<gallon>(0.0)
                        && yellow_loop.reservoir_volume <= yellow_res_at_start
                );
            }

            ptu.update(&green_loop, &yellow_loop);
            edp1.update(&ct.delta, &ct, &green_loop, &engine1);
            epump.update(&ct.delta, &ct, &yellow_loop);

            yellow_loop.update(
                &ct.delta,
                &ct,
                vec![&epump],
                Vec::new(),
                Vec::new(),
                vec![&ptu],
            );
            green_loop.update(
                &ct.delta,
                &ct,
                Vec::new(),
                vec![&edp1],
                Vec::new(),
                vec![&ptu],
            );

            LoopHistory.update(
                ct.delta.as_secs_f64(),
                vec![
                    green_loop.loop_pressure.get::<psi>(),
                    yellow_loop.loop_pressure.get::<psi>(),
                    green_loop.reservoir_volume.get::<gallon>(),
                    yellow_loop.reservoir_volume.get::<gallon>(),
                    green_loop.current_delta_vol.get::<gallon>(),
                    yellow_loop.current_delta_vol.get::<gallon>(),
                ],
            );
            ptu_history.update(
                ct.delta.as_secs_f64(),
                vec![
                    ptu.flow_to_left.get::<gallon_per_second>(),
                    ptu.flow_to_right.get::<gallon_per_second>(),
                    green_loop.loop_pressure.get::<psi>() - yellow_loop.loop_pressure.get::<psi>(),
                    ptu.isActiveLeft as i8 as f64,
                    ptu.isActiveRight as i8 as f64,
                ],
            );

            accuGreenHistory.update(
                ct.delta.as_secs_f64(),
                vec![
                    green_loop.loop_pressure.get::<psi>(),
                    green_loop.accumulator_gas_pressure.get::<psi>(),
                    green_loop.accumulator_fluid_volume.get::<gallon>(),
                    green_loop.accumulator_gas_volume.get::<gallon>(),
                ],
            );
            accuYellowHistory.update(
                ct.delta.as_secs_f64(),
                vec![
                    yellow_loop.loop_pressure.get::<psi>(),
                    yellow_loop.accumulator_gas_pressure.get::<psi>(),
                    yellow_loop.accumulator_fluid_volume.get::<gallon>(),
                    yellow_loop.accumulator_gas_volume.get::<gallon>(),
                ],
            );

            if x % 20 == 0 {
                println!("Iteration {}", x);
                println!("-------------------------------------------");
                println!("---PSI YELLOW: {}", yellow_loop.loop_pressure.get::<psi>());
                println!("---RPM YELLOW: {}", epump.rpm);
                println!(
                    "---Priming State: {}/{}",
                    yellow_loop.loop_volume.get::<gallon>(),
                    yellow_loop.max_loop_volume.get::<gallon>()
                );
                println!("---PSI GREEN: {}", green_loop.loop_pressure.get::<psi>());
                println!("---N2  GREEN: {}", engine1.corrected_n2.get::<percent>());
                println!(
                    "---Priming State: {}/{}",
                    green_loop.loop_volume.get::<gallon>(),
                    green_loop.max_loop_volume.get::<gallon>()
                );
            }
        }

        LoopHistory.showMatplotlib("yellow_green_ptu_loop_simulation()_Loop_press");
        ptu_history.showMatplotlib("yellow_green_ptu_loop_simulation()_PTU");

        accuGreenHistory.showMatplotlib("yellow_green_ptu_loop_simulation()_Green_acc");
        accuYellowHistory.showMatplotlib("yellow_green_ptu_loop_simulation()_Yellow_acc");

        assert!(true)
    }

    fn hydraulic_loop(loop_color: LoopColor) -> HydLoop {
        match loop_color {
            LoopColor::Yellow => HydLoop::new(
                loop_color,
                false,
                true,
                Volume::new::<gallon>(26.00),
                Volume::new::<gallon>(26.41),
                Volume::new::<gallon>(10.0),
                Volume::new::<gallon>(3.83),
                HydFluid::new(Pressure::new::<pascal>(1450000000.0)),
            ),
            LoopColor::Green => HydLoop::new(
                loop_color,
                true,
                false,
                Volume::new::<gallon>(10.2),
                Volume::new::<gallon>(10.2),
                Volume::new::<gallon>(8.0),
                Volume::new::<gallon>(3.3),
                HydFluid::new(Pressure::new::<pascal>(1450000000.0)),
            ),
            _ => HydLoop::new(
                loop_color,
                false,
                false,
                Volume::new::<gallon>(15.85),
                Volume::new::<gallon>(15.85),
                Volume::new::<gallon>(8.0),
                Volume::new::<gallon>(1.5),
                HydFluid::new(Pressure::new::<pascal>(1450000000.0)),
            ),
        }
    }

    fn electric_pump() -> ElectricPump {
        ElectricPump::new()
    }

    fn engine_driven_pump() -> EngineDrivenPump {
        EngineDrivenPump::new()
    }

    fn engine(n2: Ratio) -> Engine {
        let mut engine = Engine::new(1);
        engine.corrected_n2 = n2;

        engine
    }

    fn context(delta_time: Duration) -> UpdateContext {
        UpdateContext::new(
            delta_time,
            Velocity::new::<knot>(250.),
            Length::new::<foot>(5000.),
            ThermodynamicTemperature::new::<degree_celsius>(25.0),
            true,
            Acceleration::new::<foot_per_second_squared>(0.),
            0.0,
            0.0,
            0.0,
        )
    }

    #[cfg(test)]

    struct PressureCaracteristic {
        pressure: Pressure,
        rpmTab: Vec<f64>,
        flowTab: Vec<f64>,
    }

    mod characteristics_tests {
        use super::*;

        fn show_carac(figure_title: &str, outputCaracteristics: &Vec<PressureCaracteristic>) {
            use rustplotlib::{Axes2D, Line2D};

            let mut allAxis: Vec<Option<Axes2D>> = Vec::new();
            let colors = ["blue", "yellow", "red", "black", "cyan", "magenta", "green"];
            let linestyles = ["--", "-.", "-"];
            let mut currAxis = Axes2D::new();
            currAxis = currAxis.grid(true);
            let mut colorIdx = 0;
            let mut styleIdx = 0;
            for curPressure in outputCaracteristics {
                let press_str = format!("P={:.0}", curPressure.pressure.get::<psi>());
                currAxis = currAxis
                    .add(
                        Line2D::new(press_str.as_str())
                            .data(&curPressure.rpmTab, &curPressure.flowTab)
                            .color(colors[colorIdx])
                            //.marker("x")
                            .linestyle(linestyles[styleIdx])
                            .linewidth(1.0),
                    )
                    .xlabel("RPM")
                    .ylabel("Max Flow")
                    .legend("best")
                    .xlim(0.0, *curPressure.rpmTab.last().unwrap());
                //.ylim(-2.0, 2.0);
                colorIdx = (colorIdx + 1) % colors.len();
                styleIdx = (styleIdx + 1) % linestyles.len();
            }
            allAxis.push(Some(currAxis));
            let fig = Figure::new().subplots(allAxis.len() as u32, 1, allAxis);

            use rustplotlib::backend::Matplotlib;
            use rustplotlib::Backend;
            let mut mpl = Matplotlib::new().unwrap();
            mpl.set_style("ggplot").unwrap();

            fig.apply(&mut mpl).unwrap();

            mpl.savefig(figure_title);

            mpl.wait().unwrap();
        }

        #[test]
        fn epump_charac() {
            let mut outputCaracteristics: Vec<PressureCaracteristic> = Vec::new();
            let mut epump = ElectricPump::new();
            let context = context(Duration::from_secs_f64(0.0001)); //Small dt to freeze spool up effect

            let mut green_loop = hydraulic_loop(LoopColor::Green);

            epump.start();
            for pressure in (0..3500).step_by(500) {
                let mut rpmTab: Vec<f64> = Vec::new();
                let mut flowTab: Vec<f64> = Vec::new();
                for rpm in (0..10000).step_by(150) {
                    green_loop.loop_pressure = Pressure::new::<psi>(pressure as f64);
                    epump.rpm = rpm as f64;
                    epump.update(&context.delta, &context, &green_loop);
                    rpmTab.push(rpm as f64);
                    let flow = epump.get_delta_vol_max()
                        / Time::new::<second>(context.delta.as_secs_f64());
                    let flowGal = flow.get::<gallon_per_second>() as f64;
                    flowTab.push(flowGal);
                }
                outputCaracteristics.push(PressureCaracteristic {
                    pressure: green_loop.loop_pressure,
                    rpmTab,
                    flowTab,
                });
            }
            show_carac("Epump_carac", &outputCaracteristics);
        }

        #[test]
        //TODO broken until rpm relation repaired
        fn engine_d_pump_charac() {
            let mut outputCaracteristics: Vec<PressureCaracteristic> = Vec::new();
            let mut edpump = EngineDrivenPump::new();
            //let context = context(Duration::from_secs_f64(0.0001) ); //Small dt to freeze spool up effect

            let mut green_loop = hydraulic_loop(LoopColor::Green);
            let mut engine1 = engine(Ratio::new::<percent>(0.0));

            edpump.start();
            let context = context(Duration::from_secs_f64(1.0)); //Small dt to freeze spool up effect

            edpump.update(&context.delta, &context, &green_loop, &engine1);
            for pressure in (0..3500).step_by(500) {
                let mut rpmTab: Vec<f64> = Vec::new();
                let mut flowTab: Vec<f64> = Vec::new();
                for rpm in (0..10000).step_by(150) {
                    green_loop.loop_pressure = Pressure::new::<psi>(pressure as f64);
                    engine1.corrected_n2 =
                        Ratio::new::<percent>((rpm as f64) / (4.0 * EngineDrivenPump::MAX_RPM));
                    edpump.update(&context.delta, &context, &green_loop, &engine1);
                    rpmTab.push(rpm as f64);
                    let flow = edpump.get_delta_vol_max()
                        / Time::new::<second>(context.delta.as_secs_f64());
                    let flowGal = flow.get::<gallon_per_second>() as f64;
                    flowTab.push(flowGal);
                }
                outputCaracteristics.push(PressureCaracteristic {
                    pressure: green_loop.loop_pressure,
                    rpmTab,
                    flowTab,
                });
            }
            show_carac("Eng_Driv_pump_carac", &outputCaracteristics);
        }
    }

    #[cfg(test)]
    mod utility_tests {
        use crate::hydraulic::interpolation;
        use rand::Rng;
        use std::time::{Duration, Instant};

        #[test]
        fn interp_test() {
            let xs1 = [
                -100.0, -10.0, 10.0, 240.0, 320.0, 435.3, 678.9, 890.3, 10005.0, 203493.7,
            ];
            let ys1 = [
                -200.0, 10.0, 40.0, -553.0, 238.4, 30423.3, 23000.2, 32000.4, 43200.2, 34.2,
            ];

            //Check before first element
            assert!(interpolation(&xs1, &ys1, -500.0) == ys1[0]);

            //Check after last
            assert!(interpolation(&xs1, &ys1, 100000000.0) == *ys1.last().unwrap());

            //Check equal first
            assert!(interpolation(&xs1, &ys1, *xs1.first().unwrap()) == *ys1.first().unwrap());

            //Check equal last
            assert!(interpolation(&xs1, &ys1, *xs1.last().unwrap()) == *ys1.last().unwrap());

            //Check interp middle
            let res = interpolation(&xs1, &ys1, 358.0);
            assert!((res - 10186.589).abs() < 0.001);

            //Check interp last segment
            let res = interpolation(&xs1, &ys1, 22200.0);
            assert!((res - 40479.579).abs() < 0.001);

            //Check interp first segment
            let res = interpolation(&xs1, &ys1, -50.0);
            assert!((res - (-83.3333)).abs() < 0.001);

            //Speed check
            let mut rng = rand::thread_rng();
            let timeStart = Instant::now();
            for idx in 0..1000000 {
                let testVal = rng.gen_range(xs1[0]..*xs1.last().unwrap());
                let mut res = interpolation(&xs1, &ys1, testVal);
                res = res + 2.78;
            }
            let time_elapsed = timeStart.elapsed();

            println!(
                "Time elapsed for 1000000 calls {} s",
                time_elapsed.as_secs_f64()
            );

            //assert!(time_elapsed < Duration::from_millis(1500) );
        }
    }
    #[cfg(test)]
    mod loop_tests {}

    #[cfg(test)]
    mod epump_tests {}

    //TODO to update according to new caracteristics, spoolup times and displacement dynamic
    // #[cfg(test)]
    // mod edp_tests {
    //     use super::*;
    //     use uom::si::ratio::percent;

    //     #[test]
    //     fn starts_inactive() {
    //         assert!(engine_driven_pump().active == false);
    //     }

    //     #[test]
    //     fn max_flow_under_2500_psi_after_100ms() {
    //         let n2 = Ratio::new::<percent>(60.0);
    //         let pressure = Pressure::new::<psi>(2000.);
    //         let time = Duration::from_millis(100);
    //         let displacement = Volume::new::<cubic_inch>(EngineDrivenPump::DISPLACEMENT_MAP.iter().cloned().fold(-1./0. /* -inf */, f64::max));
    //         assert!(delta_vol_equality_check(n2, displacement, pressure, time))
    //     }

    //     #[test]
    //     fn zero_flow_above_3000_psi_after_25ms() {
    //         let n2 = Ratio::new::<percent>(60.0);
    //         let pressure = Pressure::new::<psi>(3100.);
    //         let time = Duration::from_millis(25);
    //         let displacement = Volume::new::<cubic_inch>(0.);
    //         assert!(delta_vol_equality_check(n2, displacement, pressure, time))
    //     }

    //     fn delta_vol_equality_check(
    //         n2: Ratio,
    //         displacement: Volume,
    //         pressure: Pressure,
    //         time: Duration,
    //     ) -> bool {
    //         let actual = get_edp_actual_delta_vol_when(n2, pressure, time);
    //         let predicted = get_edp_predicted_delta_vol_when(n2, displacement, time);
    //         println!("Actual: {}", actual.get::<gallon>());
    //         println!("Predicted: {}", predicted.get::<gallon>());
    //         actual == predicted
    //     }

    //     fn get_edp_actual_delta_vol_when(n2: Ratio, pressure: Pressure, time: Duration) -> Volume {
    //         let eng = engine(n2);
    //         let mut edp = engine_driven_pump();
    //         let mut line = hydraulic_loop(LoopColor::Green);
    //         let mut context = context((time));
    //         line.loop_pressure = pressure;
    //         edp.update(&time,&context, &line, &eng);
    //         edp.get_delta_vol_max()
    //     }

    //     fn get_edp_predicted_delta_vol_when(
    //         n2: Ratio,
    //         displacement: Volume,
    //         time: Duration,
    //     ) -> Volume {
    //         let edp_rpm = (1.0f64.min(4.0 * n2.get::<percent>())) * EngineDrivenPump::MAX_RPM;
    //         let expected_flow = Pump::calculate_flow(edp_rpm, displacement);
    //         expected_flow * Time::new::<second>(time.as_secs_f64())
    //     }
    // }
}<|MERGE_RESOLUTION|>--- conflicted
+++ resolved
@@ -803,13 +803,8 @@
 }
 impl EngineDrivenPump {
     const LEAP_1A26_MAX_N2_RPM: f64 = 16645.0; //according to the Type Certificate Data Sheet of LEAP 1A26
-<<<<<<< HEAD
-                                                //max N2 rpm is 116.5% @ 19391 RPM
-                                                //100% @ 16645 RPM
-=======
                                                //max N2 rpm is 116.5% @ 19391 RPM
                                                //100% @ 16645 RPM
->>>>>>> c42ea450
     const PUMP_N2_GEAR_RATIO: f64 = 0.211;
 
     const DISPLACEMENT_BREAKPTS: [f64; 9] = [
@@ -838,12 +833,8 @@
         line: &HydLoop,
         engine: &Engine,
     ) {
-<<<<<<< HEAD
-        let n2_rpm = engine.corrected_n2().get::<percent>() * EngineDrivenPump::LEAP_1A26_MAX_N2_RPM / 100.;
-=======
         let n2_rpm =
             engine.corrected_n2().get::<percent>() * EngineDrivenPump::LEAP_1A26_MAX_N2_RPM / 100.;
->>>>>>> c42ea450
         let mut pump_rpm = n2_rpm * EngineDrivenPump::PUMP_N2_GEAR_RATIO;
 
         //TODO Activate pumps realistically, maybe with a displacement rate limited when activated/deactivated?
@@ -1132,28 +1123,17 @@
     }
 
     //Sets initialisation values of each data before first step
-<<<<<<< HEAD
-    pub fn init(&mut self, startTime: f64, values: Vec<f64>) {
-        self.timeVector.push(startTime);
-=======
     pub fn init(&mut self, start_time: f64, values: Vec<f64>) {
         self.timeVector.push(start_time);
->>>>>>> c42ea450
         for idx in 0..(values.len()) {
             self.dataVector.push(vec![values[idx]]);
         }
     }
 
     //Updates all values and time vector
-<<<<<<< HEAD
-    pub fn update(&mut self, deltaTime: f64, values: Vec<f64>) {
-        self.timeVector
-            .push(self.timeVector.last().unwrap() + deltaTime);
-=======
     pub fn update(&mut self, delta_time: f64, values: Vec<f64>) {
         self.timeVector
             .push(self.timeVector.last().unwrap() + delta_time);
->>>>>>> c42ea450
         self.pushData(values);
     }
 

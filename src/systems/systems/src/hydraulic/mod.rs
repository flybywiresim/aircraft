use self::linear_actuator::Actuator;
use crate::hydraulic::electrical_pump_physics::ElectricalPumpPhysics;
use crate::shared::{interpolation, ElectricalBusType, ElectricalBuses};
use crate::simulation::{
    InitContext, SimulationElement, SimulationElementVisitor, SimulatorWriter, UpdateContext,
    VariableIdentifier, Write,
};
use std::time::Duration;
use uom::si::angular_velocity::radian_per_second;
use uom::si::{
    angular_velocity::revolution_per_minute,
    f64::*,
    pressure::{pascal, psi},
    ratio::ratio,
    velocity::knot,
    volume::{cubic_inch, gallon},
    volume_rate::{gallon_per_minute, gallon_per_second},
};

pub mod brake_circuit;
<<<<<<< HEAD
pub mod electrical_generator;
=======
pub mod electrical_pump_physics;
>>>>>>> 8dc5bc79
pub mod linear_actuator;
pub mod update_iterator;

pub trait SectionPressure {
    fn pressure(&self) -> Pressure;
    fn is_pressure_switch_pressurised(&self) -> bool;
}
pub trait PressureSource {
    /// Gives the maximum available volume at current pump state if it was working at maximum available displacement
    fn delta_vol_max(&self) -> Volume;

    /// Updates the pump after hydraulic system regulation pass. It will adjust its displacement to the real
    /// physical value used for current pressure regulation
    fn update_after_pressure_regulation(
        &mut self,
        context: &UpdateContext,
        volume_required: Volume,
        reservoir: &mut Reservoir,
        is_pump_connected_to_reservoir: bool,
    );

    fn flow(&self) -> VolumeRate;

    /// This is the physical displacement of the pump
    fn displacement(&self) -> Volume;
}

pub struct Fluid {
    current_bulk: Pressure,
}
impl Fluid {
    pub fn new(bulk: Pressure) -> Self {
        Self { current_bulk: bulk }
    }

    pub fn bulk_mod(&self) -> Pressure {
        self.current_bulk
    }
}

#[derive(PartialEq, Clone, Copy)]
pub enum PressureSwitchState {
    Pressurised,
    NotPressurised,
}

/// Physical pressure switch.
/// It's a physical switch reacting to pressure.
struct PressureSwitch {
    state_is_pressurised: bool,
    high_hysteresis_threshold: Pressure,
    low_hysteresis_threshold: Pressure,
}
impl PressureSwitch {
    pub fn new(high_threshold: Pressure, low_threshold: Pressure) -> Self {
        Self {
            state_is_pressurised: false,
            high_hysteresis_threshold: high_threshold,
            low_hysteresis_threshold: low_threshold,
        }
    }

    pub fn update(&mut self, current_pressure: Pressure) {
        if current_pressure <= self.low_hysteresis_threshold {
            self.state_is_pressurised = false;
        } else if current_pressure >= self.high_hysteresis_threshold {
            self.state_is_pressurised = true;
        }
    }

    pub fn state(&self) -> PressureSwitchState {
        if self.state_is_pressurised {
            PressureSwitchState::Pressurised
        } else {
            PressureSwitchState::NotPressurised
        }
    }
}

pub trait PowerTransferUnitController {
    fn should_enable(&self) -> bool;
}

pub struct PowerTransferUnit {
    active_l2r_id: VariableIdentifier,
    active_r2l_id: VariableIdentifier,
    motor_flow_id: VariableIdentifier,
    valve_opened_id: VariableIdentifier,

    is_enabled: bool,
    is_active_right: bool,
    is_active_left: bool,
    flow_to_right: VolumeRate,
    flow_to_left: VolumeRate,
    last_flow: VolumeRate,
}
impl PowerTransferUnit {
    // Low pass filter to handle flow dynamic: avoids instantaneous flow transient,
    // simulating RPM dynamic of PTU
    const FLOW_DYNAMIC_LOW_PASS_LEFT_SIDE: f64 = 0.05;
    const FLOW_DYNAMIC_LOW_PASS_RIGHT_SIDE: f64 = 0.05;

    const EFFICIENCY_LEFT_TO_RIGHT: f64 = 0.8;
    const EFFICIENCY_RIGHT_TO_LEFT: f64 = 0.8;

    pub fn new(context: &mut InitContext) -> Self {
        Self {
            active_l2r_id: context.get_identifier("HYD_PTU_ACTIVE_L2R".to_owned()),
            active_r2l_id: context.get_identifier("HYD_PTU_ACTIVE_R2L".to_owned()),
            motor_flow_id: context.get_identifier("HYD_PTU_MOTOR_FLOW".to_owned()),
            valve_opened_id: context.get_identifier("HYD_PTU_VALVE_OPENED".to_owned()),

            is_enabled: false,
            is_active_right: false,
            is_active_left: false,
            flow_to_right: VolumeRate::new::<gallon_per_second>(0.0),
            flow_to_left: VolumeRate::new::<gallon_per_second>(0.0),
            last_flow: VolumeRate::new::<gallon_per_second>(0.0),
        }
    }

    pub fn flow(&self) -> VolumeRate {
        self.last_flow
    }

    pub fn is_enabled(&self) -> bool {
        self.is_enabled
    }

    pub fn is_active_left_to_right(&self) -> bool {
        self.is_active_left
    }

    pub fn is_active_right_to_left(&self) -> bool {
        self.is_active_right
    }

    pub fn update<T: PowerTransferUnitController>(
        &mut self,
        loop_left_section: &impl SectionPressure,
        loop_right_section: &impl SectionPressure,
        controller: &T,
    ) {
        self.is_enabled = controller.should_enable();

        let delta_p = loop_left_section.pressure() - loop_right_section.pressure();

        if !self.is_enabled
            || self.is_active_right && delta_p.get::<psi>() > -5.
            || self.is_active_left && delta_p.get::<psi>() < 5.
        {
            self.flow_to_left = VolumeRate::new::<gallon_per_second>(0.0);
            self.flow_to_right = VolumeRate::new::<gallon_per_second>(0.0);
            self.is_active_right = false;
            self.is_active_left = false;
            self.last_flow = VolumeRate::new::<gallon_per_second>(0.0);
        } else if delta_p.get::<psi>() > 500. || (self.is_active_left && delta_p.get::<psi>() > 5.)
        {
            // Left sends flow to right
            // Flow computed as a function of pressure  min(16gal per minute,pressure * 0.0058)
            let mut new_flow =
                16.0f64.min(loop_left_section.pressure().get::<psi>() * 0.0058) / 60.0;

            // Low pass on flow
            new_flow = Self::FLOW_DYNAMIC_LOW_PASS_LEFT_SIDE * new_flow
                + (1.0 - Self::FLOW_DYNAMIC_LOW_PASS_LEFT_SIDE)
                    * self.last_flow.get::<gallon_per_second>();

            self.flow_to_left = VolumeRate::new::<gallon_per_second>(-new_flow);
            self.flow_to_right =
                VolumeRate::new::<gallon_per_second>(new_flow * Self::EFFICIENCY_LEFT_TO_RIGHT);
            self.last_flow = VolumeRate::new::<gallon_per_second>(new_flow);

            self.is_active_left = true;
        } else if delta_p.get::<psi>() < -500.
            || (self.is_active_right && delta_p.get::<psi>() < -5.)
        {
            // Right sends flow to left
            // Flow computed as a function of pressure  min(34gal per minute,pressure * 0.00125)
            let mut new_flow =
                34.0f64.min(loop_right_section.pressure().get::<psi>() * 0.0125) / 60.0;

            // Low pass on flow
            new_flow = Self::FLOW_DYNAMIC_LOW_PASS_RIGHT_SIDE * new_flow
                + (1.0 - Self::FLOW_DYNAMIC_LOW_PASS_RIGHT_SIDE)
                    * self.last_flow.get::<gallon_per_second>();

            self.flow_to_left =
                VolumeRate::new::<gallon_per_second>(new_flow * Self::EFFICIENCY_RIGHT_TO_LEFT);
            self.flow_to_right = VolumeRate::new::<gallon_per_second>(-new_flow);
            self.last_flow = VolumeRate::new::<gallon_per_second>(new_flow);

            self.is_active_right = true;
        }
    }
}
impl SimulationElement for PowerTransferUnit {
    fn write(&self, writer: &mut SimulatorWriter) {
        writer.write(&self.active_l2r_id, self.is_active_left);
        writer.write(&self.active_r2l_id, self.is_active_right);
        writer.write(&self.motor_flow_id, self.flow());
        writer.write(&self.valve_opened_id, self.is_enabled());
    }
}

pub trait HydraulicCircuitController {
    fn should_open_fire_shutoff_valve(&self, pump_index: usize) -> bool;
}

pub struct Accumulator {
    total_volume: Volume,
    gas_init_precharge: Pressure,
    gas_pressure: Pressure,
    gas_volume: Volume,
    fluid_volume: Volume,
    current_flow: VolumeRate,
    current_delta_vol: Volume,
    has_control_valve: bool,
}
impl Accumulator {
    const FLOW_DYNAMIC_LOW_PASS: f64 = 0.7;

    // Gain of the delta pressure to flow relation.
    // Higher gain enables faster flow transient but brings instability.
    const DELTA_PRESSURE_CHARACTERISTICS: f64 = 0.009;

    fn new(
        gas_precharge: Pressure,
        total_volume: Volume,
        fluid_vol_at_init: Volume,
        has_control_valve: bool,
    ) -> Self {
        // Taking care of case where init volume is maxed at accumulator capacity: we can't exceed max_volume minus a margin for gas to compress
        let limited_volume = fluid_vol_at_init.min(total_volume * 0.9);

        // If we don't start with empty accumulator we need to init pressure too
        let gas_press_at_init = gas_precharge * total_volume / (total_volume - limited_volume);

        Self {
            total_volume,
            gas_init_precharge: gas_precharge,
            gas_pressure: gas_press_at_init,
            gas_volume: (total_volume - limited_volume),
            fluid_volume: limited_volume,
            current_flow: VolumeRate::new::<gallon_per_second>(0.),
            current_delta_vol: Volume::new::<gallon>(0.),
            has_control_valve,
        }
    }

    fn update(
        &mut self,
        context: &UpdateContext,
        delta_vol: &mut Volume,
        circuit_pressure: Pressure,
        max_volume_to_target: Volume,
    ) {
        let accumulator_delta_press = self.gas_pressure - circuit_pressure;

        let mut flow_variation = VolumeRate::new::<gallon_per_second>(
            accumulator_delta_press.get::<psi>().abs().sqrt()
                * Self::DELTA_PRESSURE_CHARACTERISTICS,
        );

        flow_variation = flow_variation * Self::FLOW_DYNAMIC_LOW_PASS
            + (1. - Self::FLOW_DYNAMIC_LOW_PASS) * self.current_flow;

        if accumulator_delta_press.get::<psi>() > 0.0 && !self.has_control_valve {
            let volume_from_acc = self
                .fluid_volume
                .min(flow_variation * context.delta_as_time())
                .min(max_volume_to_target);
            self.fluid_volume -= volume_from_acc;
            self.gas_volume += volume_from_acc;
            self.current_delta_vol = -volume_from_acc;

            *delta_vol += volume_from_acc;
        } else if accumulator_delta_press.get::<psi>() < 0.0 {
            let fluid_volume_to_reach_equilibrium = self.total_volume
                - Volume::new::<gallon>(
                    (self.gas_init_precharge.get::<psi>() * self.total_volume.get::<gallon>())
                        / 3000.,
                );
            let max_delta_vol = fluid_volume_to_reach_equilibrium - self.fluid_volume;
            let volume_to_acc = delta_vol
                .max(Volume::new::<gallon>(0.0))
                .max(flow_variation * context.delta_as_time())
                .min(max_delta_vol);
            self.fluid_volume += volume_to_acc;
            self.gas_volume -= volume_to_acc;
            self.current_delta_vol = volume_to_acc;

            *delta_vol -= volume_to_acc;
        }

        self.current_flow = self.current_delta_vol / context.delta_as_time();
        self.gas_pressure =
            (self.gas_init_precharge * self.total_volume) / (self.total_volume - self.fluid_volume);
    }

    fn get_delta_vol(&mut self, required_delta_vol: Volume) -> Volume {
        let mut volume_from_acc = Volume::new::<gallon>(0.0);
        if required_delta_vol > Volume::new::<gallon>(0.0) {
            volume_from_acc = self.fluid_volume.min(required_delta_vol);
            if volume_from_acc != Volume::new::<gallon>(0.0) {
                self.fluid_volume -= volume_from_acc;
                self.gas_volume += volume_from_acc;

                self.gas_pressure = self.gas_init_precharge * self.total_volume
                    / (self.total_volume - self.fluid_volume);
            }
        }

        volume_from_acc
    }

    fn fluid_volume(&self) -> Volume {
        self.fluid_volume
    }

    fn raw_gas_press(&self) -> Pressure {
        self.gas_pressure
    }
}

/// Complete hydraulic circuit that can be composed of multiple engine pump sections and one system section.
/// Pump sections are all connected to system section through a checkvalve (one per pump section)
/// Each pump section has its own pressure, and so does system section.
/// Flow is distributed from pump sections to system section according to regulation state and pressure difference.
pub struct HydraulicCircuit {
    pump_sections: Vec<Section>,
    system_section: Section,
    pump_to_system_check_valves: Vec<CheckValve>,

    fluid: Fluid,
    reservoir: Reservoir,
}
impl HydraulicCircuit {
    const PUMP_SECTION_MAX_VOLUME_GAL: f64 = 0.8;
    const PUMP_SECTION_STATIC_LEAK_GAL_P_S: f64 = 0.005;

    const SYSTEM_SECTION_STATIC_LEAK_GAL_P_S: f64 = 0.03;

    const FLUID_BULK_MODULUS_PASCAL: f64 = 1450000000.0;
    const RESERVOIR_MAX_VOLUME_GAL: f64 = 10.;
    const TARGET_PRESSURE_PSI: f64 = 3000.;

    // Nitrogen PSI precharge pressure
    const ACCUMULATOR_GAS_PRE_CHARGE_PSI: f64 = 1885.0;

    const ACCUMULATOR_MAX_VOLUME_GALLONS: f64 = 0.264;

    // TODO firevalves are actually powered by a sub-bus (401PP DC ESS)
    const DEFAULT_FIRE_VALVE_POWERING_BUS: ElectricalBusType =
        ElectricalBusType::DirectCurrentEssential;

    pub fn new(
        context: &mut InitContext,
        id: &str,

        number_of_pump_sections: usize,
        priming_volume: Ratio,
        high_pressure_max_volume: Volume,
        reservoir_volume: Volume,

        system_pressure_switch_lo_hyst: Pressure,
        system_pressure_switch_hi_hyst: Pressure,
        pump_pressure_switch_lo_hyst: Pressure,
        pump_pressure_switch_hi_hyst: Pressure,
        connected_to_ptu_left_side: bool,
        connected_to_ptu_right_side: bool,
    ) -> Self {
        assert!(number_of_pump_sections > 0);

        let mut pump_sections: Vec<Section> = Vec::new();
        let mut pump_to_system_check_valves: Vec<CheckValve> = Vec::new();

        for pump_id in 1..=number_of_pump_sections {
            let fire_valve = Some(FireValve::new(
                context,
                id,
                pump_id,
                Self::DEFAULT_FIRE_VALVE_POWERING_BUS,
            ));

            pump_sections.push(Section::new(
                context,
                id,
                "PUMP",
                pump_id,
                VolumeRate::new::<gallon_per_second>(Self::PUMP_SECTION_STATIC_LEAK_GAL_P_S),
                Volume::new::<gallon>(
                    Self::PUMP_SECTION_MAX_VOLUME_GAL * priming_volume.get::<ratio>(),
                ),
                Volume::new::<gallon>(Self::PUMP_SECTION_MAX_VOLUME_GAL),
                None,
                pump_pressure_switch_lo_hyst,
                pump_pressure_switch_hi_hyst,
                fire_valve,
                false,
                false,
            ));

            pump_to_system_check_valves.push(CheckValve::default());
        }

        let system_section_volume = high_pressure_max_volume
            - Volume::new::<gallon>(Self::PUMP_SECTION_MAX_VOLUME_GAL)
                * number_of_pump_sections as f64;

        Self {
            pump_sections,
            system_section: Section::new(
                context,
                id,
                "SYSTEM",
                1,
                VolumeRate::new::<gallon_per_second>(Self::SYSTEM_SECTION_STATIC_LEAK_GAL_P_S),
                system_section_volume * priming_volume,
                system_section_volume,
                Some(Accumulator::new(
                    Pressure::new::<psi>(Self::ACCUMULATOR_GAS_PRE_CHARGE_PSI),
                    Volume::new::<gallon>(Self::ACCUMULATOR_MAX_VOLUME_GALLONS),
                    Volume::new::<gallon>(0.),
                    false,
                )),
                system_pressure_switch_lo_hyst,
                system_pressure_switch_hi_hyst,
                None,
                connected_to_ptu_left_side,
                connected_to_ptu_right_side,
            ),
            pump_to_system_check_valves,
            fluid: Fluid::new(Pressure::new::<pascal>(Self::FLUID_BULK_MODULUS_PASCAL)),
            reservoir: Reservoir::new(
                context,
                id,
                Volume::new::<gallon>(Self::RESERVOIR_MAX_VOLUME_GAL),
                reservoir_volume,
            ),
        }
    }

    pub fn is_fire_shutoff_valve_open(&self, pump_id: usize) -> bool {
        self.pump_sections[pump_id].fire_valve_is_open()
    }

    pub fn update_actuator_volumes(&mut self, actuator: &mut impl Actuator) {
        self.system_section.update_actuator_volumes(actuator);
    }

    pub fn update(
        &mut self,
        context: &UpdateContext,
        main_section_pumps: &mut Vec<&mut impl PressureSource>,
        system_section_pump: Option<&mut impl PressureSource>,
        ptu: Option<&PowerTransferUnit>,
        controller: &impl HydraulicCircuitController,
    ) {
        self.update_shutoff_valves(controller);

        // Taking care of leaks / consumers / actuators volumes
        self.update_flows(context, ptu);

        // How many fluid needed to reach target pressure considering flow consumption
        self.update_target_volumes_after_flow();

        // Updating for each section its total maximum theoretical pumping capacity
        // "what max volume it could pump considering current reservoir state and pump rpm"
        self.update_maximum_pumping_capacities(main_section_pumps, &system_section_pump);

        // What flow can come through each valve considering what is consumed downstream
        self.update_maximum_valve_flows();

        // Update final flow that will go through each valve (spliting flow between multiple valves)
        self.update_final_valves_flows();

        self.update_delta_vol_from_valves();

        // We have all flow information, now we set pump parameters (displacement) to where it
        // should be so we reach target pressure
        self.update_pumps(context, main_section_pumps, system_section_pump);

        self.update_final_delta_vol_and_pressure(context);
    }

    fn update_delta_vol_from_valves(&mut self) {
        for (pump_index, section) in self.pump_sections.iter_mut().enumerate() {
            section.update_downstream_delta_vol(&self.pump_to_system_check_valves[pump_index]);
        }

        self.system_section
            .update_upstream_delta_vol(&self.pump_to_system_check_valves);
    }

    fn update_pumps(
        &mut self,
        context: &UpdateContext,
        main_section_pumps: &mut Vec<&mut impl PressureSource>,
        system_section_pump: Option<&mut impl PressureSource>,
    ) {
        for (pump_index, section) in self.pump_sections.iter_mut().enumerate() {
            section.update_pump_state(context, main_section_pumps[pump_index], &mut self.reservoir);
        }

        if let Some(pump) = system_section_pump {
            self.system_section
                .update_pump_state(context, pump, &mut self.reservoir);
        }
    }

    fn update_final_delta_vol_and_pressure(&mut self, context: &UpdateContext) {
        for section in &mut self.pump_sections {
            section.update_final_delta_vol_and_pressure(context, &self.fluid);
        }

        self.system_section
            .update_final_delta_vol_and_pressure(context, &self.fluid);
    }

    fn update_maximum_valve_flows(&mut self) {
        for (pump_section_idx, valve) in self.pump_to_system_check_valves.iter_mut().enumerate() {
            valve.update_flow_forecast(
                &self.pump_sections[pump_section_idx],
                &self.system_section,
                &self.fluid,
            );
        }
    }

    fn update_maximum_pumping_capacities(
        &mut self,
        main_section_pumps: &mut Vec<&mut impl PressureSource>,
        system_section_pump: &Option<&mut impl PressureSource>,
    ) {
        for (pump_index, section) in self.pump_sections.iter_mut().enumerate() {
            section.update_maximum_pumping_capacity(main_section_pumps[pump_index]);
        }

        if let Some(pump) = system_section_pump {
            self.system_section.update_maximum_pumping_capacity(*pump);
        }
    }

    fn update_target_volumes_after_flow(&mut self) {
        for section in &mut self.pump_sections {
            section.update_target_volume_after_flow_update(
                Pressure::new::<psi>(Self::TARGET_PRESSURE_PSI),
                &self.fluid,
            );
        }
        self.system_section.update_target_volume_after_flow_update(
            Pressure::new::<psi>(Self::TARGET_PRESSURE_PSI),
            &self.fluid,
        );
    }

    fn update_flows(&mut self, context: &UpdateContext, ptu: Option<&PowerTransferUnit>) {
        for section in &mut self.pump_sections {
            section.update_flow(context, &mut self.reservoir, ptu);
        }
        self.system_section
            .update_flow(context, &mut self.reservoir, ptu);
    }

    fn update_shutoff_valves(&mut self, controller: &impl HydraulicCircuitController) {
        self.pump_sections
            .iter_mut()
            .for_each(|section| section.update_shutoff_valve(controller));
    }

    fn update_final_valves_flows(&mut self) {
        let mut total_max_valves_volume = Volume::new::<gallon>(0.);

        for valve in &mut self.pump_to_system_check_valves {
            total_max_valves_volume += valve.max_virtual_volume;
        }

        let used_system_volume = self
            .system_section
            .volume_target
            .max(Volume::new::<gallon>(0.));

        if used_system_volume >= total_max_valves_volume {
            // If all the volume upstream is used by system section, each valve will provide its max volume available
            for valve in &mut self.pump_to_system_check_valves {
                valve.current_volume = valve.max_virtual_volume;
            }
        } else if total_max_valves_volume > Volume::new::<gallon>(0.) {
            let needed_ratio = used_system_volume / total_max_valves_volume;

            for valve in &mut self.pump_to_system_check_valves {
                valve.current_volume = valve.max_virtual_volume * needed_ratio;
            }
        }
    }

    pub fn pump_pressure(&self, idx: usize) -> Pressure {
        self.pump_sections[idx].pressure()
    }

    pub fn system_pressure(&self) -> Pressure {
        self.system_section.pressure()
    }

    pub fn system_accumulator_fluid_volume(&self) -> Volume {
        self.system_section.accumulator_volume()
    }

    pub fn pump_section_pressure_switch(&self, idx: usize) -> PressureSwitchState {
        self.pump_sections[idx].pressure_switch_state()
    }

    pub fn system_section_pressure_switch(&self) -> PressureSwitchState {
        self.system_section.pressure_switch_state()
    }

    pub fn reservoir_level(&self) -> Volume {
        self.reservoir.level()
    }

    pub fn reservoir(&self) -> &Reservoir {
        &self.reservoir
    }

    pub fn system_section(&self) -> &impl SectionPressure {
        &self.system_section
    }

    pub fn pump_section(&self, pump_index: usize) -> &impl SectionPressure {
        &self.pump_sections[pump_index]
    }
}
impl SimulationElement for HydraulicCircuit {
    fn accept<T: SimulationElementVisitor>(&mut self, visitor: &mut T) {
        self.reservoir.accept(visitor);

        for section in &mut self.pump_sections {
            section.accept(visitor);
        }

        self.system_section.accept(visitor);

        visitor.visit(self);
    }
}

/// This is an hydraulic section with its own volume of fluid and pressure. It can be connected to another section
/// through a checkvalve
pub struct Section {
    pressure_id: VariableIdentifier,

    section_id_number: usize,

    static_leak_at_max_press: VolumeRate,
    current_volume: Volume,
    max_high_press_volume: Volume,
    current_pressure: Pressure,
    current_flow: VolumeRate,

    fire_valve: Option<FireValve>,

    accumulator: Option<Accumulator>,

    connected_to_ptu_left_side: bool,
    connected_to_ptu_right_side: bool,

    delta_volume_flow_pass: Volume,
    max_pumpable_volume: Volume,
    volume_target: Volume,
    delta_vol_from_valves: Volume,
    total_volume_pumped: Volume,

    pressure_switch: PressureSwitch,

    total_actuator_consumed_volume: Volume,
    total_actuator_returned_volume: Volume,
}
impl Section {
    #[allow(clippy::too_many_arguments)]
    pub fn new(
        context: &mut InitContext,
        loop_id: &str,
        section_id: &str,
        pump_id: usize,
        static_leak_at_max_press: VolumeRate,
        current_volume: Volume,
        max_high_press_volume: Volume,
        accumulator: Option<Accumulator>,
        pressure_switch_lo_hyst: Pressure,
        pressure_switch_hi_hyst: Pressure,
        fire_valve: Option<FireValve>,
        connected_to_ptu_left_side: bool,
        connected_to_ptu_right_side: bool,
    ) -> Self {
        let section_name: String = format!("HYD_{}_{}_{}_SECTION", loop_id, section_id, pump_id);

        Self {
            pressure_id: context
                .get_identifier(format!("{}_PRESSURE", section_name))
                .to_owned(),
            section_id_number: pump_id,
            static_leak_at_max_press,
            current_volume,
            max_high_press_volume,
            current_pressure: Pressure::new::<psi>(14.7),
            current_flow: VolumeRate::new::<gallon_per_second>(0.),
            fire_valve,
            accumulator,
            connected_to_ptu_left_side,
            connected_to_ptu_right_side,
            delta_volume_flow_pass: Volume::new::<gallon>(0.),
            max_pumpable_volume: Volume::new::<gallon>(0.),
            volume_target: Volume::new::<gallon>(0.),
            delta_vol_from_valves: Volume::new::<gallon>(0.),
            total_volume_pumped: Volume::new::<gallon>(0.),

            pressure_switch: PressureSwitch::new(pressure_switch_hi_hyst, pressure_switch_lo_hyst),

            total_actuator_consumed_volume: Volume::new::<gallon>(0.),
            total_actuator_returned_volume: Volume::new::<gallon>(0.),
        }
    }

    /// Gives the exact volume of fluid needed to get to any target_press pressure
    fn volume_to_reach_target(&self, target_press: Pressure, fluid: &Fluid) -> Volume {
        (target_press - self.current_pressure) * (self.max_high_press_volume) / fluid.bulk_mod()
    }

    fn pressure_switch_state(&self) -> PressureSwitchState {
        self.pressure_switch.state()
    }

    fn fire_valve_is_open(&self) -> bool {
        match &self.fire_valve {
            Some(valve) => valve.is_open(),
            None => true,
        }
    }

    fn update_shutoff_valve(&mut self, controller: &impl HydraulicCircuitController) {
        if let Some(valve) = &mut self.fire_valve {
            valve.update(controller.should_open_fire_shutoff_valve(self.section_id_number));
        }
    }

    pub fn update_target_volume_after_flow_update(
        &mut self,
        target_pressure: Pressure,
        fluid: &Fluid,
    ) {
        self.volume_target = if self.is_primed() {
            self.volume_to_reach_target(target_pressure, fluid)
        } else {
            self.max_high_press_volume - self.current_volume
                + self.volume_to_reach_target(target_pressure, fluid)
        };

        self.volume_target -= self.delta_volume_flow_pass;
    }

    fn static_leak(&self, context: &UpdateContext) -> Volume {
        self.static_leak_at_max_press
            * context.delta_as_time()
            * (self.current_pressure - Pressure::new::<psi>(14.7))
            / Pressure::new::<psi>(3000.)
    }

    /// Updates hydraulic flow from consumers like accumulator / ptu / any actuator
    pub fn update_flow(
        &mut self,
        context: &UpdateContext,
        reservoir: &mut Reservoir,
        ptu: Option<&PowerTransferUnit>,
    ) {
        let static_leak = self.static_leak(context);
        let mut delta_volume_flow_pass = -static_leak;

        reservoir.add_return_volume(static_leak);

        if let Some(accumulator) = &mut self.accumulator {
            accumulator.update(
                context,
                &mut delta_volume_flow_pass,
                self.current_pressure,
                self.volume_target,
            );
        }

        if let Some(ptu) = ptu {
            self.update_ptu_flows(context, ptu, &mut delta_volume_flow_pass, reservoir);
        }

        delta_volume_flow_pass -= self.total_actuator_consumed_volume;
        reservoir.add_return_volume(self.total_actuator_returned_volume);

        self.delta_volume_flow_pass = delta_volume_flow_pass;

        self.reset_actuator_volumes();
    }

    fn update_actuator_volumes(&mut self, actuator: &mut impl Actuator) {
        self.total_actuator_consumed_volume += actuator.used_volume();
        self.total_actuator_returned_volume += actuator.reservoir_return();
        actuator.reset_volumes();
    }

    fn reset_actuator_volumes(&mut self) {
        self.total_actuator_returned_volume = Volume::new::<gallon>(0.);
        self.total_actuator_consumed_volume = Volume::new::<gallon>(0.);
    }

    pub fn update_maximum_pumping_capacity(&mut self, pump: &impl PressureSource) {
        self.max_pumpable_volume = if self.fire_valve_is_open() {
            pump.delta_vol_max()
        } else {
            Volume::new::<gallon>(0.)
        }
    }

    fn update_upstream_delta_vol(&mut self, upstream_valves: &[CheckValve]) {
        for up in upstream_valves {
            self.delta_vol_from_valves += up.current_volume;
        }
    }

    fn update_downstream_delta_vol(&mut self, downstream_valve: &CheckValve) {
        self.delta_vol_from_valves -= downstream_valve.current_volume;
    }

    pub fn update_pump_state(
        &mut self,
        context: &UpdateContext,
        pump: &mut impl PressureSource,
        reservoir: &mut Reservoir,
    ) {
        // Final volume target to reach target pressure is:
        // raw volume_target - (upstream volume - downstream volume)
        let final_volume_needed_to_reach_target_pressure =
            self.volume_target - self.delta_vol_from_valves;

        pump.update_after_pressure_regulation(
            context,
            final_volume_needed_to_reach_target_pressure,
            reservoir,
            self.fire_valve_is_open(),
        );
        self.total_volume_pumped = pump.flow() * context.delta_as_time();
    }

    pub fn update_final_delta_vol_and_pressure(&mut self, context: &UpdateContext, fluid: &Fluid) {
        let mut final_delta_volume = self.delta_volume_flow_pass + self.delta_vol_from_valves;

        final_delta_volume += self.total_volume_pumped;

        self.current_volume += final_delta_volume;

        self.update_pressure(fluid);

        self.current_flow = final_delta_volume / context.delta_as_time();

        self.delta_vol_from_valves = Volume::new::<gallon>(0.);
        self.total_volume_pumped = Volume::new::<gallon>(0.);
    }

    fn update_pressure(&mut self, fluid: &Fluid) {
        let fluid_volume_compressed = self.current_volume - self.max_high_press_volume;

        self.current_pressure = Pressure::new::<psi>(14.7)
            + self.delta_pressure_from_delta_volume(fluid_volume_compressed, fluid);
        self.current_pressure = self.current_pressure.max(Pressure::new::<psi>(14.7));

        self.pressure_switch.update(self.current_pressure);
    }

    fn delta_pressure_from_delta_volume(&self, delta_vol: Volume, fluid: &Fluid) -> Pressure {
        return delta_vol / self.max_high_press_volume * fluid.bulk_mod();
    }

    fn is_primed(&self) -> bool {
        self.current_volume >= self.max_high_press_volume
    }

    pub fn pressure(&self) -> Pressure {
        self.current_pressure
    }

    pub fn accumulator_volume(&self) -> Volume {
        match &self.accumulator {
            Some(accumulator) => accumulator.fluid_volume(),
            None => Volume::new::<gallon>(0.),
        }
    }

    fn update_ptu_flows(
        &mut self,
        context: &UpdateContext,
        ptu: &PowerTransferUnit,
        delta_vol: &mut Volume,
        reservoir: &mut Reservoir,
    ) {
        let actual_flow;
        if self.connected_to_ptu_left_side {
            if ptu.flow_to_left > VolumeRate::new::<gallon_per_second>(0.0) {
                // We are left side of PTU and positive flow so we receive flow using own reservoir
                actual_flow = reservoir.try_take_flow(context, ptu.flow_to_left);
            } else {
                // We are using own flow to power right side so we send that back
                // to our own reservoir
                actual_flow = ptu.flow_to_left;
                reservoir.add_return_volume(-actual_flow * context.delta_as_time());
            }
            *delta_vol += actual_flow * context.delta_as_time();
        } else if self.connected_to_ptu_right_side {
            if ptu.flow_to_right > VolumeRate::new::<gallon_per_second>(0.0) {
                // We are right side of PTU and positive flow so we receive flow using own reservoir
                actual_flow = reservoir.try_take_flow(context, ptu.flow_to_right);
            } else {
                // We are using own flow to power left side so we send that back
                // to our own reservoir
                actual_flow = ptu.flow_to_right;
                reservoir.add_return_volume(-actual_flow * context.delta_as_time());
            }
            *delta_vol += actual_flow * context.delta_as_time();
        }
    }
}
impl SimulationElement for Section {
    fn accept<T: SimulationElementVisitor>(&mut self, visitor: &mut T) {
        if let Some(fire_valve) = &mut self.fire_valve {
            fire_valve.accept(visitor);
        }

        visitor.visit(self);
    }

    fn write(&self, writer: &mut SimulatorWriter) {
        writer.write(&self.pressure_id, self.pressure());
    }
}
impl SectionPressure for Section {
    fn pressure(&self) -> Pressure {
        self.pressure()
    }

    fn is_pressure_switch_pressurised(&self) -> bool {
        self.pressure_switch_state() == PressureSwitchState::Pressurised
    }
}

pub struct FireValve {
    opened_id: VariableIdentifier,
    is_open: bool,
    bus_type: ElectricalBusType,
    is_powered: bool,
}
impl FireValve {
    fn new(
        context: &mut InitContext,
        hyd_loop_id: &str,
        pump_id: usize,
        bus_type: ElectricalBusType,
    ) -> Self {
        Self {
            opened_id: context
                .get_identifier(format!(
                    "HYD_{}_PUMP_{}_FIRE_VALVE_OPENED",
                    hyd_loop_id, pump_id
                ))
                .to_owned(),
            is_open: true,
            bus_type,
            is_powered: false,
        }
    }

    /// Updates opening state:
    /// A firevalve will move if powered, stay at current position if unpowered
    fn update(&mut self, valve_open_command: bool) {
        if self.is_powered {
            self.is_open = valve_open_command;
        }
    }

    fn is_open(&self) -> bool {
        self.is_open
    }
}
impl SimulationElement for FireValve {
    fn write(&self, writer: &mut SimulatorWriter) {
        writer.write(&self.opened_id, self.is_open());
    }

    fn receive_power(&mut self, buses: &impl ElectricalBuses) {
        // TODO is actually powered by a sub-bus (401PP DC ESS)
        self.is_powered = buses.is_powered(self.bus_type);
    }
}

/// Handles the flow that goes between two sections
/// Flow is handled in two ways:
/// - An optional flow that can only pass through if downstream needs flow
/// and if upstream has enough capacity to provide flow while maintaining its target pressure
/// - A physical flow, that is mandatory to pass through the valve, caused by pressure difference between
/// upstream and downstream.

#[derive(Default)]
pub struct CheckValve {
    current_volume: Volume,
    max_virtual_volume: Volume,
}
impl CheckValve {
    fn volume_to_equalize_pressures(
        &self,
        upstream_section: &Section,
        downstream_section: &Section,
        fluid: &Fluid,
    ) -> Volume {
        let delta_pressure = upstream_section.pressure() - downstream_section.pressure();

        if delta_pressure > Pressure::new::<psi>(0.) {
            downstream_section.max_high_press_volume
                * upstream_section.max_high_press_volume
                * delta_pressure
                / (fluid.bulk_mod() * downstream_section.max_high_press_volume
                    + fluid.bulk_mod() * upstream_section.max_high_press_volume)
        } else {
            Volume::new::<gallon>(0.)
        }
    }

    /// Based on upstream pumping capacity (if any) and pressure difference, computes what flow could go through
    /// the valve
    pub fn update_flow_forecast(
        &mut self,
        upstream_section: &Section,
        downstream_section: &Section,
        fluid: &Fluid,
    ) {
        let physical_volume_transferred =
            self.volume_to_equalize_pressures(upstream_section, downstream_section, fluid);

        let mut available_volume_from_upstream = (upstream_section.max_pumpable_volume
            - upstream_section.volume_target)
            .max(physical_volume_transferred);

        if !downstream_section.is_primed() {
            available_volume_from_upstream = upstream_section
                .max_pumpable_volume
                .max(physical_volume_transferred);
        }

        self.max_virtual_volume = available_volume_from_upstream.max(Volume::new::<gallon>(0.));
    }
}

pub struct Reservoir {
    level_id: VariableIdentifier,
    max_capacity: Volume,
    current_level: Volume,
    min_usable: Volume,
}
impl Reservoir {
    const MIN_USABLE_VOLUME: f64 = 0.2; // Gallons

    pub fn new(
        context: &mut InitContext,
        hyd_loop_id: &str,
        max_capacity: Volume,
        current_level: Volume,
    ) -> Self {
        Self {
            level_id: context.get_identifier(format!("HYD_{}_RESERVOIR_LEVEL", hyd_loop_id)),
            max_capacity,
            current_level,
            min_usable: Volume::new::<gallon>(Self::MIN_USABLE_VOLUME),
        }
    }

    // Try to take volume from reservoir. Will return only what's currently available
    fn try_take_volume(&mut self, volume: Volume) -> Volume {
        let volume_taken = if self.current_level > self.min_usable {
            let volume_available = self.current_level - self.min_usable;
            volume_available.min(volume).max(Volume::new::<gallon>(0.))
        } else {
            Volume::new::<gallon>(0.)
        };
        self.current_level -= volume_taken;

        volume_taken
    }

    // Try to take flow from reservoir. Will return only what's currently available
    fn try_take_flow(&mut self, context: &UpdateContext, flow: VolumeRate) -> VolumeRate {
        let desired_volume = flow * context.delta_as_time();
        let volume_taken = self.try_take_volume(desired_volume);
        volume_taken / context.delta_as_time()
    }

    // What's current flow available
    fn request_flow_availability(&self, context: &UpdateContext, flow: VolumeRate) -> VolumeRate {
        let desired_volume = flow * context.delta_as_time();
        let max_volume_available = self.current_level - self.min_usable;
        max_volume_available.min(desired_volume) / context.delta_as_time()
    }

    fn add_return_volume(&mut self, volume: Volume) {
        self.current_level = (self.current_level + volume).min(self.max_capacity);
    }

    fn level(&self) -> Volume {
        self.current_level
    }
}
impl SimulationElement for Reservoir {
    fn write(&self, writer: &mut SimulatorWriter) {
        writer.write(&self.level_id, self.level());
    }
}

pub trait PumpController {
    fn should_pressurise(&self) -> bool;
}

pub struct Pump {
    delta_vol_max: Volume,
    current_displacement: Volume,
    current_flow: VolumeRate,
    current_max_displacement: Volume,
    press_breakpoints: [f64; 9],
    displacement_carac: [f64; 9],
    // Displacement low pass filter. [0:1], 0 frozen -> 1 instantaneous dynamic
    displacement_dynamic: f64,
    speed: AngularVelocity,
}
impl Pump {
    fn new(
        press_breakpoints: [f64; 9],
        displacement_carac: [f64; 9],
        displacement_dynamic: f64,
    ) -> Self {
        Self {
            delta_vol_max: Volume::new::<gallon>(0.),
            current_displacement: Volume::new::<gallon>(0.),
            current_flow: VolumeRate::new::<gallon_per_second>(0.),
            current_max_displacement: Volume::new::<gallon>(0.),
            press_breakpoints,
            displacement_carac,
            displacement_dynamic,
            speed: AngularVelocity::new::<revolution_per_minute>(0.),
        }
    }

    fn update<T: PumpController>(
        &mut self,
        context: &UpdateContext,
        section: &impl SectionPressure,
        reservoir: &Reservoir,
        speed: AngularVelocity,
        controller: &T,
    ) {
        self.speed = speed;

        let theoretical_displacement = self.calculate_displacement(section, controller);

        // Actual displacement is the calculated one with a low pass filter applied to mimic displacement transients dynamic
        // Note this is applied on "max" delta vol, so any regulation within pump capacity will remain "instantaneous'
        self.current_max_displacement = self.displacement_dynamic * theoretical_displacement
            + (1.0 - self.displacement_dynamic) * self.current_max_displacement;

        let max_flow = Self::calculate_flow(speed, self.current_max_displacement)
            .max(VolumeRate::new::<gallon_per_second>(0.));

        let max_flow_available_from_reservoir =
            reservoir.request_flow_availability(context, max_flow);

        self.delta_vol_max = max_flow_available_from_reservoir * context.delta_as_time();
    }

    fn calculate_displacement<T: PumpController>(
        &self,
        section: &impl SectionPressure,
        controller: &T,
    ) -> Volume {
        if controller.should_pressurise() {
            Volume::new::<cubic_inch>(interpolation(
                &self.press_breakpoints,
                &self.displacement_carac,
                section.pressure().get::<psi>(),
            ))
        } else {
            Volume::new::<cubic_inch>(0.)
        }
    }

    fn calculate_displacement_from_required_flow(&self, required_flow: VolumeRate) -> Volume {
        if self.speed.get::<revolution_per_minute>() > 0. {
            let displacement = Volume::new::<cubic_inch>(
                required_flow.get::<gallon_per_second>() * 231.0 * 60.0
                    / self.speed.get::<revolution_per_minute>(),
            );
            self.current_max_displacement
                .min(displacement)
                .max(Volume::new::<cubic_inch>(0.))
        } else {
            self.current_max_displacement
        }
    }

    fn calculate_flow(speed: AngularVelocity, displacement: Volume) -> VolumeRate {
        if speed.get::<revolution_per_minute>() > 0. {
            VolumeRate::new::<gallon_per_second>(
                speed.get::<revolution_per_minute>() * displacement.get::<cubic_inch>()
                    / 231.00
                    / 60.0,
            )
        } else {
            VolumeRate::new::<gallon_per_second>(0.)
        }
    }

    fn get_max_flow(&self) -> VolumeRate {
        if self.speed.get::<revolution_per_minute>() > 0. {
            VolumeRate::new::<gallon_per_minute>(
                self.speed.get::<revolution_per_minute>()
                    * self.current_displacement.get::<cubic_inch>()
                    / 231.0,
            )
        } else {
            VolumeRate::new::<gallon_per_second>(0.)
        }
    }
}
impl PressureSource for Pump {
    fn delta_vol_max(&self) -> Volume {
        self.delta_vol_max
    }

    fn update_after_pressure_regulation(
        &mut self,
        context: &UpdateContext,
        volume_required: Volume,
        reservoir: &mut Reservoir,
        is_pump_connected_to_reservoir: bool,
    ) {
        let required_flow = volume_required / context.delta_as_time();
        self.current_displacement = self.calculate_displacement_from_required_flow(required_flow);
        let max_current_flow = self.get_max_flow();

        self.current_flow = if is_pump_connected_to_reservoir {
            reservoir.try_take_flow(context, max_current_flow)
        } else {
            VolumeRate::new::<gallon_per_second>(0.)
        }
    }

    fn flow(&self) -> VolumeRate {
        self.current_flow
    }

    fn displacement(&self) -> Volume {
        self.current_displacement
    }
}

pub struct ElectricPump {
    pump: Pump,
    pump_physics: ElectricalPumpPhysics,
}
impl ElectricPump {
    const NOMINAL_SPEED: f64 = 7600.0;
    const DISPLACEMENT_BREAKPTS: [f64; 9] = [
        0.0, 500.0, 1000.0, 1500.0, 2175.0, 2850.0, 3080.0, 3100.0, 3500.0,
    ];
    const DISPLACEMENT_MAP: [f64; 9] = [0.263, 0.263, 0.263, 0.263, 0.263, 0.2, 0.0, 0.0, 0.0];
    // 1 == No filtering
    const DISPLACEMENT_DYNAMICS: f64 = 0.4;

    pub fn new(
        context: &mut InitContext,
        id: &str,
        bus_type: ElectricalBusType,
        max_current: ElectricCurrent,
    ) -> Self {
        Self {
            pump: Pump::new(
                Self::DISPLACEMENT_BREAKPTS,
                Self::DISPLACEMENT_MAP,
                Self::DISPLACEMENT_DYNAMICS,
            ),
            pump_physics: ElectricalPumpPhysics::new(
                context,
                id,
                bus_type,
                max_current,
                AngularVelocity::new::<revolution_per_minute>(Self::NOMINAL_SPEED),
            ),
        }
    }

    pub fn update<T: PumpController>(
        &mut self,
        context: &UpdateContext,
        section: &impl SectionPressure,
        reservoir: &Reservoir,
        controller: &T,
    ) {
        self.pump_physics.set_active(controller.should_pressurise());
        self.pump_physics
            .update(context, section, self.pump.displacement());

        self.pump.update(
            context,
            section,
            reservoir,
            self.pump_physics.speed(),
            controller,
        );
    }
}
impl PressureSource for ElectricPump {
    fn delta_vol_max(&self) -> Volume {
        self.pump.delta_vol_max()
    }

    fn update_after_pressure_regulation(
        &mut self,
        context: &UpdateContext,
        volume_required: Volume,
        reservoir: &mut Reservoir,
        is_pump_connected_to_reservoir: bool,
    ) {
        self.pump.update_after_pressure_regulation(
            context,
            volume_required,
            reservoir,
            is_pump_connected_to_reservoir,
        );
    }

    fn flow(&self) -> VolumeRate {
        self.pump.flow()
    }

    fn displacement(&self) -> Volume {
        self.pump.displacement()
    }
}
impl SimulationElement for ElectricPump {
    fn accept<T: SimulationElementVisitor>(&mut self, visitor: &mut T) {
        self.pump_physics.accept(visitor);

        visitor.visit(self);
    }
}

pub struct EngineDrivenPump {
    active_id: VariableIdentifier,

    is_active: bool,
    speed: AngularVelocity,
    pump: Pump,
}
impl EngineDrivenPump {
    const DISPLACEMENT_BREAKPTS: [f64; 9] = [
        0.0, 500.0, 1000.0, 1500.0, 2800.0, 2950.0, 3000.0, 3020.0, 3500.0,
    ];
    const DISPLACEMENT_MAP: [f64; 9] = [2.4, 2.4, 2.4, 2.4, 2.4, 2.4, 2.2, 1.0, 0.0];

    // 0.1 == 90% filtering on max displacement transient
    const DISPLACEMENT_DYNAMICS: f64 = 0.1;

    pub fn new(context: &mut InitContext, id: &str) -> Self {
        Self {
            active_id: context.get_identifier(format!("HYD_{}_EDPUMP_ACTIVE", id)),
            is_active: false,
            speed: AngularVelocity::new::<revolution_per_minute>(0.),
            pump: Pump::new(
                Self::DISPLACEMENT_BREAKPTS,
                Self::DISPLACEMENT_MAP,
                Self::DISPLACEMENT_DYNAMICS,
            ),
        }
    }

    pub fn update<T: PumpController>(
        &mut self,
        context: &UpdateContext,
        section: &impl SectionPressure,
        reservoir: &Reservoir,
        pump_speed: AngularVelocity,
        controller: &T,
    ) {
        self.speed = pump_speed;
        self.pump
            .update(context, section, reservoir, pump_speed, controller);
        self.is_active = controller.should_pressurise();
    }
}
impl PressureSource for EngineDrivenPump {
    fn delta_vol_max(&self) -> Volume {
        self.pump.delta_vol_max()
    }

    fn update_after_pressure_regulation(
        &mut self,
        context: &UpdateContext,
        volume_required: Volume,
        reservoir: &mut Reservoir,
        is_pump_connected_to_reservoir: bool,
    ) {
        self.pump.update_after_pressure_regulation(
            context,
            volume_required,
            reservoir,
            is_pump_connected_to_reservoir,
        );
    }

    fn flow(&self) -> VolumeRate {
        self.pump.flow()
    }

    fn displacement(&self) -> Volume {
        self.pump.current_displacement
    }
}
impl SimulationElement for EngineDrivenPump {
    fn write(&self, writer: &mut SimulatorWriter) {
        writer.write(&self.active_id, self.is_active);
    }
}

struct WindTurbine {
    rpm_id: VariableIdentifier,

    position: f64,
    speed: AngularVelocity,
    acceleration: f64,
    torque_sum: f64,
}
impl WindTurbine {
    // Low speed special calculation threshold. Under that value we compute resistant torque depending on pump angle and displacement.
    const LOW_SPEED_PHYSICS_ACTIVATION: f64 = 15.;
    const STOWED_ANGLE: f64 = std::f64::consts::PI / 2.;
    const PROPELLER_INERTIA: f64 = 0.2;
    const FRICTION_COEFFICIENT: f64 = 0.0002;
    const AIR_LIFT_COEFFICIENT: f64 = 0.018;

    const RPM_GOVERNOR_BREAKPTS: [f64; 9] = [
        0.0, 1000., 3000.0, 4000.0, 4800.0, 5800.0, 6250.0, 9000.0, 15000.0,
    ];
    const PROP_ALPHA_MAP: [f64; 9] = [45., 45., 45., 45., 35., 25., 1., 1., 1.];

    fn new(context: &mut InitContext) -> Self {
        Self {
            rpm_id: context.get_identifier("HYD_RAT_RPM".to_owned()),

            position: Self::STOWED_ANGLE,
            speed: AngularVelocity::new::<revolution_per_minute>(0.),
            acceleration: 0.,
            torque_sum: 0.,
        }
    }

    fn speed(&self) -> AngularVelocity {
        self.speed
    }

    fn update_generated_torque(&mut self, indicated_speed: Velocity, stow_pos: f64) {
        let cur_alpha = interpolation(
            &Self::RPM_GOVERNOR_BREAKPTS,
            &Self::PROP_ALPHA_MAP,
            self.speed().get::<revolution_per_minute>(),
        );

        // Simple model. stow pos sin simulates the angle of the blades vs wind while deploying
        let air_speed_torque = cur_alpha.to_radians().sin()
            * (indicated_speed.get::<knot>()
                * indicated_speed.get::<knot>()
                * Self::AIR_LIFT_COEFFICIENT)
            * 0.5
            * (std::f64::consts::PI / 2. * stow_pos).sin();

        self.torque_sum += air_speed_torque;
    }

    fn update_friction_torque(&mut self, displacement: f64, pressure: Pressure) {
        let mut pump_torque = 0.;
<<<<<<< HEAD
        if self.rpm < Self::LOW_SPEED_PHYSICS_ACTIVATION {
            pump_torque += (self.position * 4.).cos() * displacement.max(0.35) * 2.;
            pump_torque -= self.speed * 0.25;
        } else {
            pump_torque -= pressure.get::<psi>() * displacement / (2. * std::f64::consts::PI);
            pump_torque -= 20. + (self.speed * self.speed) * Self::FRICTION_COEFFICIENT;
        }

=======
        if self.speed().get::<revolution_per_minute>() < Self::LOW_SPEED_PHYSICS_ACTIVATION {
            pump_torque += (self.position * 4.).cos() * displacement_ratio.max(0.35) * 35.;
            pump_torque += -self.speed.get::<radian_per_second>() * 15.;
        } else {
            pump_torque +=
                displacement_ratio.max(0.35) * 1. * -self.speed.get::<radian_per_second>();
        }
        pump_torque -= self.speed.get::<radian_per_second>() * 0.05;
        // Static air drag of the propeller
>>>>>>> 8dc5bc79
        self.torque_sum += pump_torque;
    }

    fn update_physics(&mut self, delta_time: &Duration) {
        self.acceleration = self.torque_sum / Self::PROPELLER_INERTIA;
        self.speed +=
            AngularVelocity::new::<radian_per_second>(self.acceleration * delta_time.as_secs_f64());
        self.position += self.speed.get::<radian_per_second>() * delta_time.as_secs_f64();

        // Reset torque accumulator at end of update
        self.torque_sum = 0.;
    }

    fn update(
        &mut self,
        delta_time: &Duration,
        indicated_speed: Velocity,
        stow_pos: f64,
        displacement: f64,
        pressure: Pressure,
    ) {
        if stow_pos > 0.1 {
            // Do not update anything on the propeller if still stowed
            self.update_generated_torque(indicated_speed, stow_pos);
            self.update_friction_torque(displacement, pressure);
            self.update_physics(delta_time);
        }
    }
}
impl SimulationElement for WindTurbine {
    fn write(&self, writer: &mut SimulatorWriter) {
        writer.write(&self.rpm_id, self.speed().get::<revolution_per_minute>());
    }
}

struct AlwaysPressurisePumpController {}
impl AlwaysPressurisePumpController {
    fn new() -> Self {
        Self {}
    }
}
impl PumpController for AlwaysPressurisePumpController {
    fn should_pressurise(&self) -> bool {
        true
    }
}
impl Default for AlwaysPressurisePumpController {
    fn default() -> Self {
        Self::new()
    }
}

pub trait RamAirTurbineController {
    fn should_deploy(&self) -> bool;
}

pub struct RamAirTurbine {
    stow_position_id: VariableIdentifier,

    deployment_commanded: bool,
    pump: Pump,
    pump_controller: AlwaysPressurisePumpController,
    wind_turbine: WindTurbine,
    position: f64,
}
impl RamAirTurbine {
    const DISPLACEMENT_BREAKPTS: [f64; 9] = [
        0.0, 500.0, 1000.0, 1500.0, 2100.0, 2300.0, 2600.0, 2700.0, 3500.0,
    ];
    const DISPLACEMENT_MAP: [f64; 9] = [0.5, 0.8, 1.15, 1.15, 1.15, 0.8, 0.3, 0.0, 0.0];

    // 1 == no filtering. 0.1 == 90% filtering. 0.2==80%... !!Warning, filter frequency is time delta dependant.
    const DISPLACEMENT_DYNAMICS: f64 = 0.2;

    // Speed to go from 0 to 1 stow position per sec. 1 means full deploying in 1s
    const STOWING_SPEED: f64 = 1.;

    pub fn new(context: &mut InitContext) -> Self {
        Self {
            stow_position_id: context.get_identifier("HYD_RAT_STOW_POSITION".to_owned()),

            deployment_commanded: false,
            pump: Pump::new(
                Self::DISPLACEMENT_BREAKPTS,
                Self::DISPLACEMENT_MAP,
                Self::DISPLACEMENT_DYNAMICS,
            ),
            pump_controller: AlwaysPressurisePumpController::new(),
            wind_turbine: WindTurbine::new(context),
            position: 0.,
        }
    }

    pub fn update<T: RamAirTurbineController>(
        &mut self,
        context: &UpdateContext,
        section: &impl SectionPressure,
        reservoir: &Reservoir,
        controller: &T,
    ) {
        // Once commanded, stays commanded forever
        self.deployment_commanded = controller.should_deploy() || self.deployment_commanded;

        self.pump.update(
            context,
            section,
            reservoir,
            self.wind_turbine.speed(),
            &self.pump_controller,
        );
    }

    pub fn update_physics(
        &mut self,
        delta_time: &Duration,
        indicated_airspeed: Velocity,
        pressure: Pressure,
    ) {
        self.wind_turbine.update(
            delta_time,
            indicated_airspeed,
            self.position,
            self.delta_vol_max().get::<gallon>(),
            pressure,
        );
    }

    pub fn update_position(&mut self, delta_time: &Duration) {
        if self.deployment_commanded {
            self.position += delta_time.as_secs_f64() * Self::STOWING_SPEED;

            // Finally limiting pos in [0:1] range
            if self.position < 0. {
                self.position = 0.;
            } else if self.position > 1. {
                self.position = 1.;
            }
        }
    }
}
impl PressureSource for RamAirTurbine {
    fn delta_vol_max(&self) -> Volume {
        self.pump.delta_vol_max()
    }

    fn update_after_pressure_regulation(
        &mut self,
        context: &UpdateContext,
        volume_required: Volume,
        reservoir: &mut Reservoir,
        is_pump_connected_to_reservoir: bool,
    ) {
        self.pump.update_after_pressure_regulation(
            context,
            volume_required,
            reservoir,
            is_pump_connected_to_reservoir,
        );
    }

    fn flow(&self) -> VolumeRate {
        self.pump.flow()
    }

    fn displacement(&self) -> Volume {
        self.pump.displacement()
    }
}
impl SimulationElement for RamAirTurbine {
    fn accept<T: SimulationElementVisitor>(&mut self, visitor: &mut T) {
        self.wind_turbine.accept(visitor);

        visitor.visit(self);
    }

    fn write(&self, writer: &mut SimulatorWriter) {
        writer.write(&self.stow_position_id, self.position);
    }
<<<<<<< HEAD
=======
}

#[cfg(test)]
mod tests {
    use crate::electrical::Electricity;
    use crate::simulation::test::TestVariableRegistry;
    use crate::simulation::test::{ElementCtorFn, SimulationTestBed, TestBed};
    use crate::simulation::InitContext;

    use uom::si::{f64::*, pressure::psi, ratio::percent, volume::gallon};

    use super::*;

    #[test]
    fn reservoir_gives_desired_flow() {
        let mut electricity = Electricity::new();
        let mut registry: TestVariableRegistry = Default::default();
        let mut init_context = InitContext::new(&mut electricity, &mut registry);

        let mut reservoir = Reservoir::new(
            &mut init_context,
            "GREEN",
            Volume::new::<gallon>(5.),
            Volume::new::<gallon>(5.),
        );

        assert!(Volume::new::<gallon>(1.) == reservoir.try_take_volume(Volume::new::<gallon>(1.)));
        assert!(
            reservoir.current_level > Volume::new::<gallon>(3.99)
                && reservoir.current_level < Volume::new::<gallon>(4.01)
        );
    }

    #[test]
    fn reservoir_gives_only_volume_available() {
        let mut electricity = Electricity::new();
        let mut registry: TestVariableRegistry = Default::default();
        let mut init_context = InitContext::new(&mut electricity, &mut registry);

        let mut reservoir = Reservoir::new(
            &mut init_context,
            "GREEN",
            Volume::new::<gallon>(5.),
            Volume::new::<gallon>(5.),
        );

        let drawn_volume = reservoir.try_take_volume(Volume::new::<gallon>(10.));
        assert!(drawn_volume.get::<gallon>() == 5. - Reservoir::MIN_USABLE_VOLUME);
    }

    #[test]
    fn section_writes_its_state() {
        let mut test_bed = SimulationTestBed::from(ElementCtorFn(|context| {
            section(context, "BROWN", "PUMP", 2)
        }));

        test_bed.run();

        assert!(test_bed.contains_variable_with_name("HYD_BROWN_PUMP_2_SECTION_PRESSURE"));
        assert!(test_bed.contains_variable_with_name("HYD_BROWN_PUMP_2_FIRE_VALVE_OPENED"));
    }

    #[test]
    fn hyd_circuit_writes_its_state() {
        let mut test_bed = SimulationTestBed::from(ElementCtorFn(|context| {
            hydraulic_circuit(context, "BROWN", 2)
        }));

        test_bed.run();

        assert!(test_bed.contains_variable_with_name("HYD_BROWN_SYSTEM_1_SECTION_PRESSURE"));
        assert!(!test_bed.contains_variable_with_name("HYD_BROWN_SYSTEM_1_FIRE_VALVE_OPENED"));

        assert!(test_bed.contains_variable_with_name("HYD_BROWN_PUMP_1_SECTION_PRESSURE"));
        assert!(test_bed.contains_variable_with_name("HYD_BROWN_PUMP_1_FIRE_VALVE_OPENED"));

        assert!(test_bed.contains_variable_with_name("HYD_BROWN_PUMP_2_SECTION_PRESSURE"));
        assert!(test_bed.contains_variable_with_name("HYD_BROWN_PUMP_2_FIRE_VALVE_OPENED"));

        assert!(!test_bed.contains_variable_with_name("HYD_BROWN_PUMP_0_SECTION_PRESSURE"));
        assert!(!test_bed.contains_variable_with_name("HYD_BROWN_PUMP_0_FIRE_VALVE_OPENED"));

        assert!(!test_bed.contains_variable_with_name("HYD_BROWN_PUMP_3_SECTION_PRESSURE"));
        assert!(!test_bed.contains_variable_with_name("HYD_BROWN_PUMP_3_FIRE_VALVE_OPENED"));
    }

    fn section(
        context: &mut InitContext,
        loop_id: &str,
        section_id: &str,
        pump_id: usize,
    ) -> Section {
        let fire_valve = Some(FireValve::new(
            context,
            loop_id,
            pump_id,
            HydraulicCircuit::DEFAULT_FIRE_VALVE_POWERING_BUS,
        ));
        Section::new(
            context,
            loop_id,
            section_id,
            pump_id,
            VolumeRate::new::<gallon_per_second>(
                HydraulicCircuit::PUMP_SECTION_STATIC_LEAK_GAL_P_S,
            ),
            Volume::new::<gallon>(HydraulicCircuit::PUMP_SECTION_MAX_VOLUME_GAL),
            Volume::new::<gallon>(HydraulicCircuit::PUMP_SECTION_MAX_VOLUME_GAL),
            None,
            Pressure::new::<psi>(1400.),
            Pressure::new::<psi>(2000.),
            fire_valve,
            false,
            false,
        )
    }

    fn hydraulic_circuit(
        context: &mut InitContext,
        loop_color: &str,
        main_pump_number: usize,
    ) -> HydraulicCircuit {
        match loop_color {
            "GREEN" => HydraulicCircuit::new(
                context,
                loop_color,
                main_pump_number,
                Ratio::new::<percent>(100.),
                Volume::new::<gallon>(10.),
                Volume::new::<gallon>(3.6),
                Pressure::new::<psi>(1450.),
                Pressure::new::<psi>(1900.),
                Pressure::new::<psi>(1300.),
                Pressure::new::<psi>(1800.),
                true,
                false,
            ),
            "YELLOW" => HydraulicCircuit::new(
                context,
                loop_color,
                main_pump_number,
                Ratio::new::<percent>(100.),
                Volume::new::<gallon>(10.),
                Volume::new::<gallon>(3.6),
                Pressure::new::<psi>(1450.),
                Pressure::new::<psi>(1900.),
                Pressure::new::<psi>(1300.),
                Pressure::new::<psi>(1800.),
                true,
                false,
            ),
            _ => HydraulicCircuit::new(
                context,
                loop_color,
                main_pump_number,
                Ratio::new::<percent>(100.),
                Volume::new::<gallon>(10.),
                Volume::new::<gallon>(3.6),
                Pressure::new::<psi>(1450.),
                Pressure::new::<psi>(1900.),
                Pressure::new::<psi>(1300.),
                Pressure::new::<psi>(1800.),
                true,
                false,
            ),
        }
    }

    fn engine_driven_pump(context: &mut InitContext) -> EngineDrivenPump {
        EngineDrivenPump::new(context, "DEFAULT")
    }

    #[cfg(test)]
    mod edp_tests {
        use super::*;

        use crate::simulation::test::{ElementCtorFn, SimulationTestBed};

        #[test]
        fn starts_inactive() {
            let test_bed = SimulationTestBed::from(ElementCtorFn(engine_driven_pump));

            assert!(test_bed.query_element(|e| !e.is_active));
        }
    }
>>>>>>> 8dc5bc79
}<|MERGE_RESOLUTION|>--- conflicted
+++ resolved
@@ -18,11 +18,8 @@
 };
 
 pub mod brake_circuit;
-<<<<<<< HEAD
 pub mod electrical_generator;
-=======
 pub mod electrical_pump_physics;
->>>>>>> 8dc5bc79
 pub mod linear_actuator;
 pub mod update_iterator;
 
@@ -1512,7 +1509,6 @@
 
     fn update_friction_torque(&mut self, displacement: f64, pressure: Pressure) {
         let mut pump_torque = 0.;
-<<<<<<< HEAD
         if self.rpm < Self::LOW_SPEED_PHYSICS_ACTIVATION {
             pump_torque += (self.position * 4.).cos() * displacement.max(0.35) * 2.;
             pump_torque -= self.speed * 0.25;
@@ -1521,17 +1517,6 @@
             pump_torque -= 20. + (self.speed * self.speed) * Self::FRICTION_COEFFICIENT;
         }
 
-=======
-        if self.speed().get::<revolution_per_minute>() < Self::LOW_SPEED_PHYSICS_ACTIVATION {
-            pump_torque += (self.position * 4.).cos() * displacement_ratio.max(0.35) * 35.;
-            pump_torque += -self.speed.get::<radian_per_second>() * 15.;
-        } else {
-            pump_torque +=
-                displacement_ratio.max(0.35) * 1. * -self.speed.get::<radian_per_second>();
-        }
-        pump_torque -= self.speed.get::<radian_per_second>() * 0.05;
-        // Static air drag of the propeller
->>>>>>> 8dc5bc79
         self.torque_sum += pump_torque;
     }
 
@@ -1710,8 +1695,6 @@
     fn write(&self, writer: &mut SimulatorWriter) {
         writer.write(&self.stow_position_id, self.position);
     }
-<<<<<<< HEAD
-=======
 }
 
 #[cfg(test)]
@@ -1897,5 +1880,4 @@
             assert!(test_bed.query_element(|e| !e.is_active));
         }
     }
->>>>>>> 8dc5bc79
 }
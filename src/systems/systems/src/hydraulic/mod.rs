--- conflicted
+++ resolved
@@ -1264,9 +1264,6 @@
                 assert!(yellow_loop.loop_pressure <= Pressure::new::<psi>(200.0));
             }
             epump.update(&ct.delta(), &yellow_loop);
-<<<<<<< HEAD
-            yellow_loop.update(&ct.delta(), vec![&epump], Vec::new(), Vec::new(), Vec::new());
-=======
             yellow_loop.update(
                 &ct.delta(),
                 vec![&epump],
@@ -1274,7 +1271,6 @@
                 Vec::new(),
                 Vec::new(),
             );
->>>>>>> 7b7a15e9
             if x % 20 == 0 {
                 println!("Iteration {}", x);
                 println!("-------------------------------------------");
@@ -1315,9 +1311,6 @@
                 assert!(blue_loop.loop_pressure <= Pressure::new::<psi>(100.0));
             }
             epump.update(&ct.delta(), &blue_loop);
-<<<<<<< HEAD
-            blue_loop.update(&ct.delta(), vec![&epump], Vec::new(), Vec::new(), Vec::new());
-=======
             blue_loop.update(
                 &ct.delta(),
                 vec![&epump],
@@ -1325,7 +1318,6 @@
                 Vec::new(),
                 Vec::new(),
             );
->>>>>>> 7b7a15e9
             if x % 20 == 0 {
                 println!("Iteration {}", x);
                 println!("-------------------------------------------");
@@ -1594,9 +1586,6 @@
             edp1.update(&ct.delta(), &green_loop, &engine1);
             epump.update(&ct.delta(), &yellow_loop);
 
-<<<<<<< HEAD
-            yellow_loop.update(&ct.delta(), vec![&epump], Vec::new(), Vec::new(), vec![&ptu]);
-=======
             yellow_loop.update(
                 &ct.delta(),
                 vec![&epump],
@@ -1604,7 +1593,6 @@
                 Vec::new(),
                 vec![&ptu],
             );
->>>>>>> 7b7a15e9
             green_loop.update(&ct.delta(), Vec::new(), vec![&edp1], Vec::new(), vec![&ptu]);
 
             loop_history.update(

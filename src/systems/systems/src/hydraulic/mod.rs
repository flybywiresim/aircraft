use self::linear_actuator::Actuator;
use crate::failures::{Failure, FailureType};
use crate::hydraulic::{
    electrical_pump_physics::ElectricalPumpPhysics, pumps::PumpCharacteristics,
};
use crate::pneumatic::PressurizeableReservoir;
use crate::shared::{
    interpolation, low_pass_filter::LowPassFilter, random_from_range, DelayedTrueLogicGate,
    ElectricalBusType, ElectricalBuses, HydraulicColor, SectionPressure,
};
use crate::simulation::{
    InitContext, Read, SimulationElement, SimulationElementVisitor, SimulatorReader,
    SimulatorWriter, UpdateContext, VariableIdentifier, Write,
};

use std::time::Duration;
use uom::si::{
    angular_velocity::{radian_per_second, revolution_per_minute},
    f64::*,
    pressure::{pascal, psi},
    ratio::ratio,
    torque::newton_meter,
    velocity::knot,
    volume::{cubic_inch, cubic_meter, gallon},
    volume_rate::{gallon_per_minute, gallon_per_second},
};

pub mod aerodynamic_model;
pub mod brake_circuit;
pub mod electrical_generator;
pub mod electrical_pump_physics;
pub mod flap_slat;
pub mod landing_gear;
pub mod linear_actuator;
pub mod nose_steering;
pub mod pumps;
pub mod trimmable_horizontal_stabilizer;

/// Indicates the pressure sensors info of an hydraulic circuit at different locations
/// Information can be wrong in case of sensor failure -> do not use for physical pressure
pub trait HydraulicPressureSensors {
    /// Pressure switch state in pump section
    fn pump_section_switch_pressurised(&self, pump_index: usize) -> bool;

    /// Pressure switch state in system section downstream leak measurement valve
    fn system_section_switch_pressurised(&self) -> bool;

    /// Pressure transducer value in system section upstream leak measurement valve
    fn system_section_pressure_transducer(&self) -> Pressure;
}

pub trait PressureSource {
    /// Gives the maximum available volume at current pump state if it was working at maximum available displacement
    fn delta_vol_max(&self) -> Volume;

    /// Updates the pump after hydraulic system regulation pass. It will adjust its displacement to the real
    /// physical value used for current pressure regulation
    fn update_after_pressure_regulation(
        &mut self,
        context: &UpdateContext,
        volume_required: Volume,
        reservoir: &mut Reservoir,
        is_pump_connected_to_reservoir: bool,
    );

    fn flow(&self) -> VolumeRate;

    /// This is the physical displacement of the pump
    fn displacement(&self) -> Volume;
}

pub struct Fluid {
    current_bulk: Pressure,
}
impl Fluid {
    pub fn new(bulk: Pressure) -> Self {
        Self { current_bulk: bulk }
    }

    pub fn bulk_mod(&self) -> Pressure {
        self.current_bulk
    }
}

#[derive(PartialEq, Clone, Copy)]
pub enum PressureSwitchState {
    Pressurised,
    NotPressurised,
}

pub enum PressureSwitchType {
    Relative,
    Absolute,
}

/// Physical pressure switch.
/// It's a physical switch reacting to pressure.
pub struct PressureSwitch {
    state_is_pressurised: bool,
    high_hysteresis_threshold: Pressure,
    low_hysteresis_threshold: Pressure,

    sensor_type: PressureSwitchType,
}
impl PressureSwitch {
    pub fn new(
        high_threshold: Pressure,
        low_threshold: Pressure,
        sensor_type: PressureSwitchType,
    ) -> Self {
        Self {
            state_is_pressurised: false,
            high_hysteresis_threshold: high_threshold,
            low_hysteresis_threshold: low_threshold,
            sensor_type,
        }
    }

    pub fn update(&mut self, context: &UpdateContext, current_pressure: Pressure) {
        let pressure_measured = match self.sensor_type {
            PressureSwitchType::Relative => current_pressure - context.ambient_pressure(),
            PressureSwitchType::Absolute => current_pressure,
        };

        if pressure_measured <= self.low_hysteresis_threshold {
            self.state_is_pressurised = false;
        } else if pressure_measured >= self.high_hysteresis_threshold {
            self.state_is_pressurised = true;
        }
    }

    pub fn state(&self) -> PressureSwitchState {
        if self.state_is_pressurised {
            PressureSwitchState::Pressurised
        } else {
            PressureSwitchState::NotPressurised
        }
    }
}

/// Physical low level switch.
/// It's a physical switch that changes state when crossing a fluid level threshold.
pub struct LevelSwitch {
    state_is_low: bool,
    high_hysteresis_threshold: Volume,
    low_hysteresis_threshold: Volume,
}
impl LevelSwitch {
    const HYSTERESIS_VALUE_GAL: f64 = 0.1;

    pub fn new(threshold: Volume) -> Self {
        Self {
            state_is_low: false,
            high_hysteresis_threshold: threshold
                + Volume::new::<gallon>(Self::HYSTERESIS_VALUE_GAL),
            low_hysteresis_threshold: threshold,
        }
    }

    pub fn update(&mut self, current_volume: Volume) {
        if current_volume <= self.low_hysteresis_threshold {
            self.state_is_low = true;
        } else if current_volume >= self.high_hysteresis_threshold {
            self.state_is_low = false;
        }
    }

    pub fn is_low_level(&self) -> bool {
        self.state_is_low
    }
}

pub trait PowerTransferUnitController {
    fn should_enable(&self) -> bool;
}

pub trait PowerTransferUnitCharacteristics {
    fn efficiency(&self) -> Ratio;
    fn deactivation_delta_pressure(&self) -> Pressure;
    fn activation_delta_pressure(&self) -> Pressure;
    fn shot_to_shot_variability(&self) -> Ratio;
}

pub struct PowerTransferUnit {
    valve_opened_id: VariableIdentifier,
    shaft_rpm_id: VariableIdentifier,
    bark_strength_id: VariableIdentifier,

    dev_efficiency_id: VariableIdentifier,
    dev_delta_pressure: VariableIdentifier,

    is_enabled: bool,
    is_active_right: bool,
    is_active_left: bool,
    flow_to_right: VolumeRate,
    flow_to_left: VolumeRate,
    left_displacement: Volume,
    right_displacement: LowPassFilter<Volume>,
    last_flow: VolumeRate,

    control_valve_opened: bool,

    shaft_speed: AngularVelocity,

    shaft_speed_filtered: LowPassFilter<AngularVelocity>,

    is_in_continuous_mode: bool,
    is_rotating_after_delay: DelayedTrueLogicGate,

    activation_delta_pressure: Pressure,
    deactivation_delta_pressure: Pressure,

    shot_to_shot_variability: Ratio,
    shot_to_shot_activation_coefficient: f64,
    shot_to_shot_deactivation_coefficient: f64,

    duration_since_active: Duration,
    speed_captured_at_active_duration: AngularVelocity,
    bark_strength: u8,
    has_stopped_since_last_write: bool,

    efficiency: Ratio,
}
impl PowerTransferUnit {
    const MIN_SPEED_SIMULATION_RPM: f64 = 50.;
    const DEFAULT_LEFT_DISPLACEMENT_CUBIC_INCH: f64 = 0.92;
    const MIN_RIGHT_DISPLACEMENT_CUBIC_INCH: f64 = 0.65;
    const MAX_RIGHT_DISPLACEMENT_CUBIC_INCH: f64 = 1.21;

    const DISPLACEMENT_TIME_CONSTANT: Duration = Duration::from_millis(45);

    const PRESSURE_BREAKPOINTS_PSI: [f64; 10] =
        [-500., -250., -100., -50., -10., 0., 100., 220., 250., 500.];
    const DISPLACEMENT_CARAC_CUBIC_INCH: [f64; 10] = [
        0.65,
        0.65,
        0.65,
        0.65,
        0.65,
        Self::DEFAULT_LEFT_DISPLACEMENT_CUBIC_INCH,
        1.21,
        1.21,
        1.21,
        1.21,
    ];

    const SHAFT_FRICTION: f64 = 0.12;
    const BREAKOUT_TORQUE_NM: f64 = 2.;
    const SHAFT_INERTIA: f64 = 0.0055;

    const SHAFT_SPEED_FILTER_TIME_CONSTANT: Duration = Duration::from_millis(1500);

    const DELAY_TO_DECLARE_CONTINUOUS: Duration = Duration::from_millis(1500);
    const THRESHOLD_DELTA_TO_DECLARE_CONTINUOUS_RPM: f64 = 400.;
    const DURATION_BEFORE_CAPTURING_BARK_STRENGTH_SPEED: Duration = Duration::from_millis(133);

    pub fn new(
        context: &mut InitContext,
        characteristics: &impl PowerTransferUnitCharacteristics,
    ) -> Self {
        Self {
            valve_opened_id: context.get_identifier("HYD_PTU_VALVE_OPENED".to_owned()),
            shaft_rpm_id: context.get_identifier("HYD_PTU_SHAFT_RPM".to_owned()),
            dev_delta_pressure: context.get_identifier("HYD_PTU_DEV_DEACTIVATION_DELTA".to_owned()),
            bark_strength_id: context.get_identifier("HYD_PTU_BARK_STRENGTH".to_owned()),
            dev_efficiency_id: context.get_identifier("HYD_PTU_DEV_EFFICIENCY".to_owned()),

            is_enabled: false,
            is_active_right: false,
            is_active_left: false,
            flow_to_right: VolumeRate::new::<gallon_per_second>(0.0),
            flow_to_left: VolumeRate::new::<gallon_per_second>(0.0),
            left_displacement: Volume::new::<cubic_inch>(
                Self::DEFAULT_LEFT_DISPLACEMENT_CUBIC_INCH,
            ),
            right_displacement: LowPassFilter::<Volume>::new(Self::DISPLACEMENT_TIME_CONSTANT), //::<cubic_inch>(Self::DEFAULT_RIGHT_DISPLACEMENT),
            last_flow: VolumeRate::new::<gallon_per_second>(0.0),

            control_valve_opened: false,

            shaft_speed: AngularVelocity::new::<radian_per_second>(0.),

            shaft_speed_filtered: LowPassFilter::<AngularVelocity>::new(
                Self::SHAFT_SPEED_FILTER_TIME_CONSTANT,
            ),

            is_in_continuous_mode: false,
            is_rotating_after_delay: DelayedTrueLogicGate::new(Self::DELAY_TO_DECLARE_CONTINUOUS),

            activation_delta_pressure: characteristics.activation_delta_pressure(),
            deactivation_delta_pressure: characteristics.deactivation_delta_pressure(),

            shot_to_shot_variability: characteristics.shot_to_shot_variability(),
            shot_to_shot_activation_coefficient: 1.,
            shot_to_shot_deactivation_coefficient: 1.,

            duration_since_active: Duration::default(),
            speed_captured_at_active_duration: AngularVelocity::default(),
            bark_strength: 0,
            has_stopped_since_last_write: false,

            efficiency: characteristics.efficiency(),
        }
    }

    pub fn flow(&self) -> VolumeRate {
        self.last_flow
    }

    pub fn is_enabled(&self) -> bool {
        self.is_enabled
    }

    pub fn is_active_left_to_right(&self) -> bool {
        self.is_active_left
    }

    pub fn is_active_right_to_left(&self) -> bool {
        self.is_active_right
    }

    pub fn update(
        &mut self,
        context: &UpdateContext,
        loop_left_section: &impl SectionPressure,
        loop_right_section: &impl SectionPressure,
        controller: &impl PowerTransferUnitController,
    ) {
        self.is_enabled = controller.should_enable();

        self.update_displacement(context, loop_left_section, loop_right_section);
        self.update_shaft_physics(context, loop_left_section, loop_right_section);
        self.update_active_state(context);
        self.update_continuous_state(context);
        self.capture_bark_strength();
        self.update_flows();
    }

    fn update_displacement(
        &mut self,
        context: &UpdateContext,
        loop_left_section: &impl SectionPressure,
        loop_right_section: &impl SectionPressure,
    ) {
        let delta_p = if self.is_enabled {
            loop_left_section.pressure() - loop_right_section.pressure()
        } else {
            Pressure::new::<psi>(0.)
        };

        if delta_p.abs() > self.activation_delta_pressure * self.shot_to_shot_activation_coefficient
        {
            self.control_valve_opened = true;
            self.shot_to_shot_activation_coefficient = self.rand_shot_to_shot();
        } else if delta_p.abs()
            < self.deactivation_delta_pressure * self.shot_to_shot_deactivation_coefficient
        {
            self.shot_to_shot_deactivation_coefficient = self.rand_shot_to_shot();
            self.control_valve_opened = false;
        }

        let new_displacement = if !self.control_valve_opened {
            self.calc_equilibrium_displacement(
                loop_left_section.pressure(),
                loop_right_section.pressure(),
            )
        } else {
            Volume::new::<cubic_inch>(interpolation(
                &Self::PRESSURE_BREAKPOINTS_PSI,
                &Self::DISPLACEMENT_CARAC_CUBIC_INCH,
                -delta_p.get::<psi>(),
            ))
        };

        self.right_displacement
            .update(context.delta(), new_displacement);
    }

    /// Snapshots the ptu rotational speed after a fixed time to measure its expected "sound power level"
    fn capture_bark_strength(&mut self) {
        if self.duration_since_active > Self::DURATION_BEFORE_CAPTURING_BARK_STRENGTH_SPEED
            && self
                .speed_captured_at_active_duration
                .get::<revolution_per_minute>()
                == 0.
        {
            self.speed_captured_at_active_duration = self.shaft_speed.abs();
            self.bark_strength =
                Self::speed_to_bark_strength(self.speed_captured_at_active_duration);
        }
    }

    fn update_active_state(&mut self, context: &UpdateContext) {
        let is_rotating = self.is_rotating();

        if is_rotating {
            self.duration_since_active += context.delta();
        } else {
            self.duration_since_active = Duration::default();
            self.speed_captured_at_active_duration = AngularVelocity::default();
            self.bark_strength = 0;
            self.has_stopped_since_last_write = true;
        }

        let active_direction = self.shaft_speed.get::<revolution_per_minute>().signum();

        self.is_active_left = is_rotating && active_direction < 0.;
        self.is_active_right = is_rotating && active_direction > 0.;
    }

    fn update_shaft_physics(
        &mut self,
        context: &UpdateContext,
        loop_left_section: &impl SectionPressure,
        loop_right_section: &impl SectionPressure,
    ) {
        let left_pressure = if self.is_enabled {
            loop_left_section.pressure()
        } else {
            Pressure::new::<psi>(0.)
        };
        let right_pressure = if self.is_enabled {
            loop_right_section.pressure()
        } else {
            Pressure::new::<psi>(0.)
        };

        let left_side_torque = -Self::calc_generated_torque(left_pressure, self.left_displacement);
        let right_side_torque =
            Self::calc_generated_torque(right_pressure, self.right_displacement.output());
        let friction_torque = Torque::new::<newton_meter>(
            Self::SHAFT_FRICTION * -self.shaft_speed.get::<radian_per_second>(),
        );
        let total_torque = friction_torque + left_side_torque + right_side_torque;

        if self.is_rotating() || total_torque.abs().get::<newton_meter>() > Self::BREAKOUT_TORQUE_NM
        {
            let acc = total_torque.get::<newton_meter>() / Self::SHAFT_INERTIA;
            self.shaft_speed +=
                AngularVelocity::new::<radian_per_second>(acc * context.delta_as_secs_f64());
            self.shaft_speed_filtered
                .update(context.delta(), self.shaft_speed);
        } else {
            self.shaft_speed = AngularVelocity::default();
            self.shaft_speed_filtered.reset(AngularVelocity::default());
        }
    }

    fn update_continuous_state(&mut self, context: &UpdateContext) {
        self.is_rotating_after_delay.update(
            context,
            self.shaft_speed.abs().get::<revolution_per_minute>()
                > Self::THRESHOLD_DELTA_TO_DECLARE_CONTINUOUS_RPM,
        );

        self.is_in_continuous_mode = (self.is_in_continuous_mode
            || self.is_rotating_after_delay.output())
            && self.is_rotating();
    }

    pub fn update_characteristics(
        &mut self,
        characteristics: &impl PowerTransferUnitCharacteristics,
    ) {
        self.efficiency = characteristics.efficiency();
        self.activation_delta_pressure = characteristics.activation_delta_pressure();
        self.deactivation_delta_pressure = characteristics.deactivation_delta_pressure();
        self.shot_to_shot_variability = characteristics.shot_to_shot_variability();
    }

    fn calc_generated_torque(pressure: Pressure, displacement: Volume) -> Torque {
        Torque::new::<newton_meter>(
            pressure.get::<pascal>() * displacement.get::<cubic_meter>()
                / (2. * std::f64::consts::PI),
        )
    }

    /// Computes the displacement that equalizes torque on both sides
    fn calc_equilibrium_displacement(
        &self,
        pressure_left: Pressure,
        pressure_right: Pressure,
    ) -> Volume {
        Volume::new::<cubic_meter>(
            pressure_left.get::<pascal>() * self.left_displacement.get::<cubic_meter>()
                / pressure_right.get::<pascal>(),
        )
        .max(Volume::new::<cubic_inch>(
            Self::MIN_RIGHT_DISPLACEMENT_CUBIC_INCH,
        ))
        .min(Volume::new::<cubic_inch>(
            Self::MAX_RIGHT_DISPLACEMENT_CUBIC_INCH,
        ))
    }

    fn update_flows(&mut self) {
        let shaft_rpm = self.shaft_speed.get::<revolution_per_minute>();

        if shaft_rpm < -Self::MIN_SPEED_SIMULATION_RPM {
            // Left sends flow to right
            let flow = Self::calc_flow(self.shaft_speed.abs(), self.left_displacement);
            self.flow_to_left = -flow;
            self.flow_to_right = flow * self.efficiency;
            self.last_flow = flow;
        } else if shaft_rpm > Self::MIN_SPEED_SIMULATION_RPM {
            // Right sends flow to left
            let flow = Self::calc_flow(self.shaft_speed.abs(), self.right_displacement.output());
            self.flow_to_left = flow * self.efficiency;
            self.flow_to_right = -flow;
            self.last_flow = flow;
        } else {
            self.flow_to_left = VolumeRate::new::<gallon_per_second>(0.);
            self.flow_to_right = VolumeRate::new::<gallon_per_second>(0.);
            self.last_flow = VolumeRate::new::<gallon_per_second>(0.);
        }
    }

    fn calc_flow(speed: AngularVelocity, displacement: Volume) -> VolumeRate {
        VolumeRate::new::<gallon_per_second>(
            speed.get::<revolution_per_minute>() * displacement.get::<cubic_inch>() / 231. / 60.,
        )
    }

    fn is_rotating(&self) -> bool {
        self.shaft_speed.abs().get::<revolution_per_minute>() > Self::MIN_SPEED_SIMULATION_RPM
    }

    pub fn is_in_continuous_mode(&self) -> bool {
        self.is_in_continuous_mode
    }

    fn speed_to_bark_strength(speed: AngularVelocity) -> u8 {
        let rpm = speed.get::<revolution_per_minute>();

        if rpm > 1700. {
            5
        } else if rpm > 1560. {
            4
        } else if rpm > 1470. {
            3
        } else if rpm > 1370. {
            2
        } else {
            1
        }
    }

    fn rand_shot_to_shot(&self) -> f64 {
        random_from_range(
            1. - self.shot_to_shot_variability.get::<ratio>(),
            1. + self.shot_to_shot_variability.get::<ratio>(),
        )
    }
}
impl SimulationElement for PowerTransferUnit {
    fn write(&self, writer: &mut SimulatorWriter) {
        writer.write(&self.valve_opened_id, self.is_enabled());
        writer.write(
            &self.shaft_rpm_id,
            (self.shaft_speed_filtered.output()).abs(),
        );

        // As write can happen slower than ptu update, if we had ptu stopping between two writes
        // we ensure here we send the 0 value for 1 tick at least
        // This flag is reset in the read() to finish the handshake
        let refreshed_bark_strength = if self.has_stopped_since_last_write {
            0
        } else {
            self.bark_strength
        };

        writer.write(&self.bark_strength_id, refreshed_bark_strength);
    }

    fn read(&mut self, reader: &mut SimulatorReader) {
        // Ensuring we take dev value into account only if not zero
        let deactivation_delta_pressure_raw = reader.read(&self.dev_delta_pressure);
        if deactivation_delta_pressure_raw != 0. {
            self.deactivation_delta_pressure =
                Pressure::new::<psi>(deactivation_delta_pressure_raw);
        }

        let efficiency_raw = reader.read(&self.dev_efficiency_id);
        if efficiency_raw != 0. {
            self.efficiency = Ratio::new::<ratio>(efficiency_raw);
        }

        // As read/write can happen slower than ptu update, if we had ptu stopping between two writes
        // we ensure here to reset the flag indicating we missed a stop
        self.has_stopped_since_last_write = false;
    }
}

pub trait HydraulicCircuitController {
    fn should_open_fire_shutoff_valve(&self, pump_index: usize) -> bool;
    fn should_open_leak_measurement_valve(&self) -> bool;
<<<<<<< HEAD
    fn should_route_pump_to_auxiliary(&self, pump_index: usize) -> bool;
=======
    fn should_route_pump_to_auxiliary(&self, _pump_index: usize) -> bool {
        false
    }
>>>>>>> 4e808916
}

pub struct Accumulator {
    total_volume: Volume,
    gas_init_precharge: Pressure,
    gas_pressure: Pressure,
    gas_volume: Volume,
    fluid_volume: Volume,
    current_flow: VolumeRate,
    current_delta_vol: Volume,
    has_control_valve: bool,

    circuit_target_pressure: Pressure,
}
impl Accumulator {
    const FLOW_DYNAMIC_LOW_PASS: f64 = 0.7;

    // Gain of the delta pressure to flow relation.
    // Higher gain enables faster flow transient but brings instability.
    const DELTA_PRESSURE_CHARACTERISTICS: f64 = 0.009;

    fn new(
        gas_precharge: Pressure,
        total_volume: Volume,
        fluid_vol_at_init: Volume,
        has_control_valve: bool,
        circuit_target_pressure: Pressure,
    ) -> Self {
        // Taking care of case where init volume is maxed at accumulator capacity: we can't exceed max_volume minus a margin for gas to compress
        let limited_volume = fluid_vol_at_init.min(total_volume * 0.9);

        // If we don't start with empty accumulator we need to init pressure too
        let gas_press_at_init = gas_precharge * total_volume / (total_volume - limited_volume);

        Self {
            total_volume,
            gas_init_precharge: gas_precharge,
            gas_pressure: gas_press_at_init,
            gas_volume: (total_volume - limited_volume),
            fluid_volume: limited_volume,
            current_flow: VolumeRate::new::<gallon_per_second>(0.),
            current_delta_vol: Volume::new::<gallon>(0.),
            has_control_valve,
            circuit_target_pressure,
        }
    }

    fn update(
        &mut self,
        context: &UpdateContext,
        delta_vol: &mut Volume,
        circuit_pressure: Pressure,
        max_volume_to_target: Volume,
    ) {
        let accumulator_delta_press = self.gas_pressure - circuit_pressure;

        let mut flow_variation = VolumeRate::new::<gallon_per_second>(
            accumulator_delta_press.get::<psi>().abs().sqrt()
                * Self::DELTA_PRESSURE_CHARACTERISTICS,
        );

        flow_variation = flow_variation * Self::FLOW_DYNAMIC_LOW_PASS
            + (1. - Self::FLOW_DYNAMIC_LOW_PASS) * self.current_flow;

        if accumulator_delta_press.get::<psi>() > 0.0 && !self.has_control_valve {
            let volume_from_acc = self
                .fluid_volume
                .min(flow_variation * context.delta_as_time())
                .min(max_volume_to_target);
            self.fluid_volume -= volume_from_acc;
            self.gas_volume += volume_from_acc;
            self.current_delta_vol = -volume_from_acc;

            *delta_vol += volume_from_acc;
        } else if accumulator_delta_press.get::<psi>() < 0.0 {
            let fluid_volume_to_reach_equilibrium = self.total_volume
                - ((self.gas_init_precharge * self.total_volume) / self.circuit_target_pressure);

            let max_delta_vol = fluid_volume_to_reach_equilibrium - self.fluid_volume;
            let volume_to_acc = delta_vol
                .max(Volume::new::<gallon>(0.0))
                .max(flow_variation * context.delta_as_time())
                .min(max_delta_vol);
            self.fluid_volume += volume_to_acc;
            self.gas_volume -= volume_to_acc;
            self.current_delta_vol = volume_to_acc;

            *delta_vol -= volume_to_acc;
        }

        self.current_flow = self.current_delta_vol / context.delta_as_time();
        self.gas_pressure =
            (self.gas_init_precharge * self.total_volume) / (self.total_volume - self.fluid_volume);
    }

    fn get_delta_vol(&mut self, required_delta_vol: Volume) -> Volume {
        let mut volume_from_acc = Volume::new::<gallon>(0.0);
        if required_delta_vol > Volume::new::<gallon>(0.0) {
            volume_from_acc = self.fluid_volume.min(required_delta_vol);
            if volume_from_acc != Volume::new::<gallon>(0.0) {
                self.fluid_volume -= volume_from_acc;
                self.gas_volume += volume_from_acc;

                self.gas_pressure = self.gas_init_precharge * self.total_volume
                    / (self.total_volume - self.fluid_volume);
            }
        }

        volume_from_acc
    }

    fn fluid_volume(&self) -> Volume {
        self.fluid_volume
    }

    fn raw_gas_press(&self) -> Pressure {
        self.gas_pressure
    }
}

/// Complete hydraulic circuit that can be composed of multiple engine pump sections and one system section.
/// Pump sections are all connected to system section through a checkvalve (one per pump section)
/// Each pump section has its own pressure, and so does system section.
/// Flow is distributed from pump sections to system section according to regulation state and pressure difference.
pub struct HydraulicCircuit {
    pump_sections: Vec<Section>,
    system_section: Section,
    auxiliary_section: Option<Section>,

    pump_sections_check_valves: Vec<CheckValve>,

    // True routed to auxiliary False routed to system section
    pump_section_routed_to_auxiliary_section: Vec<bool>,

    fluid: Fluid,
    reservoir: Reservoir,

    circuit_target_pressure: Pressure,
}
impl HydraulicCircuit {
    const PUMP_SECTION_MAX_VOLUME_GAL: f64 = 0.8;
    const PUMP_SECTION_STATIC_LEAK_GAL_P_S: f64 = 0.005;

    // Size of auxiliary section vs system section. 0.5 means auxiliary is half the size of system section
    const AUXILIARY_TO_SYSTEM_SECTION_SIZE_RATIO: f64 = 0.5;

    const SYSTEM_SECTION_STATIC_LEAK_GAL_P_S: f64 = 0.03;

    const FLUID_BULK_MODULUS_PASCAL: f64 = 1450000000.0;

    // Nitrogen PSI precharge pressure
    const ACCUMULATOR_GAS_PRE_CHARGE_PSI: f64 = 1885.0;

    const ACCUMULATOR_MAX_VOLUME_GALLONS: f64 = 0.264;

    // TODO firevalves are actually powered by a sub-bus (401PP DC ESS)
    const DEFAULT_FIRE_VALVE_POWERING_BUS: ElectricalBusType =
        ElectricalBusType::DirectCurrentEssential;

    // TODO leak meas valves are actually powered by a sub-bus (Bus 601PP)
    const DEFAULT_LEAK_MEASUREMENT_VALVE_POWERING_BUS: ElectricalBusType =
        ElectricalBusType::DirectCurrentGndFltService;

    pub fn new(
        context: &mut InitContext,
        id: HydraulicColor,

        number_of_pump_sections: usize,
        priming_volume: Ratio,
        high_pressure_max_volume: Volume,
        reservoir: Reservoir,

        system_pressure_switch_lo_hyst: Pressure,
        system_pressure_switch_hi_hyst: Pressure,
        pump_pressure_switch_lo_hyst: Pressure,
        pump_pressure_switch_hi_hyst: Pressure,
        connected_to_ptu_left_side: bool,
        connected_to_ptu_right_side: bool,
        has_auxiliary_section: bool,

        circuit_target_pressure: Pressure,
    ) -> Self {
        assert!(number_of_pump_sections > 0);

        let mut pump_sections: Vec<Section> = Vec::new();
        let mut pump_to_system_check_valves: Vec<CheckValve> = Vec::new();

        let mut pump_section_to_auxiliary: Vec<bool> = Vec::new();

        for pump_id in 1..=number_of_pump_sections {
            let fire_valve = Some(FireValve::new(
                context,
                id,
                pump_id,
                Self::DEFAULT_FIRE_VALVE_POWERING_BUS,
            ));

            pump_sections.push(Section::new(
                context,
                id,
                "PUMP",
                pump_id,
                VolumeRate::new::<gallon_per_second>(Self::PUMP_SECTION_STATIC_LEAK_GAL_P_S),
                Volume::new::<gallon>(
                    Self::PUMP_SECTION_MAX_VOLUME_GAL * priming_volume.get::<ratio>(),
                ),
                Volume::new::<gallon>(Self::PUMP_SECTION_MAX_VOLUME_GAL),
                None,
                pump_pressure_switch_lo_hyst,
                pump_pressure_switch_hi_hyst,
                fire_valve,
                false,
                false,
                None,
            ));

            pump_to_system_check_valves.push(CheckValve::new());

            pump_section_to_auxiliary.push(false);
        }

        let system_section_volume = high_pressure_max_volume
            - Volume::new::<gallon>(Self::PUMP_SECTION_MAX_VOLUME_GAL)
                * number_of_pump_sections as f64;

        Self {
            pump_sections,
            system_section: Section::new(
                context,
                id,
                "SYSTEM",
                1,
                VolumeRate::new::<gallon_per_second>(Self::SYSTEM_SECTION_STATIC_LEAK_GAL_P_S),
                system_section_volume * priming_volume,
                system_section_volume,
                Some(Accumulator::new(
                    Pressure::new::<psi>(Self::ACCUMULATOR_GAS_PRE_CHARGE_PSI),
                    Volume::new::<gallon>(Self::ACCUMULATOR_MAX_VOLUME_GALLONS),
                    Volume::new::<gallon>(0.),
                    false,
                    circuit_target_pressure,
                )),
                system_pressure_switch_lo_hyst,
                system_pressure_switch_hi_hyst,
                None,
                connected_to_ptu_left_side,
                connected_to_ptu_right_side,
                Some(LeakMeasurementValve::new(
                    Self::DEFAULT_LEAK_MEASUREMENT_VALVE_POWERING_BUS,
                )),
            ),
            auxiliary_section: if has_auxiliary_section {
                Some(Section::new(
                    context,
                    id,
                    "AUXILIARY",
                    1,
                    VolumeRate::new::<gallon_per_second>(Self::SYSTEM_SECTION_STATIC_LEAK_GAL_P_S),
                    system_section_volume
                        * Self::AUXILIARY_TO_SYSTEM_SECTION_SIZE_RATIO
                        * priming_volume,
                    system_section_volume * Self::AUXILIARY_TO_SYSTEM_SECTION_SIZE_RATIO,
                    None,
                    system_pressure_switch_lo_hyst,
                    system_pressure_switch_hi_hyst,
                    None,
                    false,
                    false,
                    None,
                ))
            } else {
                None
            },

            pump_sections_check_valves: pump_to_system_check_valves,
            pump_section_routed_to_auxiliary_section: pump_section_to_auxiliary,
            fluid: Fluid::new(Pressure::new::<pascal>(Self::FLUID_BULK_MODULUS_PASCAL)),
            reservoir,
            circuit_target_pressure,
        }
    }

    pub fn is_fire_shutoff_valve_open(&self, pump_id: usize) -> bool {
        self.pump_sections[pump_id].fire_valve_is_open()
    }

    pub fn update_system_actuator_volumes(&mut self, actuator: &mut impl Actuator) {
        self.system_section.update_actuator_volumes(actuator);
    }

    pub fn update_auxiliary_actuator_volumes(&mut self, actuator: &mut impl Actuator) {
        if let Some(auxiliary_section) = self.auxiliary_section.as_mut() {
            auxiliary_section.update_actuator_volumes(actuator);
<<<<<<< HEAD
=======
        } else {
            panic!("No auxiliary section available but an actuator was provided")
>>>>>>> 4e808916
        }
    }

    pub fn update(
        &mut self,
        context: &UpdateContext,
        main_section_pumps: &mut Vec<&mut dyn PressureSource>,
        system_section_pump: Option<&mut impl PressureSource>,
        auxiliary_section_pump: Option<&mut impl PressureSource>,
        ptu: Option<&PowerTransferUnit>,
        controller: &impl HydraulicCircuitController,
        reservoir_pressure: Pressure,
    ) {
        self.reservoir.update(context, reservoir_pressure);

        self.update_shutoff_valves(controller);
        self.update_leak_measurement_valves(context, controller);
        self.update_auxiliary_selector_valve(controller);

        // Taking care of leaks / consumers / actuators volumes
        self.update_flows(context, ptu);

        // How many fluid needed to reach target pressure considering flow consumption
        self.update_target_volumes_after_flow();

        // Updating for each section its total maximum theoretical pumping capacity
        // "what max volume it could pump considering current reservoir state and pump rpm"
        self.update_maximum_pumping_capacities(
            main_section_pumps,
            &system_section_pump,
            &auxiliary_section_pump,
        );

        // What flow can come through each valve considering what is consumed downstream
        self.update_maximum_valve_flows(context);

        // Update final flow that will go through each valve (spliting flow between multiple valves)
        self.update_system_final_valves_flows();
        self.update_auxiliary_final_valves_flows();

        self.update_delta_vol_from_valves();

        // We have all flow information, now we set pump parameters (displacement) to where it
        // should be so we reach target pressure
        self.update_pumps(
            context,
            main_section_pumps,
            system_section_pump,
            auxiliary_section_pump,
        );

        self.update_final_delta_vol_and_pressure(context);
    }

    fn update_delta_vol_from_valves(&mut self) {
        for (pump_index, section) in self.pump_sections.iter_mut().enumerate() {
            section.update_downstream_delta_vol(&self.pump_sections_check_valves[pump_index]);
        }

        for (pump_index, _) in self.pump_sections.iter_mut().enumerate() {
            if self.auxiliary_section.is_some()
                && self.pump_section_routed_to_auxiliary_section[pump_index]
            {
                self.auxiliary_section
                    .as_mut()
                    .unwrap()
                    .update_upstream_delta_vol(std::slice::from_ref(
                        &self.pump_sections_check_valves[pump_index],
                    ));
            } else {
                self.system_section
                    .update_upstream_delta_vol(std::slice::from_ref(
                        &self.pump_sections_check_valves[pump_index],
                    ));
            }
        }
    }

    fn update_pumps(
        &mut self,
        context: &UpdateContext,
        main_section_pumps: &mut Vec<&mut dyn PressureSource>,
        system_section_pump: Option<&mut impl PressureSource>,
        auxiliary_section_pump: Option<&mut impl PressureSource>,
    ) {
        for (pump_index, section) in self.pump_sections.iter_mut().enumerate() {
            section.update_pump_state(context, main_section_pumps[pump_index], &mut self.reservoir);
        }

        if let Some(pump) = system_section_pump {
            self.system_section
                .update_pump_state(context, pump, &mut self.reservoir);
        }

        if let Some(pump) = auxiliary_section_pump {
            if let Some(auxiliary_section) = self.auxiliary_section.as_mut() {
                auxiliary_section.update_pump_state(context, pump, &mut self.reservoir);
            }
        }
    }

    fn update_final_delta_vol_and_pressure(&mut self, context: &UpdateContext) {
        for section in &mut self.pump_sections {
            section.update_final_delta_vol_and_pressure(context, &self.fluid);
        }

        self.system_section
            .update_final_delta_vol_and_pressure(context, &self.fluid);

        if let Some(auxiliary_section) = self.auxiliary_section.as_mut() {
            auxiliary_section.update_final_delta_vol_and_pressure(context, &self.fluid);
        }
    }

    fn update_maximum_valve_flows(&mut self, context: &UpdateContext) {
        for (pump_section_idx, valve) in self.pump_sections_check_valves.iter_mut().enumerate() {
            valve.update_flow_forecast(
                context,
                &self.pump_sections[pump_section_idx],
                if self.auxiliary_section.is_some()
                    && self.pump_section_routed_to_auxiliary_section[pump_section_idx]
                {
                    self.auxiliary_section.as_mut().unwrap()
                } else {
                    &self.system_section
                },
                &self.fluid,
            );
        }
    }

    fn update_maximum_pumping_capacities(
        &mut self,
        main_section_pumps: &mut Vec<&mut dyn PressureSource>,
        system_section_pump: &Option<&mut impl PressureSource>,
        auxiliary_section_pump: &Option<&mut impl PressureSource>,
    ) {
        for (pump_index, section) in self.pump_sections.iter_mut().enumerate() {
            section.update_maximum_pumping_capacity(main_section_pumps[pump_index]);
        }

        if let Some(pump) = system_section_pump {
            self.system_section.update_maximum_pumping_capacity(*pump);
        }

        if let Some(pump) = auxiliary_section_pump {
            if let Some(auxiliary_section) = self.auxiliary_section.as_mut() {
                auxiliary_section.update_maximum_pumping_capacity(*pump);
            }
        }
    }

    fn update_target_volumes_after_flow(&mut self) {
        for section in &mut self.pump_sections {
            section
                .update_target_volume_after_flow_update(self.circuit_target_pressure, &self.fluid);
        }
        self.system_section
            .update_target_volume_after_flow_update(self.circuit_target_pressure, &self.fluid);

        if let Some(auxiliary_section) = self.auxiliary_section.as_mut() {
            auxiliary_section
                .update_target_volume_after_flow_update(self.circuit_target_pressure, &self.fluid);
        }
    }

    fn update_flows(&mut self, context: &UpdateContext, ptu: Option<&PowerTransferUnit>) {
        for section in &mut self.pump_sections {
            section.update_flow(
                context,
                &mut self.reservoir,
                ptu,
                self.circuit_target_pressure,
            );
        }
        self.system_section.update_flow(
            context,
            &mut self.reservoir,
            ptu,
            self.circuit_target_pressure,
        );

        if let Some(auxiliary_section) = self.auxiliary_section.as_mut() {
            auxiliary_section.update_flow(
                context,
                &mut self.reservoir,
                ptu,
                self.circuit_target_pressure,
            );
        }
    }

    fn update_shutoff_valves(&mut self, controller: &impl HydraulicCircuitController) {
        self.pump_sections
            .iter_mut()
            .for_each(|section| section.update_shutoff_valve(controller));
    }

    fn update_leak_measurement_valves(
        &mut self,
        context: &UpdateContext,
        controller: &impl HydraulicCircuitController,
    ) {
        self.system_section
            .update_leak_measurement_valve(context, controller);
    }

    fn update_auxiliary_selector_valve(&mut self, controller: &impl HydraulicCircuitController) {
        for (pump_section_index, _) in self.pump_sections_check_valves.iter().enumerate() {
            self.pump_section_routed_to_auxiliary_section[pump_section_index] =
                controller.should_route_pump_to_auxiliary(pump_section_index);
        }
    }

    fn update_final_valves_flows(&mut self, to_auxiliary: bool) {
        let mut total_max_valves_volume = Volume::new::<gallon>(0.);

        for (idx, valve) in &mut self.pump_sections_check_valves.iter_mut().enumerate() {
            if self.pump_section_routed_to_auxiliary_section[idx] == to_auxiliary {
                total_max_valves_volume += valve.max_virtual_volume;
            }
        }

        let downstream_section = if to_auxiliary {
            &self.auxiliary_section.as_ref().unwrap()
        } else {
            &self.system_section
        };

        let used_downstream_volume = downstream_section
            .volume_target
            .max(Volume::new::<gallon>(0.));

        if used_downstream_volume >= total_max_valves_volume {
            // If all the volume upstream is used by downstream section, each valve will provide its max volume available
            for (idx, valve) in &mut self.pump_sections_check_valves.iter_mut().enumerate() {
                if self.pump_section_routed_to_auxiliary_section[idx] == to_auxiliary {
                    valve.current_volume = valve.max_virtual_volume;
                }
            }
        } else if total_max_valves_volume > Volume::new::<gallon>(0.) {
            let needed_ratio = used_downstream_volume / total_max_valves_volume;

            for (idx, valve) in &mut self.pump_sections_check_valves.iter_mut().enumerate() {
                if self.pump_section_routed_to_auxiliary_section[idx] == to_auxiliary {
                    valve.current_volume = valve.max_virtual_volume * needed_ratio;
                }
            }
        }
    }

    fn update_system_final_valves_flows(&mut self) {
        self.update_final_valves_flows(false);
    }

    fn update_auxiliary_final_valves_flows(&mut self) {
        if self.auxiliary_section.is_some() {
            self.update_final_valves_flows(true);
        }
    }

    pub fn pump_pressure(&self, idx: usize) -> Pressure {
        self.pump_sections[idx].pressure()
    }

    pub fn system_accumulator_fluid_volume(&self) -> Volume {
        self.system_section.accumulator_volume()
    }

    pub fn pump_section_pressure_switch(&self, idx: usize) -> PressureSwitchState {
        self.pump_sections[idx].pressure_switch_state()
    }

    pub fn system_section_pressure_switch(&self) -> PressureSwitchState {
        self.system_section.pressure_switch_state()
    }

    pub fn reservoir_level(&self) -> Volume {
        self.reservoir.fluid_level_real()
    }

    pub fn reservoir(&self) -> &Reservoir {
        &self.reservoir
    }

    pub fn system_section_pressure(&self) -> Pressure {
        self.system_section.pressure()
    }

    pub fn system_section(&self) -> &impl SectionPressure {
        &self.system_section
    }

    pub fn auxiliary_section(&self) -> &impl SectionPressure {
        if self.auxiliary_section.is_some() {
            self.auxiliary_section.as_ref().unwrap()
        } else {
            &self.system_section
        }
    }

    pub fn pump_section(&self, pump_index: usize) -> &impl SectionPressure {
        &self.pump_sections[pump_index]
    }
}
impl SimulationElement for HydraulicCircuit {
    fn accept<T: SimulationElementVisitor>(&mut self, visitor: &mut T) {
        self.reservoir.accept(visitor);

        for section in &mut self.pump_sections {
            section.accept(visitor);
        }

        self.system_section.accept(visitor);

        if let Some(auxiliary_section) = self.auxiliary_section.as_mut() {
            auxiliary_section.accept(visitor);
        }

        visitor.visit(self);
    }
}
impl HydraulicPressureSensors for HydraulicCircuit {
    fn pump_section_switch_pressurised(&self, pump_index: usize) -> bool {
        self.pump_section(pump_index)
            .is_pressure_switch_pressurised()
    }

    fn system_section_switch_pressurised(&self) -> bool {
        self.system_section().is_pressure_switch_pressurised()
    }

    fn system_section_pressure_transducer(&self) -> Pressure {
        self.system_section().pressure()
    }
}

/// This is an hydraulic section with its own volume of fluid and pressure. It can be connected to another section
/// through a checkvalve
pub struct Section {
    pressure_id: VariableIdentifier,
    pressure_switch_id: VariableIdentifier,

    section_id_number: usize,

    static_leak_at_max_press: VolumeRate,
    current_volume: Volume,
    max_high_press_volume: Volume,
    current_pressure: Pressure,
    current_flow: VolumeRate,

    fire_valve: Option<FireValve>,

    accumulator: Option<Accumulator>,

    connected_to_ptu_left_side: bool,
    connected_to_ptu_right_side: bool,

    delta_volume_flow_pass: Volume,
    max_pumpable_volume: Volume,
    volume_target: Volume,
    delta_vol_from_valves: Volume,
    total_volume_pumped: Volume,

    pressure_switch: PressureSwitch,

    leak_measurement_valve: Option<LeakMeasurementValve>,

    total_actuator_consumed_volume: Volume,
    total_actuator_returned_volume: Volume,
}
impl Section {
    pub fn new(
        context: &mut InitContext,
        loop_id: HydraulicColor,
        section_id: &str,
        pump_id: usize,
        static_leak_at_max_press: VolumeRate,
        current_volume: Volume,
        max_high_press_volume: Volume,
        accumulator: Option<Accumulator>,
        pressure_switch_lo_hyst: Pressure,
        pressure_switch_hi_hyst: Pressure,
        fire_valve: Option<FireValve>,
        connected_to_ptu_left_side: bool,
        connected_to_ptu_right_side: bool,
        leak_measurement_valve: Option<LeakMeasurementValve>,
    ) -> Self {
        let section_name: String = format!("HYD_{}_{}_{}_SECTION", loop_id, section_id, pump_id);

        Self {
            pressure_id: context
                .get_identifier(format!("{}_PRESSURE", section_name))
                .to_owned(),
            pressure_switch_id: context
                .get_identifier(format!("{}_PRESSURE_SWITCH", section_name))
                .to_owned(),
            section_id_number: pump_id,
            static_leak_at_max_press,
            current_volume,
            max_high_press_volume,
            current_pressure: Pressure::new::<psi>(14.7),
            current_flow: VolumeRate::new::<gallon_per_second>(0.),
            fire_valve,
            accumulator,
            connected_to_ptu_left_side,
            connected_to_ptu_right_side,
            delta_volume_flow_pass: Volume::new::<gallon>(0.),
            max_pumpable_volume: Volume::new::<gallon>(0.),
            volume_target: Volume::new::<gallon>(0.),
            delta_vol_from_valves: Volume::new::<gallon>(0.),
            total_volume_pumped: Volume::new::<gallon>(0.),

            pressure_switch: PressureSwitch::new(
                pressure_switch_hi_hyst,
                pressure_switch_lo_hyst,
                PressureSwitchType::Relative,
            ),

            leak_measurement_valve,

            total_actuator_consumed_volume: Volume::new::<gallon>(0.),
            total_actuator_returned_volume: Volume::new::<gallon>(0.),
        }
    }

    /// Gives the exact volume of fluid needed to get to any target_press pressure
    fn volume_to_reach_target(&self, target_press: Pressure, fluid: &Fluid) -> Volume {
        (target_press - self.current_pressure) * (self.max_high_press_volume) / fluid.bulk_mod()
    }

    fn pressure_switch_state(&self) -> PressureSwitchState {
        self.pressure_switch.state()
    }

    fn fire_valve_is_open(&self) -> bool {
        match &self.fire_valve {
            Some(valve) => valve.is_open(),
            None => true,
        }
    }

    fn update_shutoff_valve(&mut self, controller: &impl HydraulicCircuitController) {
        if let Some(valve) = &mut self.fire_valve {
            valve.update(controller.should_open_fire_shutoff_valve(self.section_id_number));
        }
    }

    fn update_leak_measurement_valve(
        &mut self,
        context: &UpdateContext,
        controller: &impl HydraulicCircuitController,
    ) {
        let pressure = self.pressure();
        if let Some(valve) = &mut self.leak_measurement_valve {
            valve.update(context, pressure, controller);
        }
    }

    pub fn update_target_volume_after_flow_update(
        &mut self,
        target_pressure: Pressure,
        fluid: &Fluid,
    ) {
        self.volume_target = if self.is_primed() {
            self.volume_to_reach_target(target_pressure, fluid)
        } else {
            self.max_high_press_volume - self.current_volume
                + self.volume_to_reach_target(target_pressure, fluid)
        };

        self.volume_target -= self.delta_volume_flow_pass;
    }

    fn static_leak(&self, context: &UpdateContext, target_pressure: Pressure) -> Volume {
        self.static_leak_at_max_press
            * context.delta_as_time()
            * (self.current_pressure - Pressure::new::<psi>(14.7))
            / target_pressure
    }

    /// Updates hydraulic flow from consumers like accumulator / ptu / any actuator
    pub fn update_flow(
        &mut self,
        context: &UpdateContext,
        reservoir: &mut Reservoir,
        ptu: Option<&PowerTransferUnit>,
        target_pressure: Pressure,
    ) {
        let static_leak = self.static_leak(context, target_pressure);
        let mut delta_volume_flow_pass = -static_leak;

        reservoir.add_return_volume(static_leak);

        if let Some(accumulator) = &mut self.accumulator {
            accumulator.update(
                context,
                &mut delta_volume_flow_pass,
                self.current_pressure,
                self.volume_target,
            );
        }

        if let Some(ptu) = ptu {
            self.update_ptu_flows(context, ptu, &mut delta_volume_flow_pass, reservoir);
        }

        delta_volume_flow_pass -= self.total_actuator_consumed_volume;
        reservoir.add_return_volume(self.total_actuator_returned_volume);

        self.delta_volume_flow_pass = delta_volume_flow_pass;

        self.reset_actuator_volumes();
    }

    fn update_actuator_volumes(&mut self, actuator: &mut impl Actuator) {
        self.total_actuator_consumed_volume += actuator.used_volume();
        self.total_actuator_returned_volume += actuator.reservoir_return();
        actuator.reset_volumes();
    }

    fn reset_actuator_volumes(&mut self) {
        self.total_actuator_returned_volume = Volume::new::<gallon>(0.);
        self.total_actuator_consumed_volume = Volume::new::<gallon>(0.);
    }

    pub fn update_maximum_pumping_capacity(&mut self, pump: &dyn PressureSource) {
        self.max_pumpable_volume = if self.fire_valve_is_open() {
            pump.delta_vol_max()
        } else {
            Volume::new::<gallon>(0.)
        }
    }

    fn update_upstream_delta_vol(&mut self, upstream_valves: &[CheckValve]) {
        for up in upstream_valves {
            self.delta_vol_from_valves += up.current_volume;
        }
    }

    fn update_downstream_delta_vol(&mut self, downstream_valve: &CheckValve) {
        self.delta_vol_from_valves -= downstream_valve.current_volume;
    }

    pub fn update_pump_state(
        &mut self,
        context: &UpdateContext,
        pump: &mut dyn PressureSource,
        reservoir: &mut Reservoir,
    ) {
        // Final volume target to reach target pressure is:
        // raw volume_target - (upstream volume - downstream volume)
        let final_volume_needed_to_reach_target_pressure =
            self.volume_target - self.delta_vol_from_valves;

        pump.update_after_pressure_regulation(
            context,
            final_volume_needed_to_reach_target_pressure,
            reservoir,
            self.fire_valve_is_open(),
        );
        self.total_volume_pumped = pump.flow() * context.delta_as_time();
    }

    pub fn update_final_delta_vol_and_pressure(&mut self, context: &UpdateContext, fluid: &Fluid) {
        let mut final_delta_volume = self.delta_volume_flow_pass + self.delta_vol_from_valves;

        final_delta_volume += self.total_volume_pumped;

        self.current_volume += final_delta_volume;

        self.update_pressure(context, fluid);

        self.current_flow = final_delta_volume / context.delta_as_time();

        self.delta_vol_from_valves = Volume::new::<gallon>(0.);
        self.total_volume_pumped = Volume::new::<gallon>(0.);
    }

    fn update_pressure(&mut self, context: &UpdateContext, fluid: &Fluid) {
        let fluid_volume_compressed = self.current_volume - self.max_high_press_volume;

        self.current_pressure = Pressure::new::<psi>(14.7)
            + self.delta_pressure_from_delta_volume(fluid_volume_compressed, fluid);
        self.current_pressure = self.current_pressure.max(Pressure::new::<psi>(14.7));

        if let Some(valve) = &self.leak_measurement_valve {
            self.pressure_switch
                .update(context, valve.downstream_pressure());
        } else {
            self.pressure_switch.update(context, self.current_pressure);
        }
    }

    fn delta_pressure_from_delta_volume(&self, delta_vol: Volume, fluid: &Fluid) -> Pressure {
        return delta_vol / self.max_high_press_volume * fluid.bulk_mod();
    }

    fn is_primed(&self) -> bool {
        self.current_volume >= self.max_high_press_volume
    }

    pub fn pressure(&self) -> Pressure {
        self.current_pressure
    }

    pub fn accumulator_volume(&self) -> Volume {
        match &self.accumulator {
            Some(accumulator) => accumulator.fluid_volume(),
            None => Volume::new::<gallon>(0.),
        }
    }

    fn update_ptu_flows(
        &mut self,
        context: &UpdateContext,
        ptu: &PowerTransferUnit,
        delta_vol: &mut Volume,
        reservoir: &mut Reservoir,
    ) {
        let actual_flow;
        if self.connected_to_ptu_left_side {
            if ptu.flow_to_left > VolumeRate::new::<gallon_per_second>(0.0) {
                // We are left side of PTU and positive flow so we receive flow using own reservoir
                actual_flow = reservoir.try_take_flow(context, ptu.flow_to_left);
            } else {
                // We are using own flow to power right side so we send that back
                // to our own reservoir
                actual_flow = ptu.flow_to_left;
                reservoir.add_return_volume(-actual_flow * context.delta_as_time());
            }
            *delta_vol += actual_flow * context.delta_as_time();
        } else if self.connected_to_ptu_right_side {
            if ptu.flow_to_right > VolumeRate::new::<gallon_per_second>(0.0) {
                // We are right side of PTU and positive flow so we receive flow using own reservoir
                actual_flow = reservoir.try_take_flow(context, ptu.flow_to_right);
            } else {
                // We are using own flow to power left side so we send that back
                // to our own reservoir
                actual_flow = ptu.flow_to_right;
                reservoir.add_return_volume(-actual_flow * context.delta_as_time());
            }
            *delta_vol += actual_flow * context.delta_as_time();
        }
    }
}
impl SimulationElement for Section {
    fn accept<T: SimulationElementVisitor>(&mut self, visitor: &mut T) {
        if let Some(fire_valve) = &mut self.fire_valve {
            fire_valve.accept(visitor);
        }

        if let Some(leak_meas_valve) = &mut self.leak_measurement_valve {
            leak_meas_valve.accept(visitor);
        }

        visitor.visit(self);
    }

    fn write(&self, writer: &mut SimulatorWriter) {
        writer.write(&self.pressure_id, self.pressure());

        if self.leak_measurement_valve.is_some() {
            writer.write(
                &self.pressure_switch_id,
                self.pressure_switch_state() == PressureSwitchState::Pressurised,
            );
        }
    }
}
impl SectionPressure for Section {
    fn pressure(&self) -> Pressure {
        self.pressure()
    }

    fn pressure_downstream_leak_valve(&self) -> Pressure {
        if let Some(valve) = &self.leak_measurement_valve {
            valve.downstream_pressure()
        } else {
            self.pressure()
        }
    }

    fn is_pressure_switch_pressurised(&self) -> bool {
        self.pressure_switch_state() == PressureSwitchState::Pressurised
    }
}

pub struct FireValve {
    opened_id: VariableIdentifier,
    is_open: bool,
    bus_type: ElectricalBusType,
    is_powered: bool,
}
impl FireValve {
    fn new(
        context: &mut InitContext,
        hyd_loop_id: HydraulicColor,
        pump_id: usize,
        bus_type: ElectricalBusType,
    ) -> Self {
        Self {
            opened_id: context
                .get_identifier(format!(
                    "HYD_{}_PUMP_{}_FIRE_VALVE_OPENED",
                    hyd_loop_id, pump_id
                ))
                .to_owned(),
            is_open: true,
            bus_type,
            is_powered: false,
        }
    }

    /// Updates opening state:
    /// A firevalve will move if powered, stay at current position if unpowered
    fn update(&mut self, valve_open_command: bool) {
        if self.is_powered {
            self.is_open = valve_open_command;
        }
    }

    fn is_open(&self) -> bool {
        self.is_open
    }
}
impl SimulationElement for FireValve {
    fn write(&self, writer: &mut SimulatorWriter) {
        writer.write(&self.opened_id, self.is_open());
    }

    fn receive_power(&mut self, buses: &impl ElectricalBuses) {
        // TODO is actually powered by a sub-bus (401PP DC ESS)
        self.is_powered = buses.is_powered(self.bus_type);
    }
}

/// Handles the flow that goes between two sections
/// Flow is handled in two ways:
/// - An optional flow that can only pass through if downstream needs flow
/// and if upstream has enough capacity to provide flow while maintaining its target pressure
/// - A physical flow, that is mandatory to pass through the valve, caused by pressure difference between
/// upstream and downstream.

pub struct CheckValve {
    current_volume: Volume,
    max_virtual_volume: Volume,

    delta_pressure: LowPassFilter<Pressure>,
}
impl CheckValve {
    const AGRESSIVENESS_FACTOR: f64 = 5.;
    const DELTA_PRESSURE_FILTER_TIME_CONSTANT: Duration = Duration::from_millis(60);

    fn new() -> Self {
        Self {
            current_volume: Volume::default(),
            max_virtual_volume: Volume::default(),
            delta_pressure: LowPassFilter::<Pressure>::new(
                Self::DELTA_PRESSURE_FILTER_TIME_CONSTANT,
            ),
        }
    }

    fn volume_to_equalize_pressures(
        &mut self,
        context: &UpdateContext,
        upstream_section: &Section,
        downstream_section: &Section,
        fluid: &Fluid,
    ) -> Volume {
        let new_delta_pressure = upstream_section.pressure() - downstream_section.pressure();

        self.delta_pressure
            .update(context.delta(), new_delta_pressure);

        if self.delta_pressure.output() > Pressure::new::<psi>(0.) {
            Self::AGRESSIVENESS_FACTOR
                * downstream_section.max_high_press_volume
                * upstream_section.max_high_press_volume
                * self.delta_pressure.output()
                / (fluid.bulk_mod() * downstream_section.max_high_press_volume
                    + fluid.bulk_mod() * upstream_section.max_high_press_volume)
        } else {
            Volume::new::<gallon>(0.)
        }
    }

    /// Based on upstream pumping capacity (if any) and pressure difference, computes what flow could go through
    /// the valve
    pub fn update_flow_forecast(
        &mut self,
        context: &UpdateContext,
        upstream_section: &Section,
        downstream_section: &Section,
        fluid: &Fluid,
    ) {
        let physical_volume_transferred =
            self.volume_to_equalize_pressures(context, upstream_section, downstream_section, fluid);

        let mut available_volume_from_upstream = (upstream_section.max_pumpable_volume
            - upstream_section.volume_target)
            .max(physical_volume_transferred);

        if !downstream_section.is_primed() {
            available_volume_from_upstream = upstream_section
                .max_pumpable_volume
                .max(physical_volume_transferred);
        }

        self.max_virtual_volume = available_volume_from_upstream.max(Volume::new::<gallon>(0.));
    }
}

pub struct LeakMeasurementValve {
    open_ratio: LowPassFilter<Ratio>,

    is_powered: bool,
    powered_by: ElectricalBusType,

    upstream_pressure: Pressure,
    downstream_pressure: Pressure,
}
impl LeakMeasurementValve {
    const VALVE_RESPONSE_TIME_CONSTANT: Duration = Duration::from_millis(500);

    fn new(powered_by: ElectricalBusType) -> Self {
        Self {
            open_ratio: LowPassFilter::<Ratio>::new(Self::VALVE_RESPONSE_TIME_CONSTANT),
            is_powered: false,
            powered_by,
            upstream_pressure: Pressure::default(),
            downstream_pressure: Pressure::default(),
        }
    }

    fn update(
        &mut self,
        context: &UpdateContext,
        upstream_pressure: Pressure,
        valve_controller: &impl HydraulicCircuitController,
    ) {
        self.upstream_pressure = upstream_pressure;

        self.update_open_state(context, valve_controller);

        self.update_downstream_pressure();
    }

    fn update_open_state(
        &mut self,
        context: &UpdateContext,
        valve_controller: &impl HydraulicCircuitController,
    ) {
        let opening_ratio = if self.is_powered {
            if valve_controller.should_open_leak_measurement_valve() {
                Ratio::new::<ratio>(1.)
            } else {
                Ratio::new::<ratio>(0.)
            }
        } else {
            Ratio::new::<ratio>(1.)
        };

        self.open_ratio.update(context.delta(), opening_ratio);
    }

    fn update_downstream_pressure(&mut self) {
        let current_open_state = self.open_ratio.output();

        self.downstream_pressure = self.upstream_pressure * current_open_state * current_open_state;
    }

    fn downstream_pressure(&self) -> Pressure {
        self.downstream_pressure
    }
}
impl SimulationElement for LeakMeasurementValve {
    fn receive_power(&mut self, buses: &impl ElectricalBuses) {
        self.is_powered = buses.is_powered(self.powered_by);
    }
}

pub struct Reservoir {
    level_id: VariableIdentifier,
    low_level_id: VariableIdentifier,
    low_air_press_id: VariableIdentifier,

    max_capacity: Volume,
    max_gaugeable: Volume,
    current_level: Volume,
    min_usable: Volume,

    air_pressure: Pressure,

    air_pressure_switches: Vec<PressureSwitch>,

    level_switch: LevelSwitch,

    leak_failure: Failure,
    return_failure: Failure,
}
impl Reservoir {
    const MIN_USABLE_VOLUME_GAL: f64 = 0.2;

    const LEAK_FAILURE_FLOW_GAL_PER_S: f64 = 0.1;

    // Part of the fluid lost instead of returning to reservoir
    const RETURN_FAILURE_LEAK_RATIO: f64 = 0.1;

    pub fn new(
        context: &mut InitContext,
        hyd_loop_id: HydraulicColor,
        max_capacity: Volume,
        max_gaugeable: Volume,
        current_level: Volume,
        air_pressure_switches: Vec<PressureSwitch>,
        low_level_threshold: Volume,
    ) -> Self {
        Self {
            level_id: context.get_identifier(format!("HYD_{}_RESERVOIR_LEVEL", hyd_loop_id)),
            low_level_id: context
                .get_identifier(format!("HYD_{}_RESERVOIR_LEVEL_IS_LOW", hyd_loop_id)),
            low_air_press_id: context
                .get_identifier(format!("HYD_{}_RESERVOIR_AIR_PRESSURE_IS_LOW", hyd_loop_id)),

            max_capacity,
            max_gaugeable,
            current_level,
            min_usable: Volume::new::<gallon>(Self::MIN_USABLE_VOLUME_GAL),
            air_pressure: Pressure::new::<psi>(50.),
            leak_failure: Failure::new(FailureType::ReservoirLeak(hyd_loop_id)),
            return_failure: Failure::new(FailureType::ReservoirReturnLeak(hyd_loop_id)),
            air_pressure_switches,
            level_switch: LevelSwitch::new(low_level_threshold),
        }
    }

    fn update(&mut self, context: &UpdateContext, air_pressure: Pressure) {
        self.air_pressure = air_pressure;

        self.level_switch.update(self.current_level);

        self.update_pressure_switches(context);

        self.update_leak_failure(context);
    }

    fn update_leak_failure(&mut self, context: &UpdateContext) {
        if self.leak_failure.is_active() {
            self.current_level -=
                VolumeRate::new::<gallon_per_second>(Self::LEAK_FAILURE_FLOW_GAL_PER_S)
                    * context.delta_as_time();

            self.current_level = self.current_level.max(Volume::new::<gallon>(0.));
        }
    }

    fn update_pressure_switches(&mut self, context: &UpdateContext) {
        for switch in &mut self.air_pressure_switches {
            switch.update(context, self.air_pressure)
        }
    }

    // Try to take volume from reservoir. Will return only what's currently available
    fn try_take_volume(&mut self, volume: Volume) -> Volume {
        let volume_taken = if self.current_level > self.min_usable {
            let volume_available = self.current_level - self.min_usable;
            volume_available.min(volume).max(Volume::new::<gallon>(0.))
        } else {
            Volume::new::<gallon>(0.)
        };
        self.current_level -= volume_taken;

        volume_taken
    }

    // Try to take flow from reservoir. Will return only what's currently available
    fn try_take_flow(&mut self, context: &UpdateContext, flow: VolumeRate) -> VolumeRate {
        let desired_volume = flow * context.delta_as_time();
        let volume_taken = self.try_take_volume(desired_volume);
        volume_taken / context.delta_as_time()
    }

    // What's current flow available
    fn request_flow_availability(&self, context: &UpdateContext, flow: VolumeRate) -> VolumeRate {
        let desired_volume = flow * context.delta_as_time();
        let max_volume_available = self.current_level - self.min_usable;
        max_volume_available.min(desired_volume) / context.delta_as_time()
    }

    fn add_return_volume(&mut self, volume: Volume) {
        let volume_actually_returned = if !self.return_failure.is_active() {
            volume
        } else {
            volume - (Self::RETURN_FAILURE_LEAK_RATIO * volume)
        };

        self.current_level = (self.current_level + volume_actually_returned).min(self.max_capacity);
    }

    fn fluid_level_real(&self) -> Volume {
        self.current_level
    }

    fn fluid_level_from_gauge(&self) -> Volume {
        self.current_level.min(self.max_gaugeable)
    }

    pub fn air_pressure(&self) -> Pressure {
        self.air_pressure
    }

    fn is_empty(&self) -> bool {
        self.fluid_level_real() <= Volume::new::<gallon>(Self::MIN_USABLE_VOLUME_GAL)
    }

    pub fn is_low_air_pressure(&self) -> bool {
        self.air_pressure_switches
            .iter()
            .any(|s| s.state() == PressureSwitchState::NotPressurised)
    }

    pub fn is_low_level(&self) -> bool {
        self.level_switch.is_low_level()
    }
}
impl SimulationElement for Reservoir {
    fn accept<T: SimulationElementVisitor>(&mut self, visitor: &mut T) {
        self.leak_failure.accept(visitor);
        self.return_failure.accept(visitor);

        visitor.visit(self);
    }

    fn write(&self, writer: &mut SimulatorWriter) {
        writer.write(&self.level_id, self.fluid_level_from_gauge());
        writer.write(&self.low_level_id, self.is_low_level());
        writer.write(&self.low_air_press_id, self.is_low_air_pressure());
    }
}
impl PressurizeableReservoir for Reservoir {
    fn available_volume(&self) -> Volume {
        self.max_capacity - self.fluid_level_real()
    }
}

pub trait PumpController {
    fn should_pressurise(&self) -> bool;
}

pub struct Pump {
    delta_vol_max: Volume,
    current_displacement: Volume,
    current_flow: VolumeRate,
    current_max_displacement: LowPassFilter<Volume>,

    pump_characteristics: PumpCharacteristics,

    speed: AngularVelocity,

    cavitation_efficiency: Ratio,
}
impl Pump {
    const SECONDS_PER_MINUTES: f64 = 60.;
    const FLOW_CONSTANT_RPM_CUBIC_INCH_TO_GPM: f64 = 231.;

    const MAX_DISPLACEMENT_FILTER_TIME_CONSTANT: Duration = Duration::from_millis(150);

    fn new(pump_characteristics: PumpCharacteristics) -> Self {
        Self {
            delta_vol_max: Volume::new::<gallon>(0.),
            current_displacement: Volume::new::<gallon>(0.),
            current_flow: VolumeRate::new::<gallon_per_second>(0.),
            current_max_displacement: LowPassFilter::<Volume>::new(
                Self::MAX_DISPLACEMENT_FILTER_TIME_CONSTANT,
            ),
            pump_characteristics,

            speed: AngularVelocity::new::<revolution_per_minute>(0.),

            cavitation_efficiency: Ratio::new::<ratio>(1.),
        }
    }

    fn update<T: PumpController>(
        &mut self,
        context: &UpdateContext,
        section: &impl SectionPressure,
        reservoir: &Reservoir,
        speed: AngularVelocity,
        controller: &T,
    ) {
        self.speed = speed;

        self.update_cavitation(reservoir);

        let theoretical_displacement = self.calculate_displacement(section, controller);

        self.current_max_displacement.update(
            context.delta(),
            self.cavitation_efficiency * theoretical_displacement,
        );

        let max_flow = Self::calculate_flow(speed, self.current_max_displacement.output())
            .max(VolumeRate::new::<gallon_per_second>(0.));

        let max_flow_available_from_reservoir =
            reservoir.request_flow_availability(context, max_flow);

        self.delta_vol_max = max_flow_available_from_reservoir * context.delta_as_time();
    }

    fn update_cavitation(&mut self, reservoir: &Reservoir) {
        self.cavitation_efficiency = if !reservoir.is_empty() {
            self.pump_characteristics
                .cavitation_efficiency(reservoir.air_pressure())
        } else {
            Ratio::new::<ratio>(0.)
        };
    }

    fn calculate_displacement<T: PumpController>(
        &self,
        section: &impl SectionPressure,
        controller: &T,
    ) -> Volume {
        if controller.should_pressurise() {
            self.pump_characteristics
                .current_displacement(section.pressure())
        } else {
            Volume::new::<cubic_inch>(0.)
        }
    }

    fn calculate_displacement_from_required_flow(&self, required_flow: VolumeRate) -> Volume {
        if self.speed.get::<revolution_per_minute>() > 0. {
            let displacement = Volume::new::<cubic_inch>(
                required_flow.get::<gallon_per_second>()
                    * Self::FLOW_CONSTANT_RPM_CUBIC_INCH_TO_GPM
                    * Self::SECONDS_PER_MINUTES
                    / self.speed.get::<revolution_per_minute>(),
            );
            self.current_max_displacement
                .output()
                .min(displacement)
                .max(Volume::new::<cubic_inch>(0.))
        } else {
            self.current_max_displacement.output()
        }
    }

    fn calculate_flow(speed: AngularVelocity, displacement: Volume) -> VolumeRate {
        if speed.get::<revolution_per_minute>() > 0. {
            VolumeRate::new::<gallon_per_second>(
                speed.get::<revolution_per_minute>() * displacement.get::<cubic_inch>()
                    / Self::FLOW_CONSTANT_RPM_CUBIC_INCH_TO_GPM
                    / Self::SECONDS_PER_MINUTES,
            )
        } else {
            VolumeRate::new::<gallon_per_second>(0.)
        }
    }

    fn get_max_flow(&self) -> VolumeRate {
        if self.speed.get::<revolution_per_minute>() > 0. {
            VolumeRate::new::<gallon_per_minute>(
                self.speed.get::<revolution_per_minute>()
                    * self.current_displacement.get::<cubic_inch>()
                    / Self::FLOW_CONSTANT_RPM_CUBIC_INCH_TO_GPM,
            )
        } else {
            VolumeRate::new::<gallon_per_second>(0.)
        }
    }

    fn cavitation_efficiency(&self) -> Ratio {
        self.cavitation_efficiency
    }
}
impl PressureSource for Pump {
    fn delta_vol_max(&self) -> Volume {
        self.delta_vol_max
    }

    fn update_after_pressure_regulation(
        &mut self,
        context: &UpdateContext,
        volume_required: Volume,
        reservoir: &mut Reservoir,
        is_pump_connected_to_reservoir: bool,
    ) {
        let required_flow = volume_required / context.delta_as_time();
        self.current_displacement = self.calculate_displacement_from_required_flow(required_flow);
        let max_current_flow = self.get_max_flow();

        self.current_flow = if is_pump_connected_to_reservoir {
            reservoir.try_take_flow(context, max_current_flow)
        } else {
            VolumeRate::new::<gallon_per_second>(0.)
        }
    }

    fn flow(&self) -> VolumeRate {
        self.current_flow
    }

    fn displacement(&self) -> Volume {
        self.current_displacement
    }
}

pub struct ElectricPump {
    cavitation_id: VariableIdentifier,
    pump: Pump,
    pump_physics: ElectricalPumpPhysics,
}
impl ElectricPump {
    pub fn new(
        context: &mut InitContext,
        id: &str,
        bus_type: ElectricalBusType,
        max_current: ElectricCurrent,
        pump_characteristics: PumpCharacteristics,
    ) -> Self {
        let regulated_speed = pump_characteristics.regulated_speed();
        Self {
            cavitation_id: context.get_identifier(format!("HYD_{}_EPUMP_CAVITATION", id)),
            pump: Pump::new(pump_characteristics),
            pump_physics: ElectricalPumpPhysics::new(
                context,
                id,
                bus_type,
                max_current,
                regulated_speed,
            ),
        }
    }

    pub fn update<T: PumpController>(
        &mut self,
        context: &UpdateContext,
        section: &impl SectionPressure,
        reservoir: &Reservoir,
        controller: &T,
    ) {
        self.pump_physics.set_active(controller.should_pressurise());
        self.pump_physics
            .update(context, section, self.pump.displacement());

        self.pump.update(
            context,
            section,
            reservoir,
            self.pump_physics.speed(),
            controller,
        );
    }

    pub fn cavitation_efficiency(&self) -> Ratio {
        self.pump.cavitation_efficiency()
    }

    pub fn flow(&self) -> VolumeRate {
        self.pump.flow()
    }

    pub fn speed(&self) -> AngularVelocity {
        self.pump.speed
    }
}
impl PressureSource for ElectricPump {
    fn delta_vol_max(&self) -> Volume {
        self.pump.delta_vol_max()
    }

    fn update_after_pressure_regulation(
        &mut self,
        context: &UpdateContext,
        volume_required: Volume,
        reservoir: &mut Reservoir,
        is_pump_connected_to_reservoir: bool,
    ) {
        self.pump.update_after_pressure_regulation(
            context,
            volume_required,
            reservoir,
            is_pump_connected_to_reservoir,
        );
    }

    fn flow(&self) -> VolumeRate {
        self.pump.flow()
    }

    fn displacement(&self) -> Volume {
        self.pump.displacement()
    }
}
impl SimulationElement for ElectricPump {
    fn accept<T: SimulationElementVisitor>(&mut self, visitor: &mut T) {
        self.pump_physics.accept(visitor);

        visitor.visit(self);
    }

    fn write(&self, writer: &mut SimulatorWriter) {
        writer.write(
            &self.cavitation_id,
            self.cavitation_efficiency().get::<ratio>(),
        );
    }
}

pub struct EngineDrivenPump {
    active_id: VariableIdentifier,

    is_active: bool,
    speed: AngularVelocity,
    pump: Pump,
}
impl EngineDrivenPump {
    pub fn new(
        context: &mut InitContext,
        id: &str,
        pump_characteristics: PumpCharacteristics,
    ) -> Self {
        Self {
            active_id: context.get_identifier(format!("HYD_{}_EDPUMP_ACTIVE", id)),
            is_active: false,
            speed: AngularVelocity::new::<revolution_per_minute>(0.),
            pump: Pump::new(pump_characteristics),
        }
    }

    pub fn update(
        &mut self,
        context: &UpdateContext,
        section: &impl SectionPressure,
        reservoir: &Reservoir,
        pump_speed: AngularVelocity,
        controller: &impl PumpController,
    ) {
        self.speed = pump_speed;
        self.pump
            .update(context, section, reservoir, pump_speed, controller);
        self.is_active = controller.should_pressurise();
    }
}
impl PressureSource for EngineDrivenPump {
    fn delta_vol_max(&self) -> Volume {
        self.pump.delta_vol_max()
    }

    fn update_after_pressure_regulation(
        &mut self,
        context: &UpdateContext,
        volume_required: Volume,
        reservoir: &mut Reservoir,
        is_pump_connected_to_reservoir: bool,
    ) {
        self.pump.update_after_pressure_regulation(
            context,
            volume_required,
            reservoir,
            is_pump_connected_to_reservoir,
        );
    }

    fn flow(&self) -> VolumeRate {
        self.pump.flow()
    }

    fn displacement(&self) -> Volume {
        self.pump.current_displacement
    }
}
impl SimulationElement for EngineDrivenPump {
    fn write(&self, writer: &mut SimulatorWriter) {
        writer.write(&self.active_id, self.is_active);
    }
}

struct WindTurbine {
    rpm_id: VariableIdentifier,

    position: f64,
    speed: AngularVelocity,
    acceleration: f64,
    torque_sum: f64,
}
impl WindTurbine {
    // Low speed special calculation threshold. Under that value we compute resistant torque depending on pump angle and displacement.
    const LOW_SPEED_PHYSICS_ACTIVATION: f64 = 15.;
    const STOWED_ANGLE: f64 = std::f64::consts::PI / 2.;
    const PROPELLER_INERTIA: f64 = 0.2;
    const FRICTION_COEFFICIENT: f64 = 0.0002;
    const AIR_LIFT_COEFFICIENT: f64 = 0.018;

    const RPM_GOVERNOR_BREAKPTS: [f64; 9] = [
        0.0, 1000., 3000.0, 4000.0, 4800.0, 5800.0, 6250.0, 9000.0, 15000.0,
    ];
    const PROP_ALPHA_MAP: [f64; 9] = [45., 45., 45., 45., 35., 25., 1., 1., 1.];

    fn new(context: &mut InitContext) -> Self {
        Self {
            rpm_id: context.get_identifier("HYD_RAT_RPM".to_owned()),

            position: Self::STOWED_ANGLE,
            speed: AngularVelocity::new::<revolution_per_minute>(0.),
            acceleration: 0.,
            torque_sum: 0.,
        }
    }

    fn speed(&self) -> AngularVelocity {
        self.speed
    }

    fn update_generated_torque(&mut self, indicated_speed: Velocity, stow_pos: f64) {
        let cur_alpha = interpolation(
            &Self::RPM_GOVERNOR_BREAKPTS,
            &Self::PROP_ALPHA_MAP,
            self.speed().get::<revolution_per_minute>(),
        );

        // Simple model. stow pos sin simulates the angle of the blades vs wind while deploying
        let air_speed_torque = cur_alpha.to_radians().sin()
            * (indicated_speed.get::<knot>()
                * indicated_speed.get::<knot>()
                * Self::AIR_LIFT_COEFFICIENT)
            * 0.5
            * (std::f64::consts::PI / 2. * stow_pos).sin();

        self.torque_sum += air_speed_torque;
    }

    fn update_friction_torque(&mut self, displacement: Volume, pressure: Pressure) {
        let mut pump_torque = 0.;
        if self.speed.get::<revolution_per_minute>() < Self::LOW_SPEED_PHYSICS_ACTIVATION {
            pump_torque += (self.position * 4.).cos() * displacement.get::<gallon>().max(0.35) * 2.;
            pump_torque -= self.speed.get::<radian_per_second>() * 0.25;
        } else {
            pump_torque -=
                pressure.get::<psi>() * displacement.get::<gallon>() / (2. * std::f64::consts::PI);
            pump_torque -= 20.
                + (self.speed.get::<radian_per_second>() * self.speed.get::<radian_per_second>())
                    * Self::FRICTION_COEFFICIENT;
        }

        self.torque_sum += pump_torque;
    }

    fn update_physics(&mut self, delta_time: &Duration) {
        self.acceleration = self.torque_sum / Self::PROPELLER_INERTIA;
        self.speed +=
            AngularVelocity::new::<radian_per_second>(self.acceleration * delta_time.as_secs_f64());
        self.position += self.speed.get::<radian_per_second>() * delta_time.as_secs_f64();

        // Reset torque accumulator at end of update
        self.torque_sum = 0.;
    }

    fn update(
        &mut self,
        delta_time: &Duration,
        indicated_speed: Velocity,
        stow_pos: f64,
        displacement: Volume,
        pressure: Pressure,
    ) {
        if stow_pos > 0.1 {
            // Do not update anything on the propeller if still stowed
            self.update_generated_torque(indicated_speed, stow_pos);
            self.update_friction_torque(displacement, pressure);
            self.update_physics(delta_time);
        }
    }
}
impl SimulationElement for WindTurbine {
    fn write(&self, writer: &mut SimulatorWriter) {
        writer.write(&self.rpm_id, self.speed());
    }
}

struct AlwaysPressurisePumpController {}
impl AlwaysPressurisePumpController {
    fn new() -> Self {
        Self {}
    }
}
impl PumpController for AlwaysPressurisePumpController {
    fn should_pressurise(&self) -> bool {
        true
    }
}
impl Default for AlwaysPressurisePumpController {
    fn default() -> Self {
        Self::new()
    }
}

pub trait RamAirTurbineController {
    fn should_deploy(&self) -> bool;
}

pub struct RamAirTurbine {
    stow_position_id: VariableIdentifier,

    deployment_commanded: bool,
    pump: Pump,
    pump_controller: AlwaysPressurisePumpController,
    wind_turbine: WindTurbine,
    position: f64,
}
impl RamAirTurbine {
    // Speed to go from 0 to 1 stow position per sec. 1 means full deploying in 1s
    const STOWING_SPEED: f64 = 1.;

    pub fn new(context: &mut InitContext, pump_characteristics: PumpCharacteristics) -> Self {
        Self {
            stow_position_id: context.get_identifier("HYD_RAT_STOW_POSITION".to_owned()),

            deployment_commanded: false,
            pump: Pump::new(pump_characteristics),
            pump_controller: AlwaysPressurisePumpController::new(),
            wind_turbine: WindTurbine::new(context),
            position: 0.,
        }
    }

    pub fn update(
        &mut self,
        context: &UpdateContext,
        section: &impl SectionPressure,
        reservoir: &Reservoir,
        controller: &impl RamAirTurbineController,
    ) {
        // Once commanded, stays commanded forever
        self.deployment_commanded = controller.should_deploy() || self.deployment_commanded;

        self.pump.update(
            context,
            section,
            reservoir,
            self.wind_turbine.speed(),
            &self.pump_controller,
        );
    }

    pub fn update_physics(
        &mut self,
        delta_time: &Duration,
        indicated_airspeed: Velocity,
        pressure: &impl SectionPressure,
    ) {
        self.wind_turbine.update(
            delta_time,
            indicated_airspeed,
            self.position,
            self.delta_vol_max(),
            pressure.pressure(),
        );
    }

    pub fn update_position(&mut self, delta_time: &Duration) {
        if self.deployment_commanded {
            self.position += delta_time.as_secs_f64() * Self::STOWING_SPEED;

            // Finally limiting pos in [0:1] range
            if self.position < 0. {
                self.position = 0.;
            } else if self.position > 1. {
                self.position = 1.;
            }
        }
    }
}
impl PressureSource for RamAirTurbine {
    fn delta_vol_max(&self) -> Volume {
        self.pump.delta_vol_max()
    }

    fn update_after_pressure_regulation(
        &mut self,
        context: &UpdateContext,
        volume_required: Volume,
        reservoir: &mut Reservoir,
        is_pump_connected_to_reservoir: bool,
    ) {
        self.pump.update_after_pressure_regulation(
            context,
            volume_required,
            reservoir,
            is_pump_connected_to_reservoir,
        );
    }

    fn flow(&self) -> VolumeRate {
        self.pump.flow()
    }

    fn displacement(&self) -> Volume {
        self.pump.displacement()
    }
}
impl SimulationElement for RamAirTurbine {
    fn accept<T: SimulationElementVisitor>(&mut self, visitor: &mut T) {
        self.wind_turbine.accept(visitor);

        visitor.visit(self);
    }

    fn write(&self, writer: &mut SimulatorWriter) {
        writer.write(&self.stow_position_id, self.position);
    }
}

#[cfg(test)]
mod tests {
    use crate::simulation::test::{ElementCtorFn, ReadByName, SimulationTestBed, TestBed};
    use crate::simulation::InitContext;
    use ntest::assert_about_eq;

    use uom::si::{f64::*, pressure::psi, ratio::percent, volume::gallon};

    use super::*;

    #[test]
    fn section_writes_its_state() {
        let mut test_bed = SimulationTestBed::from(ElementCtorFn(|context| {
            section(context, HydraulicColor::Green, "PUMP", 2)
        }));

        test_bed.run();

        assert!(test_bed.contains_variable_with_name("HYD_GREEN_PUMP_2_SECTION_PRESSURE"));
        assert!(test_bed.contains_variable_with_name("HYD_GREEN_PUMP_2_FIRE_VALVE_OPENED"));
    }

    #[test]
    fn hyd_circuit_writes_its_state() {
        let mut test_bed = SimulationTestBed::from(ElementCtorFn(|context| {
            hydraulic_circuit(context, HydraulicColor::Green, 2)
        }));

        test_bed.run();

        assert!(test_bed.contains_variable_with_name("HYD_GREEN_SYSTEM_1_SECTION_PRESSURE"));
        assert!(!test_bed.contains_variable_with_name("HYD_GREEN_SYSTEM_1_FIRE_VALVE_OPENED"));

        assert!(test_bed.contains_variable_with_name("HYD_GREEN_PUMP_1_SECTION_PRESSURE"));
        assert!(test_bed.contains_variable_with_name("HYD_GREEN_PUMP_1_FIRE_VALVE_OPENED"));

        assert!(test_bed.contains_variable_with_name("HYD_GREEN_PUMP_2_SECTION_PRESSURE"));
        assert!(test_bed.contains_variable_with_name("HYD_GREEN_PUMP_2_FIRE_VALVE_OPENED"));

        assert!(!test_bed.contains_variable_with_name("HYD_GREEN_PUMP_0_SECTION_PRESSURE"));
        assert!(!test_bed.contains_variable_with_name("HYD_GREEN_PUMP_0_FIRE_VALVE_OPENED"));

        assert!(!test_bed.contains_variable_with_name("HYD_GREEN_PUMP_3_SECTION_PRESSURE"));
        assert!(!test_bed.contains_variable_with_name("HYD_GREEN_PUMP_3_FIRE_VALVE_OPENED"));
    }

    #[test]
    fn reservoir_gives_desired_flow() {
        let mut test_bed = SimulationTestBed::from(ElementCtorFn(|context| {
            reservoir(
                context,
                HydraulicColor::Green,
                Volume::new::<gallon>(5.),
                Volume::new::<gallon>(5.),
                Volume::new::<gallon>(5.),
            )
        }));

        assert_about_eq!(
            test_bed
                .command_element(|r| r.try_take_volume(Volume::new::<gallon>(1.)).get::<gallon>()),
            1.
        );

        assert_about_eq!(
            test_bed.query_element(|r| r.fluid_level_real().get::<gallon>()),
            4.
        );

        assert_about_eq!(
            test_bed.query_element(|r| r.fluid_level_from_gauge().get::<gallon>()),
            4.
        );
    }

    #[test]
    fn reservoir_gives_only_volume_available() {
        let mut test_bed = SimulationTestBed::from(ElementCtorFn(|context| {
            reservoir(
                context,
                HydraulicColor::Green,
                Volume::new::<gallon>(5.),
                Volume::new::<gallon>(5.),
                Volume::new::<gallon>(5.),
            )
        }));

        let volume_taken =
            test_bed.command_element(|e| e.try_take_volume(Volume::new::<gallon>(10.)));

        assert!(volume_taken.get::<gallon>() == 5. - Reservoir::MIN_USABLE_VOLUME_GAL);
    }

    #[test]
    fn leak_measurement_valve_init_with_zero_pressures() {
        let test_bed = SimulationTestBed::from(ElementCtorFn(|_| {
            LeakMeasurementValve::new(ElectricalBusType::DirectCurrentEssential)
        }));

        assert!(test_bed.query_element(|e| e.downstream_pressure == Pressure::new::<psi>(0.)));
        assert!(test_bed.query_element(|e| e.upstream_pressure == Pressure::new::<psi>(0.)));
    }

    #[test]
    fn reservoir_reports_only_gaugeable_volume() {
        let mut test_bed = SimulationTestBed::from(ElementCtorFn(|context| {
            reservoir(
                context,
                HydraulicColor::Green,
                Volume::new::<gallon>(5.),
                Volume::new::<gallon>(2.),
                Volume::new::<gallon>(5.),
            )
        }));

        test_bed.run();

        let volume_gallon: f64 = test_bed.read_by_name("HYD_GREEN_RESERVOIR_LEVEL");

        assert_about_eq!(volume_gallon, 2.);
    }

    #[test]
    fn reservoir_leaking_loses_fluid() {
        let mut test_bed = SimulationTestBed::from(ElementCtorFn(|context| {
            reservoir(
                context,
                HydraulicColor::Green,
                Volume::new::<gallon>(5.),
                Volume::new::<gallon>(2.),
                Volume::new::<gallon>(5.),
            )
        }));

        test_bed.set_update_after_power_distribution(|reservoir, context| {
            reservoir.update(context, Pressure::new::<psi>(50.))
        });

        test_bed.fail(FailureType::ReservoirLeak(HydraulicColor::Green));
        test_bed.run_multiple_frames(Duration::from_secs(10));

        let volume_after_leak_gallon: f64 = test_bed.read_by_name("HYD_GREEN_RESERVOIR_LEVEL");
        assert!(volume_after_leak_gallon < 4.5);
    }

    #[test]
    fn reservoir_leaking_cant_go_lower_then_0() {
        let mut test_bed = SimulationTestBed::from(ElementCtorFn(|context| {
            reservoir(
                context,
                HydraulicColor::Green,
                Volume::new::<gallon>(5.),
                Volume::new::<gallon>(2.),
                Volume::new::<gallon>(0.5),
            )
        }));

        test_bed.set_update_after_power_distribution(|reservoir, context| {
            reservoir.update(context, Pressure::new::<psi>(50.))
        });

        test_bed.fail(FailureType::ReservoirLeak(HydraulicColor::Green));
        test_bed.run_multiple_frames(Duration::from_secs(10));

        let volume_after_leak_gallon: f64 = test_bed.read_by_name("HYD_GREEN_RESERVOIR_LEVEL");
        assert!(volume_after_leak_gallon == 0.);
    }

    #[test]
    fn reservoir_empty_has_level_switch_reporting_empty() {
        let mut test_bed = SimulationTestBed::from(ElementCtorFn(|context| {
            reservoir(
                context,
                HydraulicColor::Green,
                Volume::new::<gallon>(5.),
                Volume::new::<gallon>(2.),
                Volume::new::<gallon>(0.5),
            )
        }));

        test_bed.set_update_after_power_distribution(|reservoir, context| {
            reservoir.update(context, Pressure::new::<psi>(50.))
        });

        let is_low: bool = test_bed.read_by_name("HYD_GREEN_RESERVOIR_LEVEL_IS_LOW");
        assert!(!is_low);

        test_bed.fail(FailureType::ReservoirLeak(HydraulicColor::Green));
        test_bed.run_multiple_frames(Duration::from_secs(10));

        let is_low: bool = test_bed.read_by_name("HYD_GREEN_RESERVOIR_LEVEL_IS_LOW");
        assert!(is_low);
    }

    fn section(
        context: &mut InitContext,
        loop_id: HydraulicColor,
        section_id: &str,
        pump_id: usize,
    ) -> Section {
        let fire_valve = Some(FireValve::new(
            context,
            loop_id,
            pump_id,
            HydraulicCircuit::DEFAULT_FIRE_VALVE_POWERING_BUS,
        ));
        Section::new(
            context,
            loop_id,
            section_id,
            pump_id,
            VolumeRate::new::<gallon_per_second>(
                HydraulicCircuit::PUMP_SECTION_STATIC_LEAK_GAL_P_S,
            ),
            Volume::new::<gallon>(HydraulicCircuit::PUMP_SECTION_MAX_VOLUME_GAL),
            Volume::new::<gallon>(HydraulicCircuit::PUMP_SECTION_MAX_VOLUME_GAL),
            None,
            Pressure::new::<psi>(1400.),
            Pressure::new::<psi>(2000.),
            fire_valve,
            false,
            false,
            Some(LeakMeasurementValve::new(
                HydraulicCircuit::DEFAULT_LEAK_MEASUREMENT_VALVE_POWERING_BUS,
            )),
        )
    }

    fn reservoir(
        context: &mut InitContext,
        hyd_loop_id: HydraulicColor,
        max_capacity: Volume,
        max_gaugeable: Volume,
        current_level: Volume,
    ) -> Reservoir {
        Reservoir::new(
            context,
            hyd_loop_id,
            max_capacity,
            max_gaugeable,
            current_level,
            vec![PressureSwitch::new(
                Pressure::new::<psi>(23.45),
                Pressure::new::<psi>(20.55),
                PressureSwitchType::Relative,
            )],
            max_capacity * 0.1,
        )
    }

    fn hydraulic_circuit(
        context: &mut InitContext,
        loop_color: HydraulicColor,
        main_pump_number: usize,
    ) -> HydraulicCircuit {
        let reservoir = reservoir(
            context,
            loop_color,
            Volume::new::<gallon>(5.),
            Volume::new::<gallon>(4.),
            Volume::new::<gallon>(3.),
        );
        HydraulicCircuit::new(
            context,
            loop_color,
            main_pump_number,
            Ratio::new::<percent>(100.),
            Volume::new::<gallon>(10.),
            reservoir,
            Pressure::new::<psi>(1450.),
            Pressure::new::<psi>(1900.),
            Pressure::new::<psi>(1300.),
            Pressure::new::<psi>(1800.),
            true,
            false,
            false,
            Pressure::new::<psi>(3000.),
        )
    }

    fn engine_driven_pump(context: &mut InitContext) -> EngineDrivenPump {
        EngineDrivenPump::new(context, "DEFAULT", PumpCharacteristics::a320_edp())
    }

    #[cfg(test)]
    mod edp_tests {
        use super::*;

        use crate::simulation::test::{ElementCtorFn, SimulationTestBed};

        #[test]
        fn starts_inactive() {
            let test_bed = SimulationTestBed::from(ElementCtorFn(engine_driven_pump));

            assert!(test_bed.query_element(|e| !e.is_active));
        }
    }
}<|MERGE_RESOLUTION|>--- conflicted
+++ resolved
@@ -594,13 +594,9 @@
 pub trait HydraulicCircuitController {
     fn should_open_fire_shutoff_valve(&self, pump_index: usize) -> bool;
     fn should_open_leak_measurement_valve(&self) -> bool;
-<<<<<<< HEAD
-    fn should_route_pump_to_auxiliary(&self, pump_index: usize) -> bool;
-=======
     fn should_route_pump_to_auxiliary(&self, _pump_index: usize) -> bool {
         false
     }
->>>>>>> 4e808916
 }
 
 pub struct Accumulator {
@@ -894,11 +890,8 @@
     pub fn update_auxiliary_actuator_volumes(&mut self, actuator: &mut impl Actuator) {
         if let Some(auxiliary_section) = self.auxiliary_section.as_mut() {
             auxiliary_section.update_actuator_volumes(actuator);
-<<<<<<< HEAD
-=======
         } else {
             panic!("No auxiliary section available but an actuator was provided")
->>>>>>> 4e808916
         }
     }
 

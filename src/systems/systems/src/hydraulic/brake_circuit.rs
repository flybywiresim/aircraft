--- conflicted
+++ resolved
@@ -1,8 +1,4 @@
 use crate::{
-<<<<<<< HEAD
-=======
-    hydraulic::{linear_actuator::Actuator, HydraulicLoop},
->>>>>>> 507e6f23
     overhead::PressSingleSignalButton,
     simulation::{
         SimulationElement, SimulationElementVisitor, SimulatorWriter, UpdateContext, Write,
@@ -19,15 +15,12 @@
 
 use super::Accumulator;
 
-<<<<<<< HEAD
 pub trait Actuator {
     fn used_volume(&self) -> Volume;
     fn reservoir_return(&self) -> Volume;
     fn reset_volumes(&mut self);
 }
 
-=======
->>>>>>> 507e6f23
 struct BrakeActuator {
     total_displacement: Volume,
     base_speed: f64,
@@ -113,12 +106,7 @@
     fn reservoir_return(&self) -> Volume {
         self.volume_to_res_accumulator
     }
-<<<<<<< HEAD
     fn reset_volumes(&mut self) {
-=======
-
-    fn reset_accumulators(&mut self) {
->>>>>>> 507e6f23
         self.volume_to_res_accumulator = Volume::new::<gallon>(0.);
         self.volume_to_actuator_accumulator = Volume::new::<gallon>(0.);
     }
@@ -312,16 +300,9 @@
     fn reservoir_return(&self) -> Volume {
         self.volume_to_res_accumulator
     }
-<<<<<<< HEAD
     fn reset_volumes(&mut self) {
         self.volume_to_actuator_accumulator = Volume::new::<gallon>(0.);
         self.volume_to_res_accumulator = Volume::new::<gallon>(0.);
-=======
-
-    fn reset_accumulators(&mut self) {
-        self.volume_to_res_accumulator = Volume::new::<gallon>(0.);
-        self.volume_to_actuator_accumulator = Volume::new::<gallon>(0.);
->>>>>>> 507e6f23
     }
 }
 impl SimulationElement for BrakeCircuit {
@@ -520,18 +501,8 @@
     use crate::simulation::UpdateContext;
     use std::time::Duration;
     use uom::si::{
-<<<<<<< HEAD
         acceleration::foot_per_second_squared, length::foot, pressure::psi,
         thermodynamic_temperature::degree_celsius, velocity::knot, volume::gallon,
-=======
-        acceleration::foot_per_second_squared,
-        angle::radian,
-        length::foot,
-        pressure::{pascal, psi},
-        thermodynamic_temperature::degree_celsius,
-        velocity::knot,
-        volume::gallon,
->>>>>>> 507e6f23
     };
 
     #[test]

--- conflicted
+++ resolved
@@ -178,27 +178,8 @@
 
         fixed_step.update(&TestUpdateContext::default().with_delta(Duration::from_millis(99)));
 
-<<<<<<< HEAD
-    fn context(context: &mut InitContext, delta_time: Duration) -> UpdateContext {
-        UpdateContext::new(
-            context,
-            delta_time,
-            Velocity::new::<knot>(250.),
-            Velocity::new::<knot>(250.),
-            Length::new::<foot>(5000.),
-            ThermodynamicTemperature::new::<degree_celsius>(25.0),
-            true,
-            Acceleration::new::<foot_per_second_squared>(0.),
-            Acceleration::new::<foot_per_second_squared>(0.),
-            Acceleration::new::<foot_per_second_squared>(0.),
-            Angle::new::<radian>(0.),
-            Angle::new::<radian>(0.),
-            MachNumber(0.),
-        )
-=======
-        assert_eq!(fixed_step.next(), Some(Duration::from_millis(100)));
-        assert_eq!(fixed_step.next(), None);
->>>>>>> eca318c7
+        assert_eq!(fixed_step.next(), Some(Duration::from_millis(100)));
+        assert_eq!(fixed_step.next(), None);
     }
 }
 
@@ -240,29 +221,10 @@
 
         max_step.update(&TestUpdateContext::default().with_delta(Duration::from_millis(320)));
 
-<<<<<<< HEAD
-    fn context(context: &mut InitContext, delta_time: Duration) -> UpdateContext {
-        UpdateContext::new(
-            context,
-            delta_time,
-            Velocity::new::<knot>(250.),
-            Velocity::new::<knot>(250.),
-            Length::new::<foot>(5000.),
-            ThermodynamicTemperature::new::<degree_celsius>(25.0),
-            true,
-            Acceleration::new::<foot_per_second_squared>(0.),
-            Acceleration::new::<foot_per_second_squared>(0.),
-            Acceleration::new::<foot_per_second_squared>(0.),
-            Angle::new::<radian>(0.),
-            Angle::new::<radian>(0.),
-            MachNumber(0.),
-        )
-=======
-        assert_eq!(max_step.next(), Some(Duration::from_millis(80)));
-        assert_eq!(max_step.next(), Some(Duration::from_millis(80)));
-        assert_eq!(max_step.next(), Some(Duration::from_millis(80)));
-        assert_eq!(max_step.next(), Some(Duration::from_millis(80)));
-        assert_eq!(max_step.next(), None);
->>>>>>> eca318c7
+        assert_eq!(max_step.next(), Some(Duration::from_millis(80)));
+        assert_eq!(max_step.next(), Some(Duration::from_millis(80)));
+        assert_eq!(max_step.next(), Some(Duration::from_millis(80)));
+        assert_eq!(max_step.next(), Some(Duration::from_millis(80)));
+        assert_eq!(max_step.next(), None);
     }
 }
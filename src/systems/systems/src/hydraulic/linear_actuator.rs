use nalgebra::{Rotation3, Unit, Vector3};

use uom::si::{
    angle::radian,
    angular_acceleration::radian_per_second_squared,
    angular_velocity::radian_per_second,
    area::square_meter,
    f64::*,
    force::newton,
    length::meter,
    mass::kilogram,
    pressure::psi,
    ratio::ratio,
    torque::newton_meter,
    velocity::meter_per_second,
    volume::{cubic_meter, gallon},
    volume_rate::gallon_per_second,
};

use crate::{
    shared::{interpolation, low_pass_filter::LowPassFilter, pid::PidController},
    simulation::UpdateContext,
};

use super::aerodynamic_model::AerodynamicBody;

use std::fmt::Debug;
use std::time::Duration;

pub trait Actuator {
    fn used_volume(&self) -> Volume;
    fn reservoir_return(&self) -> Volume;
    fn reset_volumes(&mut self);
}

/// Trait linked to anything moving bounded between a minimum and maximum position.
/// Those bounds implies that it will have a max and min distance from a fixed
/// point in space to the position where we apply forces to it,
/// for example a control arm where an actuator is attached.
pub trait BoundedLinearLength {
    fn min_absolute_length_to_anchor(&self) -> Length;
    fn max_absolute_length_to_anchor(&self) -> Length;
    fn absolute_length_to_anchor(&self) -> Length;
}

#[derive(PartialEq, Clone, Copy, Debug)]
pub enum LinearActuatorMode {
    ClosedValves,
    PositionControl,
    ActiveDamping,
    ClosedCircuitDamping,
}

/// Represents an abstraction of the low level hydraulic actuator control system that would in real life consist of a lot of
/// solenoid control valves, spring loaded valves, and a differential pressure mechanism.
///
/// We don't want to simulate all of those little bits, so the functions of the actuator are split into
/// the following functional modes:
///
/// - [LinearActuatorMode.ClosedValves]: Turns actuator in a high constant spring/damper system simulating a closed actuator
/// only constrained by its own fluid compressibility.
/// - [ActiveDamping.LinearActuatorMode]: Actuator use internal valves to provide a force resisting to its own movements, dampening
/// the piece movements it's connected to.
/// - [LinearActuatorMode.PositionControl]: -> Actuator will try to use hydraulic pressure to move to a requested position, while
/// maintaining flow limitations.
///     CAUTION: For actuators having only ON/OFF behaviour (gear, door ...), might be needed to require more than required
///         position to ensure it's reached at max force. So full retract position at 0 might need to require -0.5, full extension might
///         need to request 1.5
/// - [LinearActuatorMode.ClosedCircuitDamping]: -> Actuator will connect retract and extend port in closed loop. This provide a dampened
/// free moving mode, usable for gravity extension, or for aileron droop.
#[derive(PartialEq, Clone, Copy)]
struct CoreHydraulicForce {
    current_mode: LinearActuatorMode,
    closed_valves_reference_position: Ratio,

    active_hydraulic_damping_constant: f64,
    slow_hydraulic_damping_constant: f64,

    fluid_compression_spring_constant: f64,
    fluid_compression_damping_constant: f64,

    flow_open_loop_modifier_extension_map: [f64; 6],
    flow_open_loop_modifier_retraction_map: [f64; 6],
    flow_open_loop_position_breakpoints: [f64; 6],

    max_flow: VolumeRate,
    min_flow: VolumeRate,
    flow_error_prev: VolumeRate,

    bore_side_area: Area,
    rod_side_area: Area,

    last_control_force: Force,

    force_raw: Force,
    force_filtered: LowPassFilter<Force>,

    pid_controller: PidController,

    min_control_force: LowPassFilter<Force>,
    max_control_force: LowPassFilter<Force>,

    has_flow_restriction: bool,

    locks_position_in_closed_mode: bool,
    is_soft_locked: bool,
    soft_lock_velocity: (AngularVelocity, AngularVelocity),
}
impl CoreHydraulicForce {
    const MIN_MAX_FORCE_CONTROLLER_FILTER_TIME_CONSTANT: Duration = Duration::from_millis(30);

    const MAX_ABSOLUTE_FORCE_NEWTON: f64 = 500000.;

    // Indicates the actuator positioning error from which max flow is applied
    const OPEN_LOOP_POSITION_ERROR_FOR_MAX_FLOW: f64 = 0.02;

    const MIN_PRESSURE_TO_EXIT_POSITION_CONTROL_PSI: f64 = 200.;
    const MIN_PRESSURE_TO_ALLOW_POSITION_CONTROL_PSI: f64 = 400.;

    fn new(
        init_position: Ratio,
        active_hydraulic_damping_constant: f64,
        slow_hydraulic_damping_constant: f64,
        slow_hydraulic_damping_filtering_constant: Duration,
        fluid_compression_spring_constant: f64,
        fluid_compression_damping_constant: f64,
        max_flow: VolumeRate,
        min_flow: VolumeRate,
        bore_side_area: Area,
        rod_side_area: Area,
<<<<<<< HEAD

        flow_open_loop_modifier_map: [f64; 6],
=======
        flow_open_loop_modifier_extension_map: [f64; 6],
        flow_open_loop_modifier_retraction_map: [f64; 6],
>>>>>>> 6647ffde
        flow_open_loop_position_breakpoints: [f64; 6],
        flow_control_proportional_gain: f64,
        flow_control_integral_gain: f64,
        flow_control_force_gain: f64,
        has_flow_restriction: bool,

        locks_position_in_closed_mode: bool,
        soft_lock_velocity: Option<(AngularVelocity, AngularVelocity)>,
    ) -> Self {
        let max_force = Pressure::new::<psi>(3000.) * bore_side_area;
        let min_force = -Pressure::new::<psi>(3000.) * rod_side_area;
        Self {
            current_mode: LinearActuatorMode::ClosedCircuitDamping,
            closed_valves_reference_position: init_position,

            active_hydraulic_damping_constant,
            slow_hydraulic_damping_constant,
            fluid_compression_spring_constant,
            fluid_compression_damping_constant,

            flow_open_loop_modifier_extension_map,
            flow_open_loop_modifier_retraction_map,
            flow_open_loop_position_breakpoints,

            max_flow,
            min_flow,
            flow_error_prev: VolumeRate::new::<gallon_per_second>(0.),
            bore_side_area,
            rod_side_area,
            last_control_force: Force::new::<newton>(0.),
            force_raw: Force::new::<newton>(0.),
            force_filtered: LowPassFilter::<Force>::new(slow_hydraulic_damping_filtering_constant),

            pid_controller: PidController::new(
                flow_control_proportional_gain,
                flow_control_integral_gain,
                0.,
                min_force.get::<newton>(),
                max_force.get::<newton>(),
                0.,
                flow_control_force_gain,
            ),
            min_control_force: LowPassFilter::<Force>::new_with_init_value(
                Self::MIN_MAX_FORCE_CONTROLLER_FILTER_TIME_CONSTANT,
                min_force,
            ),
            max_control_force: LowPassFilter::<Force>::new_with_init_value(
                Self::MIN_MAX_FORCE_CONTROLLER_FILTER_TIME_CONSTANT,
                max_force,
            ),
            has_flow_restriction,

            locks_position_in_closed_mode,
            is_soft_locked: locks_position_in_closed_mode,
            soft_lock_velocity: soft_lock_velocity.unwrap_or_default(),
        }
    }

    fn update_force(
        &mut self,
        context: &UpdateContext,
        required_position: Ratio,
        requested_mode: LinearActuatorMode,
        position_normalized: Ratio,
        current_pressure: Pressure,
        signed_flow: VolumeRate,
        speed: Velocity,
    ) {
        let new_requested_mode = self.new_requested_mode(requested_mode, current_pressure);

        self.update_actions(new_requested_mode, position_normalized, current_pressure);

        self.update_force_from_current_mode(
            context,
            required_position,
            position_normalized,
            current_pressure,
            signed_flow,
            speed,
        );
    }

    /// Computes what new requested mode is allowed depending on current mode
    fn new_requested_mode(
        &mut self,
        requested_mode: LinearActuatorMode,
        current_pressure: Pressure,
    ) -> LinearActuatorMode {
        match self.current_mode {
            LinearActuatorMode::ClosedValves => requested_mode,
            LinearActuatorMode::PositionControl => {
                if current_pressure.get::<psi>() < Self::MIN_PRESSURE_TO_EXIT_POSITION_CONTROL_PSI {
                    LinearActuatorMode::ClosedCircuitDamping
                } else {
                    requested_mode
                }
            }
            LinearActuatorMode::ActiveDamping => requested_mode,
            LinearActuatorMode::ClosedCircuitDamping => requested_mode,
        }
    }

    fn update_actions(
        &mut self,
        new_mode: LinearActuatorMode,
        position_normalized: Ratio,
        current_pressure: Pressure,
    ) {
        match new_mode {
            LinearActuatorMode::ClosedValves => {
                self.actions_from_current_to_closed_valves(position_normalized)
            }
            LinearActuatorMode::PositionControl => {
                if current_pressure.get::<psi>() > Self::MIN_PRESSURE_TO_ALLOW_POSITION_CONTROL_PSI
                {
                    self.actions_from_current_to_position_control()
                }
            }
            LinearActuatorMode::ActiveDamping => self.actions_from_current_to_active_damping(),
            LinearActuatorMode::ClosedCircuitDamping => {
                self.actions_from_current_to_closed_circuit_damping()
            }
        }
    }

    fn actions_from_current_to_closed_valves(&mut self, position_normalized: Ratio) {
        match self.current_mode {
            LinearActuatorMode::ClosedValves => {}
            LinearActuatorMode::PositionControl
            | LinearActuatorMode::ActiveDamping
            | LinearActuatorMode::ClosedCircuitDamping => {
                self.go_to_close_control_valves(position_normalized);
            }
        }
    }

    fn actions_from_current_to_position_control(&mut self) {
        match self.current_mode {
            LinearActuatorMode::PositionControl => {}
            LinearActuatorMode::ClosedValves
            | LinearActuatorMode::ActiveDamping
            | LinearActuatorMode::ClosedCircuitDamping => {
                self.go_to_position_control();
            }
        }
    }

    fn actions_from_current_to_active_damping(&mut self) {
        match self.current_mode {
            LinearActuatorMode::ActiveDamping => {}
            LinearActuatorMode::ClosedValves
            | LinearActuatorMode::PositionControl
            | LinearActuatorMode::ClosedCircuitDamping => {
                self.go_to_active_damping();
            }
        }
    }

    fn actions_from_current_to_closed_circuit_damping(&mut self) {
        match self.current_mode {
            LinearActuatorMode::ClosedCircuitDamping => {}
            LinearActuatorMode::ClosedValves
            | LinearActuatorMode::PositionControl
            | LinearActuatorMode::ActiveDamping => {
                self.go_to_closed_circuit_damping();
            }
        }
    }

    fn go_to_close_control_valves(&mut self, position_normalized: Ratio) {
        self.force_filtered.reset(self.force_raw);
        self.closed_valves_reference_position = position_normalized;
        self.current_mode = LinearActuatorMode::ClosedValves;
        self.is_soft_locked = false;
    }

    fn go_to_position_control(&mut self) {
        self.pid_controller
            .reset_with_output(self.force_raw.get::<newton>());
        self.current_mode = LinearActuatorMode::PositionControl;
        self.is_soft_locked = false;
    }

    fn go_to_active_damping(&mut self) {
        self.force_filtered.reset(self.force_raw);
        self.current_mode = LinearActuatorMode::ActiveDamping;
        self.is_soft_locked = false;
    }

    fn go_to_closed_circuit_damping(&mut self) {
        self.force_filtered.reset(self.force_raw);
        self.current_mode = LinearActuatorMode::ClosedCircuitDamping;

        if self.locks_position_in_closed_mode {
            self.is_soft_locked = true;
        }
    }

    fn update_force_from_current_mode(
        &mut self,
        context: &UpdateContext,
        required_position: Ratio,
        position_normalized: Ratio,
        current_pressure: Pressure,
        signed_flow: VolumeRate,
        speed: Velocity,
    ) {
        match self.current_mode {
            LinearActuatorMode::ClosedValves => {
                self.force_raw = self.force_closed_valves(position_normalized, speed);
            }
            LinearActuatorMode::ActiveDamping => {
                self.force_filtered
                    .update(context.delta(), self.force_active_damping(speed));

                self.force_raw = self.force_filtered.output();
            }
            LinearActuatorMode::ClosedCircuitDamping => {
                self.force_filtered
                    .update(context.delta(), self.force_closed_circuit_damping(speed));

                self.force_raw = self.force_filtered.output();
            }
            LinearActuatorMode::PositionControl => {
                self.force_raw = self.force_position_control(
                    context,
                    required_position,
                    position_normalized,
                    signed_flow,
                    current_pressure,
                    speed,
                );
            }
        }

        self.force_raw = self
            .force_raw
            .min(Force::new::<newton>(Self::MAX_ABSOLUTE_FORCE_NEWTON))
            .max(Force::new::<newton>(-Self::MAX_ABSOLUTE_FORCE_NEWTON));
    }

    fn force(&self) -> Force {
        self.force_raw
    }

    fn mode(&self) -> LinearActuatorMode {
        self.current_mode
    }

    fn force_active_damping(&self, speed: Velocity) -> Force {
        Force::new::<newton>(
            -speed.get::<meter_per_second>() * self.active_hydraulic_damping_constant,
        )
    }

    fn force_closed_circuit_damping(&self, speed: Velocity) -> Force {
        Force::new::<newton>(
            -speed.get::<meter_per_second>() * self.slow_hydraulic_damping_constant,
        )
    }

    fn force_closed_valves(&self, position_normalized: Ratio, speed: Velocity) -> Force {
        let position_error = self.closed_valves_reference_position - position_normalized;

        Force::new::<newton>(
            position_error.get::<ratio>() * self.fluid_compression_spring_constant
                - speed.get::<meter_per_second>() * self.fluid_compression_damping_constant,
        )
    }

    /// Computes a hydraulic flow request based on required actuator position and its current position
    /// Flow is computed through the formula flow = position_error^2 * maxflow / [Self::OPEN_LOOP_POSITION_ERROR_FOR_MAX_FLOW]^2.
    /// This formula means max flow will be applied above [Self::OPEN_LOOP_POSITION_ERROR_FOR_MAX_FLOW] position error.
    /// Below [Self::OPEN_LOOP_POSITION_ERROR_FOR_MAX_FLOW] position error, a squared law defines flow vs positioning error.
    ///
    /// Then final flow request is corrected depending on actuator position, modeling dampening holes
    /// in the real actuator at start/end of course
    fn open_loop_flow(&self, required_position: Ratio, position_normalized: Ratio) -> VolumeRate {
        let position_error = required_position - position_normalized;

        let open_loop_flow_target = if position_error.get::<ratio>() >= 0. {
            VolumeRate::new::<gallon_per_second>(
                position_error.get::<ratio>().powi(2) * self.max_flow.get::<gallon_per_second>()
                    / Self::OPEN_LOOP_POSITION_ERROR_FOR_MAX_FLOW.powi(2),
            )
        } else {
            VolumeRate::new::<gallon_per_second>(
                position_error.get::<ratio>().powi(2) * -self.max_flow.get::<gallon_per_second>()
                    / Self::OPEN_LOOP_POSITION_ERROR_FOR_MAX_FLOW.powi(2),
            )
        };

        let open_loop_modifier_from_position = if position_error.get::<ratio>() > 0. {
            interpolation(
                &self.flow_open_loop_position_breakpoints,
                &self.flow_open_loop_modifier_extension_map,
                position_normalized.get::<ratio>(),
            )
        } else {
            interpolation(
                &self.flow_open_loop_position_breakpoints,
                &self.flow_open_loop_modifier_retraction_map,
                position_normalized.get::<ratio>(),
            )
        };

        (open_loop_flow_target.min(self.max_flow).max(self.min_flow))
            * open_loop_modifier_from_position
    }

    fn update_force_min_max(
        &mut self,
        context: &UpdateContext,
        current_pressure: Pressure,
        speed: Velocity,
    ) {
        let mut raw_max_force = Pressure::new::<psi>(3000.) * self.bore_side_area;
        let mut raw_min_force = Pressure::new::<psi>(-3000.) * self.rod_side_area;

        if self.last_control_force > Force::new::<newton>(0.) {
            if speed > Velocity::new::<meter_per_second>(0.) {
                let max_force = current_pressure * self.bore_side_area;
                self.last_control_force = self.last_control_force.min(max_force);
                raw_max_force = max_force;
            }
        } else if self.last_control_force < Force::new::<newton>(0.)
            && speed < Velocity::new::<meter_per_second>(0.)
        {
            let max_force = -1. * current_pressure * self.rod_side_area;
            self.last_control_force = self.last_control_force.max(max_force);
            raw_min_force = max_force;
        }

        self.min_control_force
            .update(context.delta(), raw_min_force);
        self.max_control_force
            .update(context.delta(), raw_max_force);

        self.pid_controller
            .set_min(self.min_control_force.output().get::<newton>());
        self.pid_controller
            .set_max(self.max_control_force.output().get::<newton>());
    }

    fn force_position_control(
        &mut self,
        context: &UpdateContext,
        required_position: Ratio,
        position_normalized: Ratio,
        signed_flow: VolumeRate,
        current_pressure: Pressure,
        speed: Velocity,
    ) -> Force {
        let open_loop_flow_target = self.open_loop_flow(required_position, position_normalized);

        let pressure_correction_factor = if self.has_flow_restriction {
            (1. / 2500. * current_pressure.get::<psi>().powi(2) * 1. / 2500.).min(1.)
        } else {
            1.
        };

        let pressure_corrected_openloop_target = open_loop_flow_target * pressure_correction_factor;
        self.pid_controller
            .change_setpoint(pressure_corrected_openloop_target.get::<gallon_per_second>());

        self.update_force_min_max(context, current_pressure, speed);

        self.last_control_force = Force::new::<newton>(self.pid_controller.next_control_output(
            signed_flow.get::<gallon_per_second>(),
            Some(context.delta()),
        ));

        self.last_control_force
    }
}
impl HydraulicLocking for CoreHydraulicForce {
    fn should_soft_lock(&self) -> bool {
        self.is_soft_locked
    }

    fn soft_lock_velocity(&self) -> (AngularVelocity, AngularVelocity) {
        self.soft_lock_velocity
    }
}

/// Represents a classical linear actuator with a rod side area and a bore side area
/// It is connected between an anchor point on the plane and a control arm of a rigid body
/// When the actuator moves, it takes fluid on one side and gives back to reservoir the fluid on other side
/// Difference of volume between both side will cause variation of loop reservoir level.
/// It moves between a max absolute and minimum absolute position. The position is finally normalized from 0 to 1 (compressed to extended)
///
/// It can behave it two main ways: its control valves are either closed, and it can't move, or valves are opened and
/// hydraulic power can move it with enough pressure.
#[derive(PartialEq, Clone, Copy)]
pub struct LinearActuator {
    number_of_actuators: u8,

    position_normalized: Ratio,
    position: Length,
    last_position: Length,

    speed: Velocity,

    max_absolute_length: Length,
    min_absolute_length: Length,

    total_travel: Length,

    bore_side_area: Area,
    bore_side_volume: Volume,

    rod_side_area: Area,
    rod_side_volume: Volume,

    volume_extension_ratio: Ratio,
    signed_flow: VolumeRate,
    flow_error_prev: VolumeRate,

    delta_displacement: Length,

    total_volume_to_actuator: Volume,
    total_volume_to_reservoir: Volume,

    requested_position: Ratio,

    core_hydraulics: CoreHydraulicForce,
}
impl LinearActuator {
    pub fn new(
        bounded_linear_length: &impl BoundedLinearLength,
        number_of_actuators: u8,
        bore_side_diameter: Length,
        rod_diameter: Length,
        max_flow: VolumeRate,
        fluid_compression_spring_constant: f64,
        fluid_compression_damping_constant: f64,
        active_hydraulic_damping_constant: f64,
        slow_hydraulic_damping_constant: f64,
        slow_hydraulic_damping_filtering_constant: Duration,
        flow_open_loop_modifier_extension_map: [f64; 6],
        flow_open_loop_modifier_retraction_map: [f64; 6],
        flow_open_loop_position_breakpoints: [f64; 6],
        flow_control_proportional_gain: f64,
        flow_control_integral_gain: f64,
        flow_control_force_gain: f64,
        has_flow_restriction: bool,

        locks_position_in_closed_mode: bool,
        soft_lock_velocity: Option<(AngularVelocity, AngularVelocity)>,
    ) -> Self {
        let total_travel = (bounded_linear_length.max_absolute_length_to_anchor()
            - bounded_linear_length.min_absolute_length_to_anchor())
        .abs();

        let bore_side_area_single_actuator = Area::new::<square_meter>(
            std::f64::consts::PI * (bore_side_diameter.get::<meter>() / 2.).powi(2),
        );
        let bore_side_volume_single_actuator = bore_side_area_single_actuator * total_travel;

        let rod_area = Area::new::<square_meter>(
            std::f64::consts::PI * (rod_diameter.get::<meter>() / 2.).powi(2),
        );

        let rod_side_area_single_actuator = bore_side_area_single_actuator - rod_area;
        let rod_side_volume_single_actuator = rod_side_area_single_actuator * total_travel;

        let volume_extension_ratio: Ratio =
            bore_side_volume_single_actuator / rod_side_volume_single_actuator;

        let actual_max_flow = number_of_actuators as f64 * max_flow;

        // For the same displacement speed there is less flow needed in retraction direction because
        // volume of the fluid is divided by the extension ratio
        let actual_min_flow = -actual_max_flow / volume_extension_ratio;

        let total_bore_side_area = bore_side_area_single_actuator * number_of_actuators as f64;
        let total_bore_side_volume = bore_side_volume_single_actuator * number_of_actuators as f64;

        let total_rod_side_area = rod_side_area_single_actuator * number_of_actuators as f64;
        let total_rod_side_volume = rod_side_volume_single_actuator * number_of_actuators as f64;

        let init_position = bounded_linear_length.absolute_length_to_anchor();
        let init_position_normalized =
            (init_position - bounded_linear_length.min_absolute_length_to_anchor()) / total_travel;

        Self {
            number_of_actuators,

            position_normalized: init_position_normalized,
            position: init_position,
            last_position: init_position,

            speed: Velocity::new::<meter_per_second>(0.),

            max_absolute_length: bounded_linear_length.max_absolute_length_to_anchor(),
            min_absolute_length: bounded_linear_length.min_absolute_length_to_anchor(),

            total_travel,

            bore_side_area: total_bore_side_area,
            bore_side_volume: total_bore_side_volume,

            rod_side_area: total_rod_side_area,
            rod_side_volume: total_rod_side_volume,

            volume_extension_ratio,
            signed_flow: VolumeRate::new::<gallon_per_second>(0.),
            flow_error_prev: VolumeRate::new::<gallon_per_second>(0.),

            delta_displacement: Length::new::<meter>(0.),

            total_volume_to_actuator: Volume::new::<gallon>(0.),
            total_volume_to_reservoir: Volume::new::<gallon>(0.),

            requested_position: Ratio::new::<ratio>(0.),

            core_hydraulics: CoreHydraulicForce::new(
                init_position_normalized,
                active_hydraulic_damping_constant,
                slow_hydraulic_damping_constant,
                slow_hydraulic_damping_filtering_constant,
                fluid_compression_spring_constant,
                fluid_compression_damping_constant,
                actual_max_flow,
                actual_min_flow,
                total_bore_side_area,
                total_rod_side_area,
                flow_open_loop_modifier_extension_map,
                flow_open_loop_modifier_retraction_map,
                flow_open_loop_position_breakpoints,
                flow_control_proportional_gain,
                flow_control_integral_gain,
                flow_control_force_gain,
                has_flow_restriction,
                locks_position_in_closed_mode,
                soft_lock_velocity,
            ),
        }
    }

    fn update_before_rigid_body(
        &mut self,
        context: &UpdateContext,
        connected_body: &mut LinearActuatedRigidBodyOnHingeAxis,
        requested_mode: LinearActuatorMode,
        current_pressure: Pressure,
    ) {
        self.core_hydraulics.update_force(
            context,
            self.requested_position,
            requested_mode,
            self.position_normalized,
            current_pressure,
            self.signed_flow,
            self.speed,
        );
        connected_body.apply_control_arm_force(self.core_hydraulics.force());
    }

    fn update_after_rigid_body(
        &mut self,
        context: &UpdateContext,
        connected_body: &LinearActuatedRigidBodyOnHingeAxis,
    ) {
        self.update_speed_position(context, connected_body);

        self.update_fluid_displacements(context);
    }

    fn update_speed_position(
        &mut self,
        context: &UpdateContext,
        connected_body: &LinearActuatedRigidBodyOnHingeAxis,
    ) {
        self.last_position = self.position;
        self.position = connected_body.linear_extension_to_anchor();

        self.position_normalized = (self.position - self.min_absolute_length) / self.total_travel;

        self.delta_displacement = self.position - self.last_position;

        self.speed = self.delta_displacement / context.delta_as_time();
    }

    fn update_fluid_displacements(&mut self, context: &UpdateContext) {
        let mut volume_to_actuator = Volume::new::<cubic_meter>(0.);
        let mut volume_to_reservoir = Volume::new::<cubic_meter>(0.);

        if self.delta_displacement > Length::new::<meter>(0.) {
            volume_to_actuator = self.delta_displacement * self.bore_side_area;
            volume_to_reservoir = volume_to_actuator / self.volume_extension_ratio;
        } else if self.delta_displacement < Length::new::<meter>(0.) {
            volume_to_actuator = -self.delta_displacement * self.rod_side_area;
            volume_to_reservoir = volume_to_actuator * self.volume_extension_ratio;
        }

        self.signed_flow = if self.delta_displacement >= Length::new::<meter>(0.) {
            volume_to_actuator
        } else {
            -volume_to_actuator
        } / context.delta_as_time();

        // If actuator is in active control, it can use fluid from its input port
        // Else it will only return fluid to reservoir or take fluid from reservoir
        //
        // Note on assymetric actuators, in extension direction, return to reservoir can be negative,
        //   meaning actuator takes fluid in the return circuit to be able to move.
        // This is a shortcut as it shouldn't directly take from reservoir but from return circuit
        if self.core_hydraulics.mode() == LinearActuatorMode::PositionControl {
            self.total_volume_to_actuator += volume_to_actuator;
            self.total_volume_to_reservoir += volume_to_reservoir;
        } else {
            self.total_volume_to_reservoir += volume_to_reservoir - volume_to_actuator;
        }
    }

    fn set_position_target(&mut self, target_position: Ratio) {
        self.requested_position = target_position;
    }

    fn position_normalized(&self) -> Ratio {
        self.position_normalized
    }

    #[cfg(test)]
    fn force(&self) -> Force {
        self.core_hydraulics.force()
    }

    #[cfg(test)]
    fn signed_flow(&self) -> VolumeRate {
        self.signed_flow
    }
}
impl Actuator for LinearActuator {
    fn used_volume(&self) -> Volume {
        self.total_volume_to_actuator
    }

    fn reservoir_return(&self) -> Volume {
        self.total_volume_to_reservoir
    }

    fn reset_volumes(&mut self) {
        self.total_volume_to_reservoir = Volume::new::<gallon>(0.);
        self.total_volume_to_actuator = Volume::new::<gallon>(0.);
    }
}
impl HydraulicLocking for LinearActuator {
    fn should_soft_lock(&self) -> bool {
        self.core_hydraulics.should_soft_lock()
    }

    fn soft_lock_velocity(&self) -> (AngularVelocity, AngularVelocity) {
        self.core_hydraulics.soft_lock_velocity()
    }
}

pub trait HydraulicAssemblyController {
    fn requested_mode(&self) -> LinearActuatorMode;
    fn requested_position(&self) -> Ratio;
    fn should_lock(&self) -> bool;
    fn requested_lock_position(&self) -> Ratio;
}

pub trait HydraulicLocking {
    fn should_soft_lock(&self) -> bool {
        false
    }

    fn soft_lock_velocity(&self) -> (AngularVelocity, AngularVelocity) {
        (AngularVelocity::default(), AngularVelocity::default())
    }
}

fn get_more_restrictive_soft_lock_velocities(
    controller1: &impl HydraulicLocking,
    controller2: &impl HydraulicLocking,
) -> (AngularVelocity, AngularVelocity) {
    (
        controller1
            .soft_lock_velocity()
            .0
            .max(controller2.soft_lock_velocity().0),
        controller1
            .soft_lock_velocity()
            .1
            .min(controller2.soft_lock_velocity().1),
    )
}

pub struct HydraulicLinearActuatorAssembly<const N: usize> {
    linear_actuators: [LinearActuator; N],
    rigid_body: LinearActuatedRigidBodyOnHingeAxis,
}
impl<const N: usize> HydraulicLinearActuatorAssembly<N> {
    pub fn new(
        linear_actuators: [LinearActuator; N],
        rigid_body: LinearActuatedRigidBodyOnHingeAxis,
    ) -> Self {
        Self {
            linear_actuators,
            rigid_body,
        }
    }

    pub fn actuator(&mut self, index: usize) -> &mut impl Actuator {
        assert!(index < N);
        &mut self.linear_actuators[index]
    }

    pub fn body(&mut self) -> &mut impl AerodynamicBody {
        &mut self.rigid_body
    }

    pub fn update(
        &mut self,
        context: &UpdateContext,
        assembly_controllers: &[impl HydraulicAssemblyController + HydraulicLocking],
        current_pressure: [Pressure; N],
    ) {
        for (index, actuator) in self.linear_actuators.iter_mut().enumerate() {
            actuator.set_position_target(
                self.rigid_body
                    .linear_actuator_pos_normalized_from_angular_position_normalized(
                        assembly_controllers[index].requested_position(),
                    ),
            );
        }

        self.update_hard_lock_mechanism(assembly_controllers);

        if !self.rigid_body.is_locked() {
            self.update_soft_lock_mechanism(assembly_controllers);

            for (index, actuator) in self.linear_actuators.iter_mut().enumerate() {
                actuator.update_before_rigid_body(
                    context,
                    &mut self.rigid_body,
                    assembly_controllers[index].requested_mode(),
                    current_pressure[index],
                );
            }

            self.rigid_body.update(context);

            for actuator in &mut self.linear_actuators {
                actuator.update_after_rigid_body(context, &self.rigid_body);
            }
        } else {
            self.rigid_body.update(context);
        }
    }

    fn update_hard_lock_mechanism(
        &mut self,
        assembly_controllers: &[impl HydraulicAssemblyController],
    ) {
        // The first controller requesting a lock locks the body
        let mut no_lock = true;
        for controller in assembly_controllers {
            if controller.should_lock() {
                self.rigid_body
                    .lock_at_position_normalized(controller.requested_lock_position());

                no_lock = false;

                break;
            }
        }

        if no_lock {
            self.rigid_body.unlock();
        }
    }

    fn update_soft_lock_mechanism(&mut self, assembly_controllers: &[impl HydraulicLocking]) {
        let mut no_lock = true;

        let mut min_velocity = AngularVelocity::new::<radian_per_second>(-10000.);
        let mut max_velocity = AngularVelocity::new::<radian_per_second>(10000.);

        // Min velocity will be the max one amongst all the limit velocities requested
        // Max velocity will be the min one amongst all the limit velocities requested
        // This way we use the more restrictive speed limitation over all the controller demands
        for (idx, controller) in assembly_controllers.iter().enumerate() {
            if controller.should_soft_lock() || self.linear_actuators[idx].should_soft_lock() {
                // If actuator itself already is locking we take the more restrictive locking speeds, else we only use external locking speeds
                let (new_min, new_max) = if controller.should_soft_lock()
                    && self.linear_actuators[idx].should_soft_lock()
                {
                    get_more_restrictive_soft_lock_velocities(
                        controller,
                        &self.linear_actuators[idx],
                    )
                } else if controller.should_soft_lock() {
                    controller.soft_lock_velocity()
                } else {
                    self.linear_actuators[idx].soft_lock_velocity()
                };

                max_velocity = max_velocity.min(new_max);
                min_velocity = min_velocity.max(new_min);

                no_lock = false;
            }
        }

        if no_lock {
            self.rigid_body.soft_unlock();
        } else {
            self.rigid_body.soft_lock(min_velocity, max_velocity)
        }
    }

    pub fn is_locked(&self) -> bool {
        self.rigid_body.is_locked()
    }

    pub fn position_normalized(&self) -> Ratio {
        self.rigid_body.position_normalized()
    }

    pub fn actuator_position_normalized(&self, index: usize) -> Ratio {
        self.linear_actuators[index].position_normalized()
    }

    #[cfg(test)]
    pub fn actuator_flow(&self, index: usize) -> VolumeRate {
        self.linear_actuators[index].signed_flow().abs()
    }
}

/// Represent any physical object able to rotate on a hinge axis.
/// It can be a gear, elevator, cargo door, etc. Only one rotation degree of freedom is handled.
/// An linear actuator or multiple linear actuators can apply forces to its control arm.
///
/// Coordinates are as follows:
/// on x (left->right looking at the plane from the back)
/// on y (down->up)
/// on z (aft->fwd)
///
/// All coordinate references are from the hinge axis. So (0,0,0) is the hinge rotation axis center.
#[derive(PartialEq, Clone, Copy)]
pub struct LinearActuatedRigidBodyOnHingeAxis {
    total_travel: Angle,
    min_angle: Angle,
    max_angle: Angle,

    // size in meters
    size: Vector3<f64>,

    center_of_gravity_offset: Vector3<f64>,
    center_of_gravity_actual: Vector3<f64>,

    center_of_pressure_offset: Vector3<f64>,
    center_of_pressure_actual: Vector3<f64>,

    control_arm: Vector3<f64>,
    control_arm_actual: Vector3<f64>,
    actuator_extension_gives_positive_angle: bool,

    anchor_point: Vector3<f64>,

    angular_position: Angle,
    angular_speed: AngularVelocity,
    angular_acceleration: AngularAcceleration,
    sum_of_torques: Torque,

    position_normalized: Ratio,
    position_normalized_prev: Ratio,

    mass: Mass,
    inertia_at_hinge: f64,

    natural_damping_constant: f64,

    lock_position_request: Ratio,
    is_lock_requested: bool,
    is_locked: bool,

    axis_direction: Vector3<f64>,
    rotation_transform: Rotation3<f64>,

<<<<<<< HEAD
    plane_acceleration_filtered: LowPassFilter<Vector3<f64>>,

    is_soft_locked: bool,
    min_soft_lock_velocity: AngularVelocity,
    max_soft_lock_velocity: AngularVelocity,
=======
>>>>>>> 6647ffde
    min_absolute_length_to_anchor: Length,
    max_absolute_length_to_anchor: Length,
}
impl LinearActuatedRigidBodyOnHingeAxis {
    // Rebound energy when hiting min or max position. 0.3 means the body rebounds at 30% of the speed it hit the min/max position
    const DEFAULT_MAX_MIN_POSITION_REBOUND_FACTOR: f64 = 0.3;

    pub fn new(
        mass: Mass,
        size: Vector3<f64>,
        center_of_gravity_offset: Vector3<f64>,
        center_of_pressure_offset: Vector3<f64>,
        control_arm: Vector3<f64>,
        anchor_point: Vector3<f64>,
        min_angle: Angle,
        total_travel: Angle,
        init_angle: Angle,
        natural_damping_constant: f64,
        locked: bool,
        axis_direction: Vector3<f64>,
    ) -> Self {
        // The inertia about a given axis is the sum of squares of the size of the rectangle, minus
        // the size along the axis dimension
        let relevant_inertia = size.norm_squared();
        let relevant_inertia = relevant_inertia - (size.dot(&axis_direction)).powf(2.);
        let inertia_at_cog = (1. / 12.) * mass.get::<kilogram>() * relevant_inertia;
        // Parallel axis theorem to get inertia at hinge axis from inertia at CoG
        let inertia_at_hinge =
            inertia_at_cog + mass.get::<kilogram>() * center_of_gravity_offset.norm_squared();

        let mut new_body = Self {
            total_travel,
            min_angle,
            max_angle: min_angle + total_travel,
            size,
            center_of_gravity_offset,
            center_of_gravity_actual: center_of_gravity_offset,
            center_of_pressure_offset,
            center_of_pressure_actual: center_of_pressure_offset,
            control_arm,
            control_arm_actual: control_arm,
            actuator_extension_gives_positive_angle: false,
            anchor_point,
            angular_position: init_angle,
            angular_speed: AngularVelocity::new::<radian_per_second>(0.),
            angular_acceleration: AngularAcceleration::new::<radian_per_second_squared>(0.),
            sum_of_torques: Torque::new::<newton_meter>(0.),
            position_normalized: Ratio::new::<ratio>(0.),
            position_normalized_prev: Ratio::new::<ratio>(0.),
            mass,
            inertia_at_hinge,
            natural_damping_constant,
            lock_position_request: Ratio::new::<ratio>(0.),
            is_lock_requested: locked,
            is_locked: locked,
            axis_direction,
            rotation_transform: Rotation3::from_axis_angle(
                &Unit::new_normalize(axis_direction),
                0.,
            ),
<<<<<<< HEAD
            plane_acceleration_filtered: LowPassFilter::<Vector3<f64>>::new(
                Self::PLANE_ACCELERATION_FILTERING_TIME_CONSTANT,
            ),

            is_soft_locked: false,
            min_soft_lock_velocity: AngularVelocity::default(),
            max_soft_lock_velocity: AngularVelocity::default(),
=======
>>>>>>> 6647ffde
            min_absolute_length_to_anchor: Length::default(),
            max_absolute_length_to_anchor: Length::default(),
        };
        // Make sure the new object has coherent structure by updating internal roations and positions once
        new_body.initialize_actuator_force_direction();
        new_body.update_all_rotations();
        new_body.init_min_max_linear_length();
        new_body.init_position_normalized();

        new_body
    }

    pub fn apply_control_arm_force(&mut self, actuator_local_force: Force) {
        let absolute_actuator_force = -actuator_local_force;

        // Computing the normalized vector on which force is applied. This is the vector from anchor point of actuator to where
        // it is connected to the rigid body
        let force_support_vector = self.anchor_point - self.control_arm_actual;
        let force_support_vector_normalized = force_support_vector / force_support_vector.norm();

        // Final torque is control arm position relative to hinge, cross product with
        // magnitude of the force applied on the force support vector
        let torque = self
            .control_arm
            .cross(&(absolute_actuator_force.get::<newton>() * force_support_vector_normalized));

        let torque_value = Torque::new::<newton_meter>(self.axis_direction.dot(&torque));

        self.sum_of_torques += torque_value;
    }

    pub fn apply_aero_force(&mut self, aerodynamic_force: Vector3<Force>) {
        let torque = self.center_of_pressure_actual.cross(&Vector3::<f64>::new(
            aerodynamic_force[0].get::<newton>(),
            aerodynamic_force[1].get::<newton>(),
            aerodynamic_force[2].get::<newton>(),
        ));

        let torque_value = Torque::new::<newton_meter>(self.axis_direction.dot(&torque));

        self.sum_of_torques += torque_value;
    }

    pub fn linear_extension_to_anchor(&self) -> Length {
        Length::new::<meter>((self.anchor_point - self.control_arm_actual).norm())
    }

    /// Indicates correct direction of the rigid body when an actuator would be extending or compressing.
    /// If extending actuator would give an increasing rigid body angle, sets TRUE
    /// If extending actuator would give a decreasing rigid body angle, sets FALSE
    fn initialize_actuator_force_direction(&mut self) {
        self.actuator_extension_gives_positive_angle = self
            .absolute_length_to_anchor_at_angle(self.min_angle)
            < self.absolute_length_to_anchor_at_angle(self.max_angle)
    }

    /// If extending actuator would give an increasing rigid body angle, returns TRUE
    /// If extending actuator would give a decreasing rigid body angle, returns FALSE
    pub fn actuator_extension_gives_positive_angle(&self) -> bool {
        self.actuator_extension_gives_positive_angle
    }

    fn lock_requested_position_in_absolute_reference(&self) -> Angle {
        if self.actuator_extension_gives_positive_angle() {
            self.lock_position_request.get::<ratio>() * self.total_travel + self.min_angle
        } else {
            -self.lock_position_request.get::<ratio>() * self.total_travel + self.max_angle
        }
    }

    pub fn position_normalized(&self) -> Ratio {
        self.position_normalized
    }

    fn init_position_normalized(&mut self) {
        self.update_position_normalized();
        self.position_normalized_prev = self.position_normalized;
    }

    fn update_position_normalized(&mut self) {
        self.position_normalized_prev = self.position_normalized;

        self.position_normalized = (self.angular_position - self.min_angle) / self.total_travel;

        if !self.actuator_extension_gives_positive_angle() {
            self.position_normalized = Ratio::new::<ratio>(1.) - self.position_normalized;
        };
    }

    // Rotates the static coordinates of the body according to its current angle to get the actual coordinates
    fn update_all_rotations(&mut self) {
        self.rotation_transform = Rotation3::from_axis_angle(
            &Unit::new_normalize(self.axis_direction),
            self.angular_position.get::<radian>(),
        );
        self.control_arm_actual = self.rotation_transform * self.control_arm;
        self.center_of_gravity_actual = self.rotation_transform * self.center_of_gravity_offset;
        self.center_of_pressure_actual = self.rotation_transform * self.center_of_pressure_offset;
    }

    // Computes torque caused by local plane acceleration
    fn torque_from_local_acceleration_and_gravity(&self, context: &UpdateContext) -> Torque {
        // Force = m * G
        let resultant_force_plane_reference = context
            .acceleration_plane_reference_filtered_ms2_vector()
            * self.mass.get::<kilogram>();

        // The Moment generated by acceleration force is the CoG offset from hinge position cross product with the acceleration force
        let gravity_moment_vector = self
            .center_of_gravity_actual
            .cross(&resultant_force_plane_reference);

        // We work with only one degree of freedom so final result holds in the hinge rotation component only
        Torque::new::<newton_meter>(gravity_moment_vector.dot(&self.axis_direction))
    }

    // A global damping factor that simulates hinge friction and local air resistance
    fn natural_damping(&self) -> Torque {
        Torque::new::<newton_meter>(
            -self.angular_speed.get::<radian_per_second>() * self.natural_damping_constant,
        )
    }

    pub fn update(&mut self, context: &UpdateContext) {
        if !self.is_locked {
            self.sum_of_torques +=
                self.natural_damping() + self.torque_from_local_acceleration_and_gravity(context);

            self.angular_acceleration = AngularAcceleration::new::<radian_per_second_squared>(
                self.sum_of_torques.get::<newton_meter>() / self.inertia_at_hinge,
            );

            self.angular_speed += AngularVelocity::new::<radian_per_second>(
                self.angular_acceleration.get::<radian_per_second_squared>()
                    * context.delta_as_secs_f64(),
            );

            self.limit_angular_speed_from_soft_lock();

            self.angular_position += Angle::new::<radian>(
                self.angular_speed.get::<radian_per_second>() * context.delta_as_secs_f64(),
            );

            self.update_lock_state();
            self.limit_position_to_range();

            self.update_position_normalized();
            self.update_all_rotations();
        }

        self.sum_of_torques = Torque::new::<newton_meter>(0.);
    }

    fn update_lock_state(&mut self) {
        // We check if lock is requested and if we crossed the lock position since last update
        if self.is_lock_requested
            && (self.position_normalized >= self.lock_position_request
                && self.position_normalized_prev <= self.lock_position_request
                || self.position_normalized <= self.lock_position_request
                    && self.position_normalized_prev >= self.lock_position_request)
        {
            self.is_locked = true;
            self.angular_position = self.lock_requested_position_in_absolute_reference();
            self.angular_speed = AngularVelocity::new::<radian_per_second>(0.);
        }
    }

    /// If a soft lock is active, will limit the current angular velocity
    fn limit_angular_speed_from_soft_lock(&mut self) {
        if self.is_soft_locked {
            self.angular_speed = self
                .angular_speed
                .min(self.max_soft_lock_velocity)
                .max(self.min_soft_lock_velocity);
        }
    }

    fn limit_position_to_range(&mut self) {
        if self.angular_position >= self.max_angle {
            self.angular_position = self.max_angle;
            self.angular_speed =
                -self.angular_speed * Self::DEFAULT_MAX_MIN_POSITION_REBOUND_FACTOR;
        } else if self.angular_position <= self.min_angle {
            self.angular_position = self.min_angle;
            self.angular_speed =
                -self.angular_speed * Self::DEFAULT_MAX_MIN_POSITION_REBOUND_FACTOR;
        }
    }

    pub fn unlock(&mut self) {
        self.is_locked = false;
        self.is_lock_requested = false;
    }

    pub fn lock_at_position_normalized(&mut self, position_normalized: Ratio) {
        self.is_lock_requested = true;
        self.lock_position_request = position_normalized;
    }

    pub fn is_locked(&self) -> bool {
        self.is_locked
    }

    pub fn soft_unlock(&mut self) {
        self.is_soft_locked = false;
    }

    pub fn soft_lock(&mut self, min_velocity: AngularVelocity, max_velocity: AngularVelocity) {
        self.is_soft_locked = true;
        self.min_soft_lock_velocity = min_velocity;
        self.max_soft_lock_velocity = max_velocity;
    }

    fn absolute_length_to_anchor_at_angle(&self, position: Angle) -> Length {
        let rotation = Rotation3::from_axis_angle(
            &Unit::new_normalize(self.axis_direction),
            position.get::<radian>(),
        );
        let control_arm_position = rotation * self.control_arm;

        Length::new::<meter>((self.anchor_point - control_arm_position).norm())
    }

    fn init_min_max_linear_length(&mut self) {
        let length_at_min_angle = self.absolute_length_to_anchor_at_angle(self.min_angle);
        let length_at_max_angle = self.absolute_length_to_anchor_at_angle(self.max_angle);
        self.min_absolute_length_to_anchor = length_at_min_angle.min(length_at_max_angle);
        self.max_absolute_length_to_anchor = length_at_min_angle.max(length_at_max_angle);
    }

    fn linear_length_normalized_from_absolute_angle(&self, angle_demand: Angle) -> Ratio {
        let total_linear_travel =
            self.max_absolute_length_to_anchor - self.min_absolute_length_to_anchor;

        let current_length_from_angle = self.absolute_length_to_anchor_at_angle(angle_demand);

        (current_length_from_angle - self.min_absolute_length_to_anchor) / total_linear_travel
    }

    fn angular_ratio_to_absolute_angle(&self, angular_ratio_normalized: Ratio) -> Angle {
        if self.actuator_extension_gives_positive_angle() {
            angular_ratio_normalized.get::<ratio>() * self.total_travel + self.min_angle
        } else {
            -angular_ratio_normalized.get::<ratio>() * self.total_travel + self.max_angle
        }
    }

    pub fn linear_actuator_pos_normalized_from_angular_position_normalized(
        &self,
        angular_ratio_normalized: Ratio,
    ) -> Ratio {
        // We allow 0.1 over min and max range so actuators that are controlled to end position do not slow down just before max position
        let limited_ratio = angular_ratio_normalized
            .max(Ratio::new::<ratio>(-0.1))
            .min(Ratio::new::<ratio>(1.1));
        self.linear_length_normalized_from_absolute_angle(
            self.angular_ratio_to_absolute_angle(limited_ratio),
        )
    }
}
impl BoundedLinearLength for LinearActuatedRigidBodyOnHingeAxis {
    fn min_absolute_length_to_anchor(&self) -> Length {
        self.min_absolute_length_to_anchor
    }

    fn max_absolute_length_to_anchor(&self) -> Length {
        self.max_absolute_length_to_anchor
    }

    fn absolute_length_to_anchor(&self) -> Length {
        self.linear_extension_to_anchor()
    }
}
impl AerodynamicBody for LinearActuatedRigidBodyOnHingeAxis {
    fn size(&self) -> Vector3<Length> {
        Vector3::new(
            Length::new::<meter>(self.size[0]),
            Length::new::<meter>(self.size[1]),
            Length::new::<meter>(self.size[2]),
        )
    }

    fn rotation_transform(&self) -> Rotation3<f64> {
        Rotation3::from_axis_angle(
            &Unit::new_normalize(self.axis_direction),
            self.angular_position.get::<radian>(),
        )
    }

    fn apply_aero_forces(&mut self, aero_forces: Vector3<Force>) {
        self.apply_aero_force(aero_forces);
    }
}

#[cfg(test)]
mod tests {
    use nalgebra::Vector3;
    use ntest::assert_about_eq;

    use super::*;

    use crate::shared::update_iterator::MaxStepLoop;
    use crate::simulation::test::{ElementCtorFn, SimulationTestBed, TestBed, WriteByName};
    use crate::simulation::{Aircraft, SimulationElement};
    use std::time::Duration;
    use uom::si::{angle::degree, mass::kilogram, pressure::psi};

    #[derive(PartialEq, Clone, Copy)]
    struct TestHydraulicAssemblyController {
        mode: LinearActuatorMode,
        requested_position: Ratio,
        lock_request: bool,
        lock_position: Ratio,

        soft_lock_request: bool,
        soft_lock_velocity: (AngularVelocity, AngularVelocity),
    }
    impl TestHydraulicAssemblyController {
        fn new() -> Self {
            Self {
                mode: LinearActuatorMode::ClosedValves,

                requested_position: Ratio::new::<ratio>(0.),
                lock_request: true,
                lock_position: Ratio::new::<ratio>(0.),
                soft_lock_request: false,
                soft_lock_velocity: (AngularVelocity::default(), AngularVelocity::default()),
            }
        }

        fn set_mode(&mut self, mode: LinearActuatorMode) {
            self.mode = mode;
        }

        fn set_lock(&mut self, lock_position: Ratio) {
            self.lock_request = true;
            self.lock_position = lock_position;
        }

        fn set_unlock(&mut self) {
            self.lock_request = false;
        }

        fn set_position_target(&mut self, requested_position: Ratio) {
            self.requested_position = requested_position;
        }

        fn set_soft_lock(&mut self, lock_velocity: (AngularVelocity, AngularVelocity)) {
            self.soft_lock_request = true;
            self.soft_lock_velocity = lock_velocity;
        }
    }
    impl HydraulicAssemblyController for TestHydraulicAssemblyController {
        fn requested_mode(&self) -> LinearActuatorMode {
            self.mode
        }

        fn requested_position(&self) -> Ratio {
            self.requested_position
        }

        fn should_lock(&self) -> bool {
            self.lock_request
        }

        fn requested_lock_position(&self) -> Ratio {
            self.lock_position
        }
    }
    impl HydraulicLocking for TestHydraulicAssemblyController {
        fn should_soft_lock(&self) -> bool {
            self.soft_lock_request
        }

        fn soft_lock_velocity(&self) -> (AngularVelocity, AngularVelocity) {
            self.soft_lock_velocity
        }
    }

    struct TestAerodynamicModel {
        force: Vector3<Force>,
    }
    impl TestAerodynamicModel {
        fn new() -> Self {
            Self {
                force: Vector3::<Force>::new(Force::default(), Force::default(), Force::default()),
            }
        }

        fn apply_up_force(&mut self, force_up: Force) {
            self.force[1] = force_up;
        }

        fn update_body(&self, body: &mut impl AerodynamicBody) {
            body.apply_aero_forces(self.force);
        }
    }

    struct TestAircraft<const N: usize> {
        loop_updater: MaxStepLoop,

        hydraulic_assembly: HydraulicLinearActuatorAssembly<N>,

        controllers: [TestHydraulicAssemblyController; N],

        pressures: [Pressure; N],

        aero_forces: TestAerodynamicModel,
    }
    impl<const N: usize> TestAircraft<N> {
        fn new(
            time_step: Duration,
            hydraulic_assembly: HydraulicLinearActuatorAssembly<N>,
        ) -> Self {
            Self {
                loop_updater: MaxStepLoop::new(time_step),

                hydraulic_assembly,

                controllers: [TestHydraulicAssemblyController::new(); N],

                pressures: [Pressure::new::<psi>(0.); N],

                aero_forces: TestAerodynamicModel::new(),
            }
        }

        fn set_pressures(&mut self, pressures: [Pressure; N]) {
            self.pressures = pressures;
        }

        fn command_active_damping_mode(&mut self, actuator_id: usize) {
            assert!(actuator_id < N);
            self.controllers[actuator_id].set_mode(LinearActuatorMode::ActiveDamping);
        }

        fn command_closed_circuit_damping_mode(&mut self, actuator_id: usize) {
            assert!(actuator_id < N);
            self.controllers[actuator_id].set_mode(LinearActuatorMode::ClosedCircuitDamping);
        }

        fn command_closed_valve_mode(&mut self, actuator_id: usize) {
            assert!(actuator_id < N);
            self.controllers[actuator_id].set_mode(LinearActuatorMode::ClosedValves);
        }

        fn command_position_control(&mut self, position: Ratio, actuator_id: usize) {
            assert!(actuator_id < N);
            self.controllers[actuator_id].set_mode(LinearActuatorMode::PositionControl);
            self.controllers[actuator_id].set_position_target(position);
        }

        fn command_lock(&mut self, lock_position: Ratio) {
            for controller in &mut self.controllers {
                controller.set_lock(lock_position);
            }
        }

        fn command_soft_lock(&mut self, lock_velocity: (AngularVelocity, AngularVelocity)) {
            for controller in &mut self.controllers {
                controller.set_soft_lock(lock_velocity);
            }
        }

        fn command_unlock(&mut self) {
            for controller in &mut self.controllers {
                controller.set_unlock();
            }
        }

        fn body_position(&self) -> Ratio {
            self.hydraulic_assembly.position_normalized()
        }

        fn apply_up_aero_forces(&mut self, force_up: Force) {
            self.aero_forces.apply_up_force(force_up);
        }

        fn is_locked(&self) -> bool {
            self.hydraulic_assembly.is_locked()
        }

        fn update_actuator_physics(&mut self, context: &UpdateContext) {
            self.aero_forces.update_body(self.hydraulic_assembly.body());

            self.hydraulic_assembly
                .update(context, &self.controllers[..], self.pressures);

            println!(
                "Body angle {:.2} Body Npos {:.3}, Act Npos {:.3}, Act force {:.1}",
                self.hydraulic_assembly
                    .rigid_body
                    .angular_position
                    .get::<degree>(),
                self.hydraulic_assembly
                    .rigid_body
                    .position_normalized()
                    .get::<ratio>(),
                self.hydraulic_assembly.linear_actuators[0]
                    .position_normalized
                    .get::<ratio>(),
                self.hydraulic_assembly.linear_actuators[0]
                    .force()
                    .get::<newton>(),
            );
        }
    }
    impl Aircraft for TestAircraft<1> {
        fn update_after_power_distribution(&mut self, context: &UpdateContext) {
            self.loop_updater.update(context);

            for cur_time_step in self.loop_updater {
                self.update_actuator_physics(&context.with_delta(cur_time_step));
            }
        }
    }
    impl SimulationElement for TestAircraft<1> {}

    impl Aircraft for TestAircraft<2> {
        fn update_after_power_distribution(&mut self, context: &UpdateContext) {
            self.loop_updater.update(context);

            for cur_time_step in self.loop_updater {
                self.update_actuator_physics(&context.with_delta(cur_time_step));
            }
        }
    }
    impl SimulationElement for TestAircraft<2> {}

    impl SimulationElement for LinearActuatedRigidBodyOnHingeAxis {}

    #[test]
    fn asymetrical_deflection_body_converts_angle_to_linear_ratio() {
        let mut test_bed = SimulationTestBed::from(ElementCtorFn(|_| elevator_body()));

        assert!(
            test_bed
                .command_element(|e| {
                    e.linear_length_normalized_from_absolute_angle(Angle::new::<degree>(0.))
                })
                .get::<ratio>()
                >= 0.35
        );
        assert!(
            test_bed
                .command_element(|e| {
                    e.linear_length_normalized_from_absolute_angle(Angle::new::<degree>(0.))
                })
                .get::<ratio>()
                <= 0.45
        );

        assert_about_eq!(
            test_bed
                .command_element(|e| {
                    e.linear_length_normalized_from_absolute_angle(Angle::new::<degree>(-17.))
                })
                .get::<ratio>(),
            0.
        );

        assert_about_eq!(
            test_bed
                .command_element(|e| {
                    e.linear_length_normalized_from_absolute_angle(Angle::new::<degree>(30.))
                })
                .get::<ratio>(),
            1.
        );
    }

    #[test]
    fn asymetrical_deflection_body_converts_angle_ratio_to_absolute_angle() {
        let mut test_bed = SimulationTestBed::from(ElementCtorFn(|_| elevator_body()));

        assert!(
            test_bed
                .command_element(|e| {
                    e.angular_ratio_to_absolute_angle(Ratio::new::<ratio>(0.36))
                })
                .get::<degree>()
                >= -1.
        );
        assert!(
            test_bed
                .command_element(|e| {
                    e.angular_ratio_to_absolute_angle(Ratio::new::<ratio>(0.36))
                })
                .get::<degree>()
                <= 1.
        );

        assert_about_eq!(
            test_bed
                .command_element(|e| { e.angular_ratio_to_absolute_angle(Ratio::new::<ratio>(0.)) })
                .get::<degree>(),
            -17.
        );

        assert_about_eq!(
            test_bed
                .command_element(|e| { e.angular_ratio_to_absolute_angle(Ratio::new::<ratio>(1.)) })
                .get::<degree>(),
            30.
        );
    }

    #[test]
    fn symetrical_deflection_body_converts_angle_to_linear_ratio() {
        let mut test_bed = SimulationTestBed::from(ElementCtorFn(|_| aileron_body(true)));

        assert_about_eq!(
            test_bed
                .command_element(|e| {
                    e.linear_length_normalized_from_absolute_angle(Angle::new::<degree>(0.))
                })
                .get::<ratio>(),
            0.5,
            0.001
        );

        assert_about_eq!(
            test_bed
                .command_element(|e| {
                    e.linear_length_normalized_from_absolute_angle(Angle::new::<degree>(-25.))
                })
                .get::<ratio>(),
            0.
        );

        assert_about_eq!(
            test_bed
                .command_element(|e| {
                    e.linear_length_normalized_from_absolute_angle(Angle::new::<degree>(25.))
                })
                .get::<ratio>(),
            1.
        );
    }

    #[test]
    fn left_gear_body_converts_angle_ratio_to_absolute_angle() {
        let mut test_bed = SimulationTestBed::from(ElementCtorFn(|_| main_gear_left_body(true)));

        assert!(
            test_bed
                .command_element(|e| {
                    e.angular_ratio_to_absolute_angle(Ratio::new::<ratio>(0.5))
                })
                .get::<degree>()
                >= 35.
        );
        assert!(
            test_bed
                .command_element(|e| {
                    e.angular_ratio_to_absolute_angle(Ratio::new::<ratio>(0.5))
                })
                .get::<degree>()
                <= 45.
        );

        assert_about_eq!(
            test_bed
                .command_element(|e| { e.angular_ratio_to_absolute_angle(Ratio::new::<ratio>(0.)) })
                .get::<degree>(),
            0.
        );

        assert_about_eq!(
            test_bed
                .command_element(|e| { e.angular_ratio_to_absolute_angle(Ratio::new::<ratio>(1.)) })
                .get::<degree>(),
            80.
        );
    }

    #[test]
    fn right_gear_body_converts_angle_ratio_to_absolute_angle() {
        let mut test_bed = SimulationTestBed::from(ElementCtorFn(|_| main_gear_right_body(true)));

        assert!(
            test_bed
                .command_element(|e| {
                    e.angular_ratio_to_absolute_angle(Ratio::new::<ratio>(0.5))
                })
                .get::<degree>()
                <= -35.
        );
        assert!(
            test_bed
                .command_element(|e| {
                    e.angular_ratio_to_absolute_angle(Ratio::new::<ratio>(0.5))
                })
                .get::<degree>()
                >= -45.
        );

        assert_about_eq!(
            test_bed
                .command_element(|e| { e.angular_ratio_to_absolute_angle(Ratio::new::<ratio>(0.)) })
                .get::<degree>(),
            0.
        );

        assert_about_eq!(
            test_bed
                .command_element(|e| { e.angular_ratio_to_absolute_angle(Ratio::new::<ratio>(1.)) })
                .get::<degree>(),
            -80.
        );
    }

    #[test]
    fn left_gear_body_converts_angle_to_linear_ratio() {
        let mut test_bed = SimulationTestBed::from(ElementCtorFn(|_| main_gear_left_body(true)));

        assert_about_eq!(
            test_bed
                .command_element(|e| {
                    e.linear_length_normalized_from_absolute_angle(Angle::new::<degree>(0.))
                })
                .get::<ratio>(),
            0.
        );

        assert_about_eq!(
            test_bed
                .command_element(|e| {
                    e.linear_length_normalized_from_absolute_angle(Angle::new::<degree>(80.))
                })
                .get::<ratio>(),
            1.
        );
    }

    #[test]
    fn right_gear_body_converts_angle_to_linear_ratio() {
        let mut test_bed = SimulationTestBed::from(ElementCtorFn(|_| main_gear_right_body(true)));

        assert_about_eq!(
            test_bed
                .command_element(|e| {
                    e.linear_length_normalized_from_absolute_angle(Angle::new::<degree>(0.))
                })
                .get::<ratio>(),
            0.
        );

        assert_about_eq!(
            test_bed
                .command_element(|e| {
                    e.linear_length_normalized_from_absolute_angle(Angle::new::<degree>(-80.))
                })
                .get::<ratio>(),
            1.
        );
    }

    #[test]
    fn linear_actuator_not_moving_on_locked_rigid_body() {
        let mut test_bed = SimulationTestBed::new(|_| {
            TestAircraft::new(Duration::from_millis(33), cargo_door_assembly(true))
        });

        let actuator_position_init = test_bed.query(|a| a.body_position());

        test_bed.run_with_delta(Duration::from_secs(1));

        assert!(test_bed.query(|a| a.body_position()) == actuator_position_init);
    }

    #[test]
    fn linear_actuator_moving_on_unlocked_rigid_body() {
        let mut test_bed = SimulationTestBed::new(|_| {
            TestAircraft::new(Duration::from_millis(33), cargo_door_assembly(true))
        });

        let actuator_position_init = test_bed.query(|a| a.body_position());

        test_bed.run_with_delta(Duration::from_secs(1));

        assert!(test_bed.query(|a| a.body_position()) == actuator_position_init);

        test_bed.command(|a| a.command_unlock());
        test_bed.run_with_delta(Duration::from_secs(5));

        assert!(test_bed.query(|a| a.body_position()) > actuator_position_init);
    }

    #[test]
    fn linear_actuator_can_move_rigid_body_up() {
        let mut test_bed = SimulationTestBed::new(|_| {
            TestAircraft::new(Duration::from_millis(33), cargo_door_assembly(true))
        });

        let actuator_position_init = test_bed.query(|a| a.body_position());

        test_bed.command(|a| a.command_unlock());
        test_bed.command(|a| a.command_position_control(Ratio::new::<ratio>(1.1), 0));

        test_bed.command(|a| a.set_pressures([Pressure::new::<psi>(3000.)]));

        test_bed.run_with_delta(Duration::from_secs(1));

        assert!(test_bed.query(|a| a.body_position()) > actuator_position_init);

        test_bed.run_with_delta(Duration::from_secs(25));

        assert!(test_bed.query(|a| a.body_position()) > Ratio::new::<ratio>(0.9));
    }

    #[test]
    fn linear_actuator_resists_body_drop_when_valves_closed() {
        let mut test_bed = SimulationTestBed::new(|_| {
            TestAircraft::new(Duration::from_millis(33), cargo_door_assembly(true))
        });

        test_bed.command(|a| a.command_unlock());
        test_bed.command(|a| a.command_position_control(Ratio::new::<ratio>(1.), 0));

        test_bed.command(|a| a.set_pressures([Pressure::new::<psi>(3000.)]));

        test_bed.run_with_delta(Duration::from_secs(25));

        assert!(test_bed.query(|a| a.body_position()) > Ratio::new::<ratio>(0.9));

        test_bed.command(|a| a.command_closed_valve_mode(0));

        test_bed.run_with_delta(Duration::from_secs(25));

        assert!(test_bed.query(|a| a.body_position()) > Ratio::new::<ratio>(0.7));
    }

    #[test]
    fn linear_actuator_dampens_body_drop_when_active_damping_mode() {
        let mut test_bed = SimulationTestBed::new(|_| {
            TestAircraft::new(Duration::from_millis(33), cargo_door_assembly(true))
        });

        test_bed.command(|a| a.command_unlock());
        test_bed.command(|a| a.command_position_control(Ratio::new::<ratio>(1.), 0));

        test_bed.command(|a| a.set_pressures([Pressure::new::<psi>(3000.)]));

        test_bed.run_with_delta(Duration::from_secs(25));

        assert!(test_bed.query(|a| a.body_position()) > Ratio::new::<ratio>(0.9));

        test_bed.command(|a| a.command_active_damping_mode(0));

        test_bed.run_with_delta(Duration::from_secs(1));

        assert!(test_bed.query(|a| a.body_position()) < Ratio::new::<ratio>(0.9));
        assert!(test_bed.query(|a| a.body_position()) > Ratio::new::<ratio>(0.5));
    }

    #[test]
    fn linear_actuator_dampens_super_slow_body_drop_when_slow_damping_mode() {
        let mut test_bed = SimulationTestBed::new(|_| {
            TestAircraft::new(Duration::from_millis(33), cargo_door_assembly(true))
        });

        test_bed.command(|a| a.command_unlock());
        test_bed.command(|a| a.command_position_control(Ratio::new::<ratio>(1.), 0));

        test_bed.command(|a| a.set_pressures([Pressure::new::<psi>(3000.)]));

        test_bed.run_with_delta(Duration::from_secs(25));

        assert!(test_bed.query(|a| a.body_position()) > Ratio::new::<ratio>(0.9));

        test_bed.command(|a| a.command_closed_circuit_damping_mode(0));

        test_bed.run_with_delta(Duration::from_secs(10));

        assert!(test_bed.query(|a| a.body_position()) < Ratio::new::<ratio>(0.9));
        assert!(test_bed.query(|a| a.body_position()) > Ratio::new::<ratio>(0.5));
    }

    #[test]
    fn linear_actuator_without_hyd_pressure_cant_move_body_up() {
        let mut test_bed = SimulationTestBed::new(|_| {
            TestAircraft::new(Duration::from_millis(33), cargo_door_assembly(true))
        });

        test_bed.command(|a| a.command_unlock());
        test_bed.command(|a| a.command_position_control(Ratio::new::<ratio>(1.), 0));

        test_bed.command(|a| a.set_pressures([Pressure::new::<psi>(0.)]));

        test_bed.run_with_delta(Duration::from_secs(25));

        assert!(test_bed.query(|a| a.body_position()) < Ratio::new::<ratio>(0.3));
    }

    #[test]
    fn linear_actuator_losing_hyd_pressure_half_way_cant_move_body_up() {
        let mut test_bed = SimulationTestBed::new(|_| {
            TestAircraft::new(Duration::from_millis(33), cargo_door_assembly(true))
        });

        test_bed.command(|a| a.command_unlock());
        test_bed.command(|a| a.command_position_control(Ratio::new::<ratio>(1.), 0));

        test_bed.command(|a| a.set_pressures([Pressure::new::<psi>(3000.)]));

        test_bed.run_with_delta(Duration::from_secs(10));

        let actuator_position_at_10s = test_bed.query(|a| a.body_position());

        println!("PRESSURE LOST!");
        test_bed.command(|a| a.set_pressures([Pressure::new::<psi>(0.)]));
        test_bed.run_with_delta(Duration::from_secs(25));

        assert!(
            test_bed.query(|a| a.body_position())
                <= actuator_position_at_10s + Ratio::new::<ratio>(0.05)
        );
    }

    #[test]
    fn body_gravity_movement_if_unlocked() {
        let mut test_bed = SimulationTestBed::new(|_| {
            TestAircraft::new(Duration::from_millis(33), cargo_door_assembly(false))
        });

        test_bed.command(|a| a.command_unlock());
        test_bed.command(|a| a.command_active_damping_mode(0));

        test_bed.write_by_name(UpdateContext::PLANE_BANK_KEY, -45.);

        test_bed.run_with_delta(Duration::from_secs(25));

        // At 45 degrees bank angle we expect door around mid position
        assert!(test_bed.query(|a| a.body_position()) > Ratio::new::<ratio>(0.4));
        assert!(test_bed.query(|a| a.body_position()) < Ratio::new::<ratio>(0.6));
    }

    #[test]
    fn start_moving_once_unlocked() {
        let mut test_bed = SimulationTestBed::new(|_| {
            TestAircraft::new(Duration::from_millis(33), cargo_door_assembly(true))
        });

        test_bed.write_by_name(UpdateContext::PLANE_BANK_KEY, -45.);

        let actuator_position_at_init = test_bed.query(|a| a.body_position());
        test_bed.run_with_delta(Duration::from_secs(5));

        assert!(test_bed.query(|a| a.body_position()) == actuator_position_at_init);

        test_bed.command(|a| a.command_unlock());
        test_bed.command(|a| a.command_active_damping_mode(0));

        test_bed.run_with_delta(Duration::from_secs(5));

        assert!(test_bed.query(|a| a.body_position()) > actuator_position_at_init);
    }

    #[test]
    fn locks_at_required_position() {
        let mut test_bed = SimulationTestBed::new(|_| {
            TestAircraft::new(Duration::from_millis(33), cargo_door_assembly(true))
        });

        test_bed.write_by_name(UpdateContext::PLANE_BANK_KEY, -45.);

        let actuator_position_at_init = test_bed.query(|a| a.body_position());
        test_bed.run_with_delta(Duration::from_secs(5));

        assert!(test_bed.query(|a| a.body_position()) == actuator_position_at_init);

        test_bed.command(|a| a.command_unlock());
        test_bed.command(|a| a.command_active_damping_mode(0));

        test_bed.run_with_delta(Duration::from_secs_f64(0.1));

        assert!(test_bed.query(|a| a.body_position()) > actuator_position_at_init);

        test_bed.command(|a| a.command_lock(Ratio::new::<ratio>(0.3)));

        test_bed.run_with_delta(Duration::from_secs(20));

        assert!(test_bed.query(|a| a.is_locked()));
        assert!(test_bed.query(|a| a.body_position()) == Ratio::new::<ratio>(0.3));
    }

    #[test]
    fn soft_lock_with_zero_velocity_stops_the_body() {
        let mut test_bed = SimulationTestBed::new(|_| {
            TestAircraft::new(Duration::from_millis(33), cargo_door_assembly(true))
        });

        test_bed.write_by_name(UpdateContext::PLANE_BANK_KEY, -45.);

        let actuator_position_at_init = test_bed.query(|a| a.body_position());
        test_bed.run_with_delta(Duration::from_secs(1));

        assert!(test_bed.query(|a| a.body_position()) == actuator_position_at_init);

        test_bed.command(|a| a.command_unlock());
        test_bed.command(|a| a.command_active_damping_mode(0));

        test_bed.run_with_delta(Duration::from_secs_f64(0.5));

        assert!(test_bed.query(|a| a.body_position()) > actuator_position_at_init);

        let actuator_position_before_soft_lock = test_bed.query(|a| a.body_position());

        test_bed.command(|a| {
            a.command_soft_lock((
                AngularVelocity::new::<radian_per_second>(0.),
                AngularVelocity::new::<radian_per_second>(0.),
            ))
        });

        test_bed.run_with_delta(Duration::from_secs(1));

        assert!(!test_bed.query(|a| a.is_locked()));
        assert!(
            test_bed.query(|a| (a.body_position() - actuator_position_before_soft_lock).abs())
                <= Ratio::new::<ratio>(0.01)
        );
    }

    #[test]
    fn linear_actuator_can_control_position() {
        let mut test_bed = SimulationTestBed::new(|_| {
            TestAircraft::new(Duration::from_millis(33), cargo_door_assembly(true))
        });

        test_bed.command(|a| a.command_unlock());
        test_bed.command(|a| a.command_position_control(Ratio::new::<ratio>(0.7), 0));

        test_bed.command(|a| a.set_pressures([Pressure::new::<psi>(3000.)]));

        test_bed.run_with_delta(Duration::from_secs(20));

        assert!(test_bed.query(|a| a.body_position()) > Ratio::new::<ratio>(0.68));
        assert!(test_bed.query(|a| a.body_position()) < Ratio::new::<ratio>(0.72));

        test_bed.command(|a| a.command_position_control(Ratio::new::<ratio>(0.2), 0));
        test_bed.run_with_delta(Duration::from_secs(20));

        assert!(test_bed.query(|a| a.body_position()) > Ratio::new::<ratio>(0.18));
        assert!(test_bed.query(|a| a.body_position()) < Ratio::new::<ratio>(0.22));
    }

    #[test]
    fn right_main_gear_door_drops_when_unlocked() {
        let mut test_bed = SimulationTestBed::new(|_| {
            TestAircraft::new(
                Duration::from_millis(10),
                main_gear_door_right_assembly(true),
            )
        });

        test_bed.command(|a| a.command_closed_circuit_damping_mode(0));
        test_bed.command(|a| a.command_unlock());
        test_bed.run_with_delta(Duration::from_secs(7));

        assert!(test_bed.query(|a| a.body_position()) > Ratio::new::<ratio>(0.98));
    }

    #[test]
    fn right_main_gear_door_drops_freefall_when_unlocked_with_broken_actuator() {
        let mut test_bed = SimulationTestBed::new(|_| {
            TestAircraft::new(
                Duration::from_millis(10),
                main_gear_door_right_broken_assembly(true),
            )
        });

        test_bed.command(|a| a.command_closed_circuit_damping_mode(0));
        test_bed.command(|a| a.command_unlock());
        test_bed.run_with_delta(Duration::from_secs_f64(1.));

        assert!(test_bed.query(|a| a.body_position()) > Ratio::new::<ratio>(0.9));
    }

    #[test]
    fn right_main_gear_door_cant_open_fully_if_banking_right() {
        let mut test_bed = SimulationTestBed::new(|_| {
            TestAircraft::new(
                Duration::from_millis(10),
                main_gear_door_right_assembly(true),
            )
        });

        test_bed.run_with_delta(Duration::from_secs(1));

        test_bed.write_by_name(UpdateContext::PLANE_BANK_KEY, -45.);
        test_bed.command(|a| a.command_closed_circuit_damping_mode(0));
        test_bed.command(|a| a.command_unlock());
        test_bed.run_with_delta(Duration::from_secs(20));

        assert!(test_bed.query(|a| a.body_position()) < Ratio::new::<ratio>(0.8));
    }

    #[test]
    fn right_main_gear_door_closes_after_opening_with_pressure() {
        let mut test_bed = SimulationTestBed::new(|_| {
            TestAircraft::new(
                Duration::from_millis(10),
                main_gear_door_right_assembly(true),
            )
        });

        test_bed.command(|a| a.set_pressures([Pressure::new::<psi>(3000.)]));
        test_bed.command(|a| a.command_position_control(Ratio::new::<ratio>(1.5), 0));
        test_bed.command(|a| a.command_unlock());
        test_bed.run_with_delta(Duration::from_secs_f64(3.5));

        assert!(test_bed.query(|a| a.body_position()) >= Ratio::new::<ratio>(0.98));

        test_bed.command(|a| a.command_closed_valve_mode(0));
        test_bed.run_with_delta(Duration::from_secs_f64(0.1));

        test_bed.command(|a| a.command_position_control(Ratio::new::<ratio>(-0.5), 0));
        test_bed.command(|a| a.command_lock(Ratio::new::<ratio>(0.)));

        test_bed.run_with_delta(Duration::from_secs_f64(4.));
        assert!(test_bed.query(|a| a.body_position()) <= Ratio::new::<ratio>(0.001));
    }

    #[test]
    fn nose_gear_door_closes_after_opening_with_pressure() {
        let mut test_bed = SimulationTestBed::new(|_| {
            TestAircraft::new(Duration::from_millis(10), nose_gear_door_assembly())
        });

        test_bed.command(|a| a.set_pressures([Pressure::new::<psi>(3000.)]));
        test_bed.command(|a| a.command_position_control(Ratio::new::<ratio>(1.5), 0));
        test_bed.command(|a| a.command_unlock());
        test_bed.run_with_delta(Duration::from_secs_f64(2.5));

        assert!(test_bed.query(|a| a.body_position()) >= Ratio::new::<ratio>(0.98));

        test_bed.command(|a| a.command_closed_valve_mode(0));
        test_bed.run_with_delta(Duration::from_secs_f64(0.1));

        test_bed.command(|a| a.command_position_control(Ratio::new::<ratio>(-0.5), 0));
        test_bed.command(|a| a.command_lock(Ratio::new::<ratio>(0.)));

        test_bed.run_with_delta(Duration::from_secs_f64(3.));
        assert!(test_bed.query(|a| a.body_position()) <= Ratio::new::<ratio>(0.001));
    }

    #[test]
    fn left_main_gear_door_drops_when_unlocked() {
        let mut test_bed = SimulationTestBed::new(|_| {
            TestAircraft::new(
                Duration::from_millis(10),
                main_gear_door_left_assembly(true),
            )
        });

        test_bed.command(|a| a.command_closed_circuit_damping_mode(0));
        test_bed.command(|a| a.command_unlock());
        test_bed.run_with_delta(Duration::from_secs(7));

        assert!(test_bed.query(|a| a.body_position()) > Ratio::new::<ratio>(0.98));
    }

    #[test]
    fn left_main_gear_door_can_open_fully_if_banking_right() {
        let mut test_bed = SimulationTestBed::new(|_| {
            TestAircraft::new(
                Duration::from_millis(10),
                main_gear_door_left_assembly(true),
            )
        });

        test_bed.write_by_name(UpdateContext::PLANE_BANK_KEY, -45.);
        test_bed.command(|a| a.command_closed_circuit_damping_mode(0));
        test_bed.command(|a| a.command_unlock());
        test_bed.run_with_delta(Duration::from_secs(20));

        assert!(test_bed.query(|a| a.body_position()) >= Ratio::new::<ratio>(0.98));
    }

    #[test]
    fn left_main_gear_door_opens_with_pressure() {
        let mut test_bed = SimulationTestBed::new(|_| {
            TestAircraft::new(
                Duration::from_millis(10),
                main_gear_door_left_assembly(true),
            )
        });

        test_bed.command(|a| a.set_pressures([Pressure::new::<psi>(3000.)]));
        test_bed.command(|a| a.command_position_control(Ratio::new::<ratio>(1.5), 0));
        test_bed.command(|a| a.command_unlock());
        test_bed.run_with_delta(Duration::from_secs(4));

        assert!(test_bed.query(|a| a.body_position()) >= Ratio::new::<ratio>(0.98));
    }

    #[test]
    fn right_main_gear_retracts_with_pressure() {
        let mut test_bed = SimulationTestBed::new(|_| {
            TestAircraft::new(Duration::from_millis(10), main_gear_right_assembly(true))
        });

        test_bed.command(|a| a.set_pressures([Pressure::new::<psi>(3000.)]));
        test_bed.command(|a| a.command_position_control(Ratio::new::<ratio>(1.5), 0));
        test_bed.command(|a| a.command_unlock());
        test_bed.run_with_delta(Duration::from_secs(10));

        assert!(test_bed.query(|a| a.body_position()) >= Ratio::new::<ratio>(0.98));
    }

    #[test]
    fn right_main_gear_locked_down_at_init() {
        let mut test_bed = SimulationTestBed::new(|_| {
            TestAircraft::new(Duration::from_millis(33), main_gear_right_assembly(true))
        });

        assert!(test_bed.query(|a| a.is_locked()));
        assert!(test_bed.query(|a| a.body_position()) <= Ratio::new::<ratio>(0.01));

        test_bed.run_with_delta(Duration::from_secs(1));

        assert!(test_bed.query(|a| a.is_locked()));
        assert!(test_bed.query(|a| a.body_position()) <= Ratio::new::<ratio>(0.01));
    }

    #[test]
    fn right_main_gear_locks_up_when_retracted() {
        let mut test_bed = SimulationTestBed::new(|_| {
            TestAircraft::new(Duration::from_millis(10), main_gear_right_assembly(true))
        });

        test_bed.command(|a| a.set_pressures([Pressure::new::<psi>(3000.)]));
        test_bed.command(|a| a.command_position_control(Ratio::new::<ratio>(1.5), 0));
        test_bed.command(|a| a.command_unlock());
        test_bed.run_with_delta(Duration::from_secs(1));

        test_bed.command(|a| a.command_lock(Ratio::new::<ratio>(1.)));
        test_bed.run_with_delta(Duration::from_secs(10));

        assert!(test_bed.query(|a| a.body_position()) >= Ratio::new::<ratio>(0.999));
        assert!(test_bed.query(|a| a.is_locked()));
    }

    #[test]
    fn right_main_gear_locks_down_when_extended_by_gravity() {
        let mut test_bed = SimulationTestBed::new(|_| {
            TestAircraft::new(Duration::from_millis(10), main_gear_right_assembly(true))
        });

        // FIRST GEAR UP
        test_bed.command(|a| a.set_pressures([Pressure::new::<psi>(3000.)]));
        test_bed.command(|a| a.command_position_control(Ratio::new::<ratio>(1.5), 0));
        test_bed.command(|a| a.command_unlock());
        test_bed.run_with_delta(Duration::from_secs(1));

        test_bed.command(|a| a.command_lock(Ratio::new::<ratio>(1.)));
        test_bed.run_with_delta(Duration::from_secs(10));
        assert!(test_bed.query(|a| a.body_position()) >= Ratio::new::<ratio>(0.999));
        assert!(test_bed.query(|a| a.is_locked()));

        //Gravity extension
        test_bed.command(|a| a.set_pressures([Pressure::new::<psi>(0.)]));
        test_bed.command(|a| a.command_closed_circuit_damping_mode(0));
        test_bed.command(|a| a.command_unlock());
        test_bed.run_with_delta(Duration::from_secs(1));

        test_bed.command(|a| a.command_lock(Ratio::new::<ratio>(0.01)));
        test_bed.run_with_delta(Duration::from_secs(13));

        assert!(test_bed.query(|a| a.body_position()) <= Ratio::new::<ratio>(0.011));
        assert!(test_bed.query(|a| a.is_locked()));
    }

    #[test]
    fn left_main_gear_retracts_with_pressure() {
        let mut test_bed = SimulationTestBed::new(|_| {
            TestAircraft::new(Duration::from_millis(10), main_gear_left_assembly(true))
        });

        test_bed.command(|a| a.set_pressures([Pressure::new::<psi>(3000.)]));
        test_bed.command(|a| a.command_position_control(Ratio::new::<ratio>(1.5), 0));
        test_bed.command(|a| a.command_unlock());
        test_bed.run_with_delta(Duration::from_secs(10));

        assert!(test_bed.query(|a| a.body_position()) >= Ratio::new::<ratio>(0.98));
    }

    #[test]
    fn left_main_gear_retracts_with_limited_pressure() {
        let mut test_bed = SimulationTestBed::new(|_| {
            TestAircraft::new(Duration::from_millis(10), main_gear_left_assembly(true))
        });

        test_bed.command(|a| a.set_pressures([Pressure::new::<psi>(1500.)]));
        test_bed.command(|a| a.command_position_control(Ratio::new::<ratio>(1.5), 0));
        test_bed.command(|a| a.command_unlock());
        test_bed.run_with_delta(Duration::from_secs(35));

        assert!(test_bed.query(|a| a.body_position()) >= Ratio::new::<ratio>(0.98));
    }

    #[test]
    fn left_main_gear_locked_down_at_init() {
        let mut test_bed = SimulationTestBed::new(|_| {
            TestAircraft::new(Duration::from_millis(33), main_gear_left_assembly(true))
        });

        assert!(test_bed.query(|a| a.is_locked()));
        assert!(test_bed.query(|a| a.body_position()) <= Ratio::new::<ratio>(0.01));

        test_bed.run_with_delta(Duration::from_secs(1));

        assert!(test_bed.query(|a| a.is_locked()));
        assert!(test_bed.query(|a| a.body_position()) <= Ratio::new::<ratio>(0.01));
    }

    #[test]
    fn left_main_gear_locks_up_when_retracted() {
        let mut test_bed = SimulationTestBed::new(|_| {
            TestAircraft::new(Duration::from_millis(10), main_gear_left_assembly(true))
        });

        test_bed.command(|a| a.set_pressures([Pressure::new::<psi>(3000.)]));
        test_bed.command(|a| a.command_position_control(Ratio::new::<ratio>(1.5), 0));
        test_bed.command(|a| a.command_unlock());
        test_bed.run_with_delta(Duration::from_secs(1));

        test_bed.command(|a| a.command_lock(Ratio::new::<ratio>(1.)));
        test_bed.run_with_delta(Duration::from_secs(10));

        assert!(test_bed.query(|a| a.body_position()) >= Ratio::new::<ratio>(0.999));
        assert!(test_bed.query(|a| a.is_locked()));
    }

    #[test]
    fn left_main_gear_locks_down_when_extended_by_gravity() {
        let mut test_bed = SimulationTestBed::new(|_| {
            TestAircraft::new(Duration::from_millis(10), main_gear_left_assembly(true))
        });

        // FIRST GEAR UP
        test_bed.command(|a| a.set_pressures([Pressure::new::<psi>(3000.)]));
        test_bed.command(|a| a.command_position_control(Ratio::new::<ratio>(1.5), 0));
        test_bed.command(|a| a.command_unlock());
        test_bed.run_with_delta(Duration::from_secs(1));

        test_bed.command(|a| a.command_lock(Ratio::new::<ratio>(1.)));
        test_bed.run_with_delta(Duration::from_secs(10));
        assert!(test_bed.query(|a| a.body_position()) >= Ratio::new::<ratio>(0.999));
        assert!(test_bed.query(|a| a.is_locked()));

        //Gravity extension
        test_bed.command(|a| a.set_pressures([Pressure::new::<psi>(0.)]));
        test_bed.command(|a| a.command_closed_circuit_damping_mode(0));
        test_bed.command(|a| a.command_unlock());
        test_bed.run_with_delta(Duration::from_secs(1));

        test_bed.command(|a| a.command_lock(Ratio::new::<ratio>(0.01)));
        test_bed.run_with_delta(Duration::from_secs(13));

        assert!(test_bed.query(|a| a.body_position()) <= Ratio::new::<ratio>(0.011));
        assert!(test_bed.query(|a| a.is_locked()));
    }

    #[test]
    fn nose_gear_locks_up_when_retracted() {
        let mut test_bed = SimulationTestBed::new(|_| {
            TestAircraft::new(Duration::from_millis(10), nose_gear_assembly())
        });

        test_bed.command(|a| a.set_pressures([Pressure::new::<psi>(3000.)]));
        test_bed.command(|a| a.command_position_control(Ratio::new::<ratio>(-0.1), 0));
        test_bed.command(|a| a.command_unlock());
        test_bed.run_with_delta(Duration::from_secs(1));

        test_bed.command(|a| a.command_lock(Ratio::new::<ratio>(0.)));
        test_bed.run_with_delta(Duration::from_secs(10));

        assert!(test_bed.query(|a| a.body_position()) <= Ratio::new::<ratio>(0.01));
        assert!(test_bed.query(|a| a.is_locked()));
    }

    #[test]
    fn aileron_initialized_down_stays_down_with_broken_actuator() {
        let mut test_bed = SimulationTestBed::new(|_| {
            TestAircraft::new(Duration::from_millis(10), aileron_assembly(true))
        });

        test_bed.command(|a| a.command_unlock());
        test_bed.command(|a| a.command_closed_circuit_damping_mode(0));
        test_bed.command(|a| a.command_closed_circuit_damping_mode(1));
        test_bed.run_with_delta(Duration::from_secs_f64(1.));

        assert!(test_bed.query(|a| a.body_position()) < Ratio::new::<ratio>(0.1));
    }

    #[test]
    fn aileron_initialized_down_moves_up_when_commanded() {
        let mut test_bed = SimulationTestBed::new(|_| {
            TestAircraft::new(Duration::from_millis(10), aileron_assembly(true))
        });

        test_bed.command(|a| a.command_unlock());
        test_bed.command(|a| {
            a.set_pressures([Pressure::new::<psi>(3000.), Pressure::new::<psi>(3000.)])
        });
        test_bed.command(|a| a.command_active_damping_mode(0));
        test_bed.command(|a| a.command_position_control(Ratio::new::<ratio>(1.), 1));
        test_bed.run_with_delta(Duration::from_secs_f64(2.));

        assert!(test_bed.query(|a| a.body_position()) > Ratio::new::<ratio>(0.95));
    }

    #[test]
    fn aileron_drops_from_middle_pos_in_more_20s_in_closed_circuit_damping() {
        let mut test_bed = SimulationTestBed::new(|_| {
            TestAircraft::new(Duration::from_millis(10), aileron_assembly(false))
        });

        test_bed.command(|a| a.command_unlock());
        test_bed.command(|a| a.command_closed_circuit_damping_mode(0));
        test_bed.command(|a| a.command_closed_circuit_damping_mode(1));
        test_bed.run_with_delta(Duration::from_secs_f64(20.));

        assert!(test_bed.query(|a| a.body_position()) > Ratio::new::<ratio>(0.1));

        test_bed.run_with_delta(Duration::from_secs_f64(20.));
        assert!(test_bed.query(|a| a.body_position()) < Ratio::new::<ratio>(0.1));
    }

    #[test]
    fn aileron_drops_from_middle_pos_and_damping_is_stable() {
        let mut test_bed = SimulationTestBed::new(|_| {
            TestAircraft::new(Duration::from_millis(10), aileron_assembly(false))
        });

        test_bed.command(|a| a.command_unlock());
        test_bed.command(|a| a.command_closed_circuit_damping_mode(0));
        test_bed.command(|a| a.command_closed_circuit_damping_mode(1));
        test_bed.run_with_delta(Duration::from_secs_f64(30.));

        assert!(test_bed.query(|a| a.body_position()) < Ratio::new::<ratio>(0.1));

        for _ in 0..20 {
            test_bed.run_with_delta(Duration::from_secs_f64(1.));
            assert!(test_bed.query(|a| a.body_position()) < Ratio::new::<ratio>(0.01));
        }
    }

    #[test]
    fn aileron_position_control_is_stable() {
        let mut test_bed = SimulationTestBed::new(|_| {
            TestAircraft::new(Duration::from_millis(10), aileron_assembly(false))
        });

        test_bed.command(|a| a.command_unlock());
        test_bed.command(|a| {
            a.set_pressures([Pressure::new::<psi>(3000.), Pressure::new::<psi>(3000.)])
        });
        test_bed.command(|a| a.command_active_damping_mode(0));
        test_bed.command(|a| a.command_position_control(Ratio::new::<ratio>(0.8), 1));

        // Step demand in 0.3s to position 0.8
        test_bed.run_with_delta(Duration::from_secs_f64(0.3));

        //Now check position is stable for 20s
        for _ in 0..20 {
            test_bed.run_with_delta(Duration::from_secs_f64(1.));
            assert!(test_bed.query(|a| a.body_position()) > Ratio::new::<ratio>(0.75));
            assert!(test_bed.query(|a| a.body_position()) < Ratio::new::<ratio>(0.85));
        }

        // Step demand in 0.3s to position 0.2
        test_bed.command(|a| a.command_position_control(Ratio::new::<ratio>(0.2), 1));
        test_bed.run_with_delta(Duration::from_secs_f64(0.3));

        //Now check position is stable for 20s
        for _ in 0..20 {
            test_bed.run_with_delta(Duration::from_secs_f64(1.));
            assert!(test_bed.query(|a| a.body_position()) > Ratio::new::<ratio>(0.15));
            assert!(test_bed.query(|a| a.body_position()) < Ratio::new::<ratio>(0.25));
        }
    }

    #[test]
    fn aileron_position_control_from_down_to_up_less_0_5s() {
        let mut test_bed = SimulationTestBed::new(|_| {
            TestAircraft::new(Duration::from_millis(10), aileron_assembly(false))
        });

        test_bed.command(|a| a.command_unlock());
        test_bed.command(|a| {
            a.set_pressures([Pressure::new::<psi>(3000.), Pressure::new::<psi>(3000.)])
        });

        // Let aileron fall fully down first
        test_bed.command(|a| a.command_active_damping_mode(0));
        test_bed.command(|a| a.command_active_damping_mode(1));
        test_bed.run_with_delta(Duration::from_secs_f64(2.));
        assert!(test_bed.query(|a| a.body_position()) < Ratio::new::<ratio>(0.01));

        test_bed.command(|a| a.command_position_control(Ratio::new::<ratio>(1.), 1));
        test_bed.run_with_delta(Duration::from_secs_f64(0.5));

        assert!(test_bed.query(|a| a.body_position()) > Ratio::new::<ratio>(0.95));
    }

    #[test]
    fn aileron_position_control_resists_step_change_in_aero_force() {
        let mut test_bed = SimulationTestBed::new(|_| {
            TestAircraft::new(Duration::from_millis(10), aileron_assembly(false))
        });

        test_bed.command(|a| a.command_unlock());
        test_bed.command(|a| {
            a.set_pressures([Pressure::new::<psi>(3000.), Pressure::new::<psi>(3000.)])
        });

        // Let aileron control at 0.5 position
        test_bed.command(|a| a.command_position_control(Ratio::new::<ratio>(0.5), 0));
        test_bed.command(|a| a.command_active_damping_mode(1));
        test_bed.run_with_delta(Duration::from_secs_f64(2.));
        assert!(test_bed.query(|a| a.body_position()) < Ratio::new::<ratio>(0.51));
        assert!(test_bed.query(|a| a.body_position()) > Ratio::new::<ratio>(0.49));

        test_bed.command(|a| a.apply_up_aero_forces(Force::new::<newton>(5000.)));

        println!("APPLYING UP FORCE");
        test_bed.run_with_delta(Duration::from_secs_f64(1.));

        assert!(test_bed.query(|a| a.body_position()) < Ratio::new::<ratio>(0.51));
        assert!(test_bed.query(|a| a.body_position()) > Ratio::new::<ratio>(0.49));
    }

    #[test]
    fn aileron_position_control_fails_when_aero_force_over_max_force() {
        let mut test_bed = SimulationTestBed::new(|_| {
            TestAircraft::new(Duration::from_millis(10), aileron_assembly(false))
        });

        test_bed.command(|a| a.command_unlock());
        test_bed.command(|a| {
            a.set_pressures([Pressure::new::<psi>(3000.), Pressure::new::<psi>(3000.)])
        });

        // Let aileron control at 0.5 position
        test_bed.command(|a| a.command_position_control(Ratio::new::<ratio>(0.5), 0));
        test_bed.command(|a| a.command_active_damping_mode(1));

        let mut test_force = Force::new::<newton>(2000.);

        for _ in 0..25 {
            println!("APPLYING UP FORCE {:.0}", test_force.get::<newton>());
            test_bed.command(|a| a.apply_up_aero_forces(test_force));
            test_bed.run_with_delta(Duration::from_secs_f64(0.5));

            test_force += Force::new::<newton>(400.);

            if test_force < Force::new::<newton>(10000.) {
                assert!(test_bed.query(|a| a.body_position()) < Ratio::new::<ratio>(0.51));
                assert!(test_bed.query(|a| a.body_position()) > Ratio::new::<ratio>(0.49));
            }
        }
        assert!(test_bed.query(|a| a.body_position()) > Ratio::new::<ratio>(0.6));
        // test_bed.run_with_delta(Duration::from_secs_f64(1.));
    }

    #[test]
    fn aileron_position_control_fails_when_lower_pressure_and_back_in_position_with_pressure_back()
    {
        let mut test_bed = SimulationTestBed::new(|_| {
            TestAircraft::new(Duration::from_millis(10), aileron_assembly(false))
        });

        test_bed.command(|a| a.command_unlock());
        test_bed.command(|a| {
            a.set_pressures([Pressure::new::<psi>(3000.), Pressure::new::<psi>(3000.)])
        });

        // Let aileron control at 0.5 position
        test_bed.command(|a| a.command_position_control(Ratio::new::<ratio>(0.5), 0));
        test_bed.command(|a| a.command_active_damping_mode(1));

        let mut test_pressure = Pressure::new::<psi>(3000.);

        for _ in 0..10 {
            println!("Reducing pressure {:.0}", test_pressure.get::<psi>());
            test_bed.command(|a| a.set_pressures([test_pressure, test_pressure]));
            test_bed.command(|a| a.apply_up_aero_forces(Force::new::<newton>(7000.)));
            test_bed.run_with_delta(Duration::from_secs_f64(0.3));

            test_pressure -= Pressure::new::<psi>(300.);

            test_pressure = test_pressure.max(Pressure::new::<psi>(0.));

            if test_pressure > Pressure::new::<psi>(2500.) {
                assert!(test_bed.query(|a| a.body_position()) < Ratio::new::<ratio>(0.51));
                assert!(test_bed.query(|a| a.body_position()) > Ratio::new::<ratio>(0.49));
            }
        }
        assert!(test_bed.query(|a| a.body_position()) > Ratio::new::<ratio>(0.6));

        println!("Pressure back to 3000");
        test_bed.command(|a| {
            a.set_pressures([Pressure::new::<psi>(3000.), Pressure::new::<psi>(3000.)])
        });
        test_bed.run_with_delta(Duration::from_secs_f64(1.));

        assert!(test_bed.query(|a| a.body_position()) < Ratio::new::<ratio>(0.51));
        assert!(test_bed.query(|a| a.body_position()) > Ratio::new::<ratio>(0.49));
    }

    #[test]
    fn aileron_position_control_from_down_to_up_less_0_5s_with_limited_pressure() {
        let mut test_bed = SimulationTestBed::new(|_| {
            TestAircraft::new(Duration::from_millis(10), aileron_assembly(false))
        });

        test_bed.command(|a| a.command_unlock());
        test_bed.command(|a| {
            a.set_pressures([Pressure::new::<psi>(1700.), Pressure::new::<psi>(1700.)])
        });

        // Let aileron fall fully down first
        test_bed.command(|a| a.command_active_damping_mode(0));
        test_bed.command(|a| a.command_active_damping_mode(1));
        test_bed.run_with_delta(Duration::from_secs_f64(2.));
        assert!(test_bed.query(|a| a.body_position()) < Ratio::new::<ratio>(0.01));

        test_bed.command(|a| a.command_position_control(Ratio::new::<ratio>(1.), 0));
        test_bed.run_with_delta(Duration::from_secs_f64(0.5));

        assert!(test_bed.query(|a| a.body_position()) > Ratio::new::<ratio>(0.95));
    }

    #[test]
    fn elevator_position_control_is_stable_with_all_actuators_in_control() {
        let mut test_bed = SimulationTestBed::new(|_| {
            TestAircraft::new(Duration::from_millis(10), elevator_assembly())
        });

        test_bed.command(|a| a.command_unlock());
        test_bed.command(|a| {
            a.set_pressures([Pressure::new::<psi>(3000.), Pressure::new::<psi>(3000.)])
        });

        test_bed.command(|a| a.command_position_control(Ratio::new::<ratio>(0.8), 0));
        test_bed.command(|a| a.command_position_control(Ratio::new::<ratio>(0.8), 1));

        // Step demand in 0.3s to position 0.8
        test_bed.run_with_delta(Duration::from_secs_f64(0.5));

        //Now check position is stable for 20s
        for _ in 0..20 {
            test_bed.run_with_delta(Duration::from_secs_f64(1.));
            assert!(test_bed.query(|a| a.body_position()) > Ratio::new::<ratio>(0.75));
            assert!(test_bed.query(|a| a.body_position()) < Ratio::new::<ratio>(0.85));
        }

        // Step demand in 0.3s to position 0.2
        test_bed.command(|a| a.command_position_control(Ratio::new::<ratio>(0.2), 0));
        test_bed.command(|a| a.command_position_control(Ratio::new::<ratio>(0.2), 1));
        test_bed.run_with_delta(Duration::from_secs_f64(0.5));

        // Now check position is stable for 20s
        for _ in 0..20 {
            test_bed.run_with_delta(Duration::from_secs_f64(1.));
            assert!(test_bed.query(|a| a.body_position()) > Ratio::new::<ratio>(0.15));
            assert!(test_bed.query(|a| a.body_position()) < Ratio::new::<ratio>(0.25));
        }
    }

    #[test]
    fn elevator_droop_control_is_stable_engaged_at_full_speed() {
        let mut test_bed = SimulationTestBed::new(|_| {
            TestAircraft::new(Duration::from_millis(10), elevator_assembly())
        });

        test_bed.command(|a| a.command_unlock());
        test_bed.command(|a| {
            a.set_pressures([Pressure::new::<psi>(3000.), Pressure::new::<psi>(3000.)])
        });

        test_bed.command(|a| a.command_position_control(Ratio::new::<ratio>(1.), 0));
        test_bed.command(|a| a.command_position_control(Ratio::new::<ratio>(1.), 1));

        // Run until 0.8 position is reached
        for _ in 0..20 {
            test_bed.run_with_delta(Duration::from_secs_f64(0.1));
            if test_bed.query(|a| a.body_position()) > Ratio::new::<ratio>(0.8) {
                break;
            }
        }

        assert!(test_bed.query(|a| a.body_position()) > Ratio::new::<ratio>(0.8));

        test_bed.command(|a| a.command_closed_circuit_damping_mode(0));
        test_bed.command(|a| a.command_closed_circuit_damping_mode(1));

        // Capture position at damping engagement
        let damping_start_position = test_bed.query(|a| a.body_position());

        // Wait for oscillations to settle
        test_bed.run_with_delta(Duration::from_secs_f64(0.5));

        // Now check position slowly decrease
        for _ in 0..10 {
            test_bed.run_with_delta(Duration::from_secs_f64(1.));
            assert!(test_bed.query(|a| a.body_position()) < damping_start_position);
        }
    }

    #[test]
    fn spoiler_position_control_from_down_to_up_less_0_8s() {
        let mut test_bed = SimulationTestBed::new(|_| {
            TestAircraft::new(Duration::from_millis(10), spoiler_assembly())
        });

        test_bed.command(|a| a.command_unlock());
        test_bed.command(|a| a.set_pressures([Pressure::new::<psi>(3000.)]));

        assert!(test_bed.query(|a| a.body_position()) < Ratio::new::<ratio>(0.01));

        test_bed.command(|a| a.command_position_control(Ratio::new::<ratio>(1.), 0));
        test_bed.run_with_delta(Duration::from_secs_f64(0.8));

        assert!(test_bed.query(|a| a.body_position()) > Ratio::new::<ratio>(0.95));
    }

    #[test]
    fn spoiler_position_can_go_down_but_not_up_when_soft_locked_up() {
        let mut test_bed = SimulationTestBed::new(|_| {
            TestAircraft::new(Duration::from_millis(10), spoiler_assembly())
        });

        test_bed.command(|a| a.command_unlock());
        test_bed.command(|a| a.command_active_damping_mode(0));

        test_bed.command(|a| a.apply_up_aero_forces(Force::new::<newton>(300.)));
        test_bed.run_with_delta(Duration::from_secs_f64(1.));

        let position_before_lock = test_bed.query(|a| a.body_position());

        println!("Soft lock up direction");
        test_bed.command(|a| {
            a.command_soft_lock((
                AngularVelocity::new::<radian_per_second>(-10000.),
                AngularVelocity::new::<radian_per_second>(0.),
            ))
        });

        test_bed.run_with_delta(Duration::from_secs_f64(2.));
        assert!(
            test_bed.query(|a| (a.body_position() - position_before_lock).abs())
                < Ratio::new::<ratio>(0.01)
        );

        println!("Aero force down");
        test_bed.command(|a| a.apply_up_aero_forces(Force::new::<newton>(-300.)));
        test_bed.run_with_delta(Duration::from_secs_f64(1.));

        assert!(
            test_bed.query(|a| a.body_position() - position_before_lock) < Ratio::new::<ratio>(0.2)
        );
    }

    #[test]
    fn spoiler_position_cant_go_up_when_not_pressurised() {
        let mut test_bed = SimulationTestBed::new(|_| {
            TestAircraft::new(Duration::from_millis(10), spoiler_assembly())
        });

        test_bed.command(|a| a.command_unlock());
        test_bed.command(|a| a.command_position_control(Ratio::new::<ratio>(1.), 0));
        test_bed.command(|a| a.set_pressures([Pressure::new::<psi>(0.)]));

        test_bed.command(|a| a.apply_up_aero_forces(Force::new::<newton>(5000.)));
        test_bed.run_with_delta(Duration::from_secs_f64(2.));

        assert!(test_bed.query(|a| a.body_position()) < Ratio::new::<ratio>(0.2));
    }

    fn cargo_door_actuator(bounded_linear_length: &impl BoundedLinearLength) -> LinearActuator {
        const DEFAULT_I_GAIN: f64 = 5.;
        const DEFAULT_P_GAIN: f64 = 0.05;
        const DEFAULT_FORCE_GAIN: f64 = 200000.;

        LinearActuator::new(
            bounded_linear_length,
            2,
            Length::new::<meter>(0.04422),
            Length::new::<meter>(0.03366),
            VolumeRate::new::<gallon_per_second>(0.008),
            800000.,
            15000.,
            50000.,
            1200000.,
            Duration::from_millis(100),
            [1., 1., 1., 1., 1., 1.],
            [1., 1., 1., 1., 1., 1.],
            [0., 0.2, 0.21, 0.79, 0.8, 1.],
            DEFAULT_P_GAIN,
            DEFAULT_I_GAIN,
            DEFAULT_FORCE_GAIN,
            false,
            false,
            None,
        )
    }

    fn cargo_door_assembly(is_locked: bool) -> HydraulicLinearActuatorAssembly<1> {
        let rigid_body = cargo_door_body(is_locked);
        let actuator = cargo_door_actuator(&rigid_body);

        HydraulicLinearActuatorAssembly::new([actuator], rigid_body)
    }

    fn cargo_door_body(is_locked: bool) -> LinearActuatedRigidBodyOnHingeAxis {
        let size = Vector3::new(100. / 1000., 1855. / 1000., 2025. / 1000.);
        let cg_offset = Vector3::new(0., -size[1] / 2., 0.);

        let control_arm = Vector3::new(-0.1597, -0.1614, 0.);
        let anchor = Vector3::new(-0.759, -0.086, 0.);

        LinearActuatedRigidBodyOnHingeAxis::new(
            Mass::new::<kilogram>(130.),
            size,
            cg_offset,
            cg_offset,
            control_arm,
            anchor,
            Angle::new::<degree>(-23.),
            Angle::new::<degree>(136.),
            Angle::new::<degree>(-23.),
            100.,
            is_locked,
            Vector3::new(0., 0., 1.),
        )
    }

    fn main_gear_door_right_assembly(is_locked: bool) -> HydraulicLinearActuatorAssembly<1> {
        let rigid_body = main_gear_door_right_body(is_locked);
        let actuator = main_gear_door_actuator(&rigid_body);

        HydraulicLinearActuatorAssembly::new([actuator], rigid_body)
    }

    fn main_gear_door_left_assembly(is_locked: bool) -> HydraulicLinearActuatorAssembly<1> {
        let rigid_body = main_gear_door_left_body(is_locked);
        let actuator = main_gear_door_actuator(&rigid_body);

        HydraulicLinearActuatorAssembly::new([actuator], rigid_body)
    }

    fn main_gear_door_right_broken_assembly(is_locked: bool) -> HydraulicLinearActuatorAssembly<1> {
        let rigid_body = main_gear_door_right_body(is_locked);
        let actuator = disconnected_actuator(&rigid_body);

        HydraulicLinearActuatorAssembly::new([actuator], rigid_body)
    }

    fn main_gear_door_actuator(bounded_linear_length: &impl BoundedLinearLength) -> LinearActuator {
        const DEFAULT_I_GAIN: f64 = 5.;
        const DEFAULT_P_GAIN: f64 = 0.7;
        const DEFAULT_FORCE_GAIN: f64 = 200000.;

        LinearActuator::new(
            bounded_linear_length,
            1,
            Length::new::<meter>(0.055),
            Length::new::<meter>(0.03),
            VolumeRate::new::<gallon_per_second>(0.09),
            20000.,
            5000.,
            2000.,
            9000.,
            Duration::from_millis(100),
            [1., 1., 1., 1., 0.5, 0.5],
            [0.5, 0.5, 1., 1., 1., 1.],
            [0., 0.15, 0.16, 0.84, 0.85, 1.],
            DEFAULT_P_GAIN,
            DEFAULT_I_GAIN,
            DEFAULT_FORCE_GAIN,
            true,
            false,
            None,
        )
    }

    fn disconnected_actuator(bounded_linear_length: &impl BoundedLinearLength) -> LinearActuator {
        LinearActuator::new(
            bounded_linear_length,
            1,
            Length::new::<meter>(0.055),
            Length::new::<meter>(0.03),
            VolumeRate::new::<gallon_per_second>(0.004),
            0.,
            0.,
            0.,
            0.,
            Duration::from_millis(100),
            [0.5, 1., 1., 1., 1., 0.5],
            [0.5, 1., 1., 1., 1., 0.5],
            [0., 0.2, 0.21, 0.79, 0.8, 1.],
            0.,
            0.,
            0.,
            false,
            false,
            None,
        )
    }

    fn main_gear_door_right_body(is_locked: bool) -> LinearActuatedRigidBodyOnHingeAxis {
        let size = Vector3::new(1.73, 0.02, 1.7);
        let cg_offset = Vector3::new(2. / 3. * size[0], 0.1, 0.);

        let control_arm = Vector3::new(0.76, 0., 0.);
        let anchor = Vector3::new(0.19, 0.23, 0.);

        LinearActuatedRigidBodyOnHingeAxis::new(
            Mass::new::<kilogram>(50.),
            size,
            cg_offset,
            cg_offset,
            control_arm,
            anchor,
            Angle::new::<degree>(-85.),
            Angle::new::<degree>(85.),
            Angle::new::<degree>(0.),
            150.,
            is_locked,
            Vector3::new(0., 0., 1.),
        )
    }

    fn main_gear_door_left_body(is_locked: bool) -> LinearActuatedRigidBodyOnHingeAxis {
        let size = Vector3::new(-1.73, 0.02, 1.7);
        let cg_offset = Vector3::new(2. / 3. * size[0], 0.1, 0.);

        let control_arm = Vector3::new(-0.76, 0., 0.);
        let anchor = Vector3::new(-0.19, 0.23, 0.);

        LinearActuatedRigidBodyOnHingeAxis::new(
            Mass::new::<kilogram>(50.),
            size,
            cg_offset,
            cg_offset,
            control_arm,
            anchor,
            Angle::new::<degree>(0.),
            Angle::new::<degree>(85.),
            Angle::new::<degree>(0.),
            150.,
            is_locked,
            Vector3::new(0., 0., 1.),
        )
    }

    fn main_gear_right_assembly(is_locked: bool) -> HydraulicLinearActuatorAssembly<1> {
        let rigid_body = main_gear_right_body(is_locked);
        let actuator = main_gear_actuator(&rigid_body);

        HydraulicLinearActuatorAssembly::new([actuator], rigid_body)
    }

    fn main_gear_left_assembly(is_locked: bool) -> HydraulicLinearActuatorAssembly<1> {
        let rigid_body = main_gear_left_body(is_locked);
        let actuator = main_gear_actuator(&rigid_body);

        HydraulicLinearActuatorAssembly::new([actuator], rigid_body)
    }

    fn main_gear_actuator(bounded_linear_length: &impl BoundedLinearLength) -> LinearActuator {
        const DEFAULT_I_GAIN: f64 = 4.5;
        const DEFAULT_P_GAIN: f64 = 0.3;
        const DEFAULT_FORCE_GAIN: f64 = 250000.;

        LinearActuator::new(
            bounded_linear_length,
            1,
            Length::new::<meter>(0.145),
            Length::new::<meter>(0.105),
            VolumeRate::new::<gallon_per_second>(0.17),
            800000.,
            15000.,
            50000.,
            1200000.,
            Duration::from_millis(100),
            [1., 1., 1., 1., 0.5, 0.5],
            [0.5, 0.5, 1., 1., 1., 1.],
            [0., 0.1, 0.11, 0.89, 0.9, 1.],
            DEFAULT_P_GAIN,
            DEFAULT_I_GAIN,
            DEFAULT_FORCE_GAIN,
            true,
            false,
            None,
        )
    }

    fn main_gear_right_body(is_locked: bool) -> LinearActuatedRigidBodyOnHingeAxis {
        let size = Vector3::new(0.3, 3.453, 0.3);
        let cg_offset = Vector3::new(0., -3. / 4. * size[1], 0.);

        let control_arm = Vector3::new(-0.1815, 0.15, 0.);
        let anchor = Vector3::new(-0.26, 0.15, 0.);

        LinearActuatedRigidBodyOnHingeAxis::new(
            Mass::new::<kilogram>(700.),
            size,
            cg_offset,
            cg_offset,
            control_arm,
            anchor,
            Angle::new::<degree>(-80.),
            Angle::new::<degree>(80.),
            Angle::new::<degree>(0.),
            150.,
            is_locked,
            Vector3::new(0., 0., 1.),
        )
    }

    fn main_gear_left_body(is_locked: bool) -> LinearActuatedRigidBodyOnHingeAxis {
        let size = Vector3::new(0.3, 3.453, 0.3);
        let cg_offset = Vector3::new(0., -3. / 4. * size[1], 0.);

        let control_arm = Vector3::new(0.1815, 0.15, 0.);
        let anchor = Vector3::new(0.26, 0.15, 0.);

        LinearActuatedRigidBodyOnHingeAxis::new(
            Mass::new::<kilogram>(700.),
            size,
            cg_offset,
            cg_offset,
            control_arm,
            anchor,
            Angle::new::<degree>(0.),
            Angle::new::<degree>(80.),
            Angle::new::<degree>(0.),
            150.,
            is_locked,
            Vector3::new(0., 0., 1.),
        )
    }

    fn nose_gear_assembly() -> HydraulicLinearActuatorAssembly<1> {
        let rigid_body = nose_gear_body();
        let actuator = nose_gear_actuator(&rigid_body);

        HydraulicLinearActuatorAssembly::new([actuator], rigid_body)
    }

    fn nose_gear_actuator(bounded_linear_length: &impl BoundedLinearLength) -> LinearActuator {
        const DEFAULT_I_GAIN: f64 = 4.5;
        const DEFAULT_P_GAIN: f64 = 0.3;
        const DEFAULT_FORCE_GAIN: f64 = 200000.;

        LinearActuator::new(
            bounded_linear_length,
            1,
            Length::new::<meter>(0.0792),
            Length::new::<meter>(0.035),
            VolumeRate::new::<gallon_per_second>(0.053),
            800000.,
            15000.,
            50000.,
            2200000.,
            Duration::from_millis(100),
            [1., 1., 1., 1., 0.5, 0.5],
            [0.5, 0.5, 1., 1., 1., 1.],
            [0., 0.1, 0.11, 0.89, 0.9, 1.],
            DEFAULT_P_GAIN,
            DEFAULT_I_GAIN,
            DEFAULT_FORCE_GAIN,
            true,
            false,
            None,
        )
    }

    fn nose_gear_body() -> LinearActuatedRigidBodyOnHingeAxis {
        let size = Vector3::new(0.3, 2.453, 0.3);
        let cg_offset = Vector3::new(0., -2. / 3. * size[1], 0.);

        let control_arm = Vector3::new(0., -0.093, 0.212);
        let anchor = Vector3::new(0., 0.56, 0.);

        LinearActuatedRigidBodyOnHingeAxis::new(
            Mass::new::<kilogram>(300.),
            size,
            cg_offset,
            cg_offset,
            control_arm,
            anchor,
            Angle::new::<degree>(-101.),
            Angle::new::<degree>(92.),
            Angle::new::<degree>(-9.),
            150.,
            true,
            Vector3::new(1., 0., 0.),
        )
    }

    fn nose_gear_door_assembly() -> HydraulicLinearActuatorAssembly<1> {
        let rigid_body = nose_gear_door_right_left_body();
        let actuator = nose_gear_door_actuator(&rigid_body);

        HydraulicLinearActuatorAssembly::new([actuator], rigid_body)
    }

    fn nose_gear_door_actuator(bounded_linear_length: &impl BoundedLinearLength) -> LinearActuator {
        const DEFAULT_I_GAIN: f64 = 5.;
        const DEFAULT_P_GAIN: f64 = 0.15;
        const DEFAULT_FORCE_GAIN: f64 = 200000.;

        LinearActuator::new(
            bounded_linear_length,
            1,
            Length::new::<meter>(0.0378),
            Length::new::<meter>(0.023),
            VolumeRate::new::<gallon_per_second>(0.027),
            20000.,
            5000.,
            2000.,
            28000.,
            Duration::from_millis(100),
            [1., 1., 1., 1., 0.5, 0.5],
            [0.5, 0.5, 1., 1., 1., 1.],
            [0., 0.15, 0.16, 0.84, 0.85, 1.],
            DEFAULT_P_GAIN,
            DEFAULT_I_GAIN,
            DEFAULT_FORCE_GAIN,
            true,
            false,
            None,
        )
    }

    fn nose_gear_door_right_left_body() -> LinearActuatedRigidBodyOnHingeAxis {
        let size = Vector3::new(-0.4, 0.02, 1.5);
        let cg_offset = Vector3::new(0.5 * size[0], 0., 0.);

        let control_arm = Vector3::new(-0.1465, 0., 0.);
        let anchor = Vector3::new(-0.1465, 0.40, 0.);

        LinearActuatedRigidBodyOnHingeAxis::new(
            Mass::new::<kilogram>(40.),
            size,
            cg_offset,
            cg_offset,
            control_arm,
            anchor,
            Angle::new::<degree>(0.),
            Angle::new::<degree>(85.),
            Angle::new::<degree>(0.),
            150.,
            true,
            Vector3::new(0., 0., 1.),
        )
    }

    fn aileron_assembly(is_init_down: bool) -> HydraulicLinearActuatorAssembly<2> {
        let rigid_body = aileron_body(is_init_down);
        let actuator = aileron_actuator(&rigid_body);

        HydraulicLinearActuatorAssembly::new([actuator, actuator], rigid_body)
    }

    fn aileron_actuator(bounded_linear_length: &impl BoundedLinearLength) -> LinearActuator {
        const DEFAULT_I_GAIN: f64 = 5.;
        const DEFAULT_P_GAIN: f64 = 0.35;
        const DEFAULT_FORCE_GAIN: f64 = 450000.;

        LinearActuator::new(
            bounded_linear_length,
            1,
            Length::new::<meter>(0.0537878),
            Length::new::<meter>(0.),
            VolumeRate::new::<gallon_per_second>(0.055),
            80000.,
            1500.,
            5000.,
            800000.,
            Duration::from_millis(300),
            [1., 1., 1., 1., 1., 1.],
            [1., 1., 1., 1., 1., 1.],
            [0., 0.2, 0.21, 0.79, 0.8, 1.],
            DEFAULT_P_GAIN,
            DEFAULT_I_GAIN,
            DEFAULT_FORCE_GAIN,
            false,
            false,
            None,
        )
    }

    fn aileron_body(is_init_down: bool) -> LinearActuatedRigidBodyOnHingeAxis {
        let size = Vector3::new(3.325, 0.16, 0.58);
        let cg_offset = Vector3::new(0., 0., -0.5 * size[2]);
        let aero_center_offset = Vector3::new(0., 0., -0.4 * size[2]);

        let control_arm = Vector3::new(0., -0.0525, 0.);
        let anchor = Vector3::new(0., -0.0525, 0.33);

        let init_angle = if is_init_down {
            Angle::new::<degree>(-25.)
        } else {
            Angle::new::<degree>(0.)
        };

        LinearActuatedRigidBodyOnHingeAxis::new(
            Mass::new::<kilogram>(24.65),
            size,
            cg_offset,
            aero_center_offset,
            control_arm,
            anchor,
            Angle::new::<degree>(-25.),
            Angle::new::<degree>(50.),
            init_angle,
            1.,
            false,
            Vector3::new(1., 0., 0.),
        )
    }

    fn elevator_assembly() -> HydraulicLinearActuatorAssembly<2> {
        let rigid_body = elevator_body();
        let actuator = elevator_actuator(&rigid_body);

        HydraulicLinearActuatorAssembly::new([actuator, actuator], rigid_body)
    }

    fn elevator_actuator(bounded_linear_length: &impl BoundedLinearLength) -> LinearActuator {
        const DEFAULT_I_GAIN: f64 = 5.;
        const DEFAULT_P_GAIN: f64 = 1.;
        const DEFAULT_FORCE_GAIN: f64 = 450000.;

        LinearActuator::new(
            bounded_linear_length,
            1,
            Length::new::<meter>(0.0407),
            Length::new::<meter>(0.),
            VolumeRate::new::<gallon_per_second>(0.029),
            80000.,
            1500.,
            20000.,
            10000000.,
            Duration::from_millis(300),
            [1., 1., 1., 1., 1., 1.],
            [1., 1., 1., 1., 1., 1.],
            [0., 0.2, 0.21, 0.79, 0.8, 1.],
            DEFAULT_P_GAIN,
            DEFAULT_I_GAIN,
            DEFAULT_FORCE_GAIN,
            false,
            false,
            None,
        )
    }

    fn elevator_body() -> LinearActuatedRigidBodyOnHingeAxis {
        let size = Vector3::new(6., 0.405, 1.125);
        let cg_offset = Vector3::new(0., 0., -0.5 * size[2]);
        let aero_center_offset = Vector3::new(0., 0., -0.3 * size[2]);

        let control_arm = Vector3::new(0., -0.091, 0.);
        let anchor = Vector3::new(0., -0.091, 0.41);

        LinearActuatedRigidBodyOnHingeAxis::new(
            Mass::new::<kilogram>(58.6),
            size,
            cg_offset,
            aero_center_offset,
            control_arm,
            anchor,
            Angle::new::<degree>(-17.),
            Angle::new::<degree>(47.),
            Angle::new::<degree>(-17.),
            100.,
            false,
            Vector3::new(1., 0., 0.),
        )
    }

    fn spoiler_assembly() -> HydraulicLinearActuatorAssembly<1> {
        let rigid_body = spoiler_body();
        let actuator = spoiler_actuator(&rigid_body);

        HydraulicLinearActuatorAssembly::new([actuator], rigid_body)
    }

    fn spoiler_actuator(bounded_linear_length: &impl BoundedLinearLength) -> LinearActuator {
        const DEFAULT_I_GAIN: f64 = 1.;
        const DEFAULT_P_GAIN: f64 = 0.15;
        const DEFAULT_FORCE_GAIN: f64 = 450000.;

        LinearActuator::new(
            bounded_linear_length,
            1,
            Length::new::<meter>(0.03),
            Length::new::<meter>(0.),
            VolumeRate::new::<gallon_per_second>(0.03),
            80000.,
            1500.,
            5000.,
            800000.,
            Duration::from_millis(300),
            [1., 1., 1., 1., 1., 1.],
            [1., 1., 1., 1., 1., 1.],
            [0., 0.2, 0.21, 0.79, 0.8, 1.],
            DEFAULT_P_GAIN,
            DEFAULT_I_GAIN,
            DEFAULT_FORCE_GAIN,
            false,
            true,
            Some((
                AngularVelocity::new::<radian_per_second>(-10000.),
                AngularVelocity::new::<radian_per_second>(0.),
            )),
        )
    }

    fn spoiler_body() -> LinearActuatedRigidBodyOnHingeAxis {
        let size = Vector3::new(1.785, 0.1, 0.685);
        let cg_offset = Vector3::new(0., 0., -0.5 * size[2]);
        let aero_center_offset = Vector3::new(0., 0., -0.4 * size[2]);

        let control_arm = Vector3::new(0., -0.067 * size[2], -0.26 * size[2]);
        let anchor = Vector3::new(0., -0.26 * size[2], 0.26 * size[2]);

        LinearActuatedRigidBodyOnHingeAxis::new(
            Mass::new::<kilogram>(16.),
            size,
            cg_offset,
            aero_center_offset,
            control_arm,
            anchor,
            Angle::new::<degree>(-10.),
            Angle::new::<degree>(40.),
            Angle::new::<degree>(-10.),
            50.,
            false,
            Vector3::new(1., 0., 0.),
        )
    }
}<|MERGE_RESOLUTION|>--- conflicted
+++ resolved
@@ -128,13 +128,8 @@
         min_flow: VolumeRate,
         bore_side_area: Area,
         rod_side_area: Area,
-<<<<<<< HEAD
-
-        flow_open_loop_modifier_map: [f64; 6],
-=======
         flow_open_loop_modifier_extension_map: [f64; 6],
         flow_open_loop_modifier_retraction_map: [f64; 6],
->>>>>>> 6647ffde
         flow_open_loop_position_breakpoints: [f64; 6],
         flow_control_proportional_gain: f64,
         flow_control_integral_gain: f64,
@@ -1019,14 +1014,10 @@
     axis_direction: Vector3<f64>,
     rotation_transform: Rotation3<f64>,
 
-<<<<<<< HEAD
-    plane_acceleration_filtered: LowPassFilter<Vector3<f64>>,
-
     is_soft_locked: bool,
     min_soft_lock_velocity: AngularVelocity,
     max_soft_lock_velocity: AngularVelocity,
-=======
->>>>>>> 6647ffde
+
     min_absolute_length_to_anchor: Length,
     max_absolute_length_to_anchor: Length,
 }
@@ -1087,16 +1078,11 @@
                 &Unit::new_normalize(axis_direction),
                 0.,
             ),
-<<<<<<< HEAD
-            plane_acceleration_filtered: LowPassFilter::<Vector3<f64>>::new(
-                Self::PLANE_ACCELERATION_FILTERING_TIME_CONSTANT,
-            ),
 
             is_soft_locked: false,
             min_soft_lock_velocity: AngularVelocity::default(),
             max_soft_lock_velocity: AngularVelocity::default(),
-=======
->>>>>>> 6647ffde
+
             min_absolute_length_to_anchor: Length::default(),
             max_absolute_length_to_anchor: Length::default(),
         };

use nalgebra::{Rotation3, Unit, Vector3};

use uom::si::{
    angle::radian,
    angular_acceleration::radian_per_second_squared,
    angular_velocity::radian_per_second,
    area::square_meter,
    f64::*,
    force::newton,
    length::meter,
    mass::kilogram,
    pressure::psi,
    ratio::ratio,
    torque::newton_meter,
    velocity::meter_per_second,
    volume::{cubic_meter, gallon},
    volume_rate::gallon_per_second,
};

use crate::{
    shared::{interpolation, low_pass_filter::LowPassFilter, pid::PidController},
    simulation::UpdateContext,
};

use super::aerodynamic_model::AerodynamicBody;

use std::fmt::Debug;
use std::time::Duration;

pub trait Actuator {
    fn used_volume(&self) -> Volume;
    fn reservoir_return(&self) -> Volume;
    fn reset_volumes(&mut self);
}

/// Trait linked to anything moving bounded between a minimum and maximum position.
/// Those bounds implies that it will have a max and min distance from a fixed
/// point in space to the position where we apply forces to it,
/// for example a control arm where an actuator is attached.
pub trait BoundedLinearLength {
    fn min_absolute_length_to_anchor(&self) -> Length;
    fn max_absolute_length_to_anchor(&self) -> Length;
    fn absolute_length_to_anchor(&self) -> Length;
}

#[derive(PartialEq, Clone, Copy, Debug)]
pub enum LinearActuatorMode {
    ClosedValves,
    PositionControl,
    ActiveDamping,
    ClosedCircuitDamping,
}

/// Represents an abstraction of the low level hydraulic actuator control system that would in real life consist of a lot of
/// solenoid control valves, spring loaded valves, and a differential pressure mechanism.
///
/// We don't want to simulate all of those little bits, so the functions of the actuator are split into
/// the following functional modes:
///
/// - [LinearActuatorMode.ClosedValves]: Turns actuator in a high constant spring/damper system simulating a closed actuator
/// only constrained by its own fluid compressibility.
/// - [ActiveDamping.LinearActuatorMode]: Actuator use internal valves to provide a force resisting to its own movements, dampening
/// the piece movements it's connected to.
/// - [LinearActuatorMode.PositionControl]: -> Actuator will try to use hydraulic pressure to move to a requested position, while
/// maintaining flow limitations.
///     CAUTION: For actuators having only ON/OFF behaviour (gear, door ...), might be needed to require more than required
///         position to ensure it's reached at max force. So full retract position at 0 might need to require -0.5, full extension might
///         need to request 1.5
/// - [LinearActuatorMode.ClosedCircuitDamping]: -> Actuator will connect retract and extend port in closed loop. This provide a dampened
/// free moving mode, usable for gravity extension, or for aileron droop.
#[derive(PartialEq, Clone, Copy)]
struct CoreHydraulicForce {
    current_mode: LinearActuatorMode,
    closed_valves_reference_position: Ratio,

    active_hydraulic_damping_constant: f64,
    slow_hydraulic_damping_constant: f64,

    fluid_compression_spring_constant: f64,
    fluid_compression_damping_constant: f64,

    flow_open_loop_modifier_map: [f64; 6],
    flow_open_loop_position_breakpoints: [f64; 6],

    max_flow: VolumeRate,
    min_flow: VolumeRate,
    flow_error_prev: VolumeRate,

    bore_side_area: Area,
    rod_side_area: Area,

    last_control_force: Force,

    force_raw: Force,
    force_filtered: LowPassFilter<Force>,

    pid_controller: PidController,

    min_control_force: LowPassFilter<Force>,
    max_control_force: LowPassFilter<Force>,

    has_flow_restriction: bool,

    locks_position_in_closed_mode: bool,
    is_soft_locked: bool,
    soft_lock_velocity: (AngularVelocity, AngularVelocity),
}
impl CoreHydraulicForce {
    const MIN_MAX_FORCE_CONTROLLER_FILTER_TIME_CONSTANT: Duration = Duration::from_millis(30);

    const MAX_ABSOLUTE_FORCE_NEWTON: f64 = 500000.;

    // Indicates the actuator positioning error from which max flow is applied
    const OPEN_LOOP_POSITION_ERROR_FOR_MAX_FLOW: f64 = 0.02;

    const MIN_PRESSURE_TO_EXIT_POSITION_CONTROL_PSI: f64 = 200.;
    const MIN_PRESSURE_TO_ALLOW_POSITION_CONTROL_PSI: f64 = 400.;

    fn new(
        init_position: Ratio,
        active_hydraulic_damping_constant: f64,
        slow_hydraulic_damping_constant: f64,
        slow_hydraulic_damping_filtering_constant: Duration,
        fluid_compression_spring_constant: f64,
        fluid_compression_damping_constant: f64,
        max_flow: VolumeRate,
        min_flow: VolumeRate,
        bore_side_area: Area,
        rod_side_area: Area,

        flow_open_loop_modifier_map: [f64; 6],
        flow_open_loop_position_breakpoints: [f64; 6],
        flow_control_proportional_gain: f64,
        flow_control_integral_gain: f64,
        flow_control_force_gain: f64,
        has_flow_restriction: bool,

        locks_position_in_closed_mode: bool,
        soft_lock_velocity: Option<(AngularVelocity, AngularVelocity)>,
    ) -> Self {
        let max_force = Pressure::new::<psi>(3000.) * bore_side_area;
        let min_force = -Pressure::new::<psi>(3000.) * rod_side_area;
        Self {
            current_mode: LinearActuatorMode::ClosedCircuitDamping,
            closed_valves_reference_position: init_position,

            active_hydraulic_damping_constant,
            slow_hydraulic_damping_constant,
            fluid_compression_spring_constant,
            fluid_compression_damping_constant,

            flow_open_loop_modifier_map,
            flow_open_loop_position_breakpoints,

            max_flow,
            min_flow,
            flow_error_prev: VolumeRate::new::<gallon_per_second>(0.),
            bore_side_area,
            rod_side_area,
            last_control_force: Force::new::<newton>(0.),
            force_raw: Force::new::<newton>(0.),
            force_filtered: LowPassFilter::<Force>::new(slow_hydraulic_damping_filtering_constant),

            pid_controller: PidController::new(
                flow_control_proportional_gain,
                flow_control_integral_gain,
                0.,
                min_force.get::<newton>(),
                max_force.get::<newton>(),
                0.,
                flow_control_force_gain,
            ),
            min_control_force: LowPassFilter::<Force>::new_with_init_value(
                Self::MIN_MAX_FORCE_CONTROLLER_FILTER_TIME_CONSTANT,
                min_force,
            ),
            max_control_force: LowPassFilter::<Force>::new_with_init_value(
                Self::MIN_MAX_FORCE_CONTROLLER_FILTER_TIME_CONSTANT,
                max_force,
            ),
            has_flow_restriction,

            locks_position_in_closed_mode,
            is_soft_locked: locks_position_in_closed_mode,
            soft_lock_velocity: soft_lock_velocity.unwrap_or_default(),
        }
    }

    fn update_force(
        &mut self,
        context: &UpdateContext,
        required_position: Ratio,
        requested_mode: LinearActuatorMode,
        position_normalized: Ratio,
        current_pressure: Pressure,
        signed_flow: VolumeRate,
        speed: Velocity,
    ) {
        let new_requested_mode = self.new_requested_mode(requested_mode, current_pressure);

        self.update_actions(new_requested_mode, position_normalized, current_pressure);

        self.update_force_from_current_mode(
            context,
            required_position,
            position_normalized,
            current_pressure,
            signed_flow,
            speed,
        );
    }

    /// Computes what new requested mode is allowed depending on current mode
    fn new_requested_mode(
        &mut self,
        requested_mode: LinearActuatorMode,
        current_pressure: Pressure,
    ) -> LinearActuatorMode {
        match self.current_mode {
            LinearActuatorMode::ClosedValves => requested_mode,
            LinearActuatorMode::PositionControl => {
                if current_pressure.get::<psi>() < Self::MIN_PRESSURE_TO_EXIT_POSITION_CONTROL_PSI {
                    LinearActuatorMode::ClosedCircuitDamping
                } else {
                    requested_mode
                }
            }
            LinearActuatorMode::ActiveDamping => requested_mode,
            LinearActuatorMode::ClosedCircuitDamping => requested_mode,
        }
    }

    fn update_actions(
        &mut self,
        new_mode: LinearActuatorMode,
        position_normalized: Ratio,
        current_pressure: Pressure,
    ) {
        match new_mode {
            LinearActuatorMode::ClosedValves => {
                self.actions_from_current_to_closed_valves(position_normalized)
            }
            LinearActuatorMode::PositionControl => {
                if current_pressure.get::<psi>() > Self::MIN_PRESSURE_TO_ALLOW_POSITION_CONTROL_PSI
                {
                    self.actions_from_current_to_position_control()
                }
            }
            LinearActuatorMode::ActiveDamping => self.actions_from_current_to_active_damping(),
            LinearActuatorMode::ClosedCircuitDamping => {
                self.actions_from_current_to_closed_circuit_damping()
            }
        }
    }

    fn actions_from_current_to_closed_valves(&mut self, position_normalized: Ratio) {
        match self.current_mode {
            LinearActuatorMode::ClosedValves => {}
            LinearActuatorMode::PositionControl
            | LinearActuatorMode::ActiveDamping
            | LinearActuatorMode::ClosedCircuitDamping => {
                self.go_to_close_control_valves(position_normalized);
            }
        }
    }

    fn actions_from_current_to_position_control(&mut self) {
        match self.current_mode {
            LinearActuatorMode::PositionControl => {}
            LinearActuatorMode::ClosedValves
            | LinearActuatorMode::ActiveDamping
            | LinearActuatorMode::ClosedCircuitDamping => {
                self.go_to_position_control();
            }
        }
    }

    fn actions_from_current_to_active_damping(&mut self) {
        match self.current_mode {
            LinearActuatorMode::ActiveDamping => {}
            LinearActuatorMode::ClosedValves
            | LinearActuatorMode::PositionControl
            | LinearActuatorMode::ClosedCircuitDamping => {
                self.go_to_active_damping();
            }
        }
    }

    fn actions_from_current_to_closed_circuit_damping(&mut self) {
        match self.current_mode {
            LinearActuatorMode::ClosedCircuitDamping => {}
            LinearActuatorMode::ClosedValves
            | LinearActuatorMode::PositionControl
            | LinearActuatorMode::ActiveDamping => {
                self.go_to_closed_circuit_damping();
            }
        }
    }

    fn go_to_close_control_valves(&mut self, position_normalized: Ratio) {
        self.force_filtered.reset(self.force_raw);
        self.closed_valves_reference_position = position_normalized;
        self.current_mode = LinearActuatorMode::ClosedValves;
        self.is_soft_locked = false;
    }

    fn go_to_position_control(&mut self) {
        self.pid_controller
            .reset_with_output(self.force_raw.get::<newton>());
        self.current_mode = LinearActuatorMode::PositionControl;
        self.is_soft_locked = false;
    }

    fn go_to_active_damping(&mut self) {
        self.force_filtered.reset(self.force_raw);
        self.current_mode = LinearActuatorMode::ActiveDamping;
        self.is_soft_locked = false;
    }

    fn go_to_closed_circuit_damping(&mut self) {
        self.force_filtered.reset(self.force_raw);
        self.current_mode = LinearActuatorMode::ClosedCircuitDamping;

        if self.locks_position_in_closed_mode {
            self.is_soft_locked = true;
        }
    }

    fn update_force_from_current_mode(
        &mut self,
        context: &UpdateContext,
        required_position: Ratio,
        position_normalized: Ratio,
        current_pressure: Pressure,
        signed_flow: VolumeRate,
        speed: Velocity,
    ) {
        match self.current_mode {
            LinearActuatorMode::ClosedValves => {
                self.force_raw = self.force_closed_valves(position_normalized, speed);
            }
            LinearActuatorMode::ActiveDamping => {
                self.force_filtered
                    .update(context.delta(), self.force_active_damping(speed));

                self.force_raw = self.force_filtered.output();
            }
            LinearActuatorMode::ClosedCircuitDamping => {
                self.force_filtered
                    .update(context.delta(), self.force_closed_circuit_damping(speed));

                self.force_raw = self.force_filtered.output();
            }
            LinearActuatorMode::PositionControl => {
                self.force_raw = self.force_position_control(
                    context,
                    required_position,
                    position_normalized,
                    signed_flow,
                    current_pressure,
                    speed,
                );
            }
        }

        self.force_raw = self
            .force_raw
            .min(Force::new::<newton>(Self::MAX_ABSOLUTE_FORCE_NEWTON))
            .max(Force::new::<newton>(-Self::MAX_ABSOLUTE_FORCE_NEWTON));
    }

    fn force(&self) -> Force {
        self.force_raw
    }

    fn mode(&self) -> LinearActuatorMode {
        self.current_mode
    }

    fn force_active_damping(&self, speed: Velocity) -> Force {
        Force::new::<newton>(
            -speed.get::<meter_per_second>() * self.active_hydraulic_damping_constant,
        )
    }

    fn force_closed_circuit_damping(&self, speed: Velocity) -> Force {
        Force::new::<newton>(
            -speed.get::<meter_per_second>() * self.slow_hydraulic_damping_constant,
        )
    }

    fn force_closed_valves(&self, position_normalized: Ratio, speed: Velocity) -> Force {
        let position_error = self.closed_valves_reference_position - position_normalized;

        Force::new::<newton>(
            position_error.get::<ratio>() * self.fluid_compression_spring_constant
                - speed.get::<meter_per_second>() * self.fluid_compression_damping_constant,
        )
    }

    /// Computes a hydraulic flow request based on required actuator position and its current position
    /// Flow is computed through the formula flow = position_error^2 * maxflow / [Self::OPEN_LOOP_POSITION_ERROR_FOR_MAX_FLOW]^2.
    /// This formula means max flow will be applied above [Self::OPEN_LOOP_POSITION_ERROR_FOR_MAX_FLOW] position error.
    /// Below [Self::OPEN_LOOP_POSITION_ERROR_FOR_MAX_FLOW] position error, a squared law defines flow vs positioning error.
    ///
    /// Then final flow request is corrected depending on actuator position, modeling dampening holes
    /// in the real actuator at start/end of course
    fn open_loop_flow(&self, required_position: Ratio, position_normalized: Ratio) -> VolumeRate {
        let position_error = required_position - position_normalized;

        let open_loop_flow_target = if position_error.get::<ratio>() >= 0. {
            VolumeRate::new::<gallon_per_second>(
                position_error.get::<ratio>().powi(2) * self.max_flow.get::<gallon_per_second>()
                    / Self::OPEN_LOOP_POSITION_ERROR_FOR_MAX_FLOW.powi(2),
            )
        } else {
            VolumeRate::new::<gallon_per_second>(
                position_error.get::<ratio>().powi(2) * -self.max_flow.get::<gallon_per_second>()
                    / Self::OPEN_LOOP_POSITION_ERROR_FOR_MAX_FLOW.powi(2),
            )
        };

        let open_loop_modifier_from_position = interpolation(
            &self.flow_open_loop_position_breakpoints,
            &self.flow_open_loop_modifier_map,
            position_normalized.get::<ratio>(),
        );

        (open_loop_flow_target.min(self.max_flow).max(self.min_flow))
            * open_loop_modifier_from_position
    }

    fn update_force_min_max(
        &mut self,
        context: &UpdateContext,
        current_pressure: Pressure,
        speed: Velocity,
    ) {
        let mut raw_max_force = Pressure::new::<psi>(3000.) * self.bore_side_area;
        let mut raw_min_force = Pressure::new::<psi>(-3000.) * self.rod_side_area;

        if self.last_control_force > Force::new::<newton>(0.) {
            if speed > Velocity::new::<meter_per_second>(0.) {
                let max_force = current_pressure * self.bore_side_area;
                self.last_control_force = self.last_control_force.min(max_force);
                raw_max_force = max_force;
            }
        } else if self.last_control_force < Force::new::<newton>(0.)
            && speed < Velocity::new::<meter_per_second>(0.)
        {
            let max_force = -1. * current_pressure * self.rod_side_area;
            self.last_control_force = self.last_control_force.max(max_force);
            raw_min_force = max_force;
        }

        self.min_control_force
            .update(context.delta(), raw_min_force);
        self.max_control_force
            .update(context.delta(), raw_max_force);

        self.pid_controller
            .set_min(self.min_control_force.output().get::<newton>());
        self.pid_controller
            .set_max(self.max_control_force.output().get::<newton>());
    }

    fn force_position_control(
        &mut self,
        context: &UpdateContext,
        required_position: Ratio,
        position_normalized: Ratio,
        signed_flow: VolumeRate,
        current_pressure: Pressure,
        speed: Velocity,
    ) -> Force {
        let open_loop_flow_target = self.open_loop_flow(required_position, position_normalized);

        let pressure_correction_factor = if self.has_flow_restriction {
            (1. / 2500. * current_pressure.get::<psi>().powi(2) * 1. / 2500.).min(1.)
        } else {
            1.
        };

        let pressure_corrected_openloop_target = open_loop_flow_target * pressure_correction_factor;
        self.pid_controller
            .change_setpoint(pressure_corrected_openloop_target.get::<gallon_per_second>());

        self.update_force_min_max(context, current_pressure, speed);

        self.last_control_force = Force::new::<newton>(self.pid_controller.next_control_output(
            signed_flow.get::<gallon_per_second>(),
            Some(context.delta()),
        ));

        self.last_control_force
    }
}
impl HydraulicLocking for CoreHydraulicForce {
    fn should_soft_lock(&self) -> bool {
        self.is_soft_locked
    }

    fn soft_lock_velocity(&self) -> (AngularVelocity, AngularVelocity) {
        self.soft_lock_velocity
    }
}

/// Represents a classical linear actuator with a rod side area and a bore side area
/// It is connected between an anchor point on the plane and a control arm of a rigid body
/// When the actuator moves, it takes fluid on one side and gives back to reservoir the fluid on other side
/// Difference of volume between both side will cause variation of loop reservoir level.
/// It moves between a max absolute and minimum absolute position. The position is finally normalized from 0 to 1 (compressed to extended)
///
/// It can behave it two main ways: its control valves are either closed, and it can't move, or valves are opened and
/// hydraulic power can move it with enough pressure.
#[derive(PartialEq, Clone, Copy)]
pub struct LinearActuator {
    number_of_actuators: u8,

    position_normalized: Ratio,
    position: Length,
    last_position: Length,

    speed: Velocity,

    max_absolute_length: Length,
    min_absolute_length: Length,

    total_travel: Length,

    bore_side_area: Area,
    bore_side_volume: Volume,

    rod_side_area: Area,
    rod_side_volume: Volume,

    volume_extension_ratio: Ratio,
    signed_flow: VolumeRate,
    flow_error_prev: VolumeRate,

    delta_displacement: Length,

    total_volume_to_actuator: Volume,
    total_volume_to_reservoir: Volume,

    requested_position: Ratio,

    core_hydraulics: CoreHydraulicForce,
}
impl LinearActuator {
    pub fn new(
        bounded_linear_length: &impl BoundedLinearLength,
        number_of_actuators: u8,
        bore_side_diameter: Length,
        rod_diameter: Length,
        max_flow: VolumeRate,
        fluid_compression_spring_constant: f64,
        fluid_compression_damping_constant: f64,
        active_hydraulic_damping_constant: f64,
        slow_hydraulic_damping_constant: f64,
        slow_hydraulic_damping_filtering_constant: Duration,
        flow_open_loop_modifier_map: [f64; 6],
        flow_open_loop_position_breakpoints: [f64; 6],
        flow_control_proportional_gain: f64,
        flow_control_integral_gain: f64,
        flow_control_force_gain: f64,
        has_flow_restriction: bool,

        locks_position_in_closed_mode: bool,
        soft_lock_velocity: Option<(AngularVelocity, AngularVelocity)>,
    ) -> Self {
        let total_travel = (bounded_linear_length.max_absolute_length_to_anchor()
            - bounded_linear_length.min_absolute_length_to_anchor())
        .abs();

        let bore_side_area_single_actuator = Area::new::<square_meter>(
            std::f64::consts::PI * (bore_side_diameter.get::<meter>() / 2.).powi(2),
        );
        let bore_side_volume_single_actuator = bore_side_area_single_actuator * total_travel;

        let rod_area = Area::new::<square_meter>(
            std::f64::consts::PI * (rod_diameter.get::<meter>() / 2.).powi(2),
        );

        let rod_side_area_single_actuator = bore_side_area_single_actuator - rod_area;
        let rod_side_volume_single_actuator = rod_side_area_single_actuator * total_travel;

        let volume_extension_ratio: Ratio =
            bore_side_volume_single_actuator / rod_side_volume_single_actuator;

        let actual_max_flow = number_of_actuators as f64 * max_flow;

        // For the same displacement speed there is less flow needed in retraction direction because
        // volume of the fluid is divided by the extension ratio
        let actual_min_flow = -actual_max_flow / volume_extension_ratio;

        let total_bore_side_area = bore_side_area_single_actuator * number_of_actuators as f64;
        let total_bore_side_volume = bore_side_volume_single_actuator * number_of_actuators as f64;

        let total_rod_side_area = rod_side_area_single_actuator * number_of_actuators as f64;
        let total_rod_side_volume = rod_side_volume_single_actuator * number_of_actuators as f64;

        let init_position = bounded_linear_length.absolute_length_to_anchor();
        let init_position_normalized =
            (init_position - bounded_linear_length.min_absolute_length_to_anchor()) / total_travel;

        Self {
            number_of_actuators,

            position_normalized: init_position_normalized,
            position: init_position,
            last_position: init_position,

            speed: Velocity::new::<meter_per_second>(0.),

            max_absolute_length: bounded_linear_length.max_absolute_length_to_anchor(),
            min_absolute_length: bounded_linear_length.min_absolute_length_to_anchor(),

            total_travel,

            bore_side_area: total_bore_side_area,
            bore_side_volume: total_bore_side_volume,

            rod_side_area: total_rod_side_area,
            rod_side_volume: total_rod_side_volume,

            volume_extension_ratio,
            signed_flow: VolumeRate::new::<gallon_per_second>(0.),
            flow_error_prev: VolumeRate::new::<gallon_per_second>(0.),

            delta_displacement: Length::new::<meter>(0.),

            total_volume_to_actuator: Volume::new::<gallon>(0.),
            total_volume_to_reservoir: Volume::new::<gallon>(0.),

            requested_position: Ratio::new::<ratio>(0.),

            core_hydraulics: CoreHydraulicForce::new(
                init_position_normalized,
                active_hydraulic_damping_constant,
                slow_hydraulic_damping_constant,
                slow_hydraulic_damping_filtering_constant,
                fluid_compression_spring_constant,
                fluid_compression_damping_constant,
                actual_max_flow,
                actual_min_flow,
                total_bore_side_area,
                total_rod_side_area,
                flow_open_loop_modifier_map,
                flow_open_loop_position_breakpoints,
                flow_control_proportional_gain,
                flow_control_integral_gain,
                flow_control_force_gain,
                has_flow_restriction,
                locks_position_in_closed_mode,
                soft_lock_velocity,
            ),
        }
    }

    fn update_before_rigid_body(
        &mut self,
        context: &UpdateContext,
        connected_body: &mut LinearActuatedRigidBodyOnHingeAxis,
        requested_mode: LinearActuatorMode,
        current_pressure: Pressure,
    ) {
        self.core_hydraulics.update_force(
            context,
            self.requested_position,
            requested_mode,
            self.position_normalized,
            current_pressure,
            self.signed_flow,
            self.speed,
        );
        connected_body.apply_control_arm_force(self.core_hydraulics.force());
    }

    fn update_after_rigid_body(
        &mut self,
        context: &UpdateContext,
        connected_body: &LinearActuatedRigidBodyOnHingeAxis,
    ) {
        self.update_speed_position(context, connected_body);

        self.update_fluid_displacements(context);
    }

    fn update_speed_position(
        &mut self,
        context: &UpdateContext,
        connected_body: &LinearActuatedRigidBodyOnHingeAxis,
    ) {
        self.last_position = self.position;
        self.position = connected_body.linear_extension_to_anchor();

        self.position_normalized = (self.position - self.min_absolute_length) / self.total_travel;

        self.delta_displacement = self.position - self.last_position;

        self.speed = self.delta_displacement / context.delta_as_time();
    }

    fn update_fluid_displacements(&mut self, context: &UpdateContext) {
        let mut volume_to_actuator = Volume::new::<cubic_meter>(0.);
        let mut volume_to_reservoir = Volume::new::<cubic_meter>(0.);

        if self.delta_displacement > Length::new::<meter>(0.) {
            volume_to_actuator = self.delta_displacement * self.bore_side_area;
            volume_to_reservoir = volume_to_actuator / self.volume_extension_ratio;
        } else if self.delta_displacement < Length::new::<meter>(0.) {
            volume_to_actuator = -self.delta_displacement * self.rod_side_area;
            volume_to_reservoir = volume_to_actuator * self.volume_extension_ratio;
        }

        self.signed_flow = if self.delta_displacement >= Length::new::<meter>(0.) {
            volume_to_actuator
        } else {
            -volume_to_actuator
        } / context.delta_as_time();

        // If actuator is in active control, it can use fluid from its input port
        // Else it will only return fluid to reservoir or take fluid from reservoir
        //
        // Note on assymetric actuators, in extension direction, return to reservoir can be negative,
        //   meaning actuator takes fluid in the return circuit to be able to move.
        // This is a shortcut as it shouldn't directly take from reservoir but from return circuit
        if self.core_hydraulics.mode() == LinearActuatorMode::PositionControl {
            self.total_volume_to_actuator += volume_to_actuator;
            self.total_volume_to_reservoir += volume_to_reservoir;
        } else {
            self.total_volume_to_reservoir += volume_to_reservoir - volume_to_actuator;
        }
    }

    fn set_position_target(&mut self, target_position: Ratio) {
        self.requested_position = target_position;
    }

    fn position_normalized(&self) -> Ratio {
        self.position_normalized
    }

    #[cfg(test)]
    fn force(&self) -> Force {
        self.core_hydraulics.force()
    }

    #[cfg(test)]
    fn signed_flow(&self) -> VolumeRate {
        self.signed_flow
    }
}
impl Actuator for LinearActuator {
    fn used_volume(&self) -> Volume {
        self.total_volume_to_actuator
    }

    fn reservoir_return(&self) -> Volume {
        self.total_volume_to_reservoir
    }

    fn reset_volumes(&mut self) {
        self.total_volume_to_reservoir = Volume::new::<gallon>(0.);
        self.total_volume_to_actuator = Volume::new::<gallon>(0.);
    }
}
impl HydraulicLocking for LinearActuator {
    fn should_soft_lock(&self) -> bool {
        self.core_hydraulics.should_soft_lock()
    }

    fn soft_lock_velocity(&self) -> (AngularVelocity, AngularVelocity) {
        self.core_hydraulics.soft_lock_velocity()
    }
}

pub trait HydraulicAssemblyController {
    fn requested_mode(&self) -> LinearActuatorMode;
    fn requested_position(&self) -> Ratio;
    fn should_lock(&self) -> bool;
    fn requested_lock_position(&self) -> Ratio;
}

pub trait HydraulicLocking {
    fn should_soft_lock(&self) -> bool {
        false
    }

    fn soft_lock_velocity(&self) -> (AngularVelocity, AngularVelocity) {
        (AngularVelocity::default(), AngularVelocity::default())
    }
}

fn get_more_restrictive_soft_lock_velocities(
    controller1: &impl HydraulicLocking,
    controller2: &impl HydraulicLocking,
) -> (AngularVelocity, AngularVelocity) {
    (
        controller1
            .soft_lock_velocity()
            .0
            .max(controller2.soft_lock_velocity().0),
        controller1
            .soft_lock_velocity()
            .1
            .min(controller2.soft_lock_velocity().1),
    )
}

pub struct HydraulicLinearActuatorAssembly<const N: usize> {
    linear_actuators: [LinearActuator; N],
    rigid_body: LinearActuatedRigidBodyOnHingeAxis,
}
impl<const N: usize> HydraulicLinearActuatorAssembly<N> {
    pub fn new(
        linear_actuators: [LinearActuator; N],
        rigid_body: LinearActuatedRigidBodyOnHingeAxis,
    ) -> Self {
        Self {
            linear_actuators,
            rigid_body,
        }
    }

    pub fn actuator(&mut self, index: usize) -> &mut impl Actuator {
        assert!(index < N);
        &mut self.linear_actuators[index]
    }

    pub fn body(&mut self) -> &mut impl AerodynamicBody {
        &mut self.rigid_body
    }

    pub fn update(
        &mut self,
        context: &UpdateContext,
        assembly_controllers: &[impl HydraulicAssemblyController + HydraulicLocking],
        current_pressure: [Pressure; N],
    ) {
        for (index, actuator) in self.linear_actuators.iter_mut().enumerate() {
            actuator.set_position_target(
                self.rigid_body
                    .linear_actuator_pos_normalized_from_angular_position_normalized(
                        assembly_controllers[index].requested_position(),
                    ),
            );
        }

        self.update_hard_lock_mechanism(assembly_controllers);

        if !self.rigid_body.is_locked() {
            self.update_soft_lock_mechanism(assembly_controllers);

            for (index, actuator) in self.linear_actuators.iter_mut().enumerate() {
                actuator.update_before_rigid_body(
                    context,
                    &mut self.rigid_body,
                    assembly_controllers[index].requested_mode(),
                    current_pressure[index],
                );
            }

            self.rigid_body.update(context);

            for actuator in &mut self.linear_actuators {
                actuator.update_after_rigid_body(context, &self.rigid_body);
            }
        } else {
            self.rigid_body.update(context);
        }
    }

    fn update_hard_lock_mechanism(
        &mut self,
        assembly_controllers: &[impl HydraulicAssemblyController],
    ) {
        // The first controller requesting a lock locks the body
        let mut no_lock = true;
        for controller in assembly_controllers {
            if controller.should_lock() {
                self.rigid_body
                    .lock_at_position_normalized(controller.requested_lock_position());

                no_lock = false;

                break;
            }
        }

        if no_lock {
            self.rigid_body.unlock();
        }
    }

    fn update_soft_lock_mechanism(&mut self, assembly_controllers: &[impl HydraulicLocking]) {
        let mut no_lock = true;

        let mut min_velocity = AngularVelocity::new::<radian_per_second>(-10000.);
        let mut max_velocity = AngularVelocity::new::<radian_per_second>(10000.);

        // Min velocity will be the max one amongst all the limit velocities requested
        // Max velocity will be the min one amongst all the limit velocities requested
        // This way we use the more restrictive speed limitation over all the controller demands
        for (idx, controller) in assembly_controllers.iter().enumerate() {
            if controller.should_soft_lock() || self.linear_actuators[idx].should_soft_lock() {
                // If actuator itself already is locking we take the more restrictive locking speeds, else we only use external locking speeds
                let (new_min, new_max) = if controller.should_soft_lock()
                    && self.linear_actuators[idx].should_soft_lock()
                {
                    get_more_restrictive_soft_lock_velocities(
                        controller,
                        &self.linear_actuators[idx],
                    )
                } else if controller.should_soft_lock() {
                    controller.soft_lock_velocity()
                } else {
                    self.linear_actuators[idx].soft_lock_velocity()
                };

                max_velocity = max_velocity.min(new_max);
                min_velocity = min_velocity.max(new_min);

                no_lock = false;
            }
        }

        if no_lock {
            self.rigid_body.soft_unlock();
        } else {
            self.rigid_body.soft_lock(min_velocity, max_velocity)
        }
    }

    pub fn is_locked(&self) -> bool {
        self.rigid_body.is_locked()
    }

    pub fn position_normalized(&self) -> Ratio {
        self.rigid_body.position_normalized()
    }

    pub fn actuator_position_normalized(&self, index: usize) -> Ratio {
        self.linear_actuators[index].position_normalized()
    }

    #[cfg(test)]
    pub fn actuator_flow(&self, index: usize) -> VolumeRate {
        self.linear_actuators[index].signed_flow().abs()
    }
}

/// Represent any physical object able to rotate on a hinge axis.
/// It can be a gear, elevator, cargo door, etc. Only one rotation degree of freedom is handled.
/// An linear actuator or multiple linear actuators can apply forces to its control arm.
///
/// Coordinates are as follows:
/// on x (left->right looking at the plane from the back)
/// on y (down->up)
/// on z (aft->fwd)
///
/// All coordinate references are from the hinge axis. So (0,0,0) is the hinge rotation axis center.
#[derive(PartialEq, Clone, Copy)]
pub struct LinearActuatedRigidBodyOnHingeAxis {
    total_travel: Angle,
    min_angle: Angle,
    max_angle: Angle,

    // size in meters
    size: Vector3<f64>,

    center_of_gravity_offset: Vector3<f64>,
    center_of_gravity_actual: Vector3<f64>,

    center_of_pressure_offset: Vector3<f64>,
    center_of_pressure_actual: Vector3<f64>,

    control_arm: Vector3<f64>,
    control_arm_actual: Vector3<f64>,
    actuator_extension_gives_positive_angle: bool,

    anchor_point: Vector3<f64>,

    angular_position: Angle,
    angular_speed: AngularVelocity,
    angular_acceleration: AngularAcceleration,
    sum_of_torques: Torque,

    position_normalized: Ratio,
    position_normalized_prev: Ratio,

    mass: Mass,
    inertia_at_hinge: f64,

    natural_damping_constant: f64,

    lock_position_request: Ratio,
    is_lock_requested: bool,
    is_locked: bool,

    axis_direction: Vector3<f64>,
    rotation_transform: Rotation3<f64>,

    plane_acceleration_filtered: LowPassFilter<Vector3<f64>>,

<<<<<<< HEAD
    is_soft_locked: bool,
    min_soft_lock_velocity: AngularVelocity,
    max_soft_lock_velocity: AngularVelocity,
=======
    min_absolute_length_to_anchor: Length,
    max_absolute_length_to_anchor: Length,
>>>>>>> 20e7a842
}
impl LinearActuatedRigidBodyOnHingeAxis {
    // Rebound energy when hiting min or max position. 0.3 means the body rebounds at 30% of the speed it hit the min/max position
    const DEFAULT_MAX_MIN_POSITION_REBOUND_FACTOR: f64 = 0.3;
    const PLANE_ACCELERATION_FILTERING_TIME_CONSTANT: Duration = Duration::from_millis(100);

    pub fn new(
        mass: Mass,
        size: Vector3<f64>,
        center_of_gravity_offset: Vector3<f64>,
        center_of_pressure_offset: Vector3<f64>,
        control_arm: Vector3<f64>,
        anchor_point: Vector3<f64>,
        min_angle: Angle,
        total_travel: Angle,
        init_angle: Angle,
        natural_damping_constant: f64,
        locked: bool,
        axis_direction: Vector3<f64>,
    ) -> Self {
        // The inertia about a given axis is the sum of squares of the size of the rectangle, minus
        // the size along the axis dimension
        let relevant_inertia = size.norm_squared();
        let relevant_inertia = relevant_inertia - (size.dot(&axis_direction)).powf(2.);
        let inertia_at_cog = (1. / 12.) * mass.get::<kilogram>() * relevant_inertia;
        // Parallel axis theorem to get inertia at hinge axis from inertia at CoG
        let inertia_at_hinge =
            inertia_at_cog + mass.get::<kilogram>() * center_of_gravity_offset.norm_squared();

        let mut new_body = Self {
            total_travel,
            min_angle,
            max_angle: min_angle + total_travel,
            size,
            center_of_gravity_offset,
            center_of_gravity_actual: center_of_gravity_offset,
            center_of_pressure_offset,
            center_of_pressure_actual: center_of_pressure_offset,
            control_arm,
            control_arm_actual: control_arm,
            actuator_extension_gives_positive_angle: false,
            anchor_point,
            angular_position: init_angle,
            angular_speed: AngularVelocity::new::<radian_per_second>(0.),
            angular_acceleration: AngularAcceleration::new::<radian_per_second_squared>(0.),
            sum_of_torques: Torque::new::<newton_meter>(0.),
            position_normalized: Ratio::new::<ratio>(0.),
            position_normalized_prev: Ratio::new::<ratio>(0.),
            mass,
            inertia_at_hinge,
            natural_damping_constant,
            lock_position_request: Ratio::new::<ratio>(0.),
            is_lock_requested: locked,
            is_locked: locked,
            axis_direction,
            rotation_transform: Rotation3::from_axis_angle(
                &Unit::new_normalize(axis_direction),
                0.,
            ),
            plane_acceleration_filtered: LowPassFilter::<Vector3<f64>>::new(
                Self::PLANE_ACCELERATION_FILTERING_TIME_CONSTANT,
            ),
<<<<<<< HEAD

            is_soft_locked: false,
            min_soft_lock_velocity: AngularVelocity::default(),
            max_soft_lock_velocity: AngularVelocity::default(),
=======
            min_absolute_length_to_anchor: Length::default(),
            max_absolute_length_to_anchor: Length::default(),
>>>>>>> 20e7a842
        };
        // Make sure the new object has coherent structure by updating internal roations and positions once
        new_body.initialize_actuator_force_direction();
        new_body.update_all_rotations();
        new_body.init_min_max_linear_length();
        new_body.init_position_normalized();

        new_body
    }

    pub fn apply_control_arm_force(&mut self, actuator_local_force: Force) {
        let absolute_actuator_force = -actuator_local_force;

        // Computing the normalized vector on which force is applied. This is the vector from anchor point of actuator to where
        // it is connected to the rigid body
        let force_support_vector = self.anchor_point - self.control_arm_actual;
        let force_support_vector_normalized = force_support_vector / force_support_vector.norm();

        // Final torque is control arm position relative to hinge, cross product with
        // magnitude of the force applied on the force support vector
        let torque = self
            .control_arm
            .cross(&(absolute_actuator_force.get::<newton>() * force_support_vector_normalized));

        let torque_value = Torque::new::<newton_meter>(self.axis_direction.dot(&torque));

        self.sum_of_torques += torque_value;
    }

    pub fn apply_aero_force(&mut self, aerodynamic_force: Vector3<Force>) {
        let torque = self.center_of_pressure_actual.cross(&Vector3::<f64>::new(
            aerodynamic_force[0].get::<newton>(),
            aerodynamic_force[1].get::<newton>(),
            aerodynamic_force[2].get::<newton>(),
        ));

        let torque_value = Torque::new::<newton_meter>(self.axis_direction.dot(&torque));

        self.sum_of_torques += torque_value;
    }

    pub fn linear_extension_to_anchor(&self) -> Length {
        Length::new::<meter>((self.anchor_point - self.control_arm_actual).norm())
    }

    /// Indicates correct direction of the rigid body when an actuator would be extending or compressing.
    /// If extending actuator would give an increasing rigid body angle, sets TRUE
    /// If extending actuator would give a decreasing rigid body angle, sets FALSE
    fn initialize_actuator_force_direction(&mut self) {
        self.actuator_extension_gives_positive_angle = self
            .absolute_length_to_anchor_at_angle(self.min_angle)
            < self.absolute_length_to_anchor_at_angle(self.max_angle)
    }

    /// If extending actuator would give an increasing rigid body angle, returns TRUE
    /// If extending actuator would give a decreasing rigid body angle, returns FALSE
    pub fn actuator_extension_gives_positive_angle(&self) -> bool {
        self.actuator_extension_gives_positive_angle
    }

    fn lock_requested_position_in_absolute_reference(&self) -> Angle {
        if self.actuator_extension_gives_positive_angle() {
            self.lock_position_request.get::<ratio>() * self.total_travel + self.min_angle
        } else {
            -self.lock_position_request.get::<ratio>() * self.total_travel + self.max_angle
        }
    }

    pub fn position_normalized(&self) -> Ratio {
        self.position_normalized
    }

    fn init_position_normalized(&mut self) {
        self.update_position_normalized();
        self.position_normalized_prev = self.position_normalized;
    }

    fn update_position_normalized(&mut self) {
        self.position_normalized_prev = self.position_normalized;

        self.position_normalized = (self.angular_position - self.min_angle) / self.total_travel;

        if !self.actuator_extension_gives_positive_angle() {
            self.position_normalized = Ratio::new::<ratio>(1.) - self.position_normalized;
        };
    }

    // Rotates the static coordinates of the body according to its current angle to get the actual coordinates
    fn update_all_rotations(&mut self) {
        self.rotation_transform = Rotation3::from_axis_angle(
            &Unit::new_normalize(self.axis_direction),
            self.angular_position.get::<radian>(),
        );
        self.control_arm_actual = self.rotation_transform * self.control_arm;
        self.center_of_gravity_actual = self.rotation_transform * self.center_of_gravity_offset;
        self.center_of_pressure_actual = self.rotation_transform * self.center_of_pressure_offset;
    }

    // Computes local acceleration including world gravity and plane acceleration
    // Note that this does not compute acceleration due to angular velocity of the plane
    fn local_acceleration_and_gravity(&self, context: &UpdateContext) -> Torque {
        let plane_acceleration_plane_reference = self.plane_acceleration_filtered.output();

        let pitch_rotation = context.attitude().pitch_rotation_transform();

        let bank_rotation = context.attitude().bank_rotation_transform();

        let gravity_acceleration_world_reference = Vector3::new(0., -9.8, 0.);

        // Total acceleration in plane reference is the gravity in world reference rotated to plane reference. To this we substract
        // the local plane reference to get final local acceleration (if plane falling at 1G final local accel is 1G of gravity - 1G local accel = 0G)
        let total_acceleration_plane_reference = (pitch_rotation
            * (bank_rotation * gravity_acceleration_world_reference))
            - plane_acceleration_plane_reference;

        // We add a 0 component to make the 2D CG position a 3D vector so we can compute a cross product easily

        // Force = m * G
        let resultant_force_plane_reference =
            total_acceleration_plane_reference * self.mass.get::<kilogram>();

        // The Moment generated by acceleration force is the CoG offset from hinge position cross product with the acceleration force
        let gravity_moment_vector = self
            .center_of_gravity_actual
            .cross(&resultant_force_plane_reference);

        // We work with only one degree of freedom so final result holds in the hinge rotation component only
        Torque::new::<newton_meter>(gravity_moment_vector.dot(&self.axis_direction))
    }

    // A global damping factor that simulates hinge friction and local air resistance
    fn natural_damping(&self) -> Torque {
        Torque::new::<newton_meter>(
            -self.angular_speed.get::<radian_per_second>() * self.natural_damping_constant,
        )
    }

    pub fn update(&mut self, context: &UpdateContext) {
        self.plane_acceleration_filtered
            .update(context.delta(), context.acceleration().to_ms2_vector());

        if !self.is_locked {
            self.sum_of_torques +=
                self.natural_damping() + self.local_acceleration_and_gravity(context);

            self.angular_acceleration = AngularAcceleration::new::<radian_per_second_squared>(
                self.sum_of_torques.get::<newton_meter>() / self.inertia_at_hinge,
            );

            self.angular_speed += AngularVelocity::new::<radian_per_second>(
                self.angular_acceleration.get::<radian_per_second_squared>()
                    * context.delta_as_secs_f64(),
            );

            self.limit_angular_speed_from_soft_lock();

            self.angular_position += Angle::new::<radian>(
                self.angular_speed.get::<radian_per_second>() * context.delta_as_secs_f64(),
            );

            self.update_lock_state();
            self.limit_position_to_range();

            self.update_position_normalized();
            self.update_all_rotations();
        }

        self.sum_of_torques = Torque::new::<newton_meter>(0.);
    }

    fn update_lock_state(&mut self) {
        // We check if lock is requested and if we crossed the lock position since last update
        if self.is_lock_requested
            && (self.position_normalized >= self.lock_position_request
                && self.position_normalized_prev <= self.lock_position_request
                || self.position_normalized <= self.lock_position_request
                    && self.position_normalized_prev >= self.lock_position_request)
        {
            self.is_locked = true;
            self.angular_position = self.lock_requested_position_in_absolute_reference();
            self.angular_speed = AngularVelocity::new::<radian_per_second>(0.);
        }
    }

    /// If a soft lock is active, will limit the current angular velocity
    fn limit_angular_speed_from_soft_lock(&mut self) {
        if self.is_soft_locked {
            self.angular_speed = self
                .angular_speed
                .min(self.max_soft_lock_velocity)
                .max(self.min_soft_lock_velocity);
        }
    }

    fn limit_position_to_range(&mut self) {
        if self.angular_position >= self.max_angle {
            self.angular_position = self.max_angle;
            self.angular_speed =
                -self.angular_speed * Self::DEFAULT_MAX_MIN_POSITION_REBOUND_FACTOR;
        } else if self.angular_position <= self.min_angle {
            self.angular_position = self.min_angle;
            self.angular_speed =
                -self.angular_speed * Self::DEFAULT_MAX_MIN_POSITION_REBOUND_FACTOR;
        }
    }

    pub fn unlock(&mut self) {
        self.is_locked = false;
        self.is_lock_requested = false;
    }

    pub fn lock_at_position_normalized(&mut self, position_normalized: Ratio) {
        self.is_lock_requested = true;
        self.lock_position_request = position_normalized;
    }

    pub fn is_locked(&self) -> bool {
        self.is_locked
    }

    pub fn soft_unlock(&mut self) {
        self.is_soft_locked = false;
    }

    pub fn soft_lock(&mut self, min_velocity: AngularVelocity, max_velocity: AngularVelocity) {
        self.is_soft_locked = true;
        self.min_soft_lock_velocity = min_velocity;
        self.max_soft_lock_velocity = max_velocity;
    }

    fn absolute_length_to_anchor_at_angle(&self, position: Angle) -> Length {
        let rotation = Rotation3::from_axis_angle(
            &Unit::new_normalize(self.axis_direction),
            position.get::<radian>(),
        );
        let control_arm_position = rotation * self.control_arm;

        Length::new::<meter>((self.anchor_point - control_arm_position).norm())
    }

    fn init_min_max_linear_length(&mut self) {
        let length_at_min_angle = self.absolute_length_to_anchor_at_angle(self.min_angle);
        let length_at_max_angle = self.absolute_length_to_anchor_at_angle(self.max_angle);
        self.min_absolute_length_to_anchor = length_at_min_angle.min(length_at_max_angle);
        self.max_absolute_length_to_anchor = length_at_min_angle.max(length_at_max_angle);
    }

    fn linear_length_normalized_from_absolute_angle(&self, angle_demand: Angle) -> Ratio {
        let total_linear_travel =
            self.max_absolute_length_to_anchor - self.min_absolute_length_to_anchor;

        let current_length_from_angle = self.absolute_length_to_anchor_at_angle(angle_demand);

        (current_length_from_angle - self.min_absolute_length_to_anchor) / total_linear_travel
    }

    fn angular_ratio_to_absolute_angle(&self, angular_ratio_normalized: Ratio) -> Angle {
        if self.actuator_extension_gives_positive_angle() {
            angular_ratio_normalized.get::<ratio>() * self.total_travel + self.min_angle
        } else {
            -angular_ratio_normalized.get::<ratio>() * self.total_travel + self.max_angle
        }
    }

    pub fn linear_actuator_pos_normalized_from_angular_position_normalized(
        &self,
        angular_ratio_normalized: Ratio,
    ) -> Ratio {
        // We allow 0.1 over min and max range so actuators that are controlled to end position do not slow down just before max position
        let limited_ratio = angular_ratio_normalized
            .max(Ratio::new::<ratio>(-0.1))
            .min(Ratio::new::<ratio>(1.1));
        self.linear_length_normalized_from_absolute_angle(
            self.angular_ratio_to_absolute_angle(limited_ratio),
        )
    }
}
impl BoundedLinearLength for LinearActuatedRigidBodyOnHingeAxis {
    fn min_absolute_length_to_anchor(&self) -> Length {
        self.min_absolute_length_to_anchor
    }

    fn max_absolute_length_to_anchor(&self) -> Length {
        self.max_absolute_length_to_anchor
    }

    fn absolute_length_to_anchor(&self) -> Length {
        self.linear_extension_to_anchor()
    }
}
impl AerodynamicBody for LinearActuatedRigidBodyOnHingeAxis {
    fn size(&self) -> Vector3<Length> {
        Vector3::new(
            Length::new::<meter>(self.size[0]),
            Length::new::<meter>(self.size[1]),
            Length::new::<meter>(self.size[2]),
        )
    }

    fn rotation_transform(&self) -> Rotation3<f64> {
        Rotation3::from_axis_angle(
            &Unit::new_normalize(self.axis_direction),
            self.angular_position.get::<radian>(),
        )
    }

    fn apply_aero_forces(&mut self, aero_forces: Vector3<Force>) {
        self.apply_aero_force(aero_forces);
    }
}

#[cfg(test)]
mod tests {
    use nalgebra::Vector3;
    use ntest::assert_about_eq;

    use super::*;

    use crate::shared::update_iterator::MaxStepLoop;
    use crate::simulation::test::{ElementCtorFn, SimulationTestBed, TestBed, WriteByName};
    use crate::simulation::{Aircraft, SimulationElement};
    use std::time::Duration;
    use uom::si::{angle::degree, mass::kilogram, pressure::psi};

    #[derive(PartialEq, Clone, Copy)]
    struct TestHydraulicAssemblyController {
        mode: LinearActuatorMode,
        requested_position: Ratio,
        lock_request: bool,
        lock_position: Ratio,

        soft_lock_request: bool,
        soft_lock_velocity: (AngularVelocity, AngularVelocity),
    }
    impl TestHydraulicAssemblyController {
        fn new() -> Self {
            Self {
                mode: LinearActuatorMode::ClosedValves,

                requested_position: Ratio::new::<ratio>(0.),
                lock_request: true,
                lock_position: Ratio::new::<ratio>(0.),
                soft_lock_request: false,
                soft_lock_velocity: (AngularVelocity::default(), AngularVelocity::default()),
            }
        }

        fn set_mode(&mut self, mode: LinearActuatorMode) {
            self.mode = mode;
        }

        fn set_lock(&mut self, lock_position: Ratio) {
            self.lock_request = true;
            self.lock_position = lock_position;
        }

        fn set_unlock(&mut self) {
            self.lock_request = false;
        }

        fn set_position_target(&mut self, requested_position: Ratio) {
            self.requested_position = requested_position;
        }

        fn set_soft_lock(&mut self, lock_velocity: (AngularVelocity, AngularVelocity)) {
            self.soft_lock_request = true;
            self.soft_lock_velocity = lock_velocity;
        }
    }
    impl HydraulicAssemblyController for TestHydraulicAssemblyController {
        fn requested_mode(&self) -> LinearActuatorMode {
            self.mode
        }

        fn requested_position(&self) -> Ratio {
            self.requested_position
        }

        fn should_lock(&self) -> bool {
            self.lock_request
        }

        fn requested_lock_position(&self) -> Ratio {
            self.lock_position
        }
    }
    impl HydraulicLocking for TestHydraulicAssemblyController {
        fn should_soft_lock(&self) -> bool {
            self.soft_lock_request
        }

        fn soft_lock_velocity(&self) -> (AngularVelocity, AngularVelocity) {
            self.soft_lock_velocity
        }
    }

    struct TestAerodynamicModel {
        force: Vector3<Force>,
    }
    impl TestAerodynamicModel {
        fn new() -> Self {
            Self {
                force: Vector3::<Force>::new(Force::default(), Force::default(), Force::default()),
            }
        }

        fn apply_up_force(&mut self, force_up: Force) {
            self.force[1] = force_up;
        }

        fn update_body(&self, body: &mut impl AerodynamicBody) {
            body.apply_aero_forces(self.force);
        }
    }

    struct TestAircraft<const N: usize> {
        loop_updater: MaxStepLoop,

        hydraulic_assembly: HydraulicLinearActuatorAssembly<N>,

        controllers: [TestHydraulicAssemblyController; N],

        pressures: [Pressure; N],

        aero_forces: TestAerodynamicModel,
    }
    impl<const N: usize> TestAircraft<N> {
        fn new(
            time_step: Duration,
            hydraulic_assembly: HydraulicLinearActuatorAssembly<N>,
        ) -> Self {
            Self {
                loop_updater: MaxStepLoop::new(time_step),

                hydraulic_assembly,

                controllers: [TestHydraulicAssemblyController::new(); N],

                pressures: [Pressure::new::<psi>(0.); N],

                aero_forces: TestAerodynamicModel::new(),
            }
        }

        fn set_pressures(&mut self, pressures: [Pressure; N]) {
            self.pressures = pressures;
        }

        fn command_active_damping_mode(&mut self, actuator_id: usize) {
            assert!(actuator_id < N);
            self.controllers[actuator_id].set_mode(LinearActuatorMode::ActiveDamping);
        }

        fn command_closed_circuit_damping_mode(&mut self, actuator_id: usize) {
            assert!(actuator_id < N);
            self.controllers[actuator_id].set_mode(LinearActuatorMode::ClosedCircuitDamping);
        }

        fn command_closed_valve_mode(&mut self, actuator_id: usize) {
            assert!(actuator_id < N);
            self.controllers[actuator_id].set_mode(LinearActuatorMode::ClosedValves);
        }

        fn command_position_control(&mut self, position: Ratio, actuator_id: usize) {
            assert!(actuator_id < N);
            self.controllers[actuator_id].set_mode(LinearActuatorMode::PositionControl);
            self.controllers[actuator_id].set_position_target(position);
        }

        fn command_lock(&mut self, lock_position: Ratio) {
            for controller in &mut self.controllers {
                controller.set_lock(lock_position);
            }
        }

        fn command_soft_lock(&mut self, lock_velocity: (AngularVelocity, AngularVelocity)) {
            for controller in &mut self.controllers {
                controller.set_soft_lock(lock_velocity);
            }
        }

        fn command_unlock(&mut self) {
            for controller in &mut self.controllers {
                controller.set_unlock();
            }
        }

        fn body_position(&self) -> Ratio {
            self.hydraulic_assembly.position_normalized()
        }

        fn apply_up_aero_forces(&mut self, force_up: Force) {
            self.aero_forces.apply_up_force(force_up);
        }

        fn is_locked(&self) -> bool {
            self.hydraulic_assembly.is_locked()
        }

        fn update_actuator_physics(&mut self, context: &UpdateContext) {
            self.aero_forces.update_body(self.hydraulic_assembly.body());

            self.hydraulic_assembly
                .update(context, &self.controllers[..], self.pressures);

            println!(
                "Body angle {:.2} Body Npos {:.3}, Act Npos {:.3}, Act force {:.1}",
                self.hydraulic_assembly
                    .rigid_body
                    .angular_position
                    .get::<degree>(),
                self.hydraulic_assembly
                    .rigid_body
                    .position_normalized()
                    .get::<ratio>(),
                self.hydraulic_assembly.linear_actuators[0]
                    .position_normalized
                    .get::<ratio>(),
                self.hydraulic_assembly.linear_actuators[0]
                    .force()
                    .get::<newton>(),
            );
        }
    }
    impl Aircraft for TestAircraft<1> {
        fn update_after_power_distribution(&mut self, context: &UpdateContext) {
            self.loop_updater.update(context);

            for cur_time_step in self.loop_updater {
                self.update_actuator_physics(&context.with_delta(cur_time_step));
            }
        }
    }
    impl SimulationElement for TestAircraft<1> {}

    impl Aircraft for TestAircraft<2> {
        fn update_after_power_distribution(&mut self, context: &UpdateContext) {
            self.loop_updater.update(context);

            for cur_time_step in self.loop_updater {
                self.update_actuator_physics(&context.with_delta(cur_time_step));
            }
        }
    }
    impl SimulationElement for TestAircraft<2> {}

    impl SimulationElement for LinearActuatedRigidBodyOnHingeAxis {}

    #[test]
    fn asymetrical_deflection_body_converts_angle_to_linear_ratio() {
        let mut test_bed = SimulationTestBed::from(ElementCtorFn(|_| elevator_body()));

        assert!(
            test_bed
                .command_element(|e| {
                    e.linear_length_normalized_from_absolute_angle(Angle::new::<degree>(0.))
                })
                .get::<ratio>()
                >= 0.35
        );
        assert!(
            test_bed
                .command_element(|e| {
                    e.linear_length_normalized_from_absolute_angle(Angle::new::<degree>(0.))
                })
                .get::<ratio>()
                <= 0.45
        );

        assert_about_eq!(
            test_bed
                .command_element(|e| {
                    e.linear_length_normalized_from_absolute_angle(Angle::new::<degree>(-17.))
                })
                .get::<ratio>(),
            0.
        );

        assert_about_eq!(
            test_bed
                .command_element(|e| {
                    e.linear_length_normalized_from_absolute_angle(Angle::new::<degree>(30.))
                })
                .get::<ratio>(),
            1.
        );
    }

    #[test]
    fn asymetrical_deflection_body_converts_angle_ratio_to_absolute_angle() {
        let mut test_bed = SimulationTestBed::from(ElementCtorFn(|_| elevator_body()));

        assert!(
            test_bed
                .command_element(|e| {
                    e.angular_ratio_to_absolute_angle(Ratio::new::<ratio>(0.36))
                })
                .get::<degree>()
                >= -1.
        );
        assert!(
            test_bed
                .command_element(|e| {
                    e.angular_ratio_to_absolute_angle(Ratio::new::<ratio>(0.36))
                })
                .get::<degree>()
                <= 1.
        );

        assert_about_eq!(
            test_bed
                .command_element(|e| { e.angular_ratio_to_absolute_angle(Ratio::new::<ratio>(0.)) })
                .get::<degree>(),
            -17.
        );

        assert_about_eq!(
            test_bed
                .command_element(|e| { e.angular_ratio_to_absolute_angle(Ratio::new::<ratio>(1.)) })
                .get::<degree>(),
            30.
        );
    }

    #[test]
    fn symetrical_deflection_body_converts_angle_to_linear_ratio() {
        let mut test_bed = SimulationTestBed::from(ElementCtorFn(|_| aileron_body(true)));

        assert_about_eq!(
            test_bed
                .command_element(|e| {
                    e.linear_length_normalized_from_absolute_angle(Angle::new::<degree>(0.))
                })
                .get::<ratio>(),
            0.5,
            0.001
        );

        assert_about_eq!(
            test_bed
                .command_element(|e| {
                    e.linear_length_normalized_from_absolute_angle(Angle::new::<degree>(-25.))
                })
                .get::<ratio>(),
            0.
        );

        assert_about_eq!(
            test_bed
                .command_element(|e| {
                    e.linear_length_normalized_from_absolute_angle(Angle::new::<degree>(25.))
                })
                .get::<ratio>(),
            1.
        );
    }

    #[test]
    fn left_gear_body_converts_angle_ratio_to_absolute_angle() {
        let mut test_bed = SimulationTestBed::from(ElementCtorFn(|_| main_gear_left_body(true)));

        assert!(
            test_bed
                .command_element(|e| {
                    e.angular_ratio_to_absolute_angle(Ratio::new::<ratio>(0.5))
                })
                .get::<degree>()
                >= 35.
        );
        assert!(
            test_bed
                .command_element(|e| {
                    e.angular_ratio_to_absolute_angle(Ratio::new::<ratio>(0.5))
                })
                .get::<degree>()
                <= 45.
        );

        assert_about_eq!(
            test_bed
                .command_element(|e| { e.angular_ratio_to_absolute_angle(Ratio::new::<ratio>(0.)) })
                .get::<degree>(),
            0.
        );

        assert_about_eq!(
            test_bed
                .command_element(|e| { e.angular_ratio_to_absolute_angle(Ratio::new::<ratio>(1.)) })
                .get::<degree>(),
            80.
        );
    }

    #[test]
    fn right_gear_body_converts_angle_ratio_to_absolute_angle() {
        let mut test_bed = SimulationTestBed::from(ElementCtorFn(|_| main_gear_right_body(true)));

        assert!(
            test_bed
                .command_element(|e| {
                    e.angular_ratio_to_absolute_angle(Ratio::new::<ratio>(0.5))
                })
                .get::<degree>()
                <= -35.
        );
        assert!(
            test_bed
                .command_element(|e| {
                    e.angular_ratio_to_absolute_angle(Ratio::new::<ratio>(0.5))
                })
                .get::<degree>()
                >= -45.
        );

        assert_about_eq!(
            test_bed
                .command_element(|e| { e.angular_ratio_to_absolute_angle(Ratio::new::<ratio>(0.)) })
                .get::<degree>(),
            0.
        );

        assert_about_eq!(
            test_bed
                .command_element(|e| { e.angular_ratio_to_absolute_angle(Ratio::new::<ratio>(1.)) })
                .get::<degree>(),
            -80.
        );
    }

    #[test]
    fn left_gear_body_converts_angle_to_linear_ratio() {
        let mut test_bed = SimulationTestBed::from(ElementCtorFn(|_| main_gear_left_body(true)));

        assert_about_eq!(
            test_bed
                .command_element(|e| {
                    e.linear_length_normalized_from_absolute_angle(Angle::new::<degree>(0.))
                })
                .get::<ratio>(),
            0.
        );

        assert_about_eq!(
            test_bed
                .command_element(|e| {
                    e.linear_length_normalized_from_absolute_angle(Angle::new::<degree>(80.))
                })
                .get::<ratio>(),
            1.
        );
    }

    #[test]
    fn right_gear_body_converts_angle_to_linear_ratio() {
        let mut test_bed = SimulationTestBed::from(ElementCtorFn(|_| main_gear_right_body(true)));

        assert_about_eq!(
            test_bed
                .command_element(|e| {
                    e.linear_length_normalized_from_absolute_angle(Angle::new::<degree>(0.))
                })
                .get::<ratio>(),
            0.
        );

        assert_about_eq!(
            test_bed
                .command_element(|e| {
                    e.linear_length_normalized_from_absolute_angle(Angle::new::<degree>(-80.))
                })
                .get::<ratio>(),
            1.
        );
    }

    #[test]
    fn linear_actuator_not_moving_on_locked_rigid_body() {
        let mut test_bed = SimulationTestBed::new(|_| {
            TestAircraft::new(Duration::from_millis(33), cargo_door_assembly(true))
        });

        let actuator_position_init = test_bed.query(|a| a.body_position());

        test_bed.run_with_delta(Duration::from_secs(1));

        assert!(test_bed.query(|a| a.body_position()) == actuator_position_init);
    }

    #[test]
    fn linear_actuator_moving_on_unlocked_rigid_body() {
        let mut test_bed = SimulationTestBed::new(|_| {
            TestAircraft::new(Duration::from_millis(33), cargo_door_assembly(true))
        });

        let actuator_position_init = test_bed.query(|a| a.body_position());

        test_bed.run_with_delta(Duration::from_secs(1));

        assert!(test_bed.query(|a| a.body_position()) == actuator_position_init);

        test_bed.command(|a| a.command_unlock());
        test_bed.run_with_delta(Duration::from_secs(5));

        assert!(test_bed.query(|a| a.body_position()) > actuator_position_init);
    }

    #[test]
    fn linear_actuator_can_move_rigid_body_up() {
        let mut test_bed = SimulationTestBed::new(|_| {
            TestAircraft::new(Duration::from_millis(33), cargo_door_assembly(true))
        });

        let actuator_position_init = test_bed.query(|a| a.body_position());

        test_bed.command(|a| a.command_unlock());
        test_bed.command(|a| a.command_position_control(Ratio::new::<ratio>(1.1), 0));

        test_bed.command(|a| a.set_pressures([Pressure::new::<psi>(3000.)]));

        test_bed.run_with_delta(Duration::from_secs(1));

        assert!(test_bed.query(|a| a.body_position()) > actuator_position_init);

        test_bed.run_with_delta(Duration::from_secs(25));

        assert!(test_bed.query(|a| a.body_position()) > Ratio::new::<ratio>(0.9));
    }

    #[test]
    fn linear_actuator_resists_body_drop_when_valves_closed() {
        let mut test_bed = SimulationTestBed::new(|_| {
            TestAircraft::new(Duration::from_millis(33), cargo_door_assembly(true))
        });

        test_bed.command(|a| a.command_unlock());
        test_bed.command(|a| a.command_position_control(Ratio::new::<ratio>(1.), 0));

        test_bed.command(|a| a.set_pressures([Pressure::new::<psi>(3000.)]));

        test_bed.run_with_delta(Duration::from_secs(25));

        assert!(test_bed.query(|a| a.body_position()) > Ratio::new::<ratio>(0.9));

        test_bed.command(|a| a.command_closed_valve_mode(0));

        test_bed.run_with_delta(Duration::from_secs(25));

        assert!(test_bed.query(|a| a.body_position()) > Ratio::new::<ratio>(0.7));
    }

    #[test]
    fn linear_actuator_dampens_body_drop_when_active_damping_mode() {
        let mut test_bed = SimulationTestBed::new(|_| {
            TestAircraft::new(Duration::from_millis(33), cargo_door_assembly(true))
        });

        test_bed.command(|a| a.command_unlock());
        test_bed.command(|a| a.command_position_control(Ratio::new::<ratio>(1.), 0));

        test_bed.command(|a| a.set_pressures([Pressure::new::<psi>(3000.)]));

        test_bed.run_with_delta(Duration::from_secs(25));

        assert!(test_bed.query(|a| a.body_position()) > Ratio::new::<ratio>(0.9));

        test_bed.command(|a| a.command_active_damping_mode(0));

        test_bed.run_with_delta(Duration::from_secs(1));

        assert!(test_bed.query(|a| a.body_position()) < Ratio::new::<ratio>(0.9));
        assert!(test_bed.query(|a| a.body_position()) > Ratio::new::<ratio>(0.5));
    }

    #[test]
    fn linear_actuator_dampens_super_slow_body_drop_when_slow_damping_mode() {
        let mut test_bed = SimulationTestBed::new(|_| {
            TestAircraft::new(Duration::from_millis(33), cargo_door_assembly(true))
        });

        test_bed.command(|a| a.command_unlock());
        test_bed.command(|a| a.command_position_control(Ratio::new::<ratio>(1.), 0));

        test_bed.command(|a| a.set_pressures([Pressure::new::<psi>(3000.)]));

        test_bed.run_with_delta(Duration::from_secs(25));

        assert!(test_bed.query(|a| a.body_position()) > Ratio::new::<ratio>(0.9));

        test_bed.command(|a| a.command_closed_circuit_damping_mode(0));

        test_bed.run_with_delta(Duration::from_secs(10));

        assert!(test_bed.query(|a| a.body_position()) < Ratio::new::<ratio>(0.9));
        assert!(test_bed.query(|a| a.body_position()) > Ratio::new::<ratio>(0.5));
    }

    #[test]
    fn linear_actuator_without_hyd_pressure_cant_move_body_up() {
        let mut test_bed = SimulationTestBed::new(|_| {
            TestAircraft::new(Duration::from_millis(33), cargo_door_assembly(true))
        });

        test_bed.command(|a| a.command_unlock());
        test_bed.command(|a| a.command_position_control(Ratio::new::<ratio>(1.), 0));

        test_bed.command(|a| a.set_pressures([Pressure::new::<psi>(0.)]));

        test_bed.run_with_delta(Duration::from_secs(25));

        assert!(test_bed.query(|a| a.body_position()) < Ratio::new::<ratio>(0.3));
    }

    #[test]
    fn linear_actuator_losing_hyd_pressure_half_way_cant_move_body_up() {
        let mut test_bed = SimulationTestBed::new(|_| {
            TestAircraft::new(Duration::from_millis(33), cargo_door_assembly(true))
        });

        test_bed.command(|a| a.command_unlock());
        test_bed.command(|a| a.command_position_control(Ratio::new::<ratio>(1.), 0));

        test_bed.command(|a| a.set_pressures([Pressure::new::<psi>(3000.)]));

        test_bed.run_with_delta(Duration::from_secs(10));

        let actuator_position_at_10s = test_bed.query(|a| a.body_position());

        println!("PRESSURE LOST!");
        test_bed.command(|a| a.set_pressures([Pressure::new::<psi>(0.)]));
        test_bed.run_with_delta(Duration::from_secs(25));

        assert!(
            test_bed.query(|a| a.body_position())
                <= actuator_position_at_10s + Ratio::new::<ratio>(0.05)
        );
    }

    #[test]
    fn body_gravity_movement_if_unlocked() {
        let mut test_bed = SimulationTestBed::new(|_| {
            TestAircraft::new(Duration::from_millis(33), cargo_door_assembly(false))
        });

        test_bed.command(|a| a.command_unlock());
        test_bed.command(|a| a.command_active_damping_mode(0));

        test_bed.write_by_name(UpdateContext::PLANE_BANK_KEY, -45.);

        test_bed.run_with_delta(Duration::from_secs(25));

        // At 45 degrees bank angle we expect door around mid position
        assert!(test_bed.query(|a| a.body_position()) > Ratio::new::<ratio>(0.4));
        assert!(test_bed.query(|a| a.body_position()) < Ratio::new::<ratio>(0.6));
    }

    #[test]
    fn start_moving_once_unlocked() {
        let mut test_bed = SimulationTestBed::new(|_| {
            TestAircraft::new(Duration::from_millis(33), cargo_door_assembly(true))
        });

        test_bed.write_by_name(UpdateContext::PLANE_BANK_KEY, -45.);

        let actuator_position_at_init = test_bed.query(|a| a.body_position());
        test_bed.run_with_delta(Duration::from_secs(5));

        assert!(test_bed.query(|a| a.body_position()) == actuator_position_at_init);

        test_bed.command(|a| a.command_unlock());
        test_bed.command(|a| a.command_active_damping_mode(0));

        test_bed.run_with_delta(Duration::from_secs(5));

        assert!(test_bed.query(|a| a.body_position()) > actuator_position_at_init);
    }

    #[test]
    fn locks_at_required_position() {
        let mut test_bed = SimulationTestBed::new(|_| {
            TestAircraft::new(Duration::from_millis(33), cargo_door_assembly(true))
        });

        test_bed.write_by_name(UpdateContext::PLANE_BANK_KEY, -45.);

        let actuator_position_at_init = test_bed.query(|a| a.body_position());
        test_bed.run_with_delta(Duration::from_secs(5));

        assert!(test_bed.query(|a| a.body_position()) == actuator_position_at_init);

        test_bed.command(|a| a.command_unlock());
        test_bed.command(|a| a.command_active_damping_mode(0));

        test_bed.run_with_delta(Duration::from_secs_f64(0.1));

        assert!(test_bed.query(|a| a.body_position()) > actuator_position_at_init);

        test_bed.command(|a| a.command_lock(Ratio::new::<ratio>(0.3)));

        test_bed.run_with_delta(Duration::from_secs(20));

        assert!(test_bed.query(|a| a.is_locked()));
        assert!(test_bed.query(|a| a.body_position()) == Ratio::new::<ratio>(0.3));
    }

    #[test]
    fn soft_lock_with_zero_velocity_stops_the_body() {
        let mut test_bed = SimulationTestBed::new(|_| {
            TestAircraft::new(Duration::from_millis(33), cargo_door_assembly(true))
        });

        test_bed.write_by_name(UpdateContext::PLANE_BANK_KEY, -45.);

        let actuator_position_at_init = test_bed.query(|a| a.body_position());
        test_bed.run_with_delta(Duration::from_secs(1));

        assert!(test_bed.query(|a| a.body_position()) == actuator_position_at_init);

        test_bed.command(|a| a.command_unlock());
        test_bed.command(|a| a.command_active_damping_mode(0));

        test_bed.run_with_delta(Duration::from_secs_f64(0.5));

        assert!(test_bed.query(|a| a.body_position()) > actuator_position_at_init);

        let actuator_position_before_soft_lock = test_bed.query(|a| a.body_position());

        test_bed.command(|a| {
            a.command_soft_lock((
                AngularVelocity::new::<radian_per_second>(0.),
                AngularVelocity::new::<radian_per_second>(0.),
            ))
        });

        test_bed.run_with_delta(Duration::from_secs(1));

        assert!(!test_bed.query(|a| a.is_locked()));
        assert!(
            test_bed.query(|a| (a.body_position() - actuator_position_before_soft_lock).abs())
                <= Ratio::new::<ratio>(0.01)
        );
    }

    #[test]
    fn linear_actuator_can_control_position() {
        let mut test_bed = SimulationTestBed::new(|_| {
            TestAircraft::new(Duration::from_millis(33), cargo_door_assembly(true))
        });

        test_bed.command(|a| a.command_unlock());
        test_bed.command(|a| a.command_position_control(Ratio::new::<ratio>(0.7), 0));

        test_bed.command(|a| a.set_pressures([Pressure::new::<psi>(3000.)]));

        test_bed.run_with_delta(Duration::from_secs(20));

        assert!(test_bed.query(|a| a.body_position()) > Ratio::new::<ratio>(0.68));
        assert!(test_bed.query(|a| a.body_position()) < Ratio::new::<ratio>(0.72));

        test_bed.command(|a| a.command_position_control(Ratio::new::<ratio>(0.2), 0));
        test_bed.run_with_delta(Duration::from_secs(20));

        assert!(test_bed.query(|a| a.body_position()) > Ratio::new::<ratio>(0.18));
        assert!(test_bed.query(|a| a.body_position()) < Ratio::new::<ratio>(0.22));
    }

    #[test]
    fn right_main_gear_door_drops_when_unlocked() {
        let mut test_bed = SimulationTestBed::new(|_| {
            TestAircraft::new(
                Duration::from_millis(10),
                main_gear_door_right_assembly(true),
            )
        });

        test_bed.command(|a| a.command_closed_circuit_damping_mode(0));
        test_bed.command(|a| a.command_unlock());
        test_bed.run_with_delta(Duration::from_secs(7));

        assert!(test_bed.query(|a| a.body_position()) > Ratio::new::<ratio>(0.98));
    }

    #[test]
    fn right_main_gear_door_drops_freefall_when_unlocked_with_broken_actuator() {
        let mut test_bed = SimulationTestBed::new(|_| {
            TestAircraft::new(
                Duration::from_millis(10),
                main_gear_door_right_broken_assembly(true),
            )
        });

        test_bed.command(|a| a.command_closed_circuit_damping_mode(0));
        test_bed.command(|a| a.command_unlock());
        test_bed.run_with_delta(Duration::from_secs_f64(1.));

        assert!(test_bed.query(|a| a.body_position()) > Ratio::new::<ratio>(0.9));
    }

    #[test]
    fn right_main_gear_door_cant_open_fully_if_banking_right() {
        let mut test_bed = SimulationTestBed::new(|_| {
            TestAircraft::new(
                Duration::from_millis(10),
                main_gear_door_right_assembly(true),
            )
        });

        test_bed.run_with_delta(Duration::from_secs(1));

        test_bed.write_by_name(UpdateContext::PLANE_BANK_KEY, -45.);
        test_bed.command(|a| a.command_closed_circuit_damping_mode(0));
        test_bed.command(|a| a.command_unlock());
        test_bed.run_with_delta(Duration::from_secs(20));

        assert!(test_bed.query(|a| a.body_position()) < Ratio::new::<ratio>(0.8));
    }

    #[test]
    fn right_main_gear_door_closes_after_opening_with_pressure() {
        let mut test_bed = SimulationTestBed::new(|_| {
            TestAircraft::new(
                Duration::from_millis(10),
                main_gear_door_right_assembly(true),
            )
        });

        test_bed.command(|a| a.set_pressures([Pressure::new::<psi>(3000.)]));
        test_bed.command(|a| a.command_position_control(Ratio::new::<ratio>(1.5), 0));
        test_bed.command(|a| a.command_unlock());
        test_bed.run_with_delta(Duration::from_secs_f64(3.5));

        assert!(test_bed.query(|a| a.body_position()) >= Ratio::new::<ratio>(0.98));

        test_bed.command(|a| a.command_closed_valve_mode(0));
        test_bed.run_with_delta(Duration::from_secs_f64(0.1));

        test_bed.command(|a| a.command_position_control(Ratio::new::<ratio>(-0.5), 0));
        test_bed.command(|a| a.command_lock(Ratio::new::<ratio>(0.)));

        test_bed.run_with_delta(Duration::from_secs_f64(4.));
        assert!(test_bed.query(|a| a.body_position()) <= Ratio::new::<ratio>(0.001));
    }

    #[test]
    fn nose_gear_door_closes_after_opening_with_pressure() {
        let mut test_bed = SimulationTestBed::new(|_| {
            TestAircraft::new(Duration::from_millis(10), nose_gear_door_assembly())
        });

        test_bed.command(|a| a.set_pressures([Pressure::new::<psi>(3000.)]));
        test_bed.command(|a| a.command_position_control(Ratio::new::<ratio>(1.5), 0));
        test_bed.command(|a| a.command_unlock());
        test_bed.run_with_delta(Duration::from_secs_f64(2.5));

        assert!(test_bed.query(|a| a.body_position()) >= Ratio::new::<ratio>(0.98));

        test_bed.command(|a| a.command_closed_valve_mode(0));
        test_bed.run_with_delta(Duration::from_secs_f64(0.1));

        test_bed.command(|a| a.command_position_control(Ratio::new::<ratio>(-0.5), 0));
        test_bed.command(|a| a.command_lock(Ratio::new::<ratio>(0.)));

        test_bed.run_with_delta(Duration::from_secs_f64(3.));
        assert!(test_bed.query(|a| a.body_position()) <= Ratio::new::<ratio>(0.001));
    }

    #[test]
    fn left_main_gear_door_drops_when_unlocked() {
        let mut test_bed = SimulationTestBed::new(|_| {
            TestAircraft::new(
                Duration::from_millis(10),
                main_gear_door_left_assembly(true),
            )
        });

        test_bed.command(|a| a.command_closed_circuit_damping_mode(0));
        test_bed.command(|a| a.command_unlock());
        test_bed.run_with_delta(Duration::from_secs(7));

        assert!(test_bed.query(|a| a.body_position()) > Ratio::new::<ratio>(0.98));
    }

    #[test]
    fn left_main_gear_door_can_open_fully_if_banking_right() {
        let mut test_bed = SimulationTestBed::new(|_| {
            TestAircraft::new(
                Duration::from_millis(10),
                main_gear_door_left_assembly(true),
            )
        });

        test_bed.write_by_name(UpdateContext::PLANE_BANK_KEY, -45.);
        test_bed.command(|a| a.command_closed_circuit_damping_mode(0));
        test_bed.command(|a| a.command_unlock());
        test_bed.run_with_delta(Duration::from_secs(20));

        assert!(test_bed.query(|a| a.body_position()) >= Ratio::new::<ratio>(0.98));
    }

    #[test]
    fn left_main_gear_door_opens_with_pressure() {
        let mut test_bed = SimulationTestBed::new(|_| {
            TestAircraft::new(
                Duration::from_millis(10),
                main_gear_door_left_assembly(true),
            )
        });

        test_bed.command(|a| a.set_pressures([Pressure::new::<psi>(3000.)]));
        test_bed.command(|a| a.command_position_control(Ratio::new::<ratio>(1.5), 0));
        test_bed.command(|a| a.command_unlock());
        test_bed.run_with_delta(Duration::from_secs(4));

        assert!(test_bed.query(|a| a.body_position()) >= Ratio::new::<ratio>(0.98));
    }

    #[test]
    fn right_main_gear_retracts_with_pressure() {
        let mut test_bed = SimulationTestBed::new(|_| {
            TestAircraft::new(Duration::from_millis(10), main_gear_right_assembly(true))
        });

        test_bed.command(|a| a.set_pressures([Pressure::new::<psi>(3000.)]));
        test_bed.command(|a| a.command_position_control(Ratio::new::<ratio>(1.5), 0));
        test_bed.command(|a| a.command_unlock());
        test_bed.run_with_delta(Duration::from_secs(10));

        assert!(test_bed.query(|a| a.body_position()) >= Ratio::new::<ratio>(0.98));
    }

    #[test]
    fn right_main_gear_locked_down_at_init() {
        let mut test_bed = SimulationTestBed::new(|_| {
            TestAircraft::new(Duration::from_millis(33), main_gear_right_assembly(true))
        });

        assert!(test_bed.query(|a| a.is_locked()));
        assert!(test_bed.query(|a| a.body_position()) <= Ratio::new::<ratio>(0.01));

        test_bed.run_with_delta(Duration::from_secs(1));

        assert!(test_bed.query(|a| a.is_locked()));
        assert!(test_bed.query(|a| a.body_position()) <= Ratio::new::<ratio>(0.01));
    }

    #[test]
    fn right_main_gear_locks_up_when_retracted() {
        let mut test_bed = SimulationTestBed::new(|_| {
            TestAircraft::new(Duration::from_millis(10), main_gear_right_assembly(true))
        });

        test_bed.command(|a| a.set_pressures([Pressure::new::<psi>(3000.)]));
        test_bed.command(|a| a.command_position_control(Ratio::new::<ratio>(1.5), 0));
        test_bed.command(|a| a.command_unlock());
        test_bed.run_with_delta(Duration::from_secs(1));

        test_bed.command(|a| a.command_lock(Ratio::new::<ratio>(1.)));
        test_bed.run_with_delta(Duration::from_secs(10));

        assert!(test_bed.query(|a| a.body_position()) >= Ratio::new::<ratio>(0.999));
        assert!(test_bed.query(|a| a.is_locked()));
    }

    #[test]
    fn right_main_gear_locks_down_when_extended_by_gravity() {
        let mut test_bed = SimulationTestBed::new(|_| {
            TestAircraft::new(Duration::from_millis(10), main_gear_right_assembly(true))
        });

        // FIRST GEAR UP
        test_bed.command(|a| a.set_pressures([Pressure::new::<psi>(3000.)]));
        test_bed.command(|a| a.command_position_control(Ratio::new::<ratio>(1.5), 0));
        test_bed.command(|a| a.command_unlock());
        test_bed.run_with_delta(Duration::from_secs(1));

        test_bed.command(|a| a.command_lock(Ratio::new::<ratio>(1.)));
        test_bed.run_with_delta(Duration::from_secs(10));
        assert!(test_bed.query(|a| a.body_position()) >= Ratio::new::<ratio>(0.999));
        assert!(test_bed.query(|a| a.is_locked()));

        //Gravity extension
        test_bed.command(|a| a.set_pressures([Pressure::new::<psi>(0.)]));
        test_bed.command(|a| a.command_closed_circuit_damping_mode(0));
        test_bed.command(|a| a.command_unlock());
        test_bed.run_with_delta(Duration::from_secs(1));

        test_bed.command(|a| a.command_lock(Ratio::new::<ratio>(0.01)));
        test_bed.run_with_delta(Duration::from_secs(13));

        assert!(test_bed.query(|a| a.body_position()) <= Ratio::new::<ratio>(0.011));
        assert!(test_bed.query(|a| a.is_locked()));
    }

    #[test]
    fn left_main_gear_retracts_with_pressure() {
        let mut test_bed = SimulationTestBed::new(|_| {
            TestAircraft::new(Duration::from_millis(10), main_gear_left_assembly(true))
        });

        test_bed.command(|a| a.set_pressures([Pressure::new::<psi>(3000.)]));
        test_bed.command(|a| a.command_position_control(Ratio::new::<ratio>(1.5), 0));
        test_bed.command(|a| a.command_unlock());
        test_bed.run_with_delta(Duration::from_secs(10));

        assert!(test_bed.query(|a| a.body_position()) >= Ratio::new::<ratio>(0.98));
    }

    #[test]
    fn left_main_gear_retracts_with_limited_pressure() {
        let mut test_bed = SimulationTestBed::new(|_| {
            TestAircraft::new(Duration::from_millis(10), main_gear_left_assembly(true))
        });

        test_bed.command(|a| a.set_pressures([Pressure::new::<psi>(1500.)]));
        test_bed.command(|a| a.command_position_control(Ratio::new::<ratio>(1.5), 0));
        test_bed.command(|a| a.command_unlock());
        test_bed.run_with_delta(Duration::from_secs(35));

        assert!(test_bed.query(|a| a.body_position()) >= Ratio::new::<ratio>(0.98));
    }

    #[test]
    fn left_main_gear_locked_down_at_init() {
        let mut test_bed = SimulationTestBed::new(|_| {
            TestAircraft::new(Duration::from_millis(33), main_gear_left_assembly(true))
        });

        assert!(test_bed.query(|a| a.is_locked()));
        assert!(test_bed.query(|a| a.body_position()) <= Ratio::new::<ratio>(0.01));

        test_bed.run_with_delta(Duration::from_secs(1));

        assert!(test_bed.query(|a| a.is_locked()));
        assert!(test_bed.query(|a| a.body_position()) <= Ratio::new::<ratio>(0.01));
    }

    #[test]
    fn left_main_gear_locks_up_when_retracted() {
        let mut test_bed = SimulationTestBed::new(|_| {
            TestAircraft::new(Duration::from_millis(10), main_gear_left_assembly(true))
        });

        test_bed.command(|a| a.set_pressures([Pressure::new::<psi>(3000.)]));
        test_bed.command(|a| a.command_position_control(Ratio::new::<ratio>(1.5), 0));
        test_bed.command(|a| a.command_unlock());
        test_bed.run_with_delta(Duration::from_secs(1));

        test_bed.command(|a| a.command_lock(Ratio::new::<ratio>(1.)));
        test_bed.run_with_delta(Duration::from_secs(10));

        assert!(test_bed.query(|a| a.body_position()) >= Ratio::new::<ratio>(0.999));
        assert!(test_bed.query(|a| a.is_locked()));
    }

    #[test]
    fn left_main_gear_locks_down_when_extended_by_gravity() {
        let mut test_bed = SimulationTestBed::new(|_| {
            TestAircraft::new(Duration::from_millis(10), main_gear_left_assembly(true))
        });

        // FIRST GEAR UP
        test_bed.command(|a| a.set_pressures([Pressure::new::<psi>(3000.)]));
        test_bed.command(|a| a.command_position_control(Ratio::new::<ratio>(1.5), 0));
        test_bed.command(|a| a.command_unlock());
        test_bed.run_with_delta(Duration::from_secs(1));

        test_bed.command(|a| a.command_lock(Ratio::new::<ratio>(1.)));
        test_bed.run_with_delta(Duration::from_secs(10));
        assert!(test_bed.query(|a| a.body_position()) >= Ratio::new::<ratio>(0.999));
        assert!(test_bed.query(|a| a.is_locked()));

        //Gravity extension
        test_bed.command(|a| a.set_pressures([Pressure::new::<psi>(0.)]));
        test_bed.command(|a| a.command_closed_circuit_damping_mode(0));
        test_bed.command(|a| a.command_unlock());
        test_bed.run_with_delta(Duration::from_secs(1));

        test_bed.command(|a| a.command_lock(Ratio::new::<ratio>(0.01)));
        test_bed.run_with_delta(Duration::from_secs(13));

        assert!(test_bed.query(|a| a.body_position()) <= Ratio::new::<ratio>(0.011));
        assert!(test_bed.query(|a| a.is_locked()));
    }

    #[test]
    fn nose_gear_locks_up_when_retracted() {
        let mut test_bed = SimulationTestBed::new(|_| {
            TestAircraft::new(Duration::from_millis(10), nose_gear_assembly())
        });

        test_bed.command(|a| a.set_pressures([Pressure::new::<psi>(3000.)]));
        test_bed.command(|a| a.command_position_control(Ratio::new::<ratio>(-0.1), 0));
        test_bed.command(|a| a.command_unlock());
        test_bed.run_with_delta(Duration::from_secs(1));

        test_bed.command(|a| a.command_lock(Ratio::new::<ratio>(0.)));
        test_bed.run_with_delta(Duration::from_secs(10));

        assert!(test_bed.query(|a| a.body_position()) <= Ratio::new::<ratio>(0.01));
        assert!(test_bed.query(|a| a.is_locked()));
    }

    #[test]
    fn aileron_initialized_down_stays_down_with_broken_actuator() {
        let mut test_bed = SimulationTestBed::new(|_| {
            TestAircraft::new(Duration::from_millis(10), aileron_assembly(true))
        });

        test_bed.command(|a| a.command_unlock());
        test_bed.command(|a| a.command_closed_circuit_damping_mode(0));
        test_bed.command(|a| a.command_closed_circuit_damping_mode(1));
        test_bed.run_with_delta(Duration::from_secs_f64(1.));

        assert!(test_bed.query(|a| a.body_position()) < Ratio::new::<ratio>(0.1));
    }

    #[test]
    fn aileron_initialized_down_moves_up_when_commanded() {
        let mut test_bed = SimulationTestBed::new(|_| {
            TestAircraft::new(Duration::from_millis(10), aileron_assembly(true))
        });

        test_bed.command(|a| a.command_unlock());
        test_bed.command(|a| {
            a.set_pressures([Pressure::new::<psi>(3000.), Pressure::new::<psi>(3000.)])
        });
        test_bed.command(|a| a.command_active_damping_mode(0));
        test_bed.command(|a| a.command_position_control(Ratio::new::<ratio>(1.), 1));
        test_bed.run_with_delta(Duration::from_secs_f64(2.));

        assert!(test_bed.query(|a| a.body_position()) > Ratio::new::<ratio>(0.95));
    }

    #[test]
    fn aileron_drops_from_middle_pos_in_more_20s_in_closed_circuit_damping() {
        let mut test_bed = SimulationTestBed::new(|_| {
            TestAircraft::new(Duration::from_millis(10), aileron_assembly(false))
        });

        test_bed.command(|a| a.command_unlock());
        test_bed.command(|a| a.command_closed_circuit_damping_mode(0));
        test_bed.command(|a| a.command_closed_circuit_damping_mode(1));
        test_bed.run_with_delta(Duration::from_secs_f64(20.));

        assert!(test_bed.query(|a| a.body_position()) > Ratio::new::<ratio>(0.1));

        test_bed.run_with_delta(Duration::from_secs_f64(20.));
        assert!(test_bed.query(|a| a.body_position()) < Ratio::new::<ratio>(0.1));
    }

    #[test]
    fn aileron_drops_from_middle_pos_and_damping_is_stable() {
        let mut test_bed = SimulationTestBed::new(|_| {
            TestAircraft::new(Duration::from_millis(10), aileron_assembly(false))
        });

        test_bed.command(|a| a.command_unlock());
        test_bed.command(|a| a.command_closed_circuit_damping_mode(0));
        test_bed.command(|a| a.command_closed_circuit_damping_mode(1));
        test_bed.run_with_delta(Duration::from_secs_f64(30.));

        assert!(test_bed.query(|a| a.body_position()) < Ratio::new::<ratio>(0.1));

        for _ in 0..20 {
            test_bed.run_with_delta(Duration::from_secs_f64(1.));
            assert!(test_bed.query(|a| a.body_position()) < Ratio::new::<ratio>(0.01));
        }
    }

    #[test]
    fn aileron_position_control_is_stable() {
        let mut test_bed = SimulationTestBed::new(|_| {
            TestAircraft::new(Duration::from_millis(10), aileron_assembly(false))
        });

        test_bed.command(|a| a.command_unlock());
        test_bed.command(|a| {
            a.set_pressures([Pressure::new::<psi>(3000.), Pressure::new::<psi>(3000.)])
        });
        test_bed.command(|a| a.command_active_damping_mode(0));
        test_bed.command(|a| a.command_position_control(Ratio::new::<ratio>(0.8), 1));

        // Step demand in 0.3s to position 0.8
        test_bed.run_with_delta(Duration::from_secs_f64(0.3));

        //Now check position is stable for 20s
        for _ in 0..20 {
            test_bed.run_with_delta(Duration::from_secs_f64(1.));
            assert!(test_bed.query(|a| a.body_position()) > Ratio::new::<ratio>(0.75));
            assert!(test_bed.query(|a| a.body_position()) < Ratio::new::<ratio>(0.85));
        }

        // Step demand in 0.3s to position 0.2
        test_bed.command(|a| a.command_position_control(Ratio::new::<ratio>(0.2), 1));
        test_bed.run_with_delta(Duration::from_secs_f64(0.3));

        //Now check position is stable for 20s
        for _ in 0..20 {
            test_bed.run_with_delta(Duration::from_secs_f64(1.));
            assert!(test_bed.query(|a| a.body_position()) > Ratio::new::<ratio>(0.15));
            assert!(test_bed.query(|a| a.body_position()) < Ratio::new::<ratio>(0.25));
        }
    }

    #[test]
    fn aileron_position_control_from_down_to_up_less_0_5s() {
        let mut test_bed = SimulationTestBed::new(|_| {
            TestAircraft::new(Duration::from_millis(10), aileron_assembly(false))
        });

        test_bed.command(|a| a.command_unlock());
        test_bed.command(|a| {
            a.set_pressures([Pressure::new::<psi>(3000.), Pressure::new::<psi>(3000.)])
        });

        // Let aileron fall fully down first
        test_bed.command(|a| a.command_active_damping_mode(0));
        test_bed.command(|a| a.command_active_damping_mode(1));
        test_bed.run_with_delta(Duration::from_secs_f64(2.));
        assert!(test_bed.query(|a| a.body_position()) < Ratio::new::<ratio>(0.01));

        test_bed.command(|a| a.command_position_control(Ratio::new::<ratio>(1.), 1));
        test_bed.run_with_delta(Duration::from_secs_f64(0.5));

        assert!(test_bed.query(|a| a.body_position()) > Ratio::new::<ratio>(0.95));
    }

    #[test]
    fn aileron_position_control_resists_step_change_in_aero_force() {
        let mut test_bed = SimulationTestBed::new(|_| {
            TestAircraft::new(Duration::from_millis(10), aileron_assembly(false))
        });

        test_bed.command(|a| a.command_unlock());
        test_bed.command(|a| {
            a.set_pressures([Pressure::new::<psi>(3000.), Pressure::new::<psi>(3000.)])
        });

        // Let aileron control at 0.5 position
        test_bed.command(|a| a.command_position_control(Ratio::new::<ratio>(0.5), 0));
        test_bed.command(|a| a.command_active_damping_mode(1));
        test_bed.run_with_delta(Duration::from_secs_f64(2.));
        assert!(test_bed.query(|a| a.body_position()) < Ratio::new::<ratio>(0.51));
        assert!(test_bed.query(|a| a.body_position()) > Ratio::new::<ratio>(0.49));

        test_bed.command(|a| a.apply_up_aero_forces(Force::new::<newton>(5000.)));

        println!("APPLYING UP FORCE");
        test_bed.run_with_delta(Duration::from_secs_f64(1.));

        assert!(test_bed.query(|a| a.body_position()) < Ratio::new::<ratio>(0.51));
        assert!(test_bed.query(|a| a.body_position()) > Ratio::new::<ratio>(0.49));
    }

    #[test]
    fn aileron_position_control_fails_when_aero_force_over_max_force() {
        let mut test_bed = SimulationTestBed::new(|_| {
            TestAircraft::new(Duration::from_millis(10), aileron_assembly(false))
        });

        test_bed.command(|a| a.command_unlock());
        test_bed.command(|a| {
            a.set_pressures([Pressure::new::<psi>(3000.), Pressure::new::<psi>(3000.)])
        });

        // Let aileron control at 0.5 position
        test_bed.command(|a| a.command_position_control(Ratio::new::<ratio>(0.5), 0));
        test_bed.command(|a| a.command_active_damping_mode(1));

        let mut test_force = Force::new::<newton>(2000.);

        for _ in 0..25 {
            println!("APPLYING UP FORCE {:.0}", test_force.get::<newton>());
            test_bed.command(|a| a.apply_up_aero_forces(test_force));
            test_bed.run_with_delta(Duration::from_secs_f64(0.5));

            test_force += Force::new::<newton>(400.);

            if test_force < Force::new::<newton>(10000.) {
                assert!(test_bed.query(|a| a.body_position()) < Ratio::new::<ratio>(0.51));
                assert!(test_bed.query(|a| a.body_position()) > Ratio::new::<ratio>(0.49));
            }
        }
        assert!(test_bed.query(|a| a.body_position()) > Ratio::new::<ratio>(0.6));
        // test_bed.run_with_delta(Duration::from_secs_f64(1.));
    }

    #[test]
    fn aileron_position_control_fails_when_lower_pressure_and_back_in_position_with_pressure_back()
    {
        let mut test_bed = SimulationTestBed::new(|_| {
            TestAircraft::new(Duration::from_millis(10), aileron_assembly(false))
        });

        test_bed.command(|a| a.command_unlock());
        test_bed.command(|a| {
            a.set_pressures([Pressure::new::<psi>(3000.), Pressure::new::<psi>(3000.)])
        });

        // Let aileron control at 0.5 position
        test_bed.command(|a| a.command_position_control(Ratio::new::<ratio>(0.5), 0));
        test_bed.command(|a| a.command_active_damping_mode(1));

        let mut test_pressure = Pressure::new::<psi>(3000.);

        for _ in 0..10 {
            println!("Reducing pressure {:.0}", test_pressure.get::<psi>());
            test_bed.command(|a| a.set_pressures([test_pressure, test_pressure]));
            test_bed.command(|a| a.apply_up_aero_forces(Force::new::<newton>(7000.)));
            test_bed.run_with_delta(Duration::from_secs_f64(0.3));

            test_pressure -= Pressure::new::<psi>(300.);

            test_pressure = test_pressure.max(Pressure::new::<psi>(0.));

            if test_pressure > Pressure::new::<psi>(2500.) {
                assert!(test_bed.query(|a| a.body_position()) < Ratio::new::<ratio>(0.51));
                assert!(test_bed.query(|a| a.body_position()) > Ratio::new::<ratio>(0.49));
            }
        }
        assert!(test_bed.query(|a| a.body_position()) > Ratio::new::<ratio>(0.6));

        println!("Pressure back to 3000");
        test_bed.command(|a| {
            a.set_pressures([Pressure::new::<psi>(3000.), Pressure::new::<psi>(3000.)])
        });
        test_bed.run_with_delta(Duration::from_secs_f64(1.));

        assert!(test_bed.query(|a| a.body_position()) < Ratio::new::<ratio>(0.51));
        assert!(test_bed.query(|a| a.body_position()) > Ratio::new::<ratio>(0.49));
    }

    #[test]
    fn aileron_position_control_from_down_to_up_less_0_5s_with_limited_pressure() {
        let mut test_bed = SimulationTestBed::new(|_| {
            TestAircraft::new(Duration::from_millis(10), aileron_assembly(false))
        });

        test_bed.command(|a| a.command_unlock());
        test_bed.command(|a| {
            a.set_pressures([Pressure::new::<psi>(1700.), Pressure::new::<psi>(1700.)])
        });

        // Let aileron fall fully down first
        test_bed.command(|a| a.command_active_damping_mode(0));
        test_bed.command(|a| a.command_active_damping_mode(1));
        test_bed.run_with_delta(Duration::from_secs_f64(2.));
        assert!(test_bed.query(|a| a.body_position()) < Ratio::new::<ratio>(0.01));

        test_bed.command(|a| a.command_position_control(Ratio::new::<ratio>(1.), 0));
        test_bed.run_with_delta(Duration::from_secs_f64(0.5));

        assert!(test_bed.query(|a| a.body_position()) > Ratio::new::<ratio>(0.95));
    }

    #[test]
    fn elevator_position_control_is_stable_with_all_actuators_in_control() {
        let mut test_bed = SimulationTestBed::new(|_| {
            TestAircraft::new(Duration::from_millis(10), elevator_assembly())
        });

        test_bed.command(|a| a.command_unlock());
        test_bed.command(|a| {
            a.set_pressures([Pressure::new::<psi>(3000.), Pressure::new::<psi>(3000.)])
        });

        test_bed.command(|a| a.command_position_control(Ratio::new::<ratio>(0.8), 0));
        test_bed.command(|a| a.command_position_control(Ratio::new::<ratio>(0.8), 1));

        // Step demand in 0.3s to position 0.8
        test_bed.run_with_delta(Duration::from_secs_f64(0.5));

        //Now check position is stable for 20s
        for _ in 0..20 {
            test_bed.run_with_delta(Duration::from_secs_f64(1.));
            assert!(test_bed.query(|a| a.body_position()) > Ratio::new::<ratio>(0.75));
            assert!(test_bed.query(|a| a.body_position()) < Ratio::new::<ratio>(0.85));
        }

        // Step demand in 0.3s to position 0.2
        test_bed.command(|a| a.command_position_control(Ratio::new::<ratio>(0.2), 0));
        test_bed.command(|a| a.command_position_control(Ratio::new::<ratio>(0.2), 1));
        test_bed.run_with_delta(Duration::from_secs_f64(0.5));

        // Now check position is stable for 20s
        for _ in 0..20 {
            test_bed.run_with_delta(Duration::from_secs_f64(1.));
            assert!(test_bed.query(|a| a.body_position()) > Ratio::new::<ratio>(0.15));
            assert!(test_bed.query(|a| a.body_position()) < Ratio::new::<ratio>(0.25));
        }
    }

    #[test]
    fn elevator_droop_control_is_stable_engaged_at_full_speed() {
        let mut test_bed = SimulationTestBed::new(|_| {
            TestAircraft::new(Duration::from_millis(10), elevator_assembly())
        });

        test_bed.command(|a| a.command_unlock());
        test_bed.command(|a| {
            a.set_pressures([Pressure::new::<psi>(3000.), Pressure::new::<psi>(3000.)])
        });

        test_bed.command(|a| a.command_position_control(Ratio::new::<ratio>(1.), 0));
        test_bed.command(|a| a.command_position_control(Ratio::new::<ratio>(1.), 1));

        // Run until 0.8 position is reached
        for _ in 0..20 {
            test_bed.run_with_delta(Duration::from_secs_f64(0.1));
            if test_bed.query(|a| a.body_position()) > Ratio::new::<ratio>(0.8) {
                break;
            }
        }

        assert!(test_bed.query(|a| a.body_position()) > Ratio::new::<ratio>(0.8));

        test_bed.command(|a| a.command_closed_circuit_damping_mode(0));
        test_bed.command(|a| a.command_closed_circuit_damping_mode(1));

        // Capture position at damping engagement
        let damping_start_position = test_bed.query(|a| a.body_position());

        // Wait for oscillations to settle
        test_bed.run_with_delta(Duration::from_secs_f64(0.5));

        // Now check position slowly decrease
        for _ in 0..10 {
            test_bed.run_with_delta(Duration::from_secs_f64(1.));
            assert!(test_bed.query(|a| a.body_position()) < damping_start_position);
        }
    }

    #[test]
    fn spoiler_position_control_from_down_to_up_less_0_8s() {
        let mut test_bed = SimulationTestBed::new(|_| {
            TestAircraft::new(Duration::from_millis(10), spoiler_assembly())
        });

        test_bed.command(|a| a.command_unlock());
        test_bed.command(|a| a.set_pressures([Pressure::new::<psi>(3000.)]));

        assert!(test_bed.query(|a| a.body_position()) < Ratio::new::<ratio>(0.01));

        test_bed.command(|a| a.command_position_control(Ratio::new::<ratio>(1.), 0));
        test_bed.run_with_delta(Duration::from_secs_f64(0.8));

        assert!(test_bed.query(|a| a.body_position()) > Ratio::new::<ratio>(0.95));
    }

    #[test]
    fn spoiler_position_can_go_down_but_not_up_when_soft_locked_up() {
        let mut test_bed = SimulationTestBed::new(|_| {
            TestAircraft::new(Duration::from_millis(10), spoiler_assembly())
        });

        test_bed.command(|a| a.command_unlock());
        test_bed.command(|a| a.command_active_damping_mode(0));

        test_bed.command(|a| a.apply_up_aero_forces(Force::new::<newton>(300.)));
        test_bed.run_with_delta(Duration::from_secs_f64(1.));

        let position_before_lock = test_bed.query(|a| a.body_position());

        println!("Soft lock up direction");
        test_bed.command(|a| {
            a.command_soft_lock((
                AngularVelocity::new::<radian_per_second>(-10000.),
                AngularVelocity::new::<radian_per_second>(0.),
            ))
        });

        test_bed.run_with_delta(Duration::from_secs_f64(2.));
        assert!(
            test_bed.query(|a| (a.body_position() - position_before_lock).abs())
                < Ratio::new::<ratio>(0.01)
        );

        println!("Aero force down");
        test_bed.command(|a| a.apply_up_aero_forces(Force::new::<newton>(-300.)));
        test_bed.run_with_delta(Duration::from_secs_f64(1.));

        assert!(
            test_bed.query(|a| a.body_position() - position_before_lock) < Ratio::new::<ratio>(0.2)
        );
    }

    #[test]
    fn spoiler_position_cant_go_up_when_not_pressurised() {
        let mut test_bed = SimulationTestBed::new(|_| {
            TestAircraft::new(Duration::from_millis(10), spoiler_assembly())
        });

        test_bed.command(|a| a.command_unlock());
        test_bed.command(|a| a.command_position_control(Ratio::new::<ratio>(1.), 0));
        test_bed.command(|a| a.set_pressures([Pressure::new::<psi>(0.)]));

        test_bed.command(|a| a.apply_up_aero_forces(Force::new::<newton>(5000.)));
        test_bed.run_with_delta(Duration::from_secs_f64(2.));

        assert!(test_bed.query(|a| a.body_position()) < Ratio::new::<ratio>(0.2));
    }

    fn cargo_door_actuator(bounded_linear_length: &impl BoundedLinearLength) -> LinearActuator {
        const DEFAULT_I_GAIN: f64 = 5.;
        const DEFAULT_P_GAIN: f64 = 0.05;
        const DEFAULT_FORCE_GAIN: f64 = 200000.;

        LinearActuator::new(
            bounded_linear_length,
            2,
            Length::new::<meter>(0.04422),
            Length::new::<meter>(0.03366),
            VolumeRate::new::<gallon_per_second>(0.008),
            800000.,
            15000.,
            50000.,
            1200000.,
            Duration::from_millis(100),
            [1., 1., 1., 1., 1., 1.],
            [0., 0.2, 0.21, 0.79, 0.8, 1.],
            DEFAULT_P_GAIN,
            DEFAULT_I_GAIN,
            DEFAULT_FORCE_GAIN,
            false,
            false,
            None,
        )
    }

    fn cargo_door_assembly(is_locked: bool) -> HydraulicLinearActuatorAssembly<1> {
        let rigid_body = cargo_door_body(is_locked);
        let actuator = cargo_door_actuator(&rigid_body);

        HydraulicLinearActuatorAssembly::new([actuator], rigid_body)
    }

    fn cargo_door_body(is_locked: bool) -> LinearActuatedRigidBodyOnHingeAxis {
        let size = Vector3::new(100. / 1000., 1855. / 1000., 2025. / 1000.);
        let cg_offset = Vector3::new(0., -size[1] / 2., 0.);

        let control_arm = Vector3::new(-0.1597, -0.1614, 0.);
        let anchor = Vector3::new(-0.759, -0.086, 0.);

        LinearActuatedRigidBodyOnHingeAxis::new(
            Mass::new::<kilogram>(130.),
            size,
            cg_offset,
            cg_offset,
            control_arm,
            anchor,
            Angle::new::<degree>(-23.),
            Angle::new::<degree>(136.),
            Angle::new::<degree>(-23.),
            100.,
            is_locked,
            Vector3::new(0., 0., 1.),
        )
    }

    fn main_gear_door_right_assembly(is_locked: bool) -> HydraulicLinearActuatorAssembly<1> {
        let rigid_body = main_gear_door_right_body(is_locked);
        let actuator = main_gear_door_actuator(&rigid_body);

        HydraulicLinearActuatorAssembly::new([actuator], rigid_body)
    }

    fn main_gear_door_left_assembly(is_locked: bool) -> HydraulicLinearActuatorAssembly<1> {
        let rigid_body = main_gear_door_left_body(is_locked);
        let actuator = main_gear_door_actuator(&rigid_body);

        HydraulicLinearActuatorAssembly::new([actuator], rigid_body)
    }

    fn main_gear_door_right_broken_assembly(is_locked: bool) -> HydraulicLinearActuatorAssembly<1> {
        let rigid_body = main_gear_door_right_body(is_locked);
        let actuator = disconnected_actuator(&rigid_body);

        HydraulicLinearActuatorAssembly::new([actuator], rigid_body)
    }

    fn main_gear_door_actuator(bounded_linear_length: &impl BoundedLinearLength) -> LinearActuator {
        const DEFAULT_I_GAIN: f64 = 5.;
        const DEFAULT_P_GAIN: f64 = 0.7;
        const DEFAULT_FORCE_GAIN: f64 = 200000.;

        LinearActuator::new(
            bounded_linear_length,
            1,
            Length::new::<meter>(0.055),
            Length::new::<meter>(0.03),
            VolumeRate::new::<gallon_per_second>(0.09),
            20000.,
            5000.,
            2000.,
            9000.,
            Duration::from_millis(100),
            [0.5, 0.5, 1., 1., 0.5, 0.5],
            [0., 0.15, 0.16, 0.84, 0.85, 1.],
            DEFAULT_P_GAIN,
            DEFAULT_I_GAIN,
            DEFAULT_FORCE_GAIN,
            true,
            false,
            None,
        )
    }

    fn disconnected_actuator(bounded_linear_length: &impl BoundedLinearLength) -> LinearActuator {
        LinearActuator::new(
            bounded_linear_length,
            1,
            Length::new::<meter>(0.055),
            Length::new::<meter>(0.03),
            VolumeRate::new::<gallon_per_second>(0.004),
            0.,
            0.,
            0.,
            0.,
            Duration::from_millis(100),
            [0.5, 1., 1., 1., 1., 0.5],
            [0., 0.2, 0.21, 0.79, 0.8, 1.],
            0.,
            0.,
            0.,
            false,
            false,
            None,
        )
    }

    fn main_gear_door_right_body(is_locked: bool) -> LinearActuatedRigidBodyOnHingeAxis {
        let size = Vector3::new(1.73, 0.02, 1.7);
        let cg_offset = Vector3::new(2. / 3. * size[0], 0.1, 0.);

        let control_arm = Vector3::new(0.76, 0., 0.);
        let anchor = Vector3::new(0.19, 0.23, 0.);

        LinearActuatedRigidBodyOnHingeAxis::new(
            Mass::new::<kilogram>(50.),
            size,
            cg_offset,
            cg_offset,
            control_arm,
            anchor,
            Angle::new::<degree>(-85.),
            Angle::new::<degree>(85.),
            Angle::new::<degree>(0.),
            150.,
            is_locked,
            Vector3::new(0., 0., 1.),
        )
    }

    fn main_gear_door_left_body(is_locked: bool) -> LinearActuatedRigidBodyOnHingeAxis {
        let size = Vector3::new(-1.73, 0.02, 1.7);
        let cg_offset = Vector3::new(2. / 3. * size[0], 0.1, 0.);

        let control_arm = Vector3::new(-0.76, 0., 0.);
        let anchor = Vector3::new(-0.19, 0.23, 0.);

        LinearActuatedRigidBodyOnHingeAxis::new(
            Mass::new::<kilogram>(50.),
            size,
            cg_offset,
            cg_offset,
            control_arm,
            anchor,
            Angle::new::<degree>(0.),
            Angle::new::<degree>(85.),
            Angle::new::<degree>(0.),
            150.,
            is_locked,
            Vector3::new(0., 0., 1.),
        )
    }

    fn main_gear_right_assembly(is_locked: bool) -> HydraulicLinearActuatorAssembly<1> {
        let rigid_body = main_gear_right_body(is_locked);
        let actuator = main_gear_actuator(&rigid_body);

        HydraulicLinearActuatorAssembly::new([actuator], rigid_body)
    }

    fn main_gear_left_assembly(is_locked: bool) -> HydraulicLinearActuatorAssembly<1> {
        let rigid_body = main_gear_left_body(is_locked);
        let actuator = main_gear_actuator(&rigid_body);

        HydraulicLinearActuatorAssembly::new([actuator], rigid_body)
    }

    fn main_gear_actuator(bounded_linear_length: &impl BoundedLinearLength) -> LinearActuator {
        const DEFAULT_I_GAIN: f64 = 4.5;
        const DEFAULT_P_GAIN: f64 = 0.3;
        const DEFAULT_FORCE_GAIN: f64 = 250000.;

        LinearActuator::new(
            bounded_linear_length,
            1,
            Length::new::<meter>(0.145),
            Length::new::<meter>(0.105),
            VolumeRate::new::<gallon_per_second>(0.17),
            800000.,
            15000.,
            50000.,
            1200000.,
            Duration::from_millis(100),
            [0.5, 0.5, 1., 1., 0.5, 0.5],
            [0., 0.1, 0.11, 0.89, 0.9, 1.],
            DEFAULT_P_GAIN,
            DEFAULT_I_GAIN,
            DEFAULT_FORCE_GAIN,
            true,
            false,
            None,
        )
    }

    fn main_gear_right_body(is_locked: bool) -> LinearActuatedRigidBodyOnHingeAxis {
        let size = Vector3::new(0.3, 3.453, 0.3);
        let cg_offset = Vector3::new(0., -3. / 4. * size[1], 0.);

        let control_arm = Vector3::new(-0.1815, 0.15, 0.);
        let anchor = Vector3::new(-0.26, 0.15, 0.);

        LinearActuatedRigidBodyOnHingeAxis::new(
            Mass::new::<kilogram>(700.),
            size,
            cg_offset,
            cg_offset,
            control_arm,
            anchor,
            Angle::new::<degree>(-80.),
            Angle::new::<degree>(80.),
            Angle::new::<degree>(0.),
            150.,
            is_locked,
            Vector3::new(0., 0., 1.),
        )
    }

    fn main_gear_left_body(is_locked: bool) -> LinearActuatedRigidBodyOnHingeAxis {
        let size = Vector3::new(0.3, 3.453, 0.3);
        let cg_offset = Vector3::new(0., -3. / 4. * size[1], 0.);

        let control_arm = Vector3::new(0.1815, 0.15, 0.);
        let anchor = Vector3::new(0.26, 0.15, 0.);

        LinearActuatedRigidBodyOnHingeAxis::new(
            Mass::new::<kilogram>(700.),
            size,
            cg_offset,
            cg_offset,
            control_arm,
            anchor,
            Angle::new::<degree>(0.),
            Angle::new::<degree>(80.),
            Angle::new::<degree>(0.),
            150.,
            is_locked,
            Vector3::new(0., 0., 1.),
        )
    }

    fn nose_gear_assembly() -> HydraulicLinearActuatorAssembly<1> {
        let rigid_body = nose_gear_body();
        let actuator = nose_gear_actuator(&rigid_body);

        HydraulicLinearActuatorAssembly::new([actuator], rigid_body)
    }

    fn nose_gear_actuator(bounded_linear_length: &impl BoundedLinearLength) -> LinearActuator {
        const DEFAULT_I_GAIN: f64 = 4.5;
        const DEFAULT_P_GAIN: f64 = 0.3;
        const DEFAULT_FORCE_GAIN: f64 = 200000.;

        LinearActuator::new(
            bounded_linear_length,
            1,
            Length::new::<meter>(0.0792),
            Length::new::<meter>(0.035),
            VolumeRate::new::<gallon_per_second>(0.053),
            800000.,
            15000.,
            50000.,
            2200000.,
            Duration::from_millis(100),
            [0.5, 0.5, 1., 1., 0.5, 0.5],
            [0., 0.1, 0.11, 0.89, 0.9, 1.],
            DEFAULT_P_GAIN,
            DEFAULT_I_GAIN,
            DEFAULT_FORCE_GAIN,
            true,
            false,
            None,
        )
    }

    fn nose_gear_body() -> LinearActuatedRigidBodyOnHingeAxis {
        let size = Vector3::new(0.3, 2.453, 0.3);
        let cg_offset = Vector3::new(0., -2. / 3. * size[1], 0.);

        let control_arm = Vector3::new(0., -0.093, 0.212);
        let anchor = Vector3::new(0., 0.56, 0.);

        LinearActuatedRigidBodyOnHingeAxis::new(
            Mass::new::<kilogram>(300.),
            size,
            cg_offset,
            cg_offset,
            control_arm,
            anchor,
            Angle::new::<degree>(-101.),
            Angle::new::<degree>(92.),
            Angle::new::<degree>(-9.),
            150.,
            true,
            Vector3::new(1., 0., 0.),
        )
    }

    fn nose_gear_door_assembly() -> HydraulicLinearActuatorAssembly<1> {
        let rigid_body = nose_gear_door_right_left_body();
        let actuator = nose_gear_door_actuator(&rigid_body);

        HydraulicLinearActuatorAssembly::new([actuator], rigid_body)
    }

    fn nose_gear_door_actuator(bounded_linear_length: &impl BoundedLinearLength) -> LinearActuator {
        const DEFAULT_I_GAIN: f64 = 5.;
        const DEFAULT_P_GAIN: f64 = 0.15;
        const DEFAULT_FORCE_GAIN: f64 = 200000.;

        LinearActuator::new(
            bounded_linear_length,
            1,
            Length::new::<meter>(0.0378),
            Length::new::<meter>(0.023),
            VolumeRate::new::<gallon_per_second>(0.027),
            20000.,
            5000.,
            2000.,
            28000.,
            Duration::from_millis(100),
            [0.5, 0.5, 1., 1., 0.5, 0.5],
            [0., 0.15, 0.16, 0.84, 0.85, 1.],
            DEFAULT_P_GAIN,
            DEFAULT_I_GAIN,
            DEFAULT_FORCE_GAIN,
            true,
            false,
            None,
        )
    }

    fn nose_gear_door_right_left_body() -> LinearActuatedRigidBodyOnHingeAxis {
        let size = Vector3::new(-0.4, 0.02, 1.5);
        let cg_offset = Vector3::new(0.5 * size[0], 0., 0.);

        let control_arm = Vector3::new(-0.1465, 0., 0.);
        let anchor = Vector3::new(-0.1465, 0.40, 0.);

        LinearActuatedRigidBodyOnHingeAxis::new(
            Mass::new::<kilogram>(40.),
            size,
            cg_offset,
            cg_offset,
            control_arm,
            anchor,
            Angle::new::<degree>(0.),
            Angle::new::<degree>(85.),
            Angle::new::<degree>(0.),
            150.,
            true,
            Vector3::new(0., 0., 1.),
        )
    }

    fn aileron_assembly(is_init_down: bool) -> HydraulicLinearActuatorAssembly<2> {
        let rigid_body = aileron_body(is_init_down);
        let actuator = aileron_actuator(&rigid_body);

        HydraulicLinearActuatorAssembly::new([actuator, actuator], rigid_body)
    }

    fn aileron_actuator(bounded_linear_length: &impl BoundedLinearLength) -> LinearActuator {
        const DEFAULT_I_GAIN: f64 = 5.;
        const DEFAULT_P_GAIN: f64 = 0.35;
        const DEFAULT_FORCE_GAIN: f64 = 450000.;

        LinearActuator::new(
            bounded_linear_length,
            1,
            Length::new::<meter>(0.0537878),
            Length::new::<meter>(0.),
            VolumeRate::new::<gallon_per_second>(0.055),
            80000.,
            1500.,
            5000.,
            800000.,
            Duration::from_millis(300),
            [1., 1., 1., 1., 1., 1.],
            [0., 0.2, 0.21, 0.79, 0.8, 1.],
            DEFAULT_P_GAIN,
            DEFAULT_I_GAIN,
            DEFAULT_FORCE_GAIN,
            false,
            false,
            None,
        )
    }

    fn aileron_body(is_init_down: bool) -> LinearActuatedRigidBodyOnHingeAxis {
        let size = Vector3::new(3.325, 0.16, 0.58);
        let cg_offset = Vector3::new(0., 0., -0.5 * size[2]);
        let aero_center_offset = Vector3::new(0., 0., -0.4 * size[2]);

        let control_arm = Vector3::new(0., -0.0525, 0.);
        let anchor = Vector3::new(0., -0.0525, 0.33);

        let init_angle = if is_init_down {
            Angle::new::<degree>(-25.)
        } else {
            Angle::new::<degree>(0.)
        };

        LinearActuatedRigidBodyOnHingeAxis::new(
            Mass::new::<kilogram>(24.65),
            size,
            cg_offset,
            aero_center_offset,
            control_arm,
            anchor,
            Angle::new::<degree>(-25.),
            Angle::new::<degree>(50.),
            init_angle,
            1.,
            false,
            Vector3::new(1., 0., 0.),
        )
    }

    fn elevator_assembly() -> HydraulicLinearActuatorAssembly<2> {
        let rigid_body = elevator_body();
        let actuator = elevator_actuator(&rigid_body);

        HydraulicLinearActuatorAssembly::new([actuator, actuator], rigid_body)
    }

    fn elevator_actuator(bounded_linear_length: &impl BoundedLinearLength) -> LinearActuator {
        const DEFAULT_I_GAIN: f64 = 5.;
        const DEFAULT_P_GAIN: f64 = 1.;
        const DEFAULT_FORCE_GAIN: f64 = 450000.;

        LinearActuator::new(
            bounded_linear_length,
            1,
            Length::new::<meter>(0.0407),
            Length::new::<meter>(0.),
            VolumeRate::new::<gallon_per_second>(0.029),
            80000.,
            1500.,
            20000.,
            10000000.,
            Duration::from_millis(300),
            [1., 1., 1., 1., 1., 1.],
            [0., 0.2, 0.21, 0.79, 0.8, 1.],
            DEFAULT_P_GAIN,
            DEFAULT_I_GAIN,
            DEFAULT_FORCE_GAIN,
            false,
            false,
            None,
        )
    }

    fn elevator_body() -> LinearActuatedRigidBodyOnHingeAxis {
        let size = Vector3::new(6., 0.405, 1.125);
        let cg_offset = Vector3::new(0., 0., -0.5 * size[2]);
        let aero_center_offset = Vector3::new(0., 0., -0.3 * size[2]);

        let control_arm = Vector3::new(0., -0.091, 0.);
        let anchor = Vector3::new(0., -0.091, 0.41);

        LinearActuatedRigidBodyOnHingeAxis::new(
            Mass::new::<kilogram>(58.6),
            size,
            cg_offset,
            aero_center_offset,
            control_arm,
            anchor,
            Angle::new::<degree>(-17.),
            Angle::new::<degree>(47.),
            Angle::new::<degree>(-17.),
            100.,
            false,
            Vector3::new(1., 0., 0.),
        )
    }

    fn spoiler_assembly() -> HydraulicLinearActuatorAssembly<1> {
        let rigid_body = spoiler_body();
        let actuator = spoiler_actuator(&rigid_body);

        HydraulicLinearActuatorAssembly::new([actuator], rigid_body)
    }

    fn spoiler_actuator(bounded_linear_length: &impl BoundedLinearLength) -> LinearActuator {
        const DEFAULT_I_GAIN: f64 = 1.;
        const DEFAULT_P_GAIN: f64 = 0.15;
        const DEFAULT_FORCE_GAIN: f64 = 450000.;

        LinearActuator::new(
            bounded_linear_length,
            1,
            Length::new::<meter>(0.03),
            Length::new::<meter>(0.),
            VolumeRate::new::<gallon_per_second>(0.03),
            80000.,
            1500.,
            5000.,
            800000.,
            Duration::from_millis(300),
            [1., 1., 1., 1., 1., 1.],
            [0., 0.2, 0.21, 0.79, 0.8, 1.],
            DEFAULT_P_GAIN,
            DEFAULT_I_GAIN,
            DEFAULT_FORCE_GAIN,
            false,
            true,
            Some((
                AngularVelocity::new::<radian_per_second>(-10000.),
                AngularVelocity::new::<radian_per_second>(0.),
            )),
        )
    }

    fn spoiler_body() -> LinearActuatedRigidBodyOnHingeAxis {
        let size = Vector3::new(1.785, 0.1, 0.685);
        let cg_offset = Vector3::new(0., 0., -0.5 * size[2]);
        let aero_center_offset = Vector3::new(0., 0., -0.4 * size[2]);

        let control_arm = Vector3::new(0., -0.067 * size[2], -0.26 * size[2]);
        let anchor = Vector3::new(0., -0.26 * size[2], 0.26 * size[2]);

        LinearActuatedRigidBodyOnHingeAxis::new(
            Mass::new::<kilogram>(16.),
            size,
            cg_offset,
            aero_center_offset,
            control_arm,
            anchor,
            Angle::new::<degree>(-10.),
            Angle::new::<degree>(40.),
            Angle::new::<degree>(-10.),
            50.,
            false,
            Vector3::new(1., 0., 0.),
        )
    }
}<|MERGE_RESOLUTION|>--- conflicted
+++ resolved
@@ -1004,14 +1004,11 @@
 
     plane_acceleration_filtered: LowPassFilter<Vector3<f64>>,
 
-<<<<<<< HEAD
     is_soft_locked: bool,
     min_soft_lock_velocity: AngularVelocity,
     max_soft_lock_velocity: AngularVelocity,
-=======
     min_absolute_length_to_anchor: Length,
     max_absolute_length_to_anchor: Length,
->>>>>>> 20e7a842
 }
 impl LinearActuatedRigidBodyOnHingeAxis {
     // Rebound energy when hiting min or max position. 0.3 means the body rebounds at 30% of the speed it hit the min/max position
@@ -1074,15 +1071,12 @@
             plane_acceleration_filtered: LowPassFilter::<Vector3<f64>>::new(
                 Self::PLANE_ACCELERATION_FILTERING_TIME_CONSTANT,
             ),
-<<<<<<< HEAD
 
             is_soft_locked: false,
             min_soft_lock_velocity: AngularVelocity::default(),
             max_soft_lock_velocity: AngularVelocity::default(),
-=======
             min_absolute_length_to_anchor: Length::default(),
             max_absolute_length_to_anchor: Length::default(),
->>>>>>> 20e7a842
         };
         // Make sure the new object has coherent structure by updating internal roations and positions once
         new_body.initialize_actuator_force_direction();

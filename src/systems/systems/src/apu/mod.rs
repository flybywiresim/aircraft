--- conflicted
+++ resolved
@@ -352,14 +352,10 @@
         electrical::{
             consumption::PowerConsumer, test::TestElectricitySource, ElectricalBus, Electricity,
         },
-<<<<<<< HEAD
         pneumatic::DefaultValve,
-        shared::{ElectricalBusType, PotentialOrigin, PowerConsumptionReport},
-=======
         shared::{
             arinc429::Arinc429Word, ElectricalBusType, PotentialOrigin, PowerConsumptionReport,
         },
->>>>>>> ede8f321
         simulation::{
             test::{SimulationTestBed, TestBed},
             Aircraft, Read,
@@ -2116,7 +2112,6 @@
         }
 
         #[test]
-<<<<<<< HEAD
         fn starting_apu_has_no_bleed_air_pressure() {
             let mut test_bed = test_bed_with().starting_apu();
 
@@ -2138,7 +2133,6 @@
                 .run(Duration::from_millis(1));
 
             assert_eq!(test_bed.bleed_air_pressure(), Pressure::new::<psi>(0.));
-=======
         fn always_writes_a_raw_n_value_for_sound_and_effects() {
             let mut test_bed = test_bed();
             test_bed.run_without_delta();
@@ -2148,7 +2142,6 @@
             test_bed = test_bed.then_continue_with().running_apu();
 
             assert!(test_bed.n_raw().get::<percent>() >= 99.);
->>>>>>> ede8f321
         }
     }
 }
use std::ops::AddAssign;
use std::ops::Mul;
use std::ops::Sub;
use std::time::Duration;

#[derive(PartialEq, Copy, Clone)]
/// First order low pass filter
/// y(k) = y(k-1)  +  (1-a)*( x(k) - y(k-1) ) with a = exp (-T/tau)
/// See https://gregstanleyandassociates.com/whitepapers/FaultDiagnosis/Filtering/Exponential-Filter/exponential-filter.htm
pub struct LowPassFilter<T>
where
    T: AddAssign<T> + Sub<Output = T> + Mul<f64, Output = T> + Copy,
{
    time_constant: Duration,
    filtered_output: T,
}
impl<T> LowPassFilter<T>
where
    T: AddAssign<T> + Sub<Output = T> + Mul<f64, Output = T> + Copy + Default,
{
    pub fn new(time_constant: Duration) -> Self {
        Self {
            time_constant,
            filtered_output: T::default(),
        }
    }

    pub fn update(&mut self, time_delta: Duration, new_input: T) -> T {
        self.filtered_output += (new_input - self.filtered_output)
            * (1.
                - std::f64::consts::E
                    .powf(-time_delta.as_secs_f64() / self.time_constant.as_secs_f64()));

        self.filtered_output
    }

    pub fn output(&self) -> T {
        self.filtered_output
    }

<<<<<<< HEAD
    pub fn reset(&mut self) {
        self.filtered_output = T::default();
=======
    pub fn reset(&mut self, reset_value: T) {
        self.filtered_output = reset_value;
>>>>>>> bcedb86e
    }
}

#[cfg(test)]
mod tests {
    use super::*;
    use ntest::assert_about_eq;

    use uom::si::{acceleration::meter_per_second_squared, f64::*};

    #[test]
    fn filter_init_f64() {
        let low_pass = LowPassFilter::<f64>::new(Duration::from_secs_f64(0.5));
        assert!(low_pass.output() == 0.);
    }

    #[test]
    fn filter_init_uom() {
        let low_pass = LowPassFilter::<Acceleration>::new(Duration::from_secs_f64(0.5));

        assert!(low_pass.output().get::<meter_per_second_squared>() == 0.);
    }

    #[test]
    fn filter_step_test_1_second() {
        let mut low_pass = LowPassFilter::<f64>::new(Duration::from_secs(1));

        low_pass.update(Duration::from_secs_f64(0.5), 1.);
        assert!(low_pass.output() > 0.);

        assert_about_eq!(
            low_pass.update(Duration::from_secs_f64(0.5), 1.),
            expected_step_response_0_to_1(Duration::from_secs(1), Duration::from_secs(1))
        );
    }

    #[test]
    fn filter_zero_time_constant_step_test_outputs_input() {
        let mut low_pass = LowPassFilter::<f64>::new(Duration::from_secs(0));

        low_pass.update(Duration::from_secs_f64(0.5), 1.);
        assert_about_eq!(low_pass.output(), 1.);

        low_pass.update(Duration::from_secs_f64(0.5), 12.);
        assert_about_eq!(low_pass.output(), 12.);
    }

    fn expected_step_response_0_to_1(delta_time: Duration, time_constant: Duration) -> f64 {
        1. - std::f64::consts::E.powf(-1. / time_constant.as_secs_f64() * delta_time.as_secs_f64())
    }
}<|MERGE_RESOLUTION|>--- conflicted
+++ resolved
@@ -38,13 +38,8 @@
         self.filtered_output
     }
 
-<<<<<<< HEAD
-    pub fn reset(&mut self) {
-        self.filtered_output = T::default();
-=======
     pub fn reset(&mut self, reset_value: T) {
         self.filtered_output = reset_value;
->>>>>>> bcedb86e
     }
 }
 

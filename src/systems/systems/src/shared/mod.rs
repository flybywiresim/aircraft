use crate::{
    electrical::{ElectricalElement, ElectricitySource, Potential},
    pneumatic::{EngineModeSelector, EngineState, PneumaticValveSignal},
    simulation::UpdateContext,
};

use nalgebra::Vector3;
use num_derive::FromPrimitive;
use std::{cell::Ref, fmt::Display, time::Duration};
use uom::si::{
    f64::*,
    length::meter,
    pressure::{hectopascal, pascal},
    thermodynamic_temperature::{degree_celsius, kelvin},
};

pub mod low_pass_filter;
pub mod pid;
pub mod update_iterator;

mod random;
pub use random::*;
pub mod arinc429;
use arinc429::Arinc429Word;

pub trait ReservoirAirPressure {
    fn green_reservoir_pressure(&self) -> Pressure;
    fn blue_reservoir_pressure(&self) -> Pressure;
    fn yellow_reservoir_pressure(&self) -> Pressure;
}

pub trait AuxiliaryPowerUnitElectrical:
    ControllerSignal<ContactorSignal> + ApuAvailable + ElectricalElement + ElectricitySource
{
    fn output_within_normal_parameters(&self) -> bool;
}

pub trait ApuAvailable {
    fn is_available(&self) -> bool;
}

pub trait EngineFirePushButtons {
    /// Indicates if the fire push button of the given engine is released.
    fn is_released(&self, engine_number: usize) -> bool;
}

pub trait EmergencyElectricalRatPushButton {
    fn is_pressed(&self) -> bool;
}
pub trait EmergencyElectricalState {
    fn is_in_emergency_elec(&self) -> bool;
}

pub trait ApuMaster {
    fn master_sw_is_on(&self) -> bool;
}

pub trait ApuStart {
    fn start_is_on(&self) -> bool;
}

pub trait HydraulicGeneratorControlUnit {
    fn max_allowed_power(&self) -> Power;
    fn motor_speed(&self) -> AngularVelocity;
}

pub trait ControlValveCommand {
    fn valve_position_command(&self) -> Ratio;
}

pub trait EmergencyGeneratorPower {
    fn generated_power(&self) -> Power;
}

pub trait Synchro {
    fn get_angle(&self) -> Angle;
}

pub trait WingTipBrake {
    fn get_angle(&self) -> Angle;
}

pub trait PowerControlUnit {
    fn retract_energise(&self);
    fn retract_deenergise(&self);

    fn extend_energise(&self);
    fn extend_deenergise(&self);

    fn pob_energise(&self);
    fn pob_deenergise(&self);
}

pub trait FeedbackPositionPickoffUnit {
    fn angle(&self) -> Angle;
}

pub trait SfccChannel {
    fn receive_signal_fppu(&mut self, feedback: &impl FeedbackPositionPickoffUnit);
    fn send_signal_to_motors(&self) -> (Option<ChannelCommand>, Option<ChannelCommand>);
    fn generate_configuration(
        &self,
        context: &UpdateContext,
        flaps_handle: &impl HandlePositionMemory,
        adiru: &impl AirDataSource,
    ) -> FlapsConf;
}

#[derive(Debug, Copy, Clone, PartialEq)]
pub enum ChannelCommand {
    Extend,
    Retract,
}

#[derive(Debug, Copy, Clone, PartialEq)]
pub enum ChannelCommandMode {
    Normal,
    Slow,
}

#[derive(Debug, Copy, Clone, PartialEq)]
pub enum PCUState {
    Idle,
    Starting,
    Accel,
    Decel,
    LowSpeed,
    GetPositionThreshold,
}
impl From<u8> for PCUState {
    fn from(value: u8) -> Self {
        match value {
            0b000 => PCUState::Idle,
            0b100 => PCUState::Starting,
            0b101 => PCUState::Accel,
            0b011 => PCUState::Decel,
            0b111 => PCUState::LowSpeed,
            0b010 => PCUState::GetPositionThreshold,
            i => panic!("Cannot convert from {} to SFCCStates.", i),
        }
    }
}

// There is one more state called Misadjust. It happens when the position detected
// goes from 0 to FULL (or viceversa) with no intermediate steps
#[derive(Debug, Copy, Clone, PartialEq)]
pub enum CSUPosition {
    Conf0 = 0,
    Conf1,
    Conf2,
    Conf3,
    ConfFull,
    OutOfDetent,
    Fault,
}
impl CSUPosition {
    pub fn is_valid(value: CSUPosition) -> bool {
        match value {
            CSUPosition::Conf0 => true,
            CSUPosition::Conf1 => true,
            CSUPosition::Conf2 => true,
            CSUPosition::Conf3 => true,
            CSUPosition::ConfFull => true,
            _ => false,
        }
    }
}
impl From<u8> for CSUPosition {
    fn from(value: u8) -> Self {
        let u8_to_switch = match value {
            0 => 0b11000,
            1 => 0b01100,
            2 => 0b00110,
            3 => 0b00011,
            4 => 0b10001,
            254 => 0b00001, // It could have been any number leading to OutOfDetent
            i => panic!("Invalid CSUPosition still unsupported. CSUPosition {}.", i),
        };

        // Gray code!
        match u8_to_switch {
            0b11000 => CSUPosition::Conf0,
            0b01000 => CSUPosition::OutOfDetent,
            0b01100 => CSUPosition::Conf1,
            0b00100 => CSUPosition::OutOfDetent,
            0b00110 => CSUPosition::Conf2,
            0b00010 => CSUPosition::OutOfDetent,
            0b00011 => CSUPosition::Conf3,
            0b00001 => CSUPosition::OutOfDetent,
            0b10001 => CSUPosition::ConfFull,
            _ => CSUPosition::Fault,
        }
    }
}

#[derive(Debug, Copy, Clone, PartialEq)]
pub enum FlapsConf {
    Conf0,
    Conf1,
    Conf1F,
    Conf2,
    Conf3,
    ConfFull,
}
impl From<u8> for FlapsConf {
    fn from(value: u8) -> Self {
        match value {
            0 => FlapsConf::Conf0,
            1 => FlapsConf::Conf1,
            2 => FlapsConf::Conf1F,
            3 => FlapsConf::Conf2,
            4 => FlapsConf::Conf3,
            5 => FlapsConf::ConfFull,
            i => panic!("Cannot convert from {} to FlapsConf.", i),
        }
    }
}

pub trait HandlePositionMemory {
    fn position(&self) -> u8;
    fn previous_position(&self) -> u8;
}

pub trait LgciuWeightOnWheels {
    fn right_gear_compressed(&self, treat_ext_pwr_as_ground: bool) -> bool;
    fn right_gear_extended(&self, treat_ext_pwr_as_ground: bool) -> bool;

    fn left_gear_compressed(&self, treat_ext_pwr_as_ground: bool) -> bool;
    fn left_gear_extended(&self, treat_ext_pwr_as_ground: bool) -> bool;

    fn left_and_right_gear_compressed(&self, treat_ext_pwr_as_ground: bool) -> bool;
    fn left_and_right_gear_extended(&self, treat_ext_pwr_as_ground: bool) -> bool;

    fn nose_gear_compressed(&self, treat_ext_pwr_as_ground: bool) -> bool;
    fn nose_gear_extended(&self, treat_ext_pwr_as_ground: bool) -> bool;
}
pub trait LgciuGearExtension {
    fn all_down_and_locked(&self) -> bool;
    fn all_up_and_locked(&self) -> bool;
}

pub trait LgciuDoorPosition {
    fn all_fully_opened(&self) -> bool;
    fn all_closed_and_locked(&self) -> bool;
}

pub trait LgciuGearControl {
    fn should_open_doors(&self) -> bool;
    fn should_extend_gears(&self) -> bool;
    fn control_active(&self) -> bool;
}

pub trait LandingGearHandle {
    fn gear_handle_is_down(&self) -> bool;
    fn gear_handle_baulk_locked(&self) -> bool;
}

pub trait LgciuInterface:
    LgciuWeightOnWheels + LgciuGearExtension + LgciuDoorPosition + LgciuGearControl + LandingGearHandle
{
}

#[derive(Copy, Clone, PartialEq, Eq, Debug)]
#[repr(usize)]
pub enum LgciuId {
    Lgciu1 = 0,
    Lgciu2 = 1,
}

#[derive(Clone, Copy, PartialEq, Eq)]
pub enum ProximityDetectorId {
    UplockGearNose1,
    UplockGearNose2,
    UplockGearLeft1,
    UplockGearLeft2,
    UplockGearRight1,
    UplockGearRight2,
    DownlockGearNose1,
    DownlockGearNose2,
    DownlockGearLeft1,
    DownlockGearLeft2,
    DownlockGearRight1,
    DownlockGearRight2,

    UplockDoorNose1,
    UplockDoorNose2,
    UplockDoorLeft1,
    UplockDoorLeft2,
    UplockDoorRight1,
    UplockDoorRight2,
    DownlockDoorNose1,
    DownlockDoorNose2,
    DownlockDoorLeft1,
    DownlockDoorLeft2,
    DownlockDoorRight1,
    DownlockDoorRight2,
}

#[derive(Clone, Copy, PartialEq, Eq, Debug)]
pub enum GearActuatorId {
    GearNose,
    GearDoorNose,
    GearLeft,
    GearDoorLeft,
    GearRight,
    GearDoorRight,
}

pub trait EngineCorrectedN1 {
    fn corrected_n1(&self) -> Ratio;
}

pub trait EngineCorrectedN2 {
    fn corrected_n2(&self) -> Ratio;
}

pub trait EngineUncorrectedN2 {
    fn uncorrected_n2(&self) -> Ratio;
}

pub trait Cabin {
    fn altitude(&self) -> Length;
    fn pressure(&self) -> Pressure;
}

pub trait PneumaticBleed {
    fn apu_bleed_is_on(&self) -> bool;
    fn engine_crossbleed_is_on(&self) -> bool;
}

pub trait EngineStartState {
    fn left_engine_state(&self) -> EngineState;
    fn right_engine_state(&self) -> EngineState;
    fn engine_mode_selector(&self) -> EngineModeSelector;
}

pub trait EngineBleedPushbutton {
    fn engine_bleed_pushbuttons_are_auto(&self) -> [bool; 2];
}

pub trait PackFlowValveState {
    // Pack id is 1 or 2
    fn pack_flow_valve_open_amount(&self, pack_id: usize) -> Ratio;
    fn pack_flow_valve_air_flow(&self, pack_id: usize) -> MassRate;
}

pub trait GroundSpeed {
    fn ground_speed(&self) -> Velocity;
}

pub trait AdirsDiscreteOutputs {
    fn low_speed_warning_1_104kts(&self, adiru_number: usize) -> bool;
    fn low_speed_warning_2_54kts(&self, adiru_number: usize) -> bool;
    fn low_speed_warning_3_159kts(&self, adiru_number: usize) -> bool;
    fn low_speed_warning_4_260kts(&self, adiru_number: usize) -> bool;
}

pub trait AirDataSource {
    fn computed_airspeed(&self, adiru_number: usize) -> Arinc429Word<Velocity>;
    fn alpha(&self, adiru_number: usize) -> Arinc429Word<Angle>;
}

pub enum GearWheel {
    NOSE = 0,
    LEFT = 1,
    RIGHT = 2,
}

pub trait SectionPressure {
    fn pressure(&self) -> Pressure;
    fn pressure_downstream_leak_valve(&self) -> Pressure;
    fn is_pressure_switch_pressurised(&self) -> bool;
}

#[derive(Clone, Copy, Debug, PartialEq, Eq)]
pub enum HydraulicColor {
    Green,
    Blue,
    Yellow,
}
impl Display for HydraulicColor {
    fn fmt(&self, f: &mut std::fmt::Formatter<'_>) -> std::fmt::Result {
        match self {
            Self::Green => write!(f, "GREEN"),
            Self::Blue => write!(f, "BLUE"),
            Self::Yellow => write!(f, "YELLOW"),
        }
    }
}

/// The common types of electrical buses within Airbus aircraft.
/// These include types such as AC, DC, AC ESS, etc.
#[derive(Clone, Copy, Debug, Eq, Hash, PartialEq)]
pub enum ElectricalBusType {
    AlternatingCurrent(u8),
    AlternatingCurrentEssential,
    AlternatingCurrentEssentialShed,
    AlternatingCurrentStaticInverter,
    AlternatingCurrentGndFltService,
    DirectCurrent(u8),
    DirectCurrentEssential,
    DirectCurrentEssentialShed,
    DirectCurrentBattery,
    DirectCurrentHot(u8),
    DirectCurrentGndFltService,

    /// A sub bus is a subsection of a larger bus. An example of
    /// a sub bus is the A320's 202PP, which is a sub bus of DC BUS 2 (2PP).
    ///
    /// Sub buses represent a very small area of the electrical system. To keep things simple,
    /// they shouldn't be used for the vast majority of situations. Thus, prefer using a main
    /// bus over a sub bus. They do however come in handy when handling very specific situations,
    /// such as the APU STARTER MOTOR which is powered by a smaller section of the DC BAT BUS on the A320.
    /// Implementing this without a sub bus leads to additional work and reduces the commonality in
    /// handling the flow of electricity. In such cases, use the sub bus.
    ///
    /// As sub buses represent such a small area, their state is not exported towards
    /// the simulator.
    Sub(&'static str),
}
impl Display for ElectricalBusType {
    fn fmt(&self, f: &mut std::fmt::Formatter<'_>) -> std::fmt::Result {
        match self {
            ElectricalBusType::AlternatingCurrent(number) => write!(f, "AC_{}", number),
            ElectricalBusType::AlternatingCurrentEssential => write!(f, "AC_ESS"),
            ElectricalBusType::AlternatingCurrentEssentialShed => write!(f, "AC_ESS_SHED"),
            ElectricalBusType::AlternatingCurrentStaticInverter => write!(f, "AC_STAT_INV"),
            ElectricalBusType::AlternatingCurrentGndFltService => write!(f, "AC_GND_FLT_SVC"),
            ElectricalBusType::DirectCurrent(number) => write!(f, "DC_{}", number),
            ElectricalBusType::DirectCurrentEssential => write!(f, "DC_ESS"),
            ElectricalBusType::DirectCurrentEssentialShed => write!(f, "DC_ESS_SHED"),
            ElectricalBusType::DirectCurrentBattery => write!(f, "DC_BAT"),
            ElectricalBusType::DirectCurrentHot(number) => write!(f, "DC_HOT_{}", number),
            ElectricalBusType::DirectCurrentGndFltService => write!(f, "DC_GND_FLT_SVC"),
            ElectricalBusType::Sub(name) => write!(f, "SUB_{}", name),
        }
    }
}

/// Trait through which elements can query the potential and powered state
/// of electrical buses.
pub trait ElectricalBuses {
    /// Returns the potential which is fed to the given bus type.
    fn potential_of(&self, bus_type: ElectricalBusType) -> Ref<Potential>;

    /// Returns whether the given bus type is powered.
    fn is_powered(&self, bus_type: ElectricalBusType) -> bool;

    /// Returns whether any of the given bus types are powered.
    fn any_is_powered(&self, bus_types: &[ElectricalBusType]) -> bool;
}

#[derive(Clone, Copy, Debug, PartialEq, Eq, Hash)]
pub enum PotentialOrigin {
    EngineGenerator(usize),
    ApuGenerator(usize),
    External,
    EmergencyGenerator,
    Battery(usize),
    TransformerRectifier(usize),
    StaticInverter,
}
impl Display for PotentialOrigin {
    fn fmt(&self, f: &mut std::fmt::Formatter<'_>) -> std::fmt::Result {
        match self {
            PotentialOrigin::EngineGenerator(number) => write!(f, "EngineGenerator({})", number),
            PotentialOrigin::ApuGenerator(number) => write!(f, "ApuGenerator({})", number),
            PotentialOrigin::External => write!(f, "ExternalPower"),
            PotentialOrigin::EmergencyGenerator => write!(f, "EmergencyGenerator"),
            PotentialOrigin::Battery(number) => write!(f, "Battery({})", number),
            PotentialOrigin::TransformerRectifier(number) => {
                write!(f, "TransformerRectifier({})", number)
            }
            PotentialOrigin::StaticInverter => write!(f, "StaticInverter"),
        }
    }
}

/// Trait through which elements can query the power consumed throughout the aircraft.
pub trait PowerConsumptionReport {
    /// Returns whether or not the given element is powered.
    fn is_powered(&self, element: &impl ElectricalElement) -> bool;

    /// Returns the total power consumed from the given [PotentialOrigin].
    fn total_consumption_of(&self, potential_origin: PotentialOrigin) -> Power;
}

/// Trait through which elements can consume power from the aircraft's electrical system.
pub trait ConsumePower: PowerConsumptionReport {
    /// Returns the input potential of the given element.
    fn input_of(&self, element: &impl ElectricalElement) -> Ref<Potential>;

    /// Consumes the given amount of power from the potential provided to the element.
    fn consume_from_input(&mut self, element: &impl ElectricalElement, power: Power);

    /// Consumes the given amount of power from the provided electrical bus.
    fn consume_from_bus(&mut self, bus_type: ElectricalBusType, power: Power);
}

pub trait ControllerSignal<S> {
    fn signal(&self) -> Option<S>;
}

#[derive(Clone, Copy)]
pub struct ApuBleedAirValveSignal {
    target_open_amount: Ratio,
}
impl PneumaticValveSignal for ApuBleedAirValveSignal {
    fn new(target_open_amount: Ratio) -> Self {
        Self { target_open_amount }
    }

    fn target_open_amount(&self) -> Ratio {
        self.target_open_amount
    }
}

pub trait PneumaticValve {
    fn is_open(&self) -> bool;
}

pub enum ContactorSignal {
    Open,
    Close,
}

#[derive(FromPrimitive)]
pub(crate) enum FwcFlightPhase {
    ElecPwr = 1,
    FirstEngineStarted = 2,
    FirstEngineTakeOffPower = 3,
    AtOrAboveEightyKnots = 4,
    LiftOff = 5,
    AtOrAbove1500Feet = 6,
    AtOrBelow800Feet = 7,
    TouchDown = 8,
    AtOrBelowEightyKnots = 9,
    EnginesShutdown = 10,
}

/// The delay logic gate delays the true result of a given expression by the given amount of time.
/// False results are output immediately.
pub struct DelayedTrueLogicGate {
    delay: Duration,
    expression_result: bool,
    true_duration: Duration,
}
impl DelayedTrueLogicGate {
    pub fn new(delay: Duration) -> DelayedTrueLogicGate {
        DelayedTrueLogicGate {
            delay,
            expression_result: false,
            true_duration: Duration::from_millis(0),
        }
    }

    pub fn starting_as(mut self, state: bool) -> Self {
        self.set_output(state);
        self
    }

    fn set_output(&mut self, state: bool) {
        self.expression_result = state;
        if state {
            self.true_duration = self.delay;
        } else {
            self.true_duration = Duration::from_millis(0)
        }
    }

    pub fn update(&mut self, context: &UpdateContext, expression_result: bool) {
        if expression_result {
            self.true_duration += context.delta();
        } else {
            self.true_duration = Duration::from_millis(0);
        }

        self.expression_result = expression_result;
    }

    pub fn output(&self) -> bool {
        self.expression_result && self.delay <= self.true_duration
    }
}

/// The delay pulse logic gate delays the true result of a given expression by the given amount of time.
/// True will be set as output when time delay is over for one update only, then false.
/// False results are output immediately.
pub struct DelayedPulseTrueLogicGate {
    output: bool,
    last_gate_output: bool,
    true_delayed_gate: DelayedTrueLogicGate,
}
impl DelayedPulseTrueLogicGate {
    pub fn new(delay: Duration) -> DelayedPulseTrueLogicGate {
        DelayedPulseTrueLogicGate {
            output: false,
            last_gate_output: false,
            true_delayed_gate: DelayedTrueLogicGate::new(delay),
        }
    }

    pub fn starting_as(mut self, state: bool, output: bool) -> Self {
        self.output = output;
        self.last_gate_output = !output;
        self.true_delayed_gate.set_output(state);
        self
    }

    pub fn update(&mut self, context: &UpdateContext, expression_result: bool) {
        self.true_delayed_gate.update(context, expression_result);

        let gate_out = self.true_delayed_gate.output();

        if gate_out && !self.last_gate_output {
            self.output = true;
        } else {
            self.output = false;
        }

        self.last_gate_output = gate_out;
    }

    pub fn output(&self) -> bool {
        self.output
    }
}

/// The delay logic gate delays the false result of a given expression by the given amount of time.
/// True results are output immediately. Starts with a false result state.
pub struct DelayedFalseLogicGate {
    delay: Duration,
    expression_result: bool,
    false_duration: Duration,
}
impl DelayedFalseLogicGate {
    pub fn new(delay: Duration) -> Self {
        Self {
            delay,
            expression_result: false,
            false_duration: delay,
        }
    }

    pub fn update(&mut self, context: &UpdateContext, expression_result: bool) {
        if !expression_result {
            self.false_duration += context.delta();
        } else {
            self.false_duration = Duration::from_millis(0);
        }

        self.expression_result = expression_result;
    }

    pub fn output(&self) -> bool {
        self.expression_result || self.delay > self.false_duration
    }
}

/// Given a current and target temperature, takes a coefficient and delta to
/// determine the new temperature after a certain duration has passed.
pub(crate) fn calculate_towards_target_temperature(
    current: ThermodynamicTemperature,
    target: ThermodynamicTemperature,
    coefficient: f64,
    delta: Duration,
) -> ThermodynamicTemperature {
    if current == target {
        current
    } else if current > target {
        ThermodynamicTemperature::new::<degree_celsius>(
            (current.get::<degree_celsius>() - (coefficient * delta.as_secs_f64()))
                .max(target.get::<degree_celsius>()),
        )
    } else {
        ThermodynamicTemperature::new::<degree_celsius>(
            (current.get::<degree_celsius>() + (coefficient * delta.as_secs_f64()))
                .min(target.get::<degree_celsius>()),
        )
    }
}

// Interpolate values_map_y at point value_at_point in breakpoints break_points_x
pub fn interpolation(xs: &[f64], ys: &[f64], intermediate_x: f64) -> f64 {
    debug_assert!(xs.len() == ys.len());
    debug_assert!(xs.len() >= 2);
    debug_assert!(ys.len() >= 2);

    if intermediate_x <= xs[0] {
        *ys.first().unwrap()
    } else if intermediate_x >= xs[xs.len() - 1] {
        *ys.last().unwrap()
    } else {
        let mut idx: usize = 1;

        while idx < xs.len() - 1 {
            if intermediate_x < xs[idx] {
                break;
            }
            idx += 1;
        }

        ys[idx - 1]
            + (intermediate_x - xs[idx - 1]) / (xs[idx] - xs[idx - 1]) * (ys[idx] - ys[idx - 1])
    }
}

/// Converts a given `bool` value into an `f64` representing that boolean value in the simulator.
pub fn from_bool(value: bool) -> f64 {
    if value {
        1.0
    } else {
        0.0
    }
}

pub fn to_bool(value: f64) -> bool {
    (value - 1.).abs() < f64::EPSILON
}

/// Returns the height over the ground of any point of the plane considering its current attitude
/// Offset parameter is the position of the point in plane reference with respect to datum reference point
/// X positive from left to right
/// Y positive from down to up
/// Z positive from aft to front
pub fn height_over_ground(
    context: &UpdateContext,
    offset_from_plane_reference: Vector3<f64>,
) -> Length {
    let offset_including_plane_rotation = context.attitude().pitch_rotation_transform()
        * (context.attitude().bank_rotation_transform().inverse() * offset_from_plane_reference);

    Length::new::<meter>(offset_including_plane_rotation[1]) + context.plane_height_over_ground()
}

pub struct InternationalStandardAtmosphere;
impl InternationalStandardAtmosphere {
    const TEMPERATURE_LAPSE_RATE: f64 = 0.0065;
    const GAS_CONSTANT_DRY_AIR: f64 = 287.04;
    const GRAVITY_ACCELERATION: f64 = 9.807;
    const GROUND_PRESSURE_PASCAL: f64 = 101325.;
    const GROUND_TEMPERATURE_KELVIN: f64 = 288.15;

    fn ground_pressure() -> Pressure {
        Pressure::new::<pascal>(Self::GROUND_PRESSURE_PASCAL)
    }

    pub fn pressure_at_altitude(altitude: Length) -> Pressure {
        Self::ground_pressure()
            * (1.
                - Self::TEMPERATURE_LAPSE_RATE * altitude.get::<meter>()
                    / Self::GROUND_TEMPERATURE_KELVIN)
                .powf(
                    Self::GRAVITY_ACCELERATION
                        / Self::GAS_CONSTANT_DRY_AIR
                        / Self::TEMPERATURE_LAPSE_RATE,
                )
    }

    pub fn temperature_at_altitude(altitude: Length) -> ThermodynamicTemperature {
        ThermodynamicTemperature::new::<kelvin>(
            Self::GROUND_TEMPERATURE_KELVIN
                - Self::TEMPERATURE_LAPSE_RATE * altitude.get::<meter>(),
        )
    }
}

/// The ratio of flow velocity past a boundary to the local speed of sound.
#[derive(Clone, Copy, Default, Debug, PartialEq, PartialOrd)]
pub struct MachNumber(pub f64);

impl From<f64> for MachNumber {
    fn from(value: f64) -> Self {
        MachNumber(value)
    }
}

impl From<MachNumber> for f64 {
    fn from(value: MachNumber) -> Self {
        value.0
    }
}

pub trait AverageExt: Iterator {
    fn average<M>(self) -> M
    where
        M: Average<Self::Item>,
        Self: Sized,
    {
        M::average(self)
    }
}

impl<I: Iterator> AverageExt for I {}

pub trait Average<A = Self> {
    fn average<I>(iter: I) -> Self
    where
        I: Iterator<Item = A>;
}

impl Average for Pressure {
    fn average<I>(iter: I) -> Self
    where
        I: Iterator<Item = Pressure>,
    {
        let mut sum = 0.0;
        let mut count: usize = 0;

        for v in iter {
            sum += v.get::<hectopascal>();
            count += 1;
        }

        if count > 0 {
            Pressure::new::<hectopascal>(sum / (count as f64))
        } else {
            Pressure::new::<hectopascal>(0.)
        }
    }
}

impl<'a> Average<&'a Pressure> for Pressure {
    fn average<I>(iter: I) -> Self
    where
        I: Iterator<Item = &'a Pressure>,
    {
        iter.copied().average()
    }
}

#[cfg(test)]
mod delayed_true_logic_gate_tests {
    use super::*;
    use crate::electrical::Electricity;
    use crate::simulation::test::{SimulationTestBed, TestBed};
    use crate::simulation::{Aircraft, SimulationElement};

    struct TestAircraft {
        gate: DelayedTrueLogicGate,
        expression_result: bool,
    }
    impl TestAircraft {
        fn new(gate: DelayedTrueLogicGate) -> Self {
            Self {
                gate,
                expression_result: false,
            }
        }

        fn set_expression(&mut self, value: bool) {
            self.expression_result = value;
        }

        fn gate_output(&self) -> bool {
            self.gate.output()
        }
    }
    impl Aircraft for TestAircraft {
        fn update_before_power_distribution(
            &mut self,
            context: &UpdateContext,
            _: &mut Electricity,
        ) {
            self.gate.update(context, self.expression_result);
        }
    }
    impl SimulationElement for TestAircraft {}

    #[test]
    fn when_the_expression_is_false_returns_false() {
        let mut test_bed = SimulationTestBed::new(|_| {
            TestAircraft::new(DelayedTrueLogicGate::new(Duration::from_millis(100)))
        });

        test_bed.run_with_delta(Duration::from_millis(0));
        test_bed.run();

        assert!(!test_bed.query(|a| a.gate_output()));
    }

    #[test]
    fn when_the_expression_is_true_and_delay_hasnt_passed_returns_false() {
        let mut test_bed = SimulationTestBed::new(|_| {
            TestAircraft::new(DelayedTrueLogicGate::new(Duration::from_millis(10_000)))
        });

        test_bed.command(|a| a.set_expression(true));

        test_bed.run_with_delta(Duration::from_millis(0));
        test_bed.run();

        assert!(!test_bed.query(|a| a.gate_output()));
    }

    #[test]
    fn when_the_expression_is_true_and_delay_has_passed_returns_true() {
        let mut test_bed = SimulationTestBed::new(|_| {
            TestAircraft::new(DelayedTrueLogicGate::new(Duration::from_millis(100)))
        });

        test_bed.command(|a| a.set_expression(true));

        test_bed.run_with_delta(Duration::from_millis(0));
        test_bed.run();

        assert!(test_bed.query(|a| a.gate_output()));
    }

    #[test]
    fn when_the_expression_is_true_and_becomes_false_before_delay_has_passed_returns_false_once_delay_passed(
    ) {
        let mut test_bed = SimulationTestBed::new(|_| {
            TestAircraft::new(DelayedTrueLogicGate::new(Duration::from_millis(1_000)))
        });

        test_bed.command(|a| a.set_expression(true));
        test_bed.run_with_delta(Duration::from_millis(0));
        test_bed.run_with_delta(Duration::from_millis(800));

        test_bed.command(|a| a.set_expression(false));
        test_bed.run_with_delta(Duration::from_millis(100));
        test_bed.run_with_delta(Duration::from_millis(200));

        assert!(!test_bed.query(|a| a.gate_output()));
    }

    #[test]
    fn when_the_expression_is_true_and_delay_hasnt_passed_starting_as_true_returns_true() {
        let mut test_bed = SimulationTestBed::new(|_| {
            TestAircraft::new(
                DelayedTrueLogicGate::new(Duration::from_millis(1_000)).starting_as(true),
            )
        });

        test_bed.command(|a| a.set_expression(true));

        test_bed.run_with_delta(Duration::from_millis(0));
        test_bed.run();

        assert!(test_bed.query(|a| a.gate_output()));
    }

    #[test]
    fn when_the_expression_is_true_and_delay_has_passed_starting_as_true_returns_true() {
        let mut test_bed = SimulationTestBed::new(|_| {
            TestAircraft::new(
                DelayedTrueLogicGate::new(Duration::from_millis(1_000)).starting_as(true),
            )
        });

        test_bed.command(|a| a.set_expression(true));

        test_bed.run_with_delta(Duration::from_millis(1_500));
        test_bed.run();

        assert!(test_bed.query(|a| a.gate_output()));
    }

    #[test]
    fn when_the_expression_is_true_and_becomes_false_before_delay_has_passed_returns_false_even_when_starting_as_true(
    ) {
        let mut test_bed = SimulationTestBed::new(|_| {
            TestAircraft::new(
                DelayedTrueLogicGate::new(Duration::from_millis(1_000)).starting_as(true),
            )
        });

        test_bed.command(|a| a.set_expression(true));
        test_bed.run_with_delta(Duration::from_millis(0));
        test_bed.command(|a| a.set_expression(false));
        test_bed.run();

        assert!(!test_bed.query(|a| a.gate_output()));
    }
}

#[cfg(test)]
mod delayed_false_logic_gate_tests {
    use super::*;
    use crate::electrical::Electricity;
    use crate::simulation::test::{SimulationTestBed, TestBed};
    use crate::simulation::{Aircraft, SimulationElement};

    struct TestAircraft {
        gate: DelayedFalseLogicGate,
        expression_result: bool,
    }
    impl TestAircraft {
        fn new(gate: DelayedFalseLogicGate) -> Self {
            Self {
                gate,
                expression_result: false,
            }
        }

        fn set_expression(&mut self, value: bool) {
            self.expression_result = value;
        }

        fn gate_output(&self) -> bool {
            self.gate.output()
        }
    }
    impl Aircraft for TestAircraft {
        fn update_before_power_distribution(
            &mut self,
            context: &UpdateContext,
            _: &mut Electricity,
        ) {
            self.gate.update(context, self.expression_result);
        }
    }
    impl SimulationElement for TestAircraft {}

    #[test]
    fn when_the_expression_is_false_initially_returns_false() {
        let mut test_bed = SimulationTestBed::new(|_| {
            TestAircraft::new(DelayedFalseLogicGate::new(Duration::from_millis(100)))
        });

        test_bed.run();

        assert!(!test_bed.query(|a| a.gate_output()));
    }

    #[test]
    fn when_the_expression_is_true_returns_true() {
        let mut test_bed = SimulationTestBed::new(|_| {
            TestAircraft::new(DelayedFalseLogicGate::new(Duration::from_millis(100)))
        });

        test_bed.command(|a| a.set_expression(true));
        test_bed.run();

        assert!(test_bed.query(|a| a.gate_output()));
    }

    #[test]
    fn when_the_expression_is_false_and_delay_hasnt_passed_returns_true() {
        let mut test_bed = SimulationTestBed::new(|_| {
            TestAircraft::new(DelayedFalseLogicGate::new(Duration::from_millis(10_000)))
        });

        test_bed.command(|a| a.set_expression(true));
        test_bed.run_with_delta(Duration::from_millis(0));

        test_bed.command(|a| a.set_expression(false));
        test_bed.run();

        assert!(test_bed.query(|a| a.gate_output()));
    }

    #[test]
    fn when_the_expression_is_false_and_delay_has_passed_returns_false() {
        let mut test_bed = SimulationTestBed::new(|_| {
            TestAircraft::new(DelayedFalseLogicGate::new(Duration::from_millis(100)))
        });

        test_bed.command(|a| a.set_expression(true));
        test_bed.run_with_delta(Duration::from_millis(0));

        test_bed.command(|a| a.set_expression(false));
        test_bed.run();

        assert!(!test_bed.query(|a| a.gate_output()));
    }

    #[test]
    fn when_the_expression_is_false_and_becomes_true_before_delay_has_passed_returns_true_once_delay_passed(
    ) {
        let mut test_bed = SimulationTestBed::new(|_| {
            TestAircraft::new(DelayedFalseLogicGate::new(Duration::from_millis(1_000)))
        });

        test_bed.command(|a| a.set_expression(false));
        test_bed.run_with_delta(Duration::from_millis(0));
        test_bed.run_with_delta(Duration::from_millis(800));

        test_bed.command(|a| a.set_expression(true));
        test_bed.run_with_delta(Duration::from_millis(100));
        test_bed.run_with_delta(Duration::from_millis(200));

        assert!(test_bed.query(|a| a.gate_output()));
    }
}

#[cfg(test)]
mod delayed_pulse_true_logic_gate_tests {
    use super::*;
    use crate::electrical::Electricity;
    use crate::simulation::test::{SimulationTestBed, TestBed};
    use crate::simulation::{Aircraft, SimulationElement};

    struct TestAircraft {
        gate: DelayedPulseTrueLogicGate,
        expression_result: bool,
    }
    impl TestAircraft {
        fn new(gate: DelayedPulseTrueLogicGate) -> Self {
            Self {
                gate,
                expression_result: false,
            }
        }

        fn set_expression(&mut self, value: bool) {
            self.expression_result = value;
        }

        fn gate_output(&self) -> bool {
            self.gate.output()
        }
    }
    impl Aircraft for TestAircraft {
        fn update_before_power_distribution(
            &mut self,
            context: &UpdateContext,
            _: &mut Electricity,
        ) {
            self.gate.update(context, self.expression_result);
        }
    }
    impl SimulationElement for TestAircraft {}

    #[test]
    fn when_the_expression_is_false_initially_returns_false() {
        let mut test_bed = SimulationTestBed::new(|_| {
            TestAircraft::new(DelayedPulseTrueLogicGate::new(Duration::from_millis(100)))
        });

        test_bed.run();

        assert!(!test_bed.query(|a| a.gate_output()));
    }

    #[test]
    fn when_the_expression_is_true_returns_false_if_less_than_delay() {
        let mut test_bed = SimulationTestBed::new(|_| {
            TestAircraft::new(DelayedPulseTrueLogicGate::new(Duration::from_millis(100)))
        });

        test_bed.command(|a| a.set_expression(true));
        test_bed.run_with_delta(Duration::from_millis(0));

        assert!(!test_bed.query(|a| a.gate_output()));
    }

    #[test]
    fn when_the_expression_is_false_and_delay_hasnt_passed_returns_false() {
        let mut test_bed = SimulationTestBed::new(|_| {
            TestAircraft::new(DelayedPulseTrueLogicGate::new(Duration::from_millis(10000)))
        });

        test_bed.command(|a| a.set_expression(false));
        test_bed.run();

        assert!(!test_bed.query(|a| a.gate_output()));
    }

    #[test]
    fn when_the_expression_is_true_and_becomes_false_before_delay_has_passed_returns_false_once_delay_passed(
    ) {
        let mut test_bed = SimulationTestBed::new(|_| {
            TestAircraft::new(DelayedPulseTrueLogicGate::new(Duration::from_millis(1000)))
        });

        test_bed.command(|a| a.set_expression(true));
        test_bed.run_with_delta(Duration::from_millis(800));

        test_bed.command(|a| a.set_expression(false));
        test_bed.run_with_delta(Duration::from_millis(300));

        assert!(!test_bed.query(|a| a.gate_output()));
    }

    #[test]
    fn when_the_expression_is_true_and_stays_true_until_delay_has_passed_returns_true_on_one_update_only(
    ) {
        let mut test_bed = SimulationTestBed::new(|_| {
            TestAircraft::new(DelayedPulseTrueLogicGate::new(Duration::from_millis(1000)))
        });

        test_bed.command(|a| a.set_expression(true));
        test_bed.run_with_delta(Duration::from_millis(1200));

        assert!(test_bed.query(|a| a.gate_output()));

        test_bed.run_with_delta(Duration::from_millis(100));

        assert!(!test_bed.query(|a| a.gate_output()));

        test_bed.run_with_delta(Duration::from_millis(1200));

        assert!(!test_bed.query(|a| a.gate_output()));
    }

    #[test]
    fn when_the_expression_is_true_and_starting_as_true_false_returns_false() {
        let mut test_bed = SimulationTestBed::new(|_| {
            TestAircraft::new(
                DelayedPulseTrueLogicGate::new(Duration::from_millis(1_000))
                    .starting_as(true, false),
            )
        });

        test_bed.command(|a| a.set_expression(true));

        test_bed.run_with_delta(Duration::from_millis(0));
        assert!(!test_bed.query(|a| a.gate_output()));

        test_bed.run_with_delta(Duration::from_millis(500));
        assert!(!test_bed.query(|a| a.gate_output()));

        test_bed.run_with_delta(Duration::from_millis(1_200));
        assert!(!test_bed.query(|a| a.gate_output()));
    }

    #[test]
    fn when_the_expression_is_true_and_starting_as_true_true_returns_true_on_one_update_only() {
        let mut test_bed = SimulationTestBed::new(|_| {
            TestAircraft::new(
                DelayedPulseTrueLogicGate::new(Duration::from_millis(1_000))
                    .starting_as(true, true),
            )
        });

        test_bed.command(|a| a.set_expression(true));

        test_bed.run_with_delta(Duration::from_millis(0));
        assert!(test_bed.query(|a| a.gate_output()));

        test_bed.run_with_delta(Duration::from_millis(500));
        assert!(!test_bed.query(|a| a.gate_output()));

        test_bed.run_with_delta(Duration::from_millis(1_200));
        assert!(!test_bed.query(|a| a.gate_output()));
    }
}

#[cfg(test)]
mod interpolation_tests {
    use super::*;

    const XS1: [f64; 10] = [
        -100.0, -10.0, 10.0, 240.0, 320.0, 435.3, 678.9, 890.3, 10005.0, 203493.7,
    ];

    const YS1: [f64; 10] = [
        -200.0, 10.0, 40.0, -553.0, 238.4, 30423.3, 23000.2, 32000.4, 43200.2, 34.2,
    ];

    #[test]
    fn interpolation_before_first_element_test() {
        // We expect to get first element of YS1
        assert!((interpolation(&XS1, &YS1, -500.0) - YS1[0]).abs() < f64::EPSILON);
    }

    #[test]
    fn interpolation_after_last_element_test() {
        // We expect to get last element of YS1
        assert!(
            (interpolation(&XS1, &YS1, 100000000.0) - *YS1.last().unwrap()).abs() < f64::EPSILON
        );
    }

    #[test]
    fn interpolation_first_element_test() {
        // Giving first element of X tab we expect first of Y tab
        assert!(
            (interpolation(&XS1, &YS1, *XS1.first().unwrap()) - *YS1.first().unwrap()).abs()
                < f64::EPSILON
        );
    }

    #[test]
    fn interpolation_last_element_test() {
        // Giving last element of X tab we expect last of Y tab
        assert!(
            (interpolation(&XS1, &YS1, *XS1.last().unwrap()) - *YS1.last().unwrap()).abs()
                < f64::EPSILON
        );
    }

    #[test]
    fn interpolation_middle_element_test() {
        let res = interpolation(&XS1, &YS1, 358.0);
        assert!((res - 10186.589).abs() < 0.001);
    }

    #[test]
    fn interpolation_last_segment_element_test() {
        let res = interpolation(&XS1, &YS1, 22200.0);
        assert!((res - 40479.579).abs() < 0.001);
    }

    #[test]
    fn interpolation_first_segment_element_test() {
        let res = interpolation(&XS1, &YS1, -50.0);
        assert!((res - (-83.3333)).abs() < 0.001);
    }
}

#[cfg(test)]
mod calculate_towards_target_temperature_tests {
    use super::*;
    use ntest::assert_about_eq;

    #[test]
    fn when_current_equals_target_returns_current() {
        let temperature = ThermodynamicTemperature::new::<degree_celsius>(10.);
        let result = calculate_towards_target_temperature(
            temperature,
            temperature,
            1.,
            Duration::from_secs(1),
        );

        assert_eq!(result, temperature);
    }

    #[test]
    fn when_current_less_than_target_moves_towards_target() {
        let result = calculate_towards_target_temperature(
            ThermodynamicTemperature::new::<degree_celsius>(10.),
            ThermodynamicTemperature::new::<degree_celsius>(15.),
            1.,
            Duration::from_secs(1),
        );

        assert_about_eq!(result.get::<degree_celsius>(), 11.);
    }

    #[test]
    fn when_current_slightly_less_than_target_does_not_overshoot_target() {
        let result = calculate_towards_target_temperature(
            ThermodynamicTemperature::new::<degree_celsius>(14.9),
            ThermodynamicTemperature::new::<degree_celsius>(15.),
            1.,
            Duration::from_secs(1),
        );

        assert_about_eq!(result.get::<degree_celsius>(), 15.);
    }

    #[test]
    fn when_current_more_than_target_moves_towards_target() {
        let result = calculate_towards_target_temperature(
            ThermodynamicTemperature::new::<degree_celsius>(15.),
            ThermodynamicTemperature::new::<degree_celsius>(10.),
            1.,
            Duration::from_secs(1),
        );

        assert_about_eq!(result.get::<degree_celsius>(), 14.);
    }

    #[test]
    fn when_current_slightly_more_than_target_does_not_undershoot_target() {
        let result = calculate_towards_target_temperature(
            ThermodynamicTemperature::new::<degree_celsius>(10.1),
            ThermodynamicTemperature::new::<degree_celsius>(10.),
            1.,
            Duration::from_secs(1),
        );

        assert_about_eq!(result.get::<degree_celsius>(), 10.);
    }
}

#[cfg(test)]
mod electrical_bus_type_tests {
    use super::ElectricalBusType;

    #[test]
    fn get_name_returns_name() {
        assert_eq!(ElectricalBusType::AlternatingCurrent(2).to_string(), "AC_2");
        assert_eq!(
            ElectricalBusType::AlternatingCurrentEssential.to_string(),
            "AC_ESS"
        );
        assert_eq!(
            ElectricalBusType::AlternatingCurrentEssentialShed.to_string(),
            "AC_ESS_SHED"
        );
        assert_eq!(
            ElectricalBusType::AlternatingCurrentStaticInverter.to_string(),
            "AC_STAT_INV"
        );
        assert_eq!(ElectricalBusType::DirectCurrent(2).to_string(), "DC_2");
        assert_eq!(
            ElectricalBusType::DirectCurrentEssential.to_string(),
            "DC_ESS"
        );
        assert_eq!(
            ElectricalBusType::DirectCurrentEssentialShed.to_string(),
            "DC_ESS_SHED"
        );
        assert_eq!(
            ElectricalBusType::DirectCurrentBattery.to_string(),
            "DC_BAT"
        );
        assert_eq!(
            ElectricalBusType::DirectCurrentHot(2).to_string(),
            "DC_HOT_2"
        );
    }
}

#[cfg(test)]
mod average_tests {
    use super::*;

    #[test]
    fn average_returns_average() {
        let iterator = [
            Pressure::new::<hectopascal>(100.),
            Pressure::new::<hectopascal>(200.),
            Pressure::new::<hectopascal>(300.),
        ];

        let average: Pressure = iterator.iter().average();
        assert_eq!(average, Pressure::new::<hectopascal>(200.));
    }
}

#[cfg(test)]
<<<<<<< HEAD
mod csu_position_tests {
    use super::*;

    #[test]
    fn csu_position_is_valid_checks() {
        assert!(CSUPosition::is_valid(CSUPosition::Conf0));
        assert!(CSUPosition::is_valid(CSUPosition::Conf1));
        assert!(CSUPosition::is_valid(CSUPosition::Conf2));
        assert!(CSUPosition::is_valid(CSUPosition::Conf3));
        assert!(CSUPosition::is_valid(CSUPosition::ConfFull));
        assert!(!CSUPosition::is_valid(CSUPosition::OutOfDetent));
        assert!(!CSUPosition::is_valid(CSUPosition::Fault));
=======
mod height_over_ground {
    use super::*;

    use crate::simulation::{
        test::{ElementCtorFn, SimulationTestBed, WriteByName},
        SimulationElement,
    };
    use uom::si::angle::degree;

    use ntest::assert_about_eq;

    #[derive(Default)]
    struct DummyObject {}
    impl DummyObject {}
    impl SimulationElement for DummyObject {}

    #[test]
    fn at_zero_altitude_zero_reference_default_attitude() {
        let mut test_bed = SimulationTestBed::from(ElementCtorFn(|_| DummyObject::default()))
            .with_update_after_power_distribution(|_, context| {
                assert!(height_over_ground(context, Vector3::new(0., 0., 0.)).get::<meter>() == 0.);
                assert!(
                    height_over_ground(context, Vector3::new(0., 10., 0.)).get::<meter>() == 10.
                );
                assert!(
                    height_over_ground(context, Vector3::new(0., -10., 0.)).get::<meter>() == -10.
                );

                assert!(
                    height_over_ground(context, Vector3::new(-10., 0., 0.)).get::<meter>() == 0.
                );
                assert!(
                    height_over_ground(context, Vector3::new(10., -10., 0.)).get::<meter>() == -10.
                );

                assert!(
                    height_over_ground(context, Vector3::new(-10., 0., 10.)).get::<meter>() == 0.
                );
                assert!(
                    height_over_ground(context, Vector3::new(10., -10., -10.)).get::<meter>()
                        == -10.
                );
            });

        test_bed.run_with_delta(Duration::from_secs(0));
    }

    #[test]
    fn at_10_altitude_with_default_attitude() {
        let mut test_bed = SimulationTestBed::from(ElementCtorFn(|_| DummyObject::default()))
            .with_update_after_power_distribution(|_, context| {
                assert_about_eq!(
                    height_over_ground(context, Vector3::new(0., 0., 0.)).get::<meter>(),
                    10.
                );
                assert_about_eq!(
                    height_over_ground(context, Vector3::new(0., 10., 0.)).get::<meter>(),
                    20.
                );
                assert_about_eq!(
                    height_over_ground(context, Vector3::new(0., -10., 0.)).get::<meter>(),
                    0.
                );
            });

        test_bed.write_by_name("PLANE ALT ABOVE GROUND", Length::new::<meter>(10.));

        test_bed.run_with_delta(Duration::from_secs(0));
    }

    #[test]
    fn at_10_altitude_with_45_right_bank_attitude() {
        let mut test_bed = SimulationTestBed::from(ElementCtorFn(|_| DummyObject::default()))
            .with_update_after_power_distribution(|_, context| {
                assert_about_eq!(
                    height_over_ground(context, Vector3::new(0., 0., 0.)).get::<meter>(),
                    10.
                );
                assert!(height_over_ground(context, Vector3::new(5., 0., 0.)).get::<meter>() < 8.);
                assert!(
                    height_over_ground(context, Vector3::new(-5., 0., 0.)).get::<meter>() > 12.
                );
                assert_about_eq!(
                    height_over_ground(context, Vector3::new(0., 0., -10.)).get::<meter>(),
                    10.
                );
                assert_about_eq!(
                    height_over_ground(context, Vector3::new(0., 0., 10.)).get::<meter>(),
                    10.
                );
                assert!(height_over_ground(context, Vector3::new(0., 5., 0.)).get::<meter>() < 15.);
            });

        // MSFS bank right is negative angle
        test_bed.write_by_name("PLANE BANK DEGREES", Angle::new::<degree>(-45.));
        test_bed.write_by_name("PLANE ALT ABOVE GROUND", Length::new::<meter>(10.));

        test_bed.run_with_delta(Duration::from_secs(0));
    }

    #[test]
    fn at_10_altitude_with_45_left_bank_attitude() {
        let mut test_bed = SimulationTestBed::from(ElementCtorFn(|_| DummyObject::default()))
            .with_update_after_power_distribution(|_, context| {
                assert_about_eq!(
                    height_over_ground(context, Vector3::new(0., 0., 0.)).get::<meter>(),
                    10.
                );
                assert!(height_over_ground(context, Vector3::new(5., 0., 0.)).get::<meter>() > 12.);
                assert!(height_over_ground(context, Vector3::new(-5., 0., 0.)).get::<meter>() < 8.);
                assert_about_eq!(
                    height_over_ground(context, Vector3::new(0., 0., -10.)).get::<meter>(),
                    10.
                );
                assert_about_eq!(
                    height_over_ground(context, Vector3::new(0., 0., 10.)).get::<meter>(),
                    10.
                );
                assert!(height_over_ground(context, Vector3::new(0., 5., 0.)).get::<meter>() < 15.);
            });

        // MSFS bank right is negative angle
        test_bed.write_by_name("PLANE BANK DEGREES", Angle::new::<degree>(45.));
        test_bed.write_by_name("PLANE ALT ABOVE GROUND", Length::new::<meter>(10.));

        test_bed.run_with_delta(Duration::from_secs(0));
    }

    #[test]
    fn at_10_altitude_with_45_up_pitch_attitude() {
        let mut test_bed = SimulationTestBed::from(ElementCtorFn(|_| DummyObject::default()))
            .with_update_after_power_distribution(|_, context| {
                assert_about_eq!(
                    height_over_ground(context, Vector3::new(0., 0., 0.)).get::<meter>(),
                    10.
                );
                assert_about_eq!(
                    height_over_ground(context, Vector3::new(5., 0., 0.)).get::<meter>(),
                    10.
                );
                assert_about_eq!(
                    height_over_ground(context, Vector3::new(-5., 0., 0.)).get::<meter>(),
                    10.
                );
                assert!(
                    height_over_ground(context, Vector3::new(0., 0., -10.)).get::<meter>() < 8.
                );
                assert!(
                    height_over_ground(context, Vector3::new(0., 0., 10.)).get::<meter>() > 12.
                );
                assert!(height_over_ground(context, Vector3::new(0., 5., 0.)).get::<meter>() < 15.);
            });

        // MSFS bank right is negative angle
        test_bed.write_by_name("PLANE PITCH DEGREES", Angle::new::<degree>(-45.));
        test_bed.write_by_name("PLANE ALT ABOVE GROUND", Length::new::<meter>(10.));

        test_bed.run_with_delta(Duration::from_secs(0));
    }

    #[test]
    fn at_10_altitude_with_45_down_pitch_attitude() {
        let mut test_bed = SimulationTestBed::from(ElementCtorFn(|_| DummyObject::default()))
            .with_update_after_power_distribution(|_, context| {
                assert_about_eq!(
                    height_over_ground(context, Vector3::new(0., 0., 0.)).get::<meter>(),
                    10.
                );
                assert_about_eq!(
                    height_over_ground(context, Vector3::new(5., 0., 0.)).get::<meter>(),
                    10.
                );
                assert_about_eq!(
                    height_over_ground(context, Vector3::new(-5., 0., 0.)).get::<meter>(),
                    10.
                );
                assert!(
                    height_over_ground(context, Vector3::new(0., 0., -10.)).get::<meter>() > 12.
                );
                assert!(height_over_ground(context, Vector3::new(0., 0., 10.)).get::<meter>() < 8.);
                assert!(height_over_ground(context, Vector3::new(0., 5., 0.)).get::<meter>() < 15.);
            });

        // MSFS bank right is negative angle
        test_bed.write_by_name("PLANE PITCH DEGREES", Angle::new::<degree>(45.));
        test_bed.write_by_name("PLANE ALT ABOVE GROUND", Length::new::<meter>(10.));

        test_bed.run_with_delta(Duration::from_secs(0));
>>>>>>> 33ef1733
    }
}<|MERGE_RESOLUTION|>--- conflicted
+++ resolved
@@ -1425,7 +1425,6 @@
 }
 
 #[cfg(test)]
-<<<<<<< HEAD
 mod csu_position_tests {
     use super::*;
 
@@ -1438,7 +1437,8 @@
         assert!(CSUPosition::is_valid(CSUPosition::ConfFull));
         assert!(!CSUPosition::is_valid(CSUPosition::OutOfDetent));
         assert!(!CSUPosition::is_valid(CSUPosition::Fault));
-=======
+
+#[cfg(test)]
 mod height_over_ground {
     use super::*;
 
@@ -1627,6 +1627,5 @@
         test_bed.write_by_name("PLANE ALT ABOVE GROUND", Length::new::<meter>(10.));
 
         test_bed.run_with_delta(Duration::from_secs(0));
->>>>>>> 33ef1733
     }
 }
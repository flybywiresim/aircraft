use crate::{
    electrical::{ElectricalElement, ElectricitySource, Potential},
    simulation::UpdateContext,
};
use num_derive::FromPrimitive;
use std::{cell::Ref, fmt::Display, time::Duration};
use uom::si::{f64::*, pressure::hectopascal, thermodynamic_temperature::degree_celsius};

pub mod pid;

mod random;
pub use random::*;
pub mod arinc429;

pub trait AuxiliaryPowerUnitElectrical:
    ControllerSignal<ContactorSignal> + ApuAvailable + ElectricalElement + ElectricitySource
{
    fn output_within_normal_parameters(&self) -> bool;
}

pub trait ApuAvailable {
    fn is_available(&self) -> bool;
}

pub trait EngineFirePushButtons {
    /// Indicates if the fire push button of the given engine is released.
    fn is_released(&self, engine_number: usize) -> bool;
}

pub trait EmergencyElectricalRatPushButton {
    fn is_pressed(&self) -> bool;
}
pub trait EmergencyElectricalState {
    fn is_in_emergency_elec(&self) -> bool;
}

pub trait ApuMaster {
    fn master_sw_is_on(&self) -> bool;
}

pub trait ApuStart {
    fn start_is_on(&self) -> bool;
}

pub trait RamAirTurbineHydraulicLoopPressurised {
    fn is_rat_hydraulic_loop_pressurised(&self) -> bool;
}

pub trait LandingGearRealPosition {
    fn is_up_and_locked(&self) -> bool;
    fn is_down_and_locked(&self) -> bool;
}

pub trait LgciuWeightOnWheels {
    fn right_gear_compressed(&self, treat_ext_pwr_as_ground: bool) -> bool;
    fn right_gear_extended(&self, treat_ext_pwr_as_ground: bool) -> bool;

    fn left_gear_compressed(&self, treat_ext_pwr_as_ground: bool) -> bool;
    fn left_gear_extended(&self, treat_ext_pwr_as_ground: bool) -> bool;

    fn left_and_right_gear_compressed(&self, treat_ext_pwr_as_ground: bool) -> bool;
    fn left_and_right_gear_extended(&self, treat_ext_pwr_as_ground: bool) -> bool;

    fn nose_gear_compressed(&self, treat_ext_pwr_as_ground: bool) -> bool;
    fn nose_gear_extended(&self, treat_ext_pwr_as_ground: bool) -> bool;
}
pub trait LgciuGearExtension {
    fn all_down_and_locked(&self) -> bool;
    fn all_up_and_locked(&self) -> bool;
}

pub trait LgciuInterface: LgciuWeightOnWheels + LgciuGearExtension {}
pub trait EngineCorrectedN1 {
    fn corrected_n1(&self) -> Ratio;
}

pub trait EngineCorrectedN2 {
    fn corrected_n2(&self) -> Ratio;
}

pub trait EngineUncorrectedN2 {
    fn uncorrected_n2(&self) -> Ratio;
}

/// The common types of electrical buses within Airbus aircraft.
/// These include types such as AC, DC, AC ESS, etc.
#[derive(Clone, Copy, Debug, Eq, Hash, PartialEq)]
pub enum ElectricalBusType {
    AlternatingCurrent(u8),
    AlternatingCurrentEssential,
    AlternatingCurrentEssentialShed,
    AlternatingCurrentStaticInverter,
    AlternatingCurrentGndFltService,
    DirectCurrent(u8),
    DirectCurrentEssential,
    DirectCurrentEssentialShed,
    DirectCurrentBattery,
    DirectCurrentHot(u8),
    DirectCurrentGndFltService,

    /// A sub bus is a subsection of a larger bus. An example of
    /// a sub bus is the A320's 202PP, which is a sub bus of DC BUS 2 (2PP).
    ///
    /// Sub buses represent a very small area of the electrical system. To keep things simple,
    /// they shouldn't be used for the vast majority of situations. Thus, prefer using a main
    /// bus over a sub bus. They do however come in handy when handling very specific situations,
    /// such as the APU STARTER MOTOR which is powered by a smaller section of the DC BAT BUS on the A320.
    /// Implementing this without a sub bus leads to additional work and reduces the commonality in
    /// handling the flow of electricity. In such cases, use the sub bus.
    ///
    /// As sub buses represent such a small area, their state is not exported towards
    /// the simulator.
    Sub(&'static str),
}
impl Display for ElectricalBusType {
    fn fmt(&self, f: &mut std::fmt::Formatter<'_>) -> std::fmt::Result {
        match self {
            ElectricalBusType::AlternatingCurrent(number) => write!(f, "AC_{}", number),
            ElectricalBusType::AlternatingCurrentEssential => write!(f, "AC_ESS"),
            ElectricalBusType::AlternatingCurrentEssentialShed => write!(f, "AC_ESS_SHED"),
            ElectricalBusType::AlternatingCurrentStaticInverter => write!(f, "AC_STAT_INV"),
            ElectricalBusType::AlternatingCurrentGndFltService => write!(f, "AC_GND_FLT_SVC"),
            ElectricalBusType::DirectCurrent(number) => write!(f, "DC_{}", number),
            ElectricalBusType::DirectCurrentEssential => write!(f, "DC_ESS"),
            ElectricalBusType::DirectCurrentEssentialShed => write!(f, "DC_ESS_SHED"),
            ElectricalBusType::DirectCurrentBattery => write!(f, "DC_BAT"),
            ElectricalBusType::DirectCurrentHot(number) => write!(f, "DC_HOT_{}", number),
            ElectricalBusType::DirectCurrentGndFltService => write!(f, "DC_GND_FLT_SVC"),
            ElectricalBusType::Sub(name) => write!(f, "SUB_{}", name),
        }
    }
}

/// Trait through which elements can query the potential and powered state
/// of electrical buses.
pub trait ElectricalBuses {
    /// Returns the potential which is fed to the given bus type.
    fn potential_of(&self, bus_type: ElectricalBusType) -> Ref<Potential>;

    /// Returns whether the given bus type is powered.
    fn is_powered(&self, bus_type: ElectricalBusType) -> bool;

    /// Returns whether any of the given bus types are powered.
    fn any_is_powered(&self, bus_types: &[ElectricalBusType]) -> bool;
}

#[derive(Clone, Copy, Debug, PartialEq, Eq, Hash)]
pub enum PotentialOrigin {
    EngineGenerator(usize),
    ApuGenerator(usize),
    External,
    EmergencyGenerator,
    Battery(usize),
    TransformerRectifier(usize),
    StaticInverter,
}
impl Display for PotentialOrigin {
    fn fmt(&self, f: &mut std::fmt::Formatter<'_>) -> std::fmt::Result {
        match self {
            PotentialOrigin::EngineGenerator(number) => write!(f, "EngineGenerator({})", number),
            PotentialOrigin::ApuGenerator(number) => write!(f, "ApuGenerator({})", number),
            PotentialOrigin::External => write!(f, "ExternalPower"),
            PotentialOrigin::EmergencyGenerator => write!(f, "EmergencyGenerator"),
            PotentialOrigin::Battery(number) => write!(f, "Battery({})", number),
            PotentialOrigin::TransformerRectifier(number) => {
                write!(f, "TransformerRectifier({})", number)
            }
            PotentialOrigin::StaticInverter => write!(f, "StaticInverter"),
        }
    }
}

/// Trait through which elements can query the power consumed throughout the aircraft.
pub trait PowerConsumptionReport {
    /// Returns whether or not the given element is powered.
    fn is_powered(&self, element: &impl ElectricalElement) -> bool;

    /// Returns the total power consumed from the given [PotentialOrigin].
    fn total_consumption_of(&self, potential_origin: PotentialOrigin) -> Power;
}

/// Trait through which elements can consume power from the aircraft's electrical system.
pub trait ConsumePower: PowerConsumptionReport {
    /// Returns the input potential of the given element.
    fn input_of(&self, element: &impl ElectricalElement) -> Ref<Potential>;

    /// Consumes the given amount of power from the potential provided to the element.
    fn consume_from_input(&mut self, element: &impl ElectricalElement, power: Power);

    /// Consumes the given amount of power from the provided electrical bus.
    fn consume_from_bus(&mut self, bus_type: ElectricalBusType, power: Power);
}

pub trait ControllerSignal<S> {
    fn signal(&self) -> Option<S>;
}

pub enum PneumaticValveSignal {
    Open,
    Close,
}

pub trait PneumaticValve {
    fn is_open(&self) -> bool;
}

pub enum ContactorSignal {
    Open,
    Close,
}

#[derive(FromPrimitive)]
pub(crate) enum FwcFlightPhase {
    ElecPwr = 1,
    FirstEngineStarted = 2,
    FirstEngineTakeOffPower = 3,
    AtOrAboveEightyKnots = 4,
    LiftOff = 5,
    AtOrAbove1500Feet = 6,
    AtOrBelow800Feet = 7,
    TouchDown = 8,
    AtOrBelowEightyKnots = 9,
    EnginesShutdown = 10,
}

/// The delay logic gate delays the true result of a given expression by the given amount of time.
/// False results are output immediately.
pub struct DelayedTrueLogicGate {
    delay: Duration,
    expression_result: bool,
    true_duration: Duration,
}
impl DelayedTrueLogicGate {
    pub fn new(delay: Duration) -> DelayedTrueLogicGate {
        DelayedTrueLogicGate {
            delay,
            expression_result: false,
            true_duration: Duration::from_millis(0),
        }
    }

    pub fn update(&mut self, context: &UpdateContext, expression_result: bool) {
        if expression_result {
            self.true_duration += context.delta();
        } else {
            self.true_duration = Duration::from_millis(0);
        }

        self.expression_result = expression_result;
    }

    pub fn output(&self) -> bool {
        self.expression_result && self.delay <= self.true_duration
    }
}

/// The delay pulse logic gate delays the true result of a given expression by the given amount of time.
/// True will be set as output when time delay is over for one update only, then false.
/// False results are output immediately.
pub struct DelayedPulseTrueLogicGate {
    output: bool,
    last_gate_output: bool,
    true_delayed_gate: DelayedTrueLogicGate,
}
impl DelayedPulseTrueLogicGate {
    pub fn new(delay: Duration) -> DelayedPulseTrueLogicGate {
        DelayedPulseTrueLogicGate {
            output: false,
            last_gate_output: false,
            true_delayed_gate: DelayedTrueLogicGate::new(delay),
        }
    }

    pub fn update(&mut self, context: &UpdateContext, expression_result: bool) {
        self.true_delayed_gate.update(&context, expression_result);

        let gate_out = self.true_delayed_gate.output();

        if gate_out && !self.last_gate_output {
            self.output = true;
        } else {
            self.output = false;
        }

        self.last_gate_output = gate_out;
    }

    pub fn output(&self) -> bool {
        self.output
    }
}

/// The delay logic gate delays the false result of a given expression by the given amount of time.
/// True results are output immediately. Starts with a false result state.
pub struct DelayedFalseLogicGate {
    delay: Duration,
    expression_result: bool,
    false_duration: Duration,
}
impl DelayedFalseLogicGate {
    pub fn new(delay: Duration) -> Self {
        Self {
            delay,
            expression_result: false,
            false_duration: delay,
        }
    }

    pub fn update(&mut self, context: &UpdateContext, expression_result: bool) {
        if !expression_result {
            self.false_duration += context.delta();
        } else {
            self.false_duration = Duration::from_millis(0);
        }

        self.expression_result = expression_result;
    }

    pub fn output(&self) -> bool {
        self.expression_result || self.delay > self.false_duration
    }
}

/// Given a current and target temperature, takes a coefficient and delta to
/// determine the new temperature after a certain duration has passed.
pub(crate) fn calculate_towards_target_temperature(
    current: ThermodynamicTemperature,
    target: ThermodynamicTemperature,
    coefficient: f64,
    delta: Duration,
) -> ThermodynamicTemperature {
    if current == target {
        current
    } else if current > target {
        ThermodynamicTemperature::new::<degree_celsius>(
            (current.get::<degree_celsius>() - (coefficient * delta.as_secs_f64()))
                .max(target.get::<degree_celsius>()),
        )
    } else {
        ThermodynamicTemperature::new::<degree_celsius>(
            (current.get::<degree_celsius>() + (coefficient * delta.as_secs_f64()))
                .min(target.get::<degree_celsius>()),
        )
    }
}

// Interpolate values_map_y at point value_at_point in breakpoints break_points_x
pub fn interpolation(xs: &[f64], ys: &[f64], intermediate_x: f64) -> f64 {
    debug_assert!(xs.len() == ys.len());
    debug_assert!(xs.len() >= 2);
    debug_assert!(ys.len() >= 2);

    if intermediate_x <= xs[0] {
        *ys.first().unwrap()
    } else if intermediate_x >= xs[xs.len() - 1] {
        *ys.last().unwrap()
    } else {
        let mut idx: usize = 1;

        while idx < xs.len() - 1 {
            if intermediate_x < xs[idx] {
                break;
            }
            idx += 1;
        }

        ys[idx - 1]
            + (intermediate_x - xs[idx - 1]) / (xs[idx] - xs[idx - 1]) * (ys[idx] - ys[idx - 1])
    }
}

pub fn to_bool(value: f64) -> bool {
    (value - 1.).abs() < f64::EPSILON
}

/// The ratio of flow velocity past a boundary to the local speed of sound.
#[derive(Clone, Copy, Debug, PartialEq, PartialOrd)]
pub struct MachNumber(pub f64);
impl Default for MachNumber {
    fn default() -> Self {
        Self(0.)
    }
}

<<<<<<< HEAD
pub trait AverageExt: Iterator {
    fn average<M>(self) -> M
    where
        M: Average<Self::Item>,
        Self: Sized,
    {
        M::average(self)
    }
}

impl<I: Iterator> AverageExt for I {}

pub trait Average<A = Self> {
    fn average<I>(iter: I) -> Self
    where
        I: Iterator<Item = A>;
}

impl Average for Pressure {
    fn average<I>(iter: I) -> Self
    where
        I: Iterator<Item = Pressure>,
    {
        let mut sum = 0.0;
        let mut count: usize = 0;

        for v in iter {
            sum += v.get::<hectopascal>();
            count += 1;
        }

        if count > 0 {
            Pressure::new::<hectopascal>(sum / (count as f64))
        } else {
            Pressure::new::<hectopascal>(0.)
        }
    }
}

impl<'a> Average<&'a Pressure> for Pressure {
    fn average<I>(iter: I) -> Self
    where
        I: Iterator<Item = &'a Pressure>,
    {
        iter.copied().average()
=======
impl From<f64> for MachNumber {
    fn from(value: f64) -> Self {
        MachNumber(value)
    }
}

impl From<MachNumber> for f64 {
    fn from(value: MachNumber) -> Self {
        value.0
>>>>>>> 1322d775
    }
}

#[cfg(test)]
mod delayed_true_logic_gate_tests {
    use super::*;
    use crate::electrical::Electricity;
    use crate::simulation::test::{SimulationTestBed, TestBed};
    use crate::simulation::{Aircraft, SimulationElement};

    struct TestAircraft {
        gate: DelayedTrueLogicGate,
        expression_result: bool,
    }
    impl TestAircraft {
        fn new(gate: DelayedTrueLogicGate) -> Self {
            Self {
                gate,
                expression_result: false,
            }
        }

        fn set_expression(&mut self, value: bool) {
            self.expression_result = value;
        }

        fn gate_output(&self) -> bool {
            self.gate.output()
        }
    }
    impl Aircraft for TestAircraft {
        fn update_before_power_distribution(
            &mut self,
            context: &UpdateContext,
            _: &mut Electricity,
        ) {
            self.gate.update(context, self.expression_result);
        }
    }
    impl SimulationElement for TestAircraft {}

    #[test]
    fn when_the_expression_is_false_returns_false() {
        let mut test_bed = SimulationTestBed::new(|_| {
            TestAircraft::new(DelayedTrueLogicGate::new(Duration::from_millis(100)))
        });

        test_bed.run_with_delta(Duration::from_millis(0));
        test_bed.run();

        assert_eq!(test_bed.query(|a| a.gate_output()), false);
    }

    #[test]
    fn when_the_expression_is_true_and_delay_hasnt_passed_returns_false() {
        let mut test_bed = SimulationTestBed::new(|_| {
            TestAircraft::new(DelayedTrueLogicGate::new(Duration::from_millis(10_000)))
        });

        test_bed.command(|a| a.set_expression(true));

        test_bed.run_with_delta(Duration::from_millis(0));
        test_bed.run();

        assert_eq!(test_bed.query(|a| a.gate_output()), false);
    }

    #[test]
    fn when_the_expression_is_true_and_delay_has_passed_returns_true() {
        let mut test_bed = SimulationTestBed::new(|_| {
            TestAircraft::new(DelayedTrueLogicGate::new(Duration::from_millis(100)))
        });

        test_bed.command(|a| a.set_expression(true));

        test_bed.run_with_delta(Duration::from_millis(0));
        test_bed.run();

        assert_eq!(test_bed.query(|a| a.gate_output()), true);
    }

    #[test]
    fn when_the_expression_is_true_and_becomes_false_before_delay_has_passed_returns_false_once_delay_passed(
    ) {
        let mut test_bed = SimulationTestBed::new(|_| {
            TestAircraft::new(DelayedTrueLogicGate::new(Duration::from_millis(1_000)))
        });

        test_bed.command(|a| a.set_expression(true));
        test_bed.run_with_delta(Duration::from_millis(0));
        test_bed.run_with_delta(Duration::from_millis(800));

        test_bed.command(|a| a.set_expression(false));
        test_bed.run_with_delta(Duration::from_millis(100));
        test_bed.run_with_delta(Duration::from_millis(200));

        assert_eq!(test_bed.query(|a| a.gate_output()), false);
    }
}

#[cfg(test)]
mod delayed_false_logic_gate_tests {
    use super::*;
    use crate::electrical::Electricity;
    use crate::simulation::test::{SimulationTestBed, TestBed};
    use crate::simulation::{Aircraft, SimulationElement};

    struct TestAircraft {
        gate: DelayedFalseLogicGate,
        expression_result: bool,
    }
    impl TestAircraft {
        fn new(gate: DelayedFalseLogicGate) -> Self {
            Self {
                gate,
                expression_result: false,
            }
        }

        fn set_expression(&mut self, value: bool) {
            self.expression_result = value;
        }

        fn gate_output(&self) -> bool {
            self.gate.output()
        }
    }
    impl Aircraft for TestAircraft {
        fn update_before_power_distribution(
            &mut self,
            context: &UpdateContext,
            _: &mut Electricity,
        ) {
            self.gate.update(context, self.expression_result);
        }
    }
    impl SimulationElement for TestAircraft {}

    #[test]
    fn when_the_expression_is_false_initially_returns_false() {
        let mut test_bed = SimulationTestBed::new(|_| {
            TestAircraft::new(DelayedFalseLogicGate::new(Duration::from_millis(100)))
        });

        test_bed.run();

        assert_eq!(test_bed.query(|a| a.gate_output()), false);
    }

    #[test]
    fn when_the_expression_is_true_returns_true() {
        let mut test_bed = SimulationTestBed::new(|_| {
            TestAircraft::new(DelayedFalseLogicGate::new(Duration::from_millis(100)))
        });

        test_bed.command(|a| a.set_expression(true));
        test_bed.run();

        assert_eq!(test_bed.query(|a| a.gate_output()), true);
    }

    #[test]
    fn when_the_expression_is_false_and_delay_hasnt_passed_returns_true() {
        let mut test_bed = SimulationTestBed::new(|_| {
            TestAircraft::new(DelayedFalseLogicGate::new(Duration::from_millis(10_000)))
        });

        test_bed.command(|a| a.set_expression(true));
        test_bed.run_with_delta(Duration::from_millis(0));

        test_bed.command(|a| a.set_expression(false));
        test_bed.run();

        assert_eq!(test_bed.query(|a| a.gate_output()), true);
    }

    #[test]
    fn when_the_expression_is_false_and_delay_has_passed_returns_false() {
        let mut test_bed = SimulationTestBed::new(|_| {
            TestAircraft::new(DelayedFalseLogicGate::new(Duration::from_millis(100)))
        });

        test_bed.command(|a| a.set_expression(true));
        test_bed.run_with_delta(Duration::from_millis(0));

        test_bed.command(|a| a.set_expression(false));
        test_bed.run();

        assert_eq!(test_bed.query(|a| a.gate_output()), false);
    }

    #[test]
    fn when_the_expression_is_false_and_becomes_true_before_delay_has_passed_returns_true_once_delay_passed(
    ) {
        let mut test_bed = SimulationTestBed::new(|_| {
            TestAircraft::new(DelayedFalseLogicGate::new(Duration::from_millis(1_000)))
        });

        test_bed.command(|a| a.set_expression(false));
        test_bed.run_with_delta(Duration::from_millis(0));
        test_bed.run_with_delta(Duration::from_millis(800));

        test_bed.command(|a| a.set_expression(true));
        test_bed.run_with_delta(Duration::from_millis(100));
        test_bed.run_with_delta(Duration::from_millis(200));

        assert_eq!(test_bed.query(|a| a.gate_output()), true);
    }
}

#[cfg(test)]
mod delayed_pulse_true_logic_gate_tests {
    use super::*;
    use crate::electrical::Electricity;
    use crate::simulation::test::{SimulationTestBed, TestBed};
    use crate::simulation::{Aircraft, SimulationElement};

    struct TestAircraft {
        gate: DelayedPulseTrueLogicGate,
        expression_result: bool,
    }
    impl TestAircraft {
        fn new(gate: DelayedPulseTrueLogicGate) -> Self {
            Self {
                gate,
                expression_result: false,
            }
        }

        fn set_expression(&mut self, value: bool) {
            self.expression_result = value;
        }

        fn gate_output(&self) -> bool {
            self.gate.output()
        }
    }
    impl Aircraft for TestAircraft {
        fn update_before_power_distribution(
            &mut self,
            context: &UpdateContext,
            _: &mut Electricity,
        ) {
            self.gate.update(context, self.expression_result);
        }
    }
    impl SimulationElement for TestAircraft {}

    #[test]
    fn when_the_expression_is_false_initially_returns_false() {
        let mut test_bed = SimulationTestBed::new(|_| {
            TestAircraft::new(DelayedPulseTrueLogicGate::new(Duration::from_millis(100)))
        });

        test_bed.run();

        assert_eq!(test_bed.query(|a| a.gate_output()), false);
    }

    #[test]
    fn when_the_expression_is_true_returns_false_if_less_than_delay() {
        let mut test_bed = SimulationTestBed::new(|_| {
            TestAircraft::new(DelayedPulseTrueLogicGate::new(Duration::from_millis(100)))
        });

        test_bed.command(|a| a.set_expression(true));
        test_bed.run_with_delta(Duration::from_millis(0));

        assert_eq!(test_bed.query(|a| a.gate_output()), false);
    }

    #[test]
    fn when_the_expression_is_false_and_delay_hasnt_passed_returns_false() {
        let mut test_bed = SimulationTestBed::new(|_| {
            TestAircraft::new(DelayedPulseTrueLogicGate::new(Duration::from_millis(10000)))
        });

        test_bed.command(|a| a.set_expression(false));
        test_bed.run();

        assert_eq!(test_bed.query(|a| a.gate_output()), false);
    }

    #[test]
    fn when_the_expression_is_true_and_becomes_false_before_delay_has_passed_returns_false_once_delay_passed(
    ) {
        let mut test_bed = SimulationTestBed::new(|_| {
            TestAircraft::new(DelayedPulseTrueLogicGate::new(Duration::from_millis(1000)))
        });

        test_bed.command(|a| a.set_expression(true));
        test_bed.run_with_delta(Duration::from_millis(800));

        test_bed.command(|a| a.set_expression(false));
        test_bed.run_with_delta(Duration::from_millis(300));

        assert_eq!(test_bed.query(|a| a.gate_output()), false);
    }

    #[test]
    fn when_the_expression_is_true_and_stays_true_until_delay_has_passed_returns_true_on_one_update_only(
    ) {
        let mut test_bed = SimulationTestBed::new(|_| {
            TestAircraft::new(DelayedPulseTrueLogicGate::new(Duration::from_millis(1000)))
        });

        test_bed.command(|a| a.set_expression(true));
        test_bed.run_with_delta(Duration::from_millis(1200));

        assert_eq!(test_bed.query(|a| a.gate_output()), true);

        test_bed.run_with_delta(Duration::from_millis(100));

        assert_eq!(test_bed.query(|a| a.gate_output()), false);

        test_bed.run_with_delta(Duration::from_millis(1200));

        assert_eq!(test_bed.query(|a| a.gate_output()), false);
    }
}
#[cfg(test)]
mod interpolation_tests {
    use super::*;

    const XS1: [f64; 10] = [
        -100.0, -10.0, 10.0, 240.0, 320.0, 435.3, 678.9, 890.3, 10005.0, 203493.7,
    ];

    const YS1: [f64; 10] = [
        -200.0, 10.0, 40.0, -553.0, 238.4, 30423.3, 23000.2, 32000.4, 43200.2, 34.2,
    ];

    #[test]
    fn interpolation_before_first_element_test() {
        // We expect to get first element of YS1
        assert!((interpolation(&XS1, &YS1, -500.0) - YS1[0]).abs() < f64::EPSILON);
    }

    #[test]
    fn interpolation_after_last_element_test() {
        // We expect to get last element of YS1
        assert!(
            (interpolation(&XS1, &YS1, 100000000.0) - *YS1.last().unwrap()).abs() < f64::EPSILON
        );
    }

    #[test]
    fn interpolation_first_element_test() {
        // Giving first element of X tab we expect first of Y tab
        assert!(
            (interpolation(&XS1, &YS1, *XS1.first().unwrap()) - *YS1.first().unwrap()).abs()
                < f64::EPSILON
        );
    }

    #[test]
    fn interpolation_last_element_test() {
        // Giving last element of X tab we expect last of Y tab
        assert!(
            (interpolation(&XS1, &YS1, *XS1.last().unwrap()) - *YS1.last().unwrap()).abs()
                < f64::EPSILON
        );
    }

    #[test]
    fn interpolation_middle_element_test() {
        let res = interpolation(&XS1, &YS1, 358.0);
        assert!((res - 10186.589).abs() < 0.001);
    }

    #[test]
    fn interpolation_last_segment_element_test() {
        let res = interpolation(&XS1, &YS1, 22200.0);
        assert!((res - 40479.579).abs() < 0.001);
    }

    #[test]
    fn interpolation_first_segment_element_test() {
        let res = interpolation(&XS1, &YS1, -50.0);
        assert!((res - (-83.3333)).abs() < 0.001);
    }
}

#[cfg(test)]
mod calculate_towards_target_temperature_tests {
    use super::*;
    use ntest::assert_about_eq;

    #[test]
    fn when_current_equals_target_returns_current() {
        let temperature = ThermodynamicTemperature::new::<degree_celsius>(10.);
        let result = calculate_towards_target_temperature(
            temperature,
            temperature,
            1.,
            Duration::from_secs(1),
        );

        assert_eq!(result, temperature);
    }

    #[test]
    fn when_current_less_than_target_moves_towards_target() {
        let result = calculate_towards_target_temperature(
            ThermodynamicTemperature::new::<degree_celsius>(10.),
            ThermodynamicTemperature::new::<degree_celsius>(15.),
            1.,
            Duration::from_secs(1),
        );

        assert_about_eq!(result.get::<degree_celsius>(), 11.);
    }

    #[test]
    fn when_current_slightly_less_than_target_does_not_overshoot_target() {
        let result = calculate_towards_target_temperature(
            ThermodynamicTemperature::new::<degree_celsius>(14.9),
            ThermodynamicTemperature::new::<degree_celsius>(15.),
            1.,
            Duration::from_secs(1),
        );

        assert_about_eq!(result.get::<degree_celsius>(), 15.);
    }

    #[test]
    fn when_current_more_than_target_moves_towards_target() {
        let result = calculate_towards_target_temperature(
            ThermodynamicTemperature::new::<degree_celsius>(15.),
            ThermodynamicTemperature::new::<degree_celsius>(10.),
            1.,
            Duration::from_secs(1),
        );

        assert_about_eq!(result.get::<degree_celsius>(), 14.);
    }

    #[test]
    fn when_current_slightly_more_than_target_does_not_undershoot_target() {
        let result = calculate_towards_target_temperature(
            ThermodynamicTemperature::new::<degree_celsius>(10.1),
            ThermodynamicTemperature::new::<degree_celsius>(10.),
            1.,
            Duration::from_secs(1),
        );

        assert_about_eq!(result.get::<degree_celsius>(), 10.);
    }
}

#[cfg(test)]
mod electrical_bus_type_tests {
    use super::ElectricalBusType;

    #[test]
    fn get_name_returns_name() {
        assert_eq!(ElectricalBusType::AlternatingCurrent(2).to_string(), "AC_2");
        assert_eq!(
            ElectricalBusType::AlternatingCurrentEssential.to_string(),
            "AC_ESS"
        );
        assert_eq!(
            ElectricalBusType::AlternatingCurrentEssentialShed.to_string(),
            "AC_ESS_SHED"
        );
        assert_eq!(
            ElectricalBusType::AlternatingCurrentStaticInverter.to_string(),
            "AC_STAT_INV"
        );
        assert_eq!(ElectricalBusType::DirectCurrent(2).to_string(), "DC_2");
        assert_eq!(
            ElectricalBusType::DirectCurrentEssential.to_string(),
            "DC_ESS"
        );
        assert_eq!(
            ElectricalBusType::DirectCurrentEssentialShed.to_string(),
            "DC_ESS_SHED"
        );
        assert_eq!(
            ElectricalBusType::DirectCurrentBattery.to_string(),
            "DC_BAT"
        );
        assert_eq!(
            ElectricalBusType::DirectCurrentHot(2).to_string(),
            "DC_HOT_2"
        );
    }
}

#[cfg(test)]
mod average_tests {
    use super::*;

    #[test]
    fn average_returns_average() {
        let iterator = [
            Pressure::new::<hectopascal>(100.),
            Pressure::new::<hectopascal>(200.),
            Pressure::new::<hectopascal>(300.),
        ];

        let average: Pressure = iterator.iter().average();
        assert_eq!(average, Pressure::new::<hectopascal>(200.));
    }
}<|MERGE_RESOLUTION|>--- conflicted
+++ resolved
@@ -382,7 +382,18 @@
     }
 }
 
-<<<<<<< HEAD
+impl From<f64> for MachNumber {
+    fn from(value: f64) -> Self {
+        MachNumber(value)
+    }
+}
+
+impl From<MachNumber> for f64 {
+    fn from(value: MachNumber) -> Self {
+        value.0
+    }
+}
+
 pub trait AverageExt: Iterator {
     fn average<M>(self) -> M
     where
@@ -428,17 +439,6 @@
         I: Iterator<Item = &'a Pressure>,
     {
         iter.copied().average()
-=======
-impl From<f64> for MachNumber {
-    fn from(value: f64) -> Self {
-        MachNumber(value)
-    }
-}
-
-impl From<MachNumber> for f64 {
-    fn from(value: MachNumber) -> Self {
-        value.0
->>>>>>> 1322d775
     }
 }
 

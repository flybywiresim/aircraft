use uom::si::f64::*;

use crate::{
    overhead::FirePushButton,
    shared::{EngineCorrectedN2, EngineFirePushButtons},
    simulation::{SimulationElement, SimulationElementVisitor},
};

<<<<<<< HEAD
pub struct Engine {
    corrected_n1_id: String,
    corrected_n1: Ratio,
    corrected_n2_id: String,
    corrected_n2: Ratio,
}
impl Engine {
    pub fn new(number: usize) -> Engine {
        Engine {
            corrected_n1_id: format!("TURB ENG CORRECTED N1:{}", number),
            corrected_n1: Ratio::new::<percent>(0.),
            corrected_n2_id: format!("TURB ENG CORRECTED N2:{}", number),
            corrected_n2: Ratio::new::<percent>(0.),
        }
    }

    pub fn corrected_n1(&self) -> Ratio {
        self.corrected_n1
    }

    pub fn corrected_n2(&self) -> Ratio {
        self.corrected_n2
=======
pub mod leap_engine;

pub trait Engine: EngineCorrectedN2 {
    fn hydraulic_pump_output_speed(&self) -> AngularVelocity;
    fn oil_pressure(&self) -> Pressure;
    fn is_above_minimum_idle(&self) -> bool;
}

pub struct EngineFireOverheadPanel {
    // TODO: Once const generics are available in the dev-env rustc version, we can replace
    // this with an array sized by the const.
    engine_fire_push_buttons: [FirePushButton; 2],
}
impl EngineFireOverheadPanel {
    pub fn new() -> Self {
        Self {
            engine_fire_push_buttons: [FirePushButton::new("ENG1"), FirePushButton::new("ENG2")],
        }
    }
}
impl EngineFirePushButtons for EngineFireOverheadPanel {
    fn is_released(&self, engine_number: usize) -> bool {
        self.engine_fire_push_buttons[engine_number - 1].is_released()
>>>>>>> 3086a270
    }
}
impl SimulationElement for EngineFireOverheadPanel {
    fn accept<T: SimulationElementVisitor>(&mut self, visitor: &mut T) {
        self.engine_fire_push_buttons.iter_mut().for_each(|el| {
            el.accept(visitor);
        });

        visitor.visit(self);
    }
}
impl Default for EngineFireOverheadPanel {
    fn default() -> Self {
        Self::new()
    }
}
<<<<<<< HEAD
impl SimulationElement for Engine {
    fn read(&mut self, reader: &mut SimulatorReader) {
        self.corrected_n1 = Ratio::new::<percent>(reader.read_f64(&self.corrected_n1_id));
        self.corrected_n2 = Ratio::new::<percent>(reader.read_f64(&self.corrected_n2_id));
=======

#[cfg(test)]
mod engine_fire_overhead_panel_tests {
    use crate::simulation::test::SimulationTestBed;

    use super::*;

    #[test]
    fn after_construction_fire_push_buttons_are_not_released() {
        let panel = EngineFireOverheadPanel::new();

        assert_eq!(panel.is_released(1), false);
        assert_eq!(panel.is_released(2), false);
    }

    #[test]
    fn fire_push_button_is_released_returns_false_when_not_released() {
        let mut panel = EngineFireOverheadPanel::new();

        let mut test_bed = SimulationTestBed::new();
        test_bed.write_bool("FIRE_BUTTON_ENG1", false);
        test_bed.run(&mut panel, |_, _| {});

        assert_eq!(panel.is_released(1), false);
    }

    #[test]
    fn fire_push_button_is_released_returns_true_when_released() {
        let mut panel = EngineFireOverheadPanel::new();

        let mut test_bed = SimulationTestBed::new();
        test_bed.write_bool("FIRE_BUTTON_ENG1", true);
        test_bed.run(&mut panel, |_, _| {});

        assert_eq!(panel.is_released(1), true);
>>>>>>> 3086a270
    }
}<|MERGE_RESOLUTION|>--- conflicted
+++ resolved
@@ -6,30 +6,6 @@
     simulation::{SimulationElement, SimulationElementVisitor},
 };
 
-<<<<<<< HEAD
-pub struct Engine {
-    corrected_n1_id: String,
-    corrected_n1: Ratio,
-    corrected_n2_id: String,
-    corrected_n2: Ratio,
-}
-impl Engine {
-    pub fn new(number: usize) -> Engine {
-        Engine {
-            corrected_n1_id: format!("TURB ENG CORRECTED N1:{}", number),
-            corrected_n1: Ratio::new::<percent>(0.),
-            corrected_n2_id: format!("TURB ENG CORRECTED N2:{}", number),
-            corrected_n2: Ratio::new::<percent>(0.),
-        }
-    }
-
-    pub fn corrected_n1(&self) -> Ratio {
-        self.corrected_n1
-    }
-
-    pub fn corrected_n2(&self) -> Ratio {
-        self.corrected_n2
-=======
 pub mod leap_engine;
 
 pub trait Engine: EngineCorrectedN2 {
@@ -53,7 +29,6 @@
 impl EngineFirePushButtons for EngineFireOverheadPanel {
     fn is_released(&self, engine_number: usize) -> bool {
         self.engine_fire_push_buttons[engine_number - 1].is_released()
->>>>>>> 3086a270
     }
 }
 impl SimulationElement for EngineFireOverheadPanel {
@@ -70,12 +45,6 @@
         Self::new()
     }
 }
-<<<<<<< HEAD
-impl SimulationElement for Engine {
-    fn read(&mut self, reader: &mut SimulatorReader) {
-        self.corrected_n1 = Ratio::new::<percent>(reader.read_f64(&self.corrected_n1_id));
-        self.corrected_n2 = Ratio::new::<percent>(reader.read_f64(&self.corrected_n2_id));
-=======
 
 #[cfg(test)]
 mod engine_fire_overhead_panel_tests {
@@ -111,6 +80,5 @@
         test_bed.run(&mut panel, |_, _| {});
 
         assert_eq!(panel.is_released(1), true);
->>>>>>> 3086a270
     }
 }
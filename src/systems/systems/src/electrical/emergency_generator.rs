<<<<<<< HEAD
=======
use std::time::Duration;

use uom::si::{electric_potential::volt, f64::*, frequency::hertz};

use crate::{
    shared::{PowerConsumptionReport, RamAirTurbineHydraulicLoopPressurised},
    simulation::{InitContext, SimulationElement, SimulatorWriter, UpdateContext},
};

>>>>>>> 295b850a
use super::{
    ElectricalElement, ElectricalElementIdentifier, ElectricalElementIdentifierProvider,
    ElectricalStateWriter, ElectricitySource, Potential, PotentialOrigin, ProvideFrequency,
    ProvidePotential,
};
<<<<<<< HEAD
use crate::{
    shared::{EmergencyGeneratorInterface, GeneratorControlUnitInterface, PowerConsumptionReport},
    simulation::{SimulationElement, SimulatorWriter, UpdateContext},
};
use uom::si::{
    angular_velocity::{radian_per_second, revolution_per_minute},
    electric_potential::volt,
    f64::*,
    frequency::hertz,
    power::watt,
    torque::newton_meter,
};
=======
>>>>>>> 295b850a

pub struct EmergencyGenerator {
    identifier: ElectricalElementIdentifier,
    writer: ElectricalStateWriter,
    supplying: bool,
    output_frequency: Frequency,
    output_potential: ElectricPotential,
    generated_power: Power,
    resistant_torque_from_power_gen: Torque,
}
impl EmergencyGenerator {
<<<<<<< HEAD
    const MIN_RPM_TO_SUPPLY_POWER: f64 = 10000.;
    const MIN_POWER_TO_DECLARE_SUPPLYING_WATT: f64 = 100.;
    const EFFICIENCY: f64 = 0.95;
    const STATIC_RESISTANT_TORQUE_WHEN_UNPOWERED_NM: f64 = 0.3;

    pub fn new(
        identifier_provider: &mut impl ElectricalElementIdentifierProvider,
    ) -> EmergencyGenerator {
=======
    pub fn new(context: &mut InitContext) -> EmergencyGenerator {
>>>>>>> 295b850a
        EmergencyGenerator {
            identifier: context.next_electrical_identifier(),
            writer: ElectricalStateWriter::new(context, "EMER_GEN"),
            supplying: false,
            output_frequency: Frequency::new::<hertz>(0.),
            output_potential: ElectricPotential::new::<volt>(0.),
            generated_power: Power::new::<watt>(0.),
            resistant_torque_from_power_gen: Torque::new::<newton_meter>(0.),
        }
    }

    pub fn update(&mut self, gcu: &impl GeneratorControlUnitInterface) {
        self.update_generated_power(gcu);
        self.update_resistant_torque(gcu);

        self.supplying =
            self.generated_power > Power::new::<watt>(Self::MIN_POWER_TO_DECLARE_SUPPLYING_WATT);
    }

    /// Indicates if the provided electricity's potential and frequency
    /// are within normal parameters. Use this to decide if the
    /// generator contactor should close.
    pub fn output_within_normal_parameters(&self) -> bool {
        self.should_provide_output() && self.frequency_normal() && self.potential_normal()
    }

    fn should_provide_output(&self) -> bool {
        self.supplying
    }

    fn update_generated_power(&mut self, gcu: &impl GeneratorControlUnitInterface) {
        if gcu.hydraulic_motor_speed().get::<revolution_per_minute>()
            > Self::MIN_RPM_TO_SUPPLY_POWER
        {
            self.generated_power = gcu.power_demand();
        } else {
            self.generated_power = Power::new::<watt>(0.)
        }
    }

    fn update_resistant_torque(&mut self, gcu: &impl GeneratorControlUnitInterface) {
        if gcu.hydraulic_motor_speed() < AngularVelocity::new::<radian_per_second>(1.) {
            self.resistant_torque_from_power_gen =
                Torque::new::<newton_meter>(Self::STATIC_RESISTANT_TORQUE_WHEN_UNPOWERED_NM);
        } else {
            let elec_torque = Torque::new::<newton_meter>(
                gcu.power_demand().get::<watt>()
                    / gcu.hydraulic_motor_speed().get::<radian_per_second>(),
            );
            self.resistant_torque_from_power_gen =
                elec_torque + (1. - Self::EFFICIENCY) * elec_torque;
        }
    }
}
provide_frequency!(EmergencyGenerator, (390.0..=410.0));
provide_potential!(EmergencyGenerator, (110.0..=120.0));
impl ElectricalElement for EmergencyGenerator {
    fn input_identifier(&self) -> ElectricalElementIdentifier {
        self.identifier
    }

    fn output_identifier(&self) -> ElectricalElementIdentifier {
        self.identifier
    }

    fn is_conductive(&self) -> bool {
        true
    }
}
impl ElectricitySource for EmergencyGenerator {
    fn output_potential(&self) -> Potential {
        if self.should_provide_output() {
            Potential::new(PotentialOrigin::EmergencyGenerator, self.output_potential)
        } else {
            Potential::none()
        }
    }
}
impl EmergencyGeneratorInterface for EmergencyGenerator {
    fn generated_power(&self) -> Power {
        self.generated_power
    }
    fn resistant_torque(&self) -> Torque {
        self.resistant_torque_from_power_gen
    }
}
impl SimulationElement for EmergencyGenerator {
    fn process_power_consumption_report<T: PowerConsumptionReport>(
        &mut self,
        _: &UpdateContext,
        _report: &T,
    ) {
        self.output_frequency = if self.should_provide_output() {
            Frequency::new::<hertz>(400.)
        } else {
            Frequency::new::<hertz>(0.)
        };

        self.output_potential = if self.should_provide_output() {
            ElectricPotential::new::<volt>(115.)
        } else {
            ElectricPotential::new::<volt>(0.)
        };
    }

    fn write(&self, writer: &mut SimulatorWriter) {
        self.writer.write_alternating(self, writer);
    }
}

#[cfg(test)]
mod emergency_generator_tests {
    use std::time::Duration;

    use super::*;
    use crate::simulation::test::ReadByName;
    use crate::simulation::InitContext;
    use crate::{
        electrical::Electricity,
        simulation::{
            test::{SimulationTestBed, TestBed},
            Aircraft, SimulationElementVisitor, UpdateContext,
        },
    };

    struct EmergencyGeneratorTestBed {
        test_bed: SimulationTestBed<TestAircraft>,
    }
    impl EmergencyGeneratorTestBed {
        fn new() -> Self {
            Self {
                test_bed: SimulationTestBed::new(TestAircraft::new),
            }
        }

        fn frequency_is_normal(&mut self) -> bool {
            self.read_by_name("ELEC_EMER_GEN_FREQUENCY_NORMAL")
        }

        fn potential_is_normal(&mut self) -> bool {
            self.read_by_name("ELEC_EMER_GEN_POTENTIAL_NORMAL")
        }

        fn emer_gen_is_powered(&self) -> bool {
            self.query_elec(|a, elec| a.emer_gen_is_powered(elec))
        }
    }
    impl TestBed for EmergencyGeneratorTestBed {
        type Aircraft = TestAircraft;

        fn test_bed(&self) -> &SimulationTestBed<TestAircraft> {
            &self.test_bed
        }

        fn test_bed_mut(&mut self) -> &mut SimulationTestBed<TestAircraft> {
            &mut self.test_bed
        }
    }

    struct TestHydraulicSystem {
        motor_speed: AngularVelocity,
    }
    impl TestHydraulicSystem {
        fn new() -> Self {
            Self {
                motor_speed: AngularVelocity::new::<revolution_per_minute>(0.),
            }
        }

        fn set_hydraulic_motor_speed(&mut self, speed: AngularVelocity) {
            self.motor_speed = speed;
        }
    }
    impl GeneratorControlUnitInterface for TestHydraulicSystem {
        fn power_demand(&self) -> Power {
            if self.motor_speed.get::<revolution_per_minute>() > 10000. {
                Power::new::<watt>(5000.)
            } else {
                Power::new::<watt>(0.)
            }
        }
        fn hydraulic_motor_speed(&self) -> AngularVelocity {
            self.motor_speed
        }
    }

    struct TestAircraft {
        emer_gen: EmergencyGenerator,
        hydraulic: TestHydraulicSystem,
        generator_output_within_normal_parameters_before_processing_power_consumption_report: bool,
    }
    impl TestAircraft {
        fn new(context: &mut InitContext) -> Self {
            Self {
                emer_gen: EmergencyGenerator::new(context),
                hydraulic: TestHydraulicSystem::new(),
                generator_output_within_normal_parameters_before_processing_power_consumption_report: false,
            }
        }

        fn emer_gen_is_powered(&self, electricity: &Electricity) -> bool {
            electricity.is_powered(&self.emer_gen)
        }

        fn attempt_emer_gen_start(&mut self) {
            self.hydraulic
                .set_hydraulic_motor_speed(AngularVelocity::new::<revolution_per_minute>(12000.));
        }

        fn stop_emer_gen(&mut self) {
            self.hydraulic
                .set_hydraulic_motor_speed(AngularVelocity::new::<revolution_per_minute>(0.));
        }

        fn generator_output_within_normal_parameters_before_processing_power_consumption_report(
            &self,
        ) -> bool {
            self.generator_output_within_normal_parameters_before_processing_power_consumption_report
        }

        fn generator_output_within_normal_parameters_after_processing_power_consumption_report(
            &self,
        ) -> bool {
            self.emer_gen.output_within_normal_parameters()
        }
    }
    impl Aircraft for TestAircraft {
        fn update_before_power_distribution(
            &mut self,
            _context: &UpdateContext,
            electricity: &mut Electricity,
        ) {
            self.emer_gen.update(&self.hydraulic);
            electricity.supplied_by(&self.emer_gen);

            self.generator_output_within_normal_parameters_before_processing_power_consumption_report = self.emer_gen.output_within_normal_parameters();
        }
    }
    impl SimulationElement for TestAircraft {
        fn accept<T: SimulationElementVisitor>(&mut self, visitor: &mut T) {
            self.emer_gen.accept(visitor);

            visitor.visit(self);
        }
    }

    #[test]
    fn when_shutdown_has_no_output() {
        let mut test_bed = EmergencyGeneratorTestBed::new();

        test_bed.run_with_delta(Duration::from_secs(100));

        assert!(!test_bed.emer_gen_is_powered());
    }

    #[test]
    fn when_started_provides_output() {
        let mut test_bed = EmergencyGeneratorTestBed::new();

        test_bed.command(|a| a.attempt_emer_gen_start());
        test_bed.run_with_delta(Duration::from_secs(100));

        assert!(test_bed.emer_gen_is_powered());
    }

    #[test]
    fn when_shutdown_frequency_not_normal() {
        let mut test_bed = EmergencyGeneratorTestBed::new();

        test_bed.run_with_delta(Duration::from_secs(100));

        assert!(!test_bed.frequency_is_normal());
    }

    #[test]
    fn when_started_frequency_normal() {
        let mut test_bed = EmergencyGeneratorTestBed::new();

        test_bed.command(|a| a.attempt_emer_gen_start());
        test_bed.run_with_delta(Duration::from_secs(100));

        assert!(test_bed.frequency_is_normal());
    }

    #[test]
    fn when_shutdown_potential_not_normal() {
        let mut test_bed = EmergencyGeneratorTestBed::new();

        test_bed.run_with_delta(Duration::from_secs(100));

        assert!(!test_bed.potential_is_normal());
    }

    #[test]
    fn when_started_potential_normal() {
        let mut test_bed = EmergencyGeneratorTestBed::new();

        test_bed.command(|a| a.attempt_emer_gen_start());
        test_bed.run_with_delta(Duration::from_secs(100));

        assert!(test_bed.potential_is_normal());
    }

    #[test]
    fn output_not_within_normal_parameters_when_shutdown() {
        let mut test_bed = EmergencyGeneratorTestBed::new();

        test_bed.run_with_delta(Duration::from_secs(100));

        assert!(!test_bed.query(|a| a
            .generator_output_within_normal_parameters_after_processing_power_consumption_report(
            )));
    }

    #[test]
    fn output_within_normal_parameters_when_started() {
        let mut test_bed = EmergencyGeneratorTestBed::new();

        test_bed.command(|a| a.attempt_emer_gen_start());
        test_bed.run_with_delta(Duration::from_secs(100));

        assert!(test_bed.query(|a| a
            .generator_output_within_normal_parameters_after_processing_power_consumption_report(
            )));
    }

    #[test]
    fn output_within_normal_parameters_adapts_to_no_longer_supplying_emer_gen_instantaneously() {
        // The frequency and potential of the generator are only known at the end of a tick,
        // due to them being directly related to the power consumption (large changes can cause
        // spikes and dips). However, the decision if a generator can supply power is made much
        // earlier in the tick. This is especially of great consequence when the generator no longer
        // supplies potential but the previous tick's frequency and potential are still normal.
        // With this test we ensure that a generator which is no longer supplying power is
        // immediately noticed.
        let mut test_bed = EmergencyGeneratorTestBed::new();

        test_bed.command(|a| a.attempt_emer_gen_start());
        test_bed.run_with_delta(Duration::from_secs(100));

        test_bed.command(|a| a.stop_emer_gen());
        test_bed.run_with_delta(Duration::from_secs(0));

        assert!(!test_bed.query(|a| a
            .generator_output_within_normal_parameters_before_processing_power_consumption_report(
            )));
    }

    #[test]
    fn writes_its_state() {
        let mut test_bed = SimulationTestBed::new(TestAircraft::new);
        test_bed.run();

        assert!(test_bed.contains_variable_with_name("ELEC_EMER_GEN_POTENTIAL"));
        assert!(test_bed.contains_variable_with_name("ELEC_EMER_GEN_POTENTIAL_NORMAL"));
        assert!(test_bed.contains_variable_with_name("ELEC_EMER_GEN_FREQUENCY"));
        assert!(test_bed.contains_variable_with_name("ELEC_EMER_GEN_FREQUENCY_NORMAL"));
    }
}<|MERGE_RESOLUTION|>--- conflicted
+++ resolved
@@ -1,5 +1,3 @@
-<<<<<<< HEAD
-=======
 use std::time::Duration;
 
 use uom::si::{electric_potential::volt, f64::*, frequency::hertz};
@@ -9,13 +7,11 @@
     simulation::{InitContext, SimulationElement, SimulatorWriter, UpdateContext},
 };
 
->>>>>>> 295b850a
 use super::{
     ElectricalElement, ElectricalElementIdentifier, ElectricalElementIdentifierProvider,
     ElectricalStateWriter, ElectricitySource, Potential, PotentialOrigin, ProvideFrequency,
     ProvidePotential,
 };
-<<<<<<< HEAD
 use crate::{
     shared::{EmergencyGeneratorInterface, GeneratorControlUnitInterface, PowerConsumptionReport},
     simulation::{SimulationElement, SimulatorWriter, UpdateContext},
@@ -28,8 +24,6 @@
     power::watt,
     torque::newton_meter,
 };
-=======
->>>>>>> 295b850a
 
 pub struct EmergencyGenerator {
     identifier: ElectricalElementIdentifier,
@@ -41,18 +35,14 @@
     resistant_torque_from_power_gen: Torque,
 }
 impl EmergencyGenerator {
-<<<<<<< HEAD
     const MIN_RPM_TO_SUPPLY_POWER: f64 = 10000.;
     const MIN_POWER_TO_DECLARE_SUPPLYING_WATT: f64 = 100.;
     const EFFICIENCY: f64 = 0.95;
     const STATIC_RESISTANT_TORQUE_WHEN_UNPOWERED_NM: f64 = 0.3;
 
     pub fn new(
-        identifier_provider: &mut impl ElectricalElementIdentifierProvider,
+        context: &mut InitContext
     ) -> EmergencyGenerator {
-=======
-    pub fn new(context: &mut InitContext) -> EmergencyGenerator {
->>>>>>> 295b850a
         EmergencyGenerator {
             identifier: context.next_electrical_identifier(),
             writer: ElectricalStateWriter::new(context, "EMER_GEN"),

use std::error::Error;

use systems::shared::to_bool;
use systems_wasm::aspects::{ExecuteOn, MsfsAspectBuilder, ObjectWrite, VariablesToObject};
use systems_wasm::{set_data_on_sim_object, Variable};

use msfs::sim_connect;
use msfs::{sim_connect::SimConnect, sim_connect::SIMCONNECT_OBJECT_ID_USER};

pub(super) fn elevators(builder: &mut MsfsAspectBuilder) -> Result<(), Box<dyn Error>> {
    const MIN_MSFS_DEFLECTION_ANGLE: f64 = 11.5;
    const MAX_MSFS_DEFLECTION_ANGLE: f64 = 16.;

    builder.map(
<<<<<<< HEAD
=======
        ExecuteOn::PreTick,
        Variable::named("ELEVATOR_DEFLECTION_DEMAND"),
        |value| {
            msfs_deflection_to_hyd_demand(
                value,
                MIN_MSFS_DEFLECTION_ANGLE,
                MAX_MSFS_DEFLECTION_ANGLE,
            )
        },
        Variable::aspect("HYD_ELEVATOR_DEMAND"),
    );

    builder.map(
>>>>>>> f1003833
        ExecuteOn::PostTick,
        Variable::aspect("HYD_ELEV_LEFT_DEFLECTION"),
        |value| {
            hyd_deflection_to_msfs_deflection(
                value,
                MIN_MSFS_DEFLECTION_ANGLE,
                MAX_MSFS_DEFLECTION_ANGLE,
            )
        },
        Variable::named("HYD_ELEVATOR_LEFT_DEFLECTION"),
    );
    builder.map(
        ExecuteOn::PostTick,
        Variable::aspect("HYD_ELEV_RIGHT_DEFLECTION"),
        |value| {
            hyd_deflection_to_msfs_deflection(
                value,
                MIN_MSFS_DEFLECTION_ANGLE,
                MAX_MSFS_DEFLECTION_ANGLE,
            )
        },
        Variable::named("HYD_ELEVATOR_RIGHT_DEFLECTION"),
    );

    // ELEVATOR POSITION FEEDBACK TO SIM
    builder.map_many(
        ExecuteOn::PostTick,
        vec![
            Variable::named("HYD_ELEVATOR_LEFT_DEFLECTION"),
            Variable::named("HYD_ELEVATOR_RIGHT_DEFLECTION"),
        ],
        |values| (values[1] + values[0]) / 2.,
        Variable::aspect("HYD_FINAL_ELEVATOR_FEEDBACK"),
    );

    builder.variables_to_object(Box::new(PitchSimOutput { elevator: 0. }));

    Ok(())
}

#[sim_connect::data_definition]
struct PitchSimOutput {
    #[name = "ELEVATOR POSITION"]
    #[unit = "Position"]
    elevator: f64,
}
impl VariablesToObject for PitchSimOutput {
    fn variables(&self) -> Vec<Variable> {
        vec![
            Variable::aspect("HYD_FINAL_ELEVATOR_FEEDBACK"),
            Variable::aspect("FLIGHT_CONTROLS_TRACKING_MODE"),
        ]
    }

    fn write(&mut self, values: Vec<f64>) -> ObjectWrite {
        self.elevator = values[0];

        // Not writing control feedback when in tracking mode
        ObjectWrite::on(!to_bool(values[1]))
    }

    set_data_on_sim_object!();
}

fn hyd_deflection_to_msfs_deflection(
    hyd_deflection: f64,
    min_msfs_angle: f64,
    max_msfs_angle: f64,
) -> f64 {
    let elevator_range: f64 = max_msfs_angle + min_msfs_angle;

    let msfs_angle_zero_offset = hyd_deflection * elevator_range;
    let msfs_angle = msfs_angle_zero_offset - min_msfs_angle;

    if msfs_angle <= 0. {
        msfs_angle / min_msfs_angle
    } else {
        msfs_angle / max_msfs_angle
    }
}

fn msfs_deflection_to_hyd_demand(
    msfs_deflection: f64,
    min_msfs_angle: f64,
    max_msfs_angle: f64,
) -> f64 {
    let elevator_range: f64 = max_msfs_angle + min_msfs_angle;

    let msfs_angle_demand = if msfs_deflection <= 0. {
        msfs_deflection * min_msfs_angle
    } else {
        msfs_deflection * max_msfs_angle
    };

    let msfs_angle_zero_offset = msfs_angle_demand + min_msfs_angle;

    msfs_angle_zero_offset / elevator_range
}<|MERGE_RESOLUTION|>--- conflicted
+++ resolved
@@ -12,8 +12,6 @@
     const MAX_MSFS_DEFLECTION_ANGLE: f64 = 16.;
 
     builder.map(
-<<<<<<< HEAD
-=======
         ExecuteOn::PreTick,
         Variable::named("ELEVATOR_DEFLECTION_DEMAND"),
         |value| {
@@ -27,7 +25,6 @@
     );
 
     builder.map(
->>>>>>> f1003833
         ExecuteOn::PostTick,
         Variable::aspect("HYD_ELEV_LEFT_DEFLECTION"),
         |value| {

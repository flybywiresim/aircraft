--- conflicted
+++ resolved
@@ -33,12 +33,9 @@
     engine_generator_1_pb_on: AircraftVariable,
     engine_generator_2_pb_on: AircraftVariable,
     gear_center_position: AircraftVariable,
-<<<<<<< HEAD
     turb_eng_corrected_n1_1: AircraftVariable,
     turb_eng_corrected_n1_2: AircraftVariable,
-=======
     gear_handle_position: AircraftVariable,
->>>>>>> 3086a270
     turb_eng_corrected_n2_1: AircraftVariable,
     turb_eng_corrected_n2_2: AircraftVariable,
     airspeed_indicated: AircraftVariable,
@@ -46,11 +43,9 @@
     fuel_tank_left_main_quantity: AircraftVariable,
     sim_on_ground: AircraftVariable,
     unlimited_fuel: AircraftVariable,
-<<<<<<< HEAD
     ambient_pressure: AircraftVariable,
     sea_level_pressure: AircraftVariable,
     vertical_speed: AircraftVariable,
-=======
     parking_brake_demand: AircraftVariable,
     master_eng_1: AircraftVariable,
     master_eng_2: AircraftVariable,
@@ -62,7 +57,6 @@
     left_brake_command: AircraftVariable,
     right_brake_command: AircraftVariable,
     longitudinal_accel: AircraftVariable,
->>>>>>> 3086a270
 }
 impl A320SimulatorReaderWriter {
     fn new() -> Result<Self, Box<dyn std::error::Error>> {
@@ -89,12 +83,9 @@
                 2,
             )?,
             gear_center_position: AircraftVariable::from("GEAR CENTER POSITION", "Percent", 0)?,
-<<<<<<< HEAD
             turb_eng_corrected_n1_1: AircraftVariable::from("TURB ENG CORRECTED N1", "Percent", 1)?,
             turb_eng_corrected_n1_2: AircraftVariable::from("TURB ENG CORRECTED N1", "Percent", 2)?,
-=======
             gear_handle_position: AircraftVariable::from("GEAR HANDLE POSITION", "Bool", 0)?,
->>>>>>> 3086a270
             turb_eng_corrected_n2_1: AircraftVariable::from("TURB ENG CORRECTED N2", "Percent", 1)?,
             turb_eng_corrected_n2_2: AircraftVariable::from("TURB ENG CORRECTED N2", "Percent", 2)?,
             airspeed_indicated: AircraftVariable::from("AIRSPEED INDICATED", "Knots", 0)?,
@@ -106,11 +97,9 @@
             )?,
             sim_on_ground: AircraftVariable::from("SIM ON GROUND", "Bool", 0)?,
             unlimited_fuel: AircraftVariable::from("UNLIMITED FUEL", "Bool", 0)?,
-<<<<<<< HEAD
             ambient_pressure: AircraftVariable::from("AMBIENT PRESSURE", "inHg", 0)?,
             sea_level_pressure: AircraftVariable::from("SEA LEVEL PRESSURE", "Millibars", 0)?,
             vertical_speed: AircraftVariable::from("VELOCITY WORLD Y", "Feet per Second", 0)?,
-=======
             parking_brake_demand: AircraftVariable::from("BRAKE PARKING INDICATOR", "Bool", 0)?,
             master_eng_1: AircraftVariable::from("GENERAL ENG STARTER ACTIVE", "Bool", 1)?,
             master_eng_2: AircraftVariable::from("GENERAL ENG STARTER ACTIVE", "Bool", 2)?,
@@ -129,7 +118,6 @@
                 "feet per second squared",
                 0,
             )?,
->>>>>>> 3086a270
         })
     }
 }
@@ -144,12 +132,9 @@
             "AMBIENT TEMPERATURE" => self.ambient_temperature.get(),
             "EXTERNAL POWER AVAILABLE:1" => self.external_power_available.get(),
             "GEAR CENTER POSITION" => self.gear_center_position.get(),
-<<<<<<< HEAD
             "TURB ENG CORRECTED N1:1" => self.turb_eng_corrected_n1_1.get(),
             "TURB ENG CORRECTED N1:2" => self.turb_eng_corrected_n1_2.get(),
-=======
             "GEAR HANDLE POSITION" => self.gear_handle_position.get(),
->>>>>>> 3086a270
             "TURB ENG CORRECTED N2:1" => self.turb_eng_corrected_n2_1.get(),
             "TURB ENG CORRECTED N2:2" => self.turb_eng_corrected_n2_2.get(),
             "FUEL TANK LEFT MAIN QUANTITY" => self.fuel_tank_left_main_quantity.get(),
@@ -157,11 +142,9 @@
             "AIRSPEED INDICATED" => self.airspeed_indicated.get(),
             "INDICATED ALTITUDE" => self.indicated_altitude.get(),
             "SIM ON GROUND" => self.sim_on_ground.get(),
-<<<<<<< HEAD
             "AMBIENT PRESSURE" => self.ambient_pressure.get(),
             "SEA LEVEL PRESSURE" => self.sea_level_pressure.get(),
             "VELOCITY WORLD Y" => self.vertical_speed.get(),
-=======
             "GENERAL ENG STARTER ACTIVE:1" => self.master_eng_1.get(),
             "GENERAL ENG STARTER ACTIVE:2" => self.master_eng_2.get(),
             "BRAKE PARKING INDICATOR" => self.parking_brake_demand.get(),
@@ -173,7 +156,6 @@
             "BRAKE LEFT POSITION" => self.left_brake_command.get(),
             "BRAKE RIGHT POSITION" => self.right_brake_command.get(),
             "ACCELERATION BODY Z" => self.longitudinal_accel.get(),
->>>>>>> 3086a270
             _ => {
                 lookup_named_variable(&mut self.dynamic_named_variables, "A32NX_", name).get_value()
             }

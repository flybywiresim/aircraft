#![cfg(any(target_arch = "wasm32", doc))]
use a320_systems::A320;
use msfs::sim_connect;
use msfs::sim_connect::{SimConnectRecv, SIMCONNECT_OBJECT_ID_USER};
use msfs::{
    legacy::{AircraftVariable, NamedVariable},
    sim_connect::SimConnect,
    sys,
};
use std::{
    pin::Pin,
    time::{Duration, Instant},
};
use systems::failures::FailureType;
use systems::simulation::Simulation;
use systems_wasm::{
    electrical::{MsfsAuxiliaryPowerUnit, MsfsElectricalBuses},
    f64_to_sim_connect_32k_pos,
    failures::Failures,
    sim_connect_32k_pos_to_f64, MsfsAircraftVariableReader, MsfsNamedVariableReaderWriter,
    MsfsSimulationHandler, SimulatorAspect,
};

#[msfs::gauge(name=systems)]
async fn systems(mut gauge: msfs::Gauge) -> Result<(), Box<dyn std::error::Error>> {
    let mut sim_connect = gauge.open_simconnect("systems")?;

    let mut simulation = Simulation::new(|electricity| A320::new(electricity));
    let mut msfs_simulation_handler = MsfsSimulationHandler::new(
        vec![
            Box::new(create_electrical_buses()),
            Box::new(MsfsAuxiliaryPowerUnit::new(
                "OVHD_APU_START_PB_IS_AVAILABLE",
                8,
            )?),
            Box::new(Brakes::new(&mut sim_connect.as_mut())?),
            Box::new(Autobrakes::new(&mut sim_connect.as_mut())?),
<<<<<<< HEAD
            Box::new(Flaps::new(&mut sim_connect.as_mut())?),
=======
            Box::new(CargoDoors::new(&mut sim_connect.as_mut())?),
>>>>>>> 4bef78c2
            Box::new(create_aircraft_variable_reader()?),
            Box::new(MsfsNamedVariableReaderWriter::new("A32NX_")),
        ],
        create_failures(),
    );

    while let Some(event) = gauge.next_event().await {
        msfs_simulation_handler.handle(event, &mut simulation, &mut sim_connect.as_mut())?;
    }

    Ok(())
}

fn create_aircraft_variable_reader(
) -> Result<MsfsAircraftVariableReader, Box<dyn std::error::Error>> {
    let mut reader = MsfsAircraftVariableReader::new();
    reader.add("AMBIENT TEMPERATURE", "celsius", 0)?;
    reader.add("TOTAL AIR TEMPERATURE", "celsius", 0)?;
    reader.add_with_additional_names(
        "EXTERNAL POWER AVAILABLE",
        "Bool",
        1,
        &vec!["OVHD_ELEC_EXT_PWR_PB_IS_AVAILABLE"],
    )?;
    reader.add("GEAR CENTER POSITION", "Percent", 0)?;
    reader.add("GEAR ANIMATION POSITION", "Percent", 0)?;
    reader.add("GEAR ANIMATION POSITION", "Percent", 1)?;
    reader.add("GEAR ANIMATION POSITION", "Percent", 2)?;
    reader.add("GEAR HANDLE POSITION", "Bool", 0)?;
    reader.add("TURB ENG CORRECTED N1", "Percent", 1)?;
    reader.add("TURB ENG CORRECTED N1", "Percent", 2)?;
    reader.add("TURB ENG CORRECTED N2", "Percent", 1)?;
    reader.add("TURB ENG CORRECTED N2", "Percent", 2)?;
    reader.add("AIRSPEED INDICATED", "Knots", 0)?;
    reader.add("INDICATED ALTITUDE", "Feet", 0)?;
    reader.add("AIRSPEED MACH", "Mach", 0)?;
    reader.add("AIRSPEED TRUE", "Knots", 0)?;
    reader.add("VELOCITY WORLD Y", "feet per minute", 0)?;
    reader.add("AMBIENT WIND DIRECTION", "Degrees", 0)?;
    reader.add("AMBIENT WIND VELOCITY", "Knots", 0)?;
    reader.add("GPS GROUND SPEED", "Knots", 0)?;
    reader.add("GPS GROUND MAGNETIC TRACK", "Degrees", 0)?;
    reader.add("PLANE PITCH DEGREES", "Degrees", 0)?;
    reader.add("PLANE BANK DEGREES", "Degrees", 0)?;
    reader.add("PLANE HEADING DEGREES MAGNETIC", "Degrees", 0)?;
    reader.add("FUEL TANK LEFT MAIN QUANTITY", "Pounds", 0)?;
    reader.add("UNLIMITED FUEL", "Bool", 0)?;
    reader.add("INDICATED ALTITUDE", "Feet", 0)?;
    reader.add("AMBIENT PRESSURE", "inHg", 0)?;
    reader.add("SEA LEVEL PRESSURE", "Millibars", 0)?;
    reader.add("SIM ON GROUND", "Bool", 0)?;
    reader.add("GENERAL ENG STARTER ACTIVE", "Bool", 1)?;
    reader.add("GENERAL ENG STARTER ACTIVE", "Bool", 2)?;
    reader.add("PUSHBACK ANGLE", "Radian", 0)?;
    reader.add("PUSHBACK STATE", "Enum", 0)?;
    reader.add("ANTISKID BRAKES ACTIVE", "Bool", 0)?;
    reader.add("ACCELERATION BODY Z", "feet per second squared", 0)?;
    reader.add("ACCELERATION BODY X", "feet per second squared", 0)?;
    reader.add("ACCELERATION BODY Y", "feet per second squared", 0)?;

    reader.add_with_additional_names(
        "APU GENERATOR SWITCH",
        "Bool",
        0,
        &vec!["OVHD_ELEC_APU_GEN_PB_IS_ON"],
    )?;
    reader.add_with_additional_names(
        "EXTERNAL POWER ON",
        "Bool",
        1,
        &vec!["OVHD_ELEC_EXT_PWR_PB_IS_ON"],
    )?;
    reader.add_with_additional_names(
        "GENERAL ENG MASTER ALTERNATOR",
        "Bool",
        1,
        &vec!["OVHD_ELEC_ENG_GEN_1_PB_IS_ON"],
    );
    reader.add_with_additional_names(
        "GENERAL ENG MASTER ALTERNATOR",
        "Bool",
        2,
        &vec!["OVHD_ELEC_ENG_GEN_2_PB_IS_ON"],
    );
    reader.add("PLANE LATITUDE", "degree latitude", 0)?;
    reader.add("PLANE LONGITUDE", "degree longitude", 0)?;

    Ok(reader)
}

fn create_electrical_buses() -> MsfsElectricalBuses {
    let mut buses = MsfsElectricalBuses::new();
    // The numbers used here are those defined for buses in the systems.cfg [ELECTRICAL] section.
    buses.add("AC_1", 1, 2);
    buses.add("AC_2", 1, 3);
    buses.add("AC_ESS", 1, 4);
    buses.add("AC_ESS_SHED", 1, 5);
    buses.add("AC_STAT_INV", 1, 6);
    buses.add("AC_GND_FLT_SVC", 1, 14);
    buses.add("DC_1", 1, 7);
    buses.add("DC_2", 1, 8);
    buses.add("DC_ESS", 1, 9);
    buses.add("DC_ESS_SHED", 1, 10);
    buses.add("DC_BAT", 1, 11);
    buses.add("DC_HOT_1", 1, 12);
    buses.add("DC_HOT_2", 1, 13);
    buses.add("DC_GND_FLT_SVC", 1, 15);

    buses
}

fn create_failures() -> Failures {
    let mut failures = Failures::new(
        NamedVariable::from("A32NX_FAILURE_ACTIVATE"),
        NamedVariable::from("A32NX_FAILURE_DEACTIVATE"),
    );

    failures.add(24_000, FailureType::TransformerRectifier(1));
    failures.add(24_001, FailureType::TransformerRectifier(2));
    failures.add(24_002, FailureType::TransformerRectifier(3));

    failures
}

//This allows us to set settable AVars
#[sim_connect::data_definition]
struct FlapsSurface {
    #[name = "TRAILING EDGE FLAPS LEFT PERCENT"]
    #[unit = "Percent"]
    left_flap: f64,

    #[name = "TRAILING EDGE FLAPS RIGHT PERCENT"]
    #[unit = "Percent"]
    right_flap: f64,
}

#[sim_connect::data_definition]
struct SlatsSurface {
    #[name = "LEADING EDGE FLAPS LEFT PERCENT"]
    #[unit = "Percent"]
    left_slat: f64,

    #[name = "LEADING EDGE FLAPS RIGHT PERCENT"]
    #[unit = "Percent"]
    right_slat: f64,
}

struct Flaps {
    //IDs of the flaps handle events
    id_flaps_incr: sys::DWORD,
    id_flaps_decr: sys::DWORD,
    id_flaps_1: sys::DWORD,
    id_flaps_2: sys::DWORD,
    id_flaps_3: sys::DWORD,
    id_flaps_set: sys::DWORD,
    id_axis_flaps_set: sys::DWORD,
    id_flaps_down: sys::DWORD,
    id_flaps_up: sys::DWORD,

    //LVars to communicate between the flap movement logic
    //and the simulation animation
    flaps_handle_index_simvar: NamedVariable,
    flaps_handle_percent_simvar: NamedVariable,
    left_flaps_position_simvar: NamedVariable,
    right_flaps_position_simvar: NamedVariable,
    left_slats_position_simvar: NamedVariable,
    right_slats_position_simvar: NamedVariable,
    flaps_surface_simobject: FlapsSurface,
    slats_surface_simobject: SlatsSurface,
    flaps_handle_position: u8,
    left_flaps_position: f64,
    right_flaps_position: f64,

    left_slats_position: f64,
    right_slats_position: f64,

    flaps_conf_helper: f64,
}

impl Flaps {
    fn new(sim_connect: &mut Pin<&mut SimConnect>) -> Result<Self, Box<dyn std::error::Error>> {
        Ok(Self {
            id_flaps_incr: sim_connect.map_client_event_to_sim_event("FLAPS_INCR", true)?,
            id_flaps_decr: sim_connect.map_client_event_to_sim_event("FLAPS_DECR", true)?,
            id_flaps_1: sim_connect.map_client_event_to_sim_event("FLAPS_1", true)?,
            id_flaps_2: sim_connect.map_client_event_to_sim_event("FLAPS_2", true)?,
            id_flaps_3: sim_connect.map_client_event_to_sim_event("FLAPS_3", true)?,
            id_flaps_set: sim_connect.map_client_event_to_sim_event("FLAPS_SET", true)?,
            id_axis_flaps_set: sim_connect.map_client_event_to_sim_event("AXIS_FLAPS_SET", true)?,
            id_flaps_down: sim_connect.map_client_event_to_sim_event("FLAPS_DOWN", true)?,
            id_flaps_up: sim_connect.map_client_event_to_sim_event("FLAPS_UP", true)?,

            flaps_handle_index_simvar: NamedVariable::from("A32NX_FLAPS_HANDLE_INDEX"),
            flaps_handle_percent_simvar: NamedVariable::from("A32NX_FLAPS_HANDLE_PERCENT"),
            left_flaps_position_simvar: NamedVariable::from("A32NX_LEFT_FLAPS_POSITION_PERCENT"),
            right_flaps_position_simvar: NamedVariable::from("A32NX_RIGHT_FLAPS_POSITION_PERCENT"),
            left_slats_position_simvar: NamedVariable::from("A32NX_LEFT_SLATS_POSITION_PERCENT"),
            right_slats_position_simvar: NamedVariable::from("A32NX_RIGHT_SLATS_POSITION_PERCENT"),

            flaps_surface_simobject: FlapsSurface {
                left_flap: 0.,
                right_flap: 0.,
            },
            slats_surface_simobject: SlatsSurface {
                left_slat: 0.,
                right_slat: 0.,
            },

            flaps_handle_position: 0,
            left_flaps_position: 0.,
            right_flaps_position: 0.,

            left_slats_position: 0.,
            right_slats_position: 0.,

            flaps_conf_helper: 0.,
        })
    }

    fn flaps_handle_position_f64(&self) -> f64 {
        self.flaps_handle_position as f64
    }

    fn get_left_flaps_position(&self) -> f64 {
        self.left_flaps_position
    }
    fn get_right_flaps_position(&self) -> f64 {
        self.right_flaps_position
    }

    fn get_handle_pos_from_0_1(&self, input: f64) -> u8 {
        if input < -0.8 {
            return 0;
        } else if input > -0.7 && input < -0.3 {
            return 1;
        } else if input > -0.2 && input < 0.2 {
            return 2;
        } else if input > 0.3 && input < 0.7 {
            return 3;
        } else if input > 0.8 {
            return 4;
        } else {
            return self.flaps_handle_position;
        }
    }

    fn get_handle_pos_flaps_set(&self, input: u32) -> u8 {
        let normalized_input: f64 = (input as f64) / 8192. - 1.;
        return self.get_handle_pos_from_0_1(normalized_input);
    }

    fn get_handle_pos_axis_flaps_set(&self, input: u32) -> u8 {
        let normalized_input: f64 = (input as f64) / 16384.;
        return self.get_handle_pos_from_0_1(normalized_input);
    }

    fn catch_event(&mut self, event_id: sys::DWORD, event_data: u32) -> bool {
        if event_id == self.id_flaps_incr {
            self.flaps_handle_position += 1;
            self.flaps_handle_position = self.flaps_handle_position.min(4);

            self.flaps_handle_index_simvar
                .set_value(self.flaps_handle_position_f64());
            self.flaps_handle_percent_simvar
                .set_value(self.flaps_handle_position_f64() / 4.);

            true
        } else if event_id == self.id_flaps_decr {
            if self.flaps_handle_position > 0 {
                self.flaps_handle_position -= 1;
            }

            self.flaps_handle_index_simvar
                .set_value(self.flaps_handle_position_f64());
            self.flaps_handle_percent_simvar
                .set_value(self.flaps_handle_position_f64() / 4.);
            true
        } else if event_id == self.id_flaps_1 {
            self.flaps_handle_position = 1;
            self.flaps_handle_index_simvar
                .set_value(self.flaps_handle_position_f64());
            self.flaps_handle_percent_simvar
                .set_value(self.flaps_handle_position_f64() / 4.);
            true
        } else if event_id == self.id_flaps_2 {
            self.flaps_handle_position = 2;
            self.flaps_handle_index_simvar
                .set_value(self.flaps_handle_position_f64());
            self.flaps_handle_percent_simvar
                .set_value(self.flaps_handle_position_f64() / 4.);
            true
        } else if event_id == self.id_flaps_3 {
            self.flaps_handle_position = 3;
            self.flaps_handle_index_simvar
                .set_value(self.flaps_handle_position_f64());
            self.flaps_handle_percent_simvar
                .set_value(self.flaps_handle_position_f64() / 4.);
            true
        } else if event_id == self.id_flaps_set {
            self.flaps_handle_position = self.get_handle_pos_flaps_set(event_data);
            self.flaps_handle_index_simvar
                .set_value(self.flaps_handle_position_f64());
            self.flaps_handle_percent_simvar
                .set_value(self.flaps_handle_position_f64() / 4.);
            true
        } else if event_id == self.id_axis_flaps_set {
            self.flaps_handle_position = self.get_handle_pos_axis_flaps_set(event_data);
            self.flaps_handle_index_simvar
                .set_value(self.flaps_handle_position_f64());
            self.flaps_handle_percent_simvar
                .set_value(self.flaps_handle_position_f64() / 4.);
            true
        } else if event_id == self.id_flaps_down {
            self.flaps_handle_position = 4;
            self.flaps_handle_index_simvar
                .set_value(self.flaps_handle_position_f64());
            self.flaps_handle_percent_simvar
                .set_value(self.flaps_handle_position_f64() / 4.);
            true
        } else if event_id == self.id_flaps_up {
            self.flaps_handle_position = 0;
            self.flaps_handle_index_simvar
                .set_value(self.flaps_handle_position_f64());
            self.flaps_handle_percent_simvar
                .set_value(self.flaps_handle_position_f64() / 4.);
            true
        } else {
            false
        }
    }
    fn write_simvars(&mut self) {
        self.left_flaps_position_simvar
            .set_value(self.left_flaps_position);
        self.right_flaps_position_simvar
            .set_value(self.right_flaps_position);
        self.left_slats_position_simvar
            .set_value(self.left_slats_position);
        self.right_slats_position_simvar
            .set_value(self.right_slats_position);
    }
}

impl SimulatorAspect for Flaps {
    fn read(&mut self, name: &str) -> Option<f64> {
        match name {
            "LEFT_FLAPS_POSITION_PERCENT" => Some(self.left_flaps_position),
            "RIGHT_FLAPS_POSITION_PERCENT" => Some(self.right_flaps_position),
            "LEFT_SLATS_POSITION_PERCENT" => Some(self.left_slats_position),
            "RIGHT_SLATS_POSITION_PERCENT" => Some(self.right_slats_position),
            _ => None,
        }
    }

    fn write(&mut self, name: &str, value: f64) -> bool {
        match name {
            "LEFT_FLAPS_POSITION_PERCENT" => {
                self.left_flaps_position = value;
                true
            }
            "RIGHT_FLAPS_POSITION_PERCENT" => {
                self.right_flaps_position = value;
                true
            }
            "LEFT_SLATS_POSITION_PERCENT" => {
                self.left_slats_position = value;
                true
            }
            "RIGHT_SLATS_POSITION_PERCENT" => {
                self.right_slats_position = value;
                true
            }
            _ => false,
        }
    }

    fn handle_message(&mut self, message: &SimConnectRecv) -> bool {
        if let SimConnectRecv::Event(e) = message {
            self.catch_event(e.id(), e.data())
        } else {
            false
        }
    }

    fn post_tick(
        &mut self,
        sim_connect: &mut Pin<&mut SimConnect>,
    ) -> Result<(), Box<dyn std::error::Error>> {
        self.flaps_surface_simobject.left_flap = self.left_flaps_position;
        self.flaps_surface_simobject.right_flap = self.right_flaps_position;
        self.slats_surface_simobject.left_slat = self.left_slats_position;
        self.slats_surface_simobject.right_slat = self.right_slats_position;

        self.write_simvars();

        sim_connect
            .set_data_on_sim_object(SIMCONNECT_OBJECT_ID_USER, &self.flaps_surface_simobject);
        sim_connect
            .set_data_on_sim_object(SIMCONNECT_OBJECT_ID_USER, &self.slats_surface_simobject);

        Ok(())
    }
}

struct Autobrakes {
    id_mode_max: sys::DWORD,
    id_mode_med: sys::DWORD,
    id_mode_low: sys::DWORD,
    id_disarm: sys::DWORD,

    low_mode_panel_pushbutton: NamedVariable,
    med_mode_panel_pushbutton: NamedVariable,
    max_mode_panel_pushbutton: NamedVariable,

    low_mode_requested: bool,
    med_mode_requested: bool,
    max_mode_requested: bool,
    disarm_requested: bool,

    last_button_press: Instant,
}
impl Autobrakes {
    // Time to freeze keyboard events once key is released. This will keep key_pressed to TRUE internally when key is actually staying pressed
    // but keyboard events wrongly goes to false then back to true for a short period of time due to poor key event handling
    const DEFAULT_REARMING_DURATION: Duration = Duration::from_millis(1500);

    fn new(sim_connect: &mut Pin<&mut SimConnect>) -> Result<Self, Box<dyn std::error::Error>> {
        Ok(Self {
            // SimConnect inputs masking
            id_mode_max: sim_connect.map_client_event_to_sim_event("AUTOBRAKE_HI_SET", false)?,
            id_mode_med: sim_connect.map_client_event_to_sim_event("AUTOBRAKE_MED_SET", false)?,
            id_mode_low: sim_connect.map_client_event_to_sim_event("AUTOBRAKE_LO_SET", false)?,
            id_disarm: sim_connect.map_client_event_to_sim_event("AUTOBRAKE_DISARM", false)?,

            low_mode_panel_pushbutton: NamedVariable::from("A32NX_OVHD_AUTOBRK_LOW_ON_IS_PRESSED"),
            med_mode_panel_pushbutton: NamedVariable::from("A32NX_OVHD_AUTOBRK_MED_ON_IS_PRESSED"),
            max_mode_panel_pushbutton: NamedVariable::from("A32NX_OVHD_AUTOBRK_MAX_ON_IS_PRESSED"),

            low_mode_requested: false,
            med_mode_requested: false,
            max_mode_requested: false,
            disarm_requested: false,

            last_button_press: Instant::now(),
        })
    }

    fn synchronise_with_sim(&mut self) {
        if self.low_mode_panel_pushbutton.get_value() {
            self.set_mode_low();
        }
        if self.med_mode_panel_pushbutton.get_value() {
            self.set_mode_med();
        }
        if self.max_mode_panel_pushbutton.get_value() {
            self.set_mode_max();
        }
    }

    fn reset_events(&mut self) {
        if self.last_button_press.elapsed() > Self::DEFAULT_REARMING_DURATION {
            self.max_mode_requested = false;
            self.med_mode_requested = false;
            self.low_mode_requested = false;
        }
        self.disarm_requested = false;
    }

    fn on_receive_pushbutton_event(&mut self) {
        self.last_button_press = Instant::now();
    }

    fn set_mode_max(&mut self) {
        self.max_mode_requested = true;
        self.med_mode_requested = false;
        self.low_mode_requested = false;
        self.on_receive_pushbutton_event();
    }

    fn set_mode_med(&mut self) {
        self.med_mode_requested = true;
        self.max_mode_requested = false;
        self.low_mode_requested = false;
        self.on_receive_pushbutton_event();
    }

    fn set_mode_low(&mut self) {
        self.low_mode_requested = true;
        self.med_mode_requested = false;
        self.max_mode_requested = false;
        self.on_receive_pushbutton_event();
    }

    fn set_disarm(&mut self) {
        self.disarm_requested = true;
    }
}
impl SimulatorAspect for Autobrakes {
    fn read(&mut self, name: &str) -> Option<f64> {
        match name {
            "AUTOBRAKE_DISARM" => Some(self.disarm_requested as u8 as f64),
            "OVHD_AUTOBRK_LOW_ON_IS_PRESSED" => Some(self.low_mode_requested as u8 as f64),
            "OVHD_AUTOBRK_MED_ON_IS_PRESSED" => Some(self.med_mode_requested as u8 as f64),
            "OVHD_AUTOBRK_MAX_ON_IS_PRESSED" => Some(self.max_mode_requested as u8 as f64),
            _ => None,
        }
    }

    fn handle_message(&mut self, message: &SimConnectRecv) -> bool {
        match message {
            SimConnectRecv::Event(e) => {
                if e.id() == self.id_mode_low {
                    self.set_mode_low();
                    true
                } else if e.id() == self.id_mode_med {
                    self.set_mode_med();
                    true
                } else if e.id() == self.id_mode_max {
                    self.set_mode_max();
                    true
                } else if e.id() == self.id_disarm {
                    self.set_disarm();
                    true
                } else {
                    false
                }
            }
            _ => false,
        }
    }

    fn pre_tick(&mut self, _: Duration) {
        self.synchronise_with_sim();
    }

    fn post_tick(
        &mut self,
        _: &mut Pin<&mut SimConnect>,
    ) -> Result<(), Box<dyn std::error::Error>> {
        self.reset_events();

        Ok(())
    }
}

struct Brakes {
    park_brake_lever_masked_input: NamedVariable,
    left_pedal_brake_masked_input: NamedVariable,
    right_pedal_brake_masked_input: NamedVariable,

    id_brake_left: sys::DWORD,
    id_brake_right: sys::DWORD,
    id_brake_keyboard: sys::DWORD,
    id_brake_left_keyboard: sys::DWORD,
    id_brake_right_keyboard: sys::DWORD,
    id_parking_brake: sys::DWORD,
    id_parking_brake_set: sys::DWORD,

    brake_left_sim_input: f64,
    brake_right_sim_input: f64,
    brake_left_sim_input_keyboard: f64,
    brake_right_sim_input_keyboard: f64,
    left_key_pressed: bool,
    right_key_pressed: bool,

    brake_left_output_to_sim: f64,
    brake_right_output_to_sim: f64,

    parking_brake_lever_is_set: bool,
    last_transmitted_park_brake_lever_position: f64,
}
impl Brakes {
    const KEYBOARD_PRESS_SPEED: f64 = 0.6;
    const KEYBOARD_RELEASE_SPEED: f64 = 0.3;

    fn new(sim_connect: &mut Pin<&mut SimConnect>) -> Result<Self, Box<dyn std::error::Error>> {
        Ok(Self {
            park_brake_lever_masked_input: NamedVariable::from("A32NX_PARK_BRAKE_LEVER_POS"),
            left_pedal_brake_masked_input: NamedVariable::from("A32NX_LEFT_BRAKE_PEDAL_INPUT"),
            right_pedal_brake_masked_input: NamedVariable::from("A32NX_RIGHT_BRAKE_PEDAL_INPUT"),

            // SimConnect inputs masking
            id_brake_left: sim_connect
                .map_client_event_to_sim_event("AXIS_LEFT_BRAKE_SET", true)?,
            id_brake_right: sim_connect
                .map_client_event_to_sim_event("AXIS_RIGHT_BRAKE_SET", true)?,

            id_brake_keyboard: sim_connect.map_client_event_to_sim_event("BRAKES", true)?,
            id_brake_left_keyboard: sim_connect
                .map_client_event_to_sim_event("BRAKES_LEFT", true)?,
            id_brake_right_keyboard: sim_connect
                .map_client_event_to_sim_event("BRAKES_RIGHT", true)?,

            id_parking_brake: sim_connect.map_client_event_to_sim_event("PARKING_BRAKES", true)?,
            id_parking_brake_set: sim_connect
                .map_client_event_to_sim_event("PARKING_BRAKE_SET", true)?,

            brake_left_sim_input: 0.,
            brake_right_sim_input: 0.,
            brake_left_sim_input_keyboard: 0.,
            brake_right_sim_input_keyboard: 0.,
            left_key_pressed: false,
            right_key_pressed: false,

            brake_left_output_to_sim: 0.,
            brake_right_output_to_sim: 0.,

            parking_brake_lever_is_set: true,

            last_transmitted_park_brake_lever_position: 1.,
        })
    }

    fn set_brake_left(&mut self, simconnect_value: u32) {
        self.brake_left_sim_input = sim_connect_32k_pos_to_f64(simconnect_value);
    }

    fn set_brake_left_key_pressed(&mut self) {
        self.left_key_pressed = true;
    }

    fn set_brake_right_key_pressed(&mut self) {
        self.right_key_pressed = true;
    }

    fn synchronise_with_sim(&mut self) {
        // Synchronising WASM park brake state with simulator park brake lever variable
        let current_in_sim_park_brake: f64 = self.park_brake_lever_masked_input.get_value();

        if current_in_sim_park_brake != self.last_transmitted_park_brake_lever_position {
            self.receive_a_park_brake_set_event(current_in_sim_park_brake as u32);
        }
    }

    fn update_keyboard_inputs(&mut self, delta: Duration) {
        if self.left_key_pressed {
            self.brake_left_sim_input_keyboard += delta.as_secs_f64() * Self::KEYBOARD_PRESS_SPEED;
        } else {
            self.brake_left_sim_input_keyboard -=
                delta.as_secs_f64() * Self::KEYBOARD_RELEASE_SPEED;
        }

        if self.right_key_pressed {
            self.brake_right_sim_input_keyboard += delta.as_secs_f64() * Self::KEYBOARD_PRESS_SPEED;
        } else {
            self.brake_right_sim_input_keyboard -=
                delta.as_secs_f64() * Self::KEYBOARD_RELEASE_SPEED;
        }

        self.brake_right_sim_input_keyboard = self.brake_right_sim_input_keyboard.min(1.).max(0.);
        self.brake_left_sim_input_keyboard = self.brake_left_sim_input_keyboard.min(1.).max(0.);
    }

    fn reset_keyboard_events(&mut self) {
        self.left_key_pressed = false;
        self.right_key_pressed = false;
    }

    fn transmit_masked_inputs(&mut self) {
        let park_is_set = self.parking_brake_lever_is_set as u32 as f64;
        self.last_transmitted_park_brake_lever_position = park_is_set;
        self.park_brake_lever_masked_input.set_value(park_is_set);

        let brake_right = self.brake_right() * 100.;
        let brake_left = self.brake_left() * 100.;
        self.right_pedal_brake_masked_input.set_value(brake_right);
        self.left_pedal_brake_masked_input.set_value(brake_left);
    }

    fn transmit_client_events(
        &mut self,
        sim_connect: &mut Pin<&mut SimConnect>,
    ) -> Result<(), Box<dyn std::error::Error>> {
        // We want to send our brake commands once per refresh event, thus doing it after a draw event
        sim_connect.transmit_client_event(
            SIMCONNECT_OBJECT_ID_USER,
            self.id_brake_left,
            self.get_brake_left_output_converted_in_simconnect_format(),
        )?;

        sim_connect.transmit_client_event(
            SIMCONNECT_OBJECT_ID_USER,
            self.id_brake_right,
            self.get_brake_right_output_converted_in_simconnect_format(),
        )?;

        Ok(())
    }

    fn set_brake_right(&mut self, simconnect_value: u32) {
        self.brake_right_sim_input = sim_connect_32k_pos_to_f64(simconnect_value);
    }

    fn brake_left(&mut self) -> f64 {
        self.brake_left_sim_input
            .max(self.brake_left_sim_input_keyboard)
    }

    fn brake_right(&mut self) -> f64 {
        self.brake_right_sim_input
            .max(self.brake_right_sim_input_keyboard)
    }

    fn set_brake_right_output(&mut self, brake_force_factor: f64) {
        self.brake_right_output_to_sim = brake_force_factor;
    }

    fn set_brake_left_output(&mut self, brake_force_factor: f64) {
        self.brake_left_output_to_sim = brake_force_factor;
    }

    fn receive_a_park_brake_event(&mut self) {
        self.parking_brake_lever_is_set = !self.parking_brake_lever_is_set;
    }

    fn receive_a_park_brake_set_event(&mut self, data: u32) {
        self.parking_brake_lever_is_set = data == 1;
    }

    fn get_brake_right_output_converted_in_simconnect_format(&mut self) -> u32 {
        f64_to_sim_connect_32k_pos(self.brake_right_output_to_sim)
    }

    fn get_brake_left_output_converted_in_simconnect_format(&mut self) -> u32 {
        f64_to_sim_connect_32k_pos(self.brake_left_output_to_sim)
    }

    fn is_park_brake_set(&self) -> f64 {
        if self.parking_brake_lever_is_set {
            1.
        } else {
            0.
        }
    }
}
impl SimulatorAspect for Brakes {
    fn read(&mut self, name: &str) -> Option<f64> {
        match name {
            "PARK_BRAKE_LEVER_POS" => Some(self.is_park_brake_set()),
            "LEFT_BRAKE_PEDAL_INPUT" => Some(self.brake_left()),
            "RIGHT_BRAKE_PEDAL_INPUT" => Some(self.brake_right()),
            _ => None,
        }
    }

    fn write(&mut self, name: &str, value: f64) -> bool {
        match name {
            "BRAKE LEFT FORCE FACTOR" => {
                self.set_brake_left_output(value);
                true
            }
            "BRAKE RIGHT FORCE FACTOR" => {
                self.set_brake_right_output(value);
                true
            }
            _ => false,
        }
    }

    fn handle_message(&mut self, message: &SimConnectRecv) -> bool {
        match message {
            SimConnectRecv::Event(e) => {
                if e.id() == self.id_brake_left {
                    self.set_brake_left(e.data());
                    true
                } else if e.id() == self.id_brake_right {
                    self.set_brake_right(e.data());
                    true
                } else if e.id() == self.id_parking_brake {
                    self.receive_a_park_brake_event();
                    true
                } else if e.id() == self.id_parking_brake_set {
                    self.receive_a_park_brake_set_event(e.data());
                    true
                } else if e.id() == self.id_brake_keyboard {
                    self.set_brake_left_key_pressed();
                    self.set_brake_right_key_pressed();
                    true
                } else if e.id() == self.id_brake_left_keyboard {
                    self.set_brake_left_key_pressed();
                    true
                } else if e.id() == self.id_brake_right_keyboard {
                    self.set_brake_right_key_pressed();
                    true
                } else {
                    false
                }
            }
            _ => false,
        }
    }

    fn pre_tick(&mut self, delta: Duration) {
        self.synchronise_with_sim();
        self.update_keyboard_inputs(delta);
    }

    fn post_tick(
        &mut self,
        sim_connect: &mut Pin<&mut SimConnect>,
    ) -> Result<(), Box<dyn std::error::Error>> {
        self.reset_keyboard_events();
        self.transmit_client_events(sim_connect)?;
        self.transmit_masked_inputs();

        Ok(())
    }
}

struct CargoDoors {
    forward_cargo_door_position: NamedVariable,
    forward_cargo_door_sim_position_request: AircraftVariable,
    fwd_position: f64,
    forward_cargo_door_open_req: f64,
}
impl CargoDoors {
    fn set_forward_door_postition(&mut self, value: f64) {
        self.fwd_position = value;
    }

    fn new(sim_connect: &mut Pin<&mut SimConnect>) -> Result<Self, Box<dyn std::error::Error>> {
        Ok(Self {
            forward_cargo_door_position: NamedVariable::from("A32NX_FWD_DOOR_CARGO_POSITION"),
            forward_cargo_door_sim_position_request: AircraftVariable::from(
                "INTERACTIVE POINT OPEN",
                "Position",
                5,
            )?,
            fwd_position: 0.,
            forward_cargo_door_open_req: 0.,
        })
    }

    fn set_in_sim_position_request(&mut self, position_requested: f64) {
        if position_requested > 0. {
            self.forward_cargo_door_open_req = 1.;
        } else {
            self.forward_cargo_door_open_req = 0.;
        }
    }
}
impl SimulatorAspect for CargoDoors {
    fn write(&mut self, name: &str, value: f64) -> bool {
        match name {
            "FWD_DOOR_CARGO_POSITION" => {
                self.set_forward_door_postition(value);
                true
            }
            _ => false,
        }
    }

    fn read(&mut self, name: &str) -> Option<f64> {
        match name {
            "FWD_DOOR_CARGO_OPEN_REQ" => Some(self.forward_cargo_door_open_req),
            "FWD_DOOR_CARGO_POSITION" => Some(self.fwd_position),
            _ => None,
        }
    }

    fn pre_tick(&mut self, delta: Duration) {
        let read_val = self.forward_cargo_door_sim_position_request.get();
        self.set_in_sim_position_request(read_val);
    }

    fn post_tick(
        &mut self,
        sim_connect: &mut Pin<&mut SimConnect>,
    ) -> Result<(), Box<dyn std::error::Error>> {
        self.forward_cargo_door_position
            .set_value(self.fwd_position);

        Ok(())
    }
}<|MERGE_RESOLUTION|>--- conflicted
+++ resolved
@@ -35,11 +35,8 @@
             )?),
             Box::new(Brakes::new(&mut sim_connect.as_mut())?),
             Box::new(Autobrakes::new(&mut sim_connect.as_mut())?),
-<<<<<<< HEAD
             Box::new(Flaps::new(&mut sim_connect.as_mut())?),
-=======
             Box::new(CargoDoors::new(&mut sim_connect.as_mut())?),
->>>>>>> 4bef78c2
             Box::new(create_aircraft_variable_reader()?),
             Box::new(MsfsNamedVariableReaderWriter::new("A32NX_")),
         ],

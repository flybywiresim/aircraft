#![cfg(any(target_arch = "wasm32", doc))]
<<<<<<< HEAD
use std::{
    error::Error,
    time::{Duration, Instant},
};

=======
use a320_systems::A320;
use msfs::sim_connect::{SimConnectRecv, SIMCONNECT_OBJECT_ID_USER};
>>>>>>> e5061be0
use msfs::{
    legacy::{AircraftVariable, NamedVariable},
    sim_connect,
    sim_connect::SimConnect,
    sim_connect::{SimConnectRecv, SIMCONNECT_OBJECT_ID_USER},
    sys,
};

use a320_systems::A320;
use systems::{failures::FailureType, simulation::Simulation};
use systems_wasm::{
    f64_to_sim_connect_32k_pos, sim_connect_32k_pos_to_f64, MsfsAspectCtor, MsfsHandlerBuilder,
    SimulatorAspect,
};

#[msfs::gauge(name=systems)]
async fn systems(mut gauge: msfs::Gauge) -> Result<(), Box<dyn std::error::Error>> {
    let mut sim_connect = gauge.open_simconnect("systems")?;

    let mut handler = MsfsHandlerBuilder::new("A32NX_", sim_connect.as_mut())
        .with_electrical_buses(vec![
            ("AC_1", 2),
            ("AC_1", 2),
            ("AC_2", 3),
            ("AC_ESS", 4),
            ("AC_ESS_SHED", 5),
            ("AC_STAT_INV", 6),
            ("AC_GND_FLT_SVC", 14),
            ("DC_1", 7),
            ("DC_2", 8),
            ("DC_ESS", 9),
            ("DC_ESS_SHED", 10),
            ("DC_BAT", 11),
            ("DC_HOT_1", 12),
            ("DC_HOT_2", 13),
            ("DC_GND_FLT_SVC", 15),
        ])
        .with_auxiliary_power_unit("OVHD_APU_START_PB_IS_AVAILABLE", 8)?
        .with::<Brakes>()?
        .with::<Autobrakes>()?
        .with::<Flaps>()?
        .with::<CargoDoors>()?
        .with_failures(vec![
            (24_000, FailureType::TransformerRectifier(1)),
            (24_001, FailureType::TransformerRectifier(2)),
            (24_002, FailureType::TransformerRectifier(3)),
        ])
        .provides_aircraft_variable("ACCELERATION BODY X", "feet per second squared", 0)?
        .provides_aircraft_variable("ACCELERATION BODY Y", "feet per second squared", 0)?
        .provides_aircraft_variable("ACCELERATION BODY Z", "feet per second squared", 0)?
        .provides_aircraft_variable("AIRSPEED INDICATED", "Knots", 0)?
        .provides_aircraft_variable("AIRSPEED MACH", "Mach", 0)?
        .provides_aircraft_variable("AIRSPEED TRUE", "Knots", 0)?
        .provides_aircraft_variable("AMBIENT PRESSURE", "inHg", 0)?
        .provides_aircraft_variable("AMBIENT TEMPERATURE", "celsius", 0)?
        .provides_aircraft_variable("AMBIENT WIND DIRECTION", "Degrees", 0)?
        .provides_aircraft_variable("AMBIENT WIND VELOCITY", "Knots", 0)?
        .provides_aircraft_variable("ANTISKID BRAKES ACTIVE", "Bool", 0)?
        .provides_aircraft_variable_with_additional_names(
            "APU GENERATOR SWITCH",
            "Bool",
            0,
            vec!["OVHD_ELEC_APU_GEN_PB_IS_ON"],
        )?
        .provides_aircraft_variable_with_additional_names(
            "EXTERNAL POWER AVAILABLE",
            "Bool",
            1,
            vec!["OVHD_ELEC_EXT_PWR_PB_IS_AVAILABLE"],
        )?
        .provides_aircraft_variable_with_additional_names(
            "EXTERNAL POWER ON",
            "Bool",
            1,
            vec!["OVHD_ELEC_EXT_PWR_PB_IS_ON"],
        )?
        .provides_aircraft_variable("FUEL TANK LEFT MAIN QUANTITY", "Pounds", 0)?
        .provides_aircraft_variable("GEAR ANIMATION POSITION", "Percent", 0)?
        .provides_aircraft_variable("GEAR ANIMATION POSITION", "Percent", 1)?
        .provides_aircraft_variable("GEAR ANIMATION POSITION", "Percent", 2)?
        .provides_aircraft_variable("GEAR CENTER POSITION", "Percent", 0)?
        .provides_aircraft_variable("GEAR HANDLE POSITION", "Bool", 0)?
        .provides_aircraft_variable_with_additional_names(
            "GENERAL ENG MASTER ALTERNATOR",
            "Bool",
            1,
            vec!["OVHD_ELEC_ENG_GEN_1_PB_IS_ON"],
        )?
        .provides_aircraft_variable_with_additional_names(
            "GENERAL ENG MASTER ALTERNATOR",
            "Bool",
            2,
            vec!["OVHD_ELEC_ENG_GEN_2_PB_IS_ON"],
        )?
        .provides_aircraft_variable("GENERAL ENG STARTER ACTIVE", "Bool", 1)?
        .provides_aircraft_variable("GENERAL ENG STARTER ACTIVE", "Bool", 2)?
        .provides_aircraft_variable("GPS GROUND SPEED", "Knots", 0)?
        .provides_aircraft_variable("GPS GROUND MAGNETIC TRACK", "Degrees", 0)?
        .provides_aircraft_variable("INDICATED ALTITUDE", "Feet", 0)?
        .provides_aircraft_variable("PLANE PITCH DEGREES", "Degrees", 0)?
        .provides_aircraft_variable("PLANE BANK DEGREES", "Degrees", 0)?
        .provides_aircraft_variable("PLANE HEADING DEGREES MAGNETIC", "Degrees", 0)?
        .provides_aircraft_variable("PLANE LATITUDE", "degree latitude", 0)?
        .provides_aircraft_variable("PLANE LONGITUDE", "degree longitude", 0)?
        .provides_aircraft_variable("PUSHBACK ANGLE", "Radian", 0)?
        .provides_aircraft_variable("PUSHBACK STATE", "Enum", 0)?
        .provides_aircraft_variable("SEA LEVEL PRESSURE", "Millibars", 0)?
        .provides_aircraft_variable("SIM ON GROUND", "Bool", 0)?
        .provides_aircraft_variable("TOTAL AIR TEMPERATURE", "celsius", 0)?
        .provides_aircraft_variable("TURB ENG CORRECTED N1", "Percent", 1)?
        .provides_aircraft_variable("TURB ENG CORRECTED N1", "Percent", 2)?
        .provides_aircraft_variable("TURB ENG CORRECTED N2", "Percent", 1)?
        .provides_aircraft_variable("TURB ENG CORRECTED N2", "Percent", 2)?
        .provides_aircraft_variable("UNLIMITED FUEL", "Bool", 0)?
        .provides_aircraft_variable("VELOCITY WORLD Y", "feet per minute", 0)?
        .build();

    let mut simulation = Simulation::new(|electricity| A320::new(electricity));
<<<<<<< HEAD
=======
    let mut msfs_simulation_handler = MsfsSimulationHandler::new(
        vec![
            Box::new(create_electrical_buses()),
            Box::new(MsfsAuxiliaryPowerUnit::new(
                "OVHD_APU_START_PB_IS_AVAILABLE",
                8,
            )?),
            Box::new(Brakes::new(&mut sim_connect.as_mut())?),
            Box::new(Autobrakes::new(&mut sim_connect.as_mut())?),
            Box::new(CargoDoors::new(&mut sim_connect.as_mut())?),
            Box::new(create_aircraft_variable_reader()?),
            Box::new(MsfsNamedVariableReaderWriter::new("A32NX_")),
        ],
        create_failures(),
    );
>>>>>>> e5061be0

    while let Some(event) = gauge.next_event().await {
        handler.handle(event, &mut simulation, sim_connect.as_mut())?;
    }

    Ok(())
}

<<<<<<< HEAD
#[sim_connect::data_definition]
struct FlapsSurface {
    #[name = "TRAILING EDGE FLAPS LEFT PERCENT"]
    #[unit = "Percent"]
    left_flap: f64,

    #[name = "TRAILING EDGE FLAPS RIGHT PERCENT"]
    #[unit = "Percent"]
    right_flap: f64,
}

#[sim_connect::data_definition]
struct SlatsSurface {
    #[name = "LEADING EDGE FLAPS LEFT PERCENT"]
    #[unit = "Percent"]
    left_slat: f64,

    #[name = "LEADING EDGE FLAPS RIGHT PERCENT"]
    #[unit = "Percent"]
    right_slat: f64,
}

struct Flaps {
    //IDs of the flaps handle events
    id_flaps_incr: sys::DWORD,
    id_flaps_decr: sys::DWORD,
    id_flaps_1: sys::DWORD,
    id_flaps_2: sys::DWORD,
    id_flaps_3: sys::DWORD,
    id_flaps_set: sys::DWORD,
    id_axis_flaps_set: sys::DWORD,
    id_flaps_down: sys::DWORD,
    id_flaps_up: sys::DWORD,

    //LVars to communicate between the flap movement logic
    //and the simulation animation
    flaps_handle_index_sim_var: NamedVariable,
    flaps_handle_percent_sim_var: NamedVariable,
    left_flaps_position_sim_var: NamedVariable,
    right_flaps_position_sim_var: NamedVariable,
    left_slats_position_sim_var: NamedVariable,
    right_slats_position_sim_var: NamedVariable,
    flaps_surface_sim_object: FlapsSurface,
    slats_surface_sim_object: SlatsSurface,
    flaps_handle_position: u8,
    left_flaps_position: f64,
    right_flaps_position: f64,

    left_slats_position: f64,
    right_slats_position: f64,
}

impl MsfsAspectCtor for Flaps {
    fn new(sim_connect: &mut SimConnect) -> Result<Self, Box<dyn Error>> {
        Ok(Self {
            id_flaps_incr: sim_connect.map_client_event_to_sim_event("FLAPS_INCR", true)?,
            id_flaps_decr: sim_connect.map_client_event_to_sim_event("FLAPS_DECR", true)?,
            id_flaps_1: sim_connect.map_client_event_to_sim_event("FLAPS_1", true)?,
            id_flaps_2: sim_connect.map_client_event_to_sim_event("FLAPS_2", true)?,
            id_flaps_3: sim_connect.map_client_event_to_sim_event("FLAPS_3", true)?,
            id_flaps_set: sim_connect.map_client_event_to_sim_event("FLAPS_SET", true)?,
            id_axis_flaps_set: sim_connect.map_client_event_to_sim_event("AXIS_FLAPS_SET", true)?,
            id_flaps_down: sim_connect.map_client_event_to_sim_event("FLAPS_DOWN", true)?,
            id_flaps_up: sim_connect.map_client_event_to_sim_event("FLAPS_UP", true)?,

            flaps_handle_index_sim_var: NamedVariable::from("A32NX_FLAPS_HANDLE_INDEX"),
            flaps_handle_percent_sim_var: NamedVariable::from("A32NX_FLAPS_HANDLE_PERCENT"),
            left_flaps_position_sim_var: NamedVariable::from("A32NX_LEFT_FLAPS_POSITION_PERCENT"),
            right_flaps_position_sim_var: NamedVariable::from("A32NX_RIGHT_FLAPS_POSITION_PERCENT"),
            left_slats_position_sim_var: NamedVariable::from("A32NX_LEFT_SLATS_POSITION_PERCENT"),
            right_slats_position_sim_var: NamedVariable::from("A32NX_RIGHT_SLATS_POSITION_PERCENT"),

            flaps_surface_sim_object: FlapsSurface {
                left_flap: 0.,
                right_flap: 0.,
            },
            slats_surface_sim_object: SlatsSurface {
                left_slat: 0.,
                right_slat: 0.,
            },

            flaps_handle_position: 0,
            left_flaps_position: 0.,
            right_flaps_position: 0.,

            left_slats_position: 0.,
            right_slats_position: 0.,
        })
    }
}

impl Flaps {
    fn flaps_handle_position_f64(&self) -> f64 {
        self.flaps_handle_position as f64
    }

    fn get_handle_pos_from_0_1(&self, input: f64) -> u8 {
        if input < -0.8 {
            0
        } else if input > -0.7 && input < -0.3 {
            1
        } else if input > -0.2 && input < 0.2 {
            2
        } else if input > 0.3 && input < 0.7 {
            3
        } else if input > 0.8 {
            4
        } else {
            self.flaps_handle_position
        }
    }

    fn get_handle_pos_flaps_set(&self, input: i32) -> u8 {
        let normalized_input: f64 = (input as f64) / 8192. - 1.;
        return self.get_handle_pos_from_0_1(normalized_input);
    }

    fn get_handle_pos_axis_flaps_set(&self, input: i32) -> u8 {
        let normalized_input: f64 = (input as f64) / 16384.;
        return self.get_handle_pos_from_0_1(normalized_input);
    }

    fn catch_event(&mut self, event_id: sys::DWORD, event_data: u32) -> bool {
        if event_id == self.id_flaps_incr {
            self.flaps_handle_position += 1;
            self.flaps_handle_position = self.flaps_handle_position.min(4);
        } else if event_id == self.id_flaps_decr {
            if self.flaps_handle_position > 0 {
                self.flaps_handle_position -= 1;
            }
        } else if event_id == self.id_flaps_1 {
            self.flaps_handle_position = 1;
        } else if event_id == self.id_flaps_2 {
            self.flaps_handle_position = 2;
        } else if event_id == self.id_flaps_3 {
            self.flaps_handle_position = 3;
        } else if event_id == self.id_flaps_set {
            self.flaps_handle_position = self.get_handle_pos_flaps_set(event_data as i32);
        } else if event_id == self.id_axis_flaps_set {
            self.flaps_handle_position = self.get_handle_pos_axis_flaps_set(event_data as i32);
        } else if event_id == self.id_flaps_down {
            self.flaps_handle_position = 4;
        } else if event_id == self.id_flaps_up {
            self.flaps_handle_position = 0;
        } else {
            return false;
        }
        self.flaps_handle_index_sim_var
            .set_value(self.flaps_handle_position_f64());
        self.flaps_handle_percent_sim_var
            .set_value(self.flaps_handle_position_f64() / 4.);
        true
    }

    fn write_sim_vars(&mut self) {
        self.left_flaps_position_sim_var
            .set_value(self.left_flaps_position);
        self.right_flaps_position_sim_var
            .set_value(self.right_flaps_position);
        self.left_slats_position_sim_var
            .set_value(self.left_slats_position);
        self.right_slats_position_sim_var
            .set_value(self.right_slats_position);
    }
}

impl SimulatorAspect for Flaps {
    fn read(&mut self, name: &str) -> Option<f64> {
        match name {
            "LEFT_FLAPS_POSITION_PERCENT" => Some(self.left_flaps_position),
            "RIGHT_FLAPS_POSITION_PERCENT" => Some(self.right_flaps_position),
            "LEFT_SLATS_POSITION_PERCENT" => Some(self.left_slats_position),
            "RIGHT_SLATS_POSITION_PERCENT" => Some(self.right_slats_position),
            _ => None,
        }
    }

    fn write(&mut self, name: &str, value: f64) -> bool {
        match name {
            "LEFT_FLAPS_POSITION_PERCENT" => {
                self.left_flaps_position = value;
                true
            }
            "RIGHT_FLAPS_POSITION_PERCENT" => {
                self.right_flaps_position = value;
                true
            }
            "LEFT_SLATS_POSITION_PERCENT" => {
                self.left_slats_position = value;
                true
            }
            "RIGHT_SLATS_POSITION_PERCENT" => {
                self.right_slats_position = value;
                true
            }
            _ => false,
        }
    }

    fn handle_message(&mut self, message: &SimConnectRecv) -> bool {
        if let SimConnectRecv::Event(e) = message {
            self.catch_event(e.id(), e.data())
        } else {
            false
        }
    }

    fn post_tick(
        &mut self,
        sim_connect: &mut SimConnect,
    ) -> Result<(), Box<dyn std::error::Error>> {
        self.flaps_surface_sim_object.left_flap = self.left_flaps_position;
        self.flaps_surface_sim_object.right_flap = self.right_flaps_position;
        self.slats_surface_sim_object.left_slat = self.left_slats_position;
        self.slats_surface_sim_object.right_slat = self.right_slats_position;

        self.write_sim_vars();

        sim_connect
            .set_data_on_sim_object(SIMCONNECT_OBJECT_ID_USER, &self.flaps_surface_sim_object)?;
        sim_connect
            .set_data_on_sim_object(SIMCONNECT_OBJECT_ID_USER, &self.slats_surface_sim_object)?;

        Ok(())
    }
=======
fn create_aircraft_variable_reader(
) -> Result<MsfsAircraftVariableReader, Box<dyn std::error::Error>> {
    let mut reader = MsfsAircraftVariableReader::new();
    reader.add("AMBIENT TEMPERATURE", "celsius", 0)?;
    reader.add("TOTAL AIR TEMPERATURE", "celsius", 0)?;
    reader.add_with_additional_names(
        "EXTERNAL POWER AVAILABLE",
        "Bool",
        1,
        &vec!["OVHD_ELEC_EXT_PWR_PB_IS_AVAILABLE"],
    )?;
    reader.add("GEAR CENTER POSITION", "Percent", 0)?;
    reader.add("GEAR ANIMATION POSITION", "Percent", 0)?;
    reader.add("GEAR ANIMATION POSITION", "Percent", 1)?;
    reader.add("GEAR ANIMATION POSITION", "Percent", 2)?;
    reader.add("GEAR HANDLE POSITION", "Bool", 0)?;
    reader.add("TURB ENG CORRECTED N1", "Percent", 1)?;
    reader.add("TURB ENG CORRECTED N1", "Percent", 2)?;
    reader.add("TURB ENG CORRECTED N2", "Percent", 1)?;
    reader.add("TURB ENG CORRECTED N2", "Percent", 2)?;
    reader.add("AIRSPEED INDICATED", "Knots", 0)?;
    reader.add("INDICATED ALTITUDE", "Feet", 0)?;
    reader.add("AIRSPEED MACH", "Mach", 0)?;
    reader.add("AIRSPEED TRUE", "Knots", 0)?;
    reader.add("VELOCITY WORLD Y", "feet per minute", 0)?;
    reader.add("AMBIENT WIND DIRECTION", "Degrees", 0)?;
    reader.add("AMBIENT WIND VELOCITY", "Knots", 0)?;
    reader.add("GPS GROUND SPEED", "Knots", 0)?;
    reader.add("GPS GROUND MAGNETIC TRACK", "Degrees", 0)?;
    reader.add("PLANE PITCH DEGREES", "Degrees", 0)?;
    reader.add("PLANE BANK DEGREES", "Degrees", 0)?;
    reader.add("PLANE HEADING DEGREES MAGNETIC", "Degrees", 0)?;
    reader.add("FUEL TANK LEFT MAIN QUANTITY", "Pounds", 0)?;
    reader.add("UNLIMITED FUEL", "Bool", 0)?;
    reader.add("INDICATED ALTITUDE", "Feet", 0)?;
    reader.add("AMBIENT PRESSURE", "inHg", 0)?;
    reader.add("SEA LEVEL PRESSURE", "Millibars", 0)?;
    reader.add("SIM ON GROUND", "Bool", 0)?;
    reader.add("GENERAL ENG STARTER ACTIVE", "Bool", 1)?;
    reader.add("GENERAL ENG STARTER ACTIVE", "Bool", 2)?;
    reader.add("PUSHBACK ANGLE", "Radian", 0)?;
    reader.add("PUSHBACK STATE", "Enum", 0)?;
    reader.add("ANTISKID BRAKES ACTIVE", "Bool", 0)?;
    reader.add("ACCELERATION BODY Z", "feet per second squared", 0)?;
    reader.add("ACCELERATION BODY X", "feet per second squared", 0)?;
    reader.add("ACCELERATION BODY Y", "feet per second squared", 0)?;

    reader.add_with_additional_names(
        "APU GENERATOR SWITCH",
        "Bool",
        0,
        &vec!["OVHD_ELEC_APU_GEN_PB_IS_ON"],
    )?;
    reader.add_with_additional_names(
        "EXTERNAL POWER ON",
        "Bool",
        1,
        &vec!["OVHD_ELEC_EXT_PWR_PB_IS_ON"],
    )?;
    reader.add_with_additional_names(
        "GENERAL ENG MASTER ALTERNATOR",
        "Bool",
        1,
        &vec!["OVHD_ELEC_ENG_GEN_1_PB_IS_ON"],
    );
    reader.add_with_additional_names(
        "GENERAL ENG MASTER ALTERNATOR",
        "Bool",
        2,
        &vec!["OVHD_ELEC_ENG_GEN_2_PB_IS_ON"],
    );
    reader.add("PLANE LATITUDE", "degree latitude", 0)?;
    reader.add("PLANE LONGITUDE", "degree longitude", 0)?;
    reader.add("TRAILING EDGE FLAPS LEFT PERCENT", "Percent", 0)?;
    reader.add("TRAILING EDGE FLAPS RIGHT PERCENT", "Percent", 0)?;

    Ok(reader)
}

fn create_electrical_buses() -> MsfsElectricalBuses {
    let mut buses = MsfsElectricalBuses::new();
    // The numbers used here are those defined for buses in the systems.cfg [ELECTRICAL] section.
    buses.add("AC_1", 1, 2);
    buses.add("AC_2", 1, 3);
    buses.add("AC_ESS", 1, 4);
    buses.add("AC_ESS_SHED", 1, 5);
    buses.add("AC_STAT_INV", 1, 6);
    buses.add("AC_GND_FLT_SVC", 1, 14);
    buses.add("DC_1", 1, 7);
    buses.add("DC_2", 1, 8);
    buses.add("DC_ESS", 1, 9);
    buses.add("DC_ESS_SHED", 1, 10);
    buses.add("DC_BAT", 1, 11);
    buses.add("DC_HOT_1", 1, 12);
    buses.add("DC_HOT_2", 1, 13);
    buses.add("DC_GND_FLT_SVC", 1, 15);

    buses
}

fn create_failures() -> Failures {
    let mut failures = Failures::new(
        NamedVariable::from("A32NX_FAILURE_ACTIVATE"),
        NamedVariable::from("A32NX_FAILURE_DEACTIVATE"),
    );

    failures.add(24_000, FailureType::TransformerRectifier(1));
    failures.add(24_001, FailureType::TransformerRectifier(2));
    failures.add(24_002, FailureType::TransformerRectifier(3));

    failures
>>>>>>> e5061be0
}

struct Autobrakes {
    id_mode_max: sys::DWORD,
    id_mode_med: sys::DWORD,
    id_mode_low: sys::DWORD,
    id_disarm: sys::DWORD,

    low_mode_panel_pushbutton: NamedVariable,
    med_mode_panel_pushbutton: NamedVariable,
    max_mode_panel_pushbutton: NamedVariable,

    low_mode_requested: bool,
    med_mode_requested: bool,
    max_mode_requested: bool,
    disarm_requested: bool,

    last_button_press: Instant,
}

impl MsfsAspectCtor for Autobrakes {
    fn new(sim_connect: &mut SimConnect) -> Result<Self, Box<dyn Error>> {
        Ok(Self {
            // SimConnect inputs masking
            id_mode_max: sim_connect.map_client_event_to_sim_event("AUTOBRAKE_HI_SET", false)?,
            id_mode_med: sim_connect.map_client_event_to_sim_event("AUTOBRAKE_MED_SET", false)?,
            id_mode_low: sim_connect.map_client_event_to_sim_event("AUTOBRAKE_LO_SET", false)?,
            id_disarm: sim_connect.map_client_event_to_sim_event("AUTOBRAKE_DISARM", false)?,

            low_mode_panel_pushbutton: NamedVariable::from("A32NX_OVHD_AUTOBRK_LOW_ON_IS_PRESSED"),
            med_mode_panel_pushbutton: NamedVariable::from("A32NX_OVHD_AUTOBRK_MED_ON_IS_PRESSED"),
            max_mode_panel_pushbutton: NamedVariable::from("A32NX_OVHD_AUTOBRK_MAX_ON_IS_PRESSED"),

            low_mode_requested: false,
            med_mode_requested: false,
            max_mode_requested: false,
            disarm_requested: false,

            last_button_press: Instant::now(),
        })
    }
}

impl Autobrakes {
    // Time to freeze keyboard events once key is released. This will keep key_pressed to TRUE internally when key is actually staying pressed
    // but keyboard events wrongly goes to false then back to true for a short period of time due to poor key event handling
    const DEFAULT_REARMING_DURATION: Duration = Duration::from_millis(1500);

    fn synchronise_with_sim(&mut self) {
        if self.low_mode_panel_pushbutton.get_value() {
            self.set_mode_low();
        }
        if self.med_mode_panel_pushbutton.get_value() {
            self.set_mode_med();
        }
        if self.max_mode_panel_pushbutton.get_value() {
            self.set_mode_max();
        }
    }

    fn reset_events(&mut self) {
        if self.last_button_press.elapsed() > Self::DEFAULT_REARMING_DURATION {
            self.max_mode_requested = false;
            self.med_mode_requested = false;
            self.low_mode_requested = false;
        }
        self.disarm_requested = false;
    }

    fn on_receive_pushbutton_event(&mut self) {
        self.last_button_press = Instant::now();
    }

    fn set_mode_max(&mut self) {
        self.max_mode_requested = true;
        self.med_mode_requested = false;
        self.low_mode_requested = false;
        self.on_receive_pushbutton_event();
    }

    fn set_mode_med(&mut self) {
        self.med_mode_requested = true;
        self.max_mode_requested = false;
        self.low_mode_requested = false;
        self.on_receive_pushbutton_event();
    }

    fn set_mode_low(&mut self) {
        self.low_mode_requested = true;
        self.med_mode_requested = false;
        self.max_mode_requested = false;
        self.on_receive_pushbutton_event();
    }

    fn set_disarm(&mut self) {
        self.disarm_requested = true;
    }
}
impl SimulatorAspect for Autobrakes {
    fn read(&mut self, name: &str) -> Option<f64> {
        match name {
            "AUTOBRAKE_DISARM" => Some(self.disarm_requested as u8 as f64),
            "OVHD_AUTOBRK_LOW_ON_IS_PRESSED" => Some(self.low_mode_requested as u8 as f64),
            "OVHD_AUTOBRK_MED_ON_IS_PRESSED" => Some(self.med_mode_requested as u8 as f64),
            "OVHD_AUTOBRK_MAX_ON_IS_PRESSED" => Some(self.max_mode_requested as u8 as f64),
            _ => None,
        }
    }

    fn handle_message(&mut self, message: &SimConnectRecv) -> bool {
        match message {
            SimConnectRecv::Event(e) => {
                if e.id() == self.id_mode_low {
                    self.set_mode_low();
                    true
                } else if e.id() == self.id_mode_med {
                    self.set_mode_med();
                    true
                } else if e.id() == self.id_mode_max {
                    self.set_mode_max();
                    true
                } else if e.id() == self.id_disarm {
                    self.set_disarm();
                    true
                } else {
                    false
                }
            }
            _ => false,
        }
    }

    fn pre_tick(&mut self, _: Duration) {
        self.synchronise_with_sim();
    }

    fn post_tick(&mut self, _: &mut SimConnect) -> Result<(), Box<dyn std::error::Error>> {
        self.reset_events();

        Ok(())
    }
}

struct Brakes {
    park_brake_lever_masked_input: NamedVariable,
    left_pedal_brake_masked_input: NamedVariable,
    right_pedal_brake_masked_input: NamedVariable,

    id_brake_left: sys::DWORD,
    id_brake_right: sys::DWORD,
    id_brake_keyboard: sys::DWORD,
    id_brake_left_keyboard: sys::DWORD,
    id_brake_right_keyboard: sys::DWORD,
    id_parking_brake: sys::DWORD,
    id_parking_brake_set: sys::DWORD,

    brake_left_sim_input: f64,
    brake_right_sim_input: f64,
    brake_left_sim_input_keyboard: f64,
    brake_right_sim_input_keyboard: f64,
    left_key_pressed: bool,
    right_key_pressed: bool,

    brake_left_output_to_sim: f64,
    brake_right_output_to_sim: f64,

    parking_brake_lever_is_set: bool,
    last_transmitted_park_brake_lever_position: f64,
}

impl MsfsAspectCtor for Brakes {
    fn new(sim_connect: &mut SimConnect) -> Result<Self, Box<dyn Error>> {
        Ok(Self {
            park_brake_lever_masked_input: NamedVariable::from("A32NX_PARK_BRAKE_LEVER_POS"),
            left_pedal_brake_masked_input: NamedVariable::from("A32NX_LEFT_BRAKE_PEDAL_INPUT"),
            right_pedal_brake_masked_input: NamedVariable::from("A32NX_RIGHT_BRAKE_PEDAL_INPUT"),

            // SimConnect inputs masking
            id_brake_left: sim_connect
                .map_client_event_to_sim_event("AXIS_LEFT_BRAKE_SET", true)?,
            id_brake_right: sim_connect
                .map_client_event_to_sim_event("AXIS_RIGHT_BRAKE_SET", true)?,

            id_brake_keyboard: sim_connect.map_client_event_to_sim_event("BRAKES", true)?,
            id_brake_left_keyboard: sim_connect
                .map_client_event_to_sim_event("BRAKES_LEFT", true)?,
            id_brake_right_keyboard: sim_connect
                .map_client_event_to_sim_event("BRAKES_RIGHT", true)?,

            id_parking_brake: sim_connect.map_client_event_to_sim_event("PARKING_BRAKES", true)?,
            id_parking_brake_set: sim_connect
                .map_client_event_to_sim_event("PARKING_BRAKE_SET", true)?,

            brake_left_sim_input: 0.,
            brake_right_sim_input: 0.,
            brake_left_sim_input_keyboard: 0.,
            brake_right_sim_input_keyboard: 0.,
            left_key_pressed: false,
            right_key_pressed: false,

            brake_left_output_to_sim: 0.,
            brake_right_output_to_sim: 0.,

            parking_brake_lever_is_set: true,

            last_transmitted_park_brake_lever_position: 1.,
        })
    }
}

impl Brakes {
    const KEYBOARD_PRESS_SPEED: f64 = 0.6;
    const KEYBOARD_RELEASE_SPEED: f64 = 0.3;

    fn set_brake_left(&mut self, simconnect_value: u32) {
        self.brake_left_sim_input = sim_connect_32k_pos_to_f64(simconnect_value);
    }

    fn set_brake_left_key_pressed(&mut self) {
        self.left_key_pressed = true;
    }

    fn set_brake_right_key_pressed(&mut self) {
        self.right_key_pressed = true;
    }

    fn synchronise_with_sim(&mut self) {
        // Synchronising WASM park brake state with simulator park brake lever variable
        let current_in_sim_park_brake: f64 = self.park_brake_lever_masked_input.get_value();

        if current_in_sim_park_brake != self.last_transmitted_park_brake_lever_position {
            self.receive_a_park_brake_set_event(current_in_sim_park_brake as u32);
        }
    }

    fn update_keyboard_inputs(&mut self, delta: Duration) {
        if self.left_key_pressed {
            self.brake_left_sim_input_keyboard += delta.as_secs_f64() * Self::KEYBOARD_PRESS_SPEED;
        } else {
            self.brake_left_sim_input_keyboard -=
                delta.as_secs_f64() * Self::KEYBOARD_RELEASE_SPEED;
        }

        if self.right_key_pressed {
            self.brake_right_sim_input_keyboard += delta.as_secs_f64() * Self::KEYBOARD_PRESS_SPEED;
        } else {
            self.brake_right_sim_input_keyboard -=
                delta.as_secs_f64() * Self::KEYBOARD_RELEASE_SPEED;
        }

        self.brake_right_sim_input_keyboard = self.brake_right_sim_input_keyboard.min(1.).max(0.);
        self.brake_left_sim_input_keyboard = self.brake_left_sim_input_keyboard.min(1.).max(0.);
    }

    fn reset_keyboard_events(&mut self) {
        self.left_key_pressed = false;
        self.right_key_pressed = false;
    }

    fn transmit_masked_inputs(&mut self) {
        let park_is_set = self.parking_brake_lever_is_set as u32 as f64;
        self.last_transmitted_park_brake_lever_position = park_is_set;
        self.park_brake_lever_masked_input.set_value(park_is_set);

        let brake_right = self.brake_right() * 100.;
        let brake_left = self.brake_left() * 100.;
        self.right_pedal_brake_masked_input.set_value(brake_right);
        self.left_pedal_brake_masked_input.set_value(brake_left);
    }

    fn transmit_client_events(
        &mut self,
        sim_connect: &mut SimConnect,
    ) -> Result<(), Box<dyn std::error::Error>> {
        // We want to send our brake commands once per refresh event, thus doing it after a draw event
        sim_connect.transmit_client_event(
            SIMCONNECT_OBJECT_ID_USER,
            self.id_brake_left,
            self.get_brake_left_output_converted_in_simconnect_format(),
        )?;

        sim_connect.transmit_client_event(
            SIMCONNECT_OBJECT_ID_USER,
            self.id_brake_right,
            self.get_brake_right_output_converted_in_simconnect_format(),
        )?;

        Ok(())
    }

    fn set_brake_right(&mut self, simconnect_value: u32) {
        self.brake_right_sim_input = sim_connect_32k_pos_to_f64(simconnect_value);
    }

    fn brake_left(&mut self) -> f64 {
        self.brake_left_sim_input
            .max(self.brake_left_sim_input_keyboard)
    }

    fn brake_right(&mut self) -> f64 {
        self.brake_right_sim_input
            .max(self.brake_right_sim_input_keyboard)
    }

    fn set_brake_right_output(&mut self, brake_force_factor: f64) {
        self.brake_right_output_to_sim = brake_force_factor;
    }

    fn set_brake_left_output(&mut self, brake_force_factor: f64) {
        self.brake_left_output_to_sim = brake_force_factor;
    }

    fn receive_a_park_brake_event(&mut self) {
        self.parking_brake_lever_is_set = !self.parking_brake_lever_is_set;
    }

    fn receive_a_park_brake_set_event(&mut self, data: u32) {
        self.parking_brake_lever_is_set = data == 1;
    }

    fn get_brake_right_output_converted_in_simconnect_format(&mut self) -> u32 {
        f64_to_sim_connect_32k_pos(self.brake_right_output_to_sim)
    }

    fn get_brake_left_output_converted_in_simconnect_format(&mut self) -> u32 {
        f64_to_sim_connect_32k_pos(self.brake_left_output_to_sim)
    }

    fn is_park_brake_set(&self) -> f64 {
        if self.parking_brake_lever_is_set {
            1.
        } else {
            0.
        }
    }
}
impl SimulatorAspect for Brakes {
    fn read(&mut self, name: &str) -> Option<f64> {
        match name {
            "PARK_BRAKE_LEVER_POS" => Some(self.is_park_brake_set()),
            "LEFT_BRAKE_PEDAL_INPUT" => Some(self.brake_left()),
            "RIGHT_BRAKE_PEDAL_INPUT" => Some(self.brake_right()),
            _ => None,
        }
    }

    fn write(&mut self, name: &str, value: f64) -> bool {
        match name {
            "BRAKE LEFT FORCE FACTOR" => {
                self.set_brake_left_output(value);
                true
            }
            "BRAKE RIGHT FORCE FACTOR" => {
                self.set_brake_right_output(value);
                true
            }
            _ => false,
        }
    }

    fn handle_message(&mut self, message: &SimConnectRecv) -> bool {
        match message {
            SimConnectRecv::Event(e) => {
                if e.id() == self.id_brake_left {
                    self.set_brake_left(e.data());
                    true
                } else if e.id() == self.id_brake_right {
                    self.set_brake_right(e.data());
                    true
                } else if e.id() == self.id_parking_brake {
                    self.receive_a_park_brake_event();
                    true
                } else if e.id() == self.id_parking_brake_set {
                    self.receive_a_park_brake_set_event(e.data());
                    true
                } else if e.id() == self.id_brake_keyboard {
                    self.set_brake_left_key_pressed();
                    self.set_brake_right_key_pressed();
                    true
                } else if e.id() == self.id_brake_left_keyboard {
                    self.set_brake_left_key_pressed();
                    true
                } else if e.id() == self.id_brake_right_keyboard {
                    self.set_brake_right_key_pressed();
                    true
                } else {
                    false
                }
            }
            _ => false,
        }
    }

    fn pre_tick(&mut self, delta: Duration) {
        self.synchronise_with_sim();
        self.update_keyboard_inputs(delta);
    }

    fn post_tick(
        &mut self,
        sim_connect: &mut SimConnect,
    ) -> Result<(), Box<dyn std::error::Error>> {
        self.reset_keyboard_events();
        self.transmit_client_events(sim_connect)?;
        self.transmit_masked_inputs();

        Ok(())
    }
}

struct CargoDoors {
    forward_cargo_door_position: NamedVariable,
    forward_cargo_door_sim_position_request: AircraftVariable,
    fwd_position: f64,
    forward_cargo_door_open_req: f64,
}

impl MsfsAspectCtor for CargoDoors {
    fn new(_: &mut SimConnect) -> Result<Self, Box<dyn Error>> {
        Ok(Self {
            forward_cargo_door_position: NamedVariable::from("A32NX_FWD_DOOR_CARGO_POSITION"),
            forward_cargo_door_sim_position_request: AircraftVariable::from(
                "INTERACTIVE POINT OPEN",
                "Position",
                5,
            )?,
            fwd_position: 0.,
            forward_cargo_door_open_req: 0.,
        })
    }
}

impl CargoDoors {
    fn set_forward_door_postition(&mut self, value: f64) {
        self.fwd_position = value;
    }

    fn set_in_sim_position_request(&mut self, position_requested: f64) {
        if position_requested > 0. {
            self.forward_cargo_door_open_req = 1.;
        } else {
            self.forward_cargo_door_open_req = 0.;
        }
    }
}
impl SimulatorAspect for CargoDoors {
    fn write(&mut self, name: &str, value: f64) -> bool {
        match name {
            "FWD_DOOR_CARGO_POSITION" => {
                self.set_forward_door_postition(value);
                true
            }
            _ => false,
        }
    }

    fn read(&mut self, name: &str) -> Option<f64> {
        match name {
            "FWD_DOOR_CARGO_OPEN_REQ" => Some(self.forward_cargo_door_open_req),
            "FWD_DOOR_CARGO_POSITION" => Some(self.fwd_position),
            _ => None,
        }
    }

    fn pre_tick(&mut self, _: Duration) {
        let read_val = self.forward_cargo_door_sim_position_request.get();
        self.set_in_sim_position_request(read_val);
    }

    fn post_tick(&mut self, _: &mut SimConnect) -> Result<(), Box<dyn std::error::Error>> {
        self.forward_cargo_door_position
            .set_value(self.fwd_position);

        Ok(())
    }
}<|MERGE_RESOLUTION|>--- conflicted
+++ resolved
@@ -1,14 +1,9 @@
 #![cfg(any(target_arch = "wasm32", doc))]
-<<<<<<< HEAD
 use std::{
     error::Error,
     time::{Duration, Instant},
 };
 
-=======
-use a320_systems::A320;
-use msfs::sim_connect::{SimConnectRecv, SIMCONNECT_OBJECT_ID_USER};
->>>>>>> e5061be0
 use msfs::{
     legacy::{AircraftVariable, NamedVariable},
     sim_connect,
@@ -49,7 +44,6 @@
         .with_auxiliary_power_unit("OVHD_APU_START_PB_IS_AVAILABLE", 8)?
         .with::<Brakes>()?
         .with::<Autobrakes>()?
-        .with::<Flaps>()?
         .with::<CargoDoors>()?
         .with_failures(vec![
             (24_000, FailureType::TransformerRectifier(1)),
@@ -118,6 +112,8 @@
         .provides_aircraft_variable("SEA LEVEL PRESSURE", "Millibars", 0)?
         .provides_aircraft_variable("SIM ON GROUND", "Bool", 0)?
         .provides_aircraft_variable("TOTAL AIR TEMPERATURE", "celsius", 0)?
+        .provides_aircraft_variable("TRAILING EDGE FLAPS LEFT PERCENT", "Percent", 0)?
+        .provides_aircraft_variable("TRAILING EDGE FLAPS RIGHT PERCENT", "Percent", 0)?
         .provides_aircraft_variable("TURB ENG CORRECTED N1", "Percent", 1)?
         .provides_aircraft_variable("TURB ENG CORRECTED N1", "Percent", 2)?
         .provides_aircraft_variable("TURB ENG CORRECTED N2", "Percent", 1)?
@@ -127,371 +123,11 @@
         .build();
 
     let mut simulation = Simulation::new(|electricity| A320::new(electricity));
-<<<<<<< HEAD
-=======
-    let mut msfs_simulation_handler = MsfsSimulationHandler::new(
-        vec![
-            Box::new(create_electrical_buses()),
-            Box::new(MsfsAuxiliaryPowerUnit::new(
-                "OVHD_APU_START_PB_IS_AVAILABLE",
-                8,
-            )?),
-            Box::new(Brakes::new(&mut sim_connect.as_mut())?),
-            Box::new(Autobrakes::new(&mut sim_connect.as_mut())?),
-            Box::new(CargoDoors::new(&mut sim_connect.as_mut())?),
-            Box::new(create_aircraft_variable_reader()?),
-            Box::new(MsfsNamedVariableReaderWriter::new("A32NX_")),
-        ],
-        create_failures(),
-    );
->>>>>>> e5061be0
-
     while let Some(event) = gauge.next_event().await {
         handler.handle(event, &mut simulation, sim_connect.as_mut())?;
     }
 
     Ok(())
-}
-
-<<<<<<< HEAD
-#[sim_connect::data_definition]
-struct FlapsSurface {
-    #[name = "TRAILING EDGE FLAPS LEFT PERCENT"]
-    #[unit = "Percent"]
-    left_flap: f64,
-
-    #[name = "TRAILING EDGE FLAPS RIGHT PERCENT"]
-    #[unit = "Percent"]
-    right_flap: f64,
-}
-
-#[sim_connect::data_definition]
-struct SlatsSurface {
-    #[name = "LEADING EDGE FLAPS LEFT PERCENT"]
-    #[unit = "Percent"]
-    left_slat: f64,
-
-    #[name = "LEADING EDGE FLAPS RIGHT PERCENT"]
-    #[unit = "Percent"]
-    right_slat: f64,
-}
-
-struct Flaps {
-    //IDs of the flaps handle events
-    id_flaps_incr: sys::DWORD,
-    id_flaps_decr: sys::DWORD,
-    id_flaps_1: sys::DWORD,
-    id_flaps_2: sys::DWORD,
-    id_flaps_3: sys::DWORD,
-    id_flaps_set: sys::DWORD,
-    id_axis_flaps_set: sys::DWORD,
-    id_flaps_down: sys::DWORD,
-    id_flaps_up: sys::DWORD,
-
-    //LVars to communicate between the flap movement logic
-    //and the simulation animation
-    flaps_handle_index_sim_var: NamedVariable,
-    flaps_handle_percent_sim_var: NamedVariable,
-    left_flaps_position_sim_var: NamedVariable,
-    right_flaps_position_sim_var: NamedVariable,
-    left_slats_position_sim_var: NamedVariable,
-    right_slats_position_sim_var: NamedVariable,
-    flaps_surface_sim_object: FlapsSurface,
-    slats_surface_sim_object: SlatsSurface,
-    flaps_handle_position: u8,
-    left_flaps_position: f64,
-    right_flaps_position: f64,
-
-    left_slats_position: f64,
-    right_slats_position: f64,
-}
-
-impl MsfsAspectCtor for Flaps {
-    fn new(sim_connect: &mut SimConnect) -> Result<Self, Box<dyn Error>> {
-        Ok(Self {
-            id_flaps_incr: sim_connect.map_client_event_to_sim_event("FLAPS_INCR", true)?,
-            id_flaps_decr: sim_connect.map_client_event_to_sim_event("FLAPS_DECR", true)?,
-            id_flaps_1: sim_connect.map_client_event_to_sim_event("FLAPS_1", true)?,
-            id_flaps_2: sim_connect.map_client_event_to_sim_event("FLAPS_2", true)?,
-            id_flaps_3: sim_connect.map_client_event_to_sim_event("FLAPS_3", true)?,
-            id_flaps_set: sim_connect.map_client_event_to_sim_event("FLAPS_SET", true)?,
-            id_axis_flaps_set: sim_connect.map_client_event_to_sim_event("AXIS_FLAPS_SET", true)?,
-            id_flaps_down: sim_connect.map_client_event_to_sim_event("FLAPS_DOWN", true)?,
-            id_flaps_up: sim_connect.map_client_event_to_sim_event("FLAPS_UP", true)?,
-
-            flaps_handle_index_sim_var: NamedVariable::from("A32NX_FLAPS_HANDLE_INDEX"),
-            flaps_handle_percent_sim_var: NamedVariable::from("A32NX_FLAPS_HANDLE_PERCENT"),
-            left_flaps_position_sim_var: NamedVariable::from("A32NX_LEFT_FLAPS_POSITION_PERCENT"),
-            right_flaps_position_sim_var: NamedVariable::from("A32NX_RIGHT_FLAPS_POSITION_PERCENT"),
-            left_slats_position_sim_var: NamedVariable::from("A32NX_LEFT_SLATS_POSITION_PERCENT"),
-            right_slats_position_sim_var: NamedVariable::from("A32NX_RIGHT_SLATS_POSITION_PERCENT"),
-
-            flaps_surface_sim_object: FlapsSurface {
-                left_flap: 0.,
-                right_flap: 0.,
-            },
-            slats_surface_sim_object: SlatsSurface {
-                left_slat: 0.,
-                right_slat: 0.,
-            },
-
-            flaps_handle_position: 0,
-            left_flaps_position: 0.,
-            right_flaps_position: 0.,
-
-            left_slats_position: 0.,
-            right_slats_position: 0.,
-        })
-    }
-}
-
-impl Flaps {
-    fn flaps_handle_position_f64(&self) -> f64 {
-        self.flaps_handle_position as f64
-    }
-
-    fn get_handle_pos_from_0_1(&self, input: f64) -> u8 {
-        if input < -0.8 {
-            0
-        } else if input > -0.7 && input < -0.3 {
-            1
-        } else if input > -0.2 && input < 0.2 {
-            2
-        } else if input > 0.3 && input < 0.7 {
-            3
-        } else if input > 0.8 {
-            4
-        } else {
-            self.flaps_handle_position
-        }
-    }
-
-    fn get_handle_pos_flaps_set(&self, input: i32) -> u8 {
-        let normalized_input: f64 = (input as f64) / 8192. - 1.;
-        return self.get_handle_pos_from_0_1(normalized_input);
-    }
-
-    fn get_handle_pos_axis_flaps_set(&self, input: i32) -> u8 {
-        let normalized_input: f64 = (input as f64) / 16384.;
-        return self.get_handle_pos_from_0_1(normalized_input);
-    }
-
-    fn catch_event(&mut self, event_id: sys::DWORD, event_data: u32) -> bool {
-        if event_id == self.id_flaps_incr {
-            self.flaps_handle_position += 1;
-            self.flaps_handle_position = self.flaps_handle_position.min(4);
-        } else if event_id == self.id_flaps_decr {
-            if self.flaps_handle_position > 0 {
-                self.flaps_handle_position -= 1;
-            }
-        } else if event_id == self.id_flaps_1 {
-            self.flaps_handle_position = 1;
-        } else if event_id == self.id_flaps_2 {
-            self.flaps_handle_position = 2;
-        } else if event_id == self.id_flaps_3 {
-            self.flaps_handle_position = 3;
-        } else if event_id == self.id_flaps_set {
-            self.flaps_handle_position = self.get_handle_pos_flaps_set(event_data as i32);
-        } else if event_id == self.id_axis_flaps_set {
-            self.flaps_handle_position = self.get_handle_pos_axis_flaps_set(event_data as i32);
-        } else if event_id == self.id_flaps_down {
-            self.flaps_handle_position = 4;
-        } else if event_id == self.id_flaps_up {
-            self.flaps_handle_position = 0;
-        } else {
-            return false;
-        }
-        self.flaps_handle_index_sim_var
-            .set_value(self.flaps_handle_position_f64());
-        self.flaps_handle_percent_sim_var
-            .set_value(self.flaps_handle_position_f64() / 4.);
-        true
-    }
-
-    fn write_sim_vars(&mut self) {
-        self.left_flaps_position_sim_var
-            .set_value(self.left_flaps_position);
-        self.right_flaps_position_sim_var
-            .set_value(self.right_flaps_position);
-        self.left_slats_position_sim_var
-            .set_value(self.left_slats_position);
-        self.right_slats_position_sim_var
-            .set_value(self.right_slats_position);
-    }
-}
-
-impl SimulatorAspect for Flaps {
-    fn read(&mut self, name: &str) -> Option<f64> {
-        match name {
-            "LEFT_FLAPS_POSITION_PERCENT" => Some(self.left_flaps_position),
-            "RIGHT_FLAPS_POSITION_PERCENT" => Some(self.right_flaps_position),
-            "LEFT_SLATS_POSITION_PERCENT" => Some(self.left_slats_position),
-            "RIGHT_SLATS_POSITION_PERCENT" => Some(self.right_slats_position),
-            _ => None,
-        }
-    }
-
-    fn write(&mut self, name: &str, value: f64) -> bool {
-        match name {
-            "LEFT_FLAPS_POSITION_PERCENT" => {
-                self.left_flaps_position = value;
-                true
-            }
-            "RIGHT_FLAPS_POSITION_PERCENT" => {
-                self.right_flaps_position = value;
-                true
-            }
-            "LEFT_SLATS_POSITION_PERCENT" => {
-                self.left_slats_position = value;
-                true
-            }
-            "RIGHT_SLATS_POSITION_PERCENT" => {
-                self.right_slats_position = value;
-                true
-            }
-            _ => false,
-        }
-    }
-
-    fn handle_message(&mut self, message: &SimConnectRecv) -> bool {
-        if let SimConnectRecv::Event(e) = message {
-            self.catch_event(e.id(), e.data())
-        } else {
-            false
-        }
-    }
-
-    fn post_tick(
-        &mut self,
-        sim_connect: &mut SimConnect,
-    ) -> Result<(), Box<dyn std::error::Error>> {
-        self.flaps_surface_sim_object.left_flap = self.left_flaps_position;
-        self.flaps_surface_sim_object.right_flap = self.right_flaps_position;
-        self.slats_surface_sim_object.left_slat = self.left_slats_position;
-        self.slats_surface_sim_object.right_slat = self.right_slats_position;
-
-        self.write_sim_vars();
-
-        sim_connect
-            .set_data_on_sim_object(SIMCONNECT_OBJECT_ID_USER, &self.flaps_surface_sim_object)?;
-        sim_connect
-            .set_data_on_sim_object(SIMCONNECT_OBJECT_ID_USER, &self.slats_surface_sim_object)?;
-
-        Ok(())
-    }
-=======
-fn create_aircraft_variable_reader(
-) -> Result<MsfsAircraftVariableReader, Box<dyn std::error::Error>> {
-    let mut reader = MsfsAircraftVariableReader::new();
-    reader.add("AMBIENT TEMPERATURE", "celsius", 0)?;
-    reader.add("TOTAL AIR TEMPERATURE", "celsius", 0)?;
-    reader.add_with_additional_names(
-        "EXTERNAL POWER AVAILABLE",
-        "Bool",
-        1,
-        &vec!["OVHD_ELEC_EXT_PWR_PB_IS_AVAILABLE"],
-    )?;
-    reader.add("GEAR CENTER POSITION", "Percent", 0)?;
-    reader.add("GEAR ANIMATION POSITION", "Percent", 0)?;
-    reader.add("GEAR ANIMATION POSITION", "Percent", 1)?;
-    reader.add("GEAR ANIMATION POSITION", "Percent", 2)?;
-    reader.add("GEAR HANDLE POSITION", "Bool", 0)?;
-    reader.add("TURB ENG CORRECTED N1", "Percent", 1)?;
-    reader.add("TURB ENG CORRECTED N1", "Percent", 2)?;
-    reader.add("TURB ENG CORRECTED N2", "Percent", 1)?;
-    reader.add("TURB ENG CORRECTED N2", "Percent", 2)?;
-    reader.add("AIRSPEED INDICATED", "Knots", 0)?;
-    reader.add("INDICATED ALTITUDE", "Feet", 0)?;
-    reader.add("AIRSPEED MACH", "Mach", 0)?;
-    reader.add("AIRSPEED TRUE", "Knots", 0)?;
-    reader.add("VELOCITY WORLD Y", "feet per minute", 0)?;
-    reader.add("AMBIENT WIND DIRECTION", "Degrees", 0)?;
-    reader.add("AMBIENT WIND VELOCITY", "Knots", 0)?;
-    reader.add("GPS GROUND SPEED", "Knots", 0)?;
-    reader.add("GPS GROUND MAGNETIC TRACK", "Degrees", 0)?;
-    reader.add("PLANE PITCH DEGREES", "Degrees", 0)?;
-    reader.add("PLANE BANK DEGREES", "Degrees", 0)?;
-    reader.add("PLANE HEADING DEGREES MAGNETIC", "Degrees", 0)?;
-    reader.add("FUEL TANK LEFT MAIN QUANTITY", "Pounds", 0)?;
-    reader.add("UNLIMITED FUEL", "Bool", 0)?;
-    reader.add("INDICATED ALTITUDE", "Feet", 0)?;
-    reader.add("AMBIENT PRESSURE", "inHg", 0)?;
-    reader.add("SEA LEVEL PRESSURE", "Millibars", 0)?;
-    reader.add("SIM ON GROUND", "Bool", 0)?;
-    reader.add("GENERAL ENG STARTER ACTIVE", "Bool", 1)?;
-    reader.add("GENERAL ENG STARTER ACTIVE", "Bool", 2)?;
-    reader.add("PUSHBACK ANGLE", "Radian", 0)?;
-    reader.add("PUSHBACK STATE", "Enum", 0)?;
-    reader.add("ANTISKID BRAKES ACTIVE", "Bool", 0)?;
-    reader.add("ACCELERATION BODY Z", "feet per second squared", 0)?;
-    reader.add("ACCELERATION BODY X", "feet per second squared", 0)?;
-    reader.add("ACCELERATION BODY Y", "feet per second squared", 0)?;
-
-    reader.add_with_additional_names(
-        "APU GENERATOR SWITCH",
-        "Bool",
-        0,
-        &vec!["OVHD_ELEC_APU_GEN_PB_IS_ON"],
-    )?;
-    reader.add_with_additional_names(
-        "EXTERNAL POWER ON",
-        "Bool",
-        1,
-        &vec!["OVHD_ELEC_EXT_PWR_PB_IS_ON"],
-    )?;
-    reader.add_with_additional_names(
-        "GENERAL ENG MASTER ALTERNATOR",
-        "Bool",
-        1,
-        &vec!["OVHD_ELEC_ENG_GEN_1_PB_IS_ON"],
-    );
-    reader.add_with_additional_names(
-        "GENERAL ENG MASTER ALTERNATOR",
-        "Bool",
-        2,
-        &vec!["OVHD_ELEC_ENG_GEN_2_PB_IS_ON"],
-    );
-    reader.add("PLANE LATITUDE", "degree latitude", 0)?;
-    reader.add("PLANE LONGITUDE", "degree longitude", 0)?;
-    reader.add("TRAILING EDGE FLAPS LEFT PERCENT", "Percent", 0)?;
-    reader.add("TRAILING EDGE FLAPS RIGHT PERCENT", "Percent", 0)?;
-
-    Ok(reader)
-}
-
-fn create_electrical_buses() -> MsfsElectricalBuses {
-    let mut buses = MsfsElectricalBuses::new();
-    // The numbers used here are those defined for buses in the systems.cfg [ELECTRICAL] section.
-    buses.add("AC_1", 1, 2);
-    buses.add("AC_2", 1, 3);
-    buses.add("AC_ESS", 1, 4);
-    buses.add("AC_ESS_SHED", 1, 5);
-    buses.add("AC_STAT_INV", 1, 6);
-    buses.add("AC_GND_FLT_SVC", 1, 14);
-    buses.add("DC_1", 1, 7);
-    buses.add("DC_2", 1, 8);
-    buses.add("DC_ESS", 1, 9);
-    buses.add("DC_ESS_SHED", 1, 10);
-    buses.add("DC_BAT", 1, 11);
-    buses.add("DC_HOT_1", 1, 12);
-    buses.add("DC_HOT_2", 1, 13);
-    buses.add("DC_GND_FLT_SVC", 1, 15);
-
-    buses
-}
-
-fn create_failures() -> Failures {
-    let mut failures = Failures::new(
-        NamedVariable::from("A32NX_FAILURE_ACTIVATE"),
-        NamedVariable::from("A32NX_FAILURE_DEACTIVATE"),
-    );
-
-    failures.add(24_000, FailureType::TransformerRectifier(1));
-    failures.add(24_001, FailureType::TransformerRectifier(2));
-    failures.add(24_002, FailureType::TransformerRectifier(3));
-
-    failures
->>>>>>> e5061be0
 }
 
 struct Autobrakes {

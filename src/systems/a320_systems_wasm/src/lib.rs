--- conflicted
+++ resolved
@@ -55,9 +55,7 @@
     reader.add("TURB ENG CORRECTED N2", "Percent", 1)?;
     reader.add("TURB ENG CORRECTED N2", "Percent", 2)?;
     reader.add("AIRSPEED INDICATED", "Knots", 0)?;
-<<<<<<< HEAD
     reader.add("INDICATED ALTITUDE", "Feet", 0)?;
-=======
     reader.add("AIRSPEED MACH", "Mach", 0)?;
     reader.add("AIRSPEED TRUE", "Knots", 0)?;
     reader.add("VELOCITY WORLD Y", "feet per minute", 0)?;
@@ -68,7 +66,6 @@
     reader.add("PLANE PITCH DEGREES", "Degrees", 0)?;
     reader.add("PLANE BANK DEGREES", "Degrees", 0)?;
     reader.add("PLANE HEADING DEGREES MAGNETIC", "Degrees", 0)?;
->>>>>>> 144d0c36
     reader.add("FUEL TANK LEFT MAIN QUANTITY", "Pounds", 0)?;
     reader.add("UNLIMITED FUEL", "Bool", 0)?;
     reader.add("INDICATED ALTITUDE", "Feet", 0)?;

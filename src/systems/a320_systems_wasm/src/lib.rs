--- conflicted
+++ resolved
@@ -101,14 +101,10 @@
         2,
         &vec!["OVHD_ELEC_ENG_GEN_2_PB_IS_ON"],
     );
-<<<<<<< HEAD
     reader.add("PLANE LATITUDE", "degree latitude", 0)?;
     reader.add("PLANE LONGITUDE", "degree longitude", 0)?;
-=======
-    reader.add("GPS POSITION LAT", "degree latitude", 0)?;
     reader.add("TRAILING EDGE FLAPS LEFT PERCENT", "Percent", 0)?;
     reader.add("TRAILING EDGE FLAPS RIGHT PERCENT", "Percent", 0)?;
->>>>>>> 39f35830
 
     Ok(reader)
 }

#![cfg(any(target_arch = "wasm32", doc))]
use std::{
    error::Error,
    time::{Duration, Instant},
};

use msfs::{
    legacy::{AircraftVariable, NamedVariable},
    sim_connect,
    sim_connect::SimConnect,
    sim_connect::{SimConnectRecv, SIMCONNECT_OBJECT_ID_USER},
    sys,
};

use a320_systems::A320;
use systems::{failures::FailureType, simulation::Simulation};
use systems_wasm::{
    f64_to_sim_connect_32k_pos, sim_connect_32k_pos_to_f64, MsfsAspectCtor, MsfsHandlerBuilder,
    SimulatorAspect,
};

#[msfs::gauge(name=systems)]
async fn systems(mut gauge: msfs::Gauge) -> Result<(), Box<dyn std::error::Error>> {
    let mut sim_connect = gauge.open_simconnect("systems")?;

    let mut handler = MsfsHandlerBuilder::new("A32NX_", sim_connect.as_mut())
        .with_electrical_buses(vec![
            ("AC_1", 2),
            ("AC_1", 2),
            ("AC_2", 3),
            ("AC_ESS", 4),
            ("AC_ESS_SHED", 5),
            ("AC_STAT_INV", 6),
            ("AC_GND_FLT_SVC", 14),
            ("DC_1", 7),
            ("DC_2", 8),
            ("DC_ESS", 9),
            ("DC_ESS_SHED", 10),
            ("DC_BAT", 11),
            ("DC_HOT_1", 12),
            ("DC_HOT_2", 13),
            ("DC_GND_FLT_SVC", 15),
        ])
        .with_auxiliary_power_unit("OVHD_APU_START_PB_IS_AVAILABLE", 8)?
        .with::<Brakes>()?
        .with::<Autobrakes>()?
        .with::<CargoDoors>()?
        .with_failures(vec![
            (24_000, FailureType::TransformerRectifier(1)),
            (24_001, FailureType::TransformerRectifier(2)),
            (24_002, FailureType::TransformerRectifier(3)),
        ])
        .provides_aircraft_variable("ACCELERATION BODY X", "feet per second squared", 0)?
        .provides_aircraft_variable("ACCELERATION BODY Y", "feet per second squared", 0)?
        .provides_aircraft_variable("ACCELERATION BODY Z", "feet per second squared", 0)?
        .provides_aircraft_variable("AIRSPEED INDICATED", "Knots", 0)?
        .provides_aircraft_variable("AIRSPEED MACH", "Mach", 0)?
        .provides_aircraft_variable("AIRSPEED TRUE", "Knots", 0)?
        .provides_aircraft_variable("AMBIENT PRESSURE", "inHg", 0)?
        .provides_aircraft_variable("AMBIENT TEMPERATURE", "celsius", 0)?
        .provides_aircraft_variable("AMBIENT WIND DIRECTION", "Degrees", 0)?
        .provides_aircraft_variable("AMBIENT WIND VELOCITY", "Knots", 0)?
        .provides_aircraft_variable("ANTISKID BRAKES ACTIVE", "Bool", 0)?
        .provides_aircraft_variable_with_additional_names(
            "APU GENERATOR SWITCH",
            "Bool",
            0,
            vec!["OVHD_ELEC_APU_GEN_PB_IS_ON"],
        )?
        .provides_aircraft_variable_with_additional_names(
            "EXTERNAL POWER AVAILABLE",
            "Bool",
            1,
            vec!["OVHD_ELEC_EXT_PWR_PB_IS_AVAILABLE"],
        )?
        .provides_aircraft_variable_with_additional_names(
            "EXTERNAL POWER ON",
            "Bool",
            1,
            vec!["OVHD_ELEC_EXT_PWR_PB_IS_ON"],
        )?
        .provides_aircraft_variable("FUEL TANK LEFT MAIN QUANTITY", "Pounds", 0)?
        .provides_aircraft_variable("GEAR ANIMATION POSITION", "Percent", 0)?
        .provides_aircraft_variable("GEAR ANIMATION POSITION", "Percent", 1)?
        .provides_aircraft_variable("GEAR ANIMATION POSITION", "Percent", 2)?
        .provides_aircraft_variable("GEAR CENTER POSITION", "Percent", 0)?
        .provides_aircraft_variable("GEAR HANDLE POSITION", "Bool", 0)?
        .provides_aircraft_variable_with_additional_names(
            "GENERAL ENG MASTER ALTERNATOR",
            "Bool",
            1,
            vec!["OVHD_ELEC_ENG_GEN_1_PB_IS_ON"],
        )?
        .provides_aircraft_variable_with_additional_names(
            "GENERAL ENG MASTER ALTERNATOR",
            "Bool",
            2,
            vec!["OVHD_ELEC_ENG_GEN_2_PB_IS_ON"],
        )?
        .provides_aircraft_variable("GENERAL ENG STARTER ACTIVE", "Bool", 1)?
        .provides_aircraft_variable("GENERAL ENG STARTER ACTIVE", "Bool", 2)?
        .provides_aircraft_variable("GPS GROUND SPEED", "Knots", 0)?
        .provides_aircraft_variable("GPS GROUND MAGNETIC TRACK", "Degrees", 0)?
        .provides_aircraft_variable("INDICATED ALTITUDE", "Feet", 0)?
        .provides_aircraft_variable("PLANE PITCH DEGREES", "Degrees", 0)?
        .provides_aircraft_variable("PLANE BANK DEGREES", "Degrees", 0)?
        .provides_aircraft_variable("PLANE HEADING DEGREES MAGNETIC", "Degrees", 0)?
        .provides_aircraft_variable("PLANE LATITUDE", "degree latitude", 0)?
        .provides_aircraft_variable("PLANE LONGITUDE", "degree longitude", 0)?
        .provides_aircraft_variable("PUSHBACK ANGLE", "Radian", 0)?
        .provides_aircraft_variable("PUSHBACK STATE", "Enum", 0)?
        .provides_aircraft_variable("SEA LEVEL PRESSURE", "Millibars", 0)?
        .provides_aircraft_variable("SIM ON GROUND", "Bool", 0)?
        .provides_aircraft_variable("TOTAL AIR TEMPERATURE", "celsius", 0)?
        .provides_aircraft_variable("TRAILING EDGE FLAPS LEFT PERCENT", "Percent", 0)?
        .provides_aircraft_variable("TRAILING EDGE FLAPS RIGHT PERCENT", "Percent", 0)?
        .provides_aircraft_variable("TURB ENG CORRECTED N1", "Percent", 1)?
        .provides_aircraft_variable("TURB ENG CORRECTED N1", "Percent", 2)?
        .provides_aircraft_variable("TURB ENG CORRECTED N2", "Percent", 1)?
        .provides_aircraft_variable("TURB ENG CORRECTED N2", "Percent", 2)?
        .provides_aircraft_variable("UNLIMITED FUEL", "Bool", 0)?
        .provides_aircraft_variable("VELOCITY WORLD Y", "feet per minute", 0)?
        .build();

    let mut simulation = Simulation::new(|electricity| A320::new(electricity));
    while let Some(event) = gauge.next_event().await {
        handler.handle(event, &mut simulation, sim_connect.as_mut())?;
    }

    Ok(())
}

<<<<<<< HEAD
fn create_aircraft_variable_reader(
) -> Result<MsfsAircraftVariableReader, Box<dyn std::error::Error>> {
    let mut reader = MsfsAircraftVariableReader::new();
    reader.add("AMBIENT TEMPERATURE", "celsius", 0)?;
    reader.add("TOTAL AIR TEMPERATURE", "celsius", 0)?;
    reader.add_with_additional_names(
        "EXTERNAL POWER AVAILABLE",
        "Bool",
        1,
        &vec!["OVHD_ELEC_EXT_PWR_PB_IS_AVAILABLE"],
    )?;
    reader.add("GEAR CENTER POSITION", "Percent", 0)?;
    reader.add("GEAR ANIMATION POSITION", "Percent", 0)?;
    reader.add("GEAR ANIMATION POSITION", "Percent", 1)?;
    reader.add("GEAR ANIMATION POSITION", "Percent", 2)?;
    reader.add("GEAR HANDLE POSITION", "Bool", 0)?;
    reader.add("TURB ENG CORRECTED N1", "Percent", 1)?;
    reader.add("TURB ENG CORRECTED N1", "Percent", 2)?;
    reader.add("TURB ENG CORRECTED N2", "Percent", 1)?;
    reader.add("TURB ENG CORRECTED N2", "Percent", 2)?;
    reader.add("AIRSPEED INDICATED", "Knots", 0)?;
    reader.add("INDICATED ALTITUDE", "Feet", 0)?;
    reader.add("AIRSPEED MACH", "Mach", 0)?;
    reader.add("AIRSPEED TRUE", "Knots", 0)?;
    reader.add("VELOCITY WORLD Y", "feet per minute", 0)?;
    reader.add("AMBIENT WIND DIRECTION", "Degrees", 0)?;
    reader.add("AMBIENT WIND VELOCITY", "Knots", 0)?;
    reader.add("GPS GROUND SPEED", "Knots", 0)?;
    reader.add("GPS GROUND MAGNETIC TRACK", "Degrees", 0)?;
    reader.add("PLANE PITCH DEGREES", "Degrees", 0)?;
    reader.add("PLANE BANK DEGREES", "Degrees", 0)?;
    reader.add("PLANE HEADING DEGREES MAGNETIC", "Degrees", 0)?;
    reader.add("FUEL TANK LEFT MAIN QUANTITY", "Pounds", 0)?;
    reader.add("UNLIMITED FUEL", "Bool", 0)?;
    reader.add("INDICATED ALTITUDE", "Feet", 0)?;
    reader.add("AMBIENT PRESSURE", "inHg", 0)?;
    reader.add("SEA LEVEL PRESSURE", "Millibars", 0)?;
    reader.add("SIM ON GROUND", "Bool", 0)?;
    reader.add("GENERAL ENG STARTER ACTIVE", "Bool", 1)?;
    reader.add("GENERAL ENG STARTER ACTIVE", "Bool", 2)?;
    reader.add("PUSHBACK ANGLE", "Radian", 0)?;
    reader.add("PUSHBACK STATE", "Enum", 0)?;
    reader.add("ANTISKID BRAKES ACTIVE", "Bool", 0)?;
    reader.add("ACCELERATION BODY Z", "feet per second squared", 0)?;
    reader.add("ACCELERATION BODY X", "feet per second squared", 0)?;
    reader.add("ACCELERATION BODY Y", "feet per second squared", 0)?;

    reader.add_with_additional_names(
        "APU GENERATOR SWITCH",
        "Bool",
        0,
        &vec!["OVHD_ELEC_APU_GEN_PB_IS_ON"],
    )?;
    reader.add_with_additional_names(
        "EXTERNAL POWER ON",
        "Bool",
        1,
        &vec!["OVHD_ELEC_EXT_PWR_PB_IS_ON"],
    )?;
    reader.add_with_additional_names(
        "GENERAL ENG MASTER ALTERNATOR",
        "Bool",
        1,
        &vec!["OVHD_ELEC_ENG_GEN_1_PB_IS_ON"],
    );
    reader.add_with_additional_names(
        "GENERAL ENG MASTER ALTERNATOR",
        "Bool",
        2,
        &vec!["OVHD_ELEC_ENG_GEN_2_PB_IS_ON"],
    );
    reader.add("PLANE LATITUDE", "degree latitude", 0)?;
    reader.add("PLANE LONGITUDE", "degree longitude", 0)?;
    reader.add("TRAILING EDGE FLAPS LEFT PERCENT", "Percent", 0)?;
    reader.add("TRAILING EDGE FLAPS RIGHT PERCENT", "Percent", 0)?;

    reader.add_with_additional_names(
        "BLEED AIR ENGINE",
        "Bool",
        1,
        &vec!["OVHD_PNEU_ENG_1_BLEED_PB_IS_AUTO"],
    );

    reader.add_with_additional_names(
        "BLEED AIR ENGINE",
        "Bool",
        2,
        &vec!["OVHD_PNEU_ENG_2_BLEED_PB_IS_AUTO"],
    );

    Ok(reader)
}

fn create_electrical_buses() -> MsfsElectricalBuses {
    let mut buses = MsfsElectricalBuses::new();
    // The numbers used here are those defined for buses in the systems.cfg [ELECTRICAL] section.
    buses.add("AC_1", 1, 2);
    buses.add("AC_2", 1, 3);
    buses.add("AC_ESS", 1, 4);
    buses.add("AC_ESS_SHED", 1, 5);
    buses.add("AC_STAT_INV", 1, 6);
    buses.add("AC_GND_FLT_SVC", 1, 14);
    buses.add("DC_1", 1, 7);
    buses.add("DC_2", 1, 8);
    buses.add("DC_ESS", 1, 9);
    buses.add("DC_ESS_SHED", 1, 10);
    buses.add("DC_BAT", 1, 11);
    buses.add("DC_HOT_1", 1, 12);
    buses.add("DC_HOT_2", 1, 13);
    buses.add("DC_GND_FLT_SVC", 1, 15);

    buses
}

fn create_failures() -> Failures {
    let mut failures = Failures::new(
        NamedVariable::from("A32NX_FAILURE_ACTIVATE"),
        NamedVariable::from("A32NX_FAILURE_DEACTIVATE"),
    );

    failures.add(24_000, FailureType::TransformerRectifier(1));
    failures.add(24_001, FailureType::TransformerRectifier(2));
    failures.add(24_002, FailureType::TransformerRectifier(3));

    failures
}

=======
>>>>>>> 9f565ae0
struct Autobrakes {
    id_mode_max: sys::DWORD,
    id_mode_med: sys::DWORD,
    id_mode_low: sys::DWORD,
    id_disarm: sys::DWORD,

    low_mode_panel_pushbutton: NamedVariable,
    med_mode_panel_pushbutton: NamedVariable,
    max_mode_panel_pushbutton: NamedVariable,

    low_mode_requested: bool,
    med_mode_requested: bool,
    max_mode_requested: bool,
    disarm_requested: bool,

    last_button_press: Instant,
}

impl MsfsAspectCtor for Autobrakes {
    fn new(sim_connect: &mut SimConnect) -> Result<Self, Box<dyn Error>> {
        Ok(Self {
            // SimConnect inputs masking
            id_mode_max: sim_connect.map_client_event_to_sim_event("AUTOBRAKE_HI_SET", false)?,
            id_mode_med: sim_connect.map_client_event_to_sim_event("AUTOBRAKE_MED_SET", false)?,
            id_mode_low: sim_connect.map_client_event_to_sim_event("AUTOBRAKE_LO_SET", false)?,
            id_disarm: sim_connect.map_client_event_to_sim_event("AUTOBRAKE_DISARM", false)?,

            low_mode_panel_pushbutton: NamedVariable::from("A32NX_OVHD_AUTOBRK_LOW_ON_IS_PRESSED"),
            med_mode_panel_pushbutton: NamedVariable::from("A32NX_OVHD_AUTOBRK_MED_ON_IS_PRESSED"),
            max_mode_panel_pushbutton: NamedVariable::from("A32NX_OVHD_AUTOBRK_MAX_ON_IS_PRESSED"),

            low_mode_requested: false,
            med_mode_requested: false,
            max_mode_requested: false,
            disarm_requested: false,

            last_button_press: Instant::now(),
        })
    }
}

impl Autobrakes {
    // Time to freeze keyboard events once key is released. This will keep key_pressed to TRUE internally when key is actually staying pressed
    // but keyboard events wrongly goes to false then back to true for a short period of time due to poor key event handling
    const DEFAULT_REARMING_DURATION: Duration = Duration::from_millis(1500);

    fn synchronise_with_sim(&mut self) {
        if self.low_mode_panel_pushbutton.get_value() {
            self.set_mode_low();
        }
        if self.med_mode_panel_pushbutton.get_value() {
            self.set_mode_med();
        }
        if self.max_mode_panel_pushbutton.get_value() {
            self.set_mode_max();
        }
    }

    fn reset_events(&mut self) {
        if self.last_button_press.elapsed() > Self::DEFAULT_REARMING_DURATION {
            self.max_mode_requested = false;
            self.med_mode_requested = false;
            self.low_mode_requested = false;
        }
        self.disarm_requested = false;
    }

    fn on_receive_pushbutton_event(&mut self) {
        self.last_button_press = Instant::now();
    }

    fn set_mode_max(&mut self) {
        self.max_mode_requested = true;
        self.med_mode_requested = false;
        self.low_mode_requested = false;
        self.on_receive_pushbutton_event();
    }

    fn set_mode_med(&mut self) {
        self.med_mode_requested = true;
        self.max_mode_requested = false;
        self.low_mode_requested = false;
        self.on_receive_pushbutton_event();
    }

    fn set_mode_low(&mut self) {
        self.low_mode_requested = true;
        self.med_mode_requested = false;
        self.max_mode_requested = false;
        self.on_receive_pushbutton_event();
    }

    fn set_disarm(&mut self) {
        self.disarm_requested = true;
    }
}
impl SimulatorAspect for Autobrakes {
    fn read(&mut self, name: &str) -> Option<f64> {
        match name {
            "AUTOBRAKE_DISARM" => Some(self.disarm_requested as u8 as f64),
            "OVHD_AUTOBRK_LOW_ON_IS_PRESSED" => Some(self.low_mode_requested as u8 as f64),
            "OVHD_AUTOBRK_MED_ON_IS_PRESSED" => Some(self.med_mode_requested as u8 as f64),
            "OVHD_AUTOBRK_MAX_ON_IS_PRESSED" => Some(self.max_mode_requested as u8 as f64),
            _ => None,
        }
    }

    fn handle_message(&mut self, message: &SimConnectRecv) -> bool {
        match message {
            SimConnectRecv::Event(e) => {
                if e.id() == self.id_mode_low {
                    self.set_mode_low();
                    true
                } else if e.id() == self.id_mode_med {
                    self.set_mode_med();
                    true
                } else if e.id() == self.id_mode_max {
                    self.set_mode_max();
                    true
                } else if e.id() == self.id_disarm {
                    self.set_disarm();
                    true
                } else {
                    false
                }
            }
            _ => false,
        }
    }

    fn pre_tick(&mut self, _: Duration) {
        self.synchronise_with_sim();
    }

    fn post_tick(&mut self, _: &mut SimConnect) -> Result<(), Box<dyn std::error::Error>> {
        self.reset_events();

        Ok(())
    }
}

struct Brakes {
    park_brake_lever_masked_input: NamedVariable,
    left_pedal_brake_masked_input: NamedVariable,
    right_pedal_brake_masked_input: NamedVariable,

    id_brake_left: sys::DWORD,
    id_brake_right: sys::DWORD,
    id_brake_keyboard: sys::DWORD,
    id_brake_left_keyboard: sys::DWORD,
    id_brake_right_keyboard: sys::DWORD,
    id_parking_brake: sys::DWORD,
    id_parking_brake_set: sys::DWORD,

    brake_left_sim_input: f64,
    brake_right_sim_input: f64,
    brake_left_sim_input_keyboard: f64,
    brake_right_sim_input_keyboard: f64,
    left_key_pressed: bool,
    right_key_pressed: bool,

    brake_left_output_to_sim: f64,
    brake_right_output_to_sim: f64,

    parking_brake_lever_is_set: bool,
    last_transmitted_park_brake_lever_position: f64,
}

impl MsfsAspectCtor for Brakes {
    fn new(sim_connect: &mut SimConnect) -> Result<Self, Box<dyn Error>> {
        Ok(Self {
            park_brake_lever_masked_input: NamedVariable::from("A32NX_PARK_BRAKE_LEVER_POS"),
            left_pedal_brake_masked_input: NamedVariable::from("A32NX_LEFT_BRAKE_PEDAL_INPUT"),
            right_pedal_brake_masked_input: NamedVariable::from("A32NX_RIGHT_BRAKE_PEDAL_INPUT"),

            // SimConnect inputs masking
            id_brake_left: sim_connect
                .map_client_event_to_sim_event("AXIS_LEFT_BRAKE_SET", true)?,
            id_brake_right: sim_connect
                .map_client_event_to_sim_event("AXIS_RIGHT_BRAKE_SET", true)?,

            id_brake_keyboard: sim_connect.map_client_event_to_sim_event("BRAKES", true)?,
            id_brake_left_keyboard: sim_connect
                .map_client_event_to_sim_event("BRAKES_LEFT", true)?,
            id_brake_right_keyboard: sim_connect
                .map_client_event_to_sim_event("BRAKES_RIGHT", true)?,

            id_parking_brake: sim_connect.map_client_event_to_sim_event("PARKING_BRAKES", true)?,
            id_parking_brake_set: sim_connect
                .map_client_event_to_sim_event("PARKING_BRAKE_SET", true)?,

            brake_left_sim_input: 0.,
            brake_right_sim_input: 0.,
            brake_left_sim_input_keyboard: 0.,
            brake_right_sim_input_keyboard: 0.,
            left_key_pressed: false,
            right_key_pressed: false,

            brake_left_output_to_sim: 0.,
            brake_right_output_to_sim: 0.,

            parking_brake_lever_is_set: true,

            last_transmitted_park_brake_lever_position: 1.,
        })
    }
}

impl Brakes {
    const KEYBOARD_PRESS_SPEED: f64 = 0.6;
    const KEYBOARD_RELEASE_SPEED: f64 = 0.3;

    fn set_brake_left(&mut self, simconnect_value: u32) {
        self.brake_left_sim_input = sim_connect_32k_pos_to_f64(simconnect_value);
    }

    fn set_brake_left_key_pressed(&mut self) {
        self.left_key_pressed = true;
    }

    fn set_brake_right_key_pressed(&mut self) {
        self.right_key_pressed = true;
    }

    fn synchronise_with_sim(&mut self) {
        // Synchronising WASM park brake state with simulator park brake lever variable
        let current_in_sim_park_brake: f64 = self.park_brake_lever_masked_input.get_value();

        if current_in_sim_park_brake != self.last_transmitted_park_brake_lever_position {
            self.receive_a_park_brake_set_event(current_in_sim_park_brake as u32);
        }
    }

    fn update_keyboard_inputs(&mut self, delta: Duration) {
        if self.left_key_pressed {
            self.brake_left_sim_input_keyboard += delta.as_secs_f64() * Self::KEYBOARD_PRESS_SPEED;
        } else {
            self.brake_left_sim_input_keyboard -=
                delta.as_secs_f64() * Self::KEYBOARD_RELEASE_SPEED;
        }

        if self.right_key_pressed {
            self.brake_right_sim_input_keyboard += delta.as_secs_f64() * Self::KEYBOARD_PRESS_SPEED;
        } else {
            self.brake_right_sim_input_keyboard -=
                delta.as_secs_f64() * Self::KEYBOARD_RELEASE_SPEED;
        }

        self.brake_right_sim_input_keyboard = self.brake_right_sim_input_keyboard.min(1.).max(0.);
        self.brake_left_sim_input_keyboard = self.brake_left_sim_input_keyboard.min(1.).max(0.);
    }

    fn reset_keyboard_events(&mut self) {
        self.left_key_pressed = false;
        self.right_key_pressed = false;
    }

    fn transmit_masked_inputs(&mut self) {
        let park_is_set = self.parking_brake_lever_is_set as u32 as f64;
        self.last_transmitted_park_brake_lever_position = park_is_set;
        self.park_brake_lever_masked_input.set_value(park_is_set);

        let brake_right = self.brake_right() * 100.;
        let brake_left = self.brake_left() * 100.;
        self.right_pedal_brake_masked_input.set_value(brake_right);
        self.left_pedal_brake_masked_input.set_value(brake_left);
    }

    fn transmit_client_events(
        &mut self,
        sim_connect: &mut SimConnect,
    ) -> Result<(), Box<dyn std::error::Error>> {
        // We want to send our brake commands once per refresh event, thus doing it after a draw event
        sim_connect.transmit_client_event(
            SIMCONNECT_OBJECT_ID_USER,
            self.id_brake_left,
            self.get_brake_left_output_converted_in_simconnect_format(),
        )?;

        sim_connect.transmit_client_event(
            SIMCONNECT_OBJECT_ID_USER,
            self.id_brake_right,
            self.get_brake_right_output_converted_in_simconnect_format(),
        )?;

        Ok(())
    }

    fn set_brake_right(&mut self, simconnect_value: u32) {
        self.brake_right_sim_input = sim_connect_32k_pos_to_f64(simconnect_value);
    }

    fn brake_left(&mut self) -> f64 {
        self.brake_left_sim_input
            .max(self.brake_left_sim_input_keyboard)
    }

    fn brake_right(&mut self) -> f64 {
        self.brake_right_sim_input
            .max(self.brake_right_sim_input_keyboard)
    }

    fn set_brake_right_output(&mut self, brake_force_factor: f64) {
        self.brake_right_output_to_sim = brake_force_factor;
    }

    fn set_brake_left_output(&mut self, brake_force_factor: f64) {
        self.brake_left_output_to_sim = brake_force_factor;
    }

    fn receive_a_park_brake_event(&mut self) {
        self.parking_brake_lever_is_set = !self.parking_brake_lever_is_set;
    }

    fn receive_a_park_brake_set_event(&mut self, data: u32) {
        self.parking_brake_lever_is_set = data == 1;
    }

    fn get_brake_right_output_converted_in_simconnect_format(&mut self) -> u32 {
        f64_to_sim_connect_32k_pos(self.brake_right_output_to_sim)
    }

    fn get_brake_left_output_converted_in_simconnect_format(&mut self) -> u32 {
        f64_to_sim_connect_32k_pos(self.brake_left_output_to_sim)
    }

    fn is_park_brake_set(&self) -> f64 {
        if self.parking_brake_lever_is_set {
            1.
        } else {
            0.
        }
    }
}
impl SimulatorAspect for Brakes {
    fn read(&mut self, name: &str) -> Option<f64> {
        match name {
            "PARK_BRAKE_LEVER_POS" => Some(self.is_park_brake_set()),
            "LEFT_BRAKE_PEDAL_INPUT" => Some(self.brake_left()),
            "RIGHT_BRAKE_PEDAL_INPUT" => Some(self.brake_right()),
            _ => None,
        }
    }

    fn write(&mut self, name: &str, value: f64) -> bool {
        match name {
            "BRAKE LEFT FORCE FACTOR" => {
                self.set_brake_left_output(value);
                true
            }
            "BRAKE RIGHT FORCE FACTOR" => {
                self.set_brake_right_output(value);
                true
            }
            _ => false,
        }
    }

    fn handle_message(&mut self, message: &SimConnectRecv) -> bool {
        match message {
            SimConnectRecv::Event(e) => {
                if e.id() == self.id_brake_left {
                    self.set_brake_left(e.data());
                    true
                } else if e.id() == self.id_brake_right {
                    self.set_brake_right(e.data());
                    true
                } else if e.id() == self.id_parking_brake {
                    self.receive_a_park_brake_event();
                    true
                } else if e.id() == self.id_parking_brake_set {
                    self.receive_a_park_brake_set_event(e.data());
                    true
                } else if e.id() == self.id_brake_keyboard {
                    self.set_brake_left_key_pressed();
                    self.set_brake_right_key_pressed();
                    true
                } else if e.id() == self.id_brake_left_keyboard {
                    self.set_brake_left_key_pressed();
                    true
                } else if e.id() == self.id_brake_right_keyboard {
                    self.set_brake_right_key_pressed();
                    true
                } else {
                    false
                }
            }
            _ => false,
        }
    }

    fn pre_tick(&mut self, delta: Duration) {
        self.synchronise_with_sim();
        self.update_keyboard_inputs(delta);
    }

    fn post_tick(
        &mut self,
        sim_connect: &mut SimConnect,
    ) -> Result<(), Box<dyn std::error::Error>> {
        self.reset_keyboard_events();
        self.transmit_client_events(sim_connect)?;
        self.transmit_masked_inputs();

        Ok(())
    }
}

struct CargoDoors {
    forward_cargo_door_position: NamedVariable,
    forward_cargo_door_sim_position_request: AircraftVariable,
    fwd_position: f64,
    forward_cargo_door_open_req: f64,
}

impl MsfsAspectCtor for CargoDoors {
    fn new(_: &mut SimConnect) -> Result<Self, Box<dyn Error>> {
        Ok(Self {
            forward_cargo_door_position: NamedVariable::from("A32NX_FWD_DOOR_CARGO_POSITION"),
            forward_cargo_door_sim_position_request: AircraftVariable::from(
                "INTERACTIVE POINT OPEN",
                "Position",
                5,
            )?,
            fwd_position: 0.,
            forward_cargo_door_open_req: 0.,
        })
    }
}

impl CargoDoors {
    fn set_forward_door_postition(&mut self, value: f64) {
        self.fwd_position = value;
    }

    fn set_in_sim_position_request(&mut self, position_requested: f64) {
        if position_requested > 0. {
            self.forward_cargo_door_open_req = 1.;
        } else {
            self.forward_cargo_door_open_req = 0.;
        }
    }
}
impl SimulatorAspect for CargoDoors {
    fn write(&mut self, name: &str, value: f64) -> bool {
        match name {
            "FWD_DOOR_CARGO_POSITION" => {
                self.set_forward_door_postition(value);
                true
            }
            _ => false,
        }
    }

    fn read(&mut self, name: &str) -> Option<f64> {
        match name {
            "FWD_DOOR_CARGO_OPEN_REQ" => Some(self.forward_cargo_door_open_req),
            "FWD_DOOR_CARGO_POSITION" => Some(self.fwd_position),
            _ => None,
        }
    }

    fn pre_tick(&mut self, _: Duration) {
        let read_val = self.forward_cargo_door_sim_position_request.get();
        self.set_in_sim_position_request(read_val);
    }

    fn post_tick(&mut self, _: &mut SimConnect) -> Result<(), Box<dyn std::error::Error>> {
        self.forward_cargo_door_position
            .set_value(self.fwd_position);

        Ok(())
    }
}<|MERGE_RESOLUTION|>--- conflicted
+++ resolved
@@ -120,6 +120,18 @@
         .provides_aircraft_variable("TURB ENG CORRECTED N2", "Percent", 2)?
         .provides_aircraft_variable("UNLIMITED FUEL", "Bool", 0)?
         .provides_aircraft_variable("VELOCITY WORLD Y", "feet per minute", 0)?
+        .provides_aircraft_variable_with_additional_names(
+            "BLEED AIR ENGINE",
+            "Bool",
+            1,
+            &vec!["OVHD_PNEU_ENG_1_BLEED_PB_IS_AUTO"],
+        )?
+        .provides_aircraft_variable_with_additional_names(
+            "BLEED AIR ENGINE",
+            "Bool",
+            2,
+            &vec!["OVHD_PNEU_ENG_2_BLEED_PB_IS_AUTO"],
+        )
         .build();
 
     let mut simulation = Simulation::new(|electricity| A320::new(electricity));
@@ -130,136 +142,6 @@
     Ok(())
 }
 
-<<<<<<< HEAD
-fn create_aircraft_variable_reader(
-) -> Result<MsfsAircraftVariableReader, Box<dyn std::error::Error>> {
-    let mut reader = MsfsAircraftVariableReader::new();
-    reader.add("AMBIENT TEMPERATURE", "celsius", 0)?;
-    reader.add("TOTAL AIR TEMPERATURE", "celsius", 0)?;
-    reader.add_with_additional_names(
-        "EXTERNAL POWER AVAILABLE",
-        "Bool",
-        1,
-        &vec!["OVHD_ELEC_EXT_PWR_PB_IS_AVAILABLE"],
-    )?;
-    reader.add("GEAR CENTER POSITION", "Percent", 0)?;
-    reader.add("GEAR ANIMATION POSITION", "Percent", 0)?;
-    reader.add("GEAR ANIMATION POSITION", "Percent", 1)?;
-    reader.add("GEAR ANIMATION POSITION", "Percent", 2)?;
-    reader.add("GEAR HANDLE POSITION", "Bool", 0)?;
-    reader.add("TURB ENG CORRECTED N1", "Percent", 1)?;
-    reader.add("TURB ENG CORRECTED N1", "Percent", 2)?;
-    reader.add("TURB ENG CORRECTED N2", "Percent", 1)?;
-    reader.add("TURB ENG CORRECTED N2", "Percent", 2)?;
-    reader.add("AIRSPEED INDICATED", "Knots", 0)?;
-    reader.add("INDICATED ALTITUDE", "Feet", 0)?;
-    reader.add("AIRSPEED MACH", "Mach", 0)?;
-    reader.add("AIRSPEED TRUE", "Knots", 0)?;
-    reader.add("VELOCITY WORLD Y", "feet per minute", 0)?;
-    reader.add("AMBIENT WIND DIRECTION", "Degrees", 0)?;
-    reader.add("AMBIENT WIND VELOCITY", "Knots", 0)?;
-    reader.add("GPS GROUND SPEED", "Knots", 0)?;
-    reader.add("GPS GROUND MAGNETIC TRACK", "Degrees", 0)?;
-    reader.add("PLANE PITCH DEGREES", "Degrees", 0)?;
-    reader.add("PLANE BANK DEGREES", "Degrees", 0)?;
-    reader.add("PLANE HEADING DEGREES MAGNETIC", "Degrees", 0)?;
-    reader.add("FUEL TANK LEFT MAIN QUANTITY", "Pounds", 0)?;
-    reader.add("UNLIMITED FUEL", "Bool", 0)?;
-    reader.add("INDICATED ALTITUDE", "Feet", 0)?;
-    reader.add("AMBIENT PRESSURE", "inHg", 0)?;
-    reader.add("SEA LEVEL PRESSURE", "Millibars", 0)?;
-    reader.add("SIM ON GROUND", "Bool", 0)?;
-    reader.add("GENERAL ENG STARTER ACTIVE", "Bool", 1)?;
-    reader.add("GENERAL ENG STARTER ACTIVE", "Bool", 2)?;
-    reader.add("PUSHBACK ANGLE", "Radian", 0)?;
-    reader.add("PUSHBACK STATE", "Enum", 0)?;
-    reader.add("ANTISKID BRAKES ACTIVE", "Bool", 0)?;
-    reader.add("ACCELERATION BODY Z", "feet per second squared", 0)?;
-    reader.add("ACCELERATION BODY X", "feet per second squared", 0)?;
-    reader.add("ACCELERATION BODY Y", "feet per second squared", 0)?;
-
-    reader.add_with_additional_names(
-        "APU GENERATOR SWITCH",
-        "Bool",
-        0,
-        &vec!["OVHD_ELEC_APU_GEN_PB_IS_ON"],
-    )?;
-    reader.add_with_additional_names(
-        "EXTERNAL POWER ON",
-        "Bool",
-        1,
-        &vec!["OVHD_ELEC_EXT_PWR_PB_IS_ON"],
-    )?;
-    reader.add_with_additional_names(
-        "GENERAL ENG MASTER ALTERNATOR",
-        "Bool",
-        1,
-        &vec!["OVHD_ELEC_ENG_GEN_1_PB_IS_ON"],
-    );
-    reader.add_with_additional_names(
-        "GENERAL ENG MASTER ALTERNATOR",
-        "Bool",
-        2,
-        &vec!["OVHD_ELEC_ENG_GEN_2_PB_IS_ON"],
-    );
-    reader.add("PLANE LATITUDE", "degree latitude", 0)?;
-    reader.add("PLANE LONGITUDE", "degree longitude", 0)?;
-    reader.add("TRAILING EDGE FLAPS LEFT PERCENT", "Percent", 0)?;
-    reader.add("TRAILING EDGE FLAPS RIGHT PERCENT", "Percent", 0)?;
-
-    reader.add_with_additional_names(
-        "BLEED AIR ENGINE",
-        "Bool",
-        1,
-        &vec!["OVHD_PNEU_ENG_1_BLEED_PB_IS_AUTO"],
-    );
-
-    reader.add_with_additional_names(
-        "BLEED AIR ENGINE",
-        "Bool",
-        2,
-        &vec!["OVHD_PNEU_ENG_2_BLEED_PB_IS_AUTO"],
-    );
-
-    Ok(reader)
-}
-
-fn create_electrical_buses() -> MsfsElectricalBuses {
-    let mut buses = MsfsElectricalBuses::new();
-    // The numbers used here are those defined for buses in the systems.cfg [ELECTRICAL] section.
-    buses.add("AC_1", 1, 2);
-    buses.add("AC_2", 1, 3);
-    buses.add("AC_ESS", 1, 4);
-    buses.add("AC_ESS_SHED", 1, 5);
-    buses.add("AC_STAT_INV", 1, 6);
-    buses.add("AC_GND_FLT_SVC", 1, 14);
-    buses.add("DC_1", 1, 7);
-    buses.add("DC_2", 1, 8);
-    buses.add("DC_ESS", 1, 9);
-    buses.add("DC_ESS_SHED", 1, 10);
-    buses.add("DC_BAT", 1, 11);
-    buses.add("DC_HOT_1", 1, 12);
-    buses.add("DC_HOT_2", 1, 13);
-    buses.add("DC_GND_FLT_SVC", 1, 15);
-
-    buses
-}
-
-fn create_failures() -> Failures {
-    let mut failures = Failures::new(
-        NamedVariable::from("A32NX_FAILURE_ACTIVATE"),
-        NamedVariable::from("A32NX_FAILURE_DEACTIVATE"),
-    );
-
-    failures.add(24_000, FailureType::TransformerRectifier(1));
-    failures.add(24_001, FailureType::TransformerRectifier(2));
-    failures.add(24_002, FailureType::TransformerRectifier(3));
-
-    failures
-}
-
-=======
->>>>>>> 9f565ae0
 struct Autobrakes {
     id_mode_max: sys::DWORD,
     id_mode_med: sys::DWORD,

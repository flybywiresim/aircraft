--- conflicted
+++ resolved
@@ -38,11 +38,7 @@
 const useAirTraffic = (mapParams, mode) : NdTraffic[] => {
     const [airTraffic, setAirTraffic] = useState<NdTraffic[]>([]);
     const tcasMask = (mode === Mode.ARC ? TCAS_MASK_ARC : TCAS_MASK_ROSE);
-<<<<<<< HEAD
-    useFlowSyncEvent('A32NX_TCAS_TRAFFIC', (topic, data) => {
-=======
     useFlowSyncEvent('A32NX_TCAS_TRAFFIC', (_topic, data) => {
->>>>>>> f9defd99
         if (data) {
             setAirTraffic(trafficToDisplay(data, mapParams, tcasMask));
         }

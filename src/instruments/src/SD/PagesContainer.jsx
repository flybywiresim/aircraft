--- conflicted
+++ resolved
@@ -3,13 +3,8 @@
 import { EngPage } from './Pages/Eng.jsx';
 import { BleedPage } from './Pages/Bleed.jsx';
 import { PressPage } from './Pages/Press.jsx';
-<<<<<<< HEAD
-import { ElecPage } from './Pages/Elec.jsx';
 import { HydPage } from './Pages/Hyd/Hyd.tsx';
-=======
 import { ElecPage } from './Pages/Elec/Elec.tsx';
-import { HydPage } from './Pages/Hyd.jsx';
->>>>>>> c09bfd30
 import { FuelPage } from './Pages/Fuel.jsx';
 import { ApuPage } from './Pages/Apu.jsx';
 import { CondPage } from './Pages/Cond/Cond.tsx';

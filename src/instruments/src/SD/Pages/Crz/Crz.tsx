--- conflicted
+++ resolved
@@ -53,19 +53,6 @@
 };
 
 export const OilComponent = () => {
-<<<<<<< HEAD
-=======
-    const splitDecimals = function (value, type) {
-        if (type === 'oil') {
-            value = value * 0.01 * 25;
-        } else if (type === 'vib') {
-            value = value < 0 ? 0.0 : value;
-        }
-        const decimalSplit = value.toFixed(1).split('.', 2);
-        return value.toFixed(1).split('.', 2);
-    };
-
->>>>>>> 3029fc52
     const [oilQuantLeft] = useSimVar('ENG OIL QUANTITY:1', 'percent', 1000);
     const [oilQuantRight] = useSimVar('ENG OIL QUANTITY:2', 'percent', 1000);
 

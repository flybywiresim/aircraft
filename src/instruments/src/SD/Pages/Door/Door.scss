@import "../../../Common/definitions.scss";

<<<<<<< HEAD
#fuselage {
  .MainShape {
    fill: transparent;
    stroke: $display-light-grey;
    stroke-width: 2;
  }
}

#hatches {
  .Hide {
    display: none;
  }

  fill: $display-amber;
  stroke: $display-amber;
  stroke-width: 2;

  .DoorShape {
    fill: transparent;
    stroke: $display-green;
    stroke-width: 2;
  }
}

#slides {
  .Hide {
    display: none;
  }

  fill: $display-amber;
  stroke: $display-amber;
  stroke-width: 2;

  .DoorShape {
    fill: transparent;
    stroke: $display-green;
    stroke-width: 2;
  }
}

#dashes {
  .Hide {
    display: none;
  }

  .WarningShape {
    fill: $display-amber;
    stroke: $display-amber;
    stroke-width: 2;
  }
}

#texts {
  .Hide {
    display: none;
  }

  .Title {
    font-size: 24px;
    fill: $display-white;
  }

  .Slide {
    font-size: 15px;
    fill: $display-white;
  }

  .Warning {
    font-size: 18px;
    fill: $display-amber;
  }

  .OxyWarn {
    font-size: 20px;
    fill: $display-amber;
  }

  .Oxygen {
    font-size: 20px;
    fill: $display-white;
  }

  .Unit {
    font-size: 18px;
    fill: $display-cyan;
  }

  .Value {
    font-size: 20px;
    fill: $display-green;
  }
=======
#door-page {


    .Hide {
        display:none;
    }

    .WarningShape {
        fill: $display-amber;
        stroke: $display-amber;
        stroke-width: 2;
    }

    .MainShape {
        fill: transparent;
        stroke: $display-light-grey;
        stroke-width: 2;
    }

    .DoorShape {
        fill: transparent;
        stroke: $display-green;
        stroke-width: 2;
    }

    #texts {

        .Title {
            font-size: $font-size-title;
            fill: $display-white;
        }

        .Slide {
            font-size: $font-size-medium;
            fill: $display-white;
        }

        .Warning {
            font-size: $font-size-larger;
            fill: $display-amber;
        }

        .OxyWarn {
            font-size: $font-size-xlarge;
            fill: $display-amber;
        }

        .Oxygen {
            font-size: $font-size-xlarge;
            fill: $display-white;
        }

        .Unit {
            font-size: $font-size-larger;
            fill: $display-cyan;
        }

        .Value {
            font-size: $font-size-xlarge;
            fill: $display-green;
        }
    }
>>>>>>> 67e859e4
}<|MERGE_RESOLUTION|>--- conflicted
+++ resolved
@@ -1,47 +1,6 @@
 @import "../../../Common/definitions.scss";
 
-<<<<<<< HEAD
-#fuselage {
-  .MainShape {
-    fill: transparent;
-    stroke: $display-light-grey;
-    stroke-width: 2;
-  }
-}
-
-#hatches {
-  .Hide {
-    display: none;
-  }
-
-  fill: $display-amber;
-  stroke: $display-amber;
-  stroke-width: 2;
-
-  .DoorShape {
-    fill: transparent;
-    stroke: $display-green;
-    stroke-width: 2;
-  }
-}
-
-#slides {
-  .Hide {
-    display: none;
-  }
-
-  fill: $display-amber;
-  stroke: $display-amber;
-  stroke-width: 2;
-
-  .DoorShape {
-    fill: transparent;
-    stroke: $display-green;
-    stroke-width: 2;
-  }
-}
-
-#dashes {
+#door-page {
   .Hide {
     display: none;
   }
@@ -51,109 +10,53 @@
     stroke: $display-amber;
     stroke-width: 2;
   }
-}
 
-#texts {
-  .Hide {
-    display: none;
+  .MainShape {
+    fill: transparent;
+    stroke: $display-light-grey;
+    stroke-width: 2;
   }
 
-  .Title {
-    font-size: 24px;
-    fill: $display-white;
+  .DoorShape {
+    fill: transparent;
+    stroke: $display-green;
+    stroke-width: 2;
   }
 
-  .Slide {
-    font-size: 15px;
-    fill: $display-white;
-  }
-
-  .Warning {
-    font-size: 18px;
-    fill: $display-amber;
-  }
-
-  .OxyWarn {
-    font-size: 20px;
-    fill: $display-amber;
-  }
-
-  .Oxygen {
-    font-size: 20px;
-    fill: $display-white;
-  }
-
-  .Unit {
-    font-size: 18px;
-    fill: $display-cyan;
-  }
-
-  .Value {
-    font-size: 20px;
-    fill: $display-green;
-  }
-=======
-#door-page {
-
-
-    .Hide {
-        display:none;
+  #texts {
+    .Title {
+      font-size: $font-size-title;
+      fill: $display-white;
     }
 
-    .WarningShape {
-        fill: $display-amber;
-        stroke: $display-amber;
-        stroke-width: 2;
+    .Slide {
+      font-size: $font-size-medium;
+      fill: $display-white;
     }
 
-    .MainShape {
-        fill: transparent;
-        stroke: $display-light-grey;
-        stroke-width: 2;
+    .Warning {
+      font-size: $font-size-larger;
+      fill: $display-amber;
     }
 
-    .DoorShape {
-        fill: transparent;
-        stroke: $display-green;
-        stroke-width: 2;
+    .OxyWarn {
+      font-size: $font-size-xlarge;
+      fill: $display-amber;
     }
 
-    #texts {
+    .Oxygen {
+      font-size: $font-size-xlarge;
+      fill: $display-white;
+    }
 
-        .Title {
-            font-size: $font-size-title;
-            fill: $display-white;
-        }
+    .Unit {
+      font-size: $font-size-larger;
+      fill: $display-cyan;
+    }
 
-        .Slide {
-            font-size: $font-size-medium;
-            fill: $display-white;
-        }
-
-        .Warning {
-            font-size: $font-size-larger;
-            fill: $display-amber;
-        }
-
-        .OxyWarn {
-            font-size: $font-size-xlarge;
-            fill: $display-amber;
-        }
-
-        .Oxygen {
-            font-size: $font-size-xlarge;
-            fill: $display-white;
-        }
-
-        .Unit {
-            font-size: $font-size-larger;
-            fill: $display-cyan;
-        }
-
-        .Value {
-            font-size: $font-size-xlarge;
-            fill: $display-green;
-        }
+    .Value {
+      font-size: $font-size-xlarge;
+      fill: $display-green;
     }
->>>>>>> 67e859e4
+  }
 }
--- conflicted
+++ resolved
@@ -4,11 +4,6 @@
 import { ComponentPositionProps } from './ComponentPositionProps';
 import { ComponentSidePositionProps } from './ComponentSidePositionProps';
 import { SvgGroup } from './SvgGroup';
-<<<<<<< HEAD
-
-import './Spoilers.scss';
-=======
->>>>>>> fe80bbf4
 
 export const Spoilers = ({ x, y }: ComponentPositionProps) => {
     const fcdc1DiscreteWord3 = useArinc429Var('L:A32NX_FCDC_1_DISCRETE_WORD_3');
@@ -21,19 +16,6 @@
 
     return (
         <SvgGroup x={x} y={y}>
-<<<<<<< HEAD
-            <Spoiler x={0} y={20} side="left" number={5} fcdcWord3={fcdcWord3ToUse} fcdcWord4={fcdcWord4ToUse} />
-            <Spoiler x={38} y={15} side="left" number={4} fcdcWord3={fcdcWord3ToUse} fcdcWord4={fcdcWord4ToUse} />
-            <Spoiler x={76} y={10} side="left" number={3} fcdcWord3={fcdcWord3ToUse} fcdcWord4={fcdcWord4ToUse} />
-            <Spoiler x={114} y={5} side="left" number={2} fcdcWord3={fcdcWord3ToUse} fcdcWord4={fcdcWord4ToUse} />
-            <Spoiler x={152} y={0} side="left" number={1} fcdcWord3={fcdcWord3ToUse} fcdcWord4={fcdcWord4ToUse} />
-
-            <Spoiler x={226} y={0} side="right" number={1} fcdcWord3={fcdcWord3ToUse} fcdcWord4={fcdcWord4ToUse} />
-            <Spoiler x={264} y={5} side="right" number={2} fcdcWord3={fcdcWord3ToUse} fcdcWord4={fcdcWord4ToUse} />
-            <Spoiler x={302} y={10} side="right" number={3} fcdcWord3={fcdcWord3ToUse} fcdcWord4={fcdcWord4ToUse} />
-            <Spoiler x={340} y={15} side="right" number={4} fcdcWord3={fcdcWord3ToUse} fcdcWord4={fcdcWord4ToUse} />
-            <Spoiler x={378} y={20} side="right" number={5} fcdcWord3={fcdcWord3ToUse} fcdcWord4={fcdcWord4ToUse} />
-=======
             <Spoiler x={0} y={26} side="left" number={5} actuatedBy="G" upWhenActuated={(spoilersArmed && leftSpoilerUp) || leftAileronUp} />
             <Spoiler x={50} y={19} side="left" number={4} actuatedBy="Y" upWhenActuated={leftSpoilerUp || speedBrakeUp} />
             <Spoiler x={99} y={12} side="left" number={3} actuatedBy="B" upWhenActuated={leftSpoilerUp || speedBrakeUp} />
@@ -45,7 +27,6 @@
             <Spoiler x={402} y={12} side="right" number={3} actuatedBy="B" upWhenActuated={rightSpoilerUp || speedBrakeUp} />
             <Spoiler x={452} y={19} side="right" number={4} actuatedBy="Y" upWhenActuated={rightSpoilerUp || speedBrakeUp} />
             <Spoiler x={501} y={26} side="right" number={5} actuatedBy="G" upWhenActuated={(spoilersArmed && rightSpoilerUp) || rightAileronUp} />
->>>>>>> fe80bbf4
         </SvgGroup>
     );
 };
@@ -66,29 +47,6 @@
     return (
         <SvgGroup x={x} y={y}>
             <path
-<<<<<<< HEAD
-                className={`Spoilers ${isAvail ? 'GreenShapeThick' : 'WarningShapeThick'}`}
-                visibility={isPosValid ? 'visible' : 'hidden'}
-                d="M 0 0 l 15 0"
-            />
-            <path
-                visibility={isSpoilerOut && isPosValid ? 'visible' : 'hidden'}
-                className={`Spoilers ${isAvail ? 'GreenShape' : 'WarningShape'}`}
-                d="M 8 -22 l -6 0 l 6 -12 l 6 12 l -6 0"
-            />
-            <path
-                visibility={isSpoilerOut && isAvail && isPosValid ? 'visible' : 'hidden'}
-                className="Spoilers GreenShape"
-                d="M 8 0 l 0 -22"
-            />
-            <text
-                x={9}
-                y={isPosValid ? -11 : -18}
-                visibility={isAvail && isPosValid ? 'hidden' : 'visible'}
-                className="Spoilers Warning Standard"
-                textAnchor="middle"
-                alignmentBaseline="central"
-=======
                 className={`${hydraulics[actuatedBy].available ? 'GreenLine' : 'AmberLine'}`}
                 d={`M 0 0 l ${side === 'right' ? '-' : ''}19 0`}
             />
@@ -107,7 +65,6 @@
                 y={-4}
                 visibility={hydraulics[actuatedBy].available ? 'hidden' : 'visible'}
                 className="Amber Huge Center"
->>>>>>> fe80bbf4
             >
                 {isPosValid ? number : 'X'}
             </text>

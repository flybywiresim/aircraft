import { EventBus, SimVarDefinition, SimVarValueType, SimVarPublisher } from 'msfssdk';

export interface PFDSimvars {
    coldDark: number;
    elec: number;
    elecFo: number;
    potentiometerCaptain: number;
    potentiometerFo: number;
    pitch: number;
    roll: number;
    heading: number;
    altitude: number;
    speed: number;
    noseGearCompressed: boolean;
    leftMainGearCompressed: boolean;
    rightMainGearCompressed: boolean;
    activeLateralMode: number;
    activeVerticalMode: number;
    fmaModeReversion: boolean;
    fmaSpeedProtection: boolean;
    AThrMode: number;
    apVsSelected: number;
    approachCapability: number;
    ap1Active: boolean;
    ap2Active: boolean;
    fmaVerticalArmed: number;
    fmaLateralArmed: number;
    fd1Active: boolean;
    fd2Active: boolean;
    athrStatus: number;
    athrModeMessage: number;
    machPreselVal: number;
    speedPreselVal: number;
    mda: number;
    dh: number;
    attHdgKnob: number;
    airKnob: number;
    vsBaro: number;
    vsInert: number;
    fdYawCommand: number;
    fdBank: number;
    fdPitch: number;
    v1: number;
    vr:number;
    fwcFlightPhase: number;
    fmgcFlightPhase: number;
    hasLoc: boolean;
    hasDme: boolean;
    navIdent: string;
    navFreq: number;
    dme: number;
    navRadialError: number;
    hasGlideslope: boolean;
    glideSlopeError: number;
    markerBeacon: number;
    isAltManaged: boolean;
    vMax: number;
    targetSpeedManaged: number;
    mach: number;
    flapHandleIndex: number;
    greenDotSpeed: number;
    slatSpeed: number;
    fSpeed: number;
    transAlt: number;
    transAltAppr: number;
    groundTrack: number;
    showSelectedHeading: number;
    altConstraint: number;
    trkFpaActive: boolean;
    aoa: number;
    groundHeadingTrue: number;
    groundTrackTrue: number;
    selectedFpa: number;
    vfeNext: number;
    ilsCourse: number;
    metricAltToggle: boolean;
    tla1: number;
    tla2: number;
    landingElevation: number;
    tcasState: number;
    tcasCorrective: boolean;
    tcasRedZoneL: number;
    tcasRedZoneH: number;
    tcasGreenZoneL: number;
    tcasGreenZoneH: number;
    tcasFail: boolean;
    engOneRunning: boolean;
    engTwoRunning: boolean;
    expediteMode: boolean;
    setHoldSpeed: boolean;
    vls: number;
    trkFpaDeselectedTCAS: boolean;
    tcasRaInhibited: boolean;
    groundSpeed: number;
    radioAltitude1: number;
    radioAltitude2: number;
    crzAltMode: boolean;
    tcasModeDisarmed: boolean;
    flexTemp: number;
    autoBrakeMode: number;
    autoBrakeActive: boolean;
    autoBrakeDecel: boolean;
    fpaRaw: number;
    daRaw: number;
    latAccRaw: number;
    ls1Button: boolean;
    ls2Button: boolean;
    fcdc1DiscreteWord1Raw: number;
    fcdc2DiscreteWord1Raw: number;
    fcdc1DiscreteWord2Raw: number;
    fcdc2DiscreteWord2Raw: number;
    fcdc1CaptPitchCommandRaw: number;
    fcdc2CaptPitchCommandRaw: number;
    fcdc1FoPitchCommandRaw: number;
    fcdc2FoPitchCommandRaw: number;
    fcdc1CaptRollCommandRaw: number;
    fcdc2CaptRollCommandRaw: number;
    fcdc1FoRollCommandRaw: number;
    fcdc2FoRollCommandRaw: number;
    xtk: number;
    ldevRequestLeft: boolean;
    ldevRequestRight: boolean;
<<<<<<< HEAD
    fac1Healthy: boolean;
    fac2Healthy: boolean;
    fac1VAlphaProtRaw: number;
    fac2VAlphaProtRaw: number;
    fac1VAlphaMaxRaw: number;
    fac2VAlphaMaxRaw: number;
    fac1VStallWarnRaw: number;
    fac2VStallWarnRaw: number;
    fac1EstimatedBetaRaw: number;
    fac2EstimatedBetaRaw: number;
    fac1BetaTargetRaw: number;
    fac2BetaTargetRaw: number;
=======
    landingElevation1: number;
    landingElevation1Ssm: number;
    landingElevation2: number;
    landingElevation2Ssm: number;
>>>>>>> 3800df26
  }

export enum PFDVars {
    coldDark = 'L:A32NX_COLD_AND_DARK_SPAWN',
    elec = 'L:A32NX_ELEC_AC_ESS_BUS_IS_POWERED',
    elecFo = 'L:A32NX_ELEC_AC_2_BUS_IS_POWERED',
    potentiometerCaptain = 'LIGHT POTENTIOMETER:88',
    potentiometerFo = 'LIGHT POTENTIOMETER:90',
    pitch = 'L:A32NX_ADIRS_IR_1_PITCH',
    roll = 'L:A32NX_ADIRS_IR_1_ROLL',
    heading = 'L:A32NX_ADIRS_IR_1_HEADING',
    altitude = 'L:A32NX_ADIRS_ADR_1_ALTITUDE',
    speed = 'L:A32NX_ADIRS_ADR_1_COMPUTED_AIRSPEED',
    noseGearCompressed = 'L:A32NX_LGCIU_1_NOSE_GEAR_COMPRESSED',
    leftMainGearCompressed = 'L:A32NX_LGCIU_1_LEFT_GEAR_COMPRESSED',
    rightMainGearCompressed = 'L:A32NX_LGCIU_1_RIGHT_GEAR_COMPRESSED',
    activeLateralMode = 'L:A32NX_FMA_LATERAL_MODE',
    activeVerticalMode = 'L:A32NX_FMA_VERTICAL_MODE',
    fmaModeReversion = 'L:A32NX_FMA_MODE_REVERSION',
    fmaSpeedProtection = 'L:A32NX_FMA_SPEED_PROTECTION_MODE',
    AThrMode = 'L:A32NX_AUTOTHRUST_MODE',
    apVsSelected = 'L:A32NX_AUTOPILOT_VS_SELECTED',
    approachCapability = 'L:A32NX_ApproachCapability',
    ap1Active = 'L:A32NX_AUTOPILOT_1_ACTIVE',
    ap2Active = 'L:A32NX_AUTOPILOT_2_ACTIVE',
    fmaVerticalArmed = 'L:A32NX_FMA_VERTICAL_ARMED',
    fmaLateralArmed = 'L:A32NX_FMA_LATERAL_ARMED',
    fd1Active = 'AUTOPILOT FLIGHT DIRECTOR ACTIVE:1',
    fd2Active = 'AUTOPILOT FLIGHT DIRECTOR ACTIVE:2',
    athrStatus = 'L:A32NX_AUTOTHRUST_STATUS',
    athrModeMessage = 'L:A32NX_AUTOTHRUST_MODE_MESSAGE',
    machPreselVal = 'L:A32NX_MachPreselVal',
    speedPreselVal = 'L:A32NX_SpeedPreselVal',
    mda = 'L:AIRLINER_MINIMUM_DESCENT_ALTITUDE',
    dh = 'L:AIRLINER_DECISION_HEIGHT',
    attHdgKnob = 'L:A32NX_ATT_HDG_SWITCHING_KNOB',
    airKnob = 'L:A32NX_AIR_DATA_SWITCHING_KNOB',
    vsBaro = 'L:A32NX_ADIRS_ADR_1_BAROMETRIC_VERTICAL_SPEED',
    vsInert = 'L:A32NX_ADIRS_IR_1_VERTICAL_SPEED',
    fdYawCommand = 'L:A32NX_FLIGHT_DIRECTOR_YAW',
    fdBank = 'L:A32NX_FLIGHT_DIRECTOR_BANK',
    fdPitch = 'L:A32NX_FLIGHT_DIRECTOR_PITCH',
    v1 = 'L:AIRLINER_V1_SPEED',
    vr = 'L:AIRLINER_VR_SPEED',
    fwcFlightPhase = 'L:A32NX_FWC_FLIGHT_PHASE',
    fmgcFlightPhase = 'L:A32NX_FMGC_FLIGHT_PHASE',
    hasLoc = 'L:A32NX_RADIO_RECEIVER_LOC_IS_VALID',
    hasDme = 'NAV HAS DME:3',
    navIdent = 'NAV IDENT:3',
    navFreq = 'NAV FREQUENCY:3',
    dme = 'NAV DME:3',
    navRadialError = 'L:A32NX_RADIO_RECEIVER_LOC_DEVIATION',
    hasGlideslope = 'L:A32NX_RADIO_RECEIVER_GS_IS_VALID',
    glideSlopeError = 'L:A32NX_RADIO_RECEIVER_GS_DEVIATION',
    markerBeacon = 'MARKER BEACON STATE',
    isAltManaged = 'L:A32NX_FCU_ALT_MANAGED',
    targetSpeedManaged = 'L:A32NX_SPEEDS_MANAGED_PFD',
    vMax = 'L:A32NX_SPEEDS_VMAX',
    mach = 'L:A32NX_ADIRS_ADR_1_MACH',
    flapHandleIndex = 'L:A32NX_FLAPS_HANDLE_INDEX',
    greenDotSpeed = 'L:A32NX_SPEEDS_GD',
    slatSpeed = 'L:A32NX_SPEEDS_S',
    fSpeed = 'L:A32NX_SPEEDS_F',
    transAlt = 'L:AIRLINER_TRANS_ALT',
    transAltAppr = 'L:AIRLINER_APPR_TRANS_ALT',
    groundTrack = 'L:A32NX_ADIRS_IR_1_TRACK',
    showSelectedHeading = 'L:A320_FCU_SHOW_SELECTED_HEADING',
    altConstraint = 'L:A32NX_FG_ALTITUDE_CONSTRAINT',
    trkFpaActive = 'L:A32NX_TRK_FPA_MODE_ACTIVE',
    aoa = 'INCIDENCE ALPHA',
    groundHeadingTrue = 'GPS GROUND TRUE HEADING',
    groundTrackTrue = 'GPS GROUND TRUE TRACK',
    selectedFpa = 'L:A32NX_AUTOPILOT_FPA_SELECTED',
    vfeNext = 'L:A32NX_SPEEDS_VFEN',
    ilsCourse = 'L:A32NX_FM_LS_COURSE',
    metricAltToggle = 'L:A32NX_METRIC_ALT_TOGGLE',
    tla1='L:A32NX_AUTOTHRUST_TLA:1',
    tla2='L:A32NX_AUTOTHRUST_TLA:2',
    tcasState = 'L:A32NX_TCAS_STATE',
    tcasCorrective = 'L:A32NX_TCAS_RA_CORRECTIVE',
    tcasRedZoneL = 'L:A32NX_TCAS_VSPEED_RED:1',
    tcasRedZoneH = 'L:A32NX_TCAS_VSPEED_RED:2',
    tcasGreenZoneL = 'L:A32NX_TCAS_VSPEED_GREEN:1',
    tcasGreenZoneH = 'L:A32NX_TCAS_VSPEED_GREEN:2',
    tcasFail = 'L:A32NX_TCAS_FAULT',
    engOneRunning = 'GENERAL ENG COMBUSTION:1',
    engTwoRunning = 'GENERAL ENG COMBUSTION:2',
    expediteMode = 'L:A32NX_FMA_EXPEDITE_MODE',
    setHoldSpeed = 'L:A32NX_PFD_MSG_SET_HOLD_SPEED',
    vls = 'L:A32NX_SPEEDS_VLS',
    trkFpaDeselectedTCAS= 'L:A32NX_AUTOPILOT_TCAS_MESSAGE_TRK_FPA_DESELECTION',
    tcasRaInhibited = 'L:A32NX_AUTOPILOT_TCAS_MESSAGE_RA_INHIBITED',
    groundSpeed = 'L:A32NX_ADIRS_IR_1_GROUND_SPEED',
    radioAltitude1 = 'L:A32NX_RA_1_RADIO_ALTITUDE',
    radioAltitude2 = 'L:A32NX_RA_2_RADIO_ALTITUDE',
    crzAltMode = 'L:A32NX_FMA_CRUISE_ALT_MODE',
    tcasModeDisarmed = 'L:A32NX_AUTOPILOT_TCAS_MESSAGE_DISARM',
    flexTemp = 'L:AIRLINER_TO_FLEX_TEMP',
    autoBrakeMode = 'L:A32NX_AUTOBRAKES_ARMED_MODE',
    autoBrakeActive = 'L:A32NX_AUTOBRAKES_ACTIVE',
    autoBrakeDecel = 'L:A32NX_AUTOBRAKES_DECEL_LIGHT',
    fpaRaw = 'L:A32NX_ADIRS_IR_1_FLIGHT_PATH_ANGLE',
    daRaw = 'L:A32NX_ADIRS_IR_1_DRIFT_ANGLE',
    latAccRaw = 'L:A32NX_ADIRS_IR_1_BODY_LATERAL_ACC',
    ls1Button = 'L:BTN_LS_1_FILTER_ACTIVE',
    ls2Button = 'L:BTN_LS_2_FILTER_ACTIVE',
    fcdc1DiscreteWord1Raw = 'L:A32NX_FCDC_1_DISCRETE_WORD_1',
    fcdc2DiscreteWord1Raw = 'L:A32NX_FCDC_2_DISCRETE_WORD_1',
    fcdc1DiscreteWord2Raw = 'L:A32NX_FCDC_1_DISCRETE_WORD_2',
    fcdc2DiscreteWord2Raw = 'L:A32NX_FCDC_2_DISCRETE_WORD_2',
    fcdc1CaptPitchCommandRaw = 'L:A32NX_FCDC_1_CAPT_PITCH_COMMAND',
    fcdc2CaptPitchCommandRaw = 'L:A32NX_FCDC_2_CAPT_PITCH_COMMAND',
    fcdc1FoPitchCommandRaw = 'L:A32NX_FCDC_1_FO_PITCH_COMMAND',
    fcdc2FoPitchCommandRaw = 'L:A32NX_FCDC_2_FO_PITCH_COMMAND',
    fcdc1CaptRollCommandRaw = 'L:A32NX_FCDC_1_CAPT_ROLL_COMMAND',
    fcdc2CaptRollCommandRaw = 'L:A32NX_FCDC_2_CAPT_ROLL_COMMAND',
    fcdc1FoRollCommandRaw = 'L:A32NX_FCDC_1_FO_ROLL_COMMAND',
    fcdc2FoRollCommandRaw = 'L:A32NX_FCDC_2_FO_ROLL_COMMAND',
    xtk = 'L:A32NX_FG_CROSS_TRACK_ERROR',
    ldevLeft = 'L:A32NX_FMGC_L_LDEV_REQUEST',
    ldevRight = 'L:A32NX_FMGC_R_LDEV_REQUEST',
<<<<<<< HEAD
    fac1Healthy = 'L:A32NX_FAC_1_HEALTHY',
    fac2Healthy = 'L:A32NX_FAC_2_HEALTHY',
    fac1VAlphaProtRaw = 'L:A32NX_FAC_1_V_ALPHA_PROT',
    fac2VAlphaProtRaw = 'L:A32NX_FAC_2_V_ALPHA_PROT',
    fac1VAlphaMaxRaw = 'L:A32NX_FAC_1_V_ALPHA_LIM',
    fac2VAlphaMaxRaw = 'L:A32NX_FAC_2_V_ALPHA_LIM',
    fac1VStallWarnRaw = 'L:A32NX_FAC_1_V_STALL_WARN',
    fac2VStallWarnRaw = 'L:A32NX_FAC_2_V_STALL_WARN',
    fac1EstimatedBetaRaw = 'L:A32NX_FAC_1_ESTIMATED_SIDESLIP',
    fac2EstimatedBetaRaw = 'L:A32NX_FAC_2_ESTIMATED_SIDESLIP',
    fac1BetaTargetRaw = 'L:A32NX_FAC_1_SIDESLIP_TARGET',
    fac2BetaTargetRaw = 'L:A32NX_FAC_2_SIDESLIP_TARGET',
=======
    landingElevation1 = 'L:A32NX_FM1_LANDING_ELEVATION',
    landingElevation1Ssm = 'L:A32NX_FM1_LANDING_ELEVATION_SSM',
    landingElevation2 = 'L:A32NX_FM2_LANDING_ELEVATION',
    landingElevation2Ssm = 'L:A32NX_FM2_LANDING_ELEVATION_SSM',
>>>>>>> 3800df26
  }

/** A publisher to poll and publish nav/com simvars. */
export class PFDSimvarPublisher extends SimVarPublisher<PFDSimvars> {
    private static simvars = new Map<keyof PFDSimvars, SimVarDefinition>([
        ['coldDark', { name: PFDVars.coldDark, type: SimVarValueType.Number }],
        ['elec', { name: PFDVars.elec, type: SimVarValueType.Bool }],
        ['elecFo', { name: PFDVars.elecFo, type: SimVarValueType.Bool }],
        ['potentiometerCaptain', { name: PFDVars.potentiometerCaptain, type: SimVarValueType.Number }],
        ['potentiometerFo', { name: PFDVars.potentiometerFo, type: SimVarValueType.Number }],
        ['pitch', { name: PFDVars.pitch, type: SimVarValueType.Number }],
        ['roll', { name: PFDVars.roll, type: SimVarValueType.Number }],
        ['heading', { name: PFDVars.heading, type: SimVarValueType.Number }],
        ['altitude', { name: PFDVars.altitude, type: SimVarValueType.Number }],
        ['speed', { name: PFDVars.speed, type: SimVarValueType.Number }],
        ['noseGearCompressed', { name: PFDVars.noseGearCompressed, type: SimVarValueType.Bool }],
        ['leftMainGearCompressed', { name: PFDVars.leftMainGearCompressed, type: SimVarValueType.Bool }],
        ['rightMainGearCompressed', { name: PFDVars.rightMainGearCompressed, type: SimVarValueType.Bool }],
        ['activeLateralMode', { name: PFDVars.activeLateralMode, type: SimVarValueType.Number }],
        ['activeVerticalMode', { name: PFDVars.activeVerticalMode, type: SimVarValueType.Number }],
        ['fmaModeReversion', { name: PFDVars.fmaModeReversion, type: SimVarValueType.Bool }],
        ['fmaSpeedProtection', { name: PFDVars.fmaSpeedProtection, type: SimVarValueType.Bool }],
        ['AThrMode', { name: PFDVars.AThrMode, type: SimVarValueType.Number }],
        ['apVsSelected', { name: PFDVars.apVsSelected, type: SimVarValueType.FPM }],
        ['approachCapability', { name: PFDVars.approachCapability, type: SimVarValueType.Number }],
        ['ap1Active', { name: PFDVars.ap1Active, type: SimVarValueType.Bool }],
        ['ap2Active', { name: PFDVars.ap2Active, type: SimVarValueType.Bool }],
        ['fmaVerticalArmed', { name: PFDVars.fmaVerticalArmed, type: SimVarValueType.Number }],
        ['fmaLateralArmed', { name: PFDVars.fmaLateralArmed, type: SimVarValueType.Number }],
        ['fd1Active', { name: PFDVars.fd1Active, type: SimVarValueType.Bool }],
        ['fd2Active', { name: PFDVars.fd2Active, type: SimVarValueType.Bool }],
        ['athrStatus', { name: PFDVars.athrStatus, type: SimVarValueType.Number }],
        ['athrModeMessage', { name: PFDVars.athrModeMessage, type: SimVarValueType.Number }],
        ['machPreselVal', { name: PFDVars.machPreselVal, type: SimVarValueType.Number }],
        ['speedPreselVal', { name: PFDVars.speedPreselVal, type: SimVarValueType.Knots }],
        ['mda', { name: PFDVars.mda, type: SimVarValueType.Feet }],
        ['dh', { name: PFDVars.dh, type: SimVarValueType.Feet }],
        ['attHdgKnob', { name: PFDVars.attHdgKnob, type: SimVarValueType.Enum }],
        ['airKnob', { name: PFDVars.airKnob, type: SimVarValueType.Enum }],
        ['vsBaro', { name: PFDVars.vsBaro, type: SimVarValueType.Number }],
        ['vsInert', { name: PFDVars.vsInert, type: SimVarValueType.Number }],
        ['fdYawCommand', { name: PFDVars.fdYawCommand, type: SimVarValueType.Number }],
        ['fdBank', { name: PFDVars.fdBank, type: SimVarValueType.Number }],
        ['fdPitch', { name: PFDVars.fdPitch, type: SimVarValueType.Number }],
        ['v1', { name: PFDVars.v1, type: SimVarValueType.Knots }],
        ['vr', { name: PFDVars.vr, type: SimVarValueType.Knots }],
        ['fwcFlightPhase', { name: PFDVars.fwcFlightPhase, type: SimVarValueType.Number }],
        ['fmgcFlightPhase', { name: PFDVars.fmgcFlightPhase, type: SimVarValueType.Enum }],
        ['hasLoc', { name: PFDVars.hasLoc, type: SimVarValueType.Bool }],
        ['hasDme', { name: PFDVars.hasDme, type: SimVarValueType.Bool }],
        ['navIdent', { name: PFDVars.navIdent, type: SimVarValueType.String }],
        ['navFreq', { name: PFDVars.navFreq, type: SimVarValueType.MHz }],
        ['dme', { name: PFDVars.dme, type: SimVarValueType.NM }],
        ['navRadialError', { name: PFDVars.navRadialError, type: SimVarValueType.Degree }],
        ['hasGlideslope', { name: PFDVars.hasGlideslope, type: SimVarValueType.Bool }],
        ['glideSlopeError', { name: PFDVars.glideSlopeError, type: SimVarValueType.Degree }],
        ['markerBeacon', { name: PFDVars.markerBeacon, type: SimVarValueType.Enum }],
        ['isAltManaged', { name: PFDVars.isAltManaged, type: SimVarValueType.Bool }],
        ['targetSpeedManaged', { name: PFDVars.targetSpeedManaged, type: SimVarValueType.Knots }],
        ['vMax', { name: PFDVars.vMax, type: SimVarValueType.Number }],
        ['mach', { name: PFDVars.mach, type: SimVarValueType.Number }],
        ['flapHandleIndex', { name: PFDVars.flapHandleIndex, type: SimVarValueType.Number }],
        ['greenDotSpeed', { name: PFDVars.greenDotSpeed, type: SimVarValueType.Number }],
        ['slatSpeed', { name: PFDVars.slatSpeed, type: SimVarValueType.Number }],
        ['fSpeed', { name: PFDVars.fSpeed, type: SimVarValueType.Number }],
        ['transAlt', { name: PFDVars.transAlt, type: SimVarValueType.Number }],
        ['transAltAppr', { name: PFDVars.transAltAppr, type: SimVarValueType.Number }],
        ['groundTrack', { name: PFDVars.groundTrack, type: SimVarValueType.Number }],
        ['showSelectedHeading', { name: PFDVars.showSelectedHeading, type: SimVarValueType.Number }],
        ['altConstraint', { name: PFDVars.altConstraint, type: SimVarValueType.Feet }],
        ['trkFpaActive', { name: PFDVars.trkFpaActive, type: SimVarValueType.Bool }],
        ['aoa', { name: PFDVars.aoa, type: SimVarValueType.Degree }],
        ['groundHeadingTrue', { name: PFDVars.groundHeadingTrue, type: SimVarValueType.Degree }],
        ['groundTrackTrue', { name: PFDVars.groundTrackTrue, type: SimVarValueType.Degree }],
        ['selectedFpa', { name: PFDVars.selectedFpa, type: SimVarValueType.Degree }],
        ['vfeNext', { name: PFDVars.vfeNext, type: SimVarValueType.Number }],
        ['ilsCourse', { name: PFDVars.ilsCourse, type: SimVarValueType.Number }],
        ['metricAltToggle', { name: PFDVars.metricAltToggle, type: SimVarValueType.Bool }],
        ['tla1', { name: PFDVars.tla1, type: SimVarValueType.Number }],
        ['tla2', { name: PFDVars.tla2, type: SimVarValueType.Number }],
        ['tcasState', { name: PFDVars.tcasState, type: SimVarValueType.Enum }],
        ['tcasCorrective', { name: PFDVars.tcasCorrective, type: SimVarValueType.Bool }],
        ['tcasRedZoneL', { name: PFDVars.tcasRedZoneL, type: SimVarValueType.Number }],
        ['tcasRedZoneH', { name: PFDVars.tcasRedZoneH, type: SimVarValueType.Number }],
        ['tcasGreenZoneL', { name: PFDVars.tcasGreenZoneL, type: SimVarValueType.Number }],
        ['tcasGreenZoneH', { name: PFDVars.tcasGreenZoneH, type: SimVarValueType.Number }],
        ['tcasFail', { name: PFDVars.tcasFail, type: SimVarValueType.Bool }],
        ['engOneRunning', { name: PFDVars.engOneRunning, type: SimVarValueType.Bool }],
        ['engTwoRunning', { name: PFDVars.engTwoRunning, type: SimVarValueType.Bool }],
        ['expediteMode', { name: PFDVars.expediteMode, type: SimVarValueType.Bool }],
        ['setHoldSpeed', { name: PFDVars.setHoldSpeed, type: SimVarValueType.Bool }],
        ['vls', { name: PFDVars.vls, type: SimVarValueType.Number }],
        ['trkFpaDeselectedTCAS', { name: PFDVars.trkFpaDeselectedTCAS, type: SimVarValueType.Bool }],
        ['tcasRaInhibited', { name: PFDVars.tcasRaInhibited, type: SimVarValueType.Bool }],
        ['groundSpeed', { name: PFDVars.groundSpeed, type: SimVarValueType.Number }],
        ['radioAltitude1', { name: PFDVars.radioAltitude1, type: SimVarValueType.Number }],
        ['radioAltitude2', { name: PFDVars.radioAltitude2, type: SimVarValueType.Number }],
        ['crzAltMode', { name: PFDVars.crzAltMode, type: SimVarValueType.Bool }],
        ['tcasModeDisarmed', { name: PFDVars.tcasModeDisarmed, type: SimVarValueType.Bool }],
        ['flexTemp', { name: PFDVars.flexTemp, type: SimVarValueType.Number }],
        ['autoBrakeMode', { name: PFDVars.autoBrakeMode, type: SimVarValueType.Number }],
        ['autoBrakeActive', { name: PFDVars.autoBrakeActive, type: SimVarValueType.Bool }],
        ['autoBrakeDecel', { name: PFDVars.autoBrakeDecel, type: SimVarValueType.Bool }],
        ['fpaRaw', { name: PFDVars.fpaRaw, type: SimVarValueType.Number }],
        ['daRaw', { name: PFDVars.daRaw, type: SimVarValueType.Number }],
        ['latAccRaw', { name: PFDVars.latAccRaw, type: SimVarValueType.Number }],
        ['ls1Button', { name: PFDVars.ls1Button, type: SimVarValueType.Bool }],
        ['ls2Button', { name: PFDVars.ls2Button, type: SimVarValueType.Bool }],
        ['fcdc1DiscreteWord1Raw', { name: PFDVars.fcdc1DiscreteWord1Raw, type: SimVarValueType.Number }],
        ['fcdc2DiscreteWord1Raw', { name: PFDVars.fcdc2DiscreteWord1Raw, type: SimVarValueType.Number }],
        ['fcdc1DiscreteWord2Raw', { name: PFDVars.fcdc1DiscreteWord2Raw, type: SimVarValueType.Number }],
        ['fcdc2DiscreteWord2Raw', { name: PFDVars.fcdc2DiscreteWord2Raw, type: SimVarValueType.Number }],
        ['fcdc1CaptPitchCommandRaw', { name: PFDVars.fcdc1CaptPitchCommandRaw, type: SimVarValueType.Number }],
        ['fcdc2CaptPitchCommandRaw', { name: PFDVars.fcdc2CaptPitchCommandRaw, type: SimVarValueType.Number }],
        ['fcdc1FoPitchCommandRaw', { name: PFDVars.fcdc1FoPitchCommandRaw, type: SimVarValueType.Number }],
        ['fcdc2FoPitchCommandRaw', { name: PFDVars.fcdc2FoPitchCommandRaw, type: SimVarValueType.Number }],
        ['fcdc1CaptRollCommandRaw', { name: PFDVars.fcdc1CaptRollCommandRaw, type: SimVarValueType.Number }],
        ['fcdc2CaptRollCommandRaw', { name: PFDVars.fcdc2CaptRollCommandRaw, type: SimVarValueType.Number }],
        ['fcdc1FoRollCommandRaw', { name: PFDVars.fcdc1FoRollCommandRaw, type: SimVarValueType.Number }],
        ['fcdc2FoRollCommandRaw', { name: PFDVars.fcdc2FoRollCommandRaw, type: SimVarValueType.Number }],
        ['xtk', { name: PFDVars.xtk, type: SimVarValueType.NM }],
        ['ldevRequestLeft', { name: PFDVars.ldevLeft, type: SimVarValueType.Bool }],
        ['ldevRequestRight', { name: PFDVars.ldevRight, type: SimVarValueType.Bool }],
<<<<<<< HEAD
        ['fac1Healthy', { name: PFDVars.fac1Healthy, type: SimVarValueType.Bool }],
        ['fac2Healthy', { name: PFDVars.fac2Healthy, type: SimVarValueType.Bool }],
        ['fac1VAlphaProtRaw', { name: PFDVars.fac1VAlphaProtRaw, type: SimVarValueType.Number }],
        ['fac2VAlphaProtRaw', { name: PFDVars.fac2VAlphaProtRaw, type: SimVarValueType.Number }],
        ['fac1VAlphaMaxRaw', { name: PFDVars.fac1VAlphaMaxRaw, type: SimVarValueType.Number }],
        ['fac2VAlphaMaxRaw', { name: PFDVars.fac2VAlphaMaxRaw, type: SimVarValueType.Number }],
        ['fac1VStallWarnRaw', { name: PFDVars.fac1VStallWarnRaw, type: SimVarValueType.Number }],
        ['fac2VStallWarnRaw', { name: PFDVars.fac2VStallWarnRaw, type: SimVarValueType.Number }],
        ['fac1EstimatedBetaRaw', { name: PFDVars.fac1EstimatedBetaRaw, type: SimVarValueType.Number }],
        ['fac2EstimatedBetaRaw', { name: PFDVars.fac2EstimatedBetaRaw, type: SimVarValueType.Number }],
        ['fac1BetaTargetRaw', { name: PFDVars.fac1BetaTargetRaw, type: SimVarValueType.Number }],
        ['fac2BetaTargetRaw', { name: PFDVars.fac2BetaTargetRaw, type: SimVarValueType.Number }],
=======
        ['landingElevation1', { name: PFDVars.landingElevation1, type: SimVarValueType.Number }],
        ['landingElevation1Ssm', { name: PFDVars.landingElevation1Ssm, type: SimVarValueType.Number }],
        ['landingElevation2', { name: PFDVars.landingElevation2, type: SimVarValueType.Number }],
        ['landingElevation2Ssm', { name: PFDVars.landingElevation2Ssm, type: SimVarValueType.Number }],
>>>>>>> 3800df26
    ])

    public constructor(bus: EventBus) {
        super(PFDSimvarPublisher.simvars, bus);
    }
}<|MERGE_RESOLUTION|>--- conflicted
+++ resolved
@@ -120,7 +120,10 @@
     xtk: number;
     ldevRequestLeft: boolean;
     ldevRequestRight: boolean;
-<<<<<<< HEAD
+    landingElevation1: number;
+    landingElevation1Ssm: number;
+    landingElevation2: number;
+    landingElevation2Ssm: number;
     fac1Healthy: boolean;
     fac2Healthy: boolean;
     fac1VAlphaProtRaw: number;
@@ -133,12 +136,6 @@
     fac2EstimatedBetaRaw: number;
     fac1BetaTargetRaw: number;
     fac2BetaTargetRaw: number;
-=======
-    landingElevation1: number;
-    landingElevation1Ssm: number;
-    landingElevation2: number;
-    landingElevation2Ssm: number;
->>>>>>> 3800df26
   }
 
 export enum PFDVars {
@@ -260,7 +257,10 @@
     xtk = 'L:A32NX_FG_CROSS_TRACK_ERROR',
     ldevLeft = 'L:A32NX_FMGC_L_LDEV_REQUEST',
     ldevRight = 'L:A32NX_FMGC_R_LDEV_REQUEST',
-<<<<<<< HEAD
+    landingElevation1 = 'L:A32NX_FM1_LANDING_ELEVATION',
+    landingElevation1Ssm = 'L:A32NX_FM1_LANDING_ELEVATION_SSM',
+    landingElevation2 = 'L:A32NX_FM2_LANDING_ELEVATION',
+    landingElevation2Ssm = 'L:A32NX_FM2_LANDING_ELEVATION_SSM',
     fac1Healthy = 'L:A32NX_FAC_1_HEALTHY',
     fac2Healthy = 'L:A32NX_FAC_2_HEALTHY',
     fac1VAlphaProtRaw = 'L:A32NX_FAC_1_V_ALPHA_PROT',
@@ -273,12 +273,6 @@
     fac2EstimatedBetaRaw = 'L:A32NX_FAC_2_ESTIMATED_SIDESLIP',
     fac1BetaTargetRaw = 'L:A32NX_FAC_1_SIDESLIP_TARGET',
     fac2BetaTargetRaw = 'L:A32NX_FAC_2_SIDESLIP_TARGET',
-=======
-    landingElevation1 = 'L:A32NX_FM1_LANDING_ELEVATION',
-    landingElevation1Ssm = 'L:A32NX_FM1_LANDING_ELEVATION_SSM',
-    landingElevation2 = 'L:A32NX_FM2_LANDING_ELEVATION',
-    landingElevation2Ssm = 'L:A32NX_FM2_LANDING_ELEVATION_SSM',
->>>>>>> 3800df26
   }
 
 /** A publisher to poll and publish nav/com simvars. */
@@ -402,7 +396,10 @@
         ['xtk', { name: PFDVars.xtk, type: SimVarValueType.NM }],
         ['ldevRequestLeft', { name: PFDVars.ldevLeft, type: SimVarValueType.Bool }],
         ['ldevRequestRight', { name: PFDVars.ldevRight, type: SimVarValueType.Bool }],
-<<<<<<< HEAD
+        ['landingElevation1', { name: PFDVars.landingElevation1, type: SimVarValueType.Number }],
+        ['landingElevation1Ssm', { name: PFDVars.landingElevation1Ssm, type: SimVarValueType.Number }],
+        ['landingElevation2', { name: PFDVars.landingElevation2, type: SimVarValueType.Number }],
+        ['landingElevation2Ssm', { name: PFDVars.landingElevation2Ssm, type: SimVarValueType.Number }],
         ['fac1Healthy', { name: PFDVars.fac1Healthy, type: SimVarValueType.Bool }],
         ['fac2Healthy', { name: PFDVars.fac2Healthy, type: SimVarValueType.Bool }],
         ['fac1VAlphaProtRaw', { name: PFDVars.fac1VAlphaProtRaw, type: SimVarValueType.Number }],
@@ -415,12 +412,6 @@
         ['fac2EstimatedBetaRaw', { name: PFDVars.fac2EstimatedBetaRaw, type: SimVarValueType.Number }],
         ['fac1BetaTargetRaw', { name: PFDVars.fac1BetaTargetRaw, type: SimVarValueType.Number }],
         ['fac2BetaTargetRaw', { name: PFDVars.fac2BetaTargetRaw, type: SimVarValueType.Number }],
-=======
-        ['landingElevation1', { name: PFDVars.landingElevation1, type: SimVarValueType.Number }],
-        ['landingElevation1Ssm', { name: PFDVars.landingElevation1Ssm, type: SimVarValueType.Number }],
-        ['landingElevation2', { name: PFDVars.landingElevation2, type: SimVarValueType.Number }],
-        ['landingElevation2Ssm', { name: PFDVars.landingElevation2Ssm, type: SimVarValueType.Number }],
->>>>>>> 3800df26
     ])
 
     public constructor(bus: EventBus) {

import { ComponentProps, DisplayComponent, EventBus, FSComponent, Subject, Subscribable, VNode } from 'msfssdk';
import { ArmedLateralMode, ArmedVerticalMode, isArmed, LateralMode, VerticalMode } from '@shared/autopilot';

import { Arinc429Values } from './shared/ArincValueProvider';
import { PFDSimvars } from './shared/PFDSimvarPublisher';

abstract class ShowForSecondsComponent<T extends ComponentProps> extends DisplayComponent<T> {
    private timeout: number = 0;

    private displayTimeInSeconds;

    protected modeChangedPathRef = FSComponent.createRef<SVGPathElement>();

    protected isShown = false;

    protected constructor(props: T, displayTimeInSeconds: number) {
        super(props);
        this.displayTimeInSeconds = displayTimeInSeconds;
    }

    public displayModeChangedPath = (cancel = false) => {
        if (cancel || !this.isShown) {
            clearTimeout(this.timeout);
            this.modeChangedPathRef.instance.classList.remove('ModeChangedPath');
        } else {
            this.modeChangedPathRef.instance.classList.add('ModeChangedPath');
            clearTimeout(this.timeout);
            this.timeout = setTimeout(() => {
                this.modeChangedPathRef.instance.classList.remove('ModeChangedPath');
            }, this.displayTimeInSeconds * 1000) as unknown as number;
        }
    }
}

export class FMA extends DisplayComponent<{ bus: EventBus, isAttExcessive: Subscribable<boolean> }> {
    private activeLateralMode: number = 0;

    private activeVerticalMode: number = 0;

    private armedVerticalModeSub = Subject.create(0);

    private athrModeMessage = 0;

    private machPreselVal = 0;

    private speedPreselVal = 0;

    private setHoldSpeed = false;

<<<<<<< HEAD
    private tdReached = false;

=======
>>>>>>> f9defd99
    private tcasRaInhibited = Subject.create(false);

    private trkFpaDeselected = Subject.create(false);

    private firstBorderRef = FSComponent.createRef<SVGPathElement>();

    private secondBorderRef = FSComponent.createRef<SVGPathElement>();

    private AB3Message = Subject.create(false);

    private handleFMABorders() {
        const sharedModeActive = this.activeLateralMode === 32 || this.activeLateralMode === 33
            || this.activeLateralMode === 34 || (this.activeLateralMode === 20 && this.activeVerticalMode === 24);
        const BC3Message = getBC3Message(this.props.isAttExcessive.get(), this.armedVerticalModeSub.get(),
<<<<<<< HEAD
            this.setHoldSpeed, this.trkFpaDeselected.get(), this.tcasRaInhibited.get(), this.tdReached)[0] !== null;
=======
            this.setHoldSpeed, this.trkFpaDeselected.get(), this.tcasRaInhibited.get())[0] !== null;
>>>>>>> f9defd99

        const engineMessage = this.athrModeMessage;
        const AB3Message = (this.machPreselVal !== -1
            || this.speedPreselVal !== -1) && !BC3Message && engineMessage === 0;

        let secondBorder: string;
        if (sharedModeActive && !this.props.isAttExcessive.get()) {
            secondBorder = '';
        } else if (BC3Message) {
            secondBorder = 'm66.241 0.33732v15.766';
        } else {
            secondBorder = 'm66.241 0.33732v20.864';
        }

        let firstBorder: string;
        if (AB3Message && !this.props.isAttExcessive.get()) {
            firstBorder = 'm33.117 0.33732v15.766';
        } else {
            firstBorder = 'm33.117 0.33732v20.864';
        }

        this.AB3Message.set(AB3Message);
        this.firstBorderRef.instance.setAttribute('d', firstBorder);
        this.secondBorderRef.instance.setAttribute('d', secondBorder);
    }

    onAfterRender(node: VNode): void {
        super.onAfterRender(node);

        const sub = this.props.bus.getSubscriber<PFDSimvars & Arinc429Values>();

        this.props.isAttExcessive.sub((_a) => {
            this.handleFMABorders();
        });

        sub.on('fmaVerticalArmed').whenChanged().handle((a) => {
            this.armedVerticalModeSub.set(a);
            this.handleFMABorders();
        });

        sub.on('activeLateralMode').whenChanged().handle((activeLateralMode) => {
            this.activeLateralMode = activeLateralMode;
            this.handleFMABorders();
        });
        sub.on('activeVerticalMode').whenChanged().handle((activeVerticalMode) => {
            this.activeVerticalMode = activeVerticalMode;
            this.handleFMABorders();
        });

        sub.on('speedPreselVal').whenChanged().handle((s) => {
            this.speedPreselVal = s;
            this.handleFMABorders();
        });

        sub.on('machPreselVal').whenChanged().handle((m) => {
            this.machPreselVal = m;
            this.handleFMABorders();
        });

        sub.on('setHoldSpeed').whenChanged().handle((shs) => {
            this.setHoldSpeed = shs;
            this.handleFMABorders();
        });

        sub.on('tcasRaInhibited').whenChanged().handle((tra) => {
            this.tcasRaInhibited.set(tra);
            this.handleFMABorders();
        });

        sub.on('trkFpaDeselectedTCAS').whenChanged().handle((trk) => {
            this.trkFpaDeselected.set(trk);
            this.handleFMABorders();
        });
<<<<<<< HEAD

        sub.on('tdReached').whenChanged().handle((tdr) => {
            this.tdReached = tdr;
            this.handleFMABorders();
        });
=======
>>>>>>> f9defd99
    }

    render(): VNode {
        return (
            <g id="FMA">
                <g class="NormalStroke Grey">
                    <path ref={this.firstBorderRef} />
                    <path ref={this.secondBorderRef} />
                    <path d="m102.52 0.33732v20.864" />
                    <path d="m133.72 0.33732v20.864" />
                </g>

                <Row1 bus={this.props.bus} isAttExcessive={this.props.isAttExcessive} />
                <Row2 bus={this.props.bus} isAttExcessive={this.props.isAttExcessive} />
                <Row3
                    bus={this.props.bus}
                    isAttExcessive={this.props.isAttExcessive}
                    AB3Message={this.AB3Message}
                />
            </g>
        );
    }
}

class Row1 extends DisplayComponent<{bus:EventBus, isAttExcessive: Subscribable<boolean>}> {
    private b1Cell = FSComponent.createRef<B1Cell>();

    private c1Cell = FSComponent.createRef<C1Cell>();

    private D1D2Cell = FSComponent.createRef<D1D2Cell>();

    private BC1Cell = FSComponent.createRef<BC1Cell>();

    private cellsToHide = FSComponent.createRef<SVGGElement>();

    onAfterRender(node: VNode): void {
        super.onAfterRender(node);

        this.props.isAttExcessive.sub((a) => {
            if (a) {
<<<<<<< HEAD
                this.cellsToHide.instance.style.visibility = 'hidden';
=======
                this.cellsToHide.instance.style.display = 'none';
>>>>>>> f9defd99
                this.b1Cell.instance.displayModeChangedPath(true);
                this.c1Cell.instance.displayModeChangedPath(true);
                this.BC1Cell.instance.displayModeChangedPath(true);
            } else {
<<<<<<< HEAD
                this.cellsToHide.instance.style.visibility = 'visible';
=======
                this.cellsToHide.instance.style.display = 'inline';
>>>>>>> f9defd99
                this.b1Cell.instance.displayModeChangedPath();
                this.c1Cell.instance.displayModeChangedPath();
                this.BC1Cell.instance.displayModeChangedPath();
            }
        });
    }

    render(): VNode {
        return (
            <g>
                <A1A2Cell bus={this.props.bus} />

                <g ref={this.cellsToHide}>
                    <B1Cell ref={this.b1Cell} bus={this.props.bus} />
                    <C1Cell ref={this.c1Cell} bus={this.props.bus} />
                    <D1D2Cell ref={this.D1D2Cell} bus={this.props.bus} />
                    <BC1Cell ref={this.BC1Cell} bus={this.props.bus} />
                </g>
                <E1Cell bus={this.props.bus} />
            </g>
        );
    }
}

class Row2 extends DisplayComponent<{bus:EventBus, isAttExcessive: Subscribable<boolean>}> {
    private cellsToHide = FSComponent.createRef<SVGGElement>();

    onAfterRender(node: VNode): void {
        super.onAfterRender(node);

        this.props.isAttExcessive.sub((a) => {
            if (a) {
<<<<<<< HEAD
                this.cellsToHide.instance.style.visibility = 'hidden';
            } else {
                this.cellsToHide.instance.style.visibility = 'visible';
=======
                this.cellsToHide.instance.style.display = 'none';
            } else {
                this.cellsToHide.instance.style.display = 'inline';
>>>>>>> f9defd99
            }
        });
    }

    render(): VNode {
        return (
            <g>
                <A2Cell bus={this.props.bus} />
                <g ref={this.cellsToHide}>
                    <B2Cell bus={this.props.bus} />
                    <C2Cell bus={this.props.bus} />
                </g>
                <E2Cell bus={this.props.bus} />
            </g>
        );
    }
}

class A2Cell extends DisplayComponent<{ bus:EventBus }> {
    private text = Subject.create('');

    private className = Subject.create('FontMedium MiddleAlign Cyan');

    private autoBrkRef = FSComponent.createRef<SVGTextElement>();

    onAfterRender(node: VNode): void {
        super.onAfterRender(node);

        const sub = this.props.bus.getSubscriber<PFDSimvars>();

        sub.on('autoBrakeMode').whenChanged().handle((am) => {
            switch (am) {
            case 0:
                this.text.set('');
                break;
            case 1:
                this.text.set('BRK LO ');
                break;
            case 2:
                this.text.set('BRK MED ');
                break;
            case 3:
                // MAX will be shown in 3rd row
                this.text.set('');
                break;
            default:
                break;
            }
        });

        sub.on('autoBrakeActive').whenChanged().handle((am) => {
            if (am) {
                this.autoBrkRef.instance.style.visibility = 'hidden';
            } else {
                this.autoBrkRef.instance.style.visibility = 'visible';
            }
        });

        sub.on('AThrMode').whenChanged().handle((athrMode) => {
            // ATHR mode overrides BRK LO and MED memo
            if (athrMode > 0 && athrMode <= 6) {
                this.autoBrkRef.instance.style.visibility = 'hidden';
            } else {
                this.autoBrkRef.instance.style.visibility = 'visible';
            }
        });
    }

    render(): VNode {
        return (
            <text ref={this.autoBrkRef} class={this.className} x="16.782249" y="14.329653" style="white-space: pre">{this.text}</text>
        );
    }
}

class Row3 extends DisplayComponent<{ bus:EventBus, isAttExcessive: Subscribable<boolean>, AB3Message: Subscribable<boolean> }> {
    private cellsToHide = FSComponent.createRef<SVGGElement>();

    onAfterRender(node: VNode): void {
        super.onAfterRender(node);

        this.props.isAttExcessive.sub((a) => {
            if (a) {
<<<<<<< HEAD
                this.cellsToHide.instance.style.visibility = 'hidden';
            } else {
                this.cellsToHide.instance.style.visibility = 'visible';
=======
                this.cellsToHide.instance.style.display = 'none';
            } else {
                this.cellsToHide.instance.style.display = 'inline';
>>>>>>> f9defd99
            }
        });
    }

    render(): VNode {
        return (
            <g>
                <A3Cell bus={this.props.bus} AB3Message={this.props.AB3Message} />
                <g ref={this.cellsToHide}>
                    <AB3Cell bus={this.props.bus} />
                    <D3Cell bus={this.props.bus} />
                </g>
                <BC3Cell isAttExcessive={this.props.isAttExcessive} bus={this.props.bus} />
                <E3Cell bus={this.props.bus} />
            </g>
        );
    }
}

interface CellProps extends ComponentProps {
    bus: EventBus;
}

class A1A2Cell extends ShowForSecondsComponent<CellProps> {
    private athrMode = 0;

    private cellRef = FSComponent.createRef<SVGGElement>();

    private flexTemp = 0;

    private autoBrakeActive = false;

    private autoBrakeMode = 0;

    constructor(props) {
        super(props, 9);
    }

    private setText() {
        let text: string = '';
        this.isShown = true;

        switch (this.athrMode) {
        case 1:
            this.displayModeChangedPath(true);
            text = `
                                <path class="NormalStroke White" d="m25.114 1.8143v13.506h-16.952v-13.506z" />
                                <text class="FontMedium MiddleAlign White" x="16.782249" y="7.1280665">MAN</text>
                                <text class="FontMedium MiddleAlign White" x="16.869141" y="14.351689">TOGA</text>
                            `;
            break;
        case 2:
            this.displayModeChangedPath(true);
            text = `<g>
                                <path class="NormalStroke White" d="m31.521 1.8143v13.506h-30.217v-13.506z" />
                                <text class="FontMedium MiddleAlign White" x="16.782249" y="7.1280665">MAN</text>
                                <text class="FontMedium MiddleAlign White" x="16.869141" y="14.351689">GA SOFT</text>
                            </g>`;
            break;
        case 3:
            this.displayModeChangedPath(true);
            const FlexTemp = Math.round(this.flexTemp);
            const FlexText = FlexTemp >= 0 ? (`+${FlexTemp}`) : FlexTemp.toString();
            text = `<g>
                                <path class="NormalStroke White" d="m31.521 1.8143v13.506h-30.217v-13.506z" />
                                <text class="FontMedium MiddleAlign White" x="16.782249" y="7.1280665">MAN</text>
                                <text class="FontMedium MiddleAlign White" x="16.869141" y="14.351689">
                                    <tspan xml:space="preserve">FLX  </tspan>
                                    <tspan class="Cyan">${FlexText}</tspan>
                                </text>
                            </g>`;

            break;
        case 4:
            this.displayModeChangedPath(true);
            text = `<g>
                                <path class="NormalStroke White" d="m25.114 1.8143v13.506h-16.952v-13.506z" />
                                <text class="FontMedium MiddleAlign White" x="16.782249" y="7.1280665">MAN</text>
                                <text class="FontMedium MiddleAlign White" x="16.869141" y="14.351689">DTO</text>
                            </g>`;
            break;
        case 5:
            this.displayModeChangedPath(true);
            text = `<g>
                                <path class="NormalStroke White" d="m25.114 1.8143v13.506h-16.952v-13.506z" />
                                <text class="FontMedium MiddleAlign White" x="16.782249" y="7.1280665">MAN</text>
                                <text class="FontMedium MiddleAlign White" x="16.869141" y="14.351689">MCT</text>
                            </g>`;
            break;
        case 6:
            this.displayModeChangedPath(true);
            text = `<g>
                                <path class="NormalStroke Amber" d="m25.114 1.8143v13.506h-16.952v-13.506z" />
                                <text class="FontMedium MiddleAlign White" x="16.782249" y="7.1280665">MAN</text>
                                <text class="FontMedium MiddleAlign White" x="16.869141" y="14.351689">THR</text>
                            </g>`;
            break;
        case 7:
            text = '<text  class="FontMedium MiddleAlign Green" x="16.782249" y="7.1280665">SPEED</text>';
            this.displayModeChangedPath();
            break;
        case 8:
            text = '<text  class="FontMedium MiddleAlign Green" x="16.782249" y="7.1280665">MACH</text>';
            this.displayModeChangedPath();
            break;
        case 9:
            text = '<text  class="FontMedium MiddleAlign Green" x="16.782249" y="7.1280665">THR MCT</text>';
            this.displayModeChangedPath();
            break;
        case 10:
            text = '<text  class="FontMedium MiddleAlign Green" x="16.782249" y="7.1280665">THR CLB</text>';
            this.displayModeChangedPath();
            break;
        case 11:
            text = '<text  class="FontMedium MiddleAlign Green" x="16.782249" y="7.1280665">THR LVR</text>';
            this.displayModeChangedPath();
            break;
        case 12:
            text = '<text  class="FontMedium MiddleAlign Green" x="16.782249" y="7.1280665">THR IDLE</text>';
            this.displayModeChangedPath();
            break;
        case 13:
            this.displayModeChangedPath(true);
            text = `<g>
                                <path class="NormalStroke Amber BlinkInfinite" d="m0.70556 1.8143h30.927v6.0476h-30.927z" />
                                <text class="FontMedium MiddleAlign Green" x="16.782249" y="7.1280665">A.FLOOR</text>
                            </g>`;
            break;
        case 14:
            this.displayModeChangedPath(true);
            text = `<g>
                                <path class="NormalStroke Amber BlinkInfinite" d="m0.70556 1.8143h30.927v6.0476h-30.927z" />
                                <text class="FontMedium MiddleAlign Green" x="16.782249" y="7.1280665">TOGA LK</text>
                            </g>`;
            break;
        default:
            if (this.autoBrakeActive) {
                switch (this.autoBrakeMode) {
                case 1:
                    text = '<text class="FontMedium MiddleAlign Green" x="16.782249" y="7.1280665">BRK LO</text>';
                    this.displayModeChangedPath();
                    break;
                case 2:
                    text = '<text class="FontMedium MiddleAlign Green" x="16.782249" y="7.1280665">BRK MED</text>';
                    this.displayModeChangedPath();
                    break;
                case 3:
                    text = '<text class="FontMedium MiddleAlign Green" x="16.782249" y="7.1280665">BRK MAX</text>';
                    this.displayModeChangedPath();
                    break;
                default:
                    text = '';
                    this.isShown = false;
                    this.displayModeChangedPath(true);
                }
            } else {
                text = '';
                this.isShown = false;
                this.displayModeChangedPath(true);
            }
        }

        this.cellRef.instance.innerHTML = text;
    }

    onAfterRender(node: VNode): void {
        super.onAfterRender(node);

        const sub = this.props.bus.getSubscriber<PFDSimvars>();

        sub.on('flexTemp').whenChanged().handle((f) => {
            this.flexTemp = f;
            this.setText();
        });

        sub.on('AThrMode').whenChanged().handle((athrMode) => {
            this.athrMode = athrMode;
            this.setText();
        });

        sub.on('autoBrakeActive').whenChanged().handle((am) => {
            this.autoBrakeActive = am;
            this.setText();
        });

        sub.on('autoBrakeMode').whenChanged().handle((a) => {
            this.autoBrakeMode = a;
        });
    }

    render(): VNode {
        return (
            <>
                <path ref={this.modeChangedPathRef} visibility="hidden" class="NormalStroke White" d="m0.70556 1.8143h30.927v6.0476h-30.927z" />
                <g ref={this.cellRef} />
            </>
        );
    }
}

interface A3CellProps extends CellProps {
    AB3Message: Subscribable<boolean>;
}

class A3Cell extends DisplayComponent<A3CellProps> {
    private classSub = Subject.create('');

    private textSub = Subject.create('');

    private autobrakeMode = 0;

    private AB3Message = false;

    private onUpdateAthrModeMessage(message: number) {
        let text: string = '';
        let className: string = '';
        switch (message) {
        case 1:
            text = 'THR LK';
            className = 'Amber BlinkInfinite';
            break;
        case 2:
            text = 'LVR TOGA';
            className = 'White BlinkInfinite';
            break;
        case 3:
            text = 'LVR CLB';
            className = 'White BlinkInfinite';
            break;
        case 4:
            text = 'LVR MCT';
            className = 'White BlinkInfinite';
            break;
        case 5:
            text = 'LVR ASYM';
            className = 'Amber';
            break;
        default:
            text = '';
        }

        this.textSub.set(text);
        this.classSub.set(`FontMedium MiddleAlign ${className}`);
    }

    private handleAutobrakeMode() {
        if (this.autobrakeMode === 3 && !this.AB3Message) {
            this.textSub.set('BRK MAX');
            this.classSub.set('FontMedium MiddleAlign Cyan');
        } else {
            this.textSub.set('');
        }
    }

    onAfterRender(node: VNode): void {
        super.onAfterRender(node);

        const sub = this.props.bus.getSubscriber<PFDSimvars>();

        sub.on('athrModeMessage').whenChanged().handle((m) => {
            this.onUpdateAthrModeMessage(m);
        });

        sub.on('autoBrakeMode').whenChanged().handle((am) => {
            this.autobrakeMode = am;
            this.handleAutobrakeMode();
        });
<<<<<<< HEAD

        this.props.AB3Message.sub((ab3) => {
            this.AB3Message = ab3;
            this.handleAutobrakeMode();
        });

=======

        this.props.AB3Message.sub((ab3) => {
            this.AB3Message = ab3;
            this.handleAutobrakeMode();
        });

>>>>>>> f9defd99
        sub.on('autoBrakeActive').whenChanged().handle((a) => {
            if (a) {
                this.classSub.set('HiddenElement');
            }
        });
    }

    render(): VNode {
        return (
            <text class={this.classSub} x="16.989958" y="21.641243">{this.textSub}</text>
        );
    }
}

class AB3Cell extends DisplayComponent<CellProps> {
    private speedPreselVal = -1;

    private machPreselVal = -1;

    private athrModeMessage = 0;

    private textSub = Subject.create('');

    private getText() {
        if (this.athrModeMessage === 0) {
            if (this.speedPreselVal !== -1 && this.machPreselVal === -1) {
                const text = Math.round(this.speedPreselVal);
                this.textSub.set(`SPEED SEL ${text}`);
            } else if (this.machPreselVal !== -1 && this.speedPreselVal === -1) {
                this.textSub.set(`MACH SEL ${this.machPreselVal.toFixed(2)}`);
            } else if (this.machPreselVal === -1 && this.speedPreselVal === -1) {
                this.textSub.set('');
            }
        } else {
            this.textSub.set('');
        }
    }

    onAfterRender(node: VNode): void {
        super.onAfterRender(node);

        const sub = this.props.bus.getSubscriber<PFDSimvars>();

        sub.on('speedPreselVal').whenChanged().handle((m) => {
            this.speedPreselVal = m;
            this.getText();
        });

        sub.on('machPreselVal').whenChanged().handle((m) => {
            this.machPreselVal = m;
            this.getText();
        });

        sub.on('athrModeMessage').whenChanged().handle((m) => {
            this.athrModeMessage = m;
            this.getText();
        });
    }

    render(): VNode {
        return (
            <text class="FontMedium MiddleAlign Cyan" x="35.434673" y="21.656223">{this.textSub}</text>
        );
    }
}

class B1Cell extends ShowForSecondsComponent<CellProps> {
    private boxClassSub = Subject.create('');

    private boxPathStringSub = Subject.create('');

    private activeVerticalModeSub = Subject.create(0);

<<<<<<< HEAD
    private inProtectionClassSub = Subject.create('Cyan');

=======
>>>>>>> f9defd99
    private speedProtectionPathRef = FSComponent.createRef<SVGPathElement>();

    private inModeReversionPathRef = FSComponent.createRef<SVGPathElement>();

    private fmaTextRef = FSComponent.createRef<SVGTextElement>();

    private selectedVS = 0;

<<<<<<< HEAD
    private inSpeedProtection = 0;
=======
    private inSpeedProtection = false;

    private fmaModeReversion = false;
>>>>>>> f9defd99

    private expediteMode = false;

    private crzAltMode = false;

    private tcasModeDisarmed = false;

    private FPA = 0;

    constructor(props: CellProps) {
        super(props, 10);
    }

    private getText(): boolean {
        let text: string;
        let additionalText: string = '';

        this.isShown = true;
        switch (this.activeVerticalModeSub.get()) {
<<<<<<< HEAD
        case 31:
            text = 'G/S';
            break;
        case 2:
            text = 'F-G/S';
            break;
        case 30:
            text = 'G/S*';
            break;
        case 4:
            text = 'F-G/S*';
            break;
        case 40:
        case 41:
            text = 'SRS';
            break;
        case 50:
            text = 'TCAS';
            break;
        case 9:
            text = 'FINAL';
            break;
        case 23:
            text = 'DES';
            break;
        case 13:
=======
        case VerticalMode.GS_TRACK:
            text = 'G/S';
            break;
            /*  case 2:
            text = 'F-G/S';
            break; */
        case VerticalMode.GS_CPT:
            text = 'G/S*';
            break;
            /*  case 4:
            text = 'F-G/S*';
            break; */
        case VerticalMode.SRS:
        case VerticalMode.SRS_GA:
            text = 'SRS';
            break;
        case VerticalMode.TCAS:
            text = 'TCAS';
            break;
            /*  case 9:
            text = 'FINAL';
            break; */
        case VerticalMode.DES:
            text = 'DES';
            break;
        case VerticalMode.OP_DES:
>>>>>>> f9defd99
            if (this.expediteMode) {
                text = 'EXP DES';
            } else {
                text = 'OP DES';
            }
            break;
<<<<<<< HEAD
        case 22:
            text = 'CLB';
            break;
        case 12:
=======
        case VerticalMode.CLB:
            text = 'CLB';
            break;
        case VerticalMode.OP_CLB:
>>>>>>> f9defd99
            if (this.expediteMode) {
                text = 'EXP CLB';
            } else {
                text = 'OP CLB';
            }
            break;
<<<<<<< HEAD
        case 10:
=======
        case VerticalMode.ALT:
>>>>>>> f9defd99
            if (this.crzAltMode) {
                text = 'ALT CRZ';
            } else {
                text = 'ALT';
            }
            break;
<<<<<<< HEAD
        case 11:
            text = 'ALT*';
            break;
        case 21:
            text = 'ALT CST*';
            break;
        case 20:
            text = 'ALT CST';
            break;
        case 18:
            text = 'ALT CRZ';
            break;
        case 15: {
=======
        case VerticalMode.ALT_CPT:
            text = 'ALT*';
            break;
        case VerticalMode.ALT_CST_CPT:
            text = 'ALT CST*';
            break;
        case VerticalMode.ALT_CST:
            text = 'ALT CST';
            break;
        /* case 18:
            text = 'ALT CRZ';
            break; */
        case VerticalMode.FPA: {
>>>>>>> f9defd99
            const FPAText = `${(this.FPA >= 0 ? '+' : '')}${(Math.round(this.FPA * 10) / 10).toFixed(1)}°`;

            text = 'FPA';
            additionalText = FPAText;
            break;
<<<<<<< HEAD
        }
        case 14: {
            const VSText = `${(this.selectedVS >= 0 ? '+' : '')}${Math.round(this.selectedVS).toString()}`.padStart(5, ' ');

            text = 'V/S';

            additionalText = VSText;
            break;
        }
        default:
            text = '';
            this.isShown = false;
            this.displayModeChangedPath(true);
        }

        const inSpeedProtection = this.inSpeedProtection && (this.activeVerticalModeSub.get() === 14 || this.activeVerticalModeSub.get() === 15);
=======
        }
        case VerticalMode.VS: {
            const VSText = `${(this.selectedVS >= 0 ? '+' : '')}${Math.round(this.selectedVS).toString()}`.padStart(5, ' ');

            text = 'V/S';

            additionalText = VSText;
            break;
        }
        default:
            text = '';
            this.isShown = false;
            this.displayModeChangedPath(true);
        }

        const inSpeedProtection = this.inSpeedProtection && (this.activeVerticalModeSub.get() === 14 || this.activeVerticalModeSub.get() === 15);

        if (inSpeedProtection || this.fmaModeReversion) {
            this.boxClassSub.set('NormalStroke None');
        } else {
            this.boxClassSub.set('NormalStroke White');
        }
>>>>>>> f9defd99

        if (inSpeedProtection) {
            this.speedProtectionPathRef.instance.setAttribute('visibility', 'visible');
        } else {
            this.speedProtectionPathRef.instance.setAttribute('visibility', 'hidden');
        }

<<<<<<< HEAD
        const tcasModeDisarmedMessage = this.tcasModeDisarmed;

        const boxclass = inSpeedProtection ? 'NormalStroke None' : 'NormalStroke White';
        this.boxClassSub.set(boxclass);

        const boxPathString = this.activeVerticalModeSub.get() === 50 && tcasModeDisarmedMessage ? 'm34.656 1.8143h29.918v13.506h-29.918z' : 'm34.656 1.8143h29.918v6.0476h-29.918z';

        this.boxPathStringSub.set(boxPathString);

        this.inProtectionClassSub.set(inSpeedProtection ? 'PulseCyanFill' : 'Cyan');

=======
        const boxPathString = this.activeVerticalModeSub.get() === 50 && this.tcasModeDisarmed ? 'm34.656 1.8143h29.918v13.506h-29.918z' : 'm34.656 1.8143h29.918v6.0476h-29.918z';

        this.boxPathStringSub.set(boxPathString);

>>>>>>> f9defd99
        this.fmaTextRef.instance.innerHTML = `<tspan>${text}</tspan><tspan xml:space="preserve" class=${inSpeedProtection ? 'PulseCyanFill' : 'Cyan'}>${additionalText}</tspan>`;

        return text.length > 0;
    }

    onAfterRender(node: VNode): void {
        super.onAfterRender(node);

        const sub = this.props.bus.getSubscriber<PFDSimvars>();

        sub.on('activeVerticalMode').whenChanged().handle((activeVerticalMode) => {
            this.activeVerticalModeSub.set(activeVerticalMode);
            this.getText();
            this.displayModeChangedPath();
        });

        sub.on('selectedFpa').whenChanged().handle((fpa) => {
            this.FPA = fpa;
            this.getText();
        });

        sub.on('apVsSelected').whenChanged().handle((svs) => {
            this.selectedVS = svs;
            this.getText();
        });

<<<<<<< HEAD
        sub.on('fmaModeReversion').whenChanged().handle((r) => {
            if (r) {
                this.inModeReversionPathRef.instance.setAttribute('visibility', 'visible');
                this.boxClassSub.set('NormalStroke None');
                this.displayModeChangedPath();
            } else {
                this.inModeReversionPathRef.instance.setAttribute('visibility', 'hidden');
                this.boxClassSub.set('NormalStroke White');
                this.displayModeChangedPath(true);
            }
=======
        sub.on('fmaModeReversion').whenChanged().handle((reversion) => {
            this.fmaModeReversion = reversion;
            if (reversion) {
                this.inModeReversionPathRef.instance.setAttribute('visibility', 'visible');
            } else {
                this.inModeReversionPathRef.instance.setAttribute('visibility', 'hidden');
            }
            this.getText();
>>>>>>> f9defd99
        });

        sub.on('fmaSpeedProtection').whenChanged().handle((protection) => {
            this.inSpeedProtection = protection;
<<<<<<< HEAD
            if (!protection) {
                this.displayModeChangedPath(true);
                this.speedProtectionPathRef.instance.setAttribute('visibility', 'hidden');
            } else {
                this.displayModeChangedPath();
                this.speedProtectionPathRef.instance.setAttribute('visibility', 'visible');
            }
=======
>>>>>>> f9defd99
            this.getText();
        });

        sub.on('expediteMode').whenChanged().handle((e) => {
            this.expediteMode = e;
            this.getText();
        });

        sub.on('crzAltMode').whenChanged().handle((c) => {
            this.crzAltMode = c;
            this.getText();
        });

        sub.on('tcasModeDisarmed').whenChanged().handle((t) => {
            this.tcasModeDisarmed = t;
            this.getText();
        });
    }

    render(): VNode {
        return (
            <g>

                <path ref={this.modeChangedPathRef} class={this.boxClassSub} visibility="hidden" d={this.boxPathStringSub} />

                <path ref={this.speedProtectionPathRef} class="NormalStroke Amber BlinkInfinite" d="m34.656 1.8143h29.918v6.0476h-29.918z" />
                <path ref={this.inModeReversionPathRef} class="NormalStroke White BlinkInfinite" d="m34.656 1.8143h29.918v6.0476h-29.918z" />

                <text ref={this.fmaTextRef} style="white-space: pre" class="FontMedium MiddleAlign Green" x="49.921795" y="7.1040988">

                    {/* set directly via innerhtml as tspan was invisble for some reason when set here */}

                </text>
            </g>
        );
    }
}

class B2Cell extends DisplayComponent<CellProps> {
    private text1Sub = Subject.create('');

    private text2Sub = Subject.create('');

    private classSub = Subject.create('');

    onAfterRender(node: VNode): void {
        super.onAfterRender(node);

        const sub = this.props.bus.getSubscriber<PFDSimvars>();

        sub.on('fmaVerticalArmed').whenChanged().handle((fmv) => {
            const altArmed = (fmv >> 0) & 1;
            const altCstArmed = (fmv >> 1) & 1;
            const clbArmed = (fmv >> 2) & 1;
            const desArmed = (fmv >> 3) & 1;
            const gsArmed = (fmv >> 4) & 1;
            const finalArmed = (fmv >> 5) & 1;

            let text1: string;
            let color1 = 'Cyan';
            if (clbArmed) {
                text1 = 'CLB';
            } else if (desArmed) {
                text1 = 'DES';
            } else if (altCstArmed) {
                text1 = 'ALT';
                color1 = 'Magenta';
            } else if (altArmed) {
                text1 = 'ALT';
            } else {
                text1 = '';
            }

            let text2;
            if (gsArmed) {
                text2 = 'G/S';
            } else if (finalArmed) {
                text2 = 'FINAL';
            } else {
                text2 = '';
            }

            this.text1Sub.set(text1);
            this.text2Sub.set(text2);
            this.classSub.set(`FontMedium MiddleAlign ${color1}`);
        });
<<<<<<< HEAD
    }

    render(): VNode {
        return (
            <g>
                <text class={this.classSub} x="41.477474" y="14.329653">{this.text1Sub}</text>
                <text class="FontMedium MiddleAlign Cyan" x="54.59803" y="14.382949">{this.text2Sub}</text>
            </g>
        );
=======
>>>>>>> f9defd99
    }
}

<<<<<<< HEAD
class C1Cell extends ShowForSecondsComponent<CellProps> {
    private textSub = Subject.create('');

    private activeLateralMode = 0;

    private activeVerticalMode = 0;

    private armedVerticalMode = 0;

    constructor(props: CellProps) {
        super(props, 10);
    }

    onAfterRender(node: VNode): void {
        super.onAfterRender(node);

        const sub = this.props.bus.getSubscriber<PFDSimvars>();

        sub.on('activeLateralMode').whenChanged().handle((lm) => {
            this.activeLateralMode = lm;

            const isShown = this.updateText();
            this.isShown = isShown;

            if (isShown) {
                this.displayModeChangedPath();
            } else {
                this.displayModeChangedPath(true);
            }
        });

        sub.on('activeVerticalMode').whenChanged().handle((lm) => {
            this.activeVerticalMode = lm;

            const isShown = this.updateText();
            this.isShown = isShown;

            if (isShown) {
                this.displayModeChangedPath();
            } else {
                this.displayModeChangedPath(true);
            }
        });

        sub.on('fmaVerticalArmed').whenChanged().handle((va) => {
            this.armedVerticalMode = va;

            const isShown = this.updateText();
            this.isShown = isShown;

            if (isShown) {
=======
    render(): VNode {
        return (
            <g>
                <text class={this.classSub} x="41.477474" y="14.329653">{this.text1Sub}</text>
                <text class="FontMedium MiddleAlign Cyan" x="54.59803" y="14.382949">{this.text2Sub}</text>
            </g>
        );
    }
}

class C1Cell extends ShowForSecondsComponent<CellProps> {
    private textSub = Subject.create('');

    private activeLateralMode = 0;

    private activeVerticalMode = 0;

    private armedVerticalMode = 0;

    constructor(props: CellProps) {
        super(props, 10);
    }

    onAfterRender(node: VNode): void {
        super.onAfterRender(node);

        const sub = this.props.bus.getSubscriber<PFDSimvars>();

        sub.on('activeLateralMode').whenChanged().handle((lm) => {
            this.activeLateralMode = lm;

            const isShown = this.updateText();

            if (isShown) {
                this.displayModeChangedPath();
            } else {
                this.displayModeChangedPath(true);
            }
        });

        sub.on('activeVerticalMode').whenChanged().handle((lm) => {
            this.activeVerticalMode = lm;

            const isShown = this.updateText();

            if (isShown) {
                this.displayModeChangedPath();
            } else {
                this.displayModeChangedPath(true);
            }
        });

        sub.on('fmaVerticalArmed').whenChanged().handle((va) => {
            this.armedVerticalMode = va;

            const hasChanged = this.updateText();

            if (hasChanged) {
>>>>>>> f9defd99
                this.displayModeChangedPath();
            } else {
                this.displayModeChangedPath(true);
            }
        });
    }

    private updateText(): boolean {
        const finalArmed = (this.armedVerticalMode >> 5) & 1;

        let text: string;
<<<<<<< HEAD
=======
        this.isShown = true;
>>>>>>> f9defd99
        if (this.activeLateralMode === LateralMode.GA_TRACK) {
            text = 'GA TRK';
        } else if (this.activeLateralMode === LateralMode.LOC_CPT) {
            text = 'LOC *';
        } else if (this.activeLateralMode === LateralMode.HDG) {
            text = 'HDG';
        } else if (this.activeLateralMode === LateralMode.RWY) {
            text = 'RWY';
        } else if (this.activeLateralMode === LateralMode.RWY_TRACK) {
            text = 'RWY TRK';
        } else if (this.activeLateralMode === LateralMode.TRACK) {
            text = 'TRACK';
        } else if (this.activeLateralMode === LateralMode.LOC_TRACK) {
            text = 'LOC';
        } else if (this.activeLateralMode === LateralMode.NAV && !finalArmed && this.activeVerticalMode !== VerticalMode.FINAL) {
            text = 'NAV';
        } else if (this.activeLateralMode === LateralMode.NAV && finalArmed && this.activeVerticalMode !== VerticalMode.FINAL) {
            text = 'APP NAV';
        } else {
            text = '';
<<<<<<< HEAD
=======
            this.isShown = false;
>>>>>>> f9defd99
        }

        const hasChanged = text.length > 0 && text !== this.textSub.get();

        if (hasChanged || text.length === 0) {
            this.textSub.set(text);
        }
        return hasChanged;
    }

    render(): VNode {
        // case 2:
        //     text = 'LOC B/C*';
        //     id = 2;
        //     break;
        // case 4:
        //     text = 'F-LOC*';
        //     id = 4;
        //     break;
        // case 9:
        //     text = 'LOC B/C';
        //     id = 9;
        //     break;
        // case 11:
        //     text = 'F-LOC';
        //     id = 11;
        //     break;
        // case 12:
        //     text = 'APP NAV';
        //     id = 12;
        //     break;

        return (
            <g>
                <path ref={this.modeChangedPathRef} class="NormalStroke White" visibility="hidden" d="m100.87 1.8143v6.0476h-33.075l1e-6 -6.0476z" />
                <text class="FontMedium MiddleAlign Green" x="84.856567" y="6.9873109">{this.textSub}</text>
            </g>
        );
    }
}

class C2Cell extends DisplayComponent<CellProps> {
    private fmaLateralArmed: number = 0;

    private fmaVerticalArmed: number = 0;

    private activeVerticalMode: number = 0;

    private textSub = Subject.create('');

    private getText() {
        const navArmed = isArmed(this.fmaLateralArmed, ArmedLateralMode.NAV);
        const locArmed = isArmed(this.fmaLateralArmed, ArmedLateralMode.LOC);

        const finalArmed = isArmed(this.fmaVerticalArmed, ArmedVerticalMode.FINAL);

        let text: string = '';
        if (locArmed) {
            // case 1:
            //     text = 'LOC B/C';
            //     break;
            text = 'LOC';
            // case 3:
            //     text = 'F-LOC';
            //     break;
        } else if (navArmed && (finalArmed || this.activeVerticalMode === VerticalMode.FINAL)) {
            text = 'APP NAV';
        } else if (navArmed) {
            text = 'NAV';
        }
        this.textSub.set(text);
    }

    onAfterRender(node: VNode): void {
        super.onAfterRender(node);

        const sub = this.props.bus.getSubscriber<PFDSimvars>();

        sub.on('fmaLateralArmed').whenChanged().handle((fla) => {
            this.fmaLateralArmed = fla;
            this.getText();
        });
<<<<<<< HEAD

        sub.on('fmaVerticalArmed').whenChanged().handle((fva) => {
            this.fmaVerticalArmed = fva;
            this.getText();
        });

        sub.on('activeVerticalMode').whenChanged().handle((avm) => {
            this.activeVerticalMode = avm;
            this.getText();
        });
    }

    render(): VNode {
        return (
            <text class="FontMedium MiddleAlign Cyan" x="84.734184" y="14.440415">{this.textSub}</text>
        );
    }
}

class BC1Cell extends ShowForSecondsComponent<CellProps> {
    private lastLateralMode = 0;

    private lastVerticalMode = 0;

    private textSub = Subject.create('');

    constructor(props: CellProps) {
        super(props, 9);
    }

    private setText() {
        let text: string;
        this.isShown = true;
        if (this.lastVerticalMode === VerticalMode.ROLL_OUT) {
            text = 'ROLL OUT';
        } else if (this.lastVerticalMode === VerticalMode.FLARE) {
            text = 'FLARE';
        } else if (this.lastVerticalMode === VerticalMode.LAND) {
            text = 'LAND';
        } else if (this.lastVerticalMode === VerticalMode.FINAL && this.lastLateralMode === LateralMode.NAV) {
            text = 'FINAL APP';
        } else {
            text = '';
        }
        if (text !== '') {
            this.displayModeChangedPath();
        } else {
            this.isShown = false;
            this.displayModeChangedPath(true);
        }
        this.textSub.set(text);
    }

    onAfterRender(node: VNode): void {
        super.onAfterRender(node);

        const sub = this.props.bus.getSubscriber<PFDSimvars>();

        sub.on('activeVerticalMode').whenChanged().handle((v) => {
            this.lastVerticalMode = v;
            this.setText();
        });

        sub.on('activeLateralMode').whenChanged().handle((l) => {
            this.lastLateralMode = l;
            this.setText();
        });
    }

    render(): VNode {
        return (
            <g>
                <path ref={this.modeChangedPathRef} class="NormalStroke White" visibility="hidden" d="m50.178 1.8143h35.174v6.0476h-35.174z" />
                <text class="FontMedium MiddleAlign Green" x="67.9795" y="6.8893085">{this.textSub}</text>
            </g>
        );
    }
}

const getBC3Message = (isAttExcessive: boolean, armedVerticalMode: number, setHoldSpeed: boolean, trkFpaDeselectedTCAS: boolean, tcasRaInhibited: boolean, tdReached: boolean) => {
=======

        sub.on('fmaVerticalArmed').whenChanged().handle((fva) => {
            this.fmaVerticalArmed = fva;
            this.getText();
        });

        sub.on('activeVerticalMode').whenChanged().handle((avm) => {
            this.activeVerticalMode = avm;
            this.getText();
        });
    }

    render(): VNode {
        return (
            <text class="FontMedium MiddleAlign Cyan" x="84.734184" y="14.440415">{this.textSub}</text>
        );
    }
}

class BC1Cell extends ShowForSecondsComponent<CellProps> {
    private lastLateralMode = 0;

    private lastVerticalMode = 0;

    private textSub = Subject.create('');

    constructor(props: CellProps) {
        super(props, 9);
    }

    private setText() {
        let text: string;
        this.isShown = true;
        if (this.lastVerticalMode === VerticalMode.ROLL_OUT) {
            text = 'ROLL OUT';
        } else if (this.lastVerticalMode === VerticalMode.FLARE) {
            text = 'FLARE';
        } else if (this.lastVerticalMode === VerticalMode.LAND) {
            text = 'LAND';
        } else if (this.lastVerticalMode === VerticalMode.FINAL && this.lastLateralMode === LateralMode.NAV) {
            text = 'FINAL APP';
        } else {
            text = '';
        }
        if (text !== '') {
            this.displayModeChangedPath();
        } else {
            this.isShown = false;
            this.displayModeChangedPath(true);
        }
        this.textSub.set(text);
    }

    onAfterRender(node: VNode): void {
        super.onAfterRender(node);

        const sub = this.props.bus.getSubscriber<PFDSimvars>();

        sub.on('activeVerticalMode').whenChanged().handle((v) => {
            this.lastVerticalMode = v;
            this.setText();
        });

        sub.on('activeLateralMode').whenChanged().handle((l) => {
            this.lastLateralMode = l;
            this.setText();
        });
    }

    render(): VNode {
        return (
            <g>
                <path ref={this.modeChangedPathRef} class="NormalStroke White" visibility="hidden" d="m50.178 1.8143h35.174v6.0476h-35.174z" />
                <text class="FontMedium MiddleAlign Green" x="67.9795" y="6.8893085">{this.textSub}</text>
            </g>
        );
    }
}

const getBC3Message = (isAttExcessive: boolean, armedVerticalMode: number, setHoldSpeed: boolean, trkFpaDeselectedTCAS: boolean, tcasRaInhibited: boolean) => {
>>>>>>> f9defd99
    const armedVerticalBitmask = armedVerticalMode;
    const TCASArmed = (armedVerticalBitmask >> 6) & 1;

    let text: string;
    let className: string;
    // All currently unused message are set to false
    if (false) {
        text = 'MAN PITCH TRIM ONLY';
        className = 'Red Blink9Seconds';
    } else if (false) {
        text = 'USE MAN PITCH TRIM';
        className = 'PulseAmber9Seconds Amber';
    } else if (false) {
        text = 'FOR GA: SET TOGA';
        className = 'PulseAmber9Seconds Amber';
    } else if (TCASArmed && !isAttExcessive) {
        text = '  TCAS               ';
        className = 'Cyan';
    } else if (false) {
        text = 'DISCONNECT AP FOR LDG';
        className = 'PulseAmber9Seconds Amber';
    } else if (tcasRaInhibited && !isAttExcessive) {
        text = 'TCAS RA INHIBITED';
        className = 'White';
    } else if (trkFpaDeselectedTCAS && !isAttExcessive) {
        text = 'TRK FPA DESELECTED';
        className = 'White';
    } else if (false) {
        text = 'SET GREEN DOT SPEED';
        className = 'White';
    } else if (tdReached) {
        text = 'T/D REACHED';
        className = 'White';
    } else if (false) {
        text = 'MORE DRAG';
        className = 'White';
    } else if (false) {
        text = 'CHECK SPEED MODE';
        className = 'White';
    } else if (false) {
        text = 'CHECK APPR SELECTION';
        className = 'White';
    } else if (false) {
        text = 'TURN AREA EXCEEDANCE';
        className = 'White';
    } else if (setHoldSpeed) {
        text = 'SET HOLD SPEED';
        className = 'White';
    } else if (false) {
        text = 'VERT DISCONT AHEAD';
        className = 'Amber';
    } else if (false) {
        text = 'FINAL APP SELECTED';
        className = 'White';
    } else {
        return [null, null];
    }

    return [text, className];
};

class BC3Cell extends DisplayComponent<{ isAttExcessive: Subscribable<boolean>, bus: EventBus, }> {
    private bc3Cell = FSComponent.createRef<SVGTextElement>();
<<<<<<< HEAD

    private classNameSub = Subject.create('');

    private isAttExcessive = false;

    private armedVerticalMode = 0;

    private setHoldSpeed = false;

    private tcasRaInhibited = false;

    private trkFpaDeselected = false;

    private tdReached = false;

    private fillBC3Cell() {
        const [text, className] = getBC3Message(this.isAttExcessive, this.armedVerticalMode, this.setHoldSpeed, this.trkFpaDeselected, this.tcasRaInhibited, this.tdReached);
        this.classNameSub.set(`FontMedium MiddleAlign ${className}`);
        if (text !== null) {
            this.bc3Cell.instance.innerHTML = text;
        } else {
            this.bc3Cell.instance.innerHTML = '';
        }
    }

    onAfterRender(node: VNode): void {
        super.onAfterRender(node);

        const sub = this.props.bus.getSubscriber<PFDSimvars>();

=======

    private classNameSub = Subject.create('');

    private isAttExcessive = false;

    private armedVerticalMode = 0;

    private setHoldSpeed = false;

    private tcasRaInhibited = false;

    private trkFpaDeselected = false;

    private fillBC3Cell() {
        const [text, className] = getBC3Message(this.isAttExcessive, this.armedVerticalMode, this.setHoldSpeed, this.trkFpaDeselected, this.tcasRaInhibited);
        this.classNameSub.set(`FontMedium MiddleAlign ${className}`);
        if (text !== null) {
            this.bc3Cell.instance.innerHTML = text;
        } else {
            this.bc3Cell.instance.innerHTML = '';
        }
    }

    onAfterRender(node: VNode): void {
        super.onAfterRender(node);

        const sub = this.props.bus.getSubscriber<PFDSimvars>();

>>>>>>> f9defd99
        this.props.isAttExcessive.sub((e) => {
            this.isAttExcessive = e;
            this.fillBC3Cell();
        });

        sub.on('fmaVerticalArmed').whenChanged().handle((v) => {
            this.armedVerticalMode = v;
            this.fillBC3Cell();
        });

        sub.on('setHoldSpeed').whenChanged().handle((shs) => {
            this.setHoldSpeed = shs;
            this.fillBC3Cell();
        });

        sub.on('tcasRaInhibited').whenChanged().handle((tra) => {
            this.tcasRaInhibited = tra;
            this.fillBC3Cell();
        });

        sub.on('trkFpaDeselectedTCAS').whenChanged().handle((trk) => {
            this.trkFpaDeselected = trk;
            this.fillBC3Cell();
        });
<<<<<<< HEAD

        sub.on('tdReached').whenChanged().handle((shs) => {
            this.tdReached = shs;
            this.fillBC3Cell();
        });
=======
>>>>>>> f9defd99
    }

    render(): VNode {
        return (
            <text ref={this.bc3Cell} class={this.classNameSub} x="68.087875" y="21.627102" style="white-space: pre" />
        );
    }
}

class D1D2Cell extends ShowForSecondsComponent<CellProps> {
    private text1Sub = Subject.create('');

    private text2Sub = Subject.create('');

    constructor(props: CellProps) {
        super(props, 9);
    }

    onAfterRender(node: VNode): void {
        super.onAfterRender(node);

        const sub = this.props.bus.getSubscriber<PFDSimvars>();

        sub.on('approachCapability').whenChanged().handle((c) => {
            let text1: string;
            let text2: string | undefined;

            this.isShown = true;
            switch (c) {
            case 1:
                text1 = 'CAT1';
                break;
            case 2:
                text1 = 'CAT2';
                break;
            case 3:
                text1 = 'CAT3';
                text2 = 'SINGLE';
                break;
            case 4:
                text1 = 'CAT3';
                text2 = 'DUAL';
                break;
            case 5:
                text1 = 'AUTO';
                text2 = 'LAND';
                break;
            case 6:
                text1 = 'F-APP';
                break;
            case 7:
                text1 = 'F-APP';
                text2 = '+ RAW';
                break;
            case 8:
                text1 = 'RAW';
                text2 = 'ONLY';
                break;
            default:
                text1 = '';
            }

            this.text1Sub.set(text1);

            if (text2) {
                this.text2Sub.set(text2);
                this.modeChangedPathRef.instance.setAttribute('d', 'm104.1 1.8143h27.994v13.506h-27.994z');
            } else {
                this.text2Sub.set('');
                this.modeChangedPathRef.instance.setAttribute('d', 'm104.1 1.8143h27.994v6.0476h-27.994z');
            }
            if (text1.length === 0 && !text2) {
                this.isShown = false;
            }
            this.displayModeChangedPath();
        });
    }

    render(): VNode {
        return (
            <g>
                <text class="FontMedium MiddleAlign White" x="118.45866" y="7.125926">{this.text1Sub}</text>
                <text class="FontMedium MiddleAlign White" x="118.39752" y="14.289783">{this.text2Sub}</text>
                <path ref={this.modeChangedPathRef} class="NormalStroke White" visibility="hidden" />
            </g>
        );
    }
}

class D3Cell extends DisplayComponent<{bus: EventBus}> {
    private textRef = FSComponent.createRef<SVGTextElement>();

    private classNameSub = Subject.create('');
<<<<<<< HEAD

    onAfterRender(node: VNode): void {
        super.onAfterRender(node);

        const sub = this.props.bus.getSubscriber<PFDSimvars>();

=======

    onAfterRender(node: VNode): void {
        super.onAfterRender(node);

        const sub = this.props.bus.getSubscriber<PFDSimvars>();

>>>>>>> f9defd99
        sub.on('mda').whenChanged().handle((mda) => {
            if (mda !== 0) {
                const MDAText = Math.round(mda).toString().padStart(6, ' ');

                this.textRef.instance.innerHTML = `<tspan>BARO</tspan><tspan class="Cyan" xml:space="preserve">${MDAText}</tspan>`;
            } else {
                this.textRef.instance.innerHTML = '';
            }
        });

        sub.on('dh').whenChanged().handle((dh) => {
            let fontSize = 'FontSmallest';

            if (dh !== -1 && dh !== -2) {
                const DHText = Math.round(dh).toString().padStart(4, ' ');

                this.textRef.instance.innerHTML = `
                        <tspan>RADIO</tspan><tspan class="Cyan" xml:space="preserve">${DHText}</tspan>
                    `;
            } else if (dh === -2) {
                this.textRef.instance.innerHTML = '<tspan>NO DH</tspan>';
                fontSize = 'FontMedium';
            } else {
                this.textRef.instance.innerHTML = '';
            }
            this.classNameSub.set(`${fontSize} MiddleAlign White`);
        });
    }

    render(): VNode {
        return (
            <text ref={this.textRef} class={this.classNameSub} x="118.38384" y="21.104172" />
        );
    }
}

class E1Cell extends ShowForSecondsComponent<CellProps> {
    private ap1Active = false;

    private ap2Active = false;

    private textSub = Subject.create('');

    constructor(props: CellProps) {
        super(props, 9);
    }

    private setText() {
        let text: string;
        this.isShown = true;
        if (this.ap1Active && !this.ap2Active) {
            text = 'AP1';
        } else if (this.ap2Active && !this.ap1Active) {
            text = 'AP2';
        } else if (!this.ap2Active && !this.ap1Active) {
            text = '';
            this.isShown = false;
        } else {
            text = 'AP1+2';
        }
        this.displayModeChangedPath();
        this.textSub.set(text);
    }

    onAfterRender(node: VNode): void {
        super.onAfterRender(node);

        const sub = this.props.bus.getSubscriber<PFDSimvars>();

        sub.on('ap1Active').whenChanged().handle((ap) => {
            this.ap1Active = ap;
            this.displayModeChangedPath();
            this.setText();
        });

        sub.on('ap2Active').whenChanged().handle((ap) => {
            this.ap2Active = ap;
            this.displayModeChangedPath();
            this.setText();
        });
    }

    render(): VNode {
        return (
            <g>
                <path ref={this.modeChangedPathRef} visibility="hidden" class="NormalStroke White" d="m156.13 1.8143v6.0476h-20.81v-6.0476z" />
                <text class="FontMedium MiddleAlign White" x="145.61546" y="6.9559975">{this.textSub}</text>
            </g>
        );
    }
}

class E2Cell extends ShowForSecondsComponent<CellProps> {
    private fd1Active = false;

    private fd2Active = false;

    private ap1Active = false;

    private ap2Active = false;

    private textSub = Subject.create('');

    constructor(props: CellProps) {
        super(props, 9);
    }

    private getText() {
        this.isShown = true;
        if (!this.ap1Active && !this.ap2Active && !this.fd1Active && !this.fd2Active) {
            this.isShown = false;
            this.textSub.set('');
        } else {
            const text = `${this.fd1Active ? '1' : '-'} FD ${this.fd2Active ? '2' : '-'}`;
            this.textSub.set(text);
        }
    }

    onAfterRender(node: VNode): void {
        super.onAfterRender(node);

        const sub = this.props.bus.getSubscriber<PFDSimvars>();

        sub.on('fd1Active').whenChanged().handle((fd) => {
            this.fd1Active = fd;
            if (fd || this.fd2Active) {
                this.displayModeChangedPath();
            } else {
                this.displayModeChangedPath(true);
            }
            this.getText();
        });

        sub.on('ap1Active').whenChanged().handle((fd) => {
            this.ap1Active = fd;
            this.getText();
        });

        sub.on('ap2Active').whenChanged().handle((fd) => {
            this.ap2Active = fd;
            this.getText();
        });

        sub.on('fd2Active').whenChanged().handle((fd) => {
            this.fd2Active = fd;
            if (fd || this.fd1Active) {
                this.displayModeChangedPath();
            } else {
                this.displayModeChangedPath(true);
            }
            this.getText();
        });
    }

    render(): VNode {
        return (
            <g>
                <path ref={this.modeChangedPathRef} d="m156.13 9.0715v6.0476h-20.81v-6.0476z" visibility="hidden" class="NormalStroke White" />
                <text class="FontMedium MiddleAlign White" x="145.95045" style="word-spacing: -1.9844px" y="14.417698">{this.textSub}</text>

            </g>
        );
    }
}

class E3Cell extends ShowForSecondsComponent<CellProps> {
    private classSub = Subject.create('');

    constructor(props: CellProps) {
        super(props, 9);
    }

    private getClass(athrStatus: number): string {
        let className: string = '';
        this.isShown = true;
        switch (athrStatus) {
        case 1:
            className = 'Cyan';
            break;
        case 2:
            className = 'White';
            break;
        default:
            this.isShown = false;
            className = 'HiddenElement';
        }
        return className;
    }

    onAfterRender(node: VNode): void {
        super.onAfterRender(node);

        const sub = this.props.bus.getSubscriber<PFDSimvars>();

        sub.on('athrStatus').whenChanged().handle((a) => {
            const className = this.getClass(a);
            this.classSub.set(`FontMedium MiddleAlign ${className}`);
            if (className !== 'HiddenElement') {
                this.displayModeChangedPath();
            } else {
                this.displayModeChangedPath(true);
            }
        });
    }

    render(): VNode {
        return (
            <g>
                <path ref={this.modeChangedPathRef} class="NormalStroke White" visibility="hidden" d="m135.32 16.329h20.81v6.0476h-20.81z" />
                <text class={this.classSub} x="145.75578" y="21.434536">A/THR</text>
            </g>
        );
    }
}<|MERGE_RESOLUTION|>--- conflicted
+++ resolved
@@ -47,11 +47,6 @@
 
     private setHoldSpeed = false;
 
-<<<<<<< HEAD
-    private tdReached = false;
-
-=======
->>>>>>> f9defd99
     private tcasRaInhibited = Subject.create(false);
 
     private trkFpaDeselected = Subject.create(false);
@@ -66,11 +61,7 @@
         const sharedModeActive = this.activeLateralMode === 32 || this.activeLateralMode === 33
             || this.activeLateralMode === 34 || (this.activeLateralMode === 20 && this.activeVerticalMode === 24);
         const BC3Message = getBC3Message(this.props.isAttExcessive.get(), this.armedVerticalModeSub.get(),
-<<<<<<< HEAD
-            this.setHoldSpeed, this.trkFpaDeselected.get(), this.tcasRaInhibited.get(), this.tdReached)[0] !== null;
-=======
             this.setHoldSpeed, this.trkFpaDeselected.get(), this.tcasRaInhibited.get())[0] !== null;
->>>>>>> f9defd99
 
         const engineMessage = this.athrModeMessage;
         const AB3Message = (this.machPreselVal !== -1
@@ -144,14 +135,6 @@
             this.trkFpaDeselected.set(trk);
             this.handleFMABorders();
         });
-<<<<<<< HEAD
-
-        sub.on('tdReached').whenChanged().handle((tdr) => {
-            this.tdReached = tdr;
-            this.handleFMABorders();
-        });
-=======
->>>>>>> f9defd99
     }
 
     render(): VNode {
@@ -192,20 +175,12 @@
 
         this.props.isAttExcessive.sub((a) => {
             if (a) {
-<<<<<<< HEAD
-                this.cellsToHide.instance.style.visibility = 'hidden';
-=======
                 this.cellsToHide.instance.style.display = 'none';
->>>>>>> f9defd99
                 this.b1Cell.instance.displayModeChangedPath(true);
                 this.c1Cell.instance.displayModeChangedPath(true);
                 this.BC1Cell.instance.displayModeChangedPath(true);
             } else {
-<<<<<<< HEAD
-                this.cellsToHide.instance.style.visibility = 'visible';
-=======
                 this.cellsToHide.instance.style.display = 'inline';
->>>>>>> f9defd99
                 this.b1Cell.instance.displayModeChangedPath();
                 this.c1Cell.instance.displayModeChangedPath();
                 this.BC1Cell.instance.displayModeChangedPath();
@@ -238,15 +213,9 @@
 
         this.props.isAttExcessive.sub((a) => {
             if (a) {
-<<<<<<< HEAD
-                this.cellsToHide.instance.style.visibility = 'hidden';
-            } else {
-                this.cellsToHide.instance.style.visibility = 'visible';
-=======
                 this.cellsToHide.instance.style.display = 'none';
             } else {
                 this.cellsToHide.instance.style.display = 'inline';
->>>>>>> f9defd99
             }
         });
     }
@@ -330,15 +299,9 @@
 
         this.props.isAttExcessive.sub((a) => {
             if (a) {
-<<<<<<< HEAD
-                this.cellsToHide.instance.style.visibility = 'hidden';
-            } else {
-                this.cellsToHide.instance.style.visibility = 'visible';
-=======
                 this.cellsToHide.instance.style.display = 'none';
             } else {
                 this.cellsToHide.instance.style.display = 'inline';
->>>>>>> f9defd99
             }
         });
     }
@@ -606,21 +569,12 @@
             this.autobrakeMode = am;
             this.handleAutobrakeMode();
         });
-<<<<<<< HEAD
 
         this.props.AB3Message.sub((ab3) => {
             this.AB3Message = ab3;
             this.handleAutobrakeMode();
         });
 
-=======
-
-        this.props.AB3Message.sub((ab3) => {
-            this.AB3Message = ab3;
-            this.handleAutobrakeMode();
-        });
-
->>>>>>> f9defd99
         sub.on('autoBrakeActive').whenChanged().handle((a) => {
             if (a) {
                 this.classSub.set('HiddenElement');
@@ -694,11 +648,6 @@
 
     private activeVerticalModeSub = Subject.create(0);
 
-<<<<<<< HEAD
-    private inProtectionClassSub = Subject.create('Cyan');
-
-=======
->>>>>>> f9defd99
     private speedProtectionPathRef = FSComponent.createRef<SVGPathElement>();
 
     private inModeReversionPathRef = FSComponent.createRef<SVGPathElement>();
@@ -707,13 +656,9 @@
 
     private selectedVS = 0;
 
-<<<<<<< HEAD
-    private inSpeedProtection = 0;
-=======
     private inSpeedProtection = false;
 
     private fmaModeReversion = false;
->>>>>>> f9defd99
 
     private expediteMode = false;
 
@@ -733,34 +678,6 @@
 
         this.isShown = true;
         switch (this.activeVerticalModeSub.get()) {
-<<<<<<< HEAD
-        case 31:
-            text = 'G/S';
-            break;
-        case 2:
-            text = 'F-G/S';
-            break;
-        case 30:
-            text = 'G/S*';
-            break;
-        case 4:
-            text = 'F-G/S*';
-            break;
-        case 40:
-        case 41:
-            text = 'SRS';
-            break;
-        case 50:
-            text = 'TCAS';
-            break;
-        case 9:
-            text = 'FINAL';
-            break;
-        case 23:
-            text = 'DES';
-            break;
-        case 13:
-=======
         case VerticalMode.GS_TRACK:
             text = 'G/S';
             break;
@@ -787,56 +704,29 @@
             text = 'DES';
             break;
         case VerticalMode.OP_DES:
->>>>>>> f9defd99
             if (this.expediteMode) {
                 text = 'EXP DES';
             } else {
                 text = 'OP DES';
             }
             break;
-<<<<<<< HEAD
-        case 22:
-            text = 'CLB';
-            break;
-        case 12:
-=======
         case VerticalMode.CLB:
             text = 'CLB';
             break;
         case VerticalMode.OP_CLB:
->>>>>>> f9defd99
             if (this.expediteMode) {
                 text = 'EXP CLB';
             } else {
                 text = 'OP CLB';
             }
             break;
-<<<<<<< HEAD
-        case 10:
-=======
         case VerticalMode.ALT:
->>>>>>> f9defd99
             if (this.crzAltMode) {
                 text = 'ALT CRZ';
             } else {
                 text = 'ALT';
             }
             break;
-<<<<<<< HEAD
-        case 11:
-            text = 'ALT*';
-            break;
-        case 21:
-            text = 'ALT CST*';
-            break;
-        case 20:
-            text = 'ALT CST';
-            break;
-        case 18:
-            text = 'ALT CRZ';
-            break;
-        case 15: {
-=======
         case VerticalMode.ALT_CPT:
             text = 'ALT*';
             break;
@@ -850,15 +740,13 @@
             text = 'ALT CRZ';
             break; */
         case VerticalMode.FPA: {
->>>>>>> f9defd99
             const FPAText = `${(this.FPA >= 0 ? '+' : '')}${(Math.round(this.FPA * 10) / 10).toFixed(1)}°`;
 
             text = 'FPA';
             additionalText = FPAText;
             break;
-<<<<<<< HEAD
-        }
-        case 14: {
+        }
+        case VerticalMode.VS: {
             const VSText = `${(this.selectedVS >= 0 ? '+' : '')}${Math.round(this.selectedVS).toString()}`.padStart(5, ' ');
 
             text = 'V/S';
@@ -873,30 +761,12 @@
         }
 
         const inSpeedProtection = this.inSpeedProtection && (this.activeVerticalModeSub.get() === 14 || this.activeVerticalModeSub.get() === 15);
-=======
-        }
-        case VerticalMode.VS: {
-            const VSText = `${(this.selectedVS >= 0 ? '+' : '')}${Math.round(this.selectedVS).toString()}`.padStart(5, ' ');
-
-            text = 'V/S';
-
-            additionalText = VSText;
-            break;
-        }
-        default:
-            text = '';
-            this.isShown = false;
-            this.displayModeChangedPath(true);
-        }
-
-        const inSpeedProtection = this.inSpeedProtection && (this.activeVerticalModeSub.get() === 14 || this.activeVerticalModeSub.get() === 15);
 
         if (inSpeedProtection || this.fmaModeReversion) {
             this.boxClassSub.set('NormalStroke None');
         } else {
             this.boxClassSub.set('NormalStroke White');
         }
->>>>>>> f9defd99
 
         if (inSpeedProtection) {
             this.speedProtectionPathRef.instance.setAttribute('visibility', 'visible');
@@ -904,24 +774,10 @@
             this.speedProtectionPathRef.instance.setAttribute('visibility', 'hidden');
         }
 
-<<<<<<< HEAD
-        const tcasModeDisarmedMessage = this.tcasModeDisarmed;
-
-        const boxclass = inSpeedProtection ? 'NormalStroke None' : 'NormalStroke White';
-        this.boxClassSub.set(boxclass);
-
-        const boxPathString = this.activeVerticalModeSub.get() === 50 && tcasModeDisarmedMessage ? 'm34.656 1.8143h29.918v13.506h-29.918z' : 'm34.656 1.8143h29.918v6.0476h-29.918z';
+        const boxPathString = this.activeVerticalModeSub.get() === 50 && this.tcasModeDisarmed ? 'm34.656 1.8143h29.918v13.506h-29.918z' : 'm34.656 1.8143h29.918v6.0476h-29.918z';
 
         this.boxPathStringSub.set(boxPathString);
 
-        this.inProtectionClassSub.set(inSpeedProtection ? 'PulseCyanFill' : 'Cyan');
-
-=======
-        const boxPathString = this.activeVerticalModeSub.get() === 50 && this.tcasModeDisarmed ? 'm34.656 1.8143h29.918v13.506h-29.918z' : 'm34.656 1.8143h29.918v6.0476h-29.918z';
-
-        this.boxPathStringSub.set(boxPathString);
-
->>>>>>> f9defd99
         this.fmaTextRef.instance.innerHTML = `<tspan>${text}</tspan><tspan xml:space="preserve" class=${inSpeedProtection ? 'PulseCyanFill' : 'Cyan'}>${additionalText}</tspan>`;
 
         return text.length > 0;
@@ -948,18 +804,6 @@
             this.getText();
         });
 
-<<<<<<< HEAD
-        sub.on('fmaModeReversion').whenChanged().handle((r) => {
-            if (r) {
-                this.inModeReversionPathRef.instance.setAttribute('visibility', 'visible');
-                this.boxClassSub.set('NormalStroke None');
-                this.displayModeChangedPath();
-            } else {
-                this.inModeReversionPathRef.instance.setAttribute('visibility', 'hidden');
-                this.boxClassSub.set('NormalStroke White');
-                this.displayModeChangedPath(true);
-            }
-=======
         sub.on('fmaModeReversion').whenChanged().handle((reversion) => {
             this.fmaModeReversion = reversion;
             if (reversion) {
@@ -968,21 +812,10 @@
                 this.inModeReversionPathRef.instance.setAttribute('visibility', 'hidden');
             }
             this.getText();
->>>>>>> f9defd99
         });
 
         sub.on('fmaSpeedProtection').whenChanged().handle((protection) => {
             this.inSpeedProtection = protection;
-<<<<<<< HEAD
-            if (!protection) {
-                this.displayModeChangedPath(true);
-                this.speedProtectionPathRef.instance.setAttribute('visibility', 'hidden');
-            } else {
-                this.displayModeChangedPath();
-                this.speedProtectionPathRef.instance.setAttribute('visibility', 'visible');
-            }
-=======
->>>>>>> f9defd99
             this.getText();
         });
 
@@ -1069,7 +902,6 @@
             this.text2Sub.set(text2);
             this.classSub.set(`FontMedium MiddleAlign ${color1}`);
         });
-<<<<<<< HEAD
     }
 
     render(): VNode {
@@ -1079,12 +911,9 @@
                 <text class="FontMedium MiddleAlign Cyan" x="54.59803" y="14.382949">{this.text2Sub}</text>
             </g>
         );
-=======
->>>>>>> f9defd99
-    }
-}
-
-<<<<<<< HEAD
+    }
+}
+
 class C1Cell extends ShowForSecondsComponent<CellProps> {
     private textSub = Subject.create('');
 
@@ -1107,7 +936,6 @@
             this.activeLateralMode = lm;
 
             const isShown = this.updateText();
-            this.isShown = isShown;
 
             if (isShown) {
                 this.displayModeChangedPath();
@@ -1120,7 +948,6 @@
             this.activeVerticalMode = lm;
 
             const isShown = this.updateText();
-            this.isShown = isShown;
 
             if (isShown) {
                 this.displayModeChangedPath();
@@ -1132,70 +959,9 @@
         sub.on('fmaVerticalArmed').whenChanged().handle((va) => {
             this.armedVerticalMode = va;
 
-            const isShown = this.updateText();
-            this.isShown = isShown;
-
-            if (isShown) {
-=======
-    render(): VNode {
-        return (
-            <g>
-                <text class={this.classSub} x="41.477474" y="14.329653">{this.text1Sub}</text>
-                <text class="FontMedium MiddleAlign Cyan" x="54.59803" y="14.382949">{this.text2Sub}</text>
-            </g>
-        );
-    }
-}
-
-class C1Cell extends ShowForSecondsComponent<CellProps> {
-    private textSub = Subject.create('');
-
-    private activeLateralMode = 0;
-
-    private activeVerticalMode = 0;
-
-    private armedVerticalMode = 0;
-
-    constructor(props: CellProps) {
-        super(props, 10);
-    }
-
-    onAfterRender(node: VNode): void {
-        super.onAfterRender(node);
-
-        const sub = this.props.bus.getSubscriber<PFDSimvars>();
-
-        sub.on('activeLateralMode').whenChanged().handle((lm) => {
-            this.activeLateralMode = lm;
-
-            const isShown = this.updateText();
-
-            if (isShown) {
-                this.displayModeChangedPath();
-            } else {
-                this.displayModeChangedPath(true);
-            }
-        });
-
-        sub.on('activeVerticalMode').whenChanged().handle((lm) => {
-            this.activeVerticalMode = lm;
-
-            const isShown = this.updateText();
-
-            if (isShown) {
-                this.displayModeChangedPath();
-            } else {
-                this.displayModeChangedPath(true);
-            }
-        });
-
-        sub.on('fmaVerticalArmed').whenChanged().handle((va) => {
-            this.armedVerticalMode = va;
-
             const hasChanged = this.updateText();
 
             if (hasChanged) {
->>>>>>> f9defd99
                 this.displayModeChangedPath();
             } else {
                 this.displayModeChangedPath(true);
@@ -1207,10 +973,7 @@
         const finalArmed = (this.armedVerticalMode >> 5) & 1;
 
         let text: string;
-<<<<<<< HEAD
-=======
         this.isShown = true;
->>>>>>> f9defd99
         if (this.activeLateralMode === LateralMode.GA_TRACK) {
             text = 'GA TRK';
         } else if (this.activeLateralMode === LateralMode.LOC_CPT) {
@@ -1231,10 +994,7 @@
             text = 'APP NAV';
         } else {
             text = '';
-<<<<<<< HEAD
-=======
             this.isShown = false;
->>>>>>> f9defd99
         }
 
         const hasChanged = text.length > 0 && text !== this.textSub.get();
@@ -1317,7 +1077,6 @@
             this.fmaLateralArmed = fla;
             this.getText();
         });
-<<<<<<< HEAD
 
         sub.on('fmaVerticalArmed').whenChanged().handle((fva) => {
             this.fmaVerticalArmed = fva;
@@ -1397,89 +1156,7 @@
     }
 }
 
-const getBC3Message = (isAttExcessive: boolean, armedVerticalMode: number, setHoldSpeed: boolean, trkFpaDeselectedTCAS: boolean, tcasRaInhibited: boolean, tdReached: boolean) => {
-=======
-
-        sub.on('fmaVerticalArmed').whenChanged().handle((fva) => {
-            this.fmaVerticalArmed = fva;
-            this.getText();
-        });
-
-        sub.on('activeVerticalMode').whenChanged().handle((avm) => {
-            this.activeVerticalMode = avm;
-            this.getText();
-        });
-    }
-
-    render(): VNode {
-        return (
-            <text class="FontMedium MiddleAlign Cyan" x="84.734184" y="14.440415">{this.textSub}</text>
-        );
-    }
-}
-
-class BC1Cell extends ShowForSecondsComponent<CellProps> {
-    private lastLateralMode = 0;
-
-    private lastVerticalMode = 0;
-
-    private textSub = Subject.create('');
-
-    constructor(props: CellProps) {
-        super(props, 9);
-    }
-
-    private setText() {
-        let text: string;
-        this.isShown = true;
-        if (this.lastVerticalMode === VerticalMode.ROLL_OUT) {
-            text = 'ROLL OUT';
-        } else if (this.lastVerticalMode === VerticalMode.FLARE) {
-            text = 'FLARE';
-        } else if (this.lastVerticalMode === VerticalMode.LAND) {
-            text = 'LAND';
-        } else if (this.lastVerticalMode === VerticalMode.FINAL && this.lastLateralMode === LateralMode.NAV) {
-            text = 'FINAL APP';
-        } else {
-            text = '';
-        }
-        if (text !== '') {
-            this.displayModeChangedPath();
-        } else {
-            this.isShown = false;
-            this.displayModeChangedPath(true);
-        }
-        this.textSub.set(text);
-    }
-
-    onAfterRender(node: VNode): void {
-        super.onAfterRender(node);
-
-        const sub = this.props.bus.getSubscriber<PFDSimvars>();
-
-        sub.on('activeVerticalMode').whenChanged().handle((v) => {
-            this.lastVerticalMode = v;
-            this.setText();
-        });
-
-        sub.on('activeLateralMode').whenChanged().handle((l) => {
-            this.lastLateralMode = l;
-            this.setText();
-        });
-    }
-
-    render(): VNode {
-        return (
-            <g>
-                <path ref={this.modeChangedPathRef} class="NormalStroke White" visibility="hidden" d="m50.178 1.8143h35.174v6.0476h-35.174z" />
-                <text class="FontMedium MiddleAlign Green" x="67.9795" y="6.8893085">{this.textSub}</text>
-            </g>
-        );
-    }
-}
-
 const getBC3Message = (isAttExcessive: boolean, armedVerticalMode: number, setHoldSpeed: boolean, trkFpaDeselectedTCAS: boolean, tcasRaInhibited: boolean) => {
->>>>>>> f9defd99
     const armedVerticalBitmask = armedVerticalMode;
     const TCASArmed = (armedVerticalBitmask >> 6) & 1;
 
@@ -1543,38 +1220,6 @@
 
 class BC3Cell extends DisplayComponent<{ isAttExcessive: Subscribable<boolean>, bus: EventBus, }> {
     private bc3Cell = FSComponent.createRef<SVGTextElement>();
-<<<<<<< HEAD
-
-    private classNameSub = Subject.create('');
-
-    private isAttExcessive = false;
-
-    private armedVerticalMode = 0;
-
-    private setHoldSpeed = false;
-
-    private tcasRaInhibited = false;
-
-    private trkFpaDeselected = false;
-
-    private tdReached = false;
-
-    private fillBC3Cell() {
-        const [text, className] = getBC3Message(this.isAttExcessive, this.armedVerticalMode, this.setHoldSpeed, this.trkFpaDeselected, this.tcasRaInhibited, this.tdReached);
-        this.classNameSub.set(`FontMedium MiddleAlign ${className}`);
-        if (text !== null) {
-            this.bc3Cell.instance.innerHTML = text;
-        } else {
-            this.bc3Cell.instance.innerHTML = '';
-        }
-    }
-
-    onAfterRender(node: VNode): void {
-        super.onAfterRender(node);
-
-        const sub = this.props.bus.getSubscriber<PFDSimvars>();
-
-=======
 
     private classNameSub = Subject.create('');
 
@@ -1603,7 +1248,6 @@
 
         const sub = this.props.bus.getSubscriber<PFDSimvars>();
 
->>>>>>> f9defd99
         this.props.isAttExcessive.sub((e) => {
             this.isAttExcessive = e;
             this.fillBC3Cell();
@@ -1628,14 +1272,6 @@
             this.trkFpaDeselected = trk;
             this.fillBC3Cell();
         });
-<<<<<<< HEAD
-
-        sub.on('tdReached').whenChanged().handle((shs) => {
-            this.tdReached = shs;
-            this.fillBC3Cell();
-        });
-=======
->>>>>>> f9defd99
     }
 
     render(): VNode {
@@ -1729,21 +1365,12 @@
     private textRef = FSComponent.createRef<SVGTextElement>();
 
     private classNameSub = Subject.create('');
-<<<<<<< HEAD
 
     onAfterRender(node: VNode): void {
         super.onAfterRender(node);
 
         const sub = this.props.bus.getSubscriber<PFDSimvars>();
 
-=======
-
-    onAfterRender(node: VNode): void {
-        super.onAfterRender(node);
-
-        const sub = this.props.bus.getSubscriber<PFDSimvars>();
-
->>>>>>> f9defd99
         sub.on('mda').whenChanged().handle((mda) => {
             if (mda !== 0) {
                 const MDAText = Math.round(mda).toString().padStart(6, ' ');

--- conflicted
+++ resolved
@@ -1,6 +1,5 @@
 import { ComponentProps, DisplayComponent, EventBus, FSComponent, Subject, Subscribable, VNode } from 'msfssdk';
 import { ArmedLateralMode, ArmedVerticalMode, isArmed, LateralMode, VerticalMode } from '@shared/autopilot.js';
-<<<<<<< HEAD
 
 import { Arinc429Values } from './shared/ArincValueProvider';
 import { PFDSimvars } from './shared/PFDSimvarPublisher';
@@ -17,28 +16,6 @@
     protected constructor(props: T, displayTimeInSeconds: number) {
         super(props);
         this.displayTimeInSeconds = displayTimeInSeconds;
-=======
-import React, { Component } from 'react';
-import { createDeltaTimeCalculator, getSimVar, renderTarget } from '../util.js';
-
-export const FMA = ({ isAttExcessive }) => {
-    const activeLateralMode = getSimVar('L:A32NX_FMA_LATERAL_MODE', 'number');
-    const activeVerticalMode = getSimVar('L:A32NX_FMA_VERTICAL_MODE', 'enum');
-    const sharedModeActive = activeLateralMode === LateralMode.LAND || activeLateralMode === LateralMode.FLARE || activeLateralMode === LateralMode.ROLL_OUT
-        || (activeLateralMode === LateralMode.NAV && activeVerticalMode === VerticalMode.FINAL);
-    const engineMessage = getSimVar('L:A32NX_AUTOTHRUST_MODE_MESSAGE', 'enum');
-    const BC3Message = getBC3Message(isAttExcessive)[0] !== null;
-    const AB3Message = (getSimVar('L:A32NX_MachPreselVal', 'mach') !== -1
-        || getSimVar('L:A32NX_SpeedPreselVal', 'knots') !== -1) && !BC3Message && engineMessage === 0;
-
-    let secondBorder: string;
-    if (sharedModeActive && !isAttExcessive) {
-        secondBorder = '';
-    } else if (BC3Message) {
-        secondBorder = 'm66.241 0.33732v15.766';
-    } else {
-        secondBorder = 'm66.241 0.33732v20.864';
->>>>>>> ba9ba9bb
     }
 
     public displayModeChangedPath = (cancel = false) => {
@@ -197,13 +174,11 @@
                 this.cellsToHide.instance.style.visibility = 'hidden';
                 this.b1Cell.instance.displayModeChangedPath(true);
                 this.c1Cell.instance.displayModeChangedPath(true);
-                // this.D1D2Cell.instance.displayModeChangedPath(true);
                 this.BC1Cell.instance.displayModeChangedPath(true);
             } else {
                 this.cellsToHide.instance.style.visibility = 'visible';
                 this.b1Cell.instance.displayModeChangedPath();
                 this.c1Cell.instance.displayModeChangedPath();
-                // this.D1D2Cell.instance.displayModeChangedPath();
                 this.BC1Cell.instance.displayModeChangedPath();
             }
         });
@@ -406,9 +381,7 @@
     render(): VNode {
         return (
             <>
-
                 <path ref={this.modeChangedPathRef} visibility="hidden" class="NormalStroke White" d="m0.70556 1.8143h30.927v6.0476h-30.927z" />
-
                 <g ref={this.cellRef} />
             </>
         );
@@ -557,15 +530,15 @@
         case 31:
             text = 'G/S';
             break;
-        // case 2:
-        //     text = 'F-G/S';
-        //     break;
+        case 2:
+            text = 'F-G/S';
+            break;
         case 30:
             text = 'G/S*';
             break;
-        // case 4:
-        //     text = 'F-G/S*';
-        //     break;
+        case 4:
+            text = 'F-G/S*';
+            break;
         case 40:
         case 41:
             text = 'SRS';
@@ -573,9 +546,9 @@
         case 50:
             text = 'TCAS';
             break;
-        // case 9:
-        //     text = 'FINAL';
-        //     break;
+        case 9:
+            text = 'FINAL';
+            break;
         case 23:
             text = 'DES';
             break;
@@ -612,9 +585,9 @@
         case 20:
             text = 'ALT CST';
             break;
-        // case 18:
-        //     text = 'ALT CRZ';
-        //     break;
+        case 18:
+            text = 'ALT CRZ';
+            break;
         case 15: {
             const FPAText = `${(this.FPA >= 0 ? '+' : '')}${(Math.round(this.FPA * 10) / 10).toFixed(1)}°`;
 
@@ -766,9 +739,6 @@
             }
 
             let text2;
-            // case 1:
-            //     text2 = 'F-G/S';
-            //     break;
             if (gsArmed) {
                 text2 = 'G/S';
             } else if (finalArmed) {

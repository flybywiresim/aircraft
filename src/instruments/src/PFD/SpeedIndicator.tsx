--- conflicted
+++ resolved
@@ -208,42 +208,6 @@
         pf.on('speedAr').handle((airSpeed) => {
             this.airSpeed = airSpeed;
             this.setOutline();
-<<<<<<< HEAD
-            this.vMaxRef.forEach((el, index) => {
-                const isInRange = this.vMax <= this.speedSub.get() + DisplayRange;
-                if (isInRange) {
-                    let elementValue = this.vMax + 5.040 * index;
-
-                    let offset = -elementValue * DistanceSpacing / ValueSpacing;
-                    // if the lowest bug is below the speedtape place it on top again
-                    if (-offset < this.speedSub.get() - 45) {
-                        elementValue = (this.vMax + 5.040 * (index + 30));
-
-                        offset = -elementValue * DistanceSpacing / ValueSpacing;
-                    }
-                    el.instance.style.transform = `translate3d(0px, ${offset}px, 0px)`;
-                    el.instance.style.visibility = 'visible';
-                } else {
-                    el.instance.style.visibility = 'hidden';
-                }
-            });
-        });
-
-        pf.on('vAlphaProt').handle((a) => {
-            this.alphaProtRef.forEach((el, index) => {
-                const elementValue = a.value + -1 * 2.923 * index;
-                const offset = -elementValue * DistanceSpacing / ValueSpacing;
-                el.instance.style.transform = `translate3d(0px, ${offset}px, 0px)`;
-                el.instance.style.visibility = a.isNormalOperation() ? 'visible' : 'hidden';
-            });
-
-            this.lastAlphaProtSub.set(a.value);
-        });
-
-        pf.on('vMax').whenChanged().handle((vMax) => {
-            this.vMax = vMax;
-=======
->>>>>>> 462ae5af
         });
 
         pf.on('leftMainGearCompressed').whenChanged().handle((g) => {
@@ -272,35 +236,6 @@
         });
     }
 
-<<<<<<< HEAD
-    private createAlphaProtBarberPole() {
-        const group: SVGGElement[] = [];
-        for (let i = 0; i < 10; i++) {
-            const apref = FSComponent.createRef<SVGGElement>();
-            group.push(
-                <g ref={apref}>
-                    <path class="BarAmber" d="m21.952 82.254v1.5119m-0.94654-2.923h0.94654v1.4111h-2.9213v-1.4111z" />
-                </g>,
-            );
-            this.alphaProtRef.push(apref);
-        }
-        return group;
-    }
-
-    private createVMaxBarberPole() {
-        const path: SVGGElement[] = [];
-        for (let i = 0; i < 30; i++) {
-            const vMaxRef = FSComponent.createRef<SVGPathElement>();
-            path.push(
-                <path ref={vMaxRef} class="BarRed" d="m22.053 78.381v-2.6206m-3.022 5.0397h3.022v-2.4191h-3.022z" />,
-            );
-            this.vMaxRef.push(vMaxRef);
-        }
-        return path;
-    }
-
-=======
->>>>>>> 462ae5af
     render(): VNode {
         const length = 42.9 + Math.max(Math.max(Math.min(100, 72.1), 30) - 30, 0);
         return (
@@ -328,15 +263,6 @@
                         type="speed"
                     >
 
-<<<<<<< HEAD
-                        <g ref={this.barberPoleRef}>
-                            {this.createVMaxBarberPole()}
-                        </g>
-                        <g>
-                            {this.createAlphaProtBarberPole()}
-                        </g>
-=======
->>>>>>> 462ae5af
                         <V1BugElement bus={this.props.bus} />
                         <VRBugElement bus={this.props.bus} />
                         <FlapsSpeedPointBugs bus={this.props.bus} />
@@ -345,9 +271,9 @@
 
                     </VerticalTape>
 
+                    <VMaxBar bus={this.props.bus} />
+                    <VAlphaProtBar bus={this.props.bus} />
                     <g ref={this.showBarsRef}>
-                        <VMaxBar bus={this.props.bus} />
-                        <VAlphaProtBar bus={this.props.bus} />
                         <VLsBar bus={this.props.bus} />
                     </g>
                     <VAlphaLimBar bus={this.props.bus} />
@@ -706,15 +632,15 @@
 
     private airSpeed = new Arinc429Word(0);
 
-    private vAlphaProt = 0;
+    private vAlphaProt = new Arinc429Word(0);
 
     private setAlphaProtBarPath() {
-        if (this.airSpeed.value - this.vAlphaProt > DisplayRange) {
+        if (this.airSpeed.value - this.vAlphaProt.value > DisplayRange || this.vAlphaProt.isFailureWarning() || this.vAlphaProt.isNoComputedData()) {
             this.VAprotIndicator.instance.style.visibility = 'hidden';
         } else {
             this.VAprotIndicator.instance.style.visibility = 'visible';
 
-            const delta = Math.max(this.airSpeed.value - this.vAlphaProt, -DisplayRange);
+            const delta = Math.max(this.airSpeed.value - this.vAlphaProt.value, -DisplayRange);
             const offset = delta * DistanceSpacing / ValueSpacing;
 
             this.VAprotIndicator.instance.style.transform = `translate3d(0px, ${offset}px, 0px)`;
@@ -731,8 +657,8 @@
             this.setAlphaProtBarPath();
         });
 
-        sub.on('alphaProt').withPrecision(2).handle((al) => {
-            this.vAlphaProt = al;
+        sub.on('vAlphaProt').withArinc429Precision(2).handle((word) => {
+            this.vAlphaProt = word;
             this.setAlphaProtBarPath();
         });
     }

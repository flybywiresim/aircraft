--- conflicted
+++ resolved
@@ -23,7 +23,6 @@
         super.onAfterRender(node);
 
         const pf = this.props.bus.getSubscriber<PFDSimvars>();
-<<<<<<< HEAD
 
         pf.on('v1').whenChanged().handle((g) => {
             this.v1Speed = g;
@@ -31,15 +30,6 @@
             this.getV1Visibility();
         });
 
-=======
-
-        pf.on('v1').whenChanged().handle((g) => {
-            this.v1Speed = g;
-            this.getV1Offset();
-            this.getV1Visibility();
-        });
-
->>>>>>> f9defd99
         pf.on('fwcFlightPhase').whenChanged().handle((g) => {
             this.flightPhase = g;
             this.getV1Visibility();
@@ -49,7 +39,6 @@
     private getV1Offset() {
         const offset = -this.v1Speed * DistanceSpacing / ValueSpacing;
         this.offsetSub.set(`transform:translate3d(0px, ${offset}px, 0px)`);
-<<<<<<< HEAD
     }
 
     private getV1Visibility() {
@@ -60,18 +49,6 @@
         }
     }
 
-=======
-    }
-
-    private getV1Visibility() {
-        if (this.flightPhase <= 4 && this.v1Speed !== 0) {
-            this.visibilitySub.set('visible');
-        } else {
-            this.visibilitySub.set('hidden');
-        }
-    }
-
->>>>>>> f9defd99
     render(): VNode {
         return (
             <g id="V1BugGroup" style={this.offsetSub} visibility={this.visibilitySub}>
@@ -88,39 +65,6 @@
     private visibilitySub = Subject.create('hidden');
 
     private flightPhase = 0;
-<<<<<<< HEAD
-
-    private vrSpeed = 0;
-
-    onAfterRender(node: VNode): void {
-        super.onAfterRender(node);
-
-        const pf = this.props.bus.getSubscriber<PFDSimvars>();
-
-        pf.on('vr').whenChanged().handle((g) => {
-            this.vrSpeed = g;
-            this.getVrOffset();
-            this.getVrVisibility();
-        });
-
-        pf.on('fwcFlightPhase').whenChanged().handle((g) => {
-            this.flightPhase = g;
-            this.getVrVisibility();
-        });
-    }
-
-    private getVrOffset() {
-        const offset = -this.vrSpeed * DistanceSpacing / ValueSpacing;
-        this.offsetSub.set(`translate(0 ${offset})`);
-    }
-
-    private getVrVisibility() {
-        if (this.flightPhase <= 4 && this.vrSpeed !== 0) {
-            this.visibilitySub.set('visible');
-        } else {
-            this.visibilitySub.set('hidden');
-        }
-=======
 
     private vrSpeed = 0;
 
@@ -164,7 +108,6 @@
                 d="m21.549 80.82a1.2592 1.2599 0 1 0-2.5184 0 1.2592 1.2599 0 1 0 2.5184 0z"
             />
         );
->>>>>>> f9defd99
     }
 }
 
@@ -202,54 +145,6 @@
 
     private flapHandleIndex = 0;
 
-<<<<<<< HEAD
-    render(): VNode {
-        return (
-            <path
-                visibility={this.visibilitySub}
-                transform={this.offsetSub}
-                id="RotateSpeedMarker"
-                class="NormalStroke Cyan"
-                d="m21.549 80.82a1.2592 1.2599 0 1 0-2.5184 0 1.2592 1.2599 0 1 0 2.5184 0z"
-            />
-        );
-    }
-}
-
-interface AirspeedIndicatorProps {
-    airspeedAcc?: number;
-    FWCFlightPhase?: number;
-    altitude?: Arinc429Word;
-    VLs?: number;
-    VMax?: number;
-    showBars?: boolean;
-    bus: EventBus;
-    instrument: BaseInstrument;
-}
-
-export class AirspeedIndicator extends DisplayComponent<AirspeedIndicatorProps> {
-    private speedSub = Subject.create<number>(0);
-
-    private speedTapeOutlineRef: NodeReference<SVGPathElement> = FSComponent.createRef();
-
-    private speedTapeElements: NodeReference<SVGGElement> = FSComponent.createRef();
-
-    private failedGroup: NodeReference<SVGGElement> = FSComponent.createRef();
-
-    private alphaProtRef: NodeReference<SVGGElement>[] = [];
-
-    private vMaxRef: NodeReference<SVGPathElement>[] = [];
-
-    private showBarsRef = FSComponent.createRef<SVGGElement>();
-
-    private barberPoleRef = FSComponent.createRef<SVGGElement>();
-
-    private vfeNext = FSComponent.createRef<SVGPathElement>();
-
-    private altitude = new Arinc429Word(0);
-
-    private flapHandleIndex = 0;
-
     private lastAlphaProtSub = Subject.create(0);
 
     private barTimeout= 0;
@@ -257,6 +152,8 @@
     private onGround = 0;
 
     private airSpeed = new Arinc429Word(0);
+
+    private vMax = 0;
 
     private setOutline() {
         let airspeedValue: number;
@@ -317,6 +214,24 @@
         pf.on('speedAr').handle((airSpeed) => {
             this.airSpeed = airSpeed;
             this.setOutline();
+            this.vMaxRef.forEach((el, index) => {
+                const isInRange = this.vMax <= this.speedSub.get() + DisplayRange;
+                if (isInRange) {
+                    let elementValue = this.vMax + 5.040 * index;
+
+                    let offset = -elementValue * DistanceSpacing / ValueSpacing;
+                    // if the lowest bug is below the speedtape place it on top again
+                    if (-offset < this.speedSub.get() - 45) {
+                        elementValue = (this.vMax + 5.040 * (index + 30));
+
+                        offset = -elementValue * DistanceSpacing / ValueSpacing;
+                    }
+                    el.instance.style.transform = `translate3d(0px, ${offset}px, 0px)`;
+                    el.instance.style.visibility = 'visible';
+                } else {
+                    el.instance.style.visibility = 'hidden';
+                }
+            });
         });
 
         pf.on('alphaProt').withPrecision(2).handle((a) => {
@@ -329,12 +244,8 @@
             this.lastAlphaProtSub.set(a);
         });
 
-        pf.on('vMax').withPrecision(2).handle((vMax) => {
-            this.vMaxRef.forEach((el, index) => {
-                const elementValue = vMax + 5.040 * index;
-                const offset = -elementValue * DistanceSpacing / ValueSpacing;
-                el.instance.style.transform = `translate3d(0px, ${offset}px, 0px)`;
-            });
+        pf.on('vMax').whenChanged().handle((vMax) => {
+            this.vMax = vMax;
         });
 
         // showBars replacement
@@ -371,154 +282,6 @@
 
     private createVMaxBarberPole() {
         const path: SVGGElement[] = [];
-        for (let i = 0; i < 15; i++) {
-            const vMaxRef = FSComponent.createRef<SVGPathElement>();
-            path.push(
-                <path ref={vMaxRef} class="BarRed" d="m22.053 78.381v-2.6206m-3.022 5.0397h3.022v-2.4191h-3.022z" />,
-            );
-            this.vMaxRef.push(vMaxRef);
-        }
-        return path;
-    }
-
-=======
-    private lastAlphaProtSub = Subject.create(0);
-
-    private barTimeout= 0;
-
-    private onGround = 0;
-
-    private airSpeed = new Arinc429Word(0);
-
-    private vMax = 0;
-
-    private setOutline() {
-        let airspeedValue: number;
-        if (this.airSpeed.isFailureWarning() || (this.airSpeed.isNoComputedData() && !this.onGround)) {
-            airspeedValue = NaN;
-        } else if (this.airSpeed.isNoComputedData()) {
-            airspeedValue = 30;
-        } else {
-            airspeedValue = this.airSpeed.value;
-        }
-        this.speedSub.set(airspeedValue);
-
-        if (Number.isNaN(airspeedValue)) {
-            this.speedTapeElements.instance.classList.add('HiddenElement');
-            this.failedGroup.instance.classList.remove('HiddenElement');
-        } else {
-            this.speedTapeElements.instance.classList.remove('HiddenElement');
-            this.failedGroup.instance.classList.add('HiddenElement');
-        }
-
-        const length = 42.9 + Math.max(Math.max(Math.min(Number.isNaN(airspeedValue) ? 100 : airspeedValue, 72.1), 30) - 30, 0);
-        this.speedTapeOutlineRef.instance.setAttribute('d', `m19.031 38.086v${length}`);
-    }
-
-    onAfterRender(node: VNode): void {
-        super.onAfterRender(node);
-
-        const pf = this.props.bus.getSubscriber<PFDSimvars & Arinc429Values>();
-
-        pf.on('vfeNext').whenChanged().handle((vfe) => {
-            if (this.altitude.value < 15000 && this.flapHandleIndex < 4) {
-                const offset = -vfe * DistanceSpacing / ValueSpacing;
-                this.vfeNext.instance.classList.remove('HiddenElement');
-                this.vfeNext.instance.style.transform = `translate3d(0px, ${offset}px, 0px)`;
-            } else {
-                this.vfeNext.instance.classList.add('HiddenElement');
-            }
-        });
-
-        pf.on('altitudeAr').withArinc429Precision(2).handle((a) => {
-            this.altitude = a;
-            if (this.altitude.isNormalOperation() && this.altitude.value < 15000 && this.flapHandleIndex < 4) {
-                this.vfeNext.instance.classList.remove('HiddenElement');
-            } else {
-                this.vfeNext.instance.classList.add('HiddenElement');
-            }
-        });
-
-        pf.on('flapHandleIndex').whenChanged().handle((a) => {
-            this.flapHandleIndex = a;
-            if (this.altitude.isNormalOperation() && this.altitude.value < 15000 && this.flapHandleIndex < 4) {
-                this.vfeNext.instance.classList.remove('HiddenElement');
-            } else {
-                this.vfeNext.instance.classList.add('HiddenElement');
-            }
-        });
-
-        pf.on('speedAr').handle((airSpeed) => {
-            this.airSpeed = airSpeed;
-            this.setOutline();
-            this.vMaxRef.forEach((el, index) => {
-                const isInRange = this.vMax <= this.speedSub.get() + DisplayRange;
-                if (isInRange) {
-                    let elementValue = this.vMax + 5.040 * index;
-
-                    let offset = -elementValue * DistanceSpacing / ValueSpacing;
-                    // if the lowest bug is below the speedtape place it on top again
-                    if (-offset < this.speedSub.get() - 45) {
-                        elementValue = (this.vMax + 5.040 * (index + 30));
-
-                        offset = -elementValue * DistanceSpacing / ValueSpacing;
-                    }
-                    el.instance.style.transform = `translate3d(0px, ${offset}px, 0px)`;
-                    el.instance.style.visibility = 'visible';
-                } else {
-                    el.instance.style.visibility = 'hidden';
-                }
-            });
-        });
-
-        pf.on('alphaProt').withPrecision(2).handle((a) => {
-            this.alphaProtRef.forEach((el, index) => {
-                const elementValue = a + -1 * 2.923 * index;
-                const offset = -elementValue * DistanceSpacing / ValueSpacing;
-                el.instance.style.transform = `translate3d(0px, ${offset}px, 0px)`;
-            });
-
-            this.lastAlphaProtSub.set(a);
-        });
-
-        pf.on('vMax').whenChanged().handle((vMax) => {
-            this.vMax = vMax;
-        });
-
-        // showBars replacement
-        pf.on('onGround').whenChanged().handle((g) => {
-            this.onGround = g;
-            if (g === 1) {
-                this.showBarsRef.instance.style.display = 'none';
-                this.barberPoleRef.instance.style.display = 'none';
-                clearTimeout(this.barTimeout);
-            } else {
-                this.barTimeout = setTimeout(() => {
-                    this.showBarsRef.instance.style.display = 'block';
-                    this.barberPoleRef.instance.style.display = 'block';
-                }, 10000) as unknown as number;
-            }
-            this.setOutline();
-        });
-    }
-
-    private createAlphaProtBarberPole() {
-        const group: SVGGElement[] = [];
-        for (let i = 0; i < 10; i++) {
-            const apref = FSComponent.createRef<SVGGElement>();
-            group.push(
-                <g ref={apref}>
-                    <path class="BarAmber" d="m21.952 82.254v1.5119m-0.94654-2.923h0.94654v1.4111h-2.9213v-1.4111z" />
-                    );
-                </g>,
-            );
-            this.alphaProtRef.push(apref);
-        }
-        return group;
-    }
-
-    private createVMaxBarberPole() {
-        const path: SVGGElement[] = [];
         for (let i = 0; i < 30; i++) {
             const vMaxRef = FSComponent.createRef<SVGPathElement>();
             path.push(
@@ -529,7 +292,6 @@
         return path;
     }
 
->>>>>>> f9defd99
     render(): VNode {
         const length = 42.9 + Math.max(Math.max(Math.min(100, 72.1), 30) - 30, 0);
         return (
@@ -583,21 +345,12 @@
         );
     }
 }
-<<<<<<< HEAD
 
 class FlapsSpeedPointBugs extends DisplayComponent<{bus: EventBus}> {
     private greenDotBug = FSComponent.createRef<SVGGElement>();
 
     private flapsBug = FSComponent.createRef<SVGGElement>();
 
-=======
-
-class FlapsSpeedPointBugs extends DisplayComponent<{bus: EventBus}> {
-    private greenDotBug = FSComponent.createRef<SVGGElement>();
-
-    private flapsBug = FSComponent.createRef<SVGGElement>();
-
->>>>>>> f9defd99
     private slatBug = FSComponent.createRef<SVGGElement>();
 
     render(): VNode {
@@ -818,7 +571,6 @@
         airSpeed: 0,
         vls: 0,
     }
-<<<<<<< HEAD
 
     private smoothSpeeds = (vlsDestination: number) => {
         const currentTime = (new Date() as any).appTime();
@@ -849,43 +601,10 @@
             this.setVlsPath(this.vlsState.vls);
         });
 
-=======
-
-    private smoothSpeeds = (vlsDestination: number) => {
-        const currentTime = (new Date() as any).appTime();
-        const deltaTime = currentTime - this.previousTime;
-
-        const seconds = deltaTime / 1000;
-        const vls = SmoothSin(this.vlsState.vls, vlsDestination, 0.5, seconds);
-        this.previousTime = currentTime;
-        return vls;
-    };
-
-    private setVlsPath(vls: number) {
-        const airSpeed = this.vlsState.airSpeed;
-
-        const VLsPos = (airSpeed - vls) * DistanceSpacing / ValueSpacing + 80.818;
-        const offset = (vls - this.vlsState.alphaProtSpeed) * DistanceSpacing / ValueSpacing;
-
-        this.vlsPath.set(`m19.031 ${VLsPos}h 1.9748v${offset}`);
-    }
-
-    onAfterRender(node: VNode): void {
-        super.onAfterRender(node);
-
-        const sub = this.props.bus.getSubscriber<Arinc429Values & PFDSimvars & ClockEvents>();
-
-        sub.on('alphaProt').handle((a) => {
-            this.vlsState.alphaProtSpeed = a;
-            this.setVlsPath(this.vlsState.vls);
-        });
-
->>>>>>> f9defd99
         sub.on('speedAr').withArinc429Precision(2).handle((s) => {
             this.vlsState.airSpeed = s.value;
             this.setVlsPath(this.vlsState.vls);
         });
-<<<<<<< HEAD
 
         sub.on('vls').handle((vls) => {
             const smoothedVls = this.smoothSpeeds(vls);
@@ -894,16 +613,6 @@
         });
     }
 
-=======
-
-        sub.on('vls').handle((vls) => {
-            const smoothedVls = this.smoothSpeeds(vls);
-            this.setVlsPath(smoothedVls);
-            this.vlsState.vls = smoothedVls;
-        });
-    }
-
->>>>>>> f9defd99
     render(): VNode {
         return <path id="VLsIndicator" class="NormalStroke Amber" d={this.vlsPath} />;
     }
@@ -1004,7 +713,6 @@
     private lowerBoundRef = FSComponent.createRef<SVGTextElement>();
 
     private speedTargetRef = FSComponent.createRef<SVGPathElement>();
-<<<<<<< HEAD
 
     private currentVisible: NodeReference<SVGElement> = this.upperBoundRef;
 
@@ -1108,111 +816,6 @@
         }
     }
 
-=======
-
-    private currentVisible: NodeReference<SVGElement> = this.upperBoundRef;
-
-    private textSub = Subject.create('0');
-
-    private decelActive = false;
-
-    private needsUpdate = true;
-
-    private speedState: SpeedStateInfo = {
-        speed: new Arinc429Word(0),
-        targetSpeed: 100,
-        managedTargetSpeed: 100,
-        holdValue: 100,
-        isSpeedManaged: false,
-        isMach: false,
-    }
-
-    private handleManagedSpeed() {
-        if (this.speedState.isSpeedManaged) {
-            this.currentVisible.instance.classList.replace('Cyan', 'Magenta');
-            const text = Math.round(this.speedState.managedTargetSpeed).toString().padStart(3, '0');
-            this.textSub.set(text);
-        } else {
-            this.currentVisible.instance.classList.replace('Magenta', 'Cyan');
-            const text = Math.round(this.speedState.managedTargetSpeed).toString().padStart(3, '0');
-            this.textSub.set(text);
-        }
-    }
-
-    onAfterRender(node: VNode): void {
-        super.onAfterRender(node);
-        this.needsUpdate = true;
-
-        const sub = this.props.bus.getSubscriber<PFDSimvars & SimplaneValues & ClockEvents & Arinc429Values>();
-
-        sub.on('isSelectedSpeed').whenChanged().handle((s) => {
-            this.speedState.isSpeedManaged = !s;
-            this.needsUpdate = true;
-        });
-
-        sub.on('speedAr').withArinc429Precision(2).handle((s) => {
-            this.speedState.speed = s;
-
-            this.needsUpdate = true;
-        });
-
-        sub.on('holdValue').whenChanged().handle((s) => {
-            this.speedState.holdValue = s;
-            this.needsUpdate = true;
-        });
-
-        sub.on('machActive').whenChanged().handle((s) => {
-            this.speedState.isMach = s;
-            this.needsUpdate = true;
-        });
-
-        sub.on('targetSpeedManaged').whenChanged().handle((s) => {
-            this.speedState.managedTargetSpeed = s;
-            this.needsUpdate = true;
-        });
-
-        sub.on('autoBrakeDecel').whenChanged().handle((a) => {
-            this.decelActive = a;
-            this.needsUpdate = true;
-        });
-
-        sub.on('realTime').handle(this.onFrameUpdate.bind(this));
-    }
-
-    private onFrameUpdate(_realTime: number): void {
-        if (this.needsUpdate === true) {
-            this.needsUpdate = false;
-
-            this.determineTargetSpeed();
-            const inRange = this.handleLowerUpperBound();
-            this.handleManagedSpeed();
-
-            if (inRange) {
-                const multiplier = 100;
-                const currentValueAtPrecision = Math.round(this.speedState.speed.value * multiplier) / multiplier;
-                const offset = (currentValueAtPrecision - (this.speedState.isSpeedManaged
-                    ? this.speedState.managedTargetSpeed : this.speedState.targetSpeed)) * DistanceSpacing / ValueSpacing;
-                this.speedTargetRef.instance.style.transform = `translate3d(0px, ${offset}px, 0px)`;
-            } else {
-                const text = Math.round(this.speedState.isSpeedManaged ? this.speedState.managedTargetSpeed : this.speedState.targetSpeed).toString().padStart(3, '0');
-                this.textSub.set(text);
-            }
-        }
-    }
-
-    private determineTargetSpeed() {
-        const isSelected = !this.speedState.isSpeedManaged;
-        if (isSelected) {
-            if (this.speedState.isMach) {
-                const holdValue = this.speedState.holdValue;
-                this.speedState.targetSpeed = SimVar.GetGameVarValue('FROM MACH TO KIAS', 'number', holdValue === null ? undefined : holdValue);
-            } else {
-                this.speedState.targetSpeed = this.speedState.holdValue;
-            }
-        }
-    }
-
->>>>>>> f9defd99
     private handleLowerUpperBound(): boolean {
         let inRange = false;
 
@@ -1247,76 +850,11 @@
                 <text ref={this.upperBoundRef} id="SelectedSpeedLowerText" class="FontSmallest EndAlign Cyan" x="24.078989" y="128.27917">{this.textSub}</text>
                 <text ref={this.lowerBoundRef} id="SelectedSpeedLowerText" class="FontSmallest EndAlign Cyan" x="24.113895" y="36.670692">{this.textSub}</text>
                 <path ref={this.speedTargetRef} class="NormalStroke CornerRound Cyan" style="transform: translate3d(0px, 0px, 0px)" d="m19.274 81.895 5.3577 1.9512v-6.0476l-5.3577 1.9512" />
-<<<<<<< HEAD
-                <SpeedMargins bus={this.props.bus} />
             </>
         );
     }
 }
 
-class SpeedMargins extends DisplayComponent<{ bus: EventBus }> {
-    private entireComponentRef = FSComponent.createRef<SVGGElement>();
-
-    private upperSpeedMarginRef = FSComponent.createRef<SVGPathElement>();
-
-    private lowerSpeedMarginRef = FSComponent.createRef<SVGPathElement>();
-
-    private currentSpeed = new Arinc429Word(0);
-
-    onAfterRender(node: VNode): void {
-        super.onAfterRender(node);
-
-        const sub = this.props.bus.getSubscriber<PFDSimvars & Arinc429Values>();
-
-        sub.on('showSpeedMargins').handle(this.hideOrShow(this.entireComponentRef));
-
-        sub.on('speedAr').withArinc429Precision(2).handle((s) => this.currentSpeed = s);
-
-        sub.on('upperSpeedMargin').handle(this.moveToSpeed(this.upperSpeedMarginRef));
-
-        sub.on('lowerSpeedMargin').handle(this.moveToSpeed(this.lowerSpeedMarginRef));
-    }
-
-    render(): VNode {
-        return (
-            <g ref={this.entireComponentRef} id="SpeedMargins" style="display: none;">
-                <path ref={this.upperSpeedMarginRef} id="UpperSpeedMargin" class="Fill Magenta" d="m19.7 80.5 h 5.3577 v 0.7 h-5.3577 z" />
-                <path ref={this.lowerSpeedMarginRef} id="LowerSpeedMargin" class="Fill Magenta" d="m19.7 80.5 h 5.3577 v 0.7 h-5.3577 z" />
-            </g>
-        );
-    }
-
-    private moveToSpeed<T extends(HTMLElement | SVGElement)>(component: NodeReference<T>) {
-        return (speed: number) => {
-            const offset = (Math.round(100 * (this.currentSpeed.value - speed) * DistanceSpacing / ValueSpacing) / 100).toFixed(2);
-
-            const isInRange = Math.abs(this.currentSpeed.value - speed) < DisplayRange;
-            component.instance.style.visibility = isInRange ? 'visible' : 'hidden';
-
-            if (isInRange) {
-                component.instance.style.transform = `translate3d(0px, ${offset}px, 0px)`;
-            }
-        };
-    }
-
-    private hideOrShow<T extends(HTMLElement | SVGElement)>(component: NodeReference<T>) {
-        return (isActive: boolean) => {
-            if (isActive) {
-                component.instance.removeAttribute('style');
-            } else {
-                component.instance.setAttribute('style', 'display: none');
-            }
-        };
-    }
-}
-
-=======
-            </>
-        );
-    }
-}
-
->>>>>>> f9defd99
 export class MachNumber extends DisplayComponent<{bus: EventBus}> {
     private machTextSub = Subject.create('');
 

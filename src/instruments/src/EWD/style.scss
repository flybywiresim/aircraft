@import "../Common/definitions";
@import "../Common/gauges";

@mixin GenericPulsingFill($color) {
  @keyframes pulsing {
      0%, 100% {
          fill: $color;
      }
      50% {
          fill: scale-color($color, $lightness: -50%);
      }
  }
<<<<<<< HEAD
  animation: pulsing 1s step-end infinite;
=======
  animation: pulsing 2s cubic-bezier(0.4, 0, 0.6, 1) infinite;
>>>>>>> 423d5cba
}

@mixin GenericPulsingStroke($color) {
@keyframes pulsingS {
  0%, 100% {
      stroke: $color;
  }
  50% {
      stroke: scale-color($color, $lightness: -50%);
  }
}
<<<<<<< HEAD
animation: pulsingS 1s step-end infinite;
=======
animation: pulsingS 2s cubic-bezier(0.4, 0, 0.6, 1) infinite;
>>>>>>> 423d5cba
}


@font-face {
  font-family: "Ecam";
  //noinspection CssUnknownTarget
  src: url("/fonts/ECAMFontRegular.ttf") format("truetype");
  font-weight: normal;
  font-style: normal;
}

.ewd-svg {
  position: absolute;
  width: 768px;
  height: 768px;
  background: $display-background;
  font-family: "Ecam", monospace !important;

    .EWDWarningTextLeft {
        fill: white;
        font-size: 1.55em;
        letter-spacing: 0.047em;
    }

    tspan {
      white-space: pre;
    }

    text, tspan {
        fill: $display-white;
        stroke: none !important;

        &.Standard {
            font-size: 22px;
        }

        &.Medium {
            font-size: 20px;
        }

        &.Large {
            font-size: 26px;
        }

        &.EWDWarn {
            font-size: 24px;
            letter-spacing: 1.75px;
        }

        &.Huge {
            font-size: 31px;
        }

        &.Cyan {
            fill: $display-cyan !important;
        }

        &.Green {
            fill: $display-green !important;
        }

        &.Amber {
            fill: $display-amber;
        }

        &.Red {
            fill: $display-red;
        }

        &.Magenta {
            fill: $display-magenta;
        }

        &.Center {
            text-anchor: middle !important;
        }

        &.End {
            text-anchor: end !important;
        }

        &.GreenTextPulse {
            @include GenericPulsingFill($display-green);
        }

        &.Underline {
            text-decoration: underline;
            text-decoration-color: $display-amber;
        }
    }

    .Separator {
      stroke: $display-light-grey;
      stroke-width: 3;
      fill: none;
    }

    .AmberLine {
        stroke: $display-amber !important;
        stroke-width: 2;
        fill: none;
    }

    .GreenLine {
        stroke: $display-green !important;
        stroke-width: 2;
        fill: none;
    }

    .WhiteLine {
        stroke: $display-white !important;
        stroke-width: 2;
        fill: none;
    }

    .RedLine {
        stroke: $display-red !important;
        stroke-width: 2;
        fill: none;
    }


    .BackgroundLine {
        stroke: $display-background !important;
        stroke-width: 2;
        fill: $display-background;
    }

    .BackgroundFill {
        fill: $display-background !important;
    }

    .Show {
        display:block;
    }

    .Hide {
        display: none;
    }

    .Spread {
        letter-spacing: 2px;
    }

    .DonutThrottleIndicator {
        fill: none;
        stroke-width: 2px;
        stroke: $display-cyan;
    }
    .GreenPulse {
<<<<<<< HEAD
        animation: green-pulse 1s step-end infinite;
        stroke: none !important;
=======
        animation: green-pulse 2s cubic-bezier(0.4, 0, 0.6, 1) infinite;
>>>>>>> 423d5cba

        @keyframes green-pulse {
            0%, 100% {
              fill: $display-green;
            }
            50% {
                fill: hsl(120, 100%, 20%)
            }
        }
    }

<<<<<<< HEAD
    .GreenPulseNoFill {
        animation: green-pulse 1s step-end infinite;

        @keyframes green-pulse {
            0%, 100% {
              stroke: $display-green;
            }
            50% {
                stroke: hsl(120, 100%, 20%)
            }
        }
    }

=======
>>>>>>> 423d5cba
    .DarkGreyBox {
        stroke: $display-grey;
        fill: none;
        stroke-width: 2;
    }

    .AmberBox {
        stroke: $display-amber;
        fill: none;
        stroke-width: 2;
    }

    .LightGreyBox {
        stroke: none;
        fill: $display-light-grey;
        opacity: 0.2
    }

    #FobLabel {
        font-size: 28px;
        fill: $display-white;
    }

    #FobColon {
        font-size: 28px;
        fill: $display-white;
    }

    #FobValue {
        fill: $display-green;
        font-size: 28px;
        text-anchor: end;
    }

    #FobUnit {
        fill: $display-cyan;
        font-size: 20px;
    }

    .SlatsSmallWhite, .FlapsSmallWhite {
        stroke: $display-white;
        stroke-width: 2px;
        stroke-linejoin: bevel;
    }

    .SlatsSmallCyan, .FlapsSmallCyan {
        stroke: $display-cyan;
        stroke-width: 2px;
        stroke-linejoin: bevel;
    }

    .Slats, .Flaps {
        stroke: $display-green !important;
        stroke-width: 2px;
        fill: none;
        stroke-linejoin: bevel !important;
    }

}<|MERGE_RESOLUTION|>--- conflicted
+++ resolved
@@ -10,11 +10,7 @@
           fill: scale-color($color, $lightness: -50%);
       }
   }
-<<<<<<< HEAD
-  animation: pulsing 1s step-end infinite;
-=======
   animation: pulsing 2s cubic-bezier(0.4, 0, 0.6, 1) infinite;
->>>>>>> 423d5cba
 }
 
 @mixin GenericPulsingStroke($color) {
@@ -26,11 +22,7 @@
       stroke: scale-color($color, $lightness: -50%);
   }
 }
-<<<<<<< HEAD
-animation: pulsingS 1s step-end infinite;
-=======
 animation: pulsingS 2s cubic-bezier(0.4, 0, 0.6, 1) infinite;
->>>>>>> 423d5cba
 }
 
 
@@ -181,12 +173,7 @@
         stroke: $display-cyan;
     }
     .GreenPulse {
-<<<<<<< HEAD
-        animation: green-pulse 1s step-end infinite;
-        stroke: none !important;
-=======
         animation: green-pulse 2s cubic-bezier(0.4, 0, 0.6, 1) infinite;
->>>>>>> 423d5cba
 
         @keyframes green-pulse {
             0%, 100% {
@@ -198,22 +185,6 @@
         }
     }
 
-<<<<<<< HEAD
-    .GreenPulseNoFill {
-        animation: green-pulse 1s step-end infinite;
-
-        @keyframes green-pulse {
-            0%, 100% {
-              stroke: $display-green;
-            }
-            50% {
-                stroke: hsl(120, 100%, 20%)
-            }
-        }
-    }
-
-=======
->>>>>>> 423d5cba
     .DarkGreyBox {
         stroke: $display-grey;
         fill: none;

import React, { useEffect, useState } from 'react';
import { useSimVar } from '@instruments/common/simVars';
import { NXDataStore } from '@shared/persistence';
import { usePersistentProperty } from '@instruments/common/persistence';
import { useUpdate } from '@instruments/common/hooks';
import { NXLogicConfirmNode, NXLogicClockNode } from '@instruments/common/NXLogic';
import { useArinc429Var } from '@instruments/common/arinc429';
import { Arinc429Word } from '@shared/arinc429';

const mapOrder = (array, order) => {
    array.sort((a, b) => {
        if (order.indexOf(a) > order.indexOf(b)) {
            return 1;
        }
        return -1;
    });
    return array;
};

const adirsMessage1 = (adirs, engineRunning) => {
    let rowChoice = 0;
    switch (true) {
    case (Math.ceil(adirs / 60) >= 7 && !engineRunning):
        rowChoice = 0;
        break;
    case (Math.ceil(adirs / 60) >= 7 && engineRunning):
        rowChoice = 1;
        break;
    case (Math.ceil(adirs / 60) === 6 && !engineRunning):
        rowChoice = 2;
        break;
    case (Math.ceil(adirs / 60) === 6 && engineRunning):
        rowChoice = 3;
        break;
    case (Math.ceil(adirs / 60) === 5 && !engineRunning):
        rowChoice = 4;
        break;
    case (Math.ceil(adirs / 60) === 5 && engineRunning):
        rowChoice = 5;
        break;
    case (Math.ceil(adirs / 60) === 4 && !engineRunning):
        rowChoice = 6;
        break;
    case (Math.ceil(adirs / 60) === 4 && engineRunning):
        rowChoice = 7;
        break;
    default:
        break;
    }
    return rowChoice;
};

const adirsMessage2 = (adirs, engineRunning) => {
    let rowChoice = 0;
    switch (true) {
    case (Math.ceil(adirs / 60) === 3 && !engineRunning):
        rowChoice = 0;
        break;
    case (Math.ceil(adirs / 60) === 3 && engineRunning):
        rowChoice = 1;
        break;
    case (Math.ceil(adirs / 60) === 2 && !engineRunning):
        rowChoice = 2;
        break;
    case (Math.ceil(adirs / 60) === 2 && engineRunning):
        rowChoice = 3;
        break;
    case (Math.ceil(adirs / 60) === 1 && !engineRunning):
        rowChoice = 4;
        break;
    case (Math.ceil(adirs / 60) === 1 && engineRunning):
        rowChoice = 5;
        break;
    default:
        break;
    }
    return rowChoice;
};

const PseudoFWC: React.FC = () => {
    const [toInhibitTimer] = useState(() => new NXLogicConfirmNode(3));
    const [ldgInhibitTimer] = useState(() => new NXLogicConfirmNode(3));
    const [agent1Eng1DischargeTimer] = useState(() => new NXLogicClockNode(10, 0));
    const [agent2Eng1DischargeTimer] = useState(() => new NXLogicClockNode(30, 0));
    const [agent1Eng2DischargeTimer] = useState(() => new NXLogicClockNode(10, 0));
    const [agent2Eng2DischargeTimer] = useState(() => new NXLogicClockNode(30, 0));
    const [agentAPUDischargeTimer] = useState(() => new NXLogicClockNode(10, 0));
    const [iceSevereDetectedTimer] = useState(() => new NXLogicConfirmNode(40, false));
    const [iceDetectedTimer1] = useState(() => new NXLogicConfirmNode(40, false));
    const [iceDetectedTimer2] = useState(() => new NXLogicConfirmNode(5));
    const [iceNotDetTimer1] = useState(() => new NXLogicConfirmNode(60));
    const [iceNotDetTimer2] = useState(() => new NXLogicConfirmNode(130));
    const [packOffNotFailed1] = useState(() => new NXLogicConfirmNode(60));
    const [packOffNotFailed2] = useState(() => new NXLogicConfirmNode(60));
    const [packOffBleedAvailable1] = useState(() => new NXLogicConfirmNode(5, false));
    const [packOffBleedAvailable2] = useState(() => new NXLogicConfirmNode(5, false));

    const [memoMessageLeft, setMemoMessageLeft] = useState<string[]>([]);
    const [memoMessageRight, setMemoMessageRight] = useState<string[]>([]);
    const [flightPhase] = useSimVar('L:A32NX_FWC_FLIGHT_PHASE', 'enum', 1000);

    /* SETTINGS */
    const [unit] = usePersistentProperty('CONFIG_USING_METRIC_UNIT', '1');
    const configPortableDevices = parseInt(NXDataStore.get('CONFIG_USING_PORTABLE_DEVICES', '0'));

    /* ANTI-ICE */
    const [eng1AntiIce] = useSimVar('ENG ANTI ICE:1', 'bool', 500);
    const [eng2AntiIce] = useSimVar('ENG ANTI ICE:2', 'bool', 500);
    const [wingAntiIce] = useSimVar('L:XMLVAR_Momentary_PUSH_OVHD_ANTIICE_WING_Pressed', 'bool', 500);
    const [icePercentage] = useSimVar('STRUCTURAL ICE PCT', 'percent over 100', 500);
    const [tat] = useSimVar('TOTAL AIR TEMPERATURE', 'celsius', 1000);
    const [inCloud] = useSimVar('AMBIENT IN CLOUD', 'boolean', 1000);

    /* ELECTRICAL */
    const [engine1Generator] = useSimVar('L:A32NX_ELEC_ENG_GEN_1_POTENTIAL_NORMAL', 'bool', 500);
    const [engine2Generator] = useSimVar('L:A32NX_ELEC_ENG_GEN_2_POTENTIAL_NORMAL', 'bool', 500);
    const [emergencyElectricGeneratorPotential] = useSimVar('L:A32NX_ELEC_EMER_GEN_POTENTIAL', 'number', 500);
    const [dcESSBusPowered] = useSimVar('L:A32NX_ELEC_DC_ESS_BUS_IS_POWERED', 'bool', 500);
    const [ac1BusPowered] = useSimVar('L:A32NX_ELEC_AC_1_BUS_IS_POWERED', 'bool', 500);
    const emergencyGeneratorOn = emergencyElectricGeneratorPotential > 0 ? 1 : 0;

    /* ENGINE AND THROTTLE */

    const [engine1State] = useSimVar('L:A32NX_ENGINE_STATE:1', 'enum', 500);
    const [engine2State] = useSimVar('L:A32NX_ENGINE_STATE:2', 'enum', 500);
    const [throttle1Position] = useSimVar('L:A32NX_AUTOTHRUST_TLA:1', 'number', 100);
    const [throttle2Position] = useSimVar('L:A32NX_AUTOTHRUST_TLA:2', 'number', 100);
    const [engine1ValueSwitch] = useSimVar('FUELSYSTEM VALVE SWITCH:1', 'bool', 500);
    const [engine2ValueSwitch] = useSimVar('FUELSYSTEM VALVE SWITCH:2', 'bool', 500);
    const [N1Eng1] = useSimVar('L:A32NX_ENGINE_N1:1', 'number', 500);
    const [N1Eng2] = useSimVar('L:A32NX_ENGINE_N1:2', 'number', 500);
    const [N1IdleEng1] = useSimVar('L:A32NX_ENGINE_IDLE_N1:1', 'number', 500);
    const [N1IdleEng2] = useSimVar('L:A32NX_ENGINE_IDEL_N1:2', 'number', 500);
    const N1AboveIdle = Math.floor(N1Eng1) > N1IdleEng1 ? 1 : 0;
    const N2AboveIdle = Math.floor(N1Eng2) > N1IdleEng2 ? 1 : 0;
    const [autothrustLeverWarningFlex] = useSimVar('L:A32NX_AUTOTHRUST_THRUST_LEVER_WARNING_FLEX', 'bool', 500);
    const [autothrustLeverWarningTOGA] = useSimVar('L:A32NX_AUTOTHRUST_THRUST_LEVER_WARNING_TOGA', 'bool', 500);
    const thrustLeverNotSet = autothrustLeverWarningFlex === 1 || autothrustLeverWarningTOGA === 1;
    const [engSelectorPosition] = useSimVar('L:XMLVAR_ENG_MODE_SEL', 'enum', 1000);

    /* FIRE */

    const [fireButton1] = useSimVar('L:A32NX_FIRE_BUTTON_ENG1', 'bool', 500);
    const [fireButton2] = useSimVar('L:A32NX_FIRE_BUTTON_ENG2', 'bool', 500);
    const [fireButtonAPU] = useSimVar('L:A32NX_FIRE_BUTTON_APU', 'bool', 500);
    const [eng1FireTest] = useSimVar('L:A32NX_FIRE_TEST_ENG1', 'bool', 500);
    const [eng2FireTest] = useSimVar('L:A32NX_FIRE_TEST_ENG2', 'bool', 500);
    const [apuFireTest] = useSimVar('L:A32NX_FIRE_TEST_APU', 'bool', 500);
    const [eng1Agent1PB] = useSimVar('L:A32NX_FIRE_ENG1_AGENT1_Discharge', 'bool', 500);
    const [eng1Agent2PB] = useSimVar('L:A32NX_FIRE_ENG1_AGENT2_Discharge', 'bool', 500);
    const [eng2Agent1PB] = useSimVar('L:A32NX_FIRE_ENG2_AGENT1_Discharge', 'bool', 500);
    const [eng2Agent2PB] = useSimVar('L:A32NX_FIRE_ENG2_AGENT2_Discharge', 'bool', 500);
    const [apuAgentPB] = useSimVar('L:A32NX_FIRE_APU_AGENT1_Discharge', 'bool', 500);
    const [cargoFireTest] = useSimVar('L:A32NX_FIRE_TEST_CARGO', 'bool', 500);
    const [cargoFireAgentDisch] = useSimVar('L:A32NX_CARGOSMOKE_FWD_DISCHARGED', 'bool', 500);

    useEffect(() => {
        if (eng1FireTest === 0 && eng2FireTest === 0 && apuFireTest === 0 && cargoFireTest === 0) {
            masterWarning(0);
        }
    }, [eng1FireTest, eng2FireTest, apuFireTest, cargoFireTest]);

    /* FUEL */
    const [fuel] = useSimVar('A:INTERACTIVE POINT OPEN:9', 'percent', 500);
    const [fob] = useSimVar('FUEL TOTAL QUANTITY WEIGHT', 'kg', 500);
    const fobRounded = Math.round(fob / 10) * 10;
    const [usrStartRefueling] = useSimVar('L:A32NX_REFUEL_STARTED_BY_USR', 'bool', 500);
    const [leftOuterInnerValve] = useSimVar('FUELSYSTEM VALVE OPEN:4', 'bool', 500);
    const [rightOuterInnerValve] = useSimVar('FUELSYSTEM VALVE OPEN:5', 'bool', 500);
    const [fuelXFeedPBOn] = useSimVar('L:XMLVAR_Momentary_PUSH_OVHD_FUEL_XFEED_Pressed', 'bool', 500);

    /* HYDRAULICS */
    const [greenLP] = useSimVar('L:A32NX_HYD_GREEN_EDPUMP_LOW_PRESS', 'bool', 500);
    const [greenHydEng1PBAuto] = useSimVar('L:A32NX_OVHD_HYD_ENG_1_PUMP_PB_IS_AUTO', 'bool', 500);
    const [blueLP] = useSimVar('L:A32NX_HYD_BLUE_EDPUMP_LOW_PRESS', 'bool', 500);
    const [blueRvrLow] = useSimVar('L:A32NX_HYD_BLUE_RESERVOIR_LEVEL_IS_LOW', 'bool', 500);
    const [blueElecPumpPBAuto] = useSimVar('L:A32NX_OVHD_HYD_EPUMPB_PB_IS_AUTO', 'bool', 500);
    const [yellowLP] = useSimVar('L:A32NX_HYD_YELLOW_EDPUMP_LOW_PRESS', 'bool', 500);
    const [eng1pumpPBisAuto] = useSimVar('L:A32NX_OVHD_HYD_ENG_1_PUMP_PB_IS_AUTO', 'bool', 500);
    const [eng2pumpPBisAuto] = useSimVar('L:A32NX_OVHD_HYD_ENG_2_PUMP_PB_IS_AUTO', 'bool', 500);
    const [hydPTU] = useSimVar('L:A32NX_HYD_PTU_ON_ECAM_MEMO', 'bool', 500);
    const [ratDeployed] = useSimVar('L:A32NX_HYD_RAT_STOW_POSITION', 'percent over 100', 500);

    /* LANDING GEAR AND LIGHTS */
    const [left1LandingGear] = useSimVar('L:A32NX_LGCIU_1_LEFT_GEAR_COMPRESSED', 'bool', 500);
    const [right1LandingGear] = useSimVar('L:A32NX_LGCIU_1_RIGHT_GEAR_COMPRESSED', 'bool', 500);
    const onGround = left1LandingGear === 1 && right1LandingGear === 1;
    const [landingGearDown] = useSimVar('GEAR HANDLE POSITION', 'bool', 500);
    const [landingLight2Retracted] = useSimVar('L:LANDING_2_Retracted', 'bool', 500);
    const [landingLight3Retracted] = useSimVar('L:LANDING_3_Retracted', 'bool', 500);
    const [autoBrakesArmedMode] = useSimVar('L:A32NX_AUTOBRAKES_ARMED_MODE', 'enum', 500);
    const [antiskidActive] = useSimVar('ANTISKID BRAKES ACTIVE', 'bool', 500);

    /* OTHER STUFF */

    const [spoilersArmed] = useSimVar('L:A32NX_SPOILERS_ARMED', 'bool', 500);
    const [seatBelt] = useSimVar('A:CABIN SEATBELTS ALERT SWITCH', 'bool', 500);
    const [noSmoking] = useSimVar('L:A32NX_NO_SMOKING_MEMO', 'bool', 500);

    const [strobeLightsOn] = useSimVar('L:LIGHTING_STROBE_0', 'bool', 500);

    const [gpwsFlapMode] = useSimVar('L:A32NX_GPWS_FLAP_OFF', 'bool', 500);
    const [tomemo] = useSimVar('L:A32NX_FWC_TOMEMO', 'bool', 500);
    const [ldgmemo] = useSimVar('L:A32NX_FWC_LDGMEMO', 'bool', 500);

    const [autoBrake] = useSimVar('L:A32NX_AUTOBRAKES_ARMED_MODE', 'enum', 500);
    const [flapsHandle] = useSimVar('L:A32NX_FLAPS_HANDLE_INDEX', 'enum', 500);
    const [flapsIndex] = useSimVar('L:A32NX_FLAPS_CONF_INDEX', 'number', 100);
    const [slatsAngle] = useSimVar('L:A32NX_LEFT_SLATS_ANGLE', 'degrees', 100);
    const [flapsAngle] = useSimVar('L:A32NX_LEFT_FLAPS_ANGLE', 'degrees', 100);
    const [toconfig] = useSimVar('L:A32NX_TO_CONFIG_NORMAL', 'bool', 100);

    const [adirsRemainingAlignTime] = useSimVar('L:A32NX_ADIRS_REMAINING_IR_ALIGNMENT_TIME', 'seconds', 1000);
    const [adiru1State] = useSimVar('L:A32NX_ADIRS_ADIRU_1_STATE', 'enum', 500);
    const [adiru2State] = useSimVar('L:A32NX_ADIRS_ADIRU_2_STATE', 'enum', 500);
    const [adiru3State] = useSimVar('L:A32NX_ADIRS_ADIRU_3_STATE', 'enum', 500);

    const [callPushAll] = useSimVar('L:PUSH_OVHD_CALLS_ALL', 'bool', 100);
    const [callPushForward] = useSimVar('L:PUSH_OVHD_CALLS_FWD', 'bool', 100);
    const [callPushAft] = useSimVar('L:PUSH_OVHD_CALLS_AFT', 'bool', 100);
    const [cabinReady] = useSimVar('L:A32NX_CABIN_READY', 'bool');

    const [toconfigBtn] = useSimVar('L:A32NX_BTN_TOCONFIG', 'bool', 100);
    const [flapsMcdu] = useSimVar('L:A32NX_TO_CONFIG_FLAPS', 'number', 500);
    const [flapsMcduEntered] = useSimVar('L:A32NX_TO_CONFIG_FLAPS_ENTERED', 'bool', 500);
    const [speedBrake] = useSimVar('L:A32NX_SPOILERS_HANDLE_POSITION', 'number', 500);
    const [parkBrake] = useSimVar('L:A32NX_PARK_BRAKE_LEVER_POS', 'bool', 500);
    const [brakesHot] = useSimVar('L:A32NX_BRAKES_HOT', 'bool', 500);
    const [v1Speed] = useSimVar('L:AIRLINER_V1_SPEED', 'knots', 500);
    const [vrSpeed] = useSimVar('L:AIRLINER_VR_SPEED', 'knots', 500);
    const [v2Speed] = useSimVar('L:AIRLINER_V2_SPEED', 'knots');
    const [cabin] = useSimVar('INTERACTIVE POINT OPEN:0', 'percent', 1000);
    const [catering] = useSimVar('INTERACTIVE POINT OPEN:3', 'percent', 1000);
    const [cargofwdLocked] = useSimVar('L:A32NX_FWD_DOOR_CARGO_LOCKED', 'bool', 1000);
    const [cargoaftLocked] = useSimVar('L:A32NX_AFT_DOOR_CARGO_LOCKED', 'bool', 1000);
    const [apuMasterSwitch] = useSimVar('L:A32NX_OVHD_APU_MASTER_SW_PB_IS_ON', 'bool', 500);
    const [flightPhaseInhibitOverride] = useSimVar('L:A32NX_FWC_INHIBOVRD', 'bool', 500);
    const [nwSteeringDisc] = useSimVar('L:A32NX_HYD_NW_STRG_DISC_ECAM_MEMO', 'bool', 500);
    const [predWSOn] = useSimVar('L:A32NX_SWITCH_RADAR_PWS_Position', 'bool', 1000);
    const [gpwsOff] = useSimVar('L:A32NX_GPWS_TERR_OFF', 'bool', 500);
    const [tcasMode] = useSimVar('L:A32NX_TCAS_MODE', 'enum', 500);
    const [tcasSensitivity] = useSimVar('L:A32NX_TCAS_SENSITIVITY', 'enum', 500);
    const [compMesgCount] = useSimVar('L:A32NX_COMPANY_MSG_COUNT', 'number', 500);

    const [apuBleedValveOpen] = useSimVar('L:A32NX_APU_BLEED_AIR_VALVE_OPEN', 'bool', 500);
    const [apuAvail] = useSimVar('L:A32NX_OVHD_APU_START_PB_IS_AVAILABLE', 'bool', 500);

    const [brakeFan] = useSimVar('L:A32NX_BRAKE_FAN', 'bool', 500);
    const [dmcSwitchingKnob] = useSimVar('L:A32NX_EIS_DMC_SWITCHING_KNOB', 'enum', 500);
    const [ndXfrKnob] = useSimVar('L:A32NX_ECAM_ND_XFR_SWITCHING_KNOB', 'bool', 500);
    const [gpwsFlaps3] = useSimVar('L:A32NX_GPWS_FLAPS3', 'bool', 500);
    const [manLandingElevation] = useSimVar('L:XMLVAR_KNOB_OVHD_CABINPRESS_LDGELEV', 'number', 500);
    const [ATTKnob] = useSimVar('L:A32NX_ATT_HDG_SWITCHING_KNOB', 'enum', 500);
    const [AIRKnob] = useSimVar('L:A32NX_AIR_DATA_SWITCHING_KNOB', 'enum', 500);

    const [radioAlt] = useSimVar('PLANE ALT ABOVE GROUND MINUS CG', 'Feet', 500);
    const [fac1Failed] = useSimVar('L:A32NX_FBW_FAC_FAILED:1', 'bool', 500);
    const [tcasFault] = useSimVar('L:A32NX_TCAS_FAULT', 'bool', 500);

    const [cabinRecircBtnOn] = useSimVar('L:A32NX_VENTILATION_CABFANS_TOGGLE', 'bool', 500);
    const computedAirSpeed: Arinc429Word = useArinc429Var('L:A32NX_ADIRS_ADR_1_COMPUTED_AIRSPEED', 1000);
    // Reduce number of rewrites triggered by this value
    const computedAirSpeedToNearest2 = Math.round(computedAirSpeed.value / 2) * 2;

    /* PACKS */
    const [crossfeed] = useSimVar('L:A32NX_PNEU_XBLEED_VALVE_OPEN', 'bool', 500);
    const [eng1Bleed] = useSimVar('A:BLEED AIR ENGINE:1', 'bool');
    const [eng1BleedPbFault] = useSimVar('L:A32NX_OVHD_PNEU_ENG_1_BLEED_PB_HAS_FAULT', 'bool', 500);
    const [eng2Bleed] = useSimVar('A:BLEED AIR ENGINE:2', 'bool', 100);
    const [eng2BleedPbFault] = useSimVar('L:A32NX_OVHD_PNEU_ENG_2_BLEED_PB_HAS_FAULT', 'bool', 500);
    const [pack1Fault] = useSimVar('L:A32NX_AIRCOND_PACK1_FAULT', 'bool');
    const [pack2Fault] = useSimVar('L:A32NX_AIRCOND_PACK2_FAULT', 'bool');
    const [pack1On] = useSimVar('L:A32NX_OVHD_COND_PACK_1_PB_IS_ON', 'bool');
    const [pack2On] = useSimVar('L:A32NX_OVHD_COND_PACK_2_PB_IS_ON', 'bool');

    /* WARNINGS AND FAILURES */
    const landASAPRed: boolean = !!(!onGround
    && (
        fireButton1 === 1
        || fireButton2 === 1
        || fireButtonAPU === 1
        || emergencyGeneratorOn
        || (engine1State === 0 && engine2State === 0)
        || (greenLP === 1 && yellowLP === 1)
        || (yellowLP === 1 && blueLP === 1)
        || (greenLP === 1 && blueLP === 1)
    ));

    const engDualFault = !onGround && (
        (fireButton1 === 1 && fireButton2)
        || (!engine1ValueSwitch && !engine2ValueSwitch)
        || (engine1State === 0 && engine2State === 0)
        || (!N1AboveIdle && !N2AboveIdle)
    );

    const [masterWarningButtonLeft] = useSimVar('L:PUSH_AUTOPILOT_MASTERAWARN_L', 'bool', 100);
    const [masterCautionButtonLeft] = useSimVar('L:PUSH_AUTOPILOT_MASTERCAUT_L', 'bool', 100);
    const [masterWarningButtonRight] = useSimVar('L:PUSH_AUTOPILOT_MASTERAWARN_R', 'bool', 100);
    const [masterCautionButtonRight] = useSimVar('L:PUSH_AUTOPILOT_MASTERCAUT_R', 'bool', 100);
    const [clearButtonLeft] = useSimVar('L:A32NX_BTN_CLR', 'bool');
    const [clearButtonRight] = useSimVar('L:A32NX_BTN_CLR2', 'bool');
    const [recallButton] = useSimVar('L:A32NX_BTN_RCL', 'bool');
    const [failuresLeft, setFailuresLeft] = useState<string[]>([]);
    const [failuresRight, setFailuresRight] = useState<string[]>([]);
    const [allCurrentFailures, setAllCurrentFailures] = useState<string[]>([]);
    const [recallFailures, setRecallFailures] = useState<string[]>([]);
    const [recallReset, setRecallReset] = useState(true);
    const [toconfigFailed, setToConfigFailed] = useState(false);

    const masterWarning = (toggle: number) => {
        SimVar.SetSimVarValue('L:A32NX_MASTER_WARNING', 'Bool', toggle);
        SimVar.SetSimVarValue('L:Generic_Master_Warning_Active', 'Bool', toggle);
    };

    const masterCaution = (toggle: number) => {
        SimVar.SetSimVarValue('L:A32NX_MASTER_CAUTION', 'Bool', toggle);
        SimVar.SetSimVarValue('L:Generic_Master_Caution_Active', 'Bool', toggle);
    };

    useEffect(() => {
        masterWarning(0);
    }, [masterWarningButtonLeft, masterWarningButtonRight]);

    useEffect(() => {
        masterCaution(0);
    }, [masterCautionButtonLeft, masterCautionButtonRight]);

    useEffect(() => {
        if (clearButtonLeft === 1 || clearButtonRight === 1) {
            if (typeof failuresLeft !== 'undefined' && failuresLeft.length > 0) {
                const updatedLeftFailures = failuresLeft.slice(1);
                const updatedRecallFailures = allCurrentFailures.filter((item) => !updatedLeftFailures.includes(item));
                setRecallFailures(updatedRecallFailures);
                setFailuresLeft(updatedLeftFailures);
            }
        }
        setRecallReset(!recallReset);
        SimVar.SetSimVarValue('L:A32NX_BTN_CLR', 'Bool', 0);
        SimVar.SetSimVarValue('L:A32NX_BTN_CLR2', 'Bool', 0);
    }, [clearButtonLeft, clearButtonRight]);

    useEffect(() => {
        if (recallButton === 1) {
            if (recallFailures.length > 0) {
                const recall = recallFailures[0];
                const updatedRecallFailures = recallFailures.slice(1);
                const updatedLeftFailures: string[] = failuresLeft.concat([recall]);
                setRecallFailures(updatedRecallFailures);
                setFailuresLeft(updatedLeftFailures);
            }
            setRecallReset(!recallReset);
        }
    }, [recallButton]);

    /* TICK CHECK */
    let showTakeoffInhibit = false;
    let showLandingInhibit = false;
    const [agent1Eng1Discharge, setAgent1Eng1Discharge] = useState(0);
    const [agent2Eng1Discharge, setAgent2Eng1Discharge] = useState(0);
    const [agent1Eng2Discharge, setAgent1Eng2Discharge] = useState(0);
    const [agent2Eng2Discharge, setAgent2Eng2Discharge] = useState(0);
    const [agentAPUDischarge, setAgentAPUDischarge] = useState(0);
    const [iceDetected1, setIceDetected1] = useState(0);
    const [iceDetected2, setIceDetected2] = useState(0);
    const [iceSevereDetected, setIceSevereDetected] = useState(0);
    const [iceNotDetected1, setIceNotDetected1] = useState(0);
    const [iceNotDetected2, setIceNotDetected2] = useState(0);
    const [packOffBleedIsAvailable1, setPackOffBleedIsAvailable1] = useState(0);
    const [packOffBleedIsAvailable2, setPackOffBleedIsAvailable2] = useState(0);
    const [packOffNotFailure1, setPackOffNotFailure1] = useState(0);
    const [packOffNotFailure2, setPackOffNotFailure2] = useState(0);

    useUpdate((deltaTime) => {
        showTakeoffInhibit = toInhibitTimer.write([3, 4, 5].includes(flightPhase) && !flightPhaseInhibitOverride, deltaTime);
        showLandingInhibit = ldgInhibitTimer.write([7, 8].includes(flightPhase) && !flightPhaseInhibitOverride, deltaTime);
        const agent1Eng1DischargeNode = agent1Eng1DischargeTimer.write(fireButton1 === 1, deltaTime);
        if (agent1Eng1Discharge !== agent1Eng1DischargeNode) {
            setAgent1Eng1Discharge(agent1Eng1DischargeNode);
        }
        const agent2Eng1DischargeNode = agent2Eng1DischargeTimer.write(fireButton1 === 1 && eng1Agent1PB === 1 && !onGround, deltaTime);
        if (agent2Eng1Discharge !== agent2Eng1DischargeNode) {
            setAgent2Eng1Discharge(agent2Eng1DischargeNode);
        }
        const agent1Eng2DischargeNode = agent1Eng2DischargeTimer.write(fireButton2 === 1 && !eng1Agent1PB, deltaTime);
        if (agent1Eng2Discharge !== agent1Eng2DischargeNode) {
            setAgent1Eng2Discharge(agent1Eng2DischargeNode);
        }
        const agent2Eng2DischargeNode = agent2Eng2DischargeTimer.write(fireButton2 === 1 && eng1Agent1PB === 1, deltaTime);
        if (agent2Eng2Discharge !== agent2Eng2DischargeNode) {
            setAgent2Eng2Discharge(agent2Eng2DischargeNode);
        }
        const agentAPUDischargeNode = agentAPUDischargeTimer.write(fireButton2 === 1 && eng1Agent1PB === 1, deltaTime);
        if (agentAPUDischarge !== agentAPUDischargeNode) {
            setAgentAPUDischarge(agentAPUDischargeNode);
        }
        const iceDetected1Node = iceDetectedTimer1.write(icePercentage >= 0.1 && tat < 10 && !onGround, deltaTime);
        if (iceDetected1 !== iceDetected1Node) {
            setIceDetected1(iceDetected1Node);
        }
        const iceDetected2Node = iceDetectedTimer2.write(iceDetected1Node && !(eng1AntiIce && eng2AntiIce), deltaTime);
        if (iceDetected2 !== iceDetected2Node) {
            setIceDetected2(iceDetected2Node);
        }

        const iceSevereDetectedNode = iceSevereDetectedTimer.write(icePercentage >= 0.5 && tat < 10 && !onGround, deltaTime);
        if (iceSevereDetected !== iceSevereDetectedNode) {
            setIceSevereDetected(iceSevereDetectedNode);
        }

        const iceNotDetected1Node = iceNotDetTimer1.write(eng1AntiIce === 1 || eng2AntiIce === 1 || wingAntiIce === 1, deltaTime);
        if (iceNotDetected1 !== iceNotDetected1Node) {
            setIceNotDetected1(iceNotDetected1Node);
        }

        const iceNotDetected2Node = iceNotDetTimer2.write(iceNotDetected1 && !(icePercentage >= 0.1 || (tat < 10 && inCloud === 1)), deltaTime);
        if (iceNotDetected2 !== iceNotDetected2Node) {
            setIceNotDetected2(iceNotDetected2Node);
        }

        const packOffBleedIsAvailable1Node = packOffBleedAvailable1.write((eng1Bleed === 1 && !eng1BleedPbFault) || crossfeed === 1, deltaTime);
        if (packOffBleedIsAvailable1 !== packOffBleedIsAvailable1Node) {
            setPackOffBleedIsAvailable1(packOffBleedIsAvailable1Node);
        }

        const packOffBleedIsAvailable2Node = packOffBleedAvailable2.write((eng2Bleed === 1 && !eng2BleedPbFault) || crossfeed === 1, deltaTime);
        if (packOffBleedIsAvailable2 !== packOffBleedIsAvailable2Node) {
            setPackOffBleedIsAvailable2(packOffBleedIsAvailable2Node);
        }

        const packOffNotFailed1Node = packOffNotFailed1.write(!pack1On && !pack1Fault && packOffBleedAvailable1.read() && flightPhase === 6, deltaTime);
        if (packOffNotFailure1 !== packOffNotFailed1Node) {
            setPackOffNotFailure1(packOffNotFailed1Node);
        }
        const packOffNotFailed2Node = packOffNotFailed2.write(!pack2On && !pack2Fault && packOffBleedAvailable2.read() && flightPhase === 6, deltaTime);
        if (packOffNotFailure2 !== packOffNotFailed2Node) {
            setPackOffNotFailure2(packOffNotFailed2Node);
        }
    });

    /* FAILURES, MEMOS AND SPECIAL LINES */

    interface EWDItem {
        flightPhaseInhib: number[],
        simVarIsActive: boolean,
        whichCodeToReturn: any[],
        codesToReturn: string[],
        memoInhibit: boolean,
        failure: number,
        sysPage: number,
        side: string
    }

    interface EWDMessageDict {
        [key: string] : EWDItem
    }

    const EWDMessageFailures: EWDMessageDict = {
        3400210: { // OVERSPEED FLAPS FULL
            flightPhaseInhib: [2, 3, 4, 8, 9, 10],
            simVarIsActive: flapsIndex === 5 && computedAirSpeedToNearest2 > 181,
            whichCodeToReturn: [0, 1],
            codesToReturn: ['340021001', '340021002'],
            memoInhibit: false,
            failure: 3,
            sysPage: -1,
            side: 'LEFT',
        },
        3400220: { // OVERSPEED FLAPS 3
            flightPhaseInhib: [2, 3, 4, 8, 9, 10],
            simVarIsActive: flapsIndex === 4 && computedAirSpeedToNearest2 > 189,
            whichCodeToReturn: [0, 1],
            codesToReturn: ['340022001', '340022002'],
            memoInhibit: false,
            failure: 3,
            sysPage: -1,
            side: 'LEFT',
        },
        3400230: { // OVERSPEED FLAPS 2
            flightPhaseInhib: [2, 3, 4, 8, 9, 10],
            simVarIsActive: flapsIndex === 3 && computedAirSpeedToNearest2 > 203,
            whichCodeToReturn: [0, 1],
            codesToReturn: ['340023001', '340023002'],
            memoInhibit: false,
            failure: 3,
            sysPage: -1,
            side: 'LEFT',
        },
        3400235: { // OVERSPEED FLAPS 1+F
            flightPhaseInhib: [2, 3, 4, 8, 9, 10],
            simVarIsActive: flapsIndex === 2 && computedAirSpeedToNearest2 > 219,
            whichCodeToReturn: [0, 1],
            codesToReturn: ['340023501', '340023502'],
            memoInhibit: false,
            failure: 3,
            sysPage: -1,
            side: 'LEFT',
        },
        3400240: { // OVERSPEED FLAPS 1
            flightPhaseInhib: [2, 3, 4, 8, 9, 10],
            simVarIsActive: flapsIndex === 1 && computedAirSpeedToNearest2 > 233,
            whichCodeToReturn: [0, 1],
            codesToReturn: ['340024001', '340024002'],
            memoInhibit: false,
            failure: 3,
            sysPage: -1,
            side: 'LEFT',
        },
        7700027: { // DUAL ENGINE FAILURE
            flightPhaseInhib: [],
            simVarIsActive: engDualFault === 1,
            whichCodeToReturn: [
                0,
                !emergencyGeneratorOn ? 1 : null,
                5,
                !(apuMasterSwitch === 1 || apuAvail === 1) && radioAlt < 2500 ? 6 : null,
                N1AboveIdle === 1 || N2AboveIdle === 1 ? 7 : null,
                fac1Failed === 1 ? 8 : null,
                9, 10, 11,
            ],
            codesToReturn: ['770002701', '770002702', '770002703', '770002704', '770002705', '770002706', '770002707', '770002708', '770002709', '770002710', '770002711', '770002712'],
            memoInhibit: false,
            failure: 3,
            sysPage: 0,
            side: 'LEFT',
        },
        2600010: { // ENG 1 FIRE
            flightPhaseInhib: [],
            simVarIsActive: !!(eng1FireTest === 1 || fireButton1 === 1),
            whichCodeToReturn: [
                0,
                throttle1Position !== 0 && !onGround ? 1 : null,
                (throttle1Position !== 0 || throttle2Position !== 0) && onGround ? 2 : null,
                !parkBrake && onGround ? 3 : null,
                !parkBrake && onGround ? 4 : null,
                onGround ? 5 : null,
                onGround ? 6 : null,
                !engine1ValueSwitch ? null : 7,
                !fireButton1 ? 8 : null,
                !onGround && agent1Eng1Discharge === 1 && !eng1Agent1PB ? 9 : null,
                agent1Eng1Discharge === 2 && !onGround && !eng1Agent1PB ? 10 : null,
                !eng1Agent1PB && onGround ? 11 : null,
                !eng1Agent2PB && onGround ? 12 : null,
                onGround ? 13 : null,
                !onGround ? 14 : null,
                agent2Eng1Discharge === 1 && !eng1Agent2PB ? 15 : null,
                (agent2Eng1Discharge === 1 && !eng1Agent2PB) || (agent2Eng1Discharge === 2 && !eng1Agent2PB) ? 16 : null,
            ],
            codesToReturn: ['260001001', '260001002', '260001003', '260001004', '260001005',
                '260001006', '260001007', '260001008', '260001009', '260001010', '260001011',
                '260001012', '260001013', '260001014', '260001015', '260001016', '260001017'],
            memoInhibit: false,
            failure: 3,
            sysPage: 0,
            side: 'LEFT',
        },
        2600020: { // ENG 2 FIRE
            flightPhaseInhib: [],
            simVarIsActive: !!(eng2FireTest === 1 || fireButton2 === 1),
            whichCodeToReturn: [
                0,
                throttle2Position !== 0 && !onGround ? 1 : null,
                (throttle1Position !== 0 || throttle2Position !== 0) && onGround ? 2 : null,
                !parkBrake && onGround ? 3 : null,
                !parkBrake && onGround ? 4 : null,
                onGround ? 5 : null,
                onGround ? 6 : null,
                !engine2ValueSwitch ? null : 7,
                !fireButton2 ? 8 : null,
                !onGround && agent1Eng2Discharge === 1 && !eng2Agent1PB ? 9 : null,
                agent1Eng2Discharge === 2 && !onGround && !eng2Agent1PB ? 10 : null,
                !eng2Agent1PB && onGround ? 11 : null,
                !eng2Agent2PB && onGround ? 12 : null,
                onGround ? 13 : null,
                !onGround ? 14 : null,
                agent2Eng2Discharge === 1 && !eng2Agent2PB ? 15 : null,
                (agent2Eng2Discharge === 1 && !eng2Agent2PB) || (agent2Eng2Discharge === 2 && !eng2Agent2PB) ? 16 : null,
            ],
            codesToReturn: ['260002001', '260002002', '260002003', '260002004', '260002005',
                '260002006', '260002007', '260002008', '260002009', '260002010', '260002011',
                '260002012', '260002013', '260002014', '260002015', '260002016'],
            memoInhibit: false,
            failure: 3,
            sysPage: 0,
            side: 'LEFT',
        },
        2600030: { // APU FIRE
            flightPhaseInhib: [],
            simVarIsActive: !!(apuFireTest === 1 || fireButtonAPU === 1),
            whichCodeToReturn: [
                0,
                !fireButtonAPU ? 1 : null,
                agentAPUDischarge === 1 && !apuAgentPB ? 2 : null,
                agentAPUDischarge === 2 && !apuAgentPB ? 3 : null,
                apuMasterSwitch === 1 ? 4 : null,
            ],
            codesToReturn: ['260003001', '260003002', '260003003', '260003004', '260003005'],
            memoInhibit: false,
            failure: 3,
            sysPage: 6,
            side: 'LEFT',
        },
        2700085: { // SLATS NOT IN TO CONFIG
            flightPhaseInhib: [5, 6, 7, 8],
            simVarIsActive: (
                flapsMcduEntered === 1
                && flapsHandle !== flapsMcdu
                && [1, 2, 9].includes(flightPhase)
                && toconfigFailed
            )
            || (
                [3, 4, 5].includes(flightPhase) && (slatsAngle < 18 || slatsAngle > 22)
            ),
            whichCodeToReturn: [0, 1],
            codesToReturn: ['270008501', '270008502'],
            memoInhibit: false,
            failure: 3,
            sysPage: -1,
            side: 'LEFT',
        },
        2700090: { // FLAPS NOT IN TO CONFIG
            flightPhaseInhib: [5, 6, 7, 8],
            simVarIsActive: (
                flapsMcduEntered === 1
                && flapsHandle !== flapsMcdu
                && [1, 2, 9].includes(flightPhase)
                && toconfigFailed
            )
            || (
                [3, 4, 5].includes(flightPhase) && (flapsAngle < 10 || flapsAngle > 20)
            ),
            whichCodeToReturn: [0, 1],
            codesToReturn: ['270009001', '270009002'],
            memoInhibit: false,
            failure: 3,
            sysPage: -1,
            side: 'LEFT',
        },
        3200050: { // PK BRK ON
            flightPhaseInhib: [1, 4, 5, 6, 7, 8, 9, 10],
            simVarIsActive: !!(flightPhase === 3 && parkBrake === 1),
            // TODO no separate slats indication
            whichCodeToReturn: [0],
            codesToReturn: ['320005001'],
            memoInhibit: false,
            failure: 3,
            sysPage: -1,
            side: 'LEFT',
        },
        2600150: { // SMOKE FWD CARGO SMOKE
            flightPhaseInhib: [4, 5, 7, 8],
            simVarIsActive: !!([1, 2, 3, 6, 9, 10].includes(flightPhase) && cargoFireTest === 1),
            // TODO no separate slats indication
            whichCodeToReturn: [
                0,
                cabinRecircBtnOn === 1 ? 2 : null,
                [1, 10].includes(flightPhase) && !cargoFireAgentDisch ? 3 : null,
                !cargoFireAgentDisch ? 4 : null,
                !onGround ? 5 : null,
                !onGround ? 6 : null,
                onGround ? 7 : null,
                onGround ? 8 : null,
            ],
            codesToReturn: ['260015001', '260015002', '260015003', '260015004', '260015005', '260015006', '260015007', '260015008', '260015009'],
            memoInhibit: false,
            failure: 3,
            sysPage: -1,
            side: 'LEFT',
        },
        7700647: { // THR LEVERS NOT SET  (on ground)
            flightPhaseInhib: [1, 4, 5, 6, 7, 8, 10],
            simVarIsActive: [2, 3, 4, 8, 9].includes(flightPhase) && (
                !!((throttle1Position !== 35 && thrustLeverNotSet) || (throttle2Position !== 35 && thrustLeverNotSet))
            ),
            whichCodeToReturn: [
                0,
                autothrustLeverWarningFlex === 1 ? 1 : null,
                autothrustLeverWarningTOGA === 1 ? 2 : null,
            ],
            codesToReturn: ['770064701', '770064702', '770064703'],
            memoInhibit: false,
            failure: 2,
            sysPage: 9, // Should be -1
            side: 'LEFT',
        },
        2161207: { // PACK 1 ABNORMALLY OFF
            flightPhaseInhib: [1, 2, 3, 4, 5, 7, 8, 9, 10],
            simVarIsActive: packOffNotFailed1.read(),
            whichCodeToReturn: [0],
            codesToReturn: ['216120701'],
            memoInhibit: false,
            failure: 2,
            sysPage: 1,
            side: 'LEFT',
        },
        2161208: { // PACK 2 ABNORMALLY OFF
            flightPhaseInhib: [1, 2, 3, 4, 5, 7, 8, 9, 10],
            simVarIsActive: packOffNotFailed2.read(),
            whichCodeToReturn: [0],
            codesToReturn: ['216120801'],
            memoInhibit: false,
            failure: 2,
            sysPage: 1,
            side: 'LEFT',
        },
        3200060: { // NW ANTI SKID INACTIVE
            flightPhaseInhib: [4, 5],
            simVarIsActive: antiskidActive === 0,
            whichCodeToReturn: [0, 1],
            codesToReturn: ['320006001', '320006002'],
            memoInhibit: false,
            failure: 2,
            sysPage: 9,
            side: 'LEFT',
        },
        3400500: { // TCAS FAULT
            flightPhaseInhib: [3, 4, 5, 7, 8],
            simVarIsActive: !!(![1, 10].includes(flightPhase) && tcasFault === 1),
            whichCodeToReturn: [0],
            codesToReturn: ['340050001'],
            memoInhibit: false,
            failure: 2,
            sysPage: -1,
            side: 'LEFT',
        },
        3400507: { // NAV TCAS STBY (in flight)
            flightPhaseInhib: [1, 2, 3, 4, 5, 7, 8, 9, 10],
            simVarIsActive: !!(flightPhase === 6 && tcasSensitivity === 1),
            whichCodeToReturn: [0],
            codesToReturn: ['340050701'],
            memoInhibit: false,
            failure: 2,
            sysPage: -1,
            side: 'LEFT',
        },
        3200010: { // L/G-BRAKES OVHT
            flightPhaseInhib: [4, 8, 9, 10],
            simVarIsActive: (toconfig === 1 || flightPhase === 3)
            && brakesHot === 1,
            whichCodeToReturn: [
                0,
                !onGround ? 1 : null,
                [1, 10].includes(flightPhase) ? 2 : null,
                !onGround ? 3 : null,
                [1, 2].includes(flightPhase) && !brakeFan ? 4 : null,
                onGround ? 5 : null,
                !onGround ? 6 : null,
                !onGround ? 7 : null,
                !onGround ? 8 : null,
            ],
            codesToReturn: ['320001001', '320001002', '320001003', '320001004', '320001005', '320001006', '320001007', '320001008', '320001009'],
            memoInhibit: false,
            failure: 2,
            sysPage: 9,
            side: 'LEFT',
        },
        3081186: { // SEVERE ICE DETECTED
            flightPhaseInhib: [3, 4, 5, 7, 8],
            simVarIsActive: iceSevereDetectedTimer.read(),
            whichCodeToReturn: [
                0,
                !wingAntiIce ? 1 : null,
                engSelectorPosition !== 2 ? 2 : null,
            ],
            codesToReturn: ['308128001', '308128002', '308128003'],
            memoInhibit: false,
            failure: 2,
            sysPage: -1,
            side: 'LEFT',
        },
        3081280: { // ICE DETECTED
            flightPhaseInhib: [3, 4, 5, 7, 8],
            simVarIsActive: iceDetectedTimer2.read(),
            whichCodeToReturn: [
                0,
                !eng1AntiIce ? 1 : null,
                !eng2AntiIce ? 2 : null,
            ],
            codesToReturn: ['308128001', '308128002', '308128003'],
            memoInhibit: false,
            failure: 2,
            sysPage: -1,
            side: 'LEFT',
        },
        2900310: // *HYD  - Blue
        {
            flightPhaseInhib: [4, 5],
            simVarIsActive: !!(!(blueRvrLow === 1 || !blueElecPumpPBAuto)
            && (!dcESSBusPowered || !ac1BusPowered)
            && blueLP === 1
            && ![1, 10].includes(flightPhase)
            && !emergencyGeneratorOn),
            whichCodeToReturn: [0],
            codesToReturn: ['290031001'],
            memoInhibit: false,
            failure: 2,
            sysPage: 4,
            side: 'RIGHT',
        },
        2900312: // *HYD  - Green Engine 1 //
        {
            flightPhaseInhib: [],
            simVarIsActive: ![1, 10, 2, 9].includes(flightPhase)
            // && ENG 1 OUT - not implemented
            && greenLP === 1
            && !greenHydEng1PBAuto
            && !emergencyGeneratorOn,
            whichCodeToReturn: [0],
            codesToReturn: ['290031201'],
            memoInhibit: false,
            failure: 2,
            sysPage: 4,
            side: 'RIGHT',
        },
    };

    const EWDMessageMemos: EWDMessageDict = {
        '0000010': { // T.O MEMO
            flightPhaseInhib: [1, 3, 6, 10],
            simVarIsActive: !!tomemo,
            whichCodeToReturn: [
                autoBrake === 3 ? 1 : 0,
                noSmoking && configPortableDevices ? 3 : 2,
                cabinReady ? 5 : 4,
                spoilersArmed ? 7 : 6,
                flapsHandle >= 1 && flapsHandle <= 3 ? 9 : 8,
                toconfig ? 11 : 10,
            ],
            codesToReturn: ['000001001', '000001002', '000001003', '000001004', '000001005', '000001006', '000001007', '000001008', '000001009', '000001010', '000001011', '000001012'],
            memoInhibit: false,
            failure: 0,
            sysPage: -1,
            side: 'LEFT',
        },
        '0000020': { // LANDING MEMO
            flightPhaseInhib: [1, 2, 3, 4, 5, 9, 10],
            simVarIsActive: !!ldgmemo,
            whichCodeToReturn: [
                landingGearDown === 1 ? 1 : 0,
                noSmoking && configPortableDevices ? 3 : 2,
                cabinReady ? 5 : 4,
                spoilersArmed ? 7 : 6,
                !gpwsFlaps3 && flapsHandle !== 4 ? 8 : null,
                !gpwsFlaps3 && flapsHandle === 4 ? 9 : null,
                gpwsFlaps3 === 1 && flapsHandle !== 3 ? 10 : null,
                gpwsFlaps3 === 1 && flapsHandle === 3 ? 11 : null,
            ],
            codesToReturn: ['000002001', '000002002', '000002003', '000002004', '000002005', '000002006', '000002007', '000002008', '000002009', '000002010', '000002011', '000002012'],
            memoInhibit: false,
            failure: 0,
            sysPage: -1,
            side: 'LEFT',
        },
        '0000050': { // REFUELING
            flightPhaseInhib: [],
            simVarIsActive: !!(fuel === 100 || usrStartRefueling),
            whichCodeToReturn: [0],
            codesToReturn: ['000005001'],
            memoInhibit: !!(tomemo === 1 || ldgmemo === 1),
            failure: 0,
            sysPage: -1,
            side: 'LEFT',
        },
        '0000030': { // IR IN ALIGN
            flightPhaseInhib: [3, 4, 5, 6, 7, 8, 9, 10],
            simVarIsActive: !!(adirsRemainingAlignTime >= 240 && [adiru1State, adiru2State, adiru3State].every((a) => a === 1)),
            whichCodeToReturn: [
                adirsMessage1(adirsRemainingAlignTime, (engine1State > 0 || engine2State > 0)),
            ],
            codesToReturn: ['000003001', '000003002', '000003003', '000003004', '000003005', '000003006', '000003007', '000003008'],
            memoInhibit: !!(tomemo === 1 || ldgmemo === 1),
            failure: 0,
            sysPage: -1,
            side: 'LEFT',
        },
        '0000031': { // IR IN ALIGN
            flightPhaseInhib: [3, 4, 5, 6, 7, 8, 9, 10],
            simVarIsActive: !!(adirsRemainingAlignTime > 0 && adirsRemainingAlignTime < 240 && [adiru1State, adiru2State, adiru3State].every((a) => a === 1)),
            whichCodeToReturn: [
                adirsMessage2(adirsRemainingAlignTime, (engine1State > 0 || engine2State > 0)),
            ],
            codesToReturn: ['000003101', '000003102', '000003103', '000003104', '000003105', '000003106', '000003107', '000003108'],
            memoInhibit: !!(tomemo === 1 || ldgmemo === 1),
            failure: 0,
            sysPage: -1,
            side: 'LEFT',
        },
        '0000055': // SPOILERS ARMED
            {
                flightPhaseInhib: [],
                simVarIsActive: !!spoilersArmed,
                whichCodeToReturn: [0],
                codesToReturn: ['000005501'],
                memoInhibit: !!(tomemo === 1 || ldgmemo === 1),
                failure: 0,
                sysPage: -1,
                side: 'LEFT',
            },
        '0000080': // SEAT BELTS
            {
                flightPhaseInhib: [],
                simVarIsActive: !!seatBelt,
                whichCodeToReturn: [0],
                codesToReturn: ['000008001'],
                memoInhibit: !!(tomemo === 1 || ldgmemo === 1),
                failure: 0,
                sysPage: -1,
                side: 'LEFT',
            },
        '0000090': // NO SMOKING
            {
                flightPhaseInhib: [],
                simVarIsActive: !!(noSmoking && !configPortableDevices),
                whichCodeToReturn: [0],
                codesToReturn: ['000009001'],
                memoInhibit: !!(tomemo === 1 || ldgmemo === 1),
                failure: 0,
                sysPage: -1,
                side: 'LEFT',
            },
        '0000095': // PORTABLE DEVICES
            {
                flightPhaseInhib: [],
                simVarIsActive: !!(noSmoking && configPortableDevices),
                whichCodeToReturn: [0],
                codesToReturn: ['000009501'],
                memoInhibit: !!(tomemo === 1 || ldgmemo === 1),
                failure: 0,
                sysPage: -1,
                side: 'LEFT',
            },
        '0000100': // STROBE LIGHT OFF
            {
                flightPhaseInhib: [],
                simVarIsActive: !!(!onGround && strobeLightsOn === 2),
                whichCodeToReturn: [0],
                codesToReturn: ['000010001'],
                memoInhibit: !!(tomemo === 1 || ldgmemo === 1),
                failure: 0,
                sysPage: -1,
                side: 'LEFT',
            },
        '0000105': // OUTR TK FUEL XFRD
            {
                flightPhaseInhib: [], // Plus check that outer tanks not empty
                simVarIsActive: !!(leftOuterInnerValve || rightOuterInnerValve),
                whichCodeToReturn: [0],
                codesToReturn: ['000010501'], // config memo
                memoInhibit: !!(tomemo === 1 || ldgmemo === 1),
                failure: 0,
                sysPage: -1,
                side: 'LEFT',
            },
        '0000305': // GPWS FLAP MODE OFF
            {
                flightPhaseInhib: [],
                simVarIsActive: !!gpwsFlapMode,
                whichCodeToReturn: [0],
                codesToReturn: ['000030501'], // Not inhibited
                memoInhibit: !!(tomemo === 1 || ldgmemo === 1),
                failure: 0,
                sysPage: -1,
                side: 'LEFT',
            },
        '0000140': // T.O. INHIBIT
            {
                flightPhaseInhib: [],
                simVarIsActive: showTakeoffInhibit,
                whichCodeToReturn: [0],
                codesToReturn: ['000014001'],
                memoInhibit: false,
                failure: 0,
                sysPage: -1,
                side: 'RIGHT',
            },
        '0000150': // LDG INHIBIT
            {
                flightPhaseInhib: [],
                simVarIsActive: showLandingInhibit,
                whichCodeToReturn: [0],
                codesToReturn: ['000015001'],
                memoInhibit: false,
                failure: 0,
                sysPage: -1,
                side: 'RIGHT',
            },
        '0000350': // LAND ASAP RED
            {
                flightPhaseInhib: [],
                simVarIsActive: !!landASAPRed,
                whichCodeToReturn: [0],
                codesToReturn: ['000035001'],
                memoInhibit: false,
                failure: 0,
                sysPage: -1,
                side: 'RIGHT',
            },
        '0000360': // LAND ASAP AMBER
            {
                flightPhaseInhib: [],
                simVarIsActive: !!(!landASAPRed && !onGround && (
                    engine1State === 0
                    || engine2State === 0
                    || fobRounded < 3000
                )),
                whichCodeToReturn: [0],
                codesToReturn: ['000036001'],
                memoInhibit: false,
                failure: 0,
                sysPage: -1,
                side: 'RIGHT',
            },
        '0000060': // SPEED BRK
        {
            flightPhaseInhib: [],
            simVarIsActive: speedBrake > 0 && ![1, 8, 9, 10].includes(flightPhase),
            whichCodeToReturn: [![6, 7].includes(flightPhase) ? 1 : 0],
            codesToReturn: ['000006001', '000006002'],
            memoInhibit: false,
            failure: 0,
            sysPage: -1,
            side: 'RIGHT',
        },
        '0000200': // PARK BRK
        {
            flightPhaseInhib: [],
            simVarIsActive: !!([1, 2, 9, 10].includes(flightPhase) && parkBrake === 1),
            whichCodeToReturn: [0],
            codesToReturn: ['000020001'],
            memoInhibit: false,
            failure: 0,
            sysPage: -1,
            side: 'RIGHT',
        },
        '0000040': // NW STRG DISC
        {
            flightPhaseInhib: [],
            simVarIsActive: nwSteeringDisc === 1,
            whichCodeToReturn: [engine1State > 0 || engine2State > 1 ? 1 : 0],
            codesToReturn: ['000004001', '000004002'],
            memoInhibit: false,
            failure: 0,
            sysPage: -1,
            side: 'RIGHT',
        },
        '0000160': // PTU ON
        {
            flightPhaseInhib: [],
            simVarIsActive: hydPTU === 1,
            whichCodeToReturn: [0],
            codesToReturn: ['000016001'],
            memoInhibit: false,
            failure: 0,
            sysPage: -1,
            side: 'RIGHT',
        },
        '0000210': // RAT OUT
        {
            flightPhaseInhib: [],
            simVarIsActive: ratDeployed > 0,
            whichCodeToReturn: [[1, 2].includes(flightPhase) ? 1 : 0],
            codesToReturn: ['000021001', '000021002'],
            memoInhibit: false,
            failure: 0,
            sysPage: -1,
            side: 'RIGHT',
        },
        '0000070': // IGNITION
        {
            flightPhaseInhib: [],
            simVarIsActive: engSelectorPosition === 2,
            whichCodeToReturn: [0],
            codesToReturn: ['000007001'],
            memoInhibit: false,
            failure: 0,
            sysPage: -1,
            side: 'RIGHT',
        },
        '0000540': // PRED W/S OFF
        {
            flightPhaseInhib: [],
            simVarIsActive: !!(predWSOn === 0 && ![1, 10].includes(flightPhase)),
            whichCodeToReturn: [[3, 4, 5, 7, 8, 9].includes(flightPhase) || toconfig === 1 ? 1 : 0],
            codesToReturn: ['000054001', '000054002'],
            memoInhibit: false,
            failure: 0,
            sysPage: -1,
            side: 'RIGHT',
        },
        '0000545': // TERR OFF
        {
            flightPhaseInhib: [1, 10],
            simVarIsActive: !!(gpwsOff === 1 && ![1, 10].includes(flightPhase)),
            whichCodeToReturn: [[3, 4, 5, 7, 8, 9].includes(flightPhase) || toconfig === 1 ? 1 : 0],
            codesToReturn: ['000054501', '000054502'],
            memoInhibit: false,
            failure: 0,
            sysPage: -1,
            side: 'RIGHT',
        },
        '0000320': // TCAS STBY
        {
            flightPhaseInhib: [],
<<<<<<< HEAD
            simVarIsActive: !!(tcasSensitivity === 1 && flightPhase !== 6),
=======
            simVarIsActive: !!(tcasSensitity == 1 && flightPhase !== 6),
>>>>>>> 0db4f8b4
            whichCodeToReturn: [0],
            codesToReturn: ['000032001'],
            memoInhibit: false,
            failure: 0,
            sysPage: -1,
            side: 'RIGHT',
        },
        '0000325': // TCAS STBY in flight
        {
            flightPhaseInhib: [],
            simVarIsActive: !!(tcasSensitivity === 1 && flightPhase === 6),
            whichCodeToReturn: [0],
            codesToReturn: ['000032501'],
            memoInhibit: false,
            failure: 0,
            sysPage: -1,
            side: 'RIGHT',
        },
        '0000552': // COMPANY MESSAGE
        {
            flightPhaseInhib: [],
            simVarIsActive: [1, 2, 6, 9, 10].includes(flightPhase) && compMesgCount > 0,
            whichCodeToReturn: [0],
            codesToReturn: ['000055201'],
            memoInhibit: false,
            failure: 0,
            sysPage: -1,
            side: 'RIGHT',
        },
        '0000260': // ENG ANTI ICE
        {
            flightPhaseInhib: [3, 4, 5, 7, 8],
            simVarIsActive: !!(eng1AntiIce === 1 || eng2AntiIce === 1),
            whichCodeToReturn: [0],
            codesToReturn: ['000026001'],
            memoInhibit: false,
            failure: 0,
            sysPage: -1,
            side: 'RIGHT',
        },
        '0000270': // WING ANTI ICE
        {
            flightPhaseInhib: [],
            simVarIsActive: wingAntiIce === 1,
            whichCodeToReturn: [0],
            codesToReturn: ['000027001'],
            memoInhibit: false,
            failure: 0,
            sysPage: -1,
            side: 'RIGHT',
        },
        '0000275': // ICE NOT DETECTED
        {
            flightPhaseInhib: [1, 2, 3, 4, 8, 9, 10],
            simVarIsActive: iceNotDetTimer2.read() && !onGround,
            whichCodeToReturn: [0],
            codesToReturn: ['000027501'],
            memoInhibit: false,
            failure: 0,
            sysPage: -1,
            side: 'RIGHT',
        },
        '0000170': // APU AVAIL
        {
            flightPhaseInhib: [],
            simVarIsActive: !!(apuAvail === 1 && !apuBleedValveOpen),
            whichCodeToReturn: [0],
            codesToReturn: ['000017001'],
            memoInhibit: false,
            failure: 0,
            sysPage: -1,
            side: 'RIGHT',
        },
        '0000180': // APU BLEED
        {
            flightPhaseInhib: [],
            simVarIsActive: !!(apuAvail === 1 && apuBleedValveOpen === 1),
            whichCodeToReturn: [0],
            codesToReturn: ['000018001'],
            memoInhibit: false,
            failure: 0,
            sysPage: -1,
            side: 'RIGHT',
        },
        '0000190': // LDG LT
        {
            flightPhaseInhib: [],
            simVarIsActive: !!(!landingLight2Retracted || !landingLight3Retracted),
            whichCodeToReturn: [0],
            codesToReturn: ['000019001'],
            memoInhibit: false,
            failure: 0,
            sysPage: -1,
            side: 'RIGHT',
        },
        '0000220': // BRAKE FAN
        {
            flightPhaseInhib: [],
            simVarIsActive: brakeFan === 1,
            whichCodeToReturn: [0],
            codesToReturn: ['000022001'],
            memoInhibit: false,
            failure: 0,
            sysPage: -1,
            side: 'RIGHT',
        },
        '0000290': // SWITCHING PNL
        {
            flightPhaseInhib: [],
            simVarIsActive: !!(ndXfrKnob !== 1 || dmcSwitchingKnob !== 1),
            whichCodeToReturn: [0],
            codesToReturn: ['000029001'],
            memoInhibit: false,
            failure: 0,
            sysPage: -1,
            side: 'RIGHT',
        },
        '0000300': // GPWS FLAPS 3
        {
            flightPhaseInhib: [],
            simVarIsActive: gpwsFlaps3 === 1,
            whichCodeToReturn: [0],
            codesToReturn: ['000030001'],
            memoInhibit: false,
            failure: 0,
            sysPage: -1,
            side: 'RIGHT',
        },
        '0000022': // AUTOBRAKE
        {
            flightPhaseInhib: [],
            simVarIsActive: [7, 8].includes(flightPhase),
            whichCodeToReturn: [parseInt(autoBrakesArmedMode) - 1],
            codesToReturn: ['000002201', '000002202', '000002203', '000002204'],
            memoInhibit: false,
            failure: 0,
            sysPage: -1,
            side: 'RIGHT',
        },
        '0000230': // MAN LANDING ELEVATION
        {
            flightPhaseInhib: [],
            simVarIsActive: manLandingElevation > 0,
            whichCodeToReturn: [0],
            codesToReturn: ['000023001'],
            memoInhibit: false,
            failure: 0,
            sysPage: -1,
            side: 'RIGHT',
        },
        '0000250': // FUEL X FEED
        {
            flightPhaseInhib: [],
            simVarIsActive: fuelXFeedPBOn === 1,
            whichCodeToReturn: [[3, 4, 5].includes(flightPhase) ? 1 : 0],
            codesToReturn: ['000025001', '000025002'],
            memoInhibit: false,
            failure: 0,
            sysPage: -1,
            side: 'RIGHT',
        },
        '0000680': // ADIRS SWTG
        {
            flightPhaseInhib: [],
            simVarIsActive: !!(ATTKnob !== 1 || AIRKnob !== 1),
            whichCodeToReturn: [0],
            codesToReturn: ['000068001'],
            memoInhibit: false,
            failure: 0,
            sysPage: -1,
            side: 'RIGHT',
        },
    };

    /* TO CONFIG */

    useEffect(() => {
        if (tomemo === 1) {
            // TODO Note that fuel tank low pressure and gravity feed warnings are not included
            let systemStatus = false;
            if (engine1Generator && engine2Generator && !greenLP && !yellowLP && !blueLP && eng1pumpPBisAuto && eng2pumpPBisAuto) {
                systemStatus = true;
            }
            const speeds = !!(v1Speed <= vrSpeed && vrSpeed <= v2Speed);
            const doors = !!(cabin === 0 && catering === 0 && cargoaftLocked && cargofwdLocked);
            const flapsAgree = !flapsMcduEntered || flapsHandle === flapsMcdu;
            const sb = speedBrake === 0;

            if (systemStatus && speeds && !brakesHot && doors && flapsAgree && sb) {
                SimVar.SetSimVarValue('L:A32NX_TO_CONFIG_NORMAL', 'bool', 1);
                setToConfigFailed(false);
            } else {
                SimVar.SetSimVarValue('L:A32NX_TO_CONFIG_NORMAL', 'bool', 0);
                setToConfigFailed(true);
            }
        }
    }, [
        engine1Generator, engine2Generator, blueLP, greenLP, yellowLP, eng1pumpPBisAuto, eng2pumpPBisAuto,
        flapsMcdu, flapsMcduEntered, speedBrake, parkBrake, v1Speed, vrSpeed, v2Speed, cabin,
        catering, cargoaftLocked, cargofwdLocked, toconfigBtn,
    ]);

    useEffect(() => {
        if (callPushAft || callPushAll || callPushForward) {
            SimVar.SetSimVarValue('L:A32NX_CABIN_READY', 'bool', 1);
        }
    }, [callPushAft, callPushAll, callPushForward]);

    useEffect(() => {
        let tempMemoArrayLeft:string[] = [];
        let tempMemoArrayRight:string[] = [];
        const allFailureKeys: string[] = [];
        let tempFailureArrayLeft:string[] = [];
        const failureKeysLeft: string[] = failuresLeft;
        let tempFailureArrayRight:string[] = [];
        const failureKeysRight: string[] = failuresRight;
        let leftFailureSystemCount = 0;
        let rightFailureSystemCount = 0;

        // Failures first
        for (const [key, value] of Object.entries(EWDMessageFailures)) {
            if (value.simVarIsActive && !value.flightPhaseInhib.some((e) => e === flightPhase)) {
                if (value.side === 'LEFT') {
                    allFailureKeys.push(key);
                }

                if ((value.side === 'LEFT' && !failuresLeft.includes(key) && !recallFailures.includes(key)) || (value.side === 'RIGHT' && !failuresRight.includes(key))) {
                    if (value.side === 'LEFT') {
                        failureKeysLeft.push(key);
                    } else {
                        failureKeysRight.push(key);
                    }

                    if (value.failure === 3) {
                        masterWarning(1);
                    }
                    if (value.failure === 2) {
                        masterCaution(1);
                    }
                } else if (![eng1FireTest, eng2FireTest, apuFireTest, cargoFireTest].every((e) => e === 0)) {
                    masterWarning(1);
                }

                const newCode: string[] = [];
                if (!recallFailures.includes(key)) {
                    const codeIndex = value.whichCodeToReturn.filter((e) => e !== null);
                    codeIndex.forEach((e: number) => {
                        newCode.push(value.codesToReturn[e]);
                    });
                    if (value.sysPage > -1) {
                        if (value.side === 'LEFT') {
                            leftFailureSystemCount++;
                        } else {
                            rightFailureSystemCount++;
                        }
                    }
                }
                if (value.side === 'LEFT') {
                    tempFailureArrayLeft = tempFailureArrayLeft.concat(newCode);
                } else {
                    tempFailureArrayRight = tempFailureArrayRight.concat(newCode);
                }

                if (value.sysPage > -1) {
                    SimVar.SetSimVarValue('L:A32NX_ECAM_SFAIL', 'number', value.sysPage);
                }
            }
        }

        const failLeft = tempFailureArrayLeft.length > 0;
        // const failRight = tempFailureArrayRight.length > 0;

        const mesgFailOrderLeft: string[] = [];
        const mesgFailOrderRight: string[] = [];
        for (const [, value] of Object.entries(EWDMessageFailures)) {
            if (value.side === 'LEFT') {
                mesgFailOrderLeft.push(...value.codesToReturn);
            } else {
                mesgFailOrderRight.push(...value.codesToReturn);
            }
        }
        const orderedFailureArrayLeft = mapOrder(tempFailureArrayLeft, mesgFailOrderLeft);
        const orderedFailureArrayRight = mapOrder(tempFailureArrayRight, mesgFailOrderRight);

        setAllCurrentFailures(allFailureKeys);
        setFailuresLeft(failureKeysLeft);
        setFailuresRight(failureKeysRight);

        if (failLeft) {
            setMemoMessageLeft(orderedFailureArrayLeft);
        }

        for (const [, value] of Object.entries(EWDMessageMemos)) {
            if (value.simVarIsActive && !(value.memoInhibit) && !value.flightPhaseInhib.some((e) => e === flightPhase)) {
                const newCode: string[] = [];

                const codeIndex = value.whichCodeToReturn.filter((e) => e !== null);
                codeIndex.forEach((e: number) => {
                    newCode.push(value.codesToReturn[e]);
                });

                if (value.side === 'LEFT' && !failLeft) {
                    tempMemoArrayLeft = tempMemoArrayLeft.concat(newCode);
                }
                if (value.side === 'RIGHT') {
                    const tempArrayRight = tempMemoArrayRight.filter((e) => !value.codesToReturn.includes(e));
                    tempMemoArrayRight = tempArrayRight.concat(newCode);
                }

                if (value.sysPage > -1) {
                    SimVar.SetSimVarValue('L:A32NX_ECAM_SFAIL', 'number', value.sysPage);
                }
            }
        }
        const mesgOrderLeft: string[] = [];
        const mesgOrderRight: string[] = [];
        for (const [, value] of Object.entries(EWDMessageMemos)) {
            if (value.side === 'LEFT') {
                mesgOrderLeft.push(...value.codesToReturn);
            } else {
                mesgOrderRight.push(...value.codesToReturn);
            }
        }
        const orderedMemoArrayLeft = mapOrder(tempMemoArrayLeft, mesgOrderLeft);
        let orderedMemoArrayRight = mapOrder(tempMemoArrayRight, mesgOrderRight);

        if (!failLeft) {
            setMemoMessageLeft(orderedMemoArrayLeft);
            if (orderedFailureArrayRight.length === 0) {
                masterCaution(0);
                masterWarning(0);
            }
        }

        if (leftFailureSystemCount + rightFailureSystemCount === 0) {
            SimVar.SetSimVarValue('L:A32NX_ECAM_SFAIL', 'number', -1);
        }

        if (orderedFailureArrayRight.length > 0) {
            // Right side failures need to be inserted between special lines
            // and the rest of the memo
            const specialLines = ['000014001', '000015001', '000035001', '000036001', '220001501', '220002101'];
            const filteredMemo = orderedMemoArrayRight.filter((e) => !specialLines.includes(e));
            const specLinesInMemo = orderedMemoArrayRight.filter((e) => specialLines.includes(e));
            if (specLinesInMemo.length > 0) {
                orderedMemoArrayRight = [...specLinesInMemo, ...orderedFailureArrayRight, ...filteredMemo];
            } else {
                orderedMemoArrayRight = [...orderedFailureArrayRight, ...orderedMemoArrayRight];
            }
        }
        setMemoMessageRight(orderedMemoArrayRight);

        //
    }, [ac1BusPowered,
        adirsMessage1(adirsRemainingAlignTime, (engine1State > 0 || engine2State > 0)),
        adirsMessage2(adirsRemainingAlignTime, (engine1State > 0 || engine2State > 0)),
        adiru1State,
        adiru2State,
        adiru3State,
        agent1Eng1Discharge,
        agent1Eng2Discharge,
        agent2Eng1Discharge,
        agent2Eng2Discharge,
        agentAPUDischarge,
        AIRKnob,
        antiskidActive,
        apuAgentPB,
        apuAvail,
        apuBleedValveOpen,
        apuFireTest,
        apuMasterSwitch,
        ATTKnob,
        autoBrake,
        autoBrakesArmedMode,
        blueElecPumpPBAuto,
        blueRvrLow,
        brakeFan,
        cabinReady,
        cabinRecircBtnOn,
        cargoFireAgentDisch,
        cargoFireTest,
        compMesgCount,
        computedAirSpeedToNearest2,
        configPortableDevices,
        dcESSBusPowered,
        dmcSwitchingKnob,
        emergencyGeneratorOn,
        engine1ValueSwitch,
        engine2ValueSwitch,
        eng1Agent1PB,
        eng1Agent2PB,
        eng1AntiIce,
        eng1FireTest,
        engine1State,
        eng2Agent1PB,
        eng2Agent2PB,
        eng2AntiIce,
        eng2FireTest,
        engine2State,
        engDualFault,
        engSelectorPosition,
        fac1Failed,
        fireButton1,
        fireButton2,
        fireButtonAPU,
        flapsHandle,
        flapsIndex,
        flightPhase,
        flightPhaseInhibitOverride,
        fobRounded,
        fuel,
        fuelXFeedPBOn,
        gpwsFlapMode,
        gpwsFlaps3,
        gpwsOff,
        greenHydEng1PBAuto,
        hydPTU,
        iceDetectedTimer1,
        iceDetectedTimer2,
        iceNotDetTimer1,
        iceNotDetTimer2,
        iceSevereDetectedTimer,
        landASAPRed,
        landingLight2Retracted,
        landingLight3Retracted,
        ldgmemo,
        leftOuterInnerValve,
        manLandingElevation,
        ndXfrKnob,
        noSmoking,
        nwSteeringDisc,
        packOffBleedIsAvailable1,
        packOffBleedIsAvailable1,
        packOffNotFailure1,
        packOffNotFailure2,
        parkBrake,
        predWSOn,
        ratDeployed,
        recallReset,
        rightOuterInnerValve,
        seatBelt,
        showTakeoffInhibit,
        showLandingInhibit,
        spoilersArmed,
        strobeLightsOn,
        tcasFault,
        tcasMode,
        tcasSensitivity,
        toconfig,
        toconfigFailed,
        throttle1Position,
        throttle2Position,
        thrustLeverNotSet,
        tomemo,
        unit,
        usrStartRefueling,
        wingAntiIce,
    ]);

    useEffect(() => {
        [1, 2, 3, 4, 5, 6, 7].forEach((value) => {
            SimVar.SetSimVarValue(`L:A32NX_EWD_LOWER_LEFT_LINE_${value}`, 'string', '');
        });
        if (memoMessageLeft.length > 0) {
            memoMessageLeft.forEach((value, index) => {
                SimVar.SetSimVarValue(`L:A32NX_EWD_LOWER_LEFT_LINE_${index + 1}`, 'string', value);
            });
        }
    }, [memoMessageLeft]);

    useEffect(() => {
        [1, 2, 3, 4, 5, 6, 7].forEach((value) => {
            SimVar.SetSimVarValue(`L:A32NX_EWD_LOWER_RIGHT_LINE_${value}`, 'string', '');
        });
        if (memoMessageRight.length > 0) {
            memoMessageRight.forEach((value, index) => {
                SimVar.SetSimVarValue(`L:A32NX_EWD_LOWER_RIGHT_LINE_${index + 1}`, 'string', value);
            });
        }
    }, [memoMessageRight]);

    return null;
};

export default PseudoFWC;<|MERGE_RESOLUTION|>--- conflicted
+++ resolved
@@ -1100,11 +1100,7 @@
         '0000320': // TCAS STBY
         {
             flightPhaseInhib: [],
-<<<<<<< HEAD
             simVarIsActive: !!(tcasSensitivity === 1 && flightPhase !== 6),
-=======
-            simVarIsActive: !!(tcasSensitity == 1 && flightPhase !== 6),
->>>>>>> 0db4f8b4
             whichCodeToReturn: [0],
             codesToReturn: ['000032001'],
             memoInhibit: false,

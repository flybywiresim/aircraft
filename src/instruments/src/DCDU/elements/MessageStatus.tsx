import React from 'react';
import { AtsuMessageComStatus, AtsuMessageDirection } from '@atsu/messages/AtsuMessage';
import { CpdlcMessageExpectedResponseType, CpdlcMessagesDownlink } from '@atsu/messages/CpdlcMessageElements';
import { CpdlcMessage } from '@atsu/messages/CpdlcMessage';
import { Checkerboard } from './Checkerboard';

type MessageStatusProps = {
    message: CpdlcMessage,
    selectedResponse : number
}

const translateResponseId = (response: number, message: CpdlcMessage): string => {
    const answerExpected = message.Content?.ExpectedResponse !== CpdlcMessageExpectedResponseType.NotRequired && message.Content?.ExpectedResponse !== CpdlcMessageExpectedResponseType.No;

    if (response === -1) {
        if (message.Direction === AtsuMessageDirection.Uplink && answerExpected) {
            return 'OPEN';
        }
        if (message.ComStatus === AtsuMessageComStatus.Sent) {
            return 'SENT';
        }
    } else if (`DM${response}` in CpdlcMessagesDownlink) {
        return CpdlcMessagesDownlink[`DM${response}`][0][0];
    }

    return 'UKN';
};

const translateResponseMessage = (message: CpdlcMessage, response: CpdlcMessage | undefined): string => {
    const answerExpected = message.Content?.ExpectedResponse !== CpdlcMessageExpectedResponseType.NotRequired && message.Content?.ExpectedResponse !== CpdlcMessageExpectedResponseType.No;

    if (response === undefined) {
        if (message.Direction === AtsuMessageDirection.Uplink && answerExpected) {
            return 'OPEN';
        }
        if (message.ComStatus === AtsuMessageComStatus.Sent) {
            return 'SENT';
        }
    } else if (response.Content !== undefined && response.Content.TypeId in CpdlcMessagesDownlink) {
        return CpdlcMessagesDownlink[response.Content.TypeId][0][0];
    }

    return 'UKN';
};

export const MessageStatus: React.FC<MessageStatusProps> = ({ message, selectedResponse }) => {
    let statusClass = 'status-message ';
<<<<<<< HEAD
    if (message.Response === undefined && selectedResponse === -1) {
        statusClass += 'status-open';
    } else {
=======
    if (message.Direction === AtsuMessageDirection.Input) {
        if (message.ResponseType === undefined && selectedResponse === undefined) {
            statusClass += 'status-open';
        } else {
            statusClass += 'status-other';
        }
    } else if (message.ComStatus === AtsuMessageComStatus.Sent) {
>>>>>>> 119b6ae9
        statusClass += 'status-other';
    } else {
        statusClass += 'status-open';
    }

    // calculate the position of the background rectangle
    let text = '';
    if (selectedResponse !== -1) {
        text = translateResponseId(selectedResponse, message);
    } else {
        text = translateResponseMessage(message, message.Response);
    }

    const backgroundRequired = text !== 'OPEN' && text !== 'SENT';
    let backgroundColor = 'rgba(0,0,0,0)';
    if (message.Direction === AtsuMessageDirection.Uplink) {
        if (selectedResponse === -1 || message.Response?.Content?.TypeId === `DM${selectedResponse}`) {
            backgroundColor = 'rgb(0,255,0)';
        } else {
            backgroundColor = 'rgb(0,255,255)';
        }
    }

    const background = { x: 0, y: 0, width: 0, height: 0 };
    if (text.length !== 0) {
        // one character has a width of 116px and a spacing of 24px per side
        background.width = text.length * 116 + 48;
        // one character has a height of 171 and a spacing of 8 per side
        background.height = 187;
        background.x = 3740 - background.width;
        background.y = 310 - background.height;
    }

    return (
        <g>
            <text className="station" x="168" y="280">
                {message.Timestamp?.dcduTimestamp()}
                {' '}
                {message.Direction === AtsuMessageDirection.Downlink ? ' TO ' : ' FROM '}
                {message.Station}
            </text>
            <>
                (
                {backgroundRequired
                && (
                    <Checkerboard
                        x={background.x}
                        y={background.y}
                        width={background.width}
                        height={background.height}
                        cellSize={10}
                        fill={backgroundColor}
                    />
                )}
                )
                <text className={statusClass} x="3716" y="290">
                    <tspan>{text}</tspan>
                </text>
            </>
        </g>
    );
};<|MERGE_RESOLUTION|>--- conflicted
+++ resolved
@@ -45,19 +45,13 @@
 
 export const MessageStatus: React.FC<MessageStatusProps> = ({ message, selectedResponse }) => {
     let statusClass = 'status-message ';
-<<<<<<< HEAD
-    if (message.Response === undefined && selectedResponse === -1) {
-        statusClass += 'status-open';
-    } else {
-=======
-    if (message.Direction === AtsuMessageDirection.Input) {
-        if (message.ResponseType === undefined && selectedResponse === undefined) {
+    if (message.Direction === AtsuMessageDirection.Uplink) {
+        if (message.Response === undefined && selectedResponse === -1) {
             statusClass += 'status-open';
         } else {
             statusClass += 'status-other';
         }
     } else if (message.ComStatus === AtsuMessageComStatus.Sent) {
->>>>>>> 119b6ae9
         statusClass += 'status-other';
     } else {
         statusClass += 'status-open';

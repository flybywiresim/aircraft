import React from 'react';
import { AtsuMessageComStatus, AtsuMessageDirection, AtsuMessageSerializationFormat } from '@atsu/messages/AtsuMessage';
import { CpdlcMessage } from '@atsu/messages/CpdlcMessage';
import { MessageVisualization } from './MessageVisualization';

type DatalinkMessageProps = {
    message: CpdlcMessage,
    isStatusAvailable: (sender: string) => boolean,
    setStatus: (sender: string, message: string) => void,
    resetStatus: (sender: string) => void
}

export const DatalinkMessage: React.FC<DatalinkMessageProps> = ({ message, isStatusAvailable, setStatus, resetStatus }) => {
    // define the correct background color
<<<<<<< HEAD
    let backgroundClass = 'message-background';
    if (message.Direction === AtsuMessageDirection.Downlink) {
=======
    let backgroundColor: [number, number, number] = [0, 0, 0];
    if (message.Direction === AtsuMessageDirection.Output) {
>>>>>>> 119b6ae9
        if (message.ComStatus === AtsuMessageComStatus.Sent || message.ComStatus === AtsuMessageComStatus.Sending) {
            backgroundColor = [0, 255, 0];
        } else {
            backgroundColor = [0, 255, 255];
        }
    }

    // check if highlight is needed
    let ignoreHighlight = false;
    if (message.Direction === AtsuMessageDirection.Downlink) {
        ignoreHighlight = true;
    } else if (message.Response !== undefined && message.Response.ComStatus === AtsuMessageComStatus.Sending) {
        ignoreHighlight = true;
    } else if (message.Response !== undefined && message.Response.ComStatus === AtsuMessageComStatus.Sent && message.Response.Message !== 'STANDBY') {
        ignoreHighlight = true;
    }

    // define the text color
    let messageClass = 'message-content';
    if (message.Direction === AtsuMessageDirection.Downlink) {
        messageClass += ' message-content-other message-content-out';
    } else if (ignoreHighlight) {
        messageClass += ' message-content-sent';
    } else {
        messageClass += ' message-content-other message-content-in';
    }

    return (
        <g>
            <MessageVisualization
                message={message.Message !== '' ? message.Message : message.serialize(AtsuMessageSerializationFormat.DCDU)}
                backgroundColor={backgroundColor}
                keepNewlines={message.Direction === AtsuMessageDirection.Output}
                ignoreHighlight={ignoreHighlight}
                cssClass={messageClass}
                yStart={720}
                deltaY={240}
                isStatusAvailable={isStatusAvailable}
                setStatus={setStatus}
                resetStatus={resetStatus}
            />
        </g>
    );
};<|MERGE_RESOLUTION|>--- conflicted
+++ resolved
@@ -12,13 +12,8 @@
 
 export const DatalinkMessage: React.FC<DatalinkMessageProps> = ({ message, isStatusAvailable, setStatus, resetStatus }) => {
     // define the correct background color
-<<<<<<< HEAD
-    let backgroundClass = 'message-background';
+    let backgroundColor: [number, number, number] = [0, 0, 0];
     if (message.Direction === AtsuMessageDirection.Downlink) {
-=======
-    let backgroundColor: [number, number, number] = [0, 0, 0];
-    if (message.Direction === AtsuMessageDirection.Output) {
->>>>>>> 119b6ae9
         if (message.ComStatus === AtsuMessageComStatus.Sent || message.ComStatus === AtsuMessageComStatus.Sending) {
             backgroundColor = [0, 255, 0];
         } else {
@@ -51,7 +46,7 @@
             <MessageVisualization
                 message={message.Message !== '' ? message.Message : message.serialize(AtsuMessageSerializationFormat.DCDU)}
                 backgroundColor={backgroundColor}
-                keepNewlines={message.Direction === AtsuMessageDirection.Output}
+                keepNewlines={message.Direction === AtsuMessageDirection.Downlink}
                 ignoreHighlight={ignoreHighlight}
                 cssClass={messageClass}
                 yStart={720}

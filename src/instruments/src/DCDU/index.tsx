import React, { useEffect, useState, useRef } from 'react';
import { useSimVar } from '@instruments/common/simVars';
import { useCoherentEvent, useInteractionEvents } from '@instruments/common/hooks';
import { AtsuMessageComStatus, AtsuMessageDirection, AtsuMessageType } from '@atsu/messages/AtsuMessage';
import { CpdlcMessage, CpdlcMessageMonitoringState } from '@atsu/messages/CpdlcMessage';
import { CpdlcMessageExpectedResponseType } from '@atsu/messages/CpdlcMessageElements';
import { DclMessage } from '@atsu/messages/DclMessage';
import { OclMessage } from '@atsu/messages/OclMessage';
import { DcduStatusMessage } from '@atsu/components/DcduLink';
import { SemanticResponseButtons } from './elements/SemanticResponseButtons';
import { OutputButtons } from './elements/OutputButtons';
import { AffirmNegativeButtons } from './elements/AffirmNegativeButtons';
import { WilcoUnableButtons } from './elements/WilcoUnableButtons';
import { RogerButtons } from './elements/RogerButtons';
import { CloseButtons } from './elements/CloseButtons';
import { RecallButtons } from './elements/RecallButtons';
import { render } from '../Common';
import { SelfTest } from './pages/SelfTest';
import { AtsuStatusMessage } from './elements/AtsuStatusMessage';
import { WaitingForData } from './pages/WaitingForData';
import { DcduLines } from './elements/DcduLines';
import { DatalinkMessage } from './elements/DatalinkMessage';
import { MessageStatus } from './elements/MessageStatus';
import { AtcStatus } from './elements/AtcStatus';
<<<<<<< HEAD
import { useUpdate } from '../util.js';
=======

>>>>>>> 9a56143a
import './style.scss';

enum DcduState {
    Off,
    On,
    Selftest,
    Waiting,
    Standby
}

export class DcduMessageBlock {
    public messages: CpdlcMessage[] = [];

    public timestamp: number = 0;

    public response: number = -1;

    public statusMessage: DcduStatusMessage = DcduStatusMessage.NoMessage;

    public messageVisible: boolean = false;

    public automaticCloseTimeout: number = -1;

    public semanticResponseIncomplete: boolean = false;
}

const sortedMessageArray = (messages: Map<number, DcduMessageBlock>): DcduMessageBlock[] => {
    const arrMessages = Array.from(messages.values());
    arrMessages.sort((a, b) => a.timestamp - b.timestamp);
    return arrMessages;
};

const DcduSystemStatusDuration = 5000;

const DCDU: React.FC = () => {
    const [electricityState] = useSimVar('L:A32NX_ELEC_DC_1_BUS_IS_POWERED', 'bool', 200);
    const [isColdAndDark] = useSimVar('L:A32NX_COLD_AND_DARK_SPAWN', 'Bool', 200);
    const [state, setState] = useState((isColdAndDark) ? DcduState.Off : DcduState.On);
<<<<<<< HEAD
    const [events] = useState(RegisterViewListener('JS_LISTENER_SIMVARS', undefined, true));
    const [timer, setTimer] = useState<number | null>(null);
=======
    const [messages, setMessages] = useState(new Map<number, [CpdlcMessage[], number, number]>());
    const [statusMessage, setStatusMessage] = useState({ sender: '', message: '' });
    const [events] = useState(RegisterViewListener('JS_LISTENER_SIMVARS', undefined, true));
    const [messageUid, setMessageUid] = useState(-1);
    const [atcMessage, setAtcMessage] = useState('');
    const [screenTimeout, setScreenTimeout] = useState<NodeJS.Timeout | null>(null);
    const [messageStatusTimeout, setMessageStatusTimeout] = useState<NodeJS.Timeout | null>(null);
    const messagesRef = useRef<Map<number, [CpdlcMessage[], number, number]>>();

    messagesRef.current = messages;
>>>>>>> 9a56143a

    const [systemStatusMessage, setSystemStatusMessage] = useState(DcduStatusMessage.NoMessage);
    const [systemStatusTimer, setSystemStatusTimer] = useState<number | null>(null);
    const [messages, setMessages] = useState(new Map<number, DcduMessageBlock>());
    const [atcMessage, setAtcMessage] = useState('');

<<<<<<< HEAD
    const updateSystemStatusMessage = (status: DcduStatusMessage) => {
        setSystemStatusMessage(status);
        setSystemStatusTimer(5000);
=======
        if (sender.length === 0 || sender === statusMessage.sender) {
            state.sender = '';
            state.message = '';
            setStatusMessage(state);
            if (messageStatusTimeout) {
                clearTimeout(messageStatusTimeout);
                setMessageStatusTimeout(null);
            }
        }
    };
    const setStatus = (sender: string, message: string, duration: number) => {
        const state = statusMessage;
        state.sender = sender;
        state.message = message;
        setStatusMessage(state);
        if (Number.isFinite(duration)) {
            if (messageStatusTimeout) {
                clearTimeout(messageStatusTimeout);
            }

            setMessageStatusTimeout(setTimeout(() => {
                const state = statusMessage;
                state.sender = '';
                state.message = '';
                setStatusMessage(state);
                setMessageStatusTimeout(null);
            }, duration * 1000));
        }
>>>>>>> 9a56143a
    };

    const setMessageStatus = (uid: number, response: number) => {
        const updateMap = new Map<number, [CpdlcMessage[], number, number]>(messages);

        const entry = updateMap.get(uid);
        if (entry !== undefined) {
            events.triggerToAllSubscribers('A32NX_ATSU_DCDU_MESSAGE_READ', uid);
<<<<<<< HEAD
            entry.response = response;
        }
=======
            entry[2] = response;
            updateMap.set(uid, entry);
>>>>>>> 9a56143a

            setMessages(updateMap);
        }
    };

    const deleteMessage = (uid: number) => events.triggerToAllSubscribers('A32NX_ATSU_DELETE_MESSAGE', uid);
    const sendMessage = (uid: number) => events.triggerToAllSubscribers('A32NX_ATSU_SEND_MESSAGE', uid);
    const sendResponse = (uid: number, response: number) => events.triggerToAllSubscribers('A32NX_ATSU_SEND_RESPONSE', uid, response);

    // functions to handle the internal queue
    const invertResponse = (uid: number) => {
        events.triggerToAllSubscribers('A32NX_ATSU_DCDU_MESSAGE_INVERT_SEMANTIC_RESPONSE', uid);
    };
    const modifyResponse = (uid: number) => {
        const message = messages.get(uid);
        if (message) {
            message.statusMessage = DcduStatusMessage.McduForModification;
            events.triggerToAllSubscribers('A32NX_ATSU_DCDU_MESSAGE_MODIFY_RESPONSE', uid);
        }
    };
    const recallMessage = () => {
        events.triggerToAllSubscribers('A32NX_ATSU_DCDU_MESSAGE_RECALL');
    };
    const closeMessage = (uid: number) => {
<<<<<<< HEAD
        const sortedMessages = sortedMessageArray(messages);
        const index = sortedMessages.findIndex((element) => element.messages[0].UniqueMessageID === uid);
=======
        if (!messagesRef.current) {
            return;
        }

        const sortedMessages = sortedMessageArray(messagesRef.current);
        const index = sortedMessages.findIndex((element) => element[0][0].UniqueMessageID === uid);
>>>>>>> 9a56143a

        events.triggerToAllSubscribers('A32NX_ATSU_DCDU_MESSAGE_CLOSED', uid);

        if (index !== -1) {
            setSystemStatusMessage(DcduStatusMessage.NoMessage);
            setSystemStatusTimer(null);

            // update the map
            const updatedMap = messages;

            // define the next visible message
            if (index > 0) {
                const message = updatedMap.get(sortedMessages[index - 1].messages[0].UniqueMessageID);
                if (message) {
                    message.messageVisible = true;
                }
            } else if (index + 1 < sortedMessages.length) {
                const message = updatedMap.get(sortedMessages[index + 1].messages[0].UniqueMessageID);
                if (message) {
                    message.messageVisible = true;
                }
            }

<<<<<<< HEAD
=======
            // update the map
            const updatedMap = new Map<number, [CpdlcMessage[], number, number]>(messagesRef.current);
>>>>>>> 9a56143a
            updatedMap.delete(uid);
            setMessages(updatedMap);
        }
    };
    const monitorMessage = (uid: number) => {
        events.triggerToAllSubscribers('A32NX_ATSU_DCDU_MESSAGE_MONITORING', uid);
    };
    const stopMessageMonitoring = (uid: number) => {
        events.triggerToAllSubscribers('A32NX_ATSU_DCDU_MESSAGE_STOP_MONITORING', uid);
    };

    // the message scroll button handling
    useInteractionEvents(['A32NX_DCDU_BTN_MPL_MS0MINUS', 'A32NX_DCDU_BTN_MPR_MS0MINUS'], () => {
        if (!messagesRef.current || messagesRef.current.size === 0) {
            return;
        }

<<<<<<< HEAD
        const sortedMessages = sortedMessageArray(messages);
        const index = sortedMessages.findIndex((element) => element.messageVisible);

        if (index === 0) {
            setSystemStatusMessage(DcduStatusMessage.NoMoreMessages);
            setSystemStatusTimer(DcduSystemStatusDuration);
=======
        const sortedMessages = sortedMessageArray(messagesRef.current);
        let index = 0;
        if (messageUid !== -1) {
            index = sortedMessages.findIndex((element) => messageUid === element[0][0].UniqueMessageID);
        }

        if (index === 0) {
            if (isStatusAvailable('Mainpage') === true) {
                setStatus('Mainpage', 'NO MORE MSG', 5);
            }
>>>>>>> 9a56143a
        } else {
            setSystemStatusMessage(DcduStatusMessage.NoMessage);
            setSystemStatusTimer(null);

            const oldMessage = messages.get(sortedMessages[index].messages[0].UniqueMessageID);
            const newMessage = messages.get(sortedMessages[index - 1].messages[0].UniqueMessageID);
            if (oldMessage && newMessage) {
                oldMessage.messageVisible = false;
                newMessage.messageVisible = true;
                setMessages(messages);
            }
        }
    });
    useInteractionEvents(['A32NX_DCDU_BTN_MPL_MS0PLUS', 'A32NX_DCDU_BTN_MPR_MS0PLUS'], () => {
        if (!messagesRef.current || messagesRef.current.size === 0) {
            return;
        }

<<<<<<< HEAD
        const sortedMessages = sortedMessageArray(messages);
        const index = sortedMessages.findIndex((element) => element.messageVisible);

        if (index + 1 >= sortedMessages.length) {
            setSystemStatusMessage(DcduStatusMessage.NoMoreMessages);
            setSystemStatusTimer(DcduSystemStatusDuration);
=======
        const sortedMessages = sortedMessageArray(messagesRef.current);
        let index = 0;
        if (messageUid !== -1) {
            index = sortedMessages.findIndex((element) => messageUid === element[0][0].UniqueMessageID);
        }

        if (index + 1 >= sortedMessages.length) {
            if (isStatusAvailable('Mainpage') === true) {
                setStatus('Mainpage', 'NO MORE MSG', 5);
            }
>>>>>>> 9a56143a
        } else {
            setSystemStatusMessage(DcduStatusMessage.NoMessage);
            setSystemStatusTimer(null);

            const oldMessage = messages.get(sortedMessages[index].messages[0].UniqueMessageID);
            const newMessage = messages.get(sortedMessages[index + 1].messages[0].UniqueMessageID);
            if (oldMessage && newMessage) {
                oldMessage.messageVisible = false;
                newMessage.messageVisible = true;
                setMessages(messages);
            }
        }
    });
    useInteractionEvents(['A32NX_DCDU_BTN_MPL_PRINT', 'A32NX_DCDU_BTN_MPR_PRINT'], () => {
        const sortedMessages = sortedMessageArray(messages);
        const index = sortedMessages.findIndex((element) => element.messageVisible);
        if (index !== -1) {
            events.triggerToAllSubscribers('A32NX_ATSU_PRINT_MESSAGE', sortedMessages[index].messages[0].UniqueMessageID);
        }
    });

    useCoherentEvent('A32NX_DCDU_RESET', () => {
        setMessages(new Map<number, DcduMessageBlock>());
        setAtcMessage('');
        setSystemStatusMessage(DcduStatusMessage.NoMessage);
        setSystemStatusTimer(null);
    });

    // resynchronization with ATSU
    useCoherentEvent('A32NX_DCDU_MSG', (serializedMessages: any) => {
        const cpdlcMessages: CpdlcMessage[] = [];

        serializedMessages.forEach((serialized) => {
            if (serialized.UniqueMessageID !== -1) {
                let cpdlcMessage : CpdlcMessage | undefined = undefined;
                if (serialized.Type === AtsuMessageType.CPDLC) {
                    cpdlcMessage = new CpdlcMessage();
                } else if (serialized.Type === AtsuMessageType.DCL) {
                    cpdlcMessage = new DclMessage();
                } else if (serialized.Type === AtsuMessageType.OCL) {
                    cpdlcMessage = new OclMessage();
                }

                if (cpdlcMessage !== undefined) {
                    cpdlcMessage.deserialize(serialized);
                    cpdlcMessages.push(cpdlcMessage);
                }
            }
        });

        if (cpdlcMessages.length !== 0) {
            const newMessageMap = new Map(messagesRef.current);
            const dcduBlock = newMessageMap.get(cpdlcMessages[0].UniqueMessageID);

            if (dcduBlock !== undefined) {
<<<<<<< HEAD
                // update the communication states and response
                dcduBlock.messages = cpdlcMessages;

                if (dcduBlock.statusMessage === DcduStatusMessage.NoMessage) {
                    if (cpdlcMessages[0].MessageMonitoring === CpdlcMessageMonitoringState.Monitoring) {
                        dcduBlock.statusMessage = DcduStatusMessage.Monitoring;
                    } else if (cpdlcMessages[0].MessageMonitoring === CpdlcMessageMonitoringState.Cancelled) {
                        dcduBlock.statusMessage = DcduStatusMessage.MonitoringCancelled;
                    }
                } else if (dcduBlock.statusMessage === DcduStatusMessage.Monitoring) {
                    if (cpdlcMessages[0].MessageMonitoring === CpdlcMessageMonitoringState.Cancelled) {
                        dcduBlock.statusMessage = DcduStatusMessage.MonitoringCancelled;
                    } else if (cpdlcMessages[0].MessageMonitoring !== CpdlcMessageMonitoringState.Monitoring) {
                        dcduBlock.statusMessage = DcduStatusMessage.NoMessage;
=======
                // update the status entry
                if (dcduBlock[0][0].Direction === AtsuMessageDirection.Downlink) {
                    if (dcduBlock[0][0].ComStatus !== cpdlcMessages[0].ComStatus) {
                        if (cpdlcMessages[0].ComStatus === AtsuMessageComStatus.Failed) {
                            setStatus('Mainpage', 'COM FAILED', 5);
                        } else if (cpdlcMessages[0].ComStatus === AtsuMessageComStatus.Sent) {
                            setStatus('Mainpage', 'SENT', 5);
                        }
                    }
                } else if (cpdlcMessages[0].Response !== undefined) {
                    // received an update for a response
                    if (dcduBlock[0][0].Response !== undefined) {
                        if (dcduBlock[0][0].Response.ComStatus !== cpdlcMessages[0].Response.ComStatus) {
                            if (cpdlcMessages[0].Response.ComStatus === AtsuMessageComStatus.Failed) {
                                setStatus('Mainpage', 'COM FAILED', 5);
                            } else if (cpdlcMessages[0].Response.ComStatus === AtsuMessageComStatus.Sent) {
                                setStatus('Mainpage', 'SENT', 5);
                            }
                        }
                    } else if (cpdlcMessages[0].Response.ComStatus === AtsuMessageComStatus.Failed) {
                        setStatus('Mainpage', 'COM FAILED', 5);
                    } else if (cpdlcMessages[0].Response.ComStatus === AtsuMessageComStatus.Sent) {
                        setStatus('Mainpage', 'SENT', 5);
>>>>>>> 9a56143a
                    }
                } else if (cpdlcMessages[0].MessageMonitoring === CpdlcMessageMonitoringState.Finished) {
                    dcduBlock.statusMessage = DcduStatusMessage.NoMessage;
                }

                // response sent
                if (cpdlcMessages[0].Response?.ComStatus === AtsuMessageComStatus.Sent) {
                    dcduBlock.response = -1;
                }
            } else {
<<<<<<< HEAD
                const message = new DcduMessageBlock();
                message.messages = cpdlcMessages;
                message.timestamp = new Date().getTime();
                if (cpdlcMessages[0].MessageMonitoring === CpdlcMessageMonitoringState.Monitoring) {
                    message.statusMessage = DcduStatusMessage.Monitoring;
                } else if (cpdlcMessages[0].MessageMonitoring === CpdlcMessageMonitoringState.Cancelled) {
                    message.statusMessage = DcduStatusMessage.MonitoringCancelled;
                }
                messages.set(cpdlcMessages[0].UniqueMessageID, message);
            }

            if (messages.size === 1) {
                const message = messages.get(cpdlcMessages[0].UniqueMessageID);
                if (message) {
                    message.messageVisible = true;
                }
=======
                newMessageMap.set(cpdlcMessages[0].UniqueMessageID, [cpdlcMessages, new Date().getTime(), -1]);
>>>>>>> 9a56143a
            }
            setMessages(newMessageMap);

            // check if we have a semantic response and all data is available
            if (cpdlcMessages[0].SemanticResponseRequired && cpdlcMessages[0].Response && cpdlcMessages[0].Response.Content) {
                const dcduBlock = messages.get(cpdlcMessages[0].UniqueMessageID);
                if (dcduBlock) {
                    dcduBlock.semanticResponseIncomplete = false;
                    if (dcduBlock.statusMessage === DcduStatusMessage.NoFmData || dcduBlock.statusMessage === DcduStatusMessage.McduForModification) {
                        dcduBlock.statusMessage = DcduStatusMessage.NoMessage;
                    }

                    for (const entry of cpdlcMessages[0].Response.Content[0].Content) {
                        if (entry.Value === '') {
                            dcduBlock.semanticResponseIncomplete = true;
                            dcduBlock.statusMessage = DcduStatusMessage.NoFmData;
                            break;
                        }
                    }
                }
            }

            setMessages(messages);
        }
    });
    useCoherentEvent('A32NX_DCDU_MSG_DELETE_UID', (uid: number) => {
        closeMessage(uid);
    });
    useCoherentEvent('A32NX_DCDU_ATC_LOGON_MSG', (message: string) => {
        setAtcMessage(message);
    });
    useCoherentEvent('A32NX_DCDU_SYSTEM_ATSU_STATUS', (status: DcduStatusMessage) => {
        setSystemStatusMessage(status);
        setSystemStatusTimer(5000);
    });
    useCoherentEvent('A32NX_DCDU_MSG_ATSU_STATUS', (uid: number, status: DcduStatusMessage) => {
        const dcduBlock = messages.get(uid);
        if (dcduBlock !== undefined) {
            dcduBlock.statusMessage = status;
            if (status === DcduStatusMessage.NoMessage) {
                if (dcduBlock.messages[0].MessageMonitoring === CpdlcMessageMonitoringState.Monitoring) {
                    dcduBlock.statusMessage = DcduStatusMessage.Monitoring;
                } else if (dcduBlock.messages[0].MessageMonitoring === CpdlcMessageMonitoringState.Cancelled) {
                    dcduBlock.statusMessage = DcduStatusMessage.MonitoringCancelled;
                }
            }
            setMessages(messages);
        }
    });

<<<<<<< HEAD
    useUpdate((deltaTime) => {
        if (timer !== null) {
            if (timer > 0) {
                setTimer(timer - (deltaTime / 1000));
            } else if (state === DcduState.Off && electricityState !== 0) {
                setState(DcduState.Selftest);
                setTimer(6);
            } else if (state === DcduState.Selftest) {
                setState(DcduState.Waiting);
                setTimer(12);
            } else if (state === DcduState.Waiting) {
                setState(DcduState.On);
                setTimer(null);
            }
        }

        // check if the timeout of messages is triggered
        const currentTime = new Date().getTime() / 1000;
        const sortedArray = sortedMessageArray(messages);
        sortedArray.forEach((message) => {
            if (message.messages[0].CloseAutomatically) {
                if (message.messageVisible && message.automaticCloseTimeout < 0) {
                    const cpdlcMessage = message.messages[0];

                    // start the timeout
                    if (cpdlcMessage.Direction === AtsuMessageDirection.Downlink && cpdlcMessage.ComStatus === AtsuMessageComStatus.Sent
                        || cpdlcMessage.Direction === AtsuMessageDirection.Uplink && cpdlcMessage.Response?.Content[0].TypeId !== 'DM2'
                        && cpdlcMessage.Response?.ComStatus === AtsuMessageComStatus.Sent) {
                        message.automaticCloseTimeout = new Date().getTime() / 1000;
                    }
                } else if (message.automaticCloseTimeout > 0 && (currentTime - message.automaticCloseTimeout) >= 2.0
                && message.messages[0].MessageMonitoring !== CpdlcMessageMonitoringState.Finished) {
                    // check if the timeout is reached
                    closeMessage(message.messages[0].UniqueMessageID);
                } else if (!message.messageVisible) {
                    // reset the timeout of invisible messages
                    message.automaticCloseTimeout = -1;
                }
            }
        });

        if (systemStatusTimer !== null) {
            if (systemStatusTimer > 0) {
                setSystemStatusTimer(systemStatusTimer - deltaTime);
            } else {
                setSystemStatusMessage(DcduStatusMessage.NoMessage);
                setSystemStatusTimer(null);
            }
        }
    });

=======
>>>>>>> 9a56143a
    useEffect(() => {
        if (state === DcduState.On && electricityState === 0) {
            setState(DcduState.Standby);
            setScreenTimeout(setTimeout(() => setState(DcduState.Off), 10000));
        } else if (state === DcduState.Standby && electricityState !== 0) {
            setState(DcduState.On);
            if (screenTimeout) {
                clearTimeout(screenTimeout);
                setScreenTimeout(null);
            }
        } else if (state === DcduState.Off && electricityState !== 0) {
            setState(DcduState.Selftest);
            setScreenTimeout(setTimeout(() => {
                setState(DcduState.Waiting);
                setScreenTimeout(setTimeout(() => setState(DcduState.On), 12000));
            }, 6000));
        } else if ((state === DcduState.Selftest || state === DcduState.Waiting) && electricityState === 0) {
            setState(DcduState.Off);
            if (screenTimeout) {
                clearTimeout(screenTimeout);
                setScreenTimeout(null);
            }
        }
    }, [electricityState]);

    // prepare the data
    let messageIndex = -1;
    let visibleMessagesSemanticResponseIncomplete: boolean = false;
    let visibleMessages: CpdlcMessage[] | undefined = undefined;
    let visibleMessageStatus: DcduStatusMessage = DcduStatusMessage.NoMessage;
    let response: number = -1;
    if (state === DcduState.On && messagesRef.current?.size !== 0) {
        const arrMessages = sortedMessageArray(messagesRef.current);

        messageIndex = arrMessages.findIndex((element) => element.messageVisible);
        if (messageIndex !== -1) {
            response = arrMessages[messageIndex].response;
            visibleMessages = arrMessages[messageIndex].messages;
            visibleMessageStatus = arrMessages[messageIndex].statusMessage;
            visibleMessagesSemanticResponseIncomplete = arrMessages[messageIndex].semanticResponseIncomplete;
        }

        // check if PRIORITY MSG + needs to be visualized
        let noUrgentMessage = true;
        arrMessages.forEach((message) => {
            if (message.messages[0].Content[0].Urgent && !message.messageVisible) {
                if (systemStatusMessage !== DcduStatusMessage.PriorityMessage) {
                    setSystemStatusMessage(DcduStatusMessage.PriorityMessage);
                    setSystemStatusTimer(-1);
                }
                noUrgentMessage = false;
            }
        });

        if (noUrgentMessage && systemStatusMessage === DcduStatusMessage.PriorityMessage) {
            setSystemStatusMessage(DcduStatusMessage.NoMessage);
        }
    }

    let answerRequired = false;
    if (visibleMessages !== undefined && visibleMessages[0].Direction === AtsuMessageDirection.Uplink) {
        answerRequired = visibleMessages[0].Content[0].ExpectedResponse !== CpdlcMessageExpectedResponseType.NotRequired
                         && visibleMessages[0].Content[0].ExpectedResponse !== CpdlcMessageExpectedResponseType.No;
    }

    switch (state) {
    case DcduState.Selftest:
        return (
            <>
                <div className="BacklightBleed" />
                <SelfTest />
            </>
        );
    case DcduState.Waiting:
        return (
            <>
                <div className="BacklightBleed" />
                <WaitingForData />
            </>
        );
    case DcduState.Off:
        return <></>;
    default:
        return (
            <>
                <div className="BacklightBleed" />
                <svg className="dcdu">
                    {(visibleMessages === undefined && atcMessage !== '' && (
                        <>
                            <AtcStatus message={atcMessage} />
                        </>
                    )
                    )}
                    {(visibleMessages !== undefined && (
                        <>
                            <MessageStatus
                                message={visibleMessages[0]}
                                selectedResponse={response}
                            />
                            <DatalinkMessage
                                messages={visibleMessages}
                                updateSystemStatusMessage={updateSystemStatusMessage}
                            />
                        </>
                    ))}
                    {(visibleMessages !== undefined && answerRequired && !visibleMessages[0].SemanticResponseRequired
                    && visibleMessages[0].Content[0].ExpectedResponse === CpdlcMessageExpectedResponseType.WilcoUnable && (
                        <WilcoUnableButtons
                            message={visibleMessages[0]}
                            selectedResponse={response}
                            setMessageStatus={setMessageStatus}
                            sendResponse={sendResponse}
                            closeMessage={closeMessage}
                            monitorMessage={monitorMessage}
                            cancelMessageMonitoring={stopMessageMonitoring}
                        />
                    ))}
                    {(visibleMessages !== undefined && answerRequired && !visibleMessages[0].SemanticResponseRequired
                    && visibleMessages[0].Content[0].ExpectedResponse === CpdlcMessageExpectedResponseType.AffirmNegative && (
                        <AffirmNegativeButtons
                            message={visibleMessages[0]}
                            selectedResponse={response}
                            setMessageStatus={setMessageStatus}
                            sendResponse={sendResponse}
                            closeMessage={closeMessage}
                            monitorMessage={monitorMessage}
                            cancelMessageMonitoring={stopMessageMonitoring}
                        />
                    ))}
                    {(visibleMessages !== undefined && answerRequired && !visibleMessages[0].SemanticResponseRequired
                    && visibleMessages[0].Content[0].ExpectedResponse === CpdlcMessageExpectedResponseType.Roger && (
                        <RogerButtons
                            message={visibleMessages[0]}
                            selectedResponse={response}
                            setMessageStatus={setMessageStatus}
                            sendResponse={sendResponse}
                            closeMessage={closeMessage}
                            monitorMessage={monitorMessage}
                            cancelMessageMonitoring={stopMessageMonitoring}
                        />
                    ))}
                    {(visibleMessages !== undefined && !answerRequired && !visibleMessages[0].SemanticResponseRequired
                    && visibleMessages[0].Direction === AtsuMessageDirection.Downlink && (
                        <OutputButtons
                            message={visibleMessages[0]}
                            sendMessage={sendMessage}
                            deleteMessage={deleteMessage}
                            closeMessage={closeMessage}
                        />
                    ))}
                    {(visibleMessages !== undefined && visibleMessages[0].SemanticResponseRequired
                    && visibleMessages[0].Direction === AtsuMessageDirection.Uplink && (
                        <SemanticResponseButtons
                            message={visibleMessages[0]}
                            messageUnderModification={visibleMessageStatus === DcduStatusMessage.McduForModification || visibleMessageStatus === DcduStatusMessage.McduForText}
                            dataIncomplete={visibleMessagesSemanticResponseIncomplete}
                            invertResponse={invertResponse}
                            modifyResponse={modifyResponse}
                            sendMessage={sendMessage}
                            closeMessage={closeMessage}
                        />
                    ))}
                    {(visibleMessages !== undefined && !answerRequired && !visibleMessages[0].SemanticResponseRequired
                    && visibleMessages[0].Direction === AtsuMessageDirection.Uplink && (
                        <CloseButtons
                            message={visibleMessages[0]}
                            closeMessage={closeMessage}
                        />
                    ))}
                    {(visibleMessages === undefined) && <RecallButtons recallMessage={recallMessage} />}
                    <AtsuStatusMessage visibleMessage={visibleMessageStatus} systemMessage={systemStatusMessage} />
                    <DcduLines />
                    {
                        (messagesRef.current.size > 1
                        && (
                            <>
                                <g>
                                    <text className="status-atsu" fill="white" x="35%" y="2480">MSG</text>
                                    <text className="status-atsu" fill="white" x="35%" y="2720">
                                        {messageIndex + 1}
                                        {' '}
                                        /
                                        {' '}
                                        {messagesRef.current.size}
                                    </text>
                                </g>
                            </>
                        ))
                    }
                </svg>
            </>
        );
    }
};

render(<DCDU />);<|MERGE_RESOLUTION|>--- conflicted
+++ resolved
@@ -22,11 +22,7 @@
 import { DatalinkMessage } from './elements/DatalinkMessage';
 import { MessageStatus } from './elements/MessageStatus';
 import { AtcStatus } from './elements/AtcStatus';
-<<<<<<< HEAD
 import { useUpdate } from '../util.js';
-=======
-
->>>>>>> 9a56143a
 import './style.scss';
 
 enum DcduState {
@@ -65,79 +61,35 @@
     const [electricityState] = useSimVar('L:A32NX_ELEC_DC_1_BUS_IS_POWERED', 'bool', 200);
     const [isColdAndDark] = useSimVar('L:A32NX_COLD_AND_DARK_SPAWN', 'Bool', 200);
     const [state, setState] = useState((isColdAndDark) ? DcduState.Off : DcduState.On);
-<<<<<<< HEAD
     const [events] = useState(RegisterViewListener('JS_LISTENER_SIMVARS', undefined, true));
-    const [timer, setTimer] = useState<number | null>(null);
-=======
-    const [messages, setMessages] = useState(new Map<number, [CpdlcMessage[], number, number]>());
-    const [statusMessage, setStatusMessage] = useState({ sender: '', message: '' });
-    const [events] = useState(RegisterViewListener('JS_LISTENER_SIMVARS', undefined, true));
-    const [messageUid, setMessageUid] = useState(-1);
-    const [atcMessage, setAtcMessage] = useState('');
-    const [screenTimeout, setScreenTimeout] = useState<NodeJS.Timeout | null>(null);
-    const [messageStatusTimeout, setMessageStatusTimeout] = useState<NodeJS.Timeout | null>(null);
-    const messagesRef = useRef<Map<number, [CpdlcMessage[], number, number]>>();
-
-    messagesRef.current = messages;
->>>>>>> 9a56143a
-
     const [systemStatusMessage, setSystemStatusMessage] = useState(DcduStatusMessage.NoMessage);
     const [systemStatusTimer, setSystemStatusTimer] = useState<number | null>(null);
+    const [screenTimeout, setScreenTimeout] = useState<number | null>(null);
     const [messages, setMessages] = useState(new Map<number, DcduMessageBlock>());
+    const messagesRef = useRef<Map<number, [CpdlcMessage[], number, number]>>();
     const [atcMessage, setAtcMessage] = useState('');
 
-<<<<<<< HEAD
+    messagesRef.current = messages;
+
     const updateSystemStatusMessage = (status: DcduStatusMessage) => {
         setSystemStatusMessage(status);
         setSystemStatusTimer(5000);
-=======
-        if (sender.length === 0 || sender === statusMessage.sender) {
-            state.sender = '';
-            state.message = '';
-            setStatusMessage(state);
-            if (messageStatusTimeout) {
-                clearTimeout(messageStatusTimeout);
-                setMessageStatusTimeout(null);
-            }
-        }
-    };
-    const setStatus = (sender: string, message: string, duration: number) => {
-        const state = statusMessage;
-        state.sender = sender;
-        state.message = message;
-        setStatusMessage(state);
-        if (Number.isFinite(duration)) {
-            if (messageStatusTimeout) {
-                clearTimeout(messageStatusTimeout);
-            }
-
-            setMessageStatusTimeout(setTimeout(() => {
-                const state = statusMessage;
-                state.sender = '';
-                state.message = '';
-                setStatusMessage(state);
-                setMessageStatusTimeout(null);
-            }, duration * 1000));
-        }
->>>>>>> 9a56143a
     };
 
     const setMessageStatus = (uid: number, response: number) => {
-        const updateMap = new Map<number, [CpdlcMessage[], number, number]>(messages);
+        if (!messagesRef.current) {
+            return;
+        }
+
+        const updateMap = new Map<number, DcduMessageBlock>(messagesRef.current);
 
         const entry = updateMap.get(uid);
         if (entry !== undefined) {
             events.triggerToAllSubscribers('A32NX_ATSU_DCDU_MESSAGE_READ', uid);
-<<<<<<< HEAD
             entry.response = response;
         }
-=======
-            entry[2] = response;
-            updateMap.set(uid, entry);
->>>>>>> 9a56143a
-
-            setMessages(updateMap);
-        }
+
+        setMessages(updateMap);
     };
 
     const deleteMessage = (uid: number) => events.triggerToAllSubscribers('A32NX_ATSU_DELETE_MESSAGE', uid);
@@ -149,27 +101,28 @@
         events.triggerToAllSubscribers('A32NX_ATSU_DCDU_MESSAGE_INVERT_SEMANTIC_RESPONSE', uid);
     };
     const modifyResponse = (uid: number) => {
-        const message = messages.get(uid);
+        if (!messagesRef.current) {
+            return;
+        }
+
+        const message = messagesRef.current.get(uid);
         if (message) {
             message.statusMessage = DcduStatusMessage.McduForModification;
             events.triggerToAllSubscribers('A32NX_ATSU_DCDU_MESSAGE_MODIFY_RESPONSE', uid);
         }
+
+        setMessages(new Map<number, DcduMessageBlock>(messagesRef.current));
     };
     const recallMessage = () => {
         events.triggerToAllSubscribers('A32NX_ATSU_DCDU_MESSAGE_RECALL');
     };
     const closeMessage = (uid: number) => {
-<<<<<<< HEAD
-        const sortedMessages = sortedMessageArray(messages);
+        if (!messagesRef.current) {
+            return;
+        }
+
+        const sortedMessages = sortedMessageArray(messagesRef.current);
         const index = sortedMessages.findIndex((element) => element.messages[0].UniqueMessageID === uid);
-=======
-        if (!messagesRef.current) {
-            return;
-        }
-
-        const sortedMessages = sortedMessageArray(messagesRef.current);
-        const index = sortedMessages.findIndex((element) => element[0][0].UniqueMessageID === uid);
->>>>>>> 9a56143a
 
         events.triggerToAllSubscribers('A32NX_ATSU_DCDU_MESSAGE_CLOSED', uid);
 
@@ -178,7 +131,7 @@
             setSystemStatusTimer(null);
 
             // update the map
-            const updatedMap = messages;
+            const updatedMap = new Map<number, DcduMessageBlock>(messages);
 
             // define the next visible message
             if (index > 0) {
@@ -193,11 +146,6 @@
                 }
             }
 
-<<<<<<< HEAD
-=======
-            // update the map
-            const updatedMap = new Map<number, [CpdlcMessage[], number, number]>(messagesRef.current);
->>>>>>> 9a56143a
             updatedMap.delete(uid);
             setMessages(updatedMap);
         }
@@ -215,35 +163,22 @@
             return;
         }
 
-<<<<<<< HEAD
-        const sortedMessages = sortedMessageArray(messages);
+        const sortedMessages = sortedMessageArray(messagesRef.current);
         const index = sortedMessages.findIndex((element) => element.messageVisible);
 
-        if (index === 0) {
+        if (index <= 0) {
             setSystemStatusMessage(DcduStatusMessage.NoMoreMessages);
             setSystemStatusTimer(DcduSystemStatusDuration);
-=======
-        const sortedMessages = sortedMessageArray(messagesRef.current);
-        let index = 0;
-        if (messageUid !== -1) {
-            index = sortedMessages.findIndex((element) => messageUid === element[0][0].UniqueMessageID);
-        }
-
-        if (index === 0) {
-            if (isStatusAvailable('Mainpage') === true) {
-                setStatus('Mainpage', 'NO MORE MSG', 5);
-            }
->>>>>>> 9a56143a
         } else {
             setSystemStatusMessage(DcduStatusMessage.NoMessage);
             setSystemStatusTimer(null);
 
-            const oldMessage = messages.get(sortedMessages[index].messages[0].UniqueMessageID);
-            const newMessage = messages.get(sortedMessages[index - 1].messages[0].UniqueMessageID);
+            const oldMessage = messagesRef.current.get(sortedMessages[index].messages[0].UniqueMessageID);
+            const newMessage = messagesRef.current.get(sortedMessages[index - 1].messages[0].UniqueMessageID);
             if (oldMessage && newMessage) {
                 oldMessage.messageVisible = false;
                 newMessage.messageVisible = true;
-                setMessages(messages);
+                setMessages(new Map<number, DcduMessageBlock>(messagesRef.current));
             }
         }
     });
@@ -252,40 +187,31 @@
             return;
         }
 
-<<<<<<< HEAD
         const sortedMessages = sortedMessageArray(messages);
         const index = sortedMessages.findIndex((element) => element.messageVisible);
 
         if (index + 1 >= sortedMessages.length) {
             setSystemStatusMessage(DcduStatusMessage.NoMoreMessages);
             setSystemStatusTimer(DcduSystemStatusDuration);
-=======
-        const sortedMessages = sortedMessageArray(messagesRef.current);
-        let index = 0;
-        if (messageUid !== -1) {
-            index = sortedMessages.findIndex((element) => messageUid === element[0][0].UniqueMessageID);
-        }
-
-        if (index + 1 >= sortedMessages.length) {
-            if (isStatusAvailable('Mainpage') === true) {
-                setStatus('Mainpage', 'NO MORE MSG', 5);
-            }
->>>>>>> 9a56143a
         } else {
             setSystemStatusMessage(DcduStatusMessage.NoMessage);
             setSystemStatusTimer(null);
 
-            const oldMessage = messages.get(sortedMessages[index].messages[0].UniqueMessageID);
-            const newMessage = messages.get(sortedMessages[index + 1].messages[0].UniqueMessageID);
+            const oldMessage = messagesRef.current.get(sortedMessages[index].messages[0].UniqueMessageID);
+            const newMessage = messagesRef.current.get(sortedMessages[index + 1].messages[0].UniqueMessageID);
             if (oldMessage && newMessage) {
                 oldMessage.messageVisible = false;
                 newMessage.messageVisible = true;
-                setMessages(messages);
+                setMessages(new Map<number, DcduMessageBlock>(messagesRef.current));
             }
         }
     });
     useInteractionEvents(['A32NX_DCDU_BTN_MPL_PRINT', 'A32NX_DCDU_BTN_MPR_PRINT'], () => {
-        const sortedMessages = sortedMessageArray(messages);
+        if (!messagesRef.current || messagesRef.current.size === 0) {
+            return;
+        }
+
+        const sortedMessages = sortedMessageArray(messagesRef.current);
         const index = sortedMessages.findIndex((element) => element.messageVisible);
         if (index !== -1) {
             events.triggerToAllSubscribers('A32NX_ATSU_PRINT_MESSAGE', sortedMessages[index].messages[0].UniqueMessageID);
@@ -301,6 +227,10 @@
 
     // resynchronization with ATSU
     useCoherentEvent('A32NX_DCDU_MSG', (serializedMessages: any) => {
+        if (!messagesRef.current) {
+            return;
+        }
+
         const cpdlcMessages: CpdlcMessage[] = [];
 
         serializedMessages.forEach((serialized) => {
@@ -322,11 +252,10 @@
         });
 
         if (cpdlcMessages.length !== 0) {
-            const newMessageMap = new Map(messagesRef.current);
+            const newMessageMap = new Map<number, DcduMessageBlock>(messagesRef.current);
             const dcduBlock = newMessageMap.get(cpdlcMessages[0].UniqueMessageID);
 
             if (dcduBlock !== undefined) {
-<<<<<<< HEAD
                 // update the communication states and response
                 dcduBlock.messages = cpdlcMessages;
 
@@ -341,31 +270,6 @@
                         dcduBlock.statusMessage = DcduStatusMessage.MonitoringCancelled;
                     } else if (cpdlcMessages[0].MessageMonitoring !== CpdlcMessageMonitoringState.Monitoring) {
                         dcduBlock.statusMessage = DcduStatusMessage.NoMessage;
-=======
-                // update the status entry
-                if (dcduBlock[0][0].Direction === AtsuMessageDirection.Downlink) {
-                    if (dcduBlock[0][0].ComStatus !== cpdlcMessages[0].ComStatus) {
-                        if (cpdlcMessages[0].ComStatus === AtsuMessageComStatus.Failed) {
-                            setStatus('Mainpage', 'COM FAILED', 5);
-                        } else if (cpdlcMessages[0].ComStatus === AtsuMessageComStatus.Sent) {
-                            setStatus('Mainpage', 'SENT', 5);
-                        }
-                    }
-                } else if (cpdlcMessages[0].Response !== undefined) {
-                    // received an update for a response
-                    if (dcduBlock[0][0].Response !== undefined) {
-                        if (dcduBlock[0][0].Response.ComStatus !== cpdlcMessages[0].Response.ComStatus) {
-                            if (cpdlcMessages[0].Response.ComStatus === AtsuMessageComStatus.Failed) {
-                                setStatus('Mainpage', 'COM FAILED', 5);
-                            } else if (cpdlcMessages[0].Response.ComStatus === AtsuMessageComStatus.Sent) {
-                                setStatus('Mainpage', 'SENT', 5);
-                            }
-                        }
-                    } else if (cpdlcMessages[0].Response.ComStatus === AtsuMessageComStatus.Failed) {
-                        setStatus('Mainpage', 'COM FAILED', 5);
-                    } else if (cpdlcMessages[0].Response.ComStatus === AtsuMessageComStatus.Sent) {
-                        setStatus('Mainpage', 'SENT', 5);
->>>>>>> 9a56143a
                     }
                 } else if (cpdlcMessages[0].MessageMonitoring === CpdlcMessageMonitoringState.Finished) {
                     dcduBlock.statusMessage = DcduStatusMessage.NoMessage;
@@ -376,7 +280,6 @@
                     dcduBlock.response = -1;
                 }
             } else {
-<<<<<<< HEAD
                 const message = new DcduMessageBlock();
                 message.messages = cpdlcMessages;
                 message.timestamp = new Date().getTime();
@@ -385,23 +288,12 @@
                 } else if (cpdlcMessages[0].MessageMonitoring === CpdlcMessageMonitoringState.Cancelled) {
                     message.statusMessage = DcduStatusMessage.MonitoringCancelled;
                 }
-                messages.set(cpdlcMessages[0].UniqueMessageID, message);
-            }
-
-            if (messages.size === 1) {
-                const message = messages.get(cpdlcMessages[0].UniqueMessageID);
-                if (message) {
-                    message.messageVisible = true;
-                }
-=======
-                newMessageMap.set(cpdlcMessages[0].UniqueMessageID, [cpdlcMessages, new Date().getTime(), -1]);
->>>>>>> 9a56143a
-            }
-            setMessages(newMessageMap);
+                newMessageMap.set(cpdlcMessages[0].UniqueMessageID, message);
+            }
 
             // check if we have a semantic response and all data is available
             if (cpdlcMessages[0].SemanticResponseRequired && cpdlcMessages[0].Response && cpdlcMessages[0].Response.Content) {
-                const dcduBlock = messages.get(cpdlcMessages[0].UniqueMessageID);
+                const dcduBlock = newMessageMap.get(cpdlcMessages[0].UniqueMessageID);
                 if (dcduBlock) {
                     dcduBlock.semanticResponseIncomplete = false;
                     if (dcduBlock.statusMessage === DcduStatusMessage.NoFmData || dcduBlock.statusMessage === DcduStatusMessage.McduForModification) {
@@ -418,7 +310,14 @@
                 }
             }
 
-            setMessages(messages);
+            if (newMessageMap.size === 1) {
+                const message = newMessageMap.get(cpdlcMessages[0].UniqueMessageID);
+                if (message) {
+                    message.messageVisible = true;
+                }
+            }
+
+            setMessages(newMessageMap);
         }
     });
     useCoherentEvent('A32NX_DCDU_MSG_DELETE_UID', (uid: number) => {
@@ -432,7 +331,11 @@
         setSystemStatusTimer(5000);
     });
     useCoherentEvent('A32NX_DCDU_MSG_ATSU_STATUS', (uid: number, status: DcduStatusMessage) => {
-        const dcduBlock = messages.get(uid);
+        if (!messagesRef.current) {
+            return;
+        }
+
+        const dcduBlock = messagesRef.current.get(uid);
         if (dcduBlock !== undefined) {
             dcduBlock.statusMessage = status;
             if (status === DcduStatusMessage.NoMessage) {
@@ -442,27 +345,11 @@
                     dcduBlock.statusMessage = DcduStatusMessage.MonitoringCancelled;
                 }
             }
-            setMessages(messages);
-        }
-    });
-
-<<<<<<< HEAD
+            setMessages(new Map<number, DcduMessageBlock>(messagesRef.current));
+        }
+    });
+
     useUpdate((deltaTime) => {
-        if (timer !== null) {
-            if (timer > 0) {
-                setTimer(timer - (deltaTime / 1000));
-            } else if (state === DcduState.Off && electricityState !== 0) {
-                setState(DcduState.Selftest);
-                setTimer(6);
-            } else if (state === DcduState.Selftest) {
-                setState(DcduState.Waiting);
-                setTimer(12);
-            } else if (state === DcduState.Waiting) {
-                setState(DcduState.On);
-                setTimer(null);
-            }
-        }
-
         // check if the timeout of messages is triggered
         const currentTime = new Date().getTime() / 1000;
         const sortedArray = sortedMessageArray(messages);
@@ -498,8 +385,6 @@
         }
     });
 
-=======
->>>>>>> 9a56143a
     useEffect(() => {
         if (state === DcduState.On && electricityState === 0) {
             setState(DcduState.Standby);
@@ -531,7 +416,7 @@
     let visibleMessages: CpdlcMessage[] | undefined = undefined;
     let visibleMessageStatus: DcduStatusMessage = DcduStatusMessage.NoMessage;
     let response: number = -1;
-    if (state === DcduState.On && messagesRef.current?.size !== 0) {
+    if (state === DcduState.On && messages.size !== 0) {
         const arrMessages = sortedMessageArray(messagesRef.current);
 
         messageIndex = arrMessages.findIndex((element) => element.messageVisible);

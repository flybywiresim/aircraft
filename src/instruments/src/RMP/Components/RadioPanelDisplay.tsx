--- conflicted
+++ resolved
@@ -43,28 +43,6 @@
                 8.8.8.8.8.8
             </text>
         );
-<<<<<<< HEAD
-    } else if (props.value > 0) {
-        let value = '';
-        // If the passed value prop is a number, we'll use formatFrequency to get string format.
-        if (typeof props.value === 'number') {
-            value = formatFrequency(props.value);
-        } else {
-            value = props.value;
-        }
-
-        content = (
-            <text x="100%" y="52%">
-                {value}
-            </text>
-        );
-    } else {
-        content = (
-            <text x="85%" y="52%">
-                {TEXT_DATA_MODE_VHF3}
-            </text>
-        );
-=======
     } else if ((typeof props.value === 'string')) {
         content = (
             <text x="100%" y="52%">
@@ -83,7 +61,6 @@
                 {TEXT_DATA_MODE_VHF3}
             </text>
         );
->>>>>>> f3114c06
     }
 
     return (

{
  "AirTrafficControl": {
    "Active": "Aktive Frequenz",
    "ChangeATISATCSourceButton": "ATIS/ATC-Quelle ändern",
    "ConnectHoppieACARS": "Hoppie ACARS verbinden",
    "NoInformationAvailableForThisFrequency": "Für diese Frequenz sind keine Informationen verfügbar",
    "SearchPlaceholder": "Suche",
    "SelectCorrectATISATCSource": "Diese Seite ist nur verfügbar, wenn IVAO oder VATSIM auf der Einstellungsseite als ATIS/ATC-Quelle ausgewählt wurde.",
    "SetActive": "Als Aktiv",
    "SetStandby": "Als Standby",
    "ShowAll": "Alle",
    "ShowApproach": "Anflug",
    "ShowAtis": "ATIS",
    "ShowDelivery": "Freigabe",
    "ShowDeparture": "Abflug",
    "ShowGround": "Vorfeld",
    "ShowRadar": "Radar",
    "ShowTower": "Turm",
    "Standby": "Standby-Frequenz",
    "TT": {
      "AtcCallSignSearch": "ATC-Rufzeichen-Suche",
      "AtcTypeFilter": "Filtern nach"
    },
    "Title": "Flugsicherung"
  },
  "Checklists": {
    "AreYouSureYouWantToResetAllChecklists": "Bist du sicher, dass du alle Checklisten zurücksetzen möchtest?",
    "AreYouSureYouWantToResetChecklists": "Bist du sicher, dass du alle Checklisten zurücksetzen möchtest?",
    "ChecklistResetWarning": "Bist du sicher, dass du die Checklisten zurücksetzen möchtest",
    "MarkChecklistAsComplete": "Checkliste als abgeschlossen markieren",
    "MarkItemAsComplete": "Checklisten-Punkt als abgeschlossen markieren",
    "ProceedToNextChecklist": "Fahren Sie mit der nächsten Checkliste fort",
    "ResetAll": "Alles zurücksetzen",
    "ResetChecklist": "Checkliste zurücksetzen",
    "TheLastChecklistIsComplete": "Die letzte Checkliste ist abgeschlossen",
    "ThereAreRemainingAutofillChecklistItemsThatHaveNotYetBeenCompleted": "Es sind noch nicht abgeschlossene Checklisten-Aufgaben vorhanden",
    "Title": "Checklisten"
  },
  "Dashboard": {
    "ImportantInformation": {
      "Checklists": {
        "NoRelevantChecklists": "Keine relevanten Checklisten",
        "Title": "Checklisten"
      },
      "GoToPage": "Gehe zur Seite",
      "Maintenance": {
        "NoActiveFailures": "Keine aktiven Störungen",
        "Title": "Wartung"
      },
      "PinnedCharts": {
        "NoPinnedCharts": "Keine angehefteten Karten",
        "Title": "Angeheftete Karten"
      },
      "TT": {
        "RearrangeWidgets": "Widgets neu anordnen"
      },
      "Title": "Wichtige Informationen",
      "Weather": {
        "AirPressure": "Luftdruck",
        "DewPoint": "Taupunkt",
        "IcaoInvalid": "ICAO ungültig oder keine METAR Information verfügbar",
        "Loading": "Wird geladen…",
        "MetarParsingError": "Erhaltene METAR Information konnte nicht gelesen werden",
        "NoIcaoProvided": "Kein ICAO angegeben",
        "NotAvailableShort": "N/A",
        "Raw": "Rohdaten",
        "TT": {
          "SwitchToIconView": "Zur Icon-Ansicht wechseln",
          "SwitchToRawMetarView": "Zur Rohdaten-Ansicht wechseln"
        },
        "Temperature": "Temperatur",
        "Title": "Wetter",
        "WindSpeed": "Windgeschwindigkeit"
      }
    },
    "Title": "Dashboard",
    "YourFlight": {
      "Alternate": "Ausweichflugplatz",
      "AverageWind": "Ø Wind",
      "CompanyRoute": "Unternehmensroute",
      "CostIndex": "Kostenindex",
      "CruiseAlt": "Reiseflughöhe",
      "ImportSimBriefData": "SimBrief-Daten importieren",
      "Route": "Route",
      "SimBriefDataNotYetLoaded": "SimBrief-Daten noch nicht geladen.",
      "Title": "Aktueller Flug",
      "ZFW": "ZFW"
    }
  },
  "Dispatch": {
    "Ofp": {
      "ImportSimBriefData": "SimBrief-Daten importieren",
      "TT": {
        "IncreaseFontSize": "Schrift vergrößern",
        "ReduceFontSize": "Schrift verkleinern"
      },
      "Title": "OFP",
      "YouHaveNotYetImportedAnySimBriefData": "Du hast noch keine SimBrief-Daten importiert."
    },
    "Overview": {
      "ActualGW": "Gesamtgewicht",
      "Engines": "Triebwerke",
      "MMO": "MMO",
      "MRW": "MRW",
      "MTOW": "MTOW",
      "MZFW": "MZFW",
      "MaximumCargo": "Maximales Frachtgewicht",
      "MaximumFuelCapacity": "Maximale Treibstoffmenge",
      "MaximumPassengers": "Maximale Passagieranzahl",
      "Model": "Modell",
      "Range": "Reichweite",
      "Title": "Übersicht"
    },
    "Title": "Dispatch"
  },
  "Failures": {
    "Comfort": {
      "Title": "Komfort"
    },
    "Compact": {
      "Title": "Kompakt"
    },
    "FullSimulationOfTheFailuresBelowIsntYetGuaranteed": "Eine vollständige Simulation der folgenden Störungen ist noch nicht garantiert.",
    "Search": "Suchen",
    "Title": "Störungen"
  },
  "Ground": {
    "Fuel": {
      "CenterTank": "Mittlerer Tank",
      "Completed": "Abgeschlossen",
      "Defueling": "Enttanken",
      "EstimatedDuration": "Geschätzte Dauer (Minuten)",
      "EstimatedTime": "Geschätzte Dauer",
      "LeftInnerTank": "Linker innerer Tank",
      "LeftOuterTank": "Linker äußerer Tank",
      "ReadyToStart": "Bereit zum Tanken",
      "Refuel": "Tanken",
      "RefuelTime": "Tankdauer",
      "Refueling": "Tanken",
      "RightInnerTank": "Rechter innerer Tank",
      "RightOuterTank": "Rechter äußerer Tank",
      "TT": {
        "AircraftMustBeColdAndDarkToChangeRefuelTimes": "Ändern der Tankdauer nur am Boden mit abgestellten Triebwerken",
        "FillBlockFuelFromSimBrief": "Tankmenge gemäß SimBrief verwenden"
      },
      "Title": "Treibstoff",
      "TotalFuel": "Treibstoff gesamt",
      "Unavailable": "Nicht verfügbar"
    },
    "Payload": {
      "BoardingTime": "Boarding-Dauer",
      "Cargo": "Fracht",
      "Current": "Aktuell",
      "DeboardConfirmationBody": "Bitte bestätigen Sie das Aussteigen aller Passagiere",
      "DeboardConfirmationCancel": "Abbrechen",
      "DeboardConfirmationConfirm": "Aussteigen",
      "DeboardConfirmationTitle": "Alle Passagiere aussteigen?",
      "EstimatedDurationUnit": "Minuten",
      "LoadingTime": "Ladezeit",
      "Passengers": "Passagiere",
      "Planned": "Geplant",
      "TT": {
        "AircraftMustBeColdAndDarkToChangeBoardingTimes": "Flugzeug muss am Boden sein und die Triebwerke müssen ausgeschaltet sein, um die Boarding-Dauer zu ändern",
        "FillPayloadFromSimbrief": "Beladungsdaten von Simbrief laden",
        "MaxCargo": "Maximale Fracht",
        "MaxPassengers": "Maximale Passagieranzahl",
        "MaxZFW": "Maximales ZFW",
        "MaxZFWCG": "Maximum ZFWCG",
        "PerPaxBagWeight": "Gepäckgewicht per Passagier",
        "PerPaxWeight": "Gewicht pro Passagier",
        "StartBoarding": "Einsteigen starten",
        "StartDeboarding": "Aussteigen starten"
      },
      "Title": "Nutzlast",
      "ZFW": "ZFW",
      "ZFWCG": "ZFWCG"
    },
    "Pushback": {
      "Title": "Pushback"
    },
    "Services": {
      "BaggageTruck": "Gepäckabfertigung",
      "CateringTruck": "Catering",
      "Cones": "Sicherheitskegel",
      "DoorAft": "Hintere Tür",
      "DoorCargo": "Frachttür",
      "DoorFwd": "Vordere Tür",
      "ExternalPower": "Bodenstromaggregat",
      "FuelTruck": "Tankwagen",
      "JetBridge": "Fluggastbrücke",
      "Title": "Bodendienste",
      "WheelChocks": "Bremskeile"
    },
    "Title": "Bodendienste"
  },
  "Modals": {
    "Cancel": "Abbrechen",
    "Confirm": "Bestätigen",
    "Okay": "Okay"
  },
  "NavigationAndCharts": {
    "All": "Alle",
    "Altn": "ALTN",
    "ExitFullscreenMode": "Vollbildmodus beenden",
    "From": "Von",
    "LoadingImage": "Bild wird geladen",
    "LoadingImageFailed": "Laden des Bildes fehlgeschlagen",
    "LoadingPdf": "PDF wird geladen",
    "LoadingPdfFailed": "Laden des PDFs fehlgeschlagen",
    "LocalFiles": {
      "Both": "Beide",
      "EstablishingConnection": "Verbindung herstellen...",
      "FailedToEstablishConnection": "Verbindung konnte nicht hergestellt werden.",
      "FileName": "Dateiname",
      "Image": "Bild",
      "Pdf": "PDF",
      "Retry": "Wiederholen",
      "Title": "Lokale Dateien"
    },
    "Navigraph": {
      "AirportDoesNotExist": "Der Flughafen existiert nicht",
      "AuthenticateWithNavigraph": "Authentifizierung mit Navigraph",
      "InsufficientEnv": "Keine oder unzureichende .env Datei",
      "IntoYourBrowserAndEnterTheCodeBelow": "mit dem Browser öffnen und folgenden Code eingeben:",
      "LoadingMsg": "Wird geladen…",
      "NoAirportSelected": "Kein Flughafen ausgewählt",
      "ResetNavigraphAuthentication": "Navigraph-Authentifizierung zurücksetzen",
      "ScanTheQrCodeOrOpen": "QR-Code scannen oder",
      "Title": "Navigraph"
    },
    "PinnedCharts": {
      "Delete": "Löschen",
      "Edit": "Bearbeiten",
      "NoItemsFound": "Keine Elemente gefunden.",
      "SearchPlaceholder": "Suche",
      "ShowingChartsFromAllProviders": "Karten von allen Anbietern anzeigen",
      "SortMethods": {
        "AlphabeticalAZ": "Alphabetisch - A -> Z",
        "AlphabeticalZA": "Alphabetisch - Z -> A",
        "FirstAccessed": "Erster Zugriff",
        "LastAccessed": "Letzter Zugriff",
        "None": "Keine"
      },
      "TT": {
        "ChangeChartProvider": "Kartenanbieter wechseln",
        "ChangeChartSortMethod": "Sortiermethode für Karten ändern",
        "RemoveAllPinnedCharts": "Alle angehefteten Karten entfernen"
      },
      "Title": "Angeheftete Karten",
      "View": "Ansicht"
    },
    "PleaseWait": "Bitte warten...",
    "ShowingAllItems": "Alle anzeigen",
    "TT": {
      "FitChartToHeight": "Karte an Höhe anpassen",
      "FitChartToWidth": "Karte an Breite anpassen",
      "ResetMovement": "Verschiebung zurücksetzen",
      "RotateLeft45Degrees": "Um 45 Grad nach links drehen",
      "RotateRight45Degrees": "Um 45 Grad nach rechts drehen",
      "ZoomIn": "Vergrößern",
      "ZoomOut": "Verkleinern"
    },
    "ThereAreNoChartsToDisplay": "Es gibt keine anzuzeigenden Karten.",
    "ThereIsNoChartToDisplay": "Es gibt keine Karte zum Anzeigen.",
    "Title": "Navigation & Karten",
    "To": "Nach"
  },
  "Performance": {
    "Data": "Daten",
    "Landing": {
      "AirportIcao": "Flughafen ICAO",
      "ApproachSpeed": "Anfluggeschwindigkeit",
      "ApproachSpeedUnit": "kn",
      "AutoLand": "Automatische Landung",
      "Calculate": "Berechnen",
      "Clear": "Löschen",
      "DropDownNo": "Nein",
      "DropDownYes": "Ja",
      "FillDataFrom": "Ausfüllen von",
      "FlapsConfiguration": "Landeklappenkonfiguration",
      "Low": "Low",
      "MaximumManual": "Maximum Manuell",
      "Medium": "Medium",
      "MetarErrorDialogMessage": "Die METAR Daten aus dem OFP konnten nicht gelesen werden. Sollen stattdessen aktuelle METAR Daten abgerufen und genutzt werden?",
      "MetarErrorDialogTitle": "Fehler beim Lesen der OFP METAR Daten",
      "OverweightProcedure": "Übergewichtsverfahren",
      "Qnh": "QNH",
      "ReverseThrust": "Schubumkehr",
      "RunwayAltitude": "Landebahnhöhenlage",
      "RunwayAltitudeUnit": "Fuß über Meeresspiegel",
      "RunwayCondition": "Zustand der Landebahn",
      "RunwayConditions": {
        "Dry": "Trocken (6)",
        "Good": "Gut (5)",
        "GoodMedium": "Gut-Mittel (4)",
        "Medium": "Mittel (3)",
        "MediumPoor": "Mittel-Schlecht (2)",
        "Poor": "Schlecht (1)"
      },
      "RunwayHeading": "Landebahnrichtung",
      "RunwayHeadingUnit": "°",
      "RunwayLda": "Verfügbare Landebahnlänge",
      "RunwayLdaUnitFt": "Fuß",
      "RunwayLdaUnitMeter": "m",
      "RunwaySlope": "Landebahnneigung",
      "TT": {
        "YouNeedToEnterAnIcaoCodeInOrderToMakeAMetarRequest": "Zuerst ICAO-Code eingeben, um eine METAR-Anfrage zu stellen",
        "YouNeedToLoadSimBriefDataInOrderToAutofillData": "SimBrief-Daten laden, um Daten automatisch auszufüllen."
      },
      "Temperature": "Temperatur",
      "Title": "Landung",
      "UnitFt": "Fuß",
      "UnitMeter": "m",
      "Weight": "Gewicht",
      "WindDirection": "Windrichtung",
      "WindDirectionUnit": "°",
      "WindMagnitude": "Windstärke",
      "WindMagnitudeUnit": "kn"
    },
    "SYNC": "SYNC",
    "Title": "Leistungsberechnungen",
    "TopOfDescent": {
      "Data": {
        "Angle": "Winkel",
        "CurrentAltitude": "Aktuelle Flughöhe",
        "Distance": "Entfernung",
        "GroundSpeed": "Geschwindigkeit über Grund",
        "TargetAltitude": "Zielflughöhe",
        "Title": "Daten",
        "UnitAngleDegrees": "Grad",
        "UnitFeet": "Fuß",
        "UnitFtMin": "Fuß pro Minute",
        "UnitNM": "NM",
        "VerticalSpeed": "Vertikale Geschwindigkeit"
      },
      "GroundSpeed": {
        "Add": "Hinzufügen",
        "FetchingSpeedFromSimulator": "Vom Simulator ausgelesene Geschwindigkeit",
        "GroundSpeed": "Geschwindigkeit über Grund",
        "ManualInput": "Manuelle Eingabe",
        "MinAltitude": "Min. Flughöhe",
        "RemoveLast": "Letzte entfernen",
        "Sync": "SYNC",
        "Title": "Geschwindigkeit über Grund",
        "UnitKnots": "Knoten",
        "UnitKt": "kn"
      },
      "Result": {
        "BeforeTarget": "vor dem Ziel",
        "DesiredDescentAngle": "Benötigter Sinkwinkel",
        "DesiredVerticalSpeed": "Benötigte vertikale Geschwindigkeit",
        "StartYourDescentAbout": "Beginne Deinen Sinkflug ca.",
        "Title": "Ergebnis"
      },
      "TT": {
        "DesynchronizeInputWithAircraftsCurrentAltitude": "Desynchronisierung der Eingabe mit der aktuellen Flughöhe",
        "SynchronizeInputWithAircraftsCurrentAltitude": "Eingabe mit aktueller Flughöhe des Flugzeugs synchronisieren"
      },
      "Title": "Top of Descent"
    }
  },
  "Presets": {
    "AircraftStates": {
      "Cancel": "Abbrechen",
      "ColdDark": "Ausgeschalteter Zustand",
      "ConfirmationDialogMsg": "Bitte bestätige das Laden des Flugzeugzustandes.",
      "CurrentProcedureStep": "Aktueller Verfahrensschritt",
      "PleaseConfirmLoadingOfPreset": "Bitte bestätige das Laden eines Flugzeugzustandes.",
      "Powered": "Powered",
      "ReadyPushback": "Bereit für Pushback",
      "ReadyTakeoff": "Bereit zum Abflug",
      "ReadyTaxi": "Bereit zum Rollen",
      "SelectAPresetToLoad": "Wähle eine Voreinstellung zum Laden",
      "TheAircraftMustBeOnTheGroundToLoadAPreset": "Das Flugzeug muss am Boden sein, um einen Flugzeugzustand zu laden.",
      "TheAircraftMustBeOntheGroundToLoadAPreset": "Das Flugzeug muss am Boden sein, um einen Flugzeugzustand zu laden.",
      "Title": "Flugzeugzustände",
      "Turnaround": "Bereitschaft"
    },
    "InteriorLighting": {
      "AircraftNeedsToBePoweredToLoadPresets": "Das Flugzeug muss mit Strom versorgt werden, um Voreinstellungen zu laden",
      "AircraftNeedsToBePoweredToSavePresets": "Das Flugzeug muss mit Strom versorgt sein, um Voreinstellungen zu speichern",
      "AutoLoadDawnDusk": "Dämmerung",
      "AutoLoadDay": "Tag",
      "AutoLoadLightingHelpTitle": "Automatisches Laden der Beleuchtungsvoreinstellung",
      "AutoLoadLightingPreset": "Automatisches Laden von Beleuchtungsvoreinstellungen aktivieren:",
      "AutoLoadNight": "Nacht",
      "AutoLoadNoneSelection": "Keine",
      "LoadPreset": "Voreinstellung laden",
      "LoadingPreset": "Voreinstellung wird geladen",
      "NewNameConfirmationDialogMsg": "Bestätige bitte den neuen Namen der Voreinstellung",
      "NoName": "Kein Name",
      "PleaseConfirmSavingPreset": "Bitte bestätige das Speichern der Voreinstellung",
      "SavePreset": "Voreinstellung speichern",
      "SavingPreset": "Voreinstellung speichern",
      "SelectAnInteriorLightingPresetToLoadOrSave": "Wähle eine Voreinstellung für die Innenbeleuchtung zum Laden oder Speichern aus.",
      "TT": {
        "AircraftMustBePowered": "Flugzeug muss mit Strom versorgt sein",
        "ClickTextToChangeThePresetsName": "Klicke auf den Text, um den Namen der Voreinstellung zu ändern",
        "LoadThisPreset": "Diese Voreinstellung laden",
        "SaveTheCurrentLightingLevels": "Speichere die aktuellen Beleuchtungseinstellungen"
      },
      "TheAircraftMustBePoweredForInteriorLightingPresets": "Das Flugzeug muss für Voreinstellungen der Innenbeleuchtung mit Strom versorgt sein.",
      "Title": "Innenbeleuchtung"
    },
    "Title": "Voreinstellungen"
  },
  "Pushback": {
    "AvailableOnlyOnGround": "Schlepper-Steuerelemente sind nur am Boden verfügbar",
    "Backward": "Rückwärts",
    "CallTug": "Rufe Flugzeugschlepper",
    "DisableSystemMessageBody": "Möchten Sie das Pushback-System wirklich deaktivieren? Dadurch wird auch der Schlepper freigegeben.",
    "DisableSystemMessageTitle": "Pushback-System deaktivieren",
    "EnableSystemMessageBody": "Das neue flyPadOS 3 Pushback-System kann Konflikte mit anderen Pushback-Add-Ons verursachen. Wir empfehlen, das System nicht zu aktivieren, sollte ein anderes Pushback-Add-on verwendet werden.. ",
    "EnableSystemMessageTitle": "Pushback-System aktivieren",
    "Forward": "Vorwärts",
    "Halt": "Pausiert",
    "LeavePageMessage": "Pushback pausieren",
    "Left": "Links",
    "Moving": "In Bewegung",
    "ParkingBrake": {
      "Off": "Aus",
      "On": "An",
      "Title": "Parkbremse"
    },
    "Right": "Rechts",
    "SystemEnabledOff": "Pushback-System aus",
    "SystemEnabledOn": "Pushback-System an",
    "TT": {
      "CallReleaseTug": "Schlepper rufen oder freigeben",
      "CenterPlaneMode": "Karte auf Flugzeugposition zentrieren",
      "DecreaseSpeed": "Rückwärts oder langsamer vorwärts",
      "IncreaseSpeed": "Vorwärts oder langsamer rückwärts",
      "Left": "Nach links",
      "PausePushback": "Pushback pausieren oder fortsetzen",
      "Right": "Nach rechts",
      "SetReleaseParkingBrake": "Parkbremse setzen oder lösen",
      "SliderDirection": "Schieberegler verschieben, um die gewünschte Richtung einzustellen",
      "SliderSpeed": "Schieberegler verschieben, um die gewünschte Geschwindigkeit einzustellen",
      "SystemEnabledOff": "Klicken Sie, um das Pushback-System einzuschalten.",
      "SystemEnabledOn": "Klicken Sie, um das Pushback-System vollständig auszuschalten.",
      "UseControllerInput": "Controller-Eingabe von Ruder und Höhenruder ein-/ausschalten",
      "ZoomIn": "Vergrößern",
      "ZoomOut": "Verkleinern"
    },
    "TugAttached": "Schlepper ist befestigt",
    "TugDirection": "Schlepprichtung",
    "TugInTransit": "Warten auf Schlepper und Pin",
    "TugSpeed": "Schleppgeschwindigkeit",
    "UseControllerInput": "Controller-Eingabe verwenden"
  },
  "QuickControls": {
    "AlignAdirs": "ADIRS ausrichten",
    "FinishBoarding": "Einsteigen abschließen",
    "OnScreenKeyboard": "Bildschirmtastatur",
    "SimBridge": "SimBridge",
    "SimBridgeConnected": "Verbunden",
    "SimBridgeConnecting": "Verbinden...",
    "SimBridgeOff": "Aus",
    "SimBridgeOffline": "Nicht verfügbar",
    "TT": {
      "AlignAdirs": "ADIRS sofort ausrichten",
      "AutoBrightness": "Automatische Helligkeit ein-/ausschalten",
      "Brightness": "Stellen Sie die flyPad-Helligkeit ein",
      "FinishBoarding": "Boarding sofort abschließen",
      "OnScreenKeyboard": "Bildschirmtastatur ein-/ausschalten",
      "PowerButton": "Ausschalten",
      "Settings": "Gehe zu flyPad-Einstellungen",
      "SimBridge": "SimBridge-Verbindung steuern",
      "Sleep": "Bereitschaft"
    },
    "Title": "Schnelleinstellungen"
  },
  "Settings": {
    "About": {
      "Title": "Über"
    },
    "AircraftOptionsPinPrograms": {
      "AccelerationHeight": "Beschleunigungshöhe (Fuß)",
      "EngineOutAccelerationHeight": "Beschleunigungshöhe bei Triebwerksausfall (Fuß)",
      "IsisBaroUnit": "ISIS-Baro-Einheit",
      "IsisMetricAltitude": "ISIS metrische Höhe",
      "LatLonExtendedFormat": "FMGC Lat/Lon Waypoint Format",
      "PaxSigns": "Passagier-Anzeigen",
      "RmpVhfSpacing": "RMP VHF Kanalraster",
      "Satcom": "Satcom anzeigen",
      "ThrustReductionHeight": "Flughöhe für Schubreduzierung (Fuß)",
      "Title": "Flugzeug-Optionen/Pin Programming",
      "WeightUnit": "Gewichtseinheit"
    },
    "AtsuAoc": {
      "AtisAtcSource": "ATIS/ATC-Quelle",
      "AutomaticallyImportSimBriefData": "SimBrief-Daten automatisch importieren",
      "Enable": "Aktivieren",
      "EnableTelex": "TELEX aktivieren",
      "ErrorReporting": "Fehlerberichte senden",
      "HoppieEnabled": "Hoppie aktiviert",
      "HoppieUserId": "Hoppie-Benutzer-ID",
      "MetarSource": "METAR-Quelle",
      "OptionalA32nxErrorReporting": "Optionale A32NX-Fehlerberichterstattung",
      "PleaseCheckThatYouHaveCorrectlyEnteredYourSimbBriefUsernameOrPilotId": "Bitte überprüfen, ob der SimBrief-Benutzername oder die Pilot-ID korrekt eingegeben wurde.",
      "SimBriefUsernamePilotId": "SimBrief Benutzername/Pilot-ID",
      "TafSource": "TAF-Quelle",
      "Telex": "TELEX",
      "TelexEnablesFreeTextAndLiveMap": "TELEX ermöglicht das Versenden von Freitext-Nachrichten und das Erscheinen auf der FlyByWire Live-Map. Falls aktiviert, werden Flugzeug-Positionsdaten für die Dauer des Fluges veröffentlicht. Nachrichten sind öffentlich und werden nicht moderiert. NUTZUNG DIESER FUNKTION AUF EIGENES RISIKO. Mehr über TELEX und die damit aktivierten Funktionen unter https://docs.flybywiresim.com/telex.",
      "TelexWarning": "TELEX-Warnung",
      "ThereWasAnErrorEncounteredWhenValidatingYourHoppieID": "Beim Validieren der Hoppie-ID ist ein Fehler aufgetreten",
      "Title": "ATSU / AOC",
      "YouAreAbleToOptIntoAnonymousErrorReporting": "Du kannst eine anonyme Fehlerberichterstattung aktivieren, mit der wir Probleme schneller diagnostizieren, überwachen und beheben können. Diese Funktion ist freiwillig und es werden keine persönlichen Daten erfasst. Eventuell ermöglicht es Dir jedoch, einfacher Support zu erhalten und Deine Probleme schneller zu beheben.",
      "YourHoppieIdHasBeenRemoved": "Die Hoppie-ID wurde entfernt",
      "YourHoppieIdHasBeenValidated": "Die Hoppie-ID wurde bestätigt",
      "YourSimBriefPilotIdHasBeenValidatedAndUpdatedTo": "SimBrief-PilotID wurde validiert und aktualisiert auf"
    },
    "Audio": {
      "Announcements": "Kabinenansagen",
      "BoardingMusic": "Boarding Musik",
      "EngineInteriorVolume": "Triebwerkslautstärke innen",
      "ExteriorMasterVolume": "Master-Lautstärke für den Außenbereich",
      "PassengerAmbience": "Passagier-Ambiente",
      "PtuAudibleInCockpit": "PTU im Cockpit hörbar",
      "Title": "Audio",
      "WindInteriorVolume": "Lautstärke der Windgeräusche im Innern"
    },
    "Fast": "Schnell",
    "Instant": "Sofort",
    "Real": "Real",
    "Realism": {
      "AdirsAlignTime": "ADIRS Ausrichtungszeit",
      "AutofillChecklists": "Checklisten automatisch ausfüllen",
      "BoardingTime": "Boarding-Dauer",
      "DmcSelfTestTime": "DMC-Selbsttestdauer",
      "FirstOfficerAvatar": "Co-Pilot-Avatar anzeigen",
      "HomeCockpitMode": "Homecockpit-Modus",
      "McduFocusTimeout": "MCDU Fokusdauer (Sekunden)",
      "McduKeyboardInput": "MCDU-Tastatureingabe",
      "PauseAtTod": "T/D-Pause",
      "PauseAtTodDistance": "Zielentfernung für T/D Pause (NM)",
      "PilotAvatar": "Pilot-Avatar anzeigen",
      "SeparateTillerFromRudderInputs": "Trennung von Tiller und Seitenruder Eingaben",
      "SyncEfis": "Synchronisieren der EFIS-Steuerelemente zwischen Captain und FO",
      "Title": "Realismus"
    },
    "SimOptions": {
      "Active": "Aktiv",
      "Auto": "Auto",
      "Both": "Synchronisiert",
      "Calibrate": "Kalibrieren",
      "Captain": "Kapitän",
      "CockpitSeatUsedToControl": "Zur Steuerung verwendete Cockpitseite",
      "ConesEnabled": "Sicherheitskegel",
      "Copilot": "Copilot",
      "DefaultBarometerUnit": "Standard Barometer-Einheit",
      "DynamicRegistrationDecal": "Flugzeugkennzeichen dynamisch darstellen",
      "EnableSimBridge": "SimBridge Serververbindung aktivieren (Wird nach 5 Minuten automatisch deaktiviert, wenn keine Verbindung zustande kommt)",
      "EnabledMcduServerConnectionAutoDeactivatesAfter5MinutesIfNoSuccessfulConnection": "MCDU Serververbindung aktivieren (Wird nach 5 Minuten automatisch deaktiviert, wenn keine Verbindung zustande kommt)",
      "ExternalMcduServerPort": "Externer MCDU-Serverport",
      "Hpa": "hPa",
      "Inactive": "Inaktiv",
      "LoadOnly": "Einmaliges Laden",
      "None": "Aus",
      "Off": "Aus",
      "Save": "Zurückspeichern bei Änderung",
      "Side": "Seite",
      "SimBridgeIp": "Externe SimBridge Hostadresse",
      "SimBridgePort": "Externer SimBridge-Port",
      "SyncMsfsFlightPlan": "MSFS-Flugplan-Synchronisation",
      "ThrottleDetents": "Schubhebelkalibrierung",
      "Title": "Sim-Optionen",
      "UseCalculatedIlsSignals": "Berechnete ILS-Signale verwenden",
      "WheelChocksEnabled": "Bremskeile",
      "inHg": "inHg"
    },
    "ThirdPartyOptions": {
      "GsxFuelEnabled": "GSX Fueling Synchronization",
      "GsxPayloadEnabled": "GSX Payload Synchronization",
      "Title": "3rd Party Options"
    },
    "ThrottleConfig": {
      "Apply": "Anwenden",
      "AreYouSureThatYouWantToResetYourCurrentThrottleConfigurationToTheirDefaultStates": "Sollen die aktuellen Einstellungen für die Schubhebelkalibrierung zurückgesetzt werden? Diese Aktion kann nicht rückgängig gemacht werden. ",
      "Axis": "Achse",
      "Back": "Zurück",
      "ConfigureEnd": "Toleranzbereich Ende",
      "ConfigureStart": "Toleranzbereich Anfang",
      "CurrentValue": "Aktueller Wert",
      "Deadband": "Toleranzbereich",
      "ErrorOverlapMsg": "überlappt mit",
      "IndependentAxis": "Unabhängige Achsen",
      "LoadFromFile": "Aus Datei laden",
      "PleaseEnterAValidDeadzone": "Bitte einen gültigen Toleranzbereich angeben",
      "ResetToDefaults": "Auf Standardwerte zurücksetzen",
      "ReverseFull": "Reverse Full",
      "ReverseIdle": "Reverse Idle",
      "ReverserOnAxis": "Umkehrschub auf Achsenbereich",
      "SaveAndApply": "Speichern und Anwenden",
      "SetFromThrottle": "Hebelposition speichern",
      "ThrottleConfigurationReset": "Schubhebelkalibrierung zurücksetzen"
    },
    "Title": "Einstellungen",
    "Unrealistic": "Unrealistisch",
    "flyPad": {
      "AutoBrightness": "Automatische Helligkeit",
      "AutomaticallyShowOnscreenKeyboard": "Bildschirmtastatur automatisch anzeigen",
      "BatteryLifeEnabled": "Batterieentladung simulieren",
      "Blue": "Blau",
      "Brightness": "Helligkeit",
      "Dark": "Dunkel",
      "Language": "Sprache",
      "Light": "Hell",
      "Local": "Lokal",
      "LocalTimeFormat": "Lokales Zeitformat",
      "OnscreenKeyboardLayout": "Layout der Bildschirmtastatur",
      "ShowColoredRawMetar": "Rohdaten-METAR farbig anzeigen",
      "ShowStatusBarFlightProgressIndicator": "Flugfortschritt in der Statusleiste anzeigen",
      "Theme": "Farbschema",
      "TimeDisplayed": "Zeitanzeige",
      "Title": "flyPad",
      "TwelveHours": "12h",
      "TwentyFourHours": "24h",
      "Utc": "UTC",
      "UtcAndLocal": "UTC und Lokal"
    }
  },
  "StatusBar": {
    "Apr": "Apr",
    "Aug": "Aug",
    "Dec": "Dez",
    "Feb": "Feb",
    "Fri": "Fr",
    "Jan": "Jan",
    "Jul": "Jul",
    "Jun": "Jun",
    "Mar": "Mär",
    "May": "Mai",
    "Mon": "Mo",
    "Nov": "Nov",
    "Oct": "Okt",
    "Sat": "Sa",
    "Sep": "Sep",
    "Sun": "So",
    "TT": {
      "Brightness": "Click to change Brightness",
      "ConnectedToLocalApi": "Mit SimBridge verbunden",
      "DisconnectedFromLocalApi": "Keine Verbindung zur SimBridge",
      "QuickControls": "Klick für Schnelleinstellungen",
      "TurnOffOrShutdownEfb": "EFB ausschalten oder herunterfahren"
    },
    "Thu": "Do",
    "Tue": "Di",
    "Wed": "Mi"
  },
  "VersionCheck": {
    "Title": "Neue Version verfügbar",
    "StatusBarWarning": "Neue A32NX Version verfügbar",
    "CurrentVersionText": "Momentan wird die $edition Edition in dieser Version genutzt:",
    "LatestVersionText": "Die aktuell verfügbare $edition Version ist:",
    "RecommendationText": "Bitte mit Hilfe des FlyByWire-Installer die neueste Version installieren.",
<<<<<<< HEAD
    "StatusBarWarning": "Neue A32NX Version verfügbar",
    "TT": {
      "StatusBarWarning": "Please update your aircraft using the FlyByWire Installer."
    },
    "Title": "Neue Version verfügbar"
=======
    "TT": {
      "StatusBarWarning": "Bitte mit Hilfe des FlyByWire-Installer die neueste Version installieren."
    }
>>>>>>> 986fd65d
  }
}<|MERGE_RESOLUTION|>--- conflicted
+++ resolved
@@ -654,16 +654,10 @@
     "CurrentVersionText": "Momentan wird die $edition Edition in dieser Version genutzt:",
     "LatestVersionText": "Die aktuell verfügbare $edition Version ist:",
     "RecommendationText": "Bitte mit Hilfe des FlyByWire-Installer die neueste Version installieren.",
-<<<<<<< HEAD
     "StatusBarWarning": "Neue A32NX Version verfügbar",
     "TT": {
       "StatusBarWarning": "Please update your aircraft using the FlyByWire Installer."
     },
     "Title": "Neue Version verfügbar"
-=======
-    "TT": {
-      "StatusBarWarning": "Bitte mit Hilfe des FlyByWire-Installer die neueste Version installieren."
-    }
->>>>>>> 986fd65d
   }
 }
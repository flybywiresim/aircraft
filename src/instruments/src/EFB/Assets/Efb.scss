@tailwind base;
@tailwind components;
@tailwind utilities;

/*
  Custom CSS for a32nx [EFB]
*/

@layer base {
  @font-face {
    font-family: "IBMPlexMono";
    font-weight: 300;
    src: url("/Fonts/ibm-plex-mono-v6-latin-300.ttf") format("truetype");
  }
  @font-face {
    font-family: "NunitoSans";
    font-weight: 200;
    src: url("/Fonts/nunito-sans-v6-latin-200.ttf") format("truetype");
  }
  @font-face {
    font-family: "NunitoSans";
    font-weight: 400;
    src: url("/Fonts/nunito-sans-v6-latin-regular.ttf") format("truetype");
  }
  @font-face {
    font-family: "NunitoSans";
    font-weight: 700;
    src: url("/Fonts/nunito-sans-v6-latin-700.ttf") format("truetype");
  }
}

html body {
  @apply font-efb;
  @apply tracking-nunito;
}

/* ---- Global Scrollbar ---- */

.scrollbar::-webkit-scrollbar {
  @apply rounded-xl w-4;
  @apply bg-navy-regular;
}

.scrollbar::-webkit-scrollbar-track {
  @apply rounded-xl;
  @apply bg-navy-regular;
}

.scrollbar::-webkit-scrollbar-thumb {
  @apply rounded-xl;
  @apply bg-teal-light;
}

.no-scrollbar::-webkit-scrollbar {
  display: none;
}

.no-scrollbar {
  -ms-overflow-style: none;
  scrollbar-width: none;
}

/* ---- Loading/Boot Components ---- */

.loading-screen {
  @apply bg-black text-4xl font-normal text-gray-100;

  .center {
    padding: 475px 0;
    @apply text-center;

    .placeholder {
      @apply w-full flex justify-center items-center;
    }
  }

  .loading-bar {
    @apply flex justify-center mx-auto bg-gray-500;
    margin-top: 16px;
    height: 3px;
    width: 200px;
  }

  .loaded {
    @apply w-full h-full bg-white;
    animation: 6s linear loading;
    animation-fill-mode: forwards;
    transform-origin: 0%;
  }

  button:active {
    @apply transform;
    @apply translate-y-1;
  }

  @keyframes loading {
    0% {
      transform: scaleX(0);
    }
    100% {
      transform: scaleX(100%);
    }
  }
}

.fbw-logo {
  width: 5rem;
  margin-right: 16px;
}

/* ---- Dashboard Components ---- */

.flip-horizontal {
  transform: scaleX(-1);
}

.leaflet-container {
  @apply rounded-2xl;

  .leaflet-control-attribution {
<<<<<<< HEAD
    @apply hidden;
=======
    display: none;
>>>>>>> 4aafe1ff
  }
}

.credits {
<<<<<<< HEAD
  @apply font-mono;
  @apply text-sm;
  @apply tracking-tighter;
  @apply text-white;
  @apply opacity-50;
  @apply block;
  @apply text-right;
  @apply mr-1;
=======
  font-family: 'IBMPlexMono';
  font-size: 10px;
  letter-spacing: -0.5px;
  color: rgba(255, 255, 255, .5);
  display: block;
  text-align: right;
  margin-right: 5px;
>>>>>>> 4aafe1ff
}

/* ---- Dispatch Components ---- */

.loadsheet-container {
  height: 685px;

  /* fbw flypad theme for simbrief maps */
  & img {
    width: 70.5%;
    filter: brightness(110%) hue-rotate(210deg) saturate(26%) invert(100%);
  }
}

.grabbable {
  cursor: move;
  cursor: grab;
  cursor: -moz-grab;
  cursor: -webkit-grab;

  &:active {
    cursor: grabbing;
    cursor: -moz-grabbing;
    cursor: -webkit-grabbing;
  }
}<|MERGE_RESOLUTION|>--- conflicted
+++ resolved
@@ -118,33 +118,8 @@
   @apply rounded-2xl;
 
   .leaflet-control-attribution {
-<<<<<<< HEAD
     @apply hidden;
-=======
-    display: none;
->>>>>>> 4aafe1ff
   }
-}
-
-.credits {
-<<<<<<< HEAD
-  @apply font-mono;
-  @apply text-sm;
-  @apply tracking-tighter;
-  @apply text-white;
-  @apply opacity-50;
-  @apply block;
-  @apply text-right;
-  @apply mr-1;
-=======
-  font-family: 'IBMPlexMono';
-  font-size: 10px;
-  letter-spacing: -0.5px;
-  color: rgba(255, 255, 255, .5);
-  display: block;
-  text-align: right;
-  margin-right: 5px;
->>>>>>> 4aafe1ff
 }
 
 /* ---- Dispatch Components ---- */

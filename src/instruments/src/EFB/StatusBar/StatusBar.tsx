--- conflicted
+++ resolved
@@ -1,9 +1,9 @@
 import React from 'react';
-<<<<<<< HEAD
 import { Wifi2, Power } from 'react-bootstrap-icons';
 import { useSimVar } from '@instruments/common/simVars';
 import { usePersistentProperty } from '@instruments/common/persistence';
 import { usePower, PowerStates } from '../Efb';
+
 import { BatteryStatus } from './BatteryStatus';
 
 type StatusBarProps = {
@@ -13,15 +13,6 @@
 
 export const StatusBar = (props: StatusBarProps) => {
     const { batteryLevel, isCharging } = props;
-
-=======
-import { Wifi2, BatteryFull, Power } from 'react-bootstrap-icons';
-import { useSimVar } from '@instruments/common/simVars';
-import { usePersistentProperty } from '@instruments/common/persistence';
-import { usePower, PowerStates } from '../Efb';
-
-export const StatusBar = () => {
->>>>>>> 3c19f5b0
     const [currentUTC] = useSimVar('E:ZULU TIME', 'seconds');
     const [currentLocalTime] = useSimVar('E:LOCAL TIME', 'seconds');
     const [dayOfWeek] = useSimVar('E:ZULU DAY OF WEEK', 'number');
@@ -67,18 +58,8 @@
                     <Wifi2 size={32} />
                 </div>
 
-<<<<<<< HEAD
                 <BatteryStatus batteryLevel={batteryLevel} isCharging={isCharging} />
 
-=======
-                <div className="flex items-center space-x-4">
-                    <p>100%</p>
-
-                    {/* TODO find a way to use `setSimVar` here */}
-                    <BatteryFull size={28} />
-                </div>
-
->>>>>>> 3c19f5b0
                 {/* Show overlay to either power down or restart when this is held down, set to standby mode otherwise */}
                 <Power size={26} onClick={() => power.setPowerState(PowerStates.SHUTOFF)} />
             </div>

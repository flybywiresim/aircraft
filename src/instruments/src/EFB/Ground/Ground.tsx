--- conflicted
+++ resolved
@@ -1,9 +1,3 @@
-<<<<<<< HEAD
-import React, { FC, useEffect, useState } from 'react';
-
-import { IconCornerDownLeft, IconCornerDownRight, IconArrowDown, IconHandStop, IconTruck, IconBriefcase, IconBuildingArch, IconArchive, IconPlug, IconTir, IconLayoutSidebar } from '@tabler/icons';
-
-=======
 import React, { useEffect, useState } from 'react';
 
 import {
@@ -21,7 +15,6 @@
 } from '@tabler/icons';
 
 import useInterval from '@instruments/common/useInterval';
->>>>>>> 3c19f5b0
 import fuselage from '../Assets/320neo-outline-upright.svg';
 
 import { useSimVar, useSplitSimVar } from '../../Common/simVars';
@@ -36,11 +29,7 @@
     setActiveButtons,
     addDisabledButton,
     removeDisabledButton,
-<<<<<<< HEAD
-    setPushbackWaitTimerHandle,
-=======
     updateButton,
->>>>>>> 3c19f5b0
 } from '../Store/features/buttons';
 
 import './Ground.scss';
@@ -52,29 +41,10 @@
     value: number,
 }
 
-<<<<<<< HEAD
-type GroundServiceButtonProps = {
-    name: string,
-    onClick?: (e: React.MouseEvent) => void,
-}
-
-const GroundServiceButton: FC<GroundServiceButtonProps> = ({ children, name, onClick }) => (
-    <div className="flex flex-row items-center p-8 space-x-8" onClick={onClick}>
-        <h1>{name}</h1>
-        {children}
-    </div>
-);
-
-=======
->>>>>>> 3c19f5b0
 export const Ground = () => {
     const dispatch = useAppDispatch();
 
     const activeButtons = useAppSelector((state) => state.buttons.activeButtons);
-<<<<<<< HEAD
-    const pushBackWaitTimerHandle = useAppSelector((state) => state.buttons.pushBackWaitTimerHandle);
-=======
->>>>>>> 3c19f5b0
     const tugRequestOnly = useAppSelector((state) => state.buttons.tugRequestOnly);
     const disabledButtons = useAppSelector((state) => state.buttons.disabledButtons);
 
@@ -89,11 +59,7 @@
     const [powerActive, setPowerActive] = useSplitSimVar('A:INTERACTIVE POINT OPEN:8', 'Percent over 100', 'K:REQUEST_POWER_SUPPLY', 'bool', 1000);
     const [rudderPosition] = useSimVar('A:RUDDER POSITION', 'number', 50);
 
-<<<<<<< HEAD
-    const [, setPushbackWait] = useSimVar('Pushback Wait', 'bool', 100);
-=======
     const [pushBackWait, setPushbackWait] = useSimVar('Pushback Wait', 'bool', 100);
->>>>>>> 3c19f5b0
     const [pushBackAttached] = useSimVar('Pushback Attached', 'bool', 1000);
 
     const [tugDirection, setTugDirection] = useState(0);
@@ -105,12 +71,6 @@
     const STATE_WAITING = 'WAITING';
     const STATE_ACTIVE = 'ACTIVE';
 
-<<<<<<< HEAD
-    /**
-     * allows a direction to be selected directly
-     * rather than first backwards and after that the direction
-     */
-=======
     useInterval(() => {
         if (activeButtons.find((button) => button.id === 'tug-request') && tugRequestOnly) {
             /* Timer needed, as we cannot check when the variable "Pushback Wait" is being set to false after calling the tug */
@@ -118,7 +78,6 @@
         }
     }, 100);
 
->>>>>>> 3c19f5b0
     useEffect(() => {
         /**
         * allows a direction to be selected directly
@@ -128,27 +87,12 @@
             computeAndSetTugHeading(tugDirection);
             setTugDirection(0);
         }
-<<<<<<< HEAD
-        if (activeButtons.find((button) => button.id === 'tug-request') && tugRequestOnly) {
-            /* Timer needed, as we cannot check when the variable "Pushback Wait" is being set to false after calling the tug */
-            if (pushBackWaitTimerHandle === -1) {
-                // FIXME: should i really be using WINDOW . setInterval() ?
-                const timer = window.setInterval(() => {
-                    setPushbackWait(1);
-                }, 100);
-                dispatch(setPushbackWaitTimerHandle(timer));
-            }
-        } else if (pushBackWaitTimerHandle !== -1) {
-            clearInterval(pushBackWaitTimerHandle);
-            dispatch(setPushbackWaitTimerHandle(-1));
-=======
         if (pushBackWait === 0 && !tugRequestOnly) {
             if (rudderPosition >= -0.05 && rudderPosition <= 0.05) {
                 computeAndSetTugHeading(0);
             } else {
                 computeAndSetTugHeading(rudderPosition <= 0 ? Math.abs(rudderPosition) / 0.0111 : 180 + rudderPosition / 0.0111);
             }
->>>>>>> 3c19f5b0
         }
     }, [pushBack, tugDirection, rudderPosition, tugHeading]);
 
@@ -183,11 +127,7 @@
     const handleClick = (callBack: () => void, event: React.MouseEvent, gameSync?, disabledButton?: string) => {
         if (!tugActive) {
             if (!activeButtons.map((b: StatefulButton) => b.id).includes(event.currentTarget.id)) {
-<<<<<<< HEAD
-                dispatch(addActiveButton({ id: event.currentTarget.id, state: STATE_WAITING }));
-=======
                 dispatch(addActiveButton({ id: event.currentTarget.id, state: STATE_WAITING, callBack, value: gameSync }));
->>>>>>> 3c19f5b0
                 if (disabledButton) {
                     dispatch(addDisabledButton(disabledButton));
                 }
@@ -213,21 +153,6 @@
      */
     const handlePushBackClick = (callBack: () => void, event: React.MouseEvent) => {
         const tugRequest = 'tug-request';
-<<<<<<< HEAD
-        if (activeButtons.map((b: StatefulButton) => b.id).includes(tugRequest)) {
-            if (event.currentTarget.id === tugRequest) {
-                dispatch(setActiveButtons([]));
-                callBack();
-            } else {
-                dispatch(setActiveButtons([{ id: event.currentTarget.id, state: STATE_ACTIVE }, { id: tugRequest, state: STATE_WAITING }]));
-                callBack();
-            }
-        } else if (event.currentTarget.id === tugRequest) {
-            dispatch(setActiveButtons([{ id: event.currentTarget.id, state: STATE_ACTIVE }, { id: tugRequest, state: STATE_WAITING }]));
-            disabledButtons.forEach((b, index) => {
-                dispatch(removeDisabledButton(index));
-            });
-=======
         if (event.currentTarget.id === tugRequest) {
             if (!activeButtons.map((b: StatefulButton) => b.id).includes(tugRequest)) {
                 dispatch(setActiveButtons([{ id: tugRequest, state: STATE_WAITING, callBack, value: pushBackAttached }]));
@@ -244,7 +169,6 @@
             }
         } else if (!activeButtons.map((b: StatefulButton) => b.id).includes(event.currentTarget.id)) {
             dispatch(setActiveButtons([{ id: tugRequest, state: STATE_ACTIVE, callBack, value: pushBackAttached }, { id: event.currentTarget.id, state: STATE_ACTIVE, callBack, value: 1 }]));
->>>>>>> 3c19f5b0
             callBack();
         }
     };
@@ -266,25 +190,8 @@
         const disabledIndex = disabledButtons.indexOf(disabledId ?? '');
 
         if (gameSync > 0.5 && (index !== -1 || disabledIndex !== -1)) {
-<<<<<<< HEAD
-            const button: StatefulButton = activeButtons[index];
-            if (button && button.state === STATE_WAITING) {
-                button.state = STATE_ACTIVE;
-                dispatch(setActiveButtons(activeButtons));
-            }
             return `${className} ${buttonActive}`;
         }
-        if (gameSync === 0 && index !== -1) {
-            const button: StatefulButton = activeButtons[index];
-            if (button.state === STATE_ACTIVE) {
-                dispatch(removeActiveButton(index));
-                dispatch(removeDisabledButton(disabledIndex));
-            }
-        }
-=======
-            return `${className} ${buttonActive}`;
-        }
->>>>>>> 3c19f5b0
         return className + (activeButtons.map((b: StatefulButton) => b.id).includes(id) ? ' text-white bg-gray-600'
             : buttonBlue);
     };

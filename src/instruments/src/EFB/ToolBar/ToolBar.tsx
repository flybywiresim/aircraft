<<<<<<< HEAD
import { IconCheckbox } from '@tabler/icons';
import React, { FC } from 'react';
import { HouseDoor, Clipboard, Truck, Compass, BroadcastPin, ExclamationDiamond, Gear, Calculator, Check } from 'react-bootstrap-icons';
=======
import React, { FC } from 'react';
import { HouseDoor, Clipboard, Truck, Compass, BroadcastPin, ExclamationDiamond, Gear, Calculator } from 'react-bootstrap-icons';
>>>>>>> 3c19f5b0
import { Link, useHistory } from 'react-router-dom';

export const ToolBar = () => (
    <nav className="flex overflow-hidden flex-col flex-shrink-0 justify-between w-32">
        <div className="flex flex-col items-center mt-11">
            <ToolBarButton to="/dashboard">
                <HouseDoor size={35} />
            </ToolBarButton>
            <ToolBarButton to="/dispatch">
                <Clipboard size={35} />
            </ToolBarButton>
            <ToolBarButton to="/ground">
                <Truck size={35} />
            </ToolBarButton>
            <ToolBarButton to="/performance">
                <Calculator size={35} />
            </ToolBarButton>
            <ToolBarButton to="/navigation">
                <Compass size={35} />
            </ToolBarButton>
            <ToolBarButton to="/atc">
                <BroadcastPin size={35} />
            </ToolBarButton>
            <ToolBarButton to="/failures">
                <ExclamationDiamond size={35} />
            </ToolBarButton>
<<<<<<< HEAD
            <ToolBarButton to="/checklists">
                <Check size={35} />
            </ToolBarButton>
=======
>>>>>>> 3c19f5b0
        </div>

        <div className="flex flex-col items-center mb-6">
            <div className="w-14 h-1.5 rounded-full bg-theme-accent" />
            <ToolBarButton to="/settings">
                <Gear color="currentColor" size={35} />
            </ToolBarButton>
        </div>
    </nav>
);

type ToolBarButtonProps = {
    to: string,
}

const ToolBarButton: FC<ToolBarButtonProps> = ({ to, children }) => {
    const history = useHistory();

    return (
        <Link
            to={to}
            className={`${history.location.pathname.includes(to) ? 'bg-theme-accent text-theme-text' : 'text-theme-unselected'}`
            + ' flex w-min items-center justify-center hover:text-theme-text bg-transparent hover:bg-theme-accent transition duration-100 py-3.5 px-3.5 rounded-md mt-4'}
        >
            {children}
        </Link>
    );
};<|MERGE_RESOLUTION|>--- conflicted
+++ resolved
@@ -1,11 +1,6 @@
-<<<<<<< HEAD
-import { IconCheckbox } from '@tabler/icons';
 import React, { FC } from 'react';
 import { HouseDoor, Clipboard, Truck, Compass, BroadcastPin, ExclamationDiamond, Gear, Calculator, Check } from 'react-bootstrap-icons';
-=======
-import React, { FC } from 'react';
-import { HouseDoor, Clipboard, Truck, Compass, BroadcastPin, ExclamationDiamond, Gear, Calculator } from 'react-bootstrap-icons';
->>>>>>> 3c19f5b0
+
 import { Link, useHistory } from 'react-router-dom';
 
 export const ToolBar = () => (
@@ -32,12 +27,9 @@
             <ToolBarButton to="/failures">
                 <ExclamationDiamond size={35} />
             </ToolBarButton>
-<<<<<<< HEAD
             <ToolBarButton to="/checklists">
                 <Check size={35} />
             </ToolBarButton>
-=======
->>>>>>> 3c19f5b0
         </div>
 
         <div className="flex flex-col items-center mb-6">

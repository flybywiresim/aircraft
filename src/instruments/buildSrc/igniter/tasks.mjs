import fs from 'fs';
import { join } from 'path';
import { ExecTask } from '@flybywiresim/igniter';
import { Directories } from '../directories.mjs';

const ecamPages = [
    {
        name: 'eng-page',
        path: 'SD/Pages/Eng',
    },
    {
        name: 'door-page',
        path: 'SD/Pages/Door',
    },
    {
        name: 'cond-page',
        path: 'SD/Pages/Cond',
    },
    {
        name: 'fctl-page',
        path: 'SD/Pages/Fctl',
    },
    {
        name: 'elec-page',
        path: 'SD/Pages/Elec',
    },
    {
        name: 'hyd-page',
        path: 'SD/Pages/Hyd',
    },
    {
        name: 'wheel-page',
        path: 'SD/Pages/Wheel',
    },
    {
        name: 'crz-page',
        path: 'SD/Pages/Crz',
    },
    {
        name: 'fuel-page',
        path: 'SD/Pages/Fuel',
    },
    {
        name: 'apu-page',
        path: 'SD/Pages/Apu',
    },
    {
        name: 'press-page',
        path: 'SD/Pages/Press',
    },
    {
<<<<<<< HEAD
        name: 'status-page',
        path: 'SD/Pages/Status',
=======
        name: 'bleed-page',
        path: 'SD/Pages/Bleed',
>>>>>>> c3f5a666
    },
];

export function getInputs() {
    const baseInstruments = fs.readdirSync(join(Directories.instruments, 'src'), { withFileTypes: true })
        .filter((d) => d.isDirectory() && fs.existsSync(join(Directories.instruments, 'src', d.name, 'config.json')));

    return [
        ...baseInstruments.map(({ name }) => ({ path: name, name, isInstrument: true })),
        ...ecamPages.map((def) => ({ ...def, isInstrument: false })),
    ];
}

export function getInstrumentsIgniterTasks() {
    const baseInstruments = fs.readdirSync(join(Directories.instruments, 'src'), { withFileTypes: true })
        .filter((d) => d.isDirectory() && fs.existsSync(join(Directories.instruments, 'src', d.name, 'config.json')));

    return [
        ...baseInstruments.map(({ name }) => new ExecTask(
            name,
            `node src/instruments/buildSrc/igniter/worker.mjs ${name}`,
            [join('src/instruments/src', name), join('flybywire-aircraft-a320-neo/html_ui/Pages/VCockpit/Instruments/A32NX', name)],
        )),
        ...ecamPages.map(({ name, path }) => new ExecTask(
            name,
            `node src/instruments/buildSrc/igniter/worker.mjs ${name}`,
            [join('src/instruments/src', path), join('flybywire-aircraft-a320-neo/html_ui/Pages/VCockpit/Instruments/A32NX/EcamPages', name)],
        )),
    ];
}<|MERGE_RESOLUTION|>--- conflicted
+++ resolved
@@ -49,14 +49,13 @@
         path: 'SD/Pages/Press',
     },
     {
-<<<<<<< HEAD
+        name: 'bleed-page',
+        path: 'SD/Pages/Bleed',
+    },
+  {
         name: 'status-page',
         path: 'SD/Pages/Status',
-=======
-        name: 'bleed-page',
-        path: 'SD/Pages/Bleed',
->>>>>>> c3f5a666
-    },
+  }
 ];
 
 export function getInputs() {

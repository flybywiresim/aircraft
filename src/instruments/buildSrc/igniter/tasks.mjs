--- conflicted
+++ resolved
@@ -41,13 +41,12 @@
         path: 'SD/Pages/Fuel',
     },
     {
-<<<<<<< HEAD
         name: 'apu-page',
         path: 'SD/Pages/Apu',
-=======
+    },
+    {
         name: 'press-page',
         path: 'SD/Pages/Press',
->>>>>>> a6792915
     },
 ];
 

import fs from 'fs';
import { ExecTask } from '@flybywiresim/igniter';
import { Directories } from '../directories.mjs';

const ecamPages = [
    {
        name: 'door-page',
        path: 'SD/Pages/Door',
    },
    {
        name: 'cond-page',
        path: 'SD/Pages/Cond',
    },
    {
        name: 'fctl-page',
        path: 'SD/Pages/Fctl',
    },
    {
        name: 'elec-page',
        path: 'SD/Pages/Elec',
    },
    {
<<<<<<< HEAD
        name: 'wheel-page',
        path: 'SD/Pages/Wheel',
=======
        name: 'hyd-page',
        path: 'SD/Pages/Hyd',
>>>>>>> c53630c9
    },
];

function getInputs() {
    const baseInstruments = fs.readdirSync(`${Directories.instruments}/src`, { withFileTypes: true })
        .filter((d) => d.isDirectory() && fs.existsSync(`${Directories.instruments}/src/${d.name}/config.json`));

    return [
        ...baseInstruments.map(({ name }) => new ExecTask(
            name,
            `node src/instruments/buildSrc/igniter/worker.mjs ${name}`,
            [`src/instruments/src/${name}`, `flybywire-aircraft-a320-neo/html_ui/Pages/VCockpit/Instruments/A32NX/${name}`],
        )),
        ...ecamPages.map(({ name, path }) => new ExecTask(
            name,
            `node src/instruments/buildSrc/igniter/worker.mjs ${name}`,
            [`src/instruments/src/${path}`, `flybywire-aircraft-a320-neo/html_ui/Pages/VCockpit/Instruments/A32NX/EcamPages/${name}`],
        )),
    ];
}

export default getInputs();<|MERGE_RESOLUTION|>--- conflicted
+++ resolved
@@ -20,13 +20,12 @@
         path: 'SD/Pages/Elec',
     },
     {
-<<<<<<< HEAD
+        name: 'hyd-page',
+        path: 'SD/Pages/Hyd',
+    },
+    {
         name: 'wheel-page',
         path: 'SD/Pages/Wheel',
-=======
-        name: 'hyd-page',
-        path: 'SD/Pages/Hyd',
->>>>>>> c53630c9
     },
 ];
 

--- conflicted
+++ resolved
@@ -41,13 +41,12 @@
         path: 'SD/Pages/Door',
     },
     {
-<<<<<<< HEAD
         name: 'cond-page',
         path: 'SD/Pages/Cond',
-=======
+    },
+    {
         name: 'fctl-page',
         path: 'SD/Pages/Fctl',
->>>>>>> 87dcd390
     },
 ];
 

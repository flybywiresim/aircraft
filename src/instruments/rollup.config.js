'use strict';

const os = require('os');
const fs = require('fs');
const image = require('@rollup/plugin-image');
const { babel } = require('@rollup/plugin-babel');
const { nodeResolve } = require('@rollup/plugin-node-resolve');
const commonjs = require('@rollup/plugin-commonjs');
const replace = require('@rollup/plugin-replace');
const postcss = require('rollup-plugin-postcss');
const tailwindcss = require('tailwindcss');

const instrumentTemplate = require('@flybywiresim/rollup-plugin-msfs');
const ecamPageTemplate = require('./ecam-page-template/rollup.js');

const TMPDIR = `${os.tmpdir()}/a32nx-instruments-gen`;

const extensions = ['.ts', '.tsx', '.js', '.jsx', '.mjs'];

const extraInstruments = [
    {
        name: 'door-page',
        path: 'SD/Pages/Door',
    },
    {
        name: 'cond-page',
        path: 'SD/Pages/Cond',
    },
    {
<<<<<<< HEAD
        name: 'status-page',
        path: 'SD/Pages/Status',
    },
    {
        name: 'crz-page',
        path: 'SD/Pages/Crz',
=======
        name: 'fctl-page',
        path: 'SD/Pages/Fctl',
>>>>>>> 50176815
    },
];

function makePostcssPluginList(instrumentPath) {
    const usesTailwind = fs.existsSync(`${__dirname}/src/${instrumentPath}/tailwind.config.js`);

    return [tailwindcss(usesTailwind ? `${__dirname}/src/${instrumentPath}/tailwind.config.js` : undefined)];
}

function getInstrumentsToCompile() {
    const baseInstruments = fs.readdirSync(`${__dirname}/src`, { withFileTypes: true })
        .filter((d) => d.isDirectory() && fs.existsSync(`${__dirname}/src/${d.name}/config.json`));

    return [
        ...baseInstruments.map(({ name }) => ({ path: name, name, isInstrument: true })),
        ...extraInstruments.map((def) => ({ ...def, isInstrument: false })),
    ];
}

function getTemplatePlugin({ name, config, imports = [], isInstrument }) {
    if (isInstrument) {
        return instrumentTemplate({
            name,
            config,
            imports,
            getCssBundle() {
                return fs.readFileSync(`${TMPDIR}/${name}-gen.css`).toString();
            },
            outputDir: `${__dirname}/../../flybywire-aircraft-a320-neo/html_ui/Pages/VCockpit/Instruments/generated`,
        });
        // eslint-disable-next-line no-else-return
    } else {
        return ecamPageTemplate({
            name,
            getCssBundle() {
                return fs.readFileSync(`${TMPDIR}/${name}-gen.css`).toString();
            },
            outputDir: `${__dirname}/../../flybywire-aircraft-a320-neo/html_ui/Pages/VCockpit/Instruments/generated/EcamPages`,
        });
    }
}

module.exports = getInstrumentsToCompile()
    .map(({ path, name, isInstrument }) => {
        const config = JSON.parse(fs.readFileSync(`${__dirname}/src/${path}/config.json`));

        return {
            input: `${__dirname}/src/${path}/${config.index}`,
            output: {
                file: `${TMPDIR}/${name}-gen.js`,
                format: 'iife',
            },
            plugins: [
                image(),
                nodeResolve({ extensions }),
                commonjs({ include: /node_modules/ }),
                babel({
                    presets: [
                        ['@babel/preset-env', { targets: { safari: '11' } }],
                        ['@babel/preset-react', { runtime: 'automatic' }],
                        ['@babel/preset-typescript'],
                    ],
                    plugins: [
                        '@babel/plugin-proposal-class-properties',
                        ['@babel/plugin-transform-runtime', { regenerator: true }],
                    ],
                    babelHelpers: 'runtime',
                    compact: false,
                    extensions,
                }),
                replace({ 'process.env.NODE_ENV': '"production"' }),
                postcss({
                    use: { sass: {} },
                    plugins: makePostcssPluginList(path),
                    extract: `${TMPDIR}/${name}-gen.css`,
                }),
                getTemplatePlugin({ name, path, imports: ['/JS/dataStorage.js'], config, isInstrument }),
            ],
        };
    });<|MERGE_RESOLUTION|>--- conflicted
+++ resolved
@@ -27,17 +27,16 @@
         path: 'SD/Pages/Cond',
     },
     {
-<<<<<<< HEAD
         name: 'status-page',
         path: 'SD/Pages/Status',
     },
     {
+        name: 'fctl-page',
+        path: 'SD/Pages/Fctl',
+    },
+    {
         name: 'crz-page',
         path: 'SD/Pages/Crz',
-=======
-        name: 'fctl-page',
-        path: 'SD/Pages/Fctl',
->>>>>>> 50176815
     },
 ];
 

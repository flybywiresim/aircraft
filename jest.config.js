/** @type {import('@ts-jest/dist/types').InitialOptionsTsJest} */

const esModules = ['@microsoft/msfs-sdk'].join('|');
module.exports = {
    preset: 'ts-jest',

    testEnvironment: 'node',
    transform: {
        "\\.[j]s?$": "ts-jest",
    },

    transformIgnorePatterns: [`/node_modules/(?!${esModules})`],

    setupFilesAfterEnv: [
        "./fbw-common/src/jest/setupJestMock.js"
    ],
    globals: {
        'ts-jest': {
            // Babel assumes isolated modules, therefore enable it here as well.
            // This also speeds up the unit testing performance.
            isolatedModules: true,
            diagnostics: {
                ignoreCodes: ['TS151001'],
            },
            tsconfig: {
                "jsx": "react",
                "typeRoots": [
                    "<rootDir>/fbw-common/src/typings",
                    "<rootDir>/node_modules/@types"
                ],
                "moduleResolution": "node",
                "allowSyntheticDefaultImports": true,
                "allowJs": true,
                "esModuleInterop": true,
            },
        }
    },
<<<<<<< HEAD

=======
    // disable fmsv2 tests until they are fixed
    modulePathIgnorePatterns: ["fbw-a380x/src/systems/fmgc/src/flightplanning"],
>>>>>>> aed08107
    moduleNameMapper: {
        '@flybywiresim/fbw-sdk' : '<rootDir>/fbw-common/src/systems/index.ts',

        "@fmgc/types/fstypes/FSEnums": "<rootDir>/fbw-a32nx/src/systems/fmgc/src/types/fstypes/FSEnums.ts",
        "@shared/autopilot": ["<rootDir>/fbw-a32nx/src/systems/shared/src/autopilot.ts" ],
        "@shared/logic" :"<rootDir>/fbw-a32nx/src/systems/shared/src/logic.ts",
        "@shared/flightphase" :"<rootDir>/fbw-a32nx/src/systems/shared/src/flightphase.ts"

    }
};<|MERGE_RESOLUTION|>--- conflicted
+++ resolved
@@ -35,12 +35,10 @@
             },
         }
     },
-<<<<<<< HEAD
 
-=======
     // disable fmsv2 tests until they are fixed
     modulePathIgnorePatterns: ["fbw-a380x/src/systems/fmgc/src/flightplanning"],
->>>>>>> aed08107
+
     moduleNameMapper: {
         '@flybywiresim/fbw-sdk' : '<rootDir>/fbw-common/src/systems/index.ts',
 

import { ExecTask, TaskOfTasks } from "@flybywiresim/igniter";
import { getInstrumentsIgniterTasks } from "./fbw-a32nx/src/systems/instruments/buildSrc/igniter/tasks.mjs";

export default new TaskOfTasks("all", [
    // A32NX Task
    new TaskOfTasks("a32nx", [
        // Prepare the out folder and any other pre tasks.
        // Currently, these can be run in parallel but in the future, we may need to run them in sequence if there are any dependencies.
        new TaskOfTasks("preparation", [
            new ExecTask("copy-base-files", "npm run build-a32nx:copy-base-files"),
            new ExecTask("efb-translation", "npm run build-a32nx:efb-translation")
        ], true),

        // Group all typescript and react build tasks together.
        new TaskOfTasks("build", [
            new ExecTask("model",
                "npm run build-a32nx:model",
                [
                    "fbw-a32nx/src/model",
                    "fbw-a32nx/out/flybywire-aircraft-a320-neo/SimObjects/AirPlanes/FlyByWire_A320_NEO/model"
                ]),
            new ExecTask("behavior",
                "npm run build-a32nx:behavior",
                [
                    "fbw-a32nx/src/behavior",
                    "fbw-a32nx/out/flybywire-aircraft-a320-neo/ModelBehaviorDefs/A32NX/generated"
                ]),

            new ExecTask("atsu",
                "npm run build-a32nx:atsu",
                [
                    "fbw-a32nx/src/systems/atsu",
                    "fbw-a32nx/out/flybywire-aircraft-a320-neo/html_ui/JS/atsu"
                ]),
            new ExecTask("failures",
                "npm run build-a32nx:failures",
                [
                    "fbw-a32nx/src/systems/failures",
                    "fbw-a32nx/out/flybywire-aircraft-a320-neo/html_ui/JS/failures/failures.js"
                ]),
            new ExecTask("fmgc",
                "npm run build-a32nx:fmgc",
                [
                    "fbw-a32nx/src/systems/fmgc",
                    "fbw-a32nx/out/flybywire-aircraft-a320-neo/html_ui/JS/fmgc"
                ]),
            new ExecTask("sentry-client",
                "npm run build-a32nx:sentry-client",
                [
                    "fbw-a32nx/src/systems/sentry-client",
                    "fbw-a32nx/out/flybywire-aircraft-a320-neo/html_ui/JS/sentry-client"
                ]),
            new ExecTask("simbridge-client",
                "npm run build-a32nx:simbridge-client",
                [
                    "fbw-a32nx/src/systems/simbridge-client",
                    "fbw-a32nx/out/flybywire-aircraft-a320-neo/html_ui/JS/simbridge-client"
                ]),
            new ExecTask("tcas",
                "npm run build-a32nx:tcas",
                [
                    "fbw-a32nx/src/systems/tcas",
                    "fbw-a32nx/out/flybywire-aircraft-a320-neo/html_ui/JS/tcas"
                ]),

<<<<<<< HEAD
            new TaskOfTasks("instruments",
                [
                    ...getInstrumentsIgniterTasks(),
                    new ExecTask("PFD", "npm run build-a32nx:pfd", ["fbw-a32nx/src/systems/instruments/src/PFD", "fbw-a32nx/out/flybywire-aircraft-a320-neo/html_ui/Pages/VCockpit/Instruments/A32NX/PFD"]),
                    new ExecTask("Clock", "npm run build-a32nx:clock", ["fbw-a32nx/src/systems/instruments/src/Clock", "fbw-a32nx/out/flybywire-aircraft-a320-neo/html_ui/Pages/VCockpit/Instruments/A32NX/Clock"]),
                    new ExecTask("EWD", "npm run build-a32nx:ewd", ["fbw-a32nx/src/systems/instruments/src/EWD", "fbw-a32nx/out/flybywire-aircraft-a320-neo/html_ui/Pages/VCockpit/Instruments/A32NX/EWD"]),
                    new ExecTask("ISIS2", "npm run build-a32nx:isis", ["fbw-a32nx/src/systems/instruments/src/ISISv2", "fbw-a32nx/out/flybywire-aircraft-a320-neo/html_ui/Pages/VCockpit/Instruments/A32NX/ISIS"]),
                ],
                true)
=======
            new TaskOfTasks("instruments", getInstrumentsIgniterTasks(), true),
>>>>>>> 7ce96afd
        ], true),

        // Group all WASM build tasks together but separate from the rest of the tasks as build run more stable like this.
        new TaskOfTasks("wasm", [
            new ExecTask("systems",
                "npm run build-a32nx:systems",
                [
                    "fbw-a32nx/src/wasm/systems",
                    "fbw-common/src/wasm/systems",
                    "Cargo.lock",
                    "Cargo.toml",
                    "fbw-a32nx/out/flybywire-aircraft-a320-neo/SimObjects/AirPlanes/FlyByWire_A320_NEO/panel/systems.wasm"
                ]),
            new ExecTask("systems-fadec",
                "npm run build-a32nx:fadec",
                [
                    "fbw-a32nx/src/wasm/fadec_a320",
                    "fbw-common/src/wasm/fbw_common",
                    "fbw-common/src/wasm/fadec_common",
                    "fbw-a32nx/out/flybywire-aircraft-a320-neo/SimObjects/AirPlanes/FlyByWire_A320_NEO/panel/fadec.wasm"
                ]),
            new ExecTask("systems-fbw",
                "npm run build-a32nx:fbw",
                [
                    "fbw-a32nx/src/wasm/fbw_a320",
                    "fbw-common/src/wasm/fbw_common",
                    "fbw-a32nx/out/flybywire-aircraft-a320-neo/SimObjects/AirPlanes/FlyByWire_A320_NEO/panel/fbw.wasm"
                ]),
            new ExecTask("flypad-backend",
                "npm run build-a32nx:flypad-backend",
                [
                    "fbw-a32nx/src/wasm/flypad-backend",
                    "fbw-common/src/wasm/fbw_common",
                    "fbw-a32nx/out/flybywire-aircraft-a320-neo/SimObjects/AirPlanes/FlyByWire_A320_NEO/panel/flypad-backend.wasm"
                ])
        ], true),

        // Create final package meta files.
        new TaskOfTasks("dist", [
            new ExecTask("metadata", "npm run build-a32nx:metadata"),
            new ExecTask("manifests", "npm run build-a32nx:manifest")
        ])
    ]),

    // A380X Tasks
    new TaskOfTasks("a380x", [

        new TaskOfTasks("preparation", [
            new ExecTask("copy-base-files", [
                "npm run build-a380x:copy-base-files"
            ])
        ], true),

        new TaskOfTasks("wasm", [
            new ExecTask("systems",
                "npm run build-a380x:systems",
                [
                    "fbw-a380x/src/wasm/systems",
                    "fbw-common/src/wasm/systems",
                    "Cargo.lock",
                    "Cargo.toml",
                    "fbw-a380x/out/flybywire-aircraft-a380-842/SimObjects/AirPlanes/FlyByWire_A380_842/panel/systems.wasm"
                ]),
            new ExecTask("systems-fadec",
                "npm run build-a380x:fadec",
                [
                    "fbw-a380x/src/wasm/fadec_a380",
                    "fbw-common/src/wasm/fbw_common",
                    "fbw-common/src/wasm/fadec_common",
                    "fbw-a380x/out/flybywire-aircraft-a380-842/SimObjects/AirPlanes/FlyByWire_A380_842/panel/fadec.wasm"
                ]),
            new ExecTask("systems-fbw",
                "npm run build-a380x:fbw",
                [
                    "fbw-a380x/src/wasm/fbw_a380",
                    "fbw-common/src/wasm/fbw_common",
                    "fbw-a380x/out/flybywire-aircraft-a380-842/SimObjects/AirPlanes/FlyByWire_A380_842/panel/fbw.wasm"
                ]),
            new ExecTask("flypad-backend",
                "npm run build-a380x:flypad-backend",
                [
                    "fbw-a380x/src/wasm/flypad-backend",
                    "fbw-common/src/wasm/fbw_common",
                    "fbw-a380x/out/flybywire-aircraft-a380-842/SimObjects/AirPlanes/FlyByWire_A380_842/panel/flypad-backend.wasm"
                ])
        ], true)
    ]),

    // InGamePanels Checklist Fix Tasks
    new TaskOfTasks("ingamepanels-checklist-fix", [
        // Prepare the out folder and any other pre tasks.
        // Currently, these can be run in parallel but in the future, we may need to run them in sequence if there are any dependencies.
        new TaskOfTasks("preparation", [
            new ExecTask("copy-base-files", "npm run build-ingamepanels-checklist-fix:copy-base-files")
        ], true),
        new TaskOfTasks("dist", [
            new ExecTask("manifests", "npm run build-ingamepanels-checklist-fix:manifest")
        ])
    ])
]);<|MERGE_RESOLUTION|>--- conflicted
+++ resolved
@@ -63,19 +63,7 @@
                     "fbw-a32nx/out/flybywire-aircraft-a320-neo/html_ui/JS/tcas"
                 ]),
 
-<<<<<<< HEAD
-            new TaskOfTasks("instruments",
-                [
-                    ...getInstrumentsIgniterTasks(),
-                    new ExecTask("PFD", "npm run build-a32nx:pfd", ["fbw-a32nx/src/systems/instruments/src/PFD", "fbw-a32nx/out/flybywire-aircraft-a320-neo/html_ui/Pages/VCockpit/Instruments/A32NX/PFD"]),
-                    new ExecTask("Clock", "npm run build-a32nx:clock", ["fbw-a32nx/src/systems/instruments/src/Clock", "fbw-a32nx/out/flybywire-aircraft-a320-neo/html_ui/Pages/VCockpit/Instruments/A32NX/Clock"]),
-                    new ExecTask("EWD", "npm run build-a32nx:ewd", ["fbw-a32nx/src/systems/instruments/src/EWD", "fbw-a32nx/out/flybywire-aircraft-a320-neo/html_ui/Pages/VCockpit/Instruments/A32NX/EWD"]),
-                    new ExecTask("ISIS2", "npm run build-a32nx:isis", ["fbw-a32nx/src/systems/instruments/src/ISISv2", "fbw-a32nx/out/flybywire-aircraft-a320-neo/html_ui/Pages/VCockpit/Instruments/A32NX/ISIS"]),
-                ],
-                true)
-=======
             new TaskOfTasks("instruments", getInstrumentsIgniterTasks(), true),
->>>>>>> 7ce96afd
         ], true),
 
         // Group all WASM build tasks together but separate from the rest of the tasks as build run more stable like this.

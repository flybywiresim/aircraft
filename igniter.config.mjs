import { ExecTask, TaskOfTasks } from '@flybywiresim/igniter';
import { getInstrumentsIgniterTasks } from './src/instruments/buildSrc/igniter/tasks.mjs';

export default new TaskOfTasks('a32nx', [
    new TaskOfTasks('preparation', [
        new ExecTask('efb-translation', 'npm run build:efb-translation'),
    ]),

    new TaskOfTasks('build', [
        new TaskOfTasks('instruments',
            [...getInstrumentsIgniterTasks(),
                new ExecTask('pfd',
                    'npm run build:pfd',
                    ['src/instruments/src/PFD','flybywire-aircraft-a320-neo/html_ui/Pages/VCockpit/Instruments/A32NX/PFD']
                )
            ],
            true),
        new ExecTask('atsu','npm run build:atsu', ['src/atsu', 'flybywire-aircraft-a320-neo/html_ui/JS/atsu']),
        new ExecTask('sentry-client','npm run build:sentry-client', ['src/sentry-client', 'flybywire-aircraft-a320-neo/html_ui/JS/sentry-client']),
        new ExecTask('failures','npm run build:failures', ['src/failures', 'flybywire-aircraft-a320-neo/html_ui/JS/generated/failures.js']),
        new ExecTask('behavior','node src/behavior/build.js', ['src/behavior', 'flybywire-aircraft-a320-neo/ModelBehaviorDefs/A32NX/generated']),
        new ExecTask('model','node src/model/build.js', ['src/model', 'flybywire-aircraft-a320-neo/SimObjects/AirPlanes/FlyByWire_A320_NEO/model']),
        new ExecTask('fmgc','npm run build:fmgc', ['src/fmgc', 'flybywire-aircraft-a320-neo/html_ui/JS/fmgc']),
        new ExecTask('systems', [
            'cargo build --target wasm32-wasi --release',
            'wasm-opt -O3 -o flybywire-aircraft-a320-neo/SimObjects/AirPlanes/FlyByWire_A320_NEO/panel/systems.wasm target/wasm32-wasi/release/a320_systems_wasm.wasm',
        ], ['src/systems', 'Cargo.lock', 'Cargo.toml', 'flybywire-aircraft-a320-neo/SimObjects/AirPlanes/FlyByWire_A320_NEO/panel/systems.wasm']),
        new ExecTask('systems-autopilot', [
            'src/fbw/build.sh',
            'wasm-opt -O1 -o flybywire-aircraft-a320-neo/SimObjects/AirPlanes/FlyByWire_A320_NEO/panel/fbw.wasm flybywire-aircraft-a320-neo/SimObjects/AirPlanes/FlyByWire_A320_NEO/panel/fbw.wasm'
        ], ['src/fbw', 'flybywire-aircraft-a320-neo/SimObjects/AirPlanes/FlyByWire_A320_NEO/panel/fbw.wasm']),
        new ExecTask('systems-fadec', [
            'src/fadec/build.sh',
            'wasm-opt -O1 -o flybywire-aircraft-a320-neo/SimObjects/AirPlanes/FlyByWire_A320_NEO/panel/fadec.wasm flybywire-aircraft-a320-neo/SimObjects/AirPlanes/FlyByWire_A320_NEO/panel/fadec.wasm'
        ], ['src/fadec', 'flybywire-aircraft-a320-neo/SimObjects/AirPlanes/FlyByWire_A320_NEO/panel/fadec.wasm']),
<<<<<<< HEAD
        new TaskOfTasks('local-api', [
            new ExecTask('local-api-server','bash scripts/local-api-build.sh')

        ])
=======
        new ExecTask('flypad-backend', [
            'src/flypad-backend/build.sh',
            'wasm-opt -O1 -o flybywire-aircraft-a320-neo/SimObjects/AirPlanes/FlyByWire_A320_NEO/panel/flypad-backend.wasm flybywire-aircraft-a320-neo/SimObjects/AirPlanes/FlyByWire_A320_NEO/panel/flypad-backend.wasm'
        ], ['src/flypad-backend', 'flybywire-aircraft-a320-neo/SimObjects/AirPlanes/FlyByWire_A320_NEO/panel/flypad-backend.wasm']),
        new TaskOfTasks('mcdu-server', [
            new ExecTask('client', ['npm run build:mcdu-client'], ['src/mcdu-server/client', 'src/mcdu-server/client/build']),
            new ExecTask('server', ['npm run build:mcdu-server'], ['src/mcdu-server', 'flybywire-aircraft-a320-neo/MCDU SERVER/server.exe']),
        ]),
>>>>>>> a08aa034
    ], true),

    new TaskOfTasks('dist', [
        new ExecTask('metadata', 'node scripts/metadata.js flybywire-aircraft-a320-neo a32nx'),
        new ExecTask('manifests', 'node scripts/build.js'),
    ]),
]);<|MERGE_RESOLUTION|>--- conflicted
+++ resolved
@@ -33,21 +33,7 @@
             'src/fadec/build.sh',
             'wasm-opt -O1 -o flybywire-aircraft-a320-neo/SimObjects/AirPlanes/FlyByWire_A320_NEO/panel/fadec.wasm flybywire-aircraft-a320-neo/SimObjects/AirPlanes/FlyByWire_A320_NEO/panel/fadec.wasm'
         ], ['src/fadec', 'flybywire-aircraft-a320-neo/SimObjects/AirPlanes/FlyByWire_A320_NEO/panel/fadec.wasm']),
-<<<<<<< HEAD
-        new TaskOfTasks('local-api', [
-            new ExecTask('local-api-server','bash scripts/local-api-build.sh')
-
-        ])
-=======
-        new ExecTask('flypad-backend', [
-            'src/flypad-backend/build.sh',
-            'wasm-opt -O1 -o flybywire-aircraft-a320-neo/SimObjects/AirPlanes/FlyByWire_A320_NEO/panel/flypad-backend.wasm flybywire-aircraft-a320-neo/SimObjects/AirPlanes/FlyByWire_A320_NEO/panel/flypad-backend.wasm'
-        ], ['src/flypad-backend', 'flybywire-aircraft-a320-neo/SimObjects/AirPlanes/FlyByWire_A320_NEO/panel/flypad-backend.wasm']),
-        new TaskOfTasks('mcdu-server', [
-            new ExecTask('client', ['npm run build:mcdu-client'], ['src/mcdu-server/client', 'src/mcdu-server/client/build']),
-            new ExecTask('server', ['npm run build:mcdu-server'], ['src/mcdu-server', 'flybywire-aircraft-a320-neo/MCDU SERVER/server.exe']),
-        ]),
->>>>>>> a08aa034
+        new ExecTask('simbridge','bash scripts/local-api-build.sh')
     ], true),
 
     new TaskOfTasks('dist', [

--- conflicted
+++ resolved
@@ -37,16 +37,9 @@
             'src/flypad-backend/build.sh',
             'wasm-opt -O1 -o flybywire-aircraft-a320-neo/SimObjects/AirPlanes/FlyByWire_A320_NEO/panel/flypad-backend.wasm flybywire-aircraft-a320-neo/SimObjects/AirPlanes/FlyByWire_A320_NEO/panel/flypad-backend.wasm'
         ], ['src/flypad-backend', 'flybywire-aircraft-a320-neo/SimObjects/AirPlanes/FlyByWire_A320_NEO/panel/flypad-backend.wasm']),
-<<<<<<< HEAD
-=======
         new TaskOfTasks('simbridge', [
             new ExecTask('client', ['npm run build:simbridge-client'], ['src/simbridge-client', 'flybywire-aircraft-a320-neo/html_ui/JS/simbridge-client']),
         ]),
-        new TaskOfTasks('mcdu-server', [
-            new ExecTask('client', ['npm run build:mcdu-client'], ['src/mcdu-server/client', 'src/mcdu-server/client/build']),
-            new ExecTask('server', ['npm run build:mcdu-server'], ['src/mcdu-server', 'flybywire-aircraft-a320-neo/MCDU SERVER/server.exe']),
-        ]),
->>>>>>> 050f6453
     ], true),
 
     new TaskOfTasks('dist', [

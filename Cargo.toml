[workspace]

members = [
    "fbw-a32nx/src/wasm/systems/a320_systems",
    "fbw-a32nx/src/wasm/systems/a320_systems_wasm",
    "fbw-a380x/src/wasm/systems/a380_systems",
    "fbw-a380x/src/wasm/systems/a380_systems_wasm",
    "fbw-a32nx/src/wasm/systems/a320_hydraulic_simulation_graphs",
    "fbw-common/src/wasm/systems/systems",
    "fbw-common/src/wasm/systems/systems_wasm",
]

[profile.release]
lto = true
strip = true

[profile.test]
# We enable some basic optimization to prevent stack overflows during testing (flybywiresim/a32nx#7631)
# However, if this interferes with your ability to debug locally you can disable it here
<<<<<<< HEAD
opt-level=0
lto = false
=======
opt-level=1
lto = true
>>>>>>> 997ea9e5
debug-assertions=true
debug=true<|MERGE_RESOLUTION|>--- conflicted
+++ resolved
@@ -17,12 +17,7 @@
 [profile.test]
 # We enable some basic optimization to prevent stack overflows during testing (flybywiresim/a32nx#7631)
 # However, if this interferes with your ability to debug locally you can disable it here
-<<<<<<< HEAD
-opt-level=0
-lto = false
-=======
 opt-level=1
 lto = true
->>>>>>> 997ea9e5
 debug-assertions=true
 debug=true
--- conflicted
+++ resolved
@@ -715,15 +715,6 @@
                     <ANIM_NAME>#ANIM_NAME_BUTTON#</ANIM_NAME>
                     <SEQ1_NODE_ID>#NODE_ID_BUTTON_SEQ1#</SEQ1_NODE_ID>
                     <SEQ2_NODE_ID>#NODE_ID_BUTTON_SEQ2#</SEQ2_NODE_ID>
-<<<<<<< HEAD
-                    <LEFT_SINGLE_CODE>
-                        #SEQ1_POWERED# if{
-                            (A:COM TRANSMIT:#Radio_ID#, Bool) ! (&gt;K:COM#Radio_ID#_TRANSMIT_SELECT)
-                            #Button_ID# (L:XMLVAR_COM_PANEL#ID#_Transmit_Channel) == if{
-                                0 (&gt;L:XMLVAR_COM_PANEL#ID#_Transmit_Channel)
-                            } els{
-                                #Button_ID# (&gt;L:XMLVAR_COM_PANEL#ID#_Transmit_Channel)
-=======
                     <!-- XMLVAR_COM_PANEL2_Transmit_Channel into COPILOT_TRANSMITTER_SET because PILOT_TRANSMITTER_SET sets it for the copilot too -->
                     <LEFT_SINGLE_CODE>
                         #SEQ1_POWERED# if{
@@ -746,7 +737,6 @@
                                 } els{
                                     #TRANSMIT_ID# (&gt;K:COPILOT_TRANSMITTER_SET)
                                 }
->>>>>>> 67f67c3f
                             }
                         }
                     </LEFT_SINGLE_CODE>
@@ -801,13 +791,7 @@
                         (L:XMLVAR_COM_#ID#_Volume_#FREQ_ID#) #VOLUME_INCREMENT# - 0 max (&gt;L:XMLVAR_COM_#ID#_Volume_#FREQ_ID#)
                     }
                 </ANTICLOCKWISE_CODE>
-                <ANIM_CODE_SWITCH>
-                    <!-- Code disabled because I did not understand its purpose when I fixed the RMPs -->
-                    <!-- No changes seen but I don't want to delete code I don't understand -->
-
-                    <!-- (L:XMLVAR_COM_#ID#_#FREQ_ID#_Switch_Down) -->
-                    <!-- #Button_ID# (L:XMLVAR_COM_Transmit_Channel) == or 100 * -->
-                </ANIM_CODE_SWITCH>
+                <ANIM_CODE_SWITCH>(L:XMLVAR_COM_#ID#_#FREQ_ID#_Switch_Down) 100*</ANIM_CODE_SWITCH>
                 <ANIM_NAME_PUSH>#ANIM_NAME_SWITCH#</ANIM_NAME_PUSH>
                 <LEFT_SINGLE_CODE>
                     #SEQ1_POWERED# if{

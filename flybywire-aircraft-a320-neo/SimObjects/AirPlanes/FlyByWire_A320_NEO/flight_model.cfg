For future reference:
; Left/ Right Aux Tanks: 228 total/ 0 unusable USG
; Left/ Right Main Tanks: 1823.75 total/ 7.75 unusable USG
; Center Tank: 2185.16 total/ 6.1 unusable USG
<<<<<<< HEAD
=======
; 26 May 2021 changes to flap system for compatibilty with MSFS Sim Update 4 (flap "bounce" fix) and minor tweak to
; rudder effectiveness to return to pre-SU4 Cnbeta
; 28 May 2021 Adds new parameters introduced in SU4. Comments out the new variables that we are not yet using.
; 06Jun2021 Increased landing gear drag increment. Reduced flap drag increment to retain same drag level with both flaps
; and gear deployed. Added comments regarding spoiler lift/drag increments for different configurations.
; 24 Sep 2021 Updated flight model weights and balances, OEW, seat and weight distribution
; 10 Feb 2022 Changed pitch_gyro_stability to 6 to reduce effect of turbulence on pitch axis
; 16 Feb 2022 Re-enabled default stall protection system, but with limits where it should never activate. This will move the default stall warning activation out of the way to address an issue with the stall warning bool being set during a normal CONF 2 takeoff.
; 18 Feb 2022 Revamp of flight model to correct airplane geometry based on new information, tweak aero coefficients to better match IRL data, and revise the empty MOIs.
; 28 Feb 2022 Flight model updated to more accurately match FCOM climb, cruise, and descent data, and QRH unreliable airspeed and maximum altitude capability data
; 21 Mar 2022 Update to gear contact points
; 09 Apr 2022 Starts outer tank fuel transfer for both sides if EITHER inner tank reaches the trigger level, small change to trigger level
; 13 May 2022 Reduced pitch trim effectiveness at low speeds, increased it at high speeds. Added new up and down pitch trim limits to match airplane
>>>>>>> a045f012

[VERSION]
major = 1
minor = 0

[WEIGHT_AND_BALANCE]
max_gross_weight = 174165 ; Maximum takeoff weight, (LBS)
empty_weight = 93697 ; Empty weight, (LBS); Includes weight to account for crew, pantry, galleys, lavs, potable water, emergency equipment etc.
reference_datum_position = 0, 0, 0 ; Position of reference datum relative to FS(0,0,0) (FEET), z, x, y
; adjust empty weight CG position to ensure 25% MAC at Empty Weight
empty_weight_CG_position = -8.75, 0, 0 ; Position of airplane empty weight CG relative to reference datum (FEET), z, x, y
CG_forward_limit = 0.16 ; Gravity center forward limit (longitudinal offset) for longitudinal stability
CG_aft_limit = 0.4 ; Gravity center after limit (longitudinal offset z) w.r.t reference datum for longitudinal stability (FEET)
empty_weight_pitch_MOI = 2453714 ; Empty pitch moment of inertia, Jxx (SLUG SQ FEET)
empty_weight_roll_MOI = 989005 ; Empty roll moment of inertia, Jzz (SLUG SQ FEET)
empty_weight_yaw_MOI = 3166138 ; Empty yaw moment of inertia, Jyy (SLUG SQ FEET)
empty_weight_coupled_MOI = 1000 ; Empty transverse moment of inertia, Jyz (SLUG SQ FEET)
activate_mach_limit_based_on_cg = 0 ; Activate mach limitation depending on CG position (true if > 0 /false othewise). Mostly for Concorde).
activate_cg_limit_based_on_mach = 0 ; Activate cg limitation depending on mach value (true if > 0 /false othewise). Mostly for Concorde).
; weight & balance for A320-251N (WV055) - 174 economy class seats (Azul A20N)
; MRamp = 79400 kg/175047 lbs
; MTOW = 79000 kg/174165 lbs - should match line 1 above
; MLDW = 67400 kg/148591 lbs
; MZFW = 64300 kg/141757 lbs
; OEW = 42500 kg/93697 lbs
; Max Payload = 21800 kg/48060 lbs
; Max Fuel = 23721 ltrs (19046 kg)/6267 us gal (41989 lbs) @ specific gravity of 0.8 ISA conditions
; Average Adult pax assumed to be 185lbs/84kg
; Passenger baggage weight of 20 kg/pax is also added, making total pax + baggage weight = 104 kg/pax (i.e. Passenger weight on Simbrief)
; Starting load is 50% of capacity
max_number_of_stations = 10 ; Number of payload stations
station_load.0 = 3300, 21.98, 0, 5, ECONOMY ROWS 1-6 (seats: 36 max: 6670lbs/3024kg), 0
station_load.1 = 3850, 2.86, 0, 5.1, ECONOMY ROWS 7-13 (seats: 42 max: 7780lb/3530kg), 0
station_load.2 = 4400, -15.34, 0, 5.3, ECONOMY ROWS 14-21 (seats: 48 max: 8880lb/4032kg), 0
station_load.3 = 6600, -32.81, 0, 5.5, ECONOMY ROWS 22-29 (seats: 48 max: 8880lb/4032kg), 0
station_load.4 = 2800, 18.28, 0, 0.9, FWD BAGGAGE/CONTAINER (max: 7500lb/3402kg), 0
station_load.5 = 1950, -15.96, 0, 1, AFT CONTAINER (max: 5350lb/2426kg), 0
station_load.6 = 1700, -27.10, 0, 1.2, AFT BAGGAGE (max: 4650lb/2110kg), 0
station_load.7 = 1300, -37.35, 0, 1.4, AFT BULK/LOOSE (max: 3300lb/1497kg), 0
station_load.8 = 1, 42.36, 0, 0, PILOT, 1
station_load.9 = 1, 42.36, 0, 0, CO-PILOT, 2

[CONTACT_POINTS]
static_pitch = -0.2 ; degrees, pitch when at rest on the ground (+=Up, -=Dn)
static_cg_height = 8.89 ; feet, altitude of CG when at rest on the ground
gear_system_type = 3 ; gear system type (betweeen 0 and 4) 0 = electrical, 1 = hydraulic, 2 = pneumatic, 3 = manual, 4 = none, 5 = undefined
tailwheel_lock = 0 ; Is tailwheel lock available TRUE/FALSE
max_number_of_points = 12 ; Number of contact points
gear_locked_on_ground = 0 ; Defines whether or not the landing gear handle is locked to down when the plane is on the ground.
gear_locked_above_speed = -1 ; Defines the speed at which the landing gear handle becomes locked in the up position. (-1 = Disabled)==> Disabled is kept in favor of an XML-based solution
max_speed_full_steering = 300 ; Defines the speed under which the full angle of steering is available (in feet/second).==> 20 kts or 33.7 ft/sec (was 8)
max_speed_decreasing_steering = 350 ; Defines the speed above which the angle of steering stops decreasing (in feet/second). ==> 40 kts or 67.5 ft/sec (was 50)
min_available_steering_angle_pct = 0.0 ; Defines the percentage of steering which will always be available even above max_speed_decreasing_steering (in percent over 100) ===> 6 degrees or 0.08% of 75 degrees max deflection (was 0.2 or 15 degrees)
max_speed_full_steering_castering = 300 ; Defines the speed under which the full angle of steering is available for free castering wheels (in feet/second).
max_speed_decreasing_steering_castering = 350 ; Defines the speed above which the angle of steering stops decreasing for free castering wheels  (in feet/second).
min_castering_angle = 0.05236 ; Defines the minimum angle a free castering wheel can take (in radians).
max_castering_angle = 1.309 ; Defines the maximum angle a free castering wheel can take (in radians).
;CONTACT POINT DEFINITION
;0 Type of contact point - 1 = wheel, 2 = scrape point, 3 = skid, 4 = float, 5 = water rudder, 16 = ski, 17 = propeller
;1 Longitudinal position z relative to Datum Reference Point, in ft.
;2 Lateral position x relative to Datum Reference Point, in ft.
;3 Vertical position y relative to Datum Reference Point, in ft.
;4 Impact damage threshold crash velocity, in ft per minute.
;5 The brake type the wheel contact uses. - 1 = brake on left gear, 2 = brake on right gear, 3 = brake on both gears
;6 The wheel radius (including tire), in ft.
;7 Wheel max steering angle, in degrees, between -90 and 90.
;8 The static compression coefficient constant (which is used to compute spring reaction when on the ground), in ft. If the contact point is rigid, then set this to 0.
;9 The maximum static compression ratio.
;10 The damping ratio constant (used to compute ground reaction damping). A value between 0.0 (un-damped) and 1.0 (critically damped)
;11 Extension time, in seconds. This is the time required to fully extend wheels/water rudder/skis/floats.
;12 Retraction time, in seconds. This is the time required to fully retract wheels/water rudder/skis/floats.
;13 Identifies the type of sound that is going to be played for the contact point. 0 = Center Gear, 1 = Auxiliary Gear, 2 = Left Gear, 3 = Right Gear, 4 = Fuselage Scrape, 5 = Left Wing Scrape, 6 = Right Wing Scrape, 7 = Aux1 Scrape, 8 = Aux2 Scrape, 9 = Tail Scrape
;14 The airspeed limit for gears retraction, in kias.
;15 Airspeed above which gear is damaged, in kias.
;16 The exponential constant for springs
;         0       1    2      3      4   5        6    7       8      9      10     11    12  13  14  15   16
point.0 = 1,  27.44,   0, -9.55,   800,  0,    1.25,  95,    1.0,  1.88,   1.05,  10.6,  9.4,  0,  0,  0,  2.05
point.1 = 1, -14.03, -14, -9.83,  1200,  1,  1.9167,   0,  1.235,  1.39,   0.45,  11.1,  9.9,  2,  0,  0,  1.05
point.2 = 1, -14.03,  14, -9.83,  1200,  2,  1.9167,   0,  1.235,  1.39,   0.45,  11.1,  9.9,  3,  0,  0,  1.05
point.3 = 2, -26.00, -57,     6,   100,  0,       0,   0,      0,     0,      0,     0,    0,  5,  0,  0,  1
point.4 = 2, -26.00,  57,     6,   100,  0,       0,   0,      0,     0,      0,     0,    0,  6,  0,  0,  1
point.5 = 2, -79.20,   0,     8,   100,  0,       0,   0,      0,     0,      0,     0,    0,  9,  0,  0,  1
point.6 = 2,  44.07,   0,     2,   720,  0,       0,   0,      0,     0,      0,     0,    0,  4,  0,  0,  1
point.7 = 2, -68.00,   0,   4.1,   100,  0,       0,   0,      0,     0,      0,     0,    0,  7,  0,  0,  1
point.8 = 2, -75.20,   0,  32.3,   100,  0,       0,   0,      0,     0,      0,     0,    0,  8,  0,  0,  1

; temporary jacks
point.9 = 4,  28.44,   0,-10.92,   720,  0,       10,  0,    0.1,     2,    0.5,     0,    0,  4,  0,  0,  1
point.10= 4, -15.03, -18,-10.92,   100,  0,       10,  0,    0.1,   1.5,    0.5,     0,    0,  7,  0,  0,  1
point.11= 4, -15.03,  18,-10.92,   100,  0,       10,  0,    0.1,   1.5,    0.5,     0,    0,  8,  0,  0,  1

[FUEL]
fuel_type = 2 ; 1 = OCTANE 100, 2 = JET_A, 3 = OCTANE 80, 4 = AUTO GAS, 5 = JET B

[FUEL_SYSTEM]
APU.1 = Name:APU#FuelBurnRate:33
Engine.1 = Name:LeftEngine#Index:1
Engine.2 = Name:RightEngine#Index:2
Tank.1 = Name:Center#Title:TT:MENU.FUEL.CENTER#Capacity:2179#UnusableCapacity:0#Position:-6,0,1#Priority:1#OutputOnlyLines:TankCenterToCenterTankPump1,TankCenterToCenterTankPump2
Tank.2 = Name:LeftInner#Title:TT:MENU.FUEL.LEFT_INNER#Capacity:1816#UnusableCapacity:0#Position:-8,-13,2#Priority:2#InputOnlyLines:Eng1ToTank2,Xfer1ToTank2,Xfer1ToTank2_2#OutputOnlyLines:TankLeftToLeftTankPump1,TankLeftToLeftTankPump2
Tank.3 = Name:RightInner#Title:TT:MENU.FUEL.RIGHT_INNER#Capacity:1816#UnusableCapacity:0#Position:-8,13,2#Priority:2#InputOnlyLines:Eng2ToTank3,Xfer2ToTank3,Xfer2ToTank3_2#OutputOnlyLines:TankRightToRightTankPump1,TankRightToRightTankPump2
Tank.4 = Name:LeftOuter#Title:TT:MENU.FUEL.LEFT_OUTER#Capacity:228#UnusableCapacity:0#Position:-13,-27,3#Priority:3#OutputOnlyLines:Tank4ToXfer1,Tank4ToXfer1_2
Tank.5 = Name:RightOuter#Title:TT:MENU.FUEL.RIGHT_OUTER#Capacity:228#UnusableCapacity:0#Position:-13,27,3#Priority:3#OutputOnlyLines:Tank5ToXfer2,Tank5ToXfer2_2
Line.1 = Name:TankCenterToCenterTankPump1#Source:Center#Destination:CenterTankPump1
Line.2 = Name:TankLeftToLeftTankPump1#Source:LeftInner#Destination:LeftInnerTankPump1
Line.3 = Name:TankRightToRightTankPump1#Source:RightInner#Destination:RightInnerTankPump1
Line.4 = Name:TankCenterToCenterTankPump2#Source:Center#Destination:CenterTankPump2
Line.5 = Name:TankLeftToLeftTankPump2#Source:LeftInner#Destination:LeftInnerTankPump2
Line.6 = Name:TankRightToRightTankPump2#Source:RightInner#Destination:RightInnerTankPump2
Line.7 = Name:PumpCenterToJuncLeftCenter#Source:CenterTankPump1#Destination:CenterLeftJunction
Line.8 = Name:PumpLeft1ToJuncLeft#Source:LeftInnerTankPump1#Destination:LeftJunction
Line.9 = Name:PumpRight1ToJuncRight#Source:RightInnerTankPump1#Destination:RightJunction
Line.10 = Name:PumpCenter2ToJuncRightCenter#Source:CenterTankPump2#Destination:CenterRightJunction
Line.11 = Name:PumpLeft2ToJuncLeft#Source:LeftInnerTankPump2#Destination:LeftJunction
Line.12 = Name:PumpRight2ToJuncRight#Source:RightInnerTankPump2#Destination:RightJunction
Line.13 = Name:Junc1ToEngValveLeft#Source:LeftJunction#Destination:LeftEngineValve
Line.14 = Name:Junc2ToEngValveRight#Source:RightJunction#Destination:RightEngineValve
Line.15 = Name:JuncAPUToAPUPump#Source:APUJunction#Destination:APUPump
Line.16 = Name:Junc1ToJuncAPU#Source:LeftJunction#Destination:APUJunction
Line.17 = Name:JuncAPUToJunc3#Source:APUJunction#Destination:CenterLeftJunction
Line.18 = Name:Junc3ToXFeed#Source:CenterLeftJunction#Destination:CrossFeedValve
Line.19 = Name:Junc4ToXFeed#Source:CenterRightJunction#Destination:CrossFeedValve
Line.20 = Name:Junc2ToJunc4#Source:RightJunction#Destination:CenterRightJunction
Line.21 = Name:Pump6ToAPUValve#Source:APUPump#Destination:APUValve
Line.22 = Name:APUValveToAPU#Source:APUValve#Destination:APU
Line.23 = Name:Eng1ToTank2#Source:LeftEngine#Destination:LeftInner
Line.24 = Name:Eng2ToTank3#Source:RightEngine#Destination:RightInner
Line.25 = Name:EngValveLeftToEngLeft#Source:LeftEngineValve#Destination:LeftEngine
Line.26 = Name:EngValveRightToEngRight#Source:RightEngineValve#Destination:RightEngine
Line.27 = Name:Tank4ToXfer1#Source:LeftOuter#Destination:LeftTransferValve1#GravityBasedFuelFlow:500
Line.28 = Name:Tank5ToXfer2#Source:RightOuter#Destination:RightTransferValve1#GravityBasedFuelFlow:500
Line.29 = Name:Xfer1ToTank2#Source:LeftTransferValve1#Destination:LeftInner#GravityBasedFuelFlow:500
Line.30 = Name:Xfer2ToTank3#Source:RightTransferValve1#Destination:RightInner#GravityBasedFuelFlow:500
Line.31 = Name:Tank4ToXfer1_2#Source:LeftOuter#Destination:LeftTransferValve2#GravityBasedFuelFlow:500
Line.32 = Name:Tank5ToXfer2_2#Source:RightOuter#Destination:RightTransferValve2#GravityBasedFuelFlow:500
Line.33 = Name:Xfer1ToTank2_2#Source:LeftTransferValve2#Destination:LeftInner#GravityBasedFuelFlow:500
Line.34 = Name:Xfer2ToTank3_2#Source:RightTransferValve2#Destination:RightInner#GravityBasedFuelFlow:500
Junction.1 = Name:LeftJunction#InputOnlyLines:PumpLeft1ToJuncLeft,PumpLeft2ToJuncLeft#OutputOnlyLines:Junc1ToEngValveLeft,Junc1ToJuncAPU
Junction.2 = Name:RightJunction#InputOnlyLines:PumpRight1ToJuncRight#OutputOnlyLines:Junc2ToEngValveRight
Junction.3 = Name:CenterLeftJunction#InputOnlyLines:PumpCenterToJuncLeftCenter
Junction.4 = Name:CenterRightJunction#InputOnlyLines:PumpCenter2ToJuncRightCenter
Junction.5 = Name:APUJunction#OutputOnlyLines:JuncAPUToAPUPump
Valve.1 = Name:LeftEngineValve#OpeningTime:3#Circuit:1
Valve.2 = Name:RightEngineValve#OpeningTime:3#Circuit:2
Valve.3 = Name:CrossFeedValve#OpeningTime:3#Circuit:3
Valve.4 = Name:LeftTransferValve2#Circuit:4
Valve.5 = Name:RightTransferValve2#Circuit:5
Valve.6 = Name:LeftTransferValve1#Circuit:6
Valve.7 = Name:RightTransferValve1#Circuit:7
Valve.8 = Name:APUValve#OpeningTime:3#Circuit:8
Pump.1 = Name:CenterTankPump1#Pressure:29#DestinationLine:PumpCenterToJuncLeftCenter#TankFuelRequired:Center#Type:Electric#Index:1
Pump.2 = Name:LeftInnerTankPump1#Pressure:25#DestinationLine:PumpLeft1ToJuncLeft#TankFuelRequired:LeftInner#Type:Electric#Index:3
Pump.3 = Name:RightInnerTankPump1#Pressure:25#DestinationLine:PumpRight1ToJuncRight#TankFuelRequired:RightInner#Type:Electric#Index:4
Pump.4 = Name:CenterTankPump2#Pressure:29#DestinationLine:PumpCenter2ToJuncRightCenter#TankFuelRequired:Center#Type:Electric#Index:2
Pump.5 = Name:LeftInnerTankPump2#Pressure:25#DestinationLine:PumpLeft2ToJuncLeft#TankFuelRequired:LeftInner#Type:Electric#Index:5
Pump.6 = Name:RightInnerTankPump2#Pressure:25#DestinationLine:PumpRight2ToJuncRight#TankFuelRequired:RightInner#Type:Electric#Index:6
Pump.7 = Name:APUPump#Pressure:5#DestinationLine:Pump6ToAPUValve#TankFuelRequired:LeftInner#Type:APUDriven
Trigger.1 = Target:LeftInner#Threshold:246.8#Condition:TankQuantityBelow#EffectTrue:OpenValve.LeftTransferValve1,OpenValve.LeftTransferValve2,OpenValve.RightTransferValve1,OpenValve.RightTransferValve2
Trigger.2 = Target:RightInner#Threshold:246.8#Condition:TankQuantityBelow#EffectTrue:OpenValve.LeftTransferValve1,OpenValve.LeftTransferValve2,OpenValve.RightTransferValve1,OpenValve.RightTransferValve2
Trigger.3 = Condition:Autostart_Enabled#EffectTrue:OpenValve.LeftEngineValve,OpenValve.RightEngineValve,OpenValve.CrossFeedValve,OpenValve.APUValve,StartPump.CenterTankPump1,StartPump.LeftInnerTankPump1,StartPump.RightInnerTankPump1,StartPump.CenterTankPump2,StartPump.LeftInnerTankPump2,StartPump.RightInnerTankPump2,StartPump.APUPump
Trigger.4 = Condition:Autoshutdown_Enabled#EffectTrue:CloseValve.LeftEngineValve,CloseValve.RightEngineValve,CloseValve.CrossFeedValve,CloseValve.APUValve,StopPump.CenterTankPump1,StopPump.LeftInnerTankPump1,StopPump.RightInnerTankPump1,StopPump.CenterTankPump2,StopPump.LeftInnerTankPump2,StopPump.RightInnerTankPump2
Trigger.5 = Target:LeftInner#Threshold:468#Condition:TankQuantityBelow#EffectFalse:CloseValve.LeftTransferValve1,CloseValve.LeftTransferValve2
Trigger.6 = Target:RightInner#Threshold:468#Condition:TankQuantityBelow#EffectFalse:CloseValve.RightTransferValve1,CloseValve.RightTransferValve2

[AIRPLANE_GEOMETRY]
wing_area = 1319.7 ; Wing area S (SQUARE FEET)
wing_span = 117.454 ; Wing span b (FEET)
wing_root_chord = 19.9 ; Wing root chord croot (FEET)
wing_camber = 1 ; (DEGREES)
wing_thickness_ratio = 0.02 ; Local thickness is local_chord(x)*wing_thickness_ratio, x = lateral coord
wing_dihedral = 5.11 ; Dihedral angle Lambda (DEGREES)
wing_incidence = 2 ; Wing incidence (DEGREES)
wing_twist = -2 ; Wing twist epsilon (DEGREES)
oswald_efficiency_factor = 0.700 ; Wing Oswald efficiency factor e (non dimensional)
wing_winglets_flag = 1 ; Has winglets true/false
wing_sweep = 25 ; Wing sweep (DEGREES)
;wing_pos_apex_lon = 0 ; Longitudinal (z) position of wing apex w.r.t reference datum (FEET)
wing_pos_apex_vert = 0 ; Vertical (y) position of wing apex w.r.t reference datum (FEET)
htail_area = 333.7 ; Horizontal tail area (SQUARE FEET)
htail_span = 40.85 ; Horizontal tail span (FEET)
htail_pos_lon = -68.3 ; Longitudinal (z) position of horizontal tail  w.r.t reference datum (FEET)
htail_pos_vert = 9 ; Vertical (y) position of horizontal tail  w.r.t reference datum (FEET)
htail_incidence = 0 ; Horizontal tail incidence (DEGREES)
htail_sweep = 29 ; Horizontal tail sweep angle (DEGREES)
htail_thickness_ratio = 0.02 ; Local thickness is local_chord(x)*htail_thickness_ratio, x = lateral coord
vtail_area = 231 ; Vertical tail area (SQUARE FEET)
vtail_span = 19.26 ; Vertical tail span (FEET)
vtail_sweep = 34 ; Vertical tail sweep angle (DEGREES)
vtail_pos_lon = -65 ; Longitudinal (z) position of vertical tail  w.r.t reference datum (FEET)
vtail_pos_vert = 19.5 ; Vertical (y) position of vertical tail  w.r.t reference datum (FEET)
vtail_thickness_ratio = 0.03 ; Local thickness is local_chord(x)*vtail_thickness_ratio, x = lateral coord
fuselage_length = 123.27 ; Nose to tail (FEET)
fuselage_diameter = 13
fuselage_center_pos = -5, 0, 5
elevator_area = 96.6 ; Elevator area (SQUARE FEET)
aileron_area = 31 ; Aileron area (SQUARE FEET)
rudder_area = 56.6 ; Rudder area (SQUARE FEET)
elevator_up_limit = 16 ; Elevator max deflection up angle (DEGREES) Real value is 30
elevator_down_limit = 11.5 ; Elevator max deflection down angle (absolute value) (DEGREES) Real value is 17
aileron_up_limit = 25 ; Aileron max deflection  angle (DEGREES)
aileron_down_limit = 25 ; Aileron max deflection down angle (absolute value) (DEGREES)
rudder_limit = 25 ; Rudder max deflection angle (absolute value) (DEGREES)
rudder_trim_limit = 20 ; Rudder trim max deflection angle (absolute value) (DEGREES)
elevator_trim_up_limit = 13.5 ; Elevator trim max angle nose up direction (absolute value) (DEGREES)
elevator_trim_down_limit = 4 ; Elevator trim max angle nose down direction (absolute value) (DEGREES)
spoiler_limit = 50 ; Spoiler max deflection angle when on the ground (absolute value) (DEGREES)
air_spoiler_limit = 40 ; Spoiler max deflection angle when in the air (absolute value) (DEGREES)
spoilerons_available = 0 ; Aircraft has spoilerons true/false
aileron_to_spoileron_gain = 0.5 ; Aileron influence on spoileron angle (non-dimensional)
min_ailerons_for_spoilerons = 2 ; Minimum aileron deflection (absolute value) in which spoilerons are active (DEGREES)
min_flaps_for_spoilerons = 0 ; Minimum flaps deflection (absolute value) in which spoilerons are active (DEGREES)
spoiler_extension_time = 0.1 ; Spoilers extension time (SECONDS), speed is now controlled by FBW
spoiler_handle_available = 1 ; Spoiler handles available true/false
auto_spoiler_available = 0 ; Auto spoilers available true/false
auto_spoiler_min_speed = 72 ; Auto spoilers minimum trigger speed
positive_g_limit_flaps_up = 2.5 ; Flap positive load limit when up. Same dimension as gravity vector FEET/SECONDS^2
positive_g_limit_flaps_down = 2.0 ; Flap positive load limit when down. Same dimension as gravity vector FEET/SECONDS^2
negative_g_limit_flaps_up = -1.0 ; Flap negative load limit when up. Same dimension as gravity vector FEET/SECONDS^2
negative_g_limit_flaps_down = 0.0 ; Flap negative load limit when down. Same dimension as gravity vector FEET/SECONDS^2
load_safety_factor = 1.5 ; Safety factor applied to load limits. Unitless
auto_spoiler_auto_retracts = 0 ; Auto spoilers retracts automatically true/false
elevator_trim_neutral = 0 ; Elevator trim max angle (absolute value) (DEGREES), for indicators only (no influence on flight model)
aileron_to_rudder_scale = 0 ; non-dimensional
flap_to_aileron_scale = 0 ; non-dimensional
fly_by_wire = 0 ; Fly-by-wire available true/false
elevator_elasticity_table = 0:1, 400:1
aileron_elasticity_table = 0:1, 400:1
rudder_elasticity_table = 0:1, 85:1, 110:0.7, 445:0.136
elevator_trim_elasticity_table = 0:0.75, 200:0.75, 210:0.45, 400:0.45
;controls_reactivity_scalar = 1 ; Reactivity scalar for all controls

[AERODYNAMICS]
lift_coef_pitch_rate = -57.116 ; The change in lift per change in pitch rate
lift_coef_daoa = 0 ; lift per change in angle of attack rate
lift_coef_delta_elevator = -1.652 ; The change in lift per change in elevator deflection
lift_coef_horizontal_incidence = 0 ; The change in lift per change in horizontal incidence angle
<<<<<<< HEAD
lift_coef_flaps = 1.625 ; Change in lift due to flaps
=======
lift_coef_flaps = 1.715 ; Change in lift due to flaps
>>>>>>> a045f012
lift_coef_spoilers = -0.546875 ; Change in lift due to spoilers
drag_coef_zero_lift = 0.0187 ; The zero lift drag polar
drag_coef_flaps = 0.0621
drag_coef_gear = 0.030
drag_coef_spoilers = 0.04375;  ; Change in drag due to spoilers
side_force_slip_angle = -3.252 ; (yaw angle) The change in side force per change in side slip angle
side_force_roll_rate = 1.833 ; (roll velocity)  The change in side force per change in roll rate
side_force_yaw_rate = 17.395 ; (yaw velocity) The change in side force per change in yaw rate
side_force_delta_rudder = -2.793 ; The change in side force per change in rudder deflection
pitch_moment_horizontal_incidence = 0 ; The change in pitch moment per change in horizontal incidence angle
pitch_moment_delta_elevator = -11.780 ; The change in pitch moment per change in elevator deflection
pitch_moment_delta_trim = -11.780 ; The change in pitch moment per change in trim
pitch_moment_pitch_damping = -1245.917 ; The change in pitch moment per change in pitch rate(PRIMARY PITCH STABILITY FACTOR). deg/s
pitch_moment_aoa_0 = -0.109 ; Pitch moment at zero angle - of - attack
pitch_moment_daoa = 0 ; The change in pitch moment per change in angle of attack
pitch_moment_flaps = -0.084 ; The pitch moment due to flaps
pitch_moment_gear = 0.0022 ; The pitch moment due to gear
pitch_moment_spoilers = 0.023 ; The pitch moment due to spoilers
pitch_moment_delta_elevator_propwash = -11.780
pitch_moment_pitch_propwash = 0
roll_moment_slip_angle = 0.554 ; The change in roll moment per sideslip angle(DIHEDRAL EFFECT)
roll_moment_roll_damping = -2.078
roll_moment_yaw_rate = -2.621
roll_moment_spoilers = 0 ; The change in roll moment due to spoilers
roll_moment_delta_aileron = -0.291 ; (control)The change in roll moment per change in aileron deflection
roll_moment_delta_rudder = 0.476 ; (control)The change in roll moment per change rudder deflection
roll_moment_delta_aileron_trim_scalar = -0.291 ; Change in roll moment due to aileron trim
yaw_moment_slip_angle = 1.296 ; The change in yaw moment per change sideslip angle(WEATHER VANING EFFECT)
yaw_moment_roll = 0.742 ; (adverse yaw) The change in yaw moment per change in roll rate deg/s
yaw_moment_yaw_damping = -67.303 ; (damping)The change in yaw moment per change in yaw rate(PRIMARY YAW STABILITY FACTOR deg/s)
yaw_moment_yaw_propwash = 0 ; (damping)
yaw_moment_delta_aileron = -0.007 ; (adverse yaw)  The change in yaw moment per change aileron deflection
yaw_moment_delta_rudder = 1.321 ; (control)The change in yaw moment per change in rudder deflection PRIMARY YAW POWER FACTOR
yaw_moment_delta_rudder_propwash = 1.321 ; (control)
yaw_moment_delta_rudder_trim_scalar = 1.321 ; Change in yaw moment due to rudder trim
compute_aero_center = 0
aero_center_lift = -8.75 ; Init to center
lift_coef_aoa_table = -3.15:0, 0:0.138, 0.139:1.32, 0.2:1.48, 0.26:1.76, 0.29:1.750, 0.32:1.60, 0.5:1.50, 3.15:0
lift_coef_ground_effect_mach_table = 0.0:1.178, 0.15:1.178, 0.19:1.178, 0.20:1.176, 0.22:1.173, 0.25:1.17, 0.27:1.1675, 0.30:1.164, 0.35:1.159, 1.0:1
lift_coef_mach_table = 0:1
lift_coef_delta_elevator_mach_table = 0:0
lift_coef_daoa_mach_table = 0:0
lift_coef_pitch_rate_mach_table = 0:0
lift_coef_horizontal_incidence_mach_table = 0:0
drag_coef_zero_lift_mach_tab = 0:0, 0.5:0, 0.55:0, 0.6:0.0002, 0.65:0.0003, 0.7:0.0004, 0.75:0.0008, 0.8:0.0015, 0.85:0.010, 0.9:0.15, 0.95:0.333, 1:0.5
side_force_slip_angle_mach_table = 0:0
side_force_delta_rudder_mach_table = 0:0
side_force_yaw_rate_mach_table = 0:0
side_force_roll_rate_mach_table = 0:0
pitch_moment_aoa_table = -3.15:0, -0.8:-2.402, -0.4:-1.861, -0.2:-0.842, -0.1:-0.442, 0:0, 0.2:1.173, 0.23:1.337, 0.26:1.489, 0.29:1.723, 0.31:1.919, 0.4:2.276, 0.8:2.992, 3.15:0
pitch_moment_delta_elevator_aoa_table = -180:-1, -40:0.05, -20:0.455, -10:0.853, -5:1.007, 0:1, 5:0.839, 10:0.693, 20:0.381, 40:-0.08, 180:-1; AoA(alpha) is given in DEGREES
pitch_moment_horizontal_incidence_aoa_table = 0:1 ; AoA(alpha) is given in DEGREES
pitch_moment_daoa_aoa_table = 0:1 ; AoA(alpha) is given in DEGREES
pitch_moment_pitch_alpha_table = 0:1 ; AoA(alpha) is given in DEGREES
pitch_moment_delta_elevator_mach_table = 0:0
pitch_moment_daoa_mach_table = 0:0
pitch_moment_pitch_rate_mach_table = 0:0
pitch_moment_horizontal_incidence_mach_table = 0:0
pitch_moment_aoa_0_mach_table = 0:0
roll_moment_aoa_table = 0:0 ; Cl (roll moment coef) versus AoA
roll_moment_slip_angle_aoa_table = 0:1
roll_moment_roll_rate_aoa_table = 0:1
roll_moment_delta_aileron_aoa_table = 0:1
roll_moment_slip_angle_mach_table = 0:0
roll_moment_delta_rudder_mach_table = 0:0
roll_moment_delta_aileron_mach_table = 0:0
roll_moment_yaw_rate_mach_table = 0:0
roll_moment_roll_rate_mach_table = 0:0
yaw_moment_aoa_table = 0:0 ; Cn (yaw moment coef) versus AoA
yaw_moment_slip_angle_aoa_table = 0:1
yaw_moment_yaw_rate_aoa_table = 0:1
yaw_moment_delta_rudder_aoa_table = 0:1
yaw_moment_slip_angle_mach_table = 0:0
yaw_moment_delta_rudder_mach_table = 0:0
yaw_moment_delta_aileron_mach_table = 0:0
yaw_moment_yaw_rate_mach_table = 0:0
yaw_moment_roll_rate_mach_table = 0:0
elevator_scaling_table = 0:1 ; scales control based on its deflection
aileron_scaling_table = 0:1 ; scales control based on its deflection
rudder_scaling_table = 0:1 ; scales control based on its deflection
aileron_load_factor_effectiveness_table = 0:1 ; scaling of roll_moment_delta_aileron versus gravity forces, G effects on aileron effectiveness, acts on roll_moment_delta_aileron
lift_coef_at_drag_zero = 0.07500
lift_coef_at_drag_zero_flaps = 0.10000
elevator_lift_coef = 1.5 ; Defines elevator lift vs elevator angle-of-attack
;rudder_lift_coef = 0.5 ; Defines rudder lift vs rudder angle-of-attack
;fuselage_lateral_cx = 0.5; Defines fuselage lift and side force vs fuselage angle-of-attack and beta

[FLIGHT_TUNING]
modern_fm_only = 1; 1 (true) forces use of modern flight model regardless of what user selected in MSFS options menu. 0 (false) allows use of user-selected flight model
disable_assistances = 0; 1(true) disables all AI assistance settings as they are not compatible with the addon
;empty_cg_deviation_limit = 20 ; Maximum deviation of empty weight cg allowed in wegiht & balance UI menu (in feet)
;icing_scalar = 1 ; Scales effect of icing on lift and weight
cruise_lift_scalar = 0.93
parasite_drag_scalar = 0.962
induced_drag_scalar = 1.413
flap_induced_drag_scalar = 1.00
elevator_effectiveness = 1
elevator_maxangle_scalar = 1
aileron_effectiveness = 0.95
rudder_effectiveness = 0.21
rudder_maxangle_scalar = 1
pitch_stability = 4
roll_stability = 0.65
yaw_stability = 1
pitch_gyro_stability = 6
roll_gyro_stability = 1
yaw_gyro_stability = 1
elevator_trim_effectiveness = 1
aileron_trim_effectiveness = 1
rudder_trim_effectiveness = 1
hi_alpha_on_roll = 0
hi_alpha_on_yaw = 0
p_factor_on_yaw = 0
torque_on_roll = 0
gyro_precession_on_roll = 0
gyro_precession_on_yaw = 0
engine_wash_on_roll = 0 ; Torque effect
wingflex_scalar = 0.75
wingflex_offset = -0.25
ground_crosswind_effect_zero_speed = -1000
ground_crosswind_effect_max_speed = -1000
ground_high_speed_steeringwheel_static_friction_scalar = 1
ground_high_speed_otherwheel_static_friction_scalar = 1

[REFERENCE SPEEDS]
full_flaps_stall_speed = 115 ; Knots True (KTAS)
flaps_up_stall_speed = 171 ; Knots True (KTAS)
cruise_speed = 455 ; Knots True (KTAS)
cruise_mach = 0.78
crossover_speed = 320 ; Knots Indicated (KIAS)
max_mach = 0.82 ; MMO
max_indicated_speed = 500 ; Red line (KIAS)
max_flaps_extended = 274.030126
normal_operating_speed = 350 ; VMO
airspeed_indicator_max = 562.5
rotation_speed_min = 120 ; Min speed required (Kts)
climb_speed = 231 ; Climb speed (Kts)
cruise_alt = 36000 ; (ft)
takeoff_speed = 115 ; Takeoff Speed (Kts)
spawn_cruise_altitude = 5000 ; Spawn Cruise Altitude (ft)
spawn_descent_altitude = 500 ; Spawn Descent Altitude (ft)
best_angle_climb_speed = 0 ; Best angle climb speed (Kts)
approach_speed = 0 ; Approach speed (Kts)
best_glide = 0 ; Best Glide (Kts)
max_gear_extended = 280 ; (Kts)

[INTERACTIVE POINTS]
number_of_interactive_points = 10
interactive_point.0 = 0.4, 27.93, -6.05, 3.02, 0, 0, 0, -86, 72, 16, 85, 3, -2, 33
interactive_point.1 = 0.4, 27.93, 6.05, 3.02, 0, 0, 0, 86, 85, 3, 72, 16, -2, 33
interactive_point.2 = 0.4, -53, -5.2, 3, 0, 0, 0, -103, 0, 0, 0, 0, 0, 0
interactive_point.3 = 0.4, -53, 5.2, 3, 0, 0, 0, 103, 0, 0, 0, 0, 0, 0
interactive_point.4 = 0.4, -29.5, 2, -1.8, 1, 0, 0, 90, 0, 0, 0, 0, 0, 0
interactive_point.5 = 0.4, 18, 1.93, -1.9, 1, 0, 0, 90, 0, 0, 0, 0, 0, 0
interactive_point.6 = 0.4, -4, -6, 6.2, 2, 0, 0, -90, 0, 0, 0, 0, 0, 0
interactive_point.7 = 0.4, -4, 6, 6.2, 2, 0, 0, 90, 0, 0, 0, 0, 0, 0
interactive_point.8 = 0, 36.3, 10.78, -5.18, 4, 0, 0, 45, 0, 0, 0, 0, 0, 0
interactive_point.9 = 0, 0, -54.59, -7.57, 3, 0, 0, -90, 0, 0, 0, 0, 0, 0

[STALL PROTECTION]
stall_protection = 1	    ; Alpha Protection
off_limit = 30				; Alpha below which the Alpha Protection can be disabled (If also below off_yoke_limit)
off_yoke_limit = 1			; Yoke position (in Pct) below which the Alpha Protection can be disabled (If also below off_limit)
on_limit = 50				; Alpha above which the Alpha Protection timer starts
on_goal = 30				; The alpha that the Alpha Protection will attempt to reach when triggered
timer_trigger = 50.0			; Duration (in Sec) the alpha must be above on_limit before the Alpha Protection is triggered

;===================== FLAPS =====================

[FLAPS.0]
type = 1 ; Flap type 0 = None, 1 = trailing edge, 2 = leading edge
system_type = 1 ; Flap system type 0 = electrical, 1 = hydraulic, 2 = pneumatic, 3 = manual, 4 = none
span-outboard = 0.8 ; Outboard span area (added area) (percentage, non dimensional)
extending-time = 25 ; Flap extension time (SECONDS)
damaging-speed = 233 ; Speed above which flap is damaged (Kts)
blowout-speed = 250 ; Speed above which flap is blown out (Kts)
maneuvering_flaps = 0
;delay_between_flap_index = 0
lift_scalar = 0 ; Scalar coefficient to ponderate global flap lift coef (non dimensioned)
drag_scalar = 0 ; Scalar coefficient to ponderate global flap drag coef (non dimensioned)
pitch_scalar = 0 ; Scalar coefficient to ponderate global flap pitch coef (non dimensioned)
max_on_ground_position = 5 ; Dynamically set in-tool to last flap-position index by defaut when -1 is found.
flaps-position.0 =  0.00,  -1, 0.00, 0.00 ; CONF 0
flaps-position.1 =  0.01,  -1, 1.00, 1.00 ; CONF 1
flaps-position.2 = 10.00, 215, 1.00, 1.00 ; CONF 1+F
flaps-position.3 = 15.00, 200, 1.00, 1.00 ; CONF 2
flaps-position.4 = 20.00, 185, 1.00, 1.00 ; CONF 3
flaps-position.5 = 40.00, 177, 1.00, 1.00 ; CONF FULL

[FLAPS.1]
type = 1 ; Flap type 0 = None, 1 = trailing edge, 2 = leading edge
system_type = 1 ; Flap system type 0 = electrical, 1 = hydraulic, 2 = pneumatic, 3 = manual, 4 = none
span-outboard = 0.8 ; Outboard span area (added area) (percentage, non dimensional)
extending-time = 20 ; Flap extension time (SECONDS)
damaging-speed = 233 ; Speed above which flap is damaged (Kts)
blowout-speed = 250 ; Speed above which flap is blown out (Kts)
maneuvering_flaps = 0
;delay_between_flap_index = 0
lift_scalar = 1 ; Scalar coefficient to ponderate global flap lift coef (non dimensioned)
drag_scalar = 1 ; Scalar coefficient to ponderate global flap drag coef (non dimensioned)
pitch_scalar = 1 ; Scalar coefficient to ponderate global flap pitch coef (non dimensioned)
max_on_ground_position = 5 ; Dynamically set in-tool to last flap-position index by defaut when -1 is found.
flaps-position.0 =  0.00,  -1, 0, 0.0 ; CONF 0
flaps-position.1 =  5.0,  -1, 0.48, 0.01 ; CONF 1
flaps-position.2 = 10.00, 215, 0.72, 1.30 ; CONF 1+F
flaps-position.3 = 15.00, 200, 1.05, 1.30 ; CONF 2
flaps-position.4 = 20.00, 185, 1.06, 1.17 ; CONF 3
flaps-position.5 = 40.00, 177, 1.00, 1.00 ; CONF FULL

[FLAPS.2]
type = 2 ; Flap type 0 = None, 1 = trailing edge, 2 = leading edge
system_type = 1 ; Flap system type 0 = electrical, 1 = hydraulic, 2 = pneumatic, 3 = manual, 4 = none
span-outboard = 0.75 ; Outboard span area (added area) (percentage, non dimensional)
extending-time = 20; Flap extension time (SECONDS)
damaging-speed = 260 ; Speed above which flap is damaged (Kts)
blowout-speed = 270 ; Speed above which flap is blown out (Kts)
maneuvering_flaps = 0
;delay_between_flap_index = 0
lift_scalar = 0.01 ; Scalar coefficient to ponderate global flap lift coef (non dimensioned)
drag_scalar = 0.5 ; Scalar coefficient to ponderate global flap drag coef (non dimensioned)
pitch_scalar = 1 ; Scalar coefficient to ponderate global flap pitch coef (non dimensioned)
max_on_ground_position = 5 ; Dynamically set in-tool to last flap-position index by defaut when -1 is found.
flaps-position.0 =  0.00,  -1, 1.00, 1.00 ; CONF 0
flaps-position.1 = 18.00, 230, 0.48, 1.00 ; CONF 1
flaps-position.2 = 18.01, 230, 0.72, 1.00 ; CONF 1+F
flaps-position.3 = 22.00, 200, 1.05, 1.00 ; CONF 2
flaps-position.4 = 22.01, 185, 1.06, 1.00 ; CONF 3
flaps-position.5 = 27.00, 177, 1.00, 1.00 ; CONF FULL<|MERGE_RESOLUTION|>--- conflicted
+++ resolved
@@ -2,8 +2,6 @@
 ; Left/ Right Aux Tanks: 228 total/ 0 unusable USG
 ; Left/ Right Main Tanks: 1823.75 total/ 7.75 unusable USG
 ; Center Tank: 2185.16 total/ 6.1 unusable USG
-<<<<<<< HEAD
-=======
 ; 26 May 2021 changes to flap system for compatibilty with MSFS Sim Update 4 (flap "bounce" fix) and minor tweak to
 ; rudder effectiveness to return to pre-SU4 Cnbeta
 ; 28 May 2021 Adds new parameters introduced in SU4. Comments out the new variables that we are not yet using.
@@ -17,7 +15,6 @@
 ; 21 Mar 2022 Update to gear contact points
 ; 09 Apr 2022 Starts outer tank fuel transfer for both sides if EITHER inner tank reaches the trigger level, small change to trigger level
 ; 13 May 2022 Reduced pitch trim effectiveness at low speeds, increased it at high speeds. Added new up and down pitch trim limits to match airplane
->>>>>>> a045f012
 
 [VERSION]
 major = 1
@@ -254,11 +251,7 @@
 lift_coef_daoa = 0 ; lift per change in angle of attack rate
 lift_coef_delta_elevator = -1.652 ; The change in lift per change in elevator deflection
 lift_coef_horizontal_incidence = 0 ; The change in lift per change in horizontal incidence angle
-<<<<<<< HEAD
-lift_coef_flaps = 1.625 ; Change in lift due to flaps
-=======
 lift_coef_flaps = 1.715 ; Change in lift due to flaps
->>>>>>> a045f012
 lift_coef_spoilers = -0.546875 ; Change in lift due to spoilers
 drag_coef_zero_lift = 0.0187 ; The zero lift drag polar
 drag_coef_flaps = 0.0621

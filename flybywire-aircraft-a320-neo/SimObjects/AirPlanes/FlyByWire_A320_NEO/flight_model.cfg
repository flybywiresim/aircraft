

;For future reference:

; Left/ Right Aux Tanks: 228 total/ 0 unusable USG
; Left/ Right Main Tanks: 1823.75 total/ 7.75 unusable USG
; Center Tank: 2185.16 total/ 6.1 unusable USG

[VERSION]
major = 1
minor = 0

[WEIGHT_AND_BALANCE]
max_gross_weight = 174165 ; Maximum takeoff weight, (LBS)
empty_weight = 93697 ; Empty weight, (LBS); Includes weight to account for crew, pantry, galleys, lavs, potable water, emergency equipment etc.
reference_datum_position = 0, 0, 0 ; Position of reference datum relative to FS(0,0,0) (FEET), z, x, y
; adjust empty weight CG position to ensure 25% MAC at Empty Weight
empty_weight_CG_position = -8.75, 0, 0 ; Position of airplane empty weight CG relative to reference datum (FEET), z, x, y
CG_forward_limit = 0.16 ; Gravity center forward limit (longitudinal offset) for longitudinal stability
CG_aft_limit = 0.4 ; Gravity center after limit (longitudinal offset z) w.r.t reference datum for longitudinal stability (FEET)
empty_weight_pitch_MOI = 2453714 ; Empty pitch moment of inertia, Jxx (SLUG SQ FEET)
empty_weight_roll_MOI = 989005 ; Empty roll moment of inertia, Jzz (SLUG SQ FEET)
empty_weight_yaw_MOI = 3166138 ; Empty yaw moment of inertia, Jyy (SLUG SQ FEET)
empty_weight_coupled_MOI = 1000 ; Empty transverse moment of inertia, Jyz (SLUG SQ FEET)
activate_mach_limit_based_on_cg = 0 ; Activate mach limitation depending on CG position (true if > 0 /false othewise). Mostly for Concorde).
activate_cg_limit_based_on_mach = 0 ; Activate cg limitation depending on mach value (true if > 0 /false othewise). Mostly for Concorde).
; weight & balance for A320-251N (WV055) - 174 economy class seats (Azul A20N)
; MRamp = 79400 kg/175047 lbs
; MTOW = 79000 kg/174165 lbs - should match line 1 above
; MLDW = 67400 kg/148591 lbs
; MZFW = 64300 kg/141757 lbs
; OEW = 42500 kg/93697 lbs
; Max Payload = 21800 kg/48060 lbs
; Max Fuel = 23721 ltrs (19046 kg)/6267 us gal (41989 lbs) @ specific gravity of 0.8 ISA conditions
; Average Adult pax assumed to be 185lbs/84kg
; Passenger baggage weight of 20 kg/pax is also added, making total pax + baggage weight = 104 kg/pax (i.e. Passenger weight on Simbrief)
; Starting load is 50% of capacity
max_number_of_stations = 10 ; Number of payload stations
station_load.0 = 3300, 21.98, 0, 5, ECONOMY ROWS 1-6 (seats: 36 max: 6670lbs/3024kg), 0
station_load.1 = 3850, 2.86, 0, 5.1, ECONOMY ROWS 7-13 (seats: 42 max: 7780lb/3530kg), 0
station_load.2 = 4400, -15.34, 0, 5.3, ECONOMY ROWS 14-21 (seats: 48 max: 8880lb/4032kg), 0
station_load.3 = 6600, -32.81, 0, 5.5, ECONOMY ROWS 22-29 (seats: 48 max: 8880lb/4032kg), 0
station_load.4 = 2800, 18.28, 0, 0.9, FWD BAGGAGE/CONTAINER (max: 7500lb/3402kg), 0
station_load.5 = 1950, -15.96, 0, 1, AFT CONTAINER (max: 5350lb/2426kg), 0
station_load.6 = 1700, -27.10, 0, 1.2, AFT BAGGAGE (max: 4650lb/2110kg), 0
station_load.7 = 1300, -37.35, 0, 1.4, AFT BULK/LOOSE (max: 3300lb/1497kg), 0
station_load.8 = 1, 42.36, 0, 0, PILOT, 1
station_load.9 = 1, 42.36, 0, 0, CO-PILOT, 2

[CONTACT_POINTS]
static_pitch = -0.2 ; degrees, pitch when at rest on the ground (+=Up, -=Dn)
static_cg_height = 8.89 ; feet, altitude of CG when at rest on the ground
gear_system_type = 3 ; gear system type (betweeen 0 and 4) 0 = electrical, 1 = hydraulic, 2 = pneumatic, 3 = manual, 4 = none, 5 = undefined
tailwheel_lock = 0 ; Is tailwheel lock available TRUE/FALSE
max_number_of_points = 12 ; Number of contact points
gear_locked_on_ground = 0 ; Defines whether or not the landing gear handle is locked to down when the plane is on the ground.
gear_locked_above_speed = -1 ; Defines the speed at which the landing gear handle becomes locked in the up position. (-1 = Disabled)==> Disabled is kept in favor of an XML-based solution
max_speed_full_steering = 300 ; Defines the speed under which the full angle of steering is available (in feet/second).==> 20 kts or 33.7 ft/sec (was 8)
max_speed_decreasing_steering = 350 ; Defines the speed above which the angle of steering stops decreasing (in feet/second). ==> 40 kts or 67.5 ft/sec (was 50)
min_available_steering_angle_pct = 0.0 ; Defines the percentage of steering which will always be available even above max_speed_decreasing_steering (in percent over 100) ===> 6 degrees or 0.08% of 75 degrees max deflection (was 0.2 or 15 degrees)
max_speed_full_steering_castering = 300 ; Defines the speed under which the full angle of steering is available for free castering wheels (in feet/second).
max_speed_decreasing_steering_castering = 350 ; Defines the speed above which the angle of steering stops decreasing for free castering wheels  (in feet/second).
min_castering_angle = 0.05236 ; Defines the minimum angle a free castering wheel can take (in radians).
max_castering_angle = 1.309 ; Defines the maximum angle a free castering wheel can take (in radians).
;CONTACT POINT DEFINITION
;0 Type of contact point - 1 = wheel, 2 = scrape point, 3 = skid, 4 = float, 5 = water rudder, 16 = ski, 17 = propeller
;1 Longitudinal position z relative to Datum Reference Point, in ft.
;2 Lateral position x relative to Datum Reference Point, in ft.
;3 Vertical position y relative to Datum Reference Point, in ft.
;4 Impact damage threshold crash velocity, in ft per minute.
;5 The brake type the wheel contact uses. - 1 = brake on left gear, 2 = brake on right gear, 3 = brake on both gears
;6 The wheel radius (including tire), in ft.
;7 Wheel max steering angle, in degrees, between -90 and 90.
;8 The static compression coefficient constant (which is used to compute spring reaction when on the ground), in ft. If the contact point is rigid, then set this to 0.
;9 The maximum static compression ratio.
;10 The damping ratio constant (used to compute ground reaction damping). A value between 0.0 (un-damped) and 1.0 (critically damped)
;11 Extension time, in seconds. This is the time required to fully extend wheels/water rudder/skis/floats.
;12 Retraction time, in seconds. This is the time required to fully retract wheels/water rudder/skis/floats.
;13 Identifies the type of sound that is going to be played for the contact point. 0 = Center Gear, 1 = Auxiliary Gear, 2 = Left Gear, 3 = Right Gear, 4 = Fuselage Scrape, 5 = Left Wing Scrape, 6 = Right Wing Scrape, 7 = Aux1 Scrape, 8 = Aux2 Scrape, 9 = Tail Scrape
;14 The airspeed limit for gears retraction, in kias.
;15 Airspeed above which gear is damaged, in kias.
;16 The exponential constant for springs

;         0       1    2      3      4   5        6    7       8      9      10     11    12  13  14  15   16
point.0 = 1,  27.44,   0, -9.55,   800,  0,    1.25,  95,    1.0,  1.88,   1.05,  10.6,  9.4,  0,  0,  0,  2.05
point.1 = 1, -14.03, -14, -9.83,  1200,  1,  1.9167,   0,  1.235,  1.39,   0.45,  11.1,  9.9,  2,  0,  0,  1.05
point.2 = 1, -14.03,  14, -9.83,  1200,  2,  1.9167,   0,  1.235,  1.39,   0.45,  11.1,  9.9,  3,  0,  0,  1.05
point.3 = 2, -26.00, -57,     6,   100,  0,       0,   0,      0,     0,      0,     0,    0,  5,  0,  0,  1
point.4 = 2, -26.00,  57,     6,   100,  0,       0,   0,      0,     0,      0,     0,    0,  6,  0,  0,  1
point.5 = 2, -79.20,   0,     8,   100,  0,       0,   0,      0,     0,      0,     0,    0,  9,  0,  0,  1
point.6 = 2,  44.07,   0,     2,   720,  0,       0,   0,      0,     0,      0,     0,    0,  4,  0,  0,  1
point.7 = 2, -68.00,   0,   4.1,   100,  0,       0,   0,      0,     0,      0,     0,    0,  7,  0,  0,  1
point.8 = 2, -75.20,   0,  32.3,   100,  0,       0,   0,      0,     0,      0,     0,    0,  8,  0,  0,  1

; temporary jacks
point.9 = 4,  28.44,   0,-10.92,   720,  0,       10,  0,    0.1,     2,    0.5,     0,    0,  4,  0,  0,  1
point.10= 4, -15.03, -18,-10.92,   100,  0,       10,  0,    0.1,   1.5,    0.5,     0,    0,  7,  0,  0,  1
point.11= 4, -15.03,  18,-10.92,   100,  0,       10,  0,    0.1,   1.5,    0.5,     0,    0,  8,  0,  0,  1


[FUEL]
fuel_type = 2 ; 1 = OCTANE 100, 2 = JET_A, 3 = OCTANE 80, 4 = AUTO GAS, 5 = JET B

[FUEL_SYSTEM]
APU.1 = Name:APU#FuelBurnRate:33
Engine.1 = Name:LeftEngine#Index:1
Engine.2 = Name:RightEngine#Index:2
Tank.1 = Name:Center#Title:TT:MENU.FUEL.CENTER#Capacity:2179#UnusableCapacity:0#Position:-6,0,1#Priority:1#OutputOnlyLines:TankCenterToCenterTankPump1,TankCenterToCenterTankPump2
Tank.2 = Name:LeftInner#Title:TT:MENU.FUEL.LEFT_INNER#Capacity:1816#UnusableCapacity:0#Position:-8,-13,2#Priority:2#InputOnlyLines:Eng1ToTank2,Xfer1ToTank2,Xfer1ToTank2_2#OutputOnlyLines:TankLeftToLeftTankPump1,TankLeftToLeftTankPump2
Tank.3 = Name:RightInner#Title:TT:MENU.FUEL.RIGHT_INNER#Capacity:1816#UnusableCapacity:0#Position:-8,13,2#Priority:2#InputOnlyLines:Eng2ToTank3,Xfer2ToTank3,Xfer2ToTank3_2#OutputOnlyLines:TankRightToRightTankPump1,TankRightToRightTankPump2
Tank.4 = Name:LeftOuter#Title:TT:MENU.FUEL.LEFT_OUTER#Capacity:228#UnusableCapacity:0#Position:-13,-27,3#Priority:3#OutputOnlyLines:Tank4ToXfer1,Tank4ToXfer1_2
Tank.5 = Name:RightOuter#Title:TT:MENU.FUEL.RIGHT_OUTER#Capacity:228#UnusableCapacity:0#Position:-13,27,3#Priority:3#OutputOnlyLines:Tank5ToXfer2,Tank5ToXfer2_2
Line.1 = Name:TankCenterToCenterTankPump1#Source:Center#Destination:CenterTankPump1
Line.2 = Name:TankLeftToLeftTankPump1#Source:LeftInner#Destination:LeftInnerTankPump1
Line.3 = Name:TankRightToRightTankPump1#Source:RightInner#Destination:RightInnerTankPump1
Line.4 = Name:TankCenterToCenterTankPump2#Source:Center#Destination:CenterTankPump2
Line.5 = Name:TankLeftToLeftTankPump2#Source:LeftInner#Destination:LeftInnerTankPump2
Line.6 = Name:TankRightToRightTankPump2#Source:RightInner#Destination:RightInnerTankPump2
Line.7 = Name:PumpCenterToJuncLeftCenter#Source:CenterTankPump1#Destination:CenterLeftJunction
Line.8 = Name:PumpLeft1ToJuncLeft#Source:LeftInnerTankPump1#Destination:LeftJunction
Line.9 = Name:PumpRight1ToJuncRight#Source:RightInnerTankPump1#Destination:RightJunction
Line.10 = Name:PumpCenter2ToJuncRightCenter#Source:CenterTankPump2#Destination:CenterRightJunction
Line.11 = Name:PumpLeft2ToJuncLeft#Source:LeftInnerTankPump2#Destination:LeftJunction
Line.12 = Name:PumpRight2ToJuncRight#Source:RightInnerTankPump2#Destination:RightJunction
Line.13 = Name:Junc1ToEngValveLeft#Source:LeftJunction#Destination:LeftEngineValve
Line.14 = Name:Junc2ToEngValveRight#Source:RightJunction#Destination:RightEngineValve
Line.15 = Name:JuncAPUToAPUPump#Source:APUJunction#Destination:APUPump
Line.16 = Name:Junc1ToJuncAPU#Source:LeftJunction#Destination:APUJunction
Line.17 = Name:JuncAPUToJunc3#Source:APUJunction#Destination:CenterLeftJunction
Line.18 = Name:Junc3ToXFeed#Source:CenterLeftJunction#Destination:CrossFeedValve
Line.19 = Name:Junc4ToXFeed#Source:CenterRightJunction#Destination:CrossFeedValve
Line.20 = Name:Junc2ToJunc4#Source:RightJunction#Destination:CenterRightJunction
Line.21 = Name:Pump6ToAPUValve#Source:APUPump#Destination:APUValve
Line.22 = Name:APUValveToAPU#Source:APUValve#Destination:APU
Line.23 = Name:Eng1ToTank2#Source:LeftEngine#Destination:LeftInner
Line.24 = Name:Eng2ToTank3#Source:RightEngine#Destination:RightInner
Line.25 = Name:EngValveLeftToEngLeft#Source:LeftEngineValve#Destination:LeftEngine
Line.26 = Name:EngValveRightToEngRight#Source:RightEngineValve#Destination:RightEngine
Line.27 = Name:Tank4ToXfer1#Source:LeftOuter#Destination:LeftTransferValve1#GravityBasedFuelFlow:500
Line.28 = Name:Tank5ToXfer2#Source:RightOuter#Destination:RightTransferValve1#GravityBasedFuelFlow:500
Line.29 = Name:Xfer1ToTank2#Source:LeftTransferValve1#Destination:LeftInner#GravityBasedFuelFlow:500
Line.30 = Name:Xfer2ToTank3#Source:RightTransferValve1#Destination:RightInner#GravityBasedFuelFlow:500
Line.31 = Name:Tank4ToXfer1_2#Source:LeftOuter#Destination:LeftTransferValve2#GravityBasedFuelFlow:500
Line.32 = Name:Tank5ToXfer2_2#Source:RightOuter#Destination:RightTransferValve2#GravityBasedFuelFlow:500
Line.33 = Name:Xfer1ToTank2_2#Source:LeftTransferValve2#Destination:LeftInner#GravityBasedFuelFlow:500
Line.34 = Name:Xfer2ToTank3_2#Source:RightTransferValve2#Destination:RightInner#GravityBasedFuelFlow:500
Junction.1 = Name:LeftJunction#InputOnlyLines:PumpLeft1ToJuncLeft,PumpLeft2ToJuncLeft#OutputOnlyLines:Junc1ToEngValveLeft,Junc1ToJuncAPU
Junction.2 = Name:RightJunction#InputOnlyLines:PumpRight1ToJuncRight#OutputOnlyLines:Junc2ToEngValveRight
Junction.3 = Name:CenterLeftJunction#InputOnlyLines:PumpCenterToJuncLeftCenter
Junction.4 = Name:CenterRightJunction#InputOnlyLines:PumpCenter2ToJuncRightCenter
Junction.5 = Name:APUJunction#OutputOnlyLines:JuncAPUToAPUPump
Valve.1 = Name:LeftEngineValve#OpeningTime:3#Circuit:1
Valve.2 = Name:RightEngineValve#OpeningTime:3#Circuit:2
Valve.3 = Name:CrossFeedValve#OpeningTime:3#Circuit:3
Valve.4 = Name:LeftTransferValve2#Circuit:4
Valve.5 = Name:RightTransferValve2#Circuit:5
Valve.6 = Name:LeftTransferValve1#Circuit:6
Valve.7 = Name:RightTransferValve1#Circuit:7
Valve.8 = Name:APUValve#OpeningTime:3#Circuit:8
Pump.1 = Name:CenterTankPump1#Pressure:29#DestinationLine:PumpCenterToJuncLeftCenter#TankFuelRequired:Center#Type:Electric#Index:1
Pump.2 = Name:LeftInnerTankPump1#Pressure:25#DestinationLine:PumpLeft1ToJuncLeft#TankFuelRequired:LeftInner#Type:Electric#Index:3
Pump.3 = Name:RightInnerTankPump1#Pressure:25#DestinationLine:PumpRight1ToJuncRight#TankFuelRequired:RightInner#Type:Electric#Index:4
Pump.4 = Name:CenterTankPump2#Pressure:29#DestinationLine:PumpCenter2ToJuncRightCenter#TankFuelRequired:Center#Type:Electric#Index:2
Pump.5 = Name:LeftInnerTankPump2#Pressure:25#DestinationLine:PumpLeft2ToJuncLeft#TankFuelRequired:LeftInner#Type:Electric#Index:5
Pump.6 = Name:RightInnerTankPump2#Pressure:25#DestinationLine:PumpRight2ToJuncRight#TankFuelRequired:RightInner#Type:Electric#Index:6
Pump.7 = Name:APUPump#Pressure:5#DestinationLine:Pump6ToAPUValve#TankFuelRequired:LeftInner#Type:APUDriven
Trigger.1 = Target:LeftInner#Threshold:246.8#Condition:TankQuantityBelow#EffectTrue:OpenValve.LeftTransferValve1,OpenValve.LeftTransferValve2,OpenValve.RightTransferValve1,OpenValve.RightTransferValve2
Trigger.2 = Target:RightInner#Threshold:246.8#Condition:TankQuantityBelow#EffectTrue:OpenValve.LeftTransferValve1,OpenValve.LeftTransferValve2,OpenValve.RightTransferValve1,OpenValve.RightTransferValve2
Trigger.3 = Condition:Autostart_Enabled#EffectTrue:OpenValve.LeftEngineValve,OpenValve.RightEngineValve,OpenValve.CrossFeedValve,OpenValve.APUValve,StartPump.CenterTankPump1,StartPump.LeftInnerTankPump1,StartPump.RightInnerTankPump1,StartPump.CenterTankPump2,StartPump.LeftInnerTankPump2,StartPump.RightInnerTankPump2,StartPump.APUPump
Trigger.4 = Condition:Autoshutdown_Enabled#EffectTrue:CloseValve.LeftEngineValve,CloseValve.RightEngineValve,CloseValve.CrossFeedValve,CloseValve.APUValve,StopPump.CenterTankPump1,StopPump.LeftInnerTankPump1,StopPump.RightInnerTankPump1,StopPump.CenterTankPump2,StopPump.LeftInnerTankPump2,StopPump.RightInnerTankPump2
Trigger.5 = Target:LeftInner#Threshold:468#Condition:TankQuantityBelow#EffectFalse:CloseValve.LeftTransferValve1,CloseValve.LeftTransferValve2
Trigger.6 = Target:RightInner#Threshold:468#Condition:TankQuantityBelow#EffectFalse:CloseValve.RightTransferValve1,CloseValve.RightTransferValve2

[AIRPLANE_GEOMETRY]
wing_area = 1317.47 ; Wing area S (SQUARE FEET)
wing_span = 117.454 ; Wing span b (FEET)
wing_root_chord = 19.9 ; Wing root chord croot (FEET)
wing_camber = 1 ; (DEGREES)
wing_thickness_ratio = 0.02 ; Local thickness is local_chord(x)*wing_thickness_ratio, x = lateral coord
wing_dihedral = 5.11 ; Dihedral angle Lambda (DEGREES)
wing_incidence = 2 ; Wing incidence (DEGREES)
wing_twist = -2 ; Wing twist epsilon (DEGREES)
oswald_efficiency_factor = 0.700 ; Wing Oswald efficiency factor e (non dimensional)
wing_winglets_flag = 1 ; Has winglets true/false (not currently used by MSFS)
wing_sweep = 25 ; Wing sweep (DEGREES)
;wing_pos_apex_lon = 0 ; Longitudinal (z) position of wing apex w.r.t reference datum (FEET)
wing_pos_apex_vert = 0 ; Vertical (y) position of wing apex w.r.t reference datum (FEET)
htail_area = 333.7 ; Horizontal tail area (SQUARE FEET)
htail_span = 40.85 ; Horizontal tail span (FEET)
htail_pos_lon = -68.3 ; Longitudinal (z) position of horizontal tail  w.r.t reference datum (FEET)
htail_pos_vert = 9 ; Vertical (y) position of horizontal tail  w.r.t reference datum (FEET)
htail_incidence = 0 ; Horizontal tail incidence (DEGREES)
htail_sweep = 29 ; Horizontal tail sweep angle (DEGREES)
htail_thickness_ratio = 0.02 ; Local thickness is local_chord(x)*htail_thickness_ratio, x = lateral coord
vtail_area = 231.5 ; Vertical tail area (SQUARE FEET)
vtail_span = 19.26 ; Vertical tail span (FEET)
vtail_sweep = 34 ; Vertical tail sweep angle (DEGREES)
vtail_pos_lon = -65 ; Longitudinal (z) position of vertical tail  w.r.t reference datum (FEET)
vtail_pos_vert = 19.5 ; Vertical (y) position of vertical tail  w.r.t reference datum (FEET)
vtail_thickness_ratio = 0.03 ; Local thickness is local_chord(x)*vtail_thickness_ratio, x = lateral coord
fuselage_length = 123.27 ; Nose to tail (FEET)
fuselage_diameter = 13
fuselage_center_pos = -5, 0, 5
elevator_area = 96.6 ; Elevator area (SQUARE FEET)
aileron_area = 31 ; Aileron area (SQUARE FEET)
rudder_area = 56.6 ; Rudder area (SQUARE FEET)
elevator_up_limit = 25 ; Elevator max deflection up angle (DEGREES) Real value is 30
elevator_down_limit = 17 ; Elevator max deflection down angle (absolute value) (DEGREES)
aileron_up_limit = 25 ; Aileron max deflection  angle (DEGREES)
aileron_down_limit = 25 ; Aileron max deflection down angle (absolute value) (DEGREES)
rudder_limit = 25 ; Rudder max deflection angle (absolute value) (DEGREES)
rudder_trim_limit = 0 ; Rudder trim max deflection angle (absolute value) (DEGREES)
elevator_trim_up_limit = 13.5 ; Elevator trim max angle nose up direction (absolute value) (DEGREES)
elevator_trim_down_limit = 4 ; Elevator trim max angle nose down direction (absolute value) (DEGREES)
spoiler_limit = 50 ; Spoiler max deflection angle when on the ground (absolute value) (DEGREES)
air_spoiler_limit = 40 ; Spoiler max deflection angle when in the air (absolute value) (DEGREES)
spoilerons_available = 0 ; Aircraft has spoilerons true/false
aileron_to_spoileron_gain = 0.5 ; Aileron influence on spoileron angle (non-dimensional)
min_ailerons_for_spoilerons = 2 ; Minimum aileron deflection (absolute value) in which spoilerons are active (DEGREES)
min_flaps_for_spoilerons = 0 ; Minimum flaps deflection (absolute value) in which spoilerons are active (DEGREES)
spoiler_extension_time = 0.1 ; Spoilers extension time (SECONDS), speed is now controlled by FBW
spoiler_handle_available = 1 ; Spoiler handles available true/false
auto_spoiler_available = 0 ; Auto spoilers available true/false
auto_spoiler_min_speed = 72 ; Auto spoilers minimum trigger speed
positive_g_limit_flaps_up = 2.5 ; Flap positive load limit when up. Same dimension as gravity vector FEET/SECONDS^2
positive_g_limit_flaps_down = 2.0 ; Flap positive load limit when down. Same dimension as gravity vector FEET/SECONDS^2
negative_g_limit_flaps_up = -1.0 ; Flap negative load limit when up. Same dimension as gravity vector FEET/SECONDS^2
negative_g_limit_flaps_down = 0.0 ; Flap negative load limit when down. Same dimension as gravity vector FEET/SECONDS^2
load_safety_factor = 1.5 ; Safety factor applied to load limits. Unitless
auto_spoiler_auto_retracts = 0 ; Auto spoilers retracts automatically true/false
elevator_trim_neutral = 0 ; Elevator trim max angle (absolute value) (DEGREES), for indicators only (no influence on flight model)
aileron_to_rudder_scale = 0 ; non-dimensional
flap_to_aileron_scale = 0 ; non-dimensional
fly_by_wire = 0 ; Fly-by-wire available true/false
elevator_elasticity_table = 0:1, 400:1
aileron_elasticity_table = 0:1, 400:1
rudder_elasticity_table = 0:1, 85:1, 110:0.7, 445:0.136

elevator_trim_elasticity_table = 0:0.3, 100:0.35, 120:1, 400:1

;controls_reactivity_scalar = 1 ; Reactivity scalar for all controls

[AERODYNAMICS]
lift_coef_pitch_rate = -57.116 ; The change in lift per change in pitch rate
lift_coef_daoa = 0 ; lift per change in angle of attack rate
lift_coef_delta_elevator = -1.652 ; The change in lift per change in elevator deflection
lift_coef_horizontal_incidence = 0 ; The change in lift per change in horizontal incidence angle
lift_coef_flaps = 1.844 ; Change in lift due to flaps
lift_coef_spoilers = -0.466875 ; Change in lift due to spoilers
drag_coef_zero_lift = 0.01873 ; The zero lift drag polar
drag_coef_flaps = 0.1316
drag_coef_gear = 0.030
drag_coef_spoilers = 0.05775;  Change in drag due to spoilers
side_force_slip_angle = -3.252 ; (yaw angle) The change in side force per change in side slip angle
side_force_roll_rate = 1.833 ; (roll velocity)  The change in side force per change in roll rate
side_force_yaw_rate = 17.395 ; (yaw velocity) The change in side force per change in yaw rate
side_force_delta_rudder = -2.793 ; The change in side force per change in rudder deflection
pitch_moment_horizontal_incidence = 0 ; The change in pitch moment per change in horizontal incidence angle
pitch_moment_delta_elevator = -11.780 ; The change in pitch moment per change in elevator deflection
pitch_moment_delta_trim = -11.780 ; The change in pitch moment per change in trim
pitch_moment_pitch_damping = -1245.917 ; The change in pitch moment per change in pitch rate(PRIMARY PITCH STABILITY FACTOR). deg/s
pitch_moment_aoa_0 = -0.109 ; Pitch moment at zero angle - of - attack
pitch_moment_daoa = 0 ; The change in pitch moment per change in angle of attack
pitch_moment_flaps = -0.084 ; The pitch moment due to flaps
pitch_moment_gear = 0.0022 ; The pitch moment due to gear
pitch_moment_spoilers = 0.023 ; The pitch moment due to spoilers
pitch_moment_delta_elevator_propwash = -11.780
pitch_moment_pitch_propwash = 0
roll_moment_slip_angle = 0.554 ; The change in roll moment per sideslip angle(DIHEDRAL EFFECT)
roll_moment_roll_damping = -2.078
roll_moment_yaw_rate = -2.621
roll_moment_spoilers = 0 ; The change in roll moment due to spoilers
roll_moment_delta_aileron = -0.291 ; (control)The change in roll moment per change in aileron deflection
roll_moment_delta_rudder = 0.476 ; (control)The change in roll moment per change rudder deflection
roll_moment_delta_aileron_trim_scalar = -0.291 ; Change in roll moment due to aileron trim
yaw_moment_slip_angle = 1.296 ; The change in yaw moment per change sideslip angle(WEATHER VANING EFFECT)
yaw_moment_roll = 0.742 ; (adverse yaw) The change in yaw moment per change in roll rate deg/s
yaw_moment_yaw_damping = -67.303 ; (damping)The change in yaw moment per change in yaw rate(PRIMARY YAW STABILITY FACTOR deg/s)
yaw_moment_yaw_propwash = 0 ; (damping)
yaw_moment_delta_aileron = -0.007 ; (adverse yaw)  The change in yaw moment per change aileron deflection
yaw_moment_delta_rudder = 1.321 ; (control)The change in yaw moment per change in rudder deflection PRIMARY YAW POWER FACTOR
yaw_moment_delta_rudder_propwash = 1.321 ; (control)
yaw_moment_delta_rudder_trim_scalar = 1.321 ; Change in yaw moment due to rudder trim
compute_aero_center = 0
aero_center_lift = -8.75 ; Init to center
lift_coef_aoa_table = -3.15:0, 0:0.138, 0.139:1.32, 0.2:1.48, 0.26:1.76, 0.29:1.750, 0.32:1.60, 0.5:1.50, 3.15:0
lift_coef_ground_effect_mach_table = 0.0:1.178, 0.15:1.178, 0.19:1.178, 0.20:1.176, 0.22:1.173, 0.25:1.17, 0.27:1.1675, 0.30:1.164, 0.35:1.159, 1.0:1
lift_coef_mach_table = 0:1
lift_coef_delta_elevator_mach_table = 0:0
lift_coef_daoa_mach_table = 0:0
lift_coef_pitch_rate_mach_table = 0:0
lift_coef_horizontal_incidence_mach_table = 0:0
drag_coef_zero_lift_mach_tab = 0:0, 0.5:0, 0.55:0, 0.6:0.0002, 0.65:0.0003, 0.7:0.0004, 0.75:0.0008, 0.8:0.0015, 0.85:0.010, 0.9:0.15, 0.95:0.333, 1:0.5
side_force_slip_angle_mach_table = 0:0
side_force_delta_rudder_mach_table = 0:0
side_force_yaw_rate_mach_table = 0:0
side_force_roll_rate_mach_table = 0:0
pitch_moment_aoa_table = -3.15:0, -0.8:-2.402, -0.4:-1.861, -0.2:-0.842, -0.1:-0.442, 0:0, 0.2:1.173, 0.23:1.337, 0.26:1.489, 0.29:1.723, 0.31:1.919, 0.4:2.276, 0.8:2.992, 3.15:0
pitch_moment_delta_elevator_aoa_table = -180:-1, -40:0.05, -20:0.455, -10:0.853, -5:1.007, 0:1, 5:0.839, 10:0.693, 20:0.381, 40:-0.08, 180:-1; AoA(alpha) is given in DEGREES
pitch_moment_horizontal_incidence_aoa_table = 0:1 ; AoA(alpha) is given in DEGREES
pitch_moment_daoa_aoa_table = 0:1 ; AoA(alpha) is given in DEGREES
pitch_moment_pitch_alpha_table = 0:1 ; AoA(alpha) is given in DEGREES
pitch_moment_delta_elevator_mach_table = 0:0
pitch_moment_daoa_mach_table = 0:0
pitch_moment_pitch_rate_mach_table = 0:0
pitch_moment_horizontal_incidence_mach_table = 0:0
pitch_moment_aoa_0_mach_table = 0:0
roll_moment_aoa_table = 0:0 ; Cl (roll moment coef) versus AoA
roll_moment_slip_angle_aoa_table = 0:1
roll_moment_roll_rate_aoa_table = 0:1
roll_moment_delta_aileron_aoa_table = 0:1
roll_moment_slip_angle_mach_table = 0:0
roll_moment_delta_rudder_mach_table = 0:0
roll_moment_delta_aileron_mach_table = 0:0
roll_moment_yaw_rate_mach_table = 0:0
roll_moment_roll_rate_mach_table = 0:0
yaw_moment_aoa_table = 0:0 ; Cn (yaw moment coef) versus AoA
yaw_moment_slip_angle_aoa_table = 0:1
yaw_moment_yaw_rate_aoa_table = 0:1
yaw_moment_delta_rudder_aoa_table = 0:1
yaw_moment_slip_angle_mach_table = 0:0
yaw_moment_delta_rudder_mach_table = 0:0
yaw_moment_delta_aileron_mach_table = 0:0
yaw_moment_yaw_rate_mach_table = 0:0
yaw_moment_roll_rate_mach_table = 0:0
elevator_scaling_table = 0:1 ;  scales control based on its deflection
aileron_scaling_table = 0:1 ; scales control based on its deflection
rudder_scaling_table = 0:1 ; scales control based on its deflection
aileron_load_factor_effectiveness_table = 0:1 ; scaling of roll_moment_delta_aileron versus gravity forces, G effects on aileron effectiveness, acts on roll_moment_delta_aileron
lift_coef_at_drag_zero = 0.1750
<<<<<<< HEAD
lift_coef_at_drag_zero_flaps = 0.10000

=======
lift_coef_at_drag_zero_flaps = 0.4200
>>>>>>> 248fe738
;elevator_lift_coef = 1.5 ; Defines elevator lift vs elevator angle-of-attack

;rudder_lift_coef = 0.5 ; Defines rudder lift vs rudder angle-of-attack
;fuselage_lateral_cx = 0.5; Defines fuselage lift and side force vs fuselage angle-of-attack and beta

[FLIGHT_TUNING]
modern_fm_only = 1; (true) forces use of modern flight model regardless of what user selected in MSFS options menu. 0 (false) allows use of user-selected flight model
disable_assistances = 0; 1(true) disables all AI assistance settings as they are not compatible with the addon
;empty_cg_deviation_limit = 20 ; Maximum deviation of empty weight cg allowed in weight & balance UI menu (in feet)
;icing_scalar = 1 ; Scales effect of icing on lift and weight

cruise_lift_scalar = 0.945
parasite_drag_scalar = 1
induced_drag_scalar = 1.703
flap_induced_drag_scalar = 0.365
elevator_effectiveness = 1
elevator_maxangle_scalar = 0.465

aileron_effectiveness = 0.95
rudder_effectiveness = 0.21
rudder_maxangle_scalar = 1
pitch_stability = 4
roll_stability = 0.65
yaw_stability = 1
pitch_gyro_stability = 6
roll_gyro_stability = 4.5
yaw_gyro_stability = 1
elevator_trim_effectiveness = 3.89
aileron_trim_effectiveness = 1
rudder_trim_effectiveness = 0
hi_alpha_on_roll = 0
hi_alpha_on_yaw = 0
p_factor_on_yaw = 0
torque_on_roll = 0
gyro_precession_on_roll = 0
gyro_precession_on_yaw = 0
engine_wash_on_roll = 0 ; Torque effect
wingflex_scalar = 0.75
wingflex_offset = -0.25
ground_crosswind_effect_zero_speed = -1000
ground_crosswind_effect_max_speed = -1000
ground_high_speed_steeringwheel_static_friction_scalar = 1
ground_high_speed_otherwheel_static_friction_scalar = 1

[REFERENCE SPEEDS]
full_flaps_stall_speed = 115 ; Knots True (KTAS)
flaps_up_stall_speed = 171 ; Knots True (KTAS)
cruise_speed = 455 ; Knots True (KTAS)
cruise_mach = 0.78
crossover_speed = 320 ; Knots Indicated (KIAS)
max_mach = 0.82 ; MMO
max_indicated_speed = 500 ; Red line (KIAS)
max_flaps_extended = 274.030126
normal_operating_speed = 350 ; VMO
airspeed_indicator_max = 562.5
rotation_speed_min = 120 ; Min speed required (Kts)
climb_speed = 231 ; Climb speed (Kts)
cruise_alt = 36000 ; (ft)
takeoff_speed = 115 ; Takeoff Speed (Kts)
spawn_cruise_altitude = 5000 ; Spawn Cruise Altitude (ft)
spawn_descent_altitude = 500 ; Spawn Descent Altitude (ft)
best_angle_climb_speed = 0 ; Best angle climb speed (Kts)
approach_speed = 0 ; Approach speed (Kts)
best_glide = 0 ; Best Glide (Kts)
max_gear_extended = 280 ; (Kts)

[INTERACTIVE POINTS]
number_of_interactive_points = 10
interactive_point.0 = 0.4, 27.93, -6.05, 3.02, 0, 0, 0, -86, 72, 16, 85, 3, -2, 33
interactive_point.1 = 0.4, 27.93, 6.05, 3.02, 0, 0, 0, 86, 85, 3, 72, 16, -2, 33
interactive_point.2 = 0.4, -53, -5.2, 3, 0, 0, 0, -103, 0, 0, 0, 0, 0, 0
interactive_point.3 = 0.4, -53, 5.2, 3, 0, 0, 0, 103, 0, 0, 0, 0, 0, 0
interactive_point.4 = 0.4, -29.5, 2, -1.8, 1, 0, 0, 90, 0, 0, 0, 0, 0, 0
interactive_point.5 = 0.4, 18, 1.93, -1.9, 1, 0, 0, 90, 0, 0, 0, 0, 0, 0
interactive_point.6 = 0.4, -4, -6, 6.2, 2, 0, 0, -90, 0, 0, 0, 0, 0, 0
interactive_point.7 = 0.4, -4, 6, 6.2, 2, 0, 0, 90, 0, 0, 0, 0, 0, 0
interactive_point.8 = 0, 36.3, 10.78, -5.18, 4, 0, 0, 45, 0, 0, 0, 0, 0, 0
interactive_point.9 = 0, 0, -54.59, -7.57, 3, 0, 0, -90, 0, 0, 0, 0, 0, 0

[STALL PROTECTION]
stall_protection = 1	    ; Alpha Protection
off_limit = 30				; Alpha below which the Alpha Protection can be disabled (If also below off_yoke_limit)
off_yoke_limit = 1			; Yoke position (in Pct) below which the Alpha Protection can be disabled (If also below off_limit)
on_limit = 50				; Alpha above which the Alpha Protection timer starts
on_goal = 30				; The alpha that the Alpha Protection will attempt to reach when triggered
timer_trigger = 50.0			; Duration (in Sec) the alpha must be above on_limit before the Alpha Protection is triggered

;===================== FLAPS =====================

[FLAPS.0]
type = 1 ; Flap type 0 = None, 1 = trailing edge, 2 = leading edge
system_type = 1 ; Flap system type 0 = electrical, 1 = hydraulic, 2 = pneumatic, 3 = manual, 4 = none
span-outboard = 0.8 ; Outboard span area (added area) (percentage, non dimensional)
extending-time = 25 ; Flap extension time (SECONDS)
damaging-speed = 233 ; Speed above which flap is damaged (Kts)
blowout-speed = 250 ; Speed above which flap is blown out (Kts)
maneuvering_flaps = 0
;delay_between_flap_index = 0
lift_scalar = 0 ; Scalar coefficient to ponderate global flap lift coef (non dimensioned)
drag_scalar = 0 ; Scalar coefficient to ponderate global flap drag coef (non dimensioned)
pitch_scalar = 0 ; Scalar coefficient to ponderate global flap pitch coef (non dimensioned)
max_on_ground_position = 5 ; Dynamically set in-tool to last flap-position index by defaut when -1 is found.
flaps-position.0 =  0.00,  -1, 0.00, 0.00 ; CONF 0
flaps-position.1 =  0.01,  -1, 1.00, 1.00 ; CONF 1
flaps-position.2 = 10.00, 215, 1.00, 1.00 ; CONF 1+F
flaps-position.3 = 15.00, 200, 1.00, 1.00 ; CONF 2
flaps-position.4 = 20.00, 185, 1.00, 1.00 ; CONF 3
flaps-position.5 = 40.00, 177, 1.00, 1.00 ; CONF FULL

[FLAPS.1]
type = 1 ; Flap type 0 = None, 1 = trailing edge, 2 = leading edge
system_type = 1 ; Flap system type 0 = electrical, 1 = hydraulic, 2 = pneumatic, 3 = manual, 4 = none
span-outboard = 0.8 ; Outboard span area (added area) (percentage, non dimensional)
extending-time = 20 ; Flap extension time (SECONDS)
damaging-speed = 233 ; Speed above which flap is damaged (Kts)
blowout-speed = 250 ; Speed above which flap is blown out (Kts)
maneuvering_flaps = 0
;delay_between_flap_index = 0
lift_scalar = 1 ; Scalar coefficient to ponderate global flap lift coef (non dimensioned)
drag_scalar = 1 ; Scalar coefficient to ponderate global flap drag coef (non dimensioned)
pitch_scalar = 1 ; Scalar coefficient to ponderate global flap pitch coef (non dimensioned)
max_on_ground_position = 5 ; Dynamically set in-tool to last flap-position index by defaut when -1 is found.
flaps-position.0 =  0.00,  -1, 0, 0.0 ; CONF 0
<<<<<<< HEAD
flaps-position.1 =  5.0,  -1, 0.48, 0.01 ; CONF 1
flaps-position.2 = 10.00, 215, 0.72, 1.30 ; CONF 1+F

flaps-position.3 = 15.00, 200, 0.98, 1.30 ; CONF 2

flaps-position.4 = 20.00, 185, 1.06, 1.17 ; CONF 3
=======
flaps-position.1 =  5.0,  -1, 0.33, 0.01 ; CONF 1
flaps-position.2 = 10.00, 215, 0.63, 1.30 ; CONF 1+F
flaps-position.3 = 15.00, 200, 0.85, 1.30 ; CONF 2
flaps-position.4 = 20.00, 185, 1.08, 1.17 ; CONF 3
>>>>>>> 248fe738
flaps-position.5 = 40.00, 177, 1.00, 1.00 ; CONF FULL

[FLAPS.2]
type = 2 ; Flap type 0 = None, 1 = trailing edge, 2 = leading edge
system_type = 1 ; Flap system type 0 = electrical, 1 = hydraulic, 2 = pneumatic, 3 = manual, 4 = none
span-outboard = 0.75 ; Outboard span area (added area) (percentage, non dimensional)
extending-time = 20; Flap extension time (SECONDS)
damaging-speed = 260 ; Speed above which flap is damaged (Kts)
blowout-speed = 270 ; Speed above which flap is blown out (Kts)
maneuvering_flaps = 0
;delay_between_flap_index = 0
lift_scalar = 0.01 ; Scalar coefficient to ponderate global flap lift coef (non dimensioned)
drag_scalar = 0.5 ; Scalar coefficient to ponderate global flap drag coef (non dimensioned)
pitch_scalar = 1 ; Scalar coefficient to ponderate global flap pitch coef (non dimensioned)
max_on_ground_position = 5 ; Dynamically set in-tool to last flap-position index by defaut when -1 is found.
flaps-position.0 =  0.00,  -1, 1.00, 1.00 ; CONF 0
<<<<<<< HEAD
flaps-position.1 = 18.00, 230, 0.48, 1.00 ; CONF 1
flaps-position.2 = 18.01, 230, 0.72, 1.00 ; CONF 1+F

flaps-position.3 = 22.00, 200, 0.98, 1.00 ; CONF 2

flaps-position.4 = 22.01, 185, 1.06, 1.00 ; CONF 3
=======
flaps-position.1 = 18.00, 230, 0.33, 1.00 ; CONF 1
flaps-position.2 = 18.01, 230, 0.63, 1.00 ; CONF 1+F
flaps-position.3 = 22.00, 200, 0.85, 1.00 ; CONF 2
flaps-position.4 = 22.01, 185, 1.08, 1.00 ; CONF 3
>>>>>>> 248fe738
flaps-position.5 = 27.00, 177, 1.00, 1.00 ; CONF FULL<|MERGE_RESOLUTION|>--- conflicted
+++ resolved
@@ -328,12 +328,7 @@
 rudder_scaling_table = 0:1 ; scales control based on its deflection
 aileron_load_factor_effectiveness_table = 0:1 ; scaling of roll_moment_delta_aileron versus gravity forces, G effects on aileron effectiveness, acts on roll_moment_delta_aileron
 lift_coef_at_drag_zero = 0.1750
-<<<<<<< HEAD
-lift_coef_at_drag_zero_flaps = 0.10000
-
-=======
 lift_coef_at_drag_zero_flaps = 0.4200
->>>>>>> 248fe738
 ;elevator_lift_coef = 1.5 ; Defines elevator lift vs elevator angle-of-attack
 
 ;rudder_lift_coef = 0.5 ; Defines rudder lift vs rudder angle-of-attack
@@ -457,19 +452,10 @@
 pitch_scalar = 1 ; Scalar coefficient to ponderate global flap pitch coef (non dimensioned)
 max_on_ground_position = 5 ; Dynamically set in-tool to last flap-position index by defaut when -1 is found.
 flaps-position.0 =  0.00,  -1, 0, 0.0 ; CONF 0
-<<<<<<< HEAD
-flaps-position.1 =  5.0,  -1, 0.48, 0.01 ; CONF 1
-flaps-position.2 = 10.00, 215, 0.72, 1.30 ; CONF 1+F
-
-flaps-position.3 = 15.00, 200, 0.98, 1.30 ; CONF 2
-
-flaps-position.4 = 20.00, 185, 1.06, 1.17 ; CONF 3
-=======
 flaps-position.1 =  5.0,  -1, 0.33, 0.01 ; CONF 1
 flaps-position.2 = 10.00, 215, 0.63, 1.30 ; CONF 1+F
 flaps-position.3 = 15.00, 200, 0.85, 1.30 ; CONF 2
 flaps-position.4 = 20.00, 185, 1.08, 1.17 ; CONF 3
->>>>>>> 248fe738
 flaps-position.5 = 40.00, 177, 1.00, 1.00 ; CONF FULL
 
 [FLAPS.2]
@@ -486,17 +472,8 @@
 pitch_scalar = 1 ; Scalar coefficient to ponderate global flap pitch coef (non dimensioned)
 max_on_ground_position = 5 ; Dynamically set in-tool to last flap-position index by defaut when -1 is found.
 flaps-position.0 =  0.00,  -1, 1.00, 1.00 ; CONF 0
-<<<<<<< HEAD
-flaps-position.1 = 18.00, 230, 0.48, 1.00 ; CONF 1
-flaps-position.2 = 18.01, 230, 0.72, 1.00 ; CONF 1+F
-
-flaps-position.3 = 22.00, 200, 0.98, 1.00 ; CONF 2
-
-flaps-position.4 = 22.01, 185, 1.06, 1.00 ; CONF 3
-=======
 flaps-position.1 = 18.00, 230, 0.33, 1.00 ; CONF 1
 flaps-position.2 = 18.01, 230, 0.63, 1.00 ; CONF 1+F
 flaps-position.3 = 22.00, 200, 0.85, 1.00 ; CONF 2
 flaps-position.4 = 22.01, 185, 1.08, 1.00 ; CONF 3
->>>>>>> 248fe738
 flaps-position.5 = 27.00, 177, 1.00, 1.00 ; CONF FULL
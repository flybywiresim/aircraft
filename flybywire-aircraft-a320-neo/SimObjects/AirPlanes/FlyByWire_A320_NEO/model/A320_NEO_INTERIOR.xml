--- conflicted
+++ resolved
@@ -696,45 +696,6 @@
                     <CAMERA_TITLE>MFD</CAMERA_TITLE>
                     <!-- Effects such as pixels and glass reflections require the screen brightness to be increased -->
                     <EMISSIVE_CODE>6</EMISSIVE_CODE>
-<<<<<<< HEAD
-                </UseTemplate>
-
-                <UseTemplate Name="ASOBO_GT_Anim_Code">
-                    <NODE_ID>SCREEN_PFD_L</NODE_ID>
-                    <ANIM_NAME>SCREEN_PFD_L</ANIM_NAME>
-                    <ANIM_CODE>(L:A32NX_EFIS_DISPLAY_CONFIG, number)</ANIM_CODE>
-                </UseTemplate>
-
-                <UseTemplate Name="ASOBO_GT_Anim_Code">
-                    <NODE_ID>SCREEN_MFD_L</NODE_ID>
-                    <ANIM_NAME>SCREEN_MFD_L</ANIM_NAME>
-                    <ANIM_CODE>(L:A32NX_EFIS_DISPLAY_CONFIG, number)</ANIM_CODE>
-                </UseTemplate>
-
-                <UseTemplate Name="ASOBO_GT_Anim_Code">
-                    <NODE_ID>SCREEN_PFD_R</NODE_ID>
-                    <ANIM_NAME>SCREEN_PFD_R</ANIM_NAME>
-                    <ANIM_CODE>(L:A32NX_EFIS_DISPLAY_CONFIG, number)</ANIM_CODE>
-                </UseTemplate>
-
-                <UseTemplate Name="ASOBO_GT_Anim_Code">
-                    <NODE_ID>SCREEN_MFD_R</NODE_ID>
-                    <ANIM_NAME>SCREEN_MFD_R</ANIM_NAME>
-                    <ANIM_CODE>(L:A32NX_EFIS_DISPLAY_CONFIG, number)</ANIM_CODE>
-                </UseTemplate>
-
-                <UseTemplate Name="ASOBO_GT_Anim_Code">
-                    <NODE_ID>SCREEN_EICAS1</NODE_ID>
-                    <ANIM_NAME>SCREEN_EICAS1</ANIM_NAME>
-                    <ANIM_CODE>(L:A32NX_EFIS_DISPLAY_CONFIG, number)</ANIM_CODE>
-                </UseTemplate>
-
-                <UseTemplate Name="ASOBO_GT_Anim_Code">
-                    <NODE_ID>SCREEN_EICAS2</NODE_ID>
-                    <ANIM_NAME>SCREEN_EICAS2</ANIM_NAME>
-                    <ANIM_CODE>(L:A32NX_EFIS_DISPLAY_CONFIG, number)</ANIM_CODE>
-=======
->>>>>>> f9defd99
                 </UseTemplate>
 
                 <!-- DCDU -->

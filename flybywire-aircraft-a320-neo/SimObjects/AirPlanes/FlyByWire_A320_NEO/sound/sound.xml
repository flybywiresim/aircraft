<?xml version="1.0" encoding="utf-8" ?>
<!-- Copyright (c) Asobo Studio, All rights reserved. www.asobostudio.com -->

<SoundInfo Version="0.1">

    <WwisePackages>
        <MainPackage Name="Asobo_A320_NEO" />
        <AdditionalPackage Name="FBW_A320_NEO_1" />
        <AdditionalPackage Name="FBW_A320_NEO_2" />
    </WwisePackages>

    <AcousticParameters>
        <Parameter Name="ReverberationPreset" ShareSetInside="rev_inside_default"/>
        <Parameter Name="Insulation_ExitClosed" Value="-22"/>
        <Parameter Name="Insulation_ExitOpen" Value="-12"/>
    </AcousticParameters>

    <!-- AlwaysPlaySounds ========================================================================================== -->

    <AlwaysPlaySounds>
        <Sound WwiseData="true" WwiseEvent="rattle_kinematic">
            <WwiseRTPC SimVar="ROTATION VELOCITY BODY X" Units="PERCENT" Index="0" RTPCName="SIMVAR_ROTATION_VELOCITY_BODY_X"/>
            <WwiseRTPC SimVar="ROTATION VELOCITY BODY Y" Units="PERCENT" Index="0" RTPCName="SIMVAR_ROTATION_VELOCITY_BODY_Y"/>
            <WwiseRTPC SimVar="ROTATION VELOCITY BODY Z" Units="PERCENT" Index="0" RTPCName="SIMVAR_ROTATION_VELOCITY_BODY_Z"/>
        </Sound>

        <Sound WwiseData="true" WwiseEvent="YOKE_MOVEMENT" ViewPoint="Inside" NodeName="YOKE_LEFT">
            <WwiseRTPC SimVar="YOKE X POSITION" Units="PERCENT" Index="0" Derived="true" RTPCName="SIMVAR_YOKE_X_POSITION_DERIVED"/>
            <WwiseRTPC SimVar="YOKE Y POSITION" Units="PERCENT" Index="0" Derived="true" RTPCName="SIMVAR_YOKE_Y_POSITION_DERIVED"/>
        </Sound>

    </AlwaysPlaySounds>

    <!-- TriggerSounds ========================================================================================== -->
    <WindSounds>
        <Sound WwiseEvent="wind_sound" WwiseData="true" />
    </WindSounds>

    <GroundSounds>

        <Sound WwiseEvent="LEFT_WING_SCRAPE" ContinuousStopDelay="0.25" FadeOutType="2" FadeOutTime="0.25" WwiseData="true" NodeName="AILERON_RIGHT001"/>
        <Sound WwiseEvent="RIGHT_WING_SCRAPE" ContinuousStopDelay="0.25" FadeOutType="2" FadeOutTime="0.25" WwiseData="true" NodeName="AILERON_RIGHT" />
        <Sound WwiseEvent="FUSELAGE_SCRAPE" ContinuousStopDelay="0.5" FadeOutType="1" FadeOutTime="0.1" WwiseData="true" />

        <Sound WwiseEvent="CENTER_TOUCHDOWN" ViewPoint="Outside" FadeOutType="2" FadeOutTime="0.5" WwiseData="true">
            <WwiseRTPC SimVar="WHEEL RPM" Units="RPM" Index="0" Derived="true" RTPCName="SIMVAR_WHEEL_RPM_DERIVED"/>
            <WwiseRTPC SimVar="VERTICAL SPEED" Units="FEET PER MINUTE" Derived="true" Index="0" RTPCName="SIMVAR_VERTICAL_SPEED_DERIVED" />
        </Sound>
        <Sound WwiseEvent="LEFT_TOUCHDOWN" ViewPoint="Outside" FadeOutType="2" FadeOutTime="0.5" WwiseData="true">
            <WwiseRTPC SimVar="WHEEL RPM" Units="RPM" Index="1" Derived="true" RTPCName="SIMVAR_WHEEL_RPM_DERIVED"/>
            <WwiseRTPC SimVar="VERTICAL SPEED" Units="FEET PER MINUTE" Derived="true" Index="0" RTPCName="SIMVAR_VERTICAL_SPEED_DERIVED" />
        </Sound>
        <Sound WwiseEvent="RIGHT_TOUCHDOWN" ViewPoint="Outside" FadeOutType="2" FadeOutTime="0.5" WwiseData="true">
            <WwiseRTPC SimVar="WHEEL RPM" Units="RPM" Index="2" Derived="true" RTPCName="SIMVAR_WHEEL_RPM_DERIVED"/>
            <WwiseRTPC SimVar="VERTICAL SPEED" Units="FEET PER MINUTE" Derived="true" Index="0" RTPCName="SIMVAR_VERTICAL_SPEED_DERIVED" />
        </Sound>

    </GroundSounds>

    <MiscellaneousSounds>

        <Sound WwiseEvent="AP_PREFLIGHT_CHECK_OVER" ViewPoint="Inside" WwiseData="true" />

    </MiscellaneousSounds>

    <!-- SimvarSounds ========================================================================================== -->

    <SimVarSounds>

        <Sound WwiseData="true" WwiseEvent="flapsmovement" NodeName="HublotIn002" Continuous="true" FadeOutType="1" FadeOutTime="0.1" LocalVar="A32NX_IS_FLAPS_MOVING" Units="BOOL" Index="1">
            <Range LowerBound="1" />
            <WwiseRTPC SimVar="AIRSPEED TRUE" Units="knots" Index="1" RTPCName="SIMVAR_AIRSPEED_TRUE" />
            <WwiseRTPC SimVar="TRAILING EDGE FLAPS LEFT PERCENT" Units="percent" Index="0" RTPCName="SIMVAR_LEADING_EDGE_FLAPS_LEFT_PERCENT" />
        </Sound>
        
        <Sound WwiseData="true" WwiseEvent="slatsmovement" NodeName="HublotIn" Continuous="true" FadeOutType="1" FadeOutTime="0.1" LocalVar="A32NX_IS_SLATS_MOVING" Units="BOOL" Index="1">
            <Range LowerBound="1" />
        </Sound>

        <!-- APU  =========================================================================  -->

        <Sound WwiseData="true" WwiseEvent="apuwhine" ViewPoint="Inside" NodeName="LIGHT_ASOBO_NAVIGATIONTAILRIGHT" LocalVar="A32NX_APU_N_RAW" Units="PERCENT" Index="0">
            <WwiseRTPC LocalVar="A32NX_APU_N_RAW" Units="PERCENT" Index="0" RTPCName="SIMVAR_APU_PCT_RPM" />
            <WwiseRTPC LocalVar="A32NX_APU_N_RAW" Derived="true" Units="PERCENT" Index="0" RTPCName="SIMVAR_APU_PCT_RPM_DERIVED" />
            <Range LowerBound="1.0" />
        </Sound>

        <Sound WwiseData="true" WwiseEvent="apuwhine2" ViewPoint="Inside" NodeName="LIGHT_ASOBO_NAVIGATIONTAILRIGHT" LocalVar="A32NX_APU_N_RAW" Units="PERCENT" Index="0">
            <WwiseRTPC LocalVar="A32NX_APU_N_RAW" Units="PERCENT" Index="0" RTPCName="SIMVAR_APU_PCT_RPM" />
            <WwiseRTPC LocalVar="A32NX_APU_N_RAW" Derived="true" Units="PERCENT" Index="0" RTPCName="SIMVAR_APU_PCT_RPM_DERIVED" />
            <Range LowerBound="1.0" />
        </Sound>

        <Sound WwiseData="true" WwiseEvent="apubass" ViewPoint="Inside" NodeName="LIGHT_ASOBO_NAVIGATIONTAILRIGHT" LocalVar="A32NX_APU_N_RAW" Units="PERCENT" Index="0">
            <WwiseRTPC LocalVar="A32NX_APU_N_RAW" Units="PERCENT" Index="0" RTPCName="SIMVAR_APU_PCT_RPM" />
            <WwiseRTPC LocalVar="A32NX_APU_N_RAW" Derived="true" Units="PERCENT" Index="0" RTPCName="SIMVAR_APU_PCT_RPM_DERIVED" />
            <Range LowerBound="2.0" />
        </Sound>

        <Sound WwiseData="true" WwiseEvent="apubass2" ViewPoint="Inside" NodeName="LIGHT_ASOBO_NAVIGATIONTAILRIGHT" LocalVar="A32NX_APU_N_RAW" Units="PERCENT" Index="0">
            <WwiseRTPC LocalVar="A32NX_APU_N_RAW" Units="PERCENT" Index="0" RTPCName="SIMVAR_APU_PCT_RPM" />
            <WwiseRTPC LocalVar="A32NX_APU_N_RAW" Derived="true" Units="PERCENT" Index="0" RTPCName="SIMVAR_APU_PCT_RPM_DERIVED" />
            <Range LowerBound="1.0" />
        </Sound>

        <Sound WwiseData="true" WwiseEvent="apurun" ViewPoint="Inside" NodeName="LIGHT_ASOBO_NAVIGATIONTAILRIGHT" LocalVar="A32NX_APU_N_RAW" Units="PERCENT" Index="0">
            <WwiseRTPC LocalVar="A32NX_APU_N_RAW" Units="PERCENT" Index="0" RTPCName="SIMVAR_APU_PCT_RPM" />
            <WwiseRTPC LocalVar="A32NX_APU_N_RAW" Derived="true" Units="PERCENT" Index="0" RTPCName="SIMVAR_APU_PCT_RPM_DERIVED" />
            <WwiseRTPC SimVar="TURB ENG N1" Units="percent" Index="2" RTPCName="SIMVAR_TURB_ENG_N1" />
            <Range LowerBound="1.0" />
        </Sound>

        <Sound WwiseData="true" WwiseEvent="apushut" Continuous="false" ViewPoint="Inside" NodeName="LIGHT_ASOBO_NAVIGATIONTAILRIGHT" LocalVar="A32NX_APU_N_RAW" Units="PERCENT" Index="0">
            <WwiseRTPC LocalVar="A32NX_APU_N_RAW" Units="PERCENT" Index="0" RTPCName="SIMVAR_APU_PCT_RPM" />
            <WwiseRTPC LocalVar="A32NX_APU_N_RAW" Derived="true" Units="PERCENT" Index="0" RTPCName="SIMVAR_APU_PCT_RPM_DERIVED" />
            <Range LowerBound="75" UpperBound="98" />
        </Sound>

        <Sound WwiseData="true" WwiseEvent="apustartinit" Continuous="false" ViewPoint="Inside" NodeName="LIGHT_ASOBO_NAVIGATIONTAILRIGHT" LocalVar="A32NX_APU_N_RAW" Units="PERCENT" Index="0">
            <WwiseRTPC LocalVar="A32NX_APU_N_RAW" Derived="true" Units="PERCENT" Index="0" RTPCName="SIMVAR_APU_PCT_RPM_DERIVED" />
            <Range LowerBound="1.0" />
        </Sound>

        <Sound WwiseData="true" WwiseEvent="apuflapopen" FadeOutType="2" FadeOutTime="1" Continuous="true" ViewPoint="Inside" NodeName="LIGHT_ASOBO_NAVIGATIONTAILRIGHT" LocalVar="A32NX_OVHD_APU_MASTER_SW_PB_IS_ON" Units="BOOLEAN">
            <Range LowerBound="1.0" />
            <Requires LocalVar="APU_FLAP_OPEN" Units="PERCENT" Index="0">
                <Range UpperBound="99" />
            </Requires>
        </Sound>

        <Sound WwiseData="true" WwiseEvent="apuflapopenfull" Continuous="false" ViewPoint="Inside" NodeName="LIGHT_ASOBO_NAVIGATIONTAILRIGHT" LocalVar="APU_FLAP_OPEN" Units="PERCENT" Index="0">
            <Range LowerBound="100" />
        </Sound>

        <Sound WwiseData="true" WwiseEvent="startcontactors" NodeName="FUSES01" Continuous="false" ViewPoint="Inside" LocalVar="A32NX_ELEC_CONTACTOR_10KA_AND_5KA_IS_CLOSED" Units="BOOLEAN" Index="0">
            <Range LowerBound="1" />
        </Sound>

        <Sound WwiseData="true" WwiseEvent="startcontactorsdc" NodeName="FUSES01" Continuous="false" ViewPoint="Inside" LocalVar="A32NX_ELEC_CONTACTOR_10KA_AND_5KA_IS_CLOSED" Units="BOOLEAN" Index="0">
            <Range UpperBound="0" />
        </Sound>

        <!-- EXTERIOR ============================================================================================-->

        <Sound WwiseData="true" WwiseEvent="apubassout" ViewPoint="Outside" ConeHeading="180" NodeName="LIGHT_ASOBO_NAVIGATIONTAILRIGHT" LocalVar="A32NX_APU_N_RAW" Units="PERCENT" Index="0">
            <WwiseRTPC LocalVar="A32NX_APU_N_RAW" Units="PERCENT" Index="0" RTPCName="SIMVAR_APU_PCT_RPM" />
            <WwiseRTPC LocalVar="A32NX_APU_N_RAW" Derived="true" Units="PERCENT" Index="0" RTPCName="SIMVAR_APU_PCT_RPM_DERIVED" />
            <WwiseRTPC LocalVar="A32NX_SOUND_EXTERIOR_MASTER" Units="number" Index="0" RTPCName="LOCALVAR_A32NX_EXTERIOR_VOLUME" />
            <Range LowerBound="2.0" />
        </Sound>

        <Sound WwiseData="true" WwiseEvent="apuwhineext" ViewPoint="Outside" ConeHeading="180" NodeName="LIGHT_ASOBO_NAVIGATIONTAILRIGHT" LocalVar="A32NX_APU_N_RAW" Units="PERCENT" Index="0">
            <WwiseRTPC LocalVar="A32NX_APU_N_RAW" Units="PERCENT" Index="0" RTPCName="SIMVAR_APU_PCT_RPM" />
            <WwiseRTPC LocalVar="A32NX_APU_N_RAW" Derived="true" Units="PERCENT" Index="0" RTPCName="SIMVAR_APU_PCT_RPM_DERIVED" />
            <WwiseRTPC LocalVar="A32NX_SOUND_EXTERIOR_MASTER" Units="number" Index="0" RTPCName="LOCALVAR_A32NX_EXTERIOR_VOLUME" />
            <Range LowerBound="1.0" />
        </Sound>

        <Sound WwiseData="true" WwiseEvent="apuwhineext2" ViewPoint="Outside" ConeHeading="180" NodeName="LIGHT_ASOBO_NAVIGATIONTAILRIGHT" LocalVar="A32NX_APU_N_RAW" Units="PERCENT" Index="0">
            <WwiseRTPC LocalVar="A32NX_APU_N_RAW" Units="PERCENT" Index="0" RTPCName="SIMVAR_APU_PCT_RPM" />
            <WwiseRTPC LocalVar="A32NX_APU_N_RAW" Derived="true" Units="PERCENT" Index="0" RTPCName="SIMVAR_APU_PCT_RPM_DERIVED" />
            <WwiseRTPC LocalVar="A32NX_SOUND_EXTERIOR_MASTER" Units="number" Index="0" RTPCName="LOCALVAR_A32NX_EXTERIOR_VOLUME" />
            <Range LowerBound="1.0" />
        </Sound>

        <Sound WwiseData="true" WwiseEvent="apurunext" ConeHeading="180" NodeName="LIGHT_ASOBO_NAVIGATIONTAILRIGHT" LocalVar="A32NX_APU_N_RAW" Units="PERCENT" Index="0">
            <WwiseRTPC LocalVar="A32NX_APU_N_RAW" Units="PERCENT" Index="0" RTPCName="SIMVAR_APU_PCT_RPM" />
            <WwiseRTPC LocalVar="A32NX_APU_N_RAW" Derived="true" Units="PERCENT" Index="0" RTPCName="SIMVAR_APU_PCT_RPM_DERIVED" />
            <WwiseRTPC SimVar="TURB ENG N1" Units="percent" Index="2" RTPCName="SIMVAR_TURB_ENG_N1" />
            <WwiseRTPC LocalVar="A32NX_SOUND_EXTERIOR_MASTER" Units="number" Index="0" RTPCName="LOCALVAR_A32NX_EXTERIOR_VOLUME" />
            <Range LowerBound="1.0" />
        </Sound>

        <Sound WwiseData="true" WwiseEvent="apustartinitext" ConeHeading="180" Continuous="true" NodeName="LIGHT_ASOBO_NAVIGATIONTAILRIGHT" LocalVar="A32NX_APU_N_RAW" Units="PERCENT" Index="0">
            <WwiseRTPC LocalVar="A32NX_APU_N_RAW" Derived="true" Units="PERCENT" Index="0" RTPCName="SIMVAR_APU_PCT_RPM_DERIVED" />
            <WwiseRTPC LocalVar="A32NX_SOUND_EXTERIOR_MASTER" Units="number" Index="0" RTPCName="LOCALVAR_A32NX_EXTERIOR_VOLUME" />
            <Range LowerBound="1.0" UpperBound="55.0" />
        </Sound>

        <Sound WwiseData="true" WwiseEvent="apuflapopenext" FadeOutType="2" FadeOutTime="1" Continuous="true" NodeName="LIGHT_ASOBO_NAVIGATIONTAILRIGHT" LocalVar="A32NX_APU_FLAP_OPEN_PERCENTAGE" Units="PERCENT" Index="0">
            <Range LowerBound="1" UpperBound="99" />
            <WwiseRTPC LocalVar="A32NX_SOUND_EXTERIOR_MASTER" Units="number" Index="0" RTPCName="LOCALVAR_A32NX_EXTERIOR_VOLUME" />
        </Sound>

        <Sound WwiseData="true" WwiseEvent="apuflapopenfullext" Continuous="false" ViewPoint="Outside" NodeName="LIGHT_ASOBO_NAVIGATIONTAILRIGHT" LocalVar="A32NX_APU_FLAP_OPEN_PERCENTAGE" Units="PERCENT" Index="0">
            <Range LowerBound="100" />
            <WwiseRTPC LocalVar="A32NX_SOUND_EXTERIOR_MASTER" Units="number" Index="0" RTPCName="LOCALVAR_A32NX_EXTERIOR_VOLUME" />
        </Sound>

        <Sound WwiseData="true" WwiseEvent="apuexhaust" ViewPoint="Outside" ConeHeading="180" NodeName="LIGHT_ASOBO_NAVIGATIONTAILRIGHT" LocalVar="A32NX_APU_N_RAW" Units="PERCENT" Index="0">
            <WwiseRTPC LocalVar="A32NX_APU_N_RAW" Units="PERCENT" Index="0" RTPCName="SIMVAR_APU_PCT_RPM" />
            <Range LowerBound="1.0" />
            <WwiseRTPC LocalVar="A32NX_SOUND_EXTERIOR_MASTER" Units="number" Index="0" RTPCName="LOCALVAR_A32NX_EXTERIOR_VOLUME" />
        </Sound>

        <Sound WwiseData="true" WwiseEvent="apushutdownext" ConeHeading="180" Continuous="false" NodeName="LIGHT_ASOBO_NAVIGATIONTAILRIGHT" LocalVar="A32NX_APU_N_RAW" Units="PERCENT" Index="0">
            <Range LowerBound="75" UpperBound="98" />
            <WwiseRTPC LocalVar="A32NX_APU_N_RAW" Units="PERCENT" Index="0" RTPCName="SIMVAR_APU_PCT_RPM" />
            <WwiseRTPC LocalVar="A32NX_APU_N_RAW" Derived="true" Units="PERCENT" Index="0" RTPCName="SIMVAR_APU_PCT_RPM_DERIVED" />
            <WwiseRTPC SimVar="TURB ENG N1" Units="percent" Index="2" RTPCName="SIMVAR_TURB_ENG_N1" />
            <WwiseRTPC LocalVar="A32NX_SOUND_EXTERIOR_MASTER" Units="number" Index="0" RTPCName="LOCALVAR_A32NX_EXTERIOR_VOLUME" />
        </Sound>

        <!-- COCKPIT LOOPS SOUNDS ========================================================================================== -->

        <Sound WwiseData="true" WwiseEvent="TRUnit" Continuous="true" LocalVar="A32NX_ELEC_AC_1_BUS_IS_POWERED" Units="Bool" Index="1" NodeName="PEDALS_LEFT">
            <Range LowerBound="1" />
            <Requires LocalVar="A32NX_ELEC_AC_1_BUS_IS_POWERED">
                <Range LowerBound="1" />
            </Requires>
        </Sound>

        <Sound WwiseData="true" WwiseEvent="transformers" Continuous="true" LocalVar="A32NX_ELEC_DC_ESS_BUS_IS_POWERED" Units="Bool" Index="1" NodeName="PEDALS_LEFT">
            <Range LowerBound="1" />
        </Sound>

        <Sound WwiseData="true" WwiseEvent="svcbuswhine" Continuous="true" LocalVar="A32NX_ELEC_DC_GND_FLT_SVC_BUS_IS_POWERED" NodeName="FUSES01">
            <Range LowerBound="1" />
            <Requires LocalVar="A32NX_ELEC_AC_1_BUS_IS_POWERED">
                <Range UpperBound="0" />
            </Requires>
        </Sound>

        <Sound WwiseData="true" WwiseEvent="svcbusoff" Continuous="false" LocalVar="A32NX_ELEC_DC_GND_FLT_SVC_BUS_IS_POWERED" NodeName="FUSES01">
            <Range UpperBound="0" />
        </Sound>

        <Sound WwiseEvent="AVvent" WwiseData="true" NodeName="PEDALS_LEFT" Continuous="true" FadeOutType="1" FadeOutTime="1" LocalVar="A32NX_ELEC_AC_1_BUS_IS_POWERED">
            <Range LowerBound="1" />
            <WwiseRTPC LocalVar="A32NX_VENTILATION_EXTRACT_TOGGLE" Units="number" Index="0" RTPCName="LOCALVAR_A32NX_EXTRACT_OVRD" />
            <WwiseRTPC LocalVar="A32NX_VENTILATION_BLOWER_TOGGLE" RTPCAttackTime="1" RTPCReleaseTime="1" Units="number" Index="0" RTPCName="LOCALVAR_A32NX_BLOWER_OVRD" />
            <WwiseRTPC LocalVar="A32NX_VENTILATION_EXTRACT_TOGGLE" RTPCAttackTime="1" RTPCReleaseTime="1" Units="number" Index="0" RTPCName="LOCALVAR_A32NX_EXTRACT_OVRD_01" />
            <WwiseRTPC LocalVar="A32NX_VENTILATION_BLOWER_TOGGLE" Units="number" Index="0" RTPCName="LOCALVAR_A32NX_EXTRACT_OVRD" />
            <WwiseRTPC SimVar="AMBIENT TEMPERATURE" Units="celcius" RTPCAttackTime="1" RTPCReleaseTime="1" Index="0" RTPCName="SIMVAR_AMBIENT_TEMPERATURE"/>
        </Sound>

         <Sound WwiseEvent="AVvent_Blower_OVRD" WwiseData="true" NodeName="PEDALS_LEFT" Continuous="true" FadeOutType="1" FadeOutTime="1" LocalVar="A32NX_VENTILATION_BLOWER_TOGGLE">
            <Range UpperBound="0" />
            <Requires LocalVar="A32NX_ELEC_AC_1_BUS_IS_POWERED">
                <Range LowerBound="1" />
            </Requires>
        </Sound>

        <Sound WwiseEvent="AVvent_Extract_OVRD" WwiseData="true" NodeName="PEDALS_LEFT" Continuous="true" FadeOutType="1" FadeOutTime="1" LocalVar="A32NX_VENTILATION_EXTRACT_TOGGLE">
            <Range UpperBound="0" />
            <Requires LocalVar="A32NX_ELEC_AC_1_BUS_IS_POWERED">
                <Range LowerBound="1" />
            </Requires>
        </Sound>

        <Sound WwiseEvent="AVvent_Blower_OVRD_high" WwiseData="true" NodeName="PEDALS_LEFT" Continuous="false" FadeOutType="1" FadeOutTime="1" LocalVar="A32NX_VENTILATION_BLOWER_TOGGLE">
            <Range UpperBound="0" />
            <Requires LocalVar="A32NX_ELEC_AC_1_BUS_IS_POWERED">
                <Range LowerBound="1" />
            </Requires>
            <Requires LocalVar="A32NX_VENTILATION_EXTRACT_TOGGLE">
                <Range LowerBound="1" />
            </Requires>
        </Sound>

        <Sound WwiseEvent="AVvent_Blower_extract_OVRD" WwiseData="true" NodeName="PEDALS_LEFT" Continuous="true" FadeOutType="1" FadeOutTime="1" LocalVar="A32NX_VENTILATION_EXTRACT_TOGGLE">
            <Range UpperBound="0" />
            <Requires LocalVar="A32NX_ELEC_AC_1_BUS_IS_POWERED">
                <Range LowerBound="1" />
            </Requires>
            <Requires LocalVar="A32NX_VENTILATION_BLOWER_TOGGLE">
                <Range UpperBound="0" />
            </Requires>
        </Sound>

        <Sound WwiseEvent="AVvent_OVRD_off" WwiseData="true" NodeName="PEDALS_LEFT" Continuous="true" FadeOutType="1" FadeOutTime="0.3" LocalVar="A32NX_VENTILATION_BLOWER_TOGGLE">
            <Range LowerBound="1" />
            <Requires LocalVar="A32NX_VENTILATION_EXTRACT_TOGGLE">
                <Range LowerBound="1" />
            </Requires>
            <WwiseRTPC LocalVar="A32NX_ELEC_AC_1_BUS_IS_POWERED" RTPCAttackTime="5" RTPCReleaseTime="1" Units="number" Index="0" RTPCName="LOCALVAR_A32NX_EXTRACT_OVRD" />
        </Sound>

        <Sound WwiseEvent="AVvent_extract" WwiseData="true" NodeName="SOUND_FWD_GALLEY" ConeHeading="180" CancelConeHeadingWhenInside="false" Continuous="true" FadeOutType="1" FadeOutTime="0.3" LocalVar="A32NX_ELEC_AC_1_BUS_IS_POWERED">
            <Range LowerBound="1" />
            <WwiseRTPC SimVar="TURB ENG N1" Units="percent" Index="1" RTPCName="SIMVAR_TURB_ENG_N1" />
            <WwiseRTPC SimVar="AIRSPEED INDICATED" Units="knots" Index="1" RTPCName="SIMVAR_AIRSPEED_INDICATED" />
            <WwiseRTPC LocalVar="A32NX_COCKPIT_DOOR_LOCKED" RTPCAttackTime="0.5" RTPCReleaseTime="0.5" Units="bool" Index="1" RTPCName="LOCALVAR_A32NX_COCKPIT_DOOR_LOCKED" />
            <WwiseRTPC LocalVar="A32NX_VENTILATION_EXTRACT_TOGGLE" Units="number" Index="0" RTPCName="LOCALVAR_A32NX_EXTRACT_OVRD" />
            <WwiseRTPC LocalVar="A32NX_VENTILATION_EXTRACT_TOGGLE" RTPCAttackTime="1" RTPCReleaseTime="1" Units="number" Index="0" RTPCName="LOCALVAR_A32NX_EXTRACT_OVRD_01" />
            <WwiseRTPC LocalVar="A32NX_VENTILATION_BLOWER_TOGGLE" Units="number" Index="0" RTPCName="LOCALVAR_A32NX_EXTRACT_OVRD" />
            <WwiseRTPC SimVar="AMBIENT TEMPERATURE" Units="celcius" RTPCAttackTime="1" RTPCReleaseTime="1" Index="0" RTPCName="SIMVAR_AMBIENT_TEMPERATURE"/>
        </Sound>

        <Sound WwiseEvent="AVvent_extract_OVRD_extract" WwiseData="true" NodeName="SOUND_FWD_GALLEY" ConeHeading="180" CancelConeHeadingWhenInside="false" Continuous="true" FadeOutType="1" FadeOutTime="0.3" LocalVar="A32NX_ELEC_AC_1_BUS_IS_POWERED">
            <Range LowerBound="1" />
            <Requires LocalVar="A32NX_VENTILATION_EXTRACT_TOGGLE">
                <Range UpperBound="0" />
            </Requires>
            <Requires LocalVar="A32NX_VENTILATION_BLOWER_TOGGLE">
                <Range LowerBound="1" />
            </Requires>
            <WwiseRTPC SimVar="TURB ENG N1" Units="percent" Index="1" RTPCName="SIMVAR_TURB_ENG_N1" />
            <WwiseRTPC SimVar="AIRSPEED INDICATED" Units="knots" Index="1" RTPCName="SIMVAR_AIRSPEED_INDICATED" />
            <WwiseRTPC LocalVar="A32NX_COCKPIT_DOOR_LOCKED" RTPCAttackTime="0.5" RTPCReleaseTime="0.5" Units="bool" Index="1" RTPCName="LOCALVAR_A32NX_COCKPIT_DOOR_LOCKED" />
            <WwiseRTPC LocalVar="A32NX_VENTILATION_EXTRACT_TOGGLE" RTPCAttackTime="0.2" RTPCReleaseTime="0.2" Units="number" Index="0" RTPCName="LOCALVAR_A32NX_BLOWER_OVRD" />
        </Sound>

        <Sound WwiseEvent="AVvent_extract_OVRD_extract" WwiseData="true" NodeName="SOUND_FWD_GALLEY" ConeHeading="180" CancelConeHeadingWhenInside="false" Continuous="true" FadeOutType="1" FadeOutTime="0.3" LocalVar="A32NX_ELEC_AC_1_BUS_IS_POWERED">
            <Range LowerBound="1" />
            <Requires LocalVar="A32NX_VENTILATION_BLOWER_TOGGLE">
                <Range UpperBound="0" />
            </Requires>
            <Requires LocalVar="A32NX_VENTILATION_EXTRACT_TOGGLE">
                <Range LowerBound="1" />
            </Requires>
            <WwiseRTPC SimVar="TURB ENG N1" Units="percent" Index="1" RTPCName="SIMVAR_TURB_ENG_N1" />
            <WwiseRTPC SimVar="AIRSPEED INDICATED" Units="knots" Index="1" RTPCName="SIMVAR_AIRSPEED_INDICATED" />
            <WwiseRTPC LocalVar="A32NX_COCKPIT_DOOR_LOCKED" RTPCAttackTime="0.5" RTPCReleaseTime="0.5" Units="bool" Index="1" RTPCName="LOCALVAR_A32NX_COCKPIT_DOOR_LOCKED" />
            <WwiseRTPC LocalVar="A32NX_VENTILATION_EXTRACT_TOGGLE" RTPCAttackTime="0.2" RTPCReleaseTime="0.2" Units="number" Index="0" RTPCName="LOCALVAR_A32NX_BLOWER_OVRD" />
        </Sound>

        <Sound WwiseEvent="AVvent_extract_OVRD_extract" WwiseData="true" NodeName="SOUND_FWD_GALLEY" ConeHeading="180" CancelConeHeadingWhenInside="false" Continuous="true" FadeOutType="1" FadeOutTime="0.3" LocalVar="A32NX_ELEC_AC_1_BUS_IS_POWERED">
            <Range LowerBound="1" />
            <Requires LocalVar="A32NX_VENTILATION_BLOWER_TOGGLE">
                <Range UpperBound="0" />
            </Requires>
            <Requires LocalVar="A32NX_VENTILATION_EXTRACT_TOGGLE">
                <Range UpperBound="0" />
            </Requires>
            <WwiseRTPC SimVar="TURB ENG N1" Units="percent" Index="1" RTPCName="SIMVAR_TURB_ENG_N1" />
            <WwiseRTPC SimVar="AIRSPEED INDICATED" Units="knots" Index="1" RTPCName="SIMVAR_AIRSPEED_INDICATED" />
            <WwiseRTPC LocalVar="A32NX_COCKPIT_DOOR_LOCKED" RTPCAttackTime="0.5" RTPCReleaseTime="0.5" Units="bool" Index="1" RTPCName="LOCALVAR_A32NX_COCKPIT_DOOR_LOCKED" />
            <WwiseRTPC LocalVar="A32NX_VENTILATION_EXTRACT_TOGGLE" RTPCAttackTime="0.2" RTPCReleaseTime="0.2" Units="number" Index="0" RTPCName="LOCALVAR_A32NX_BLOWER_OVRD" />
        </Sound>

        <Sound WwiseEvent="AVvent_extract_OVRD_off" WwiseData="true" NodeName="SOUND_FWD_GALLEY" ConeHeading="180" CancelConeHeadingWhenInside="false" Continuous="true" FadeOutType="1" FadeOutTime="0.3" LocalVar="A32NX_VENTILATION_BLOWER_TOGGLE">
            <Range LowerBound="1" />
            <Requires LocalVar="A32NX_VENTILATION_EXTRACT_TOGGLE">
                <Range LowerBound="1" />
            </Requires>
            <WwiseRTPC SimVar="TURB ENG N1" Units="percent" Index="1" RTPCName="SIMVAR_TURB_ENG_N1" />
            <WwiseRTPC SimVar="AIRSPEED INDICATED" Units="knots" Index="1" RTPCName="SIMVAR_AIRSPEED_INDICATED" />
            <WwiseRTPC LocalVar="A32NX_COCKPIT_DOOR_LOCKED" RTPCAttackTime="0.5" RTPCReleaseTime="0.5" Units="bool" Index="1" RTPCName="LOCALVAR_A32NX_COCKPIT_DOOR_LOCKED" />
            <WwiseRTPC LocalVar="A32NX_ELEC_AC_1_BUS_IS_POWERED" RTPCAttackTime="5" RTPCReleaseTime="1" Units="number" Index="0" RTPCName="LOCALVAR_A32NX_EXTRACT_OVRD" />
        </Sound>

        <Sound WwiseEvent="fanshut" WwiseData="true" NodeName="PEDALS_LEFT" Continuous="false" FadeOutType="1" FadeOutTime="1" LocalVar="A32NX_ELEC_AC_1_BUS_IS_POWERED">
            <Range UpperBound="0" />
        </Sound>

        <Sound WwiseEvent="cabfanfront" WwiseData="true" ConeHeading="270" CancelConeHeadingWhenInside="false" Continuous="true" NodeName="SOUND_FWD_GALLEY" FadeOutType="1" FadeOutTime="1" LocalVar="A32NX_ELEC_AC_1_BUS_IS_POWERED" Units="Bool" Index="1">
            <Range LowerBound="1" />
            <WwiseRTPC SimVar="TURB ENG N1" Units="percent" Index="1" RTPCName="SIMVAR_TURB_ENG_N1" />
            <WwiseRTPC LocalVar="A32NX_COCKPIT_DOOR_LOCKED" Units="bool" Index="1" RTPCName="LOCALVAR_A32NX_COCKPIT_DOOR_LOCKED" />
        </Sound>

        <Sound WwiseEvent="OSelfTest" ConeHeading="270" CancelConeHeadingWhenInside="false" WwiseData="true" NodeName="SOUND_BLOWER_EXTRACT" Continuous="true" FadeOutType="1" FadeOutTime="0.3" LocalVar="A32NX_ELEC_AC_1_BUS_IS_POWERED">
            <Range LowerBound="1" />
            <WwiseRTPC LocalVar="A32NX_SOUND_EXTERIOR_MASTER" Units="number" Index="0" RTPCName="LOCALVAR_A32NX_EXTERIOR_VOLUME" />
            <Requires LocalVar="A32NX_ELEC_AC_1_BUS_IS_POWERED">
                <Range LowerBound="1" />
            </Requires>
            <WwiseRTPC LocalVar="A32NX_VENTILATION_EXTRACT_TOGGLE" Units="number" Index="0" RTPCName="LOCALVAR_A32NX_BLOWER_OVRD" />
            <WwiseRTPC LocalVar="A32NX_VENTILATION_EXTRACT_TOGGLE" RTPCAttackTime="1" RTPCReleaseTime="1" Units="number" Index="0" RTPCName="LOCALVAR_A32NX_EXTRACT_OVRD" />
            <WwiseRTPC LocalVar="A32NX_VENTILATION_BLOWER_TOGGLE" RTPCAttackTime="1" RTPCReleaseTime="1" Units="number" Index="0" RTPCName="LOCALVAR_A32NX_EXTRACT_OVRD_01" />
            <WwiseRTPC LocalVar="A32NX_ELEC_AC_1_BUS_IS_POWERED" RTPCReleaseTime="1" Units="number" Index="0" RTPCName="SIMVAR_ELECTRICAL_MAIN_BUS_VOLTAGE" />
            <WwiseRTPC SimVar="AMBIENT TEMPERATURE" Units="celcius" RTPCAttackTime="3" RTPCReleaseTime="3" Index="0" RTPCName="SIMVAR_AMBIENT_TEMPERATURE"/>
        </Sound>

        <Sound WwiseEvent="OExtractOVRDStart" ConeHeading="270" CancelConeHeadingWhenInside="false" WwiseData="true" NodeName="SOUND_BLOWER_EXTRACT" Continuous="true" FadeOutType="1" FadeOutTime="1" LocalVar="A32NX_ELEC_AC_1_BUS_IS_POWERED">
            <Range LowerBound="1" />
            <WwiseRTPC LocalVar="A32NX_SOUND_EXTERIOR_MASTER" RTPCReleaseTime="2" Units="number" Index="0" RTPCName="LOCALVAR_A32NX_EXTERIOR_VOLUME" />
            <Requires LocalVar="A32NX_VENTILATION_EXTRACT_TOGGLE">
                <Range UpperBound="0" />
            </Requires>
        </Sound>

        <Sound WwiseEvent="OExtractOVRDStart" ConeHeading="270" CancelConeHeadingWhenInside="false" WwiseData="true" NodeName="SOUND_BLOWER_EXTRACT" Continuous="true" FadeOutType="1" FadeOutTime="1" LocalVar="A32NX_ELEC_AC_1_BUS_IS_POWERED">
            <Range LowerBound="1" />
            <WwiseRTPC LocalVar="A32NX_SOUND_EXTERIOR_MASTER" RTPCReleaseTime="2" Units="number" Index="0" RTPCName="LOCALVAR_A32NX_EXTERIOR_VOLUME" />
            <Requires LocalVar="A32NX_VENTILATION_BLOWER_TOGGLE">
                <Range UpperBound="0" />
            </Requires>
        </Sound>

        <Sound WwiseEvent="OBlowerExtractOVRDStart" ConeHeading="270" CancelConeHeadingWhenInside="false" WwiseData="true" NodeName="SOUND_BLOWER_EXTRACT" Continuous="true" FadeOutType="1" FadeOutTime="4" LocalVar="A32NX_ELEC_AC_1_BUS_IS_POWERED">
            <Range LowerBound="1" />
            <WwiseRTPC LocalVar="A32NX_SOUND_EXTERIOR_MASTER" RTPCAttackTime="2" Units="number" Index="0" RTPCName="LOCALVAR_A32NX_EXTERIOR_VOLUME" />
            <Requires LocalVar="A32NX_VENTILATION_BLOWER_TOGGLE">
                <Range UpperBound="0" />
            </Requires>
            <Requires LocalVar="A32NX_VENTILATION_EXTRACT_TOGGLE">
                <Range UpperBound="0" />
            </Requires>
        </Sound>

        <Sound WwiseEvent="OExtractOVRD" ConeHeading="270" CancelConeHeadingWhenInside="false" WwiseData="true" NodeName="SOUND_BLOWER_EXTRACT" Continuous="true" FadeOutType="1" FadeOutTime="1" LocalVar="A32NX_VENTILATION_EXTRACT_TOGGLE">
        <Range UpperBound="0" />
            <WwiseRTPC LocalVar="A32NX_SOUND_EXTERIOR_MASTER" Units="number" Index="0" RTPCName="LOCALVAR_A32NX_EXTERIOR_VOLUME" />
            <WwiseRTPC LocalVar="A32NX_ELEC_AC_1_BUS_IS_POWERED" RTPCAttackTime="5" RTPCReleaseTime="5" RTPCName="LOCALVAR_A32NX_BLOWER_OVRD" />
            <WwiseRTPC SimVar="AMBIENT TEMPERATURE" Units="celcius" RTPCAttackTime="1" RTPCReleaseTime="1" Index="0" RTPCName="SIMVAR_AMBIENT_TEMPERATURE"/>
        </Sound>

        <Sound WwiseEvent="OExtractOVRD" ConeHeading="270" CancelConeHeadingWhenInside="false" WwiseData="true" NodeName="SOUND_BLOWER_EXTRACT" Continuous="true" FadeOutType="1" FadeOutTime="1" LocalVar="A32NX_VENTILATION_BLOWER_TOGGLE">
        <Range UpperBound="0" />
            <WwiseRTPC LocalVar="A32NX_SOUND_EXTERIOR_MASTER" Units="number" Index="0" RTPCName="LOCALVAR_A32NX_EXTERIOR_VOLUME" />
            <WwiseRTPC LocalVar="A32NX_ELEC_AC_1_BUS_IS_POWERED" RTPCName="LOCALVAR_A32NX_BLOWER_OVRD" />
            <WwiseRTPC SimVar="AMBIENT TEMPERATURE" Units="celcius" RTPCAttackTime="1" RTPCReleaseTime="1" Index="0" RTPCName="SIMVAR_AMBIENT_TEMPERATURE"/>
        </Sound>

        <Sound WwiseEvent="OOVRDOff" ConeHeading="270" CancelConeHeadingWhenInside="false" WwiseData="true" NodeName="SOUND_BLOWER_EXTRACT" Continuous="true" FadeOutType="1" FadeOutTime="0.3" LocalVar="A32NX_VENTILATION_EXTRACT_TOGGLE">
            <Range LowerBound="1" />
            <WwiseRTPC LocalVar="A32NX_SOUND_EXTERIOR_MASTER" Units="number" Index="0" RTPCName="LOCALVAR_A32NX_EXTERIOR_VOLUME" />
            <WwiseRTPC LocalVar="A32NX_ELEC_AC_1_BUS_IS_POWERED" RTPCName="LOCALVAR_A32NX_BLOWER_OVRD" />
            <Requires LocalVar="A32NX_VENTILATION_BLOWER_TOGGLE">
                <Range LowerBound="1" />
            </Requires>
        </Sound>

        <Sound WwiseEvent="OOVRDOff" ConeHeading="270" CancelConeHeadingWhenInside="false" WwiseData="true" NodeName="SOUND_BLOWER_EXTRACT" Continuous="true" FadeOutType="1" FadeOutTime="0.3" LocalVar="A32NX_VENTILATION_BLOWER_TOGGLE">
            <Range LowerBound="1" />
            <WwiseRTPC LocalVar="A32NX_SOUND_EXTERIOR_MASTER" Units="number" Index="0" RTPCName="LOCALVAR_A32NX_EXTERIOR_VOLUME" />
            <WwiseRTPC LocalVar="A32NX_ELEC_AC_1_BUS_IS_POWERED" RTPCName="LOCALVAR_A32NX_BLOWER_OVRD" />
            <Requires LocalVar="A32NX_VENTILATION_EXTRACT_TOGGLE">
                <Range LowerBound="1" />
            </Requires>
        </Sound>

        <Sound WwiseEvent="ISelfTest" ConeHeading="90" CancelConeHeadingWhenInside="false" WwiseData="true" NodeName="SOUND_DOOR_FWD_LEFT" Continuous="true" FadeOutType="1" FadeOutTime="1" LocalVar="A32NX_ELEC_AC_1_BUS_IS_POWERED">
            <Range LowerBound="1" />
            <WwiseRTPC LocalVar="A32NX_SOUND_EXTERIOR_MASTER" Units="number" Index="0" RTPCName="LOCALVAR_A32NX_EXTERIOR_VOLUME" />
            <WwiseRTPC LocalVar="A32NX_VENTILATION_EXTRACT_TOGGLE" Units="number" Index="0" RTPCName="LOCALVAR_A32NX_BLOWER_OVRD" />
            <WwiseRTPC LocalVar="A32NX_VENTILATION_BLOWER_TOGGLE" Units="number" Index="0" RTPCName="LOCALVAR_A32NX_BLOWER_OVRD" />
            <WwiseRTPC LocalVar="A32NX_VENTILATION_EXTRACT_TOGGLE" RTPCAttackTime="1" RTPCReleaseTime="1" Units="number" Index="0" RTPCName="LOCALVAR_A32NX_EXTRACT_OVRD" />
            <WwiseRTPC LocalVar="A32NX_VENTILATION_BLOWER_TOGGLE" RTPCAttackTime="1" RTPCReleaseTime="1" Units="number" Index="0" RTPCName="LOCALVAR_A32NX_EXTRACT_OVRD" />
            <WwiseRTPC SimVar="AMBIENT TEMPERATURE" Units="celcius" RTPCAttackTime="1" RTPCReleaseTime="1" Index="0" RTPCName="SIMVAR_AMBIENT_TEMPERATURE"/>
        </Sound>

        <Sound WwiseEvent="IExtractOVRD" ConeHeading="90" CancelConeHeadingWhenInside="false" WwiseData="true" NodeName="SOUND_DOOR_FWD_LEFT" Continuous="true" FadeOutType="1" FadeOutTime="1" LocalVar="A32NX_ELEC_AC_1_BUS_IS_POWERED">
            <Range LowerBound="1" />
            <WwiseRTPC LocalVar="A32NX_SOUND_EXTERIOR_MASTER" Units="number" Index="0" RTPCName="LOCALVAR_A32NX_EXTERIOR_VOLUME" />
            <Requires LocalVar="A32NX_VENTILATION_EXTRACT_TOGGLE">
                <Range UpperBound="0" />
            </Requires>
        </Sound>

        <Sound WwiseEvent="IOVRDOff" ConeHeading="90" CancelConeHeadingWhenInside="false" WwiseData="true" NodeName="SOUND_DOOR_FWD_LEFT" Continuous="true" FadeOutType="1" FadeOutTime="0.3" LocalVar="A32NX_VENTILATION_EXTRACT_TOGGLE">
            <Range LowerBound="1" />
            <WwiseRTPC LocalVar="A32NX_SOUND_EXTERIOR_MASTER" Units="number" Index="0" RTPCName="LOCALVAR_A32NX_EXTERIOR_VOLUME" />
            <WwiseRTPC LocalVar="A32NX_ELEC_AC_1_BUS_IS_POWERED" RTPCName="LOCALVAR_A32NX_BLOWER_OVRD" />
            <Requires LocalVar="A32NX_VENTILATION_BLOWER_TOGGLE">
                <Range LowerBound="1" />
            </Requires>
        </Sound>

        <Sound WwiseEvent="IBlowerExtractOVRD" ConeHeading="90" CancelConeHeadingWhenInside="false" WwiseData="true" NodeName="SOUND_DOOR_FWD_LEFT" Continuous="true" FadeOutType="1" FadeOutTime="1" LocalVar="A32NX_ELEC_AC_1_BUS_IS_POWERED">
            <Range LowerBound="1" />
            <WwiseRTPC LocalVar="A32NX_SOUND_EXTERIOR_MASTER" Units="number" Index="0" RTPCName="LOCALVAR_A32NX_EXTERIOR_VOLUME" />
            <Requires LocalVar="A32NX_VENTILATION_EXTRACT_TOGGLE">
                <Range UpperBound="0" />
            </Requires>
            <Requires LocalVar="A32NX_VENTILATION_BLOWER_TOGGLE">
                <Range UpperBound="0" />
            </Requires>
        </Sound>

        <Sound WwiseEvent="cabfans" WwiseData="true" NodeName="LIGHT_ASOBO_NAVIGATIONTAILRIGHT" FadeOutType="2" FadeOutTime="2" LocalVar="A32NX_ELEC_AC_1_BUS_IS_POWERED" Units="Bool" Index="1">
            <Range LowerBound="1" />
            <WwiseRTPC SimVar="TURB ENG N1" Units="percent" Index="2" RTPCName="SIMVAR_TURB_ENG_N1" />
            <Requires LocalVar="A32NX_VENTILATION_CABFANS_TOGGLE">
                <Range LowerBound="1" />
            </Requires>
        </Sound>

        <Sound WwiseEvent="rearcabfans" WwiseData="true" NodeName="LIGHT_ASOBO_NAVIGATIONTAILRIGHT" FadeOutType="2" FadeOutTime="4" LocalVar="A32NX_ELEC_AC_2_BUS_IS_POWERED" Units="Bool" Index="1">
            <Range LowerBound="1" />
            <WwiseRTPC SimVar="TURB ENG N1" Units="percent" Index="2" RTPCName="SIMVAR_TURB_ENG_N1" />
        </Sound>


        <Sound WwiseData="true" WwiseEvent="brakefan" NodeName="BASE_LEFT" FadeOutType="2" FadeOutTime="0.5" LocalVar="A32NX_BRAKE_FAN" Units="BOOL" Index="0">
            <Range LowerBound="1.0" />
            <WwiseRTPC SimVar="TURB ENG N1" Units="percent" Index="1" RTPCName="SIMVAR_TURB_ENG_N1" />
            <Requires LocalVar="A32NX_ELEC_AC_1_BUS_IS_POWERED" Units="Bool" Index="1">
                <Range LowerBound="1" />
            </Requires>
            <WwiseRTPC LocalVar="A32NX_SOUND_EXTERIOR_MASTER" Units="number" Index="0" RTPCName="LOCALVAR_A32NX_EXTERIOR_VOLUME" />
        </Sound>

        <Sound WwiseData="true" WwiseEvent="brakefan2" NodeName="BASE_RIGHT" FadeOutType="2" FadeOutTime="0.5" LocalVar="A32NX_BRAKE_FAN" Units="BOOL" Index="0">
            <Range LowerBound="1.0" />
            <WwiseRTPC SimVar="TURB ENG N1" Units="percent" Index="1" RTPCName="SIMVAR_TURB_ENG_N1" />
            <Requires LocalVar="A32NX_ELEC_AC_1_BUS_IS_POWERED" Units="Bool" Index="1">
                <Range LowerBound="1" />
            </Requires>
            <WwiseRTPC LocalVar="A32NX_SOUND_EXTERIOR_MASTER" Units="number" Index="0" RTPCName="LOCALVAR_A32NX_EXTERIOR_VOLUME" />
        </Sound>

        <Sound WwiseData="true" WwiseEvent="brakefanshut" NodeName="BASE_LEFT" Continuous="false" LocalVar="A32NX_BRAKE_FAN" Units="BOOL" Index="0">
            <Range UpperBound="0" />
            <WwiseRTPC SimVar="TURB ENG N1" Units="percent" Index="1" RTPCName="SIMVAR_TURB_ENG_N1" />
            <WwiseRTPC LocalVar="A32NX_SOUND_EXTERIOR_MASTER" Units="number" Index="0" RTPCName="LOCALVAR_A32NX_EXTERIOR_VOLUME" />
        </Sound>

        <Sound WwiseData="true" WwiseEvent="brakefanshut" NodeName="BASE_RIGHT" Continuous="false" LocalVar="A32NX_BRAKE_FAN" Units="BOOL" Index="0">
            <Range UpperBound="0" />
            <WwiseRTPC SimVar="TURB ENG N1" Units="percent" Index="1" RTPCName="SIMVAR_TURB_ENG_N1" />
            <WwiseRTPC LocalVar="A32NX_SOUND_EXTERIOR_MASTER" Units="number" Index="0" RTPCName="LOCALVAR_A32NX_EXTERIOR_VOLUME" />
        </Sound>

        <Sound WwiseData="true" WwiseEvent="intbrakefan" NodeName="BASE_LEFT" FadeOutType="2" FadeOutTime="0.5" LocalVar="A32NX_BRAKE_FAN" Units="BOOL" Index="0">
            <Range LowerBound="1.0" />
            <WwiseRTPC SimVar="TURB ENG N1" Units="percent" Index="1" RTPCName="SIMVAR_TURB_ENG_N1" />
            <Requires LocalVar="A32NX_ELEC_AC_1_BUS_IS_POWERED" Units="Bool" Index="1">
                <Range LowerBound="1" />
            </Requires>
        </Sound>

        <Sound WwiseData="true" WwiseEvent="intbrakefanshut" NodeName="BASE_LEFT" Continuous="false" LocalVar="A32NX_BRAKE_FAN" Units="BOOL" Index="0">
            <Range UpperBound="0" />
            <WwiseRTPC SimVar="TURB ENG N1" Units="percent" Index="1" RTPCName="SIMVAR_TURB_ENG_N1" />
        </Sound>

        <Sound WwiseData="true" WwiseEvent="packscockpit" NodeName="PEDALS_LEFT" FadeOutType="2" FadeOutTime="2" LocalVar="A32NX_COND_PACK_FLOW_VALVE_1_IS_OPEN" Units="BOOL" Index="0">
            <Range LowerBound="1" />
        </Sound>
        
        <Sound WwiseData="true" WwiseEvent="cabinpack1" FadeOutType="2" FadeOutTime="3" NodeName="LIGHT_ASOBO_NAVIGATIONTAILRIGHT" LocalVar="A32NX_COND_PACK_FLOW_VALVE_1_IS_OPEN" Units="BOOL" Index="0">
            <Range LowerBound="1.0" />
            <WwiseRTPC SimVar="TURB ENG N1" Units="percent" Index="1" RTPCName="SIMVAR_TURB_ENG_N1" />
            <WwiseRTPC SimVar="AMBIENT TEMPERATURE" Units="celcius" Index="0" RTPCName="SIMVAR_AMBIENT_TEMPERATURE"/>
            <WwiseRTPC SimVar="AIRSPEED INDICATED" Units="knots" Index="1" RTPCName="SIMVAR_AIRSPEED_INDICATED" />
        </Sound>
        <Sound WwiseData="true" WwiseEvent="cabinpack2" FadeOutType="2" FadeOutTime="3" NodeName="LIGHT_ASOBO_NAVIGATIONTAILRIGHT" LocalVar="A32NX_COND_PACK_FLOW_VALVE_2_IS_OPEN" Units="BOOL" Index="0">
            <Range LowerBound="1.0" />
            <WwiseRTPC SimVar="TURB ENG N1" Units="percent" Index="2" RTPCName="SIMVAR_TURB_ENG_N1" />
            <WwiseRTPC SimVar="AMBIENT TEMPERATURE" Units="celcius" Index="0" RTPCName="SIMVAR_AMBIENT_TEMPERATURE"/>
            <WwiseRTPC SimVar="AIRSPEED INDICATED" Units="knots" Index="1" RTPCName="SIMVAR_AIRSPEED_INDICATED" />
        </Sound>
          
        <Sound WwiseData="true" WwiseEvent="cabinpackshigh" Continuous="true" FadeOutType="1" FadeOutTime="3" NodeName="LIGHT_ASOBO_NAVIGATIONTAILRIGHT" LocalVar="A32NX_COND_PACK_FLOW_VALVE_1_IS_OPEN" Units="BOOL" Index="0">
            <Range LowerBound="1" />
            <WwiseRTPC SimVar="TURB ENG N1" Units="percent" Index="1" RTPCName="SIMVAR_TURB_ENG_N1" />
            <WwiseRTPC SimVar="AMBIENT TEMPERATURE" Units="celcius" Index="0" RTPCName="SIMVAR_AMBIENT_TEMPERATURE"/>
            <WwiseRTPC SimVar="AIRSPEED INDICATED" Units="knots" Index="1" RTPCName="SIMVAR_AIRSPEED_INDICATED" />
        </Sound>

        <Sound WwiseData="true" WwiseEvent="packscabinshut" NodeName="LIGHT_ASOBO_NAVIGATIONTAILRIGHT" LocalVar="A32NX_COND_PACK_FLOW_VALVE_1_IS_OPEN" Units="BOOL" Index="0" Continuous="false">
            <Range UpperBound="0" />
            <WwiseRTPC SimVar="TURB ENG N1" Units="percent" Index="1" RTPCName="SIMVAR_TURB_ENG_N1" />
            <WwiseRTPC SimVar="AMBIENT TEMPERATURE" Units="celcius" Index="0" RTPCName="SIMVAR_AMBIENT_TEMPERATURE"/>
        </Sound>

        <Sound WwiseData="true" WwiseEvent="pack1ext" NodeName="SOUND_PACK_OUTFLOW_LEFT" FadeOutType="2" FadeOutTime="1" LocalVar="A32NX_COND_PACK_FLOW_VALVE_1_IS_OPEN" Units="BOOL" Index="0">
            <Range LowerBound="1.0" />
            <WwiseRTPC SimVar="TURB ENG N1" Units="percent" Index="1" RTPCName="SIMVAR_TURB_ENG_N1" />
            <WwiseRTPC SimVar="TURB ENG N1" Units="percent" Index="2" RTPCName="SIMVAR_TURB_ENG_N1" />
            <WwiseRTPC SimVar="AMBIENT TEMPERATURE" Units="celcius" Index="0" RTPCName="SIMVAR_AMBIENT_TEMPERATURE"/>
            <WwiseRTPC LocalVar="A32NX_SOUND_EXTERIOR_MASTER" Units="number" Index="0" RTPCName="LOCALVAR_A32NX_EXTERIOR_VOLUME" />
        </Sound>

        <Sound WwiseData="true" Continuous="false" WwiseEvent="pack1extshut" NodeName="SOUND_PACK_OUTFLOW_LEFT" LocalVar="A32NX_COND_PACK_FLOW_VALVE_1_IS_OPEN" Units="BOOL" Index="0">
            <Range UpperBound="0" />
            <WwiseRTPC SimVar="TURB ENG N1" Units="percent" Index="1" RTPCName="SIMVAR_TURB_ENG_N1" />
            <WwiseRTPC SimVar="TURB ENG N1" Units="percent" Index="2" RTPCName="SIMVAR_TURB_ENG_N1" />
            <WwiseRTPC SimVar="AMBIENT TEMPERATURE" Units="celcius" Index="0" RTPCName="SIMVAR_AMBIENT_TEMPERATURE"/>
            <WwiseRTPC LocalVar="A32NX_SOUND_EXTERIOR_MASTER" Units="number" Index="0" RTPCName="LOCALVAR_A32NX_EXTERIOR_VOLUME" />
        </Sound>

        <Sound WwiseData="true" WwiseEvent="pack2ext" NodeName="SOUND_PACK_OUTFLOW_RIGHT" FadeOutType="2" FadeOutTime="1" LocalVar="A32NX_COND_PACK_FLOW_VALVE_2_IS_OPEN" Units="BOOL" Index="0">
            <Range LowerBound="1.0" />
            <WwiseRTPC SimVar="TURB ENG N1" Units="percent" Index="1" RTPCName="SIMVAR_TURB_ENG_N1" />
            <WwiseRTPC SimVar="TURB ENG N1" Units="percent" Index="2" RTPCName="SIMVAR_TURB_ENG_N1" />
            <WwiseRTPC SimVar="AMBIENT TEMPERATURE" Units="celcius" Index="0" RTPCName="SIMVAR_AMBIENT_TEMPERATURE"/>
            <WwiseRTPC LocalVar="A32NX_SOUND_EXTERIOR_MASTER" Units="number" Index="0" RTPCName="LOCALVAR_A32NX_EXTERIOR_VOLUME" />
        </Sound>

        <Sound WwiseData="true" Continuous="false" WwiseEvent="pack2extshut" NodeName="SOUND_PACK_OUTFLOW_LEFT" LocalVar="A32NX_COND_PACK_FLOW_VALVE_2_IS_OPEN" Units="BOOL" Index="0">
            <Range UpperBound="0" />
            <WwiseRTPC SimVar="TURB ENG N1" Units="percent" Index="1" RTPCName="SIMVAR_TURB_ENG_N1" />
            <WwiseRTPC SimVar="TURB ENG N1" Units="percent" Index="2" RTPCName="SIMVAR_TURB_ENG_N1" />
            <WwiseRTPC SimVar="AMBIENT TEMPERATURE" Units="celcius" Index="0" RTPCName="SIMVAR_AMBIENT_TEMPERATURE"/>
            <WwiseRTPC LocalVar="A32NX_SOUND_EXTERIOR_MASTER" Units="number" Index="0" RTPCName="LOCALVAR_A32NX_EXTERIOR_VOLUME" />
        </Sound>

        <Sound WwiseData="true" WwiseEvent="AP_DC_new" Continuous="false" NodeName="PEDALS_LEFT" LocalVar="A32NX_AUTOPILOT_ACTIVE" Units="BOOL" Index="0">
            <Range UpperBound="0" />
        </Sound>

        <Sound WwiseData="true" WwiseEvent="APUnlock" NodeName="PUSH_YOKE_LEFT" ViewPoint="Inside" Continuous="false" LocalVar="A32NX_AUTOPILOT_ACTIVE" Units="BOOL" Index="0">
            <Range UpperBound="0" />
        </Sound>

        <Sound WwiseData="true" WwiseEvent="APUnlock" NodeName="PUSH_YOKE_RIGHT" ViewPoint="Inside" Continuous="false" LocalVar="A32NX_AUTOPILOT_ACTIVE" Units="BOOL" Index="0">
            <Range UpperBound="0" />
        </Sound>

        <Sound WwiseData="true" WwiseEvent="APLock" NodeName="PUSH_YOKE_LEFT" ViewPoint="Inside" Continuous="false" LocalVar="A32NX_AUTOPILOT_ACTIVE" Units="BOOL" Index="0">
            <Range LowerBound="1" />
        </Sound>

        <Sound WwiseData="true" WwiseEvent="APLock" NodeName="PUSH_YOKE_RIGHT" ViewPoint="Inside" Continuous="false" LocalVar="A32NX_AUTOPILOT_ACTIVE" Units="BOOL" Index="0">
            <Range LowerBound="1" />
        </Sound>

        <Sound WwiseEvent="CIDSchimes" WwiseData="true" ConeHeading="180" CancelConeHeadingWhenInside="false" NodeName="SOUND_FWD_GALLEY" Continuous="false" LocalVar="A32NX_ELEC_DC_ESS_BUS_IS_POWERED" Units="Bool" Index="1">
            <Range LowerBound="1" />
            <WwiseRTPC LocalVar="A32NX_ELEC_DC_ESS_BUS_IS_POWERED" RTPCName="LOCALVAR_A32NX_DC_ESS_BUS" />
            <WwiseRTPC LocalVar="A32NX_COCKPIT_DOOR_LOCKED" Units="bool" Index="1" RTPCName="LOCALVAR_A32NX_COCKPIT_DOOR_LOCKED" />
        </Sound>

        <Sound WwiseEvent="cockpitdooropen" WwiseData="true" NodeName="SOUND_FWD_GALLEY" Continuous="false" LocalVar="A32NX_COCKPIT_DOOR_LOCKED" Units="Bool" Index="1">
            <Range UpperBound="0" />
        </Sound>

         <Sound WwiseEvent="cockpitdoorclosed" WwiseData="true" NodeName="SOUND_FWD_GALLEY" Continuous="false" LocalVar="A32NX_COCKPIT_DOOR_LOCKED" Units="Bool" Index="1">
            <Range LowerBound="1" />
        </Sound>

        <Sound WwiseEvent="CIDSchimes" WwiseData="true" ConeHeading="180" CancelConeHeadingWhenInside="false" NodeName="LIGHT_ASOBO_NAVIGATIONTAILRIGHT" Continuous="false" LocalVar="A32NX_ELEC_AC_1_BUS_IS_POWERED" Units="Bool" Index="1">
            <Range LowerBound="1" />
            <WwiseRTPC LocalVar="A32NX_ELEC_DC_ESS_BUS_IS_POWERED" RTPCName="LOCALVAR_A32NX_DC_ESS_BUS" />
            <WwiseRTPC LocalVar="A32NX_COCKPIT_DOOR_LOCKED" Units="bool" Index="1" RTPCName="LOCALVAR_A32NX_COCKPIT_DOOR_LOCKED" />
        </Sound>

        <Sound WwiseData="true" WwiseEvent="gearleverclick" Continuous="false" NodeName="PEDALS_LEFT" ViewPoint="Inside" SimVar="GEAR HANDLE POSITION" Units="BOOLEAN" Index="0">
            <Range LowerBound="1" />
        </Sound>

        <Sound WwiseData="true" WwiseEvent="gearleverclick" Continuous="false" NodeName="PEDALS_LEFT" ViewPoint="Inside" SimVar="GEAR HANDLE POSITION" Units="BOOLEAN" Index="0">
            <Range UpperBound="0" />
        </Sound>



        <Sound WwiseData="true" WwiseEvent="batteryrelay" Continuous="false" ViewPoint="Inside" NodeName="FUSES01" LocalVar="A32NX_ELEC_DC_BAT_BUS_IS_POWERED" Units="Bool" Index="1">
            <Range LowerBound="1" />
        </Sound>

        <Sound WwiseData="true" WwiseEvent="batteryrelay2" Continuous="false" ViewPoint="Inside" NodeName="FUSES01" LocalVar="A32NX_ELEC_DC_ESS_BUS_IS_POWERED" Units="Bool" Index="1">
            <Range LowerBound="1" />
        </Sound>

        <Sound WwiseData="true" WwiseEvent="batteryrelayoff" Continuous="false" ViewPoint="Inside" NodeName="FUSES01" LocalVar="A32NX_ELEC_DC_ESS_BUS_IS_POWERED" Units="Bool" Index="1">
            <Range UpperBound="0" />
        </Sound>

        <Sound WwiseData="true" WwiseEvent="batteryrelayoff2" Continuous="false" ViewPoint="Inside" NodeName="FUSES01" LocalVar="A32NX_ELEC_DC_BAT_BUS_IS_POWERED" Units="Bool" Index="1">
            <Range UpperBound="0" />
        </Sound>

        <Sound WwiseData="true" WwiseEvent="transfer" Continuous="false" ViewPoint="Inside" NodeName="FUSES01" LocalVar="A32NX_ELEC_CONTACTOR_3XG_IS_CLOSED" Units="Bool" Index="1">
            <Range LowerBound="1" />
            <WwiseRTPC LocalVar="A32NX_ENGINE_N2:2" RTPCName="SIMVAR_TURB_ENG_N2" />
        </Sound>

        <Sound WwiseData="true" WwiseEvent="transfer" Continuous="false" ViewPoint="Inside" NodeName="FUSES01" LocalVar="A32NX_ELEC_CONTACTOR_3XS_IS_CLOSED" Units="Bool" Index="1">
            <Range LowerBound="1" />
            <WwiseRTPC LocalVar="A32NX_ENGINE_N2:2" RTPCName="SIMVAR_TURB_ENG_N2" />
        </Sound>

        <Sound WwiseData="true" WwiseEvent="transfer_01" Continuous="false" ViewPoint="Inside" NodeName="FUSES01" LocalVar="A32NX_ELEC_CONTACTOR_9XU1_IS_CLOSED" Units="Bool" Index="1">
            <Range LowerBound="1" />
            <WwiseRTPC LocalVar="A32NX_ENGINE_N2:2" RTPCName="SIMVAR_TURB_ENG_N2" />
        </Sound>

        <Sound WwiseData="true" WwiseEvent="transfer_01" Continuous="false" ViewPoint="Inside" NodeName="FUSES01" LocalVar="A32NX_ELEC_CONTACTOR_9XU2_IS_CLOSED" Units="Bool" Index="1">
            <Range LowerBound="1" />
            <WwiseRTPC LocalVar="A32NX_ENGINE_N2:2" RTPCName="SIMVAR_TURB_ENG_N2" />
        </Sound>

        <Sound WwiseData="true" WwiseEvent="transfer" Continuous="false" ViewPoint="Inside" NodeName="FUSES01" LocalVar="A32NX_ELEC_CONTACTOR_11XU1_IS_CLOSED" Units="Bool" Index="1">
            <Range LowerBound="1" />
            <WwiseRTPC LocalVar="A32NX_ENGINE_N2:2" RTPCName="SIMVAR_TURB_ENG_N2" />
        </Sound>

        <Sound WwiseData="true" WwiseEvent="transfer" Continuous="false" ViewPoint="Inside" NodeName="FUSES01" LocalVar="A32NX_ELEC_CONTACTOR_11XU2_IS_CLOSED" Units="Bool" Index="1">
            <Range LowerBound="1" />
            <WwiseRTPC LocalVar="A32NX_ENGINE_N2:2" RTPCName="SIMVAR_TURB_ENG_N2" />
        </Sound>

        <Sound WwiseData="true" WwiseEvent="transfer" Continuous="false" ViewPoint="Inside" NodeName="FUSES01" LocalVar="A32NX_ELEC_CONTACTOR_3XG_IS_CLOSED" Units="Bool" Index="1">
            <Range UpperBound="0" />
            <WwiseRTPC LocalVar="A32NX_ENGINE_N2:2" RTPCName="SIMVAR_TURB_ENG_N2" />
        </Sound>

        <Sound WwiseData="true" WwiseEvent="transfer" Continuous="false" ViewPoint="Inside" NodeName="FUSES01" LocalVar="A32NX_ELEC_CONTACTOR_3XS_IS_CLOSED" Units="Bool" Index="1">
            <Range UpperBound="0" />
            <WwiseRTPC LocalVar="A32NX_ENGINE_N2:2" RTPCName="SIMVAR_TURB_ENG_N2" />
        </Sound>

        <Sound WwiseData="true" WwiseEvent="transfer_01" Continuous="false" ViewPoint="Inside" NodeName="FUSES01" LocalVar="A32NX_ELEC_CONTACTOR_9XU1_IS_CLOSED" Units="Bool" Index="1">
            <Range UpperBound="0" />
            <WwiseRTPC LocalVar="A32NX_ENGINE_N2:2" RTPCName="SIMVAR_TURB_ENG_N2" />
        </Sound>

        <Sound WwiseData="true" WwiseEvent="transfer_01" Continuous="false" ViewPoint="Inside" NodeName="FUSES01" LocalVar="A32NX_ELEC_CONTACTOR_9XU2_IS_CLOSED" Units="Bool" Index="1">
            <Range UpperBound="0" />
            <WwiseRTPC LocalVar="A32NX_ENGINE_N2:2" RTPCName="SIMVAR_TURB_ENG_N2" />
        </Sound>

        <Sound WwiseData="true" WwiseEvent="transfer" Continuous="false" ViewPoint="Inside" NodeName="FUSES01" LocalVar="A32NX_ELEC_CONTACTOR_11XU1_IS_CLOSED" Units="Bool" Index="1">
            <Range UpperBound="0" />
            <WwiseRTPC LocalVar="A32NX_ENGINE_N2:2" RTPCName="SIMVAR_TURB_ENG_N2" />
        </Sound>

        <Sound WwiseData="true" WwiseEvent="transfer" Continuous="false" ViewPoint="Inside" NodeName="FUSES01" LocalVar="A32NX_ELEC_CONTACTOR_11XU2_IS_CLOSED" Units="Bool" Index="1">
            <Range UpperBound="0" />
            <WwiseRTPC LocalVar="A32NX_ENGINE_N2:2" RTPCName="SIMVAR_TURB_ENG_N2" />
        </Sound>

        <Sound WwiseData="true" WwiseEvent="doorlocks" Continuous="false" ViewPoint="Inside" NodeName="FUSES01" LocalVar="A32NX_ELEC_DC_2_BUS_IS_POWERED" Units="Bool" Index="1">
            <Range LowerBound="1" />
        </Sound>

        <!-- ENGINE SOUNDS (CFM LEAP-1A) ======================================================================================== -->

        <Sound WwiseEvent="LSpool" WwiseData="true" NodeName="SOUND_ENGINE_LEFT" SimVar="TURB ENG N1" Units="percent" Index="1" ViewPoint="Inside" Continuous="true">
            <Range LowerBound="0" />
            <WwiseRTPC SimVar="TURB ENG N1" Units="percent" Index="1" RTPCName="SIMVAR_TURB_ENG_N1" />
            <WwiseRTPC SimVar="AIRSPEED TRUE" Units="knots" Index="1" RTPCName="SIMVAR_AIRSPEED_TRUE" />
            <WwiseRTPC LocalVar="A32NX_SOUND_INTERIOR_ENGINE" Units="number" Index="0" RTPCName="LOCALVAR_A32NX_INTERIOR_ENG_VOLUME" />
        </Sound>

        <Sound WwiseEvent="RSpool" WwiseData="true" NodeName="SOUND_ENGINE_RIGHT" SimVar="TURB ENG N1" Units="percent" Index="2" ViewPoint="Inside" Continuous="true">
            <Range LowerBound="0" />
            <WwiseRTPC SimVar="TURB ENG N1" Units="percent" Index="2" RTPCName="SIMVAR_TURB_ENG_N1" />
            <WwiseRTPC SimVar="AIRSPEED TRUE" Units="knots" Index="1" RTPCName="SIMVAR_AIRSPEED_TRUE" />
            <WwiseRTPC LocalVar="A32NX_SOUND_INTERIOR_ENGINE" Units="number" Index="0" RTPCName="LOCALVAR_A32NX_INTERIOR_ENG_VOLUME" />
        </Sound>

        <Sound WwiseEvent="LSpoolB" WwiseData="true" ConeHeading="180" CancelConeHeadingWhenInside="false" NodeName="SOUND_ENGINE_LEFT" SimVar="TURB ENG N1" Units="percent" Index="1" ViewPoint="Inside" Continuous="true">
            <Range LowerBound="1" />
            <WwiseRTPC LocalVar="A32NX_ENGINE_N1:1" RTPCName="SIMVAR_TURB_ENG_N1" />
            <WwiseRTPC LocalVar="A32NX_SOUND_INTERIOR_ENGINE" Units="number" Index="0" RTPCName="LOCALVAR_A32NX_INTERIOR_ENG_VOLUME" />
            <WwiseRTPC SimVar="AIRSPEED TRUE" Units="knots" Index="1" RTPCName="SIMVAR_AIRSPEED_TRUE" />
            <WwiseRTPC LocalVar="A32NX_ENGINE_N2:1" Derived="true" RTPCName="SIMVAR_TURB_ENG_N1_DERIVED" />
        </Sound>

        <Sound WwiseEvent="RSpoolB" WwiseData="true" ConeHeading="180" CancelConeHeadingWhenInside="false" NodeName="SOUND_ENGINE_RIGHT" SimVar="TURB ENG N1" Units="percent" Index="2" ViewPoint="Inside" Continuous="true">
            <Range LowerBound="1" />
            <WwiseRTPC LocalVar="A32NX_ENGINE_N1:2" RTPCName="SIMVAR_TURB_ENG_N1" />
            <WwiseRTPC LocalVar="A32NX_SOUND_INTERIOR_ENGINE" Units="number" Index="0" RTPCName="LOCALVAR_A32NX_INTERIOR_ENG_VOLUME" />
            <WwiseRTPC SimVar="AIRSPEED TRUE" Units="knots" Index="1" RTPCName="SIMVAR_AIRSPEED_TRUE" />
            <WwiseRTPC LocalVar="A32NX_ENGINE_N2:2" Derived="true" RTPCName="SIMVAR_TURB_ENG_N1_DERIVED" />
        </Sound>

        <Sound WwiseEvent="ISpoolL" WwiseData="true" NodeName="SOUND_ENGINE_LEFT" SimVar="TURB ENG N1" Units="percent" Index="1" ViewPoint="Inside" Continuous="true">
            <Range LowerBound="1" />
            <WwiseRTPC SimVar="TURB ENG N1" Units="percent" Index="1" RTPCName="SIMVAR_TURB_ENG_N1" />
            <WwiseRTPC SimVar="AIRSPEED TRUE" Units="knots" Index="1" RTPCName="SIMVAR_AIRSPEED_TRUE" />
            <WwiseRTPC SimVar="TURB ENG N1" Units="percent" Derived="true" Index="2" RTPCName="SIMVAR_TURB_ENG_N1_DERIVED" />
            <WwiseRTPC LocalVar="A32NX_SOUND_INTERIOR_ENGINE" Units="number" Index="0" RTPCName="LOCALVAR_A32NX_INTERIOR_ENG_VOLUME" />
            <WwiseRTPC SimVar="LEADING EDGE FLAPS LEFT PERCENT" Units="percent" Index="0" RTPCName="SIMVAR_LEADING_EDGE_FLAPS_LEFT_PERCENT" />
        </Sound>

        <Sound WwiseEvent="ISpoolR" WwiseData="true" NodeName="SOUND_ENGINE_RIGHT" SimVar="TURB ENG N1" Units="percent" Index="2" ViewPoint="Inside" Continuous="true">
            <Range LowerBound="1" />
            <WwiseRTPC SimVar="TURB ENG N1" Units="percent" Index="2" RTPCName="SIMVAR_TURB_ENG_N1" />
            <WwiseRTPC SimVar="AIRSPEED TRUE" Units="knots" Index="1" RTPCName="SIMVAR_AIRSPEED_TRUE" />
            <WwiseRTPC SimVar="TURB ENG N1" Units="percent" Derived="true" Index="2" RTPCName="SIMVAR_TURB_ENG_N1_DERIVED" />
            <WwiseRTPC LocalVar="A32NX_SOUND_INTERIOR_ENGINE" Units="number" Index="0" RTPCName="LOCALVAR_A32NX_INTERIOR_ENG_VOLUME" />
            <WwiseRTPC SimVar="LEADING EDGE FLAPS LEFT PERCENT" Units="percent" Index="0" RTPCName="SIMVAR_LEADING_EDGE_FLAPS_LEFT_PERCENT" />
        </Sound>

        <Sound WwiseEvent="LWhale" WwiseData="true" NodeName="SOUND_ENGINE_LEFT" SimVar="TURB ENG N1" Units="percent" Index="1" ViewPoint="Inside" Continuous="true">
            <Range LowerBound="1" />
            <WwiseRTPC SimVar="TURB ENG N1" Units="percent" Index="1" RTPCName="SIMVAR_TURB_ENG_N1" />
            <WwiseRTPC SimVar="AIRSPEED TRUE" Units="knots" Index="1" RTPCName="SIMVAR_AIRSPEED_TRUE" />
            <WwiseRTPC LocalVar="A32NX_SOUND_INTERIOR_ENGINE" Units="number" Index="0" RTPCName="LOCALVAR_A32NX_INTERIOR_ENG_VOLUME" />
        </Sound>

        <Sound WwiseEvent="RWhale" WwiseData="true" NodeName="SOUND_ENGINE_RIGHT" SimVar="TURB ENG N1" Units="percent" Index="2" ViewPoint="Inside" Continuous="true">
            <Range LowerBound="1" />
            <WwiseRTPC SimVar="TURB ENG N1" Units="percent" Index="2" RTPCName="SIMVAR_TURB_ENG_N1" />
            <WwiseRTPC SimVar="AIRSPEED TRUE" Units="knots" Index="1" RTPCName="SIMVAR_AIRSPEED_TRUE" />
            <WwiseRTPC LocalVar="A32NX_SOUND_INTERIOR_ENGINE" Units="number" Index="0" RTPCName="LOCALVAR_A32NX_INTERIOR_ENG_VOLUME" />
        </Sound>

        <Sound WwiseEvent="RumbleL" NodeName="SOUND_ENGINE_LEFT" WwiseData="true" SimVar="TURB ENG N1" Units="percent" Index="1" ViewPoint="Inside" Continuous="true">
            <Range LowerBound="1" />
            <WwiseRTPC SimVar="TURB ENG N1" Units="percent" Index="1" RTPCName="SIMVAR_TURB_ENG_N1" />
            <WwiseRTPC LocalVar="A32NX_SOUND_INTERIOR_ENGINE" Units="number" Index="0" RTPCName="LOCALVAR_A32NX_INTERIOR_ENG_VOLUME" />
        </Sound>

        <Sound WwiseEvent="RumbleR" NodeName="SOUND_ENGINE_RIGHT" WwiseData="true" SimVar="TURB ENG N1" Units="percent" Index="2" ViewPoint="Inside" Continuous="true">
            <Range LowerBound="1" />
            <WwiseRTPC SimVar="TURB ENG N1" Units="percent" Index="2" RTPCName="SIMVAR_TURB_ENG_N1" />
            <WwiseRTPC LocalVar="A32NX_SOUND_INTERIOR_ENGINE" Units="number" Index="0" RTPCName="LOCALVAR_A32NX_INTERIOR_ENG_VOLUME" />
        </Sound>

        <Sound WwiseEvent="LowRumbleL" NodeName="SOUND_ENGINE_LEFT" ConeHeading="180" CancelConeHeadingWhenInside="false" WwiseData="true" SimVar="TURB ENG N1" Units="percent" Index="1" Continuous="true">
            <Range LowerBound="1" />
            <WwiseRTPC SimVar="TURB ENG N1" Units="percent" Index="1" RTPCName="SIMVAR_TURB_ENG_N1" />
            <WwiseRTPC LocalVar="A32NX_SOUND_INTERIOR_ENGINE" Units="number" Index="0" RTPCName="LOCALVAR_A32NX_INTERIOR_ENG_VOLUME" />
            <WwiseRTPC SimVar="AIRSPEED TRUE" Units="knots" Index="1" RTPCName="SIMVAR_AIRSPEED_TRUE" />
        </Sound>

        <Sound WwiseEvent="LowRumbleR" NodeName="SOUND_ENGINE_RIGHT" ConeHeading="180" CancelConeHeadingWhenInside="false" WwiseData="true" SimVar="TURB ENG N1" Units="percent" Index="2" Continuous="true">
            <Range LowerBound="1" />
            <WwiseRTPC SimVar="TURB ENG N1" Units="percent" Index="2" RTPCName="SIMVAR_TURB_ENG_N1" />
            <WwiseRTPC LocalVar="A32NX_SOUND_INTERIOR_ENGINE" Units="number" Index="0" RTPCName="LOCALVAR_A32NX_INTERIOR_ENG_VOLUME" />
            <WwiseRTPC SimVar="AIRSPEED TRUE" Units="knots" Index="1" RTPCName="SIMVAR_AIRSPEED_TRUE" />
        </Sound>

        <Sound WwiseEvent="ISpoolHighL" WwiseData="true" NodeName="SOUND_ENGINE_LEFT" SimVar="TURB ENG N1" Units="percent" Index="1" ViewPoint="Inside" Continuous="true">
            <Range LowerBound="1" />
            <WwiseRTPC SimVar="TURB ENG N1" Units="percent" Index="1" RTPCName="SIMVAR_TURB_ENG_N1" />
            <WwiseRTPC LocalVar="A32NX_SOUND_INTERIOR_ENGINE" Units="number" Index="0" RTPCName="LOCALVAR_A32NX_INTERIOR_ENG_VOLUME" />
            <WwiseRTPC SimVar="AIRSPEED TRUE" Units="knots" Index="1" RTPCName="SIMVAR_AIRSPEED_TRUE" />
        </Sound>

        <Sound WwiseEvent="ISpoolHighR" WwiseData="true" NodeName="SOUND_ENGINE_RIGHT" SimVar="TURB ENG N1" Units="percent" Index="2" ViewPoint="Inside" Continuous="true">
            <Range LowerBound="1" />
            <WwiseRTPC SimVar="TURB ENG N1" Units="percent" Index="2" RTPCName="SIMVAR_TURB_ENG_N1" />
            <WwiseRTPC LocalVar="A32NX_SOUND_INTERIOR_ENGINE" Units="number" Index="0" RTPCName="LOCALVAR_A32NX_INTERIOR_ENG_VOLUME" />
            <WwiseRTPC SimVar="AIRSPEED TRUE" Units="knots" Index="1" RTPCName="SIMVAR_AIRSPEED_TRUE" />
        </Sound>

        <Sound WwiseEvent="ISpoolHighLEXT" WwiseData="true" NodeName="SOUND_ENGINE_LEFT" SimVar="TURB ENG N1" Units="percent" Index="1" ViewPoint="Outside" Continuous="true">
            <Range LowerBound="1" />
            <WwiseRTPC SimVar="TURB ENG N1" Units="percent" Index="1" RTPCName="SIMVAR_TURB_ENG_N1" />
            <WwiseRTPC LocalVar="A32NX_SOUND_EXTERIOR_MASTER" Units="number" Index="0" RTPCName="LOCALVAR_A32NX_EXTERIOR_VOLUME" />
            <WwiseRTPC SimVar="AIRSPEED TRUE" Units="knots" Index="1" RTPCName="SIMVAR_AIRSPEED_TRUE" />
        </Sound>

        <Sound WwiseEvent="ISpoolHighREXT" WwiseData="true" NodeName="SOUND_ENGINE_RIGHT" SimVar="TURB ENG N1" Units="percent" Index="2" ViewPoint="Outside" Continuous="true">
            <Range LowerBound="1" />
            <WwiseRTPC SimVar="TURB ENG N1" Units="percent" Index="2" RTPCName="SIMVAR_TURB_ENG_N1" />
            <WwiseRTPC LocalVar="A32NX_SOUND_EXTERIOR_MASTER" Units="number" Index="0" RTPCName="LOCALVAR_A32NX_EXTERIOR_VOLUME" />
            <WwiseRTPC SimVar="AIRSPEED TRUE" Units="knots" Index="1" RTPCName="SIMVAR_AIRSPEED_TRUE" />
        </Sound>

        <Sound WwiseEvent="LWhine" WwiseData="true" NodeName="SOUND_ENGINE_LEFT" SimVar="TURB ENG N1" Units="percent" Index="1" ViewPoint="Inside" Continuous="true">
            <Range LowerBound="1" />
            <WwiseRTPC SimVar="TURB ENG N1" Units="percent" Index="1" RTPCName="SIMVAR_TURB_ENG_N1" />
            <WwiseRTPC SimVar="AIRSPEED TRUE" Units="knots" Index="1" RTPCName="SIMVAR_AIRSPEED_TRUE" />
            <WwiseRTPC LocalVar="A32NX_SOUND_INTERIOR_ENGINE" Units="number" Index="0" RTPCName="LOCALVAR_A32NX_INTERIOR_ENG_VOLUME" />
        </Sound>

        <Sound WwiseEvent="RWhine" WwiseData="true" NodeName="SOUND_ENGINE_RIGHT" SimVar="TURB ENG N1" Units="percent" Index="2" ViewPoint="Inside" Continuous="true">
            <Range LowerBound="1" />
            <WwiseRTPC SimVar="TURB ENG N1" Units="percent" Index="2" RTPCName="SIMVAR_TURB_ENG_N1" />
            <WwiseRTPC SimVar="AIRSPEED TRUE" Units="knots" Index="1" RTPCName="SIMVAR_AIRSPEED_TRUE" />
            <WwiseRTPC LocalVar="A32NX_SOUND_INTERIOR_ENGINE" Units="number" Index="0" RTPCName="LOCALVAR_A32NX_INTERIOR_ENG_VOLUME" />
        </Sound>

        <Sound WwiseEvent="LWhineG" WwiseData="true" NodeName="SOUND_ENGINE_LEFT" SimVar="TURB ENG N1" Units="percent" Index="1" ViewPoint="Inside" Continuous="false">
            <Range LowerBound="51" />
            <WwiseRTPC SimVar="TURB ENG N1" Units="percent" Index="1" RTPCName="SIMVAR_TURB_ENG_N1" />
            <WwiseRTPC SimVar="AIRSPEED TRUE" Units="knots" Index="1" RTPCName="SIMVAR_AIRSPEED_TRUE" />
            <WwiseRTPC LocalVar="A32NX_SOUND_INTERIOR_ENGINE" Units="number" Index="0" RTPCName="LOCALVAR_A32NX_INTERIOR_ENG_VOLUME" />
            <Requires SimVar="SIM ON GROUND" Units="BOOLEAN" Index="0">
            <Range Lowerbound="1" />
            </Requires>
        </Sound>

        <Sound WwiseEvent="RWhineG" WwiseData="true" NodeName="SOUND_ENGINE_RIGHT" SimVar="TURB ENG N1" Units="percent" Index="2" ViewPoint="Inside" Continuous="false">
            <Range LowerBound="51" />
            <WwiseRTPC SimVar="TURB ENG N1" Units="percent" Index="2" RTPCName="SIMVAR_TURB_ENG_N1" />
            <WwiseRTPC SimVar="AIRSPEED TRUE" Units="knots" Index="1" RTPCName="SIMVAR_AIRSPEED_TRUE" />
            <WwiseRTPC LocalVar="A32NX_SOUND_INTERIOR_ENGINE" Units="number" Index="0" RTPCName="LOCALVAR_A32NX_INTERIOR_ENG_VOLUME" />
            <Requires SimVar="SIM ON GROUND" Units="BOOLEAN" Index="0">
            <Range Lowerbound="1" />
            </Requires>
        </Sound>

        <Sound WwiseEvent="BuzzL" NodeName="SOUND_ENGINE_LEFT" WwiseData="true" SimVar="TURB ENG N1" Units="percent" Index="1" Continuous="true">
            <Range LowerBound="1" />
            <WwiseRTPC SimVar="TURB ENG N1" Units="percent" Index="1" RTPCName="SIMVAR_TURB_ENG_N1" />
            <WwiseRTPC SimVar="PLANE ALT ABOVE GROUND" Units="feet" Index="1" RTPCName="SIMVAR_PLANE_ALT_ABOVE_GROUND" />
            <WwiseRTPC SimVar="AIRSPEED TRUE" Units="knots" Index="1" RTPCName="SIMVAR_AIRSPEED_TRUE" />
            <WwiseRTPC LocalVar="A32NX_SOUND_INTERIOR_ENGINE" Units="number" Index="0" RTPCName="LOCALVAR_A32NX_INTERIOR_ENG_VOLUME" />
        </Sound>

        <Sound WwiseEvent="BuzzR" NodeName="SOUND_ENGINE_RIGHT" WwiseData="true" SimVar="TURB ENG N1" Units="percent" Index="2" Continuous="true">
            <Range LowerBound="1" />
            <WwiseRTPC SimVar="TURB ENG N1" Units="percent" Index="2" RTPCName="SIMVAR_TURB_ENG_N1" />
            <WwiseRTPC SimVar="PLANE ALT ABOVE GROUND" Units="feet" Index="1" RTPCName="SIMVAR_PLANE_ALT_ABOVE_GROUND" />
            <WwiseRTPC SimVar="AIRSPEED TRUE" Units="knots" Index="1" RTPCName="SIMVAR_AIRSPEED_TRUE" />
            <WwiseRTPC LocalVar="A32NX_SOUND_INTERIOR_ENGINE" Units="number" Index="0" RTPCName="LOCALVAR_A32NX_INTERIOR_ENG_VOLUME" />
        </Sound>

        <Sound WwiseEvent="BuzzLEXT" WwiseData="true" NodeName="SOUND_ENGINE_LEFT" SimVar="TURB ENG N1" Units="percent" Index="1" ViewPoint="Outside" Continuous="true">
            <Range LowerBound="1" />
            <WwiseRTPC SimVar="TURB ENG N1" Units="percent" Index="1" RTPCName="SIMVAR_TURB_ENG_N1" />
            <WwiseRTPC SimVar="PLANE ALT ABOVE GROUND" Units="feet" Index="1" RTPCName="SIMVAR_PLANE_ALT_ABOVE_GROUND" />
            <WwiseRTPC LocalVar="A32NX_SOUND_EXTERIOR_MASTER" Units="number" Index="0" RTPCName="LOCALVAR_A32NX_EXTERIOR_VOLUME" />
        </Sound>

        <Sound WwiseEvent="BuzzREXT" WwiseData="true" NodeName="SOUND_ENGINE_RIGHT" SimVar="TURB ENG N1" Units="percent" Index="2" ViewPoint="Outside" Continuous="true">
            <Range LowerBound="1" />
            <WwiseRTPC SimVar="TURB ENG N1" Units="percent" Index="2" RTPCName="SIMVAR_TURB_ENG_N1" />
            <WwiseRTPC SimVar="PLANE ALT ABOVE GROUND" Units="feet" Index="1" RTPCName="SIMVAR_PLANE_ALT_ABOVE_GROUND" />
            <WwiseRTPC LocalVar="A32NX_SOUND_EXTERIOR_MASTER" Units="number" Index="0" RTPCName="LOCALVAR_A32NX_EXTERIOR_VOLUME" />
        </Sound>

        <Sound WwiseEvent="LWhineEXT" WwiseData="true" NodeName="SOUND_ENGINE_LEFT" SimVar="TURB ENG N1" Units="percent" Index="1" ViewPoint="Outside" Continuous="true">
            <Range LowerBound="1" />
            <WwiseRTPC SimVar="TURB ENG N1" Units="percent" Index="1" RTPCName="SIMVAR_TURB_ENG_N1" />
            <WwiseRTPC LocalVar="A32NX_SOUND_EXTERIOR_MASTER" Units="number" Index="0" RTPCName="LOCALVAR_A32NX_EXTERIOR_VOLUME" />
        </Sound>

        <Sound WwiseEvent="RwhineEXT" WwiseData="true" NodeName="SOUND_ENGINE_RIGHT" SimVar="TURB ENG N1" Units="percent" Index="2" ViewPoint="Outside" Continuous="true">
            <Range LowerBound="1" />
            <WwiseRTPC SimVar="TURB ENG N1" Units="percent" Index="2" RTPCName="SIMVAR_TURB_ENG_N1" />
            <WwiseRTPC LocalVar="A32NX_SOUND_EXTERIOR_MASTER" Units="number" Index="0" RTPCName="LOCALVAR_A32NX_EXTERIOR_VOLUME" />
        </Sound>

        <Sound WwiseEvent="ExL" WwiseData="true" NodeName="SOUND_ENGINE_LEFT" SimVar="TURB ENG N1" ConeHeading="180" Units="percent" Index="1" ViewPoint="Outside" Continuous="true">
            <Range LowerBound="1" />
            <WwiseRTPC SimVar="TURB ENG N1" Units="percent" Index="1" RTPCName="SIMVAR_TURB_ENG_N1" />
            <WwiseRTPC LocalVar="A32NX_SOUND_EXTERIOR_MASTER" Units="number" Index="0" RTPCName="LOCALVAR_A32NX_EXTERIOR_VOLUME" />
        </Sound>

        <Sound WwiseEvent="ExR" WwiseData="true" NodeName="SOUND_ENGINE_RIGHT" SimVar="TURB ENG N1" ConeHeading="180" Units="percent" Index="2" ViewPoint="Outside" Continuous="true">
            <Range LowerBound="1" />
            <WwiseRTPC SimVar="TURB ENG N1" Units="percent" Index="2" RTPCName="SIMVAR_TURB_ENG_N1" />
            <WwiseRTPC LocalVar="A32NX_SOUND_EXTERIOR_MASTER" Units="number" Index="0" RTPCName="LOCALVAR_A32NX_EXTERIOR_VOLUME" />
        </Sound>

        <Sound WwiseEvent="FlyOverL" WwiseData="true" NodeName="SOUND_ENGINE_LEFT" ConeHeading="180.0" SimVar="TURB ENG N1" Units="percent" Index="1" ViewPoint="Outside" Continuous="true">
            <Range LowerBound="1" />
            <WwiseRTPC SimVar="TURB ENG N1" Units="percent" Index="1" RTPCName="SIMVAR_TURB_ENG_N1" />
            <WwiseRTPC LocalVar="A32NX_SOUND_EXTERIOR_MASTER" Units="number" Index="0" RTPCName="LOCALVAR_A32NX_EXTERIOR_VOLUME" />
        </Sound>

        <Sound WwiseEvent="FlyOverR" WwiseData="true" NodeName="SOUND_ENGINE_RIGHT" ConeHeading="180.0" SimVar="TURB ENG N1" Units="percent" Index="2" ViewPoint="Outside" Continuous="true">
            <Range LowerBound="1" />
            <WwiseRTPC SimVar="TURB ENG N1" Units="percent" Index="2" RTPCName="SIMVAR_TURB_ENG_N1" />
            <WwiseRTPC LocalVar="A32NX_SOUND_EXTERIOR_MASTER" Units="number" Index="0" RTPCName="LOCALVAR_A32NX_EXTERIOR_VOLUME" />
        </Sound>


        <Sound WwiseEvent="LSpoolEXT" WwiseData="true" NodeName="SOUND_ENGINE_LEFT" SimVar="TURB ENG N1" Units="percent" Index="1" ViewPoint="Outside" Continuous="true">
            <Range LowerBound="1" />
            <WwiseRTPC SimVar="TURB ENG N1" Units="percent" Index="1" RTPCName="SIMVAR_TURB_ENG_N1" />
            <WwiseRTPC LocalVar="A32NX_SOUND_EXTERIOR_MASTER" Units="number" Index="0" RTPCName="LOCALVAR_A32NX_EXTERIOR_VOLUME" />
        </Sound>

        <Sound WwiseEvent="RSpoolEXT" WwiseData="true" NodeName="SOUND_ENGINE_RIGHT" SimVar="TURB ENG N1" Units="percent" Index="2" ViewPoint="Outside" Continuous="true">
            <Range LowerBound="1" />
            <WwiseRTPC SimVar="TURB ENG N1" Units="percent" Index="2" RTPCName="SIMVAR_TURB_ENG_N1" />
            <WwiseRTPC LocalVar="A32NX_SOUND_EXTERIOR_MASTER" Units="number" Index="0" RTPCName="LOCALVAR_A32NX_EXTERIOR_VOLUME" />
        </Sound>

        <Sound WwiseEvent="LSpoolEXTB" WwiseData="true" ConeHeading="180.0" NodeName="SOUND_ENGINE_LEFT" SimVar="TURB ENG N1" Units="percent" Index="1" ViewPoint="Outside" Continuous="true">
            <Range LowerBound="1" />
            <WwiseRTPC SimVar="TURB ENG N1" Units="percent" Index="1" RTPCName="SIMVAR_TURB_ENG_N1" />
            <WwiseRTPC LocalVar="A32NX_SOUND_EXTERIOR_MASTER" Units="number" Index="0" RTPCName="LOCALVAR_A32NX_EXTERIOR_VOLUME" />
        </Sound>

        <Sound WwiseEvent="RSpoolEXTB" WwiseData="true" NodeName="SOUND_ENGINE_RIGHT" ConeHeading="180" SimVar="TURB ENG N1" Units="percent" Index="2" ViewPoint="Outside" Continuous="true">
            <Range LowerBound="1" />
            <WwiseRTPC SimVar="TURB ENG N1" Units="percent" Index="2" RTPCName="SIMVAR_TURB_ENG_N1" />
            <WwiseRTPC LocalVar="A32NX_SOUND_EXTERIOR_MASTER" Units="number" Index="0" RTPCName="LOCALVAR_A32NX_EXTERIOR_VOLUME" />
        </Sound>

        <Sound WwiseEvent="ISpoolLEXT" WwiseData="true" NodeName="SOUND_ENGINE_LEFT" ConeHeading="180" SimVar="TURB ENG N1" Units="percent" Index="1" ViewPoint="Outside" Continuous="true">
            <Range LowerBound="1" />
            <WwiseRTPC SimVar="TURB ENG N1" Units="percent" Index="1" RTPCName="SIMVAR_TURB_ENG_N1" />
            <WwiseRTPC LocalVar="A32NX_SOUND_EXTERIOR_MASTER" Units="number" Index="0" RTPCName="LOCALVAR_A32NX_EXTERIOR_VOLUME" />
        </Sound>

        <Sound WwiseEvent="ISpoolREXT" WwiseData="true" NodeName="SOUND_ENGINE_RIGHT" ConeHeading="180" SimVar="TURB ENG N1" Units="percent" Index="2" ViewPoint="Outside" Continuous="true">
            <Range LowerBound="1" />
            <WwiseRTPC SimVar="TURB ENG N1" Units="percent" Index="2" RTPCName="SIMVAR_TURB_ENG_N1" />
            <WwiseRTPC LocalVar="A32NX_SOUND_EXTERIOR_MASTER" Units="number" Index="0" RTPCName="LOCALVAR_A32NX_EXTERIOR_VOLUME" />
        </Sound>


        <Sound WwiseEvent="ReverseL" NodeName="SOUND_ENGINE_LEFT" FadeOutType="2" FadeOutTime="1" WwiseData="true" SimVar="TURB ENG REVERSE NOZZLE PERCENT" Units="percent" Index="1" Continuous="true">
            <Range LowerBound="1" />
            <WwiseRTPC SimVar="TURB ENG N1" Units="percent" Index="1" RTPCName="SIMVAR_TURB_ENG_N1" />
            <WwiseRTPC LocalVar="A32NX_SOUND_INTERIOR_ENGINE" Units="number" Index="0" RTPCName="LOCALVAR_A32NX_INTERIOR_ENG_VOLUME" />
        </Sound>

        <Sound WwiseEvent="ReverseR" NodeName="SOUND_ENGINE_RIGHT" FadeOutType="2" FadeOutTime="1" WwiseData="true" SimVar="TURB ENG REVERSE NOZZLE PERCENT" Units="percent" Index="2" Continuous="true">
            <Range LowerBound="1" />
            <WwiseRTPC SimVar="TURB ENG N1" Units="percent" Index="2" RTPCName="SIMVAR_TURB_ENG_N1" />
            <WwiseRTPC LocalVar="A32NX_SOUND_INTERIOR_ENGINE" Units="number" Index="0" RTPCName="LOCALVAR_A32NX_INTERIOR_ENG_VOLUME" />
        </Sound>

        <Sound WwiseEvent="StartL" ConeHeading="180" CancelConeHeadingWhenInside="false" NodeName="SOUND_ENGINE_LEFT" FadeOutType="1" FadeOutTime="1" WwiseData="true" LocalVar="A32NX_ENGINE_N2:1"  ViewPoint="Inside" Continuous="true">
            <Range LowerBound="1" />
            <WwiseRTPC LocalVar="A32NX_ENGINE_N2:1" RTPCName="SIMVAR_TURB_ENG_N2" />
            <WwiseRTPC SimVar="TURB ENG N1" Units="percent" Index="1" RTPCName="SIMVAR_TURB_ENG_N1" />
            <WwiseRTPC SimVar="AIRSPEED TRUE" Units="knots" Index="1" RTPCName="SIMVAR_AIRSPEED_TRUE" />
            <WwiseRTPC LocalVar="A32NX_SOUND_INTERIOR_ENGINE" Units="number" Index="0" RTPCName="LOCALVAR_A32NX_INTERIOR_ENG_VOLUME" />
            <WwiseRTPC LocalVar="A32NX_ENGINE_N2:1" Derived="true" RTPCName="SIMVAR_TURB_ENG_N1_DERIVED" />
        </Sound>

        <Sound WwiseEvent="StartR" ConeHeading="180" CancelConeHeadingWhenInside="false" NodeName="SOUND_ENGINE_RIGHT" FadeOutType="1" FadeOutTime="1" WwiseData="true" LocalVar="A32NX_ENGINE_N2:2"  ViewPoint="Inside" Continuous="true">
            <Range LowerBound="1" />
            <WwiseRTPC LocalVar="A32NX_ENGINE_N2:2" RTPCName="SIMVAR_TURB_ENG_N2" />
            <WwiseRTPC SimVar="TURB ENG N1" Units="percent" Index="2" RTPCName="SIMVAR_TURB_ENG_N1" />
            <WwiseRTPC SimVar="AIRSPEED TRUE" Units="knots" Index="1" RTPCName="SIMVAR_AIRSPEED_TRUE" />
            <WwiseRTPC LocalVar="A32NX_SOUND_INTERIOR_ENGINE" Units="number" Index="0" RTPCName="LOCALVAR_A32NX_INTERIOR_ENG_VOLUME" />
            <WwiseRTPC LocalVar="A32NX_ENGINE_N2:2" Derived="true" RTPCName="SIMVAR_TURB_ENG_N1_DERIVED" />
        </Sound>

        <Sound WwiseEvent="StartInitLEXT" NodeName="SOUND_ENGINE_LEFT" FadeOutType="1" FadeOutTime="1" WwiseData="true" LocalVar="A32NX_ENGINE_N2:1" Continuous="false">
            <Range LowerBound="1" />
            <WwiseRTPC LocalVar="A32NX_ENGINE_N2:1" RTPCName="SIMVAR_TURB_ENG_N2" />
            <WwiseRTPC LocalVar="A32NX_SOUND_EXTERIOR_MASTER" Units="number" Index="0" RTPCName="LOCALVAR_A32NX_EXTERIOR_VOLUME" />
            <WwiseRTPC LocalVar="A32NX_ENGINE_N2:1" Derived="true" RTPCName="SIMVAR_TURB_ENG_N1_DERIVED" />
        </Sound>

        <Sound WwiseEvent="StartInitREXT" NodeName="SOUND_ENGINE_RIGHT" FadeOutType="1" FadeOutTime="1" WwiseData="true" LocalVar="A32NX_ENGINE_N2:2" Continuous="false">
            <Range LowerBound="1" />
            <WwiseRTPC LocalVar="A32NX_ENGINE_N2:2" RTPCName="SIMVAR_TURB_ENG_N2" />
            <WwiseRTPC LocalVar="A32NX_SOUND_EXTERIOR_MASTER" Units="number" Index="0" RTPCName="LOCALVAR_A32NX_EXTERIOR_VOLUME" />
            <WwiseRTPC LocalVar="A32NX_ENGINE_N2:2" Derived="true" RTPCName="SIMVAR_TURB_ENG_N1_DERIVED" />
        </Sound>

        <Sound WwiseEvent="SwooshLEXT" ConeHeading="180" NodeName="LIGHT_ASOBO_NAVIGATIONTAILRIGHT" ViewPoint="outside" FadeOutType="1" FadeOutTime="1" WwiseData="true" LocalVar="A32NX_ENGINE_N2:1" Continuous="false">
            <Range LowerBound="62" />
            <WwiseRTPC LocalVar="A32NX_SOUND_EXTERIOR_MASTER" Units="number" Index="0" RTPCName="LOCALVAR_A32NX_EXTERIOR_VOLUME" />
        </Sound>

        <Sound WwiseEvent="SwooshREXT" ConeHeading="180" NodeName="LIGHT_ASOBO_NAVIGATIONTAILRIGHT" ViewPoint="outside" FadeOutType="1" FadeOutTime="1" WwiseData="true" LocalVar="A32NX_ENGINE_N2:2" Continuous="false">
            <Range LowerBound="62" />
            <WwiseRTPC LocalVar="A32NX_SOUND_EXTERIOR_MASTER" Units="number" Index="0" RTPCName="LOCALVAR_A32NX_EXTERIOR_VOLUME" />
        </Sound>

        <Sound WwiseEvent="ShutAirLEXT" NodeName="SOUND_ENGINE_LEFT" ViewPoint="outside" FadeOutType="1" FadeOutTime="1" WwiseData="true" LocalVar="A32NX_ENGINE_N2:1" Continuous="false">
            <Range UpperBound="35" />
            <WwiseRTPC LocalVar="A32NX_SOUND_EXTERIOR_MASTER" Units="number" Index="0" RTPCName="LOCALVAR_A32NX_EXTERIOR_VOLUME" />
        </Sound>

        <Sound WwiseEvent="ShutAirREXT" NodeName="SOUND_ENGINE_RIGHT" ViewPoint="outside" FadeOutType="1" FadeOutTime="1" WwiseData="true" LocalVar="A32NX_ENGINE_N2:2" Continuous="false">
            <Range UpperBound="35" />
            <WwiseRTPC LocalVar="A32NX_SOUND_EXTERIOR_MASTER" Units="number" Index="0" RTPCName="LOCALVAR_A32NX_EXTERIOR_VOLUME" />
        </Sound>

        <Sound WwiseEvent="ShutScreechLEXT" NodeName="SOUND_ENGINE_LEFT" ViewPoint="outside" FadeOutType="1" FadeOutTime="1" WwiseData="true" LocalVar="A32NX_ENGINE_N2:1" Continuous="false">
            <Range UpperBound="60" />
            <WwiseRTPC LocalVar="A32NX_SOUND_EXTERIOR_MASTER" Units="number" Index="0" RTPCName="LOCALVAR_A32NX_EXTERIOR_VOLUME" />
        </Sound>

        <Sound WwiseEvent="ShutScreechREXT" NodeName="SOUND_ENGINE_RIGHT" ViewPoint="outside" FadeOutType="1" FadeOutTime="1" WwiseData="true" LocalVar="A32NX_ENGINE_N2:2" Continuous="false">
            <Range UpperBound="50" />
            <WwiseRTPC LocalVar="A32NX_SOUND_EXTERIOR_MASTER" Units="number" Index="0" RTPCName="LOCALVAR_A32NX_EXTERIOR_VOLUME" />
        </Sound>

        <Sound WwiseEvent="Start2L" NodeName="SOUND_ENGINE_LEFT" FadeOutType="1" FadeOutTime="1" WwiseData="true" LocalVar="A32NX_ENGINE_N2:1"  ViewPoint="Inside" Continuous="true">
            <Range LowerBound="1" />
            <WwiseRTPC LocalVar="A32NX_ENGINE_N2:1" RTPCName="SIMVAR_TURB_ENG_N2" />
            <WwiseRTPC SimVar="TURB ENG N1" Units="percent" Index="1" RTPCName="SIMVAR_TURB_ENG_N1" />
            <WwiseRTPC SimVar="TURB ENG N1" Units="percent" Derived="true" Index="1" RTPCName="SIMVAR_TURB_ENG_N1_DERIVED" />
            <WwiseRTPC SimVar="AIRSPEED TRUE" Units="knots" Index="1" RTPCName="SIMVAR_AIRSPEED_TRUE" />
            <WwiseRTPC LocalVar="A32NX_SOUND_INTERIOR_ENGINE" Units="number" Index="0" RTPCName="LOCALVAR_A32NX_INTERIOR_ENG_VOLUME" />
        </Sound>

        <Sound WwiseEvent="Start2R" NodeName="SOUND_ENGINE_RIGHT" FadeOutType="1" FadeOutTime="1" WwiseData="true" LocalVar="A32NX_ENGINE_N2:2"  ViewPoint="Inside" Continuous="true">
            <Range LowerBound="1" />
            <WwiseRTPC LocalVar="A32NX_ENGINE_N2:2" RTPCName="SIMVAR_TURB_ENG_N2" />
            <WwiseRTPC SimVar="TURB ENG N1" Units="percent" Index="2" RTPCName="SIMVAR_TURB_ENG_N1" />
            <WwiseRTPC SimVar="TURB ENG N1" Units="percent" Derived="true" Index="2" RTPCName="SIMVAR_TURB_ENG_N1_DERIVED" />
            <WwiseRTPC SimVar="AIRSPEED TRUE" Units="knots" Index="1" RTPCName="SIMVAR_AIRSPEED_TRUE" />
            <WwiseRTPC LocalVar="A32NX_SOUND_INTERIOR_ENGINE" Units="number" Index="0" RTPCName="LOCALVAR_A32NX_INTERIOR_ENG_VOLUME" />
        </Sound>

        <Sound WwiseEvent="StartWhineL" NodeName="SOUND_ENGINE_LEFT" FadeOutType="1" FadeOutTime="1" WwiseData="true" SimVar="TURB ENG N2" Units="percent" ViewPoint="Outside" Index="1" Continuous="true">
            <Range LowerBound="1" />
            <WwiseRTPC LocalVar="A32NX_ENGINE_N2:1" RTPCName="SIMVAR_TURB_ENG_N2" />
            <WwiseRTPC SimVar="TURB ENG N1" Units="percent" Derived="true" Index="1" RTPCName="SIMVAR_TURB_ENG_N1_DERIVED" />
            <WwiseRTPC SimVar="TURB ENG N1" Units="percent" Index="1" RTPCName="SIMVAR_TURB_ENG_N1" />
            <WwiseRTPC LocalVar="A32NX_SOUND_EXTERIOR_MASTER" Units="number" Index="0" RTPCName="LOCALVAR_A32NX_EXTERIOR_VOLUME" />
        </Sound>

        <Sound WwiseEvent="StartWhineR" NodeName="SOUND_ENGINE_RIGHT" FadeOutType="1" FadeOutTime="1" WwiseData="true" SimVar="TURB ENG N2" Units="percent" ViewPoint="Outside" Index="2" Continuous="true">
            <Range LowerBound="1" />
            <WwiseRTPC LocalVar="A32NX_ENGINE_N2:2" RTPCName="SIMVAR_TURB_ENG_N2" />
            <WwiseRTPC SimVar="TURB ENG N1" Units="percent" Derived="true" Index="2" RTPCName="SIMVAR_TURB_ENG_N1_DERIVED" />
            <WwiseRTPC SimVar="TURB ENG N1" Units="percent" Index="2" RTPCName="SIMVAR_TURB_ENG_N1" />
            <WwiseRTPC LocalVar="A32NX_SOUND_EXTERIOR_MASTER" Units="number" Index="0" RTPCName="LOCALVAR_A32NX_EXTERIOR_VOLUME" />
        </Sound>

        <Sound WwiseEvent="ShutL" NodeName="SOUND_ENGINE_LEFT" FadeOutType="1" FadeOutTime="1" WwiseData="true" LocalVar="A32NX_ENGINE_N2:1"  ViewPoint="Inside" Continuous="true">
            <Range LowerBound="1" />
            <WwiseRTPC LocalVar="A32NX_ENGINE_N2:1" RTPCName="SIMVAR_TURB_ENG_N2" />
            <WwiseRTPC SimVar="TURB ENG N1" Units="percent" Index="1" RTPCName="SIMVAR_TURB_ENG_N1" />
            <WwiseRTPC SimVar="TURB ENG N1" Units="percent" Derived="true" Index="1" RTPCName="SIMVAR_TURB_ENG_N1_DERIVED" />
            <WwiseRTPC LocalVar="A32NX_SOUND_INTERIOR_ENGINE" Units="number" Index="0" RTPCName="LOCALVAR_A32NX_INTERIOR_ENG_VOLUME" />
        </Sound>

        <Sound WwiseEvent="ShutR" NodeName="SOUND_ENGINE_RIGHT" FadeOutType="1" FadeOutTime="1" WwiseData="true" LocalVar="A32NX_ENGINE_N2:2"  ViewPoint="Inside" Continuous="true">
            <Range LowerBound="1" />
            <WwiseRTPC LocalVar="A32NX_ENGINE_N2:2" RTPCName="SIMVAR_TURB_ENG_N2" />
            <WwiseRTPC SimVar="TURB ENG N1" Units="percent" Index="2" RTPCName="SIMVAR_TURB_ENG_N1" />
            <WwiseRTPC SimVar="TURB ENG N1" Units="percent" Derived="true" Index="2" RTPCName="SIMVAR_TURB_ENG_N1_DERIVED" />
            <WwiseRTPC LocalVar="A32NX_SOUND_INTERIOR_ENGINE" Units="number" Index="0" RTPCName="LOCALVAR_A32NX_INTERIOR_ENG_VOLUME" />
        </Sound>

        <Sound WwiseEvent="LShutEXT" NodeName="SOUND_ENGINE_LEFT" FadeOutType="1" FadeOutTime="1" WwiseData="true" SimVar="TURB ENG N2" Units="percent" ViewPoint="Outside" Index="1" Continuous="true">
            <Range LowerBound="1" />
            <WwiseRTPC LocalVar="A32NX_ENGINE_N2:1" RTPCName="SIMVAR_TURB_ENG_N2" />
            <WwiseRTPC SimVar="TURB ENG N1" Units="percent" Index="1" RTPCName="SIMVAR_TURB_ENG_N1" />
            <WwiseRTPC SimVar="TURB ENG N1" Units="percent" Derived="true" Index="1" RTPCName="SIMVAR_TURB_ENG_N1_DERIVED" />
            <WwiseRTPC LocalVar="A32NX_SOUND_EXTERIOR_MASTER" Units="number" Index="0" RTPCName="LOCALVAR_A32NX_EXTERIOR_VOLUME" />
        </Sound>

        <Sound WwiseEvent="RShutEXT" NodeName="SOUND_ENGINE_RIGHT" FadeOutType="1" FadeOutTime="1" WwiseData="true" SimVar="TURB ENG N2" Units="percent" ViewPoint="Outside" Index="2" Continuous="true">
            <Range LowerBound="1" />
            <WwiseRTPC LocalVar="A32NX_ENGINE_N2:2" RTPCName="SIMVAR_TURB_ENG_N2" />
            <WwiseRTPC SimVar="TURB ENG N1" Units="percent" Index="2" RTPCName="SIMVAR_TURB_ENG_N1" />
            <WwiseRTPC SimVar="TURB ENG N1" Units="percent" Derived="true" Index="2" RTPCName="SIMVAR_TURB_ENG_N1_DERIVED" />
            <WwiseRTPC LocalVar="A32NX_SOUND_EXTERIOR_MASTER" Units="number" Index="0" RTPCName="LOCALVAR_A32NX_EXTERIOR_VOLUME" />
        </Sound>

        <Sound WwiseEvent="BoomL" WwiseData="true" ConeHeading="180" CancelConeHeadingWhenInside="false" Continuous="false" NodeName="SOUND_ENGINE_LEFT" LocalVar="A32NX_ENGINE_FF:1" ViewPoint="Inside" >
            <Range LowerBound="26" />
            <WwiseRTPC SimVar="AIRSPEED TRUE" Units="knots" Index="1" RTPCName="SIMVAR_AIRSPEED_TRUE" />
            <WwiseRTPC LocalVar="A32NX_SOUND_INTERIOR_ENGINE" Units="number" Index="0" RTPCName="LOCALVAR_A32NX_INTERIOR_ENG_VOLUME" />
            <WwiseRTPC LocalVar="A32NX_CRANK_PHASE_SKIPPED" Units="number" Index="0" RTPCName="LOCALVAR_A32NX_COLD_START" />
        </Sound>

        <Sound WwiseEvent="BoomR" WwiseData="true" ConeHeading="180" CancelConeHeadingWhenInside="false" Continuous="false" NodeName="SOUND_ENGINE_RIGHT" LocalVar="A32NX_ENGINE_FF:2" ViewPoint="Inside" >
            <Range LowerBound="26" />
            <WwiseRTPC SimVar="AIRSPEED TRUE" Units="knots" Index="1" RTPCName="SIMVAR_AIRSPEED_TRUE" />
            <WwiseRTPC LocalVar="A32NX_SOUND_INTERIOR_ENGINE" Units="number" Index="0" RTPCName="LOCALVAR_A32NX_INTERIOR_ENG_VOLUME" />
            <WwiseRTPC LocalVar="A32NX_CRANK_PHASE_SKIPPED" Units="number" Index="0" RTPCName="LOCALVAR_A32NX_COLD_START" />
        </Sound>

        <Sound WwiseEvent="StartBassLB" ConeHeading="180" CancelConeHeadingWhenInside="false" WwiseData="true" Continuous="false" NodeName="SOUND_AFT_GALLEY" LocalVar="A32NX_ENGINE_N2:1"  ViewPoint="Inside">
            <Range LowerBound="61" />
            <Requires LocalVar="A32NX_ENGINE_FF:1">
                <Range LowerBound="1" />
            </Requires>
            <WwiseRTPC SimVar="TURB ENG N1" Units="percent" Index="1" RTPCName="SIMVAR_TURB_ENG_N1" />
            <WwiseRTPC SimVar="AIRSPEED TRUE" Units="knots" Index="1" RTPCName="SIMVAR_AIRSPEED_TRUE" />
            <WwiseRTPC LocalVar="A32NX_SOUND_INTERIOR_ENGINE" Units="number" Index="0" RTPCName="LOCALVAR_A32NX_INTERIOR_ENG_VOLUME" />
        </Sound>

        <Sound WwiseEvent="StartBassRB"  ConeHeading="180" CancelConeHeadingWhenInside="false" WwiseData="true" Continuous="false" NodeName="SOUND_AFT_GALLEY" LocalVar="A32NX_ENGINE_N2:2"  ViewPoint="Inside">
            <Range LowerBound="61" />
            <Requires LocalVar="A32NX_ENGINE_FF:2">
                <Range LowerBound="1" />
            </Requires>
            <WwiseRTPC SimVar="TURB ENG N1" Units="percent" Index="2" RTPCName="SIMVAR_TURB_ENG_N1" />
            <WwiseRTPC SimVar="AIRSPEED INDICATED" Units="knots" Index="1" RTPCName="SIMVAR_AIRSPEED_INDICATED" />
            <WwiseRTPC LocalVar="A32NX_SOUND_INTERIOR_ENGINE" Units="number" Index="0" RTPCName="LOCALVAR_A32NX_INTERIOR_ENG_VOLUME" />
        </Sound>

        <Sound WwiseEvent="BoomLEXT" WwiseData="true" Continuous="false" NodeName="SOUND_ENGINE_LEFT" SimVar="TURB ENG N2" Units="percent" ViewPoint="Outside" Index="1">
            <Range LowerBound="20" />
            <WwiseRTPC LocalVar="A32NX_SOUND_EXTERIOR_MASTER" Units="number" Index="0" RTPCName="LOCALVAR_A32NX_EXTERIOR_VOLUME" />
            <Requires LocalVar="A32NX_ENGINE_FF:1">
                <Range LowerBound="40" />
            </Requires>
        </Sound>

        <Sound WwiseEvent="BoomREXT" WwiseData="true" Continuous="false" NodeName="SOUND_ENGINE_RIGHT" SimVar="TURB ENG N2" Units="percent" ViewPoint="Outside" Index="2">
            <Range LowerBound="20" />
            <WwiseRTPC LocalVar="A32NX_SOUND_EXTERIOR_MASTER" Units="number" Index="0" RTPCName="LOCALVAR_A32NX_EXTERIOR_VOLUME" />
            <Requires LocalVar="A32NX_ENGINE_FF:2">
                <Range LowerBound="40" />
            </Requires>
        </Sound>

        <Sound WwiseEvent="FFlowL" ConeHeading="180" CancelConeHeadingWhenInside="false" WwiseData="true" NodeName="SOUND_ENGINE_LEFT" LocalVar="A32NX_ENGINE_N2:1"  ViewPoint="Inside" Continuous="true">
            <Range LowerBound="1" />
            <WwiseRTPC LocalVar="A32NX_ENGINE_N2:1" RTPCName="SIMVAR_TURB_ENG_N2" />
            <WwiseRTPC SimVar="TURB ENG N1" Units="percent" Index="1" RTPCName="SIMVAR_TURB_ENG_N1" />
            <WwiseRTPC SimVar="TURB ENG N1" Units="percent" Derived="true" Index="1" RTPCName="SIMVAR_TURB_ENG_N1_DERIVED" />
            <WwiseRTPC SimVar="AIRSPEED INDICATED" Units="knots" Index="1" RTPCName="SIMVAR_AIRSPEED_INDICATED" />
            <WwiseRTPC LocalVar="A32NX_SOUND_INTERIOR_ENGINE" Units="number" Index="0" RTPCName="LOCALVAR_A32NX_INTERIOR_ENG_VOLUME" />
            <WwiseRTPC LocalVar="A32NX_CRANK_PHASE_SKIPPED" Units="number" Index="0" RTPCName="LOCALVAR_A32NX_COLD_START" />
            <Requires LocalVar="A32NX_ENGINE_FF:1">
                <Range LowerBound="1" />
            </Requires>
        </Sound>

        <Sound WwiseEvent="FFlowR" ConeHeading="180" CancelConeHeadingWhenInside="false" WwiseData="true" NodeName="SOUND_ENGINE_RIGHT" LocalVar="A32NX_ENGINE_N2:2"  ViewPoint="Inside" Continuous="true">
            <Range LowerBound="1" />
            <WwiseRTPC LocalVar="A32NX_ENGINE_N2:2" RTPCName="SIMVAR_TURB_ENG_N2" />
            <WwiseRTPC SimVar="TURB ENG N1" Units="percent" Index="2" RTPCName="SIMVAR_TURB_ENG_N1" />
            <WwiseRTPC SimVar="TURB ENG N1" Units="percent" Derived="true" Index="2" RTPCName="SIMVAR_TURB_ENG_N1_DERIVED" />
            <WwiseRTPC SimVar="AIRSPEED INDICATED" Units="knots" Index="1" RTPCName="SIMVAR_AIRSPEED_INDICATED" />
            <WwiseRTPC LocalVar="A32NX_SOUND_INTERIOR_ENGINE" Units="number" Index="0" RTPCName="LOCALVAR_A32NX_INTERIOR_ENG_VOLUME" />
            <WwiseRTPC LocalVar="A32NX_CRANK_PHASE_SKIPPED" Units="number" Index="0" RTPCName="LOCALVAR_A32NX_COLD_START" />
            <Requires LocalVar="A32NX_ENGINE_FF:2">
                <Range LowerBound="1" />
            </Requires>
        </Sound>

        <Sound WwiseEvent="StartLEXT" NodeName="SOUND_ENGINE_LEFT" FadeOutType="1" FadeOutTime="1" WwiseData="true" SimVar="TURB ENG N2" Units="percent" ViewPoint="Outside" Index="1" Continuous="true">
            <Range LowerBound="1" />
            <WwiseRTPC LocalVar="A32NX_ENGINE_N2:1" RTPCName="SIMVAR_TURB_ENG_N2" />
            <WwiseRTPC SimVar="TURB ENG N1" Units="percent" Index="1" RTPCName="SIMVAR_TURB_ENG_N1" />
            <WwiseRTPC SimVar="TURB ENG N1" Units="percent" Derived="true" Index="1" RTPCName="SIMVAR_TURB_ENG_N1_DERIVED" />
            <WwiseRTPC LocalVar="A32NX_SOUND_EXTERIOR_MASTER" Units="number" Index="0" RTPCName="LOCALVAR_A32NX_EXTERIOR_VOLUME" />
        </Sound>

        <Sound WwiseEvent="StartREXT" NodeName="SOUND_ENGINE_RIGHT" FadeOutType="1" FadeOutTime="1" WwiseData="true" SimVar="TURB ENG N2" Units="percent" ViewPoint="Outside" Index="2" Continuous="true">
            <Range LowerBound="1" />
            <WwiseRTPC LocalVar="A32NX_ENGINE_N2:2" RTPCName="SIMVAR_TURB_ENG_N2" />
            <WwiseRTPC SimVar="TURB ENG N1" Units="percent" Index="2" RTPCName="SIMVAR_TURB_ENG_N1" />
            <WwiseRTPC SimVar="TURB ENG N1" Units="percent" Derived="true" Index="2" RTPCName="SIMVAR_TURB_ENG_N1_DERIVED" />
            <WwiseRTPC LocalVar="A32NX_SOUND_EXTERIOR_MASTER" Units="number" Index="0" RTPCName="LOCALVAR_A32NX_EXTERIOR_VOLUME" />
        </Sound>

        <Sound WwiseEvent="Start2LEXT" NodeName="SOUND_ENGINE_LEFT" FadeOutType="1" FadeOutTime="1" WwiseData="true" SimVar="TURB ENG N2" Units="percent" ViewPoint="Outside" Index="1" Continuous="true">
            <Range LowerBound="1" />
            <WwiseRTPC LocalVar="A32NX_ENGINE_N2:1" RTPCName="SIMVAR_TURB_ENG_N2" />
            <WwiseRTPC SimVar="TURB ENG N1" Units="percent" Index="1" RTPCName="SIMVAR_TURB_ENG_N1" />
            <WwiseRTPC SimVar="TURB ENG N1" Units="percent" Derived="true" Index="1" RTPCName="SIMVAR_TURB_ENG_N1_DERIVED" />
            <WwiseRTPC LocalVar="A32NX_SOUND_EXTERIOR_MASTER" Units="number" Index="0" RTPCName="LOCALVAR_A32NX_EXTERIOR_VOLUME" />
            <Requires LocalVar="A32NX_ENGINE_FF:1">
                <Range LowerBound="140" />
            </Requires>
        </Sound>

        <Sound WwiseEvent="Start2REXT" NodeName="SOUND_ENGINE_RIGHT" FadeOutType="1" FadeOutTime="1" WwiseData="true" SimVar="TURB ENG N2" Units="percent" ViewPoint="Outside" Index="2" Continuous="true">
            <Range LowerBound="1" />
            <WwiseRTPC LocalVar="A32NX_ENGINE_N2:2" RTPCName="SIMVAR_TURB_ENG_N2" />
            <WwiseRTPC SimVar="TURB ENG N1" Units="percent" Index="2" RTPCName="SIMVAR_TURB_ENG_N1" />
            <WwiseRTPC SimVar="TURB ENG N1" Units="percent" Derived="true" Index="2" RTPCName="SIMVAR_TURB_ENG_N1_DERIVED" />
            <WwiseRTPC LocalVar="A32NX_SOUND_EXTERIOR_MASTER" Units="number" Index="0" RTPCName="LOCALVAR_A32NX_EXTERIOR_VOLUME" />
            <Requires LocalVar="A32NX_ENGINE_FF:2">
                <Range LowerBound="140" />
            </Requires>
        </Sound>

        <Sound WwiseEvent="FFlowLEXT" WwiseData="true" NodeName="SOUND_ENGINE_LEFT" SimVar="TURB ENG N2" Units="percent" ViewPoint="Outside" Index="1" Continuous="true">
            <Range LowerBound="1" />
            <WwiseRTPC LocalVar="A32NX_ENGINE_N2:1" RTPCName="SIMVAR_TURB_ENG_N2" />
            <Requires LocalVar="A32NX_ENGINE_FF:1">
                <Range LowerBound="100" />
            </Requires>
            <WwiseRTPC LocalVar="A32NX_SOUND_EXTERIOR_MASTER" Units="number" Index="0" RTPCName="LOCALVAR_A32NX_EXTERIOR_VOLUME" />
            <WwiseRTPC LocalVar="A32NX_CRANK_PHASE_SKIPPED" Units="number" Index="0" RTPCName="LOCALVAR_A32NX_COLD_START" />
        </Sound>

        <Sound WwiseEvent="FFlowREXT" WwiseData="true" NodeName="SOUND_ENGINE_RIGHT" SimVar="TURB ENG N2" Units="percent" ViewPoint="Outside" Index="2" Continuous="true">
            <Range LowerBound="1" />
            <WwiseRTPC LocalVar="A32NX_ENGINE_N2:2" RTPCName="SIMVAR_TURB_ENG_N2" />
            <Requires LocalVar="A32NX_ENGINE_FF:2">
                <Range LowerBound="100" />
            </Requires>
            <WwiseRTPC LocalVar="A32NX_SOUND_EXTERIOR_MASTER" Units="number" Index="0" RTPCName="LOCALVAR_A32NX_EXTERIOR_VOLUME" />
            <WwiseRTPC LocalVar="A32NX_CRANK_PHASE_SKIPPED" Units="number" Index="0" RTPCName="LOCALVAR_A32NX_COLD_START" />
        </Sound>

        <Sound WwiseEvent="idlehighL" ConeHeading="180" CancelConeHeadingWhenInside="false" WwiseData="true" NodeName="SOUND_ENGINE_LEFT" SimVar="TURB ENG N1" Units="percent" Index="1" ViewPoint="Inside" Continuous="true">
            <Range LowerBound="1" />
            <WwiseRTPC SimVar="TURB ENG N1" RTPCAttackTime="1" RTPCReleaseTime="1" Units="percent" Index="1" RTPCName="SIMVAR_TURB_ENG_N1" />
            <WwiseRTPC SimVar="AIRSPEED INDICATED" Units="knots" Index="1" RTPCName="SIMVAR_AIRSPEED_INDICATED" />
            <WwiseRTPC LocalVar="A32NX_SOUND_EXTERIOR_MASTER" Units="number" Index="0" RTPCName="LOCALVAR_A32NX_EXTERIOR_VOLUME" />
        </Sound>

        <Sound WwiseEvent="idlehighR" ConeHeading="180" CancelConeHeadingWhenInside="false" WwiseData="true" NodeName="SOUND_ENGINE_RIGHT" SimVar="TURB ENG N1" Units="percent" Index="2" ViewPoint="Inside" Continuous="true">
            <Range LowerBound="1" />
            <WwiseRTPC SimVar="TURB ENG N1" RTPCAttackTime="1" RTPCReleaseTime="1" Units="percent" Index="2" RTPCName="SIMVAR_TURB_ENG_N1" />
            <WwiseRTPC SimVar="AIRSPEED INDICATED" Units="knots" Index="1" RTPCName="SIMVAR_AIRSPEED_INDICATED" />
            <WwiseRTPC LocalVar="A32NX_SOUND_EXTERIOR_MASTER" Units="number" Index="0" RTPCName="LOCALVAR_A32NX_EXTERIOR_VOLUME" />
        </Sound>

        <Sound WwiseEvent="idlehighLEXT" WwiseData="true" NodeName="SOUND_ENGINE_LEFT" SimVar="TURB ENG N1" Units="percent" Index="1" ViewPoint="Outside" Continuous="true">
            <Range LowerBound="1" />
            <WwiseRTPC SimVar="TURB ENG N1" Units="percent" Index="1" RTPCName="SIMVAR_TURB_ENG_N1" />
            <WwiseRTPC LocalVar="A32NX_SOUND_EXTERIOR_MASTER" Units="number" Index="0" RTPCName="LOCALVAR_A32NX_EXTERIOR_VOLUME" />
        </Sound>

        <Sound WwiseEvent="idlehighREXT" WwiseData="true" NodeName="SOUND_ENGINE_RIGHT" SimVar="TURB ENG N1" Units="percent" Index="2" ViewPoint="Outside" Continuous="true">
            <Range LowerBound="1" />
            <WwiseRTPC SimVar="TURB ENG N1" Units="percent" Index="2" RTPCName="SIMVAR_TURB_ENG_N1" />
            <WwiseRTPC LocalVar="A32NX_SOUND_EXTERIOR_MASTER" Units="number" Index="0" RTPCName="LOCALVAR_A32NX_EXTERIOR_VOLUME" />
        </Sound>

        <Sound WwiseEvent="ReverseLEXT" NodeName="SOUND_ENGINE_LEFT" FadeOutType="2" FadeOutTime="1" WwiseData="true" SimVar="TURB ENG REVERSE NOZZLE PERCENT" Units="percent" Index="1" Continuous="true">
            <Range LowerBound="1" />
            <WwiseRTPC SimVar="TURB ENG N1" Units="percent" Index="1" RTPCName="SIMVAR_TURB_ENG_N1" />
            <WwiseRTPC LocalVar="A32NX_SOUND_EXTERIOR_MASTER" Units="number" Index="0" RTPCName="LOCALVAR_A32NX_EXTERIOR_VOLUME" />
        </Sound>

        <Sound WwiseEvent="ReverseREXT" NodeName="SOUND_ENGINE_RIGHT" FadeOutType="2" FadeOutTime="1" WwiseData="true" SimVar="TURB ENG REVERSE NOZZLE PERCENT" Units="percent" Index="2" Continuous="true">
            <Range LowerBound="1" />
            <WwiseRTPC SimVar="TURB ENG N1" Units="percent" Index="2" RTPCName="SIMVAR_TURB_ENG_N1" />
            <WwiseRTPC LocalVar="A32NX_SOUND_EXTERIOR_MASTER" Units="number" Index="0" RTPCName="LOCALVAR_A32NX_EXTERIOR_VOLUME" />
        </Sound>

        <!-- PUMP SOUNDS ========================================================================================== -->

        <Sound WwiseEvent="Fuelpump" WwiseData="true" Continuous="true" NodeName="WING_BONE_LEFT_01" SimVar="FUELSYSTEM PUMP ACTIVE" Units="BOOL" Index="5">
            <Range LowerBound="1" />
            <WwiseRTPC SimVar="TURB ENG N1" Units="percent" Index="1" RTPCName="SIMVAR_TURB_ENG_N1" />
            <WwiseRTPC SimVar="AIRSPEED TRUE" Units="knots" Index="1" RTPCName="SIMVAR_AIRSPEED_TRUE" />
            <Requires LocalVar="A32NX_ELEC_AC_1_BUS_IS_POWERED" Units="Bool" Index="1">
                <Range LowerBound="1" />
            </Requires>
        </Sound>

        <Sound WwiseEvent="Fuelpump2" WwiseData="true" Continuous="true" NodeName="WING_BONE_LEFT_01" SimVar="FUELSYSTEM PUMP ACTIVE" Units="BOOL" Index="2">
            <Range LowerBound="1" />
            <WwiseRTPC SimVar="TURB ENG N1" Units="percent" Index="1" RTPCName="SIMVAR_TURB_ENG_N1" />
            <WwiseRTPC SimVar="AIRSPEED TRUE" Units="knots" Index="1" RTPCName="SIMVAR_AIRSPEED_TRUE" />
            <Requires LocalVar="A32NX_ELEC_AC_1_BUS_IS_POWERED" Units="Bool" Index="1">
                <Range LowerBound="1" />
            </Requires>
        </Sound>

        <Sound WwiseEvent="Fuelpump3" WwiseData="true" Continuous="true" NodeName="WING_BONE_RIGHT_01" SimVar="FUELSYSTEM PUMP ACTIVE" Units="BOOL" Index="3">
            <Range LowerBound="1" />
            <WwiseRTPC SimVar="TURB ENG N1" Units="percent" Index="2" RTPCName="SIMVAR_TURB_ENG_N1" />
            <WwiseRTPC SimVar="AIRSPEED TRUE" Units="knots" Index="1" RTPCName="SIMVAR_AIRSPEED_TRUE" />
            <Requires LocalVar="A32NX_ELEC_AC_2_BUS_IS_POWERED" Units="Bool" Index="1">
                <Range LowerBound="1" />
            </Requires>
        </Sound>

        <Sound WwiseEvent="Fuelpump4" WwiseData="true" Continuous="true" NodeName="WING_BONE_RIGHT_01" SimVar="FUELSYSTEM PUMP ACTIVE" Units="BOOL" Index="6">
            <Range LowerBound="1" />
            <WwiseRTPC SimVar="TURB ENG N1" Units="percent" Index="2" RTPCName="SIMVAR_TURB_ENG_N1" />
            <WwiseRTPC SimVar="AIRSPEED TRUE" Units="knots" Index="1" RTPCName="SIMVAR_AIRSPEED_TRUE" />
            <Requires LocalVar="A32NX_ELEC_AC_2_BUS_IS_POWERED" Units="Bool" Index="1">
                <Range LowerBound="1" />
            </Requires>
        </Sound>

        <Sound WwiseEvent="Fuelpumpext" WwiseData="true" Continuous="true" NodeName="WING_BONE_LEFT_01" SimVar="FUELSYSTEM PUMP ACTIVE" Units="BOOL" Index="5">
            <Range LowerBound="1" />
            <WwiseRTPC SimVar="TURB ENG N1" Units="percent" Index="1" RTPCName="SIMVAR_TURB_ENG_N1" />
            <WwiseRTPC LocalVar="A32NX_SOUND_EXTERIOR_MASTER" Units="number" Index="0" RTPCName="LOCALVAR_A32NX_EXTERIOR_VOLUME" />
            <Requires LocalVar="A32NX_ELEC_AC_1_BUS_IS_POWERED" Units="Bool" Index="1">
                <Range LowerBound="1" />
            </Requires>
        </Sound>

        <Sound WwiseEvent="Fuelpumpextcav1" WwiseData="true" Continuous="true" NodeName="WING_BONE_LEFT_01" SimVar="FUELSYSTEM PUMP ACTIVE" Units="BOOL" Index="5">
            <Range LowerBound="1" />
            <WwiseRTPC SimVar="TURB ENG N1" Units="percent" Index="1" RTPCName="SIMVAR_TURB_ENG_N1" />
            <WwiseRTPC LocalVar="A32NX_SOUND_EXTERIOR_MASTER" Units="number" Index="0" RTPCName="LOCALVAR_A32NX_EXTERIOR_VOLUME" />
            <Requires LocalVar="A32NX_ELEC_AC_1_BUS_IS_POWERED" Units="Bool" Index="1">
                <Range LowerBound="1" />
            </Requires>
            <Requires LocalVar="A32NX_PUMP_STATE" Units="Bool" Index="1">
                <Range UpperBound="0" />
            </Requires>
            <Requires SimVar="FUEL TANK LEFT MAIN QUANTITY" Units="Gallons" Index="1">
                <Range UpperBound="0.19999" />
            </Requires>
        </Sound>

        <Sound WwiseEvent="Fuelpumpext2" WwiseData="true" Continuous="true" NodeName="WING_BONE_LEFT_01" SimVar="FUELSYSTEM PUMP ACTIVE" Units="BOOL" Index="2">
            <Range LowerBound="1" />
            <WwiseRTPC SimVar="TURB ENG N1" Units="percent" Index="1" RTPCName="SIMVAR_TURB_ENG_N1" />
            <WwiseRTPC LocalVar="A32NX_SOUND_EXTERIOR_MASTER" Units="number" Index="0" RTPCName="LOCALVAR_A32NX_EXTERIOR_VOLUME" />
            <Requires LocalVar="A32NX_ELEC_AC_1_BUS_IS_POWERED" Units="Bool" Index="1">
                <Range LowerBound="1" />
            </Requires>
            <Requires LocalVar="A32NX_PUMP_STATE" Units="Bool" Index="1">
                <Range UpperBound="0" />
            </Requires>
            <Requires SimVar="FUEL TANK LEFT MAIN QUANTITY" Units="Gallons" Index="1">
                <Range LowerBound="0.2" />
            </Requires>
        </Sound>

        <Sound WwiseEvent="Fuelpumpextcav2" WwiseData="true" Continuous="true" NodeName="WING_BONE_LEFT_01" SimVar="FUELSYSTEM PUMP ACTIVE" Units="BOOL" Index="2">
            <Range LowerBound="1" />
            <WwiseRTPC SimVar="TURB ENG N1" Units="percent" Index="1" RTPCName="SIMVAR_TURB_ENG_N1" />
            <WwiseRTPC LocalVar="A32NX_SOUND_EXTERIOR_MASTER" Units="number" Index="0" RTPCName="LOCALVAR_A32NX_EXTERIOR_VOLUME" />
            <Requires LocalVar="A32NX_ELEC_AC_1_BUS_IS_POWERED" Units="Bool" Index="1">
                <Range LowerBound="1" />
            </Requires>
            <Requires LocalVar="A32NX_PUMP_STATE" Units="Bool" Index="1">
                <Range UpperBound="0" />
            </Requires>
            <Requires SimVar="FUEL TANK LEFT MAIN QUANTITY" Units="Gallons" Index="1">
                <Range UpperBound="0.19999" />
            </Requires>
        </Sound>

        <Sound WwiseEvent="Fuelpumpext3" WwiseData="true" Continuous="true" NodeName="WING_BONE_RIGHT_01" SimVar="FUELSYSTEM PUMP ACTIVE" Units="BOOL" Index="3">
            <Range LowerBound="1" />
            <WwiseRTPC SimVar="TURB ENG N1" Units="percent" Index="1" RTPCName="SIMVAR_TURB_ENG_N1" />
            <WwiseRTPC LocalVar="A32NX_SOUND_EXTERIOR_MASTER" Units="number" Index="0" RTPCName="LOCALVAR_A32NX_EXTERIOR_VOLUME" />
            <Requires LocalVar="A32NX_ELEC_AC_2_BUS_IS_POWERED" Units="Bool" Index="1">
                <Range LowerBound="1" />
            </Requires>
            <Requires SimVar="FUEL TANK RIGHT MAIN QUANTITY" Units="Gallons" Index="1">
                <Range LowerBound="0.2" />
            </Requires>
        </Sound>

        <Sound WwiseEvent="Fuelpumpextcav3" WwiseData="true" Continuous="true" NodeName="WING_BONE_LEFT_01" SimVar="FUELSYSTEM PUMP ACTIVE" Units="BOOL" Index="3">
            <Range LowerBound="1" />
            <WwiseRTPC SimVar="TURB ENG N1" Units="percent" Index="1" RTPCName="SIMVAR_TURB_ENG_N1" />
            <WwiseRTPC LocalVar="A32NX_SOUND_EXTERIOR_MASTER" Units="number" Index="0" RTPCName="LOCALVAR_A32NX_EXTERIOR_VOLUME" />
            <Requires LocalVar="A32NX_ELEC_AC_1_BUS_IS_POWERED" Units="Bool" Index="1">
                <Range LowerBound="1" />
            </Requires>
            <Requires LocalVar="A32NX_PUMP_STATE" Units="Bool" Index="1">
                <Range UpperBound="0" />
            </Requires>
            <Requires SimVar="FUEL TANK RIGHT MAIN QUANTITY" Units="Gallons" Index="1">
                <Range UpperBound="0.19999" />
            </Requires>
        </Sound>

        <Sound WwiseEvent="Fuelpumpext4" WwiseData="true" Continuous="true" NodeName="WING_BONE_RIGHT_01" SimVar="FUELSYSTEM PUMP ACTIVE" Units="BOOL" Index="6">
            <Range LowerBound="1" />
            <WwiseRTPC SimVar="TURB ENG N1" Units="percent" Index="1" RTPCName="SIMVAR_TURB_ENG_N1" />
            <WwiseRTPC LocalVar="A32NX_SOUND_EXTERIOR_MASTER" Units="number" Index="0" RTPCName="LOCALVAR_A32NX_EXTERIOR_VOLUME" />
            <Requires LocalVar="A32NX_ELEC_AC_2_BUS_IS_POWERED" Units="Bool" Index="1">
                <Range LowerBound="1" />
            </Requires>
            <Requires SimVar="FUEL TANK RIGHT  MAIN QUANTITY" Units="Gallons" Index="1">
                <Range LowerBound="0.2" />
            </Requires>
        </Sound>

        <Sound WwiseEvent="Fuelpumpextcav4" WwiseData="true" Continuous="true" NodeName="WING_BONE_LEFT_01" SimVar="FUELSYSTEM PUMP ACTIVE" Units="BOOL" Index="6">
            <Range LowerBound="1" />
            <WwiseRTPC SimVar="TURB ENG N1" Units="percent" Index="1" RTPCName="SIMVAR_TURB_ENG_N1" />
            <WwiseRTPC LocalVar="A32NX_SOUND_EXTERIOR_MASTER" Units="number" Index="0" RTPCName="LOCALVAR_A32NX_EXTERIOR_VOLUME" />
            <Requires LocalVar="A32NX_ELEC_AC_1_BUS_IS_POWERED" Units="Bool" Index="1">
                <Range LowerBound="1" />
            </Requires>
            <Requires LocalVar="A32NX_PUMP_STATE" Units="Bool" Index="1">
                <Range UpperBound="0" />
            </Requires>
            <Requires SimVar="FUEL TANK RIGHT MAIN QUANTITY" Units="Gallons" Index="1">
                <Range UpperBound="0.19999" />
            </Requires>
        </Sound>

        <Sound WwiseEvent="yellowepump" WwiseData="true" FadeOutType="2" FadeOutTime="0.5" Continuous="true" NodeName="BASE_RIGHT" LocalVar="A32NX_HYD_YELLOW_EPUMP_ACTIVE" >
            <Range LowerBound="1" />
            <WwiseRTPC LocalVar="A32NX_HYD_YELLOW_EPUMP_RPM" Units="number" Index="0" RTPCName="LOCALVAR_A32NX_EPUMP_RPM" />
        </Sound>

        <Sound WwiseEvent="yellowepumpext" WwiseData="true" FadeOutType="2" FadeOutTime="0.5" Continuous="true" NodeName="BASE_RIGHT" LocalVar="A32NX_HYD_YELLOW_EPUMP_ACTIVE" >
            <Range LowerBound="1" />
            <WwiseRTPC LocalVar="A32NX_SOUND_EXTERIOR_MASTER" Units="number" Index="0" RTPCName="LOCALVAR_A32NX_EXTERIOR_VOLUME" />
            <WwiseRTPC LocalVar="A32NX_HYD_YELLOW_EPUMP_RPM" Units="number" Index="0" RTPCName="LOCALVAR_A32NX_EPUMP_RPM" />
        </Sound>

        <Sound WwiseEvent="blueepump" WwiseData="true" FadeOutType="2" FadeOutTime="0.5" Continuous="true" NodeName="BASE_LEFT" LocalVar="A32NX_HYD_BLUE_EPUMP_ACTIVE" >
            <Range LowerBound="1" />
            <WwiseRTPC LocalVar="A32NX_HYD_BLUE_EPUMP_RPM" RTPCAttackTime="0.1" RTPCReleaseTime="0.1" Units="number" Index="0" RTPCName="LOCALVAR_A32NX_EPUMP_RPM" />
            <WwiseRTPC SimVar="AIRSPEED TRUE" Units="knots" Index="1" RTPCName="SIMVAR_AIRSPEED_TRUE" />
            <WwiseRTPC SimVar="TURB ENG N1" Units="percent" Index="1" RTPCName="SIMVAR_TURB_ENG_N1" />
        </Sound>

        <Sound WwiseEvent="blueepumpext" WwiseData="true" FadeOutType="2" FadeOutTime="0.5" Continuous="true" NodeName="BASE_LEFT" LocalVar="A32NX_HYD_BLUE_EPUMP_ACTIVE" >
            <Range LowerBound="1" />
            <WwiseRTPC LocalVar="A32NX_SOUND_EXTERIOR_MASTER" Units="number" Index="0" RTPCName="LOCALVAR_A32NX_EXTERIOR_VOLUME" />
            <WwiseRTPC LocalVar="A32NX_HYD_BLUE_EPUMP_RPM" RTPCAttackTime="0.1" RTPCReleaseTime="0.1" Units="number" Index="0" RTPCName="LOCALVAR_A32NX_EPUMP_RPM" />
        </Sound>

        <Sound WwiseEvent="yellowshut" WwiseData="true" Continuous="false" NodeName="BASE_RIGHT" LocalVar="A32NX_HYD_YELLOW_EPUMP_ACTIVE" >
            <Range UpperBound="0" />
        </Sound>

        <Sound WwiseEvent="blueshut" WwiseData="true" Continuous="false" NodeName="BASE_LEFT" LocalVar="A32NX_HYD_BLUE_EPUMP_ACTIVE" >
            <Range UpperBound="0" />
        </Sound>

        <Sound WwiseEvent="epumpshutext" WwiseData="true" Continuous="false" NodeName="BASE_RIGHT" LocalVar="A32NX_HYD_YELLOW_EPUMP_ACTIVE" >
            <Range UpperBound="0" />
            <WwiseRTPC LocalVar="A32NX_SOUND_EXTERIOR_MASTER" Units="number" Index="0" RTPCName="LOCALVAR_A32NX_EXTERIOR_VOLUME" />
        </Sound>

        <Sound WwiseEvent="epumpshutext" WwiseData="true" Continuous="false" NodeName="BASE_LEFT" LocalVar="A32NX_HYD_BLUE_EPUMP_ACTIVE" >
            <Range UpperBound="0" />
            <WwiseRTPC LocalVar="A32NX_SOUND_EXTERIOR_MASTER" Units="number" Index="0" RTPCName="LOCALVAR_A32NX_EXTERIOR_VOLUME" />
        </Sound>

        <!-- GROUND ROLL AND RATTLES ========================================================================================== -->

        <Sound WwiseData="true" WwiseEvent="GROLL" NodeName="WHEELS_L" ViewPoint="Inside" FadeOutType="2" FadeOutTime="1" SimVar="SIM ON GROUND" Units="BOOLEAN" Index="0">
            <Range LowerBound="1.0" />
            <Requires SimVar="GEAR TOTAL PCT EXTENDED" Units="PERCENT" Index="0">
                <Range LowerBound="1" />
            </Requires>
            <WwiseRTPC SimVar="GROUND VELOCITY" Units="KNOTS" Index="0" RTPCName="SIMVAR_GROUND_VELOCITY" />
        </Sound>

        <Sound WwiseData="true" WwiseEvent="whinerollint" ViewPoint="Inside" FadeOutType="2" FadeOutTime="0.5" NodeName="WHEELS_L" SimVar="SIM ON GROUND" Units="BOOLEAN" Index="0">
            <Range LowerBound="1.0" />
            <Requires SimVar="GEAR TOTAL PCT EXTENDED" Units="PERCENT" Index="0">
                <Range LowerBound="1" />
            </Requires>
            <WwiseRTPC SimVar="GROUND VELOCITY" Units="KNOTS" Index="0" RTPCName="SIMVAR_GROUND_VELOCITY" />
        </Sound>
        
        <Sound WwiseData="true" WwiseEvent="whinerollext" FadeOutType="2" FadeOutTime="0.5" NodeName="WHEELS_L" SimVar="SIM ON GROUND" Units="BOOLEAN" Index="0">
            <Range LowerBound="1.0" />
            <Requires SimVar="GEAR TOTAL PCT EXTENDED" Units="PERCENT" Index="0">
                <Range LowerBound="1" />
            </Requires>
            <WwiseRTPC SimVar="GROUND VELOCITY" Units="KNOTS" Index="0" RTPCName="SIMVAR_GROUND_VELOCITY" />
        </Sound>

        <Sound WwiseData="true" WwiseEvent="noseroll" NodeName="PEDALS_LEFT" FadeOutType="2" FadeOutTime="1" SimVar="GEAR ANIMATION POSITION" Units="PERCENT" Index="0">
            <Range LowerBound="70" />
            <Requires SimVar="GEAR TOTAL PCT EXTENDED" Units="PERCENT" Index="0">
                <Range LowerBound="1" />
            </Requires>
            <Requires SimVar="GROUND VELOCITY" Units="KNOTS" Index="0">
                <Range LowerBound="50" />
            </Requires>
            <WwiseRTPC SimVar="GROUND VELOCITY" Units="KNOTS" Index="0" RTPCName="SIMVAR_GROUND_VELOCITY" />
        </Sound>

        <Sound WwiseData="true" WwiseEvent="groundrollnose" NodeName="PEDALS_LEFT" ViewPoint="Inside" FadeOutType="2" FadeOutTime="1" SimVar="GEAR ANIMATION POSITION" Units="PERCENT" Index="0">
            <Range LowerBound="70" />
            <Requires SimVar="GEAR TOTAL PCT EXTENDED" Units="PERCENT" Index="0">
                <Range LowerBound="1" />
            </Requires>
            <WwiseRTPC SimVar="GROUND VELOCITY" Units="KNOTS" Index="0" RTPCName="SIMVAR_GROUND_VELOCITY" />
        </Sound>


        <Sound WwiseData="true" WwiseEvent="NWheelSpinAboveGround" NodeName="PEDALS_LEFT" ViewPoint="Inside" Continuous="false" SimVar="GEAR ANIMATION POSITION" Units="PERCENT" Index="0">
            <Range UpperBound="60" />
            <WwiseRTPC SimVar="GEAR ANIMATION POSITION" Units="PERCENT" Index="0" RTPCName="SIMVAR_GEAR_ANIMATION_POSITION" />
            <WwiseRTPC SimVar="AIRSPEED INDICATED" Units="KNOTS" Index="0" RTPCName="SIMVAR_AIRSPEED_INDICATED" />
        </Sound>

        <Sound WwiseData="true" WwiseEvent="taxirattle" ViewPoint="Inside" SimVar="SIM ON GROUND" Units="BOOLEAN" Index="0">
            <Range LowerBound="1.0" />
            <Requires SimVar="GEAR TOTAL PCT EXTENDED" Units="PERCENT" Index="0">
                <Range LowerBound="1" />
            </Requires>
            <WwiseRTPC SimVar="GROUND VELOCITY" Units="KNOTS" Index="0" RTPCName="SIMVAR_GROUND_VELOCITY" />
        </Sound>

        <Sound WwiseData="true" WwiseEvent="panelrattle" ViewPoint="Inside" NodeName="PEDALS_LEFT" FadeOutType="2" FadeOutTime="12" SimVar="GEAR ANIMATION POSITION" Units="PERCENT" Index="0">
            <Range LowerBound="70" />
            <Requires SimVar="GEAR TOTAL PCT EXTENDED" Units="PERCENT" Index="0">
                <Range LowerBound="1" />
            </Requires>
            <WwiseRTPC SimVar="GROUND VELOCITY" Units="KNOTS" Index="0" RTPCName="SIMVAR_GROUND_VELOCITY" />
        </Sound>

        <Sound WwiseData="true" WwiseEvent="Centerthump1" ViewPoint="Inside" NodeName="PEDALS_LEFT" SimVar="GEAR ANIMATION POSITION" Units="PERCENT" Index="0">
            <Range LowerBound="55" />
            <Requires SimVar="GEAR TOTAL PCT EXTENDED" Units="PERCENT" Index="0">
                <Range LowerBound="1" />
            </Requires>
            <WwiseRTPC SimVar="GROUND VELOCITY" Units="KNOTS" Index="0" RTPCName="SIMVAR_GROUND_VELOCITY" />
        </Sound>

        <Sound WwiseData="true" WwiseEvent="Centerthump2" ViewPoint="Inside" NodeName="PEDALS_LEFT" FadeOutType="2" FadeOutTime="1" SimVar="GEAR ANIMATION POSITION" Units="PERCENT" Index="0">
            <Range LowerBound="55" />
            <Requires SimVar="GEAR TOTAL PCT EXTENDED" Units="PERCENT" Index="0">
                <Range LowerBound="1" />
            </Requires>
            <WwiseRTPC SimVar="GROUND VELOCITY" Units="KNOTS" Index="0" RTPCName="SIMVAR_GROUND_VELOCITY" />
        </Sound>

        <Sound WwiseData="true" WwiseEvent="bumpslow" ViewPoint="Inside" NodeName="PEDALS_LEFT" FadeOutType="2" FadeOutTime="1" SimVar="SIM ON GROUND" Units="BOOLEAN" Index="0">
            <Range LowerBound="1.0" />
            <Requires SimVar="GEAR TOTAL PCT EXTENDED" Units="PERCENT" Index="0">
                <Range LowerBound="1" />
            </Requires>
            <WwiseRTPC SimVar="GROUND VELOCITY" Units="KNOTS" Index="0" RTPCName="SIMVAR_GROUND_VELOCITY" />
        </Sound>

        <Sound WwiseData="true" WwiseEvent="taxirumble" NodeName="PEDALS_LEFT" FadeOutType="2" FadeOutTime="1" SimVar="SIM ON GROUND" Units="BOOLEAN" Index="0">
            <Range LowerBound="1.0" />
            <Requires SimVar="GEAR TOTAL PCT EXTENDED" Units="PERCENT" Index="0">
                <Range LowerBound="1" />
            </Requires>
            <WwiseRTPC SimVar="GROUND VELOCITY" Units="KNOTS" Index="0" RTPCName="SIMVAR_GROUND_VELOCITY" />
        </Sound>

        <Sound WwiseData="true" WwiseEvent="ptu_start" NodeName="SOUND_PACK_OUTFLOW_LEFT" LocalVar="A32NX_HYD_PTU_MOTOR_FLOW" Continuous="false">
             <Range LowerBound="0.001" />
             <Requires LocalVar="A32NX_HYD_PTU_HIGH_PITCH_SOUND">
                <Range UpperBound="0" />
            </Requires>
        </Sound>

        <Sound WwiseData="true" WwiseEvent="ptustartcockpit" NodeName="PEDALS_LEFT" LocalVar="A32NX_HYD_PTU_MOTOR_FLOW" Continuous="false">
             <Range LowerBound="0.001" />
             <Requires LocalVar="A32NX_HYD_PTU_HIGH_PITCH_SOUND">
                <Range UpperBound="0" />
            </Requires>
            <Requires LocalVar="A32NX_SOUND_PTU_AUDIBLE_COCKPIT" Units="BOOL">
                <Range LowerBound="1" />
            </Requires>
        </Sound>

        <Sound WwiseData="true" WwiseEvent="ptu_sound" NodeName="SOUND_PACK_OUTFLOW_LEFT" LocalVar="A32NX_HYD_PTU_HIGH_PITCH_SOUND" Continuous="false">
             <Range LowerBound="1" />
        </Sound>

        <Sound WwiseData="true" WwiseEvent="ptucockpit" NodeName="PEDALS_LEFT" LocalVar="A32NX_HYD_PTU_HIGH_PITCH_SOUND" Continuous="false">
             <Range LowerBound="1" />
             <Requires LocalVar="A32NX_SOUND_PTU_AUDIBLE_COCKPIT" Units="BOOL">
                <Range LowerBound="1" />
            </Requires>
        </Sound>

        <Sound WwiseEvent="smoothtouch" FadeOutType="2" FadeOutTime="0.5" WwiseData="true" Continuous="false" ViewPoint="Inside" NodeName="PEDALS_LEFT" SimVar="SIM ON GROUND" Units="BOOLEAN" Index="0">
            <Range LowerBound="1.0" />
            <Requires LocalVar="A32NX_AUTOPILOT_H_DOT_RADIO" Units="number" Index="0">
                <Range LowerBound="-150" UpperBound="-50" />
            </Requires>
        </Sound>

        <Sound WwiseEvent="medtouch" FadeOutType="2" FadeOutTime="0.5" WwiseData="true" Continuous="false" ViewPoint="Inside" NodeName="PEDALS_LEFT" SimVar="SIM ON GROUND" Units="BOOLEAN" Index="0">
            <Range LowerBound="1.0" />
            <Requires LocalVar="A32NX_AUTOPILOT_H_DOT_RADIO" Units="number" Index="0">
                <Range LowerBound="-350" UpperBound="-151" />
            </Requires>
        </Sound>

        <Sound WwiseEvent="firmtouch" FadeOutType="2" FadeOutTime="0.5" WwiseData="true" Continuous="false" ViewPoint="Inside" NodeName="PEDALS_LEFT" SimVar="SIM ON GROUND" Units="BOOLEAN" Index="0">
            <Range LowerBound="1.0" />
            <Requires LocalVar="A32NX_AUTOPILOT_H_DOT_RADIO" Units="number" Index="0">
                <Range UpperBound="-351" />
            </Requires>
        </Sound>

        <Sound WwiseEvent="cabtouchsmooth" FadeOutType="2" FadeOutTime="0.5" WwiseData="true" Continuous="false" ViewPoint="Inside" NodeName="HublotIn002" SimVar="SIM ON GROUND" Units="BOOLEAN" Index="0">
            <Range LowerBound="1.0" />
            <Requires LocalVar="A32NX_AUTOPILOT_H_DOT_RADIO" Units="number" Index="0">
                <Range LowerBound="-150" UpperBound="-50" />
            </Requires>
        </Sound>

        <Sound WwiseEvent="cabtouchmed" FadeOutType="2" FadeOutTime="0.5" WwiseData="true" Continuous="false" ViewPoint="Inside" NodeName="HublotIn002" SimVar="SIM ON GROUND" Units="BOOLEAN" Index="0">
            <Range LowerBound="1.0" />
            <Requires LocalVar="A32NX_AUTOPILOT_H_DOT_RADIO" Units="number" Index="0">
                <Range LowerBound="-350" UpperBound="-151" />
            </Requires>
        </Sound>

        <Sound WwiseEvent="cabtouchhard" FadeOutType="2" FadeOutTime="0.5" WwiseData="true" Continuous="false" ViewPoint="Inside" NodeName="HublotIn002" SimVar="SIM ON GROUND" Units="BOOLEAN" Index="0">
            <Range LowerBound="1.0" />
            <Requires LocalVar="A32NX_AUTOPILOT_H_DOT_RADIO" Units="number" Index="0">
                <Range UpperBound="-351" />
            </Requires>
        </Sound>

        <Sound WwiseData="true" NodeName="PEDALS_LEFT" WwiseEvent="turbulence1" SimVar="SIM ON GROUND" Units="BOOLEAN" Index="0">
            <Range UpperBound="0" />
            <WwiseRTPC SimVar="ROTATION VELOCITY BODY X" Units="PERCENT" Index="0" RTPCName="SIMVAR_ROTATION_VELOCITY_BODY_X"/>
            <WwiseRTPC SimVar="ROTATION VELOCITY BODY Y" Units="PERCENT" Index="0" RTPCName="SIMVAR_ROTATION_VELOCITY_BODY_Y"/>
            <WwiseRTPC SimVar="ROTATION VELOCITY BODY Z" Units="PERCENT" Index="0" RTPCName="SIMVAR_ROTATION_VELOCITY_BODY_Z"/>
        </Sound>

        <Sound WwiseData="true" NodeName="HublotIn002" WwiseEvent="turbulence2" SimVar="SIM ON GROUND" Units="BOOLEAN" Index="0">
            <Range UpperBound="0" />
            <WwiseRTPC SimVar="ROTATION VELOCITY BODY X" Units="PERCENT" Index="0" RTPCName="SIMVAR_ROTATION_VELOCITY_BODY_X"/>
            <WwiseRTPC SimVar="ROTATION VELOCITY BODY Y" Units="PERCENT" Index="0" RTPCName="SIMVAR_ROTATION_VELOCITY_BODY_Y"/>
            <WwiseRTPC SimVar="ROTATION VELOCITY BODY Z" Units="PERCENT" Index="0" RTPCName="SIMVAR_ROTATION_VELOCITY_BODY_Z"/>
        </Sound>

        <!-- BETTER WIND NOISES ========================================================================================== -->

        <Sound WwiseData="true" WwiseEvent="Betterwind" SimVar="AIRSPEED INDICATED" ViewPoint="Inside" NodeName="PEDALS_LEFT" Continuous="True" Units="KNOTS" Index="0" FadeOutType="2" FadeOutTime="1">
            <Range LowerBound="1" />
            <WwiseRTPC SimVar="AIRSPEED INDICATED" Units="KNOTS" Index="0" RTPCName="SIMVAR_AIRSPEED_INDICATED" />
            <WwiseRTPC SimVar="LEADING EDGE FLAPS LEFT PERCENT" Units="percent" Index="0" RTPCName="SIMVAR_LEADING_EDGE_FLAPS_LEFT_PERCENT" />
            <WwiseRTPC LocalVar="A32NX_SOUND_INTERIOR_WIND" Units="number" Index="0" RTPCName="LOCALVAR_A32NX_INTERIOR_WIND_VOLUME" />
        </Sound>

        <Sound WwiseData="true" WwiseEvent="cabinwind" SimVar="AIRSPEED INDICATED" ViewPoint="Inside" NodeName="LIGHT_ASOBO_NAVIGATIONTAILRIGHT" Continuous="True" Units="KNOTS" Index="0" FadeOutType="2" FadeOutTime="1">
            <Range LowerBound="1" />
            <WwiseRTPC SimVar="AIRSPEED INDICATED" Units="KNOTS" Index="0" RTPCName="SIMVAR_AIRSPEED_INDICATED" />
            <WwiseRTPC SimVar="AIRSPEED TRUE" Units="knots" Index="1" RTPCName="SIMVAR_AIRSPEED_TRUE" />
            <WwiseRTPC SimVar="LEADING EDGE FLAPS LEFT PERCENT" Units="percent" Index="0" RTPCName="SIMVAR_LEADING_EDGE_FLAPS_LEFT_PERCENT" />
            <WwiseRTPC LocalVar="A32NX_SOUND_INTERIOR_WIND" Units="number" Index="0" RTPCName="LOCALVAR_A32NX_INTERIOR_WIND_VOLUME" />
            <WwiseRTPC SimVar="TURB ENG N1" Units="percent" Index="2" RTPCName="SIMVAR_TURB_ENG_N1" />
        </Sound>

        <Sound WwiseData="true" WwiseEvent="Geardownwind" Continuous="true" ViewPoint="Inside" FadeOutType="2" FadeOutTime="0.5" SimVar="GEAR TOTAL PCT EXTENDED" Units="PERCENT" Index="0">
            <Range LowerBound="0.05" />
            <WwiseRTPC SimVar="AIRSPEED INDICATED" Units="KNOTS" Index="0" RTPCName="SIMVAR_AIRSPEED_INDICATED" />
            <WwiseRTPC LocalVar="A32NX_SOUND_INTERIOR_WIND" Units="number" Index="0" RTPCName="LOCALVAR_A32NX_INTERIOR_WIND_VOLUME" />
        </Sound>

        <Sound WwiseData="true" WwiseEvent="splrleftwind" SimVar="AIRSPEED INDICATED" ViewPoint="Inside" NodeName="WING_BONE_LEFT_01" Continuous="True" Units="KNOTS" Index="0" FadeOutType="2" FadeOutTime="1">
            <Range LowerBound="1" />
            <WwiseRTPC SimVar="SPOILERS LEFT POSITION" Units="PERCENT" Index="0" RTPCName="SIMVAR_SPOILERS_LEFT_POSITION" />
            <WwiseRTPC SimVar="AIRSPEED INDICATED" Units="KNOTS" Index="0" RTPCName="SIMVAR_AIRSPEED_INDICATED" />
            <WwiseRTPC LocalVar="A32NX_SOUND_INTERIOR_WIND" Units="number" Index="0" RTPCName="LOCALVAR_A32NX_INTERIOR_WIND_VOLUME" />
        </Sound>

        <Sound WwiseData="true" WwiseEvent="splrrightwind" SimVar="AIRSPEED INDICATED" ViewPoint="Inside" NodeName="WING_BONE_RIGHT_01" Continuous="True" Units="KNOTS" Index="0" FadeOutType="2" FadeOutTime="1">
            <Range LowerBound="1" />
            <WwiseRTPC SimVar="SPOILERS RIGHT POSITION" Units="PERCENT" Index="0" RTPCName="SIMVAR_SPOILERS_RIGHT_POSITION" />
            <WwiseRTPC SimVar="AIRSPEED INDICATED" Units="KNOTS" Index="0" RTPCName="SIMVAR_AIRSPEED_INDICATED" />
            <WwiseRTPC LocalVar="A32NX_SOUND_INTERIOR_WIND" Units="number" Index="0" RTPCName="LOCALVAR_A32NX_INTERIOR_WIND_VOLUME" />
        </Sound>

        <!-- FLIGHT CONTROL SURFACES SOUNDS ===================================================================  -->

        <Sound WwiseData="true" WwiseEvent="aileron_left" NodeName="WING_AILERON_1_LEFT" ContinuousStopDelay="1.0" SimVar="AILERON POSITION" Units="PERCENT" Index="1">
            <WwiseRTPC SimVar="AILERON POSITION" Units="PERCENT" Index="1" RTPCName="SIMVAR_AILERON_POSITION" />
        </Sound>

        <Sound WwiseData="true" WwiseEvent="aileron_right" NodeName="WING_AILERON_1_RIGHT" ContinuousStopDelay="1.0" SimVar="AILERON POSITION" Units="PERCENT" Index="2">
            <WwiseRTPC SimVar="AILERON POSITION" Units="PERCENT" Index="2" RTPCName="SIMVAR_AILERON_POSITION" />
        </Sound>

        <Sound WwiseData="true" WwiseEvent="rudder" NodeName="TAIL_RUDDER" ContinuousStopDelay="1.0" SimVar="RUDDER POSITION" Units="PERCENT" Index="0">
            <WwiseRTPC SimVar="RUDDER POSITION" Units="PERCENT" Index="0" RTPCName="SIMVAR_RUDDER_POSITION" />
        </Sound>

        <Sound WwiseData="true" WwiseEvent="elevator" NodeName="TAIL_ELEVATOR_LEFT" ContinuousStopDelay="1.0" SimVar="ELEVATOR POSITION" Units="PERCENT" Index="0">
            <WwiseRTPC SimVar="ELEVATOR POSITION" Units="PERCENT" Index="0" RTPCName="SIMVAR_ELEVATOR_POSITION" />
        </Sound>

        <Sound WwiseData="true" WwiseEvent="elevator" NodeName="TAIL_ELEVATOR_TRIM_RIGHT" ContinuousStopDelay="1.0" SimVar="ELEVATOR POSITION" Units="PERCENT" Index="0">
            <WwiseRTPC SimVar="ELEVATOR POSITION" Units="PERCENT" Index="0" RTPCName="SIMVAR_ELEVATOR_POSITION" />
        </Sound>

        <Sound WwiseEvent="gdown" WwiseData="true" Continuous="true" NodeName="PEDALS_LEFT" FadeOutType="2" FadeOutTime="1" SimVar="GEAR TOTAL PCT EXTENDED" Units="PERCENT">
            <Range LowerBound="0.1" UpperBound="0.9" />
            <WwiseRTPC SimVar="GEAR TOTAL PCT EXTENDED" Derived="true" Units="PERCENT" Index="0" RTPCName="SIMVAR_GEAR_TOTAL_PCT_EXTENDED_DERIVED" />
            <WwiseRTPC SimVar="GEAR TOTAL PCT EXTENDED" Units="PERCENT" Index="0" RTPCName="SIMVAR_GEAR_TOTAL_PCT_EXTENDED" />
        </Sound>

        <Sound WwiseEvent="gup" WwiseData="true" Continuous="true" NodeName="PEDALS_LEFT" FadeOutType="2" FadeOutTime="1" SimVar="GEAR TOTAL PCT EXTENDED" Units="PERCENT">
            <Range LowerBound="0.1" UpperBound="0.9" />
            <WwiseRTPC SimVar="GEAR TOTAL PCT EXTENDED" Derived="true" Units="PERCENT" Index="0" RTPCName="SIMVAR_GEAR_TOTAL_PCT_EXTENDED_DERIVED" />
            <WwiseRTPC SimVar="GEAR TOTAL PCT EXTENDED" Units="PERCENT" Index="0" RTPCName="SIMVAR_GEAR_TOTAL_PCT_EXTENDED" />
        </Sound>
        
        <Sound WwiseEvent="gearcab" WwiseData="true" Continuous="true" NodeName="WHEELS_L" FadeOutType="2" FadeOutTime="3" SimVar="GEAR TOTAL PCT EXTENDED" Units="PERCENT">
            <Range LowerBound="0.1" UpperBound="0.95" />
            <WwiseRTPC SimVar="GEAR TOTAL PCT EXTENDED" Derived="true" Units="PERCENT" Index="0" RTPCName="SIMVAR_GEAR_TOTAL_PCT_EXTENDED_DERIVED" />
            <WwiseRTPC SimVar="GEAR TOTAL PCT EXTENDED" Units="PERCENT" Index="0" RTPCName="SIMVAR_GEAR_TOTAL_PCT_EXTENDED" />
        </Sound>

        <Sound WwiseEvent="gmain" WwiseData="true" Continuous="false" NodeName="PEDALS_LEFT" SimVar="GEAR TOTAL PCT EXTENDED" Units="PERCENT">
            <Range LowerBound="0.05" UpperBound="0.95" />
        </Sound>
                        
        <Sound WwiseEvent="gearlock" WwiseData="true" Continuous="false" NodeName="WHEELS_L" SimVar="GEAR TOTAL PCT EXTENDED" Units="PERCENT">
            <Range LowerBound="1" />
        </Sound>
                
        <Sound WwiseEvent="gearlock" WwiseData="true" Continuous="false" NodeName="WHEELS_L" SimVar="GEAR TOTAL PCT EXTENDED" Units="PERCENT">
            <Range UpperBound="0" />
        </Sound>

        <!-- INSTRUMENTS FOLEYS  =========================================================================  -->

        <Sound WwiseData="true" WwiseEvent="flapnotch" NodeName="LEVER_FLAPS" Continuous="false" LocalVar="A32NX_FLAPS_HANDLE_PERCENT" Units="NUMBER" Index="1">
            <Range LowerBound="0.00" UpperBound="0.00" />
        </Sound>

        <Sound WwiseData="true" WwiseEvent="flapnotch" NodeName="LEVER_FLAPS" Continuous="false" LocalVar="A32NX_FLAPS_HANDLE_PERCENT" Units="NUMBER" Index="1">
            <Range LowerBound="0.25" UpperBound="0.25" />
        </Sound>

        <Sound WwiseData="true" WwiseEvent="flapnotch" NodeName="LEVER_FLAPS" Continuous="false" LocalVar="A32NX_FLAPS_HANDLE_PERCENT" Units="NUMBER" Index="1">
            <Range LowerBound="0.50" UpperBound="0.50" />
        </Sound>

        <Sound WwiseData="true" WwiseEvent="flapnotch" NodeName="LEVER_FLAPS" Continuous="false" LocalVar="A32NX_FLAPS_HANDLE_PERCENT" Units="NUMBER" Index="1">
            <Range LowerBound="0.75" UpperBound="0.75" />
        </Sound>

        <Sound WwiseData="true" WwiseEvent="flapnotch" NodeName="LEVER_FLAPS" Continuous="false" LocalVar="A32NX_FLAPS_HANDLE_PERCENT" Units="NUMBER" Index="1">
            <Range LowerBound="1.00" UpperBound="1.00" />
        </Sound>

        <Sound WwiseData="true" WwiseEvent="Spoiler0" NodeName="LEVER_SPEEDBRAKE" Continuous="false" LocalVar="A32NX_SPOILERS_HANDLE_POSITION" Units="NUMBER" Index="1">
            <Range LowerBound="0" UpperBound="0" />
            <WwiseRTPC SimVar="GROUND VELOCITY" Units="METERS PER SECOND" Index="0" RTPCName="SIMVAR_GROUND_VELOCITY" />
            <Requires LocalVar="A32NX_SPOILERS_ARMED" Units="BOOL" Index="1">
                <Range UpperBound="0" />
            </Requires>
        </Sound>

        <Sound WwiseData="true" WwiseEvent="Spoiler50" NodeName="LEVER_SPEEDBRAKE" Continuous="false" LocalVar="A32NX_SPOILERS_HANDLE_POSITION" Units="NUMBER" Index="1">
            <Range LowerBound="0.49" UpperBound="0.51" />
            <WwiseRTPC SimVar="GROUND VELOCITY" Units="METERS PER SECOND" Index="0" RTPCName="SIMVAR_GROUND_VELOCITY" />
            <Requires LocalVar="A32NX_SPOILERS_ARMED" Units="BOOL" Index="1">
                <Range UpperBound="0" />
            </Requires>
        </Sound>

        <Sound WwiseData="true" WwiseEvent="Spoiler100" NodeName="LEVER_SPEEDBRAKE" Continuous="false" LocalVar="A32NX_SPOILERS_HANDLE_POSITION" Units="NUMBER" Index="1">
            <Range LowerBound="0.99" />
            <WwiseRTPC SimVar="GROUND VELOCITY" Units="METERS PER SECOND" Index="0" RTPCName="SIMVAR_GROUND_VELOCITY" />
            <Requires LocalVar="A32NX_SPOILERS_ARMED" Units="BOOL" Index="1">
                <Range UpperBound="0" />
            </Requires>
        </Sound>

        <Sound WwiseData="true" WwiseEvent="SpoilerARM" NodeName="LEVER_SPEEDBRAKE" Continuous="false" LocalVar="A32NX_SPOILERS_ARMED" Units="BOOL" Index="1">
            <Range LowerBound="1" UpperBound="1" />
            <WwiseRTPC SimVar="GROUND VELOCITY" Units="METERS PER SECOND" Index="0" RTPCName="SIMVAR_GROUND_VELOCITY" />
        </Sound>

        <Sound WwiseData="true" WwiseEvent="SpoilerDISARM" NodeName="LEVER_SPEEDBRAKE" Continuous="false" LocalVar="A32NX_SPOILERS_ARMED" Units="BOOL" Index="1">
            <Range LowerBound="0" UpperBound="0" />
            <WwiseRTPC SimVar="GROUND VELOCITY" Units="METERS PER SECOND" Index="0" RTPCName="SIMVAR_GROUND_VELOCITY" />
        </Sound>

        <Sound WwiseData="true" WwiseEvent="lever_throttle_1" ViewPoint="Inside" NodeName="LEVER_THROTTLE_1" LocalVar="XMLVAR_Throttle1Position">
            <WwiseRTPC LocalVar="XMLVAR_Throttle1Position" Derived="true" RTPCName="LOCALVAR_GENERAL_ENG_THROTTLE1_LEVER_POSITION_DERIVED" />
            <WwiseRTPC LocalVar="XMLVAR_Throttle1Position" RTPCName="LOCALVAR_GENERAL_ENG_THROTTLE1_LEVER_POSITION" />
        </Sound>

        <Sound WwiseData="true" WwiseEvent="lever_throttle_2" ViewPoint="Inside" NodeName="LEVER_THROTTLE_2" LocalVFar="XMLVAR_Throttle2Position">
            <WwiseRTPC LocalVar="XMLVAR_Throttle2Position" Derived="true" RTPCName="LOCALVAR_GENERAL_ENG_THROTTLE2_LEVER_POSITION_DERIVED" />
            <WwiseRTPC LocalVar="XMLVAR_Throttle2Position" RTPCName="LOCALVAR_GENERAL_ENG_THROTTLE2_LEVER_POSITION" />
        </Sound>

        <Sound WwiseData="true" WwiseEvent="detent" Continuous="false" ViewPoint="Inside" NodeName="LEVER_THROTTLE_1" LocalVar="A32NX_3D_THROTTLE_LEVER_POSITION_1" Units="PERCENT">
            <Range LowerBound="73" UpperBound="77" />
        </Sound>

        <Sound WwiseData="true" WwiseEvent="detent" Continuous="false" ViewPoint="Inside" NodeName="LEVER_THROTTLE_2" LocalVar="A32NX_3D_THROTTLE_LEVER_POSITION_2" Units="PERCENT">
            <Range LowerBound="73" UpperBound="77" />
        </Sound>

        <Sound WwiseData="true" WwiseEvent="detent" Continuous="false" ViewPoint="Inside" NodeName="LEVER_THROTTLE_1" LocalVar="A32NX_3D_THROTTLE_LEVER_POSITION_1" Units="PERCENT">
            <Range LowerBound="48" UpperBound="52" />
        </Sound>

        <Sound WwiseData="true" WwiseEvent="detent" Continuous="false" ViewPoint="Inside" NodeName="LEVER_THROTTLE_2" LocalVar="A32NX_3D_THROTTLE_LEVER_POSITION_2" Units="PERCENT">
            <Range LowerBound="48" UpperBound="52" />
        </Sound>

        <Sound WwiseData="true" WwiseEvent="IdleDetent" Continuous="false" ViewPoint="Inside" NodeName="LEVER_THROTTLE_1" LocalVar="A32NX_3D_THROTTLE_LEVER_POSITION_1" Units="PERCENT">
            <Range LowerBound="23" UpperBound="27" />
            <Range LowerBound="98" />
            <Range UpperBound="0" />
        </Sound>

        <Sound WwiseData="true" WwiseEvent="IdleDetent" Continuous="false" ViewPoint="Inside" NodeName="LEVER_THROTTLE_2" LocalVar="A32NX_3D_THROTTLE_LEVER_POSITION_2" Units="PERCENT">
            <Range LowerBound="23" UpperBound="27" />
            <Range LowerBound="98" />
            <Range UpperBound="0" />
        </Sound>

        <Sound WwiseData="true" WwiseEvent="lever_trim_elevator" ViewPoint="Inside" NodeName="LEVER_ELEVATORTRIM_1" ContinuousStopDelay="1.0" SimVar="ELEVATOR TRIM POSITION" Units="PERCENT" Index="0">
            <WwiseRTPC SimVar="ELEVATOR TRIM POSITION" Units="PERCENT" Index="0" Derived="true" RTPCName="SIMVAR_ELEVATOR_TRIM_POSITION_DERIVED" />
        </Sound>

        <Sound WwiseData="true" WwiseEvent="pedal_movement" ViewPoint="Inside" NodeName="PEDALS_LEFT" ContinuousStopDelay="1.0" SimVar="RUDDER PEDAL POSITION" Units="PERCENT" Index="0">
            <WwiseRTPC SimVar="RUDDER PEDAL POSITION" Units="PERCENT" Index="0" Derived="true" RTPCName="SIMVAR_RUDDER_PEDAL_POSITION_DERIVED" />
        </Sound>

        <!-- RATTLES ==========================================================================================  -->

        <Sound WwiseData="true" WwiseEvent="rattle_ground" ViewPoint="Inside" FadeOutType="2" FadeOutTime="0.5" ContinuousStopDelay="0.5" SimVar="SIM ON GROUND" Units="BOOLEAN" Index="0">
            <Range LowerBound="1.0" />
            <Requires SimVar="GROUND VELOCITY" Units="METERS PER SECOND" Index="0">
                <Range LowerBound="0.1" />
            </Requires>
            <WwiseRTPC SimVar="GROUND VELOCITY" Units="METERS PER SECOND" Index="0" RTPCName="SIMVAR_GROUND_VELOCITY" />
            <WwiseRTPC SimVar="SURFACE TYPE" Units="ENUM" Index="0" RTPCName="SIMVAR_SURFACE_TYPE" />
            <WwiseRTPC SimVar="GENERAL ENG COMBUSTION SOUND PERCENT" Units="PERCENT OVER 100" Index="1" RTPCName="SIMVAR_GENERAL_ENG_COMBUSTION_SOUND_PERCENT" />
            <WwiseRTPC SimVar="GEAR TOTAL PCT EXTENDED" Units="PERCENT" Index="0" RTPCName="SIMVAR_GEAR_TOTAL_PCT_EXTENDED" />
        </Sound>

        <Sound WwiseData="true" WwiseEvent="rattle_overspeed" SimVar="AIRSPEED INDICATED" Units="KNOTS" Index="0">
            <WwiseRTPC SimVar="AIRSPEED INDICATED" Units="KNOTS" Index="0" RTPCName="SIMVAR_AIRSPEED_INDICATED" />
            <WwiseRTPC SimVar="ROTATION VELOCITY BODY X" Units="PERCENT" Index="0" RTPCName="SIMVAR_ROTATION_VELOCITY_BODY_X"/>
            <WwiseRTPC SimVar="ROTATION VELOCITY BODY Y" Units="PERCENT" Index="0" RTPCName="SIMVAR_ROTATION_VELOCITY_BODY_Y"/>
            <WwiseRTPC SimVar="ROTATION VELOCITY BODY Z" Units="PERCENT" Index="0" RTPCName="SIMVAR_ROTATION_VELOCITY_BODY_Z"/>
            <Range LowerBound="400" />
        </Sound>

        <!-- Miscellaneous ==========================================================================================  -->

        <Sound WwiseData="true" WwiseEvent="wiper_slowL" NodeName="WIPER_BASE_L" SimVar="CIRCUIT POWER SETTING" Units="percent" Index="77" Continuous="true">
            <Range LowerBound="75" UpperBound="75" />
            <Requires SimVar="CIRCUIT ON" Units="Bool" Index="77">
            <Range LowerBound="1" />
            </Requires>
        </Sound>

        <Sound WwiseData="true" WwiseEvent="wiper_fastL" NodeName="WIPER_BASE_L" SimVar="CIRCUIT POWER SETTING" Units="percent" Index="77" Continuous="true">
            <Range LowerBound="100" />
            <Requires SimVar="CIRCUIT ON" Units="Bool" Index="77">
            <Range LowerBound="1" />
            </Requires>
        </Sound>

        <Sound WwiseData="true" WwiseEvent="wiper_parkL" NodeName="WIPER_BASE_L" SimVar="CIRCUIT ON" Units="Bool" Index="77" Continuous="false">
            <Range UpperBound="0" />
        </Sound>

        <Sound WwiseData="true" WwiseEvent="wiper_slowR" NodeName="WIPER_BASE_R" SimVar="CIRCUIT POWER SETTING" Units="percent" Index="80" Continuous="true">
            <Range LowerBound="75" UpperBound="75" />
            <Requires SimVar="CIRCUIT ON" Units="Bool" Index="80">
            <Range LowerBound="1" />
            </Requires>
        </Sound>

        <Sound WwiseData="true" WwiseEvent="wiper_fastR" NodeName="WIPER_BASE_R" SimVar="CIRCUIT POWER SETTING" Units="percent" Index="80" Continuous="true">
            <Range LowerBound="100" />
            <Requires SimVar="CIRCUIT ON" Units="Bool" Index="80">
            <Range LowerBound="1" />
            </Requires>
        </Sound>

        <Sound WwiseData="true" WwiseEvent="wiper_parkR" NodeName="WIPER_BASE_R" SimVar="CIRCUIT ON" Units="Bool" Index="80" Continuous="false">
            <Range UpperBound="0" />
        </Sound>

        <!-- Play sound whenever the seat belts switch position changes -->

        <Sound WwiseData="true" WwiseEvent="light_switch_seatbelt" NodeName="SOUND_FWD_GALLEY" ConeHeading="180" CancelConeHeadingWhenInside="false" SimVar="CABIN SEATBELTS ALERT SWITCH" Units="BOOL" ViewPoint="Inside" Continuous="false">
            <Range UpperBound="0" />
            <WwiseRTPC SimVar="ELECTRICAL MAIN BUS VOLTAGE" Units="VOLTS" Index="1" RTPCName="SIMVAR_ELECTRICAL_MAIN_BUS_VOLTAGE" />
            <WwiseRTPC LocalVar="A32NX_COCKPIT_DOOR_LOCKED" Units="bool" Index="1" RTPCName="LOCALVAR_A32NX_COCKPIT_DOOR_LOCKED" />
        </Sound>

        <Sound WwiseData="true" WwiseEvent="light_switch_seatbelt" NodeName="SOUND_FWD_GALLEY" ConeHeading="180" CancelConeHeadingWhenInside="false" SimVar="CABIN SEATBELTS ALERT SWITCH" Units="BOOL" ViewPoint="Inside" Continuous="false">
            <Range LowerBound="1" />
            <WwiseRTPC SimVar="ELECTRICAL MAIN BUS VOLTAGE" Units="VOLTS" Index="1" RTPCName="SIMVAR_ELECTRICAL_MAIN_BUS_VOLTAGE" />
            <WwiseRTPC LocalVar="A32NX_COCKPIT_DOOR_LOCKED" Units="bool" Index="1" RTPCName="LOCALVAR_A32NX_COCKPIT_DOOR_LOCKED" />
        </Sound>

        <!-- Play sound whenever the no smoking ecam memo changes -->
        <Sound WwiseData="true" WwiseEvent="light_switch_seatbelt" NodeName="SOUND_FWD_GALLEY" ConeHeading="180" CancelConeHeadingWhenInside="false" LocalVar="A32NX_NO_SMOKING_MEMO" ViewPoint="Inside" Continuous="false">
            <Range UpperBound="0" />
            <WwiseRTPC SimVar="ELECTRICAL MAIN BUS VOLTAGE" Units="VOLTS" Index="1" RTPCName="SIMVAR_ELECTRICAL_MAIN_BUS_VOLTAGE" />
            <WwiseRTPC LocalVar="A32NX_COCKPIT_DOOR_LOCKED" Units="bool" Index="1" RTPCName="LOCALVAR_A32NX_COCKPIT_DOOR_LOCKED" />
        </Sound>

        <Sound WwiseData="true" WwiseEvent="light_switch_seatbelt" NodeName="SOUND_FWD_GALLEY" ConeHeading="180" CancelConeHeadingWhenInside="false" LocalVar="A32NX_NO_SMOKING_MEMO" ViewPoint="Inside" Continuous="false">
            <Range LowerBound="1" />
            <WwiseRTPC SimVar="ELECTRICAL MAIN BUS VOLTAGE" Units="VOLTS" Index="1" RTPCName="SIMVAR_ELECTRICAL_MAIN_BUS_VOLTAGE" />
            <WwiseRTPC LocalVar="A32NX_COCKPIT_DOOR_LOCKED" Units="bool" Index="1" RTPCName="LOCALVAR_A32NX_COCKPIT_DOOR_LOCKED" />
        </Sound>

        <Sound WwiseData="true" WwiseEvent="cockpit_cabin_call_fwd" NodeName="SOUND_FWD_GALLEY" ConeHeading="180" CancelConeHeadingWhenInside="false" LocalVar="PUSH_OVHD_CALLS_FWD" Continuous="false">
            <Range LowerBound="1" />
            <WwiseRTPC LocalVar="A32NX_COCKPIT_DOOR_LOCKED" Units="bool" Index="1" RTPCName="LOCALVAR_A32NX_COCKPIT_DOOR_LOCKED" />
            <Requires LocalVar="A32NX_ELEC_AC_1_BUS_IS_POWERED" Units="Bool" Index="1">
            <Range LowerBound="1" />
            </Requires>
        </Sound>

        <Sound WwiseData="true" WwiseEvent="cockpit_cabin_call_fwd" NodeName="SOUND_FWD_GALLEY" ConeHeading="180" CancelConeHeadingWhenInside="false" LocalVar="PUSH_OVHD_CALLS_ALL" Continuous="false">
            <Range LowerBound="1" />
            <WwiseRTPC LocalVar="A32NX_COCKPIT_DOOR_LOCKED" Units="bool" Index="1" RTPCName="LOCALVAR_A32NX_COCKPIT_DOOR_LOCKED" />
            <Requires LocalVar="A32NX_ELEC_AC_1_BUS_IS_POWERED" Units="Bool" Index="1">
            <Range LowerBound="1" />
            </Requires>
        </Sound>

        <Sound WwiseData="true" WwiseEvent="cockpit_cabin_call_aft" NodeName="SOUND_FWD_GALLEY" ConeHeading="180" CancelConeHeadingWhenInside="false" LocalVar="PUSH_OVHD_CALLS_AFT" Continuous="false">
            <Range LowerBound="1" />
            <WwiseRTPC LocalVar="A32NX_COCKPIT_DOOR_LOCKED" Units="bool" Index="1" RTPCName="LOCALVAR_A32NX_COCKPIT_DOOR_LOCKED" />
            <Requires LocalVar="A32NX_ELEC_AC_1_BUS_IS_POWERED" Units="Bool" Index="1">
            <Range LowerBound="1" />
            </Requires>
        </Sound>

        <Sound WwiseData="true" WwiseEvent="emercabincall" NodeName="SOUND_FWD_GALLEY" ConeHeading="180" CancelConeHeadingWhenInside="false" LocalVar="A32NX_CALLS_EMER_ON" Continuous="false">
            <Range LowerBound="1" />
            <WwiseRTPC LocalVar="A32NX_COCKPIT_DOOR_LOCKED" Units="bool" Index="1" RTPCName="LOCALVAR_A32NX_COCKPIT_DOOR_LOCKED" />
            <Requires LocalVar="A32NX_ELEC_AC_1_BUS_IS_POWERED" Units="Bool" Index="1">
            <Range LowerBound="1" />
            </Requires>
        </Sound>

        <Sound WwiseData="true" WwiseEvent="mechhorn" NodeName="WHEELS_C" LocalVar="PUSH_OVHD_CALLS_MECH" Continuous="true">
            <Range LowerBound="1" />
        </Sound>

        <Sound WwiseData="true" WwiseEvent="evachorncockpit" NodeName="PUSH_OVHD_ELEC_BAT1" LocalVar="A32NX_EVAC_COMMAND_TOGGLE" Continuous="true">
            <Range UpperBound="0" />
            <Requires LocalVar="PUSH_OVHD_EVAC_HORN">
                <Range UpperBound="0" />
            </Requires>
        </Sound>

        <Sound WwiseData="true" WwiseEvent="cvr_test" NodeName="PEDALS_LEFT" LocalVar="A32NX_RCDR_TEST" Continuous="true">
            <Range LowerBound="1" />
            <Requires LocalVar="A32NX_RCDR_GROUND_CONTROL_ON" Units="Bool" Index="1">
            <Range LowerBound="1" />
            </Requires>
        </Sound>

        <!-- RAIN ========================================================================================== -->

		<Sound WwiseData="true" WwiseEvent="LightRainL" SimVar="AMBIENT PRECIP RATE" Units="millimeters of water" Index="0" NodeName="WIPER_BASE_L" ViewPoint="Inside" Continuous="true">
			<Range LowerBound="0.01" />
			<WwiseRTPC SimVar="AMBIENT PRECIP RATE" Units="millimeters of water" Index="0" RTPCName="SIMVAR_AMBIENT_PRECIP_RATE"/>
			<WwiseRTPC SimVar="AIRSPEED TRUE" Units="KNOTS" Index="0" RTPCName="SIMVAR_AIRSPEED_TRUE"/>
			<Requires SimVar="AMBIENT PRECIP STATE" Units="mask" Index="0">
				<Range LowerBound="4" UpperBound="4"/>
			</Requires>
		</Sound>

		<Sound WwiseData="true" WwiseEvent="LightRainR" SimVar="AMBIENT PRECIP RATE" Units="millimeters of water" Index="0" NodeName="WIPER_BASE_R" ViewPoint="Inside" Continuous="true">
			<Range LowerBound="0.01" />
			<WwiseRTPC SimVar="AMBIENT PRECIP RATE" Units="millimeters of water" Index="0" RTPCName="SIMVAR_AMBIENT_PRECIP_RATE"/>
			<WwiseRTPC SimVar="AIRSPEED TRUE" Units="KNOTS" Index="0" RTPCName="SIMVAR_AIRSPEED_TRUE"/>
			<Requires SimVar="AMBIENT PRECIP STATE" Units="mask" Index="0">
				<Range LowerBound="4" UpperBound="4"/>
			</Requires>
		</Sound>

		<Sound WwiseData="true" WwiseEvent="ModerateRainL" SimVar="AMBIENT PRECIP RATE" Units="millimeters of water" Index="0" NodeName="WIPER_BASE_L" ViewPoint="Inside" Continuous="true">
			<Range LowerBound="2" />
			<WwiseRTPC SimVar="AMBIENT PRECIP RATE" Units="millimeters of water" Index="0" RTPCName="SIMVAR_AMBIENT_PRECIP_RATE"/>
			<WwiseRTPC SimVar="AIRSPEED TRUE" Units="KNOTS" Index="0" RTPCName="SIMVAR_AIRSPEED_TRUE"/>
			<Requires SimVar="AMBIENT PRECIP STATE" Units="mask" Index="0">
				<Range LowerBound="4" UpperBound="4"/>
			</Requires>
		</Sound>

		<Sound WwiseData="true" WwiseEvent="ModerateRainR" SimVar="AMBIENT PRECIP RATE" Units="millimeters of water" Index="0" NodeName="WIPER_BASE_R" ViewPoint="Inside" Continuous="true">
			<Range LowerBound="2" />
			<WwiseRTPC SimVar="AMBIENT PRECIP RATE" Units="millimeters of water" Index="0" RTPCName="SIMVAR_AMBIENT_PRECIP_RATE"/>
			<WwiseRTPC SimVar="AIRSPEED TRUE" Units="KNOTS" Index="0" RTPCName="SIMVAR_AIRSPEED_TRUE"/>
			<Requires SimVar="AMBIENT PRECIP STATE" Units="mask" Index="0">
				<Range LowerBound="4" UpperBound="4"/>
			</Requires>
		</Sound>

		<Sound WwiseData="true" WwiseEvent="HeavyRainL" SimVar="AMBIENT PRECIP RATE" Units="millimeters of water" Index="0" NodeName="WIPER_BASE_L" ViewPoint="Inside" Continuous="true">
			<Range LowerBound="15" />
			<WwiseRTPC SimVar="AMBIENT PRECIP RATE" Units="millimeters of water" Index="0" RTPCName="SIMVAR_AMBIENT_PRECIP_RATE"/>
			<WwiseRTPC SimVar="AIRSPEED TRUE" Units="KNOTS" Index="0" RTPCName="SIMVAR_AIRSPEED_TRUE"/>
			<Requires SimVar="AMBIENT PRECIP STATE" Units="mask" Index="0">
				<Range LowerBound="4" UpperBound="4"/>
			</Requires>
		</Sound>

		<Sound WwiseData="true" WwiseEvent="HeavyRainR" SimVar="AMBIENT PRECIP RATE" Units="millimeters of water" Index="0" NodeName="WIPER_BASE_R" ViewPoint="Inside" Continuous="true">
			<Range LowerBound="15" />
			<WwiseRTPC SimVar="AMBIENT PRECIP RATE" Units="millimeters of water" Index="0" RTPCName="SIMVAR_AMBIENT_PRECIP_RATE"/>
			<WwiseRTPC SimVar="AIRSPEED TRUE" Units="KNOTS" Index="0" RTPCName="SIMVAR_AIRSPEED_TRUE"/>
			<Requires SimVar="AMBIENT PRECIP STATE" Units="mask" Index="0">
				<Range LowerBound="4" UpperBound="4"/>
			</Requires>
		</Sound>

        <!-- CRC and Caution ========================================================================================-->

        <Sound WwiseData="true" WwiseEvent="CRC" NodeName="WIPER_BASE_L" ViewPoint="Inside" LocalVar="A32NX_MASTER_WARNING">
            <Range LowerBound="0.5" />
            <Requires SimVar="ELECTRICAL MAIN BUS VOLTAGE" Units="VOLTS" Index="1">
                <Range LowerBound="28" />
            </Requires>
        </Sound>

        <!-- Passengers ==================================================================================== -->

        <Sound WwiseEvent="paxchatter" WwiseData="true" NodeName="SOUND_FWD_GALLEY" ConeHeading="180" CancelConeHeadingWhenInside="false" Continuous="true" FadeOutType="1" FadeOutTime="1" LocalVar="A32NX_SOUND_PAX_AMBIENCE">
            <Range LowerBound="1" />
            <WwiseRTPC LocalVar="A32NX_COCKPIT_DOOR_LOCKED" RTPCAttackTime="0.5" RTPCReleaseTime="0.5" Units="bool" Index="1" RTPCName="LOCALVAR_A32NX_COCKPIT_DOOR_LOCKED" />
            <WwiseRTPC LocalVar="A32NX_SOUND_PASSENGER_AMBIENCE_ENABLED" Units="number" Index="0" RTPCName="LOCALVAR_A32NX_PASSENGER_AMB_TOGGLE" />
        </Sound>

        <Sound WwiseEvent="boarding" WwiseData="true" NodeName="SOUND_FWD_GALLEY" ConeHeading="180" CancelConeHeadingWhenInside="false" Continuous="true" FadeOutType="1" FadeOutTime="1" LocalVar="A32NX_SOUND_PAX_BOARDING">
            <Range LowerBound="1" />
            <WwiseRTPC LocalVar="A32NX_COCKPIT_DOOR_LOCKED" RTPCAttackTime="0.5" RTPCReleaseTime="0.5" Units="bool" Index="1" RTPCName="LOCALVAR_A32NX_COCKPIT_DOOR_LOCKED" />
            <WwiseRTPC LocalVar="A32NX_SOUND_PASSENGER_AMBIENCE_ENABLED" Units="number" Index="0" RTPCName="LOCALVAR_A32NX_PASSENGER_AMB_TOGGLE" />
            <WwiseRTPC LocalVar="A32NX_SOUND_BOARDING_MUSIC_ENABLED" Units="number" Index="0" RTPCName="LOCALVAR_A32NX_BOARDING_MUSIC_TOGGLE" />
        </Sound>

        <Sound WwiseEvent="deboarding" WwiseData="true" NodeName="SOUND_FWD_GALLEY" ConeHeading="180" CancelConeHeadingWhenInside="false" Continuous="true" FadeOutType="1" FadeOutTime="5" LocalVar="A32NX_SOUND_PAX_DEBOARDING">
            <Range LowerBound="1" />
            <WwiseRTPC LocalVar="A32NX_COCKPIT_DOOR_LOCKED" RTPCAttackTime="0.5" RTPCReleaseTime="0.5" Units="bool" Index="1" RTPCName="LOCALVAR_A32NX_COCKPIT_DOOR_LOCKED" />
            <WwiseRTPC LocalVar="A32NX_SOUND_PASSENGER_AMBIENCE_ENABLED" Units="number" Index="0" RTPCName="LOCALVAR_A32NX_PASSENGER_AMB_TOGGLE" />
        </Sound>

        <Sound WwiseEvent="boardingcompleted" WwiseData="true" NodeName="SOUND_FWD_GALLEY" ConeHeading="180" CancelConeHeadingWhenInside="false" Continuous="false" LocalVar="A32NX_SOUND_BOARDING_COMPLETE">
            <Range LowerBound="1" />
            <WwiseRTPC LocalVar="A32NX_COCKPIT_DOOR_LOCKED" RTPCAttackTime="0.5" RTPCReleaseTime="0.5" Units="bool" Index="1" RTPCName="LOCALVAR_A32NX_COCKPIT_DOOR_LOCKED" />
            <WwiseRTPC LocalVar="A32NX_SOUND_ANNOUNCEMENTS_ENABLED" Units="number" Index="0" RTPCName="LOCALVAR_A32NX_ANNOUNCEMENT_TOGGLE" />
        </Sound>

        <Sound WwiseEvent="welcomeonboard" WwiseData="true" NodeName="SOUND_FWD_GALLEY" ConeHeading="180" CancelConeHeadingWhenInside="false" Continuous="false" LocalVar="A32NX_SOUND_BOARDING_COMPLETE">
            <Range LowerBound="1" />
            <Requires SimVar="LIGHT BEACON" Index="0" Units="Bool">
                <Range UpperBound="0" />
            </Requires>
            <WwiseRTPC LocalVar="A32NX_COCKPIT_DOOR_LOCKED" RTPCAttackTime="0.5" RTPCReleaseTime="0.5" Units="bool" Index="1" RTPCName="LOCALVAR_A32NX_COCKPIT_DOOR_LOCKED" />
            <WwiseRTPC LocalVar="A32NX_SOUND_ANNOUNCEMENTS_ENABLED" Units="number" Index="0" RTPCName="LOCALVAR_A32NX_ANNOUNCEMENT_TOGGLE" />
        </Sound>

        <Sound WwiseEvent="armdoors" WwiseData="true" NodeName="SOUND_FWD_GALLEY" ConeHeading="180" CancelConeHeadingWhenInside="false" Continuous="true" SimVar="LIGHT BEACON" Index="0" Units="Bool">
            <Range LowerBound="1" />
            <WwiseRTPC LocalVar="A32NX_COCKPIT_DOOR_LOCKED" RTPCAttackTime="0.5" RTPCReleaseTime="0.5" Units="bool" Index="1" RTPCName="LOCALVAR_A32NX_COCKPIT_DOOR_LOCKED" />
            <WwiseRTPC LocalVar="A32NX_SOUND_ANNOUNCEMENTS_ENABLED" Units="number" Index="0" RTPCName="LOCALVAR_A32NX_ANNOUNCEMENT_TOGGLE" />
            <Requires LocalVar="A32NX_FMGC_FLIGHT_PHASE">
                <Range UpperBound="1" />
            </Requires>
        </Sound>

        <Sound WwiseEvent="safetydemo" WwiseData="true" NodeName="SOUND_FWD_GALLEY" ConeHeading="180" CancelConeHeadingWhenInside="false" Continuous="true" SimVar="LIGHT BEACON" Index="0" Units="Bool">
            <Range LowerBound="1" />
            <WwiseRTPC LocalVar="A32NX_COCKPIT_DOOR_LOCKED" RTPCAttackTime="0.5" RTPCReleaseTime="0.5" Units="bool" Index="1" RTPCName="LOCALVAR_A32NX_COCKPIT_DOOR_LOCKED" />
            <WwiseRTPC LocalVar="A32NX_SOUND_ANNOUNCEMENTS_ENABLED" Units="number" Index="0" RTPCName="LOCALVAR_A32NX_ANNOUNCEMENT_TOGGLE" />
            <Requires LocalVar="A32NX_FMGC_FLIGHT_PHASE">
                <Range UpperBound="1" />
            </Requires>
        </Sound>

        <Sound WwiseEvent="disarmdoors" WwiseData="true" NodeName="SOUND_FWD_GALLEY" ConeHeading="180" CancelConeHeadingWhenInside="false" Continuous="false" LocalVar="A32NX_FMGC_FLIGHT_PHASE">
            <Range LowerBound="7" />
             <Requires LocalVar="A32NX_SLIDES_ARMED" >
                <Range UpperBound="0" />
            </Requires>
            <WwiseRTPC LocalVar="A32NX_COCKPIT_DOOR_LOCKED" RTPCAttackTime="0.5" RTPCReleaseTime="0.5" Units="bool" Index="1" RTPCName="LOCALVAR_A32NX_COCKPIT_DOOR_LOCKED" />
            <WwiseRTPC LocalVar="A32NX_SOUND_ANNOUNCEMENTS_ENABLED" Units="number" Index="0" RTPCName="LOCALVAR_A32NX_ANNOUNCEMENT_TOGGLE" />
        </Sound>

        <Sound WwiseEvent="shutdownclicks" WwiseData="true" NodeName="SOUND_FWD_GALLEY" ConeHeading="180" CancelConeHeadingWhenInside="false" Continuous="false" LocalVar="A32NX_FMGC_FLIGHT_PHASE">
            <Range LowerBound="7" />
            <Requires LocalVar="A32NX_ENGINE_N1:1">
                <Range UpperBound="14" />
            </Requires>
            <Requires LocalVar="A32NX_ENGINE_N1:2">
                <Range UpperBound="14" />
            </Requires>
            <WwiseRTPC LocalVar="A32NX_COCKPIT_DOOR_LOCKED" RTPCAttackTime="0.5" RTPCReleaseTime="0.5" Units="bool" Index="1" RTPCName="LOCALVAR_A32NX_COCKPIT_DOOR_LOCKED" />
            <WwiseRTPC LocalVar="A32NX_SOUND_PASSENGER_AMBIENCE_ENABLED" Units="number" Index="0" RTPCName="LOCALVAR_A32NX_PASSENGER_AMB_TOGGLE" />
        </Sound>

        <Sound WwiseEvent="cruise" WwiseData="true" NodeName="SOUND_FWD_GALLEY" ConeHeading="180" CancelConeHeadingWhenInside="false" Continuous="true" LocalVar="A32NX_FMGC_FLIGHT_PHASE">
            <Range LowerBound="3" UpperBound="3" />
            <WwiseRTPC LocalVar="A32NX_SOUND_ANNOUNCEMENTS_ENABLED" Units="number" Index="0" RTPCName="LOCALVAR_A32NX_ANNOUNCEMENT_TOGGLE" />
        </Sound>

        <Sound WwiseEvent="descent" WwiseData="true" NodeName="SOUND_FWD_GALLEY" ConeHeading="180" CancelConeHeadingWhenInside="false" Continuous="true" LocalVar="A32NX_FMGC_FLIGHT_PHASE">
            <Range LowerBound="4" UpperBound="4"/>
            <WwiseRTPC LocalVar="A32NX_SOUND_ANNOUNCEMENTS_ENABLED" Units="number" Index="0" RTPCName="LOCALVAR_A32NX_ANNOUNCEMENT_TOGGLE" />
        </Sound>
<<<<<<< HEAD

         <Sound WwiseData="true" WwiseEvent="cabin_crew_seats_takeoff" LocalVar="A32NX_CABIN_READY" NodeName="PEDALS_LEFT" Continuous="true">
=======
        
         <Sound WwiseData="true" WwiseEvent="cabin_crew_seats_takeoff" SimVar="LIGHT LANDING ON" Units="bool" Index="2" NodeName="PEDALS_LEFT" Continuous="true">
>>>>>>> b9b78479
            <Range LowerBound="1" />
            <Requires LocalVar="A32NX_ENGINE_N1:1">
                <Range LowerBound="17" />
            </Requires>
            <Requires LocalVar="A32NX_ENGINE_N1:2">
                <Range LowerBound="17" />
            </Requires>
            <Requires LocalVar="A32NX_FMGC_FLIGHT_PHASE">
                <Range LowerBound="0" UpperBound="1" />
            </Requires>
            <WwiseRTPC LocalVar="A32NX_SOUND_ANNOUNCEMENTS_ENABLED" Units="number" Index="0" RTPCName="LOCALVAR_A32NX_ANNOUNCEMENT_TOGGLE" />
        </Sound>
<<<<<<< HEAD

         <Sound WwiseData="true" WwiseEvent="cabin_crew_seats_landing" LocalVar="A32NX_CABIN_READY" NodeName="PEDALS_LEFT" Continuous="true">
            <Range LowerBound="1" />
            <Requires LocalVar="AIRLINER_FLIGHT_PHASE">
=======
        
         <Sound WwiseData="true" WwiseEvent="cabin_crew_seats_landing" SimVar="GEAR TOTAL PCT EXTENDED" Units="PERCENT" Index="0" NodeName="PEDALS_LEFT" Continuous="true">
            <Range LowerBound="0.2" />
            <Requires LocalVar="A32NX_FMGC_FLIGHT_PHASE">
>>>>>>> b9b78479
                <Range LowerBound="6" UpperBound="6" />
            </Requires>
            <WwiseRTPC LocalVar="A32NX_SOUND_ANNOUNCEMENTS_ENABLED" Units="number" Index="0" RTPCName="LOCALVAR_A32NX_ANNOUNCEMENT_TOGGLE" />
        </Sound>


        <Sound WwiseData="true" WwiseEvent="improved_tone_caution" NodeName="PEDALS_LEFT" ViewPoint="Inside" LocalVar="A32NX_MASTER_CAUTION" Continuous="false">
            <Range LowerBound="0.5" />
            <Requires SimVar="ELECTRICAL MAIN BUS VOLTAGE" Units="VOLTS" Index="1">
                <Range LowerBound="28" />
            </Requires>
        </Sound>

        <!-- Altitude deviation warning =====================================================================-->

        <Sound WwiseData="true" WwiseEvent="cchordloop" NodeName="PEDALS_LEFT" ViewPoint="Inside" LocalVar="A32NX_ALT_DEVIATION" Continuous="true">
            <Range LowerBound="1" />
            <Requires SimVar="ELECTRICAL MAIN BUS VOLTAGE" Units="VOLTS" Index="1">
                <Range LowerBound="28" />
            </Requires>
        </Sound>

        <Sound WwiseData="true" WwiseEvent="cchordshort" NodeName="PEDALS_LEFT" ViewPoint="Inside" LocalVar="A32NX_ALT_DEVIATION_SHORT" Continuous="false">
            <Range LowerBound="1" />
            <Requires SimVar="ELECTRICAL MAIN BUS VOLTAGE" Units="VOLTS" Index="1">
                <Range LowerBound="28" />
            </Requires>
        </Sound>

        <Sound WwiseEvent="3click" WwiseData="true" NodeName="PEDALS_LEFT" LocalVar="A32NX_FMA_TRIPLE_CLICK" Continuous="false">
            <Range LowerBound="1"/>
            <Requires SimVar="ELECTRICAL MAIN BUS VOLTAGE" Units="VOLTS" Index="1">
                <Range LowerBound="28" />
            </Requires>
        </Sound>

    </SimVarSounds>

    <!-- AvionicSounds ========================================================================================== -->

    <AvionicSounds>
        <Sound WwiseData="true" WwiseEvent="cchordshort" Continuous="false" NodeName="PEDALS_LEFT" ViewPoint="Inside"/>
        <Sound WwiseData="true" WwiseEvent="cchordloop" Continuous="true" NodeName="PEDALS_LEFT" ViewPoint="Inside"/>
        <Sound WwiseData="true" WwiseEvent="aural_stall" />
        <Sound WwiseData="true" WwiseEvent="aural_stall_new" NodeName="PEDALS_LEFT" ViewPoint="Inside" />
        <Sound WwiseData="true" WwiseEvent="aural_pull_up" />
        <Sound WwiseData="true" WwiseEvent="aural_pullup_new" Continuous="false" NodeName="PEDALS_LEFT" ViewPoint="Inside"/>
        <Sound WwiseData="true" WwiseEvent="aural_overspeed" />
        <Sound WwiseData="true" WwiseEvent="aural_sink_rate" />
        <Sound WwiseData="true" WwiseEvent="aural_sink_rate_new" Continuous="false" NodeName="PEDALS_LEFT" ViewPoint="Inside" />
        <Sound WwiseData="true" WwiseEvent="aural_dont_sink" />
        <Sound WwiseData="true" WwiseEvent="aural_dontsink_new" Continuous="false" NodeName="PEDALS_LEFT" ViewPoint="Inside" />
        <Sound WwiseData="true" WwiseEvent="GPWS_test_short" Continuous="false" NodeName="PEDALS_LEFT" ViewPoint="Inside" />
        <Sound WwiseData="true" WwiseEvent="GPWS_test_long" Continuous="false" NodeName="PEDALS_LEFT" ViewPoint="Inside" />
        <Sound WwiseData="true" WwiseEvent="aural_too_low_gear" Continuous="false" NodeName="PEDALS_LEFT" ViewPoint="Inside" />
        <Sound WwiseData="true" WwiseEvent="aural_too_low_flaps" Continuous="false" NodeName="PEDALS_LEFT" ViewPoint="Inside" />
        <Sound WwiseData="true" WwiseEvent="aural_too_low_terrain" Continuous="false" NodeName="PEDALS_LEFT" ViewPoint="Inside" />
        <Sound WwiseData="true" WwiseEvent="aural_5ft" />
        <Sound WwiseData="true" WwiseEvent="aural_10ft" />
        <Sound WwiseData="true" WwiseEvent="aural_20ft" />
        <Sound WwiseData="true" WwiseEvent="aural_30ft" />
        <Sound WwiseData="true" WwiseEvent="aural_40ft" />
        <Sound WwiseData="true" WwiseEvent="aural_50ft" />
        <Sound WwiseData="true" WwiseEvent="aural_60ft" />
        <Sound WwiseData="true" WwiseEvent="aural_70ft" />
        <Sound WwiseData="true" WwiseEvent="aural_100ft" />
        <Sound WwiseData="true" WwiseEvent="aural_200ft" />
        <Sound WwiseData="true" WwiseEvent="aural_300ft" />
        <Sound WwiseData="true" WwiseEvent="aural_400ft" />
        <Sound WwiseData="true" WwiseEvent="aural_500ft" />
        <Sound WwiseData="true" WwiseEvent="aural_1000ft" />
        <Sound WwiseData="true" WwiseEvent="aural_2500ft" />
        <Sound WwiseData="true" WwiseEvent="aural_retard" />
        <Sound WwiseData="true" WwiseEvent="aural_v1" />
        <Sound WwiseEvent="cavcharge" WwiseData="true" NodeName="PEDALS_LEFT" Continuous="false" />
        <Sound WwiseEvent="3click" WwiseData="true" NodeName="PEDALS_LEFT" Continuous="false" />
        <Sound WwiseData="true" WwiseEvent="fwdgalley" NodeName="WIPER_BASE_L" />
        <Sound WwiseData="true" WwiseEvent="cpdlc_ring" NodeName="WIPER_BASE_L" />

        <!-- New RA callouts ====================================================================================-->
        <Sound WwiseData="true" WwiseEvent="new_5" NodeName="WIPER_BASE_L" />
        <Sound WwiseData="true" WwiseEvent="new_10" NodeName="WIPER_BASE_L" />
        <Sound WwiseData="true" WwiseEvent="new_20" NodeName="WIPER_BASE_L" />
        <Sound WwiseData="true" WwiseEvent="new_30" NodeName="WIPER_BASE_L" />
        <Sound WwiseData="true" WwiseEvent="new_40" NodeName="WIPER_BASE_L" />
        <Sound WwiseData="true" WwiseEvent="new_50" NodeName="WIPER_BASE_L" />
        <Sound WwiseData="true" WwiseEvent="new_100" NodeName="WIPER_BASE_L" />
        <Sound WwiseData="true" WwiseEvent="new_200" NodeName="WIPER_BASE_L" />
        <Sound WwiseData="true" WwiseEvent="new_300" NodeName="WIPER_BASE_L" />
        <Sound WwiseData="true" WwiseEvent="new_400" NodeName="WIPER_BASE_L" />
        <Sound WwiseData="true" WwiseEvent="new_500" NodeName="WIPER_BASE_L" />
        <Sound WwiseData="true" WwiseEvent="new_1000" NodeName="WIPER_BASE_L" />
        <Sound WwiseData="true" WwiseEvent="new_2500" NodeName="WIPER_BASE_L" />
        <Sound WwiseData="true" WwiseEvent="new_retard" NodeName="WIPER_BASE_L" />
        <Sound WwiseData="true" WwiseEvent="aural_minimumnew" NodeName="WIPER_BASE_L" />
        <Sound WwiseData="true" WwiseEvent="aural_100above" NodeName="WIPER_BASE_L" />

        <!-- TCAS callouts ====================================================================================-->

        <Sound WwiseData="true" WwiseEvent="clear_of_conflict" NodeName="WIPER_BASE_L" />
        <Sound WwiseData="true" WwiseEvent="climb_climb" NodeName="WIPER_BASE_L" />
        <Sound WwiseData="true" WwiseEvent="climb_climb_now" NodeName="WIPER_BASE_L" />
        <Sound WwiseData="true" WwiseEvent="climb_crossing_climb" NodeName="WIPER_BASE_L" />
        <Sound WwiseData="true" WwiseEvent="descend_crossing_descend" NodeName="WIPER_BASE_L" />
        <Sound WwiseData="true" WwiseEvent="descend_descend" NodeName="WIPER_BASE_L" />
        <Sound WwiseData="true" WwiseEvent="descend_descend_now" NodeName="WIPER_BASE_L" />
        <Sound WwiseData="true" WwiseEvent="increase_climb" NodeName="WIPER_BASE_L" />
        <Sound WwiseData="true" WwiseEvent="increase_descent" NodeName="WIPER_BASE_L" />
        <Sound WwiseData="true" WwiseEvent="level_off_level_off" NodeName="WIPER_BASE_L" />
        <Sound WwiseData="true" WwiseEvent="maint_vs_crossing_maint" NodeName="WIPER_BASE_L" />
        <Sound WwiseData="true" WwiseEvent="maint_vs_maint" NodeName="WIPER_BASE_L" />
        <Sound WwiseData="true" WwiseEvent="monitor_vs" NodeName="WIPER_BASE_L" />
        <Sound WwiseData="true" WwiseEvent="traffic" NodeName="WIPER_BASE_L" />
        <Sound WwiseData="true" WwiseEvent="traffic_traffic" NodeName="WIPER_BASE_L" />
        <Sound WwiseData="true" WwiseEvent="TCAS_sys_test_OK" NodeName="WIPER_BASE_L" />

        <!-- ROPS callouts ==================================================================================== -->

        <Sound WwiseData="true" WwiseEvent="brake_max_braking" NodeName="WIPER_BASE_L" />
        <Sound WwiseData="true" WwiseEvent="keep_max_reverse" NodeName="WIPER_BASE_L" />
        <Sound WwiseData="true" WwiseEvent="runway_too_short" NodeName="WIPER_BASE_L" />
        <Sound WwiseData="true" WwiseEvent="set_max_reverse" NodeName="WIPER_BASE_L" />

    </AvionicSounds>

    <!-- AnimationSounds ========================================================================================== -->

    <AnimationSounds>

        <!-- GENERIC ==========================================================================================  -->
        <Sound WwiseData="true" WwiseEvent="button_switch_generic" ViewPoint="Inside"/>
        <!-- COMMON ==========================================================================================  -->

        <!-- MCDU ==========================================================================================  -->
        <Sound WwiseData="true" WwiseEvent="fmc_push_button_on" ViewPoint="Inside"/>
        <Sound WwiseData="true" WwiseEvent="fmc_push_button_off" ViewPoint="Inside"/>

        <!-- BRAKES ==========================================================================================  -->
        <Sound WwiseData="true" WwiseEvent="parking_brake_switch_on" ViewPoint="Inside"/>
        <Sound WwiseData="true" WwiseEvent="parking_brake_switch_off" ViewPoint="Inside"/>

        <!--- SAFETY ==========================================================================================  -->
        <Sound WwiseData="true" WwiseEvent="safety_push_button_on" ViewPoint="Inside"/>
        <Sound WwiseData="true" WwiseEvent="safety_push_button_off" ViewPoint="Inside"/>

        <!-- HANDLING ==========================================================================================  -->
        <Sound WwiseData="true" WwiseEvent="autobrake_push_button_on" ViewPoint="Inside"/>
        <Sound WwiseData="true" WwiseEvent="autobrake_push_button_off" ViewPoint="Inside"/>
        <Sound WwiseData="true" WwiseEvent="antiskid_switch_on" ViewPoint="Inside"/>
        <Sound WwiseData="true" WwiseEvent="antiskid_switch_off" ViewPoint="Inside"/>
        <Sound WwiseData="true" WwiseEvent="yoke_push_button_on" ViewPoint="Inside"/>
        <Sound WwiseData="true" WwiseEvent="yoke_push_button_off" ViewPoint="Inside"/>
        <Sound WwiseData="true" WwiseEvent="rudder_trim_rest_push_button_on" ViewPoint="Inside"/>
        <Sound WwiseData="true" WwiseEvent="rudder_trim_rest_push_button_off" ViewPoint="Inside"/>
        <Sound WwiseData="true" WwiseEvent="rudder_trim_knob" ViewPoint="Inside"/>
        <Sound WwiseData="true" WwiseEvent="wipers_switch" ViewPoint="Inside"/>
        <Sound WwiseData="true" WwiseEvent="flaps_lever_button_on" ViewPoint="Inside"/>
        <Sound WwiseData="true" WwiseEvent="flaps_lever_button_off" ViewPoint="Inside"/>

        <!-- ENGINE ==========================================================================================  -->
        <Sound WwiseData="true" WwiseEvent="engine_master_switch_on" ViewPoint="Inside"/>
        <Sound WwiseData="true" WwiseEvent="engine_master_switch_off" ViewPoint="Inside"/>
        <Sound WwiseData="true" WwiseEvent="engine_mode_switch" ViewPoint="Inside"/>
        <Sound WwiseData="true" WwiseEvent="throttle_lever_lock_on" ViewPoint="Inside"/>
        <Sound WwiseData="true" WwiseEvent="throttle_lever_lock_off" ViewPoint="Inside"/>
        <Sound WwiseData="true" WwiseEvent="detent" ViewPoint="Inside"/>

        <!-- FUEL ==========================================================================================  -->
        <Sound WwiseData="true" WwiseEvent="fuel_pump_push_button_on" ViewPoint="Inside"/>
        <Sound WwiseData="true" WwiseEvent="fuel_pump_push_button_off" ViewPoint="Inside"/>

        <!-- ELECTRICALS ==========================================================================================  -->
        <Sound WwiseData="true" WwiseEvent="alternator_switch_on" ViewPoint="Inside"/>
        <Sound WwiseData="true" WwiseEvent="alternator_switch_off" ViewPoint="Inside"/>
        <Sound WwiseData="true" WwiseEvent="battery_switch_on" ViewPoint="Inside"/>
        <Sound WwiseData="true" WwiseEvent="battery_switch_off" ViewPoint="Inside"/>
        <Sound WwiseData="true" WwiseEvent="engine_bleed_switch_on" ViewPoint="Inside"/>
        <Sound WwiseData="true" WwiseEvent="engine_bleed_switch_off" ViewPoint="Inside"/>
        <Sound WwiseData="true" WwiseEvent="apu_bleed_switch_on" ViewPoint="Inside"/>
        <Sound WwiseData="true" WwiseEvent="apu_bleed_switch_off" ViewPoint="Inside"/>
        <Sound WwiseData="true" WwiseEvent="master_apu_switch_on" ViewPoint="Inside"/>
        <Sound WwiseData="true" WwiseEvent="master_apu_switch_off" ViewPoint="Inside"/>
        <Sound WwiseData="true" WwiseEvent="starter_apu_switch_on" ViewPoint="Inside"/>
        <Sound WwiseData="true" WwiseEvent="starter_apu_switch_off" ViewPoint="Inside"/>
        <Sound WwiseData="true" WwiseEvent="apu_generator_switch_on" ViewPoint="Inside"/>
        <Sound WwiseData="true" WwiseEvent="apu_generator_switch_off" ViewPoint="Inside"/>
        <Sound WwiseData="true" WwiseEvent="externalpower_push_button_on" ViewPoint="Inside"/>
        <Sound WwiseData="true" WwiseEvent="externalpower_push_button_off" ViewPoint="Inside"/>

        <!-- LIGHTS ==========================================================================================  -->
        <Sound WwiseData="true" WwiseEvent="light_switch_on" ViewPoint="Inside"/>
        <Sound WwiseData="true" WwiseEvent="light_switch_off" ViewPoint="Inside"/>
        <Sound WwiseData="true" WwiseEvent="strobe_light_switch_on" ViewPoint="Inside"/>
        <Sound WwiseData="true" WwiseEvent="strobe_light_switch_off" ViewPoint="Inside"/>
        <Sound WwiseData="true" WwiseEvent="beacon_light_switch_on" ViewPoint="Inside"/>
        <Sound WwiseData="true" WwiseEvent="beacon_light_switch_off" ViewPoint="Inside"/>
        <Sound WwiseData="true" WwiseEvent="wing_light_switch_on" ViewPoint="Inside"/>
        <Sound WwiseData="true" WwiseEvent="wing_light_switch_off" ViewPoint="Inside"/>
        <Sound WwiseData="true" WwiseEvent="landing_light_switch" ViewPoint="Inside"/>
        <Sound WwiseData="true" WwiseEvent="light_switch" ViewPoint="Inside"/>
        <Sound WwiseData="true" WwiseEvent="taxi_light_switch_on" ViewPoint="Inside"/>
        <Sound WwiseData="true" WwiseEvent="taxi_light_switch_off" ViewPoint="Inside"/>
        <Sound WwiseData="true" WwiseEvent="nav_light_switch_on" ViewPoint="Inside"/>
        <Sound WwiseData="true" WwiseEvent="nav_light_switch_off" ViewPoint="Inside"/>
        <Sound WwiseData="true" WwiseEvent="double_light_switch" ViewPoint="Inside"/>
        <Sound WwiseData="true" WwiseEvent="cabin_light_switch" ViewPoint="Inside"/>
        <Sound WwiseData="true" WwiseEvent="lighting_knob_generic" ViewPoint="Inside"/>

        <!-- pb1on and pb1off are push buttons that stay in, mpb1on and mpb1off are momentary push buttons -->

        <Sound WwiseData="true" WwiseEvent="pb1on" Continuous="false" ViewPoint="Inside"/>
        <Sound WwiseData="true" WwiseEvent="pb1off" Continuous="false" ViewPoint="Inside"/>
        <Sound WwiseData="true" WwiseEvent="mpb1on" Continuous="false" ViewPoint="Inside"/>
        <Sound WwiseData="true" WwiseEvent="mpb1off" Continuous="false" ViewPoint="Inside"/>
        <Sound WwiseData="true" WwiseEvent="lswitch" Continuous="false" ViewPoint="Inside"/>
        <Sound WwiseData="true" WwiseEvent="engmaster" Continuous="false" ViewPoint="Inside"/>
        <Sound WwiseData="true" WwiseEvent="parkbrk" Continuous="false" ViewPoint="Inside"/>
        <Sound WwiseData="true" WwiseEvent="QNHknob" Continuous="false" ViewPoint="Inside"/>
        <Sound WwiseData="true" WwiseEvent="flapcover" Continuous="false" ViewPoint="Inside"/>
        <Sound WwiseData="true" WwiseEvent="pulloutknob" Continuous="false" ViewPoint="Inside"/>
        <Sound WwiseData="true" WwiseEvent="rudtrim" Continuous="false" ViewPoint="Inside"/>
        <Sound WwiseData="true" WwiseEvent="turnknob" Continuous="false" ViewPoint="Inside"/>
        <Sound WwiseData="true" WwiseEvent="clds" Continuous="false" ViewPoint="Inside"/>
        <Sound WwiseData="true" WwiseEvent="RMPknob" Continuous="false" ViewPoint="Inside"/>
        <Sound WwiseData="true" WwiseEvent="firepbguard" Continuous="false" ViewPoint="Inside"/>
        <Sound WwiseData="true" WwiseEvent="firepb" Continuous="false" ViewPoint="Inside"/>
        <Sound WwiseData="true" WwiseEvent="revlever" Continuous="false" ViewPoint="Inside"/>
        <Sound WwiseData="true" WwiseEvent="mcdubuttons" Continuous="false" ViewPoint="Inside"/>
        <Sound WwiseData="true" WwiseEvent="SpoilerARM" Continuous="false" ViewPoint="Inside"/>
        <Sound WwiseData="true" WwiseEvent="SpoilerDISARM" Continuous="false" ViewPoint="Inside"/>
        <Sound WwiseData="true" WwiseEvent="fcubutton" Continuous="false" ViewPoint="Inside"/>
        <Sound WwiseData="true" WwiseEvent="CHRon" Continuous="false" ViewPoint="Inside"/>
        <Sound WwiseData="true" WwiseEvent="CHRoff" Continuous="false" ViewPoint="Inside"/>
        <Sound WwiseData="true" WwiseEvent="SETon" Continuous="false" ViewPoint="Inside"/>
        <Sound WwiseData="true" WwiseEvent="SEToff" Continuous="false" ViewPoint="Inside"/>
        <Sound WwiseData="true" WwiseEvent="SETknob" Continuous="false" ViewPoint="Inside"/>
        <Sound WwiseData="true" WwiseEvent="RSTon" Continuous="false" ViewPoint="Inside"/>
        <Sound WwiseData="true" WwiseEvent="RSToff" Continuous="false" ViewPoint="Inside"/>
        <Sound WwiseData="true" WwiseEvent="smallknob" Continuous="false" ViewPoint="Inside"/>
        <Sound WwiseData="true" WwiseEvent="roundbutton" Continuous="false" ViewPoint="Inside"/>
        <Sound WwiseData="true" WwiseEvent="firetestbutton" Continuous="false" ViewPoint="Inside"/>

        <!--- PRINTER SOUNDS ====================================================================================  -->
        <Sound WwiseData="true" WwiseEvent="paperflip" Continuous="false" ViewPoint="Inside"/>
        <Sound WwiseData="true" WwiseEvent="papercrumble" Continuous="false" ViewPoint="Inside"/>
        <Sound WwiseData="true" WwiseEvent="papertear" Continuous="false" ViewPoint="Inside"/>
        <Sound WwiseData="true" WwiseEvent="printerloop" Continuous="true" ViewPoint="Inside"/>

        <!-- AUTOPILOT =======================================================================================  -->
        <Sound WwiseData="true" WwiseEvent="autopilot_knob_push_button_on" ViewPoint="Inside"/>
        <Sound WwiseData="true" WwiseEvent="autopilot_knob_push_button_off" ViewPoint="Inside"/>
        <Sound WwiseData="true" WwiseEvent="autopilot_push_button_on" ViewPoint="Inside"/>
        <Sound WwiseData="true" WwiseEvent="autopilot_push_button_off" ViewPoint="Inside"/>
        <Sound WwiseData="true" WwiseEvent="autopilot_push_button2_on" ViewPoint="Inside"/>
        <Sound WwiseData="true" WwiseEvent="autopilot_push_button2_off" ViewPoint="Inside"/>
        <Sound WwiseData="true" WwiseEvent="autopilot_knob" ViewPoint="Inside"/>
        <Sound WwiseData="true" WwiseEvent="autopilot_selector_knob" ViewPoint="Inside"/>
        <Sound WwiseData="true" WwiseEvent="autopilot_speed_knob" ViewPoint="Inside"/>
        <Sound WwiseData="true" WwiseEvent="autopilot_heading_knob" ViewPoint="Inside"/>
        <Sound WwiseData="true" WwiseEvent="autopilot_altitude_knob" ViewPoint="Inside"/>
        <Sound WwiseData="true" WwiseEvent="autopilot_verticalspeed_knob" ViewPoint="Inside"/>

        <!-- AIRLINER ========================================================================================  -->
        <Sound WwiseData="true" WwiseEvent="atc_transponder_push_button_on" ViewPoint="Inside"/>
        <Sound WwiseData="true" WwiseEvent="atc_transponder_push_button_off" ViewPoint="Inside"/>
        <Sound WwiseData="true" WwiseEvent="atc_transponder_knob" ViewPoint="Inside"/>
        <Sound WwiseData="true" WwiseEvent="autopilot_baro_selector_button_on" ViewPoint="Inside"/>
        <Sound WwiseData="true" WwiseEvent="autopilot_baro_selector_button_off" ViewPoint="Inside"/>


        <!-- AUDIORECEIVER ================================================================================================= -->
        <Sound WwiseData="true" WwiseEvent="audioreceiver_push_button_on" ViewPoint="Inside"/>
        <Sound WwiseData="true" WwiseEvent="audioreceiver_push_button_off" ViewPoint="Inside"/>
        <Sound WwiseData="true" WwiseEvent="audioreceiver_knob_push_button_on" ViewPoint="Inside"/>
        <Sound WwiseData="true" WwiseEvent="audioreceiver_knob_push_button_off" ViewPoint="Inside"/>
        <Sound WwiseData="true" WwiseEvent="audioreceiver_knob" ViewPoint="Inside"/>

        <!-- AIRBUS ==========================================================================================  -->
        <Sound WwiseData="true" WwiseEvent="radio_push_button_on" ViewPoint="Inside"/>
        <Sound WwiseData="true" WwiseEvent="radio_push_button_off" ViewPoint="Inside"/>
        <Sound WwiseData="true" WwiseEvent="radio_switch_on" ViewPoint="Inside"/>
        <Sound WwiseData="true" WwiseEvent="radio_switch_off" ViewPoint="Inside"/>
        <Sound WwiseData="true" WwiseEvent="radio_lock_on" ViewPoint="Inside"/>
        <Sound WwiseData="true" WwiseEvent="radio_lock_off" ViewPoint="Inside"/>
        <Sound WwiseData="true" WwiseEvent="atc_push_button_on" ViewPoint="Inside"/>
        <Sound WwiseData="true" WwiseEvent="atc_push_button_off" ViewPoint="Inside"/>
        <Sound WwiseData="true" WwiseEvent="elac_push_button_on" ViewPoint="Inside"/>
        <Sound WwiseData="true" WwiseEvent="elac_push_button_off" ViewPoint="Inside"/>
        <Sound WwiseData="true" WwiseEvent="transfer_push_button_on" ViewPoint="Inside"/>
        <Sound WwiseData="true" WwiseEvent="transfer_push_button_off" ViewPoint="Inside"/>
        <Sound WwiseData="true" WwiseEvent="nav_aid_switch" ViewPoint="Inside"/>
        <Sound WwiseData="true" WwiseEvent="radar_sys_switch_on" ViewPoint="Inside"/>
        <Sound WwiseData="true" WwiseEvent="radar_sys_switch_off" ViewPoint="Inside"/>
        <Sound WwiseData="true" WwiseEvent="radar_mode_knob" ViewPoint="Inside"/>
        <Sound WwiseData="true" WwiseEvent="radio_small_knob" ViewPoint="Inside"/>
        <Sound WwiseData="true" WwiseEvent="radio_big_knob" ViewPoint="Inside"/>

        <!-- DEICE ==========================================================================================  -->
        <Sound WwiseData="true" WwiseEvent="deice_engine_switch_on" ViewPoint="Inside"/>
        <Sound WwiseData="true" WwiseEvent="deice_engine_switch_off" ViewPoint="Inside"/>
        <Sound WwiseData="true" WwiseEvent="deice_airframe_switch_on" ViewPoint="Inside"/>
        <Sound WwiseData="true" WwiseEvent="deice_airframe_switch_off" ViewPoint="Inside"/>
        <Sound WwiseData="true" WwiseEvent="deice_windshield_switch_on" ViewPoint="Inside"/>
        <Sound WwiseData="true" WwiseEvent="deice_windshield_switch_off" ViewPoint="Inside"/>

        <!-- Exterior ========================================================================================== -->
        <Sound WwiseData="true" WwiseEvent="wipers_forward" NodeName="WIPER_BASE_L"/>
        <Sound WwiseData="true" WwiseEvent="wipers_backward" NodeName="WIPER_BASE_L"/>

    </AnimationSounds>

</SoundInfo><|MERGE_RESOLUTION|>--- conflicted
+++ resolved
@@ -2126,13 +2126,7 @@
             <Range LowerBound="4" UpperBound="4"/>
             <WwiseRTPC LocalVar="A32NX_SOUND_ANNOUNCEMENTS_ENABLED" Units="number" Index="0" RTPCName="LOCALVAR_A32NX_ANNOUNCEMENT_TOGGLE" />
         </Sound>
-<<<<<<< HEAD
-
-         <Sound WwiseData="true" WwiseEvent="cabin_crew_seats_takeoff" LocalVar="A32NX_CABIN_READY" NodeName="PEDALS_LEFT" Continuous="true">
-=======
-        
          <Sound WwiseData="true" WwiseEvent="cabin_crew_seats_takeoff" SimVar="LIGHT LANDING ON" Units="bool" Index="2" NodeName="PEDALS_LEFT" Continuous="true">
->>>>>>> b9b78479
             <Range LowerBound="1" />
             <Requires LocalVar="A32NX_ENGINE_N1:1">
                 <Range LowerBound="17" />
@@ -2145,17 +2139,9 @@
             </Requires>
             <WwiseRTPC LocalVar="A32NX_SOUND_ANNOUNCEMENTS_ENABLED" Units="number" Index="0" RTPCName="LOCALVAR_A32NX_ANNOUNCEMENT_TOGGLE" />
         </Sound>
-<<<<<<< HEAD
-
-         <Sound WwiseData="true" WwiseEvent="cabin_crew_seats_landing" LocalVar="A32NX_CABIN_READY" NodeName="PEDALS_LEFT" Continuous="true">
-            <Range LowerBound="1" />
-            <Requires LocalVar="AIRLINER_FLIGHT_PHASE">
-=======
-        
          <Sound WwiseData="true" WwiseEvent="cabin_crew_seats_landing" SimVar="GEAR TOTAL PCT EXTENDED" Units="PERCENT" Index="0" NodeName="PEDALS_LEFT" Continuous="true">
             <Range LowerBound="0.2" />
             <Requires LocalVar="A32NX_FMGC_FLIGHT_PHASE">
->>>>>>> b9b78479
                 <Range LowerBound="6" UpperBound="6" />
             </Requires>
             <WwiseRTPC LocalVar="A32NX_SOUND_ANNOUNCEMENTS_ENABLED" Units="number" Index="0" RTPCName="LOCALVAR_A32NX_ANNOUNCEMENT_TOGGLE" />

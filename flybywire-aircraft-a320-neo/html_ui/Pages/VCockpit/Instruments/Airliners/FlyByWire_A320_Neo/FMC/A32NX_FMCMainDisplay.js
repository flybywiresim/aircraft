class FMCMainDisplay extends BaseAirliners {
    constructor() {
        super(...arguments);
        this.currentFlightPlanWaypointIndex = -1;
        this.costIndex = 0;
        this.costIndexSet = false;
        this.maxCruiseFL = 390;
        this.routeIndex = 0;
        this.coRoute = "";
        this.tmpOrigin = "";
        this.transitionAltitude = 10000;
        this.perfTOTemp = NaN;
        this._overridenFlapApproachSpeed = NaN;
        this._overridenSlatApproachSpeed = NaN;
        this._routeFinalFuelWeight = 0;
        this._routeFinalFuelTime = 30;
        this._routeFinalFuelTimeDefault = 30;
        this._routeReservedWeight = 0;
        this._routeReservedPercent = 5;
        this.takeOffWeight = NaN;
        this.landingWeight = NaN;
        this.averageWind = 0;
        this.perfApprQNH = NaN;
        this.perfApprTemp = NaN;
        this.perfApprWindHeading = NaN;
        this.perfApprWindSpeed = NaN;
        this.perfApprTransAlt = NaN;
        this.perfApprTransAltPilotEntered = false;
        this._v1Checked = true;
        this._vRChecked = true;
        this._v2Checked = true;
        this._toFlexChecked = true;
        this.toRunway = "";
        this.vApp = NaN;
        this.perfApprMDA = NaN;
        this.perfApprDH = NaN;
        this.perfApprFlaps3 = false;
        this._lockConnectIls = false;
        this._apNavIndex = 1;
        this._apLocalizerOn = false;
        this._canSwitchToNav = false;
        this._vhf1Frequency = 0;
        this._vhf2Frequency = 0;
        this._vor1Frequency = 0;
        this._vor1Course = 0;
        this._vor2Frequency = 0;
        this._vor2Course = 0;
        this._ilsFrequency = 0;
        this._ilsFrequencyPilotEntered = false;
        this._ilsCourse = 0;
        this._adf1Frequency = 0;
        this._adf2Frequency = 0;
        this._rcl1Frequency = 0;
        this._pre2Frequency = 0;
        this._atc1Frequency = 0;
        this._radioNavOn = false;
        this._debug = 0;
        this._checkFlightPlan = 0;
        this.thrustReductionAltitude = NaN;
        this.thrustReductionAltitudeGoaround = NaN;
        this.thrustReductionAltitudeIsPilotEntered = false;
        this.accelerationAltitude = NaN;
        this.accelerationAltitudeGoaround = NaN;
        this.accelerationAltitudeIsPilotEntered = false;
        this.engineOutAccelerationAltitude = NaN;
        this.engineOutAccelerationAltitudeGoaround = NaN;
        this.engineOutAccelerationAltitudeIsPilotEntered = false;

        this._windDirections = {
            TAILWIND : "TL",
            HEADWIND : "HD"
        };
        this._fuelPlanningPhases = {
            PLANNING : 1,
            IN_PROGRESS : 2,
            COMPLETED : 3
        };
        this._zeroFuelWeightZFWCGEntered = false;
        this._taxiEntered = false;
        this._windDir = this._windDirections.HEADWIND;
        this._DistanceToAlt = 0;
        this._routeAltFuelWeight = 0;
        this._routeAltFuelTime = 0;
        this._routeTripFuelWeight = 0;
        this._routeTripTime = 0;
        this._defaultTaxiFuelWeight = 0.2;
        this._rteRsvPercentOOR = false;
        this._rteReservedWeightEntered = false;
        this._rteReservedPctEntered = false;
        this._rteFinalCoeffecient = 0;
        this._rteFinalWeightEntered = false;
        this._rteFinalTimeEntered = false;
        this._routeAltFuelEntered = false;
        this._minDestFob = 0;
        this._minDestFobEntered = false;
        this._defaultRouteFinalTime = 45;
        this._fuelPredDone = false;
        this._fuelPlanningPhase = this._fuelPlanningPhases.PLANNING;
        this._blockFuelEntered = false;
        /* CPDLC Fields */
        this.tropo = "";
        this._destDataChecked = false;
        this._towerHeadwind = 0;
        this._conversionWeight = parseFloat(NXDataStore.get("CONFIG_USING_METRIC_UNIT", "1"));
        this._EfobBelowMinClr = false;
        this.simbrief = {
            route: "",
            cruiseAltitude: "",
            originIcao: "",
            destinationIcao: "",
            blockFuel: "",
            payload: undefined,
            estZfw: "",
            sendStatus: "READY",
            costIndex: "",
            navlog: [],
            icao_airline: "",
            flight_number: "",
            alternateIcao: "",
            avgTropopause: "",
            ete: "",
            blockTime: "",
            outTime: "",
            onTime: "",
            inTime: "",
            offTime: "",
            taxiFuel: "",
            tripFuel: ""
        };
        this.aocWeight = {
            blockFuel: undefined,
            estZfw: undefined,
            taxiFuel: undefined,
            tripFuel: undefined,
            payload: undefined
        };
        this.aocTimes = {
            doors: 0,
            off: 0,
            out: 0,
            on: 0,
            in: 0,
        };
        this.winds = {
            climb: [],
            cruise: [],
            des: [],
            alternate: null
        };
        this.approachSpeeds = undefined; // based on selected config, not current config
        this._cruiseEntered = false;
        this._blockFuelEntered = false;
        this.currentFlightPhase = FmgcFlightPhases.PREFLIGHT;
        this.constraintAlt = 0;
        this.constraintAltCached = 0;
        this.fcuSelAlt = 0;
        this._forceNextAltitudeUpdate = false;
        this._lastUpdateAPTime = NaN;
        this.updateAutopilotCooldown = 0;
        this._lastHasReachFlex = false;
        this._apMasterStatus = false;
        this._apCooldown = 500;
        this._lastRequestedFLCModeWaypointIndex = -1;
        this.flightPhaseUpdateThrottler = new UpdateThrottler(800);
        this._cruiseFlightLevel = undefined;
        this._activeCruiseFlightLevel = undefined;
        this._activeCruiseFlightLevelDefaulToFcu = false;
        this.fmsUpdateThrottler = new UpdateThrottler(250);
        this._progBrgDist = undefined;
        this._progBrgDistUpdateThrottler = new UpdateThrottler(2000);
        this.preSelectedClbSpeed = undefined;
        this.preSelectedCrzSpeed = undefined;
        this.preSelectedDesSpeed = undefined;
        this.managedSpeedTarget = NaN;
        this.managedSpeedTargetIsMach = false;
        this.managedSpeedLimit = 250;
        this.managedSpeedLimitAlt = 10000;
        this.managedSpeedClimb = 290;
        this.managedSpeedClimbIsPilotEntered = false;
        this.managedSpeedClimbMach = .78;
        // this.managedSpeedClimbMachIsPilotEntered = false;
        this.managedSpeedCruise = 290;
        this.managedSpeedCruiseIsPilotEntered = false;
        this.managedSpeedCruiseMach = .78;
        // this.managedSpeedCruiseMachIsPilotEntered = false;
        this.managedSpeedDescend = 290;
        this.managedSpeedDescendIsPilotEntered = false;
        this.managedSpeedDescendMach = .78;
        // this.managedSpeedDescendMachIsPilotEntered = false;
        this.cruiseFlightLevelTimeOut = undefined;
        this.ilsUpdateThrottler = new UpdateThrottler(5000);
        this.ilsAutoIdent = '';
        this.ilsAutoCourse = 0;
        this.ilsAutoTuned = false;
        this.ilsTakeoffAutoTuned = false;
        this.ilsApproachAutoTuned = false;
    }

    Init() {
        super.Init();

        this.A32NXCore = new A32NX_Core();
        this.A32NXCore.init(this._lastTime);

        this.dataManager = new FMCDataManager(this);

        this.flightPhaseManager = new A32NX_FlightPhaseManager(this);

        this.tempCurve = new Avionics.Curve();
        this.tempCurve.interpolationFunction = Avionics.CurveTool.NumberInterpolation;
        this.tempCurve.add(-10 * 3.28084, 21.50);
        this.tempCurve.add(0, 15.00);
        this.tempCurve.add(10 * 3.28084, 8.50);
        this.tempCurve.add(20 * 3.28084, 2.00);
        this.tempCurve.add(30 * 3.28084, -4.49);
        this.tempCurve.add(40 * 3.28084, -10.98);
        this.tempCurve.add(50 * 3.28084, -17.47);
        this.tempCurve.add(60 * 3.28084, -23.96);
        this.tempCurve.add(70 * 3.28084, -30.45);
        this.tempCurve.add(80 * 3.28084, -36.94);
        this.tempCurve.add(90 * 3.28084, -43.42);
        this.tempCurve.add(100 * 3.28084, -49.90);
        this.tempCurve.add(150 * 3.28084, -56.50);
        this.tempCurve.add(200 * 3.28084, -56.50);
        this.tempCurve.add(250 * 3.28084, -51.60);
        this.tempCurve.add(300 * 3.28084, -46.64);
        this.tempCurve.add(400 * 3.28084, -22.80);
        this.tempCurve.add(500 * 3.28084, -2.5);
        this.tempCurve.add(600 * 3.28084, -26.13);
        this.tempCurve.add(700 * 3.28084, -53.57);
        this.tempCurve.add(800 * 3.28084, -74.51);

        this.cruiseFlightLevel = SimVar.GetGameVarValue("AIRCRAFT CRUISE ALTITUDE", "feet");
        this.cruiseFlightLevel /= 100;

        SimVar.SetSimVarValue("L:FLIGHTPLAN_USE_DECEL_WAYPOINT", "number", 1);

        SimVar.SetSimVarValue("L:AIRLINER_DECISION_HEIGHT", "feet", -1);

        SimVar.SetSimVarValue("L:A32NX_SPEEDS_MANAGED_PFD", "knots", 0);
        SimVar.SetSimVarValue("L:A32NX_SPEEDS_MANAGED_ATHR", "knots", 0);

        SimVar.SetSimVarValue('L:A32NX_MachPreselVal', 'mach', -1);
        SimVar.SetSimVarValue('L:A32NX_SpeedPreselVal', 'knots', -1);

        this.flightPlanManager.onCurrentGameFlightLoaded(() => {
            this.flightPlanManager.updateFlightPlan(() => {
                this.flightPlanManager.updateCurrentApproach();
                const callback = () => {
                    this.flightPlanManager.createNewFlightPlan();
                    SimVar.SetSimVarValue("L:AIRLINER_V1_SPEED", "Knots", NaN);
                    SimVar.SetSimVarValue("L:AIRLINER_V2_SPEED", "Knots", NaN);
                    SimVar.SetSimVarValue("L:AIRLINER_VR_SPEED", "Knots", NaN);
                    const cruiseAlt = Math.floor(this.flightPlanManager.cruisingAltitude / 100);
                    console.log("FlightPlan Cruise Override. Cruising at FL" + cruiseAlt + " instead of default FL" + this.cruiseFlightLevel);
                    if (cruiseAlt > 0) {
                        this.cruiseFlightLevel = cruiseAlt;
                    }
                };
                const arrivalIndex = this.flightPlanManager.getArrivalProcIndex();
                if (arrivalIndex >= 0) {
                    this.flightPlanManager.setArrivalProcIndex(arrivalIndex, callback);
                } else {
                    callback();
                }
            });
        });

        this.updateFuelVars();

        CDUPerformancePage.UpdateThrRedAccFromOrigin(this, true, true);
        CDUPerformancePage.UpdateEngOutAccFromOrigin(this);
        SimVar.SetSimVarValue("L:AIRLINER_THR_RED_ALT", "Number", this.thrustReductionAltitude);

        // Start the check routine for system health and status
        setInterval(() => {
            if (this.currentFlightPhase === FmgcFlightPhases.CRUISE && !this._destDataChecked) {
                const dest = this.flightPlanManager.getDestination();
                if (dest && dest.liveDistanceTo < 180) {
                    this._destDataChecked = true;
                    this.checkDestData();
                }
            }
        }, 15000);
    }

    onUpdate(_deltaTime) {
        super.onUpdate(_deltaTime);

        if (this._debug++ > 180) {
            this._debug = 0;
        }
        const flightPhaseManagerDelta = this.flightPhaseUpdateThrottler.canUpdate(_deltaTime);
        if (flightPhaseManagerDelta !== -1) {
            this.flightPhaseManager.checkFlightPhase(flightPhaseManagerDelta);
        }
        this._checkFlightPlan--;
        if (this._checkFlightPlan <= 0) {
            this._checkFlightPlan = 120;
            this.flightPlanManager.updateFlightPlan();
            this.flightPlanManager.updateCurrentApproach();
        }

        if (this.fmsUpdateThrottler.canUpdate(_deltaTime) !== -1) {
            this.updateRadioNavState();
            this.updateGPSMessage();
            this.updateDisplayedConstraints();
        }

        this.A32NXCore.update();

        this.updateAutopilot();

        if (this._progBrgDistUpdateThrottler.canUpdate(_deltaTime) !== -1) {
            this.updateProgDistance();
        }

        if (this._flightGuidance) {
            this._flightGuidance.update(_deltaTime);
        }

        if (this.ilsUpdateThrottler.canUpdate(_deltaTime) !== -1) {
            this.updateIls();
        }
    }

    /**
     * This method is called by the FlightPhaseManager after a flight phase change
     * This method initializes AP States, initiates CDUPerformancePage changes and other set other required states
     * @param _lastFlightPhase {FmgcFlightPhases} Previous FmgcFlightPhase
     * @param _curFlightPhase {FmgcFlightPhases} New FmgcFlightPhase
     */
    onFlightPhaseChanged(_lastFlightPhase, _curFlightPhase) {
        this.updateConstraints();
        this.updateManagedSpeed();

        SimVar.SetSimVarValue("L:A32NX_CABIN_READY", "Bool", 0);

        switch (_curFlightPhase) {
            case FmgcFlightPhases.TAKEOFF: {
                this._destDataChecked = false;

                if (this.page.Current === this.page.PerformancePageTakeoff) {
                    CDUPerformancePage.ShowTAKEOFFPage(this);
                } else if (this.page.Current === this.page.ProgressPage) {
                    CDUProgressPage.ShowPage(this);
                }

                /** Arm preselected speed/mach for next flight phase */
                this.updatePreSelSpeedMach(this.preSelectedClbSpeed);

                break;
            }

            case FmgcFlightPhases.CLIMB: {
                //TODO: when react PFD move vspeed reset to done flight phase (currently needed to keep the PFD working)
                SimVar.SetSimVarValue("L:AIRLINER_V1_SPEED", "Knots", -1);
                SimVar.SetSimVarValue("L:AIRLINER_VR_SPEED", "Knots", -1);
                SimVar.SetSimVarValue("L:AIRLINER_V2_SPEED", "Knots", -1);

                this._destDataChecked = false;

                if (this.page.Current === this.page.ProgressPage) {
                    CDUProgressPage.ShowPage(this);
                } else {
                    this.tryUpdatePerfPage(_lastFlightPhase, _curFlightPhase);
                }

                /** Activate pre selected speed/mach */
                if (_lastFlightPhase === FmgcFlightPhases.TAKEOFF) {
                    this.activatePreSelSpeedMach(this.preSelectedClbSpeed);
                }

                SimVar.SetSimVarValue("L:A32NX_AUTOBRAKES_BRAKING", "Bool", 0);

                /** Arm preselected speed/mach for next flight phase */
                this.updatePreSelSpeedMach(this.preSelectedCrzSpeed);

                break;
            }

            case FmgcFlightPhases.CRUISE: {
                if (this.page.Current === this.page.ProgressPage) {
                    CDUProgressPage.ShowPage(this);
                } else {
                    this.tryUpdatePerfPage(_lastFlightPhase, _curFlightPhase);
                }

                SimVar.SetSimVarValue("L:A32NX_GOAROUND_PASSED", "bool", 0);
                Coherent.call("GENERAL_ENG_THROTTLE_MANAGED_MODE_SET", ThrottleMode.AUTO);

                /** Activate pre selected speed/mach */
                if (_lastFlightPhase === FmgcFlightPhases.CLIMB) {
                    this.activatePreSelSpeedMach(this.preSelectedCrzSpeed);
                }

                /** Arm preselected speed/mach for next flight phase */
                this.updatePreSelSpeedMach(this.preSelectedDesSpeed);

                break;
            }

            case FmgcFlightPhases.DESCENT: {
                if (this.page.Current === this.page.ProgressPage) {
                    CDUProgressPage.ShowPage(this);
                } else {
                    this.tryUpdatePerfPage(_lastFlightPhase, _curFlightPhase);
                }

                this.checkDestData();

                Coherent.call("GENERAL_ENG_THROTTLE_MANAGED_MODE_SET", ThrottleMode.AUTO);

                /** Activate pre selected speed/mach */
                if (_lastFlightPhase === FmgcFlightPhases.CRUISE) {
                    this.activatePreSelSpeedMach(this.preSelectedDesSpeed);
                }

                /** Clear pre selected speed/mach */
                this.updatePreSelSpeedMach(undefined);

                break;
            }

            case FmgcFlightPhases.APPROACH: {
                if (this.page.Current === this.page.ProgressPage) {
                    CDUProgressPage.ShowPage(this);
                } else {
                    this.tryUpdatePerfPage(_lastFlightPhase, _curFlightPhase);
                }

                this.connectIls();
                this.flightPlanManager.activateApproach();

                Coherent.call("GENERAL_ENG_THROTTLE_MANAGED_MODE_SET", ThrottleMode.AUTO);
                SimVar.SetSimVarValue("L:A32NX_GOAROUND_PASSED", "bool", 0);

                this.checkDestData();

                break;
            }

            case FmgcFlightPhases.GOAROUND: {
                SimVar.SetSimVarValue("L:A32NX_GOAROUND_GATRK_MODE", "bool", 0);
                SimVar.SetSimVarValue("L:A32NX_GOAROUND_HDG_MODE", "bool", 0);
                SimVar.SetSimVarValue("L:A32NX_GOAROUND_NAV_MODE", "bool", 0);
                SimVar.SetSimVarValue("L:A32NX_GOAROUND_INIT_SPEED", "number", Simplane.getIndicatedSpeed());
                SimVar.SetSimVarValue("L:A32NX_GOAROUND_INIT_APP_SPEED", "number", this.getVApp());
                //delete override logic when we have valid nav data -aka goaround path- after goaround!
                SimVar.SetSimVarValue("L:A32NX_GOAROUND_NAV_OVERRIDE", "bool", 0);

                if (SimVar.GetSimVarValue("AUTOPILOT MASTER", "Bool") === 1) {
                    SimVar.SetSimVarValue("K:AP_LOC_HOLD_ON", "number", 1); // Turns AP localizer hold !!ON/ARMED!! and glide-slope hold mode !!OFF!!
                    SimVar.SetSimVarValue("K:AP_LOC_HOLD_OFF", "number", 1); // Turns !!OFF!! localizer hold mode
                    SimVar.SetSimVarValue("K:AUTOPILOT_OFF", "number", 1);
                    SimVar.SetSimVarValue("K:AUTOPILOT_ON", "number", 1);
                    SimVar.SetSimVarValue("L:A32NX_AUTOPILOT_APPR_MODE", "bool", 0);
                    SimVar.SetSimVarValue("L:A32NX_AUTOPILOT_LOC_MODE", "bool", 0);
                } else if (SimVar.GetSimVarValue("AUTOPILOT MASTER", "Bool") === 0 && SimVar.GetSimVarValue("AUTOPILOT APPROACH HOLD", "boolean") === 1) {
                    SimVar.SetSimVarValue("AP_APR_HOLD_OFF", "number", 1);
                    SimVar.SetSimVarValue("L:A32NX_AUTOPILOT_APPR_MODE", "bool", 0);
                    SimVar.SetSimVarValue("L:A32NX_AUTOPILOT_LOC_MODE", "bool", 0);
                }

                const currentHeading = Simplane.getHeadingMagnetic();
                Coherent.call("HEADING_BUG_SET", 1, currentHeading);

                if (this.page.Current === this.page.ProgressPage) {
                    CDUProgressPage.ShowPage(this);
                } else {
                    this.tryUpdatePerfPage(_lastFlightPhase, _curFlightPhase);
                }

                break;
            }
        }
    }

    getManagedTargets(v, m) {
        //const vM = _convertMachToKCas(m, _convertCtoK(Simplane.getAmbientTemperature()), SimVar.GetSimVarValue("AMBIENT PRESSURE", "millibar"));
        const vM = SimVar.GetGameVarValue("FROM MACH TO KIAS", "number", m);
        return v > vM ? [vM, true] : [v, false];
    }

    updateManagedSpeeds() {
        if (!this.managedSpeedClimbIsPilotEntered) {
            this.managedSpeedClimb = this.getClbManagedSpeedFromCostIndex();
        }
        if (!this.managedSpeedCruiseIsPilotEntered) {
            this.managedSpeedCruise = this.getCrzManagedSpeedFromCostIndex();
        }
        if (!this.managedSpeedDescendIsPilotEntered) {
            this.managedSpeedDescend = this.getDesManagedSpeedFromCostIndex();
        }
    }

    updateManagedSpeed() {
        let vPfd = 0;
        let isMach = false;

        if (SimVar.GetSimVarValue("L:A32NX_FMA_EXPEDITE_MODE", "number") === 1) {
            const verticalMode = SimVar.GetSimVarValue("L:A32NX_FMA_VERTICAL_MODE", "number");
            if (verticalMode === 12) {
                switch (SimVar.GetSimVarValue("L:A32NX_FLAPS_HANDLE_INDEX", "Number")) {
                    case 0: {
                        this.managedSpeedTarget = SimVar.GetSimVarValue("L:A32NX_SPEEDS_GD", "number");
                        break;
                    }
                    case 1: {
                        this.managedSpeedTarget = SimVar.GetSimVarValue("L:A32NX_SPEEDS_S", "number");
                        break;
                    }
                    default: {
                        this.managedSpeedTarget = SimVar.GetSimVarValue("L:A32NX_SPEEDS_F", "number");
                    }
                }
            } else if (verticalMode === 13) {
                const T = _convertCtoK(Simplane.getAmbientTemperature());
                const p = SimVar.GetSimVarValue("AMBIENT PRESSURE", "millibar");
                //this.managedSpeedTarget = SimVar.GetSimVarValue("L:A32NX_FLAPS_HANDLE_INDEX", "Number") === 0 ? Math.min(340, _convertMachToKCas(.8, T, p)) : SimVar.GetSimVarValue("L:A32NX_SPEEDS_VMAX", "number") - 10;
                this.managedSpeedTarget = SimVar.GetSimVarValue("L:A32NX_FLAPS_HANDLE_INDEX", "Number") === 0 ? Math.min(340, SimVar.GetGameVarValue("FROM MACH TO KIAS", "number", 0.8)) : SimVar.GetSimVarValue("L:A32NX_SPEEDS_VMAX", "number") - 10;
            }
            vPfd = this.managedSpeedTarget;
        } else {
            switch (this.currentFlightPhase) {
                case FmgcFlightPhases.PREFLIGHT: {
                    if (this.v2Speed) {
                        vPfd = this.v2Speed;
                        this.managedSpeedTarget = this.v2Speed + 10;
                    }
                    break;
                }
                case FmgcFlightPhases.TAKEOFF: {
                    if (this.v2Speed) {
                        vPfd = this.v2Speed;
                        this.managedSpeedTarget = this.isAllEngineOn() ? this.v2Speed + 10 : this.v2Speed + 20;
                    }
                    break;
                }
                case FmgcFlightPhases.CLIMB: {
                    let speed = this.managedSpeedClimb;

                    if (SimVar.GetSimVarValue("INDICATED ALTITUDE", "feet") < this.managedSpeedLimitAlt) {
                        speed = Math.min(speed, this.managedSpeedLimit);
                    }

                    speed = Math.min(speed, this.getSpeedConstraint());

                    [this.managedSpeedTarget, isMach] = this.getManagedTargets(speed, this.managedSpeedClimbMach);
                    vPfd = this.managedSpeedTarget;
                    break;
                }
                case FmgcFlightPhases.CRUISE: {
                    let speed = this.managedSpeedCruise;

                    if (SimVar.GetSimVarValue("INDICATED ALTITUDE", "feet") < this.managedSpeedLimitAlt) {
                        speed = Math.min(speed, this.managedSpeedLimit);
                    }

                    [this.managedSpeedTarget, isMach] = this.getManagedTargets(speed, this.managedSpeedCruiseMach);
                    vPfd = this.managedSpeedTarget;
                    break;
                }
                case FmgcFlightPhases.DESCENT: {
                    let speed = this.managedSpeedDescend;

                    if (Math.round(SimVar.GetSimVarValue("INDICATED ALTITUDE", "feet") / 10) * 10 < 20 * (speed - this.managedSpeedLimit) + 300 + this.managedSpeedLimitAlt) {
                        speed = Math.min(speed, this.managedSpeedLimit);
                    }

                    [this.managedSpeedTarget, isMach] = this.getManagedTargets(speed, this.managedSpeedDescendMach);
                    vPfd = this.managedSpeedTarget;
                    break;
                }
                case FmgcFlightPhases.APPROACH: {
                    const ctn = this.getSpeedConstraint(false);
                    let speed = this.getAppManagedSpeed();
                    let vls = this.getVApp();
                    if (isFinite(this.perfApprWindSpeed) && isFinite(this.perfApprWindHeading)) {
                        vls = NXSpeedsUtils.getVtargetGSMini(vls, NXSpeedsUtils.getHeadWindDiff(this._towerHeadwind));
                    }
                    if (ctn !== Infinity) {
                        vls = Math.max(vls, ctn);
                        speed = Math.max(speed, ctn);
                    }

                    vPfd = vls;
                    this.managedSpeedTarget = Math.max(speed, vls);
                    break;
                }
                case FmgcFlightPhases.GOAROUND: {
                    if (Simplane.getAltitude() < this.accelerationAltitudeGoaround) {
                        const speed = Math.min(
                            this.computedVls + (this.isAllEngineOn() ? 25 : 15),
                            Math.max(
                                SimVar.GetSimVarValue("L:A32NX_GOAROUND_INIT_SPEED", "number"),
                                SimVar.GetSimVarValue("L:A32NX_GOAROUND_INIT_APP_SPEED", "number")
                            )
                        );

                        SimVar.SetSimVarValue("L:A32NX_TOGA_SPEED", "number", speed); //TODO: figure that this does

                        vPfd = speed;
                        this.managedSpeedTarget = speed;
                    } else {
                        vPfd = this.computedVgd;
                        this.managedSpeedTarget = this.computedVgd;
                    }
                    break;
                }
            }
        }

        // Automatically change fcu mach/speed mode
        if (this.managedSpeedTargetIsMach !== isMach) {
            if (isMach) {
                SimVar.SetSimVarValue("K:AP_MANAGED_SPEED_IN_MACH_ON", "number", 1);
            } else {
                SimVar.SetSimVarValue("K:AP_MANAGED_SPEED_IN_MACH_OFF", "number", 1);
            }
            this.managedSpeedTargetIsMach = isMach;
        }

        // Overspeed protection
        const Vtap = Math.min(this.managedSpeedTarget, SimVar.GetSimVarValue("L:A32NX_SPEEDS_VMAX", "number"));
        SimVar.SetSimVarValue("L:A32NX_SPEEDS_MANAGED_PFD", "knots", vPfd);
        SimVar.SetSimVarValue("L:A32NX_SPEEDS_MANAGED_ATHR", "knots", Vtap);

        if (this.isAirspeedManaged()) {
            Coherent.call("AP_SPD_VAR_SET", 0, Vtap);
        }
    }

    activatePreSelSpeedMach(preSel) {
        if (preSel) {
            if (preSel < 1) {
                SimVar.SetSimVarValue("H:A320_Neo_FCU_USE_PRE_SEL_MACH", "number", 1);
            } else {
                SimVar.SetSimVarValue("H:A320_Neo_FCU_USE_PRE_SEL_SPEED", "number", 1);
            }
        }
    }

    updatePreSelSpeedMach(preSel) {
        // The timeout is required to create a delay for the current value to be read and the new one to be set
        setTimeout(() => {
            if (preSel) {
                if (preSel > 1) {
                    SimVar.SetSimVarValue("L:A32NX_SpeedPreselVal", "knots", preSel);
                    SimVar.SetSimVarValue("L:A32NX_MachPreselVal", "mach", -1);
                } else {
                    SimVar.SetSimVarValue("L:A32NX_SpeedPreselVal", "knots", -1);
                    SimVar.SetSimVarValue("L:A32NX_MachPreselVal", "mach", preSel);
                }
            } else {
                SimVar.SetSimVarValue("L:A32NX_SpeedPreselVal", "knots", -1);
                SimVar.SetSimVarValue("L:A32NX_MachPreselVal", "mach", -1);
            }
        }, 200);
    }

    updateRadioNavState() {
        if (this.isPrimary) {
            const radioNavOn = this.isRadioNavActive();
            if (radioNavOn !== this._radioNavOn) {
                this._radioNavOn = radioNavOn;
                if (!radioNavOn) {
                    this.initRadioNav(false);
                }
                if (this.refreshPageCallback) {
                    this.refreshPageCallback();
                }
            }
            let apNavIndex = 1;
            let gpsDriven = true;
            const apprHold = SimVar.GetSimVarValue("AUTOPILOT APPROACH HOLD", "Bool");
            if (apprHold) {
                if (this.canSwitchToNav()) {
                    let navid = 0;
                    const ils = this.radioNav.getBestILSBeacon();
                    if (ils.id > 0) {
                        navid = ils.id;
                    } else {
                        const vor = this.radioNav.getBestVORBeacon();
                        if (vor.id > 0) {
                            navid = vor.id;
                        }
                    }
                    if (navid > 0) {
                        apNavIndex = navid;
                        const hasFlightplan = Simplane.getAutopilotGPSActive();
                        const apprCaptured = Simplane.getAutoPilotAPPRCaptured();
                        if (apprCaptured || !hasFlightplan) {
                            gpsDriven = false;
                        }
                    }
                }
            }
            if (apNavIndex !== this._apNavIndex) {
                SimVar.SetSimVarValue("K:AP_NAV_SELECT_SET", "number", apNavIndex);
                this._apNavIndex = apNavIndex;
            }
            const curState = SimVar.GetSimVarValue("GPS DRIVES NAV1", "Bool");
            if (!!curState !== gpsDriven) {
                SimVar.SetSimVarValue("K:TOGGLE_GPS_DRIVES_NAV1", "Bool", 0);
            }
        }
    }

    updateAutopilot() {
        const now = performance.now();
        const dt = now - this._lastUpdateAPTime;
        let apLogicOn = (this._apMasterStatus || Simplane.getAutoPilotFlightDirectorActive(1));
        this._lastUpdateAPTime = now;
        if (isFinite(dt)) {
            this.updateAutopilotCooldown -= dt;
        }
        if (SimVar.GetSimVarValue("L:AIRLINER_FMC_FORCE_NEXT_UPDATE", "number") === 1) {
            SimVar.SetSimVarValue("L:AIRLINER_FMC_FORCE_NEXT_UPDATE", "number", 0);
            this.updateAutopilotCooldown = -1;
        }
        if (apLogicOn && this.currentFlightPhase >= FmgcFlightPhases.TAKEOFF) {
            if (this.isHeadingManaged()) {
                const heading = SimVar.GetSimVarValue("GPS COURSE TO STEER", "degree", "FMC");
                if (isFinite(heading)) {
                    Coherent.call("HEADING_BUG_SET", 2, heading);
                }
            }
        }
        if (this.updateAutopilotCooldown < 0) {
            this.updatePerfSpeeds();
            this.updateManagedSpeed();
            const currentApMasterStatus = SimVar.GetSimVarValue("AUTOPILOT MASTER", "boolean");
            if (currentApMasterStatus !== this._apMasterStatus) {
                this._apMasterStatus = currentApMasterStatus;
                apLogicOn = (this._apMasterStatus || Simplane.getAutoPilotFlightDirectorActive(1));
                this._forceNextAltitudeUpdate = true;
                console.log("Enforce AP in Altitude Lock mode. Cause : AP Master Status has changed.");
                SimVar.SetSimVarValue("L:A320_NEO_FCU_FORCE_IDLE_VS", "Number", 1);
                if (this._apMasterStatus) {
                    if (this.flightPlanManager.getWaypointsCount() === 0) {
                        this._onModeSelectedAltitude();
                        this._onModeSelectedHeading();
                    }
                }
            }
            if (apLogicOn) {
                if (!Simplane.getAutoPilotFLCActive() && !SimVar.GetSimVarValue("AUTOPILOT AIRSPEED HOLD", "Boolean")) {
                    SimVar.SetSimVarValue("K:AP_PANEL_SPEED_HOLD", "Number", 1);
                }
                if (!SimVar.GetSimVarValue("AUTOPILOT HEADING LOCK", "Boolean")) {
                    if (!SimVar.GetSimVarValue("AUTOPILOT APPROACH HOLD", "Boolean")) {
                        SimVar.SetSimVarValue("K:AP_PANEL_HEADING_HOLD", "Number", 1);
                    }
                }
            }

            const currentHasReachedFlex = Math.max(SimVar.GetSimVarValue("L:A32NX_AUTOTHRUST_TLA:1", "number"), SimVar.GetSimVarValue("L:A32NX_AUTOTHRUST_TLA:2", "number")) >= 35;
            if (currentHasReachedFlex !== this._lastHasReachFlex) {
                this._lastHasReachFlex = currentHasReachedFlex;
                console.log("Current Has Reached Flex = " + currentHasReachedFlex);
                if (currentHasReachedFlex) {
                    if (!SimVar.GetSimVarValue("AUTOPILOT THROTTLE ARM", "boolean")) {
                        //SimVar.SetSimVarValue("K:AUTO_THROTTLE_ARM", "number", 1);
                    }
                }
            }
            const currentAltitude = Simplane.getAltitude();
            const groundSpeed = Simplane.getGroundSpeed();
            const apTargetAltitude = Simplane.getAutoPilotAltitudeLockValue("feet");
            let showTopOfClimb = false;
            let topOfClimbLlaHeading;
            const planeCoordinates = new LatLong(SimVar.GetSimVarValue("PLANE LATITUDE", "degree latitude"), SimVar.GetSimVarValue("PLANE LONGITUDE", "degree longitude"));
            if (apTargetAltitude > currentAltitude + 40) {
                const vSpeed = Simplane.getVerticalSpeed();
                const climbDuration = (apTargetAltitude - currentAltitude) / vSpeed / 60;
                const climbDistance = climbDuration * groundSpeed;
                if (climbDistance > 1) {
                    topOfClimbLlaHeading = this.flightPlanManager.getCoordinatesHeadingAtDistanceAlongFlightPlan(climbDistance);
                    if (topOfClimbLlaHeading) {
                        showTopOfClimb = true;
                    }
                }
            }
            if (showTopOfClimb) {
                SimVar.SetSimVarValue("L:AIRLINER_FMS_SHOW_TOP_CLIMB", "number", 1);
                SimVar.SetSimVarValue("L:AIRLINER_FMS_LAT_TOP_CLIMB", "number", topOfClimbLlaHeading.lla.lat);
                SimVar.SetSimVarValue("L:AIRLINER_FMS_LONG_TOP_CLIMB", "number", topOfClimbLlaHeading.lla.long);
                SimVar.SetSimVarValue("L:AIRLINER_FMS_HEADING_TOP_CLIMB", "number", topOfClimbLlaHeading.heading);
            } else {
                SimVar.SetSimVarValue("L:AIRLINER_FMS_SHOW_TOP_CLIMB", "number", 0);
            }
            SimVar.SetSimVarValue("SIMVAR_AUTOPILOT_AIRSPEED_MIN_CALCULATED", "knots", Simplane.getStallProtectionMinSpeed());
            SimVar.SetSimVarValue("SIMVAR_AUTOPILOT_AIRSPEED_MAX_CALCULATED", "knots", Simplane.getMaxSpeed(Aircraft.A320_NEO));
            if (this.isAltitudeManaged()) {
                const prevWaypoint = this.flightPlanManager.getPreviousActiveWaypoint();
                const nextWaypoint = this.flightPlanManager.getActiveWaypoint();
                if (prevWaypoint && nextWaypoint) {
                    let targetAltitude = nextWaypoint.legAltitude1;
                    if (nextWaypoint.legAltitudeDescription === 4) {
                        targetAltitude = Math.max(nextWaypoint.legAltitude1, nextWaypoint.legAltitude2);
                    }
                    let showTopOfDescent = false;
                    let topOfDescentLat;
                    let topOfDescentLong;
                    let topOfDescentHeading;
                    if (currentAltitude > targetAltitude + 40) {
                        let vSpeed = Math.abs(Math.min(0, Simplane.getVerticalSpeed()));
                        if (vSpeed < 200) {
                            vSpeed = 2000;
                        }
                        const descentDuration = Math.abs(targetAltitude - currentAltitude) / vSpeed / 60;
                        const descentDistance = descentDuration * groundSpeed;
                        const distanceToTarget = Avionics.Utils.computeGreatCircleDistance(prevWaypoint.infos.coordinates, nextWaypoint.infos.coordinates);
                        showTopOfDescent = true;
                        const f = 1 - descentDistance / distanceToTarget;
                        topOfDescentLat = Avionics.Utils.lerpAngle(prevWaypoint.infos.lat, nextWaypoint.infos.lat, f);
                        topOfDescentLong = Avionics.Utils.lerpAngle(prevWaypoint.infos.long, nextWaypoint.infos.long, f);
                        topOfDescentHeading = nextWaypoint.bearingInFP;
                    }
                    if (showTopOfDescent) {
                        SimVar.SetSimVarValue("L:AIRLINER_FMS_SHOW_TOP_DSCNT", "number", 1);
                        SimVar.SetSimVarValue("L:AIRLINER_FMS_LAT_TOP_DSCNT", "number", topOfDescentLat);
                        SimVar.SetSimVarValue("L:AIRLINER_FMS_LONG_TOP_DSCNT", "number", topOfDescentLong);
                        SimVar.SetSimVarValue("L:AIRLINER_FMS_HEADING_TOP_DSCNT", "number", topOfDescentHeading);
                    } else {
                        SimVar.SetSimVarValue("L:AIRLINER_FMS_SHOW_TOP_DSCNT", "number", 0);
                    }
                    const activeWpIdx = this.flightPlanManager.getActiveWaypointIndex();
                    if (activeWpIdx !== this.activeWpIdx) {
                        this.activeWpIdx = activeWpIdx;
                        this.updateConstraints();
                    }
                    if (this.constraintAlt) {
                        Coherent.call("AP_ALT_VAR_SET_ENGLISH", 2, this.constraintAlt, this._forceNextAltitudeUpdate);
                        this._forceNextAltitudeUpdate = false;
                    } else {
                        const altitude = Simplane.getAutoPilotSelectedAltitudeLockValue("feet");
                        if (isFinite(altitude)) {
                            Coherent.call("AP_ALT_VAR_SET_ENGLISH", 2, altitude, this._forceNextAltitudeUpdate);
                            this._forceNextAltitudeUpdate = false;
                        }
                    }
                } else {
                    const altitude = Simplane.getAutoPilotSelectedAltitudeLockValue("feet");
                    if (isFinite(altitude)) {
                        SimVar.SetSimVarValue("L:A32NX_AP_CSTN_ALT", "feet", 0);
                        Coherent.call("AP_ALT_VAR_SET_ENGLISH", 2, altitude, this._forceNextAltitudeUpdate);
                        this._forceNextAltitudeUpdate = false;
                    }
                }
            }
            if (!this.flightPlanManager.isActiveApproach()) {
                const activeWaypoint = this.flightPlanManager.getActiveWaypoint();
                const nextActiveWaypoint = this.flightPlanManager.getNextActiveWaypoint();
                if (activeWaypoint && nextActiveWaypoint) {
                    let pathAngle = nextActiveWaypoint.bearingInFP - activeWaypoint.bearingInFP;
                    while (pathAngle < 180) {
                        pathAngle += 360;
                    }
                    while (pathAngle > 180) {
                        pathAngle -= 360;
                    }
                    const absPathAngle = 180 - Math.abs(pathAngle);
                    const airspeed = Simplane.getIndicatedSpeed();
                    if (airspeed < 400) {
                        const turnRadius = airspeed * 360 / (1091 * 0.36 / airspeed) / 3600 / 2 / Math.PI;
                        const activateDistance = Math.pow(90 / absPathAngle, 1.6) * turnRadius * 1.2;
                        const distanceToActive = Avionics.Utils.computeGreatCircleDistance(planeCoordinates, activeWaypoint.infos.coordinates);
                        if (distanceToActive < activateDistance) {
                            this.flightPlanManager.setActiveWaypointIndex(this.flightPlanManager.getActiveWaypointIndex() + 1);
                        }
                    }
                }
            }
            if (this.flightPlanManager.isLoadedApproach() && !this.flightPlanManager.isActiveApproach() && (this.flightPlanManager.getActiveWaypointIndex() === -1 || (this.flightPlanManager.getActiveWaypointIndex() > this.flightPlanManager.getLastIndexBeforeApproach()))) {
                if (SimVar.GetSimVarValue("L:FMC_FLIGHT_PLAN_IS_TEMPORARY", "number") !== 1) {
                    this.flightPlanManager.tryAutoActivateApproach();
                }
            }
            if (Simplane.getAutoPilotAltitudeManaged() && SimVar.GetSimVarValue("L:A320_NEO_FCU_STATE", "number") !== 1) {
                const currentWaypointIndex = this.flightPlanManager.getActiveWaypointIndex();
                if (currentWaypointIndex !== this._lastRequestedFLCModeWaypointIndex) {
                    this._lastRequestedFLCModeWaypointIndex = currentWaypointIndex;
                    setTimeout(() => {
                        if (Simplane.getAutoPilotAltitudeManaged()) {
                            this._onModeManagedAltitude();
                        }
                    }, 1000);
                }
            }

            if (this.currentFlightPhase === FmgcFlightPhases.APPROACH) {
                if (Simplane.getAltitudeAboveGround() < 1.5) {
                    if (this.landingAutoBrakeTimer == null) {
                        this.landingAutoBrakeTimer = SimVar.GetSimVarValue("L:XMLVAR_Autobrakes_Level", "Enum") === 1 ? 4 : 2;
                    }
                    this.landingAutoBrakeTimer -= dt / 1000;
                    if (this.landingAutoBrakeTimer <= 0) {
                        this.landingAutoBrakeTimer = null;
                        SimVar.SetSimVarValue("L:A32NX_AUTOBRAKES_BRAKING", "Bool", 1);
                    }
                } else {
                    //Reset timer to 30 when airborne in case of go around
                    this.landingAutoBrakeTimer = SimVar.GetSimVarValue("L:XMLVAR_Autobrakes_Level", "Enum") === 1 ? 4 : 2;
                }
            } else if (this.currentFlightPhase === FmgcFlightPhases.GOAROUND) {
                if (apLogicOn) {
                    //depending if on HDR/TRK or NAV mode, select appropriate Alt Mode (WIP)
                    //this._onModeManagedAltitude();
                    this._onModeSelectedAltitude();
                }
            }
            this.updateAutopilotCooldown = this._apCooldown;
        }
        if (this.currentFlightPhase === FmgcFlightPhases.APPROACH) {
            if (Simplane.getAltitudeAboveGround() < 1.5) {
                if (this.landingAutoBrakeTimer == null) {
                    this.landingAutoBrakeTimer = SimVar.GetSimVarValue("L:XMLVAR_Autobrakes_Level", "Enum") === 1 ? 4 : 2;
                }
                this.landingAutoBrakeTimer -= dt / 1000;
                if (this.landingAutoBrakeTimer <= 0) {
                    this.landingAutoBrakeTimer = null;
                    SimVar.SetSimVarValue("L:A32NX_AUTOBRAKES_BRAKING", "Bool", 1);
                }
            } else {
                //Reset timer to 30 when airborne in case of go around
                this.landingAutoBrakeTimer = SimVar.GetSimVarValue("L:XMLVAR_Autobrakes_Level", "Enum") === 1 ? 4 : 2;
            }
        }
    }

    /**
     * Updates performance speeds such as GD, F, S, Vls and approach speeds
     */
    updatePerfSpeeds() {
        this.computedVgd = SimVar.GetSimVarValue("L:A32NX_SPEEDS_GD", "number");
        this.computedVfs = SimVar.GetSimVarValue("L:A32NX_SPEEDS_F", "number");
        this.computedVss = SimVar.GetSimVarValue("L:A32NX_SPEEDS_S", "number");
        this.computedVls = SimVar.GetSimVarValue("L:A32NX_SPEEDS_VLS", "number");

        let weight = this.tryEstimateLandingWeight();
        // Actual weight is used during approach phase (FCOM bulletin 46/2), and we also assume during go-around
        // We also fall back to current weight when landing weight is unavailable
        if (this.currentFlightPhase >= FmgcFlightPhases.APPROACH || !isFinite(weight)) {
            weight = SimVar.GetSimVarValue("TOTAL WEIGHT", "kg") / 1000;
        }
        // if pilot has set approach wind in MCDU we use it, otherwise fall back to current measured wind
        if (isFinite(this.perfApprWindSpeed) && isFinite(this.perfApprWindHeading)) {
            this.approachSpeeds = new NXSpeedsApp(weight, this.perfApprFlaps3, this._towerHeadwind);
        } else {
            this.approachSpeeds = new NXSpeedsApp(weight, this.perfApprFlaps3);
        }
        this.approachSpeeds.valid = this.currentFlightPhase >= FmgcFlightPhases.APPROACH || isFinite(weight);
    }

    updateGPSMessage() {
        if (!SimVar.GetSimVarValue("L:GPSPrimaryAcknowledged", "Bool")) {
            if (SimVar.GetSimVarValue("L:GPSPrimary", "Bool")) {
                SimVar.SetSimVarValue("L:A32NX_GPS_PRIMARY_LOST_MSG", "Bool", 0);
                if (!SimVar.GetSimVarValue("L:GPSPrimaryMessageDisplayed", "Bool")) {
                    SimVar.SetSimVarValue("L:GPSPrimaryMessageDisplayed", "Bool", 1);
                    this.tryRemoveMessage(NXSystemMessages.gpsPrimaryLost.text);
                    this.addNewMessage(NXSystemMessages.gpsPrimary, () => {
                        SimVar.SetSimVarValue("L:GPSPrimaryAcknowledged", "Bool", 1);
                    });
                }
            } else {
                SimVar.SetSimVarValue("L:GPSPrimaryMessageDisplayed", "Bool", 0);
                if (!SimVar.GetSimVarValue("L:A32NX_GPS_PRIMARY_LOST_MSG", "Bool")) {
                    SimVar.SetSimVarValue("L:A32NX_GPS_PRIMARY_LOST_MSG", "Bool", 1);
                    this.tryRemoveMessage(NXSystemMessages.gpsPrimary.text);
                    this.addNewMessage(NXSystemMessages.gpsPrimaryLost, () => {
                        SimVar.SetSimVarValue("L:A32NX_GPS_PRIMARY_LOST_MSG", "Bool", 1);
                    });
                }
            }
        }
    }

    updateDisplayedConstraints(force = false) {
        const fcuSelAlt = Simplane.getAutoPilotDisplayedAltitudeLockValue("feet");
        if (!force && fcuSelAlt === this.fcuSelAlt) {
            return;
        }
        this.fcuSelAlt = fcuSelAlt;
        this.constraintAlt = A32NX_ConstraintManager.getDisplayedConstraintAltitude(
            this.currentFlightPhase,
            this.fcuSelAlt,
            this.constraintAltCached
        );
        SimVar.SetSimVarValue("L:A32NX_AP_CSTN_ALT", "feet", this.constraintAlt);
    }

    updateConstraints() {
        this.constraintAltCached = A32NX_ConstraintManager.getConstraintAltitude(
            this.currentFlightPhase,
            this.flightPlanManager,
            this.constraintAltCached,
            this._cruiseFlightLevel * 100
        );
        this.updateDisplayedConstraints(true);
    }

    getSpeedConstraint() {
        if (this.flightPlanManager.getIsDirectTo()) {
            return Infinity;
        }
        const wpt = this.flightPlanManager.getActiveWaypoint();
        if (typeof wpt === 'undefined' || !isFinite(wpt.speedConstraint) || wpt.speedConstraint < 100) {
            return Infinity;
        }
        return wpt.speedConstraint;
    }

    getClbManagedSpeedFromCostIndex() {
        const dCI = (this.costIndex / 999) ** 2;
        return 290 * (1 - dCI) + 330 * dCI;
    }

    getCrzManagedSpeedFromCostIndex() {
        const dCI = (this.costIndex / 999) ** 2;
        return 290 * (1 - dCI) + 310 * dCI;
    }

    getDesManagedSpeedFromCostIndex() {
        const dCI = this.costIndex / 999;
        return 288 * (1 - dCI) + 300 * dCI;
    }

    getAppManagedSpeed() {
        switch (SimVar.GetSimVarValue("L:A32NX_FLAPS_HANDLE_INDEX", "Number")) {
            case 0: return this.computedVgd;
            case 1: return this.computedVss;
            case 3: return this.perfApprFlaps3 ? this.getVApp() : this.computedVfs;
            case 4: return this.getVApp();
            default: return this.computedVfs;
        }
    }

    /* FMS EVENTS */

    onPowerOn() {
        super.onPowerOn();
        const gpsDriven = SimVar.GetSimVarValue("GPS DRIVES NAV1", "Bool");
        if (!gpsDriven) {
            SimVar.SetSimVarValue("K:TOGGLE_GPS_DRIVES_NAV1", "Bool", 0);
        }
        this.initRadioNav(true);

        this._onModeSelectedHeading();
        this._onModeSelectedAltitude();

        CDUPerformancePage.UpdateThrRedAccFromOrigin(this);
        CDUPerformancePage.UpdateThrRedAccFromDestination(this);

        SimVar.SetSimVarValue("K:VS_SLOT_INDEX_SET", "number", 1);

        this.taxiFuelWeight = 0.2;
        CDUInitPage.updateTowIfNeeded(this);
    }

    onEvent(_event) {
        if (_event === "MODE_SELECTED_HEADING") {
            SimVar.SetSimVarValue("L:A32NX_GOAROUND_HDG_MODE", "bool", 1);
            SimVar.SetSimVarValue("L:A32NX_GOAROUND_NAV_MODE", "bool", 0);
            if (Simplane.getAutoPilotHeadingManaged()) {
                if (SimVar.GetSimVarValue("L:A320_FCU_SHOW_SELECTED_HEADING", "number") === 0) {
                    const currentHeading = Simplane.getHeadingMagnetic();
                    Coherent.call("HEADING_BUG_SET", 1, currentHeading);
                }
            }
            this._onModeSelectedHeading();
        }
        if (_event === "MODE_MANAGED_HEADING") {
            SimVar.SetSimVarValue("L:A32NX_GOAROUND_HDG_MODE", "bool", 0);
            SimVar.SetSimVarValue("L:A32NX_GOAROUND_NAV_MODE", "bool", 1);
            if (this.flightPlanManager.getWaypointsCount() === 0) {
                return;
            }
            this._onModeManagedHeading();
        }
        if (_event === "MODE_SELECTED_ALTITUDE") {
            this.flightPhaseManager.handleFcuAltKnobPushPull();
            this._onModeSelectedAltitude();
            this._onStepClimbDescent();
        }
        if (_event === "MODE_MANAGED_ALTITUDE") {
            this.flightPhaseManager.handleFcuAltKnobPushPull();
            this._onModeManagedAltitude();
            this._onStepClimbDescent();
        }
        if (_event === "AP_DEC_ALT" || _event === "AP_INC_ALT") {
            this.flightPhaseManager.handleFcuAltKnobTurn();
            this._onTrySetCruiseFlightLevel();
        }
        if (_event === "AP_DEC_HEADING" || _event === "AP_INC_HEADING") {
            if (SimVar.GetSimVarValue("L:A320_FCU_SHOW_SELECTED_HEADING", "number") === 0) {
                const currentHeading = Simplane.getHeadingMagnetic();
                Coherent.call("HEADING_BUG_SET", 1, currentHeading);
            }
            SimVar.SetSimVarValue("L:A320_FCU_SHOW_SELECTED_HEADING", "number", 1);
        }
        if (_event === "VS") {
            this.flightPhaseManager.handleFcuVSKnob();
        }
    }

    _onModeSelectedHeading() {
        if (SimVar.GetSimVarValue("AUTOPILOT APPROACH HOLD", "boolean")) {
            return;
        }
        if (!SimVar.GetSimVarValue("AUTOPILOT HEADING LOCK", "Boolean")) {
            SimVar.SetSimVarValue("K:AP_PANEL_HEADING_HOLD", "Number", 1);
        }
        SimVar.SetSimVarValue("K:HEADING_SLOT_INDEX_SET", "number", 1);
        SimVar.SetSimVarValue("L:A32NX_GOAROUND_HDG_MODE", "bool", 1);
    }

    _onModeManagedHeading() {
        if (SimVar.GetSimVarValue("AUTOPILOT APPROACH HOLD", "boolean")) {
            return;
        }
        if (!SimVar.GetSimVarValue("AUTOPILOT HEADING LOCK", "Boolean")) {
            SimVar.SetSimVarValue("K:AP_PANEL_HEADING_HOLD", "Number", 1);
        }
        SimVar.SetSimVarValue("K:HEADING_SLOT_INDEX_SET", "number", 2);
        SimVar.SetSimVarValue("L:A320_FCU_SHOW_SELECTED_HEADING", "number", 0);
    }

    _onModeSelectedAltitude() {
        if (!Simplane.getAutoPilotGlideslopeHold()) {
            SimVar.SetSimVarValue("L:A320_NEO_FCU_FORCE_IDLE_VS", "Number", 1);
        }
        SimVar.SetSimVarValue("K:ALTITUDE_SLOT_INDEX_SET", "number", 1);
        Coherent.call("AP_ALT_VAR_SET_ENGLISH", 1, Simplane.getAutoPilotDisplayedAltitudeLockValue(), this._forceNextAltitudeUpdate);
    }

    _onModeManagedAltitude() {
        SimVar.SetSimVarValue("K:ALTITUDE_SLOT_INDEX_SET", "number", 2);
        Coherent.call("AP_ALT_VAR_SET_ENGLISH", 1, Simplane.getAutoPilotDisplayedAltitudeLockValue(), this._forceNextAltitudeUpdate);
        Coherent.call("AP_ALT_VAR_SET_ENGLISH", 2, Simplane.getAutoPilotDisplayedAltitudeLockValue(), this._forceNextAltitudeUpdate);
        if (!Simplane.getAutoPilotGlideslopeHold()) {
            this.requestCall(() => {
                SimVar.SetSimVarValue("L:A320_NEO_FCU_FORCE_IDLE_VS", "Number", 1);
            });
        }
    }

    _onStepClimbDescent() {
        if (!(this.currentFlightPhase === FmgcFlightPhases.CLIMB || this.currentFlightPhase === FmgcFlightPhases.CRUISE)) {
            return;
        }

        const _targetFl = Simplane.getAutoPilotDisplayedAltitudeLockValue() / 100;

        if (
            (this.currentFlightPhase === FmgcFlightPhases.CLIMB && _targetFl > this.cruiseFlightLevel) ||
            (this.currentFlightPhase === FmgcFlightPhases.CRUISE && _targetFl !== this.cruiseFlightLevel)
        ) {
            this.addNewMessage(NXSystemMessages.newCrzAlt.getSetMessage(_targetFl * 100));
            this.cruiseFlightLevel = _targetFl;
            this._cruiseFlightLevel = _targetFl;
        }
    }

    /***
     * Executed on every alt knob turn, checks whether or not the crz fl can be changed to the newly selected fcu altitude
     * It creates a timeout to simulate real life delay which resets every time the fcu knob alt increases or decreases.
     * @private
     */
    _onTrySetCruiseFlightLevel() {
        if (!(this.currentFlightPhase === FmgcFlightPhases.CLIMB || this.currentFlightPhase === FmgcFlightPhases.CRUISE)) {
            return;
        }

        const activeVerticalMode = SimVar.GetSimVarValue('L:A32NX_FMA_VERTICAL_MODE', 'enum');

        if ((activeVerticalMode >= 11 && activeVerticalMode <= 15) || (activeVerticalMode >= 21 && activeVerticalMode <= 23)) {
            const fcuFl = Simplane.getAutoPilotDisplayedAltitudeLockValue() / 100;

            if (this.currentFlightPhase === FmgcFlightPhases.CLIMB && fcuFl > this.cruiseFlightLevel ||
                this.currentFlightPhase === FmgcFlightPhases.CRUISE && fcuFl !== this.cruiseFlightLevel
            ) {
                if (this.cruiseFlightLevelTimeOut) {
                    clearTimeout(this.cruiseFlightLevelTimeOut);
                    this.cruiseFlightLevelTimeOut = undefined;
                }

                this.cruiseFlightLevelTimeOut = setTimeout(() => {
                    if (fcuFl === Simplane.getAutoPilotDisplayedAltitudeLockValue() / 100 &&
                        (
                            this.currentFlightPhase === FmgcFlightPhases.CLIMB && fcuFl > this.cruiseFlightLevel ||
                            this.currentFlightPhase === FmgcFlightPhases.CRUISE && fcuFl !== this.cruiseFlightLevel
                        )
                    ) {
                        this.addNewMessage(NXSystemMessages.newCrzAlt.getSetMessage(fcuFl * 100));
                        this.cruiseFlightLevel = fcuFl;
                        this._cruiseFlightLevel = fcuFl;
                        if (this.page.Current === this.page.ProgressPage) {
                            CDUProgressPage.ShowPage(this);
                        }
                    }
                }, 3000);
            }
        }
    }

    /* END OF FMS EVENTS */
    /* FMS CHECK ROUTINE */

    checkDestData() {
        if (!isFinite(this.perfApprQNH) || !isFinite(this.perfApprTemp) || !isFinite(this.perfApprWindHeading) || !isFinite(this.perfApprWindSpeed)) {
            this.addNewMessage(NXSystemMessages.enterDestData, () => {
                return isFinite(this.perfApprQNH) && isFinite(this.perfApprTemp) && isFinite(this.perfApprWindHeading) && isFinite(this.perfApprWindSpeed);
            });
        }
    }

    /* END OF FMS CHECK ROUTINE */
    /* MCDU GET/SET METHODS */

    get cruiseFlightLevel() {
        return this._activeCruiseFlightLevel;
    }

    set cruiseFlightLevel(fl) {
        this._activeCruiseFlightLevel = Math.round(fl);
        SimVar.SetSimVarValue("L:AIRLINER_CRUISE_ALTITUDE", "number", this._activeCruiseFlightLevel * 100);
    }

    setCruiseFlightLevelAndTemperature(input) {
        if (input === FMCMainDisplay.clrValue) {
            this.cruiseFlightLevel = undefined;
            this._cruiseFlightLevel = undefined;
            this.cruiseTemperature = undefined;
            return true;
        }
        const flString = input.split("/")[0].replace("FL", "");
        const tempString = input.split("/")[1];
        const onlyTemp = flString.length === 0;

        if (!!flString && !onlyTemp && this.trySetCruiseFl(parseFloat(flString))) {
            if (SimVar.GetSimVarValue("L:A32NX_CRZ_ALT_SET_INITIAL", "bool") === 1 && SimVar.GetSimVarValue("L:A32NX_GOAROUND_PASSED", "bool") === 1) {
                SimVar.SetSimVarValue("L:A32NX_NEW_CRZ_ALT", "number", this.cruiseFlightLevel);
            } else {
                SimVar.SetSimVarValue("L:A32NX_CRZ_ALT_SET_INITIAL", "bool", 1);
            }
            if (!tempString) {
                return true;
            }
        }
        if (!!tempString) {
            const temp = parseInt(tempString.replace("M", "-"));
            console.log("tS: " + tempString);
            console.log("ti: " + temp);
            if (isFinite(temp) && this._cruiseEntered) {
                if (temp > -270 && temp < 100) {
                    this.cruiseTemperature = temp;
                    return true;
                } else {
                    this.addNewMessage(NXSystemMessages.entryOutOfRange);
                    return false;
                }
            } else {
                this.addNewMessage(NXSystemMessages.notAllowed);
                return false;
            }
        }
        this.addNewMessage(NXSystemMessages.formatError);
        return false;
    }

    tryUpdateCostIndex(costIndex) {
        const value = parseInt(costIndex);
        if (isFinite(value)) {
            if (value >= 0) {
                if (value < 1000) {
                    this.costIndexSet = true;
                    this.costIndex = value;
                    this.updateManagedSpeeds();
                    return true;
                } else {
                    this.addNewMessage(NXSystemMessages.entryOutOfRange);
                    return false;
                }
            }
        }
        this.addNewMessage(NXSystemMessages.notAllowed);
        return false;
    }

    /**
     * Any tropopause altitude up to 60,000 ft is able to be entered
     * @param {string} tropo Format: NNNN or NNNNN Leading 0’s must be included. Entry is rounded to the nearest 10 ft
     * @return {boolean} Whether tropopause could be set or not
     */
    tryUpdateTropo(tropo) {
        if (tropo === FMCMainDisplay.clrValue) {
            if (this.tropo) {
                this.tropo = "";
                return true;
            }
            this.addNewMessage(NXSystemMessages.notAllowed);
            return false;
        }

        if (!tropo.match(/^(?=(\D*\d){4,5}\D*$)/g)) {
            this.addNewMessage(NXSystemMessages.formatError);
            return false;
        }

        const value = parseInt(tropo);
        if (isFinite(value) && value >= 0 && value <= 60000) {
            this.tropo = ("" + Math.round(value / 10) * 10).padStart(5, "0");
            return true;
        }

        this.addNewMessage(NXSystemMessages.entryOutOfRange);
        return false;
    }

    ensureCurrentFlightPlanIsTemporary(callback = EmptyCallback.Boolean) {
        if (this.flightPlanManager.getCurrentFlightPlanIndex() === 0) {
            this.flightPlanManager.copyCurrentFlightPlanInto(1, () => {
                this.flightPlanManager.setCurrentFlightPlanIndex(1, (result) => {
                    SimVar.SetSimVarValue("L:FMC_FLIGHT_PLAN_IS_TEMPORARY", "number", 1);
                    SimVar.SetSimVarValue("L:MAP_SHOW_TEMPORARY_FLIGHT_PLAN", "number", 1);
                    callback(result);
                });
            });
        } else {
            callback(true);
        }
    }

    tryUpdateFromTo(fromTo, callback = EmptyCallback.Boolean) {
        if (fromTo === FMCMainDisplay.clrValue) {
            this.addNewMessage(NXSystemMessages.notAllowed);
            return callback(false);
        }
        const from = fromTo.split("/")[0];
        const to = fromTo.split("/")[1];
        this.dataManager.GetAirportByIdent(from).then((airportFrom) => {
            if (airportFrom) {
                this.dataManager.GetAirportByIdent(to).then((airportTo) => {
                    if (airportTo) {
                        this.eraseTemporaryFlightPlan(() => {
                            this.flightPlanManager.clearFlightPlan(() => {
                                this.flightPlanManager.setOrigin(airportFrom.icao, () => {
                                    this.tmpOrigin = airportFrom.ident;
                                    this.flightPlanManager.setDestination(airportTo.icao, () => {
                                        this.tmpOrigin = airportTo.ident;
                                        callback(true);
                                    });
                                });
                            });
                        });
                    } else {
                        this.addNewMessage(NXSystemMessages.notInDatabase);
                        callback(false);
                    }
                });
            } else {
                this.addNewMessage(NXSystemMessages.notInDatabase);
                callback(false);
            }
        });
    }

    /**
     * Computes distance between destination and alternate destination
     */
    tryUpdateDistanceToAlt() {
        this._DistanceToAlt = Avionics.Utils.computeGreatCircleDistance(
            this.flightPlanManager.getDestination().infos.coordinates,
            this.altDestination.infos.coordinates);
    }

    // only used by trySetRouteAlternateFuel
    isAltFuelInRange(fuel) {
        return 0 < fuel && fuel < (this.blockFuel - this._routeTripFuelWeight);
    }

    async trySetRouteAlternateFuel(altFuel) {
        if (altFuel === FMCMainDisplay.clrValue) {
            this._routeAltFuelEntered = false;
            return true;
        }
        if (!this.altDestination) {
            this.addNewMessage(NXSystemMessages.notAllowed);
            return false;
        }

        const value = parseFloat(altFuel) / this._conversionWeight;
        if (isFinite(value)) {
            if (this.isAltFuelInRange(value)) {
                this._routeAltFuelEntered = true;
                this._routeAltFuelWeight = value;
                this._routeAltFuelTime = FMCMainDisplay.minutesTohhmm(A32NX_FuelPred.computeUserAltTime(this._routeAltFuelWeight * 1000, 290));
                return true;
            } else {
                this.addNewMessage(NXSystemMessages.entryOutOfRange);
                return false;
            }
        }
        this.addNewMessage(NXSystemMessages.formatError);
        return false;
    }

    async trySetMinDestFob(fuel) {
        if (fuel === FMCMainDisplay.clrValue) {
            this._minDestFobEntered = false;
            return true;
        }
        if (!this.representsDecimalNumber(fuel)) {
            this.addNewMessage(NXSystemMessages.formatError);
            return false;
        }

        const value = parseFloat(fuel) / this._conversionWeight;
        if (isFinite(value)) {
            if (this.isMinDestFobInRange(value)) {
                this._minDestFobEntered = true;
                if (value < this._minDestFob) {
                    this.addNewMessage(NXSystemMessages.checkMinDestFob);
                }
                this._minDestFob = value;
                return true;
            } else {
                this.addNewMessage(NXSystemMessages.entryOutOfRange);
                return false;
            }
        }
        this.addNewMessage(NXSystemMessages.formatError);
        return false;
    }

    async tryUpdateAltDestination(altDestIdent) {
        if (altDestIdent === "NONE" || altDestIdent === FMCMainDisplay.clrValue) {
            this.altDestination = undefined;
            this._DistanceToAlt = 0;
            return true;
        }
        const airportAltDest = await this.dataManager.GetAirportByIdent(altDestIdent);
        if (airportAltDest) {
            this.altDestination = airportAltDest;
            this.tryUpdateDistanceToAlt();
            return true;
        }
        this.addNewMessage(NXSystemMessages.notInDatabase);
        return false;
    }

    /**
     * Updates the Fuel weight cell to tons. Uses a place holder FL120 for 30 min
     */
    tryUpdateRouteFinalFuel() {
        if (this._routeFinalFuelTime <= 0) {
            this._routeFinalFuelTime = this._defaultRouteFinalTime;
        }
        this._routeFinalFuelWeight = A32NX_FuelPred.computeHoldingTrackFF(this.zeroFuelWeight, 120) / 1000;
        this._rteFinalCoeffecient = A32NX_FuelPred.computeHoldingTrackFF(this.zeroFuelWeight, 120) / 30;
    }

    /**
     * Updates the alternate fuel and time values using a place holder FL of 330 until that can be set
     */
    tryUpdateRouteAlternate() {
        if (this._DistanceToAlt < 20) {
            this._routeAltFuelWeight = 0;
            this._routeAltFuelTime = 0;
        } else {
            const placeholderFl = 120;
            let airDistance = 0;
            if (this._windDir === this._windDirections.TAILWIND) {
                airDistance = A32NX_FuelPred.computeAirDistance(Math.round(this._DistanceToAlt), this.averageWind);
            } else if (this._windDir === this._windDirections.HEADWIND) {
                airDistance = A32NX_FuelPred.computeAirDistance(Math.round(this._DistanceToAlt), -this.averageWind);
            }

            const deviation = (this.zeroFuelWeight + this._routeFinalFuelWeight - A32NX_FuelPred.refWeight) * A32NX_FuelPred.computeNumbers(airDistance, placeholderFl, A32NX_FuelPred.computations.CORRECTIONS, true);
            if ((20 < airDistance && airDistance < 200) && (100 < placeholderFl && placeholderFl < 290)) { //This will always be true until we can setup alternate routes
                this._routeAltFuelWeight = (A32NX_FuelPred.computeNumbers(airDistance, placeholderFl, A32NX_FuelPred.computations.FUEL, true) + deviation) / 1000;
                this._routeAltFuelTime = A32NX_FuelPred.computeNumbers(airDistance, placeholderFl, A32NX_FuelPred.computations.TIME, true);
            }
        }
    }

    /**
     * Attempts to calculate trip information. Is dynamic in that it will use liveDistanceTo the destination rather than a
     * static distance. Works down to 20NM airDistance and FL100 Up to 3100NM airDistance and FL390, anything out of those ranges and values
     * won't be updated.
     */
    tryUpdateRouteTrip(dynamic = false) {
        let airDistance = 0;
        const groundDistance = dynamic ? this.flightPlanManager.getDestination().liveDistanceTo : this.flightPlanManager.getDestination().cumulativeDistanceInFP;
        if (this._windDir === this._windDirections.TAILWIND) {
            airDistance = A32NX_FuelPred.computeAirDistance(groundDistance, this.averageWind);
        } else if (this._windDir === this._windDirections.HEADWIND) {
            airDistance = A32NX_FuelPred.computeAirDistance(groundDistance, -this.averageWind);
        }

        let altToUse = this.cruiseFlightLevel;
        // Use the cruise level for calculations otherwise after cruise use descent altitude down to 10,000 feet.
        if (this.currentFlightPhase >= FmgcFlightPhases.DESCENT) {
            altToUse = SimVar.GetSimVarValue("PLANE ALTITUDE", 'Feet') / 100;
        }

        if ((20 <= airDistance && airDistance <= 3100) && (100 <= altToUse && altToUse <= 390)) {
            const deviation = (this.zeroFuelWeight + this._routeFinalFuelWeight + this._routeAltFuelWeight - A32NX_FuelPred.refWeight) * A32NX_FuelPred.computeNumbers(airDistance, altToUse, A32NX_FuelPred.computations.CORRECTIONS, false);

            this._routeTripFuelWeight = (A32NX_FuelPred.computeNumbers(airDistance, altToUse, A32NX_FuelPred.computations.FUEL, false) + deviation) / 1000;
            this._routeTripTime = A32NX_FuelPred.computeNumbers(airDistance, altToUse, A32NX_FuelPred.computations.TIME, false);
        }
    }

    tryUpdateMinDestFob() {
        this._minDestFob = this._routeAltFuelWeight + this.getRouteFinalFuelWeight();
    }

    tryUpdateTOW() {
        this.takeOffWeight = this.getGW() - this.taxiFuelWeight;
    }

    tryUpdateLW() {
        this.landingWeight = this.takeOffWeight - this._routeTripFuelWeight;
    }

    /**
     * Computes extra fuel
     * @param {boolean}useFOB - States whether to use the FOB rather than block fuel when computing extra fuel
     * @returns {number}
     */
    tryGetExtraFuel(useFOB = false) {
        const isFlying = parseInt(SimVar.GetSimVarValue("GROUND VELOCITY", "knots")) > 30;

        if (useFOB) {
            return this.getFOB() - this.getTotalTripFuelCons() - this._minDestFob - this.taxiFuelWeight - (isFlying ? 0 : this.getRouteReservedWeight());
        } else {
            return this.blockFuel - this.getTotalTripFuelCons() - this._minDestFob - this.taxiFuelWeight - (isFlying ? 0 : this.getRouteReservedWeight());
        }
    }

    /**
     * EXPERIMENTAL
     * Attempts to calculate the extra time
     */
    tryGetExtraTime(useFOB = false) {
        if (this.tryGetExtraFuel(useFOB) <= 0) {
            return 0;
        }
        const tempWeight = this.getGW() - this._minDestFob;
        const tempFFCoefficient = A32NX_FuelPred.computeHoldingTrackFF(tempWeight, 180) / 30;
        return (this.tryGetExtraFuel(useFOB) * 1000) / tempFFCoefficient;
    }

    getRouteAltFuelWeight() {
        return this._routeAltFuelWeight;
    }

    getRouteAltFuelTime() {
        return this._routeAltFuelTime;
    }

    setOriginRunwayIndex(runwayIndex, callback = EmptyCallback.Boolean) {
        this.ensureCurrentFlightPlanIsTemporary(() => {
            this.clearAutotunedIls();
            this.flightPlanManager.setDepartureProcIndex(-1, () => {
                this.flightPlanManager.setOriginRunwayIndex(runwayIndex, () => {
                    return callback(true);
                });
            });
        });
    }

    setRunwayIndex(runwayIndex, callback = EmptyCallback.Boolean) {
        this.ensureCurrentFlightPlanIsTemporary(() => {
            const routeOriginInfo = this.flightPlanManager.getOrigin().infos;
            this.clearAutotunedIls();
            if (!this.flightPlanManager.getOrigin()) {
                this.addNewMessage(NXFictionalMessages.noOriginSet);
                return callback(false);
            } else if (runwayIndex === -1) {
                this.flightPlanManager.setDepartureRunwayIndex(-1, () => {
                    this.flightPlanManager.setOriginRunwayIndex(-1, () => {
                        return callback(true);
                    });
                });
            } else if (routeOriginInfo instanceof AirportInfo) {
                if (routeOriginInfo.oneWayRunways[runwayIndex]) {
                    this.flightPlanManager.setDepartureRunwayIndex(runwayIndex, () => {
                        return callback(true);
                    });
                }
            } else {
                this.addNewMessage(NXSystemMessages.notInDatabase);
                callback(false);
            }
        });
    }

    setDepartureIndex(departureIndex, callback = EmptyCallback.Boolean) {
        this.ensureCurrentFlightPlanIsTemporary(() => {
            const currentRunway = this.flightPlanManager.getDepartureRunway();
            this.flightPlanManager.setDepartureProcIndex(departureIndex, () => {
                if (currentRunway) {
                    const departure = this.flightPlanManager.getDeparture();
                    const departureRunwayIndex = departure.runwayTransitions.findIndex(t => {
                        return t.name.indexOf(currentRunway.designation) !== -1;
                    });
                    if (departureRunwayIndex >= -1) {
                        return this.flightPlanManager.setDepartureRunwayIndex(departureRunwayIndex, () => {
                            return callback(true);
                        });
                    }
                }
                return callback(true);
            });
        });
    }

    setApproachTransitionIndex(transitionIndex, callback = EmptyCallback.Boolean) {
        const arrivalIndex = this.flightPlanManager.getArrivalProcIndex();
        this.ensureCurrentFlightPlanIsTemporary(() => {
            this.flightPlanManager.setApproachTransitionIndex(transitionIndex, () => {
                this.flightPlanManager.setArrivalProcIndex(arrivalIndex, () => {
                    callback(true);
                });
            });
        });
    }

    setArrivalProcIndex(arrivalIndex, callback = EmptyCallback.Boolean) {
        this.ensureCurrentFlightPlanIsTemporary(() => {
            this.flightPlanManager.setArrivalProcIndex(arrivalIndex, () => {
                callback(true);
            });
        });
    }

    setArrivalIndex(arrivalIndex, transitionIndex, callback = EmptyCallback.Boolean) {
        this.ensureCurrentFlightPlanIsTemporary(() => {
            this.flightPlanManager.setArrivalEnRouteTransitionIndex(transitionIndex, () => {
                this.flightPlanManager.setArrivalProcIndex(arrivalIndex, () => {
                    callback(true);
                });
            });
        });
    }

    setApproachIndex(approachIndex, callback = EmptyCallback.Boolean) {
        this.ensureCurrentFlightPlanIsTemporary(() => {
            this.flightPlanManager.setApproachIndex(approachIndex, () => {
<<<<<<< HEAD
                const frequency = this.flightPlanManager.getApproachNavFrequency();
                if (isFinite(frequency)) {
                    const freq = Math.round(frequency * 100) / 100;
                    if (this.connectIlsFrequency(freq)) {
                        this._ilsFrequencyPilotEntered = false;
                        SimVar.SetSimVarValue("L:FLIGHTPLAN_APPROACH_ILS", "number", freq);
                        const approach = this.flightPlanManager.getApproach();
                        if (approach && approach.name && approach.name.indexOf("ILS") !== -1) {
                            const runway = this.flightPlanManager.getApproachRunway();
                            if (runway) {
                                SimVar.SetSimVarValue("L:FLIGHTPLAN_APPROACH_COURSE", "number", runway.direction);
                            }
                        }
                    }
                }
                const approach = this.flightPlanManager.getApproach();
                if (approach) {
                    const runway = this.flightPlanManager.getApproachRunway();
                    if (runway) {
                        SimVar.SetSimVarValue("L:A32NX_AUTO_LANDING_ELEVATION", "feet", runway.elevation * 3.28084);
                    }
                }
=======
                this.clearAutotunedIls();
>>>>>>> 476e1ed0
                callback(true);
            });
        });
    }

    async tuneIlsFromApproach(appr) {
        const finalLeg = appr.wayPoints[appr.wayPoints.length - 1];
        const ilsIcao = finalLeg.originIcao.trim();
        if (ilsIcao.length > 0) {
            try {
                const ils = await this.facilityLoader.getFacility(ilsIcao);
                if (ils.infos.frequencyMHz > 1) {
                    console.log('Auto-tuning ILS', ils);
                    this.connectIlsFrequency(ils.infos.frequencyMHz);
                    this.ilsAutoIdent = ils.infos.ident;
                    this.ilsAutoCourse = finalLeg.bearingInFP;
                    this.ilsAutoTuned = true;
                    if (this.currentFlightPhase > FmgcFlightPhases.TAKEOFF) {
                        this.ilsApproachAutoTuned = true;
                    } else {
                        this.ilsTakeoffAutoTuned = true;
                    }
                    return true;
                }
            } catch (error) {
                console.log('tuneIlsFromApproach', error);
                return false;
            }
        }
        return false;
    }

    clearAutotunedIls() {
        this.ilsAutoTuned = false;
        this.ilsApproachAutoTuned = false;
        this.ilsTakeoffAutoTuned = false;
        this.ilsAutoIdent = "";
        this.ilsAutoCourse = 0;
    }

    async updateIls() {
        if (this._ilsFrequencyPilotEntered) {
            return;
        }

        let airport;
        let runway;

        if (this.currentFlightPhase > FmgcFlightPhases.TAKEOFF) {
            if (this.ilsApproachAutoTuned) {
                return;
            }
            this.ilsAutoTuned = false;
            // for unknown reasons, the approach returned here doesn't have the approach waypoints which we need
            const appr = this.flightPlanManager.getApproach();
            if (appr.name.indexOf('ILS') === -1 && appr.name.indexOf('LOC') === -1) {
                return;
            }
            airport = this.flightPlanManager.getDestination();
            runway = this.flightPlanManager.getApproachRunway();
        } else {
            if (this.ilsTakeoffAutoTuned) {
                return;
            }
            this.ilsAutoTuned = false;
            airport = this.flightPlanManager.getOrigin();
            runway = this.flightPlanManager.getDepartureRunway();
        }

        if (airport && airport.infos && runway) {
            for (let i = 0; i < airport.infos.approaches.length && !this.ilsAutoTuned; i++) {
                const appr = airport.infos.approaches[i];
                const match = appr.name.trim().match(/^(ILS|LOC) (RW)?([0-9]{1,2}[LCR]?)$/);
                if (
                    match !== null
                    && Avionics.Utils.formatRunway(match[3]) === Avionics.Utils.formatRunway(runway.designation)
                    && appr.wayPoints.length > 0
                ) {
                    await this.tuneIlsFromApproach(appr);
                }
            }
        }
    }

    updateFlightNo(flightNo, callback = EmptyCallback.Boolean) {
        if (flightNo.length > 7) {
            this.addNewMessage(NXSystemMessages.notAllowed);
            return callback(false);
        }

        SimVar.SetSimVarValue("ATC FLIGHT NUMBER", "string", flightNo, "FMC").then(() => {
            NXApi.connectTelex(flightNo)
                .then(() => {
                    callback(true);
                })
                .catch((err) => {
                    if (err !== NXApi.disabledError) {
                        this.addNewMessage(NXFictionalMessages.fltNbrInUse);
                        return callback(false);
                    }

                    return callback(true);
                });
        });
    }

    updateCoRoute(coRoute, callback = EmptyCallback.Boolean) {
        if (coRoute.length > 2) {
            if (coRoute.length < 10) {
                if (coRoute === "NONE") {
                    this.coRoute = undefined;
                } else {
                    this.coRoute = coRoute;
                }
                return callback(true);
            }
        }
        this.addNewMessage(NXSystemMessages.notAllowed);
        return callback(false);
    }

    getTotalTripTime() {
        return this._routeTripTime;
    }

    getTotalTripFuelCons() {
        return this._routeTripFuelWeight;
    }

    _getOrSelectWaypoints(getter, ident, callback) {
        getter(ident).then((waypoints) => {
            if (waypoints.length === 0) {
                return callback(undefined);
            }
            if (waypoints.length === 1) {
                return callback(waypoints[0]);
            }
            A320_Neo_CDU_SelectWptPage.ShowPage(this, waypoints, callback);
        });
    }

    getOrSelectVORsByIdent(ident, callback) {
        this._getOrSelectWaypoints(this.dataManager.GetVORsByIdent.bind(this.dataManager), ident, callback);
    }
    getOrSelectNDBsByIdent(ident, callback) {
        this._getOrSelectWaypoints(this.dataManager.GetNDBsByIdent.bind(this.dataManager), ident, callback);
    }

    getOrSelectWaypointByIdent(ident, callback) {
        this._getOrSelectWaypoints(this.dataManager.GetWaypointsByIdent.bind(this.dataManager), ident, callback);
    }

    insertWaypoint(newWaypointTo, index, callback = EmptyCallback.Boolean) {
        this.ensureCurrentFlightPlanIsTemporary(async () => {
            this.getOrSelectWaypointByIdent(newWaypointTo, (waypoint) => {
                if (!waypoint) {
                    this.addNewMessage(NXSystemMessages.notInDatabase);
                    return callback(false);
                }
                this.flightPlanManager.addWaypoint(waypoint.icao, index, () => {
                    return callback(true);
                });
            });
        });
    }

    activateDirectToWaypoint(waypoint, callback = EmptyCallback.Void) {
        const waypoints = this.flightPlanManager.getWaypoints();
        const indexInFlightPlan = waypoints.findIndex(w => {
            return w.icao === waypoint.icao;
        });
        let i = 1;
        const removeWaypointMethod = (callback = EmptyCallback.Void) => {
            if (i < indexInFlightPlan) {
                this.flightPlanManager.removeWaypoint(1, i === indexInFlightPlan - 1, () => {
                    i++;
                    removeWaypointMethod(callback);
                });
            } else {
                callback();
            }
        };
        removeWaypointMethod(() => {
            this.flightPlanManager.activateDirectTo(waypoint.infos.icao, callback);
        });
    }

    async insertWaypointsAlongAirway(lastWaypointIdent, index, airwayName, callback = EmptyCallback.Boolean) {
        const referenceWaypoint = this.flightPlanManager.getWaypoint(index - 1);
        const lastWaypointIdentPadEnd = lastWaypointIdent.padEnd(5, " ");
        if (referenceWaypoint) {
            const infos = referenceWaypoint.infos;
            if (infos instanceof WayPointInfo) {
                await referenceWaypoint.infos.UpdateAirway(airwayName); // Sometimes the waypoint is initialized without waiting to the airways array to be filled
                const airway = infos.airways.find(a => {
                    return a.name === airwayName;
                });
                if (airway) {
                    const firstIndex = airway.icaos.indexOf(referenceWaypoint.icao);
                    const lastWaypointIcao = airway.icaos.find(icao => icao.substring(7, 12) === lastWaypointIdentPadEnd);
                    const lastIndex = airway.icaos.indexOf(lastWaypointIcao);
                    if (firstIndex >= 0) {
                        if (lastIndex >= 0) {
                            let inc = 1;
                            if (lastIndex < firstIndex) {
                                inc = -1;
                            }
                            index -= 1;
                            const count = Math.abs(lastIndex - firstIndex);
                            for (let i = 1; i < count + 1; i++) { // 9 -> 6
                                const syncInsertWaypointByIcao = async (icao, idx) => {
                                    return new Promise(resolve => {
                                        console.log("add icao:" + icao + " @ " + idx);
                                        this.flightPlanManager.addWaypoint(icao, idx, () => {
                                            const waypoint = this.flightPlanManager.getWaypoint(idx);
                                            waypoint.infos.airwayIn = airwayName;
                                            if (i < count) {
                                                waypoint.infos.airwayOut = airwayName;
                                            }
                                            console.log("icao:" + icao + " added");
                                            resolve();
                                        });
                                    });
                                };

                                await syncInsertWaypointByIcao(airway.icaos[firstIndex + i * inc], index + i);
                            }
                            callback(true);
                            return;
                        }
                        this.addNewMessage(NXFictionalMessages.secondIndexNotFound);
                        return callback(false);
                    }
                    this.addNewMessage(NXFictionalMessages.firstIndexNotFound);
                    return callback(false);
                }
                this.addNewMessage(NXFictionalMessages.noRefWpt);
                return callback(false);
            }
            this.addNewMessage(NXFictionalMessages.noWptInfos);
            return callback(false);
        }
        this.addNewMessage(NXFictionalMessages.noRefWpt);
        return callback(false);
    }

    // Copy airway selections from temporary to active flightplan
    async copyAirwaySelections() {
        const temporaryFPWaypoints = this.flightPlanManager.getWaypoints(1);
        const activeFPWaypoints = this.flightPlanManager.getWaypoints(0);
        for (let i = 0; i < activeFPWaypoints.length; i++) {
            if (activeFPWaypoints[i].infos && temporaryFPWaypoints[i] && activeFPWaypoints[i].icao === temporaryFPWaypoints[i].icao && temporaryFPWaypoints[i].infos) {
                activeFPWaypoints[i].infos.airwayIn = temporaryFPWaypoints[i].infos.airwayIn;
                activeFPWaypoints[i].infos.airwayOut = temporaryFPWaypoints[i].infos.airwayOut;
            }
        }
    }

    removeWaypoint(index, callback = EmptyCallback.Void) {
        this.ensureCurrentFlightPlanIsTemporary(() => {
            this.flightPlanManager.removeWaypoint(index, true, callback);
        });
    }

    eraseTemporaryFlightPlan(callback = EmptyCallback.Void) {
        this.flightPlanManager.setCurrentFlightPlanIndex(0, () => {
            SimVar.SetSimVarValue("L:FMC_FLIGHT_PLAN_IS_TEMPORARY", "number", 0);
            SimVar.SetSimVarValue("L:MAP_SHOW_TEMPORARY_FLIGHT_PLAN", "number", 0);
            callback();
        });
    }

    insertTemporaryFlightPlan(callback = EmptyCallback.Void) {
        if (this.flightPlanManager.getCurrentFlightPlanIndex() === 1) {
            this.flightPlanManager.copyCurrentFlightPlanInto(0, () => {
                this.flightPlanManager.setCurrentFlightPlanIndex(0, () => {
                    SimVar.SetSimVarValue("L:FMC_FLIGHT_PLAN_IS_TEMPORARY", "number", 0);
                    SimVar.SetSimVarValue("L:MAP_SHOW_TEMPORARY_FLIGHT_PLAN", "number", 0);
                    callback();
                });
            });
        }
    }

    vSpeedsValid() {
        return this._v1Checked && this._vRChecked && this._v2Checked ? (
            (!!this.v1Speed && !!this.vRSpeed ? this.v1Speed <= this.vRSpeed : true)
            && (!!this.vRSpeed && !!this.v2Speed ? this.vRSpeed <= this.v2Speed : true)
            && (!!this.v1Speed && !!this.v2Speed ? this.v1Speed <= this.v2Speed : true)
        ) : true;
    }

    vSpeedDisagreeCheck() {
        if (!this.vSpeedsValid()) {
            this.addNewMessage(NXSystemMessages.vToDisagree, this.vSpeedsValid.bind(this));
        }
    }

    //Needs PR Merge #3082
    trySetV1Speed(s) {
        if (s === FMCMainDisplay.clrValue) {
            this.addNewMessage(NXSystemMessages.notAllowed);
            return false;
        }
        const v = parseInt(s);
        if (!isFinite(v) || !/^\d{2,3}$/.test(s)) {
            this.addNewMessage(NXSystemMessages.formatError);
            return false;
        }
        if (v < 90 || v > 350) {
            this.addNewMessage(NXSystemMessages.entryOutOfRange);
            return false;
        }
        this.tryRemoveMessage(NXSystemMessages.checkToData.text);
        this._v1Checked = true;
        this.v1Speed = v;
        SimVar.SetSimVarValue("L:AIRLINER_V1_SPEED", "Knots", this.v1Speed).then(() => {
            this.vSpeedDisagreeCheck();
        });
        return true;
    }

    //Needs PR Merge #3082
    trySetVRSpeed(s) {
        if (s === FMCMainDisplay.clrValue) {
            this.addNewMessage(NXSystemMessages.notAllowed);
            return false;
        }
        const v = parseInt(s);
        if (!isFinite(v) || !/^\d{2,3}$/.test(s)) {
            this.addNewMessage(NXSystemMessages.formatError);
            return false;
        }
        if (v < 90 || v > 350) {
            this.addNewMessage(NXSystemMessages.entryOutOfRange);
            return false;
        }
        this.tryRemoveMessage(NXSystemMessages.checkToData.text);
        this._vRChecked = true;
        this.vRSpeed = v;
        SimVar.SetSimVarValue("L:AIRLINER_VR_SPEED", "Knots", this.vRSpeed).then(() => {
            this.vSpeedDisagreeCheck();
        });
        return true;
    }

    //Needs PR Merge #3082
    trySetV2Speed(s) {
        if (s === FMCMainDisplay.clrValue) {
            this.addNewMessage(NXSystemMessages.notAllowed);
            return false;
        }
        const v = parseInt(s);
        if (!isFinite(v) || !/^\d{2,3}$/.test(s)) {
            this.addNewMessage(NXSystemMessages.formatError);
            return false;
        }
        if (v < 90 || v > 350) {
            this.addNewMessage(NXSystemMessages.entryOutOfRange);
            return false;
        }
        this.tryRemoveMessage(NXSystemMessages.checkToData.text);
        this._v2Checked = true;
        this.v2Speed = v;
        SimVar.SetSimVarValue("L:AIRLINER_V2_SPEED", "Knots", this.v2Speed).then(() => {
            this.vSpeedDisagreeCheck();
        });
        return true;
    }

    trySetTakeOffTransAltitude(s) {
        if (s === FMCMainDisplay.clrValue) {
            this.transitionAltitude = NaN;
            this.transitionAltitudeIsPilotEntered = false;
            SimVar.SetSimVarValue("L:AIRLINER_TRANS_ALT", "Number", 0);
            return true;
        }

        let value = parseInt(s);
        if (!isFinite(value) || !/^\d{4,5}$/.test(s)) {
            this.addNewMessage(NXSystemMessages.formatError);
            return false;
        }

        value = Math.round(value / 10) * 10;
        if (value < 1000 || value > 45000) {
            this.addNewMessage(NXSystemMessages.entryOutOfRange);
            return false;
        }

        this.transitionAltitude = value;
        this.transitionAltitudeIsPilotEntered = true;
        SimVar.SetSimVarValue("L:AIRLINER_TRANS_ALT", "Number", value);
        return true;
    }

    getTransitionAltitude() {
        if (isFinite(this.transitionAltitude)) {
            return this.transitionAltitude;
        }

        // TODO fetch this from the nav database once we have it in future
        return 10000;
    }

    //Needs PR Merge #3082
    trySetThrustReductionAccelerationAltitude(s) {
        if (s === FMCMainDisplay.clrValue) {
            this.thrustReductionAltitudeIsPilotEntered = false;
            this.accelerationAltitudeIsPilotEntered = false;
            CDUPerformancePage.UpdateThrRedAccFromOrigin(this, true, true);
            return true;
        }

        const origin = this.flightPlanManager.getOrigin();
        const elevation = origin ? origin.altitudeinFP : 0;
        const minimumAltitude = elevation + 400;

        let newThrRedAlt = null;
        let newAccAlt = null;

        let [thrRedAlt, accAlt] = s.split("/");

        if (thrRedAlt && thrRedAlt.length > 0) {
            if (!/^\d{3,5}$/.test(thrRedAlt)) {
                this.addNewMessage(NXSystemMessages.formatError);
                return false;
            }

            thrRedAlt = parseInt(thrRedAlt);
            thrRedAlt = Math.round(thrRedAlt / 10) * 10;
            if (thrRedAlt < minimumAltitude || thrRedAlt > 45000) {
                this.addNewMessage(NXSystemMessages.entryOutOfRange);
                return false;
            }

            newThrRedAlt = thrRedAlt;
        }

        if (accAlt && accAlt.length > 0) {
            if (!/^\d{3,5}$/.test(accAlt)) {
                this.addNewMessage(NXSystemMessages.formatError);
                return false;
            }

            accAlt = parseInt(accAlt);
            accAlt = Math.round(accAlt / 10) * 10;
            if (accAlt < minimumAltitude || accAlt > 45000) {
                this.addNewMessage(NXSystemMessages.entryOutOfRange);
                return false;
            }

            newAccAlt = accAlt;
        }

        if (newThrRedAlt !== null) {
            this.thrustReductionAltitude = newThrRedAlt;
            this.thrustReductionAltitudeIsPilotEntered = true;
            SimVar.SetSimVarValue("L:AIRLINER_THR_RED_ALT", "Number", newThrRedAlt);
        }
        if (newAccAlt !== null) {
            this.accelerationAltitude = newAccAlt;
            this.accelerationAltitudeIsPilotEntered = true;
            SimVar.SetSimVarValue("L:AIRLINER_ACC_ALT", "Number", newAccAlt);
        }
        return true;
    }

    trySetEngineOutAcceleration(s) {
        if (s === FMCMainDisplay.clrValue) {
            this.engineOutAccelerationAltitudeIsPilotEntered = false;
            CDUPerformancePage.UpdateEngOutAccFromOrigin(this);
            return true;
        }

        if (!/^\d{3,5}$/.test(s)) {
            this.addNewMessage(NXSystemMessages.formatError);
            return false;
        }

        const origin = this.flightPlanManager.getOrigin();
        const elevation = origin ? origin.altitudeinFP : 0;
        const minimumAltitude = elevation + 400;

        let engineOutAccAlt = parseInt(s);
        engineOutAccAlt = Math.round(engineOutAccAlt / 10) * 10;
        if (engineOutAccAlt < minimumAltitude || engineOutAccAlt > 45000) {
            this.addNewMessage(NXSystemMessages.entryOutOfRange);
            return false;
        }

        this.engineOutAccelerationAltitude = engineOutAccAlt;
        this.engineOutAccelerationAltitudeIsPilotEntered = true;
        SimVar.SetSimVarValue("L:A32NX_ENG_OUT_ACC_ALT", "feet", engineOutAccAlt);
        return true;
    }

    //Needs PR Merge #3082
    trySetThrustReductionAccelerationAltitudeGoaround(s) {
        let thrRed = NaN;
        let accAlt = NaN;
        if (s) {
            const sSplit = s.split("/");
            thrRed = parseInt(sSplit[0]);
            accAlt = parseInt(sSplit[1]);
        }
        if ((isFinite(thrRed) || isFinite(accAlt)) && thrRed <= accAlt) {
            if (isFinite(thrRed)) {
                this.thrustReductionAltitudeGoaround = thrRed;
                SimVar.SetSimVarValue("L:AIRLINER_THR_RED_ALT_GOAROUND", "Number", this.thrustReductionAltitudeGoaround);
            }
            if (isFinite(accAlt)) {
                this.accelerationAltitudeGoaround = accAlt;
                SimVar.SetSimVarValue("L:AIRLINER_ACC_ALT_GOAROUND", "Number", this.accelerationAltitudeGoaround);
            }
            return true;
        }
        this.addNewMessage(NXSystemMessages.notAllowed);
        return false;
    }

    trySetengineOutAccelerationAltitudeGoaround(s) {
        const engOutAcc = parseInt(s);
        if (isFinite(engOutAcc)) {
            this.engineOutAccelerationAltitudeGoaround = engOutAcc;
            SimVar.SetSimVarValue("L:AIRLINER_ENG_OUT_ACC_ALT_GOAROUND", "Number", this.engineOutAccelerationAltitudeGoaround);
            return true;
        }
        this.addNewMessage(NXSystemMessages.notAllowed);
        return false;
    }

    //Needs PR Merge #3082
    //TODO: with FADEC no longer needed
    setPerfTOFlexTemp(s) {
        if (s === FMCMainDisplay.clrValue) {
            this.perfTOTemp = NaN;
            // In future we probably want a better way of checking this, as 0 is
            // in the valid flex temperature range (-99 to 99).
            SimVar.SetSimVarValue("L:AIRLINER_TO_FLEX_TEMP", "Number", 0);
            return true;
        }
        let value = parseInt(s);
        if (!isFinite(value) || !/^[+\-]?\d{1,2}$/.test(s)) {
            this.addNewMessage(NXSystemMessages.formatError);
            return false;
        }
        if (value < -99 || value > 99) {
            this.addNewMessage(NXSystemMessages.entryOutOfRange);
            return false;
        }
        // As the sim uses 0 as a sentinel value to detect that no flex
        // temperature is set, we'll just use 0.1 as the actual value for flex 0
        // and make sure we never display it with decimals.
        if (value === 0) {
            value = 0.1;
        }
        this.perfTOTemp = value;
        SimVar.SetSimVarValue("L:AIRLINER_TO_FLEX_TEMP", "Number", value);
        return true;
    }

    /**
     * Attempts to predict required block fuel for trip
     * @returns {boolean}
     */
    //TODO: maybe make this part of an update routine?
    tryFuelPlanning() {
        if (this._fuelPlanningPhase === this._fuelPlanningPhases.IN_PROGRESS) {
            this._blockFuelEntered = true;
            this._fuelPlanningPhase = this._fuelPlanningPhases.COMPLETED;
            return true;
        }
        const tempRouteFinalFuelTime = this._routeFinalFuelTime;
        this.tryUpdateRouteFinalFuel();
        this.tryUpdateRouteAlternate();
        this.tryUpdateRouteTrip();

        this._routeFinalFuelTime = tempRouteFinalFuelTime;
        this._routeFinalFuelWeight = (this._routeFinalFuelTime * this._rteFinalCoeffecient) / 1000;

        this.tryUpdateMinDestFob();

        this.blockFuel = this.getTotalTripFuelCons() + this._minDestFob + this.taxiFuelWeight + this.getRouteReservedWeight();
        this._fuelPlanningPhase = this._fuelPlanningPhases.IN_PROGRESS;
        return true;
    }

    trySetTaxiFuelWeight(s) {
        if (s === FMCMainDisplay.clrValue) {
            this.taxiFuelWeight = this._defaultTaxiFuelWeight;
            this._taxiEntered = false;
            return true;
        }
        if (!this.representsDecimalNumber(s)) {
            this.addNewMessage(NXSystemMessages.formatError);
            return false;
        }
        const value = parseFloat(s) / this._conversionWeight;
        if (isFinite(value)) {
            if (this.isTaxiFuelInRange(value)) {
                this._taxiEntered = true;
                this.taxiFuelWeight = value;
                return true;
            } else {
                this.addNewMessage(NXSystemMessages.entryOutOfRange);
                return false;
            }
        }
        this.addNewMessage(NXSystemMessages.notAllowed);
        return false;
    }

    getRouteFinalFuelWeight() {
        if (isFinite(this._routeFinalFuelWeight)) {
            this._routeFinalFuelWeight = (this._routeFinalFuelTime * this._rteFinalCoeffecient) / 1000;
            return this._routeFinalFuelWeight;
        }
    }

    getRouteFinalFuelTime() {
        return this._routeFinalFuelTime;
    }

    /**
     * This method is used to set initial Final Time for when INIT B is making predictions
     * @param {String} s - containing time value
     * @returns {boolean}
     */
    async trySetRouteFinalTime(s) {
        if (s) {
            if (s === FMCMainDisplay.clrValue) {
                this._routeFinalFuelTime = this._routeFinalFuelTimeDefault;
                this._rteFinalWeightEntered = false;
                this._rteFinalTimeEntered = false;
                return true;
            }
            // Time entry must start with '/'
            if (s.startsWith("/")) {
                const rteFinalTime = s.slice(1);

                if (!/^\d{1,4}$/.test(rteFinalTime)) {
                    this.addNewMessage(NXSystemMessages.formatError);
                    return false;
                }

                if (this.isFinalTimeInRange(rteFinalTime)) {
                    this._rteFinalWeightEntered = false;
                    this._rteFinalTimeEntered = true;
                    this._routeFinalFuelTime = FMCMainDisplay.hhmmToMinutes(rteFinalTime.padStart(4,"0"));
                    return true;
                } else {
                    this.addNewMessage(NXSystemMessages.entryOutOfRange);
                    return false;
                }
            }
        }
        this.addNewMessage(NXSystemMessages.notAllowed);
        return false;
    }

    /**
     *
     * @param {string} s
     * @returns {Promise<boolean>}
     */
    async trySetRouteFinalFuel(s) {
        if (s === FMCMainDisplay.clrValue) {
            this._routeFinalFuelTime = this._routeFinalFuelTimeDefault;
            this._rteFinalWeightEntered = false;
            this._rteFinalTimeEntered = false;
            return true;
        }
        if (s) {
            // Time entry must start with '/'
            if (s.startsWith("/")) {
                return this.trySetRouteFinalTime(s);
            } else {
                // If not time, try to parse as weight
                // Weight can be entered with optional trailing slash, if so remove it before parsing the value
                const enteredValue = s.endsWith("/") ? s.slice(0, -1) : s;

                if (!this.representsDecimalNumber(enteredValue)) {
                    this.addNewMessage(NXSystemMessages.formatError);
                    return false;
                }

                const rteFinalWeight = parseFloat(enteredValue) / this._conversionWeight;

                if (this.isFinalFuelInRange(rteFinalWeight)) {
                    this._rteFinalWeightEntered = true;
                    this._rteFinalTimeEntered = false;
                    this._routeFinalFuelWeight = rteFinalWeight;
                    this._routeFinalFuelTime = (rteFinalWeight * 1000) / this._rteFinalCoeffecient;
                    return true;
                } else {
                    this.addNewMessage(NXSystemMessages.entryOutOfRange);
                    return false;
                }
            }
        }
        this.addNewMessage(NXSystemMessages.notAllowed);
        return false;
    }

    getRouteReservedWeight() {
        if (!this.routeReservedEntered() && (this._rteFinalCoeffecient !== 0)) {
            const fivePercentWeight = this._routeReservedPercent * this._routeTripFuelWeight / 100;
            const fiveMinuteHoldingWeight = (5 * this._rteFinalCoeffecient) / 1000;

            return fivePercentWeight > fiveMinuteHoldingWeight ? fivePercentWeight : fiveMinuteHoldingWeight;
        }
        if (isFinite(this._routeReservedWeight) && this._routeReservedWeight !== 0) {
            return this._routeReservedWeight;
        } else {
            return this._routeReservedPercent * this._routeTripFuelWeight / 100;
        }
    }

    getRouteReservedPercent() {
        if (isFinite(this._routeReservedWeight) && isFinite(this.blockFuel) && this._routeReservedWeight !== 0) {
            return this._routeReservedWeight / this._routeTripFuelWeight * 100;
        }
        return this._routeReservedPercent;
    }

    trySetRouteReservedPercent(s) {
        if (s) {
            if (s === FMCMainDisplay.clrValue) {
                this._rteReservedWeightEntered = false;
                this._rteReservedPctEntered = false;
                this._routeReservedWeight = 0;
                this._routeReservedPercent = 5;
                this._rteRsvPercentOOR = false;
                return true;
            }
            // Percentage entry must start with '/'
            if (s.startsWith("/")) {
                const enteredValue = s.slice(1);

                if (!this.representsDecimalNumber(enteredValue)) {
                    this.addNewMessage(NXSystemMessages.formatError);
                    return false;
                }

                const rteRsvPercent = parseFloat(enteredValue);

                if (!this.isRteRsvPercentInRange(rteRsvPercent)) {
                    this.addNewMessage(NXSystemMessages.entryOutOfRange);
                    return false;
                }

                this._rteRsvPercentOOR = false;
                this._rteReservedPctEntered = true;
                this._rteReservedWeightEntered = false;

                if (isFinite(rteRsvPercent)) {
                    this._routeReservedWeight = NaN;
                    this._routeReservedPercent = rteRsvPercent;
                    return true;
                }
            }
        }
        this.addNewMessage(NXSystemMessages.notAllowed);
        return false;
    }

    /**
     * Checks input and passes to trySetCruiseFl()
     * @param input
     * @returns {boolean} input passed checks
     */
    trySetCruiseFlCheckInput(input) {
        if (input === FMCMainDisplay.clrValue) {
            this.addNewMessage(NXSystemMessages.notAllowed);
            return false;
        }
        const flString = input.replace("FL", "");
        if (!flString) {
            this.addNewMessage(NXSystemMessages.notAllowed);
            return false;
        }
        return this.trySetCruiseFl(parseFloat(flString));
    }

    /**
     * Sets new Cruise FL if all conditions good
     * @param fl {number} Altitude or FL
     * @returns {boolean} input passed checks
     */
    trySetCruiseFl(fl) {
        if (!isFinite(fl)) {
            this.addNewMessage(NXSystemMessages.notAllowed);
            return false;
        }
        if (fl >= 1000) {
            fl = Math.floor(fl / 100);
        }
        if (fl > this.maxCruiseFL) {
            this.addNewMessage(NXSystemMessages.entryOutOfRange);
            return false;
        }
        const phase = this.currentFlightPhase;
        const selFl = Math.floor(Math.max(0, Simplane.getAutoPilotDisplayedAltitudeLockValue("feet")) / 100);
        if (fl < selFl && (phase === FmgcFlightPhases.CLIMB || phase === FmgcFlightPhases.APPROACH || phase === FmgcFlightPhases.GOAROUND)) {
            this.addNewMessage(NXSystemMessages.entryOutOfRange);
            return false;
        }

        if (fl <= 0 || fl > this.maxCruiseFL) {
            this.addNewMessage(NXSystemMessages.entryOutOfRange);
            return false;
        }

        this.cruiseFlightLevel = fl;
        this._cruiseFlightLevel = fl;
        this._cruiseEntered = true;
        this._activeCruiseFlightLevelDefaulToFcu = false;
        this.cruiseTemperature = undefined;
        this.updateConstraints();

        const acFl = Math.floor(Simplane.getAltitude() / 100);

        if (acFl > fl && (phase === FmgcFlightPhases.CLIMB || phase === FmgcFlightPhases.DESCENT || phase === FmgcFlightPhases.APPROACH)) {
            this.flightPhaseManager.changeFlightPhase(FmgcFlightPhases.CRUISE);
        } else if (acFl < fl && (phase === FmgcFlightPhases.DESCENT || phase === FmgcFlightPhases.APPROACH)) {
            this.flightPhaseManager.changeFlightPhase(FmgcFlightPhases.CLIMB);
        }

        return true;
    }

    trySetRouteReservedFuel(s) {
        if (s) {
            if (s === FMCMainDisplay.clrValue) {
                this._rteReservedWeightEntered = false;
                this._rteReservedPctEntered = false;
                this._routeReservedWeight = 0;
                this._routeReservedPercent = 5;
                this._rteRsvPercentOOR = false;
                return true;
            }
            // Percentage entry must start with '/'
            if (s.startsWith("/")) {
                return this.trySetRouteReservedPercent(s);
            } else {
                // If not percentage, try to parse as weight
                // Weight can be entered with optional trailing slash, if so remove it before parsing the value
                const enteredValue = s.endsWith("/") ? s.slice(0, -1) : s;

                if (!this.representsDecimalNumber(enteredValue)) {
                    this.addNewMessage(NXSystemMessages.formatError);
                    return false;
                }

                const rteRsvWeight = parseFloat(enteredValue) / this._conversionWeight;

                if (!this.isRteRsvFuelInRange(rteRsvWeight)) {
                    this.addNewMessage(NXSystemMessages.entryOutOfRange);
                    return false;
                }

                this._rteReservedWeightEntered = true;
                this._rteReservedPctEntered = false;

                if (isFinite(rteRsvWeight)) {
                    this._routeReservedWeight = rteRsvWeight;
                    this._routeReservedPercent = 0;

                    if (!this.isRteRsvPercentInRange(this.getRouteReservedPercent())) { // Bit of a hacky method due previous tight coupling of weight and percentage calculations
                        this._rteRsvPercentOOR = true;
                    }

                    return true;
                }
            }
        }
        this.addNewMessage(NXSystemMessages.notAllowed);
        return false;
    }

    trySetZeroFuelWeightZFWCG(s) {
        if (s) {
            if (s.includes("/")) {
                const sSplit = s.split("/");
                const zfw = parseFloat(sSplit[0]) / this._conversionWeight;
                const zfwcg = parseFloat(sSplit[1]);
                if (isFinite(zfw) && isFinite(zfwcg)) {
                    if (this.isZFWInRange(zfw) && this.isZFWCGInRange(zfwcg)) {
                        this._zeroFuelWeightZFWCGEntered = true;
                        this.zeroFuelWeight = zfw;
                        this.zeroFuelWeightMassCenter = zfwcg;
                        return true;
                    }
                    this.addNewMessage(NXSystemMessages.entryOutOfRange);
                    return false;
                }
                if (!this._zeroFuelWeightZFWCGEntered) {
                    this.addNewMessage(NXSystemMessages.notAllowed);
                    return false;
                }
                if (this.isZFWInRange(zfw)) {
                    this.zeroFuelWeight = zfw;
                    return true;
                }
                if (this.isZFWCGInRange(zfwcg)) {
                    this.zeroFuelWeightMassCenter = zfwcg;
                    return true;
                }
                this.addNewMessage(NXSystemMessages.entryOutOfRange);
                return false;
            }
            if (!this._zeroFuelWeightZFWCGEntered) {
                this.addNewMessage(NXSystemMessages.notAllowed);
                return false;
            }
            const zfw = parseFloat(s) / this._conversionWeight;
            if (this.isZFWInRange(zfw)) {
                this.zeroFuelWeight = zfw;
                return true;
            }
            this.addNewMessage(NXSystemMessages.entryOutOfRange);
            return false;
        }
        this.addNewMessage(NXSystemMessages.formatError);
        return false;
    }

    /**
     *
     * @returns {number} Returns estimated fuel on board when arriving at the destination
     */
    getDestEFOB(useFOB = false) {
        return (useFOB ? this.getFOB() : this.blockFuel) - this._routeTripFuelWeight - this.taxiFuelWeight;
    }

    /**
     * @returns {number} Returns EFOB when arriving at the alternate dest
     */
    getAltEFOB(useFOB = false) {
        return this.getDestEFOB(useFOB) - this._routeAltFuelWeight;
    }

    trySetBlockFuel(s) {
        if (s === FMCMainDisplay.clrValue) {
            this.blockFuel = 0.0;
            this._blockFuelEntered = false;
            this._fuelPredDone = false;
            this._fuelPlanningPhase = this._fuelPlanningPhases.PLANNING;
            return true;
        }
        const value = parseFloat(s) / this._conversionWeight;
        if (isFinite(value) && this.isBlockFuelInRange(value)) {
            if (this.isBlockFuelInRange(value)) {
                this.blockFuel = value;
                this._blockFuelEntered = true;
                return true;
            } else {
                this.addNewMessage(NXSystemMessages.entryOutOfRange);
                return false;
            }
        }
        this.addNewMessage(NXSystemMessages.notAllowed);
        return false;
    }

    async trySetAverageWind(s) {
        const validDelims = ["TL", "T", "+", "HD", "H", "-"];
        const matchedIndex = validDelims.findIndex(element => s.startsWith(element));
        const digits = matchedIndex >= 0 ? s.replace(validDelims[matchedIndex], "") : s;
        const isNum = /^\d+$/.test(digits);
        if (!isNum) {
            this.addNewMessage(NXSystemMessages.formatError);
            return false;
        }
        const wind = parseInt(digits);
        this._windDir = matchedIndex <= 2 ? this._windDirections.TAILWIND : this._windDirections.HEADWIND;
        if (wind > 250) {
            this.addNewMessage(NXSystemMessages.entryOutOfRange);
            return false;
        }
        this.averageWind = wind;
        return true;
    }

    trySetPreSelectedClimbSpeed(s) {
        const isNextPhase = this.currentFlightPhase === FmgcFlightPhases.TAKEOFF;
        if (s === FMCMainDisplay.clrValue) {
            this.preSelectedClbSpeed = undefined;
            if (isNextPhase) {
                SimVar.SetSimVarValue("L:A32NX_MachPreselVal", "mach", -1);
                SimVar.SetSimVarValue("L:A32NX_SpeedPreselVal", "knots", -1);
            }
            return true;
        }
        const v = parseFloat(s);
        if (isFinite(v)) {
            if (v < 1) {
                this.preSelectedClbSpeed = v;
                if (isNextPhase) {
                    SimVar.SetSimVarValue("L:A32NX_MachPreselVal", "mach", v);
                    SimVar.SetSimVarValue("L:A32NX_SpeedPreselVal", "knots", -1);
                }
            } else {
                this.preSelectedClbSpeed = Math.round(v);
                if (isNextPhase) {
                    SimVar.SetSimVarValue("L:A32NX_SpeedPreselVal", "knots", this.preSelectedClbSpeed);
                    SimVar.SetSimVarValue("L:A32NX_MachPreselVal", "mach", -1);
                }
            }
            return true;
        }
        this.addNewMessage(NXSystemMessages.notAllowed);
        return false;
    }

    trySetPreSelectedCruiseSpeed(s) {
        const isNextPhase = this.currentFlightPhase === FmgcFlightPhases.CLIMB;
        if (s === FMCMainDisplay.clrValue) {
            this.preSelectedCrzSpeed = undefined;
            if (isNextPhase) {
                SimVar.SetSimVarValue("L:A32NX_MachPreselVal", "mach", -1);
                SimVar.SetSimVarValue("L:A32NX_SpeedPreselVal", "knots", -1);
            }
            return true;
        }
        const v = parseFloat(s);
        if (isFinite(v)) {
            if (v < 1) {
                this.preSelectedCrzSpeed = v;
                if (isNextPhase) {
                    SimVar.SetSimVarValue("L:A32NX_MachPreselVal", "mach", v);
                    SimVar.SetSimVarValue("L:A32NX_SpeedPreselVal", "knots", -1);
                }
            } else {
                this.preSelectedCrzSpeed = Math.round(v);
                if (isNextPhase) {
                    SimVar.SetSimVarValue("L:A32NX_SpeedPreselVal", "knots", this.preSelectedCrzSpeed);
                    SimVar.SetSimVarValue("L:A32NX_MachPreselVal", "mach", -1);
                }
            }
            return true;
        }
        this.addNewMessage(NXSystemMessages.notAllowed);
        return false;
    }

    trySetPreSelectedDescentSpeed(s) {
        const isNextPhase = this.currentFlightPhase === FmgcFlightPhases.CRUISE;
        if (s === FMCMainDisplay.clrValue) {
            this.preSelectedDesSpeed = undefined;
            if (isNextPhase) {
                SimVar.SetSimVarValue("L:A32NX_MachPreselVal", "mach", -1);
                SimVar.SetSimVarValue("L:A32NX_SpeedPreselVal", "knots", -1);
            }
            return true;
        }
        const v = parseFloat(s);
        if (isFinite(v)) {
            if (v < 1) {
                this.preSelectedDesSpeed = v;
                if (isNextPhase) {
                    SimVar.SetSimVarValue("L:A32NX_MachPreselVal", "mach", v);
                    SimVar.SetSimVarValue("L:A32NX_SpeedPreselVal", "knots", -1);
                }
            } else {
                this.preSelectedDesSpeed = Math.round(v);
                if (isNextPhase) {
                    SimVar.SetSimVarValue("L:A32NX_SpeedPreselVal", "knots", this.preSelectedDesSpeed);
                    SimVar.SetSimVarValue("L:A32NX_MachPreselVal", "mach", -1);
                }
            }
            return true;
        }
        this.addNewMessage(NXSystemMessages.notAllowed);
        return false;
    }

    setPerfApprQNH(s) {
        if (s === FMCMainDisplay.clrValue) {
            const dest = this.flightPlanManager.getDestination();
            if (dest && dest.liveDistanceTo < 180) {
                this.addNewMessage(NXSystemMessages.notAllowed);
                return false;
            } else {
                this.perfApprQNH = NaN;
                return true;
            }
        }

        const value = parseFloat(s);
        const HPA_REGEX = /^[01]?[0-9]{3}$/;
        const INHG_REGEX = /^([23][0-9]|[0-9]{2}\.)[0-9]{2}$/;

        if (HPA_REGEX.test(s)) {
            if (value >= 745 && value <= 1050) {
                this.perfApprQNH = value;
                SimVar.SetSimVarValue("L:A32NX_DESTINATION_QNH", "Millibar", this.perfApprQNH);
                return true;
            } else {
                this.addNewMessage(NXSystemMessages.entryOutOfRange);
                return false;
            }
        } else if (INHG_REGEX.test(s)) {
            if (value >= 2200 && value <= 3100) {
                this.perfApprQNH = value / 100;
                SimVar.SetSimVarValue("L:A32NX_DESTINATION_QNH", "Millibar", this.perfApprQNH * 33.8639);
                return true;
            } else if (value >= 22.0 && value <= 31.00) {
                this.perfApprQNH = value;
                SimVar.SetSimVarValue("L:A32NX_DESTINATION_QNH", "Millibar", this.perfApprQNH * 33.8639);
                return true;
            } else {
                this.addNewMessage(NXSystemMessages.entryOutOfRange);
                return false;
            }
        }
        this.addNewMessage(NXSystemMessages.formatError);
        return false;
    }

    setPerfApprTemp(s) {
        if (s === FMCMainDisplay.clrValue) {
            const dest = this.flightPlanManager.getDestination();
            if (dest && dest.liveDistanceTo < 180) {
                this.addNewMessage(NXSystemMessages.notAllowed);
                return false;
            } else {
                this.perfApprTemp = NaN;
                return true;
            }
        }

        if (!/^[\+\-]?\d{1,2}$/.test(s)) {
            this.addNewMessage(NXSystemMessages.formatError);
            return false;
        }
        this.perfApprTemp = parseInt(s);
        return true;
    }

    setPerfApprWind(s) {
        if (s === FMCMainDisplay.clrValue) {
            this.perfApprWindHeading = NaN;
            this.perfApprWindSpeed = NaN;
            return true;
        }

        // both must be entered
        if (!/^\d{1,3}\/\d{1,3}$/.test(s)) {
            this.addNewMessage(NXSystemMessages.formatError);
            return false;
        }
        const [dir, mag] = s.split("/").map((v) => parseInt(v));
        if (dir > 360 || mag > 500) {
            this.addNewMessage(NXSystemMessages.entryOutOfRange);
            return false;
        }
        this.perfApprWindHeading = dir % 360; // 360 is displayed as 0
        this.perfApprWindSpeed = mag;
        return true;
    }

    setPerfApprTransAlt(s) {
        if (s === FMCMainDisplay.clrValue) {
            this.perfApprTransAlt = NaN;
            this.perfApprTransAltPilotEntered = false;
            SimVar.SetSimVarValue("L:AIRLINER_APPR_TRANS_ALT", "Number", 0);
            return true;
        }

        if (!/^\d{4,5}$/.test(s)) {
            this.addNewMessage(NXSystemMessages.formatError);
            return false;
        }
        const value = Math.round(parseInt(s) / 10) * 10;
        if (value < 1000 || value > 45000) {
            this.addNewMessage(NXSystemMessages.entryOutOfRange);
            return false;
        }

        this.perfApprTransAlt = value;
        this.perfApprTransAltPilotEntered = true;
        SimVar.SetSimVarValue("L:AIRLINER_APPR_TRANS_ALT", "Number", value);
        return true;
    }

    /**
     * VApp for _selected_ landing config
     */
    getVApp() {
        if (isFinite(this.vApp)) {
            return this.vApp;
        }
        return this.approachSpeeds.vapp;
    }

    //Needs PR Merge #3154
    setPerfApprVApp(s) {
        if (s === FMCMainDisplay.clrValue) {
            if (isFinite(this.vApp)) {
                this.vApp = NaN;
                return true;
            }
        } else {
            if (s.includes(".")) {
                this.addNewMessage(NXSystemMessages.formatError);
                return false;
            }
            const value = parseInt(s);
            if (isFinite(value) && value >= 90 && value <= 350) {
                this.vApp = value;
                return true;
            }
            this.addNewMessage(NXSystemMessages.entryOutOfRange);
            return false;
        }
        this.addNewMessage(NXSystemMessages.notAllowed);
        return false;
    }

    /**
     * Tries to estimate the landing weight at destination
     * NaN on failure
     */
    tryEstimateLandingWeight() {
        const altActive = false;
        const landingWeight = this.zeroFuelWeight + (altActive ? this.getAltEFOB(true) : this.getDestEFOB(true));
        return isFinite(landingWeight) ? landingWeight : NaN;
    }

    setPerfApprMDA(s) {
        if (s === FMCMainDisplay.clrValue) {
            this.perfApprMDA = NaN;
            SimVar.SetSimVarValue("L:AIRLINER_MINIMUM_DESCENT_ALTITUDE", "feet", 0);
            return true;
        } else if (s.match(/^[0-9]{1,5}$/) !== null) {
            const value = parseInt(s);
            let ldgRwy = this.flightPlanManager.getApproachRunway();
            if (!ldgRwy) {
                const dest = this.flightPlanManager.getDestination();
                if (dest && dest.infos && dest.infos.runways.length > 0) {
                    ldgRwy = dest.infos.runways[0];
                }
            }
            const limitLo = ldgRwy ? ldgRwy.elevation * 3.28084 : 0;
            const limitHi = ldgRwy ? ldgRwy.elevation * 3.28084 + 5000 : 39000;
            if (value >= limitLo && value <= limitHi) {
                this.perfApprMDA = value;
                SimVar.SetSimVarValue("L:AIRLINER_MINIMUM_DESCENT_ALTITUDE", "feet", this.perfApprMDA);
                return true;
            }
            this.addNewMessage(NXSystemMessages.entryOutOfRange);
            return false;
        } else {
            this.addNewMessage(NXSystemMessages.formatError);
            return false;
        }
    }

    setPerfApprDH(s) {
        if (s === FMCMainDisplay.clrValue) {
            this.perfApprDH = NaN;
            SimVar.SetSimVarValue("L:AIRLINER_DECISION_HEIGHT", "feet", -1);
            return true;
        }

        if (s === "NO" || s === "NO DH" || s === "NODH") {
            this.perfApprDH = "NO DH";
            SimVar.SetSimVarValue("L:AIRLINER_DECISION_HEIGHT", "feet", -2);
            return true;
        } else if (s.match(/^[0-9]{1,5}$/) !== null) {
            const value = parseInt(s);
            if (value >= 0 && value <= 5000) {
                this.perfApprDH = value;
                SimVar.SetSimVarValue("L:AIRLINER_DECISION_HEIGHT", "feet", this.perfApprDH);
                return true;
            } else {
                this.addNewMessage(NXSystemMessages.entryOutOfRange);
                return false;
            }
        } else {
            this.addNewMessage(NXSystemMessages.formatError);
            return false;
        }
    }

    setPerfApprFlaps3(s) {
        this.perfApprFlaps3 = s;
        SimVar.SetSimVarValue("L:A32NX_SPEEDS_LANDING_CONF3", "boolean", s);
    }

    getIsFlying() {
        return this.currentFlightPhase >= FmgcFlightPhases.TAKEOFF;
    }

    tryGoInApproachPhase() {
        if (
            this.currentFlightPhase === FmgcFlightPhases.PREFLIGHT ||
            this.currentFlightPhase === FmgcFlightPhases.TAKEOFF ||
            this.currentFlightPhase === FmgcFlightPhases.DONE
        ) {
            return false;
        }

        if (this.currentFlightPhase !== FmgcFlightPhases.APPROACH) {
            this.flightPhaseManager.changeFlightPhase(FmgcFlightPhases.APPROACH);
        }

        return true;
    }

    connectIlsFrequency(_freq) {
        if (_freq >= 108 && _freq <= 111.95 && RadioNav.isHz50Compliant(_freq)) {
            switch (this.radioNav.mode) {
                case NavMode.FOUR_SLOTS: {
                    this.ilsFrequency = _freq;
                    break;
                }
                case NavMode.TWO_SLOTS: {
                    this.vor1Frequency = _freq;
                    break;
                }
            }
            this.connectIls();
            return true;
        }
        return false;
    }

    connectIls() {
        if (this.isRadioNavActive()) {
            return;
        }
        if (this._lockConnectIls) {
            return;
        }
        this._lockConnectIls = true;
        setTimeout(() => {
            this._lockConnectIls = false;
        }, 1000);
        switch (this.radioNav.mode) {
            case NavMode.FOUR_SLOTS: {
                if (Math.abs(this.radioNav.getILSActiveFrequency(1) - this.ilsFrequency) > 0.005) {
                    this.radioNav.setILSActiveFrequency(1, this.ilsFrequency);
                }
                break;
            }
            case NavMode.TWO_SLOTS: {
                if (Math.abs(this.radioNav.getVORActiveFrequency(1) - this.vor1Frequency) > 0.005) {
                    this.radioNav.setVORActiveFrequency(1, this.vor1Frequency);
                }
                break;
            }
            default:
                console.error("Unknown RadioNav operating mode");
                break;
        }
    }

    setIlsFrequency(s) {
        if (s === FMCMainDisplay.clrValue) {
            this.ilsFrequency = 0;
            this.radioNav.setILSActiveFrequency(1, 0);
            this._ilsFrequencyPilotEntered = false;
            return true;
        }
        const v = parseFloat(s);
        if (isFinite(v)) {
            const freq = Math.round(v * 100) / 100;
            if (this.connectIlsFrequency(freq)) {
                this._ilsFrequencyPilotEntered = true;
                this.clearAutotunedIls();
                return true;
            }
            this.addNewMessage(NXSystemMessages.entryOutOfRange);
            return false;
        }
        this.addNewMessage(NXSystemMessages.notAllowed);
        return false;
    }

    initRadioNav(_boot) {
        if (this.isPrimary) {
            console.log("Init RadioNav");
            {
                if (_boot) {
                    this.vhf1Frequency = this.radioNav.getVHFActiveFrequency(this.instrumentIndex, 1);
                    this.vhf2Frequency = this.radioNav.getVHFActiveFrequency(this.instrumentIndex, 2);
                } else {
                    if (Math.abs(this.radioNav.getVHFActiveFrequency(this.instrumentIndex, 1) - this.vhf1Frequency) > 0.005) {
                        this.radioNav.setVHFActiveFrequency(this.instrumentIndex, 1, this.vhf1Frequency);
                    }
                    if (Math.abs(this.radioNav.getVHFActiveFrequency(this.instrumentIndex, 2) - this.vhf2Frequency) > 0.005) {
                        this.radioNav.setVHFActiveFrequency(this.instrumentIndex, 2, this.vhf2Frequency);
                    }
                }
            }
            {
                if (Math.abs(this.radioNav.getVORActiveFrequency(1) - this.vor1Frequency) > 0.005) {
                    this.radioNav.setVORActiveFrequency(1, this.vor1Frequency);
                }
                if (this.vor1Course >= 0) {
                    SimVar.SetSimVarValue("K:VOR1_SET", "number", this.vor1Course);
                }
                this.connectIls();
            }
            {
                if (Math.abs(this.radioNav.getVORActiveFrequency(2) - this.vor2Frequency) > 0.005) {
                    this.radioNav.setVORActiveFrequency(2, this.vor2Frequency);
                }
                if (this.vor2Course >= 0) {
                    SimVar.SetSimVarValue("K:VOR2_SET", "number", this.vor2Course);
                }
                if (Math.abs(this.radioNav.getILSActiveFrequency(2) - 0) > 0.005) {
                    this.radioNav.setILSActiveFrequency(2, 0);
                }
            }
            {
                if (_boot) {
                    this.adf1Frequency = this.radioNav.getADFActiveFrequency(1);
                    this.adf2Frequency = this.radioNav.getADFActiveFrequency(2);
                } else {
                    if (Math.abs(this.radioNav.getADFActiveFrequency(1) - this.adf1Frequency) > 0.005) {
                        SimVar.SetSimVarValue("K:ADF_COMPLETE_SET", "Frequency ADF BCD32", Avionics.Utils.make_adf_bcd32(this.adf1Frequency * 1000)).then(() => {
                        });
                    }
                    if (Math.abs(this.radioNav.getADFActiveFrequency(2) - this.adf2Frequency) > 0.005) {
                        SimVar.SetSimVarValue("K:ADF2_COMPLETE_SET", "Frequency ADF BCD32", Avionics.Utils.make_adf_bcd32(this.adf2Frequency * 1000)).then(() => {
                        });
                    }
                }
            }
            {
                if (this.atc1Frequency > 0) {
                    SimVar.SetSimVarValue("K:XPNDR_SET", "Frequency BCD16", Avionics.Utils.make_xpndr_bcd16(this.atc1Frequency));
                } else {
                    this.atc1Frequency = SimVar.GetSimVarValue("TRANSPONDER CODE:1", "number");
                }
            }
        }
    }

    canSwitchToNav() {
        if (!this._canSwitchToNav) {
            const altitude = Simplane.getAltitudeAboveGround();
            if (altitude >= 500) {
                this._canSwitchToNav = true;
            }
        }
        return this._canSwitchToNav;
    }

    isRadioNavActive() {
        return this.radioNav.getRADIONAVActive((this.isPrimary) ? 1 : 2);
    }

    get vhf1Frequency() {
        return this._vhf1Frequency;
    }

    get vhf2Frequency() {
        return this._vhf2Frequency;
    }

    get vor1Frequency() {
        return this._vor1Frequency;
    }

    get vor1Course() {
        return this._vor1Course;
    }

    get vor2Frequency() {
        return this._vor2Frequency;
    }

    get vor2Course() {
        return this._vor2Course;
    }

    get ilsFrequency() {
        return this._ilsFrequency;
    }

    get ilsCourse() {
        return this._ilsCourse;
    }

    get adf1Frequency() {
        return this._adf1Frequency;
    }

    get adf2Frequency() {
        return this._adf2Frequency;
    }

    get rcl1Frequency() {
        return this._rcl1Frequency;
    }

    get pre2Frequency() {
        return this._pre2Frequency;
    }

    get atc1Frequency() {
        return this._atc1Frequency;
    }

    set vhf1Frequency(_frq) {
        this._vhf1Frequency = _frq;
    }

    set vhf2Frequency(_frq) {
        this._vhf2Frequency = _frq;
    }

    set vor1Frequency(_frq) {
        this._vor1Frequency = _frq;
        SimVar.SetSimVarValue("L:FMC_VOR_FREQUENCY:1", "Hz", _frq * 1000000);
    }

    set vor1Course(_crs) {
        this._vor1Course = _crs;
    }

    set vor2Frequency(_frq) {
        this._vor2Frequency = _frq;
        SimVar.SetSimVarValue("L:FMC_VOR_FREQUENCY:2", "Hz", _frq * 1000000);
    }

    set vor2Course(_crs) {
        this._vor2Course = _crs;
    }

    set ilsFrequency(_frq) {
        this._ilsFrequency = _frq;
    }

    set ilsCourse(_crs) {
        this._ilsCourse = _crs;
    }

    set adf1Frequency(_frq) {
        this._adf1Frequency = _frq;
    }

    set adf2Frequency(_frq) {
        this._adf2Frequency = _frq;
    }

    set rcl1Frequency(_frq) {
        this._rcl1Frequency = _frq;
    }

    set pre2Frequency(_frq) {
        this._pre2Frequency = _frq;
    }

    set atc1Frequency(_frq) {
        this._atc1Frequency = _frq;
    }

    updateZfwVars() {
        const totalWeight = SimVar.GetSimVarValue("TOTAL WEIGHT", "kilograms") / 1000;
        const blockFuel = SimVar.GetSimVarValue("FUEL TOTAL QUANTITY", "gallons") * SimVar.GetSimVarValue("FUEL WEIGHT PER GALLON", "kilograms") / 1000;
        this.zeroFuelWeight = totalWeight - blockFuel;
        this.zeroFuelWeightMassCenter = SimVar.GetSimVarValue("CG PERCENT", "percent");
    }

    updateFuelVars() {
        this.blockFuel = SimVar.GetSimVarValue("FUEL TOTAL QUANTITY", "gallons") * SimVar.GetSimVarValue("FUEL WEIGHT PER GALLON", "kilograms") / 1000;
        this.updateZfwVars();
    }

    trySetFlapsTHS(s) {
        if (s === FMCMainDisplay.clrValue) {
            this.flaps = NaN;
            this.ths = NaN;
            SimVar.SetSimVarValue("L:A32NX_TO_CONFIG_FLAPS", "number", 0);
            SimVar.SetSimVarValue("L:A32NX_TO_CONFIG_FLAPS_ENTERED", "bool", false);
            SimVar.SetSimVarValue("L:A32NX_TO_CONFIG_THS", "degree", 0);
            SimVar.SetSimVarValue("L:A32NX_TO_CONFIG_THS_ENTERED", "bool", false);
            this.tryCheckToData();
            return true;
        }

        let newFlaps = null;
        let newThs = null;

        let [flaps, ths] = s.split("/");

        if (flaps && flaps.length > 0) {
            if (!/^\d$/.test(flaps)) {
                this.addNewMessage(NXSystemMessages.formatError);
                return false;
            }

            flaps = parseInt(flaps);
            if (flaps < 0 || flaps > 3) {
                this.addNewMessage(NXSystemMessages.entryOutOfRange);
                return false;
            }

            newFlaps = flaps;
        }

        if (ths && ths.length > 0) {
            // allow AAN.N and N.NAA, where AA is UP or DN
            if (!/^(UP|DN)(\d|\d?\.\d|\d\.\d?)|(\d|\d?\.\d|\d\.\d?)(UP|DN)$/.test(ths)) {
                this.addNewMessage(NXSystemMessages.formatError);
                return false;
            }

            let direction = null;
            ths = ths.replace(/(UP|DN)/g, (substr) => {
                direction = substr;
                return "";
            });

            if (direction) {
                ths = parseFloat(ths);
                if (direction === "DN") {
                    // Note that 0 *= -1 will result in -0, which is strictly
                    // the same as 0 (that is +0 === -0) and doesn't make a
                    // difference for the calculation itself. However, in order
                    // to differentiate between DN0.0 and UP0.0 we'll do check
                    // later when displaying this value using Object.is to
                    // determine whether the pilot entered DN0.0 or UP0.0.
                    ths *= -1;
                }
                if (!isFinite(ths) || ths < -5 || ths > 7) {
                    this.addNewMessage(NXSystemMessages.entryOutOfRange);
                    return false;
                }
                newThs = ths;
            }
        }

        if (newFlaps !== null) {
            if (!isNaN(this.flaps)) {
                this.tryCheckToData();
            }
            this.flaps = newFlaps;
            SimVar.SetSimVarValue("L:A32NX_TO_CONFIG_FLAPS", "number", newFlaps);
            SimVar.SetSimVarValue("L:A32NX_TO_CONFIG_FLAPS_ENTERED", "bool", true);
        }
        if (newThs !== null) {
            if (!isNaN(this.ths)) {
                this.tryCheckToData();
            }
            this.ths = newThs;
            SimVar.SetSimVarValue("L:A32NX_TO_CONFIG_THS", "degree", newThs);
            SimVar.SetSimVarValue("L:A32NX_TO_CONFIG_THS_ENTERED", "bool", true);
        }
        return true;
    }

    checkEFOBBelowMin() {
        if (!this._minDestFobEntered) {
            this.tryUpdateMinDestFob();
        }
        const EFOBBelMin = this.isAnEngineOn() ? this.getDestEFOB(true) : this.getDestEFOB(false);

        if (EFOBBelMin < this._minDestFob) {
            if (this.isAnEngineOn()) {
                setTimeout(() => {
                    this.addNewMessage(NXSystemMessages.destEfobBelowMin, () => {
                        return this._EfobBelowMinClr === false;
                    }, () => {
                        this._EfobBelowMinClr = true;
                    });
                }, 180000);
            } else {
                this.addNewMessage(NXSystemMessages.destEfobBelowMin, () => {
                    return this._EfobBelowMinClr === false;
                }, () => {
                    this._EfobBelowMinClr = true;
                });
            }
        }
    }

    updateTowerHeadwind() {
        if (isFinite(this.perfApprWindSpeed) && isFinite(this.perfApprWindHeading)) {
            const rwy = this.flightPlanManager.getApproachRunway();
            if (rwy) {
                this._towerHeadwind = NXSpeedsUtils.getHeadwind(this.perfApprWindSpeed, this.perfApprWindHeading, rwy.direction);
            }
        }
    }

    _getV1Speed() {
        return (new NXSpeedsTo(SimVar.GetSimVarValue("TOTAL WEIGHT", "kg") / 1000, this.flaps, Simplane.getAltitude())).v1;
    }

    _getVRSpeed() {
        return (new NXSpeedsTo(SimVar.GetSimVarValue("TOTAL WEIGHT", "kg") / 1000, this.flaps, Simplane.getAltitude())).vr;
    }

    _getV2Speed() {
        return (new NXSpeedsTo(SimVar.GetSimVarValue("TOTAL WEIGHT", "kg") / 1000, this.flaps, Simplane.getAltitude())).v2;
    }

    /**
     * Called after Flaps or THS change
     */
    tryCheckToData() {
        if (isFinite(this.v1Speed) || isFinite(this.vRSpeed) || isFinite(this.v2Speed)) {
            this.addNewMessage(NXSystemMessages.checkToData);
        }
    }

    /**
     * Called after runway change
     * - Sets confirmation prompt state for every entry whether it is defined or not
     * - Adds message when at least one entry needs to be confirmed
     * Additional:
     *   Only prompt the confirmation of FLEX TEMP when the TO runway was changed, not on initial insertion of the runway
     */
    onToRwyChanged() {
        const selectedRunway = this.flightPlanManager.getDepartureRunway();
        if (!!selectedRunway) {
            const toRunway = Avionics.Utils.formatRunway(selectedRunway.designation);
            if (toRunway === this.toRunway) {
                return;
            }
            if (!!this.toRunway) {
                this.toRunway = toRunway;
                this._toFlexChecked = !isFinite(this.perfTOTemp);
                this._v1Checked = !isFinite(this.v1Speed);
                this._vRChecked = !isFinite(this.vRSpeed);
                this._v2Checked = !isFinite(this.v2Speed);

                if (this._v1Checked && this._vRChecked && this._v2Checked && this._toFlexChecked) {
                    return;
                }
                this.addNewMessage(NXSystemMessages.checkToData, (mcdu) => {
                    return mcdu._v1Checked && mcdu._vRChecked && mcdu._v2Checked && mcdu._toFlexChecked;
                });
            }
            this.toRunway = toRunway;
        }
    }

    /**
     * Switches to the next/new perf page (if new flight phase is in order) or reloads the current page
     * @param _old {FmgcFlightPhases}
     * @param _new {FmgcFlightPhases}
     */
    tryUpdatePerfPage(_old, _new) {
        // Ensure we have a performance page selected...
        if (this.page.Current < this.page.PerformancePageTakeoff || this.page.Current > this.page.PerformancePageGoAround) {
            return;
        }

        const curPerfPagePhase = (() => {
            switch (this.page.Current) {
                case this.page.PerformancePageTakeoff : return FmgcFlightPhases.TAKEOFF;
                case this.page.PerformancePageClb : return FmgcFlightPhases.CLIMB;
                case this.page.PerformancePageCrz : return FmgcFlightPhases.CRUISE;
                case this.page.PerformancePageDes : return FmgcFlightPhases.DESCENT;
                case this.page.PerformancePageAppr : return FmgcFlightPhases.APPROACH;
                case this.page.PerformancePageGoAround : return FmgcFlightPhases.GOAROUND;
            }
        })();

        if (_new > _old) {
            if (_new >= curPerfPagePhase) {
                CDUPerformancePage.ShowPage(this, _new);
            }
        } else if (_old === curPerfPagePhase) {
            CDUPerformancePage.ShowPage(this, _old);
        }
    }

    routeReservedEntered() {
        return this._rteReservedWeightEntered || this._rteReservedPctEntered;
    }

    routeFinalEntered() {
        return this._rteFinalWeightEntered || this._rteFinalTimeEntered;
    }

    /**
     * LatLongAltCallback
     *
     * @callback LatLongAltCallback
     * @param {LatLongAlt} result
     * @param {number=} magVar magnetic variation if available
     */
    /**
     * McduMessageCallback
     *
     * @callback McduMessageCallback
     * @param {McduMessage} message
     */

    /**
     * Check if a place is the correct format for a runway
     * @param {string} s
     * @returns true if valid runway format
     */
    isRunwayFormat(s) {
        return s.match(/^([A-Z]{4})([0-9]{2}[RCL]?)$/) !== null;
    }

    /**
     * Parse a runway string and return the location of the threshold
     * Returns undefined if invalid format or not in database
     * @param {string} place
     * @param {LatLongAltCallback} onSuccess location of runway threshold
     * @param {McduMessageCallback} onError suggested error message
     */
    parseRunway(place, onSuccess, onError) {
        const rwy = place.match(/^([A-Z]{4})([0-9]{2}[RCL]?)$/);
        if (rwy !== null) {
            this.dataManager.GetAirportByIdent(rwy[1]).then((airport) => {
                if (airport) {
                    for (let i = 0; i < airport.infos.oneWayRunways.length; i++) {
                        if (Avionics.Utils.formatRunway(airport.infos.oneWayRunways[i].designation) === rwy[2]) {
                            const runway = airport.infos.oneWayRunways[i];
                            // this should be to the treshold but we don't have that, so we just use half the length
                            const adjustedCoordinates = Avionics.Utils.bearingDistanceToCoordinates(
                                (runway.direction + 180) % 360,
                                runway.length / 2 / 1852, // TODO unit conversion lib
                                runway.latitude, runway.longitude
                            );
                            return onSuccess(adjustedCoordinates, Facilities.getMagVar(adjustedCoordinates));
                        }
                    }
                    return onError(NXSystemMessages.notInDatabase);
                }
            });
        } else {
            return onError(NXSystemMessages.notInDatabase);
        }
    }

    /**
     * Check if a place is the correct format for a latitude/longitude
     * @param {string} s
     * @returns true if valid lat/lon format
     */
    isLatLonFormat(s) {
        return s.match(/^(N|S)?([0-9]{2,4}\.[0-9])(N|S)?\/(E|W)?([0-9]{2,5}\.[0-9])(E|W)?$/) !== null;
    }

    /**
     * Parse a lat/lon string into a position
     * @param {string} place
     * @param {LatLongAltCallback} onSuccess location
     * @param {McduMessageCallback} onError suggested error message
     */
    parseLatLon(place, onSuccess, onError) {
        const latlon = place.match(/^(N|S)?([0-9]{2,4}\.[0-9])(N|S)?\/(E|W)?([0-9]{2,5}\.[0-9])(E|W)?$/);
        if (latlon !== null) {
            const latB = (latlon[1] || "") + (latlon[3] || "");
            const lonB = (latlon[4] || "") + (latlon[6] || "");
            const latDdigits = latlon[2].length === 4 ? 3 : 4;
            const latD = parseInt(latlon[2].substring(0, latlon[2].length - latDdigits));
            const latM = parseFloat(latlon[2].substring(latlon[2].length - latDdigits));
            const lonDdigits = latlon[5].length === 4 ? 3 : 4;
            const lonD = parseInt(latlon[5].substring(0, latlon[5].length - lonDdigits));
            const lonM = parseFloat(latlon[5].substring(latlon[5].length - lonDdigits));
            if (latB.length !== 1 || lonB.length !== 1 || !isFinite(latM) || !isFinite(lonM)) {
                return onError(NXSystemMessages.formatError);
            }
            if (latD > 90 || latM > 59.9 || lonD > 180 || lonM > 59.9) {
                return onError(NXSystemMessages.entryOutOfRange);
            }
            const lat = (latD + latM / 60) * (latB === "S" ? -1 : 1);
            const lon = (lonD + lonM / 60) * (lonB === "W" ? -1 : 1);
            const ll = new LatLongAlt(lat, lon);
            return onSuccess(ll, Facilities.getMagVar(ll));
        }
        return onError(NXSystemMessages.formatError);
    }

    /**
     * Check if a place is the correct format
     * @param {string} s
     * @returns true if valid place format
     */
    isPlaceFormat(s) {
        return s.match(/^[A-Z0-9]{2,6}$/) !== null || this.isRunwayFormat(s);
    }

    /**
     * Parse a place string into a position
     * @param {string} place
     * @param {LatLongAltCallback} onSuccess location
     * @param {McduMessageCallback} onError suggested error message
     */
    parsePlace(place, onSuccess, onError) {
        if (this.isRunwayFormat(place)) {
            this.parseRunway(place, onSuccess, onError);
        } else {
            this.getOrSelectWaypointByIdent(place, (waypoint) => {
                if (waypoint) {
                    return onSuccess(waypoint.infos.coordinates, waypoint.infos.magneticVariation || Facilities.getMagVar(waypoint.infos.coordinates));
                } else {
                    return onError(NXSystemMessages.notInDatabase);
                }
            });
        }
    }

    /**
     * Check if a string is a valid place-bearing/place-bearing format
     * @param {string} s
     * @returns true if valid place format
     */
    isPbPbFormat(s) {
        const pbpb = s.match(/^([^\-\/]+)\-([0-9]{1,3})\/([^\-\/]+)\-([0-9]{1,3})$/);
        return pbpb !== null && this.isPlaceFormat(pbpb[1]) && this.isPlaceFormat(pbpb[3]);
    }

    /**
     * Parse a p-b/p-b string into a position
     * @param {string} s place-bearing/place-bearing
     * @param {LatLongAltCallback} onSuccess location
     * @param {McduMessageCallback} onError suggested error message
     */
    parsePbPb(s, onSuccess, onError) {
        const pbpb = s.match(/^([^\-\/]+)\-([0-9]{1,3})\/([^\-\/]+)\-([0-9]{1,3})$/);
        if (pbpb === null) {
            return onError(NXSystemMessages.formatError);
        }
        const brg1 = parseInt(pbpb[2]);
        const brg2 = parseInt(pbpb[4]);
        if (brg1 > 360 || brg2 > 360) {
            return onError(NXSystemMessages.entryOutOfRange);
        }
        this.parsePlace(pbpb[1], (loc1, magVar1) => {
            this.parsePlace(pbpb[3], (loc2, magVar2) => {
                onSuccess(A32NX_Util.greatCircleIntersection(loc1, A32NX_Util.magneticToTrue(brg1, magVar1), loc2, A32NX_Util.magneticToTrue(brg2, magVar2)));
            }, (err2) => {
                onError(err2);
            });
        }, (err1) => {
            onError(err1);
        });
    }

    /**
     * Check if string is in place/bearing/distance format
     * @param {String} s
     * @returns true if pbd
     */
    isPbdFormat(s) {
        const pbd = s.match(/^([^\/]+)\/([0-9]{1,3})\/([0-9]{1,3}(\.[0-9])?)$/);
        return pbd !== null && this.isPlaceFormat(pbd[1]);
    }

    /**
     * Split PBD format into components
     * @param {String} s PBD format string
     * @returns [{string} place, {number} bearing, {number} distance]
     */
    splitPbd(s) {
        let [place, brg, dist] = s.split("/");
        brg = parseInt(brg);
        dist = parseInt(dist);
        return [place, brg, dist];
    }

    /**
     * Set the progress page bearing/dist location
     * @param {string} ident ident of the waypoint or runway, will be replaced by "ENTRY" if brg/dist offset are specified
     * @param {LatLongAlt} coordinates co-ordinates of the waypoint/navaid/runway, without brg/dist offset
     * @param {(number|undefined)} brg undefined or (true) bearing for offset
     * @param {(number|undefined)} dist undefined or dist for offset
     */
    _setProgLocation(ident, coordinates, brg, dist) {
        console.log(`progLocation: ${ident} ${coordinates} ${brg} ${dist}`);
        const displayIdent = (brg !== undefined && dist !== undefined) ? "ENTRY" : ident;
        let adjustedCoordinates = coordinates;
        if (brg !== undefined && dist !== undefined) {
            adjustedCoordinates = Avionics.Utils.bearingDistanceToCoordinates(brg % 360, dist, coordinates.lat, coordinates.long);
        }
        this._progBrgDist = {
            ident: displayIdent,
            coordinates: adjustedCoordinates,
            bearing: -1,
            distance: -1
        };

        this.updateProgDistance();
    }

    /**
     * Try to set the progress page bearing/dist waypoint/location
     * @param {String} s scratchpad entry
     * @param {Function} callback callback taking boolean arg for success/failure
     */
    trySetProgWaypoint(s, callback = EmptyCallback.Boolean) {
        if (s === FMCMainDisplay.clrValue) {
            this._progBrgDist = undefined;
            return callback(true);
        }

        if (this.isLatLonFormat(s)) {
            this.parseLatLon(s, (loc) => {
                this._setProgLocation("ENTRY", loc);
                return callback(true);
            }, (err) => {
                this.addNewMessage(err);
                return callback(false);
            });
        } else if (this.isPbPbFormat(s)) {
            this.parsePbPb(s, (loc) => {
                this._setProgLocation("ENTRY", loc);
                return callback(true);
            }, (err) => {
                this.addNewMessage(err);
                return callback(false);
            });
        } else { // place or PBD
            let place, brg, dist;
            if (this.isPbdFormat(s)) {
                [place, brg, dist] = this.splitPbd(s);
                if (brg > 360 || dist > 999.9) {
                    this.addNewMessage(NXSystemMessages.entryOutOfRange);
                    return callback(false);
                }
            } else {
                place = s;
            }
            if (this.isPlaceFormat(place)) {
                this.parsePlace(place, (loc, magVar) => {
                    this._setProgLocation(place, loc, brg ? A32NX_Util.magneticToTrue(brg, magVar) : undefined, dist);
                    return callback(true);
                }, (err) => {
                    this.addNewMessage(err);
                    return callback(false);
                });
            } else {
                this.addNewMessage(NXSystemMessages.formatError);
                return callback(false);
            }
        }
    }

    /**
     * Recalculate the bearing and distance for progress page
     */
    updateProgDistance() {
        if (!this._progBrgDist) {
            return;
        }
        if (SimVar.GetSimVarValue("L:A320_Neo_ADIRS_STATE", "Enum") !== 2) { // 2 == aligned
            this._progBrgDist.distance = -1;
            this._progBrgDist.bearing = -1;
            return;
        }
        const planeLla = new LatLongAlt(
            SimVar.GetSimVarValue("PLANE LATITUDE", "degree latitude"),
            SimVar.GetSimVarValue("PLANE LONGITUDE", "degree longitude")
        );
        const magVar = SimVar.GetSimVarValue("MAGVAR", "degree");
        this._progBrgDist.distance = Avionics.Utils.computeGreatCircleDistance(planeLla, this._progBrgDist.coordinates);
        this._progBrgDist.bearing = A32NX_Util.trueToMagnetic(Avionics.Utils.computeGreatCircleHeading(planeLla, this._progBrgDist.coordinates));
    }

    get progBearing() {
        return this._progBrgDist ? this._progBrgDist.bearing : -1;
    }

    get progDistance() {
        return this._progBrgDist ? this._progBrgDist.distance : -1;
    }

    get progWaypointIdent() {
        return this._progBrgDist ? this._progBrgDist.ident : undefined;
    }

    /* END OF MCDU GET/SET METHODS */
    /* UNSORTED CODE BELOW */

    //TODO: can this be util?
    static secondsToUTC(seconds) {
        const h = Math.floor(seconds / 3600);
        const m = Math.floor((seconds - h * 3600) / 60);
        return (h % 24).toFixed(0).padStart(2, "0") + m.toFixed(0).padStart(2, "0");
    }
    //TODO: can this be util?
    static secondsTohhmm(seconds) {
        const h = Math.floor(seconds / 3600);
        const m = Math.floor((seconds - h * 3600) / 60);
        return h.toFixed(0).padStart(2, "0") + m.toFixed(0).padStart(2, "0");
    }

    //TODO: can this be util?
    static minuteToSeconds(minutes) {
        return minutes * 60;
    }

    //TODO: can this be util?
    static hhmmToSeconds(hhmm) {
        if (!hhmm) {
            return NaN;
        }
        const h = parseInt(hhmm.substring(0, 2));
        const m = parseInt(hhmm.substring(2, 4));
        return h * 3600 + m * 60;
    }

    /**
     * Computes hour and minutes when given minutes
     * @param {number} minutes - minutes used to make the conversion
     * @returns {string} A string in the format "HHMM" e.g "0235"
     */
    //TODO: can this be util?
    static minutesTohhmm(minutes) {
        const h = Math.floor(minutes / 60);
        const m = minutes - h * 60;
        return h.toFixed(0).padStart(2,"0") + m.toFixed(0).padStart(2, "0");
    }

    /**
     * computes minutes when given hour and minutes
     * @param {string} hhmm - string used ot make the conversion
     * @returns {number} numbers in minutes form
     */
    //TODO: can this be util?
    static hhmmToMinutes(hhmm) {
        if (!hhmm) {
            return NaN;
        }
        const h = parseInt(hhmm.substring(0, 2));
        const m = parseInt(hhmm.substring(2, 4));
        return h * 60 + m;
    }

    //TODO: can this be util?
    getNavDataDateRange() {
        return SimVar.GetGameVarValue("FLIGHT NAVDATA DATE RANGE", "string");
    }

    /**
     * Returns true if an engine is running (FF > 0)
     * @returns {boolean}
     */
    //TODO: can this be an util?
    isAnEngineOn() {
        return Simplane.getEngineActive(0) || Simplane.getEngineActive(1);
    }

    /**
     * Returns true if all engines are running (FF > 0)
     * @returns {boolean}
     */
    //TODO: can this be an util?
    isAllEngineOn() {
        return Simplane.getEngineActive(0) && Simplane.getEngineActive(1);
    }

    /**
     * Returns the ISA temperature for a given altitude
     * @param alt {number} altitude in ft
     * @returns {number} ISA temp in C°
     */
    //TODO: can this be an util?
    getIsaTemp(alt = Simplane.getAltitude()) {
        return alt / 1000 * (-1.98) + 15;
    }

    /**
     * Returns the deviation from ISA temperature and OAT at given altitude
     * @param alt {number} altitude in ft
     * @returns {number} ISA temp deviation from OAT in C°
     */
    //TODO: can this be an util?
    getIsaTempDeviation(alt = Simplane.getAltitude()) {
        return SimVar.GetSimVarValue("AMBIENT TEMPERATURE", "celsius") - this.getIsaTemp(alt);
    }

    /**
     * Returns the maximum cruise FL for ISA temp and GW
     * @param temp {number} ISA in C°
     * @param gw {number} GW in t
     * @returns {number} MAX FL
     */
    //TODO: can this be an util?
    getMaxFL(temp = this.getIsaTempDeviation(), gw = SimVar.GetSimVarValue("TOTAL WEIGHT", "kg") / 1000) {
        return Math.round(temp <= 10 ? -2.778 * gw + 578.667 : (temp * (-0.039) - 2.389) * gw + temp * (-0.667) + 585.334);
    }

    /**
     * Returns the maximum allowed cruise FL considering max service FL
     * @param fl {number} FL to check
     * @returns {number} maximum allowed cruise FL
     */
    //TODO: can this be an util?
    getMaxFlCorrected(fl = this.getMaxFL()) {
        return fl >= this.maxCruiseFL ? this.maxCruiseFL : fl;
    }

    // only used by trySetMinDestFob
    //TODO: Can this be util?
    isMinDestFobInRange(fuel) {
        return 0 <= fuel && fuel <= 80.0;
    }

    //TODO: Can this be util?
    isTaxiFuelInRange(taxi) {
        return 0 <= taxi && taxi <= 9.9;
    }

    //TODO: Can this be util?
    isFinalFuelInRange(fuel) {
        return 0 <= fuel && fuel <= 100;
    }

    //TODO: Can this be util?
    isFinalTimeInRange(time) {
        const convertedTime = FMCMainDisplay.hhmmToMinutes(time.padStart(4,"0"));
        return 0 <= convertedTime && convertedTime <= 90;
    }

    //TODO: Can this be util?
    isRteRsvFuelInRange(fuel) {
        return 0 <= fuel && fuel <= 10.0;
    }

    //TODO: Can this be util?
    isRteRsvPercentInRange(value) {
        return value >= 0 && value <= 15.0;
    }

    //TODO: Can this be util?
    isZFWInRange(zfw) {
        return 35.0 <= zfw && zfw <= 80.0;
    }

    //TODO: Can this be util?
    isZFWCGInRange(zfwcg) {
        return (8.0 <= zfwcg && zfwcg <= 50.0);
    }

    //TODO: Can this be util?
    isBlockFuelInRange(fuel) {
        return 0 <= fuel && fuel <= 80;
    }

    /**
     *
     * @returns {*}
     */
    //TODO: Can this be util?
    getFOB() {
        return (SimVar.GetSimVarValue("FUEL TOTAL QUANTITY WEIGHT", "pound") * 0.453592) / 1000;
    }

    /**
     * retrieves GW in Tons
     * @returns {number}
     */
    //TODO: Can this be util?
    getGW() {
        return (SimVar.GetSimVarValue("TOTAL WEIGHT", "Pounds") * 0.45359237) / 1000;
    }

    //TODO: Can this be util?
    getCG() {
        return SimVar.GetSimVarValue("CG PERCENT", "Percent over 100") * 100;
    }

    //TODO: make this util or local var?
    isAirspeedManaged() {
        return SimVar.GetSimVarValue("AUTOPILOT SPEED SLOT INDEX", "number") === 2;
    }

    //TODO: make this util or local var?
    isHeadingManaged() {
        return SimVar.GetSimVarValue("AUTOPILOT HEADING SLOT INDEX", "number") === 2;
    }

    //TODO: make this util or local var?
    isAltitudeManaged() {
        return SimVar.GetSimVarValue("AUTOPILOT ALTITUDE SLOT INDEX", "number") === 2;
    }

    /**
     * Check if the given string represents a decimal number.
     * This may be a whole number or a number with one or more decimals.
     * If the leading digit is 0 and one or more decimals are given, the leading digit may be omitted.
     * @param str {string} String to check
     * @returns {bool} True if str represents a decimal value, otherwise false
     */
    //TODO: Can this be util?
    representsDecimalNumber(str) {
        return /^[+-]?\d*(?:\.\d+)?$/.test(str);
    }
}

FMCMainDisplay.clrValue = "\xa0\xa0\xa0\xa0\xa0CLR";
FMCMainDisplay._AvailableKeys = "ABCDEFGHIJKLMNOPQRSTUVWXYZ0123456789";<|MERGE_RESOLUTION|>--- conflicted
+++ resolved
@@ -1652,7 +1652,6 @@
     setApproachIndex(approachIndex, callback = EmptyCallback.Boolean) {
         this.ensureCurrentFlightPlanIsTemporary(() => {
             this.flightPlanManager.setApproachIndex(approachIndex, () => {
-<<<<<<< HEAD
                 const frequency = this.flightPlanManager.getApproachNavFrequency();
                 if (isFinite(frequency)) {
                     const freq = Math.round(frequency * 100) / 100;
@@ -1675,9 +1674,7 @@
                         SimVar.SetSimVarValue("L:A32NX_AUTO_LANDING_ELEVATION", "feet", runway.elevation * 3.28084);
                     }
                 }
-=======
                 this.clearAutotunedIls();
->>>>>>> 476e1ed0
                 callback(true);
             });
         });

--- conflicted
+++ resolved
@@ -166,7 +166,6 @@
         this._activeCruiseFlightLevel = undefined;
         this._activeCruiseFlightLevelDefaulToFcu = false;
         this.fmsUpdateThrottler = new UpdateThrottler(250);
-<<<<<<< HEAD
         this._progBrgDist = undefined;
         this._progBrgDistUpdateThrottler = new UpdateThrottler(2000);
         this.managedSpeedTarget = NaN;
@@ -185,11 +184,6 @@
         this.managedSpeedDescendIsPilotEntered = false;
         this.managedSpeedDescendMach = .78;
         // this.managedSpeedDescendMachIsPilotEntered = false;
-=======
-        this.currentOrigin = "";
-        this.currentDestination = "";
-        this.apiRequestError = false;
->>>>>>> ddba3d7f
     }
 
     Init() {
@@ -322,7 +316,6 @@
 
         this.updateAutopilot();
 
-<<<<<<< HEAD
         if (this._progBrgDistUpdateThrottler.canUpdate(_deltaTime) !== -1) {
             this.updateProgDistance();
         }
@@ -330,9 +323,6 @@
         if (this._flightGuidance) {
             this._flightGuidance.update(_deltaTime);
         }
-=======
-        this.updateDepartArrive();
->>>>>>> ddba3d7f
     }
 
     /**

--- conflicted
+++ resolved
@@ -5,6 +5,7 @@
         this.flightPhaseUpdateThrottler = new UpdateThrottler(800);
         this.fmsUpdateThrottler = new UpdateThrottler(250);
         this._progBrgDistUpdateThrottler = new UpdateThrottler(2000);
+        this.ilsUpdateThrottler = new UpdateThrottler(5000);
         this.currentFlightPhase = FmgcFlightPhases.PREFLIGHT;
         this._apCooldown = 500;
         this._radioNavOn = false;
@@ -158,6 +159,11 @@
         this.cruiseFlightLevelTimeOut = undefined;
         this.flaps = undefined;
         this.ths = undefined;
+        this.ilsAutoIdent = undefined;
+        this.ilsAutoCourse = undefined;
+        this.ilsAutoTuned = undefined;
+        this.ilsTakeoffAutoTuned = undefined;
+        this.ilsApproachAutoTuned = undefined;
     }
 
     Init() {
@@ -200,25 +206,12 @@
 
         this.flightPlanManager.onCurrentGameFlightLoaded(() => {
             this.flightPlanManager.updateFlightPlan(() => {
-                this.flightPlanManager.updateCurrentApproach(() => {
-                    const frequency = this.flightPlanManager.getApproachNavFrequency();
-                    if (isFinite(frequency)) {
-                        const freq = Math.round(frequency * 100) / 100;
-                        if (this.connectIlsFrequency(freq)) {
-                            this._ilsFrequencyPilotEntered = false;
-                            SimVar.SetSimVarValue("L:FLIGHTPLAN_APPROACH_ILS", "number", freq);
-                            const approach = this.flightPlanManager.getApproach();
-                            if (approach && approach.name && approach.name.indexOf("ILS") !== -1) {
-                                const runway = this.flightPlanManager.getApproachRunway();
-                                if (runway) {
-                                    SimVar.SetSimVarValue("L:FLIGHTPLAN_APPROACH_COURSE", "number", runway.direction);
-                                }
-                            }
-                        }
-                    }
-                });
+                this.flightPlanManager.updateCurrentApproach();
                 const callback = () => {
                     this.flightPlanManager.createNewFlightPlan();
+                    SimVar.SetSimVarValue("L:AIRLINER_V1_SPEED", "Knots", NaN);
+                    SimVar.SetSimVarValue("L:AIRLINER_V2_SPEED", "Knots", NaN);
+                    SimVar.SetSimVarValue("L:AIRLINER_VR_SPEED", "Knots", NaN);
                     const cruiseAlt = Math.floor(this.flightPlanManager.cruisingAltitude / 100);
                     console.log("FlightPlan Cruise Override. Cruising at FL" + cruiseAlt + " instead of default FL" + this.cruiseFlightLevel);
                     if (cruiseAlt > 0) {
@@ -436,11 +429,8 @@
         this.managedSpeedDescendMach = .78;
         // this.managedSpeedDescendMachIsPilotEntered = false;
         this.cruiseFlightLevelTimeOut = undefined;
-<<<<<<< HEAD
         this.flaps = NaN;
         this.ths = NaN;
-=======
-        this.ilsUpdateThrottler = new UpdateThrottler(5000);
         this.ilsAutoIdent = '';
         this.ilsAutoCourse = 0;
         this.ilsAutoTuned = false;
@@ -484,7 +474,6 @@
 
         this.cruiseFlightLevel = SimVar.GetGameVarValue("AIRCRAFT CRUISE ALTITUDE", "feet");
         this.cruiseFlightLevel /= 100;
->>>>>>> f61efdc5
 
         // Reset SimVars
         SimVar.SetSimVarValue("L:FLIGHTPLAN_USE_DECEL_WAYPOINT", "number", 1);
@@ -504,38 +493,7 @@
         SimVar.SetSimVarValue('L:A32NX_MachPreselVal', 'mach', -1);
         SimVar.SetSimVarValue('L:A32NX_SpeedPreselVal', 'knots', -1);
 
-<<<<<<< HEAD
         SimVar.SetSimVarValue("L:AIRLINER_DECISION_HEIGHT", "feet", -1);
-=======
-        this.flightPlanManager.onCurrentGameFlightLoaded(() => {
-            this.flightPlanManager.updateFlightPlan(() => {
-                this.flightPlanManager.updateCurrentApproach();
-                const callback = () => {
-                    this.flightPlanManager.createNewFlightPlan();
-                    SimVar.SetSimVarValue("L:AIRLINER_V1_SPEED", "Knots", NaN);
-                    SimVar.SetSimVarValue("L:AIRLINER_V2_SPEED", "Knots", NaN);
-                    SimVar.SetSimVarValue("L:AIRLINER_VR_SPEED", "Knots", NaN);
-                    const cruiseAlt = Math.floor(this.flightPlanManager.cruisingAltitude / 100);
-                    console.log("FlightPlan Cruise Override. Cruising at FL" + cruiseAlt + " instead of default FL" + this.cruiseFlightLevel);
-                    if (cruiseAlt > 0) {
-                        this.cruiseFlightLevel = cruiseAlt;
-                    }
-                };
-                const arrivalIndex = this.flightPlanManager.getArrivalProcIndex();
-                if (arrivalIndex >= 0) {
-                    this.flightPlanManager.setArrivalProcIndex(arrivalIndex, callback);
-                } else {
-                    callback();
-                }
-            });
-        });
-
-        this.updateFuelVars();
-
-        CDUPerformancePage.UpdateThrRedAccFromOrigin(this, true, true);
-        CDUPerformancePage.UpdateEngOutAccFromOrigin(this);
-        SimVar.SetSimVarValue("L:AIRLINER_THR_RED_ALT", "Number", this.thrustReductionAltitude);
->>>>>>> f61efdc5
 
         SimVar.SetSimVarValue("L:A32NX_AP_CSTN_ALT", "feet", this.constraintAlt);
         SimVar.SetSimVarValue("L:A32NX_TO_CONFIG_NORMAL", "Bool", 0);

class A320_Neo_MFD extends BaseAirliners {
    constructor() {
        super();
        this.initDuration = 11000;
        this.showFlightPlan = true;
    }
    get templateID() {
        return "A320_Neo_MFD";
    }
    get IsGlassCockpit() {
        return true;
    }
    connectedCallback() {
        super.connectedCallback();
        this.pageGroups = [
            new NavSystemPageGroup("Main", this, [
                new A320_Neo_MFD_MainPage()
            ]),
        ];
    }
    disconnectedCallback() {
    }
    onEvent(_event) {
        switch (_event) {
            case "CLR_Long":
                this.currentInteractionState = 0;
                this.popUpElement = null;
                this.overridePage = null;
                this.currentEventLinkedPageGroup = null;
                this.currentPageGroupIndex = 0;
                this.getCurrentPageGroup().pageIndex = 0;
                break;
        }
    }
    onUpdate(_deltaTime) {
        super.onUpdate(_deltaTime);
    }
}
class A320_Neo_MFD_MainElement extends NavSystemElement {
    init(root) {
    }
    onEnter() {
    }
    onUpdate(_deltaTime) {
    }
    onExit() {
    }
    onEvent(_event) {
    }
}
class A320_Neo_MFD_MainPage extends NavSystemPage {
    constructor() {
        super("Main", "Mainframe", new A320_Neo_MFD_MainElement());
        this.wxRadarOn = false;
        this.wxRadarMode = -1;
        this.terrainOn = false;
        this.mapMode = -1;
        this.mapRange = -1;
        this.mapConfigId = 0;
        this.modeChangeTimer = -1;
        this.rangeChangeTimer = -1;
        this.headingSelected = false;
        this.showILS = false;
        this.map = new A320_Neo_MFD_Map();
        this.compass = new A320_Neo_MFD_Compass();
        this.info = new A320_Neo_MFD_NDInfo();
        this.element = new NavSystemElementGroup([
            this.map,
            this.compass,
            this.info
        ]);
        this.chronoAcc = 0;
        this.chronoStart = 0;
        this.poweredDuringPreviousUpdate = false;
    }
    init() {
        super.init();
        this.getDeltaTime = A32NX_Util.createDeltaTimeCalculator(this._lastTime);
        this.modeChangeMask = this.gps.getChildById("ModeChangeMask");
        this.rangeChangeMask = this.gps.getChildById("RangeChangeMask");
        this.map.instrument.showRoads = false;
        this.map.instrument.showObstacles = false;
        this.map.instrument.showVORs = false;
        this.map.instrument.showIntersections = false;
        this.map.instrument.showNDBs = false;
        this.map.instrument.showAirports = false;
        this.map.instrument.showAirspaces = false;
        this.map.instrument.setHideReachedWaypoints(true);
        this.map.instrument.intersectionMaxRange = Infinity;
        this.map.instrument.vorMaxRange = Infinity;
        this.map.instrument.ndbMaxRange = Infinity;
        this.map.instrument.smallAirportMaxRange = Infinity;
        this.map.instrument.medAirportMaxRange = Infinity;
        this.map.instrument.largeAirportMaxRange = Infinity;
        SimVar.SetSimVarValue("L:A320_Neo_MFD_NAV_MODE_1", "number", 3);
        SimVar.SetSimVarValue("L:A320_Neo_MFD_NAV_MODE_2", "number", 3);
        SimVar.SetSimVarValue("L:XMLVAR_A320_WeatherRadar_Sys", "number", 1);
        const url = document.getElementsByTagName("a320-neo-mfd-element")[0].getAttribute("url");
        // 1 is captain, 2 is first officer
        this.screenIndex = parseInt(url.substring(url.length - 1));
        this.isCaptainsND = this.screenIndex === 1;
        this.isFirstOfficersND = this.screenIndex === 1;
        this.side = this.isCaptainsND ? 'L' : 'R';
        this.showILS = SimVar.GetSimVarValue(`L:BTN_LS_${this.screenIndex}_FILTER_ACTIVE`, "bool");
        this.compass.showILS(this.showILS);
        this.info.showILS(this.showILS);

        //ENGINEERING TEST
        this.engTestDiv = document.querySelector("#MfdEngTest");
        this.engMaintDiv = document.querySelector("#MfdMaintMode");

        //CHRONO
        SimVar.SetSimVarValue(`L:AUTOPILOT_CHRONO_STATE_${this.side}`, "number", 0);
        this.chronoDiv = document.querySelector("#div_Chrono");
        this.text_chrono_prefix = document.querySelector("#text_chrono_prefix");
        this.text_chrono_HRSymbol = document.querySelector("#text_chrono_HRSymbol");
        this.text_chrono_suffix = document.querySelector("#text_chrono_suffix");
        this.IsChronoDisplayed = 0;

        this.electricity = this.gps.getChildById("Electricity");

        this.mapUpdateThrottler = new UpdateThrottler(this.screenIndex == 1 ? 100 : 400);
        this.updateThrottler = new UpdateThrottler(this.screenIndex == 1 ? 300 : 500);

        this.displayUnit = new DisplayUnit(
            () => SimVar.GetSimVarValue("L:ACPowerAvailable","Bool"),
            () => parseInt(NXDataStore.get("CONFIG_SELF_TEST_TIME", "15")),
            this.screenIndex == 1 ? 89 : 91,
            document.querySelector("#SelfTestDiv")
        );
    }
    displayChronoTime() {
        const totalSeconds = this.getTotalChronoSeconds();
        if (this.chronoStart || totalSeconds > 0) {
            const hours = Math.floor(totalSeconds / 3600).toString().padStart(2, '0');
            const minutes = Math.floor((totalSeconds % 3600) / 60).toString().padStart(2, '0');
            if (hours === "00") {
                const seconds = Math.floor(totalSeconds % 60).toString().padStart(2, '0');
                this.text_chrono_prefix.innerHTML = minutes + "'";
                this.text_chrono_HRSymbol.innerHTML = "";
                this.text_chrono_suffix.innerHTML = seconds + '"';
            } else {
                this.text_chrono_prefix.innerHTML = hours;
                this.text_chrono_HRSymbol.innerHTML = "H";
                this.text_chrono_suffix.innerHTML = minutes + "'";
            }
        }
        return "";
    }
    getTotalChronoSeconds() {
        let totalSeconds = this.chronoAcc;
        if (this.chronoStart) {
            totalSeconds += SimVar.GetGlobalVarValue("ABSOLUTE TIME", "Seconds") - this.chronoStart;
        }
        return Math.max(totalSeconds, 0);
    }

    _hasMapModeChanged() {
        if (this._previousMapMode !== this.mapMode) {
            this._previousMapMode = this.mapMode;
            return true;
        }
        return false;
    }

    onUpdate() {
        let deltaTime = this.getDeltaTime();
        super.onUpdate(deltaTime);

        const mapDeltaTime = this.mapUpdateThrottler.canUpdate(deltaTime);
        if (mapDeltaTime != -1) {
            this.updateMap(mapDeltaTime);
        }

        deltaTime = this.updateThrottler.canUpdate(deltaTime, this.displayUnit.isJustNowTurnedOn());
        if (deltaTime === -1) {
            return;
        }

        this.displayUnit.update(deltaTime);

        this.updateNDInfo(deltaTime);

        //TCAS
        this.map.instrument.TCASManager.update(deltaTime);

        const ADIRSState = SimVar.GetSimVarValue("L:A320_Neo_ADIRS_STATE", "Enum");

        if (ADIRSState != 2) {
            document.querySelector("#GPSPrimary").setAttribute("visibility", "hidden");
            document.querySelector("#GPSPrimaryLost").setAttribute("visibility", "visible");
            document.querySelector("#rect_GPSPrimary").setAttribute("visibility", "visible");

            //Simvar to find out if the GPS messages have been already acknowledged in the FCU by clicking the CLR button.
            var GPSPrimAck = SimVar.GetSimVarValue("L:GPSPrimaryAcknowledged", "bool");
            //Getting the current GPS value to compare whether if the GPS is lost in the middle (After Aligns)
            //OR The aircraft is started from the very first time.
            var GPSPrimaryCurrVal = SimVar.GetSimVarValue("L:GPSPrimary", "bool");
            if (GPSPrimaryCurrVal && GPSPrimAck) { //Resetting the acknowledged flag, if the GPS flag changed in the middle.
                SimVar.SetSimVarValue("L:GPSPrimaryAcknowledged", "bool", 0);
            }
            SimVar.SetSimVarValue("L:GPSPrimary", "bool", 0);
        } else {
            document.querySelector("#GPSPrimaryLost").setAttribute("visibility", "hidden");
            var GPSPrimAck = SimVar.GetSimVarValue("L:GPSPrimaryAcknowledged", "bool");
            var GPSPrimaryCurrVal = SimVar.GetSimVarValue("L:GPSPrimary", "bool");
            if (!GPSPrimaryCurrVal && GPSPrimAck) { //Resetting the acknowledged flag, if the GPS flag changed in the middle.
                SimVar.SetSimVarValue("L:GPSPrimaryAcknowledged", "bool", 0);
            }

            //Clearing the ND message if the message displayed in the FMC is acknowledged by pressing the CLR button.
            if (!GPSPrimAck) {
                document.querySelector("#GPSPrimary").setAttribute("visibility", "visible");
                document.querySelector("#rect_GPSPrimary").setAttribute("visibility", "visible");
            } else {
                document.querySelector("#rect_GPSPrimary").setAttribute("visibility", "hidden");
                document.querySelector("#GPSPrimary").setAttribute("visibility", "hidden");
            }
            SimVar.SetSimVarValue("L:GPSPrimary", "bool", 1);
        }

        if (ADIRSState != 2 && !this.map.planMode && this.modeChangeTimer == -1) {
            document.querySelector("#MapFail").setAttribute("visibility", "visible");
            document.querySelector("#Map").setAttribute("style", "display:none");
        } else {
            document.querySelector("#MapFail").setAttribute("visibility", "hidden");
            document.querySelector("#Map").setAttribute("style", "");
        }

        if (this.map.instrument.airplaneIconElement._image) {
            this.map.instrument.airplaneIconElement._image.setAttribute("visibility", ADIRSState != 2 ? "hidden" : "visible");
        }

<<<<<<< HEAD
        const isPowered = this.isPowered();
        const powerStateChanged = isPowered != this.poweredDuringPreviousUpdate;
        this.poweredDuringPreviousUpdate = isPowered;
        if ((knobChanged || powerStateChanged) && isPowered && !this.selfTestTimerStarted) {
            this.selfTestDiv.style.display = "block";
            this.selfTestTimer = parseInt(NXDataStore.get("CONFIG_SELF_TEST_TIME", "15"));
            this.selfTestTimerStarted = true;
        }

        if (this.selfTestTimer >= 0) {
            this.selfTestTimer -= _deltaTime / 1000;
            if (this.selfTestTimer <= 0) {
                this.selfTestDiv.style.display = "none";
                this.selfTestTimerStarted = false;
            }
        }

=======
>>>>>>> 5d7fc959
        // ND Chrono Logic
        // Copied the base logic from the Clock functionality.
        // Chrono button on the FCU panel works a bit different to the Chrono is the clock. For e.g.
        // 1st Push starts the timer.
        // 2nd Push Stops the Chrono.
        // 3rd Push Clears the Chrono.
        // Chrono State simvar is used to handle thes above states.
        const AP_ChronoBtnState = SimVar.GetSimVarValue(`L:PUSH_AUTOPILOT_CHRONO_${this.side}`, "bool");
        const AP_IsChronoState = SimVar.GetSimVarValue(`L:AUTOPILOT_CHRONO_STATE_${this.side}`, "number");
        // AUTOPILOT_CHRONO_STATE_X States
        // 0 Off
        // 1 Running
        // 2 Stopped
<<<<<<< HEAD
        if (isPowered) {
=======
        const ACPowerAvailable = SimVar.GetSimVarValue("L:ACPowerAvailable","Bool");
        if (ACPowerAvailable) {
>>>>>>> 5d7fc959
            // If Chrono button is pushed on
            if (AP_ChronoBtnState) {
                if (AP_IsChronoState === 2) {
                    // Hide & Clear the chrono if it is already stopped.
                    this.chronoDiv.setAttribute("style", "display:none");
                    SimVar.SetSimVarValue(`L:AUTOPILOT_CHRONO_STATE_${this.side}`, "number", 0);
                    SimVar.SetSimVarValue(`L:PUSH_AUTOPILOT_CHRONO_${this.side}`, "bool", 0);
                    this.chronoStart = 0;
                    this.chronoAcc = 0;
                    this.IsChronoDisplayed = 0;
                } else {
                    // Display and start the timer.
                    this.chronoDiv.setAttribute("style", "display:block");
                    this.IsChronoDisplayed = 1;
                    SimVar.SetSimVarValue(`L:AUTOPILOT_CHRONO_STATE_${this.side}`, "number", 1);
                    if (this.chronoStart === 0) {
                        this.chronoStart = SimVar.GetGlobalVarValue("ABSOLUTE TIME", "Seconds");
                    }
                    this.displayChronoTime();
                }
            } else {
                // Chrono button is pushed OFF
                if (AP_IsChronoState !== 0 && this.IsChronoDisplayed) {
                    // Will stop the timer ONLY if it is visible on screen
                    SimVar.SetSimVarValue(`L:AUTOPILOT_CHRONO_STATE_${this.side}`, "number", 2);
                }
            }
        } else {
            if (AP_ChronoBtnState !== 0 || AP_IsChronoState !== 0) {
                SimVar.SetSimVarValue(`L:PUSH_AUTOPILOT_CHRONO_${this.side}`, "bool", 0);
                SimVar.SetSimVarValue(`L:AUTOPILOT_CHRONO_STATE_${this.side}`, "number", 0);
                this.chronoDiv.setAttribute("style", "display:none");
                this.chronoStart = 0;
                this.chronoAcc = 0;
                this.IsChronoDisplayed = 0;
            }
        }

        if (this.screenIndex == 1) {
            updateDisplayDMC("MFD1", this.engTestDiv, this.engMaintDiv);
        } else {
            updateDisplayDMC("MFD2", this.engTestDiv, this.engMaintDiv);
        }

<<<<<<< HEAD
        this.selfTestLastKnobValue = currentKnobValue;
        this.turnScreenOnOrOffDependingOnPowerState();
=======
        this.updateScreenState();
>>>>>>> 5d7fc959
    }

    isCaptainMfd() {
        return this.screenIndex == 1;
    }

    isPowered() {
        return SimVar.GetSimVarValue(`L:A32NX_ELEC_${this.isCaptainMfd() ? "AC_ESS_SHED" : "AC_2"}_BUS_IS_POWERED`, "Bool");
    }

    turnScreenOnOrOffDependingOnPowerState() {
        this.electricity.style.display = this.isPowered() ? "block" : "none";
    }

    _updateNDFiltersStatuses() {
        SimVar.SetSimVarValue("L:BTN_CSTR_" + this.screenIndex + "_FILTER_ACTIVE", "number", this.map.instrument.showConstraints ? 1 : 0);
        SimVar.SetSimVarValue("L:BTN_VORD_" + this.screenIndex + "_FILTER_ACTIVE", "number", this.map.instrument.showVORs ? 1 : 0);
        SimVar.SetSimVarValue("L:BTN_WPT_" + this.screenIndex + "_FILTER_ACTIVE", "number", this.map.instrument.showIntersections ? 1 : 0);
        SimVar.SetSimVarValue("L:BTN_NDB_" + this.screenIndex + "_FILTER_ACTIVE", "number", this.map.instrument.showNDBs ? 1 : 0);
        SimVar.SetSimVarValue("L:BTN_ARPT_" + this.screenIndex + "_FILTER_ACTIVE", "number", this.map.instrument.showAirports ? 1 : 0);
    }

    updateMap(_deltaTime) {
        if (this.modeChangeMask && this.modeChangeTimer >= 0) {
            this.modeChangeTimer -= _deltaTime / 1000;
            if (this.modeChangeTimer <= 0) {
                this.modeChangeMask.style.display = "none";
                this.modeChangeTimer = -1;
            }
        }
        if (this.rangeChangeMask && this.rangeChangeTimer >= 0) {
            this.rangeChangeTimer -= _deltaTime / 1000;
            if (this.rangeChangeTimer <= 0) {
                this.rangeChangeMask.style.display = "none";
                this.rangeChangeTimer = -1;
            }
        }
        const wxRadarOn = (SimVar.GetSimVarValue("L:XMLVAR_A320_WeatherRadar_Sys", "number") != 1) ? true : false;
        const wxRadarMode = SimVar.GetSimVarValue("L:XMLVAR_A320_WeatherRadar_Mode", "number");
        const terrainOn = SimVar.GetSimVarValue(`L:BTN_TERRONND_${this.screenIndex}_ACTIVE`, "number");
        const mapMode = SimVar.GetSimVarValue("L:A320_Neo_MFD_NAV_MODE_" + this.screenIndex, "number");
        const mapRange = SimVar.GetSimVarValue("L:A320_Neo_MFD_Range_" + this.screenIndex, "number");
        const shouldShowWeather = (this.map && !this.map.planMode) && wxRadarOn && wxRadarMode != 3;
        if (this.wxRadarOn != wxRadarOn || this.terrainOn != terrainOn || this.wxRadarMode != wxRadarMode || this.mapMode != mapMode) {
            this.wxRadarOn = wxRadarOn;
            this.wxRadarMode = wxRadarMode;
            this.terrainOn = terrainOn;
            this.mapMode = mapMode;
            this.setMapMode(this.mapMode);
            if (this.map && this.map.planMode) {
                this.mapConfigId = 0;
            } else if (this.terrainOn) {
                this.mapConfigId = 1;
                this.map.hideWeather();
            } else if (shouldShowWeather) {
                this.showWeather();
            } else {
                this.mapConfigId = 0;
            }
            if (this.compass.svg.displayMode === Jet_NDCompass_Display.ARC) {
                this.map.showWxMask();
                if (terrainOn) {
                    // TODO: remove need for compass mask by editing SvgMap.js
                    this.map.showCompassMask();
                } else {
                    this.map.hideCompassMask();
                }
                this.map.hidePlanMask();
            } else {
                this.map.showPlanMask();
                this.map.hideWxMask();
                this.map.hideCompassMask();
            }
            // This animation should play only when MODE CHANGE nob is used
            if (this.modeChangeMask && this._hasMapModeChanged()) {
                this.modeChangeMask.style.display = "block";
                this.modeChangeTimer = 0.5;
            }
        }
        switch (this.mapConfigId) {
            case 0:
                if (this.map.instrument.mapConfigId != 0) {
                    this.map.instrument.mapConfigId = 0;
                    this.map.instrument.bingMapRef = EBingReference.SEA;
                }
                break;
            case 1:
                const altitude = Simplane.getAltitudeAboveGround();
                if (altitude >= 500 && this.map.instrument.mapConfigId != 1) {
                    this.map.instrument.mapConfigId = 1;
                    this.map.instrument.bingMapRef = EBingReference.PLANE;
                } else if (altitude < 490 && this.map.instrument.mapConfigId != 0) {
                    this.map.instrument.mapConfigId = 0;
                    this.map.instrument.bingMapRef = EBingReference.SEA;
                }
                break;
        }

        // This code shows the BingMap only when either weather or terrain are
        // supposed to be shown.
        // When neither weather nor terrain are supposed to be shown,
        // the BingMap will be hidden.
        const isTerrainVisible = this.map.instrument.mapConfigId == 1;
        const isWeatherVisible = !terrainOn && shouldShowWeather;
        if (isTerrainVisible || isWeatherVisible) {
            this.setShowBingMap(true);
        } else {
            this.setShowBingMap(false);
        }

        if (this.mapRange != mapRange) {
            this.mapRange = mapRange;
            this.map.instrument.setZoom(this.mapRange);
            this.compass.svg.mapRange = this.map.zoomRanges[this.mapRange];

            if (this.rangeChangeMask) {
                this.rangeChangeMask.style.display = "block";
                this.rangeChangeTimer = 0.5;
            }
        }
        const selected = Simplane.getAutoPilotHeadingSelected();
        if (selected != this.headingSelected) {
            this.headingSelected = selected;
            if (selected) {
                this.map.instrument.setFlightPlanAsDashed(true);
            } else {
                this.map.instrument.setFlightPlanAsDashed(false);
            }
        }
        if (SimVar.GetSimVarValue("L:A320_NEO_PREVIEW_DIRECT_TO", "number")) {
            if (!this.map.instrument.tmpDirectToElement) {
                this.map.instrument.tmpDirectToElement = new SvgBackOnTrackElement("yellow");
            }
            this.map.instrument.tmpDirectToElement.llaRequested = new LatLongAlt(SimVar.GetSimVarValue("L:A320_NEO_PREVIEW_DIRECT_TO_LAT_0", "number"), SimVar.GetSimVarValue("L:A320_NEO_PREVIEW_DIRECT_TO_LONG_0", "number"));
            this.map.instrument.tmpDirectToElement.targetLla = new LatLongAlt(SimVar.GetSimVarValue("L:A320_NEO_PREVIEW_DIRECT_TO_LAT_1", "number"), SimVar.GetSimVarValue("L:A320_NEO_PREVIEW_DIRECT_TO_LONG_1", "number"));
            this.map.instrument.tmpDirectToElement.planeHeading = SimVar.GetSimVarValue("PLANE HEADING DEGREES TRUE", "degree");
        } else {
            this.map.instrument.tmpDirectToElement = undefined;
        }
        if (this.showFlightPlan) {
            this.map.updateTopOfDescent();
            this.map.updateTopOfClimb();
        }
    }
    // The BingMap is used by the A320 to render terrain and weather,
    // but it also renders airports, which the real A320 does not.
    setShowBingMap(showBingMap) {
        this.map.instrument.attributeChangedCallback("show-bing-map", null, showBingMap ? "true" : "false");
        if (showBingMap) {
            // Setting the visibility property manually, for some reason the setVisible function called by "attributeChangedCallback:show-bing-map" is not working properly when mixBlendMode is enabled.
            this.map.instrument.bingMap.style.visibility = "visible";
        } else {
            // Setting the visibility property manually, for some reason the setVisible function called by "attributeChangedCallback:show-bing-map" is not working properly when mixBlendMode is enabled.
            this.map.instrument.bingMap.style.visibility = "hidden";
        }
    }
    // Show/Hide the route
    setFlightPlanVisibility(flightPlan) {
        if (flightPlan != this.showFlightPlan) {
            this.showFlightPlan = flightPlan;
            this.map.instrument.attributeChangedCallback("show-flightplan", null, flightPlan ? "true" : "false");
            if (!flightPlan) {
                this.map.instrument.showConstraints = false;
                this.map.removeTopOf();
            } else {
                const active = SimVar.GetSimVarValue("L:BTN_CSTR_" + this.screenIndex + "_FILTER_ACTIVE", "number");
                if (active) {
                    this.map.instrument.showConstraints = true;
                }
            }
        }
    }

    onEvent(_event) {
        switch (_event) {
            case "BTN_CSTR_" + this.screenIndex:
                if (this.showFlightPlan) {
                    this.map.instrument.showConstraints = !this.map.instrument.showConstraints;
                    this.map.instrument.showIntersections = false;
                    this.map.instrument.showNDBs = false;
                    this.map.instrument.showAirports = false;
                    this.map.instrument.showVORs = false;
                }
                this._updateNDFiltersStatuses();
                break;
            case "BTN_VORD_" + this.screenIndex:
                this.map.instrument.showConstraints = false;
                this.map.instrument.showIntersections = false;
                this.map.instrument.showNDBs = false;
                this.map.instrument.showAirports = false;
                this.map.instrument.showVORs = !this.map.instrument.showVORs;
                this._updateNDFiltersStatuses();
                break;
            case "BTN_WPT_" + this.screenIndex:
                this.map.instrument.showConstraints = false;
                this.map.instrument.showVORs = false;
                this.map.instrument.showNDBs = false;
                this.map.instrument.showAirports = false;
                this.map.instrument.showIntersections = !this.map.instrument.showIntersections;
                this._updateNDFiltersStatuses();
                break;
            case "BTN_NDB_" + this.screenIndex:
                this.map.instrument.showConstraints = false;
                this.map.instrument.showVORs = false;
                this.map.instrument.showIntersections = false;
                this.map.instrument.showAirports = false;
                this.map.instrument.showNDBs = !this.map.instrument.showNDBs;
                this._updateNDFiltersStatuses();
                break;
            case "BTN_ARPT_" + this.screenIndex:
                this.map.instrument.showConstraints = false;
                this.map.instrument.showVORs = false;
                this.map.instrument.showIntersections = false;
                this.map.instrument.showNDBs = false;
                this.map.instrument.showAirports = !this.map.instrument.showAirports;
                this._updateNDFiltersStatuses();
                break;
            case "BTN_TERRONND_" + this.screenIndex:
                SimVar.SetSimVarValue(`L:BTN_TERRONND_${this.screenIndex}_ACTIVE`, "number", (this.terrainOn) ? 0 : 1);
                break;
            case "BTN_LS_" + this.screenIndex:
                this.showILS = !this.showILS;
                this.compass.showILS(this.showILS);
                this.info.showILS(this.showILS);
                break;
        }
    }
    setMapMode(_mode) {
        switch (_mode) {
            case 0:
                this.compass.svg.setMode(Jet_NDCompass_Display.ROSE, Jet_NDCompass_Navigation.ILS);
                this.map.setMode(Jet_NDCompass_Display.ROSE);
                this.info.setMode(Jet_NDCompass_Navigation.ILS);
                this.setFlightPlanVisibility(false);
                break;
            case 1:
                this.compass.svg.setMode(Jet_NDCompass_Display.ROSE, Jet_NDCompass_Navigation.VOR);
                this.map.setMode(Jet_NDCompass_Display.ROSE);
                this.info.setMode(Jet_NDCompass_Navigation.VOR);
                this.setFlightPlanVisibility(false);
                break;
            case 2:
                this.compass.svg.setMode(Jet_NDCompass_Display.ROSE, Jet_NDCompass_Navigation.NAV);
                this.map.setMode(Jet_NDCompass_Display.ROSE);
                this.info.setMode(Jet_NDCompass_Navigation.NAV);
                this.setFlightPlanVisibility(true);
                break;
            case 3:
                this.compass.svg.setMode(Jet_NDCompass_Display.ARC, Jet_NDCompass_Navigation.NAV);
                this.map.setMode(Jet_NDCompass_Display.ARC);
                this.info.setMode(Jet_NDCompass_Navigation.NAV);
                this.setFlightPlanVisibility(true);
                break;
            case 4:
                this.compass.svg.setMode(Jet_NDCompass_Display.PLAN, Jet_NDCompass_Navigation.NAV);
                this.map.setMode(Jet_NDCompass_Display.PLAN);
                this.info.setMode(Jet_NDCompass_Navigation.NAV);
                this.setFlightPlanVisibility(true);
                break;
        }
    }
    showWeather() {
        this.setMapMode(this.mapMode);
        this.map.showWeather();
    }
    updateNDInfo(_deltaTime) {
        this.info.showSymbol(A320_Neo_ND_Symbol.TERR, this.terrainOn);
        this.info.showSymbol(A320_Neo_ND_Symbol.WXR, this.wxRadarOn && !this.terrainOn && this.wxRadarMode == 0);
        this.info.showSymbol(A320_Neo_ND_Symbol.WXRTURB, this.wxRadarOn && !this.terrainOn && this.wxRadarMode == 1);
        this.info.showSymbol(A320_Neo_ND_Symbol.TURB, this.wxRadarOn && !this.terrainOn && this.wxRadarMode == 2);
        this.info.showSymbol(A320_Neo_ND_Symbol.MAP, this.wxRadarOn && !this.terrainOn && this.wxRadarMode == 3);
    }
}
class A320_Neo_MFD_Compass extends NavSystemElement {
    init(root) {
        this.svg = this.gps.getChildById("Compass");
        this.svg.aircraft = Aircraft.A320_NEO;
        this.svg.gps = this.gps;
        const url = document.getElementsByTagName("a320-neo-mfd-element")[0].getAttribute("url");
        this.screenIndex = parseInt(url.substring(url.length - 1));
        this.potIndex = this.screenIndex == 1 ? 89 : 91;
        this.updateThrottler = new UpdateThrottler(this.screenIndex == 1 ? 20 : 100);
    }
    onEnter() {
    }
    onUpdate(_deltaTime) {
        _deltaTime = this.updateThrottler.canUpdate(_deltaTime);
        if (_deltaTime === -1) {
            return;
        }
        const currentKnobValue = SimVar.GetSimVarValue("LIGHT POTENTIOMETER:" + this.potIndex, "number");
        if (currentKnobValue <= 0.0) {
            return;
        }
        this.svg.update(_deltaTime);
    }
    onExit() {
    }
    onEvent(_event) {
    }
    showILS(_val) {
        if (this.svg) {
            this.svg.showILS(_val);
        }
    }
}
class A320_Neo_MFD_Map extends MapInstrumentElement {
    constructor() {
        super(...arguments);
        this.zoomRanges = [10, 20, 40, 80, 160, 320];
        const url = document.getElementsByTagName("a320-neo-mfd-element")[0].getAttribute("url");
        const screenIndex = parseInt(url.substring(url.length - 1));
        this.potIndex = screenIndex == 1 ? 89 : 91;
        this.updateThrottler = new UpdateThrottler(screenIndex === 1 ? 300 : 600);
        this.mcduWaypointCheckThrottler = new UpdateThrottler(50);
        this.lastMcduCurrentFplnWaypointIndex = -1;
        this.lastHeading = 0;
        this.headingDiffForceUpdateThreshold = screenIndex === 1 ? 0.3 : 0.6;
    }

    onUpdate(_deltaTime) {
        const currentKnobValue = SimVar.GetSimVarValue("LIGHT POTENTIOMETER:" + this.potIndex, "number");
        if (currentKnobValue <= 0.0) {
            return;
        }

        // If scrolling through flight plan from MCDU, force update immediately.
        var forceUpdate = false;
        if (this.mcduWaypointCheckThrottler.canUpdate(_deltaTime) !== -1) {
            const mcduCurrentFplnWaypointIndex = SimVar.GetSimVarValue("L:AIRLINER_MCDU_CURRENT_FPLN_WAYPOINT", "number");
            if (mcduCurrentFplnWaypointIndex !== this.lastMcduCurrentFplnWaypointIndex) {
                this.lastMcduCurrentFplnWaypointIndex = mcduCurrentFplnWaypointIndex;
                forceUpdate = true;
            }
        }

        // When the plane is turning, update map faster.
        const heading = Simplane.getHeadingMagnetic();
        if (Math.abs(heading - this.lastHeading) > this.headingDiffForceUpdateThreshold) {
            forceUpdate = true;
        }
        _deltaTime = this.updateThrottler.canUpdate(_deltaTime, forceUpdate);
        if (_deltaTime === -1) {
            return;
        }
        this.lastHeading = heading;

        super.onUpdate(_deltaTime);
    }

    updateTopOfDescent() {
        const showTopOfDescent = SimVar.GetSimVarValue("L:AIRLINER_FMS_SHOW_TOP_DSCNT", "number") === 1;
        if (showTopOfDescent) {
            if (!this.topOfDescentIcon) {
                this.topOfDescentIcon = new SvgTopOfXElement("a320-neo-top-of-descent", "ICON_TOP_DSCNT_WHITE");
            }
            this.topOfDescentIcon.lat = SimVar.GetSimVarValue("L:AIRLINER_FMS_LAT_TOP_DSCNT", "number");
            this.topOfDescentIcon.long = SimVar.GetSimVarValue("L:AIRLINER_FMS_LONG_TOP_DSCNT", "number");
            this.topOfDescentIcon.heading = SimVar.GetSimVarValue("L:AIRLINER_FMS_HEADING_TOP_DSCNT", "number");
            const index = this.instrument.topOfCurveElements.indexOf(this.topOfDescentIcon);
            if (index === -1) {
                this.instrument.topOfCurveElements.push(this.topOfDescentIcon);
            }
        } else {
            const index = this.instrument.topOfCurveElements.indexOf(this.topOfDescentIcon);
            if (index != -1) {
                this.instrument.topOfCurveElements.splice(index, 1);
            }
        }
    }
    updateTopOfClimb() {
        const showTopOfClimb = SimVar.GetSimVarValue("L:AIRLINER_FMS_SHOW_TOP_CLIMB", "number") === 1;
        if (showTopOfClimb) {
            if (!this.topOfClimbIcon) {
                this.topOfClimbIcon = new SvgTopOfXElement("a320-neo-top-of-climb", "ICON_LEVEL_OFF_BLUE");
            }
            this.topOfClimbIcon.lat = SimVar.GetSimVarValue("L:AIRLINER_FMS_LAT_TOP_CLIMB", "number");
            this.topOfClimbIcon.long = SimVar.GetSimVarValue("L:AIRLINER_FMS_LONG_TOP_CLIMB", "number");
            this.topOfClimbIcon.heading = SimVar.GetSimVarValue("L:AIRLINER_FMS_HEADING_TOP_CLIMB", "number");
            const index = this.instrument.topOfCurveElements.indexOf(this.topOfClimbIcon);
            if (index === -1) {
                this.instrument.topOfCurveElements.push(this.topOfClimbIcon);
            }
        } else {
            const index = this.instrument.topOfCurveElements.indexOf(this.topOfClimbIcon);
            if (index != -1) {
                this.instrument.topOfCurveElements.splice(index, 1);
            }
        }
    }

    removeTopOf() {
        this.instrument.topOfCurveElements = [];
    }

    onTemplateLoaded() {
        super.onTemplateLoaded();
        this.compassModeMask = new SvgBottomMaskElement("a320-compass-mask", 0, -30);
        this.wxMask = new SvgPlanMaskElement("a320-wx-mask", 0, 0, "M702 600 850 600 850 457 750 457 702 500z");
        this.planModeMask = new SvgPlanMaskElement("a320-plan-mask", 0, 0, "M0,0 v1000 h1000 V0 H0 z M813.559,739.539 H186.442 v-471 h627.117 V739.539 z");
    }
    getAdaptiveRanges(_factor) {
        const ranges = Array.from(this.zoomRanges);
        for (let i = 0; i < ranges.length; i++) {
            ranges[i] *= _factor;
        }
        return ranges;
    }
    setMode(display) {
        switch (display) {
            case Jet_NDCompass_Display.ROSE:
            {
                this.planMode = false;
                this.instrument.zoomRanges = this.getAdaptiveRanges(4.5);
                this.instrument.style.top = "0%";
                this.instrument.rotateWithPlane(true);
                this.instrument.centerOnActiveWaypoint(false);
                this.instrument.setPlaneScale(2.0);
                break;
            }
            case Jet_NDCompass_Display.ARC:
            {
                this.planMode = false;
                this.instrument.zoomRanges = this.getAdaptiveRanges(2.3);
                this.instrument.style.top = "24%";
                this.instrument.rotateWithPlane(true);
                this.instrument.centerOnActiveWaypoint(false);
                this.instrument.setPlaneScale(3.5);
                break;
            }
            case Jet_NDCompass_Display.PLAN:
            {
                this.planMode = true;
                this.instrument.zoomRanges = this.getAdaptiveRanges(4.5);
                this.instrument.style.top = "0%";
                this.instrument.rotateWithPlane(false);
                this.instrument.centerOnActiveWaypoint(true);
                this.instrument.setPlaneScale(2.0);
                break;
            }
            default:
                this.planMode = false;
                this.instrument.style.top = "0%";
                this.instrument.rotateWithPlane(false);
                this.instrument.centerOnActiveWaypoint(false);
                this.instrument.setPlaneScale(1.0);
                break;
        }
    }
    showWeather() {
        this.instrument.showWeatherWithGPS(EWeatherRadar.HORIZONTAL, Math.PI);
        this.instrument.setBingMapStyle("5.5%", "5.5%", "89%", "89%");
    }
    hideWeather() {
        if (this.instrument.getWeather() != EWeatherRadar.OFF) {
            this.instrument.showWeather(EWeatherRadar.OFF);
        }
    }
    showWxMask() {
        if (this.wxMask) {
            if (this.instrument.maskElements.indexOf(this.wxMask) === -1) {
                this.instrument.maskElements.push(this.wxMask);
            }
        }
    }
    hideWxMask() {
        if (this.wxMask) {
            const maskIndex = this.instrument.maskElements.indexOf(this.wxMask);
            if (maskIndex !== -1) {
                this.instrument.maskElements.splice(maskIndex, 1);
            }
        }
    }

    showCompassMask() {
        if (this.compassModeMask) {
            if (this.instrument.maskElements.indexOf(this.compassModeMask) === -1) {
                this.instrument.maskElements.push(this.compassModeMask);
            }
        }
    }
    hideCompassMask() {
        if (this.compassModeMask) {
            const maskIndex = this.instrument.maskElements.indexOf(this.compassModeMask);
            if (maskIndex !== -1) {
                this.instrument.maskElements.splice(maskIndex, 1);
            }
        }
    }
    showPlanMask() {
        if (this.planModeMask) {
            if (this.instrument.maskElements.indexOf(this.planModeMask) === -1) {
                this.instrument.maskElements.push(this.planModeMask);
            }
        }
    }
    hidePlanMask() {
        if (this.planModeMask) {
            const maskIndex = this.instrument.maskElements.indexOf(this.planModeMask);
            if (maskIndex !== -1) {
                this.instrument.maskElements.splice(maskIndex, 1);
            }
        }
    }
}
var A320_Neo_ND_Symbol;
(function (A320_Neo_ND_Symbol) {
    A320_Neo_ND_Symbol[A320_Neo_ND_Symbol["WXR"] = 0] = "WXR";
    A320_Neo_ND_Symbol[A320_Neo_ND_Symbol["WXRTURB"] = 1] = "WXRTURB";
    A320_Neo_ND_Symbol[A320_Neo_ND_Symbol["TURB"] = 2] = "TURB";
    A320_Neo_ND_Symbol[A320_Neo_ND_Symbol["MAP"] = 3] = "MAP";
    A320_Neo_ND_Symbol[A320_Neo_ND_Symbol["TERR"] = 4] = "TERR";
})(A320_Neo_ND_Symbol || (A320_Neo_ND_Symbol = {}));
class A320_Neo_MFD_NDInfo extends NavSystemElement {
    constructor() {
        super(...arguments);
        this.allSymbols = new Array();
    }
    init(root) {
        this.ndInfo = this.gps.getChildById("NDInfo");
        this.ndInfo.aircraft = Aircraft.A320_NEO;
        this.ndInfo.gps = this.gps;
        this.allSymbols.push(this.ndInfo.querySelector("#WXR"));
        this.allSymbols.push(this.ndInfo.querySelector("#WXRTURB"));
        this.allSymbols.push(this.ndInfo.querySelector("#TURB"));
        this.allSymbols.push(this.ndInfo.querySelector("#MAP"));
        this.allSymbols.push(this.ndInfo.querySelector("#TERR"));
        const url = document.getElementsByTagName("a320-neo-mfd-element")[0].getAttribute("url");
        this.screenIndex = parseInt(url.substring(url.length - 1));
        this.potIndex = this.screenIndex == 1 ? 89 : 91;
        this.updateThrottler = new UpdateThrottler(this.screenIndex == 1 ? 200 : 400);
    }
    onEnter() {
    }
    onUpdate(_deltaTime) {
        _deltaTime = this.updateThrottler.canUpdate(_deltaTime);
        if (_deltaTime === -1) {
            return;
        }
        const currentKnobValue = SimVar.GetSimVarValue("LIGHT POTENTIOMETER:" + this.potIndex, "number");
        if (currentKnobValue <= 0.0) {
            return;
        }
        if (this.ndInfo != null) {
            this.ndInfo.update(_deltaTime);
        }
        const ADIRSState = SimVar.GetSimVarValue("L:A320_Neo_ADIRS_STATE", "Enum");
        const groundSpeed = Math.round(Simplane.getGroundSpeed());
        const gs = this.ndInfo.querySelector("#GS_Value");
        const tas = this.ndInfo.querySelector("#TAS_Value");
        const wd = this.ndInfo.querySelector("#Wind_Direction");
        const ws = this.ndInfo.querySelector("#Wind_Strength");
        const wa = this.ndInfo.querySelector("#Wind_Arrow");
        const wptg = this.ndInfo.querySelector("#Waypoint_Group");
        const wptPPOS = this.ndInfo.querySelector("#Waypoint_PPOS");
        if (ADIRSState != 2 || groundSpeed <= 100) {
            //Hide TAS, and wind info
            tas.textContent = "---";
            wd.textContent = "---";
            ws.textContent = "---";
            wa.setAttribute("visibility", "hidden");
        } else {
            wa.setAttribute("visibility", "visible");
        }
        if (ADIRSState != 2) {
            gs.textContent = "---";
        } else {
            gs.textContent = groundSpeed.toString().padStart(3);
        }
        // Show/Hide waypoint group when ADIRS not aligned
        wptPPOS.setAttribute("visibility", (ADIRSState != 2) ? "visible" : "hidden");
        wptg.setAttribute("visibility", (ADIRSState != 2) ? "hidden" : "visible");
    }
    onExit() {
    }
    onEvent(_event) {
    }
    setMode(display) {
        if (this.ndInfo) {
            this.ndInfo.setMode(display, 0);
        }
    }
    showILS(_val) {
        if (this.ndInfo) {
            this.ndInfo.showILS(_val);
        }
    }
    showSymbol(_symbol, _show) {
        if (this.allSymbols[_symbol]) {
            this.allSymbols[_symbol].setAttribute("visibility", (_show) ? "visible" : "hidden");
        }
    }
}
registerInstrument("a320-neo-mfd-element", A320_Neo_MFD);<|MERGE_RESOLUTION|>--- conflicted
+++ resolved
@@ -123,7 +123,7 @@
         this.updateThrottler = new UpdateThrottler(this.screenIndex == 1 ? 300 : 500);
 
         this.displayUnit = new DisplayUnit(
-            () => SimVar.GetSimVarValue("L:ACPowerAvailable","Bool"),
+            () => this.isPowered(),
             () => parseInt(NXDataStore.get("CONFIG_SELF_TEST_TIME", "15")),
             this.screenIndex == 1 ? 89 : 91,
             document.querySelector("#SelfTestDiv")
@@ -231,26 +231,6 @@
             this.map.instrument.airplaneIconElement._image.setAttribute("visibility", ADIRSState != 2 ? "hidden" : "visible");
         }
 
-<<<<<<< HEAD
-        const isPowered = this.isPowered();
-        const powerStateChanged = isPowered != this.poweredDuringPreviousUpdate;
-        this.poweredDuringPreviousUpdate = isPowered;
-        if ((knobChanged || powerStateChanged) && isPowered && !this.selfTestTimerStarted) {
-            this.selfTestDiv.style.display = "block";
-            this.selfTestTimer = parseInt(NXDataStore.get("CONFIG_SELF_TEST_TIME", "15"));
-            this.selfTestTimerStarted = true;
-        }
-
-        if (this.selfTestTimer >= 0) {
-            this.selfTestTimer -= _deltaTime / 1000;
-            if (this.selfTestTimer <= 0) {
-                this.selfTestDiv.style.display = "none";
-                this.selfTestTimerStarted = false;
-            }
-        }
-
-=======
->>>>>>> 5d7fc959
         // ND Chrono Logic
         // Copied the base logic from the Clock functionality.
         // Chrono button on the FCU panel works a bit different to the Chrono is the clock. For e.g.
@@ -264,47 +244,32 @@
         // 0 Off
         // 1 Running
         // 2 Stopped
-<<<<<<< HEAD
-        if (isPowered) {
-=======
-        const ACPowerAvailable = SimVar.GetSimVarValue("L:ACPowerAvailable","Bool");
-        if (ACPowerAvailable) {
->>>>>>> 5d7fc959
-            // If Chrono button is pushed on
-            if (AP_ChronoBtnState) {
-                if (AP_IsChronoState === 2) {
-                    // Hide & Clear the chrono if it is already stopped.
-                    this.chronoDiv.setAttribute("style", "display:none");
-                    SimVar.SetSimVarValue(`L:AUTOPILOT_CHRONO_STATE_${this.side}`, "number", 0);
-                    SimVar.SetSimVarValue(`L:PUSH_AUTOPILOT_CHRONO_${this.side}`, "bool", 0);
-                    this.chronoStart = 0;
-                    this.chronoAcc = 0;
-                    this.IsChronoDisplayed = 0;
-                } else {
-                    // Display and start the timer.
-                    this.chronoDiv.setAttribute("style", "display:block");
-                    this.IsChronoDisplayed = 1;
-                    SimVar.SetSimVarValue(`L:AUTOPILOT_CHRONO_STATE_${this.side}`, "number", 1);
-                    if (this.chronoStart === 0) {
-                        this.chronoStart = SimVar.GetGlobalVarValue("ABSOLUTE TIME", "Seconds");
-                    }
-                    this.displayChronoTime();
-                }
-            } else {
-                // Chrono button is pushed OFF
-                if (AP_IsChronoState !== 0 && this.IsChronoDisplayed) {
-                    // Will stop the timer ONLY if it is visible on screen
-                    SimVar.SetSimVarValue(`L:AUTOPILOT_CHRONO_STATE_${this.side}`, "number", 2);
-                }
-            }
-        } else {
-            if (AP_ChronoBtnState !== 0 || AP_IsChronoState !== 0) {
+
+        // If Chrono button is pushed on
+        if (AP_ChronoBtnState) {
+            if (AP_IsChronoState === 2) {
+                // Hide & Clear the chrono if it is already stopped.
+                this.chronoDiv.setAttribute("style", "display:none");
+                SimVar.SetSimVarValue(`L:AUTOPILOT_CHRONO_STATE_${this.side}`, "number", 0);
                 SimVar.SetSimVarValue(`L:PUSH_AUTOPILOT_CHRONO_${this.side}`, "bool", 0);
-                SimVar.SetSimVarValue(`L:AUTOPILOT_CHRONO_STATE_${this.side}`, "number", 0);
-                this.chronoDiv.setAttribute("style", "display:none");
                 this.chronoStart = 0;
                 this.chronoAcc = 0;
                 this.IsChronoDisplayed = 0;
+            } else {
+                // Display and start the timer.
+                this.chronoDiv.setAttribute("style", "display:block");
+                this.IsChronoDisplayed = 1;
+                SimVar.SetSimVarValue(`L:AUTOPILOT_CHRONO_STATE_${this.side}`, "number", 1);
+                if (this.chronoStart === 0) {
+                    this.chronoStart = SimVar.GetGlobalVarValue("ABSOLUTE TIME", "Seconds");
+                }
+                this.displayChronoTime();
+            }
+        } else {
+            // Chrono button is pushed OFF
+            if (AP_IsChronoState !== 0 && this.IsChronoDisplayed) {
+                // Will stop the timer ONLY if it is visible on screen
+                SimVar.SetSimVarValue(`L:AUTOPILOT_CHRONO_STATE_${this.side}`, "number", 2);
             }
         }
 
@@ -314,12 +279,7 @@
             updateDisplayDMC("MFD2", this.engTestDiv, this.engMaintDiv);
         }
 
-<<<<<<< HEAD
-        this.selfTestLastKnobValue = currentKnobValue;
         this.turnScreenOnOrOffDependingOnPowerState();
-=======
-        this.updateScreenState();
->>>>>>> 5d7fc959
     }
 
     isCaptainMfd() {

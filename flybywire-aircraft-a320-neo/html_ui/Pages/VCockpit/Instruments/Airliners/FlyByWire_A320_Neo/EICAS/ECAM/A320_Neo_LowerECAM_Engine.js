--- conflicted
+++ resolved
@@ -149,11 +149,7 @@
             this.setN1VibrationValue(0, true);
             this.setN2VibrationValue(0, true);
         }
-<<<<<<< HEAD
-        update(_deltaTime) {
-=======
         update(deltaTime) {
->>>>>>> 56109828
             this.setFuelUsedValue(SimVar.GetSimVarValue("L:A32NX_FUEL_USED:" + this.engineIndex, "number") * this.unitConversion);
             this.setOilTemperatureValue(SimVar.GetSimVarValue("GENERAL ENG OIL TEMPERATURE:" + this.engineIndex, "celsius"));
 

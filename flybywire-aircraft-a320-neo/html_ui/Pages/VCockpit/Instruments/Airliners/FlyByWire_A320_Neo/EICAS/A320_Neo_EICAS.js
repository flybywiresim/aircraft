class A320_Neo_EICAS extends Airliners.BaseEICAS {
    get templateID() {
        return "A320_Neo_EICAS";
    }

    // This js file has 2 intances at runtime, 1 upper screen and 1 lower
    get isTopScreen() {
        return this.urlConfig.index === 1;
    }

    get isBottomScreen() {
        return this.urlConfig.index === 2;
    }

    // The following two functions can be called from anywhere on the EICAS
    static isOnTopScreen() {
        const eicas = document.getElementsByTagName("a320-neo-eicas-element");
        if (!eicas.length) {
            return false;
        }
        return eicas[0].isTopScreen;
    }

    static isOnBottomScreen() {
        const eicas = document.getElementsByTagName("a320-neo-eicas-element");
        if (!eicas.length) {
            return false;
        }
        return eicas[0].isBottomScreen;
    }

    changePage(_pageName) {
        let pageName = _pageName.toUpperCase();
        for (let i = 0; i < this.lowerScreenPages.length; i++) {
            if (this.lowerScreenPages[i].name == pageName) {
                let pageIndex = i;
                if (pageIndex == this.currentPage) {
                    pageName = this.pageNameWhenUnselected;
                    pageIndex = -1;
                }

                this.currentPage = pageIndex;
                break;
            }
        }
        this.SwitchToPageName(this.LOWER_SCREEN_GROUP_NAME, pageName);
        SimVar.SetSimVarValue("L:A32NX_ECAM_SD_CURRENT_PAGE_INDEX", "number", this.currentPage);
    }

    createUpperScreenPage() {
        this.upperTopScreen = new Airliners.EICASScreen("TopScreen", "TopScreen", "a320-neo-upper-ecam");
        this.annunciations = new Cabin_Annunciations();
        this.annunciations.offStart = true;
        this.upperTopScreen.addIndependentElement(this.annunciations);
        this.warnings = new Cabin_Warnings();
        this.upperTopScreen.addIndependentElement(this.warnings);
        this.addIndependentElementContainer(this.upperTopScreen);
        this.addIndependentElementContainer(new Airliners.EICASScreen("BottomScreenCommon", "BottomScreen", "eicas-common-display"));
    }

    createLowerScreenPages() {
        this.createLowerScreenPage("ENG", "BottomScreen", "a320-neo-lower-ecam-engine");
        this.createLowerScreenPage("BLEED", "BottomScreen", "a320-neo-lower-ecam-bleed"); // MODIFIED
        this.createLowerScreenPage("PRESS", "BottomScreen", "a320-neo-lower-ecam-press"); // MODIFIED
<<<<<<< HEAD
        this.createLowerScreenPage("ELEC", "BottomScreen", "a320-neo-lower-ecam-elec"); // MODIFIED
        this.createLowerScreenPage("HYD", "BottomScreen", "a32nx-hyd-page-element"); // MODIFIED
=======
        this.createLowerScreenPage("ELEC", "BottomScreen", "a32nx-elec-page-element");
        this.createLowerScreenPage("HYD", "BottomScreen", "a320-neo-lower-ecam-hyd"); // MODIFIED
>>>>>>> c09bfd30
        this.createLowerScreenPage("FUEL", "BottomScreen", "a320-neo-lower-ecam-fuel");
        this.createLowerScreenPage("APU", "BottomScreen", "a320-neo-lower-ecam-apu");
        this.createLowerScreenPage("COND", "BottomScreen", "a32nx-cond-page-element"); // MODIFIED
        this.createLowerScreenPage("DOOR", "BottomScreen", "a32nx-door-page-element"); // MODIFIED
        this.createLowerScreenPage("WHEEL", "BottomScreen", "a320-neo-lower-ecam-wheel"); // MODIFIED
        this.createLowerScreenPage("FTCL", "BottomScreen", "a32nx-fctl-page-element"); // MODIFIED
        this.createLowerScreenPage("STS", "BottomScreen", "a320-neo-lower-ecam-status"); // MODIFIED
        this.createLowerScreenPage("CRZ", "BottomScreen", "a320-neo-lower-ecam-crz"); // MODIFIED
    }

    getLowerScreenChangeEventNamePrefix() {
        return "ECAM_CHANGE_PAGE_";
    }

    Init() {
        super.Init();
        this.getDeltaTime = A32NX_Util.createDeltaTimeCalculator(this._lastTime);
        this.currentPage = -1;
        this.ecamAllButtonTimer = 1000;
        this.ecamAllButtonTimerStarted = false;

        this.pageNameWhenUnselected = "DOOR";
        //this prevents switching back to previous pages
        this.minPageIndexWhenUnselected = 0;

        this.ecamFCTLTimer = -1;

        this.changePage("FUEL"); // MODIFIED

        this.lastAPUMasterState = 0; // MODIFIED
        this.ApuAboveThresholdTimer = -1; // MODIFIED
        this.MainEngineStarterOffTimer = -1;
        this.CrzCondTimer = 60;
        this.PrevFailPage = -1;

        this.doorVideoWrapper = this.querySelector("#door-video-wrapper");

        this.upperEngTestDiv = this.querySelector("#Eicas1EngTest");
        this.lowerEngTestDiv = this.querySelector("#Eicas2EngTest");
        this.upperEngMaintDiv = this.querySelector("#Eicas1MaintMode");
        this.lowerEngMaintDiv = this.querySelector("#Eicas2MaintMode");

        this.doorVideoPressed = false;

        // Using ternary in case the LVar is undefined
        this.poweredDuringPreviousUpdate = SimVar.GetSimVarValue("L:A32NX_COLD_AND_DARK_SPAWN", "Bool") ? 0 : 1;

        this.changePage("DOOR"); // MODIFIED
        this.changePage("DOOR"); // This should get the ECAM into the "unselected" state

        SimVar.SetSimVarValue("LIGHT POTENTIOMETER:7", "FLOAT64", 0);
        SimVar.SetSimVarValue("LIGHT POTENTIOMETER:84", "FLOAT64", 0);
        SimVar.SetSimVarValue("LIGHT POTENTIOMETER:85", "FLOAT64", 0);
        SimVar.SetSimVarValue("LIGHT POTENTIOMETER:86", "FLOAT64", 0);
        SimVar.SetSimVarValue("LIGHT POTENTIOMETER:87", "FLOAT64", 0.1);
        SimVar.SetSimVarValue("LIGHT POTENTIOMETER:88", "FLOAT64", 0.1);
        SimVar.SetSimVarValue("LIGHT POTENTIOMETER:89", "FLOAT64", 0.1);
        SimVar.SetSimVarValue("LIGHT POTENTIOMETER:90", "FLOAT64", 0.1);
        SimVar.SetSimVarValue("LIGHT POTENTIOMETER:91", "FLOAT64", 0.1);
        SimVar.SetSimVarValue("LIGHT POTENTIOMETER:92", "FLOAT64", 0.1);
        SimVar.SetSimVarValue("LIGHT POTENTIOMETER:93", "FLOAT64", 0.1);

        this.ecamAllButtonPrevState = false;
        this.updateThrottler = new UpdateThrottler(500);

        this.displayUnit = new DisplayUnit(
            this.querySelector("#Electricity"),
            () => {
                return SimVar.GetSimVarValue(`L:A32NX_ELEC_${this.isTopScreen ? "AC_ESS" : "AC_2"}_BUS_IS_POWERED`, "Bool");
            },
            () => parseInt(NXDataStore.get("CONFIG_SELF_TEST_TIME", "15")),
            this.isTopScreen ? 92 : 93,
            this.querySelector(`#${this.isTopScreen ? "Top" : "Bottom"}SelfTest`)
        );
    }

    onUpdate() {
        let deltaTime = this.getDeltaTime();
        super.onUpdate(deltaTime);

        const ecamAllButtonBeingPushed = SimVar.GetSimVarValue("L:A32NX_ECAM_ALL_Push_IsDown", "Bool");

        deltaTime = this.updateThrottler.canUpdate(deltaTime, this.displayUnit.isJustNowTurnedOn() || ecamAllButtonBeingPushed);
        if (deltaTime === -1) {
            return;
        }

        this.displayUnit.update(deltaTime);

        this.updateDoorVideoState();

        this.updateAnnunciations();

        // TODO Move anything dependent on ac power change to A32NX_Core
        const engineOn = Simplane.getEngineActive(0) || Simplane.getEngineActive(1);

        // Engineering self-tests
        updateDisplayDMC("EICAS1", this.upperEngTestDiv, this.upperEngMaintDiv);
        updateDisplayDMC("EICAS2", this.lowerEngTestDiv, this.lowerEngMaintDiv);

        // modification start here
        const currentAPUMasterState = SimVar.GetSimVarValue("L:A32NX_OVHD_APU_MASTER_SW_PB_IS_ON", "Bool");

        //Determine displayed page when no button is selected
        const prevPage = this.pageNameWhenUnselected;

        const altitude = Simplane.getAltitude();
        const isGearExtended = SimVar.GetSimVarValue("GEAR TOTAL PCT EXTENDED", "percent") > 0.95;
        const currFlightPhase = SimVar.GetSimVarValue("L:A32NX_FMGC_FLIGHT_PHASE", "number");
        const ToPowerSet = Math.max(SimVar.GetSimVarValue("L:A32NX_AUTOTHRUST_TLA:1", "number"), SimVar.GetSimVarValue("L:A32NX_AUTOTHRUST_TLA:2", "number")) >= 35 && SimVar.GetSimVarValue("ENG N1 RPM:1", "Percent") > 15 && SimVar.GetSimVarValue("ENG N1 RPM:2", "Percent") > 15;
        const apuAvailable = SimVar.GetSimVarValue("L:A32NX_OVHD_APU_START_PB_IS_AVAILABLE", "Bool");
        const EngModeSel = SimVar.GetSimVarValue("L:XMLVAR_ENG_MODE_SEL", "number");
        const spoilerOrFlapsDeployed = SimVar.GetSimVarValue("L:A32NX_FLAPS_HANDLE_INDEX", "number") != 0 || SimVar.GetSimVarValue("L:A32NX_SPOILERS_HANDLE_POSITION", "percent") != 0;

        const crzCond = ((spoilerOrFlapsDeployed || ToPowerSet) && (currFlightPhase == FmgcFlightPhases.CLIMB || currFlightPhase == FmgcFlightPhases.CRUISE) && this.CrzCondTimer <= 0) || (currFlightPhase == FmgcFlightPhases.CLIMB && !spoilerOrFlapsDeployed && !ToPowerSet);

        if ((currFlightPhase != FmgcFlightPhases.CLIMB || currFlightPhase == FmgcFlightPhases.CRUISE) || (!spoilerOrFlapsDeployed && !ToPowerSet) && this.CrzCondTimer >= 0) {
            this.CrzCondTimer = 60;
        } else if ((spoilerOrFlapsDeployed || ToPowerSet) && (currFlightPhase == FmgcFlightPhases.CLIMB || currFlightPhase == FmgcFlightPhases.CRUISE) && this.CrzCondTimer >= 0) {
            this.CrzCondTimer -= deltaTime / 1000;
        }

        if (EngModeSel == 2 || EngModeSel == 0 || this.MainEngineStarterOffTimer >= 0) {
            if (EngModeSel == 0 || EngModeSel == 2) {
                this.MainEngineStarterOffTimer = 10;
            } else if (this.MainEngineStarterOffTimer >= 0) {
                this.MainEngineStarterOffTimer -= deltaTime / 1000;
            }
            this.pageNameWhenUnselected = "ENG";
        } else if (currentAPUMasterState && (!apuAvailable || this.ApuAboveThresholdTimer >= 0)) {
            // Show APU on Lower ECAM until 10s after it became available.
            if (this.ApuAboveThresholdTimer <= 0 && !apuAvailable) {
                this.ApuAboveThresholdTimer = 10;
            } else if (apuAvailable) {
                this.ApuAboveThresholdTimer -= deltaTime / 1000;
            }

            this.pageNameWhenUnselected = "APU";
        } else if (!engineOn && Simplane.getIsGrounded()) {
            // reset minIndex and cruise timer after shutdown
            this.minPageIndexWhenUnselected = 0;
            this.CrzCondTimer = 60;
            this.pageNameWhenUnselected = "DOOR";
        } else if (engineOn && !ToPowerSet && Simplane.getIsGrounded() && this.minPageIndexWhenUnselected <= 1) {
            const sidestickPosX = SimVar.GetSimVarValue("L:A32NX_SIDESTICK_POSITION_X", "Number");
            const sidestickPosY = SimVar.GetSimVarValue("L:A32NX_SIDESTICK_POSITION_Y", "Number");
            const rudderPos = SimVar.GetSimVarValue("RUDDER PEDAL POSITION", "Position");
            const controlsMoved = Math.abs(sidestickPosX) > 0.05 || Math.abs(sidestickPosY) > 0.05 || Math.abs(rudderPos) > 0.2;

            this.pageNameWhenUnselected = "WHEEL";
            // When controls are moved, show FCTL page for 20s
            if (controlsMoved) {
                this.pageNameWhenUnselected = "FTCL";
                this.ecamFCTLTimer = 20;
            } else if (this.ecamFCTLTimer >= 0) {
                this.pageNameWhenUnselected = "FTCL";
                this.ecamFCTLTimer -= deltaTime / 1000;
            }
        } else if ((ToPowerSet || !Simplane.getIsGrounded()) && !crzCond && this.minPageIndexWhenUnselected <= 2) {
            this.pageNameWhenUnselected = "ENG";
        } else if (crzCond && !(isGearExtended && altitude < 16000)) {
            this.pageNameWhenUnselected = "CRZ";
            this.minPageIndexWhenUnselected = 3;
        } else if (isGearExtended && (altitude < 16000)) {
            this.pageNameWhenUnselected = "WHEEL";
            this.minPageIndexWhenUnselected = 4;
        }

        const sFailPage = SimVar.GetSimVarValue("L:A32NX_ECAM_SFAIL", "Enum");

        if (sFailPage != -1) {
            this.pageNameWhenUnselected = this.lowerScreenPages[sFailPage].name;

            // Disable user selected page when new failure detected
            if (this.PrevFailPage !== sFailPage) {
                this.currentPage = -1;
                SimVar.SetSimVarValue("L:A32NX_ECAM_SD_CURRENT_PAGE_INDEX", "number", -1);
            }
        }

        // switch page when desired page was changed, or new Failure detected
        if ((this.pageNameWhenUnselected != prevPage && this.currentPage == -1) || (this.PrevFailPage !== sFailPage)) {
            this.SwitchToPageName(this.LOWER_SCREEN_GROUP_NAME, this.pageNameWhenUnselected);
        }

        if (ecamAllButtonBeingPushed && !this.ecamAllButtonPrevState) { // button press
            this.changePage(this.lowerScreenPages[(this.currentPage + 1) % this.lowerScreenPages.length].name);
            this.ecamCycleInterval = setInterval(() => {
                this.changePage(this.lowerScreenPages[(this.currentPage + 1) % this.lowerScreenPages.length].name);
            }, 1000);
        } else if (!ecamAllButtonBeingPushed && this.ecamAllButtonPrevState) { // button release
            clearInterval(this.ecamCycleInterval);
        }

        this.ecamAllButtonPrevState = ecamAllButtonBeingPushed;
        this.PrevFailPage = sFailPage;
    }

    updateDoorVideoState() {
        const doorVideoPressedNow = SimVar.GetSimVarValue("L:PUSH_DOORPANEL_VIDEO", "Bool") === 1;
        const doorVideoEnabledNow = SimVar.GetSimVarValue("L:A32NX_OVHD_COCKPITDOORVIDEO_TOGGLE", "Bool") === 1;

        if (doorVideoEnabledNow && this.doorVideoPressed !== doorVideoPressedNow) {
            this.doorVideoPressed = doorVideoPressedNow;

            this.setDoorVideo();
        }
    }

    setDoorVideo() {
        this.doorVideoWrapper.style.visibility = this.doorVideoPressed ? "visible" : "hidden";
    }

    updateAnnunciations() {
        const infoPanelManager = this.upperTopScreen.getInfoPanelManager();
        if (infoPanelManager) {

            // ----------- MODIFIED --------------------//
            const autoBrkValue = SimVar.GetSimVarValue("L:XMLVAR_Autobrakes_Level", "Number");
            const starterOne = SimVar.GetSimVarValue("GENERAL ENG STARTER:1", "Bool");
            const starterTwo = SimVar.GetSimVarValue("GENERAL ENG STARTER:2", "Bool");
            const splrsArmed = SimVar.GetSimVarValue("L:A32NX_SPOILERS_ARMED", "Bool");
            const flapsPosition = SimVar.GetSimVarValue("L:A32NX_FLAPS_HANDLE_INDEX", "Number");
            // ----------- MODIFIED END --------------------//

            infoPanelManager.clearScreen(Airliners.EICAS_INFO_PANEL_ID.PRIMARY);

            if (this.warnings) {
                const text = this.warnings.getCurrentWarningText();
                if (text && text != "") {
                    const level = this.warnings.getCurrentWarningLevel();
                    switch (level) {
                        case 0:
                            infoPanelManager.addMessage(Airliners.EICAS_INFO_PANEL_ID.PRIMARY, text, Airliners.EICAS_INFO_PANEL_MESSAGE_STYLE.INDICATION);
                            break;
                        case 1:
                            infoPanelManager.addMessage(Airliners.EICAS_INFO_PANEL_ID.PRIMARY, text, Airliners.EICAS_INFO_PANEL_MESSAGE_STYLE.CAUTION);
                            break;
                        case 2:
                            infoPanelManager.addMessage(Airliners.EICAS_INFO_PANEL_ID.PRIMARY, text, Airliners.EICAS_INFO_PANEL_MESSAGE_STYLE.WARNING);
                            break;
                    }
                }
            }

            if (this.annunciations) {
                const onGround = Simplane.getIsGrounded();
                for (let i = this.annunciations.displayWarning.length - 1; i >= 0; i--) {
                    if (!this.annunciations.displayWarning[i].Acknowledged) {
                        infoPanelManager.addMessage(Airliners.EICAS_INFO_PANEL_ID.PRIMARY, this.annunciations.displayWarning[i].Text, Airliners.EICAS_INFO_PANEL_MESSAGE_STYLE.WARNING);
                    }
                }
                for (let i = this.annunciations.displayCaution.length - 1; i >= 0; i--) {
                    if (!this.annunciations.displayCaution[i].Acknowledged) {
                        infoPanelManager.addMessage(Airliners.EICAS_INFO_PANEL_ID.PRIMARY, this.annunciations.displayCaution[i].Text, Airliners.EICAS_INFO_PANEL_MESSAGE_STYLE.CAUTION);
                    }
                }
                for (let i = this.annunciations.displayAdvisory.length - 1; i >= 0; i--) {
                    if (!this.annunciations.displayAdvisory[i].Acknowledged) {
                        infoPanelManager.addMessage(Airliners.EICAS_INFO_PANEL_ID.PRIMARY, this.annunciations.displayAdvisory[i].Text, Airliners.EICAS_INFO_PANEL_MESSAGE_STYLE.INDICATION);
                    }
                }
            }
        }
    }
}

registerInstrument("a320-neo-eicas-element", A320_Neo_EICAS);<|MERGE_RESOLUTION|>--- conflicted
+++ resolved
@@ -62,13 +62,8 @@
         this.createLowerScreenPage("ENG", "BottomScreen", "a320-neo-lower-ecam-engine");
         this.createLowerScreenPage("BLEED", "BottomScreen", "a320-neo-lower-ecam-bleed"); // MODIFIED
         this.createLowerScreenPage("PRESS", "BottomScreen", "a320-neo-lower-ecam-press"); // MODIFIED
-<<<<<<< HEAD
-        this.createLowerScreenPage("ELEC", "BottomScreen", "a320-neo-lower-ecam-elec"); // MODIFIED
         this.createLowerScreenPage("HYD", "BottomScreen", "a32nx-hyd-page-element"); // MODIFIED
-=======
         this.createLowerScreenPage("ELEC", "BottomScreen", "a32nx-elec-page-element");
-        this.createLowerScreenPage("HYD", "BottomScreen", "a320-neo-lower-ecam-hyd"); // MODIFIED
->>>>>>> c09bfd30
         this.createLowerScreenPage("FUEL", "BottomScreen", "a320-neo-lower-ecam-fuel");
         this.createLowerScreenPage("APU", "BottomScreen", "a320-neo-lower-ecam-apu");
         this.createLowerScreenPage("COND", "BottomScreen", "a32nx-cond-page-element"); // MODIFIED

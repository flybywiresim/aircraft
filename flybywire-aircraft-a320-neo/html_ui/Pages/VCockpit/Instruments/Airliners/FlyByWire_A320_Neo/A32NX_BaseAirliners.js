--- conflicted
+++ resolved
@@ -43,10 +43,7 @@
             if (this.urlConfig.index) {
                 this.setAttribute("index", this.urlConfig.index.toString());
             }
-<<<<<<< HEAD
-=======
             //this.createUpperScreenPage();
->>>>>>> 423d5cba
             this.createLowerScreenPages();
             this.pageGroups = [new NavSystemPageGroup(BaseEICAS.LOWER_SCREEN_GROUP_NAME, this, this.lowerScreenPages)];
         }

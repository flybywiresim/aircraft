--- conflicted
+++ resolved
@@ -115,11 +115,7 @@
 
             mcdu.atsu.aoc.receiveWeather(data.requestId === 0, icaos).then((retval) => {
                 if (retval[0] === Atsu.AtsuStatusCodes.Ok) {
-<<<<<<< HEAD
-                    mcdu.atsuManager.registerMessages([retval[1]]);
-=======
-                    mcdu.atsu.registerMessage(retval[1]);
->>>>>>> 7dc8312b
+                    mcdu.atsu.registerMessages([retval[1]]);
                     data.sendStatus = "";
 
                     if (mcdu.page.Current === mcdu.page.AOCRequestWeather) {

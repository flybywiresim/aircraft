class CDUPerformancePage {
    static ShowPage(mcdu) {
        mcdu.activeSystem = 'FMGC';
        if (mcdu.currentFlightPhase <= FmgcFlightPhases.TAKEOFF) {
            CDUPerformancePage.ShowTAKEOFFPage(mcdu);
        } else if (mcdu.currentFlightPhase === FmgcFlightPhases.CLIMB) {
            CDUPerformancePage.ShowCLBPage(mcdu);
        } else if (mcdu.currentFlightPhase === FmgcFlightPhases.CRUISE) {
            CDUPerformancePage.ShowCRZPage(mcdu);
        } else if (mcdu.currentFlightPhase === FmgcFlightPhases.DESCENT) {
            CDUPerformancePage.ShowDESPage(mcdu);
        } else if (mcdu.currentFlightPhase === FmgcFlightPhases.APPROACH) {
            CDUPerformancePage.ShowAPPRPage(mcdu);
        } else if (mcdu.currentFlightPhase === FmgcFlightPhases.GOAROUND) {
            CDUPerformancePage.ShowGOAROUNDPage(mcdu);
        }
    }
    static ShowTAKEOFFPage(mcdu) {
        mcdu.clearDisplay();
        mcdu.page.Current = mcdu.page.PerformancePageTakeoff;
        CDUPerformancePage._timer = 0;
        CDUPerformancePage._lastPhase = mcdu.currentFlightPhase;
        mcdu.pageUpdate = () => {
            CDUPerformancePage._timer++;
            if (CDUPerformancePage._timer >= 15) {
                if (mcdu.currentFlightPhase === CDUPerformancePage._lastPhase) {
                    CDUPerformancePage.ShowTAKEOFFPage(mcdu);
                } else {
                    CDUPerformancePage.ShowPage(mcdu);
                }
            }
        };

        let titleColor = "white";
        if (mcdu.currentFlightPhase === FmgcFlightPhases.TAKEOFF) {
            titleColor = "green";
        }

        // check if we even have an airport
        const hasOrigin = !!mcdu.flightPlanManager.getOrigin();

        // runway
        let runway = "";
        let hasRunway = false;
        if (hasOrigin) {
            const runwayObj = mcdu.flightPlanManager.getDepartureRunway();
            if (runwayObj) {
                runway = Avionics.Utils.formatRunway(runwayObj.designation);
                hasRunway = true;
            }
        }

        // v speeds
        let v1 = "---";
        let vR = "---";
        let v2 = "---";
        let v1Check = "{small}\xa0\xa0\xa0{end}";
        let vRCheck = "{small}\xa0\xa0\xa0{end}";
        let v2Check = "{small}\xa0\xa0\xa0{end}";
        if (mcdu.currentFlightPhase < FmgcFlightPhases.TAKEOFF) {
            v1 = "{amber}___{end}";
            if (mcdu.v1Speed) {
                if (mcdu._v1Checked) {
                    v1 = `{cyan}${("" + mcdu.v1Speed).padEnd(3)}{end}`;
                } else {
                    v1Check = `{small}{cyan}${("" + mcdu.v1Speed).padEnd(3)}{end}{end}`;
                }
            }
            mcdu.onLeftInput[0] = (value) => {
                if (value === "") {
                    if (mcdu._v1Checked) {
                        // not real: v-speed helper
                        mcdu.sendDataToScratchpad(mcdu._getV1Speed().toString());
                    } else {
                        mcdu._v1Checked = true;
                        mcdu.tryRemoveMessage(NXSystemMessages.checkToData.text);
                        mcdu.vSpeedDisagreeCheck();
                    }
                    CDUPerformancePage.ShowTAKEOFFPage(mcdu);
                } else {
                    if (mcdu.trySetV1Speed(value)) {
                        CDUPerformancePage.ShowTAKEOFFPage(mcdu);
                    }
                }
            };
            vR = "{amber}___{end}";
            if (mcdu.vRSpeed) {
                if (mcdu._vRChecked) {
                    vR = `{cyan}${("" + mcdu.vRSpeed).padEnd(3)}{end}`;
                } else {
                    vRCheck = `{small}{cyan}${("" + mcdu.vRSpeed).padEnd(3)}{end}{end}`;
                }
            }
            mcdu.onLeftInput[1] = (value) => {
                if (value === "") {
                    if (mcdu._vRChecked) {
                        mcdu.sendDataToScratchpad(mcdu._getVRSpeed().toString());
                    } else {
                        mcdu._vRChecked = true;
                        mcdu.tryRemoveMessage(NXSystemMessages.checkToData.text);
                        mcdu.vSpeedDisagreeCheck();
                    }
                    CDUPerformancePage.ShowTAKEOFFPage(mcdu);
                } else {
                    if (mcdu.trySetVRSpeed(value)) {
                        CDUPerformancePage.ShowTAKEOFFPage(mcdu);
                    }
                }
            };
            v2 = "{amber}___{end}";
            if (mcdu.v2Speed) {
                if (mcdu._v2Checked) {
                    v2 = `{cyan}${("" + mcdu.v2Speed).padEnd(3)}{end}`;
                } else {
                    v2Check = `{small}{cyan}${("" + mcdu.v2Speed).padEnd(3)}{end}{end}`;
                }
            }
            mcdu.onLeftInput[2] = (value) => {
                if (value === "") {
                    if (mcdu._v2Checked) {
                        mcdu.sendDataToScratchpad(mcdu._getV2Speed().toString());
                    } else {
                        mcdu._v2Checked = true;
                        mcdu.tryRemoveMessage(NXSystemMessages.checkToData.text);
                        mcdu.vSpeedDisagreeCheck();
                    }
                    CDUPerformancePage.ShowTAKEOFFPage(mcdu);
                } else {
                    if (mcdu.trySetV2Speed(value)) {
                        CDUPerformancePage.ShowTAKEOFFPage(mcdu);
                    }
                }
            };
        } else {
            v1 = "\xa0\xa0\xa0";
            vR = "\xa0\xa0\xa0";
            v2 = "\xa0\xa0\xa0";
            if (mcdu.v1Speed) {
                v1 = `{green}${("" + mcdu.v1Speed).padEnd(3)}{end}`;
            }
            if (mcdu.vRSpeed) {
                vR = `{green}${("" + mcdu.vRSpeed).padEnd(3)}{end}`;
            }
            if (mcdu.v2Speed) {
                v2 = `{green}${("" + mcdu.v2Speed).padEnd(3)}{end}`;
            }
            mcdu.onLeftInput[0] = (value) => {
                if (value !== "") {
                    mcdu.addNewMessage(NXSystemMessages.notAllowed);
                }
            };
            mcdu.onLeftInput[1] = (value) => {
                if (value !== "") {
                    mcdu.addNewMessage(NXSystemMessages.notAllowed);
                }
            };
            mcdu.onLeftInput[2] = (value) => {
                if (value !== "") {
                    mcdu.addNewMessage(NXSystemMessages.notAllowed);
                }
            };
        }

        // transition altitude - remains editable during take off
        let transAltCell = "{cyan}[\xa0\xa0\xa0]{end}";
        if (hasOrigin) {
            const transAltitude = SimVar.GetSimVarValue("L:AIRLINER_TRANS_ALT", "Number");
            if (transAltitude !== 0) {
                transAltCell = `{cyan}${transAltitude}{end}`;
                if (!mcdu.transitionAltitudeIsPilotEntered) {
                    transAltCell += "[s-text]";
                }
            } else {
                transAltCell = "{cyan}[\xa0\xa0\xa0]{end}";
            }
            mcdu.onLeftInput[3] = (value) => {
                if (mcdu.trySetTakeOffTransAltitude(value)) {
                    CDUPerformancePage.ShowTAKEOFFPage(mcdu);
                }
            };
        }

        // thrust reduction / acceleration altitude
        let thrRedAcc = "-----/-----";
        if (hasOrigin) {
            if (mcdu.currentFlightPhase < FmgcFlightPhases.TAKEOFF) {
                let thrRed = "[\xa0]";
                if (isFinite(mcdu.thrustReductionAltitude)) {
                    thrRed = ("" + mcdu.thrustReductionAltitude.toFixed(0)).padStart(5, "\xa0");
                }
                if (!mcdu.thrustReductionAltitudeIsPilotEntered) {
                    thrRed = `{small}${thrRed}{end}`;
                }
                let acc = "[\xa0]";
                if (isFinite(mcdu.accelerationAltitude)) {
                    acc = mcdu.accelerationAltitude.toFixed(0);
                }
                acc = "/" + acc;
                if (!mcdu.accelerationAltitudeIsPilotEntered) {
                    acc = `{small}${acc}{end}`;
                }
                thrRedAcc = `${thrRed}${acc}[color]cyan`;
                mcdu.onLeftInput[4] = (value) => {
                    if (mcdu.trySetThrustReductionAccelerationAltitude(value)) {
                        CDUPerformancePage.ShowTAKEOFFPage(mcdu);
                    }
                };
            } else {
                let thrRed = "-----";
                if (isFinite(mcdu.thrustReductionAltitude)) {
                    thrRed = ("" + mcdu.thrustReductionAltitude.toFixed(0)).padStart(5, "\xa0");
                }
                if (!mcdu.thrustReductionAltitudeIsPilotEntered) {
                    thrRed = `{small}${thrRed}{end}`;
                }
                let acc = "-----";
                if (isFinite(mcdu.accelerationAltitude)) {
                    acc = mcdu.accelerationAltitude.toFixed(0);
                }
                acc = "/" + acc;
                if (!mcdu.accelerationAltitudeIsPilotEntered) {
                    acc = `{small}${acc}{end}`;
                }
                thrRedAcc = `${thrRed}${acc}[color]green`;
            }
        } else if (mcdu.currentFlightPhase >= FmgcFlightPhases.TAKEOFF) {
            thrRedAcc = "";
        }

        // center column
        let flpRetrCell = "---";
        let sltRetrCell = "---";
        let cleanCell = "---";
        const flapSpeed = mcdu.computedVfs;
        if (flapSpeed !== 0) {
            flpRetrCell = `{green}${flapSpeed.toFixed(0)}{end}`;
        }
        const slatSpeed = mcdu.computedVss;
        if (slatSpeed !== 0) {
            sltRetrCell = `{green}${slatSpeed.toFixed(0)}{end}`;
        }
        const cleanSpeed = mcdu.computedVgd;
        if (cleanSpeed !== 0) {
            cleanCell = `{green}${cleanSpeed.toFixed(0)}{end}`;
        }

        // takeoff shift
        let toShiftCell = "{inop}----{end}\xa0";
        if (hasOrigin && hasRunway) {
            toShiftCell = "{inop}{small}[M]{end}[\xa0\xa0]*{end}";
            // TODO store and show TO SHIFT
        }

        // flaps / trim horizontal stabilizer
        let flapsThs = "[]/[\xa0\xa0\xa0][color]cyan";
        // The following line uses a special Javascript concept that is signed
        // zeroes. In Javascript -0 is strictly equal to 0, so for most cases we
        // don't care about that difference. But here, we use that fact to show
        // the pilot the precise value they entered: DN0.0 or UP0.0. The only
        // way to figure that difference out is using Object.is, as
        // Object.is(+0, -0) returns false. Alternatively we could use a helper
        // variable (yuck) or encode it using a very small, but negative value
        // such as -0.001.
        const formattedThs = !isNaN(mcdu.ths)
            ? (mcdu.ths >= 0 && !Object.is(mcdu.ths, -0) ? `UP${Math.abs(mcdu.ths).toFixed(1)}` : `DN${Math.abs(mcdu.ths).toFixed(1)}`)
            : '';
        if (mcdu.currentFlightPhase < FmgcFlightPhases.TAKEOFF) {
            const flaps = !isNaN(mcdu.flaps) ? mcdu.flaps : "[]";
            const ths = formattedThs ? formattedThs : "[\xa0\xa0\xa0]";
            flapsThs = `${flaps}/${ths}[color]cyan`;
            mcdu.onRightInput[2] = (value) => {
                if (mcdu.trySetFlapsTHS(value)) {
                    CDUPerformancePage.ShowTAKEOFFPage(mcdu);
                }
            };
        } else {
            const flaps = !isNaN(mcdu.flaps) ? mcdu.flaps : "";
            const ths = formattedThs ? formattedThs : "\xa0\xa0\xa0\xa0\xa0";
            flapsThs = `${flaps}/${ths}[color]green`;
        }

        // flex takeoff temperature
        let flexTakeOffTempCell = "[\xa0\xa0]°[color]cyan";
        if (mcdu.currentFlightPhase < FmgcFlightPhases.TAKEOFF) {
            if (isFinite(mcdu.perfTOTemp)) {
                if (mcdu._toFlexChecked) {
                    flexTakeOffTempCell = `${mcdu.perfTOTemp.toFixed(0)}°[color]cyan`;
                } else {
                    flexTakeOffTempCell = `{small}${mcdu.perfTOTemp.toFixed(0)}{end}${flexTakeOffTempCell}[color]cyan`;
                }
            }
            mcdu.onRightInput[3] = (value) => {
                if (mcdu._toFlexChecked) {
                    if (mcdu.setPerfTOFlexTemp(value)) {
                        CDUPerformancePage.ShowTAKEOFFPage(mcdu);
                    }
                } else {
                    if (value === "" || mcdu.setPerfTOFlexTemp(value)) {
                        mcdu._toFlexChecked = true;
                        CDUPerformancePage.ShowTAKEOFFPage(mcdu);
                    }
                }
            };
        } else {
            if (isFinite(mcdu.perfTOTemp)) {
                flexTakeOffTempCell = `${mcdu.perfTOTemp.toFixed(0)}°[color]green`;
            } else {
                flexTakeOffTempCell = "";
            }
        }

        // eng out acceleration altitude
        let engOutAcc = "-----";
        if (hasOrigin) {
            if (mcdu.currentFlightPhase < FmgcFlightPhases.TAKEOFF) {
                if (isFinite(mcdu.engineOutAccelerationAltitude)) {
                    engOutAcc = mcdu.engineOutAccelerationAltitude.toFixed(0);
                    if (mcdu.engineOutAccelerationAltitudeIsPilotEntered) {
                        engOutAcc = `${engOutAcc}[color]cyan`;
                    } else {
                        engOutAcc = `${engOutAcc}[s-text][color]cyan`;
                    }
                } else {
                    engOutAcc = "[][color]cyan";
                }
                mcdu.onRightInput[4] = (value) => {
                    if (mcdu.trySetEngineOutAcceleration(value)) {
                        CDUPerformancePage.ShowTAKEOFFPage(mcdu);
                    }
                };
            } else if (isFinite(mcdu.engineOutAccelerationAltitude)) {
                if (mcdu.engineOutAccelerationAltitudeIsPilotEntered) {
                    engOutAcc = `${mcdu.engineOutAccelerationAltitude}[color]green`;
                } else {
                    engOutAcc = `${mcdu.engineOutAccelerationAltitude}[s-text][color]green`;
                }
            }
        } else if (mcdu.currentFlightPhase >= FmgcFlightPhases.TAKEOFF) {
            engOutAcc = "";
        }

        let next = "NEXT\xa0";
        let nextPhase = "PHASE>";
        if (!(mcdu._v1Checked && mcdu._vRChecked && mcdu._v2Checked && mcdu._toFlexChecked) && mcdu.currentFlightPhase < FmgcFlightPhases.TAKEOFF) {
            next = "CONFIRM\xa0";
            nextPhase = "TO DATA*";
            mcdu.onRightInput[5] = (value) => {
                mcdu._v1Checked = true;
                mcdu._vRChecked = true;
                mcdu._v2Checked = true;
                mcdu._toFlexChecked = true;
                mcdu.vSpeedDisagreeCheck();
                CDUPerformancePage.ShowTAKEOFFPage(mcdu);
            };
        } else {
            mcdu.rightInputDelay[5] = () => {
                return mcdu.getDelaySwitchPage();
            };
            mcdu.onRightInput[5] = (value) => {
                CDUPerformancePage.ShowCLBPage(mcdu);
            };
        }

        mcdu.setTemplate([
            ["TAKE OFF RWY\xa0{green}" + runway.padStart(3, "\xa0") + "{end}[color]" + titleColor],
            ["\xa0V1\xa0\xa0FLP RETR", ""],
            [v1 + v1Check + "\xa0F=" + flpRetrCell, ""],
            ["\xa0VR\xa0\xa0SLT RETR", "TO SHIFT\xa0"],
            [vR + vRCheck + "\xa0S=" + sltRetrCell, toShiftCell],
            ["\xa0V2\xa0\xa0\xa0\xa0\xa0CLEAN", "FLAPS/THS"],
            [v2 + v2Check + "\xa0O=" + cleanCell, flapsThs],
            ["TRANS ALT", "FLEX TO TEMP"],
            [transAltCell, flexTakeOffTempCell],
            ["THR RED/ACC", "ENG OUT ACC"],
            [thrRedAcc, engOutAcc],
            ["\xa0UPLINK[color]inop", next],
            ["<TO DATA[color]inop", nextPhase]
        ]);
    }
    static ShowCLBPage(mcdu, confirmAppr = false) {
        mcdu.clearDisplay();
        mcdu.page.Current = mcdu.page.PerformancePageClb;
        CDUPerformancePage._timer = 0;
        CDUPerformancePage._lastPhase = mcdu.currentFlightPhase;
        mcdu.pageUpdate = () => {
            CDUPerformancePage._timer++;
            if (CDUPerformancePage._timer >= 100) {
                if (mcdu.currentFlightPhase === CDUPerformancePage._lastPhase) {
                    CDUPerformancePage.ShowCLBPage(mcdu);
                } else {
                    CDUPerformancePage.ShowPage(mcdu);
                }
            }
        };
        let titleColor = "white";
        if (mcdu.currentFlightPhase === FmgcFlightPhases.CLIMB) {
            titleColor = "green";
        }
        const isFlying = mcdu.getIsFlying();
        let actModeCell = "SELECTED";
        if (mcdu.isAirspeedManaged()) {
            actModeCell = "MANAGED";
        }
        let costIndexCell = "[][color]cyan";
        if (isFinite(mcdu.costIndex)) {
            costIndexCell = mcdu.costIndex.toFixed(0) + "[color]cyan";
        }
        let managedSpeedCell = "";
        let managedSpeed;
        if (SimVar.GetSimVarValue("L:A32NX_GOAROUND_PASSED", "bool") === 1) {
            managedSpeed = mcdu.computedVgd;
        } else {
            managedSpeed = mcdu.getClbManagedSpeed();
        }
        if (isFinite(managedSpeed)) {
            managedSpeedCell = managedSpeed.toFixed(0);
        }
        let selectedSpeedCell = "";
        if (isFinite(mcdu.preSelectedClbSpeed)) {
            selectedSpeedCell = mcdu.preSelectedClbSpeed.toFixed(0);
        } else {
            selectedSpeedCell = "[]";
        }
        mcdu.onLeftInput[1] = (value) => {
            if (mcdu.tryUpdateCostIndex(value)) {
                CDUPerformancePage.ShowCLBPage(mcdu);
            }
        };
        mcdu.onLeftInput[3] = (value) => {
            if (mcdu.trySetPreSelectedClimbSpeed(value)) {
                CDUPerformancePage.ShowCLBPage(mcdu);
            }
        };
        let timeLabel = "TIME";
        if (isFlying) {
            timeLabel = "UTC";
        }
        const bottomRowLabels = ["\xa0PREV", "NEXT\xa0"];
        const bottomRowCells = ["<PHASE", "PHASE>"];
        mcdu.leftInputDelay[5] = () => {
            return mcdu.getDelaySwitchPage();
        };
        if (mcdu.currentFlightPhase === FmgcFlightPhases.CLIMB) {
            if (confirmAppr) {
                bottomRowLabels[0] = "\xa0CONFIRM[color]amber";
                bottomRowCells[0] = "*APPR PHASE[color]amber";
                mcdu.onLeftInput[5] = async () => {
                    if (mcdu.tryGoInApproachPhase()) {
                        CDUPerformancePage.ShowAPPRPage(mcdu);
                    }
                };
            } else {
                bottomRowLabels[0] = "\xa0ACTIVATE[color]cyan";
                bottomRowCells[0] = "{APPR PHASE[color]cyan";
                mcdu.onLeftInput[5] = () => {
                    CDUPerformancePage.ShowCLBPage(mcdu, true);
                };
            }
        } else {
            mcdu.onLeftInput[5] = () => {
                CDUPerformancePage.ShowTAKEOFFPage(mcdu);
            };
        }
        mcdu.rightInputDelay[5] = () => {
            return mcdu.getDelaySwitchPage();
        };
        mcdu.onRightInput[5] = () => {
            CDUPerformancePage.ShowCRZPage(mcdu);
        };
        mcdu.setTemplate([
            ["CLB[color]" + titleColor],
            ["ACT MODE", "EFOB", timeLabel],
            [actModeCell + "[color]green", "6.0[color]green", "----[color]green"],
            ["CI"],
            [costIndexCell + "[color]cyan"],
            ["MANAGED"],
            ["*" + managedSpeedCell + "[color]green"],
            ["SELECTED"],
            [selectedSpeedCell + "[color]green"],
            [""],
            [""],
            bottomRowLabels,
            bottomRowCells
        ]);
    }
    static ShowCRZPage(mcdu, confirmAppr = false) {
        mcdu.clearDisplay();
        mcdu.page.Current = mcdu.page.PerformancePageCrz;
        CDUPerformancePage._timer = 0;
        CDUPerformancePage._lastPhase = mcdu.currentFlightPhase;
        mcdu.pageUpdate = () => {
            CDUPerformancePage._timer++;
            if (CDUPerformancePage._timer >= 100) {
                if (mcdu.currentFlightPhase === CDUPerformancePage._lastPhase) {
                    CDUPerformancePage.ShowCRZPage(mcdu);
                } else {
                    CDUPerformancePage.ShowPage(mcdu);
                }
            }
        };
        let titleColor = "white";
        if (mcdu.currentFlightPhase === FmgcFlightPhases.CRUISE) {
            titleColor = "green";
        }
        const isFlying = false;
        let actModeCell = "SELECTED";
        if (mcdu.isAirspeedManaged()) {
            actModeCell = "MANAGED";
        }
        let costIndexCell = "[][color]cyan";
        if (isFinite(mcdu.costIndex)) {
            costIndexCell = mcdu.costIndex.toFixed(0) + "[color]cyan";
        }
        let managedSpeedCell = "";
        const managedSpeed = mcdu.getCrzManagedSpeed();
        if (isFinite(managedSpeed)) {
            managedSpeedCell = managedSpeed.toFixed(0);
        }
        let selectedSpeedCell = "";
        if (isFinite(mcdu.preSelectedCrzSpeed)) {
            selectedSpeedCell = mcdu.preSelectedCrzSpeed.toFixed(0);
        } else {
            selectedSpeedCell = "[]";
        }
        mcdu.onLeftInput[1] = (value) => {
            if (mcdu.tryUpdateCostIndex(value)) {
                CDUPerformancePage.ShowCRZPage(mcdu);
            }
        };
        mcdu.onLeftInput[3] = (value) => {
            if (mcdu.trySetPreSelectedCruiseSpeed(value)) {
                CDUPerformancePage.ShowCRZPage(mcdu);
            }
        };
        let timeLabel = "TIME";
        if (isFlying) {
            timeLabel = "UTC";
        }
        const bottomRowLabels = ["\xa0PREV", "NEXT\xa0"];
        const bottomRowCells = ["<PHASE", "PHASE>"];
        mcdu.leftInputDelay[5] = () => {
            return mcdu.getDelaySwitchPage();
        };
        if (mcdu.currentFlightPhase === FmgcFlightPhases.CRUISE) {
            if (confirmAppr) {
                bottomRowLabels[0] = "\xa0CONFIRM[color]amber";
                bottomRowCells[0] = "*APPR PHASE[color]amber";
                mcdu.onLeftInput[5] = async () => {
                    if (mcdu.tryGoInApproachPhase()) {
                        CDUPerformancePage.ShowAPPRPage(mcdu);
                    }
                };
            } else {
                bottomRowLabels[0] = "\xa0ACTIVATE[color]cyan";
                bottomRowCells[0] = "{APPR PHASE[color]cyan";
                mcdu.onLeftInput[5] = () => {
                    CDUPerformancePage.ShowCRZPage(mcdu, true);
                };
            }
        } else {
            mcdu.onLeftInput[5] = () => {
                CDUPerformancePage.ShowCLBPage(mcdu);
            };
        }
        mcdu.rightInputDelay[5] = () => {
            return mcdu.getDelaySwitchPage();
        };
        mcdu.onRightInput[5] = () => {
            CDUPerformancePage.ShowDESPage(mcdu);
        };
        mcdu.setTemplate([
            ["CRZ[color]" + titleColor],
            ["ACT MODE", "EFOB", timeLabel],
            [actModeCell + "[color]green", "6.0[color]green", "----[color]green"],
            ["CI"],
            [costIndexCell + "[color]cyan"],
            ["MANAGED"],
            ["*" + managedSpeedCell + "[color]green"],
            ["SELECTED"],
            [selectedSpeedCell + "[color]cyan"],
            ["", "DES CABIN RATE>"],
            ["", "-350FT/MIN[color]green"],
            bottomRowLabels,
            bottomRowCells
        ]);
    }
    static ShowDESPage(mcdu, confirmAppr = false) {
        mcdu.clearDisplay();
        mcdu.page.Current = mcdu.page.PerformancePageDes;
        CDUPerformancePage._timer = 0;
        CDUPerformancePage._lastPhase = mcdu.currentFlightPhase;
        mcdu.pageUpdate = () => {
            CDUPerformancePage._timer++;
            if (CDUPerformancePage._timer >= 100) {
                if (mcdu.currentFlightPhase === CDUPerformancePage._lastPhase) {
                    CDUPerformancePage.ShowDESPage(mcdu);
                } else {
                    CDUPerformancePage.ShowPage(mcdu);
                }
            }
        };
        let titleColor = "white";
        if (mcdu.currentFlightPhase === FmgcFlightPhases.DESCENT) {
            titleColor = "green";
        }
        const isFlying = false;
        let actModeCell = "SELECTED";
        if (mcdu.isAirspeedManaged()) {
            actModeCell = "MANAGED";
        }
        let costIndexCell = "[][color]cyan";
        if (isFinite(mcdu.costIndex)) {
            costIndexCell = mcdu.costIndex.toFixed(0) + "[color]cyan";
        }
        let managedSpeedCell = "";
        const managedSpeed = mcdu.getDesManagedSpeed();
        if (isFinite(managedSpeed)) {
            managedSpeedCell = managedSpeed.toFixed(0);
        }
        let selectedSpeedCell = "";
        if (isFinite(mcdu.preSelectedDesSpeed)) {
            selectedSpeedCell = mcdu.preSelectedDesSpeed.toFixed(0);
        } else {
            selectedSpeedCell = "[]";
        }
        mcdu.onLeftInput[3] = (value) => {
            if (mcdu.trySetPreSelectedDescentSpeed(value)) {
                CDUPerformancePage.ShowDESPage(mcdu);
            }
        };
        let timeLabel = "TIME";
        if (isFlying) {
            timeLabel = "UTC";
        }
        const bottomRowLabels = ["\xa0PREV", "NEXT\xa0"];
        const bottomRowCells = ["<PHASE", "PHASE>"];
        mcdu.leftInputDelay[5] = () => {
            return mcdu.getDelaySwitchPage();
        };
        if (mcdu.currentFlightPhase === FmgcFlightPhases.DESCENT) {
            if (confirmAppr) {
                bottomRowLabels[0] = "\xa0CONFIRM[color]amber";
                bottomRowCells[0] = "*APPR PHASE[color]amber";
                mcdu.onLeftInput[5] = async () => {
                    if (mcdu.tryGoInApproachPhase()) {
                        CDUPerformancePage.ShowAPPRPage(mcdu);
                    }
                };
            } else {
                bottomRowLabels[0] = "\xa0ACTIVATE[color]cyan";
                bottomRowCells[0] = "{APPR PHASE[color]cyan";
                mcdu.onLeftInput[5] = () => {
                    CDUPerformancePage.ShowDESPage(mcdu, true);
                };
            }
        } else {
            mcdu.onLeftInput[5] = () => {
                CDUPerformancePage.ShowCRZPage(mcdu);
            };
        }
        mcdu.onLeftInput[1] = (value) => {
            if (mcdu.tryUpdateCostIndex(value)) {
                CDUPerformancePage.ShowDESPage(mcdu);
            }
        };
        mcdu.rightInputDelay[5] = () => {
            return mcdu.getDelaySwitchPage();
        };
        mcdu.onRightInput[5] = () => {
            CDUPerformancePage.ShowAPPRPage(mcdu);
        };
        mcdu.setTemplate([
            ["DES[color]" + titleColor],
            ["ACT MODE", "EFOB", timeLabel],
            [actModeCell + "[color]green", "6.0[color]green", "----[color]green"],
            ["CI"],
            [costIndexCell + "[color]cyan"],
            ["MANAGED"],
            ["*" + managedSpeedCell + "[color]green"],
            ["SELECTED"],
            [selectedSpeedCell + "[color]cyan"],
            [""],
            [""],
            bottomRowLabels,
            bottomRowCells
        ]);
    }

    static ShowAPPRPage(mcdu) {
        mcdu.clearDisplay();
        mcdu.page.Current = mcdu.page.PerformancePageAppr;
        CDUPerformancePage._timer = 0;
        CDUPerformancePage._lastPhase = mcdu.currentFlightPhase;
        mcdu.pageUpdate = () => {
            CDUPerformancePage._timer++;
            if (CDUPerformancePage._timer >= 100) {
                if (mcdu.currentFlightPhase === CDUPerformancePage._lastPhase) {
                    CDUPerformancePage.ShowAPPRPage(mcdu);
                }
            }
        };
        // check if we even have an destination airport
        const hasDestination = !!mcdu.flightPlanManager.getDestination();
        const closeToDest = mcdu.flightPlanManager.getDestination() && mcdu.flightPlanManager.getDestination().liveDistanceTo <= 180;
        let qnhCell = "[\xa0\xa0][color]cyan";
        if (isFinite(mcdu.perfApprQNH)) {
            if (mcdu.perfApprQNH < 500) {
                qnhCell = mcdu.perfApprQNH.toFixed(2) + "[color]cyan";
            } else {
                qnhCell = mcdu.perfApprQNH.toFixed(0) + "[color]cyan";
            }
        } else if (closeToDest) {
            qnhCell = "____[color]amber";
        }
        mcdu.onLeftInput[0] = (value) => {
            if (mcdu.setPerfApprQNH(value)) {
                CDUPerformancePage.ShowAPPRPage(mcdu);
            }
        };

        let tempCell = "{cyan}[\xa0]°{end}";
        if (isFinite(mcdu.perfApprTemp)) {
            tempCell = "{cyan}" + (mcdu.perfApprTemp >= 0 ? "+" : "-") + ("" + Math.abs(mcdu.perfApprTemp).toFixed(0)).padStart(2).replace(/ /g, "\xa0") + "°{end}";
        } else if (closeToDest) {
            tempCell = "{amber}___°{end}";
        }
        mcdu.onLeftInput[1] = (value) => {
            if (mcdu.setPerfApprTemp(value)) {
                CDUPerformancePage.ShowAPPRPage(mcdu);
            }
        };
        let magWindHeadingCell = "[\xa0]";
        if (isFinite(mcdu.perfApprWindHeading)) {
            magWindHeadingCell = ("" + mcdu.perfApprWindHeading.toFixed(0)).padStart(3, 0);
        }
        let magWindSpeedCell = "[\xa0]";
        if (isFinite(mcdu.perfApprWindSpeed)) {
            magWindSpeedCell = mcdu.perfApprWindSpeed.toFixed(0).padStart(3, "0");
        }
        mcdu.onLeftInput[2] = (value) => {
            if (mcdu.setPerfApprWind(value)) {
                mcdu.updateTowerHeadwind();
                mcdu.updatePerfSpeeds();
                CDUPerformancePage.ShowAPPRPage(mcdu);
            }
        };
<<<<<<< HEAD
        let transAltCell = "[\xa0][color]cyan";
        if (hasDestination) {
            const arrivalTransAltitude = SimVar.GetSimVarValue("L:AIRLINER_APPR_TRANS_ALT", "Number");
            if (arrivalTransAltitude !== 0) {
                transAltCell = `{cyan}${arrivalTransAltitude}{end}`;
                if (!mcdu.perfApprTransAltPilotEntered) {
                    transAltCell += "[s-text]";
                }
=======

        let transAltCell = "[\xa0]".padEnd(5, "\xa0");
        if (isFinite(mcdu.perfApprTransAlt)) {
            transAltCell = mcdu.perfApprTransAlt.toFixed(0).padEnd(5, "\xa0");
            if (!mcdu.perfApprTransAltPilotEntered) {
                transAltCell = `{small}${transAltCell}{end}`;
>>>>>>> e049d433
            }
            mcdu.onLeftInput[3] = (value) => {
                if (mcdu.setPerfApprTransAlt(value)) {
                    CDUPerformancePage.ShowAPPRPage(mcdu);
                }
            };
        }

        let vappCell = "---";
        let vlsCell = "---";
        let flpRetrCell = "---";
        let sltRetrCell = "---";
        let cleanCell = "---";
        if (mcdu.approachSpeeds && mcdu.approachSpeeds.valid) {
            vappCell = `{cyan}{small}${mcdu.approachSpeeds.vapp.toFixed(0)}{end}{end}`;
            vlsCell = `{green}${mcdu.approachSpeeds.vls.toFixed(0)}{end}`;
            flpRetrCell = `{green}${mcdu.approachSpeeds.f.toFixed(0)}{end}`;
            sltRetrCell = `{green}${mcdu.approachSpeeds.s.toFixed(0)}{end}`;
            cleanCell = `{green}${mcdu.approachSpeeds.gd.toFixed(0)}{end}`;
        }
        if (isFinite(mcdu.vApp)) { // pilot override
            vappCell = `{cyan}${mcdu.vApp.toFixed(0).padStart(3, "\xa0")}{end}`;
        }
        mcdu.onLeftInput[4] = (value) => {
            if (mcdu.setPerfApprVApp(value)) {
                CDUPerformancePage.ShowAPPRPage(mcdu);
            }
        };
        mcdu.onRightInput[4] = () => {
            mcdu.setPerfApprFlaps3(!mcdu.perfApprFlaps3);
            mcdu.updatePerfSpeeds();
            CDUPerformancePage.ShowAPPRPage(mcdu);
        };

        let baroCell = "[\xa0\xa0\xa0]";
        if (isFinite(mcdu.perfApprMDA)) {
            baroCell = mcdu.perfApprMDA.toFixed(0);
        }
        mcdu.onRightInput[1] = (value) => {
            if (mcdu.setPerfApprMDA(value) && mcdu.setPerfApprDH(FMCMainDisplay.clrValue)) {
                CDUPerformancePage.ShowAPPRPage(mcdu);
            }
        };

        const approach = mcdu.flightPlanManager.getApproach();
        const isILS = approach && approach.name && approach.name.indexOf("ILS") !== -1;
        let radioLabel = "";
        let radioCell = "";
        if (isILS) {
            radioLabel = "RADIO";
            if (isFinite(mcdu.perfApprDH)) {
                radioCell = mcdu.perfApprDH.toFixed(0);
            } else if (mcdu.perfApprDH === "NO DH") {
                radioCell = "NO DH";
            } else {
                radioCell = "[\xa0]";
            }
            mcdu.onRightInput[2] = (value) => {
                if (mcdu.setPerfApprDH(value) && mcdu.setPerfApprMDA(FMCMainDisplay.clrValue)) {
                    CDUPerformancePage.ShowAPPRPage(mcdu);
                }
            };
        }

        const bottomRowLabels = ["\xa0PREV", "NEXT\xa0"];
        const bottomRowCells = ["<PHASE", "PHASE>"];
        let titleColor = "white";
        if (mcdu.currentFlightPhase === FmgcFlightPhases.APPROACH) {
            bottomRowLabels[0] = "";
            bottomRowCells[0] = "";
            titleColor = "green";
        } else {
            if (mcdu.currentFlightPhase === FmgcFlightPhases.GOAROUND) {
                mcdu.leftInputDelay[5] = () => {
                    return mcdu.getDelaySwitchPage();
                };
                mcdu.onLeftInput[5] = (value) => {
                    CDUPerformancePage.ShowGOAROUNDPage(mcdu);
                };
            } else {
                mcdu.leftInputDelay[5] = () => {
                    return mcdu.getDelaySwitchPage();
                };
                mcdu.onLeftInput[5] = (value) => {
                    CDUPerformancePage.ShowDESPage(mcdu);
                };
            }
        }
        if (mcdu.currentFlightPhase === FmgcFlightPhases.GOAROUND) {
            bottomRowLabels[1] = "";
            bottomRowCells[1] = "";
        } else {
            mcdu.rightInputDelay[5] = () => {
                return mcdu.getDelaySwitchPage();
            };
            mcdu.onRightInput[5] = (value) => {
                CDUPerformancePage.ShowGOAROUNDPage(mcdu);
            };
        }

        let titleCell = `${"\xa0".repeat(5)}{${titleColor}}APPR{end}\xa0`;
        if (approach && approach.name) {
            const apprName = Avionics.Utils.formatRunway(approach.name).replace(/ /g, "");
            titleCell += `{green}${apprName}{end}` + "\xa0".repeat(24 - 10 - apprName.length);
        } else {
            titleCell += "\xa0".repeat(24 - 10);
        }

        mcdu.setTemplate([
            /* t  */[titleCell],
            /* 1l */["QNH"],
            /* 1L */[qnhCell],
            /* 2l */["TEMP", "BARO"],
            /* 2L */[`${tempCell}${"\xa0".repeat(6)}O=${cleanCell}`, baroCell + "[color]cyan"],
            /* 3l */["MAG WIND", radioLabel],
            /* 3L */[`{cyan}${magWindHeadingCell}°/${magWindSpeedCell}{end}\xa0\xa0S=${sltRetrCell}`, radioCell + "[color]cyan"],
            /* 4l */["TRANS ALT"],
            /* 4L */[`{cyan}${transAltCell}{end}${"\xa0".repeat(5)}F=${flpRetrCell}`],
            /* 5l */["VAPP\xa0\xa0\xa0VLS", "LDG CONF\xa0"],
            /* 5L */[`${vappCell}${"\xa0".repeat(4)}${vlsCell}`, mcdu.perfApprFlaps3 ? "{cyan}CONF3/{end}{small}FULL{end}*" : "{cyan}FULL/{end}{small}CONF3{end}*"],
            /* 6l */bottomRowLabels,
            /* 6L */bottomRowCells,
        ]);
    }

    static ShowGOAROUNDPage(mcdu, confirmAppr = false) {
        mcdu.clearDisplay();
        mcdu.page.Current = mcdu.page.PerformancePageGoAround;
        CDUPerformancePage._timer = 0;
        CDUPerformancePage._lastPhase = mcdu.currentFlightPhase;
        mcdu.pageUpdate = () => {
            CDUPerformancePage._timer++;
            if (CDUPerformancePage._timer >= 100) {
                if (mcdu.currentFlightPhase === CDUPerformancePage._lastPhase) {
                    CDUPerformancePage.ShowGOAROUNDPage(mcdu);
                } else {
                    CDUPerformancePage.ShowPage(mcdu);
                }
            }
        };

        let titleColor = "white";
        if (mcdu.currentFlightPhase === FmgcFlightPhases.GOAROUND) {
            titleColor = "green";
        }
        let thrRedAcc = "---";
        if (isFinite(mcdu.thrustReductionAltitudeGoaround) && mcdu.thrustReductionAltitudeGoaround != 0) {
            thrRedAcc = mcdu.thrustReductionAltitudeGoaround.toFixed(0);
        }

        thrRedAcc += "/";

        if (isFinite(mcdu.accelerationAltitudeGoaround && mcdu.accelerationAltitudeGoaround != 0)) {
            thrRedAcc += mcdu.accelerationAltitudeGoaround.toFixed(0);
        } else {
            thrRedAcc += "---";
        }
        thrRedAcc += "[color]cyan";

        mcdu.onLeftInput[4] = (value) => {
            if (mcdu.trySetThrustReductionAccelerationAltitudeGoaround(value)) {
                CDUPerformancePage.ShowGOAROUNDPage(mcdu);
            }
        };

        let engOut = "---";
        if (isFinite(mcdu.engineOutAccelerationAltitudeGoaround) && mcdu.engineOutAccelerationAltitudeGoaround != 0) {
            engOut = mcdu.engineOutAccelerationAltitudeGoaround.toFixed(0);
        } else if (isFinite(mcdu.thrustReductionAltitudeGoaround) && mcdu.thrustReductionAltitudeGoaround != 0) {
            engOut = mcdu.thrustReductionAltitudeGoaround.toFixed(0);
        }
        engOut += "[color]cyan";

        mcdu.onRightInput[4] = (value) => {
            if (mcdu.trySetengineOutAccelerationAltitudeGoaround(value)) {
                CDUPerformancePage.ShowGOAROUNDPage(mcdu);
            }
        };
        let flpRetrCell = "---";
        const flapSpeed = mcdu.computedVfs;
        if (isFinite(flapSpeed)) {
            flpRetrCell = flapSpeed.toFixed(0) + "[color]green";
        }
        let sltRetrCell = "---";
        const slatSpeed = mcdu.computedVss;
        if (isFinite(slatSpeed)) {
            sltRetrCell = slatSpeed.toFixed(0) + "[color]green";
        }
        let cleanCell = "---";
        const cleanSpeed = mcdu.computedVgd;
        if (isFinite(cleanSpeed)) {
            cleanCell = cleanSpeed.toFixed(0) + "[color]green";
        }

        const bottomRowLabels = ["", ""];
        const bottomRowCells = ["", ""];
        if (mcdu.currentFlightPhase === FmgcFlightPhases.GOAROUND) {
            if (confirmAppr) {
                bottomRowLabels[0] = "\xa0CONFIRM[color]amber";
                bottomRowCells[0] = "*APPR PHASE[color]amber";
                mcdu.leftInputDelay[5] = () => {
                    return mcdu.getDelaySwitchPage();
                };
                mcdu.onLeftInput[5] = async () => {
                    if (mcdu.tryGoInApproachPhase()) {
                        CDUPerformancePage.ShowAPPRPage(mcdu);
                    }
                };
            } else {
                bottomRowLabels[0] = "\xa0ACTIVATE[color]cyan";
                bottomRowCells[0] = "{APPR PHASE[color]cyan";
                mcdu.leftInputDelay[5] = () => {
                    return mcdu.getDelaySwitchPage();
                };
                mcdu.onLeftInput[5] = () => {
                    CDUPerformancePage.ShowGOAROUNDPage(mcdu, true);
                };
            }
            bottomRowLabels[1] = "NEXT\xa0";
            bottomRowCells[1] = "PHASE>";
            mcdu.rightInputDelay[5] = () => {
                return mcdu.getDelaySwitchPage();
            };
            mcdu.onRightInput[5] = () => {
                CDUPerformancePage.ShowAPPRPage(mcdu);
            };
        } else {
            bottomRowLabels[0] = "\xa0PREV";
            bottomRowCells[0] = "<PHASE";
            mcdu.leftInputDelay[5] = () => {
                return mcdu.getDelaySwitchPage();
            };
            mcdu.onLeftInput[5] = () => {
                CDUPerformancePage.ShowAPPRPage(mcdu);
            };
        }
        mcdu.setTemplate([
            ["GO AROUND[color]" + titleColor],
            ["", "", "FLP RETR{sp}"],
            ["", "", "F=" + flpRetrCell + "[color]green"],
            ["", "", "SLT RETR{sp}"],
            ["", "", "S=" + sltRetrCell + "[color]green"],
            ["", "", "{sp}{sp}CLEAN"],
            ["", "", "O=" + cleanCell + "[color]green"],
            [""],
            [""],
            ["THR RED/ACC", "ENG OUT ACC"],
            [thrRedAcc + "[color]cyan", engOut + "[color]cyan]"],
            bottomRowLabels,
            bottomRowCells,
        ]);
    }
    static UpdateThrRedAccFromOrigin(mcdu, updateThrRedAlt = true, updateAccAlt = true) {
        const origin = mcdu.flightPlanManager.getOrigin();
        const elevation = origin ? origin.altitudeinFP : 0;

        if (updateThrRedAlt && !mcdu.thrustReductionAltitudeIsPilotEntered) {
            const thrRedOffset = +NXDataStore.get("CONFIG_THR_RED_ALT", "1500");
            const thrRedAltitude = Math.round((elevation + thrRedOffset) / 10) * 10;

            mcdu.thrustReductionAltitude = thrRedAltitude;
            mcdu.thrustReductionAltitudeIsPilotEntered = false;
            SimVar.SetSimVarValue("L:AIRLINER_THR_RED_ALT", "Number", thrRedAltitude);
        }

        if (updateAccAlt && !mcdu.accelerationAltitudeIsPilotEntered) {
            const accOffset = +NXDataStore.get("CONFIG_ACCEL_ALT", "1500");
            const accAlt = Math.round((elevation + accOffset) / 10) * 10;

            mcdu.accelerationAltitude = accAlt;
            mcdu.accelerationAltitudeIsPilotEntered = false;
            SimVar.SetSimVarValue("L:AIRLINER_ACC_ALT", "Number", accAlt);
        }
    }
    static UpdateEngOutAccFromOrigin(mcdu) {
        if (mcdu.engineOutAccelerationAltitudeIsPilotEntered) {
            return;
        }
        const origin = mcdu.flightPlanManager.getOrigin();
        const elevation = origin ? origin.altitudeinFP : 0;

        const offset = +NXDataStore.get("CONFIG_ENG_OUT_ACCEL_ALT", "1500");
        const alt = Math.round((elevation + offset) / 10) * 10;

        mcdu.engineOutAccelerationAltitude = alt;
        mcdu.engineOutAccelerationAltitudeIsPilotEntered = false;
        SimVar.SetSimVarValue("L:A32NX_ENG_OUT_ACC_ALT", "feet", alt);
    }
    static UpdateThrRedAccFromDestination(mcdu) {
        const destination = mcdu.flightPlanManager.getDestination();
        const elevation = destination ? destination.altitudeinFP : 0;

        const offset = +NXDataStore.get("CONFIG_ENG_OUT_ACCEL_ALT", "1500");
        const alt = Math.round((elevation + offset) / 10) * 10;

        mcdu.thrustReductionAltitudeGoaround = alt;
        mcdu.accelerationAltitudeGoaround = alt;
        mcdu.engineOutAccelerationAltitudeGoaround = alt;

        SimVar.SetSimVarValue("L:AIRLINER_THR_RED_ALT_GOAROUND", "Number", alt);
        SimVar.SetSimVarValue("L:AIRLINER_ACC_ALT_GOAROUND", "Number", alt);
        SimVar.SetSimVarValue("L:AIRLINER_ENG_OUT_ACC_ALT_GOAROUND", "Number", alt);
    }
}
CDUPerformancePage._timer = 0;<|MERGE_RESOLUTION|>--- conflicted
+++ resolved
@@ -744,23 +744,15 @@
                 CDUPerformancePage.ShowAPPRPage(mcdu);
             }
         };
-<<<<<<< HEAD
-        let transAltCell = "[\xa0][color]cyan";
+
+        let transAltCell = "[\xa0]".padEnd(5, "\xa0");
         if (hasDestination) {
             const arrivalTransAltitude = SimVar.GetSimVarValue("L:AIRLINER_APPR_TRANS_ALT", "Number");
-            if (arrivalTransAltitude !== 0) {
+            if (isFinite(arrivalTransAltitude)) {
                 transAltCell = `{cyan}${arrivalTransAltitude}{end}`;
                 if (!mcdu.perfApprTransAltPilotEntered) {
-                    transAltCell += "[s-text]";
-                }
-=======
-
-        let transAltCell = "[\xa0]".padEnd(5, "\xa0");
-        if (isFinite(mcdu.perfApprTransAlt)) {
-            transAltCell = mcdu.perfApprTransAlt.toFixed(0).padEnd(5, "\xa0");
-            if (!mcdu.perfApprTransAltPilotEntered) {
-                transAltCell = `{small}${transAltCell}{end}`;
->>>>>>> e049d433
+                    transAltCell = `{small}${transAltCell}{end}`;
+                }
             }
             mcdu.onLeftInput[3] = (value) => {
                 if (mcdu.setPerfApprTransAlt(value)) {

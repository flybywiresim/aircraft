--- conflicted
+++ resolved
@@ -747,22 +747,14 @@
             }
         };
 
-<<<<<<< HEAD
-        let transAltCell = "[\xa0][color]cyan";
+        let transAltCell = "[\xa0]".padEnd(5, "\xa0");
         if (hasDestination) {
             const transAltitude = SimVar.GetSimVarValue("L:AIRLINER_APPR_TRANS_ALT", "Number");
             if (isFinite(transAltitude)) {
                 transAltCell = transAltitude.toFixed(0);
                 if (!mcdu.perfApprTransAltPilotEntered) {
-                    transAltCell += "[s-text]";
-                }
-=======
-        let transAltCell = "[\xa0]".padEnd(5, "\xa0");
-        if (isFinite(mcdu.perfApprTransAlt)) {
-            transAltCell = mcdu.perfApprTransAlt.toFixed(0).padEnd(5, "\xa0");
-            if (!mcdu.perfApprTransAltPilotEntered) {
-                transAltCell = `{small}${transAltCell}{end}`;
->>>>>>> e049d433
+                    transAltCell = `{small}${transAltCell}{end}`;
+                }
             }
             mcdu.onLeftInput[3] = (value) => {
                 if (mcdu.setPerfApprTransAlt(value)) {

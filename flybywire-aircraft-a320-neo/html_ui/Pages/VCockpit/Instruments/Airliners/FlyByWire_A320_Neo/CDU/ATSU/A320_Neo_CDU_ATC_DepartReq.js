class CDUAtcDepartReq {
    static CreateDataBlock() {
        return {
            firstCall: true,
            callsign: "",
            station: "",
            stationManual: false,
            from: "",
            to: "",
            atis: "",
            gate: "",
            freetext: [ "", "", "", "", "", "" ]
        };
    }

    static CanSendData(store) {
        return store.callsign !== "" && store.station !== "" && store.from !== "" && store.to !== "" && store.atis !== "";
    }

    static CreateMessage(store) {
        const retval = new Atsu.DclMessage();

        retval.Callsign = store.callsign;
        retval.Origin = store.from;
        retval.Destination = store.to;
        retval.AcType = "A20N";
        retval.Atis = store.atis;
        retval.Gate = store.gate;
        retval.Freetext = store.freetext.filter((n) => n);
        retval.Station = store.station;

        return retval;
    }

    static ShowPage1(mcdu, store = CDUAtcDepartReq.CreateDataBlock()) {
        mcdu.clearDisplay();
        mcdu.page.Current = mcdu.page.ATCDepartReq;

        if (store.firstCall && store.callsign === "") {
            if (mcdu.atsu.flightNumber().length !== 0) {
                store.callsign = mcdu.atsu.flightNumber();
            }
        }
        if (store.firstCall && store.from === "") {
            if (mcdu.flightPlanManager.getOrigin() && mcdu.flightPlanManager.getOrigin().ident) {
                store.from = mcdu.flightPlanManager.getOrigin().ident;
            }
        }
        if (store.firstCall && store.to === "") {
            if (mcdu.flightPlanManager.getDestination() && mcdu.flightPlanManager.getDestination().ident) {
                store.to = mcdu.flightPlanManager.getDestination().ident;
            }
        }
        if (store.firstCall && store.station === "") {
            if (mcdu.atsu.atc.currentStation() !== "") {
                store.station = mcdu.atsu.atc.currentStation();
            }
        }
        store.firstCall = false;

        let flightNo = "--------";
        let fromTo = "{amber}____/____{end}";
        const atis = new CDU_SingleValueField(mcdu,
            "string",
            store.atis,
            {
                clearable: true,
                emptyValue: "{amber}_{end}",
                suffix: "[color]cyan",
                maxLength: 1,
                isValid: ((value) => {
                    return /^[A-Z()]*$/.test(value) === true;
                })
            },
            (value) => {
                store.atis = value;
                CDUAtcDepartReq.ShowPage1(mcdu, store);
            }
        );
        const gate = new CDU_SingleValueField(mcdu,
            "string",
            store.gate,
            {
                clearable: true,
                emptyValue: "{cyan}[\xa0\xa0\xa0\xa0]{end}",
                suffix: "[color]cyan",
                maxLength: 4
            },
            (value) => {
                store.gate = value;
                CDUAtcDepartReq.ShowPage1(mcdu, store);
            }
        );
        const freetext = new CDU_SingleValueField(mcdu,
            "string",
            store.freetext[0],
            {
                clearable: store.freetext[0].length !== 0,
                emptyValue: "{cyan}[\xa0\xa0\xa0\xa0\xa0\xa0\xa0\xa0\xa0\xa0\xa0\xa0\xa0\xa0\xa0\xa0\xa0\xa0\xa0\xa0\xa0\xa0]{end}",
                suffix: "[color]white",
                maxLength: 22
            },
            (value) => {
                store.freetext[0] = value;
                CDUAtcDepartReq.ShowPage1(mcdu, store);
            }
        );

        if (store.callsign) {
            flightNo = `{green}${store.callsign}{end}`;
        }
        if (store.from !== "" && store.to !== "") {
            fromTo = `{cyan}${store.from}/${store.to}{end}`;

            const atisReports = mcdu.atsu.atc.atisReports(store.from);
            if (atisReports.length !== 0 && atisReports[0].Information !== "") {
                store.atis = atisReports[0].Information;
                atis.setValue(store.atis);
            }
        }

        let station = "{amber}____{end}";
        if (store.station !== "") {
            station = `{cyan}${store.station}{end}`;
            if (!store.stationManual) {
                station = `{small}${station}{end}`;
            }
        }

        // check if all required information are available to prepare the PDC message
        let reqDisplButton = "{cyan}REQ DISPL\xa0{end}";
        if (CDUAtcDepartReq.CanSendData(store)) {
            reqDisplButton = "{cyan}REQ DISPL*{end}";
        }

        mcdu.setTemplate([
            ["DEPART REQ"],
            ["\xa0ATC FLT NBR", "A/C TYPE\xa0"],
            [flightNo, "{cyan}A20N{end}"],
            ["\xa0FROM/TO", "STATION\xa0"],
            [fromTo, station],
            ["\xa0GATE", "ATIS CODE\xa0"],
            [gate, atis],
            ["-------FREE TEXT--------"],
            [freetext],
            ["", "MORE\xa0"],
            ["", "FREE TEXT>"],
            ["\xa0ATC MENU", "{cyan}ATC DEPART\xa0{end}"],
            ["<RETURN", reqDisplButton]
        ]);

        mcdu.leftInputDelay[1] = () => {
            return mcdu.getDelaySwitchPage();
        };
        mcdu.onLeftInput[1] = (value) => {
            if (value === FMCMainDisplay.clrValue) {
                store.from = "";
                store.to = "";
                CDUAtcDepartReq.ShowPage1(mcdu, store);
            } else if (value) {
                const airports = value.split("/");
                if (airports.length !== 2 || !/^[A-Z0-9]{4}$/.test(airports[0]) || !/^[A-Z0-9]{4}$/.test(airports[1])) {
                    mcdu.addNewMessage(NXSystemMessages.formatError);
                } else {
                    mcdu.dataManager.GetAirportByIdent(airports[0]).then((from) => {
                        mcdu.dataManager.GetAirportByIdent(airports[1]).then((to) => {
                            if (from && to) {
                                store.from = from;
                                store.to = to;
                                CDUAtcDepartReq.ShowPage1(mcdu, store);
                            } else {
                                mcdu.addNewMessage(NXSystemMessages.notInDatabase);
                            }
                        });
                    });
                }
            }
        };

        mcdu.rightInputDelay[4] = () => {
            return mcdu.getDelaySwitchPage();
        };
        mcdu.onRightInput[4] = () => {
            CDUAtcDepartReq.ShowPage2(mcdu, store);
        };

        mcdu.leftInputDelay[5] = () => {
            return mcdu.getDelaySwitchPage();
        };
        mcdu.onLeftInput[5] = () => {
            CDUAtcMenu.ShowPage2(mcdu);
        };

        mcdu.rightInputDelay[1] = () => {
            return mcdu.getDelaySwitchPage();
        };
        mcdu.onRightInput[1] = async (value) => {
            if (value === FMCMainDisplay.clrValue) {
                store.station = "";
            } else if (/^[A-Z0-9]{4}$/.test(value)) {
                mcdu.atsu.isRemoteStationAvailable(value).then((code) => {
                    if (code !== Atsu.AtsuStatusCodes.Ok) {
                        mcdu.addNewAtsuMessage(code);
                    } else {
                        store.station = value;
                        store.stationManual = true;
                    }

                    if (mcdu.page.Current === mcdu.page.ATCDepartReq) {
                        CDUAtcDepartReq.ShowPage1(mcdu, store);
                    }
                });
            }
        };

        mcdu.rightInputDelay[5] = () => {
            return mcdu.getDelaySwitchPage();
        };
        mcdu.onRightInput[5] = () => {
            if (CDUAtcDepartReq.CanSendData(store)) {
<<<<<<< HEAD
                mcdu.atsuManager.registerMessages([CDUAtcDepartReq.CreateMessage(store)]);
=======
                mcdu.atsu.registerMessage(CDUAtcDepartReq.CreateMessage(store));
>>>>>>> 7dc8312b
                CDUAtcDepartReq.ShowPage1(mcdu);
            }
        };
    }

    static ShowPage2(mcdu, store) {
        mcdu.clearDisplay();

        const freetextLines = [];
        for (let i = 0; i < 5; ++i) {
            freetextLines.push(new CDU_SingleValueField(mcdu,
                "string",
                store.freetext[i + 1],
                {
                    clearable: store.freetext[i + 1].length !== 0,
                    emptyValue: "{cyan}[\xa0\xa0\xa0\xa0\xa0\xa0\xa0\xa0\xa0\xa0\xa0\xa0\xa0\xa0\xa0\xa0\xa0\xa0\xa0\xa0\xa0\xa0]{end}",
                    suffix: "[color]white",
                    maxLength: 22
                },
                (value) => {
                    store.freetext[i + 1] = value;
                    CDUAtcDepartReq.ShowPage2(mcdu, store);
                }
            ));
        }

        // define the template
        mcdu.setTemplate([
            ["FREE TEXT"],
            [""],
            [freetextLines[0]],
            [""],
            [freetextLines[1]],
            [""],
            [freetextLines[2]],
            [""],
            [freetextLines[3]],
            [""],
            [freetextLines[4]],
            ["\xa0DEPART REQ"],
            ["<RETURN"]
        ]);

        // define the template
        mcdu.setTemplate(addionalLineTemplate);

        mcdu.leftInputDelay[5] = () => {
            return mcdu.getDelaySwitchPage();
        };
        mcdu.onLeftInput[5] = () => {
            CDUAtcDepartReq.ShowPage1(mcdu);
        };
    }
}<|MERGE_RESOLUTION|>--- conflicted
+++ resolved
@@ -218,11 +218,7 @@
         };
         mcdu.onRightInput[5] = () => {
             if (CDUAtcDepartReq.CanSendData(store)) {
-<<<<<<< HEAD
-                mcdu.atsuManager.registerMessages([CDUAtcDepartReq.CreateMessage(store)]);
-=======
-                mcdu.atsu.registerMessage(CDUAtcDepartReq.CreateMessage(store));
->>>>>>> 7dc8312b
+                mcdu.atsu.registerMessages([CDUAtcDepartReq.CreateMessage(store)]);
                 CDUAtcDepartReq.ShowPage1(mcdu);
             }
         };

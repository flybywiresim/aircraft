class CDUAtcOceanicReq {
    static CreateDataBlock() {
        return {
            firstCall: true,
            callsign: null,
            entryPoint: null,
            entryTime: null,
            requestedMach: null,
            requestedFlightlevel: null,
            freetext: [ '', '', '', '', '', '' ]
        };
    }

    static CanSendData(mcdu, data) {
        if (!data.callsign) {
            return false;
        }
        if (!mcdu.flightPlanManager.getDestination() || mcdu.flightPlanManager.getDestination().ident === "") {
            return false;
        }
        if (mcdu.atsu.atc.currentStation() === "") {
            return false;
        }
        return data.entryPoint && data.entryTime && data.requestedMach && data.requestedFlightlevel;
    }

    static CreateMessage(mcdu, data) {
        const retval = new Atsu.OclMessage();

        retval.Callsign = data.callsign;
        retval.Destination = mcdu.flightPlanManager.getDestination().ident;
        retval.EntryPoint = data.entryPoint;
        retval.EntryTime = data.entryTime;
        retval.RequestedMach = data.requestedMach;
        retval.RequestedFlightlevel = data.requestedFlightlevel;
        retval.Freetext = data.freetext.filter((n) => n);
        retval.Station = mcdu.atsu.atc.currentStation();

        return retval;
    }

    static WaypointOnRoute(mcdu, ident) {
        const totalWaypointsCount = mcdu.flightPlanManager.getWaypointsCount() + mcdu.flightPlanManager.getArrivalWaypointsCount() + mcdu.flightPlanManager.getApproachWaypoints().length;
        const wptsListIndex = mcdu.flightPlanManager.getActiveWaypointIndex();
        let i = 0;

        while (i < totalWaypointsCount && i + wptsListIndex < totalWaypointsCount) {
            const waypoint = mcdu.flightPlanManager.getWaypoint(i + wptsListIndex, undefined, true);

            if (waypoint && !waypoint.isVectors && waypoint.ident === ident) {
                return true;
            }

            i++;
        }

        return false;
    }

    static CalculateEntryPointETA(mcdu, ident) {
        const adirLat = ADIRS.getLatitude();
        const adirLong = ADIRS.getLongitude();
        const ppos = (adirLat.isNormalOperation() && adirLong.isNormalOperation()) ? {
            lat: ADIRS.getLatitude().value,
            long: ADIRS.getLongitude().value,
        } : {
            lat: undefined,
            long: undefined
        };

        let retval = "";
        const stats = mcdu.flightPlanManager.getCurrentFlightPlan().computeWaypointStatistics(ppos);
        stats.forEach((value) => {
            if (value.ident === ident && retval === "") {
                const eta = value.etaFromPpos;
                const hours = Math.floor(eta / 3600);
                const minutes = Math.floor(eta / 60) % 60;
                retval = `${hours.toString().padStart(2, '0')}${minutes.toString().padStart(2, '0')}Z`;
            }
        });

        return retval;
    }

    static ShowPage1(mcdu, store = CDUAtcOceanicReq.CreateDataBlock()) {
        mcdu.clearDisplay();
        mcdu.page.Current = mcdu.page.ATCOceanicReq;

        let flightNo = "{white}-------{end}";
        let atcStation = "{white}----{end}";

        const entryTime = new CDU_SingleValueField(mcdu,
            "string",
            store.entryTime,
            {
                clearable: true,
                emptyValue: "{amber}_____{end}",
                suffix: "[color]cyan",
                maxLength: 5,
                isValid: ((value) => {
                    if (value.length !== 4 && value.length !== 5) {
                        return false;
                    }

                    let check = value;
                    if (value.length === 5) {
                        if (value[4] !== "Z") {
                            return false;
                        }
                        check = value.substring(0, 4);
                    }
                    if (!/^[0-9()]*$/.test(check)) {
                        return false;
                    }

                    const asInt = parseInt(check);
                    return asInt <= 2359 && asInt >= 0;
                })
            },
            (value) => {
                if (value.length === 4) {
                    store.entryTime = `${value}Z`;
                } else {
                    store.entryTime = value;
                }
                CDUAtcOceanicReq.ShowPage1(mcdu, store);
            });
        const entryPoint = new CDU_SingleValueField(mcdu,
            "string",
            store.entryPoint,
            {
                clearable: true,
                emptyValue: "{amber}_______{end}",
                suffix: "[color]cyan"
            },
            (value) => {
                mcdu.waypointType(mcdu, value).then((type) => {
                    if (type[0] === -1) {
                        mcdu.addNewMessage(type[1]);
                    } else if (type[0] === 1) {
                        mcdu.addNewMessage(NXSystemMessages.formatError);
                    } else {
                        store.entryPoint = value;
                        if (CDUAtcOceanicReq.WaypointOnRoute(mcdu, value)) {
                            store.entryTime = CDUAtcOceanicReq.CalculateEntryPointETA(mcdu, value);
                            if (store.entryTime !== "") {
                                entryTime.setValue(store.entryTime);
                            } else {
                                entryTime.clearValue();
                            }
                        } else {
                            store.entryTime = "";
                            entryTime.clearValue();
                        }
                    }

                    CDUAtcOceanicReq.ShowPage1(mcdu, store);
                });
            }
        );
        const requestedMach = new CDU_SingleValueField(mcdu,
            "string",
            store.requestedMach,
            {
                clearable: true,
                emptyValue: "{amber}___{end}",
                suffix: "[color]cyan",
                maxLength: 3,
                isValid: ((value) => {
                    if (/^M*.[0-9]{1,2}$/.test(value)) {
                        let number = parseInt(value.split('.')[1]);
                        if (number < 10) {
                            number *= 10;
                        }
                        return number >= 61 && number <= 92;
                    }
                    return false;
                })
            },
            (value) => {
                let number = parseInt(value.split('.')[1]);
                if (number < 10) {
                    number *= 10;
                }
                store.requestedMach = `M.${number}`;
                CDUAtcOceanicReq.ShowPage1(mcdu, store);
            });
        const requestedFlightlevel = new CDU_SingleValueField(mcdu,
            "string",
            store.requestedFlightlevel,
            {
                clearable: true,
                emptyValue: "{amber}_____{end}",
                suffix: "[color]cyan",
                maxLength: 5,
                isValid: ((value) => {
                    if (/^(FL)*[0-9]{2,3}$/.test(value)) {
                        let level = 0;
                        if (value.startsWith("FL")) {
                            level = parseInt(value.substring(2, value.length));
                        } else {
                            level = parseInt(value);
                        }
                        return level >= 30 && level <= 410;
                    }
                    return false;
                })
            },
            (value) => {
                if (value.startsWith("FL")) {
                    store.requestedFlightlevel = value;
                } else {
                    const zeroPad = (str, places) => str.padStart(places, '0');
                    store.requestedFlightlevel = `FL${zeroPad(value, 3)}`;
                }
                CDUAtcOceanicReq.ShowPage1(mcdu, store);
            });
        const freetext = new CDU_SingleValueField(mcdu,
            "string",
            store.freetext[0],
            {
                clearable: store.freetext[0].length !== 0,
                emptyValue: "{cyan}[\xa0\xa0\xa0\xa0\xa0\xa0\xa0\xa0\xa0\xa0\xa0\xa0\xa0\xa0\xa0\xa0\xa0\xa0\xa0\xa0\xa0\xa0]{end}",
                suffix: "[color]white",
                maxLength: 22
            },
            (value) => {
                store.freetext[0] = value;
                CDUAtcOceanicReq.ShowPage1(mcdu, store);
            }
        );

        if (store.firstCall && !store.callsign) {
            if (mcdu.atsu.flightNumber().length !== 0) {
                store.callsign = mcdu.atsu.flightNumber();
            }
        }
        store.firstCall = false;

        if (store.callsign) {
            flightNo = `{green}${store.callsign}{end}`;
        }
        if (mcdu.atsu.atc.currentStation() !== "") {
            atcStation = `{cyan}${mcdu.atsu.atc.currentStation()}{end}`;
        }

        // check if all required information are available to prepare the PDC message
        let reqDisplButton = "{cyan}REQ DISPL\xa0{end}";
        if (CDUAtcOceanicReq.CanSendData(mcdu, store)) {
            reqDisplButton = "{cyan}REQ DISPL*{end}";
        }

        mcdu.setTemplate([
            ["OCEANIC REQ"],
            ["\xa0ATC FLT NBR", "OCEAN ATC\xa0"],
            [flightNo, atcStation],
            ["\xa0ENTRY-POINT", "AT TIME\xa0"],
            [entryPoint, entryTime],
            ["\xa0REQ MACH", "REQ FL\xa0"],
            [requestedMach, requestedFlightlevel],
            ["---------FREE TEXT---------"],
            [freetext],
            ["", "MORE\xa0"],
            ["", "FREE TEXT>"],
            ["\xa0ATC MENU", "{cyan}ATC OCEAN\xa0{end}"],
            ["<RETURN", reqDisplButton]
        ]);

        mcdu.rightInputDelay[4] = () => {
            return mcdu.getDelaySwitchPage();
        };
        mcdu.onRightInput[4] = () => {
            CDUAtcOceanicReq.ShowPage2(mcdu, store);
        };

        mcdu.leftInputDelay[5] = () => {
            return mcdu.getDelaySwitchPage();
        };
        mcdu.onLeftInput[5] = () => {
            CDUAtcMenu.ShowPage2(mcdu);
        };

        mcdu.rightInputDelay[5] = () => {
            return mcdu.getDelaySwitchPage();
        };
        mcdu.onRightInput[5] = () => {
            if (CDUAtcOceanicReq.CanSendData(mcdu, store)) {
<<<<<<< HEAD
                mcdu.atsuManager.registerMessages([CDUAtcOceanicReq.CreateMessage(mcdu, store)]);
=======
                mcdu.atsu.registerMessage(CDUAtcOceanicReq.CreateMessage(mcdu, store));
>>>>>>> 7dc8312b
                CDUAtcOceanicReq.ShowPage1(mcdu);
            }
        };
    }

    static ShowPage2(mcdu, store) {
        mcdu.clearDisplay();

        const freetextLines = [];
        for (let i = 0; i < 5; ++i) {
            freetextLines.push(new CDU_SingleValueField(mcdu,
                "string",
                store.freetext[i + 1],
                {
                    clearable: store.freetext[i + 1].length !== 0,
                    emptyValue: "{cyan}[\xa0\xa0\xa0\xa0\xa0\xa0\xa0\xa0\xa0\xa0\xa0\xa0\xa0\xa0\xa0\xa0\xa0\xa0\xa0\xa0\xa0\xa0]{end}",
                    suffix: "[color]white",
                    maxLength: 22
                },
                (value) => {
                    store.freetext[i + 1] = value;
                    CDUAtcOceanicReq.ShowPage2(mcdu, store);
                }
            ));
        }

        // define the template
        mcdu.setTemplate([
            ["FREE TEXT"],
            [""],
            [freetextLines[0]],
            [""],
            [freetextLines[1]],
            [""],
            [freetextLines[2]],
            [""],
            [freetextLines[3]],
            [""],
            [freetextLines[4]],
            ["\xa0OCEANIC REQ"],
            ["<RETURN"]
        ]);

        mcdu.leftInputDelay[5] = () => {
            return mcdu.getDelaySwitchPage();
        };
        mcdu.onLeftInput[5] = () => {
            CDUAtcOceanicReq.ShowPage1(mcdu, store);
        };
    }
}<|MERGE_RESOLUTION|>--- conflicted
+++ resolved
@@ -285,11 +285,7 @@
         };
         mcdu.onRightInput[5] = () => {
             if (CDUAtcOceanicReq.CanSendData(mcdu, store)) {
-<<<<<<< HEAD
-                mcdu.atsuManager.registerMessages([CDUAtcOceanicReq.CreateMessage(mcdu, store)]);
-=======
-                mcdu.atsu.registerMessage(CDUAtcOceanicReq.CreateMessage(mcdu, store));
->>>>>>> 7dc8312b
+                mcdu.atsu.registerMessages([CDUAtcOceanicReq.CreateMessage(mcdu, store)]);
                 CDUAtcOceanicReq.ShowPage1(mcdu);
             }
         };

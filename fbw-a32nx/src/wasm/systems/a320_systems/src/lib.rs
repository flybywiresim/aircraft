extern crate systems;

mod air_conditioning;
mod electrical;
mod fuel;
pub mod hydraulic;
mod navigation;
mod payload;
mod pneumatic;
mod power_consumption;

use self::{
    air_conditioning::{A320AirConditioning, A320PressurizationOverheadPanel},
    fuel::A320Fuel,
    payload::A320Payload,
    pneumatic::{A320Pneumatic, A320PneumaticOverheadPanel},
};
use electrical::{
    A320Electrical, A320ElectricalOverheadPanel, A320EmergencyElectricalOverheadPanel,
    APU_START_MOTOR_BUS_TYPE,
};
use hydraulic::{A320Hydraulic, A320HydraulicOverheadPanel};
use navigation::A320RadioAltimeters;
use power_consumption::A320PowerConsumption;
use systems::enhanced_gpwc::EnhancedGroundProximityWarningComputer;
use systems::simulation::InitContext;
use uom::si::{f64::Length, length::nautical_mile};

use systems::{
    apu::{
        Aps3200ApuGenerator, Aps3200StartMotor, AuxiliaryPowerUnit, AuxiliaryPowerUnitFactory,
        AuxiliaryPowerUnitFireOverheadPanel, AuxiliaryPowerUnitOverheadPanel,
    },
    communications::Communications,
    electrical::{Electricity, ElectricitySource, ExternalPowerSource},
    engine::{leap_engine::LeapEngine, reverser_thrust::ReverserForce, EngineFireOverheadPanel},
    hydraulic::brake_circuit::AutobrakePanel,
    landing_gear::{LandingGear, LandingGearControlInterfaceUnitSet},
    navigation::adirs::{
        AirDataInertialReferenceSystem, AirDataInertialReferenceSystemOverheadPanel,
    },
    shared::ElectricalBusType,
    simulation::{Aircraft, SimulationElement, SimulationElementVisitor, UpdateContext},
};

pub struct A320 {
    adirs: AirDataInertialReferenceSystem,
    adirs_overhead: AirDataInertialReferenceSystemOverheadPanel,
    air_conditioning: A320AirConditioning,
    apu: AuxiliaryPowerUnit<Aps3200ApuGenerator, Aps3200StartMotor, 1>,
    apu_fire_overhead: AuxiliaryPowerUnitFireOverheadPanel,
    apu_overhead: AuxiliaryPowerUnitOverheadPanel,
    pneumatic_overhead: A320PneumaticOverheadPanel,
    pressurization_overhead: A320PressurizationOverheadPanel,
    electrical_overhead: A320ElectricalOverheadPanel,
    emergency_electrical_overhead: A320EmergencyElectricalOverheadPanel,
    payload: A320Payload,
    fuel: A320Fuel,
    engine_1: LeapEngine,
    engine_2: LeapEngine,
    engine_fire_overhead: EngineFireOverheadPanel<2>,
    electrical: A320Electrical,
    power_consumption: A320PowerConsumption,
    ext_pwr: ExternalPowerSource,
    lgcius: LandingGearControlInterfaceUnitSet,
    hydraulic: A320Hydraulic,
    hydraulic_overhead: A320HydraulicOverheadPanel,
    autobrake_panel: AutobrakePanel,
    landing_gear: LandingGear,
    pneumatic: A320Pneumatic,
    radio_altimeters: A320RadioAltimeters,
    egpwc: EnhancedGroundProximityWarningComputer,
<<<<<<< HEAD
    communications: Communications,
=======
    reverse_thrust: ReverserForce,
>>>>>>> 809d5361
}
impl A320 {
    pub fn new(context: &mut InitContext) -> A320 {
        A320 {
            adirs: AirDataInertialReferenceSystem::new(context),
            adirs_overhead: AirDataInertialReferenceSystemOverheadPanel::new(context),
            air_conditioning: A320AirConditioning::new(context),
            apu: AuxiliaryPowerUnitFactory::new_aps3200(
                context,
                1,
                APU_START_MOTOR_BUS_TYPE,
                ElectricalBusType::DirectCurrentBattery,
                ElectricalBusType::DirectCurrentBattery,
            ),
            apu_fire_overhead: AuxiliaryPowerUnitFireOverheadPanel::new(context),
            apu_overhead: AuxiliaryPowerUnitOverheadPanel::new(context),
            pneumatic_overhead: A320PneumaticOverheadPanel::new(context),
            pressurization_overhead: A320PressurizationOverheadPanel::new(context),
            electrical_overhead: A320ElectricalOverheadPanel::new(context),
            emergency_electrical_overhead: A320EmergencyElectricalOverheadPanel::new(context),
            payload: A320Payload::new(context),
            fuel: A320Fuel::new(context),
            engine_1: LeapEngine::new(context, 1),
            engine_2: LeapEngine::new(context, 2),
            engine_fire_overhead: EngineFireOverheadPanel::new(context),
            electrical: A320Electrical::new(context),
            power_consumption: A320PowerConsumption::new(context),
            ext_pwr: ExternalPowerSource::new(context, 1),
            lgcius: LandingGearControlInterfaceUnitSet::new(
                context,
                ElectricalBusType::DirectCurrentEssential,
                ElectricalBusType::DirectCurrentGndFltService,
            ),
            hydraulic: A320Hydraulic::new(context),
            hydraulic_overhead: A320HydraulicOverheadPanel::new(context),
            autobrake_panel: AutobrakePanel::new(context),
            landing_gear: LandingGear::new(context),
            pneumatic: A320Pneumatic::new(context),
            radio_altimeters: A320RadioAltimeters::new(context),
            egpwc: EnhancedGroundProximityWarningComputer::new(
                context,
                ElectricalBusType::DirectCurrent(1),
                vec![
                    Length::new::<nautical_mile>(10.0),
                    Length::new::<nautical_mile>(20.0),
                    Length::new::<nautical_mile>(40.0),
                    Length::new::<nautical_mile>(80.0),
                    Length::new::<nautical_mile>(160.0),
                    Length::new::<nautical_mile>(320.0),
                ],
                0,
            ),
<<<<<<< HEAD
            communications: Communications::new(context),
=======
            reverse_thrust: ReverserForce::new(context),
>>>>>>> 809d5361
        }
    }
}
impl Aircraft for A320 {
    fn update_before_power_distribution(
        &mut self,
        context: &UpdateContext,
        electricity: &mut Electricity,
    ) {
        self.apu.update_before_electrical(
            context,
            &self.apu_overhead,
            &self.apu_fire_overhead,
            self.pneumatic_overhead.apu_bleed_is_on(),
            // This will be replaced when integrating the whole electrical system.
            // For now we use the same logic as found in the JavaScript code; ignoring whether or not
            // the engine generators are supplying electricity.
            self.electrical_overhead.apu_generator_is_on()
                && !(self.electrical_overhead.external_power_is_on()
                    && self.electrical_overhead.external_power_is_available()),
            self.pneumatic.apu_bleed_air_valve(),
            self.fuel.left_inner_tank_has_fuel_remaining(),
        );

        self.electrical.update(
            context,
            electricity,
            &self.ext_pwr,
            &self.electrical_overhead,
            &self.emergency_electrical_overhead,
            &mut self.apu,
            &self.apu_overhead,
            &self.engine_fire_overhead,
            [&self.engine_1, &self.engine_2],
            &self.hydraulic,
            self.lgcius.lgciu1(),
        );

        self.electrical_overhead
            .update_after_electrical(&self.electrical, electricity);
        self.emergency_electrical_overhead
            .update_after_electrical(context, &self.electrical);
        self.payload.update(context);
    }

    fn update_after_power_distribution(&mut self, context: &UpdateContext) {
        self.apu.update_after_power_distribution();
        self.apu_overhead.update_after_apu(&self.apu);

        self.lgcius.update(
            context,
            &self.landing_gear,
            self.hydraulic.gear_system(),
            self.ext_pwr.output_potential().is_powered(),
        );

        self.radio_altimeters.update(context);

        self.hydraulic.update(
            context,
            &self.engine_1,
            &self.engine_2,
            &self.hydraulic_overhead,
            &self.autobrake_panel,
            &self.engine_fire_overhead,
            &self.lgcius,
            &self.emergency_electrical_overhead,
            &self.electrical,
            &self.pneumatic,
            &self.adirs,
        );

        self.reverse_thrust.update(
            context,
            [&self.engine_1, &self.engine_2],
            self.hydraulic.reversers_position(),
        );

        self.pneumatic.update_hydraulic_reservoir_spatial_volumes(
            self.hydraulic.green_reservoir(),
            self.hydraulic.blue_reservoir(),
            self.hydraulic.yellow_reservoir(),
        );

        self.hydraulic_overhead.update(&self.hydraulic);

        self.adirs.update(context, &self.adirs_overhead);
        self.adirs_overhead.update(context, &self.adirs);

        self.power_consumption.update(context);

        self.pneumatic.update(
            context,
            [&self.engine_1, &self.engine_2],
            &self.pneumatic_overhead,
            &self.engine_fire_overhead,
            &self.apu,
            &self.air_conditioning,
            [self.lgcius.lgciu1(), self.lgcius.lgciu2()],
        );
        self.air_conditioning
            .mix_packs_air_update(self.pneumatic.packs());
        self.air_conditioning.update(
            context,
            &self.adirs,
            [&self.engine_1, &self.engine_2],
            &self.engine_fire_overhead,
            &self.payload,
            &self.pneumatic,
            &self.pneumatic_overhead,
            &self.pressurization_overhead,
            [self.lgcius.lgciu1(), self.lgcius.lgciu2()],
        );
        self.egpwc.update(&self.adirs, self.lgcius.lgciu1());
        self.communications.update(context);
    }
}
impl SimulationElement for A320 {
    fn accept<T: SimulationElementVisitor>(&mut self, visitor: &mut T) {
        self.adirs.accept(visitor);
        self.adirs_overhead.accept(visitor);
        self.air_conditioning.accept(visitor);
        self.apu.accept(visitor);
        self.apu_fire_overhead.accept(visitor);
        self.apu_overhead.accept(visitor);
        self.payload.accept(visitor);
        self.electrical_overhead.accept(visitor);
        self.emergency_electrical_overhead.accept(visitor);
        self.fuel.accept(visitor);
        self.pneumatic_overhead.accept(visitor);
        self.pressurization_overhead.accept(visitor);
        self.engine_1.accept(visitor);
        self.engine_2.accept(visitor);
        self.engine_fire_overhead.accept(visitor);
        self.electrical.accept(visitor);
        self.power_consumption.accept(visitor);
        self.ext_pwr.accept(visitor);
        self.lgcius.accept(visitor);
        self.radio_altimeters.accept(visitor);
        self.autobrake_panel.accept(visitor);
        self.hydraulic.accept(visitor);
        self.hydraulic_overhead.accept(visitor);
        self.landing_gear.accept(visitor);
        self.pneumatic.accept(visitor);
        self.egpwc.accept(visitor);
<<<<<<< HEAD
        self.communications.accept(visitor);
=======
        self.reverse_thrust.accept(visitor);
>>>>>>> 809d5361

        visitor.visit(self);
    }
}<|MERGE_RESOLUTION|>--- conflicted
+++ resolved
@@ -70,11 +70,8 @@
     pneumatic: A320Pneumatic,
     radio_altimeters: A320RadioAltimeters,
     egpwc: EnhancedGroundProximityWarningComputer,
-<<<<<<< HEAD
+    reverse_thrust: ReverserForce,
     communications: Communications,
-=======
-    reverse_thrust: ReverserForce,
->>>>>>> 809d5361
 }
 impl A320 {
     pub fn new(context: &mut InitContext) -> A320 {
@@ -127,11 +124,8 @@
                 ],
                 0,
             ),
-<<<<<<< HEAD
+            reverse_thrust: ReverserForce::new(context),
             communications: Communications::new(context),
-=======
-            reverse_thrust: ReverserForce::new(context),
->>>>>>> 809d5361
         }
     }
 }
@@ -277,12 +271,9 @@
         self.landing_gear.accept(visitor);
         self.pneumatic.accept(visitor);
         self.egpwc.accept(visitor);
-<<<<<<< HEAD
+        self.reverse_thrust.accept(visitor);
         self.communications.accept(visitor);
-=======
-        self.reverse_thrust.accept(visitor);
->>>>>>> 809d5361
-
+      
         visitor.visit(self);
     }
 }
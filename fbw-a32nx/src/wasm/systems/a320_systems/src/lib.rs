extern crate systems;

mod air_conditioning;
mod airframe;
mod electrical;
mod fuel;
pub mod hydraulic;
mod navigation;
mod payload;
mod pneumatic;
mod power_consumption;

use self::{
    air_conditioning::A320AirConditioning,
    fuel::A320Fuel,
    payload::A320Payload,
    pneumatic::{A320Pneumatic, A320PneumaticOverheadPanel},
};
use airframe::A320Airframe;
use electrical::{
    A320Electrical, A320ElectricalOverheadPanel, A320EmergencyElectricalOverheadPanel,
    APU_START_MOTOR_BUS_TYPE,
};
use hydraulic::{A320Hydraulic, A320HydraulicOverheadPanel};
use navigation::{A320AirDataInertialReferenceSystemBuilder, A320RadioAltimeters};
use power_consumption::A320PowerConsumption;
<<<<<<< HEAD
use systems::{enhanced_gpwc::EnhancedGroundProximityWarningComputer, shared::MachNumber};
use systems::{hydraulic::brake::BrakeFanPanel, simulation::InitContext};
use uom::si::{f64::Length, length::nautical_mile, quantities::Velocity, velocity::knot};
=======
use systems::enhanced_gpwc::EnhancedGroundProximityWarningComputer;
use systems::simulation::InitContext;
use uom::si::{f64::Length, length::nautical_mile};
>>>>>>> 80e39988

use systems::{
    air_starter_unit::AirStarterUnit,
    apu::{
        Aps3200ApuGenerator, Aps3200Constants, Aps3200StartMotor, AuxiliaryPowerUnit,
        AuxiliaryPowerUnitFactory, AuxiliaryPowerUnitFireOverheadPanel,
        AuxiliaryPowerUnitOverheadPanel,
    },
    electrical::{Electricity, ElectricitySource, ExternalPowerSource},
    engine::{leap_engine::LeapEngine, reverser_thrust::ReverserForce, EngineFireOverheadPanel},
    hydraulic::brake_circuit::AutobrakePanel,
    landing_gear::{LandingGear, LandingGearControlInterfaceUnitSet},
    navigation::adirs::{
        AirDataInertialReferenceSystem, AirDataInertialReferenceSystemOverheadPanel,
    },
    shared::ElectricalBusType,
    simulation::{Aircraft, SimulationElement, SimulationElementVisitor, UpdateContext},
};

pub struct A320 {
    adirs: AirDataInertialReferenceSystem,
    adirs_overhead: AirDataInertialReferenceSystemOverheadPanel,
    air_conditioning: A320AirConditioning,
    apu: AuxiliaryPowerUnit<Aps3200ApuGenerator, Aps3200StartMotor, Aps3200Constants, 1>,
    asu: AirStarterUnit,
    apu_fire_overhead: AuxiliaryPowerUnitFireOverheadPanel,
    apu_overhead: AuxiliaryPowerUnitOverheadPanel,
    pneumatic_overhead: A320PneumaticOverheadPanel,
    electrical_overhead: A320ElectricalOverheadPanel,
    emergency_electrical_overhead: A320EmergencyElectricalOverheadPanel,
    payload: A320Payload,
    airframe: A320Airframe,
    fuel: A320Fuel,
    engine_1: LeapEngine,
    engine_2: LeapEngine,
    engine_fire_overhead: EngineFireOverheadPanel<2>,
    electrical: A320Electrical,
    power_consumption: A320PowerConsumption,
    ext_pwr: ExternalPowerSource,
    lgcius: LandingGearControlInterfaceUnitSet,
    hydraulic: A320Hydraulic,
    hydraulic_overhead: A320HydraulicOverheadPanel,
    autobrake_panel: AutobrakePanel,
    brake_fan_panel: BrakeFanPanel,
    landing_gear: LandingGear,
    pneumatic: A320Pneumatic,
    radio_altimeters: A320RadioAltimeters,
    egpwc: EnhancedGroundProximityWarningComputer,
    reverse_thrust: ReverserForce,
}
impl A320 {
    pub fn new(context: &mut InitContext) -> A320 {
        A320 {
            adirs: A320AirDataInertialReferenceSystemBuilder::build(context),
            adirs_overhead: AirDataInertialReferenceSystemOverheadPanel::new(context),
            air_conditioning: A320AirConditioning::new(context),
            apu: AuxiliaryPowerUnitFactory::new_aps3200(
                context,
                1,
                APU_START_MOTOR_BUS_TYPE,
                ElectricalBusType::DirectCurrentBattery,
                ElectricalBusType::DirectCurrentBattery,
            ),
            asu: AirStarterUnit::new(context),
            apu_fire_overhead: AuxiliaryPowerUnitFireOverheadPanel::new(context),
            apu_overhead: AuxiliaryPowerUnitOverheadPanel::new(context),
            pneumatic_overhead: A320PneumaticOverheadPanel::new(context),
            electrical_overhead: A320ElectricalOverheadPanel::new(context),
            emergency_electrical_overhead: A320EmergencyElectricalOverheadPanel::new(context),
            payload: A320Payload::new(context),
            airframe: A320Airframe::new(context),
            fuel: A320Fuel::new(context),
            engine_1: LeapEngine::new(context, 1),
            engine_2: LeapEngine::new(context, 2),
            engine_fire_overhead: EngineFireOverheadPanel::new(context),
            electrical: A320Electrical::new(context),
            power_consumption: A320PowerConsumption::new(context),
            ext_pwr: ExternalPowerSource::new(context, 1),
            lgcius: LandingGearControlInterfaceUnitSet::new(
                context,
                ElectricalBusType::DirectCurrentEssential,
                ElectricalBusType::DirectCurrentGndFltService,
            ),
            hydraulic: A320Hydraulic::new(context),
            hydraulic_overhead: A320HydraulicOverheadPanel::new(context),
            autobrake_panel: AutobrakePanel::new(context),
<<<<<<< HEAD
            brake_fan_panel: BrakeFanPanel::new(context),
            landing_gear: LandingGear::new(context),
=======
            landing_gear: LandingGear::new(context, false),
>>>>>>> 80e39988
            pneumatic: A320Pneumatic::new(context),
            radio_altimeters: A320RadioAltimeters::new(context),
            egpwc: EnhancedGroundProximityWarningComputer::new(
                context,
                ElectricalBusType::DirectCurrent(1),
                vec![
                    Length::new::<nautical_mile>(10.0),
                    Length::new::<nautical_mile>(20.0),
                    Length::new::<nautical_mile>(40.0),
                    Length::new::<nautical_mile>(80.0),
                    Length::new::<nautical_mile>(160.0),
                    Length::new::<nautical_mile>(320.0),
                ],
                0,
            ),
            reverse_thrust: ReverserForce::new(context),
        }
    }
}
impl Aircraft for A320 {
    fn update_before_power_distribution(
        &mut self,
        context: &UpdateContext,
        electricity: &mut Electricity,
    ) {
        self.apu.update_before_electrical(
            context,
            &self.apu_overhead,
            false, // Todo: fire detection system
            &self.apu_fire_overhead,
            self.pneumatic_overhead.apu_bleed_is_on(),
            // This will be replaced when integrating the whole electrical system.
            // For now we use the same logic as found in the JavaScript code; ignoring whether or not
            // the engine generators are supplying electricity.
            self.electrical_overhead.apu_generator_is_on()
                && !(self.electrical_overhead.external_power_is_on()
                    && self.electrical_overhead.external_power_is_available()),
            self.pneumatic.apu_bleed_air_valve(),
            self.fuel.left_inner_tank_has_fuel_remaining(),
        );

        self.electrical.update(
            context,
            electricity,
            &self.ext_pwr,
            &self.electrical_overhead,
            &self.emergency_electrical_overhead,
            &mut self.apu,
            &self.apu_overhead,
            &self.engine_fire_overhead,
            [&self.engine_1, &self.engine_2],
            &self.hydraulic,
            self.lgcius.lgciu1(),
        );

        self.electrical_overhead
            .update_after_electrical(&self.electrical, electricity);
        self.emergency_electrical_overhead
            .update_after_electrical(context, &self.electrical);
        self.payload.update(context);
        self.airframe
            .update(&self.fuel, &self.payload, &self.payload);
    }

    fn update_after_power_distribution(&mut self, context: &UpdateContext) {
        self.apu.update_after_power_distribution(
            &[&self.engine_1, &self.engine_2],
            [self.lgcius.lgciu1(), self.lgcius.lgciu2()],
        );
        self.apu_overhead.update_after_apu(&self.apu);

        self.asu.update();

        self.lgcius.update(
            context,
            &self.landing_gear,
            self.hydraulic.gear_system(),
            self.ext_pwr.output_potential().is_powered(),
        );

        self.radio_altimeters.update(context);

        self.hydraulic.update(
            context,
            &self.engine_1,
            &self.engine_2,
            &self.hydraulic_overhead,
            &self.autobrake_panel,
            &self.brake_fan_panel,
            &self.engine_fire_overhead,
            &self.lgcius,
            &self.emergency_electrical_overhead,
            &self.electrical,
            &self.pneumatic,
            &self.adirs,
        );

        self.reverse_thrust.update(
            context,
            [&self.engine_1, &self.engine_2],
            self.hydraulic.reversers_position(),
        );

        self.pneumatic.update_hydraulic_reservoir_spatial_volumes(
            self.hydraulic.green_reservoir(),
            self.hydraulic.blue_reservoir(),
            self.hydraulic.yellow_reservoir(),
        );

        self.hydraulic_overhead.update(&self.hydraulic);
        self.brake_fan_panel.update(self.hydraulic.brakes_hot());

        self.adirs.update(context, &self.adirs_overhead);
        self.adirs_overhead.update(context, &self.adirs);

        self.power_consumption.update(context);

        self.pneumatic.update(
            context,
            [&self.engine_1, &self.engine_2],
            &self.pneumatic_overhead,
            &self.engine_fire_overhead,
            &self.apu,
            &self.asu,
            &self.air_conditioning,
            [self.lgcius.lgciu1(), self.lgcius.lgciu2()],
        );
        self.air_conditioning
            .mix_packs_air_update(self.pneumatic.packs());
        self.air_conditioning.update(
            context,
            &self.adirs,
            [&self.engine_1, &self.engine_2],
            &self.engine_fire_overhead,
            &self.payload,
            &self.pneumatic,
            [self.lgcius.lgciu1(), self.lgcius.lgciu2()],
        );

        self.egpwc.update(&self.adirs, self.lgcius.lgciu1());
    }
}
impl SimulationElement for A320 {
    fn accept<T: SimulationElementVisitor>(&mut self, visitor: &mut T) {
        self.adirs.accept(visitor);
        self.adirs_overhead.accept(visitor);
        self.air_conditioning.accept(visitor);
        self.apu.accept(visitor);
        self.asu.accept(visitor);
        self.apu_fire_overhead.accept(visitor);
        self.apu_overhead.accept(visitor);
        self.payload.accept(visitor);
        self.airframe.accept(visitor);
        self.electrical_overhead.accept(visitor);
        self.emergency_electrical_overhead.accept(visitor);
        self.fuel.accept(visitor);
        self.pneumatic_overhead.accept(visitor);
        self.engine_1.accept(visitor);
        self.engine_2.accept(visitor);
        self.engine_fire_overhead.accept(visitor);
        self.electrical.accept(visitor);
        self.power_consumption.accept(visitor);
        self.ext_pwr.accept(visitor);
        self.lgcius.accept(visitor);
        self.radio_altimeters.accept(visitor);
        self.autobrake_panel.accept(visitor);
        self.brake_fan_panel.accept(visitor);
        self.hydraulic.accept(visitor);
        self.hydraulic_overhead.accept(visitor);
        self.landing_gear.accept(visitor);
        self.pneumatic.accept(visitor);
        self.egpwc.accept(visitor);
        self.reverse_thrust.accept(visitor);

        visitor.visit(self);
    }
}<|MERGE_RESOLUTION|>--- conflicted
+++ resolved
@@ -24,15 +24,9 @@
 use hydraulic::{A320Hydraulic, A320HydraulicOverheadPanel};
 use navigation::{A320AirDataInertialReferenceSystemBuilder, A320RadioAltimeters};
 use power_consumption::A320PowerConsumption;
-<<<<<<< HEAD
-use systems::{enhanced_gpwc::EnhancedGroundProximityWarningComputer, shared::MachNumber};
+use systems::enhanced_gpwc::EnhancedGroundProximityWarningComputer;
 use systems::{hydraulic::brake::BrakeFanPanel, simulation::InitContext};
-use uom::si::{f64::Length, length::nautical_mile, quantities::Velocity, velocity::knot};
-=======
-use systems::enhanced_gpwc::EnhancedGroundProximityWarningComputer;
-use systems::simulation::InitContext;
 use uom::si::{f64::Length, length::nautical_mile};
->>>>>>> 80e39988
 
 use systems::{
     air_starter_unit::AirStarterUnit,
@@ -119,12 +113,8 @@
             hydraulic: A320Hydraulic::new(context),
             hydraulic_overhead: A320HydraulicOverheadPanel::new(context),
             autobrake_panel: AutobrakePanel::new(context),
-<<<<<<< HEAD
             brake_fan_panel: BrakeFanPanel::new(context),
-            landing_gear: LandingGear::new(context),
-=======
             landing_gear: LandingGear::new(context, false),
->>>>>>> 80e39988
             pneumatic: A320Pneumatic::new(context),
             radio_altimeters: A320RadioAltimeters::new(context),
             egpwc: EnhancedGroundProximityWarningComputer::new(

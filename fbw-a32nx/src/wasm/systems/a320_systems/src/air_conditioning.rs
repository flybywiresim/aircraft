--- conflicted
+++ resolved
@@ -27,14 +27,10 @@
 
 pub(super) struct A320AirConditioning {
     a320_cabin: A320Cabin,
-<<<<<<< HEAD
-    a320_air_conditioning_system: AirConditioningSystem<3, 2>,
+    a320_air_conditioning_system: AirConditioningSystem<3, 2, 2>,
     a320_pressurization_system: A320PressurizationSystem,
 
     pressurization_updater: MaxStepLoop,
-=======
-    a320_air_conditioning_system: AirConditioningSystem<3, 2, 2>,
->>>>>>> 88943099
 }
 
 impl A320AirConditioning {
@@ -72,14 +68,8 @@
         engines: [&impl EngineCorrectedN1; 2],
         engine_fire_push_buttons: &impl EngineFirePushButtons,
         pneumatic: &(impl EngineStartState + PackFlowValveState + PneumaticBleed),
-<<<<<<< HEAD
-        pneumatic_overhead: &impl EngineBleedPushbutton,
+        pneumatic_overhead: &impl EngineBleedPushbutton<2>,
         pressurization_overhead: &A320PressurizationOverheadPanel,
-=======
-        pneumatic_overhead: &impl EngineBleedPushbutton<2>,
-        pressurization: &impl CabinAir,
-        pressurization_overhead: &PressurizationOverheadPanel,
->>>>>>> 88943099
         lgciu: [&impl LgciuWeightOnWheels; 2],
     ) {
         self.pressurization_updater.update(context);
@@ -715,7 +705,7 @@
         fn update(
             &mut self,
             context: &UpdateContext,
-            pack_flow_valve_signals: &impl PackFlowControllers<3>,
+            pack_flow_valve_signals: &impl PackFlowControllers<3, 2>,
             engine_bleed: [&impl EngineCorrectedN1; 2],
         ) {
             self.engine_bleed
@@ -880,7 +870,7 @@
             &mut self,
             context: &UpdateContext,
             from: &mut impl PneumaticContainer,
-            pack_flow_valve_signals: &impl PackFlowControllers<3>,
+            pack_flow_valve_signals: &impl PackFlowControllers<3, 2>,
         ) {
             self.pack_flow_valve.update_open_amount(
                 &pack_flow_valve_signals.pack_flow_controller(self.engine_number.into()),
@@ -941,7 +931,7 @@
             }
         }
     }
-    impl EngineBleedPushbutton for TestPneumaticOverhead {
+    impl EngineBleedPushbutton<2> for TestPneumaticOverhead {
         fn engine_bleed_pushbuttons_are_auto(&self) -> [bool; 2] {
             [self.engine_1_bleed.is_auto(), self.engine_2_bleed.is_auto()]
         }

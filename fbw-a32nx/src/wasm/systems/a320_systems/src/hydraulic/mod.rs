--- conflicted
+++ resolved
@@ -3798,7 +3798,6 @@
         left_brake_temperature_sensors: &[impl ControllerSignal<ThermodynamicTemperature>; 2],
         right_brake_temperature_sensors: &[impl ControllerSignal<ThermodynamicTemperature>; 2],
     ) {
-<<<<<<< HEAD
         for (i, brake_temperature) in self.brake_temperatures.iter_mut().enumerate() {
             *brake_temperature = if i < 2 {
                 left_brake_temperature_sensors[i].signal()
@@ -3807,10 +3806,7 @@
             };
         }
 
-        self.update_steering_demands(lgciu1, engine1, engine2);
-=======
         self.update_steering_demands(context, lgciu1, engine1, engine2);
->>>>>>> 80e39988
 
         self.update_normal_braking_availability(current_pressure.pressure());
         self.update_brake_pressure_limitation();

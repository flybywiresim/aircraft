--- conflicted
+++ resolved
@@ -175,68 +175,11 @@
     }
 
     pub(crate) fn update(&mut self, context: &UpdateContext) {
-<<<<<<< HEAD
-        if !self.is_developer_state_active() {
-            self.ensure_payload_sync()
-        };
-
-        if self.is_gsx_enabled() {
-            self.stop_boarding();
-            self.update_extern_gsx(context);
-        } else {
-            self.update_intern(context);
-        }
-    }
-
-    fn ensure_payload_sync(&mut self) {
-        for ps in A320Pax::iterator() {
-            if !self.pax_is_sync(ps) {
-                self.sync_pax(ps);
-            }
-        }
-
-        for cs in A320Cargo::iterator() {
-            if !self.cargo_is_sync(cs) {
-                self.sync_cargo(cs);
-            }
-        }
-    }
-
-    fn update_extern_gsx(&mut self, context: &UpdateContext) {
-        self.update_pax_ambience();
-        self.update_gsx_deboarding(context);
-        self.update_gsx_boarding(context);
-        self.update_boarding_sounds();
-        self.update_boarding_status();
-    }
-
-    fn update_gsx_deboarding(&mut self, _context: &UpdateContext) {
-        match self.gsx_deboarding_state {
-            GsxState::None | GsxState::Available | GsxState::NotAvailable | GsxState::Bypassed => {}
-            GsxState::Requested => {
-                self.update_cargo_loaded();
-                self.reset_all_pax_targets();
-                self.reset_all_cargo_targets();
-            }
-            GsxState::Completed => {
-                self.move_all_payload();
-                self.reset_cargo_loaded();
-                self.reset_all_cargo_targets();
-            }
-            GsxState::Performing => {
-                self.move_all_pax_num(
-                    self.total_pax_num() - (self.total_max_pax() - self.gsx_pax_deboarding),
-                );
-                self.load_all_cargo_percent(100. - self.gsx_cargo_deboarding_pct);
-            }
-        }
-=======
         self.payload_manager.update(context.delta());
     }
 
     fn pax_num(&self, ps: usize) -> i8 {
         self.payload_manager.pax_num(ps)
->>>>>>> 203cfdd4
     }
 
     fn total_passenger_load(&self) -> Mass {
@@ -247,57 +190,8 @@
         self.payload_manager.total_target_passenger_load()
     }
 
-<<<<<<< HEAD
-    fn update_gsx_boarding(&mut self, _context: &UpdateContext) {
-        match self.gsx_boarding_state {
-            GsxState::None
-            | GsxState::Available
-            | GsxState::NotAvailable
-            | GsxState::Bypassed
-            | GsxState::Requested => {}
-            GsxState::Completed => {
-                for cs in A320Cargo::iterator() {
-                    self.move_all_cargo(cs);
-                }
-            }
-            GsxState::Performing => {
-                self.move_all_pax_num(self.gsx_pax_boarding - self.total_pax_num());
-                self.load_all_cargo_percent(self.gsx_cargo_boarding_pct);
-            }
-        }
-    }
-
-    fn update_intern(&mut self, context: &UpdateContext) {
-        self.update_pax_ambience();
-
-        if !self.is_boarding {
-            self.time = Duration::from_nanos(0);
-            self.stop_boarding_sounds();
-            return;
-        }
-
-        let ms_delay = if self.board_rate() == BoardingRate::Instant {
-            0
-        } else if self.board_rate() == BoardingRate::Fast {
-            1000
-        } else {
-            5000
-        };
-
-        let delta_time = context.delta();
-        self.time += delta_time;
-        if self.time.as_millis() > ms_delay {
-            self.time = Duration::from_nanos(0);
-            self.update_pax();
-            self.update_cargo();
-        }
-        // Check sound before updating boarding status
-        self.update_boarding_sounds();
-        self.update_boarding_status();
-=======
     fn total_passenger_moment(&self) -> Vector3<f64> {
         self.payload_manager.total_passenger_moment()
->>>>>>> 203cfdd4
     }
 
     fn total_target_passenger_moment(&self) -> Vector3<f64> {

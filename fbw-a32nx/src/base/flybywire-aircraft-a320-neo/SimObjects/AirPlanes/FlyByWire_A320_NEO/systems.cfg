[VERSION]
major = 1
minor = 0

[LIGHTS]
; Refer to [ELECTRICAL] for details on how to connect a light to a circuit.
;
; Documentation on adjusting lights through XML templates
;
; There are two types of lights in the cockpit: (1) XML emissives, and (2) volumetric lights.
; These lights can both be turned on or off from within the XML templates. As an example, consider
; the following knob template usage:
;
; <UseTemplate Name="ASOBO_LIGHTING_Knob_Panel_Template">
;     <POTENTIOMETER>85</POTENTIOMETER>
;     <SIMVAR_INDEX>1</SIMVAR_INDEX>
;     <NODE_ID>LIGHTING_Knob_Panel</NODE_ID>
;     <ANIM_NAME>LIGHTING_Knob_Panel</ANIM_NAME>
; </UseTemplate>
;
; Note that this particular template is called 'ASOBO_LIGHTING_Knob_Panel_Template'. 'Panel' is very important here.
; This knob affects the 'Type:4' volumetric lights. 'Type:4' lights are the panel lights. In particular, this knob will turn off the
; 'Type:4#Index:1' light, as 'SIMVAR_INDEX' is set to '1'. Note that the POTENTIOMETER is also adjusted as you move the knob.
;
; When the knob is set to the off position, the '(A:LIGHT PANEL ON, Bool)' simvar is set to 0. This in turn will affect anything
; depending on that particular simvar and might lead to unexpected behaviour. In particular, XML emissives are affected by this.
; The 'ASOBO_LIGHTING_Panel_Emissive_Template' is an example of such an XML emissive. If you use this particular
; template, then whenever you turn the knob to the off position, this particular emissive will stop emitting light.
;
; There are other templates for certain other types. For example, 'ASOBO_LIGHTING_Knob_Pedestal_Template' affects 'Type:11' pedestal lights.
;
; In many situations you don't want your emissive to be affected by the TYPE. You just want the emissive to be affected by the
; potentiometer. For these situations you should use the 'ASOBO_LIGHTING_Knob_Potentiometer_Template' to control the potentiometer
; and the 'ASOBO_LIGHTING_Potentiometer_Emissive_Template' to show the emissive.
;
; Make sure to never use a type specific knob more than once. If you need to control multiple lights of the same type,
; then do so using multiple 'ASOBO_LIGHTING_Knob_Potentiometer_Template' templates. At that point you'll no longer have a knob turning
; the simvar managing all lights of that type ON or OFF. Therefore, you have to ensure that in all the relevant '.flt' files you
; turn that type of light ON (e.g. 'GlareshieldLights=True'). Otherwise the lights will not illuminate. Make sure to set the potentiometers
; of those lights to '0' in the '.flt' file if you don't want them to be illuminated when starting a flight.
;
; LIGHT SPECIFIC IMPL. NOTES
; - Changes to LocalPosition does not have any effect if the light is attached to a node.
; - Angles for spotlights are divided by half. 180° == 90°.
; - Adding a *.fx file requires a complete sim restart as these files are loaded once during startup.
; - Adding/renaming a *.fx file requires a re-compile of aircraft to generate a new layout.json.
; - Changes to this systems.cfg file can be reloaded in sim using the File -> Resync option in the Aircraft Editor window.
; - Color Start/End in *.fx file, controls what color the light has during day or night.
; - Color Start/End in *.fx file, also controls the color of any sprite/texture used, if not using #EmMesh.
; - You can't combine volumetric and non volumetric in the same *.fx file, it is all volumetric or none nothing.
; - Enumeration of lightdef.N or order does not matter. A lightdef.999 will show up as lightdef.75 in sim, if 74 was the last one in the list.
; - Range for a spotlight can't be smaller than 0.1, even if it works in the User Lights window.
; - A resync wont initialize the special "always-on-lights" attached to Type:13#Index:0, a flight restart is needed.
;
; TESTING OF CIRCUITS AND BUSES
; - To unpower AC BUS 1, push GEN 1 and BUS TIE to OFF.
; - To unpower AC BUS 2, push GEN 2 and BUS TIE to OFF.
; - To unpower AC ESS, push ESS FEED button to ALTN, BUS TIE to OFF and GEN 2 to OFF. This will also unpower AC BUS 2.
; - To unpower DC 1, DC 2, DC BAT, go to failures in the EFB and fail all TRs.

; EXTERIOR LIGHTING

; NAV LT
lightdef.0 = Type:3#Index:1#LocalPosition:0,0,0#LocalRotation:0,0,-5#EffectFile:LIGHT_A32NX_NavigationRed#Node:LIGHT_ASOBO_NavigationRed#PotentiometerIndex:1#EmMesh:LIGHT_ASOBO_NavigationRed                  ; NAV L RED
lightdef.1 = Type:3#Index:2#LocalPosition:0,0,0#LocalRotation:0,0,5#EffectFile:LIGHT_A32NX_NavigationGreen#Node:LIGHT_ASOBO_NavigationGreen#PotentiometerIndex:1#EmMesh:LIGHT_ASOBO_NavigationGreen             ; NAV R GREEN
lightdef.2 = Type:3#Index:3#LocalPosition:0,0,0#LocalRotation:0,0,180#EffectFile:LIGHT_A32NX_NavigationWhite#Node:LIGHT_ASOBO_NavigationTailRight#PotentiometerIndex:1#EmMesh:LIGHT_ASOBO_NavigationTailRight   ; NAV TAIL R WHITE
lightdef.3 = Type:3#Index:4#LocalPosition:0,0,0#LocalRotation:0,0,180#EffectFile:LIGHT_A32NX_NavigationWhite#Node:LIGHT_ASOBO_NavigationTailLeft#PotentiometerIndex:1#EmMesh:LIGHT_ASOBO_NavigationTailLeft     ; NAV TAIL L WHITE

; BEACON LT
lightdef.4 = Type:1#Index:1#LocalPosition:-11.5,0,12#LocalRotation:-15,10,-98#EffectFile:LIGHT_A32NX_BeaconTop_Wing#PotentiometerIndex:1#EmMesh:LIGHT_ASOBO_BeaconTop       ; TOP R WING
lightdef.5 = Type:1#Index:1#LocalPosition:-11.5,0,12#LocalRotation:-15,10,98#EffectFile:LIGHT_A32NX_BeaconTop_Wing#PotentiometerIndex:1#EmMesh:LIGHT_ASOBO_BeaconTop        ; TOP L WING
lightdef.6 = Type:1#Index:1#LocalPosition:-11.5,0,11.75#LocalRotation:0,0,0#EffectFile:LIGHT_A32NX_BeaconTop#PotentiometerIndex:1#EmMesh:LIGHT_ASOBO_BeaconTop              ; TOP AMB
lightdef.7 = Type:1#Index:1#LocalPosition:-11.5,0,60#LocalRotation:90,0,0#EffectFile:LIGHT_A32NX_BeaconTopWide#PotentiometerIndex:1#EmMesh:LIGHT_ASOBO_BeaconTop            ; TOP AMB WIDE
lightdef.8 = Type:1#Index:1#LocalPosition:-25,0,12#LocalRotation:-12,180,180#EffectFile:LIGHT_A32NX_BeaconTop_Rear#PotentiometerIndex:1#EmMesh:LIGHT_ASOBO_BeaconTop        ; TOP AMB REAR
lightdef.9 = Type:1#Index:2#LocalPosition:-3.4,0,-3.1#LocalRotation:0,0,0#EffectFile:LIGHT_A32NX_BeaconBelly#PotentiometerIndex:1#EmMesh:LIGHT_ASOBO_BeaconBelly            ; BELLY C GND
lightdef.10 = Type:1#Index:2#LocalPosition:-3.4,0,-7#LocalRotation:-90,0,0#EffectFile:LIGHT_A32NX_BeaconBelly_Ambient#PotentiometerIndex:1#EmMesh:LIGHT_ASOBO_BeaconBelly   ; BELLY C AMB
lightdef.11 = Type:1#Index:2#LocalPosition:-3.4,0,-3.3#LocalRotation:4,0,0#EffectFile:LIGHT_A32NX_BeaconBelly_Front#PotentiometerIndex:1#EmMesh:LIGHT_ASOBO_BeaconBelly     ; BELLY C FRONT
lightdef.12 = Type:1#Index:2#LocalPosition:4.5,-13,-2.5#LocalRotation:90,0,0#EffectFile:LIGHT_A32NX_BeaconBelly_Engine#PotentiometerIndex:1#EmMesh:LIGHT_ASOBO_BeaconBelly  ; BELLY L ENG
lightdef.13 = Type:1#Index:2#LocalPosition:-1,-13,-2.5#LocalRotation:90,0,0#EffectFile:LIGHT_A32NX_BeaconBelly_Engine#PotentiometerIndex:1#EmMesh:LIGHT_ASOBO_BeaconBelly   ; BELLY L ENG
lightdef.14 = Type:1#Index:2#LocalPosition:1.8,-13,-2.5#LocalRotation:90,0,0#EffectFile:LIGHT_A32NX_BeaconBelly_Engine#PotentiometerIndex:1#EmMesh:LIGHT_ASOBO_BeaconBelly  ; BELLY L ENG
lightdef.15 = Type:1#Index:2#LocalPosition:4.5,13,-2.5#LocalRotation:90,0,0#EffectFile:LIGHT_A32NX_BeaconBelly_Engine#PotentiometerIndex:1#EmMesh:LIGHT_ASOBO_BeaconBelly   ; BELLY R ENG
lightdef.16 = Type:1#Index:2#LocalPosition:-1,13,-2.5#LocalRotation:90,0,0#EffectFile:LIGHT_A32NX_BeaconBelly_Engine#PotentiometerIndex:1#EmMesh:LIGHT_ASOBO_BeaconBelly    ; BELLY R ENG
lightdef.17 = Type:1#Index:2#LocalPosition:1.8,13,-2.5#LocalRotation:90,0,0#EffectFile:LIGHT_A32NX_BeaconBelly_Engine#PotentiometerIndex:1#EmMesh:LIGHT_ASOBO_BeaconBelly   ; BELLY R ENG

; STROBE LT
lightdef.18 = Type:2#Index:0#LocalPosition:0,0,0#LocalRotation:0,0,15#EffectFile:LIGHT_A32NX_StrobeWing#Node:LIGHT_ASOBO_StrobeWingLeftOuter#PotentiometerIndex:24#EmMesh:LIGHT_ASOBO_StrobeWingLeftOuter       ; STROBE L OUT
lightdef.19 = Type:2#Index:3#LocalPosition:0,0,0#LocalRotation:0,0,70#EffectFile:LIGHT_A32NX_StrobeWing#Node:LIGHT_ASOBO_StrobeWingLeftInner#PotentiometerIndex:24#EmMesh:LIGHT_ASOBO_StrobeWingLeftInner       ; STROBE L IN
lightdef.20 = Type:2#Index:3#LocalPosition:0,0,0#LocalRotation:0,0,0#EffectFile:LIGHT_A32NX_StrobeFX#Node:LIGHT_ASOBO_StrobeWingLeftOuter#PotentiometerIndex:24#EmMesh:LIGHT_ASOBO_StrobeWingLeftOuter          ; STROBE L FX
lightdef.21 = Type:2#Index:0#LocalPosition:0,0,0#LocalRotation:0,0,-15#EffectFile:LIGHT_A32NX_StrobeWing#Node:LIGHT_ASOBO_StrobeWingRightOuter#PotentiometerIndex:24#EmMesh:LIGHT_ASOBO_StrobeWingRightOuter    ; STROBE R OUT
lightdef.22 = Type:2#Index:3#LocalPosition:0,0,0#LocalRotation:0,0,-70#EffectFile:LIGHT_A32NX_StrobeWing#Node:LIGHT_ASOBO_StrobeWingRightInner#PotentiometerIndex:24#EmMesh:LIGHT_ASOBO_StrobeWingRightInner    ; STROBE R IN
lightdef.23 = Type:2#Index:3#LocalPosition:0,0,0#LocalRotation:0,0,0#EffectFile:LIGHT_A32NX_StrobeFX#Node:LIGHT_ASOBO_StrobeWingRightOuter#PotentiometerIndex:24#EmMesh:LIGHT_ASOBO_StrobeWingRightOuter        ; STROBE R FX
lightdef.24 = Type:2#Index:0#LocalPosition:0,0,0#LocalRotation:0,0,180#EffectFile:LIGHT_A32NX_StrobeTail#Node:LIGHT_ASOBO_StrobeTail#PotentiometerIndex:24#EmMesh:LIGHT_ASOBO_StrobeTail                        ; STROBE TAIL

; LOGO LT L/R
lightdef.25 = Type:9#Index:1#LocalPosition:0,0,0#LocalRotation:-47.5,0,-60#EffectFile:LIGHT_A32NX_LogoLight#Node:LIGHT_ASOBO_LogoLeft#PotentiometerIndex:1#EmMesh:LIGHT_ASOBO_LogoLeft      ; LOGO L
lightdef.26 = Type:9#Index:1#LocalPosition:-70.6,-12.3,8.9#LocalRotation:-60,0,-70#EffectFile:LIGHT_A32NX_LogoLightVol#PotentiometerIndex:1#EmMesh:LIGHT_ASOBO_LogoLeft                     ; LOGO L VOL
lightdef.27 = Type:9#Index:1#LocalPosition:-70.85,-12.3,8.65#LocalRotation:0,0,0#EffectFile:LIGHT_A32NX_LogoLightAmbient#PotentiometerIndex:1#EmMesh:LIGHT_ASOBO_LogoLeft                   ; LOGO L AMB
lightdef.28 = Type:9#Index:2#LocalPosition:0,0,0#LocalRotation:-47.5,0,60#EffectFile:LIGHT_A32NX_LogoLight#Node:LIGHT_ASOBO_LogoRight#PotentiometerIndex:1#EmMesh:LIGHT_ASOBO_LogoRight     ; LOGO R
lightdef.29 = Type:9#Index:2#LocalPosition:-70.6,12.3,8.9#LocalRotation:-60,0,70#EffectFile:LIGHT_A32NX_LogoLightVol#PotentiometerIndex:1#EmMesh:LIGHT_ASOBO_LogoRight                      ; LOGO R VOL
lightdef.30 = Type:9#Index:2#LocalPosition:-70.85,12.3,8.65#LocalRotation:0,0,0#EffectFile:LIGHT_A32NX_LogoLightAmbient#PotentiometerIndex:1#EmMesh:LIGHT_ASOBO_LogoRight                   ; LOGO R AMB

; TAXI/T/O LT
lightdef.31 = Type:6#Index:1#LocalPosition:0,0,0#LocalRotation:5,0,0#EffectFile:LIGHT_A32NX_TaxiLarge#Node:LIGHT_ASOBO_Taxi#PotentiometerIndex:1#EmMesh:LIGHT_ASOBO_Taxi            ; TAXI LT
lightdef.32 = Type:6#Index:1#LocalPosition:0,0,0#LocalRotation:5,0,0#EffectFile:LIGHT_A32NX_TaxiLargeVol#Node:LIGHT_ASOBO_Taxi#PotentiometerIndex:1#EmMesh:LIGHT_ASOBO_Taxi         ; TAXI LT VOL
lightdef.33 = Type:6#Index:1#LocalPosition:27.4,0.57,-2.35#LocalRotation:0,0,0#EffectFile:LIGHT_A32NX_TaxiAmbient#PotentiometerIndex:1#EmMesh:LIGHT_ASOBO_Taxi                      ; TAXI LT AMB
lightdef.34 = Type:6#Index:1#LocalPosition:27.4,0.57,-2.35#LocalRotation:45,0,0#EffectFile:LIGHT_A32NX_TaxiTOAmbientGnd#PotentiometerIndex:1#EmMesh:LIGHT_ASOBO_Taxi                ; TAXI LT AMB GND
lightdef.35 = Type:6#Index:1#LocalPosition:27.4,0.57,-2.35#LocalRotation:0,0,0#EffectFile:LIGHT_A32NX_DaylightGlare#PotentiometerIndex:1#EmMesh:LIGHT_ASOBO_Taxi                    ; TAXI LT AMB DAY
lightdef.36 = Type:5#Index:1#LocalPosition:0,0,0#LocalRotation:5,0,0#EffectFile:LIGHT_A32NX_TakeOff#Node:LIGHT_ASOBO_TakeOff#PotentiometerIndex:1#EmMesh:LIGHT_ASOBO_TakeOff        ; T/O LT
lightdef.37 = Type:5#Index:1#LocalPosition:0,0,0#LocalRotation:-2,0,0#EffectFile:LIGHT_A32NX_TakeOffVol#Node:LIGHT_ASOBO_TakeOff#PotentiometerIndex:1#EmMesh:LIGHT_ASOBO_TakeOff    ; T/O LT VOL
lightdef.38 = Type:5#Index:1#LocalPosition:27.4,-0.57,-2.35#LocalRotation:0,0,0#EffectFile:LIGHT_A32NX_TakeOffAmbient#PotentiometerIndex:1#EmMesh:LIGHT_ASOBO_TakeOff               ; T/O LT AMB
lightdef.39 = Type:5#Index:1#LocalPosition:27.4,-0.57,-2.35#LocalRotation:40,0,0#EffectFile:LIGHT_A32NX_TaxiTOAmbientGnd#PotentiometerIndex:1#EmMesh:LIGHT_ASOBO_TakeOff            ; T/O LT AMB GND
lightdef.40 = Type:5#Index:1#LocalPosition:27.4,-0.57,-2.35#LocalRotation:0,0,0#EffectFile:LIGHT_A32NX_DaylightGlare#PotentiometerIndex:1#EmMesh:LIGHT_ASOBO_TakeOff                ; T/O LT AMB DAY

; RW TURN OFF LT
lightdef.41 = Type:6#Index:2#LocalPosition:0,0,0#LocalRotation:0,0,40#EffectFile:LIGHT_A32NX_RunwayTurnOff#Node:LIGHT_ASOBO_RunwayTurnOffLeft#PotentiometerIndex:1#EmMesh:LIGHT_ASOBO_RunwayTurnOffLeft         ; RWY TURN OFF L
lightdef.42 = Type:6#Index:2#LocalPosition:0,0,0#LocalRotation:0,0,40#EffectFile:LIGHT_A32NX_RunwayTurnOffVol#Node:LIGHT_ASOBO_RunwayTurnOffLeft#PotentiometerIndex:1#EmMesh:LIGHT_ASOBO_RunwayTurnOffLeft      ; RWY TURN OFF L VOL
lightdef.43 = Type:6#Index:2#LocalPosition:27.4,-0.6,-4.4#LocalRotation:0,0,0#EffectFile:LIGHT_A32NX_RunwayTurnOffAmbient#PotentiometerIndex:1                                                                  ; RWY TURN OFF L AMB
lightdef.44 = Type:6#Index:2#LocalPosition:27.4,-0.6,-4.4#LocalRotation:0,0,0#EffectFile:LIGHT_A32NX_DaylightGlare#PotentiometerIndex:1                                                                         ; RWY TURN OFF L DAY
lightdef.45 = Type:6#Index:3#LocalPosition:0,0,0#LocalRotation:0,0,-40#EffectFile:LIGHT_A32NX_RunwayTurnOff#Node:LIGHT_ASOBO_RunwayTurnOffRight#PotentiometerIndex:1#EmMesh:LIGHT_ASOBO_RunwayTurnOffRight      ; RWY TURN OFF R
lightdef.46 = Type:6#Index:3#LocalPosition:0,0,0#LocalRotation:0,0,-40#EffectFile:LIGHT_A32NX_RunwayTurnOffVol#Node:LIGHT_ASOBO_RunwayTurnOffRight#PotentiometerIndex:1#EmMesh:LIGHT_ASOBO_RunwayTurnOffRight   ; RWY TURN OFF R VOL
lightdef.47 = Type:6#Index:3#LocalPosition:27.4,0.6,-4.4#LocalRotation:0,0,0#EffectFile:LIGHT_A32NX_RunwayTurnOffAmbient#PotentiometerIndex:1                                                                   ; RWY TURN OFF R AMB
lightdef.48 = Type:6#Index:3#LocalPosition:27.4,0.6,-4.4#LocalRotation:0,0,0#EffectFile:LIGHT_A32NX_DaylightGlare#PotentiometerIndex:1                                                                          ; RWY TURN OFF R DAY
lightdef.49 = Type:6#Index:3#LocalPosition:27.4,0,-2.35#LocalRotation:40,0,0#EffectFile:LIGHT_A32NX_RunwayTurnOffAmbientGnd#PotentiometerIndex:1                                                                ; RWY TURN OFF AMB GND

; LANDING LT
lightdef.50 = Type:5#Index:2#LocalPosition:-10,-7.6,-0.84#LocalRotation:2,0,5#EffectFile:LIGHT_A32NX_LandingLarge#PotentiometerIndex:1#EmMesh:LIGHT_ASOBO_LandingLeft           ; LDG LT L
lightdef.51 = Type:5#Index:2#LocalPosition:-10,-7.6,-0.7#LocalRotation:2,0,5#EffectFile:LIGHT_A32NX_LandingLargeVol#PotentiometerIndex:1#EmMesh:LIGHT_ASOBO_LandingLeft         ; LDG LT L VOL
lightdef.52 = Type:5#Index:2#LocalPosition:-12,-7.6,-2#LocalRotation:-6,0,18#EffectFile:LIGHT_A32NX_LandingAmbientLarge#PotentiometerIndex:1#EmMesh:LIGHT_ASOBO_LandingLeft     ; LDG LT L AMB L
lightdef.53 = Type:5#Index:2#LocalPosition:-12,-7.6,-2#LocalRotation:6,0,40#EffectFile:LIGHT_A32NX_LandingAmbientMedium#PotentiometerIndex:1#EmMesh:LIGHT_ASOBO_LandingLeft     ; LDG LT L AMB M
lightdef.54 = Type:5#Index:2#LocalPosition:0.5,-7.6,-8#LocalRotation:-25,0,90#EffectFile:LIGHT_A32NX_LandingAmbientSmall#PotentiometerIndex:1#EmMesh:LIGHT_ASOBO_LandingLeft    ; LDG LT L AMB S
lightdef.55 = Type:5#Index:2#LocalPosition:4.5,-7.6,-8#LocalRotation:-25,0,90#EffectFile:LIGHT_A32NX_LandingAmbientSmall#PotentiometerIndex:1#EmMesh:LIGHT_ASOBO_LandingLeft    ; LDG LT L AMB S
lightdef.56 = Type:5#Index:2#LocalPosition:-10,-7.7,-0.7#LocalRotation:60,0,0#EffectFile:LIGHT_A32NX_LandingAmbientGnd#PotentiometerIndex:1                                     ; LDG LT L AMB GND
lightdef.57 = Type:5#Index:3#LocalPosition:-10,7.6,-0.84#LocalRotation:2,0,-5#EffectFile:LIGHT_A32NX_LandingLarge#PotentiometerIndex:1#EmMesh:LIGHT_ASOBO_LandingRight          ; LDG LT R
lightdef.58 = Type:5#Index:3#LocalPosition:-10,7.6,-0.7#LocalRotation:2,0,-5#EffectFile:LIGHT_A32NX_LandingLargeVol#PotentiometerIndex:1#EmMesh:LIGHT_ASOBO_LandingRight        ; LDG LT R VOL
lightdef.59 = Type:5#Index:3#LocalPosition:-12,7.6,-2#LocalRotation:-6,0,-18#EffectFile:LIGHT_A32NX_LandingAmbientLarge#PotentiometerIndex:1#EmMesh:LIGHT_ASOBO_LandingRight    ; LDG LT R AMB L
lightdef.60 = Type:5#Index:3#LocalPosition:-12,7.6,-2#LocalRotation:6,0,-40#EffectFile:LIGHT_A32NX_LandingAmbientMedium#PotentiometerIndex:1#EmMesh:LIGHT_ASOBO_Landingright    ; LDG LT R AMB M
lightdef.61 = Type:5#Index:3#LocalPosition:0.5,7.6,-8#LocalRotation:-25,0,-90#EffectFile:LIGHT_A32NX_LandingAmbientSmall#PotentiometerIndex:1#EmMesh:LIGHT_ASOBO_LandingRight   ; LDG LT R AMB S
lightdef.62 = Type:5#Index:3#LocalPosition:4.5,7.6,-8#LocalRotation:-25,0,-90#EffectFile:LIGHT_A32NX_LandingAmbientSmall#PotentiometerIndex:1#EmMesh:LIGHT_ASOBO_LandingRight   ; LDG LT R AMB S
lightdef.63 = Type:5#Index:3#LocalPosition:-10,7.7,-0.7#LocalRotation:60,0,0#EffectFile:LIGHT_A32NX_LandingAmbientGnd#PotentiometerIndex:1                                      ; LDG LT R AMB GND

; WING LT
lightdef.64 = Type:8#Index:1#LocalPosition:15.57,-6.5,4.58#LocalRotation:2,0,145#EffectFile:LIGHT_A32NX_WingLarge#PotentiometerIndex:1#EmMesh:LIGHT_ASOBO_WingLeft      ; WING LT L
lightdef.65 = Type:8#Index:1#LocalPosition:15.57,-6.5,4.58#LocalRotation:2,0,145#EffectFile:LIGHT_A32NX_WingLargeVol#PotentiometerIndex:1#EmMesh:LIGHT_ASOBO_WingLeft   ; WING LT L VOL
lightdef.66 = Type:8#Index:2#LocalPosition:15.57,6.5,4.58#LocalRotation:2,0,-145#EffectFile:LIGHT_A32NX_WingLarge#PotentiometerIndex:1#EmMesh:LIGHT_ASOBO_WingRight     ; WING LT R
lightdef.67 = Type:8#Index:2#LocalPosition:15.57,6.5,4.58#LocalRotation:2,0,-145#EffectFile:LIGHT_A32NX_WingLargeVol#PotentiometerIndex:1#EmMesh:LIGHT_ASOBO_WingRight  ; WING LT R VOL

; PARK BRK LT EXT
lightdef.68 = Type:7#Index:1#LocalPosition:27.95,0.252,-4.508#LocalRotation:2,0,180#EffectFile:LIGHT_A32NX_ParkBrkLight#PotentiometerIndex:99         ; PARK BRK LT EXT
lightdef.69 = Type:7#Index:1#LocalPosition:28.23,0.242,-4.501#LocalRotation:2,0,180#EffectFile:LIGHT_A32NX_ParkBrkLightAmbient#PotentiometerIndex:99  ; PARK BRK LT EXT AMB

; INTERIOR LIGHTING

; OVHD INTEG LT AMBIENT
lightdef.70 = Type:4#Index:8#LocalPosition:36,0,6.6#LocalRotation:-75,0,0#EffectFile:LIGHT_A32NX_EmissiveAmbientL#PotentiometerIndex:86        ; OVHD AMB L LOW
lightdef.71 = Type:4#Index:8#LocalPosition:36,-2,8.3#LocalRotation:0,0,-90#EffectFile:LIGHT_A32NX_EmissiveAccent#PotentiometerIndex:86         ; OVHD ACC LOW L
lightdef.72 = Type:4#Index:8#LocalPosition:36.9,2,8#LocalRotation:0,0,90#EffectFile:LIGHT_A32NX_EmissiveAccent#PotentiometerIndex:86           ; OVHD ACC LOW R
lightdef.73 = Type:4#Index:8#LocalPosition:37.2,-0.42,7.81#LocalRotation:112,0,0#EffectFile:LIGHT_A32NX_EmissiveHardM#PotentiometerIndex:86    ; OVHD AMB M LOW
lightdef.74 = Type:4#Index:8#LocalPosition:37.2,0.375,7.81#LocalRotation:112,0,0#EffectFile:LIGHT_A32NX_EmissiveHardM#PotentiometerIndex:86    ; OVHD AMB M LOW
lightdef.75 = Type:4#Index:8#LocalPosition:36.5,-1.05,8.06#LocalRotation:112,0,7#EffectFile:LIGHT_A32NX_EmissiveM#PotentiometerIndex:86        ; OVHD AMB M LOW
lightdef.76 = Type:4#Index:8#LocalPosition:34,0,7.7#LocalRotation:-70,0,0#EffectFile:LIGHT_A32NX_EmissiveAmbientL#PotentiometerIndex:86        ; OVHD AMB L UPP
lightdef.77 = Type:4#Index:8#LocalPosition:33,0,9.7#LocalRotation:45,0,0#EffectFile:LIGHT_A32NX_EmissiveAccent#PotentiometerIndex:86           ; OVHD ACC UPP

; FCU INTEG LT AMBIENT
lightdef.78 = Type:12#Index:5#LocalPosition:38.513,-0.2,6.245#LocalRotation:-167,0,0#EffectFile:LIGHT_A32NX_EmissiveM#PotentiometerIndex:84    ; FCU AMB M L
lightdef.79 = Type:12#Index:5#LocalPosition:38.513,-0.985,6.219#LocalRotation:-167,0,0#EffectFile:LIGHT_A32NX_EmissiveM#PotentiometerIndex:84     ; FCU AMB M L
lightdef.80 = Type:12#Index:5#LocalPosition:38.513,0.2,6.245#LocalRotation:-167,0,0#EffectFile:LIGHT_A32NX_EmissiveM#PotentiometerIndex:84     ; FCU AMB M R
lightdef.81 = Type:12#Index:5#LocalPosition:38.513,0.95,6.2#LocalRotation:-167,0,0#EffectFile:LIGHT_A32NX_EmissiveM#PotentiometerIndex:84      ; FCU AMB M R
lightdef.82 = Type:12#Index:5#LocalPosition:38.5,-0.42,6.18#LocalRotation:-167,0,0#EffectFile:LIGHT_A32NX_EmissiveM#PotentiometerIndex:84      ; FCU AMB M MID L
lightdef.83 = Type:12#Index:5#LocalPosition:38.505,0,6.193#LocalRotation:-167,0,0#EffectFile:LIGHT_A32NX_EmissiveM#PotentiometerIndex:84        ; FCU AMB M MID
lightdef.84 = Type:12#Index:5#LocalPosition:38.5,0.42,6.18#LocalRotation:-167,0,0#EffectFile:LIGHT_A32NX_EmissiveM#PotentiometerIndex:84        ; FCU AMB M MID R
lightdef.85 = Type:12#Index:5#LocalPosition:38.51,-0.25,6.23#LocalRotation:-167,0,0#EffectFile:LIGHT_A32NX_EmissiveS#PotentiometerIndex:84      ; FCU AMB S L
lightdef.86 = Type:12#Index:5#LocalPosition:38,-0.67,6.15#LocalRotation:0,0,0#EffectFile:LIGHT_A32NX_EmissiveAmbientS#PotentiometerIndex:84     ; FCU AMB S L
lightdef.87 = Type:12#Index:5#LocalPosition:38,-0.21,6.15#LocalRotation:0,0,0#EffectFile:LIGHT_A32NX_EmissiveAmbientS#PotentiometerIndex:84     ; FCU AMB S L
lightdef.88 = Type:12#Index:5#LocalPosition:38.51,0.26,6.23#LocalRotation:-167,0,0#EffectFile:LIGHT_A32NX_EmissiveS#PotentiometerIndex:84       ; FCU AMB S R
lightdef.89 = Type:12#Index:5#LocalPosition:37.985,0.34,6.15#LocalRotation:0,0,0#EffectFile:LIGHT_A32NX_EmissiveAmbientS#PotentiometerIndex:84  ; FCU AMB S R
lightdef.90 = Type:12#Index:5#LocalPosition:38,0.67,6.15#LocalRotation:0,0,0#EffectFile:LIGHT_A32NX_EmissiveAmbientS#PotentiometerIndex:84      ; FCU AMB S R

; MAIN PNL INTEG LT AMBIENT
lightdef.91 = Type:4#Index:7#LocalPosition:39.032,-2.675,5.57#LocalRotation:-163,0,0#EffectFile:LIGHT_A32NX_EmissiveM#PotentiometerIndex:85     ; MAIN PNL AMB M L
lightdef.92 = Type:4#Index:7#LocalPosition:39.032,-2.55,5.57#LocalRotation:-163,0,0#EffectFile:LIGHT_A32NX_EmissiveM#PotentiometerIndex:85      ; MAIN PNL AMB M L
lightdef.93 = Type:4#Index:7#LocalPosition:39.032,-2.41,5.57#LocalRotation:-163,0,0#EffectFile:LIGHT_A32NX_EmissiveM#PotentiometerIndex:85      ; MAIN PNL AMB M L
lightdef.94 = Type:4#Index:7#LocalPosition:38.99,-2.55,5.44#LocalRotation:-163,0,0#EffectFile:LIGHT_A32NX_EmissiveS#PotentiometerIndex:85       ; MAIN PNL AMB S L
lightdef.95 = Type:4#Index:7#LocalPosition:39.032,2.675,5.57#LocalRotation:-163,0,0#EffectFile:LIGHT_A32NX_EmissiveM#PotentiometerIndex:85      ; MAIN PNL AMB M R
lightdef.96 = Type:4#Index:7#LocalPosition:39.032,2.55,5.57#LocalRotation:-163,0,0#EffectFile:LIGHT_A32NX_EmissiveM#PotentiometerIndex:85       ; MAIN PNL AMB M R
lightdef.97 = Type:4#Index:7#LocalPosition:39.032,2.41,5.57#LocalRotation:-163,0,0#EffectFile:LIGHT_A32NX_EmissiveM#PotentiometerIndex:85       ; MAIN PNL AMB M R
lightdef.98 = Type:4#Index:7#LocalPosition:38.99,2.55,5.44#LocalRotation:-163,0,0#EffectFile:LIGHT_A32NX_EmissiveS#PotentiometerIndex:85        ; MAIN PNL AMB S R
lightdef.99 = Type:4#Index:7#LocalPosition:38.9,-0.61,5.14#LocalRotation:-163,0,0#EffectFile:LIGHT_A32NX_EmissiveS#PotentiometerIndex:85        ; MAIN PNL AMB S CENTER L
lightdef.100 = Type:4#Index:7#LocalPosition:38.984,0.6,5.45#LocalRotation:-163,0,0#EffectFile:LIGHT_A32NX_EmissiveHardM#PotentiometerIndex:85   ; MAIN PNL AMB M CENTER R

; PEDESTAL INTEG LT AMBIENT
lightdef.101 = Type:4#Index:9#LocalPosition:38.5,0,4.26#LocalRotation:-102,0,0#EffectFile:LIGHT_A32NX_EmissiveM#PotentiometerIndex:85               ; PED AMB CENTER
lightdef.102 = Type:4#Index:9#LocalPosition:38.5,-0.3,4.26#LocalRotation:-102,0,0#EffectFile:LIGHT_A32NX_EmissiveM#PotentiometerIndex:85            ; PED AMB M L
lightdef.103 = Type:4#Index:9#LocalPosition:38.5,0.3,4.26#LocalRotation:-102,0,0#EffectFile:LIGHT_A32NX_EmissiveM#PotentiometerIndex:85             ; PED AMB M R
lightdef.104 = Type:4#Index:9#LocalPosition:38.4,-0.3,4.354#LocalRotation:-102,0,0#EffectFile:LIGHT_A32NX_EmissiveM#PotentiometerIndex:85           ; PED AMB M L
lightdef.105 = Type:4#Index:9#LocalPosition:38.26,-0.35,4.326#LocalRotation:-102,0,0#EffectFile:LIGHT_A32NX_EmissiveM#PotentiometerIndex:85         ; PED AMB M L
lightdef.106 = Type:4#Index:9#LocalPosition:38.07,-0.3,4.284#LocalRotation:-102,0,0#EffectFile:LIGHT_A32NX_EmissiveS#PotentiometerIndex:85          ; PED AMB S L
lightdef.107 = Type:4#Index:9#LocalPosition:37.777,-0.672,4.216#LocalRotation:-102,0,0#EffectFile:LIGHT_A32NX_EmissiveM#PotentiometerIndex:85       ; PED AMB M L
lightdef.108 = Type:4#Index:9#LocalPosition:37.515,-0.672,4.159#LocalRotation:-102,0,0#EffectFile:LIGHT_A32NX_EmissiveHardM#PotentiometerIndex:85   ; PED AMB M L
lightdef.109 = Type:4#Index:9#LocalPosition:37.515,-0.5,4.159#LocalRotation:-102,0,0#EffectFile:LIGHT_A32NX_EmissiveM#PotentiometerIndex:85         ; PED AMB M L
lightdef.110 = Type:4#Index:9#LocalPosition:37.430,-0.42,4.15#LocalRotation:-104,0,0#EffectFile:LIGHT_A32NX_EmissiveM#PotentiometerIndex:85         ; PED AMB M L
lightdef.111 = Type:4#Index:9#LocalPosition:37.3,-0.73,4.11#LocalRotation:-102,0,0#EffectFile:LIGHT_A32NX_EmissiveHardM#PotentiometerIndex:85       ; PED AMB M L
lightdef.112 = Type:4#Index:9#LocalPosition:37,-0.73,4.028#LocalRotation:-102,0,0#EffectFile:LIGHT_A32NX_EmissiveHardM#PotentiometerIndex:85        ; PED AMB M L
lightdef.113 = Type:4#Index:9#LocalPosition:37.18,-0.5,4.066#LocalRotation:-102,0,0#EffectFile:LIGHT_A32NX_EmissiveM#PotentiometerIndex:85          ; PED AMB M l
lightdef.114 = Type:4#Index:9#LocalPosition:36.93,-0.73,4.012#LocalRotation:-100,0,0#EffectFile:LIGHT_A32NX_EmissiveHardM#PotentiometerIndex:85     ; PED AMB M L
lightdef.115 = Type:4#Index:9#LocalPosition:36.93,-0.88,4.012#LocalRotation:-102,0,0#EffectFile:LIGHT_A32NX_EmissiveHardM#PotentiometerIndex:85     ; PED AMB M L
lightdef.116 = Type:4#Index:9#LocalPosition:37.02,-0.48,4.012#LocalRotation:-98,0,0#EffectFile:LIGHT_A32NX_EmissiveS#PotentiometerIndex:85          ; PED AMB S L
lightdef.117 = Type:4#Index:9#LocalPosition:36.56,-0.52,3.977#LocalRotation:-90,0,0#EffectFile:LIGHT_A32NX_EmissiveM#PotentiometerIndex:85          ; PED AMB M MID
lightdef.118 = Type:4#Index:9#LocalPosition:36.4,-0.46,3.977#LocalRotation:-90,0,0#EffectFile:LIGHT_A32NX_EmissiveHardM#PotentiometerIndex:85       ; PED AMB M MID
lightdef.119 = Type:4#Index:9#LocalPosition:36.56,0,3.979#LocalRotation:-90,0,0#EffectFile:LIGHT_A32NX_EmissiveM#PotentiometerIndex:85              ; PED AMB M MID
lightdef.120 = Type:4#Index:9#LocalPosition:36.56,0.12,3.979#LocalRotation:-90,0,0#EffectFile:LIGHT_A32NX_EmissiveM#PotentiometerIndex:85           ; PED AMB M MID
lightdef.121 = Type:4#Index:9#LocalPosition:36.25,-0.1,3.979#LocalRotation:-90,0,0#EffectFile:LIGHT_A32NX_EmissiveM#PotentiometerIndex:85           ; PED AMB M MID
lightdef.122 = Type:4#Index:9#LocalPosition:36.6,0.460,3.977#LocalRotation:-90,0,0#EffectFile:LIGHT_A32NX_EmissiveS#PotentiometerIndex:85           ; PED AMB S MID
lightdef.123 = Type:4#Index:9#LocalPosition:37.03,0,4.037#LocalRotation:-103,0,0#EffectFile:LIGHT_A32NX_EmissiveHardM#PotentiometerIndex:85         ; PED AMB M MID
lightdef.124 = Type:4#Index:9#LocalPosition:37.03,-0.09,4.037#LocalRotation:-103,0,0#EffectFile:LIGHT_A32NX_EmissiveM#PotentiometerIndex:85         ; PED AMB M MID
lightdef.125 = Type:4#Index:9#LocalPosition:37.03,0.09,4.037#LocalRotation:-103,0,0#EffectFile:LIGHT_A32NX_EmissiveM#PotentiometerIndex:85          ; PED AMB M MID
lightdef.126 = Type:4#Index:9#LocalPosition:36.93,0.25,4.012#LocalRotation:-100,0,0#EffectFile:LIGHT_A32NX_EmissiveM#PotentiometerIndex:85          ; PED AMB M R
lightdef.127 = Type:4#Index:9#LocalPosition:36.93,0.64,4.012#LocalRotation:-100,0,0#EffectFile:LIGHT_A32NX_EmissiveHardM#PotentiometerIndex:85      ; PED AMB M R
lightdef.128 = Type:4#Index:9#LocalPosition:37.18,0.5,4.066#LocalRotation:-102,0,0#EffectFile:LIGHT_A32NX_EmissiveM#PotentiometerIndex:85           ; PED AMB M R
lightdef.129 = Type:4#Index:9#LocalPosition:37.515,0.672,4.159#LocalRotation:-102,0,0#EffectFile:LIGHT_A32NX_EmissiveHardM#PotentiometerIndex:85    ; PED AMB M R
lightdef.130 = Type:4#Index:9#LocalPosition:37.777,0.672,4.216#LocalRotation:-102,0,0#EffectFile:LIGHT_A32NX_EmissiveM#PotentiometerIndex:85        ; PED AMB M R
lightdef.131 = Type:4#Index:9#LocalPosition:37.515,0.5,4.159#LocalRotation:-102,0,0#EffectFile:LIGHT_A32NX_EmissiveM#PotentiometerIndex:85          ; PED AMB M R
lightdef.132 = Type:4#Index:9#LocalPosition:37.430,0.42,4.15#LocalRotation:-104,0,0#EffectFile:LIGHT_A32NX_EmissiveM#PotentiometerIndex:85          ; PED AMB M R

; DOME LT
lightdef.133 = Type:10#Index:1#LocalPosition:34.8,-1.7,8.7#LocalRotation:70,0,0#EffectFile:LIGHT_A32NX_CockpitSpotLarge#PotentiometerIndex:7        ; DOME LT CPT
lightdef.134 = Type:10#Index:1#LocalPosition:34.8,-1.0,3.7#LocalRotation:270,500,0#EffectFile:LIGHT_A32NX_CockpitSpotLarge#PotentiometerIndex:7     ; DOME LT CPT AMB
lightdef.135 = Type:10#Index:2#LocalPosition:34.8,1.7,8.7#LocalRotation:70,0,0#EffectFile:LIGHT_A32NX_CockpitSpotLarge#PotentiometerIndex:7         ; DOME LT F/O
lightdef.136 = Type:10#Index:2#LocalPosition:34.8,1.0,3.7#LocalRotation:270,500,0#EffectFile:LIGHT_A32NX_CockpitSpotLarge#PotentiometerIndex:7      ; DOME LT F/O AMB

; PEDESTAL FLOOD LT
lightdef.137 = Type:11#Index:1#LocalPosition:35.2,0,8.5#LocalRotation:80,0,0#EffectFile:LIGHT_A32NX_Pedestal#PotentiometerIndex:76          ; PEDESTAL FLOOD LT
lightdef.138 = Type:11#Index:1#LocalPosition:36,0,6.6#LocalRotation:0,0,0#EffectFile:LIGHT_A32NX_PedestalAmbient#PotentiometerIndex:76      ; PEDESTAL FLOOD LT AMB

; MAIN PNL FLOOD LT
lightdef.139 = Type:12#Index:3#LocalPosition:38.97,-2.6,5.87#LocalRotation:-10,0,-30#EffectFile:LIGHT_A32NX_MainPanelFloodEnd#PotentiometerIndex:83     ; CPT L
lightdef.140 = Type:12#Index:3#LocalPosition:38.97,-0.6,6.2#LocalRotation:-10,0,0#EffectFile:LIGHT_A32NX_MainPanelFloodCenter#PotentiometerIndex:83     ; CPT R
lightdef.141 = Type:12#Index:4#LocalPosition:38.97,0.7,6.2#LocalRotation:-10,0,0#EffectFile:LIGHT_A32NX_MainPanelFloodCenter#PotentiometerIndex:83      ; F/O L
lightdef.142 = Type:12#Index:4#LocalPosition:38.97,2.6,5.87#LocalRotation:-10,0,30#EffectFile:LIGHT_A32NX_MainPanelFloodEnd#PotentiometerIndex:83       ; F/O R
lightdef.143 = Type:12#Index:3#LocalPosition:38.8,-2.58,5.78#LocalRotation:0,0,0#EffectFile:LIGHT_A32NX_MainPanelFloodAmbientEnd#PotentiometerIndex:83  ; CPT AMB
lightdef.144 = Type:12#Index:3#LocalPosition:38.75,0,5.8#LocalRotation:0,0,0#EffectFile:LIGHT_A32NX_MainPanelFloodAmbientCenter#PotentiometerIndex:83   ; CENTER AMB
lightdef.145 = Type:12#Index:4#LocalPosition:38.8,2.58,5.78#LocalRotation:0,0,0#EffectFile:LIGHT_A32NX_MainPanelFloodAmbientEnd#PotentiometerIndex:83   ; F/O AMB

; CPT / F/O TABLE LT
lightdef.146 = Type:12#Index:1#LocalPosition:38.5,-1.825,5.98#LocalRotation:104,0,90#EffectFile:LIGHT_A32NX_ScreenOrange#PotentiometerIndex:10  ; CPT TABLE LT
lightdef.147 = Type:12#Index:2#LocalPosition:38.5,1.76,5.98#LocalRotation:104,0,90#EffectFile:LIGHT_A32NX_ScreenOrange#PotentiometerIndex:11    ; F/O TABLE LT

; CTP / F/O CONSOLE/FLOOR LT
lightdef.148 = Type:4#Index:3#LocalPosition:37,-4,5.1#LocalRotation:90,0,0#EffectFile:LIGHT_A32NX_Console#PotentiometerIndex:8  ; CONSOLE/FLOOR LT CPT
lightdef.149 = Type:4#Index:6#LocalPosition:37,4,5.1#LocalRotation:90,0,0#EffectFile:LIGHT_A32NX_Console#PotentiometerIndex:9   ; CONSOLE/FLOOR LT F/O

; JUMPSEAT READING LT
lightdef.150 = Type:4#Index:5#LocalPosition:35,0.96,9#LocalRotation:110,90,0#EffectFile:LIGHT_A32NX_CockpitSpotNarrow#PotentiometerIndex:97             ; READING LT R
lightdef.151 = Type:4#Index:5#LocalPosition:34.488,-1.16,9.04#LocalRotation:110,90,0#EffectFile:LIGHT_A32NX_CockpitSpotNarrow#PotentiometerIndex:96     ; READING LT L

; C&D AMBIENT
lightdef.152 = Type:13#Index:0#LocalPosition:36.5,0,6#LocalRotation:0,0,0#EffectFile:LIGHT_A32NX_AmbientColdDark#PotentiometerIndex:1   ; COLD & DARK AMBIENT


[BRAKES]
parking_brake = 0 ; BrakeTypes enum
auto_brakes = 0 ; This value is the number of "positive" settings, not including OFF.  '0' means NO AutoBrake
toe_brakes_scale = 0.518 ; Brake scalar
differential_braking_scale = 0 ; Delta on the amount of brake when the rudder pedals deflected
hydraulic_system_scalar = 0 ; On brakes dependant on the hydraulic system, ratio hyd system to max brake hyd pressure
rto_disabled_on_takeoff = 1
autobrakes_requires_antiskid = 1
autobrakes_disabled_on_braking = 1

[ELECTRICAL]
bus.1 = Name:INFINIBAT_BUS
bus.2 = Connections:bus.1#Name:AC_BUS_1
bus.3 = Connections:bus.1#Name:AC_BUS_2
bus.4 = Connections:bus.1#Name:AC_ESS_BUS
bus.5 = Connections:bus.1#Name:AC_ESS_SHED_BUS
bus.6 = Connections:bus.1#Name:AC_STAT_INV
bus.7 = Connections:bus.1#Name:DC_BUS_1
bus.8 = Connections:bus.1#Name:DC_BUS_2
bus.9 = Connections:bus.1#Name:DC_ESS_BUS
bus.10 = Connections:bus.1#Name:DC_ESS_SHED_BUS
bus.11 = Connections:bus.1#Name:DC_BAT_BUS
bus.12 = Connections:bus.1#Name:DC_HOT_BUS_1
bus.13 = Connections:bus.1#Name:DC_HOT_BUS_2
bus.14 = Connections:bus.1#Name:AC_GND_FLT_SVC_BUS
bus.15 = Connections:bus.1#Name:DC_GND_FLT_SVC_BUS
battery.1 = Connections:bus.1#Capacity:99999999#Voltage:curve.1#Name:INFINIBAT ; INFINIBAT
alternator.1 = Connections:bus.1#iEng:0#RatedVoltage:28.5#Load:curve.2
alternator.2 = Connections:bus.1#iEng:1#RatedVoltage:28.5#Load:curve.2
alternator.3 = Connections:bus.1#IsOnAPU:True#RatedVoltage:28.5#Load:curve.2#Voltage:curve.3
externalpower.1 = Connections:bus.1#RatedVoltage:28.5#Load:400
curve.1 = 0:21, 0.1:22.5, 0.5:24, 0.9:25, 1:25.4 ; Battery voltage for capacity %
curve.2 = 0.05:0, 0.25:60, .35:80, 0.9:90 ; Load from RPM table 30A at idle speed & 60 at 90%rpm
curve.3 = 0:25.4, 1:28.5 ; APU voltage for RPM %

; Documentation on the connection between lightdef and circuit
;
; The lightdef.Type integer and circuit.Type enum are related. Below we list the
; known relationships between these values.
;
; lightdef.Type = circuit.Type
; 1 = CIRCUIT_LIGHT_BEACON
; 2 = CIRCUIT_LIGHT_STROBE
; 3 = CIRCUIT_LIGHT_NAV
; 4 = CIRCUIT_LIGHT_PANEL
; 5 = CIRCUIT_LIGHT_LANDING
; 6 = CIRCUIT_LIGHT_TAXI
; 7 = CIRCUIT_LIGHT_RECOGNITION
; 8 = CIRCUIT_LIGHT_WING
; 9 = CIRCUIT_LIGHT_LOGO
; 10 = CIRCUIT_LIGHT_CABIN,
; 11 = CIRCUIT_LIGHT_PEDESTAL
; 12 = CIRCUIT_LIGHT_GLARESHIELD
;
; You will find other types being used, but it is unclear how they relate. For example,
; lightdef.Type 13 seems to be always on, and can only be brightened by adapting the associated potentiometer.
;
; lightdef.Index and circuit.Type are related. When the lightdef.Index and circuit.Type numeric suffix match,
; then that circuit affects the powered state of the light. For example, these lightdef and circuit definitions
; are related:
; lightdef.35 = Type:4#Index:5
; circuit.81 = Type:CIRCUIT_LIGHT_PANEL:5#Connections:bus.7
;
; When electrical bus #7 is powered, then circuit 81 is powered, which in turn can power lightdef 35.

circuit.1 = Type:CIRCUIT_GENERAL_PANEL#Connections:bus.1#Power:0.5,1,20.0#Name:General_Panel ; General panel
circuit.2 = Type:CIRCUIT_FUEL_PUMP:1#Connections:bus.1#Power:3, 5, 20.0#Name:Fuel_Pump_Center1 ; Fuel Pump 5W
circuit.3 = Type:CIRCUIT_FUEL_PUMP:2#Connections:bus.1#Power:3, 5, 20.0#Name:Fuel_Pump_Center2 ; Fuel Pump 5W
circuit.4 = Type:CIRCUIT_STANDBY_VACUUM#Connections:bus.1#Power:5,10,20.0#Name:STBY_Vacuum ; stby vacuum
circuit.5 = Type:CIRCUIT_GEAR_MOTOR#Connections:bus.1#Power:200, 240, 20.0#Name:Gear_Motor ; Gear motor
circuit.6 = Type:CIRCUIT_GEAR_WARNING#Connections:bus.1#Power:2.5, 5, 17.0#Name:Gear_Warning ; Gear warning
circuit.7 = Type:CIRCUIT_PITOT_HEAT#Connections:bus.1#Power:30, 40, 20.0#Name:Pitot_Heat ; pitot_heat 40W
circuit.8 = Type:CIRCUIT_STARTER:1#Connections:bus.1#Power:20, 35, 20.0#Name:Starter_1 ; Bleed Air Starter 35W
circuit.9 = Type:CIRCUIT_STARTER:2#Connections:bus.1#Power:20, 35, 20.0#Name:Starter_2 ; Bleed Air Starter 35W
circuit.10 = Type:CIRCUIT_APU_STARTER:1#Connections:bus.11#Power:2000, 1500, 20.0#Name:Starter_APU ; APU Starter 1500W
circuit.11 = Type:CIRCUIT_LIGHT_NAV:1#Connections:bus.14#Power:10, 15, 20.0#Name:Nav_Light_1 ; nav 1 light 15W
circuit.12 = Type:CIRCUIT_LIGHT_NAV:2#Connections:bus.14#Power:10, 15, 20.0#Name:Nav_Light_2 ; nav 2 light 15W
circuit.13 = Type:CIRCUIT_LIGHT_NAV:3#Connections:bus.14#Power:10, 15, 20.0#Name:Nav_Light_3 ; nav 3 light 15W
circuit.14 = Type:CIRCUIT_LIGHT_NAV:4#Connections:bus.14#Power:10, 15, 20.0#Name:Nav_Light_4 ; nav 4 light 15W
circuit.15 = Type:CIRCUIT_LIGHT_BEACON:1#Connections:bus.2#Power:6, 8, 20.0#Name:Beacon_Light ; Beacon light 28V @ 0.26A
circuit.16 = Type:CIRCUIT_LIGHT_BEACON:2#Connections:bus.3#Power:6, 8, 20.0#Name:Beacon_Light ; Beacon light 28V @ 0.26A
circuit.17 = Type:CIRCUIT_LIGHT_LANDING:1#Connections:bus.2#Power:80, 95, 20.0#Name:Landing_Light_Takeoff ; Landing light 95W
circuit.18 = Type:CIRCUIT_LIGHT_LANDING:2#Connections:bus.2#Power:80, 95, 20.0#Name:Landing_Light ; Landing light 95W
circuit.19 = Type:CIRCUIT_LIGHT_LANDING:3#Connections:bus.3#Power:80, 95, 20.0#Name:Landing_Light ; Landing light 95W
circuit.20 = Type:CIRCUIT_LIGHT_TAXI:1#Connections:bus.3#Power:45, 60, 20.0#Name:Taxi_Light ; taxi light 60W
circuit.21 = Type:CIRCUIT_LIGHT_TAXI:2#Connections:bus.2#Power:45, 60, 20.0#Name:Taxi_Light_TurnOff_Left ; taxi light Turnoff left 60W
circuit.22 = Type:CIRCUIT_LIGHT_TAXI:3#Connections:bus.3#Power:45, 60, 20.0#Name:Taxi_Light_TurnOff_Right ; taxi light Turnoff right 60W
circuit.23 = Type:CIRCUIT_LIGHT_STROBE:1#Connections:bus.3#Power:20, 25, 20.0#Name:Strobe_Light_1 ; strobe light 25W
circuit.24 = Type:CIRCUIT_LIGHT_STROBE:2#Connections:bus.3#Power:20, 25, 20.0#Name:Strobe_Light_2 ; strobe light 25W
circuit.25 = Type:CIRCUIT_LIGHT_STROBE:3#Connections:bus.3#Power:20, 25, 20.0#Name:Strobe_Light_2 ; strobe light 25W
circuit.26 = Type:CIRCUIT_LIGHT_RECOGNITION#Connections:bus.1#Power:10, 15, 20.0#Name:Recognition_Light ; recognition light 15W
circuit.27 = Type:CIRCUIT_LIGHT_WING:1#Connections:bus.2#Power:10, 15, 20.0#Name:Wing_Light ; wing light 15W
circuit.28 = Type:CIRCUIT_LIGHT_WING:2#Connections:bus.3#Power:10, 15, 20.0#Name:Wing_Light ; wing light 15W
circuit.29 = Type:CIRCUIT_LIGHT_LOGO:1#Connections:bus.2#Power:10, 15, 20.0#Name:Logo_Light ; logo light 15W
circuit.30 = Type:CIRCUIT_LIGHT_LOGO:2#Connections:bus.3#Power:10, 15, 20.0#Name:Logo_Light ; logo light 15W
circuit.31 = Type:CIRCUIT_LIGHT_PANEL:1#Connections:bus.1#Power:2, 5, 20.0#Name:Panel_Light_1 ; panel light 5W

; Captain dome light: DC GND FLT SVC
circuit.32 = Type:CIRCUIT_LIGHT_CABIN:1#Connections:bus.15#Power:30, 40, 20.0#Name:Cabin_Light_pilot ; Cabin light 40W

; F/O dome light: DC ESS
circuit.33 = Type:CIRCUIT_LIGHT_CABIN:2#Connections:bus.9#Power:30, 40, 20.0#Name:Cabin_Light_copilot ; Cabin light 40W

; Pedestal flood light: DC 1
circuit.34 = Type:CIRCUIT_LIGHT_PEDESTAL:1#Connections:bus.7#Power:3, 5, 20.0#Name:Pedestal_Light ; pedestal light 5W

circuit.35 = Type:CIRCUIT_NAV:1#Connections:bus.1#Power:4, 5, 20.0#Name:NAV1 ; NAV 1 5W
circuit.36 = Type:CIRCUIT_COM:1#Connections:bus.9#Power:4, 5, 20.0#Name:COM1 ; COM 1 5W
circuit.37 = Type:CIRCUIT_NAV:2#Connections:bus.1#Power:4, 5, 20.0#Name:NAV2 ; NAV 2 5W
circuit.38 = Type:CIRCUIT_COM:2#Connections:bus.8#Power:4, 5, 20.0#Name:COM2 ; COM 2 5W
circuit.39 = Type:CIRCUIT_NAV:3#Connections:bus.1#Power:4, 5, 20.0#Name:NAV3 ; NAV 3 5W
circuit.40 = Type:CIRCUIT_COM:3#Connections:bus.7#Power:4, 5, 20.0#Name:COM3 ; COM 3 5W
circuit.41 = Type:CIRCUIT_XPNDR#Connections:bus.9#Power:20, 25, 20.0#Name:XPNDR ; Transponder 25W
circuit.42 = Type:CIRCUIT_MARKER_BEACON#Connections:bus.9#Power:5,10,20.0#Name:Marker_Position ; marker beacon
circuit.43 = Type:CIRCUIT_ADC_AHRS#Connections:bus.1, bus.11#Power:25, 30, 20.0#Name:ADC_AHRS ; ADC/AHRS 30W
circuit.44 = Type:CIRCUIT_FIS#Connections:bus.1#Power:10, 15, 20.0#Name:FIS ; FIS 15W
circuit.45 = Type:CIRCUIT_ADF_DME#Connections:bus.9#Power:28, 35, 20.0#Name:ADF_DME ; ADF/DME 35W
circuit.46 = Type:CIRCUIT_AUDIO#Connections:bus.1#Power:10, 15, 20.0#Name:Audio ; Audio 15W
circuit.47 = Type:CIRCUIT_AUTOPILOT#Connections:bus.1#Power:10, 15, 20.0#Name:Autopilot ; Autopilot 15W
circuit.48 = Type:CIRCUIT_DIRECTIONAL_GYRO_SLAVING#Connections:bus.1#Power:10, 15, 20.0#Name:Directional_Gyro ; directional gyro 15W
circuit.49 = Type:CIRCUIT_XML:1#Connections:bus.1#Power:2.5, 5, 17.0#Name:XML_Warnings ; Warnings
circuit.50 = Type:CIRCUIT_XML:2#Connections:bus.1#Power:0, 0, 0.0#Name:XML_Alt_Field ; Alt field breaker
circuit.51 = Type:CIRCUIT_XML:3#Connections:bus.1#Power:1, 2, 17.0#Name:XML_STBY_Indicator_Light ; STBY Indicator light

; PFD, Clock, BAT, FDW, RTPI, ATC (XPDR) (panel.xml)
circuit.52 = Type:CIRCUIT_PFD#Connections:bus.1#Power:30, 40, 20.0#Name:PFD ; PFD 40W

; MFD (panel.xml)
circuit.53 = Type:CIRCUIT_MFD#Connections:bus.1#Power:25, 30, 20.0#Name:MFD ; MFD 30W

; EICAS 1 (panel.xml)
circuit.54 = Type:CIRCUIT_XML:4#Connections:bus.1#Power:25, 30, 20.0#Name:EICAS1

; EICAS 2 (panel.xml)
circuit.55 = Type:CIRCUIT_XML:5#Connections:bus.1#Power:25, 30, 20.0#Name:EICAS2

; CDU (panel.xml)
circuit.56 = Type:CIRCUIT_XML:6#Connections:bus.1#Power:25, 30, 20.0#Name:CDU

; FCU (panel.xml)
circuit.57 = Type:CIRCUIT_XML:7#Connections:bus.1#Power:25, 30, 20.0#Name:FCU

; Captain table light: DC 1
circuit.58 = Type:CIRCUIT_LIGHT_GLARESHIELD:1#Connections:bus.7#Power:3, 5, 20.0#Name:CaptainTableLight ; CaptainTableLight 5W

; F/O table light: DC 2
circuit.59 = Type:CIRCUIT_LIGHT_GLARESHIELD:2#Connections:bus.8#Power:3, 5, 20.0#Name:FOTableLight ; FOTableLight 5W

; Captain glareshield lights: DC ESS
circuit.60 = Type:CIRCUIT_LIGHT_GLARESHIELD:3#Connections:bus.9#Power:3, 5, 20.0#Name:CaptainGlareshieldLights ; CaptainGlareshieldLights 5W

circuit.61 = Type:CIRCUIT_LIGHT_PANEL:2#Connections:bus.1#Power:2, 5, 20.0#Name:Panel_Light_2 ; panel light 5W

; Captain console/floor light: DC 1
circuit.62 = Type:CIRCUIT_LIGHT_PANEL:3#Connections:bus.7#Power:2, 5, 20.0#Name:Panel_Light_3 ; panel light 5W

circuit.63 = Type:CIRCUIT_LIGHT_PANEL:4#Connections:bus.1#Power:2, 5, 20.0#Name:Panel_Light_Overhead ; panel light overhead 5W
circuit.64 = Type:CIRCUIT_FUEL_PUMP:3#Connections:bus.1#Power:3, 5, 20.0#Name:Fuel_Pump_Left1 ; Fuel Pump 5W
circuit.65 = Type:CIRCUIT_FUEL_PUMP:4#Connections:bus.1#Power:3, 5, 20.0#Name:Fuel_Pump_Right1 ; Fuel Pump 5W
circuit.66 = Type:CIRCUIT_FUEL_PUMP:5#Connections:bus.1#Power:3, 5, 20.0#Name:Fuel_Pump_Left2 ; Fuel Pump 5W
circuit.67 = Type:CIRCUIT_FUEL_PUMP:6#Connections:bus.1#Power:3, 5, 20.0#Name:Fuel_Pump_Right2 ; Fuel Pump 5W
circuit.68 = Type:CIRCUIT_FUEL_VALVE:1#Connections:bus.1#Power:3, 5, 20.0#Name:Fuel_Valve_CrossFeed ; Fuel Valves 5W
circuit.69 = Type:CIRCUIT_FUEL_VALVE:2#Connections:bus.1#Power:3, 5, 20.0#Name:Fuel_Valve_LXFer_1 ; Fuel Valves 5W
circuit.70 = Type:CIRCUIT_FUEL_VALVE:3#Connections:bus.1#Power:3, 5, 20.0#Name:Fuel_Valve_RXFer_1 ; Fuel Valves 5W
circuit.71 = Type:CIRCUIT_FUEL_VALVE:4#Connections:bus.1#Power:3, 5, 20.0#Name:Fuel_Valve_LXFer_2 ; Fuel Valves 5W
circuit.72 = Type:CIRCUIT_FUEL_VALVE:5#Connections:bus.1#Power:3, 5, 20.0#Name:Fuel_Valve_RXFer_2 ; Fuel Valves 5W
circuit.73 = Type:CIRCUIT_FUEL_VALVE:6#Connections:bus.1#Power:3, 5, 20.0#Name:Fuel_Valve_LEngine ; Fuel Valves 5W
circuit.74 = Type:CIRCUIT_FUEL_VALVE:7#Connections:bus.1#Power:3, 5, 20.0#Name:Fuel_Valve_REngine ; Fuel Valves 5W
circuit.75 = Type:CIRCUIT_FUEL_VALVE:8#Connections:bus.1#Power:3, 5, 20.0#Name:Fuel_Valve_APU ; Fuel Valves 5W
circuit.76 = Type:CIRCUIT_XML:16#Connections:bus.12#Power:3, 5, 20.0#Name:HotBatteryCircuit ; Hot Battery Circuit 5W
circuit.77 = Type:CIRCUIT_XML:17#Connections:bus.7#Power:3, 5, 20.0#Name:WipersLeft ; Wipers 5W
circuit.78 = Type:CIRCUIT_AVIONICS#Connections:bus.9#Power:0.5,1,20.0#Name:Avionics ; Avionics

; Standby Instrument ISIS (panel.xml)
circuit.79 = Type:CIRCUIT_SAI:1#Connections:bus.1#Power:25, 30, 20.0#Name:SAI_1 ; Standby Indicator

circuit.80 = Type:CIRCUIT_XML:18#Connections:bus.8#Power:3, 5, 20.0#Name:WipersRight ; Wipers 5W

; Capt. and F/O reading lights: DC 1
circuit.81 = Type:CIRCUIT_LIGHT_PANEL:5#Connections:bus.7#Power:6, 8, 20.0#Name:Reading_Lights ; Reading lights

; F/O glareshield lights: DC 1
circuit.82 = Type:CIRCUIT_LIGHT_GLARESHIELD:4#Connections:bus.7#Power:3, 5, 20.0#Name:FOGlareshieldLights ; FOGlareshieldLights 5W

; F/O console/floor light: DC 2
circuit.83 = Type:CIRCUIT_LIGHT_PANEL:6#Connections:bus.8#Power:2, 5, 20.0#Name:Panel_Light_3 ; panel light 5W

; EMISSIVE AMBIENT CIRCUITS
circuit.84 = Type:CIRCUIT_LIGHT_GLARESHIELD:5#Connections:bus.2#Power:2,5,20.0#Name:Emissive_FCU    ; AC1 FCU EMISSIVE AMB 5W
circuit.85 = Type:CIRCUIT_LIGHT_PANEL:7#Connections:bus.2#Power:2,5,20.0#Name:Emissive_MAIN_PNL     ; AC1 MAIN PNL EMISSIVE AMB 5W
circuit.86 = Type:CIRCUIT_LIGHT_PANEL:8#Connections:bus.2#Power:2,5,20.0#Name:Emissive_OVHD         ; AC1 OVHD EMISSIVE AMB 5W
circuit.87 = Type:CIRCUIT_LIGHT_PANEL:9#Connections:bus.2#Power:2,5,20.0#Name:Emissive_PED          ; AC1 PED EMISSIVE AMB 5W

; PARK BRK EXT LT
circuit.88 = Type:CIRCUIT_LIGHT_RECOGNITION:1#Connections:bus.15#Power:1,2,5#Name:PARK_BRK_LT       ; DC GND FLT SVC PARK BRK LT

<<<<<<< HEAD
; jet pump valves
circuit.89 = Type:CIRCUIT_FUEL_VALVE:9#Connections:bus.2#Power:3, 5, 20.0#Name:Fuel_Valve_Center_Transfer_Disable_Left ; Fuel Valves 5W
circuit.90 = Type:CIRCUIT_FUEL_VALVE:10#Connections:bus.2#Power:3, 5, 20.0#Name:Fuel_Valve_Center_Transfer_Disable_Right ; Fuel Valves 5W
; overhead jet pump disable, implemented as separate valve to avoid interferring with trigger logic
circuit.91 = Type:CIRCUIT_FUEL_VALVE:11#Connections:bus.1#Power:0, 0, 20.0#Name:Fuel_Valve_Auto_Center_Transfer_Left ; Fuel Valves 0W
circuit.92 = Type:CIRCUIT_FUEL_VALVE:12#Connections:bus.1#Power:0, 0, 20.0#Name:Fuel_Valve_Auto_Center_Transfer_Right ; Fuel Valves 0W
=======
circuit.89 = Type:CIRCUIT_NAV:4#Connections:bus.1#Power:4, 5, 20.0#Name:NAV4 ; NAV 4 (MMR2) 5W
>>>>>>> 3fa5916b

apu_pct_rpm_per_second = 1000 ; Set to 1000, meaning the APU starts and stops in 1 millisecond.
                              ; The WASM module manages the APU, but until integration of the whole pneumatic and electrical system is finished
                              ; we still need the sim's APU to provide pressure and electricity for us.

electric_always_available = 1

[HYDRAULIC_SYSTEM]
normal_pressure = 3000.00000 ; PSI
electric_pumps = 0 ; no electric pumps
engine_map = 1,1 ; pumps on Eng1,2

[PNEUMATIC_SYSTEM]
max_pressure = 18
apu_max_pressure = 45
bleed_air_scalar = 1

[PITOT_STATIC]
vertical_speed_time_constant = 1 ; Increasing this value will cause a more instantaneous reaction in the VSI
pitot_heat = 1 ; Scalar on heat effectiveness, 0 = not available

[VACUUM_SYSTEM]
max_pressure = 5.15
vacuum_type = 2
electric_backup_pressure = 0
engine_map = 1, 0, 0, 0 ; pumps on Eng1,2

[STALL_WARNING]
type = 2 ; Hydraulic
stick_shaker = 1

[DEICE_SYSTEM]
structural_deice_type = 1 ; 0 = None, 1 = Heated Leading Edge, 2 = Bleed Air Boots, 3 = Eng Pump Boots

[RADIOS]
Audio.1 = 1
Com.1 = 1, 1
Com.2 = 1, 1
Com.3 = 1, 1
Nav.1 = 1, 1, 0 ; VOR1
Nav.2 = 1, 1, 0 ; VOR2
Nav.3 = 1, 1, 1 ; MMR1
Nav.4 = 1, 1, 1 ; MMR2
Adf.1 = 1
Adf.2 = 1
Transponder.1 = 1
Marker.1 = 1

[GEAR_WARNING_SYSTEM]
gear_warning_available = 1 ; Normal
pct_throttle_limit = 0.10000 ; Percent throttle that activates warning
flap_limit_idle = 5.00000 ; Flap angle that activates warning at idle
flap_limit_power = 25.50000 ; Flap angle that activates warning at above idle

[AUTOPILOT]
autopilot_available = 1
flight_director_available = 1
default_vertical_speed = 700
autothrottle_available = 0
autothrottle_does_not_move_lever = 1
autothrottle_arming_required = 1
autothrottle_takeoff_ga = 0
autothrottle_max_rpm = 113
autothrottle_managed_by_plane = false
pitch_takeoff_ga = 10
max_pitch = 25
max_pitch_acceleration = 30
max_pitch_velocity_lo_alt = 15
max_pitch_velocity_hi_alt = 15
max_pitch_velocity_lo_alt_breakpoint = 20000
max_pitch_velocity_hi_alt_breakpoint = 28000
max_bank = 25
max_bank_acceleration = 30
max_bank_velocity = 15
max_throttle_rate = 0.1
auto_rudder_use_pedals = 0
yaw_damper_gain = 1
default_pitch_mode = 3
default_bank_mode = 1
use_no_default_bank = 1
use_no_default_pitch = 1
min_vertical_speed_ref = -6000
max_vertical_speed_ref = 6000
min_flight_time_for_ap = 5

[LocalVars]
LocalVar.1 = A32NX_DEVELOPER_STATE
LocalVarDefault.1 = 0<|MERGE_RESOLUTION|>--- conflicted
+++ resolved
@@ -452,16 +452,13 @@
 ; PARK BRK EXT LT
 circuit.88 = Type:CIRCUIT_LIGHT_RECOGNITION:1#Connections:bus.15#Power:1,2,5#Name:PARK_BRK_LT       ; DC GND FLT SVC PARK BRK LT
 
-<<<<<<< HEAD
+circuit.89 = Type:CIRCUIT_NAV:4#Connections:bus.1#Power:4, 5, 20.0#Name:NAV4 ; NAV 4 (MMR2) 5Wr
 ; jet pump valves
-circuit.89 = Type:CIRCUIT_FUEL_VALVE:9#Connections:bus.2#Power:3, 5, 20.0#Name:Fuel_Valve_Center_Transfer_Disable_Left ; Fuel Valves 5W
-circuit.90 = Type:CIRCUIT_FUEL_VALVE:10#Connections:bus.2#Power:3, 5, 20.0#Name:Fuel_Valve_Center_Transfer_Disable_Right ; Fuel Valves 5W
+circuit.90 = Type:CIRCUIT_FUEL_VALVE:9#Connections:bus.2#Power:3, 5, 20.0#Name:Fuel_Valve_Center_Transfer_Disable_Left ; Fuel Valves 5W
+circuit.91 = Type:CIRCUIT_FUEL_VALVE:10#Connections:bus.2#Power:3, 5, 20.0#Name:Fuel_Valve_Center_Transfer_Disable_Right ; Fuel Valves 5W
 ; overhead jet pump disable, implemented as separate valve to avoid interferring with trigger logic
-circuit.91 = Type:CIRCUIT_FUEL_VALVE:11#Connections:bus.1#Power:0, 0, 20.0#Name:Fuel_Valve_Auto_Center_Transfer_Left ; Fuel Valves 0W
-circuit.92 = Type:CIRCUIT_FUEL_VALVE:12#Connections:bus.1#Power:0, 0, 20.0#Name:Fuel_Valve_Auto_Center_Transfer_Right ; Fuel Valves 0W
-=======
-circuit.89 = Type:CIRCUIT_NAV:4#Connections:bus.1#Power:4, 5, 20.0#Name:NAV4 ; NAV 4 (MMR2) 5W
->>>>>>> 3fa5916b
+circuit.92 = Type:CIRCUIT_FUEL_VALVE:11#Connections:bus.1#Power:0, 0, 20.0#Name:Fuel_Valve_Auto_Center_Transfer_Left ; Fuel Valves 0W
+circuit.93 = Type:CIRCUIT_FUEL_VALVE:12#Connections:bus.1#Power:0, 0, 20.0#Name:Fuel_Valve_Auto_Center_Transfer_Right ; Fuel Valves 0W
 
 apu_pct_rpm_per_second = 1000 ; Set to 1000, meaning the APU starts and stops in 1 millisecond.
                               ; The WASM module manages the APU, but until integration of the whole pneumatic and electrical system is finished

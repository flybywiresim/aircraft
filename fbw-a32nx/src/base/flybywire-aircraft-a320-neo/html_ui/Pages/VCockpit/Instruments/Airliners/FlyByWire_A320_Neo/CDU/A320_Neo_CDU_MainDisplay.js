--- conflicted
+++ resolved
@@ -17,7 +17,10 @@
         this._labels = [];
         this._lines = [];
         this._keypad = new Keypad(this);
-        this.scratchpad = null;
+        this.scratchpadDisplay = null;
+        this._scratchpad = null;
+        /** @type {Record<'MCDU' | 'FMGC' | 'ATSU' | 'AIDS' | 'CFDS', ScratchpadDataLink>} */
+        this.scratchpads = {};
         this._arrows = [false, false, false, false];
         this.annunciators = {
             left: {
@@ -42,13 +45,22 @@
                 fm2: false,
             }
         };
+        /** MCDU request flags from subsystems */
+        this.requests = {
+            AIDS: false,
+            ATSU: false,
+            CFDS: false,
+            FMGC: false,
+        }
+        this._lastAtsuMessageCount = 0;
         this.leftBrightness = 0;
         this.rightBrightness = 0;
         this.onLeftInput = [];
         this.onRightInput = [];
         this.leftInputDelay = [];
         this.rightInputDelay = [];
-        this.activeSystem = 'FMGC';
+        /** @type {'FMGC' | 'ATSU' | 'AIDS' | 'CFDS'} */
+        this._activeSystem = 'FMGC';
         this.inFocus = false;
         this.lastInput = 0;
         this.clrStop = false;
@@ -187,6 +199,7 @@
 
     }
 
+    // TODO this really belongs in the FMCMainDisplay, not the CDU
     setupFmgcTriggers() {
         Coherent.on('A32NX_FMGC_SEND_MESSAGE_TO_MCDU', (message) => {
             this.addMessageToQueue(new TypeIIMessage(message.text, message.color === 'Amber'), () => false , () => {
@@ -265,13 +278,18 @@
 
         this.generateHTMLLayout(this.getChildById("Mainframe") || this);
 
-        const display = new ScratchpadDisplay(this.getChildById("in-out"));
-        this.scratchpad = new ScratchpadDataLink(this, display);
+        this.scratchpadDisplay = new ScratchpadDisplay(this, this.getChildById("in-out"));
+        this.scratchpads["MCDU"] = new ScratchpadDataLink(this, this.scratchpadDisplay, 'MCDU', false);
+        this.scratchpads["FMGC"] = new ScratchpadDataLink(this, this.scratchpadDisplay, 'FMGC');
+        this.scratchpads["ATSU"] = new ScratchpadDataLink(this, this.scratchpadDisplay, 'ATSU');
+        this.scratchpads["AIDS"] = new ScratchpadDataLink(this, this.scratchpadDisplay, 'AIDS');
+        this.scratchpads["CFDS"] = new ScratchpadDataLink(this, this.scratchpadDisplay, 'CFDS');
+        this.activateMcduScratchpad();
 
         try {
             // note: without this, resetting mcdu kills camera
-            if (this.scratchpad && this.scratchpad.guid) {
-                Coherent.trigger('UNFOCUS_INPUT_FIELD', this.scratchpad.guid);
+            if (this.scratchpadDisplay && this.scratchpadDisplay.guid) {
+                Coherent.trigger('UNFOCUS_INPUT_FIELD', this.scratchpadDisplay.guid);
             }
         } catch (e) {
             console.error(e);
@@ -415,6 +433,8 @@
         this.updateBrightness();
 
         this.updateInitBFuelPred();
+
+        this.updateAtsuRequest();
     }
 
     /**
@@ -470,6 +490,15 @@
         }
     }
 
+    updateAtsuRequest() {
+        // the ATSU currently doesn't have the MCDU request signal, so we just check for messages and set it's flag
+        const msgs = SimVar.GetSimVarValue('L:A32NX_COMPANY_MSG_COUNT', 'number');
+        if (msgs > this._lastAtsuMessageCount) {
+            this.setRequest('ATSU');
+        }
+        this._lastAtsuMessageCount = msgs;
+    }
+
     /**
      * Updates the annunciator light states for one MCDU.
      * @param {'left' | 'right'} side Which MCDU to update.
@@ -483,9 +512,6 @@
 
         const states = this.annunciators[side];
         for (const [annunc, state] of Object.entries(states)) {
-<<<<<<< HEAD
-            const newState = !!(lightTest && powerOn);
-=======
             let newState = !!(lightTest && powerOn);
 
             if (annunc === 'fmgc') {
@@ -494,7 +520,6 @@
                 newState = newState || this.isSubsystemRequesting('AIDS') || this.isSubsystemRequesting('ATSU') || this.isSubsystemRequesting('CFDS');
             }
 
->>>>>>> 09259b33
             if (newState !== state || forceWrite) {
                 states[annunc] = newState;
                 SimVar.SetSimVarValue(`L:A32NX_MCDU_${simVarSide}_ANNUNC_${annunc.toUpperCase()}`, 'bool', newState);
@@ -857,6 +882,109 @@
         this.onUp = () => {};
         this.onDown = () => {};
         this.updateRequest = false;
+    }
+
+    /**
+     * Set the active subsystem
+     * @param {'AIDS' | 'ATSU' | 'CFDS' | 'FMGC'} subsystem
+     */
+    set activeSystem(subsystem) {
+        this._activeSystem = subsystem;
+        this.scratchpad = this.scratchpads[subsystem];
+        this._clearRequest(subsystem);
+    }
+
+    get activeSystem() {
+        return this._activeSystem;
+    }
+
+    set scratchpad(sp) {
+        if (sp === this._scratchpad) {
+            return;
+        }
+
+        // pause the old scratchpad so it stops writing to the display
+        if (this._scratchpad) {
+            this._scratchpad.pause();
+        }
+
+        // set the new scratchpad and resume it to update the display
+        this._scratchpad = sp;
+        this._scratchpad.resume();
+    }
+
+    get scratchpad() {
+        return this._scratchpad;
+    }
+
+    get mcduScratchpad() {
+        return this.scratchpads['MCDU'];
+    }
+
+    get fmgcScratchpad() {
+        return this.scratchpads['FMGC'];
+    }
+
+    get atsuScratchpad() {
+        return this.scratchpads['ATSU'];
+    }
+
+    get aidsScratchpad() {
+        return this.scratchpads['AIDS'];
+    }
+
+    get cfdsScratchpad() {
+        return this.scratchpads['CFDS'];
+    }
+
+    activateMcduScratchpad() {
+        this.scratchpad = this.scratchpads['MCDU'];
+    }
+
+    /**
+     * Check if there is an active request from a subsystem to the MCDU
+     * @param {'AIDS' | 'ATSU' | 'CFDS' | 'FMGC'} subsystem
+     * @returns true if an active request exists
+     */
+    isSubsystemRequesting(subsystem) {
+        return this.requests[subsystem] === true;
+    }
+
+    /**
+     * Set a request from a subsystem to the MCDU
+     * @param {'AIDS' | 'ATSU' | 'CFDS' | 'FMGC'} subsystem
+     */
+    setRequest(subsystem) {
+        if (!(subsystem in this.requests) || this.activeSystem === subsystem) {
+            return;
+        }
+        if (!this.requests[subsystem]) {
+            this.requests[subsystem] = true;
+
+            // refresh the menu page if active
+            if (this.page.Current === this.page.MenuPage) {
+                CDUMenuPage.ShowPage(this);
+            }
+        }
+    }
+
+    /**
+     * Clear a request from a subsystem to the MCDU
+     * @param {'AIDS' | 'ATSU' | 'CFDS' | 'FMGC'} subsystem
+     */
+    _clearRequest(subsystem) {
+        if (!(subsystem in this.requests)) {
+            return;
+        }
+
+        if (this.requests[subsystem]) {
+            this.requests[subsystem] = false;
+
+            // refresh the menu page if active
+            if (this.page.Current === this.page.MenuPage) {
+                CDUMenuPage.ShowPage(this);
+            }
+        }
     }
 
     generateHTMLLayout(parent) {
@@ -957,11 +1085,11 @@
         this.inFocus = false;
         this.allSelected = false;
         try {
-            Coherent.trigger('UNFOCUS_INPUT_FIELD', this.scratchpad.guid);
+            Coherent.trigger('UNFOCUS_INPUT_FIELD', this.scratchpadDisplay.guid);
         } catch (e) {
             console.error(e);
         }
-        this.scratchpad.setDisplayStyle(null);
+        this.scratchpadDisplay.setStyle(null);
         this.getChildById("header").style = null;
         if (this.check_focus) {
             clearInterval(this.check_focus);
@@ -981,9 +1109,9 @@
                 this.inFocus = !this.inFocus;
                 if (this.inFocus && (isPoweredL || isPoweredR)) {
                     this.getChildById("header").style = "background: linear-gradient(180deg, rgba(2,182,217,1.0) 65%, rgba(255,255,255,0.0) 65%);";
-                    this.scratchpad.setDisplayStyle("display: inline-block; width:87%; background: rgba(255,255,255,0.2);");
+                    this.scratchpadDisplay.setStyle("display: inline-block; width:87%; background: rgba(255,255,255,0.2);");
                     try {
-                        Coherent.trigger('FOCUS_INPUT_FIELD', this.scratchpad.guid, '', '', '', false);
+                        Coherent.trigger('FOCUS_INPUT_FIELD', this.scratchpadDisplay.guid, '', '', '', false);
                     } catch (e) {
                         console.error(e);
                     }
@@ -1018,7 +1146,7 @@
                     this.clearFocus();
                 } else if (e.ctrlKey && keycode === KeyCode.KEY_A) {
                     this.allSelected = !this.allSelected;
-                    this.scratchpad.setDisplayStyle(`display: inline-block; width:87%; background: ${this.allSelected ? 'rgba(235,64,52,1.0)' : 'rgba(255,255,255,0.2)'};`);
+                    this.scratchpadDisplay.setStyle(`display: inline-block; width:87%; background: ${this.allSelected ? 'rgba(235,64,52,1.0)' : 'rgba(255,255,255,0.2)'};`);
                 } else if (e.shiftKey && e.ctrlKey && keycode === KeyCode.KEY_BACK_SPACE) {
                     this.setScratchpadText("");
                 } else if (e.ctrlKey && keycode === KeyCode.KEY_BACK_SPACE) {
@@ -1114,17 +1242,18 @@
     /* MCDU MESSAGE SYSTEM */
 
     /**
-     * Display a type I message on the scratch pad
+     * Display a type I message on the active subsystem's scratch pad
      * @param message {TypeIMessage}
      */
     setScratchpadMessage(message) {
+        if (typeof message === 'TypeIIMessage') {
+            console.error('Type II message passed to setScratchpadMessage!', message);
+            return;
+        }
+
         if (this.scratchpad) {
             this.scratchpad.setMessage(message);
         }
-    }
-
-    removeScratchpadMessage(value) {
-        this.scratchpad.removeMessage(value);
     }
 
     setScratchpadText(value) {
@@ -1145,51 +1274,54 @@
      * @param code ATSU status code
      */
     addNewAtsuMessage(code) {
+        if (!this.atsuScratchpad) {
+            return;
+        }
         switch (code) {
             case AtsuCommon.AtsuStatusCodes.CallsignInUse:
-                this.setScratchpadMessage(NXFictionalMessages.fltNbrInUse);
+                this.atsuScratchpad.setMessage(NXFictionalMessages.fltNbrInUse);
                 break;
             case AtsuCommon.AtsuStatusCodes.NoHoppieConnection:
-                this.setScratchpadMessage(NXFictionalMessages.noHoppieConnection);
+                this.atsuScratchpad.setMessage(NXFictionalMessages.noHoppieConnection);
                 break;
             case AtsuCommon.AtsuStatusCodes.ComFailed:
-                this.setScratchpadMessage(NXSystemMessages.comUnavailable);
+                this.atsuScratchpad.setMessage(NXSystemMessages.comUnavailable);
                 break;
             case AtsuCommon.AtsuStatusCodes.NoAtc:
-                this.setScratchpadMessage(NXSystemMessages.noAtc);
+                this.atsuScratchpad.setMessage(NXSystemMessages.noAtc);
                 break;
             case AtsuCommon.AtsuStatusCodes.MailboxFull:
-                this.setScratchpadMessage(NXSystemMessages.dcduFileFull);
+                this.atsuScratchpad.setMessage(NXSystemMessages.dcduFileFull);
                 break;
             case AtsuCommon.AtsuStatusCodes.UnknownMessage:
-                this.setScratchpadMessage(NXFictionalMessages.unknownAtsuMessage);
+                this.atsuScratchpad.setMessage(NXFictionalMessages.unknownAtsuMessage);
                 break;
             case AtsuCommon.AtsuStatusCodes.ProxyError:
-                this.setScratchpadMessage(NXFictionalMessages.reverseProxy);
+                this.atsuScratchpad.setMessage(NXFictionalMessages.reverseProxy);
                 break;
             case AtsuCommon.AtsuStatusCodes.NoTelexConnection:
-                this.setScratchpadMessage(NXFictionalMessages.telexNotEnabled);
+                this.atsuScratchpad.setMessage(NXFictionalMessages.telexNotEnabled);
                 break;
             case AtsuCommon.AtsuStatusCodes.OwnCallsign:
-                this.setScratchpadMessage(NXSystemMessages.noAtc);
+                this.atsuScratchpad.setMessage(NXSystemMessages.noAtc);
                 break;
             case AtsuCommon.AtsuStatusCodes.SystemBusy:
-                this.setScratchpadMessage(NXSystemMessages.systemBusy);
+                this.atsuScratchpad.setMessage(NXSystemMessages.systemBusy);
                 break;
             case AtsuCommon.AtsuStatusCodes.NewAtisReceived:
-                this.setScratchpadMessage(NXSystemMessages.newAtisReceived);
+                this.atsuScratchpad.setMessage(NXSystemMessages.newAtisReceived);
                 break;
             case AtsuCommon.AtsuStatusCodes.NoAtisReceived:
-                this.setScratchpadMessage(NXSystemMessages.noAtisReceived);
+                this.atsuScratchpad.setMessage(NXSystemMessages.noAtisReceived);
                 break;
             case AtsuCommon.AtsuStatusCodes.EntryOutOfRange:
-                this.setScratchpadMessage(NXSystemMessages.entryOutOfRange);
+                this.atsuScratchpad.setMessage(NXSystemMessages.entryOutOfRange);
                 break;
             case AtsuCommon.AtsuStatusCodes.FormatError:
-                this.setScratchpadMessage(NXSystemMessages.formatError);
+                this.atsuScratchpad.setMessage(NXSystemMessages.formatError);
                 break;
             case AtsuCommon.AtsuStatusCodes.NotInDatabase:
-                this.setScratchpadMessage(NXSystemMessages.notInDatabase);
+                this.atsuScratchpad.setMessage(NXSystemMessages.notInDatabase);
             default:
                 break;
         }
@@ -1423,7 +1555,7 @@
                     this._labels[5],
                     this._lines[5],
                 ],
-                scratchpad: `{${this.scratchpad.getColor()}}${this.scratchpad.getDisplayText()}{end}`,
+                scratchpad: `{${this.scratchpadDisplay.getColor()}}${this.scratchpadDisplay.getText()}{end}`,
                 title: this._title,
                 titleLeft: `{small}${this._titleLeft}{end}`,
                 page: this._pageCount > 0 ? `{small}${this._pageCurrent}/${this._pageCount}{end}` : '',

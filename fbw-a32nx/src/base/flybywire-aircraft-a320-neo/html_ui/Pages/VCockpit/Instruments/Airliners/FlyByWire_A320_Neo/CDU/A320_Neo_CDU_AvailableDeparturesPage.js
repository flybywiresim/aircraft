// Copyright (c) 2021-2023 FlyByWire Simulations
//
// SPDX-License-Identifier: GPL-3.0

const DeparturePagination = Object.freeze(
    {
        DEPT_PAGE: 4,
    }
);

class CDUAvailableDeparturesPage {
    static ShowPage(mcdu, airport, pageCurrent = -1, sidSelection = false, forPlan = Fmgc.FlightPlanIndex.Active, inAlternate = false) {
        mcdu.clearDisplay();
        mcdu.page.Current = mcdu.page.AvailableDeparturesPage;

        let selectedRunwayCell = "---";
        let selectedRunwayCellColor = "white";
        let selectedSidCell = "------";
        let selectedSidCellColor = "white";
        let selectedTransCell = "------";
        let selectedTransCellColor = "white";

        // --- figure out which data is available for the page ---

        const editingTmpy = forPlan === Fmgc.FlightPlanIndex.Active && mcdu.flightPlanService.hasTemporary;

        /** @type {BaseFlightPlan} */
        const targetPlan = mcdu.flightPlan(forPlan, inAlternate);

        const planColor = forPlan === Fmgc.FlightPlanIndex.Active ? mcdu.flightPlanService.hasTemporary ? "yellow" : "green" : "white";

        /** @type {import('msfs-navdata').Runway} */
        const selectedRunway = targetPlan.originRunway;
        const selectedSid = targetPlan.originDeparture;
        const selectedTransition = targetPlan.departureEnrouteTransition;

        /** @type {RawDeparture} */
        /** @type {RawEnRouteTransition} */
        const showEosid = selectedRunway && sidSelection;

        /** @type {import('msfs-navdata').Runway[]} */
        const availableRunways = [...targetPlan.availableOriginRunways];
        let availableSids = [...targetPlan.availableDepartures];
        let availableTransitions = [];

        if (selectedRunway) {
            // filter out any SIDs not compatible with this runway
            availableSids = availableSids.filter((sid) =>
                sid.runwayTransitions.length === 0 ||
                findRunwayTransitionIndex(selectedRunway, sid.runwayTransitions) !== -1
            );
        }

        // NO SID/NO TRANS option is available at the start of the list when non-zero options
        if (availableSids.length > 0) {
            availableSids.unshift("NO SID");
        }

        let selectedSidPage = -1;
        if (selectedSid) {
            availableTransitions = [...selectedSid.enrouteTransitions];

            selectedSidPage = Math.floor((availableSids.findIndex((sid) => sid.databaseId === selectedSid.databaseId)) / DeparturePagination.DEPT_PAGE);
        }

        const selectedRunwayPage = selectedRunway ? Math.floor((availableRunways.findIndex((runway) => runway.ident === selectedRunway.ident)) / DeparturePagination.DEPT_PAGE) : -1;

        if (availableTransitions.length > 0) {
            availableTransitions.unshift("NO TRANS");
        }

        // --- render the top part of the page ---

        const selectedColour = editingTmpy ? "yellow" : "green";

        if (selectedRunway) {
            selectedRunwayCell = selectedRunway.ident.substring(2);
            selectedRunwayCellColor = selectedColour;

            // TODO check type of ls... but awful from raw JS
            if (selectedRunway.lsIdent) {
                selectedRunwayCell += '{small}-ILS{end}';
            }
        }

        if (selectedSid) {
            selectedSidCell = selectedSid.ident;
            selectedSidCellColor = planColor;

            if (selectedTransition) {
                selectedTransCell = selectedTransition.ident;
                selectedTransCellColor = planColor;
            } else {
                selectedTransCell = "NONE";
            }
        }

        if (availableSids.length === 0) {
            selectedSidCell = "NONE";
            selectedSidCellColor = selectedColour;
        /*} else if (selectedSidIndex === -2) {
            selectedSidCell = "NO SID";
            selectedSidCellColor = selectedColour;
        */} else if (selectedSid) {
            selectedSidCell = selectedSid.ident;
            selectedSidCellColor = selectedColour;
        }

        if (selectedSid || availableSids.length === 0) {
            if (availableTransitions.length === 0) {
                selectedTransCell = "NONE";
                selectedTransCellColor = selectedColour;
            /*} else if (selectedTransitionIndex === -2) {
                selectedTransCell = "NO TRANS";
                selectedTransCellColor = selectedColour;
            */} else if (selectedTransition) {
                selectedTransCell = selectedTransition.ident;
                selectedTransCellColor = selectedColour;
            }
        }

        // --- render the rows ---

        const rows = [[""], [""], [""], [""], [""], [""], [""], ["", "", ""]];
        if (!sidSelection) {
            // jump to selected runway page if entering page
            if (pageCurrent < 0) {
                pageCurrent = Math.max(0, selectedRunwayPage);
            }

            for (let i = 0; i < DeparturePagination.DEPT_PAGE; i++) {
                const index = i + pageCurrent * DeparturePagination.DEPT_PAGE;
                const runway = availableRunways[index];
                if (runway) {
                    const selected = selectedRunway && selectedRunway.ident === runway.ident;
                    const hasIls = runway.lsFrequencyChannel > 0; // TODO what if not ILS
                    rows[2 * i] = [`${selected ? "{green}{sp}" : "{cyan}{"}${runway.ident.substring(2).padEnd(3)}${hasIls ? '{small}-ILS{end}' : '{sp}{sp}{sp}{sp}'}${NXUnits.mToUser(runway.length).toFixed(0).padStart(6, '\xa0')}{small}${NXUnits.userDistanceUnit().padEnd(2)}{end}{end}`];
                    const ilsText = hasIls ? `${runway.lsIdent.padStart(6)}/${runway.lsFrequencyChannel.toFixed(2)}` : '';
                    rows[2 * i + 1] = [`${selected ? "{green}" : "{cyan}"}{sp}{sp}{sp}${Utils.leadingZeros(Math.round(runway.magneticBearing), 3)}${ilsText}{end}`];
                    mcdu.onLeftInput[i + 1] = async () => {
                        try {
                            await mcdu.flightPlanService.setOriginRunway(runway.ident, forPlan, inAlternate);
                        } catch (e) {
                            console.error(e);
                            mcdu.setScratchpadMessage(NXFictionalMessages.internalError);
                        }
                        CDUAvailableDeparturesPage.ShowPage(mcdu, airport, 0, true, forPlan, inAlternate);
                    };
                }
            }
        } else {
            // jump to selected SID page if entering page
            if (pageCurrent < 0) {
                pageCurrent = Math.max(0, selectedSidPage);
            }

            // show the available SIDs down the left side
            for (let i = 0; i < DeparturePagination.DEPT_PAGE; i++) {
                const sid = availableSids[pageCurrent * DeparturePagination.DEPT_PAGE + i];
                if (sid) {
                    const selected = sid !== "NO SID" && selectedSid && selectedSid.databaseId === sid.databaseId;
                    rows[2 * i] = [`${selected ? "{green}{sp}" : "{cyan}{"}${typeof sid === 'string' ? sid : sid.ident}{end}`];
                    mcdu.onLeftInput[1 + i] = async () => {
                        try {
                            if (sid === "NO SID") {
                                // TODO we need to remember this explicit selection somehow
                                await mcdu.flightPlanService.setDepartureProcedure(undefined, forPlan, inAlternate);
                            } else {
                                /*const transitionRunway = targetPlan.availableOriginRunways.find((it) => it.ident === runwayTransitionIdent);
                                await mcdu.flightPlanService.setOriginRunway(transitionRunway.ident);*/
<<<<<<< HEAD
                                await mcdu.flightPlanService.setDepartureProcedure(sid.ident, forPlan, inAlternate);
=======
                                await mcdu.flightPlanService.setDepartureProcedure(sid.databaseId, forPlan, inAlternate);
>>>>>>> 5c9d8dd9
                            }
                        } catch (e) {
                            console.error(e);
                            mcdu.setScratchpadMessage(NXFictionalMessages.internalError);
                        }

                        CDUAvailableDeparturesPage.ShowPage(mcdu, airport, pageCurrent, true, forPlan, inAlternate);
                    };
                }
            }

            // show the enroute transitions for the selected SID down the right side
            if (selectedSid) {
                const transPage = selectedSidPage > pageCurrent ? 0 : pageCurrent - selectedSidPage;

                for (let i = 0; i < DeparturePagination.DEPT_PAGE; i++) {
                    const trans = availableTransitions[transPage * DeparturePagination.DEPT_PAGE + i];
                    if (trans) {
                        const selected = trans !== "NO TRANS" && selectedTransition && selectedTransition.ident === trans.ident;
                        rows[2 * i][1] = `${selected ? "{green}" : "{cyan}"}${typeof trans === 'string' ? trans : trans.ident}${selected ? " " : "}"}{end}`;
                        mcdu.onRightInput[i + 1] = async () => {
                            try {
<<<<<<< HEAD
                                await mcdu.flightPlanService.setDepartureEnrouteTransition(trans.ident, forPlan, inAlternate);
=======
                                await mcdu.flightPlanService.setDepartureEnrouteTransition(trans.databaseId, forPlan, inAlternate);
>>>>>>> 5c9d8dd9
                            } catch (e) {
                                console.error(e);
                                mcdu.setScratchpadMessage(NXFictionalMessages.internalError);
                            }
                            CDUAvailableDeparturesPage.ShowPage(mcdu, airport, pageCurrent, true, forPlan, inAlternate);
                        };
                    }
                }
            }
        }

        // --- render arrows etc. ---

        let up = false;
        let down = false;
        let numPages = 0;
        if (sidSelection) {
            const sidPages = Math.ceil(availableSids.length / DeparturePagination.DEPT_PAGE);
            const transPages = Math.ceil(availableTransitions.length / DeparturePagination.DEPT_PAGE);
            numPages = Math.max(sidPages, transPages, selectedSidPage + transPages);
        } else {
            numPages = Math.ceil(availableRunways.length / DeparturePagination.DEPT_PAGE);
        }
        if (pageCurrent < (numPages - 1)) {
            mcdu.onUp = () => {
                pageCurrent++;
                if (pageCurrent < 0) {
                    pageCurrent = 0;
                }
                CDUAvailableDeparturesPage.ShowPage(mcdu, airport, pageCurrent, sidSelection, forPlan, inAlternate);
            };
            up = true;
        }
        if (pageCurrent > 0) {
            mcdu.onDown = () => {
                pageCurrent--;
                if (pageCurrent < 0) {
                    pageCurrent = 0;
                }
                CDUAvailableDeparturesPage.ShowPage(mcdu, airport, pageCurrent, sidSelection, forPlan, inAlternate);
            };
            down = true;
        }
        mcdu.setArrows(up, down, true, true);

        if (editingTmpy) {
            mcdu.onLeftInput[5] = () => {
                mcdu.eraseTemporaryFlightPlan(() => {
                    CDUFlightPlanPage.ShowPage(mcdu, 0, forPlan);
                });
            };
            mcdu.onRightInput[5] = () => {
                mcdu.insertTemporaryFlightPlan(() => {
                    mcdu.updateConstraints();
                    mcdu.onToRwyChanged();
                    CDUFlightPlanPage.ShowPage(mcdu, 0, forPlan);
                });
            };
        } else {
            mcdu.onLeftInput[5] = () => {
                CDUFlightPlanPage.ShowPage(mcdu, 0, forPlan);
            };
        }

        if (showEosid) {
            rows[7][2] = 'EOSID';
        }

        mcdu.setTemplate([
            ["{sp}DEPARTURES {small}FROM{end} {green}" + airport.ident + "{sp}{sp}{sp}"],
            ["{sp}RWY", "TRANS{sp}", "{sp}SID"],
            [selectedRunwayCell + "[color]" + selectedRunwayCellColor, selectedTransCell + "[color]" + selectedTransCellColor, selectedSidCell + "[color]" + selectedSidCellColor],
            sidSelection ? ["SIDS", "TRANS", "AVAILABLE"] : ["", "", "AVAILABLE RUNWAYS\xa0"],
            rows[0],
            rows[1],
            rows[2],
            rows[3],
            rows[4],
            rows[5],
            rows[6],
            rows[7],
            [editingTmpy ? "{ERASE[color]amber" : "{RETURN", editingTmpy ? "INSERT*[color]amber" : "", showEosid ? `{${selectedColour}}{sp}NONE{end}` : '']
        ]);
        mcdu.onPrevPage = () => {
            CDUAvailableDeparturesPage.ShowPage(mcdu, airport, -1, !sidSelection, forPlan);
        };
        mcdu.onNextPage = mcdu.onPrevPage;
    }
}

/**
 * Check if a runway transition matches with a runway
 * @param {OneWayRunway} runway
 * @param {RawRunwayTransition} transition
 * @returns {number} -1 if not found, else index of the transition
 */
function findRunwayTransitionIndex(runway, transitions) {
    return transitions.findIndex((trans) => trans.ident === runway.ident);
}<|MERGE_RESOLUTION|>--- conflicted
+++ resolved
@@ -168,11 +168,7 @@
                             } else {
                                 /*const transitionRunway = targetPlan.availableOriginRunways.find((it) => it.ident === runwayTransitionIdent);
                                 await mcdu.flightPlanService.setOriginRunway(transitionRunway.ident);*/
-<<<<<<< HEAD
-                                await mcdu.flightPlanService.setDepartureProcedure(sid.ident, forPlan, inAlternate);
-=======
                                 await mcdu.flightPlanService.setDepartureProcedure(sid.databaseId, forPlan, inAlternate);
->>>>>>> 5c9d8dd9
                             }
                         } catch (e) {
                             console.error(e);
@@ -195,11 +191,7 @@
                         rows[2 * i][1] = `${selected ? "{green}" : "{cyan}"}${typeof trans === 'string' ? trans : trans.ident}${selected ? " " : "}"}{end}`;
                         mcdu.onRightInput[i + 1] = async () => {
                             try {
-<<<<<<< HEAD
-                                await mcdu.flightPlanService.setDepartureEnrouteTransition(trans.ident, forPlan, inAlternate);
-=======
                                 await mcdu.flightPlanService.setDepartureEnrouteTransition(trans.databaseId, forPlan, inAlternate);
->>>>>>> 5c9d8dd9
                             } catch (e) {
                                 console.error(e);
                                 mcdu.setScratchpadMessage(NXFictionalMessages.internalError);

--- conflicted
+++ resolved
@@ -369,61 +369,6 @@
                 const hasAltConstraint = legHasAltConstraint(wp);
                 let altitudeConstraint = Altitude.NoPrediction;
                 let altSize = "big";
-<<<<<<< HEAD
-                if (inAlternate && fpIndex === targetPlan.alternateFlightPlan.destinationLegIndex) {
-                    if (targetPlan.alternateFlightPlan.destinationRunway && Number.isFinite(targetPlan.alternateFlightPlan.destinationRunway.thresholdCrossingHeight)) {
-                        altitudeConstraint = formatAlt(targetPlan.alternateFlightPlan.destinationRunway.thresholdCrossingHeight);
-                        altColor = color;
-                        altSize = "small";
-                    } else if (targetPlan.alternateFlightPlan.destinationAirport && Number.isFinite(targetPlan.alternateFlightPlan.destinationAirport.location.alt)) {
-                        altitudeConstraint = formatAlt(targetPlan.alternateFlightPlan.destinationAirport.location.alt);
-                        altColor = color
-                        altSize = "small";
-                    }
-                } else if (inAlternate && fpIndex === targetPlan.alternateFlightPlan.originLegIndex) {
-                    if (targetPlan.alternateFlightPlan.originRunway && Number.isFinite(targetPlan.alternateFlightPlan.originRunway.location.alt)) {
-                        altitudeConstraint = formatAlt(targetPlan.alternateFlightPlan.originRunway.location.alt);
-                        altColor = color;
-                    } else if (targetPlan.alternateFlightPlan.originAirport && Number.isFinite(targetPlan.alternateFlightPlan.originAirport.location.alt)) {
-                        altitudeConstraint = formatAlt(targetPlan.alternateFlightPlan.originAirport.location.alt);
-                        altColor = color;
-                    }
-                } else if (!inAlternate && fpIndex === targetPlan.destinationLegIndex) {
-                    if (targetPlan.destinationRunway && Number.isFinite(targetPlan.destinationRunway.thresholdCrossingHeight)) {
-                        altitudeConstraint = formatAlt(targetPlan.destinationRunway.thresholdCrossingHeight);
-                        altColor = color;
-                        altSize = "small";
-                    } else if (targetPlan.destinationAirport && Number.isFinite(targetPlan.destinationAirport.location.alt)) {
-                        altitudeConstraint = formatAlt(targetPlan.destinationAirport.location.alt);
-                        altColor = color
-                        altSize = "small";
-                    }
-                } else if (!inAlternate && fpIndex === targetPlan.originLegIndex) {
-                    if (targetPlan.originRunway && Number.isFinite(targetPlan.originRunway.location.alt)) {
-                        altitudeConstraint = formatAlt(targetPlan.originRunway.location.alt);
-                        altColor = color;
-                    } else if (targetPlan.originAirport && Number.isFinite(targetPlan.originAirport.location.alt)) {
-                        altitudeConstraint = formatAlt(targetPlan.originAirport.location.alt);
-                        altColor = color;
-                    }
-                } else if (targetPlan.index !== Fmgc.FlightPlanIndex.Temporary) {
-                    if (hasAltConstraint && !isFromLeg) {
-                        if (verticalWaypoint && verticalWaypoint.altitude) {
-                            altitudeConstraint = `{big}${verticalWaypoint.isAltitudeConstraintMet ? "{magenta}*{end}" : "{amber}*{end}"}{end}${formatAltitudeOrLevel(mcdu, verticalWaypoint.altitude, useTransitionAltitude).padStart(5, "\xa0")}`;
-                            altColor = color;
-                            altSize = "small";
-                        } else {
-                            altitudeConstraint = formatAltConstraint(mcdu, wp.altitudeConstraint, useTransitionAltitude);
-                            altColor = "magenta";
-                            altSize = wp.hasPilotEnteredAltitudeConstraint() ? "big" : "small";
-                        }
-                    // Waypoint with no alt constraint.
-                    // In this case `altitudeConstraint is actually just the predictedAltitude`
-                    } else if ((isFromLeg || !hasAltConstraint) && verticalWaypoint && verticalWaypoint.altitude) {
-                        altitudeConstraint = formatAltitudeOrLevel(mcdu, verticalWaypoint.altitude, useTransitionAltitude);
-                        altColor = color;
-                        altSize = isFromLeg ? "big" : "small";
-=======
                 if (targetPlan.index !== Fmgc.FlightPlanIndex.Temporary) {
                     if (verticalWaypoint && verticalWaypoint.altitude) {
                         // Just show prediction
@@ -475,7 +420,6 @@
                             altitudeConstraint = formatAlt(targetPlan.originAirport.location.alt);
                             altColor = color;
                         }
->>>>>>> 84c1622f
                     }
                 }
 
@@ -1079,8 +1023,6 @@
 }
 
 /**
-<<<<<<< HEAD
-=======
  * @param {FlightPlanLeg} leg
  * @return {boolean}
  */
@@ -1097,7 +1039,6 @@
 }
 
 /**
->>>>>>> 84c1622f
  * Formats an altitude as an altitude or flight level for display.
  * @param {*} mcdu Reference to the MCDU instance
  * @param {number} altitudeToFormat  The altitude in feet.

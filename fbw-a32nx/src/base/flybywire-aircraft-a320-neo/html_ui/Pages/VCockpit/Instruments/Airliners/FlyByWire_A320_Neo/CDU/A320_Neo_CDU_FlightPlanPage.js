--- conflicted
+++ resolved
@@ -40,33 +40,6 @@
             mcdu.onRightInput[index] = callback;
         }
 
-<<<<<<< HEAD
-        /**
-         * @param runway {import('msfs-navdata').Runway}
-         */
-        function getRunwayInfo(runway) {
-            return ['', ''];
-            let runwayText, runwayAlt;
-            if (runway) {
-                runwayText = runway.ident.substring(2);
-                runwayAlt = (runway.elevation * 3.280).toFixed(0);
-            }
-            return [runwayText, runwayAlt];
-        }
-
-        function formatAltitudeOrLevel(altitudeToFormat) {
-            const activePlan = mcdu.flightPlanService.active;
-            const transitionAltitude = activePlan.performanceData.transitionAltitude.get();
-
-            if (transitionAltitude >= 100 && altitudeToFormat > transitionAltitude) {
-                return `FL${(altitudeToFormat / 100).toFixed(0).padStart(3, "0")}`;
-            }
-
-            return (10 * Math.round(altitudeToFormat / 10)).toFixed(0).padStart(5, "\xa0");
-        }
-
-=======
->>>>>>> 09259b33
         //mcdu.flightPlanManager.updateWaypointDistances(false /* approach */);
         //mcdu.flightPlanManager.updateWaypointDistances(true /* approach */);
         mcdu.clearDisplay();
@@ -149,8 +122,6 @@
         // In this loop, we insert pseudowaypoints between regular waypoints and compute the distances between the previous and next (pseudo-)waypoint.
         for (let i = first; i < targetPlan.legCount; i++) {
             const inMissedApproach = i >= targetPlan.firstMissedApproachLegIndex;
-<<<<<<< HEAD
-=======
             const isActiveLeg = i === targetPlan.activeLegIndex && forActiveOrTemporary;
 
             const wp = targetPlan.allLegs[i];
@@ -159,7 +130,6 @@
                 waypointsAndMarkers.push({ marker: Markers.FPLN_DISCONTINUITY, fpIndex: i, inAlternate: false, inMissedApproach });
                 continue;
             }
->>>>>>> 09259b33
 
             const pseudoWaypointsOnLeg = fmsPseudoWaypoints.filter((it) => it.displayedOnMcdu && it.alongLegIndex === i);
             pseudoWaypointsOnLeg.sort((a, b) => a.distanceFromStart - b.distanceFromStart);
@@ -172,24 +142,6 @@
                 waypointsAndMarkers.push({ pwp, fpIndex: i, inMissedApproach, distanceFromLastLine, isActive: isActiveLeg && i === 0 })
             }
 
-<<<<<<< HEAD
-            if (pseudoWaypointsOnLeg) {
-                waypointsAndMarkers.push(...pseudoWaypointsOnLeg.map((pwp) => ({ pwp, fpIndex: i, inMissedApproach })));
-            }
-
-            const wp = targetPlan.allLegs[i];
-            let distanceFromLastLine = null;
-
-            // We either use the VNAV distance (which takes transitions into account), or we use whatever has already been computed in wp.distanceInFP.
-            if (vnavPredictionsMapByWaypoint && vnavPredictionsMapByWaypoint.get(i)) {
-                distanceFromLastLine = vnavPredictionsMapByWaypoint.get(i).distanceFromStart - cumulativeDistance;
-                cumulativeDistance = vnavPredictionsMapByWaypoint.get(i).distanceFromStart;
-            }
-
-            if (wp.isDiscontinuity) {
-                waypointsAndMarkers.push({ marker: Markers.FPLN_DISCONTINUITY, fpIndex: i, inAlternate: false, inMissedApproach });
-                continue;
-=======
             if (i >= targetPlan.activeLegIndex && wp.definition.type === 'HM') {
                 waypointsAndMarkers.push({ holdResumeExit: wp, fpIndex: i, inMissedApproach, isActive: isActiveLeg });
             }
@@ -201,32 +153,14 @@
 
             if (i === targetPlan.lastIndex) {
                 waypointsAndMarkers.push({ marker: Markers.END_OF_FPLN, fpIndex: i, inAlternate: false, inMissedApproach });
->>>>>>> 09259b33
-            }
-        }
-
-<<<<<<< HEAD
-            if (i >= targetPlan.activeLegIndex && wp.definition.type === 'HM') {
-                waypointsAndMarkers.push({ holdResumeExit: wp, fpIndex: i, inMissedApproach });
-            }
-
-            waypointsAndMarkers.push({ wp, fpIndex: i, inAlternate: false, inMissedApproach });
-
-            if (i === targetPlan.lastIndex) {
-                waypointsAndMarkers.push({ marker: Markers.END_OF_FPLN, fpIndex: i, inAlternate: false, inMissedApproach });
-            }
-        }
-
-        // Primary ALTN F-PLAN
-        if (targetPlan.alternateDestinationAirport) {
-            for (let i = 0; i < targetPlan.alternateFlightPlan.legCount; i++) {
-=======
+            }
+        }
+
         // Primary ALTN F-PLAN
         if (targetPlan.alternateDestinationAirport) {
             for (let i = 0; i < targetPlan.alternateFlightPlan.legCount; i++) {
                 const inMissedApproach = i >= targetPlan.alternateFlightPlan.firstMissedApproachLegIndex;
 
->>>>>>> 09259b33
                 const wp = targetPlan.alternateFlightPlan.allLegs[i];
 
                 if (wp.isDiscontinuity) {
@@ -239,14 +173,10 @@
                     waypointsAndMarkers.push({ holdResumeExit: wp, fpIndex: i, inAlternate: true });
                 }
 
-<<<<<<< HEAD
-                waypointsAndMarkers.push({ wp, fpIndex: i, inAlternate: true });
-=======
                 const distanceFromLastLine = wp.calculated ? (wp.calculated.cumulativeDistanceWithTransitions - cumulativeDistance) : 0;
                 cumulativeDistance = wp.calculated ? wp.calculated.cumulativeDistanceWithTransitions : cumulativeDistance;
 
                 waypointsAndMarkers.push({ wp, fpIndex: i, inAlternate: true, inMissedApproach, distanceFromLastLine });
->>>>>>> 09259b33
 
                 if (i === targetPlan.alternateFlightPlan.lastIndex) {
                     waypointsAndMarkers.push({ marker: Markers.END_OF_ALTN_FPLN, fpIndex: i, inAlternate: true });
@@ -255,11 +185,8 @@
         } else if (targetPlan.legCount > 0) {
             waypointsAndMarkers.push({ marker: Markers.NO_ALTN_FPLN, fpIndex: targetPlan.legCount + 1, inAlternate: true });
         }
-<<<<<<< HEAD
-=======
 
         const tocIndex = waypointsAndMarkers.findIndex(({ pwp }) => pwp && pwp.ident === '(T/C)');
->>>>>>> 09259b33
 
         // Render F-PLAN Display
 
@@ -272,13 +199,8 @@
         if (waypointsAndMarkers.length === 0) {
             rowsCount = 0;
             mcdu.setTemplate([
-<<<<<<< HEAD
-                [`{left}{small}{sp}${showFrom ? "FROM" : "{sp}{sp}{sp}{sp}"}{end}${headerText}{end}{right}{small}${flightNumberText}{sp}{sp}{sp}{end}{end}`],
-                ...emptyFplnPage()
-=======
                 [`{left}{small}{sp}FROM{end}${headerText}{end}{right}{small}${flightNumberText}{sp}{sp}{sp}{end}{end}`],
                 ...emptyFplnPage(forPlan)
->>>>>>> 09259b33
             ]);
             mcdu.onLeftInput[0] = () => CDULateralRevisionPage.ShowPage(mcdu, undefined, undefined, forPlan);
             return;
@@ -305,12 +227,8 @@
                 fpIndex,
                 inAlternate,
                 inMissedApproach,
-<<<<<<< HEAD
-                distanceFromLastLine
-=======
                 distanceFromLastLine,
                 isActive
->>>>>>> 09259b33
             } = waypointsAndMarkers[winI];
 
             const legAccentColor = (inAlternate || inMissedApproach) ? "cyan" : planAccentColor;
@@ -318,11 +236,6 @@
             const wpPrev = targetPlan.maybeElementAt(fpIndex - 1);
             const wpNext = targetPlan.maybeElementAt(fpIndex + 1);
             const wpActive = (fpIndex >= targetPlan.activeLegIndex);
-<<<<<<< HEAD
-
-            // Bearing/Track
-            const bearingTrack = "";
-=======
             const isFromLeg = !inAlternate && fpIndex === targetPlan.activeLegIndex - 1;
 
             // Bearing/Track
@@ -331,7 +244,6 @@
             if (isActive && trueBearing >= 0) {
                 bearingTrack = `BRG${trueBearing.toFixed(0).padStart(3, "0")}\u00b0`;
             }
->>>>>>> 09259b33
             // const bearingTrackTo = wp ? wp : wpNext; TODO port over
             // if (wpPrev && bearingTrackTo && bearingTrackTo.additionalData.legType !== 14 /* HM */) {
             //     const magVar = Facilities.getMagVar(wpPrev.infos.coordinates.lat, wpPrev.infos.coordinates.long);
@@ -351,8 +263,6 @@
             //     }
             // }
 
-<<<<<<< HEAD
-=======
             const constraintType = wp ? CDUVerticalRevisionPage.constraintType(mcdu, fpIndex, targetPlan.index, inAlternate) : WaypointConstraintType.Unknown;
             if (constraintType === WaypointConstraintType.CLB) {
                 useTransitionAltitude = true;
@@ -363,7 +273,6 @@
                 useTransitionAltitude = winI <= tocIndex;
             } // else we stick with the last time we were sure...
 
->>>>>>> 09259b33
             if (wp && wp.isDiscontinuity === false) {
                 // Waypoint
                 if (offset === 0) {
@@ -381,11 +290,7 @@
 
                 // Color
                 let color;
-<<<<<<< HEAD
-                if (!inAlternate && fpIndex === targetPlan.activeLegIndex) {
-=======
                 if (isActive) {
->>>>>>> 09259b33
                     color = "white";
                 } else {
                     const inMissedApproach = targetPlan.index === Fmgc.FlightPlanIndex.Active && fpIndex >= targetPlan.firstMissedApproachLegIndex;
@@ -416,46 +321,6 @@
                 // Fix Header
                 const fixAnnotation = wp.annotation;
 
-<<<<<<< HEAD
-                // Bearing/Track
-                const bearingTrack = "";
-                if (wpPrev && wpPrev.isDiscontinuity === false && wp.type !== 14 /* HM */) {
-                    // const magVar = Facilities.getMagVar(wpPrev.terminationWaypoint().location.lat, wpPrev.terminationWaypoint().location.lon);
-                    switch (rowI) {
-                        case 1:
-                        // if (mcdu.flightPlanService.activeOrTemporary.activeLegIndex === fpIndex) { TODO
-                        //     const br = fpm.getBearingToActiveWaypoint();
-                        //     const bearing = A32NX_Util.trueToMagnetic(br, magVar);
-                        //     bearingTrack = `BRG${bearing.toFixed(0).toString().padStart(3,"0")}\u00b0`;
-                        // }
-                        // break;
-                        // case 2: TODO
-                        //     const tr = Avionics.Utils.computeGreatCircleHeading(wpPrev.infos.coordinates, wp.infos.coordinates);
-                        //     const track = A32NX_Util.trueToMagnetic(tr, magVar);
-                        //     bearingTrack = `{${mcdu.flightPlanService.hasTemporary} ? "yellow" : "green"}}TRK${track.toFixed(0).padStart(3,"0")}\u00b0{end}`;
-                        //     break;
-                    }
-                }
-
-                // Distance
-                let distance = "";
-
-                // Active waypoint is live distance, others are distances in the flight plan
-                // TODO FIXME: actually use the correct prediction
-                if (!inAlternate) {
-                    if (fpIndex === targetPlan.activeLegIndex && vnavPredictionsMapByWaypoint) {
-                        distance = vnavPredictionsMapByWaypoint.get(fpIndex).distanceFromAircraft.toFixed(0);
-                    } else if (distanceFromLastLine > 0) {
-                        distance = distanceFromLastLine.toFixed(0);
-                    }
-                }
-
-                if (distance > 9999) {
-                    distance = 9999;
-                }
-
-                distance = distance.toString();
-=======
                 if (wp.type === 14 /* HM */) {
                     bearingTrack = "";
                 }
@@ -466,7 +331,6 @@
                     // Active waypoint is live distance, others are distances in the flight plan
                     distance = Math.round(Math.max(0, Math.min(9999, isActive ? mcdu.guidanceController.activeLegAlongTrackCompletePathDtg : distanceFromLastLine))).toFixed(0);
                 }
->>>>>>> 09259b33
 
                 let fpa = '';
                 if (wp.definition.verticalAngle !== undefined) {
@@ -477,20 +341,6 @@
                 let spdColor = "white";
 
                 // Should show empty speed prediction for waypoint after hold
-<<<<<<< HEAD
-                let speedConstraint = wp.type === 14 ? "\xa0\xa0\xa0" : "---";
-                let speedPrefix = "";
-
-                if (targetPlan.index !== Fmgc.FlightPlanIndex.Temporary && wp.type !== 14) {
-                    if (verticalWaypoint && verticalWaypoint.speed) {
-                        speedConstraint = verticalWaypoint.speed < 1 ? formatMachNumber(verticalWaypoint.speed) : Math.round(verticalWaypoint.speed);
-
-                        if (wp.definition.speed > 100) {
-                            speedPrefix = verticalWaypoint.isSpeedConstraintMet ? "{magenta}*{end}" : "{amber}*{end}";
-                        }
-                    } else if (wp.definition.speed > 100) {
-                        speedConstraint = Math.round(wp.definition.speed);
-=======
                 let speedConstraint = wp.type === 14 ? Speed.Empty : Speed.NoPrediction;
                 let speedPrefix = "";
 
@@ -512,7 +362,6 @@
                         spdColor = "magenta";
                     } else if (wp.hasDatabaseSpeedConstraint()) {
                         speedConstraint = `{small}${Math.round(wp.definition.speed)}{end}`;
->>>>>>> 09259b33
                         spdColor = "magenta";
                     }
                 }
@@ -521,24 +370,11 @@
 
                 // Altitude
                 const hasAltConstraint = legHasAltConstraint(wp);
-<<<<<<< HEAD
-                let altitudeConstraint = "-----";
-                let altPrefix = "\xa0";
-                if (!inAlternate && fpIndex === targetPlan.destinationLegIndex && wp.waypointDescriptor === 3 /* Runway */ && targetPlan.destinationRunway) {
-                    altColor = "white";
-                    const [rwTxt, rwAlt] = getRunwayInfo(targetPlan.destinationRunway);
-
-                    if (rwTxt && rwAlt) {
-                        altPrefix = "{magenta}*{end}";
-                        ident += rwTxt;
-                        altitudeConstraint = (Math.round((parseInt(rwAlt) + 50) / 10) * 10).toString();
-=======
                 let altitudeConstraint = Altitude.NoPrediction;
                 let altSize = "big";
                 if (inAlternate && fpIndex === targetPlan.alternateFlightPlan.destinationLegIndex) {
                     if (targetPlan.alternateFlightPlan.destinationRunway && Number.isFinite(targetPlan.alternateFlightPlan.destinationRunway.thresholdCrossingHeight)) {
                         altitudeConstraint = formatAlt(targetPlan.alternateFlightPlan.destinationRunway.thresholdCrossingHeight);
->>>>>>> 09259b33
                         altColor = color;
                         altSize = "small";
                     } else if (targetPlan.alternateFlightPlan.destinationAirport && Number.isFinite(targetPlan.alternateFlightPlan.destinationAirport.location.alt)) {
@@ -546,22 +382,6 @@
                         altColor = color
                         altSize = "small";
                     }
-<<<<<<< HEAD
-                    altitudeConstraint = altitudeConstraint.padStart(5,"\xa0");
-
-                } else if (fpIndex === targetPlan.originLegIndex && targetPlan.originRunway) {
-                    const [rwTxt, rwAlt] = getRunwayInfo(targetPlan.originRunway);
-                    if (rwTxt && rwAlt) {
-                        ident += rwTxt;
-                        altitudeConstraint = rwAlt;
-                        altColor = color;
-                    }
-                    altitudeConstraint = altitudeConstraint.padStart(5,"\xa0");
-                } else if (targetPlan.index !== Fmgc.FlightPlanIndex.Temporary) {
-                    let altitudeToFormat = wp.definition.altitude1;
-
-                    if (hasAltConstraint) {
-=======
                 } else if (inAlternate && fpIndex === targetPlan.alternateFlightPlan.originLegIndex) {
                     if (targetPlan.alternateFlightPlan.originRunway && Number.isFinite(targetPlan.alternateFlightPlan.originRunway.location.alt)) {
                         altitudeConstraint = formatAlt(targetPlan.alternateFlightPlan.originRunway.location.alt);
@@ -590,7 +410,6 @@
                     }
                 } else if (targetPlan.index !== Fmgc.FlightPlanIndex.Temporary) {
                     if (hasAltConstraint && !isFromLeg) {
->>>>>>> 09259b33
                         if (verticalWaypoint && verticalWaypoint.altitude) {
                             altitudeConstraint = `{big}${verticalWaypoint.isAltitudeConstraintMet ? "{magenta}*{end}" : "{amber}*{end}"}{end}${formatAltitudeOrLevel(mcdu, verticalWaypoint.altitude, useTransitionAltitude).padStart(5, "\xa0")}`;
                             altColor = color;
@@ -628,19 +447,12 @@
                     ident: ident,
                     color,
                     distance,
-<<<<<<< HEAD
-                    spdColor,
-                    speedConstraint,
-                    altColor,
-                    altitudeConstraint: {alt: altitudeConstraint, altPrefix: altPrefix},
-=======
                     fpa,
                     spdColor,
                     speedConstraint,
                     altColor,
                     altSize,
                     altitudeConstraint,
->>>>>>> 09259b33
                     timeCell,
                     timeColor,
                     fixAnnotation: fixAnnotation ? fixAnnotation : "",
@@ -701,22 +513,13 @@
                     (value, scratchpadCallback) => {
                         if (value === "") {
                             CDUVerticalRevisionPage.ShowPage(mcdu, wp, fpIndex, verticalWaypoint, undefined, undefined, undefined, forPlan, inAlternate);
-<<<<<<< HEAD
-                        } else if (value === FMCMainDisplay.clrValue) {
-                            mcdu.setScratchpadMessage(NXSystemMessages.notAllowed);
-=======
->>>>>>> 09259b33
                         } else {
                             CDUVerticalRevisionPage.setConstraints(mcdu, wp, fpIndex, verticalWaypoint, value, scratchpadCallback, offset, forPlan, inAlternate);
                         }
                     });
 
             } else if (pwp) {
-<<<<<<< HEAD
-                const color = targetPlan.index !== Fmgc.FlightPlanIndex.Temporary ? "green" : "yellow";
-=======
                 const color = targetPlan.index !== Fmgc.FlightPlanIndex.Temporary ? (isActive ? "white" : "green") : "yellow";
->>>>>>> 09259b33
 
                 // TODO: PWP should not be shown while predictions are recomputed or in a temporary flight plan,
                 // but if I don't show them, the flight plan jumps around because the offset is no longer correct if the number of items in the flight plan changes.
@@ -759,13 +562,8 @@
                     fpIndex: fpIndex,
                     active: isActive,
                     ident: pwp.mcduIdent || pwp.ident,
-<<<<<<< HEAD
-                    color: forActiveOrTemporary ? (mcdu.flightPlanService.hasTemporary) ? "yellow" : "green" : "white",
-                    distance: !shouldHidePredictions && pwp.distanceInFP > 0 ? Math.round(pwp.distanceInFP).toFixed(0) : "",
-=======
                     color,
                     distance: distance !== undefined ? Math.round(Math.max(0, Math.min(9999, distance))).toFixed(0) : "",
->>>>>>> 09259b33
                     spdColor,
                     speedConstraint: speed,
                     altColor,
@@ -801,10 +599,6 @@
                     }, !mcdu.flightPlanService.hasTemporary);
                 });
             } else if (holdResumeExit && holdResumeExit.isDiscontinuity === false) {
-<<<<<<< HEAD
-                const isActive = fpIndex === targetPlan.activeLegIndex;
-=======
->>>>>>> 09259b33
                 const isNext = fpIndex === (targetPlan.activeLegIndex + 1);
 
                 let color = legAccentColor;
@@ -832,10 +626,7 @@
                 addLskAt(rowI, 0, (value, scratchpadCallback) => {
                     if (value === FMCMainDisplay.clrValue) {
                         CDUFlightPlanPage.clearElement(mcdu, fpIndex, offset, forPlan, inAlternate, scratchpadCallback);
-<<<<<<< HEAD
-=======
                         return;
->>>>>>> 09259b33
                     }
 
                     CDUHoldAtPage.ShowPage(mcdu, fpIndex, forPlan, inAlternate);
@@ -958,22 +749,13 @@
                     mcdu.tryUpdateRouteTrip(isFlying);
                 }
 
-<<<<<<< HEAD
-=======
                 const destDist = mcdu.guidanceController.alongTrackDistanceToDestination
 
                 if (Number.isFinite(destDist)) {
                     destDistCell = Math.round(destDist).toFixed(0);
                 }
 
->>>>>>> 09259b33
                 if (fmsGeometryProfile && fmsGeometryProfile.isReadyToDisplay) {
-                    const destDist = fmsGeometryProfile.getDistanceFromAircraftToDestination();
-
-                    if (Number.isFinite(destDist)) {
-                        destDistCell = destDist.toFixed(0);
-                    }
-
                     const destEfob = fmsGeometryProfile.getRemainingFuelAtDestination();
 
                     if (Number.isFinite(destEfob)) {
@@ -1118,11 +900,7 @@
 function emptyFplnPage(forPlan) {
     return [
         ["", "SPD/ALT{sp}{sp}{sp}", "TIME{sp}{sp}{sp}{sp}"],
-<<<<<<< HEAD
-        [`PPOS[color]${forPlan === 0 ? 'green' : 'white'}`, "---/ -----", "----{sp}{sp}{sp}{sp}"],
-=======
         [`PPOS[color]${forPlan === 0 ? 'green' : 'white'}`, "{sp}{sp}{sp}/ -----", "----{sp}{sp}{sp}{sp}"],
->>>>>>> 09259b33
         [""],
         ["---F-PLN DISCONTINUITY---"],
         [""],
@@ -1164,32 +942,6 @@
  * @return {boolean}
  */
 function legHasAltConstraint(leg) {
-<<<<<<< HEAD
-    return !!leg.definition.altitudeDescriptor && leg.definition.altitudeDescriptor !== 'G' && leg.definition.altitudeDescriptor !== 'H';
-}
-
-function formatAlt(alt) {
-    // TODO FLs
-    return (Math.round(alt / 10) * 10).toString().padStart(5, '\xa0');
-}
-
-function formatLegAltConstraint(leg) {
-    // always return the minimum altitude?
-    switch (leg.definition.altitudeDescriptor) {
-        case '@':
-        case '+':
-        case '-':
-        case 'B':
-        case 'I':
-        case 'J':
-        case 'V':
-        case 'X':
-        case 'Y':
-            return formatAlt(leg.definition.altitude1);
-        case 'C':
-            return formatAlt(leg.definition.altitude2);
-    }
-=======
     return leg.hasPilotEnteredAltitudeConstraint() || leg.hasDatabaseAltitudeConstraint();
 }
 
@@ -1241,6 +993,5 @@
             return "WINDOW";
     }
 
->>>>>>> 09259b33
     return '';
 }
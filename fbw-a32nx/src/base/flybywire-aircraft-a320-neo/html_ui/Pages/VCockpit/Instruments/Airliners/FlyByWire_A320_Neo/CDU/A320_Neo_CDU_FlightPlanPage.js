// Copyright (c) 2021-2023 FlyByWire Simulations
//
// SPDX-License-Identifier: GPL-3.0

const MAX_FIX_ROW = 5;

const Markers = {
    FPLN_DISCONTINUITY: ["---F-PLN DISCONTINUITY--"],
    END_OF_FPLN:        ["------END OF F-PLN------"],
    NO_ALTN_FPLN:       ["-----NO ALTN F-PLN------"],
    END_OF_ALTN_FPLN:   ["---END OF ALTN F-PLN----"],
    TOO_STEEP_PATH:     ["-----TOO STEEP PATH-----"]
};

const Altitude = Object.freeze({
    Empty: "\xa0\xa0\xa0\xa0\xa0",
    NoPrediction: "-----",
});
const Speed = Object.freeze({
    Empty: "\xa0\xa0\xa0",
    NoPrediction: "---",
});
const Time = Object.freeze({
    Empty: "\xa0\xa0\xa0\xa0",
    NoPrediction: "----",
});

class CDUFlightPlanPage {

    static ShowPage(mcdu, offset = 0, forPlan = 0) {

        // INIT
        function addLskAt(index, delay, callback) {
            mcdu.leftInputDelay[index] = (typeof delay === 'function') ? delay : () => delay;
            mcdu.onLeftInput[index] = callback;
        }

        function addRskAt(index, delay, callback) {
            mcdu.rightInputDelay[index] = (typeof delay === 'function') ? delay : () => delay;
            mcdu.onRightInput[index] = callback;
        }

        //mcdu.flightPlanManager.updateWaypointDistances(false /* approach */);
        //mcdu.flightPlanManager.updateWaypointDistances(true /* approach */);
        mcdu.clearDisplay();
        mcdu.page.Current = mcdu.page.FlightPlanPage;
        mcdu.returnPageCallback = () => {
            CDUFlightPlanPage.ShowPage(mcdu, offset, forPlan);
        };
        mcdu.activeSystem = 'FMGC';

        // regular update due to showing dynamic data on this page
        mcdu.page.SelfPtr = setTimeout(() => {
            if (mcdu.page.Current === mcdu.page.FlightPlanPage) {
                CDUFlightPlanPage.ShowPage(mcdu, offset, forPlan);
            }
        }, mcdu.PageTimeout.Medium);

        const flightPhase = mcdu.flightPhaseManager.phase;
        const isFlying = flightPhase >= FmgcFlightPhases.TAKEOFF && flightPhase != FmgcFlightPhases.DONE;

        let showFrom = false;
        // TODO FIXME: Correct FMS lateral position calculations and move logic from F-PLN A
        // 22-70-00:11
        const adirLat = ADIRS.getLatitude();
        const adirLong = ADIRS.getLongitude();
        const ppos = (adirLat.isNormalOperation() && adirLong.isNormalOperation()) ? {
            lat: ADIRS.getLatitude().value,
            long: ADIRS.getLongitude().value,
        } : {
            lat: NaN,
            long: NaN
        };

        const forActiveOrTemporary = forPlan === 0;
        const targetPlan = forActiveOrTemporary ? mcdu.flightPlanService.activeOrTemporary : mcdu.flightPlanService.secondary(1);
        const planAccentColor = forActiveOrTemporary ? mcdu.flightPlanService.hasTemporary ? 'yellow' : 'green' : 'white';

        let headerText;
        if (forActiveOrTemporary) {
            if (mcdu.flightPlanService.hasTemporary) {
                headerText = `{yellow}{sp}TMPY{end}`;
            } else {
                headerText = `{sp}`;
            }
        } else {
            headerText = `{sp}{sp}{sp}{sp}{sp}{sp}{sp}{sp}{sp}{sp}{sp}SEC`;
        }

        let flightNumberText = '';
        if (forActiveOrTemporary) {
            flightNumberText = SimVar.GetSimVarValue("ATC FLIGHT NUMBER", "string", "FMC");
        }

        const waypointsAndMarkers = [];
        const first = Math.max(0, targetPlan.fromLegIndex);
        let destinationAirportOffset = 0;
        let alternateAirportOffset = 0;

        // VNAV
        const fmsGeometryProfile = mcdu.guidanceController.vnavDriver.mcduProfile;
        const fmsPseudoWaypoints = mcdu.guidanceController.currentPseudoWaypoints;

        /** @type {Map<number, VerticalWaypointPrediction>} */
        let vnavPredictionsMapByWaypoint = null;
        if (fmsGeometryProfile && fmsGeometryProfile.isReadyToDisplay) {
            vnavPredictionsMapByWaypoint = fmsGeometryProfile.waypointPredictions;
        }

        let cumulativeDistance = 0;
        // Primary F-PLAN

        // In this loop, we insert pseudowaypoints between regular waypoints and compute the distances between the previous and next (pseudo-)waypoint.
        for (let i = first; i < targetPlan.legCount; i++) {
            const inMissedApproach = i >= targetPlan.firstMissedApproachLegIndex;
            const isActiveLeg = i === targetPlan.activeLegIndex && forActiveOrTemporary;
            const isBeforeActiveLeg = i < targetPlan.activeLegIndex && forActiveOrTemporary;

            const wp = targetPlan.allLegs[i];

            if (wp.isDiscontinuity) {
                waypointsAndMarkers.push({ marker: Markers.FPLN_DISCONTINUITY, fpIndex: i, inAlternate: false, inMissedApproach });
                continue;
            }

            const pseudoWaypointsOnLeg = fmsPseudoWaypoints.filter((it) => it.displayedOnMcdu && it.alongLegIndex === i);
            pseudoWaypointsOnLeg.sort((a, b) => a.distanceFromStart - b.distanceFromStart);

            for (let j = 0; j < pseudoWaypointsOnLeg.length; j++) {
                const pwp = pseudoWaypointsOnLeg[j];
                const distanceFromLastLine = pwp.distanceFromStart - cumulativeDistance;
                cumulativeDistance = pwp.distanceFromStart;

                // No PWP on FROM leg
                if (!isBeforeActiveLeg) {
                    waypointsAndMarkers.push({ pwp, fpIndex: i, inMissedApproach, distanceFromLastLine, isActive: isActiveLeg && j === 0 });
                }
            }

            if (i >= targetPlan.activeLegIndex && wp.definition.type === 'HM') {
                waypointsAndMarkers.push({ holdResumeExit: wp, fpIndex: i, inMissedApproach, isActive: isActiveLeg });
            }

            const distanceFromLastLine = wp.calculated ? (wp.calculated.cumulativeDistanceWithTransitions - cumulativeDistance) : 0;
            cumulativeDistance = wp.calculated ? wp.calculated.cumulativeDistanceWithTransitions : cumulativeDistance;

            waypointsAndMarkers.push({ wp, fpIndex: i, inAlternate: false, inMissedApproach, distanceFromLastLine, isActive: isActiveLeg && pseudoWaypointsOnLeg.length === 0 });

            if (i === targetPlan.destinationLegIndex) {
                destinationAirportOffset = Math.max(waypointsAndMarkers.length - 4, 0);
            }

            if (i === targetPlan.lastIndex) {
                waypointsAndMarkers.push({ marker: Markers.END_OF_FPLN, fpIndex: i, inAlternate: false, inMissedApproach: false });
            }
        }

        // Primary ALTN F-PLAN
        if (targetPlan.alternateDestinationAirport) {
            for (let i = 0; i < targetPlan.alternateFlightPlan.legCount; i++) {
                const inMissedApproach = i >= targetPlan.alternateFlightPlan.firstMissedApproachLegIndex;

                const wp = targetPlan.alternateFlightPlan.allLegs[i];

                if (wp.isDiscontinuity) {
                    waypointsAndMarkers.push({ marker: Markers.FPLN_DISCONTINUITY, fpIndex: i, inAlternate: true });
                    continue;
                }

                if (i >= targetPlan.alternateFlightPlan.activeLegIndex && wp.definition.type === 'HM') {
                    waypointsAndMarkers.push({ holdResumeExit: wp, fpIndex: i, inAlternate: true });
                }

                const distanceFromLastLine = wp.calculated ? (wp.calculated.cumulativeDistanceWithTransitions - cumulativeDistance) : 0;
                cumulativeDistance = wp.calculated ? wp.calculated.cumulativeDistanceWithTransitions : cumulativeDistance;

                waypointsAndMarkers.push({ wp, fpIndex: i, inAlternate: true, inMissedApproach, distanceFromLastLine });

                if (i === targetPlan.alternateFlightPlan.destinationLegIndex) {
                    alternateAirportOffset = Math.max(waypointsAndMarkers.length - 4, 0);
                }

                if (i === targetPlan.alternateFlightPlan.lastIndex) {
                    waypointsAndMarkers.push({ marker: Markers.END_OF_ALTN_FPLN, fpIndex: i, inAlternate: true, inMissedApproach: false });
                }
            }
        } else if (targetPlan.legCount > 0) {
            waypointsAndMarkers.push({ marker: Markers.NO_ALTN_FPLN, fpIndex: targetPlan.legCount + 1, inAlternate: true });
        }

        const tocIndex = waypointsAndMarkers.findIndex(({ pwp }) => pwp && pwp.ident === '(T/C)');

        // Render F-PLAN Display

        // fprow:   1      | 2     | 3 4   | 5 6   | 7 8   | 9 10  | 11 12   |
        // display: SPD/ALT| R0    | R1    | R2    | R3    | R4    | DEST    | SCRATCHPAD
        // functions:      | F[0]  | F[1]  | F[2]  | F[3]  | F[4]  | F[5]    |
        //                 | FROM  | TO    |
        let rowsCount = 5;

        if (waypointsAndMarkers.length === 0) {
            rowsCount = 0;
            mcdu.setTemplate([
                [`{left}{small}{sp}FROM{end}${headerText}{end}{right}{small}${flightNumberText}{sp}{sp}{sp}{end}{end}`],
                ...emptyFplnPage(forPlan)
            ]);
            mcdu.onLeftInput[0] = () => CDULateralRevisionPage.ShowPage(mcdu, undefined, undefined, forPlan);
            return;
        } else if (waypointsAndMarkers.length >= 5) {
            rowsCount = 5;
        } else {
            rowsCount = waypointsAndMarkers.length;
        }

        let useTransitionAltitude = false;

        // Only examine first 5 (or less) waypoints/markers
        const scrollWindow = [];
        for (let rowI = 0, winI = offset; rowI < rowsCount; rowI++, winI++) {
            winI = winI % (waypointsAndMarkers.length);

            const {
                /** @type {import('fbw-a32nx/src/systems/fmgc/src/flightplanning/new/legs/FlightPlanLeg').FlightPlanElement} */
                wp,
                pwp,
                marker,
                /** @type {import('fbw-a32nx/src/systems/fmgc/src/flightplanning/new/legs/FlightPlanLeg').FlightPlanElement} */
                holdResumeExit,
                fpIndex,
                inAlternate,
                inMissedApproach,
                distanceFromLastLine,
                isActive
            } = waypointsAndMarkers[winI];

            const legAccentColor = (inAlternate || inMissedApproach) ? "cyan" : planAccentColor;

            const wpPrev = targetPlan.maybeElementAt(fpIndex - 1);
            const wpNext = targetPlan.maybeElementAt(fpIndex + 1);
            const wpActive = (fpIndex >= targetPlan.activeLegIndex);

            // Bearing/Track
            let bearingTrack = "";
            const maybeBearingTrackTo = pwp ? targetPlan.maybeElementAt(fpIndex) : wp;
            const bearingTrackTo = maybeBearingTrackTo ? maybeBearingTrackTo : wpNext;
            switch (rowI) {
                case 1:
                    const trueBearing = SimVar.GetSimVarValue("L:A32NX_EFIS_L_TO_WPT_BEARING", "Degrees");
                    if (isActive && trueBearing !== null && trueBearing >= 0) {
                        bearingTrack = `BRG${trueBearing.toFixed(0).padStart(3,"0")}\u00b0`;
                    }
                    break;
                case 2:
                    bearingTrack = formatTrack(wpPrev, bearingTrackTo);
                    break;
            }

            const constraintType = wp ? CDUVerticalRevisionPage.constraintType(mcdu, fpIndex, targetPlan.index, inAlternate) : WaypointConstraintType.Unknown;
            if (constraintType === WaypointConstraintType.CLB) {
                useTransitionAltitude = true;
            } else if (constraintType === WaypointConstraintType.DES) {
                useTransitionAltitude = false;
            } else if (tocIndex >= 0) {
                // FIXME Guess because VNAV doesn't tell us whether altitudes are climb or not \o/
                useTransitionAltitude = winI <= tocIndex;
            } // else we stick with the last time we were sure...

            if (wp && wp.isDiscontinuity === false) {
                // Waypoint
                if (offset === 0) {
                    showFrom = true;
                }

                let ident = wp.ident;
                let isOverfly = wp.definition.overfly;
                const isFromLeg = !inAlternate && fpIndex === targetPlan.fromLegIndex;

                let verticalWaypoint = null;
                // TODO: Alternate predictions
                if (!inAlternate && vnavPredictionsMapByWaypoint) {
                    verticalWaypoint = vnavPredictionsMapByWaypoint.get(fpIndex);
                }

                // Color
                let color;
                if (isActive) {
                    color = "white";
                } else {
                    const inMissedApproach = targetPlan.index === Fmgc.FlightPlanIndex.Active && fpIndex >= targetPlan.firstMissedApproachLegIndex;

                    if (inMissedApproach || inAlternate) {
                        color = 'cyan';
                    } else {
                        color = planAccentColor;
                    }
                }

                // Time
                let timeCell = Time.NoPrediction;
                let timeColor = "white";
                if (verticalWaypoint && isFinite(verticalWaypoint.secondsFromPresent)) {
                    const utcTime = SimVar.GetGlobalVarValue("ZULU TIME", "seconds");

                    timeCell = `${isFromLeg ? "{big}" : "{small}"}${isFlying
                        ? FMCMainDisplay.secondsToUTC(utcTime + verticalWaypoint.secondsFromPresent)
                        : FMCMainDisplay.secondsTohhmm(verticalWaypoint.secondsFromPresent)}{end}`;

                    timeColor = color;
                } else if (!inAlternate && fpIndex === targetPlan.originLegIndex) {
                    timeCell = "{big}0000{end}";
                    timeColor = color;
                }

                // Fix Header
                const fixAnnotation = wp.annotation;

                // Distance
                let distance = "";
                // Active waypoint is live distance, others are distances in the flight plan
                if (isActive) {
                    if (Number.isFinite(mcdu.guidanceController.activeLegAlongTrackCompletePathDtg)) {
                        distance = Math.round(Math.max(0, Math.min(9999, mcdu.guidanceController.activeLegAlongTrackCompletePathDtg))).toFixed(0);
                    }
                } else {
                    distance = Math.round(Math.max(0, Math.min(9999, distanceFromLastLine))).toFixed(0);
                }

                let fpa = '';
                if (wp.definition.verticalAngle !== undefined) {
                    fpa = (Math.round(wp.definition.verticalAngle * 10) / 10).toFixed(1);
                }

                let altColor = "white";
                let spdColor = "white";

                // Should show empty speed prediction for waypoint after hold
                let speedConstraint = wp.type === "HM" ? Speed.Empty : Speed.NoPrediction;
                let speedPrefix = "";

                if (targetPlan.index !== Fmgc.FlightPlanIndex.Temporary && wp.type !== "HM") {
                    if (!inAlternate && fpIndex === targetPlan.originLegIndex) {
                        speedConstraint = Number.isFinite(mcdu.v1Speed) ? `{big}${Math.round(mcdu.v1Speed)}{end}` : Speed.NoPrediction;
                        spdColor = Number.isFinite(mcdu.v1Speed) ? color : "white";
                    } else if (isFromLeg) {
                        speedConstraint = Speed.Empty;
                    } else if (verticalWaypoint && verticalWaypoint.speed) {
                        speedConstraint = `{small}${verticalWaypoint.speed < 1 ? formatMachNumber(verticalWaypoint.speed) : Math.round(verticalWaypoint.speed)}{end}`;

                        if (verticalWaypoint.speedConstraint) {
                            speedPrefix = `${verticalWaypoint.isSpeedConstraintMet ? "{magenta}" : "{amber}"}*{end}`;
                        }
                        spdColor = color;
                    } else if (wp.hasPilotEnteredSpeedConstraint()) {
                        speedConstraint = Math.round(wp.pilotEnteredSpeedConstraint.speed);
                        spdColor = "magenta";
                    } else if (wp.hasDatabaseSpeedConstraint()) {
                        speedConstraint = `{small}${Math.round(wp.definition.speed)}{end}`;
                        spdColor = "magenta";
                    }
                }

                speedConstraint = speedPrefix + speedConstraint;

                // Altitude
                const hasAltConstraint = legHasAltConstraint(wp);
                let altitudeConstraint = Altitude.NoPrediction;
                let altSize = "big";
                if (targetPlan.index !== Fmgc.FlightPlanIndex.Temporary) {
                    if (verticalWaypoint && verticalWaypoint.altitude) {
                        // Just show prediction
                        let altPrefix = "";
                        if (hasAltConstraint && !isFromLeg) {
                            altPrefix = `{big}${verticalWaypoint.isAltitudeConstraintMet ? "{magenta}*{end}" : "{amber}*{end}"}{end}`;
                        }

                        altitudeConstraint = altPrefix + formatAltitudeOrLevel(mcdu, verticalWaypoint.altitude, useTransitionAltitude).padStart(5, "\xa0");
                        altColor = color;
                        altSize = isFromLeg ? "big" : "small";
                    } else if (hasAltConstraint) {
                        altitudeConstraint = formatAltConstraint(mcdu, wp.altitudeConstraint, useTransitionAltitude);
                        altColor = "magenta";
                        altSize = wp.hasPilotEnteredAltitudeConstraint() ? "big" : "small";
                    } else if (inAlternate && fpIndex === targetPlan.alternateFlightPlan.destinationLegIndex) {
                        if (legIsRunway(wp) && targetPlan.alternateFlightPlan.destinationRunway && Number.isFinite(targetPlan.alternateFlightPlan.destinationRunway.thresholdCrossingHeight)) {
                            altitudeConstraint = formatAlt(targetPlan.alternateFlightPlan.destinationRunway.thresholdCrossingHeight);
                            altColor = color;
                            altSize = "small";
                        } else if (legIsAirport(wp) && targetPlan.alternateFlightPlan.destinationAirport && Number.isFinite(targetPlan.alternateFlightPlan.destinationAirport.location.alt)) {
                            altitudeConstraint = formatAlt(targetPlan.alternateFlightPlan.destinationAirport.location.alt);
                            altColor = color;
                            altSize = "small";
                        }
                    } else if (inAlternate && fpIndex === targetPlan.alternateFlightPlan.originLegIndex) {
                        if (legIsRunway(wp) && targetPlan.alternateFlightPlan.originRunway && Number.isFinite(targetPlan.alternateFlightPlan.originRunway.location.alt)) {
                            altitudeConstraint = formatAlt(targetPlan.alternateFlightPlan.originRunway.location.alt);
                            altColor = color;
                        } else if (legIsAirport(wp) && targetPlan.alternateFlightPlan.originAirport && Number.isFinite(targetPlan.alternateFlightPlan.originAirport.location.alt)) {
                            altitudeConstraint = formatAlt(targetPlan.alternateFlightPlan.originAirport.location.alt);
                            altColor = color;
                        }
                    } else if (!inAlternate && fpIndex === targetPlan.destinationLegIndex) {
                        if (legIsRunway(wp) && targetPlan.destinationRunway && Number.isFinite(targetPlan.destinationRunway.thresholdCrossingHeight)) {
                            altitudeConstraint = formatAlt(targetPlan.destinationRunway.thresholdCrossingHeight);
                            altColor = color;
                            altSize = "small";
                        } else if (legIsAirport(wp) && targetPlan.destinationAirport && Number.isFinite(targetPlan.destinationAirport.location.alt)) {
                            altitudeConstraint = formatAlt(targetPlan.destinationAirport.location.alt);
                            altColor = color;
                            altSize = "small";
                        }
                    } else if (!inAlternate && fpIndex === targetPlan.originLegIndex) {
                        if (legIsRunway(wp) && targetPlan.originRunway && Number.isFinite(targetPlan.originRunway.location.alt)) {
                            altitudeConstraint = formatAlt(targetPlan.originRunway.location.alt);
                            altColor = color;
                        } else if (legIsAirport(wp) && targetPlan.originAirport && Number.isFinite(targetPlan.originAirport.location.alt)) {
                            altitudeConstraint = formatAlt(targetPlan.originAirport.location.alt);
                            altColor = color;
                        }
                    }
                }

                // forced turn indication if next leg is not a course reversal
                if (wpNext && wpNext.isDiscontinuity === false && legTurnIsForced(wpNext) && !legTypeIsCourseReversal(wpNext)) {
                    if (wpNext.definition.turnDirection === 'L') {
                        ident += "{";
                    } else {
                        ident += "}";
                    }

                    // the overfly symbol is not shown in this case
                    isOverfly = false;
                }

                scrollWindow[rowI] = {
                    fpIndex,
                    inAlternate: inAlternate,
                    active: wpActive,
                    ident: ident,
                    color,
                    distance,
                    fpa,
                    spdColor,
                    speedConstraint,
                    altColor,
                    altSize,
                    altitudeConstraint,
                    timeCell,
                    timeColor,
                    fixAnnotation: fixAnnotation ? fixAnnotation : "",
                    bearingTrack,
                    isOverfly,
                };

                if (fpIndex !== targetPlan.destinationLegIndex) {
                    addLskAt(rowI,
                        (value) => {
                            if (value === "") {
                                return mcdu.getDelaySwitchPage();
                            }
                            return mcdu.getDelayBasic();
                        },
                        (value, scratchpadCallback) => {
                            switch (value) {
                                case "":
                                    CDULateralRevisionPage.ShowPage(mcdu, wp, fpIndex, forPlan, inAlternate);
                                    break;
                                case FMCMainDisplay.clrValue:
                                    CDUFlightPlanPage.clearElement(mcdu, fpIndex, offset, forPlan, inAlternate, scratchpadCallback);
                                    break;
                                case FMCMainDisplay.ovfyValue:
                                    mcdu.toggleWaypointOverfly(fpIndex, forPlan, inAlternate, () => {
                                        CDUFlightPlanPage.ShowPage(mcdu, offset, forPlan);
                                    });
                                    break;
                                default:
                                    if (value.length > 0) {
                                        mcdu.insertWaypoint(value, forPlan, inAlternate, fpIndex, true, (success) => {
                                            if (!success) {
                                                scratchpadCallback();
                                            }
                                            CDUFlightPlanPage.ShowPage(mcdu, offset, forPlan);
                                        }, !mcdu.flightPlanService.hasTemporary);
                                    }
                                    break;
                            }
                        });
                } else {
                    addLskAt(rowI, () => mcdu.getDelaySwitchPage(),
                        (value, scratchpadCallback) => {
                            if (value === "") {
                                CDULateralRevisionPage.ShowPage(mcdu, wp, fpIndex, forPlan, inAlternate);
                            } else if (value.length > 0) {
                                mcdu.insertWaypoint(value, forPlan, inAlternate, fpIndex, true, (success) => {
                                    if (!success) {
                                        scratchpadCallback();
                                    }
                                    CDUFlightPlanPage.ShowPage(mcdu, offset, forPlan);
                                }, true);
                            }
                        });
                }

                addRskAt(rowI, () => mcdu.getDelaySwitchPage(),
                    (value, scratchpadCallback) => {
                        if (value === "") {
                            CDUVerticalRevisionPage.ShowPage(mcdu, wp, fpIndex, verticalWaypoint, undefined, undefined, undefined, forPlan, inAlternate);
                        } else {
                            CDUVerticalRevisionPage.setConstraints(mcdu, wp, fpIndex, verticalWaypoint, value, scratchpadCallback, offset, forPlan, inAlternate);
                        }
                    });

            } else if (pwp) {
                const baseColor = forActiveOrTemporary ? mcdu.flightPlanService.hasTemporary ? "yellow" : "green" : "white";
                const color = isActive ? "white" : baseColor;

                // TODO: PWP should not be shown while predictions are recomputed or in a temporary flight plan,
                // but if I don't show them, the flight plan jumps around because the offset is no longer correct if the number of items in the flight plan changes.
                // Like this, they are still there, but have dashes for predictions.
                const shouldHidePredictions = !fmsGeometryProfile || !fmsGeometryProfile.isReadyToDisplay || !pwp.flightPlanInfo;

                let timeCell = Time.NoPrediction;
                let timeColor = "white";
                if (!shouldHidePredictions && Number.isFinite(pwp.flightPlanInfo.secondsFromPresent)) {
                    const utcTime = SimVar.GetGlobalVarValue("ZULU TIME", "seconds");
                    timeColor = color;

                    timeCell = isFlying
                        ? `${FMCMainDisplay.secondsToUTC(utcTime + pwp.flightPlanInfo.secondsFromPresent)}[s-text]`
                        : `${FMCMainDisplay.secondsTohhmm(pwp.flightPlanInfo.secondsFromPresent)}[s-text]`;
                }

                let speed = Speed.NoPrediction;
                let spdColor = "white";
                if (!shouldHidePredictions && Number.isFinite(pwp.flightPlanInfo.speed)) {
                    speed = `{small}${pwp.flightPlanInfo.speed < 1 ? formatMachNumber(pwp.flightPlanInfo.speed) : Math.round(pwp.flightPlanInfo.speed).toFixed(0)}{end}`;
                    spdColor = color;
                }

                let altitudeConstraint = Altitude.NoPrediction;
                let altColor = "white";
                if (!shouldHidePredictions && Number.isFinite(pwp.flightPlanInfo.altitude)) {
                    altitudeConstraint = formatAltitudeOrLevel(mcdu, pwp.flightPlanInfo.altitude, useTransitionAltitude);
                    altColor = color;
                }

                let distance = undefined;
                if (!shouldHidePredictions) {
                    distance = isActive
                        ? mcdu.guidanceController.activeLegAlongTrackCompletePathDtg - pwp.distanceFromLegTermination
                        : distanceFromLastLine;
                }

                scrollWindow[rowI] = {
                    fpIndex: fpIndex,
                    active: isActive,
                    ident: pwp.mcduIdent || pwp.ident,
                    color,
                    distance: distance !== undefined ? Math.round(Math.max(0, Math.min(9999, distance))).toFixed(0) : "",
                    spdColor,
                    speedConstraint: speed,
                    altColor,
                    altSize: "small",
                    altitudeConstraint,
                    timeCell,
                    timeColor,
                    fixAnnotation: `{${color}}${pwp.mcduHeader || ''}{end}`,
                    bearingTrack,
                    isOverfly: false,
                };

                addLskAt(rowI, 0, (value, scratchpadCallback) => {
                    if (value === FMCMainDisplay.clrValue) {
                        // TODO
                        mcdu.setScratchpadMessage(NXSystemMessages.notAllowed);
                    }
                });
            } else if (marker) {
                // Marker
                scrollWindow[rowI] = waypointsAndMarkers[winI];
                addLskAt(rowI, 0, (value, scratchpadCallback) => {
                    if (value === FMCMainDisplay.clrValue) {
                        CDUFlightPlanPage.clearElement(mcdu, fpIndex, offset, forPlan, inAlternate, scratchpadCallback);
                        return;
                    }

                    mcdu.insertWaypoint(value, forPlan, inAlternate, fpIndex, true, (success) => {
                        if (!success) {
                            scratchpadCallback();
                        }
                        CDUFlightPlanPage.ShowPage(mcdu, offset, forPlan);
                    }, !mcdu.flightPlanService.hasTemporary);
                });
            } else if (holdResumeExit && holdResumeExit.isDiscontinuity === false) {
                const isNext = fpIndex === (targetPlan.activeLegIndex + 1);

                let color = legAccentColor;
                if (isActive) {
                    color = "white";
                }

                const decelReached = isActive || isNext && mcdu.holdDecelReached;
                const holdSpeed = fpIndex === mcdu.holdIndex && mcdu.holdSpeedTarget > 0 ? mcdu.holdSpeedTarget.toFixed(0) : '\xa0\xa0\xa0';
                const turnDirection = holdResumeExit.definition.turnDirection;
                // prompt should only be shown once entering decel for hold (3 - 20 NM before hold)
                const immExit = decelReached && !holdResumeExit.holdImmExit;
                const resumeHold = decelReached && holdResumeExit.holdImmExit;

                scrollWindow[rowI] = {
                    fpIndex,
                    holdResumeExit,
                    color,
                    immExit,
                    resumeHold,
                    holdSpeed,
                    turnDirection,
                };

                addLskAt(rowI, 0, (value, scratchpadCallback) => {
                    if (value === FMCMainDisplay.clrValue) {
                        CDUFlightPlanPage.clearElement(mcdu, fpIndex, offset, forPlan, inAlternate, scratchpadCallback);
                        return;
                    }

                    CDUHoldAtPage.ShowPage(mcdu, fpIndex, forPlan, inAlternate);
                    scratchpadCallback();
                });

                addRskAt(rowI, 0, (value, scratchpadCallback) => {
                    // IMM EXIT, only active once reaching decel
                    if (isActive) {
                        mcdu.fmgcMesssagesListener.triggerToAllSubscribers('A32NX_IMM_EXIT', fpIndex, immExit);
                        setTimeout(() => {
                            CDUFlightPlanPage.ShowPage(mcdu, offset, forPlan);
                        }, 500);
                    } else if (decelReached) {
                        CDUFlightPlanPage.clearElement(mcdu, fpIndex, offset, forPlan, inAlternate, scratchpadCallback);
                        return;
                    }
                    scratchpadCallback();
                });
            }
        }

        CDUFlightPlanPage.updatePlanCentre(mcdu, waypointsAndMarkers, offset, forPlan, 'L');
        CDUFlightPlanPage.updatePlanCentre(mcdu, waypointsAndMarkers, offset, forPlan, 'R');
        mcdu.onUnload = () => {
<<<<<<< HEAD
            CDUFlightPlanPage.updatePlanCentre(mcdu, waypointsAndMarkers, 0, Fmgc.FlightPlanIndex.Active, 'L');
            CDUFlightPlanPage.updatePlanCentre(mcdu, waypointsAndMarkers, 0, Fmgc.FlightPlanIndex.Active, 'R');
        }
=======
            CDUFlightPlanPage.updateVisibleLegs(mcdu, waypointsAndMarkers, 0, Fmgc.FlightPlanIndex.Active, 'L');
            CDUFlightPlanPage.updateVisibleLegs(mcdu, waypointsAndMarkers, 0, Fmgc.FlightPlanIndex.Active, 'R');
        };
>>>>>>> a3c167bf

        // Render scrolling data to text >> add ditto marks

        let firstWp = scrollWindow.length;
        const scrollText = [];
        for (let rowI = 0; rowI < scrollWindow.length; rowI++) {
            const { marker: cMarker, holdResumeExit: cHold, spdColor: cSpdColor, altColor: cAltColor, speedConstraint: cSpd, altitudeConstraint: cAlt, ident: cIdent } = scrollWindow[rowI];
            let spdRpt = false;
            let altRpt = false;
            let showFix = true;
            let showDist = true;
            let showNm = false;

            if (cHold) {
                const { color, immExit, resumeHold, holdSpeed, turnDirection } = scrollWindow[rowI];
                scrollText[(rowI * 2)] = ["", `{amber}${immExit ? 'IMM\xa0\xa0' : ''}${resumeHold ? 'RESUME\xa0' : ''}{end}`, 'HOLD\xa0\xa0\xa0\xa0'];
                scrollText[(rowI * 2) + 1] = [`{${color}}HOLD ${turnDirection}{end}`, `{amber}${immExit ? 'EXIT*' : ''}${resumeHold ? 'HOLD*' : ''}{end}`, `\xa0{${color}}{small}{white}SPD{end}\xa0${holdSpeed}{end}{end}`];
            } else if (!cMarker) { // Waypoint
                if (rowI > 0) {
                    const { marker: pMarker, pwp: pPwp, holdResumeExit: pHold, speedConstraint: pSpd, altitudeConstraint: pAlt } = scrollWindow[rowI - 1];
                    if (!pMarker && !pPwp && !pHold) {
                        firstWp = Math.min(firstWp, rowI);
                        if (rowI === firstWp) {
                            showNm = true;
                        }
                        if (cSpd !== Speed.NoPrediction && cSpdColor !== "magenta" && cSpd === pSpd) {
                            spdRpt = true;
                        }

                        if (cAlt !== Altitude.NoPrediction && cAltColor !== "magenta" && cAlt === pAlt) {
                            altRpt = true;
                        }
                    // If previous row is a marker, clear all headers unless it's a speed limit
                    } else if (!pHold) {
                        showDist = false;
                        showFix = cIdent === "(LIM)";
                    }
                }

                scrollText[(rowI * 2)] = renderFixHeader(scrollWindow[rowI], showNm, showDist, showFix);
                scrollText[(rowI * 2) + 1] = renderFixContent(scrollWindow[rowI], spdRpt, altRpt);

            // Marker
            } else {
                scrollText[(rowI * 2)] = [];
                scrollText[(rowI * 2) + 1] = cMarker;
            }
        }

        // Destination (R6)

        const destText = [];
        if (mcdu.flightPlanService.hasTemporary) {
            destText[0] = [" ", " "];
            destText[1] = ["{ERASE[color]amber", "INSERT*[color]amber"];

            addLskAt(5, 0, async () => {
                mcdu.eraseTemporaryFlightPlan(() => {
                    CDUFlightPlanPage.ShowPage(mcdu, 0, forPlan);
                });
            });
            addRskAt(5, 0, async () => {
                mcdu.insertTemporaryFlightPlan(() => {
                    CDUFlightPlanPage.ShowPage(mcdu, 0, forPlan);
                });
            });
        } else {
            let destCell = "----";
            if (targetPlan.destinationAirport) {
                destCell = targetPlan.destinationAirport.ident;

                if (targetPlan.destinationRunway) {
                    destCell = targetPlan.destinationRunway.ident;
                }
            }
            let destTimeCell = "----";
            let destDistCell = "----";
            let destEFOBCell = "---.-";

            if (targetPlan.destinationAirport) {
                if (CDUInitPage.fuelPredConditionsMet(mcdu) && mcdu._fuelPredDone) {
                    mcdu.tryUpdateRouteTrip(isFlying);
                }

                const destDist = mcdu.guidanceController.alongTrackDistanceToDestination;

                if (Number.isFinite(destDist)) {
                    destDistCell = Math.round(destDist).toFixed(0);
                }

                if (fmsGeometryProfile && fmsGeometryProfile.isReadyToDisplay) {
                    const destEfob = fmsGeometryProfile.getRemainingFuelAtDestination();

                    if (Number.isFinite(destEfob)) {
                        destEFOBCell = (NXUnits.poundsToUser(destEfob) / 1000).toFixed(1);
                    }

                    const timeRemaining = fmsGeometryProfile.getTimeToDestination();
                    if (Number.isFinite(timeRemaining)) {
                        const utcTime = SimVar.GetGlobalVarValue("ZULU TIME", "seconds");

                        destTimeCell = isFlying
                            ? FMCMainDisplay.secondsToUTC(utcTime + timeRemaining)
                            : FMCMainDisplay.secondsTohhmm(timeRemaining);
                    }
                }
            }

            destText[0] = ["\xa0DEST", "DIST\xa0\xa0EFOB", isFlying ? "\xa0UTC{sp}{sp}{sp}{sp}" : "TIME{sp}{sp}{sp}{sp}"];
            destText[1] = [destCell, `{small}${destDistCell.padStart(4, '\xa0')}\xa0${destEFOBCell.padStart(5, '\xa0')}{end}`, `{small}${destTimeCell}{end}{sp}{sp}{sp}{sp}`];

            addLskAt(5, () => mcdu.getDelaySwitchPage(),
                () => {
                    CDULateralRevisionPage.ShowPage(mcdu, targetPlan.destinationLeg, targetPlan.destinationLegIndex, forPlan);
                });

            addRskAt(5, () => mcdu.getDelaySwitchPage(),
                () => {
                    CDUVerticalRevisionPage.ShowPage(mcdu, targetPlan.destinationLeg, targetPlan.destinationLegIndex, undefined, undefined, undefined, undefined, forPlan, false);
                });
        }

        // scrollText pad to 10 rows
        while (scrollText.length < 10) {
            scrollText.push([""]);
        }
        const allowScroll = waypointsAndMarkers.length > 4;
        if (allowScroll) {
            mcdu.onAirport = () => { // Only called if > 4 waypoints
                const isOnFlightPlanPage = mcdu.page.Current === mcdu.page.FlightPlanPage;
                const allowCycleToOriginAirport = mcdu.flightPhaseManager.phase === FmgcFlightPhases.PREFLIGHT;
                if (offset >= Math.max(destinationAirportOffset, alternateAirportOffset) && allowCycleToOriginAirport && isOnFlightPlanPage) { // only show origin if still on ground
                    // Go back to top of flight plan page to show origin airport.
                    offset = 0;
                } else if (offset >= destinationAirportOffset && offset < alternateAirportOffset) {
                    offset = alternateAirportOffset;
                } else {
                    offset = destinationAirportOffset;
                }
                CDUFlightPlanPage.ShowPage(mcdu, offset, forPlan);
            };
            mcdu.onDown = () => { // on page down decrement the page offset.
                if (offset > 0) { // if page not on top
                    offset--;
                } else { // else go to the bottom
                    offset = waypointsAndMarkers.length - 1;
                }
                CDUFlightPlanPage.ShowPage(mcdu, offset, forPlan);
            };
            mcdu.onUp = () => {
                if (offset < waypointsAndMarkers.length - 1) { // if page not on bottom
                    offset++;
                } else { // else go on top
                    offset = 0;
                }
                CDUFlightPlanPage.ShowPage(mcdu, offset, forPlan);
            };
        }
        mcdu.setArrows(allowScroll, allowScroll, true, true);
        scrollText[0][1] = "SPD/ALT\xa0\xa0\xa0";
        scrollText[0][2] = isFlying ? "\xa0UTC{sp}{sp}{sp}{sp}" : "TIME{sp}{sp}{sp}{sp}";
        mcdu.setTemplate([
            [`{left}{small}{sp}${showFrom ? "FROM" : "{sp}{sp}{sp}{sp}"}{end}${headerText}{end}{right}{small}${flightNumberText}{sp}{sp}{sp}{end}{end}`],
            ...scrollText,
            ...destText
        ]);
    }

    static async clearElement(mcdu, fpIndex, offset, forPlan, forAlternate, scratchpadCallback) {
        if (!this.ensureCanClearElement(mcdu, fpIndex, forPlan, forAlternate, scratchpadCallback)) {
            return;
        }

        const targetPlan = mcdu.flightPlan(forPlan, forAlternate);
        const element = targetPlan.elementAt(fpIndex);

        const previousElement = targetPlan.maybeElementAt(fpIndex - 1);

        let insertDiscontinuity = true;
        if (element.isDiscontinuity === false) {
            if (element.isHX() || (!forAlternate && fpIndex <= targetPlan.activeLegIndex)) {
                insertDiscontinuity = false;
            } else if (previousElement.isDiscontinuity === false && previousElement.type === 'PI' && element.type === 'CF') {
                insertDiscontinuity = element.waypoint.databaseId === previousElement.recommendedNavaid.databaseId;
            }
        } else {
            insertDiscontinuity = false;
        }

        try {
            await mcdu.flightPlanService.deleteElementAt(fpIndex, insertDiscontinuity, forPlan, forAlternate);
            console.log("deleting element");
        } catch (e) {
            console.error(e);
            mcdu.setScratchpadMessage(NXFictionalMessages.internalError);
            scratchpadCallback();
        }

        CDUFlightPlanPage.ShowPage(mcdu, offset, forPlan);
    }

    static ensureCanClearElement(mcdu, fpIndex, forPlan, forAlternate, scratchpadCallback) {
        const targetPlan = mcdu.flightPlan(forPlan, forAlternate);

        if (forPlan === Fmgc.FlightPlanIndex.Active && mcdu.flightPlanService.hasTemporary) {
            mcdu.setScratchpadMessage(NXSystemMessages.notAllowed);
            scratchpadCallback();
            return false;
        } else if (fpIndex === targetPlan.originLegIndex || fpIndex === targetPlan.destinationLegIndex) {
            mcdu.setScratchpadMessage(NXSystemMessages.notAllowed);
            scratchpadCallback();
            return false;
        }

        // TODO maybe move this to FMS logic ?
        if (forPlan === Fmgc.FlightPlanIndex.Active && !forAlternate && fpIndex <= mcdu.flightPlanService.activeLegIndex) {
            // 22-72-00:67
            // Stop clearing TO or FROM waypoints when NAV is engaged
            if (mcdu.navModeEngaged()) {
                mcdu.setScratchpadMessage(NXSystemMessages.notAllowedInNav);
                scratchpadCallback();
                return false;
            } else if (fpIndex === targetPlan.fromLegIndex /* TODO check this is ppos */ && fpIndex + 2 === targetPlan.destinationLegIndex) {
                const nextElement = targetPlan.elementAt(fpIndex + 1);
                if (nextElement.isDiscontinuity === true) {
                    mcdu.setScratchpadMessage(NXSystemMessages.notAllowed);
                    scratchpadCallback();
                    return false;
                }
            }
        }

        const element = targetPlan.maybeElementAt(fpIndex);

        if (!element) {
            mcdu.setScratchpadMessage(NXSystemMessages.notAllowed);
            scratchpadCallback();
            return false;
        }

        const previousElement = targetPlan.maybeElementAt(fpIndex - 1);

        if (element.isDiscontinuity === true) {
            if (previousElement && previousElement.isDiscontinuity === false && previousElement.isVectors()) {
                // Cannot clear disco after MANUAL
                mcdu.setScratchpadMessage(NXSystemMessages.notAllowed);
                scratchpadCallback();
                return false;
            } else if (fpIndex - 1 === targetPlan.fromLegIndex && forPlan === Fmgc.FlightPlanIndex.Active && !forAlternate) {
                // Cannot clear disco after FROM leg
                mcdu.setScratchpadMessage(NXSystemMessages.notAllowed);
                scratchpadCallback();
                return false;
            } else if (fpIndex - 1 === targetPlan.originLegIndex && fpIndex + 1 === targetPlan.destinationLegIndex) {
                if (targetPlan.originAirport.ident === targetPlan.destinationAirport.ident) {
                    mcdu.setScratchpadMessage(NXSystemMessages.notAllowed);
                    scratchpadCallback();
                    return false;
                }
            }
        }

        return true;
    }

    static updatePlanCentre(mcdu, waypointsAndMarkers, offset, forPlan, side) {
        const forActiveOrTemporary = forPlan === 0;
        const targetPlan = forActiveOrTemporary ? mcdu.flightPlanService.activeOrTemporary : mcdu.flightPlanService.secondary(1);

        for (let i = 0; i < waypointsAndMarkers.length; i++) {
            const { wp, inAlternate, fpIndex } = waypointsAndMarkers[(offset + i + 1) % waypointsAndMarkers.length];
            if (wp) {
                mcdu.efisInterfaces[side].setPlanCentre(targetPlan.index, fpIndex, inAlternate);
                break;
            }
        }
    }
}

function renderFixTableHeader(isFlying) {
    return [
        `{sp}\xa0FROM`,
        "SPD/ALT\xa0\xa0\xa0",
        isFlying ? "\xa0UTC{sp}{sp}{sp}{sp}" : "TIME{sp}{sp}{sp}{sp}"
    ];
}

function renderFixHeader(rowObj, showNm = false, showDist = true, showFix = true) {
    const { fixAnnotation, color, distance, bearingTrack, fpa } = rowObj;
    let right = showDist ? `{${color}}${distance}{end}` : '';
    if (fpa) {
        right += `{white}${fpa}°{end}`;
    } else if (showNm) {
        right += `{${color}}NM{end}\xa0\xa0\xa0`;
    } else {
        right += '\xa0\xa0\xa0\xa0\xa0';
    }
    return [
        `${(showFix) ? fixAnnotation.padEnd(7, "\xa0").padStart(8, "\xa0") : ""}`,
        right,
        `{${color}}${bearingTrack}{end}\xa0`,
    ];
}

function renderFixContent(rowObj, spdRepeat = false, altRepeat = false) {
    const {ident, isOverfly, color, spdColor, speedConstraint, altColor, altSize, altitudeConstraint, timeCell, timeColor} = rowObj;

    return [
        `${ident}${isOverfly ? FMCMainDisplay.ovfyValue : ""}[color]${color}`,
        `{${spdColor}}${spdRepeat ? "\xa0\"\xa0" : speedConstraint}{end}{${altColor}}{${altSize}}/${altRepeat ? "\xa0\xa0\xa0\"\xa0\xa0" : altitudeConstraint.padStart(6, "\xa0")}{end}{end}`,
        `${timeCell}{sp}{sp}{sp}{sp}[color]${timeColor}`
    ];
}

function emptyFplnPage(forPlan) {
    return [
        ["", "SPD/ALT{sp}{sp}{sp}", "TIME{sp}{sp}{sp}{sp}"],
        [`PPOS[color]${forPlan === 0 ? 'green' : 'white'}`, "{sp}{sp}{sp}/ -----", "----{sp}{sp}{sp}{sp}"],
        [""],
        ["---F-PLN DISCONTINUITY---"],
        [""],
        ["------END OF F-PLN-------"],
        [""],
        ["-----NO ALTN F-PLN-------"],
        [""],
        [""],
        ["\xa0DEST", "DIST\xa0\xa0EFOB", "TIME{sp}{sp}{sp}{sp}"],
        ["-------", "----\xa0---.-[s-text]", "----{sp}{sp}{sp}{sp}[s-text]"]
    ];
}

/**
 * Check whether leg is a course reversal leg
 * @param {FlightPlanLeg} leg
 * @returns true if leg is a course reversal leg
 */
function legTypeIsCourseReversal(leg) {
    switch (leg.type) {
        case 'HA':
        case 'HF':
        case 'HM':
        case 'PI':
            return true;
        default:
    }
    return false;
}

/**
 * Check whether leg has a coded forced turn direction
 * @param {FlightPlanLeg} leg
 * @returns true if leg has coded forced turn direction
 */
function legTurnIsForced(leg) {
    // forced turns are only for straight legs
    return (leg.definition.turnDirection === 'L' /* Left */ || leg.definition.turnDirection === 'R' /* Right */)
        && leg.type !== 'AF' && leg.type !== 'RF';
}

function formatMachNumber(rawNumber) {
    return (Math.round(100 * rawNumber) / 100).toFixed(2).slice(1);
}

/**
 * @param {FlightPlanLeg} leg
 * @return {boolean}
 */
function legHasAltConstraint(leg) {
    return leg.hasPilotEnteredAltitudeConstraint() || leg.hasDatabaseAltitudeConstraint();
}

/**
 * @param {FlightPlanLeg} leg
 * @return {boolean}
 */
function legIsRunway(leg) {
    return leg.definition && leg.definition.waypointDescriptor === 4;
}

/**
 * @param {FlightPlanLeg} leg
 * @return {boolean}
 */
function legIsAirport(leg) {
    return leg.definition && leg.definition.waypointDescriptor === 1;
}

/**
 * Formats an altitude as an altitude or flight level for display.
 * @param {*} mcdu Reference to the MCDU instance
 * @param {number} altitudeToFormat  The altitude in feet.
 * @param {boolean} useTransAlt Whether to use transition altitude, otherwise transition level is used.
 * @returns {string} The formatted altitude/level.
 */
function formatAltitudeOrLevel(mcdu, alt, useTransAlt) {
    const activePlan = mcdu.flightPlanService.active;

    let isFl = false;
    if (useTransAlt) {
        const transAlt = activePlan.performanceData.transitionAltitude;
        isFl = transAlt !== undefined && alt > transAlt;
    } else {
        const transLevel = activePlan.performanceData.transitionLevel;
        isFl = transLevel !== undefined && alt >= (transLevel * 100);
    }

    if (isFl) {
        return `FL${(alt / 100).toFixed(0).padStart(3,"0")}`;
    }

    return formatAlt(alt);
}

function formatTrack(from, to) {
    // TODO: Does this show something for non-waypoint terminated legs?
    if (!from || !from.definition || !from.definition.waypoint || !from.definition.waypoint.location || !to || !to.definition || !to.definition.waypoint || to.definition.type === "HM") {
        return "";
    }

    const magVar = Facilities.getMagVar(from.definition.waypoint.location.lat, from.definition.waypoint.location.long);
    const tr = Avionics.Utils.computeGreatCircleHeading(from.definition.waypoint.location, to.definition.waypoint.location);
    const track = A32NX_Util.trueToMagnetic(tr, magVar);
    return `TRK${track.toFixed(0).padStart(3,"0")}\u00b0`;
}

/**
 * Formats a numberical altitude to a string to be displayed in the altitude column. Does not format FLs, use {@link formatAltitudeOrLevel} for this purpose
 * @param {Number} alt The altitude to format
 * @returns {String} The formatted altitude string
 */
function formatAlt(alt) {
    return (Math.round(alt / 10) * 10).toFixed(0);
}

function formatAltConstraint(mcdu, constraint, useTransAlt) {
    if (!constraint) {
        return '';
    }

    // Altitude constraint types "G" and "H" are not shown in the flight plan
    switch (constraint.altitudeDescriptor) {
        case '@': // AtAlt1
        case 'I': // AtAlt1GsIntcptAlt2
        case 'X': // AtAlt1AngleAlt2
            return formatAltitudeOrLevel(mcdu, constraint.altitude1, useTransAlt);
        case '+': // AtOrAboveAlt1
        case 'J': // AtOrAboveAlt1GsIntcptAlt2
        case 'V': // AtOrAboveAlt1AngleAlt2
            return '+' + formatAltitudeOrLevel(mcdu, constraint.altitude1, useTransAlt);
        case '-': // AtOrBelowAlt1
        case 'Y': // AtOrBelowAlt1AngleAlt2
            return '-' + formatAltitudeOrLevel(mcdu, constraint.altitude1, useTransAlt);
        case 'B': // BetweenAlt1Alt2
            return 'WINDOW';
        case 'C': // AtOrAboveAlt2:
            return '+' + formatAltitudeOrLevel(mcdu, constraint.altitude2, useTransAlt);
        default:
            return '';
    }
}<|MERGE_RESOLUTION|>--- conflicted
+++ resolved
@@ -644,15 +644,9 @@
         CDUFlightPlanPage.updatePlanCentre(mcdu, waypointsAndMarkers, offset, forPlan, 'L');
         CDUFlightPlanPage.updatePlanCentre(mcdu, waypointsAndMarkers, offset, forPlan, 'R');
         mcdu.onUnload = () => {
-<<<<<<< HEAD
             CDUFlightPlanPage.updatePlanCentre(mcdu, waypointsAndMarkers, 0, Fmgc.FlightPlanIndex.Active, 'L');
             CDUFlightPlanPage.updatePlanCentre(mcdu, waypointsAndMarkers, 0, Fmgc.FlightPlanIndex.Active, 'R');
-        }
-=======
-            CDUFlightPlanPage.updateVisibleLegs(mcdu, waypointsAndMarkers, 0, Fmgc.FlightPlanIndex.Active, 'L');
-            CDUFlightPlanPage.updateVisibleLegs(mcdu, waypointsAndMarkers, 0, Fmgc.FlightPlanIndex.Active, 'R');
         };
->>>>>>> a3c167bf
 
         // Render scrolling data to text >> add ditto marks
 

// Copyright (c) 2021-2023 FlyByWire Simulations
//
// SPDX-License-Identifier: GPL-3.0

class CDUInitPage {
    static ShowPage1(mcdu) {
        mcdu.clearDisplay();
        mcdu.page.Current = mcdu.page.InitPageA;
        mcdu.pageRedrawCallback = () => CDUInitPage.ShowPage1(mcdu);
        mcdu.activeSystem = 'FMGC';
        mcdu.coRoute.routes = [];

        const haveFlightPlan = mcdu.flightPlanService.active.originAirport && mcdu.flightPlanService.active.destinationAirport;

        const fromTo = new Column(23, "____|____", Column.amber, Column.right);
        const [coRouteAction, coRouteText, coRouteColor] = new CDU_SingleValueField(
            mcdu,
            "string",
            mcdu.coRoute.routeNumber,
            {
                emptyValue: haveFlightPlan ? "" : "__________[color]amber",
                suffix: "[color]cyan",
                maxLength: 10,
            },
            async (value) => {
                await mcdu.updateCoRoute(value, (result) => {
                    if (result) {
                        CDUInitPage.ShowPage1(mcdu);
                    } else {
                        scratchpadCallback();
                    }
                });
            }
        ).getFieldAsColumnParameters();

        const [flightNoAction, flightNoText, flightNoColor] = new CDU_SingleValueField(mcdu,
            "string",
            mcdu.flightNumber,
            {
                emptyValue: "________[color]amber",
                suffix: "[color]cyan",
                maxLength: 7
            },
            (value) => {
                mcdu.updateFlightNo(value, (result) => {
                    if (result) {
                        CDUInitPage.ShowPage1(mcdu);
                    } else {
                        mcdu.setScratchpadUserData(value);
                    }
                });
            }
        ).getFieldAsColumnParameters();

        const altnAirport = mcdu.flightPlanService.active.alternateDestinationAirport;
        const altDest = new Column(0, `${altnAirport ? altnAirport.ident : '----'}|----------`);
        let costIndexText = "---";
        let costIndexAction;
        let costIndexColor = Column.white;

        const cruiseFl = new Column(0, "-----");
        const cruiseTemp = new Column (10, "---°", Column.right);
        const cruiseFlTempSeparator = new Column(6, "/");

        let alignOption;
        const tropo = new Column(23, "36090", Column.small, Column.cyan, Column.right);
        let requestButton = "REQUEST*";
        let requestButtonLabel = "INIT";
        let requestEnable = true;

        if (mcdu.simbrief.sendStatus === "REQUESTING") {
            requestEnable = false;
            requestButton = "REQUEST ";
        }

        const origin = mcdu.flightPlanService.active.originAirport;
        const dest = mcdu.flightPlanService.active.destinationAirport;

        if (origin) {
            if (dest) {
                fromTo.update(origin.ident + "/" + dest.ident, Column.cyan);

                // If an active SimBrief OFP matches the FP, hide the request option
                // This allows loading a new OFP via INIT/REVIEW loading a different orig/dest to the current one
                if (mcdu.simbrief.sendStatus != "DONE" ||
                    (mcdu.simbrief["originIcao"] === origin.ident && mcdu.simbrief["destinationIcao"] === dest.ident)) {
                    requestEnable = false;
                    requestButtonLabel = "";
                    requestButton = "";
                }

                // Cost index
                [costIndexAction, costIndexText, costIndexColor] = new CDU_SingleValueField(mcdu,
                    "int",
                    mcdu.isCostIndexSet ? mcdu.costIndex : null,
                    {
                        clearable: true,
                        emptyValue: "___[color]amber",
                        minValue: 0,
                        maxValue: 999,
                        suffix: "[color]cyan"
                    },
                    (value) => {
                        if (value != null) {
                            mcdu.costIndex = value;
                            // mcdu.isCostIndexSet = true;
                        } else {
                            // mcdu.isCostIndexSet = false;
                            mcdu.costIndex = undefined;
                        }
                        CDUInitPage.ShowPage1(mcdu);
                    }
                ).getFieldAsColumnParameters();

                mcdu.onLeftInput[4] = costIndexAction;

                cruiseFl.update("_____", Column.amber);
                cruiseTemp.update("|___°", Column.amber);
                cruiseFlTempSeparator.updateAttributes(Column.amber);

                //This is done so pilot enters a FL first, rather than using the computed one
<<<<<<< HEAD
                if (mcdu.flightPlanService.active.performanceData.cruiseFlightLevel) {
                    cruiseFl.update("FL" + mcdu.flightPlanService.active.performanceData.cruiseFlightLevel.toFixed(0).padStart(3, "0"), Column.cyan);
=======
                if (mcdu.cruiseLevel) {
                    cruiseFl.update("FL" + mcdu.cruiseLevel.toFixed(0).padStart(3, "0"), Column.cyan);
>>>>>>> 20c8d714
                    if (mcdu.cruiseTemperature) {
                        cruiseTemp.update(mcdu.cruiseTemperature.toFixed(0) + "°", Column.cyan);
                        cruiseFlTempSeparator.updateAttributes(Column.cyan);
                    } else {
<<<<<<< HEAD
                        cruiseTemp.update(mcdu.tempCurve.evaluate(mcdu.flightPlanService.active.performanceData.cruiseFlightLevel).toFixed(0) + "°", Column.cyan, Column.small);
=======
                        cruiseTemp.update(mcdu.tempCurve.evaluate(mcdu.cruiseLevel).toFixed(0) + "°", Column.cyan, Column.small);
>>>>>>> 20c8d714
                        cruiseFlTempSeparator.updateAttributes(Column.cyan, Column.small);
                    }
                }

                // CRZ FL / FLX TEMP
                mcdu.onLeftInput[5] = (value, scratchpadCallback) => {
                    if (mcdu.setCruiseFlightLevelAndTemperature(value)) {
                        CDUInitPage.ShowPage1(mcdu);
                    } else {
                        scratchpadCallback();
                    }
                };

                if (mcdu.flightPlanService.active.originAirport) {
                    alignOption = "IRS INIT>";
                }

                altDest.update(altnAirport ? altnAirport.ident : "NONE", Column.cyan);

                mcdu.onLeftInput[1] = async (value, scratchpadCallback) => {
                    try {
                        if (value === "") {
                            await mcdu.getCoRouteList(mcdu);
                            CDUAvailableFlightPlanPage.ShowPage(mcdu);
                        } else {
                            if (await mcdu.tryUpdateAltDestination(value)) {
                                CDUInitPage.ShowPage1(mcdu);
                            } else {
                                scratchpadCallback();
                            }
                        }
                    } catch (error) {
                        console.error(error);
                        mcdu.setScratchpadMessage(NXFictionalMessages.internalError);
                    }
                };
            }
        }

        mcdu.onLeftInput[0] = coRouteAction;

        if (mcdu.tropo) {
            tropo.update(mcdu.tropo.toString(), mcdu.isTropoPilotEntered ? Column.big : Column.small);
        }
        mcdu.onRightInput[4] = (value, scratchpadCallback) => {
            if (mcdu.tryUpdateTropo(value)) {
                CDUInitPage.ShowPage1(mcdu);
            } else {
                scratchpadCallback();
            }
        };

        /**
         * If scratchpad is filled, attempt to update city pair
         * else show route selection pair if city pair is displayed
         * Ref: FCOM 4.03.20 P6
         */
        mcdu.onRightInput[0] = (value, scratchpadCallback) => {
            if (value !== "") {
                mcdu.tryUpdateFromTo(value, (result) => {
                    if (result) {
                        CDUAvailableFlightPlanPage.ShowPage(mcdu);
                    } else {
                        scratchpadCallback();
                    }
                });
            } else if (mcdu.flightPlanService.active.originAirport && mcdu.flightPlanService.active.destinationAirport) {
                mcdu.getCoRouteList(mcdu).then(() => {
                    CDUAvailableFlightPlanPage.ShowPage(mcdu);
                });
            }
        };
        mcdu.onRightInput[1] = () => {
            if (requestEnable) {
                getSimBriefOfp(mcdu, () => {
                    if (mcdu.page.Current === mcdu.page.InitPageA) {
                        CDUInitPage.ShowPage1(mcdu);
                    }
                })
                    .then((data) => {
                        Fmgc.SimBriefUplinkAdapter.uplinkFlightPlanFromSimbrief(mcdu, mcdu.flightPlanService, data, { doUplinkProcedures: false }).then(() => {
                            console.log('SimBrief data uplinked.');

                            mcdu.flightPlanService.uplinkInsert();

                            const plan = mcdu.flightPlanService.active;
                            mcdu.updateFlightNo(plan.flightNumber);
                            mcdu.setGroundTempFromOrigin();

                            if (mcdu.page.Current === mcdu.page.InitPageA) {
                                CDUInitPage.ShowPage1(mcdu);
                            }
<<<<<<< HEAD
=======
                        }).catch((error) => {
                            console.error(error);
                            mcdu.setScratchpadMessage(NXFictionalMessages.internalError);
>>>>>>> 20c8d714
                        });
                    });
            }
        };
        mcdu.rightInputDelay[2] = () => {
            return mcdu.getDelaySwitchPage();
        };
        mcdu.onRightInput[2] = () => {
            if (alignOption) {
                CDUIRSInit.ShowPage(mcdu);
            }
        };

        const groundTemp = new Column(23, "---°", Column.right);
        if (mcdu.groundTemp !== undefined) {
            groundTemp.update(mcdu.groundTemp.toFixed(0) + "°", Column.cyan, (mcdu.groundTempPilot !== undefined ? Column.big : Column.small));
        }

        mcdu.onRightInput[5] = (scratchpadValue, scratchpadCallback) => {
            try {
                mcdu.trySetGroundTemp(scratchpadValue);
                CDUInitPage.ShowPage1(mcdu);
            } catch (msg) {
                if (msg instanceof McduMessage) {
                    mcdu.setScratchpadMessage(msg);
                    scratchpadCallback();
                } else {
                    throw msg;
                }
            }
        };

        mcdu.onLeftInput[2] = flightNoAction;

        mcdu.setArrows(false, false, true, true);

        mcdu.setTemplate(FormatTemplate([
            [
                new Column(10, "INIT")
            ],
            [
                new Column(1, "CO RTE"),
                new Column(21, "FROM/TO", Column.right)
            ],
            [
                new Column(0, coRouteText, coRouteColor),
                fromTo
            ],
            [
                new Column(0, "ALTN/CO RTE"),
                new Column(22, requestButtonLabel, Column.amber, Column.right)
            ],
            [
                altDest,
                new Column(23, requestButton, Column.amber, Column.right)
            ],
            [
                new Column(0, "FLT NBR")
            ],
            [
                new Column(0, flightNoText, flightNoColor),
                new Column(23, alignOption || "", Column.right)
            ],
            [""],
            [
                new Column(23, "WIND/TEMP>", Column.right)
            ],
            [
                new Column(0, "COST INDEX"),
                new Column(23, "TROPO", Column.right)
            ],
            [
                new Column(0, costIndexText, costIndexColor),
                tropo
            ],
            [
                new Column(0, "CRZ FL/TEMP"),
                new Column(23, "GND TEMP", Column.right)
            ],
            [
                cruiseFl,
                cruiseFlTempSeparator,
                cruiseTemp,
                groundTemp
            ]
        ]));

        mcdu.onPrevPage = () => {
            mcdu.goToFuelPredPage();
        };
        mcdu.onNextPage = () => {
            mcdu.goToFuelPredPage();
        };

        mcdu.onRightInput[3] = () => {
            CDUWindPage.Return = () => {
                CDUInitPage.ShowPage1(mcdu);
            };
            CDUWindPage.ShowPage(mcdu);
        };

        mcdu.onUp = () => {};
        try {
            Coherent.trigger("AP_ALT_VAL_SET", 4200);
            Coherent.trigger("AP_VS_VAL_SET", 300);
            Coherent.trigger("AP_HDG_VAL_SET", 180);
        } catch (e) {
            console.error(e);
        }
    }
    // Does not refresh page so that other things can be performed first as necessary
    static updateTowIfNeeded(mcdu) {
        if (isFinite(mcdu.taxiFuelWeight) && isFinite(mcdu.zeroFuelWeight) && isFinite(mcdu.blockFuel)) {
            mcdu.takeOffWeight = mcdu.zeroFuelWeight + mcdu.blockFuel - mcdu.taxiFuelWeight;
        }
    }
    static fuelPredConditionsMet(mcdu) {
        return isFinite(mcdu.blockFuel) &&
            isFinite(mcdu.zeroFuelWeightMassCenter) &&
            isFinite(mcdu.zeroFuelWeight) &&
            mcdu.flightPlanService.active && mcdu.flightPlanService.active.legCount > 0 &&
            mcdu._zeroFuelWeightZFWCGEntered &&
            (mcdu._blockFuelEntered || mcdu.isAnEngineOn());
    }
    static trySetFuelPred(mcdu) {
        if (CDUInitPage.fuelPredConditionsMet(mcdu) && !mcdu._fuelPredDone) {
            setTimeout(() => {
                if (CDUInitPage.fuelPredConditionsMet(mcdu) && !mcdu._fuelPredDone) { //Double check as user can clear block fuel during timeout
                    mcdu._fuelPredDone = true;
                    if (mcdu.page.Current === mcdu.page.InitPageB) {
                        CDUInitPage.ShowPage2(mcdu);
                    }
                }
            }, mcdu.getDelayFuelPred());
        }
    }
    static ShowPage2(mcdu) {
        mcdu.clearDisplay();
        mcdu.page.Current = mcdu.page.InitPageB;
        mcdu.activeSystem = 'FMGC';
        mcdu.pageRedrawCallback = () => CDUInitPage.ShowPage2(mcdu);

        const alternate = mcdu.flightPlanService.active ? mcdu.flightPlanService.active.alternateDestinationAirport : undefined;

        const zfwCell = new Column(17, "___._", Column.amber, Column.right);
        const zfwCgCell = new Column(22, "__._", Column.amber, Column.right);
        const zfwCgCellDivider = new Column(18, "|", Column.amber, Column.right);

        if (mcdu._zeroFuelWeightZFWCGEntered) {
            if (isFinite(mcdu.zeroFuelWeight)) {
                zfwCell.update(NXUnits.kgToUser(mcdu.zeroFuelWeight).toFixed(1), Column.cyan);
            }
            if (isFinite(mcdu.zeroFuelWeightMassCenter)) {
                zfwCgCell.update(mcdu.zeroFuelWeightMassCenter.toFixed(1), Column.cyan);
            }
            if (isFinite(mcdu.zeroFuelWeight) && isFinite(mcdu.zeroFuelWeightMassCenter)) {
                zfwCgCellDivider.updateAttributes(Column.cyan);
            }
        }
        mcdu.onRightInput[0] = async (value, scratchpadCallback) => {
            if (value === FMCMainDisplay.clrValue) {
                mcdu.setScratchpadMessage(NXSystemMessages.notAllowed);
                scratchpadCallback();
                return;
            } else if (value === "") {
                let zfw = undefined;
                let zfwCg = undefined;
                const a32nxBoarding = SimVar.GetSimVarValue("L:A32NX_BOARDING_STARTED_BY_USR", "bool");
                const gsxBoarding = SimVar.GetSimVarValue("L:FSDT_GSX_BOARDING_STATE", "number");
                if (a32nxBoarding || (gsxBoarding >= 4 && gsxBoarding < 6)) {
                    zfw = SimVar.GetSimVarValue("L:A32NX_AIRFRAME_ZFW_DESIRED", "number");
                    zfwCg = SimVar.GetSimVarValue("L:A32NX_AIRFRAME_ZFW_CG_PERCENT_MAC_DESIRED", "number");
                } else if (isFinite(getZfw()) && isFinite(getZfwcg())) {
                    zfw = getZfw();
                    zfwCg = getZfwcg();
                }

                // ZFW/ZFWCG auto-fill helper
                if (zfw && zfwCg) {
                    mcdu.setScratchpadText(`${(zfw / 1000).toFixed(1)}/${zfwCg.toFixed(1)}`);
                } else {
                    mcdu.setScratchpadMessage(NXSystemMessages.formatError);
                }
            } else {
                if (mcdu.trySetZeroFuelWeightZFWCG(value)) {
                    CDUInitPage.updateTowIfNeeded(mcdu);
                    CDUInitPage.ShowPage2(mcdu);
                    CDUInitPage.trySetFuelPred(mcdu);
                } else {
                    scratchpadCallback();
                }
            }
        };

        const blockFuel = new Column(23, "__._", Column.amber, Column.right);
        if (mcdu._blockFuelEntered || mcdu._fuelPlanningPhase === mcdu._fuelPlanningPhases.IN_PROGRESS) {
            if (isFinite(mcdu.blockFuel)) {
                blockFuel.update(NXUnits.kgToUser(mcdu.blockFuel).toFixed(1), Column.cyan);
            }
        }
        mcdu.onRightInput[1] = async (value, scratchpadCallback) => {
            if (mcdu._zeroFuelWeightZFWCGEntered && value !== mcdu.clrValue) { //Simulate delay if calculating trip data
                if (await mcdu.trySetBlockFuel(value)) {
                    CDUInitPage.updateTowIfNeeded(mcdu);
                    CDUInitPage.ShowPage2(mcdu);
                    CDUInitPage.trySetFuelPred(mcdu);
                } else {
                    scratchpadCallback();
                }
            } else {
                if (await mcdu.trySetBlockFuel(value)) {
                    CDUInitPage.updateTowIfNeeded(mcdu);
                    CDUInitPage.ShowPage2(mcdu);
                } else {
                    scratchpadCallback();
                }
            }

        };

        const fuelPlanTopTitle = new Column(23, "", Column.amber, Column.right);
        const fuelPlanBottomTitle = new Column(23, "", Column.amber, Column.right);
        if (mcdu._zeroFuelWeightZFWCGEntered && !mcdu._blockFuelEntered) {
            fuelPlanTopTitle.text = "FUEL ";
            fuelPlanBottomTitle.text = "PLANNING }";
            mcdu.onRightInput[2] = async () => {
                if (await mcdu.tryFuelPlanning()) {
                    CDUInitPage.updateTowIfNeeded(mcdu);
                    CDUInitPage.ShowPage2(mcdu);
                }
            };
        }
        if (mcdu._fuelPlanningPhase === mcdu._fuelPlanningPhases.IN_PROGRESS) {
            fuelPlanTopTitle.update("BLOCK ", Column.green);
            fuelPlanBottomTitle.update("CONFIRM", Column.green);
            mcdu.onRightInput[2] = async () => {
                if (await mcdu.tryFuelPlanning()) {
                    CDUInitPage.updateTowIfNeeded(mcdu);
                    CDUInitPage.ShowPage2(mcdu);
                    CDUInitPage.trySetFuelPred(mcdu);
                }
            };
        }

        const towCell = new Column(17, "---.-", Column.right);
        const lwCell = new Column(23, "---.-", Column.right);
        const towLwCellDivider = new Column(18, "/");
        const taxiFuelCell = new Column(0, "0.4", Column.cyan, Column.small);

        if (isFinite(mcdu.taxiFuelWeight)) {
            if (mcdu._taxiEntered) {
                taxiFuelCell.update(NXUnits.kgToUser(mcdu.taxiFuelWeight).toFixed(1), Column.big);
            } else {
                taxiFuelCell.text = NXUnits.kgToUser(mcdu.taxiFuelWeight).toFixed(1);
            }
        }
        mcdu.onLeftInput[0] = async (value, scratchpadCallback) => {
            if (mcdu._fuelPredDone) {
                setTimeout(async () => {
                    if (mcdu.trySetTaxiFuelWeight(value)) {
                        CDUInitPage.updateTowIfNeeded(mcdu);
                        if (mcdu.page.Current === mcdu.page.InitPageB) {
                            CDUInitPage.ShowPage2(mcdu);
                        }
                    } else {
                        scratchpadCallback();
                    }
                }, mcdu.getDelayHigh());
            } else {
                if (mcdu.trySetTaxiFuelWeight(value)) {
                    CDUInitPage.updateTowIfNeeded(mcdu);
                    CDUInitPage.ShowPage2(mcdu);
                } else {
                    scratchpadCallback();
                }
            }
        };

        const tripWeightCell = new Column(4, "---.-", Column.right);
        const tripTimeCell = new Column(9, "----", Column.right);
        const tripCellDivider = new Column(5, "/");
        const rteRsvWeightCell = new Column(4, "---.-", Column.right);
        const rteRsvPercentCell = new Column(6, "5.0", Column.cyan);
        const rteRsvCellDivider = new Column(5, "/", Column.cyan);

        if (isFinite(mcdu.getRouteReservedPercent())) {
            rteRsvPercentCell.text = mcdu.getRouteReservedPercent().toFixed(1);
        }
        mcdu.onLeftInput[2] = async (value, scratchpadCallback) => {
            if (await mcdu.trySetRouteReservedPercent(value)) {
                CDUInitPage.ShowPage2(mcdu);
            } else {
                scratchpadCallback();
            }
        };

        const altnWeightCell = new Column(4, "---.-", Column.right);
        const altnTimeCell = new Column(9, "----", Column.right);
        const altnCellDivider = new Column(5, "/");
        const finalWeightCell = new Column(4, "---.-", Column.right);
        const finalTimeCell = new Column(9, "----", Column.right);
        const finalCellDivider = new Column(5, "/");

        if (mcdu.getRouteFinalFuelTime() > 0) {
            finalTimeCell.update(FMCMainDisplay.minutesTohhmm(mcdu.getRouteFinalFuelTime()), Column.cyan);
            finalCellDivider.updateAttributes(Column.cyan);
        }
        mcdu.onLeftInput[4] = async (value, scratchpadCallback) => {
            if (await mcdu.trySetRouteFinalTime(value)) {
                CDUInitPage.ShowPage2(mcdu);
            } else {
                scratchpadCallback();
            }
        };

        const extraWeightCell = new Column(18, "---.-", Column.right);
        const extraTimeCell = new Column(23, "----", Column.right);
        const extraCellDivider = new Column(19, "/");
        const minDestFob = new Column(4, "---.-", Column.right);
        const tripWindDirCell = new Column(19, "--");
        const tripWindAvgCell = new Column(21, "---");

        if (mcdu.flightPlanService.active.originAirport && mcdu.flightPlanService.active.destinationAirport) {
            tripWindDirCell.update(mcdu._windDir, Column.cyan, Column.small);
            tripWindAvgCell.update(mcdu.averageWind.toFixed(0).padStart(3, "0"), Column.cyan);

            mcdu.onRightInput[4] = async (value, scratchpadCallback) => {
                if (await mcdu.trySetAverageWind(value)) {
                    CDUInitPage.ShowPage2(mcdu);
                } else {
                    scratchpadCallback();
                }
            };
        }

        if (CDUInitPage.fuelPredConditionsMet(mcdu)) {
            fuelPlanTopTitle.text = "";
            fuelPlanBottomTitle.text = "";

            mcdu.tryUpdateTOW();
            if (isFinite(mcdu.takeOffWeight)) {
                towCell.update(NXUnits.kgToUser(mcdu.takeOffWeight).toFixed(1), Column.green, Column.small);
            }

            if (mcdu._fuelPredDone) {
                if (!mcdu.routeFinalEntered()) {
                    mcdu.tryUpdateRouteFinalFuel();
                }
                if (isFinite(mcdu.getRouteFinalFuelWeight()) && isFinite(mcdu.getRouteFinalFuelTime())) {
                    if (mcdu._rteFinalWeightEntered) {
                        finalWeightCell.update(NXUnits.kgToUser(mcdu.getRouteFinalFuelWeight()).toFixed(1), Column.cyan);
                    } else {
                        finalWeightCell.update(NXUnits.kgToUser(mcdu.getRouteFinalFuelWeight()).toFixed(1), Column.cyan, Column.small);
                    }
                    if (mcdu._rteFinalTimeEntered || !mcdu.routeFinalEntered()) {
                        finalTimeCell.update(FMCMainDisplay.minutesTohhmm(mcdu.getRouteFinalFuelTime()), Column.cyan);
                    } else {
                        finalTimeCell.update(FMCMainDisplay.minutesTohhmm(mcdu.getRouteFinalFuelTime()), Column.cyan, Column.small);
                        finalCellDivider.updateAttributes(Column.small);
                    }
                    finalCellDivider.updateAttributes(Column.cyan);
                }
                mcdu.onLeftInput[4] = async (value, scratchpadCallback) => {
                    setTimeout(async () => {
                        if (await mcdu.trySetRouteFinalFuel(value)) {
                            if (mcdu.page.Current === mcdu.page.InitPageB) {
                                CDUInitPage.ShowPage2(mcdu);
                            }
                        } else {
                            scratchpadCallback();
                        }
                    }, mcdu.getDelayHigh());
                };

                if (alternate) {
                    const altFuelEntered = mcdu._routeAltFuelEntered;
                    if (!altFuelEntered) {
                        mcdu.tryUpdateRouteAlternate();
                    }
                    if (isFinite(mcdu.getRouteAltFuelWeight())) {
                        altnWeightCell.update(NXUnits.kgToUser(mcdu.getRouteAltFuelWeight()).toFixed(1), Column.cyan, altFuelEntered ? Column.big : Column.small);
                        const time = mcdu.getRouteAltFuelTime();
                        if (time) {
                            altnTimeCell.update(FMCMainDisplay.minutesTohhmm(mcdu.getRouteAltFuelTime()), Column.green, Column.small);
                            altnCellDivider.updateAttributes(Column.green, Column.small);
                        } else {
                            altnTimeCell.update('----',Column.white);
                            altnCellDivider.updateAttributes(Column.white, altFuelEntered ? Column.big : Column.small);
                        }
                    }
                } else {
                    altnWeightCell.update("0.0", Column.green, Column.small);
                }

                mcdu.onLeftInput[3] = async (value, scratchpadCallback) => {
                    setTimeout(async () => {
                        if (await mcdu.trySetRouteAlternateFuel(value)) {
                            if (mcdu.page.Current === mcdu.page.InitPageB) {
                                CDUInitPage.ShowPage2(mcdu);
                            }
                        } else {
                            scratchpadCallback();
                        }
                    }, mcdu.getDelayHigh());
                };

                mcdu.tryUpdateRouteTrip();
                if (isFinite(mcdu.getTotalTripFuelCons()) && isFinite(mcdu.getTotalTripTime())) {
                    tripWeightCell.update(NXUnits.kgToUser(mcdu.getTotalTripFuelCons()).toFixed(1), Column.green, Column.small);
                    tripTimeCell.update(FMCMainDisplay.minutesTohhmm(mcdu._routeTripTime), Column.green, Column.small);
                    tripCellDivider.updateAttributes(Column.green, Column.small);
                }

                if (isFinite(mcdu.getRouteReservedWeight())) {
                    if (mcdu._rteReservedWeightEntered) {
                        rteRsvWeightCell.update(NXUnits.kgToUser(mcdu.getRouteReservedWeight()).toFixed(1), Column.cyan);
                    } else {
                        rteRsvWeightCell.update(NXUnits.kgToUser(mcdu.getRouteReservedWeight()).toFixed(1), Column.cyan, Column.small);
                    }
                }

                if (mcdu._rteRsvPercentOOR) {
                    rteRsvPercentCell.update("--.-", Column.white);
                    rteRsvCellDivider.updateAttributes(Column.white);
                } else if (isFinite(mcdu.getRouteReservedPercent())) {
                    if (mcdu._rteReservedPctEntered || !mcdu.routeReservedEntered()) {
                        rteRsvPercentCell.update(mcdu.getRouteReservedPercent().toFixed(1), Column.cyan);
                    } else {
                        rteRsvPercentCell.update(mcdu.getRouteReservedPercent().toFixed(1), Column.cyan, Column.small);
                        rteRsvCellDivider.updateAttributes(Column.small);
                    }
                }

                mcdu.onLeftInput[2] = async (value, scratchpadCallback) => {
                    setTimeout(async () => {
                        if (await mcdu.trySetRouteReservedFuel(value)) {
                            if (mcdu.page.Current === mcdu.page.InitPageB) {
                                CDUInitPage.ShowPage2(mcdu);
                            }
                        } else {
                            scratchpadCallback();
                        }
                    }, mcdu.getDelayMedium());
                };

                mcdu.tryUpdateLW();
                lwCell.update(NXUnits.kgToUser(mcdu.landingWeight).toFixed(1), Column.green, Column.small);
                towLwCellDivider.updateAttributes(Column.green, Column.small);

                tripWindDirCell.update(mcdu._windDir, Column.small);
                tripWindAvgCell.update("000", Column.small);

                if (isFinite(mcdu.averageWind)) {
                    tripWindDirCell.update(mcdu._windDir, Column.small);
                    tripWindAvgCell.update(mcdu.averageWind.toFixed(0).padStart(3, "0"), Column.big);
                }
                mcdu.onRightInput[4] = async (value, scratchpadCallback) => {
                    setTimeout(async () => {
                        if (await mcdu.trySetAverageWind(value)) {
                            if (mcdu.page.Current === mcdu.page.InitPageB) {
                                CDUInitPage.ShowPage2(mcdu);
                            }
                        } else {
                            scratchpadCallback();
                        }
                    }, mcdu.getDelayWindLoad());
                };

                if (mcdu._minDestFobEntered) {
                    minDestFob.update(NXUnits.kgToUser(mcdu._minDestFob).toFixed(1), Column.cyan);
                } else {
                    mcdu.tryUpdateMinDestFob();
                    minDestFob.update(NXUnits.kgToUser(mcdu._minDestFob).toFixed(1), Column.cyan, Column.small);
                }
                mcdu.onLeftInput[5] = async (value, scratchpadCallback) => {
                    setTimeout(async () => {
                        if (await mcdu.trySetMinDestFob(value)) {
                            if (mcdu.page.Current === mcdu.page.InitPageB) {
                                CDUInitPage.ShowPage2(mcdu);
                            }
                        } else {
                            scratchpadCallback();
                        }
                    }, mcdu.getDelayHigh());
                };
                mcdu.checkEFOBBelowMin();

                extraWeightCell.update(NXUnits.kgToUser(mcdu.tryGetExtraFuel()).toFixed(1), Column.green, Column.small);
                if (mcdu.tryGetExtraFuel() >= 0) {
                    extraTimeCell.update(FMCMainDisplay.minutesTohhmm(mcdu.tryGetExtraTime()), Column.green, Column.small);
                    extraCellDivider.updateAttributes(Column.green, Column.small);
                }
            }
        }

        mcdu.setArrows(false, false, true, true);

        mcdu.setTemplate(FormatTemplate([
            [
                new Column(5, "INIT FUEL PRED")
            ],
            [
                new Column(0, "TAXI"),
                new Column(15, "ZFW/ZFWCG")
            ],
            [
                taxiFuelCell,
                zfwCell,
                zfwCgCellDivider,
                zfwCgCell
            ],
            [
                new Column(0, "TRIP"),
                new Column(5, "/TIME"),
                new Column(19, "BLOCK")
            ],
            [
                tripWeightCell,
                tripCellDivider,
                tripTimeCell,
                blockFuel
            ],
            [
                new Column(0, "RTE RSV/%"),
                fuelPlanTopTitle
            ],
            [
                rteRsvWeightCell,
                rteRsvCellDivider,
                rteRsvPercentCell,
                fuelPlanBottomTitle
            ],
            [
                new Column(0, "ALTN"),
                new Column(5, "/TIME"),
                new Column(15, "TOW/"),
                new Column(22, "LW")
            ],
            [
                altnWeightCell,
                altnCellDivider,
                altnTimeCell,
                towCell,
                towLwCellDivider,
                lwCell
            ],
            [
                new Column(0, "FINAL/TIME"),
                new Column(15, "TRIP WIND")
            ],
            [
                finalWeightCell,
                finalCellDivider,
                finalTimeCell,
                tripWindDirCell,
                tripWindAvgCell
            ],
            [
                new Column(0, "MIN DEST FOB"),
                new Column(14, "EXTRA/TIME")
            ],
            [
                minDestFob,
                extraWeightCell,
                extraCellDivider,
                extraTimeCell
            ]
        ]));

        mcdu.onPrevPage = () => {
            CDUInitPage.ShowPage1(mcdu);
        };
        mcdu.onNextPage = () => {
            CDUInitPage.ShowPage1(mcdu);
        };
    }

    // Defining as static here to avoid duplicate code in CDUIRSInit
    static ConvertDDToDMS(deg, lng) {
        // converts decimal degrees to degrees minutes seconds
        const M = 0 | (deg % 1) * 60e7;
        let degree;
        if (lng) {
            degree = (0 | (deg < 0 ? -deg : deg)).toString().padStart(3, "0");
        } else {
            degree = 0 | (deg < 0 ? -deg : deg);
        }
        return {
            dir : deg < 0 ? lng ? 'W' : 'S' : lng ? 'E' : 'N',
            deg : degree,
            min : Math.abs(0 | M / 1e7),
            sec : Math.abs((0 | M / 1e6 % 1 * 6e4) / 100)
        };
    }
}<|MERGE_RESOLUTION|>--- conflicted
+++ resolved
@@ -119,22 +119,13 @@
                 cruiseFlTempSeparator.updateAttributes(Column.amber);
 
                 //This is done so pilot enters a FL first, rather than using the computed one
-<<<<<<< HEAD
-                if (mcdu.flightPlanService.active.performanceData.cruiseFlightLevel) {
-                    cruiseFl.update("FL" + mcdu.flightPlanService.active.performanceData.cruiseFlightLevel.toFixed(0).padStart(3, "0"), Column.cyan);
-=======
                 if (mcdu.cruiseLevel) {
                     cruiseFl.update("FL" + mcdu.cruiseLevel.toFixed(0).padStart(3, "0"), Column.cyan);
->>>>>>> 20c8d714
                     if (mcdu.cruiseTemperature) {
                         cruiseTemp.update(mcdu.cruiseTemperature.toFixed(0) + "°", Column.cyan);
                         cruiseFlTempSeparator.updateAttributes(Column.cyan);
                     } else {
-<<<<<<< HEAD
-                        cruiseTemp.update(mcdu.tempCurve.evaluate(mcdu.flightPlanService.active.performanceData.cruiseFlightLevel).toFixed(0) + "°", Column.cyan, Column.small);
-=======
                         cruiseTemp.update(mcdu.tempCurve.evaluate(mcdu.cruiseLevel).toFixed(0) + "°", Column.cyan, Column.small);
->>>>>>> 20c8d714
                         cruiseFlTempSeparator.updateAttributes(Column.cyan, Column.small);
                     }
                 }
@@ -227,12 +218,9 @@
                             if (mcdu.page.Current === mcdu.page.InitPageA) {
                                 CDUInitPage.ShowPage1(mcdu);
                             }
-<<<<<<< HEAD
-=======
                         }).catch((error) => {
                             console.error(error);
                             mcdu.setScratchpadMessage(NXFictionalMessages.internalError);
->>>>>>> 20c8d714
                         });
                     });
             }

--- conflicted
+++ resolved
@@ -424,11 +424,7 @@
             const via = availableApproachVias[index];
 
             if (selectedApproach && via) {
-<<<<<<< HEAD
-                rows[2 * i + 1][0] = `${via.ident === (selectedApproachVia ? selectedApproachVia.ident : undefined) ? " " : "{"}${via.ident}[color]cyan`;
-=======
                 rows[2 * i + 1][0] = `${via.ident === (selectedApproachVia ? selectedApproachVia.ident : undefined) ? "{green} " : "{cyan}{"}${via.ident}{end}`;
->>>>>>> 87483c7d
 
                 mcdu.onLeftInput[i + 2] = async () => {
                     await mcdu.flightPlanService.setApproachVia(via.ident, forPlan, inAlternate);

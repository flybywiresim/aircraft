/*
 * A32NX
 * Copyright (C) 2020-2021 FlyByWire Simulations and its contributors
 *
 * This program is free software: you can redistribute it and/or modify
 * it under the terms of the GNU General Public License as published by
 * the Free Software Foundation, either version 3 of the License, or
 * (at your option) any later version.
 *
 * This program is distributed in the hope that it will be useful,
 * but WITHOUT ANY WARRANTY; without even the implied warranty of
 * MERCHANTABILITY or FITNESS FOR A PARTICULAR PURPOSE.  See the
 * GNU General Public License for more details.
 *
 * You should have received a copy of the GNU General Public License
 * along with this program.  If not, see <http://www.gnu.org/licenses/>.
 */

const ApproachTypeOrder = Object.freeze({
    [Fmgc.ApproachType.Mls]: 0,
    [Fmgc.ApproachType.MlsTypeA]: 1,
    [Fmgc.ApproachType.MlsTypeBC]: 2,
    [Fmgc.ApproachType.Ils]: 3,
    [Fmgc.ApproachType.Gls]: 4,
    [Fmgc.ApproachType.Igs]: 5,
    [Fmgc.ApproachType.Loc]: 6,
    [Fmgc.ApproachType.LocBackcourse]: 7,
    [Fmgc.ApproachType.Lda]: 8,
    [Fmgc.ApproachType.Sdf]: 9,
    [Fmgc.ApproachType.Fms]: 10,
    [Fmgc.ApproachType.Gps]: 11,
    [Fmgc.ApproachType.Rnav]: 12,
    [Fmgc.ApproachType.VorDme]: 13,
    [Fmgc.ApproachType.Vortac]: 13, // VORTAC and VORDME are intentionally the same
    [Fmgc.ApproachType.Vor]: 14,
    [Fmgc.ApproachType.NdbDme]: 15,
    [Fmgc.ApproachType.Ndb]: 16,
    [Fmgc.ApproachType.Unknown]: 17,
});

const ArrivalPagination = Object.freeze(
    {
        ARR_PAGE: 3,
        TRNS_PAGE: 2
    }
);
class CDUAvailableArrivalsPage {
    static async ShowPage(mcdu, airport, pageCurrent = 0, starSelection = false, forPlan = Fmgc.FlightPlanIndex.Active, inAlternate = false) {
        /** @type {BaseFlightPlan} */
        const targetPlan = mcdu.flightPlan(forPlan, inAlternate);

        const isTemporary = targetPlan.index === Fmgc.FlightPlanIndex.Temporary;

<<<<<<< HEAD
        const selectedStarIdent = targetPlan.arrival ? targetPlan.arrival.ident : undefined;
        const selectedTransitionIdent = targetPlan.arrivalEnrouteTransition ? targetPlan.arrivalEnrouteTransition.ident : undefined;
=======
        const selectedStarId = targetPlan.arrival ? targetPlan.arrival.databaseId : undefined;
        const selectedTransitionId = targetPlan.arrivalEnrouteTransition ? targetPlan.arrivalEnrouteTransition.databaseId : undefined;
>>>>>>> 5c9d8dd9

        const flightPlanAccentColor = isTemporary ? "yellow" : "green";

        mcdu.clearDisplay();
        mcdu.page.Current = mcdu.page.AvailableArrivalsPage;
        let selectedApproachCell = "------";
        let selectedViasCell = "------";
        let selectedTransitionCell = "------";
        let selectedApproachCellColor = "white";
        let selectedViasCellColor = "white";
        let selectedTransitionCellColor = "white";

        const selectedApproach = targetPlan.approach;

        if (selectedApproach && selectedApproach.ident) {
            selectedApproachCell = Fmgc.ApproachUtils.shortApproachName(selectedApproach);
            selectedApproachCellColor = flightPlanAccentColor;

            const selectedApproachTransition = targetPlan.approachVia;

            if (selectedApproachTransition) {
                selectedViasCell = selectedApproachTransition.ident;
            } else {
                selectedViasCell = "NONE";
            }

            selectedViasCellColor = flightPlanAccentColor;
        } else if (!selectedApproach && targetPlan.destinationRunway) {
            selectedApproachCell = Fmgc.RunwayUtils.runwayString(targetPlan.destinationRunway.ident);
            selectedApproachCellColor = flightPlanAccentColor;
            selectedViasCell = "NONE";
            selectedViasCellColor = flightPlanAccentColor;
        }

        let selectedStarCell = "------";
        let selectedStarCellColor = "white";

        const selectedArrival = targetPlan.arrival;

        if (selectedArrival) {
            selectedStarCell = selectedArrival.ident;
            selectedStarCellColor = flightPlanAccentColor;

            const selectedTransition = targetPlan.arrivalEnrouteTransition;

            if (selectedTransition) {
                selectedTransitionCell = selectedTransition.ident;
                selectedTransitionCellColor = flightPlanAccentColor;
            }
        }

        /**
         * @type {import('msfs-navdata').Approach[]}
         */
        const approaches = targetPlan.availableApproaches;

        /**
         * @type {import('msfs-navdata').Runway[]}
         */
        const runways = targetPlan.availableDestinationRunways;
        const ilss = await mcdu.navigationDatabase.backendDatabase.getIlsAtAirport(targetPlan.destinationAirport.ident);

        // Add an index member variable, so we can track the original order of approaches
        for (let j = 0; j < approaches.length; j++) {
            // TODO: Is this still used? (fms-v2)
            approaches[j].index = j;
        }

        // Sort the approaches in Honeywell's documented order
        const sortedApproaches = approaches.slice()
            // The A320 cannot fly TACAN approaches
            .filter(({ type }) => type !== Fmgc.ApproachType.TACAN)
            // filter out approaches with no matching runway, but keep circling approaches (no runway)
            .filter((a) => a.runwayIdent === 'RW00' || !!runways.find((rw) => rw.ident === a.runwayIdent))
            // Sort the approaches in Honeywell's documented order
            .sort((a, b) => ApproachTypeOrder[a.type] - ApproachTypeOrder[b.type])
            .map((approach) => ({ approach }))
            .concat(
                // Runway-by-itself approaches
                runways.slice().map((runway) => ({ runway }))
            );
        const rows = [[""], [""], [""], [""], [""], [""], [""], [""]];

        /**
         * @type {({ arrival: import('msfs-navdata').Arrival, arrivalIndex: number })[]}
         */
        const matchingArrivals = [];

        if (!starSelection) {
            for (let i = 0; i < ArrivalPagination.ARR_PAGE; i++) {
                const index = i + pageCurrent * ArrivalPagination.ARR_PAGE;

                const approachOrRunway = sortedApproaches[index];
                if (!approachOrRunway) {
                    break;
                }

                const { approach, runway } = approachOrRunway;
                if (approach) {
                    let runwayLength = '----';
                    let runwayCourse = '---';

                    const isCircling = approach.runwayIdent === 'RW00';
                    if (isCircling) {
                        rows[2 * i] = [`{cyan}{${Fmgc.ApproachUtils.shortApproachName(approach)}{end}`, "", ""];
                    } else {
                        const runway = targetPlan.availableDestinationRunways.find((rw) => rw.ident === approach.runwayIdent);
                        if (runway) {
                            runwayLength = runway.length.toFixed(0); // TODO imperial length pin program
                            runwayCourse = Utils.leadingZeros(Math.round(runway.magneticBearing), 3);

                            const finalLeg = approach.legs[approach.legs.length - 1];
                            const matchingIls = approach.type === Fmgc.ApproachType.Ils ? ilss.find((ils) => ils.databaseId === finalLeg.recommendedNavaid.databaseId) : undefined;
                            const hasIls = !!matchingIls;
                            const ilsText = hasIls ? `${matchingIls.ident.padStart(6)}/${matchingIls.frequency.toFixed(2)}` : '';

                            rows[2 * i] = [`{cyan}{${Fmgc.ApproachUtils.shortApproachName(approach)}{end}`, "", "{sp}{sp}{sp}{sp}" + runwayLength + "{small}M{end}[color]cyan"];
                            rows[2 * i + 1] = [`{cyan}{sp}{sp}{sp}${runwayCourse}${ilsText}{end}`];
                        }
                    }

                    mcdu.onLeftInput[i + 2] = async () => {
<<<<<<< HEAD
                        await mcdu.flightPlanService.setApproach(approach.ident, forPlan, inAlternate);
=======
                        await mcdu.flightPlanService.setApproach(approach.databaseId, forPlan, inAlternate);
>>>>>>> 5c9d8dd9

                        CDUAvailableArrivalsPage.ShowPage(mcdu, airport, 0, true, forPlan, inAlternate);
                    };
                } else if (runway) {
                    const runwayLength = runway.length.toFixed(0); // TODO imperial length pin program
                    const runwayCourse = Utils.leadingZeros(Math.round(runway.magneticBearing), 3);

                    rows[2 * i] = [`{cyan}{${Fmgc.RunwayUtils.runwayString(runway.ident)}{end}`, "", "{sp}{sp}{sp}{sp}" + runwayLength + "{small}M{end}[color]cyan"];
                    rows[2 * i + 1] = ["{sp}{sp}{sp}{sp}" + runwayCourse + "[color]cyan"];

                    mcdu.onLeftInput[i + 2] = async () => {
                        await mcdu.flightPlanService.setApproach(undefined, forPlan, inAlternate);
                        await mcdu.flightPlanService.setDestinationRunway(runway.ident, forPlan, inAlternate);

                        CDUAvailableArrivalsPage.ShowPage(mcdu, airport, 0, true, forPlan, inAlternate);
                    };
                }
            }
        } else {
            if (selectedApproach && selectedApproach.runwayIdent) {
                const arrivals = targetPlan.availableArrivals;

                const selectedRunway = selectedApproach.runway;

                for (let i = 0; i < arrivals.length; i++) {
                    const arrival = arrivals[i];

                    if (arrival.runwayTransitions.length) {
                        for (let j = 0; j < arrival.runwayTransitions.length; j++) {
                            const runwayTransition = arrival.runwayTransitions[j];
                            if (runwayTransition) {
                                // Check if selectedRunway matches a transition on the approach (and also checks for Center runways)
                                if (runwayTransition.ident === selectedApproach.runwayIdent || (runwayTransition.ident.charAt(4) === 'B' && runwayTransition.ident.substring(0, 4) === selectedApproach.runwayIdent.substring(0, 4))) {
                                    matchingArrivals.push({ arrival: arrival, arrivalIndex: i });
                                }
                            }
                        }
                    } else {
                        //add the arrival even if it isn't runway specific
                        matchingArrivals.push({ arrival: arrival, arrivalIndex: i });
                    }
                }
            } else {
                for (let i = 0; i < targetPlan.availableArrivals.length; i++) {
                    const arrival = targetPlan.availableArrivals[i];
                    matchingArrivals.push({ arrival: arrival, arrivalIndex: i });
                }
            }
            for (let i = 0; i < ArrivalPagination.ARR_PAGE; i++) {
                let index = i + (pageCurrent * ArrivalPagination.ARR_PAGE);
                if (index === 0) {
                    let color = "cyan";
                    if (!selectedArrival) {
                        color = "green";
                    }
                    rows[2 * i] = ["{NO STAR[color]" + color];

                    mcdu.onLeftInput[i + 2] = async () => {
                        await mcdu.flightPlanService.setArrival(undefined, forPlan, inAlternate);

                        CDUAvailableArrivalsPage.ShowPage(mcdu, airport, 0, true, forPlan, inAlternate);
                    };
                } else {
                    index--;
                    if (matchingArrivals[index]) {
                        const star = matchingArrivals[index].arrival;
<<<<<<< HEAD
                        const starIdent = matchingArrivals[index].arrival.ident;

                        let color = "cyan";
                        if (selectedStarIdent === starIdent) {
=======
                        const starDatabaseId = matchingArrivals[index].arrival.databaseId;

                        let color = "cyan";
                        if (selectedStarId === starDatabaseId) {
>>>>>>> 5c9d8dd9
                            color = "green";
                        }
                        rows[2 * i] = ["{" + star.ident + "[color]" + color];
                        mcdu.onLeftInput[i + 2] = async () => {
                            const destinationRunway = targetPlan.destinationRunway;

                            const arrivalRunway = destinationRunway ? star.runwayTransitions.find(t => {
                                return t.ident === destinationRunway.ident;
                            }) : undefined;

                            if (arrivalRunway !== undefined) {
                                await mcdu.flightPlanService.setDestinationRunway(arrivalRunway.ident, forPlan, inAlternate);
                            }

<<<<<<< HEAD
                            await mcdu.flightPlanService.setArrival(starIdent, forPlan, inAlternate);
=======
                            await mcdu.flightPlanService.setArrival(starDatabaseId, forPlan, inAlternate);
>>>>>>> 5c9d8dd9

                            const approach = targetPlan.approach;

                            if (approach !== undefined) {
                                CDUAvailableArrivalsPage.ShowViasPage(mcdu, airport, 0, forPlan, inAlternate);
                            } else {
                                CDUAvailableArrivalsPage.ShowPage(mcdu, airport, 0, true, forPlan, inAlternate);
                            }

                        };
                    }
                }
            }
            if (selectedArrival) {
                rows[0][1] = "NO TRANS}[color]cyan";
            }

            mcdu.onRightInput[2] = async () => {
                await mcdu.flightPlanService.setArrival(undefined, forPlan, inAlternate);

                CDUAvailableArrivalsPage.ShowPage(mcdu, airport, 0, false, forPlan, inAlternate);
            };

            for (let i = 0; i < ArrivalPagination.TRNS_PAGE; i++) {
                const index = i + pageCurrent * ArrivalPagination.TRNS_PAGE;
                if (selectedArrival) {
                    const transition = selectedArrival.enrouteTransitions[index];
                    if (transition) {
<<<<<<< HEAD
                        rows[2 * (i + 1)][1] = `${transition.ident}${selectedTransitionIdent === transition.ident ? " " : "}"}[color]cyan`;

                        mcdu.onRightInput[i + 3] = async () => {
                            await mcdu.flightPlanService.setArrivalEnrouteTransition(transition.ident, forPlan, inAlternate);
=======
                        rows[2 * (i + 1)][1] = `${transition.ident}${selectedTransitionId === transition.databaseId ? " " : "}"}[color]cyan`;

                        mcdu.onRightInput[i + 3] = async () => {
                            await mcdu.flightPlanService.setArrivalEnrouteTransition(transition.databaseId, forPlan, inAlternate);
>>>>>>> 5c9d8dd9

                            CDUAvailableArrivalsPage.ShowPage(mcdu, airport, pageCurrent, true, forPlan, inAlternate);
                        };
                    }
                }
            }
        }
        let viasPageLabel = "";
        let viasPageLine = "";
        if (starSelection) {
            if (selectedApproach) {
                viasPageLabel = "{sp}APPR";
                viasPageLine = "<VIAS";
                mcdu.onLeftInput[1] = () => {
                    CDUAvailableArrivalsPage.ShowViasPage(mcdu, airport, 0, forPlan, inAlternate);
                };
            }
        }
        let bottomLine = ["<RETURN"];
        if (isTemporary) {
            bottomLine = ["{ERASE[color]amber", "INSERT*[color]amber"];
            mcdu.onLeftInput[5] = async () => {
                mcdu.eraseTemporaryFlightPlan(() => {
                    CDUFlightPlanPage.ShowPage(mcdu, 0, forPlan);
                });
            };
            mcdu.onRightInput[5] = async () => {
                mcdu.insertTemporaryFlightPlan(() => {
                    mcdu.updateTowerHeadwind();
                    mcdu.updateConstraints();
                    CDUFlightPlanPage.ShowPage(mcdu, 0, forPlan);
                });
            };
        } else {
            mcdu.onLeftInput[5] = () => {
                CDUFlightPlanPage.ShowPage(mcdu, 0, forPlan);
            };
        }
        let up = false;
        let down = false;
        const maxPage = starSelection ? (selectedArrival ? Math.max(Math.ceil(selectedArrival.enrouteTransitions.length / ArrivalPagination.TRNS_PAGE) - 1, Math.ceil((matchingArrivals.length + 1) / ArrivalPagination.ARR_PAGE) - 1) : Math.ceil((matchingArrivals.length + 1) / ArrivalPagination.ARR_PAGE) - 1) : (pageCurrent, Math.ceil(sortedApproaches.length / ArrivalPagination.ARR_PAGE) - 1);
        if (pageCurrent < maxPage) {
            mcdu.onUp = () => {
                pageCurrent++;
                if (pageCurrent < 0) {
                    pageCurrent = 0;
                }
                CDUAvailableArrivalsPage.ShowPage(mcdu, airport, pageCurrent, starSelection, forPlan, inAlternate);
            };
            up = true;
        }
        if (pageCurrent > 0) {
            mcdu.onDown = () => {
                pageCurrent--;
                if (pageCurrent < 0) {
                    pageCurrent = 0;
                }
                CDUAvailableArrivalsPage.ShowPage(mcdu, airport, pageCurrent, starSelection, forPlan, inAlternate);
            };
            down = true;
        }
        mcdu.setArrows(up, down, true, true);
        mcdu.setTemplate([
            ["ARRIVAL {small}TO{end} {green}" + airport.ident + "{end}"],
            ["{sp}APPR", "STAR{sp}", "{sp}VIA"],
            [selectedApproachCell + "[color]" + selectedApproachCellColor, selectedStarCell + "[color]" + selectedStarCellColor, "{sp}" + selectedViasCell + "[color]" + selectedViasCellColor],
            [viasPageLabel, "TRANS{sp}"],
            [viasPageLine, selectedTransitionCell + "[color]" + selectedTransitionCellColor],
            [(starSelection ? "STARS" : "APPR").padStart(5) + "{sp}{sp}AVAILABLE", starSelection ? "TRANS" : "", ""],
            rows[0],
            rows[1],
            rows[2],
            rows[3],
            rows[4],
            rows[5],
            bottomLine
        ]);
        mcdu.onPrevPage = () => {
            CDUAvailableArrivalsPage.ShowPage(mcdu, airport, 0, !starSelection, forPlan, inAlternate);
        };
        mcdu.onNextPage = mcdu.onPrevPage;

    }

    static ShowViasPage(mcdu, airport, pageCurrent = 0, forPlan = Fmgc.FlightPlanIndex.Active, inAlternate = false) {
        const appr_page = 3;

        /** @type {BaseFlightPlan} */
        const targetPlan = mcdu.flightPlan(forPlan, inAlternate);

        const planColor = targetPlan.index === Fmgc.FlightPlanIndex.Temporary ? "yellow" : "green";

        const availableApproachVias = targetPlan.availableApproachVias;

        mcdu.clearDisplay();
        mcdu.page.Current = mcdu.page.AvailableArrivalsPageVias;
        let selectedApproachCell = "---";
        let selectedApproachCellColor = "white";
        let selectedViasCell = "NONE";
        let selectedViasCellColor = "white";

        const selectedApproach = targetPlan.approach;
        const selectedApproachVia = targetPlan.approachVia;

        if (selectedApproach) {
            selectedApproachCell = Fmgc.ApproachUtils.shortApproachName(selectedApproach);
            selectedApproachCellColor = planColor;

            if (selectedApproachVia) {
                selectedViasCell = selectedApproachVia.ident;
                selectedViasCellColor = planColor;
            }
        }

        let selectedStarCell = "------";
        let selectedStarCellColor = "white";

        const selectedArrival = targetPlan.arrival;

        if (selectedArrival) {
            selectedStarCell = selectedArrival.ident;
            selectedStarCellColor = planColor;
        }

        const rows = [[""], [""], [""], [""], [""], [""]];

        for (let i = 0; i < appr_page; i++) {
            const index = i + pageCurrent * appr_page;
            const via = availableApproachVias[index];

            if (selectedApproach && via) {
<<<<<<< HEAD
                rows[2 * i + 1][0] = `${via.ident === (selectedApproachVia ? selectedApproachVia.ident : undefined) ? "{green} " : "{cyan}{"}${via.ident}{end}`;

                mcdu.onLeftInput[i + 2] = async () => {
                    await mcdu.flightPlanService.setApproachVia(via.ident, forPlan, inAlternate);
=======
                rows[2 * i + 1][0] = `${via.databaseId === (selectedApproachVia ? selectedApproachVia.databaseId : undefined) ? "{green} " : "{cyan}{"}${via.ident}{end}`;

                mcdu.onLeftInput[i + 2] = async () => {
                    await mcdu.flightPlanService.setApproachVia(via.databaseId, forPlan, inAlternate);
>>>>>>> 5c9d8dd9

                    CDUAvailableArrivalsPage.ShowPage(mcdu, airport, 0, true, forPlan, inAlternate);
                };
            }
        }

        let bottomLine = ["<RETURN"];

        if (mcdu.flightPlanService.hasTemporary) {
            bottomLine = ["{ERASE[color]amber", "INSERT*[color]amber"];

            mcdu.onLeftInput[5] = async () => {
                mcdu.eraseTemporaryFlightPlan(() => {
                    CDUFlightPlanPage.ShowPage(mcdu, 0, forPlan);
                });
            };

            mcdu.onRightInput[5] = async () => {
                mcdu.insertTemporaryFlightPlan(() => {
                    mcdu.updateTowerHeadwind();
                    mcdu.updateConstraints();
                    CDUFlightPlanPage.ShowPage(mcdu, 0, forPlan);
                });
            };
        } else {
            mcdu.onLeftInput[5] = () => {
                CDUAvailableArrivalsPage.ShowPage(mcdu, airport, 0, true, forPlan, inAlternate);
            };
        }

        mcdu.setTemplate([
            ["APPROACH VIAS"],
            ["{sp}APPR", "STAR{sp}", "{sp}VIA"],
            [selectedApproachCell + "[color]" + selectedApproachCellColor , selectedStarCell + "[color]" + selectedStarCellColor, "{sp}" + selectedViasCell + "[color]" + selectedViasCellColor],
            ["APPR VIAS"],
            ["{NO VIAS[color]cyan"],
            rows[0],
            rows[1],
            rows[2],
            rows[3],
            rows[4],
            rows[5],
            rows[6],
            bottomLine
        ]);
        mcdu.onLeftInput[1] = async () => {
            await mcdu.flightPlanService.setApproachVia(undefined, forPlan, inAlternate);

            CDUAvailableArrivalsPage.ShowPage(mcdu, airport, 0, true, forPlan, inAlternate);
        };
        let up = false;
        let down = false;

        if (pageCurrent < Math.ceil(selectedApproach.transitions.length / appr_page) - 1) {
            mcdu.onUp = () => {
                pageCurrent++;
                if (pageCurrent < 0) {
                    pageCurrent = 0;
                }
                CDUAvailableArrivalsPage.ShowViasPage(mcdu, airport, pageCurrent, forPlan, inAlternate);
            };
            up = true;
        }
        if (pageCurrent > 0) {
            mcdu.onDown = () => {
                pageCurrent--;
                if (pageCurrent < 0) {
                    pageCurrent = 0;
                }
                CDUAvailableArrivalsPage.ShowViasPage(mcdu, airport, pageCurrent, forPlan, inAlternate);
            };
            down = true;
        }
        mcdu.setArrows(up, down, true, true);
        mcdu.onPrevPage = () => {
            CDUAvailableArrivalsPage.ShowPage(mcdu, airport, 0, true, forPlan, inAlternate);
        };
        mcdu.onNextPage = mcdu.onPrevPage;
    }
}<|MERGE_RESOLUTION|>--- conflicted
+++ resolved
@@ -51,13 +51,8 @@
 
         const isTemporary = targetPlan.index === Fmgc.FlightPlanIndex.Temporary;
 
-<<<<<<< HEAD
-        const selectedStarIdent = targetPlan.arrival ? targetPlan.arrival.ident : undefined;
-        const selectedTransitionIdent = targetPlan.arrivalEnrouteTransition ? targetPlan.arrivalEnrouteTransition.ident : undefined;
-=======
         const selectedStarId = targetPlan.arrival ? targetPlan.arrival.databaseId : undefined;
         const selectedTransitionId = targetPlan.arrivalEnrouteTransition ? targetPlan.arrivalEnrouteTransition.databaseId : undefined;
->>>>>>> 5c9d8dd9
 
         const flightPlanAccentColor = isTemporary ? "yellow" : "green";
 
@@ -180,11 +175,7 @@
                     }
 
                     mcdu.onLeftInput[i + 2] = async () => {
-<<<<<<< HEAD
-                        await mcdu.flightPlanService.setApproach(approach.ident, forPlan, inAlternate);
-=======
                         await mcdu.flightPlanService.setApproach(approach.databaseId, forPlan, inAlternate);
->>>>>>> 5c9d8dd9
 
                         CDUAvailableArrivalsPage.ShowPage(mcdu, airport, 0, true, forPlan, inAlternate);
                     };
@@ -251,17 +242,10 @@
                     index--;
                     if (matchingArrivals[index]) {
                         const star = matchingArrivals[index].arrival;
-<<<<<<< HEAD
-                        const starIdent = matchingArrivals[index].arrival.ident;
-
-                        let color = "cyan";
-                        if (selectedStarIdent === starIdent) {
-=======
                         const starDatabaseId = matchingArrivals[index].arrival.databaseId;
 
                         let color = "cyan";
                         if (selectedStarId === starDatabaseId) {
->>>>>>> 5c9d8dd9
                             color = "green";
                         }
                         rows[2 * i] = ["{" + star.ident + "[color]" + color];
@@ -276,11 +260,7 @@
                                 await mcdu.flightPlanService.setDestinationRunway(arrivalRunway.ident, forPlan, inAlternate);
                             }
 
-<<<<<<< HEAD
-                            await mcdu.flightPlanService.setArrival(starIdent, forPlan, inAlternate);
-=======
                             await mcdu.flightPlanService.setArrival(starDatabaseId, forPlan, inAlternate);
->>>>>>> 5c9d8dd9
 
                             const approach = targetPlan.approach;
 
@@ -309,17 +289,10 @@
                 if (selectedArrival) {
                     const transition = selectedArrival.enrouteTransitions[index];
                     if (transition) {
-<<<<<<< HEAD
-                        rows[2 * (i + 1)][1] = `${transition.ident}${selectedTransitionIdent === transition.ident ? " " : "}"}[color]cyan`;
-
-                        mcdu.onRightInput[i + 3] = async () => {
-                            await mcdu.flightPlanService.setArrivalEnrouteTransition(transition.ident, forPlan, inAlternate);
-=======
                         rows[2 * (i + 1)][1] = `${transition.ident}${selectedTransitionId === transition.databaseId ? " " : "}"}[color]cyan`;
 
                         mcdu.onRightInput[i + 3] = async () => {
                             await mcdu.flightPlanService.setArrivalEnrouteTransition(transition.databaseId, forPlan, inAlternate);
->>>>>>> 5c9d8dd9
 
                             CDUAvailableArrivalsPage.ShowPage(mcdu, airport, pageCurrent, true, forPlan, inAlternate);
                         };
@@ -451,17 +424,10 @@
             const via = availableApproachVias[index];
 
             if (selectedApproach && via) {
-<<<<<<< HEAD
-                rows[2 * i + 1][0] = `${via.ident === (selectedApproachVia ? selectedApproachVia.ident : undefined) ? "{green} " : "{cyan}{"}${via.ident}{end}`;
-
-                mcdu.onLeftInput[i + 2] = async () => {
-                    await mcdu.flightPlanService.setApproachVia(via.ident, forPlan, inAlternate);
-=======
                 rows[2 * i + 1][0] = `${via.databaseId === (selectedApproachVia ? selectedApproachVia.databaseId : undefined) ? "{green} " : "{cyan}{"}${via.ident}{end}`;
 
                 mcdu.onLeftInput[i + 2] = async () => {
                     await mcdu.flightPlanService.setApproachVia(via.databaseId, forPlan, inAlternate);
->>>>>>> 5c9d8dd9
 
                     CDUAvailableArrivalsPage.ShowPage(mcdu, airport, 0, true, forPlan, inAlternate);
                 };

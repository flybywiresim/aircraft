/*
 * A32NX
 * Copyright (C) 2020-2021 FlyByWire Simulations and its contributors
 *
 * This program is free software: you can redistribute it and/or modify
 * it under the terms of the GNU General Public License as published by
 * the Free Software Foundation, either version 3 of the License, or
 * (at your option) any later version.
 *
 * This program is distributed in the hope that it will be useful,
 * but WITHOUT ANY WARRANTY; without even the implied warranty of
 * MERCHANTABILITY or FITNESS FOR A PARTICULAR PURPOSE.  See the
 * GNU General Public License for more details.
 *
 * You should have received a copy of the GNU General Public License
 * along with this program.  If not, see <http://www.gnu.org/licenses/>.
 */

const ApproachTypeOrder = Object.freeze({
    [Fmgc.ApproachType.Mls]: 0,
    [Fmgc.ApproachType.MlsTypeA]: 1,
    [Fmgc.ApproachType.MlsTypeBC]: 2,
    [Fmgc.ApproachType.Ils]: 3,
    [Fmgc.ApproachType.Gls]: 4,
    [Fmgc.ApproachType.Igs]: 5,
    [Fmgc.ApproachType.Loc]: 6,
    [Fmgc.ApproachType.LocBackcourse]: 7,
    [Fmgc.ApproachType.Lda]: 8,
    [Fmgc.ApproachType.Sdf]: 9,
    [Fmgc.ApproachType.Fms]: 10,
    [Fmgc.ApproachType.Gps]: 11,
    [Fmgc.ApproachType.Rnav]: 12,
    [Fmgc.ApproachType.VorDme]: 13,
    [Fmgc.ApproachType.Vortac]: 13, // VORTAC and VORDME are intentionally the same
    [Fmgc.ApproachType.Vor]: 14,
    [Fmgc.ApproachType.NdbDme]: 15,
    [Fmgc.ApproachType.Ndb]: 16,
    [Fmgc.ApproachType.Unknown]: 17,
});

const ArrivalPagination = Object.freeze(
    {
        ARR_PAGE: 3,
        TRNS_PAGE: 2,
        VIA_PAGE: 3,
    }
);

class CDUAvailableArrivalsPage {
    static async ShowPage(mcdu, airport, pageCurrent = 0, starSelection = false, forPlan = Fmgc.FlightPlanIndex.Active, inAlternate = false) {
        /** @type {BaseFlightPlan} */
        const targetPlan = mcdu.flightPlan(forPlan, inAlternate);

        const isTemporary = targetPlan.index === Fmgc.FlightPlanIndex.Temporary;

<<<<<<< HEAD
        const selectedStarId = targetPlan.arrival ? targetPlan.arrival.databaseId : undefined;
        const selectedTransitionId = targetPlan.arrivalEnrouteTransition ? targetPlan.arrivalEnrouteTransition.databaseId : undefined;
=======
        const selectedApproachId = targetPlan.approach ? targetPlan.approach.databaseId : targetPlan.approach;
        const selectedStarId = targetPlan.arrival ? targetPlan.arrival.databaseId : targetPlan.arrival;
        const selectedTransitionId = targetPlan.arrivalEnrouteTransition ? targetPlan.arrivalEnrouteTransition.databaseId : targetPlan.arrivalEnrouteTransition;
>>>>>>> 053bb8d0

        const flightPlanAccentColor = isTemporary ? "yellow" : "green";

        mcdu.clearDisplay();
        mcdu.page.Current = mcdu.page.AvailableArrivalsPage;
        let selectedApproachCell = "------";
        let selectedViasCell = "------";
        let selectedTransitionCell = "------";
        let selectedApproachCellColor = "white";
        let selectedViasCellColor = "white";
        let selectedTransitionCellColor = "white";

<<<<<<< HEAD
=======
        let viasPageLabel = "";
        let viasPageLine = "";

>>>>>>> 053bb8d0
        const selectedApproach = targetPlan.approach;

        if (selectedApproach && selectedApproach.ident) {
            selectedApproachCell = Fmgc.ApproachUtils.shortApproachName(selectedApproach);
            selectedApproachCellColor = flightPlanAccentColor;

            const selectedApproachTransition = targetPlan.approachVia;
<<<<<<< HEAD

            if (selectedApproachTransition) {
                selectedViasCell = selectedApproachTransition.ident;
            } else {
                selectedViasCell = "NONE";
            }

            selectedViasCellColor = flightPlanAccentColor;
        } else if (!selectedApproach && targetPlan.destinationRunway) {
            selectedApproachCell = Fmgc.RunwayUtils.runwayString(targetPlan.destinationRunway.ident);
            selectedApproachCellColor = flightPlanAccentColor;
            selectedViasCell = "NONE";
            selectedViasCellColor = flightPlanAccentColor;
=======
            const availableVias = targetPlan.availableApproachVias;

            if (availableVias.length === 0 || selectedApproachTransition === null) {
                selectedViasCell = "NONE";
                selectedViasCellColor = flightPlanAccentColor;
            } else if (selectedApproachTransition) {
                selectedViasCell = selectedApproachTransition.ident;
                selectedViasCellColor = flightPlanAccentColor;
            }
        } else if (!selectedApproach && targetPlan.destinationRunway) {
            selectedApproachCell = Fmgc.RunwayUtils.runwayString(targetPlan.destinationRunway.ident);
            selectedApproachCellColor = flightPlanAccentColor;
>>>>>>> 053bb8d0
        }

        let selectedStarCell = "------";
        let selectedStarCellColor = "white";

        const selectedArrival = targetPlan.arrival;

        if (selectedArrival) {
            selectedStarCell = selectedArrival.ident;
            selectedStarCellColor = flightPlanAccentColor;

            const selectedTransition = targetPlan.arrivalEnrouteTransition;
<<<<<<< HEAD

            if (selectedTransition) {
=======
            const availableTransitions = selectedArrival.enrouteTransitions;

            if (availableTransitions.length === 0 || selectedTransition === null) {
                selectedTransitionCell = "NONE";
                selectedTransitionCellColor = flightPlanAccentColor;
            } else if (selectedTransition) {
>>>>>>> 053bb8d0
                selectedTransitionCell = selectedTransition.ident;
                selectedTransitionCellColor = flightPlanAccentColor;
            }
        }

        /**
         * @type {import('msfs-navdata').Approach[]}
         */
        const approaches = targetPlan.availableApproaches;
<<<<<<< HEAD

        /**
         * @type {import('msfs-navdata').Runway[]}
         */
        const runways = targetPlan.availableDestinationRunways;
        const ilss = await mcdu.navigationDatabase.backendDatabase.getIlsAtAirport(targetPlan.destinationAirport.ident);

        // Add an index member variable, so we can track the original order of approaches
        for (let j = 0; j < approaches.length; j++) {
            // TODO: Is this still used? (fms-v2)
            approaches[j].index = j;
        }

        // Sort the approaches in Honeywell's documented order
        const sortedApproaches = approaches.slice()
            // The A320 cannot fly TACAN approaches
            .filter(({ type }) => type !== Fmgc.ApproachType.TACAN)
            // filter out approaches with no matching runway, but keep circling approaches (no runway)
            .filter((a) => a.runwayIdent === 'RW00' || !!runways.find((rw) => rw.ident === a.runwayIdent))
            // Sort the approaches in Honeywell's documented order
            .sort((a, b) => ApproachTypeOrder[a.type] - ApproachTypeOrder[b.type])
            .map((approach) => ({ approach }))
            .concat(
                // Runway-by-itself approaches
                runways.slice().map((runway) => ({ runway }))
            );
        const rows = [[""], [""], [""], [""], [""], [""], [""], [""]];

        /**
         * @type {({ arrival: import('msfs-navdata').Arrival, arrivalIndex: number })[]}
         */
        const matchingArrivals = [];

        if (!starSelection) {
            for (let i = 0; i < ArrivalPagination.ARR_PAGE; i++) {
                const index = i + pageCurrent * ArrivalPagination.ARR_PAGE;

                const approachOrRunway = sortedApproaches[index];
                if (!approachOrRunway) {
                    break;
                }

                const { approach, runway } = approachOrRunway;
                if (approach) {
                    let runwayLength = '----';
                    let runwayCourse = '---';

                    const isCircling = approach.runwayIdent === 'RW00';
                    if (isCircling) {
                        rows[2 * i] = [`{cyan}{${Fmgc.ApproachUtils.shortApproachName(approach)}{end}`, "", ""];
                    } else {
                        const runway = targetPlan.availableDestinationRunways.find((rw) => rw.ident === approach.runwayIdent);
                        if (runway) {
                            runwayLength = runway.length.toFixed(0); // TODO imperial length pin program
                            runwayCourse = Utils.leadingZeros(Math.round(runway.magneticBearing), 3);

                            const finalLeg = approach.legs[approach.legs.length - 1];
                            const matchingIls = approach.type === Fmgc.ApproachType.Ils ? ilss.find((ils) => ils.databaseId === finalLeg.recommendedNavaid.databaseId) : undefined;
                            const hasIls = !!matchingIls;
                            const ilsText = hasIls ? `${matchingIls.ident.padStart(6)}/${matchingIls.frequency.toFixed(2)}` : '';

                            rows[2 * i] = [`{cyan}{${Fmgc.ApproachUtils.shortApproachName(approach)}{end}`, "", "{sp}{sp}{sp}{sp}" + runwayLength + "{small}M{end}[color]cyan"];
                            rows[2 * i + 1] = [`{cyan}{sp}{sp}{sp}${runwayCourse}${ilsText}{end}`];
                        }
=======

        /**
         * @type {import('msfs-navdata').Runway[]}
         */
        const runways = targetPlan.availableDestinationRunways;
        const ilss = await mcdu.navigationDatabase.backendDatabase.getIlsAtAirport(targetPlan.destinationAirport.ident);

        // Sort the approaches in Honeywell's documented order
        const sortedApproaches = approaches.slice()
            // The A320 cannot fly TACAN approaches
            .filter(({ type }) => type !== Fmgc.ApproachType.TACAN)
            // filter out approaches with no matching runway, but keep circling approaches (no runway)
            .filter((a) => a.runwayIdent === 'RW00' || !!runways.find((rw) => rw.ident === a.runwayIdent))
            // Sort the approaches in Honeywell's documented order
            .sort((a, b) => ApproachTypeOrder[a.type] - ApproachTypeOrder[b.type])
            .map((approach) => ({ approach }))
            .concat(
                // Runway-by-itself approaches
                runways.slice().map((runway) => ({ runway }))
            );
        const rows = [[""], [""], [""], [""], [""], [""], [""], [""]];

        /**
         * @type {({ arrival: import('msfs-navdata').Arrival, arrivalIndex: number })[]}
         */
        const matchingArrivals = [];

        if (!starSelection) {
            for (let i = 0; i < ArrivalPagination.ARR_PAGE; i++) {
                const index = i + pageCurrent * ArrivalPagination.ARR_PAGE;

                const approachOrRunway = sortedApproaches[index];
                if (!approachOrRunway) {
                    break;
                }

                const { approach, runway } = approachOrRunway;
                if (approach) {
                    let runwayLength = '----';
                    let runwayCourse = '---';

                    const isCircling = approach.runwayIdent === 'RW00';
                    const isSelected = selectedApproach && selectedApproachId === approach.databaseId;
                    const color = isSelected && !isTemporary ? "green" : "cyan";

                    if (isCircling) {
                        rows[2 * i] = [`{cyan}{${Fmgc.ApproachUtils.shortApproachName(approach)}{end}`, "", ""];
                    } else {
                        const runway = targetPlan.availableDestinationRunways.find((rw) => rw.ident === approach.runwayIdent);
                        if (runway) {
                            runwayLength = runway.length.toFixed(0); // TODO imperial length pin program
                            runwayCourse = Utils.leadingZeros(Math.round(runway.magneticBearing), 3);

                            const finalLeg = approach.legs[approach.legs.length - 1];
                            const matchingIls = approach.type === Fmgc.ApproachType.Ils ? ilss.find((ils) => ils.databaseId === finalLeg.recommendedNavaid.databaseId) : undefined;
                            const hasIls = !!matchingIls;
                            const ilsText = hasIls ? `${matchingIls.ident.padStart(6)}/${matchingIls.frequency.toFixed(2)}` : '';

                            rows[2 * i] = [`{${color}}${ !isSelected ? "{" : "{sp}"}${Fmgc.ApproachUtils.shortApproachName(approach)}{end}`, "", `{sp}{sp}{sp}${runwayLength}{small}M{end}[color]${color}`];
                            rows[2 * i + 1] = [`{${color}}{sp}{sp}{sp}${runwayCourse}${ilsText}{end}`];
                        }
                    }

                    // Clicking the already selected approach is a no-op
                    if (!isSelected) {
                        mcdu.onLeftInput[i + 2] = async () => {
                            await mcdu.flightPlanService.setApproach(approach.databaseId, forPlan, inAlternate);

                            CDUAvailableArrivalsPage.ShowPage(mcdu, airport, 0, true, forPlan, inAlternate);
                        };
                    }
                } else if (runway) {
                    const runwayLength = runway.length.toFixed(0); // TODO imperial length pin program
                    const runwayCourse = Utils.leadingZeros(Math.round(runway.magneticBearing), 3);

                    const isSelected = !selectedApproach && targetPlan.destinationRunway && runway.databaseId === targetPlan.destinationRunway.databaseId;
                    const color = isSelected && !isTemporary ? "green" : "cyan";

                    rows[2 * i] = [`{${color}}${ !isSelected ? "{" : "{sp}"}${Fmgc.RunwayUtils.runwayString(runway.ident)}{end}`, "", `{sp}{sp}{sp}${runwayLength}{small}M{end}[color]${color}`];
                    rows[2 * i + 1] = ["{sp}{sp}{sp}{sp}" + runwayCourse + "[color]cyan"];

                    // Clicking the already selected runway is a no-op
                    if (!isSelected) {
                        mcdu.onLeftInput[i + 2] = async () => {
                            await mcdu.flightPlanService.setApproach(undefined, forPlan, inAlternate);
                            await mcdu.flightPlanService.setDestinationRunway(runway.ident, forPlan, inAlternate);

                            CDUAvailableArrivalsPage.ShowPage(mcdu, airport, 0, true, forPlan, inAlternate);
                        };
>>>>>>> 053bb8d0
                    }

                    mcdu.onLeftInput[i + 2] = async () => {
                        await mcdu.flightPlanService.setApproach(approach.databaseId, forPlan, inAlternate);

                        CDUAvailableArrivalsPage.ShowPage(mcdu, airport, 0, true, forPlan, inAlternate);
                    };
                } else if (runway) {
                    const runwayLength = runway.length.toFixed(0); // TODO imperial length pin program
                    const runwayCourse = Utils.leadingZeros(Math.round(runway.magneticBearing), 3);

                    rows[2 * i] = [`{cyan}{${Fmgc.RunwayUtils.runwayString(runway.ident)}{end}`, "", "{sp}{sp}{sp}{sp}" + runwayLength + "{small}M{end}[color]cyan"];
                    rows[2 * i + 1] = ["{sp}{sp}{sp}{sp}" + runwayCourse + "[color]cyan"];

                    mcdu.onLeftInput[i + 2] = async () => {
                        await mcdu.flightPlanService.setApproach(undefined, forPlan, inAlternate);
                        await mcdu.flightPlanService.setDestinationRunway(runway.ident, forPlan, inAlternate);

                        CDUAvailableArrivalsPage.ShowPage(mcdu, airport, 0, true, forPlan, inAlternate);
                    };
                }
            }
        } else {
            if (selectedApproach && selectedApproach.runwayIdent) {
                const arrivals = targetPlan.availableArrivals;

<<<<<<< HEAD
                const selectedRunway = selectedApproach.runway;

=======
>>>>>>> 053bb8d0
                for (let i = 0; i < arrivals.length; i++) {
                    const arrival = arrivals[i];

                    if (arrival.runwayTransitions.length) {
                        for (let j = 0; j < arrival.runwayTransitions.length; j++) {
                            const runwayTransition = arrival.runwayTransitions[j];
                            if (runwayTransition) {
                                // Check if selectedRunway matches a transition on the approach (and also checks for Center runways)
                                if (runwayTransition.ident === selectedApproach.runwayIdent || (runwayTransition.ident.charAt(4) === 'B' && runwayTransition.ident.substring(0, 4) === selectedApproach.runwayIdent.substring(0, 4))) {
                                    matchingArrivals.push({ arrival: arrival, arrivalIndex: i });
                                }
                            }
                        }
                    } else {
                        //add the arrival even if it isn't runway specific
                        matchingArrivals.push({ arrival: arrival, arrivalIndex: i });
                    }
                }
            } else {
                for (let i = 0; i < targetPlan.availableArrivals.length; i++) {
                    const arrival = targetPlan.availableArrivals[i];
                    matchingArrivals.push({ arrival: arrival, arrivalIndex: i });
                }
            }
            for (let i = 0; i < ArrivalPagination.ARR_PAGE; i++) {
                let index = i + (pageCurrent * ArrivalPagination.ARR_PAGE);
                if (index === 0) {
<<<<<<< HEAD
                    let color = "cyan";
                    if (!selectedArrival) {
                        color = "green";
                    }
                    rows[2 * i] = ["{NO STAR[color]" + color];

                    mcdu.onLeftInput[i + 2] = async () => {
                        await mcdu.flightPlanService.setArrival(undefined, forPlan, inAlternate);

                        CDUAvailableArrivalsPage.ShowPage(mcdu, airport, 0, true, forPlan, inAlternate);
                    };
=======
                    const isSelected = selectedArrival === null;
                    const color = isSelected && !isTemporary ? "green" : "cyan";

                    rows[2 * i] = [`{${color}}${!isSelected ? "{" : "{sp}"}${Labels.NO_STAR}{end}`];

                    if (!isSelected) {
                        mcdu.onLeftInput[i + 2] = async () => {
                            await mcdu.flightPlanService.setArrival(null, forPlan, inAlternate);

                            CDUAvailableArrivalsPage.ShowPage(mcdu, airport, 0, true, forPlan, inAlternate);
                        };
                    }
>>>>>>> 053bb8d0
                } else {
                    index--;
                    if (matchingArrivals[index]) {
                        const star = matchingArrivals[index].arrival;
                        const starDatabaseId = matchingArrivals[index].arrival.databaseId;
<<<<<<< HEAD

                        let color = "cyan";
                        if (selectedStarId === starDatabaseId) {
                            color = "green";
                        }
                        rows[2 * i] = ["{" + star.ident + "[color]" + color];
                        mcdu.onLeftInput[i + 2] = async () => {
                            const destinationRunway = targetPlan.destinationRunway;

                            const arrivalRunway = destinationRunway ? star.runwayTransitions.find(t => {
                                return t.ident === destinationRunway.ident;
                            }) : undefined;

                            if (arrivalRunway !== undefined) {
                                await mcdu.flightPlanService.setDestinationRunway(arrivalRunway.ident, forPlan, inAlternate);
                            }

                            await mcdu.flightPlanService.setArrival(starDatabaseId, forPlan, inAlternate);

                            const approach = targetPlan.approach;

                            if (approach !== undefined) {
                                CDUAvailableArrivalsPage.ShowViasPage(mcdu, airport, 0, forPlan, inAlternate);
                            } else {
                                CDUAvailableArrivalsPage.ShowPage(mcdu, airport, 0, true, forPlan, inAlternate);
                            }

                        };
                    }
                }
            }
            if (selectedArrival) {
                rows[0][1] = "NO TRANS}[color]cyan";
            }

            mcdu.onRightInput[2] = async () => {
                await mcdu.flightPlanService.setArrival(undefined, forPlan, inAlternate);

                CDUAvailableArrivalsPage.ShowPage(mcdu, airport, 0, false, forPlan, inAlternate);
            };

            for (let i = 0; i < ArrivalPagination.TRNS_PAGE; i++) {
                const index = i + pageCurrent * ArrivalPagination.TRNS_PAGE;
                if (selectedArrival) {
                    const transition = selectedArrival.enrouteTransitions[index];
                    if (transition) {
                        rows[2 * (i + 1)][1] = `${transition.ident}${selectedTransitionId === transition.databaseId ? " " : "}"}[color]cyan`;

                        mcdu.onRightInput[i + 3] = async () => {
                            await mcdu.flightPlanService.setArrivalEnrouteTransition(transition.databaseId, forPlan, inAlternate);

                            CDUAvailableArrivalsPage.ShowPage(mcdu, airport, pageCurrent, true, forPlan, inAlternate);
                        };
                    }
                }
            }
        }
        let viasPageLabel = "";
        let viasPageLine = "";
        if (starSelection) {
            if (selectedApproach) {
                viasPageLabel = "{sp}APPR";
                viasPageLine = "<VIAS";
                mcdu.onLeftInput[1] = () => {
                    CDUAvailableArrivalsPage.ShowViasPage(mcdu, airport, 0, forPlan, inAlternate);
                };
            }
        }
        let bottomLine = ["<RETURN"];
        if (isTemporary) {
            bottomLine = ["{ERASE[color]amber", "INSERT*[color]amber"];
=======
                        const isSelected = selectedStarId === starDatabaseId;
                        const color = isSelected && !isTemporary ? "green" : "cyan";

                        rows[2 * i] = [`{${color}}${!isSelected ? "{" : "{sp}"}${star.ident}{end}`];

                        // Clicking the already selected star is a no-op
                        if (!isSelected) {
                            mcdu.onLeftInput[i + 2] = async () => {
                                const destinationRunway = targetPlan.destinationRunway;

                                const arrivalRunway = destinationRunway ? star.runwayTransitions.find(t => {
                                    return t.ident === destinationRunway.ident;
                                }) : undefined;

                                if (arrivalRunway !== undefined) {
                                    await mcdu.flightPlanService.setDestinationRunway(arrivalRunway.ident, forPlan, inAlternate);
                                }

                                await mcdu.flightPlanService.setArrival(starDatabaseId, forPlan, inAlternate);

                                const approach = targetPlan.approach;
                                const availableVias = targetPlan.availableApproachVias;

                                if (approach !== undefined && availableVias.length > 0) {
                                    CDUAvailableArrivalsPage.ShowViasPage(mcdu, airport, 0, forPlan, inAlternate);
                                } else {
                                    CDUAvailableArrivalsPage.ShowPage(mcdu, airport, 0, true, forPlan, inAlternate);
                                }
                            };
                        }
                    }
                }
            }

            if (selectedArrival) {
                if (selectedArrival.enrouteTransitions.length > 0) {
                    const isNoTransSelected = selectedTransitionId === null;
                    const color = isNoTransSelected && !isTemporary ? "green" : "cyan";

                    rows[0][1] = `${Labels.NO_TRANS}${!isNoTransSelected ? "}" : "{sp}"}[color]${color}`;

                    mcdu.onRightInput[2] = async () => {
                        await mcdu.flightPlanService.setArrivalEnrouteTransition(null, forPlan, inAlternate);

                        CDUAvailableArrivalsPage.ShowPage(mcdu, airport, 0, false, forPlan, inAlternate);
                    };

                    for (let i = 0; i < ArrivalPagination.TRNS_PAGE; i++) {
                        const index = i + pageCurrent * ArrivalPagination.TRNS_PAGE;

                        const transition = selectedArrival.enrouteTransitions[index];
                        if (transition) {
                            const isSelected = selectedTransitionId === transition.databaseId;
                            const color = isSelected && !isTemporary ? "green" : "cyan";

                            rows[2 * (i + 1)][1] = `{${color}}${transition.ident}${!isSelected ? "}" : "{sp}"}{end}`;

                            // Clicking the already selected transition is a no-op
                            if (!isSelected) {
                                mcdu.onRightInput[i + 3] = async () => {
                                    await mcdu.flightPlanService.setArrivalEnrouteTransition(transition.databaseId, forPlan, inAlternate);

                                    CDUAvailableArrivalsPage.ShowPage(mcdu, airport, pageCurrent, true, forPlan, inAlternate);
                                };
                            }
                        }
                    }
                }
            }

            if (selectedApproach) {
                const availableApproachVias = targetPlan.availableApproachVias;

                if (availableApproachVias.length > 0) {
                    viasPageLabel = "{sp}APPR";
                    viasPageLine = "<VIAS";
                    mcdu.onLeftInput[1] = () => {
                        CDUAvailableArrivalsPage.ShowViasPage(mcdu, airport, 0, forPlan, inAlternate);
                    };
                }
             }
        }

        let bottomLine = ["<RETURN"];
        if (isTemporary) {
            bottomLine = ["{ERASE[color]amber", "INSERT*[color]amber"];
            mcdu.onLeftInput[5] = async () => {
                mcdu.eraseTemporaryFlightPlan(() => {
                    CDUFlightPlanPage.ShowPage(mcdu, 0, forPlan);
                });
            };
            mcdu.onRightInput[5] = async () => {
                mcdu.insertTemporaryFlightPlan(() => {
                    mcdu.updateTowerHeadwind();
                    mcdu.updateConstraints();
                    CDUFlightPlanPage.ShowPage(mcdu, 0, forPlan);
                });
            };
        } else {
            mcdu.onLeftInput[5] = () => {
                CDUFlightPlanPage.ShowPage(mcdu, 0, forPlan);
            };
        }
        let up = false;
        let down = false;
        const maxPage = starSelection ? (selectedArrival ? Math.max(Math.ceil(selectedArrival.enrouteTransitions.length / ArrivalPagination.TRNS_PAGE) - 1, Math.ceil((matchingArrivals.length + 1) / ArrivalPagination.ARR_PAGE) - 1) : Math.ceil((matchingArrivals.length + 1) / ArrivalPagination.ARR_PAGE) - 1) : (pageCurrent, Math.ceil(sortedApproaches.length / ArrivalPagination.ARR_PAGE) - 1);
        if (pageCurrent < maxPage) {
            mcdu.onUp = () => {
                pageCurrent++;
                if (pageCurrent < 0) {
                    pageCurrent = 0;
                }
                CDUAvailableArrivalsPage.ShowPage(mcdu, airport, pageCurrent, starSelection, forPlan, inAlternate);
            };
            up = true;
        }
        if (pageCurrent > 0) {
            mcdu.onDown = () => {
                pageCurrent--;
                if (pageCurrent < 0) {
                    pageCurrent = 0;
                }
                CDUAvailableArrivalsPage.ShowPage(mcdu, airport, pageCurrent, starSelection, forPlan, inAlternate);
            };
            down = true;
        }
        mcdu.setArrows(up, down, true, true);
        mcdu.setTemplate([
            ["ARRIVAL {small}TO{end} {green}" + airport.ident + "{sp}{end}"],
            ["{sp}APPR", "STAR{sp}", "{sp}VIA"],
            [`{${selectedApproachCellColor}}${selectedApproachCell.padEnd(10)}{end}{${selectedViasCellColor}}${selectedViasCell}{end}`, selectedStarCell + "[color]" + selectedStarCellColor],
            [viasPageLabel, "TRANS{sp}"],
            [viasPageLine, selectedTransitionCell + "[color]" + selectedTransitionCellColor],
            ["{big}" + (starSelection ? "STARS" : "APPR").padEnd(5) + "{end}{sp}{sp}AVAILABLE", starSelection ? "{big}TRANS{end}" : "", ""],
            rows[0],
            rows[1],
            rows[2],
            rows[3],
            rows[4],
            rows[5],
            bottomLine
        ]);
        mcdu.onPrevPage = () => {
            CDUAvailableArrivalsPage.ShowPage(mcdu, airport, 0, !starSelection, forPlan, inAlternate);
        };
        mcdu.onNextPage = mcdu.onPrevPage;

    }

    static ShowViasPage(mcdu, airport, pageCurrent = 0, forPlan = Fmgc.FlightPlanIndex.Active, inAlternate = false) {
        /** @type {BaseFlightPlan} */
        const targetPlan = mcdu.flightPlan(forPlan, inAlternate);

        const isTemporary = targetPlan.index === Fmgc.FlightPlanIndex.Temporary;
        const planColor = isTemporary ? "yellow" : "green";

        const availableApproachVias = targetPlan.availableApproachVias;

        mcdu.clearDisplay();
        mcdu.page.Current = mcdu.page.AvailableArrivalsPageVias;
        let selectedApproachCell = "------";
        let selectedApproachCellColor = "white";
        let selectedViasCell = "------";
        let selectedViasCellColor = "white";

        const selectedApproach = targetPlan.approach;
        const selectedApproachVia = targetPlan.approachVia;

        if (selectedApproach) {
            selectedApproachCell = Fmgc.ApproachUtils.shortApproachName(selectedApproach);
            selectedApproachCellColor = planColor;

            if (selectedApproachVia === null) {
                selectedViasCell = "NONE";
                selectedViasCellColor = planColor;
            } else if (selectedApproachVia) {
                selectedViasCell = selectedApproachVia.ident;
                selectedViasCellColor = planColor;
            }
        }

        let selectedStarCell = "------";
        let selectedStarCellColor = "white";

        const selectedArrival = targetPlan.arrival;

        if (selectedArrival) {
            selectedStarCell = selectedArrival.ident;
            selectedStarCellColor = planColor;
        }

        const rows = [[""], [""], [""], [""], [""], [""]];

        for (let i = 0; i < ArrivalPagination.VIA_PAGE; i++) {
            const index = i + pageCurrent * ArrivalPagination.VIA_PAGE;
            const via = availableApproachVias[index];

            if (selectedApproach && via) {
                const isSelected = selectedApproachVia && via.databaseId === selectedApproachVia.databaseId;
                const color = isSelected && !isTemporary ? "green" : "cyan";

                rows[2 * i + 1][0] = `{${color}}${!isSelected ? "{" : "{sp}"}${via.ident}{end}`;

                if (!isSelected) {
                    mcdu.onLeftInput[i + 2] = async () => {
                        await mcdu.flightPlanService.setApproachVia(via.databaseId, forPlan, inAlternate);

                        CDUAvailableArrivalsPage.ShowPage(mcdu, airport, 0, true, forPlan, inAlternate);
                    };
                }
            }
        }

        let bottomLine = ["<RETURN"];

        if (mcdu.flightPlanService.hasTemporary) {
            bottomLine = ["{ERASE[color]amber", "INSERT*[color]amber"];

>>>>>>> 053bb8d0
            mcdu.onLeftInput[5] = async () => {
                mcdu.eraseTemporaryFlightPlan(() => {
                    CDUFlightPlanPage.ShowPage(mcdu, 0, forPlan);
                });
            };
<<<<<<< HEAD
            mcdu.onRightInput[5] = async () => {
                mcdu.insertTemporaryFlightPlan(() => {
                    mcdu.updateTowerHeadwind();
                    mcdu.updateConstraints();
                    CDUFlightPlanPage.ShowPage(mcdu, 0, forPlan);
                });
            };
        } else {
            mcdu.onLeftInput[5] = () => {
                CDUFlightPlanPage.ShowPage(mcdu, 0, forPlan);
            };
        }
        let up = false;
        let down = false;
        const maxPage = starSelection ? (selectedArrival ? Math.max(Math.ceil(selectedArrival.enrouteTransitions.length / ArrivalPagination.TRNS_PAGE) - 1, Math.ceil((matchingArrivals.length + 1) / ArrivalPagination.ARR_PAGE) - 1) : Math.ceil((matchingArrivals.length + 1) / ArrivalPagination.ARR_PAGE) - 1) : (pageCurrent, Math.ceil(sortedApproaches.length / ArrivalPagination.ARR_PAGE) - 1);
        if (pageCurrent < maxPage) {
            mcdu.onUp = () => {
                pageCurrent++;
                if (pageCurrent < 0) {
                    pageCurrent = 0;
                }
                CDUAvailableArrivalsPage.ShowPage(mcdu, airport, pageCurrent, starSelection, forPlan, inAlternate);
            };
            up = true;
        }
        if (pageCurrent > 0) {
            mcdu.onDown = () => {
                pageCurrent--;
                if (pageCurrent < 0) {
                    pageCurrent = 0;
                }
                CDUAvailableArrivalsPage.ShowPage(mcdu, airport, pageCurrent, starSelection, forPlan, inAlternate);
            };
            down = true;
        }
        mcdu.setArrows(up, down, true, true);
        mcdu.setTemplate([
            ["ARRIVAL {small}TO{end} {green}" + airport.ident + "{end}"],
            ["{sp}APPR", "STAR{sp}", "{sp}VIA"],
            [selectedApproachCell + "[color]" + selectedApproachCellColor, selectedStarCell + "[color]" + selectedStarCellColor, "{sp}" + selectedViasCell + "[color]" + selectedViasCellColor],
            [viasPageLabel, "TRANS{sp}"],
            [viasPageLine, selectedTransitionCell + "[color]" + selectedTransitionCellColor],
            [(starSelection ? "STARS" : "APPR").padStart(5) + "{sp}{sp}AVAILABLE", starSelection ? "TRANS" : "", ""],
            rows[0],
            rows[1],
            rows[2],
            rows[3],
            rows[4],
            rows[5],
            bottomLine
        ]);
        mcdu.onPrevPage = () => {
            CDUAvailableArrivalsPage.ShowPage(mcdu, airport, 0, !starSelection, forPlan, inAlternate);
        };
        mcdu.onNextPage = mcdu.onPrevPage;

    }

    static ShowViasPage(mcdu, airport, pageCurrent = 0, forPlan = Fmgc.FlightPlanIndex.Active, inAlternate = false) {
        const appr_page = 3;

        /** @type {BaseFlightPlan} */
        const targetPlan = mcdu.flightPlan(forPlan, inAlternate);

        const planColor = targetPlan.index === Fmgc.FlightPlanIndex.Temporary ? "yellow" : "green";

        const availableApproachVias = targetPlan.availableApproachVias;

        mcdu.clearDisplay();
        mcdu.page.Current = mcdu.page.AvailableArrivalsPageVias;
        let selectedApproachCell = "---";
        let selectedApproachCellColor = "white";
        let selectedViasCell = "NONE";
        let selectedViasCellColor = "white";

        const selectedApproach = targetPlan.approach;
        const selectedApproachVia = targetPlan.approachVia;

        if (selectedApproach) {
            selectedApproachCell = Fmgc.ApproachUtils.shortApproachName(selectedApproach);
            selectedApproachCellColor = planColor;

            if (selectedApproachVia) {
                selectedViasCell = selectedApproachVia.ident;
                selectedViasCellColor = planColor;
            }
        }

        let selectedStarCell = "------";
        let selectedStarCellColor = "white";

        const selectedArrival = targetPlan.arrival;

        if (selectedArrival) {
            selectedStarCell = selectedArrival.ident;
            selectedStarCellColor = planColor;
        }

        const rows = [[""], [""], [""], [""], [""], [""]];

        for (let i = 0; i < appr_page; i++) {
            const index = i + pageCurrent * appr_page;
            const via = availableApproachVias[index];

            if (selectedApproach && via) {
                rows[2 * i + 1][0] = `${via.databaseId === (selectedApproachVia ? selectedApproachVia.databaseId : undefined) ? "{green} " : "{cyan}{"}${via.ident}{end}`;

                mcdu.onLeftInput[i + 2] = async () => {
                    await mcdu.flightPlanService.setApproachVia(via.databaseId, forPlan, inAlternate);

                    CDUAvailableArrivalsPage.ShowPage(mcdu, airport, 0, true, forPlan, inAlternate);
                };
            }
        }

        let bottomLine = ["<RETURN"];

        if (mcdu.flightPlanService.hasTemporary) {
            bottomLine = ["{ERASE[color]amber", "INSERT*[color]amber"];

            mcdu.onLeftInput[5] = async () => {
                mcdu.eraseTemporaryFlightPlan(() => {
                    CDUFlightPlanPage.ShowPage(mcdu, 0, forPlan);
                });
            };
=======
>>>>>>> 053bb8d0

            mcdu.onRightInput[5] = async () => {
                mcdu.insertTemporaryFlightPlan(() => {
                    mcdu.updateTowerHeadwind();
                    mcdu.updateConstraints();
                    CDUFlightPlanPage.ShowPage(mcdu, 0, forPlan);
                });
            };
        } else {
            mcdu.onLeftInput[5] = () => {
                CDUAvailableArrivalsPage.ShowPage(mcdu, airport, 0, true, forPlan, inAlternate);
            };
        }

<<<<<<< HEAD
        mcdu.setTemplate([
            ["APPROACH VIAS"],
            ["{sp}APPR", "STAR{sp}", "{sp}VIA"],
            [selectedApproachCell + "[color]" + selectedApproachCellColor , selectedStarCell + "[color]" + selectedStarCellColor, "{sp}" + selectedViasCell + "[color]" + selectedViasCellColor],
            ["APPR VIAS"],
            ["{NO VIAS[color]cyan"],
=======
        const isNoViaSelected = selectedApproachVia === null;
        const color = isNoViaSelected && !isTemporary ? "green" : "cyan"

        mcdu.setTemplate([
            ["APPROACH VIAS"],
            ["{sp}APPR", "STAR{sp}", "{sp}VIA"],
            [`{${selectedApproachCellColor}}${selectedApproachCell.padEnd(10)}{end}{${selectedViasCellColor}}${selectedViasCell}{end}`, selectedStarCell + "[color]" + selectedStarCellColor],
            ["APPR VIAS"],
            [`${!isNoViaSelected ? "{" : "{sp}"}${Labels.NO_VIA}[color]${color}`],
>>>>>>> 053bb8d0
            rows[0],
            rows[1],
            rows[2],
            rows[3],
            rows[4],
            rows[5],
            rows[6],
            bottomLine
        ]);
        mcdu.onLeftInput[1] = async () => {
<<<<<<< HEAD
            await mcdu.flightPlanService.setApproachVia(undefined, forPlan, inAlternate);
=======
            await mcdu.flightPlanService.setApproachVia(null, forPlan, inAlternate);
>>>>>>> 053bb8d0

            CDUAvailableArrivalsPage.ShowPage(mcdu, airport, 0, true, forPlan, inAlternate);
        };
        let up = false;
        let down = false;

<<<<<<< HEAD
        if (pageCurrent < Math.ceil(selectedApproach.transitions.length / appr_page) - 1) {
=======
        if (pageCurrent < Math.ceil(selectedApproach.transitions.length / ArrivalPagination.VIA_PAGE) - 1) {
>>>>>>> 053bb8d0
            mcdu.onUp = () => {
                pageCurrent++;
                if (pageCurrent < 0) {
                    pageCurrent = 0;
                }
                CDUAvailableArrivalsPage.ShowViasPage(mcdu, airport, pageCurrent, forPlan, inAlternate);
            };
            up = true;
        }
        if (pageCurrent > 0) {
            mcdu.onDown = () => {
                pageCurrent--;
                if (pageCurrent < 0) {
                    pageCurrent = 0;
                }
                CDUAvailableArrivalsPage.ShowViasPage(mcdu, airport, pageCurrent, forPlan, inAlternate);
            };
            down = true;
        }
        mcdu.setArrows(up, down, true, true);
        mcdu.onPrevPage = () => {
            CDUAvailableArrivalsPage.ShowPage(mcdu, airport, 0, true, forPlan, inAlternate);
        };
        mcdu.onNextPage = mcdu.onPrevPage;
    }
}<|MERGE_RESOLUTION|>--- conflicted
+++ resolved
@@ -53,14 +53,9 @@
 
         const isTemporary = targetPlan.index === Fmgc.FlightPlanIndex.Temporary;
 
-<<<<<<< HEAD
-        const selectedStarId = targetPlan.arrival ? targetPlan.arrival.databaseId : undefined;
-        const selectedTransitionId = targetPlan.arrivalEnrouteTransition ? targetPlan.arrivalEnrouteTransition.databaseId : undefined;
-=======
         const selectedApproachId = targetPlan.approach ? targetPlan.approach.databaseId : targetPlan.approach;
         const selectedStarId = targetPlan.arrival ? targetPlan.arrival.databaseId : targetPlan.arrival;
         const selectedTransitionId = targetPlan.arrivalEnrouteTransition ? targetPlan.arrivalEnrouteTransition.databaseId : targetPlan.arrivalEnrouteTransition;
->>>>>>> 053bb8d0
 
         const flightPlanAccentColor = isTemporary ? "yellow" : "green";
 
@@ -73,12 +68,9 @@
         let selectedViasCellColor = "white";
         let selectedTransitionCellColor = "white";
 
-<<<<<<< HEAD
-=======
         let viasPageLabel = "";
         let viasPageLine = "";
 
->>>>>>> 053bb8d0
         const selectedApproach = targetPlan.approach;
 
         if (selectedApproach && selectedApproach.ident) {
@@ -86,21 +78,6 @@
             selectedApproachCellColor = flightPlanAccentColor;
 
             const selectedApproachTransition = targetPlan.approachVia;
-<<<<<<< HEAD
-
-            if (selectedApproachTransition) {
-                selectedViasCell = selectedApproachTransition.ident;
-            } else {
-                selectedViasCell = "NONE";
-            }
-
-            selectedViasCellColor = flightPlanAccentColor;
-        } else if (!selectedApproach && targetPlan.destinationRunway) {
-            selectedApproachCell = Fmgc.RunwayUtils.runwayString(targetPlan.destinationRunway.ident);
-            selectedApproachCellColor = flightPlanAccentColor;
-            selectedViasCell = "NONE";
-            selectedViasCellColor = flightPlanAccentColor;
-=======
             const availableVias = targetPlan.availableApproachVias;
 
             if (availableVias.length === 0 || selectedApproachTransition === null) {
@@ -113,7 +90,6 @@
         } else if (!selectedApproach && targetPlan.destinationRunway) {
             selectedApproachCell = Fmgc.RunwayUtils.runwayString(targetPlan.destinationRunway.ident);
             selectedApproachCellColor = flightPlanAccentColor;
->>>>>>> 053bb8d0
         }
 
         let selectedStarCell = "------";
@@ -126,17 +102,12 @@
             selectedStarCellColor = flightPlanAccentColor;
 
             const selectedTransition = targetPlan.arrivalEnrouteTransition;
-<<<<<<< HEAD
-
-            if (selectedTransition) {
-=======
             const availableTransitions = selectedArrival.enrouteTransitions;
 
             if (availableTransitions.length === 0 || selectedTransition === null) {
                 selectedTransitionCell = "NONE";
                 selectedTransitionCellColor = flightPlanAccentColor;
             } else if (selectedTransition) {
->>>>>>> 053bb8d0
                 selectedTransitionCell = selectedTransition.ident;
                 selectedTransitionCellColor = flightPlanAccentColor;
             }
@@ -146,19 +117,12 @@
          * @type {import('msfs-navdata').Approach[]}
          */
         const approaches = targetPlan.availableApproaches;
-<<<<<<< HEAD
 
         /**
          * @type {import('msfs-navdata').Runway[]}
          */
         const runways = targetPlan.availableDestinationRunways;
         const ilss = await mcdu.navigationDatabase.backendDatabase.getIlsAtAirport(targetPlan.destinationAirport.ident);
-
-        // Add an index member variable, so we can track the original order of approaches
-        for (let j = 0; j < approaches.length; j++) {
-            // TODO: Is this still used? (fms-v2)
-            approaches[j].index = j;
-        }
 
         // Sort the approaches in Honeywell's documented order
         const sortedApproaches = approaches.slice()
@@ -195,6 +159,9 @@
                     let runwayCourse = '---';
 
                     const isCircling = approach.runwayIdent === 'RW00';
+                    const isSelected = selectedApproach && selectedApproachId === approach.databaseId;
+                    const color = isSelected && !isTemporary ? "green" : "cyan";
+
                     if (isCircling) {
                         rows[2 * i] = [`{cyan}{${Fmgc.ApproachUtils.shortApproachName(approach)}{end}`, "", ""];
                     } else {
@@ -208,68 +175,6 @@
                             const hasIls = !!matchingIls;
                             const ilsText = hasIls ? `${matchingIls.ident.padStart(6)}/${matchingIls.frequency.toFixed(2)}` : '';
 
-                            rows[2 * i] = [`{cyan}{${Fmgc.ApproachUtils.shortApproachName(approach)}{end}`, "", "{sp}{sp}{sp}{sp}" + runwayLength + "{small}M{end}[color]cyan"];
-                            rows[2 * i + 1] = [`{cyan}{sp}{sp}{sp}${runwayCourse}${ilsText}{end}`];
-                        }
-=======
-
-        /**
-         * @type {import('msfs-navdata').Runway[]}
-         */
-        const runways = targetPlan.availableDestinationRunways;
-        const ilss = await mcdu.navigationDatabase.backendDatabase.getIlsAtAirport(targetPlan.destinationAirport.ident);
-
-        // Sort the approaches in Honeywell's documented order
-        const sortedApproaches = approaches.slice()
-            // The A320 cannot fly TACAN approaches
-            .filter(({ type }) => type !== Fmgc.ApproachType.TACAN)
-            // filter out approaches with no matching runway, but keep circling approaches (no runway)
-            .filter((a) => a.runwayIdent === 'RW00' || !!runways.find((rw) => rw.ident === a.runwayIdent))
-            // Sort the approaches in Honeywell's documented order
-            .sort((a, b) => ApproachTypeOrder[a.type] - ApproachTypeOrder[b.type])
-            .map((approach) => ({ approach }))
-            .concat(
-                // Runway-by-itself approaches
-                runways.slice().map((runway) => ({ runway }))
-            );
-        const rows = [[""], [""], [""], [""], [""], [""], [""], [""]];
-
-        /**
-         * @type {({ arrival: import('msfs-navdata').Arrival, arrivalIndex: number })[]}
-         */
-        const matchingArrivals = [];
-
-        if (!starSelection) {
-            for (let i = 0; i < ArrivalPagination.ARR_PAGE; i++) {
-                const index = i + pageCurrent * ArrivalPagination.ARR_PAGE;
-
-                const approachOrRunway = sortedApproaches[index];
-                if (!approachOrRunway) {
-                    break;
-                }
-
-                const { approach, runway } = approachOrRunway;
-                if (approach) {
-                    let runwayLength = '----';
-                    let runwayCourse = '---';
-
-                    const isCircling = approach.runwayIdent === 'RW00';
-                    const isSelected = selectedApproach && selectedApproachId === approach.databaseId;
-                    const color = isSelected && !isTemporary ? "green" : "cyan";
-
-                    if (isCircling) {
-                        rows[2 * i] = [`{cyan}{${Fmgc.ApproachUtils.shortApproachName(approach)}{end}`, "", ""];
-                    } else {
-                        const runway = targetPlan.availableDestinationRunways.find((rw) => rw.ident === approach.runwayIdent);
-                        if (runway) {
-                            runwayLength = runway.length.toFixed(0); // TODO imperial length pin program
-                            runwayCourse = Utils.leadingZeros(Math.round(runway.magneticBearing), 3);
-
-                            const finalLeg = approach.legs[approach.legs.length - 1];
-                            const matchingIls = approach.type === Fmgc.ApproachType.Ils ? ilss.find((ils) => ils.databaseId === finalLeg.recommendedNavaid.databaseId) : undefined;
-                            const hasIls = !!matchingIls;
-                            const ilsText = hasIls ? `${matchingIls.ident.padStart(6)}/${matchingIls.frequency.toFixed(2)}` : '';
-
                             rows[2 * i] = [`{${color}}${ !isSelected ? "{" : "{sp}"}${Fmgc.ApproachUtils.shortApproachName(approach)}{end}`, "", `{sp}{sp}{sp}${runwayLength}{small}M{end}[color]${color}`];
                             rows[2 * i + 1] = [`{${color}}{sp}{sp}{sp}${runwayCourse}${ilsText}{end}`];
                         }
@@ -301,38 +206,13 @@
 
                             CDUAvailableArrivalsPage.ShowPage(mcdu, airport, 0, true, forPlan, inAlternate);
                         };
->>>>>>> 053bb8d0
-                    }
-
-                    mcdu.onLeftInput[i + 2] = async () => {
-                        await mcdu.flightPlanService.setApproach(approach.databaseId, forPlan, inAlternate);
-
-                        CDUAvailableArrivalsPage.ShowPage(mcdu, airport, 0, true, forPlan, inAlternate);
-                    };
-                } else if (runway) {
-                    const runwayLength = runway.length.toFixed(0); // TODO imperial length pin program
-                    const runwayCourse = Utils.leadingZeros(Math.round(runway.magneticBearing), 3);
-
-                    rows[2 * i] = [`{cyan}{${Fmgc.RunwayUtils.runwayString(runway.ident)}{end}`, "", "{sp}{sp}{sp}{sp}" + runwayLength + "{small}M{end}[color]cyan"];
-                    rows[2 * i + 1] = ["{sp}{sp}{sp}{sp}" + runwayCourse + "[color]cyan"];
-
-                    mcdu.onLeftInput[i + 2] = async () => {
-                        await mcdu.flightPlanService.setApproach(undefined, forPlan, inAlternate);
-                        await mcdu.flightPlanService.setDestinationRunway(runway.ident, forPlan, inAlternate);
-
-                        CDUAvailableArrivalsPage.ShowPage(mcdu, airport, 0, true, forPlan, inAlternate);
-                    };
+                    }
                 }
             }
         } else {
             if (selectedApproach && selectedApproach.runwayIdent) {
                 const arrivals = targetPlan.availableArrivals;
 
-<<<<<<< HEAD
-                const selectedRunway = selectedApproach.runway;
-
-=======
->>>>>>> 053bb8d0
                 for (let i = 0; i < arrivals.length; i++) {
                     const arrival = arrivals[i];
 
@@ -360,19 +240,6 @@
             for (let i = 0; i < ArrivalPagination.ARR_PAGE; i++) {
                 let index = i + (pageCurrent * ArrivalPagination.ARR_PAGE);
                 if (index === 0) {
-<<<<<<< HEAD
-                    let color = "cyan";
-                    if (!selectedArrival) {
-                        color = "green";
-                    }
-                    rows[2 * i] = ["{NO STAR[color]" + color];
-
-                    mcdu.onLeftInput[i + 2] = async () => {
-                        await mcdu.flightPlanService.setArrival(undefined, forPlan, inAlternate);
-
-                        CDUAvailableArrivalsPage.ShowPage(mcdu, airport, 0, true, forPlan, inAlternate);
-                    };
-=======
                     const isSelected = selectedArrival === null;
                     const color = isSelected && !isTemporary ? "green" : "cyan";
 
@@ -385,85 +252,11 @@
                             CDUAvailableArrivalsPage.ShowPage(mcdu, airport, 0, true, forPlan, inAlternate);
                         };
                     }
->>>>>>> 053bb8d0
                 } else {
                     index--;
                     if (matchingArrivals[index]) {
                         const star = matchingArrivals[index].arrival;
                         const starDatabaseId = matchingArrivals[index].arrival.databaseId;
-<<<<<<< HEAD
-
-                        let color = "cyan";
-                        if (selectedStarId === starDatabaseId) {
-                            color = "green";
-                        }
-                        rows[2 * i] = ["{" + star.ident + "[color]" + color];
-                        mcdu.onLeftInput[i + 2] = async () => {
-                            const destinationRunway = targetPlan.destinationRunway;
-
-                            const arrivalRunway = destinationRunway ? star.runwayTransitions.find(t => {
-                                return t.ident === destinationRunway.ident;
-                            }) : undefined;
-
-                            if (arrivalRunway !== undefined) {
-                                await mcdu.flightPlanService.setDestinationRunway(arrivalRunway.ident, forPlan, inAlternate);
-                            }
-
-                            await mcdu.flightPlanService.setArrival(starDatabaseId, forPlan, inAlternate);
-
-                            const approach = targetPlan.approach;
-
-                            if (approach !== undefined) {
-                                CDUAvailableArrivalsPage.ShowViasPage(mcdu, airport, 0, forPlan, inAlternate);
-                            } else {
-                                CDUAvailableArrivalsPage.ShowPage(mcdu, airport, 0, true, forPlan, inAlternate);
-                            }
-
-                        };
-                    }
-                }
-            }
-            if (selectedArrival) {
-                rows[0][1] = "NO TRANS}[color]cyan";
-            }
-
-            mcdu.onRightInput[2] = async () => {
-                await mcdu.flightPlanService.setArrival(undefined, forPlan, inAlternate);
-
-                CDUAvailableArrivalsPage.ShowPage(mcdu, airport, 0, false, forPlan, inAlternate);
-            };
-
-            for (let i = 0; i < ArrivalPagination.TRNS_PAGE; i++) {
-                const index = i + pageCurrent * ArrivalPagination.TRNS_PAGE;
-                if (selectedArrival) {
-                    const transition = selectedArrival.enrouteTransitions[index];
-                    if (transition) {
-                        rows[2 * (i + 1)][1] = `${transition.ident}${selectedTransitionId === transition.databaseId ? " " : "}"}[color]cyan`;
-
-                        mcdu.onRightInput[i + 3] = async () => {
-                            await mcdu.flightPlanService.setArrivalEnrouteTransition(transition.databaseId, forPlan, inAlternate);
-
-                            CDUAvailableArrivalsPage.ShowPage(mcdu, airport, pageCurrent, true, forPlan, inAlternate);
-                        };
-                    }
-                }
-            }
-        }
-        let viasPageLabel = "";
-        let viasPageLine = "";
-        if (starSelection) {
-            if (selectedApproach) {
-                viasPageLabel = "{sp}APPR";
-                viasPageLine = "<VIAS";
-                mcdu.onLeftInput[1] = () => {
-                    CDUAvailableArrivalsPage.ShowViasPage(mcdu, airport, 0, forPlan, inAlternate);
-                };
-            }
-        }
-        let bottomLine = ["<RETURN"];
-        if (isTemporary) {
-            bottomLine = ["{ERASE[color]amber", "INSERT*[color]amber"];
-=======
                         const isSelected = selectedStarId === starDatabaseId;
                         const color = isSelected && !isTemporary ? "green" : "cyan";
 
@@ -682,13 +475,12 @@
         if (mcdu.flightPlanService.hasTemporary) {
             bottomLine = ["{ERASE[color]amber", "INSERT*[color]amber"];
 
->>>>>>> 053bb8d0
             mcdu.onLeftInput[5] = async () => {
                 mcdu.eraseTemporaryFlightPlan(() => {
                     CDUFlightPlanPage.ShowPage(mcdu, 0, forPlan);
                 });
             };
-<<<<<<< HEAD
+
             mcdu.onRightInput[5] = async () => {
                 mcdu.insertTemporaryFlightPlan(() => {
                     mcdu.updateTowerHeadwind();
@@ -698,146 +490,10 @@
             };
         } else {
             mcdu.onLeftInput[5] = () => {
-                CDUFlightPlanPage.ShowPage(mcdu, 0, forPlan);
-            };
-        }
-        let up = false;
-        let down = false;
-        const maxPage = starSelection ? (selectedArrival ? Math.max(Math.ceil(selectedArrival.enrouteTransitions.length / ArrivalPagination.TRNS_PAGE) - 1, Math.ceil((matchingArrivals.length + 1) / ArrivalPagination.ARR_PAGE) - 1) : Math.ceil((matchingArrivals.length + 1) / ArrivalPagination.ARR_PAGE) - 1) : (pageCurrent, Math.ceil(sortedApproaches.length / ArrivalPagination.ARR_PAGE) - 1);
-        if (pageCurrent < maxPage) {
-            mcdu.onUp = () => {
-                pageCurrent++;
-                if (pageCurrent < 0) {
-                    pageCurrent = 0;
-                }
-                CDUAvailableArrivalsPage.ShowPage(mcdu, airport, pageCurrent, starSelection, forPlan, inAlternate);
-            };
-            up = true;
-        }
-        if (pageCurrent > 0) {
-            mcdu.onDown = () => {
-                pageCurrent--;
-                if (pageCurrent < 0) {
-                    pageCurrent = 0;
-                }
-                CDUAvailableArrivalsPage.ShowPage(mcdu, airport, pageCurrent, starSelection, forPlan, inAlternate);
-            };
-            down = true;
-        }
-        mcdu.setArrows(up, down, true, true);
-        mcdu.setTemplate([
-            ["ARRIVAL {small}TO{end} {green}" + airport.ident + "{end}"],
-            ["{sp}APPR", "STAR{sp}", "{sp}VIA"],
-            [selectedApproachCell + "[color]" + selectedApproachCellColor, selectedStarCell + "[color]" + selectedStarCellColor, "{sp}" + selectedViasCell + "[color]" + selectedViasCellColor],
-            [viasPageLabel, "TRANS{sp}"],
-            [viasPageLine, selectedTransitionCell + "[color]" + selectedTransitionCellColor],
-            [(starSelection ? "STARS" : "APPR").padStart(5) + "{sp}{sp}AVAILABLE", starSelection ? "TRANS" : "", ""],
-            rows[0],
-            rows[1],
-            rows[2],
-            rows[3],
-            rows[4],
-            rows[5],
-            bottomLine
-        ]);
-        mcdu.onPrevPage = () => {
-            CDUAvailableArrivalsPage.ShowPage(mcdu, airport, 0, !starSelection, forPlan, inAlternate);
-        };
-        mcdu.onNextPage = mcdu.onPrevPage;
-
-    }
-
-    static ShowViasPage(mcdu, airport, pageCurrent = 0, forPlan = Fmgc.FlightPlanIndex.Active, inAlternate = false) {
-        const appr_page = 3;
-
-        /** @type {BaseFlightPlan} */
-        const targetPlan = mcdu.flightPlan(forPlan, inAlternate);
-
-        const planColor = targetPlan.index === Fmgc.FlightPlanIndex.Temporary ? "yellow" : "green";
-
-        const availableApproachVias = targetPlan.availableApproachVias;
-
-        mcdu.clearDisplay();
-        mcdu.page.Current = mcdu.page.AvailableArrivalsPageVias;
-        let selectedApproachCell = "---";
-        let selectedApproachCellColor = "white";
-        let selectedViasCell = "NONE";
-        let selectedViasCellColor = "white";
-
-        const selectedApproach = targetPlan.approach;
-        const selectedApproachVia = targetPlan.approachVia;
-
-        if (selectedApproach) {
-            selectedApproachCell = Fmgc.ApproachUtils.shortApproachName(selectedApproach);
-            selectedApproachCellColor = planColor;
-
-            if (selectedApproachVia) {
-                selectedViasCell = selectedApproachVia.ident;
-                selectedViasCellColor = planColor;
-            }
-        }
-
-        let selectedStarCell = "------";
-        let selectedStarCellColor = "white";
-
-        const selectedArrival = targetPlan.arrival;
-
-        if (selectedArrival) {
-            selectedStarCell = selectedArrival.ident;
-            selectedStarCellColor = planColor;
-        }
-
-        const rows = [[""], [""], [""], [""], [""], [""]];
-
-        for (let i = 0; i < appr_page; i++) {
-            const index = i + pageCurrent * appr_page;
-            const via = availableApproachVias[index];
-
-            if (selectedApproach && via) {
-                rows[2 * i + 1][0] = `${via.databaseId === (selectedApproachVia ? selectedApproachVia.databaseId : undefined) ? "{green} " : "{cyan}{"}${via.ident}{end}`;
-
-                mcdu.onLeftInput[i + 2] = async () => {
-                    await mcdu.flightPlanService.setApproachVia(via.databaseId, forPlan, inAlternate);
-
-                    CDUAvailableArrivalsPage.ShowPage(mcdu, airport, 0, true, forPlan, inAlternate);
-                };
-            }
-        }
-
-        let bottomLine = ["<RETURN"];
-
-        if (mcdu.flightPlanService.hasTemporary) {
-            bottomLine = ["{ERASE[color]amber", "INSERT*[color]amber"];
-
-            mcdu.onLeftInput[5] = async () => {
-                mcdu.eraseTemporaryFlightPlan(() => {
-                    CDUFlightPlanPage.ShowPage(mcdu, 0, forPlan);
-                });
-            };
-=======
->>>>>>> 053bb8d0
-
-            mcdu.onRightInput[5] = async () => {
-                mcdu.insertTemporaryFlightPlan(() => {
-                    mcdu.updateTowerHeadwind();
-                    mcdu.updateConstraints();
-                    CDUFlightPlanPage.ShowPage(mcdu, 0, forPlan);
-                });
-            };
-        } else {
-            mcdu.onLeftInput[5] = () => {
                 CDUAvailableArrivalsPage.ShowPage(mcdu, airport, 0, true, forPlan, inAlternate);
             };
         }
 
-<<<<<<< HEAD
-        mcdu.setTemplate([
-            ["APPROACH VIAS"],
-            ["{sp}APPR", "STAR{sp}", "{sp}VIA"],
-            [selectedApproachCell + "[color]" + selectedApproachCellColor , selectedStarCell + "[color]" + selectedStarCellColor, "{sp}" + selectedViasCell + "[color]" + selectedViasCellColor],
-            ["APPR VIAS"],
-            ["{NO VIAS[color]cyan"],
-=======
         const isNoViaSelected = selectedApproachVia === null;
         const color = isNoViaSelected && !isTemporary ? "green" : "cyan"
 
@@ -847,7 +503,6 @@
             [`{${selectedApproachCellColor}}${selectedApproachCell.padEnd(10)}{end}{${selectedViasCellColor}}${selectedViasCell}{end}`, selectedStarCell + "[color]" + selectedStarCellColor],
             ["APPR VIAS"],
             [`${!isNoViaSelected ? "{" : "{sp}"}${Labels.NO_VIA}[color]${color}`],
->>>>>>> 053bb8d0
             rows[0],
             rows[1],
             rows[2],
@@ -858,22 +513,14 @@
             bottomLine
         ]);
         mcdu.onLeftInput[1] = async () => {
-<<<<<<< HEAD
-            await mcdu.flightPlanService.setApproachVia(undefined, forPlan, inAlternate);
-=======
             await mcdu.flightPlanService.setApproachVia(null, forPlan, inAlternate);
->>>>>>> 053bb8d0
 
             CDUAvailableArrivalsPage.ShowPage(mcdu, airport, 0, true, forPlan, inAlternate);
         };
         let up = false;
         let down = false;
 
-<<<<<<< HEAD
-        if (pageCurrent < Math.ceil(selectedApproach.transitions.length / appr_page) - 1) {
-=======
         if (pageCurrent < Math.ceil(selectedApproach.transitions.length / ArrivalPagination.VIA_PAGE) - 1) {
->>>>>>> 053bb8d0
             mcdu.onUp = () => {
                 pageCurrent++;
                 if (pageCurrent < 0) {

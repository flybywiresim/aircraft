--- conflicted
+++ resolved
@@ -16,27 +16,26 @@
  * along with this program.  If not, see <http://www.gnu.org/licenses/>.
  */
 
-const ApproachTypeOrder = Object.freeze({
-    [Fmgc.ApproachType.Mls]: 0,
-    [Fmgc.ApproachType.MlsTypeA]: 1,
-    [Fmgc.ApproachType.MlsTypeBC]: 2,
-    [Fmgc.ApproachType.Ils]: 3,
-    [Fmgc.ApproachType.Gls]: 4,
-    [Fmgc.ApproachType.Igs]: 5,
-    [Fmgc.ApproachType.Loc]: 6,
-    [Fmgc.ApproachType.LocBackcourse]: 7,
-    [Fmgc.ApproachType.Lda]: 8,
-    [Fmgc.ApproachType.Sdf]: 9,
-    [Fmgc.ApproachType.Fms]: 10,
-    [Fmgc.ApproachType.Gps]: 11,
-    [Fmgc.ApproachType.Rnav]: 12,
-    [Fmgc.ApproachType.VorDme]: 13,
-    [Fmgc.ApproachType.Vortac]: 13, // VORTAC and VORDME are intentionally the same
-    [Fmgc.ApproachType.Vor]: 14,
-    [Fmgc.ApproachType.NdbDme]: 15,
-    [Fmgc.ApproachType.Ndb]: 16,
-    [Fmgc.ApproachType.Unknown]: 17,
-});
+/**
+ * translates MSFS navdata approach type to honeywell ordering
+ */
+const ApproachTypeOrder = Object.freeze([
+    // MLS
+    ApproachType.APPROACH_TYPE_ILS,
+    // GLS
+    // IGS
+    ApproachType.APPROACH_TYPE_LOCALIZER,
+    ApproachType.APPROACH_TYPE_LOCALIZER_BACK_COURSE,
+    ApproachType.APPROACH_TYPE_LDA,
+    ApproachType.APPROACH_TYPE_SDF,
+    ApproachType.APPROACH_TYPE_GPS,
+    ApproachType.APPROACH_TYPE_RNAV,
+    ApproachType.APPROACH_TYPE_VORDME,
+    ApproachType.APPROACH_TYPE_VOR,
+    ApproachType.APPROACH_TYPE_NDBDME,
+    ApproachType.APPROACH_TYPE_NDB,
+    ApproachType.APPROACH_TYPE_UNKNOWN, // should be "runway by itself"...
+]);
 
 const ArrivalPagination = Object.freeze(
     {
@@ -45,110 +44,48 @@
     }
 );
 class CDUAvailableArrivalsPage {
-    static ShowPage(mcdu, airport, pageCurrent = 0, starSelection = false, forPlan = Fmgc.FlightPlanIndex.Active, inAlternate = false) {
-        /** @type {BaseFlightPlan} */
-        const targetPlan = mcdu.flightPlan(forPlan, inAlternate);
-
-        const isTemporary = targetPlan.index === Fmgc.FlightPlanIndex.Temporary;
-
-        const selectedStarIdent = targetPlan.arrival ? targetPlan.arrival.ident : undefined;
-        const selectedTransitionIdent = targetPlan.arrivalEnrouteTransition ? targetPlan.arrivalEnrouteTransition.ident : undefined;
-
-        const flightPlanAccentColor = isTemporary ? "yellow" : "green";
-
-        mcdu.clearDisplay();
-        mcdu.page.Current = mcdu.page.AvailableArrivalsPage;
-        let selectedApproachCell = "------";
-        let selectedViasCell = "------";
-        let selectedTransitionCell = "------";
-        let selectedApproachCellColor = "white";
-        let selectedViasCellColor = "white";
-        let selectedTransitionCellColor = "white";
-
-        const selectedApproach = targetPlan.approach;
-
-        if (selectedApproach && selectedApproach.ident) {
-            selectedApproachCell = Fmgc.ApproachUtils.shortApproachName(selectedApproach);
-            selectedApproachCellColor = flightPlanAccentColor;
-
-            const selectedApproachTransition = targetPlan.approachVia;
-
-            if (selectedApproachTransition) {
-                selectedViasCell = selectedApproachTransition.ident;
-            } else {
-                selectedViasCell = "NONE";
-            }
-
-            selectedViasCellColor = flightPlanAccentColor;
-        } else if (!selectedApproach && targetPlan.destinationRunway) {
-            selectedApproachCell = Fmgc.RunwayUtils.runwayString(targetPlan.destinationRunway.ident);
-            selectedApproachCellColor = flightPlanAccentColor;
-            selectedViasCell = "NONE";
-            selectedViasCellColor = flightPlanAccentColor;
-        }
-
-        let selectedStarCell = "------";
-        let selectedStarCellColor = "white";
-
-        const selectedArrival = targetPlan.arrival;
-
-        if (selectedArrival) {
-            selectedStarCell = selectedArrival.ident;
-            selectedStarCellColor = flightPlanAccentColor;
-
-            const selectedTransition = targetPlan.arrivalEnrouteTransition;
-
-            if (selectedTransition) {
-                selectedTransitionCell = selectedTransition.ident;
-                selectedTransitionCellColor = flightPlanAccentColor;
-            }
-<<<<<<< HEAD
-        }
-
-        const approaches = targetPlan.availableApproaches;
-        const runways = targetPlan.availableDestinationRunways
-
-        // Add an index member variable, so we can track the original order of approaches
-        for (let j = 0; j < approaches.length; j++) {
-            // TODO: Is this still used? (fms-v2)
-            approaches[j].index = j;
-        }
-
-        // Sort the approaches in Honeywell's documented order
-        const sortedApproaches = approaches.slice()
-            .filter(({ type }) => type !== Fmgc.ApproachType.TACAN)
-            .sort((a, b) => ApproachTypeOrder[a.type] - ApproachTypeOrder[b.type])
-            .map((approach) => ({ approach }))
-            .concat(
-                // Runway-by-itself approaches
-                runways.slice().map((runway) => ({ runway }))
-            );
-        const rows = [[""], [""], [""], [""], [""], [""], [""], [""]];
-
-        /**
-         * @type {({ arrival: import('msfs-navdata').Arrival, arrivalIndex: number })[]}
-         */
-        const matchingArrivals = [];
-
-        if (!starSelection) {
-            for (let i = 0; i < ArrivalPagination.ARR_PAGE; i++) {
-                const index = i + pageCurrent * ArrivalPagination.ARR_PAGE;
-
-                const approachOrRunway = sortedApproaches[index];
-                if (!approachOrRunway) {
-                    break;
-                }
-
-                const { approach, runway } = approachOrRunway;
-                if (approach) {
-                    let runwayLength = '----';
-                    let runwayCourse = '---';
-
-                    const runway = targetPlan.availableDestinationRunways.find((rw) => rw.ident === approach.runwayIdent);
-                    if (runway) {
-                        runwayLength = runway.length.toFixed(0); // TODO imperial length pin program
-                        runwayCourse = Utils.leadingZeros(Math.round(runway.magneticBearing), 3);
-=======
+    static ShowPage(mcdu, airport, pageCurrent = 0, starSelection = false) {
+        const selectedStarIndex = mcdu.flightPlanManager.getArrivalProcIndex();
+        const selectedArrivalTrnsIndex = mcdu.flightPlanManager.getArrivalTransitionIndex();
+        const airportInfo = airport.infos;
+        if (airportInfo instanceof AirportInfo) {
+            mcdu.clearDisplay();
+            mcdu.page.Current = mcdu.page.AvailableArrivalsPage;
+            let selectedApproachCell = "------";
+            let selectedViasCell = "------";
+            let selectedTransitionCell = "------";
+            let selectedApproachCellColor = "white";
+            let selectedViasCellColor = "white";
+            let selectedTransitionCellColor = "white";
+            const selectedApproach = mcdu.flightPlanManager.getApproach();
+            if (selectedApproach && selectedApproach.name) {
+                selectedApproachCell = selectedApproach.name;
+                selectedApproachCellColor = mcdu.flightPlanManager.getCurrentFlightPlanIndex() === 1 ? "yellow" : "green";
+                const selectedApproachTransition = selectedApproach.transitions[mcdu.flightPlanManager.getApproachTransitionIndex()];
+                if (selectedApproachTransition) {
+                    selectedViasCell = selectedApproachTransition.name;
+                } else {
+                    selectedViasCell = "NONE";
+                }
+                selectedViasCellColor = mcdu.flightPlanManager.getCurrentFlightPlanIndex() === 1 ? "yellow" : "green";
+            }
+            let selectedStarCell = "------";
+            let selectedStarCellColor = "white";
+            const selectedArrival = mcdu.flightPlanManager.getArrival();
+            if (selectedArrival) {
+                selectedStarCell = selectedArrival.name;
+                selectedStarCellColor = mcdu.flightPlanManager.getCurrentFlightPlanIndex() === 1 ? "yellow" : "green";
+                const selectedTransition = selectedArrival.enRouteTransitions[mcdu.flightPlanManager.getArrivalTransitionIndex()];
+                if (selectedTransition) {
+                    selectedTransitionCell = selectedTransition.name;
+                    selectedTransitionCellColor = mcdu.flightPlanManager.getCurrentFlightPlanIndex() === 1 ? "yellow" : "green";
+                }
+            }
+            const approaches = airportInfo.approaches;
+            // Add an index member variable so we can track the original order of approaches
+            for (let j = 0; j < approaches.length; j++) {
+                approaches[j].index = j;
+            }
 
             const sortedApproaches = approaches.slice()
                 // filter out approaches with no matching runway, but keep circling approaches (no runway)
@@ -191,344 +128,291 @@
                                 CDUAvailableArrivalsPage.ShowPage(mcdu, airport, 0, true);
                             });
                         };
->>>>>>> 6122ff60
-                    }
-
-                    rows[2 * i] = [`{cyan}{${Fmgc.ApproachUtils.shortApproachName(approach)}{end}`, "", "{sp}{sp}{sp}{sp}" + runwayLength + "{small}M{end}[color]cyan"];
-                    rows[2 * i + 1] = ["{sp}{sp}{sp}{sp}" + runwayCourse + "[color]cyan"];
-
-                    mcdu.onLeftInput[i + 2] = async () => {
-                        // TODO we need to set the runway, but cannot correlate runway from approach yet
-
-                        await mcdu.flightPlanService.setApproach(approach.ident, forPlan, inAlternate);
-
-                        CDUAvailableArrivalsPage.ShowPage(mcdu, airport, 0, true, forPlan, inAlternate);
-                    };
-                } else if (runway) {
-                    const runwayLength = runway.length.toFixed(0); // TODO imperial length pin program
-                    const runwayCourse = Utils.leadingZeros(Math.round(runway.magneticBearing), 3);
-
-                    rows[2 * i] = [`{cyan}{${Fmgc.RunwayUtils.runwayString(runway.ident)}{end}`, "", "{sp}{sp}{sp}{sp}" + runwayLength + "{small}M{end}[color]cyan"];
-                    rows[2 * i + 1] = ["{sp}{sp}{sp}{sp}" + runwayCourse + "[color]cyan"];
-
-                    mcdu.onLeftInput[i + 2] = async () => {
-                        await mcdu.flightPlanService.setApproach(undefined, forPlan, inAlternate);
-                        await mcdu.flightPlanService.setDestinationRunway(runway.ident, forPlan, inAlternate);
-
-                        CDUAvailableArrivalsPage.ShowPage(mcdu, airport, 0, true, forPlan, inAlternate);
-                    };
-                }
-            }
-        } else {
-            if (selectedApproach && selectedApproach.runwayIdent) {
-                const arrivals = targetPlan.availableArrivals;
-
-                const selectedRunway = selectedApproach.runway;
-
-                for (let i = 0; i < arrivals.length; i++) {
-                    const arrival = arrivals[i];
-
-                    if (arrival.runwayTransitions.length) {
-                        for (let j = 0; j < arrival.runwayTransitions.length; j++) {
-                            const runwayTransition = arrival.runwayTransitions[j];
-                            if (runwayTransition) {
-                                // Check if selectedRunway matches a transition on the approach (and also checks for Center runways)
-                                if (runwayTransition.ident === selectedApproach.runwayIdent || (runwayTransition.ident.charAt(4) === 'B' && runwayTransition.ident.substring(0, 4) === selectedApproach.runwayIdent.substring(0, 4))) {
-                                    matchingArrivals.push({ arrival: arrival, arrivalIndex: i });
+                    }
+                }
+            } else {
+                if (selectedApproach) {
+                    const selectedRunway = selectedApproach.runway;
+                    if (selectedRunway.length > 0) {
+                        for (let i = 0; i < airportInfo.arrivals.length; i++) {
+                            const arrival = airportInfo.arrivals[i];
+                            if (arrival.runwayTransitions.length) {
+                                for (let j = 0; j < arrival.runwayTransitions.length; j++) {
+                                    const runwayTransition = arrival.runwayTransitions[j];
+                                    if (runwayTransition) {
+                                    // Check if selectedRunway matches a transition on the approach (and also checks for Center runways)
+                                        if (runwayTransition.name.match("^RW" + selectedRunway + "C?$")) {
+                                            matchingArrivals.push({ arrival: arrival, arrivalIndex: i });
+                                        }
+                                    }
                                 }
+                            } else {
+                                //add the arrival even if it isn't runway specific
+                                matchingArrivals.push({ arrival: arrival, arrivalIndex: i });
                             }
                         }
                     } else {
-                        //add the arrival even if it isn't runway specific
+                        // the approach is not runway specific so don't attempt to filter arrivals
+                        matchingArrivals.push(...airportInfo.arrivals.map((arrival, arrivalIndex) => ({ arrival, arrivalIndex })));
+                    }
+                } else {
+                    for (let i = 0; i < airportInfo.arrivals.length; i++) {
+                        const arrival = airportInfo.arrivals[i];
                         matchingArrivals.push({ arrival: arrival, arrivalIndex: i });
                     }
                 }
+                for (let i = 0; i < ArrivalPagination.ARR_PAGE; i++) {
+                    let index = i + (pageCurrent * ArrivalPagination.ARR_PAGE);
+                    if (index === 0) {
+                        rows[2 * i] = ["{NO STAR[color]cyan"];
+                        mcdu.onLeftInput[i + 2] = () => {
+                            mcdu.setArrivalProcIndex(-1, () => {
+                                CDUAvailableArrivalsPage.ShowPage(mcdu, airport, 0, true);
+                            });
+                        };
+                    } else {
+                        index--;
+                        if (matchingArrivals[index]) {
+                            const star = matchingArrivals[index].arrival;
+                            const starIndex = matchingArrivals[index].arrivalIndex;
+                            rows[2 * i] = [`${selectedStarIndex === starIndex ? " " : "{"}${star.name}[color]cyan`];
+                            mcdu.onLeftInput[i + 2] = () => {
+                                const destinationRunway = mcdu.flightPlanManager.getDestinationRunway();
+                                const arrivalRunwayIndex = destinationRunway ? star.runwayTransitions.findIndex(t => {
+                                    return t.runwayNumber === destinationRunway.number && t.runwayDesignation === destinationRunway.designator;
+                                }) : -1;
+                                if (arrivalRunwayIndex !== -1) {
+                                    mcdu.flightPlanManager.setArrivalRunwayIndex(arrivalRunwayIndex);
+                                }
+                                mcdu.setArrivalProcIndex(starIndex, () => {
+                                    if (mcdu.flightPlanManager.getApproachIndex() > -1) {
+                                        CDUAvailableArrivalsPage.ShowViasPage(mcdu, airport);
+                                    } else {
+                                        CDUAvailableArrivalsPage.ShowPage(mcdu, airport, pageCurrent, true);
+                                    }
+                                });
+                            };
+                        }
+                    }
+                }
+                if (selectedArrival) {
+                    rows[0][1] = "NO TRANS}[color]cyan";
+                }
+                mcdu.onRightInput[2] = () => {
+                    mcdu.setArrivalIndex(selectedStarIndex, -1, () => {
+                        CDUAvailableArrivalsPage.ShowPage(mcdu, airport);
+                    });
+                };
+                for (let i = 0; i < ArrivalPagination.TRNS_PAGE; i++) {
+                    const index = i + pageCurrent * ArrivalPagination.TRNS_PAGE;
+                    if (selectedArrival) {
+                        const transition = selectedArrival.enRouteTransitions[index];
+                        if (transition) {
+                            rows[2 * (i + 1)][1] = `${transition.name}${selectedArrivalTrnsIndex === index ? " " : "}"}[color]cyan`;
+                            mcdu.onRightInput[i + 3] = () => {
+                                mcdu.setArrivalIndex(selectedStarIndex, index, () => {
+                                    CDUAvailableArrivalsPage.ShowPage(mcdu, airport, pageCurrent, true);
+                                });
+                            };
+                        }
+                    }
+                }
+            }
+            let viasPageLabel = "";
+            let viasPageLine = "";
+            if (starSelection) {
+                if (selectedApproach) {
+                    viasPageLabel = "{sp}APPR";
+                    viasPageLine = "<VIAS";
+                    mcdu.onLeftInput[1] = () => {
+                        CDUAvailableArrivalsPage.ShowViasPage(mcdu, airport, 0);
+                    };
+                }
+            }
+            let bottomLine = ["<RETURN"];
+            if (mcdu.flightPlanManager.getCurrentFlightPlanIndex() === 1) {
+                bottomLine = ["{ERASE[color]amber", "INSERT*[color]amber"];
+                mcdu.onLeftInput[5] = async () => {
+                    mcdu.eraseTemporaryFlightPlan(() => {
+                        CDUFlightPlanPage.ShowPage(mcdu);
+                    });
+                };
+                mcdu.onRightInput[5] = async () => {
+                    mcdu.insertTemporaryFlightPlan(() => {
+                        mcdu.updateTowerHeadwind();
+                        mcdu.updateConstraints();
+                        CDUFlightPlanPage.ShowPage(mcdu);
+                    });
+                };
             } else {
-                for (let i = 0; i < targetPlan.availableArrivals.length; i++) {
-                    const arrival = targetPlan.availableArrivals[i];
-                    matchingArrivals.push({ arrival: arrival, arrivalIndex: i });
-                }
-            }
-            for (let i = 0; i < ArrivalPagination.ARR_PAGE; i++) {
-                let index = i + (pageCurrent * ArrivalPagination.ARR_PAGE);
-                if (index === 0) {
-                    let color = "cyan";
-                    if (!selectedArrival) {
-                        color = "green";
-                    }
-                    rows[2 * i] = ["{NO STAR[color]" + color];
-
-                    mcdu.onLeftInput[i + 2] = async () => {
-                        await mcdu.flightPlanService.setArrival(undefined, forPlan, inAlternate);
-
-                        CDUAvailableArrivalsPage.ShowPage(mcdu, airport, 0, true, forPlan, inAlternate);
-                    };
-                } else {
-                    index--;
-                    if (matchingArrivals[index]) {
-                        const star = matchingArrivals[index].arrival;
-                        const starIdent = matchingArrivals[index].arrival.ident;
-
-                        let color = "cyan";
-                        if (selectedStarIdent === starIdent) {
-                            color = "green";
-                        }
-                        rows[2 * i] = ["{" + star.ident + "[color]" + color];
-                        mcdu.onLeftInput[i + 2] = async () => {
-                            const destinationRunway = targetPlan.destinationRunway;
-
-                            const arrivalRunway = destinationRunway ? star.runwayTransitions.find(t => {
-                                return t.ident === destinationRunway.ident;
-                            }) : undefined;
-
-                            if (arrivalRunway !== undefined) {
-                                await mcdu.flightPlanService.setDestinationRunway(arrivalRunway.ident, forPlan, inAlternate);
-                            }
-
-                            await mcdu.flightPlanService.setArrival(starIdent, forPlan, inAlternate);
-
-                            const approachIdent = targetPlan.approach.ident;
-
-                            if (approachIdent !== undefined) {
-                                CDUAvailableArrivalsPage.ShowViasPage(mcdu, airport, 0, forPlan, inAlternate);
-                            } else {
-                                CDUAvailableArrivalsPage.ShowPage(mcdu, airport, 0, true, forPlan, inAlternate);
-                            }
-
+                mcdu.onLeftInput[5] = () => {
+                    CDUFlightPlanPage.ShowPage(mcdu);
+                };
+            }
+            let up = false;
+            let down = false;
+            const maxPage = starSelection ? (selectedArrival ? Math.max(Math.ceil(selectedArrival.enRouteTransitions.length / ArrivalPagination.TRNS_PAGE) - 1, Math.ceil((matchingArrivals.length + 1) / ArrivalPagination.ARR_PAGE) - 1) : Math.ceil((matchingArrivals.length + 1) / ArrivalPagination.ARR_PAGE) - 1) : (pageCurrent, Math.ceil(airportInfo.approaches.length / ArrivalPagination.ARR_PAGE) - 1);
+            if (pageCurrent < maxPage) {
+                mcdu.onUp = () => {
+                    pageCurrent++;
+                    if (pageCurrent < 0) {
+                        pageCurrent = 0;
+                    }
+                    CDUAvailableArrivalsPage.ShowPage(mcdu, airport, pageCurrent, starSelection);
+                };
+                up = true;
+            }
+            if (pageCurrent > 0) {
+                mcdu.onDown = () => {
+                    pageCurrent--;
+                    if (pageCurrent < 0) {
+                        pageCurrent = 0;
+                    }
+                    CDUAvailableArrivalsPage.ShowPage(mcdu, airport, pageCurrent, starSelection);
+                };
+                down = true;
+            }
+            mcdu.setArrows(up, down, true, true);
+            mcdu.setTemplate([
+                ["ARRIVAL {small}TO{end} {green}" + airport.ident + "{end}"],
+                ["{sp}APPR", "STAR{sp}", "{sp}VIA"],
+                [selectedApproachCell + "[color]" + selectedApproachCellColor, selectedStarCell + "[color]" + selectedStarCellColor, "{sp}" + selectedViasCell + "[color]" + selectedViasCellColor],
+                [viasPageLabel, "TRANS{sp}"],
+                [viasPageLine, selectedTransitionCell + "[color]" + selectedTransitionCellColor],
+                [(starSelection ? "STARS" : "APPR").padStart(5) + "{sp}{sp}AVAILABLE", starSelection ? "TRANS" : "", ""],
+                rows[0],
+                rows[1],
+                rows[2],
+                rows[3],
+                rows[4],
+                rows[5],
+                bottomLine
+            ]);
+            mcdu.onPrevPage = () => {
+                CDUAvailableArrivalsPage.ShowPage(mcdu, airport, 0, !starSelection);
+            };
+            mcdu.onNextPage = mcdu.onPrevPage;
+        }
+    }
+    static ShowViasPage(mcdu, airport, pageCurrent = 0) {
+        const airportInfo = airport.infos;
+        const selectedStarIndex = mcdu.flightPlanManager.getArrivalProcIndex();
+        const appr_page = 3;
+        if (airportInfo instanceof AirportInfo) {
+            mcdu.clearDisplay();
+            mcdu.page.Current = mcdu.page.AvailableArrivalsPageVias;
+            let selectedApproachCell = "---";
+            let selectedApproachCellColor = "white";
+            let selectedViasCell = "NONE";
+            let selectedViasCellColor = "white";
+            const selectedApproach = mcdu.flightPlanManager.getApproach();
+            if (selectedApproach) {
+                selectedApproachCell = selectedApproach.name;
+                selectedApproachCellColor = mcdu.flightPlanManager.getCurrentFlightPlanIndex() === 1 ? "yellow" : "green";
+                const selectedApproachTransition = selectedApproach.transitions[mcdu.flightPlanManager.getApproachTransitionIndex()];
+                if (selectedApproachTransition) {
+                    selectedViasCell = selectedApproachTransition.name;
+                    selectedViasCellColor = mcdu.flightPlanManager.getCurrentFlightPlanIndex() === 1 ? "yellow" : "green";
+                }
+            }
+            let selectedStarCell = "------";
+            let selectedStarCellColor = "white";
+            const selectedArrival = airportInfo.arrivals[selectedStarIndex];
+            if (selectedArrival) {
+                selectedStarCell = selectedArrival.name;
+                selectedStarCellColor = mcdu.flightPlanManager.getCurrentFlightPlanIndex() === 1 ? "yellow" : "green";
+            }
+
+            // we need to sort the transitions alphabetically for display, but keep track of their original index for the flightplan
+            const availableTransitions = [];
+            if (selectedApproach) {
+                availableTransitions.push(...selectedApproach.transitions.map((transition, index) => [transition, index]));
+                availableTransitions.sort(([a], [b]) => a.name.localeCompare(b.name));
+            }
+
+            const rows = [[""], [""], [""], [""], [""], [""]];
+            for (let i = 0; i < appr_page; i++) {
+                const index = i + pageCurrent * appr_page;
+                if (selectedApproach && availableTransitions[index]) {
+                    const [approachTransition, planIndex] = availableTransitions[index];
+                    if (approachTransition) {
+                        rows[2 * i + 1][0] = `${planIndex === mcdu.flightPlanManager.getApproachTransitionIndex() ? "{green} " : "{cyan}{"}${approachTransition.name}{end}`;
+                        mcdu.onLeftInput[i + 2] = () => {
+                            mcdu.setApproachTransitionIndex(planIndex, () => {
+                                CDUAvailableArrivalsPage.ShowPage(mcdu, airport, 0, true);
+                            });
                         };
                     }
                 }
             }
-            if (selectedArrival) {
-                rows[0][1] = "NO TRANS}[color]cyan";
-            }
-
-            mcdu.onRightInput[2] = async () => {
-                await mcdu.flightPlanService.setArrival(undefined, forPlan, inAlternate);
-
-                CDUAvailableArrivalsPage.ShowPage(mcdu, airport, 0, false, forPlan, inAlternate);
-            };
-
-            for (let i = 0; i < ArrivalPagination.TRNS_PAGE; i++) {
-                const index = i + pageCurrent * ArrivalPagination.TRNS_PAGE;
-                if (selectedArrival) {
-                    const transition = selectedArrival.enrouteTransitions[index];
-                    if (transition) {
-                        rows[2 * (i + 1)][1] = `${transition.ident}${selectedTransitionIdent === transition.ident ? " " : "}"}[color]cyan`;
-
-                        mcdu.onRightInput[i + 3] = async () => {
-                            await mcdu.flightPlanService.setArrivalEnrouteTransition(transition.ident, forPlan, inAlternate);
-
-                            CDUAvailableArrivalsPage.ShowPage(mcdu, airport, pageCurrent, true, forPlan, inAlternate);
-                        };
-                    }
-                }
-            }
-        }
-        let viasPageLabel = "";
-        let viasPageLine = "";
-        if (starSelection) {
-            if (selectedApproach) {
-                viasPageLabel = "{sp}APPR";
-                viasPageLine = "<VIAS";
-                mcdu.onLeftInput[1] = () => {
-                    CDUAvailableArrivalsPage.ShowViasPage(mcdu, airport, 0, forPlan, inAlternate);
-                };
-            }
-        }
-        let bottomLine = ["<RETURN"];
-        if (isTemporary) {
-            bottomLine = ["{ERASE[color]amber", "INSERT*[color]amber"];
-            mcdu.onLeftInput[5] = async () => {
-                mcdu.eraseTemporaryFlightPlan(() => {
-                    CDUFlightPlanPage.ShowPage(mcdu, 0, forPlan);
+            let bottomLine = ["<RETURN"];
+            if (mcdu.flightPlanManager.getCurrentFlightPlanIndex() === 1) {
+                bottomLine = ["{ERASE[color]amber", "INSERT*[color]amber"];
+                mcdu.onLeftInput[5] = async () => {
+                    mcdu.eraseTemporaryFlightPlan(() => {
+                        CDUFlightPlanPage.ShowPage(mcdu);
+                    });
+                };
+                mcdu.onRightInput[5] = async () => {
+                    mcdu.insertTemporaryFlightPlan(() => {
+                        mcdu.updateTowerHeadwind();
+                        mcdu.updateConstraints();
+                        CDUFlightPlanPage.ShowPage(mcdu);
+                    });
+                };
+            } else {
+                mcdu.onLeftInput[5] = () => {
+                    CDUAvailableArrivalsPage.ShowPage(mcdu, airport, 0, true);
+                };
+            }
+            mcdu.setTemplate([
+                ["APPROACH VIAS"],
+                ["{sp}APPR", "STAR{sp}", "{sp}VIA"],
+                [selectedApproachCell + "[color]" + selectedApproachCellColor , selectedStarCell + "[color]" + selectedStarCellColor, "{sp}" + selectedViasCell + "[color]" + selectedViasCellColor],
+                ["APPR VIAS"],
+                ["{NO VIA[color]cyan"],
+                rows[0],
+                rows[1],
+                rows[2],
+                rows[3],
+                rows[4],
+                rows[5],
+                rows[6],
+                bottomLine
+            ]);
+            mcdu.onLeftInput[1] = () => {
+                mcdu.setApproachTransitionIndex(-1, () => {
+                    CDUAvailableArrivalsPage.ShowPage(mcdu, airport, 0, true);
                 });
             };
-            mcdu.onRightInput[5] = async () => {
-                mcdu.insertTemporaryFlightPlan(() => {
-                    mcdu.updateTowerHeadwind();
-                    mcdu.updateConstraints();
-                    CDUFlightPlanPage.ShowPage(mcdu, 0, forPlan);
-                });
+            let up = false;
+            let down = false;
+
+            if (pageCurrent < Math.ceil(selectedApproach.transitions.length / appr_page) - 1) {
+                mcdu.onUp = () => {
+                    pageCurrent++;
+                    if (pageCurrent < 0) {
+                        pageCurrent = 0;
+                    }
+                    CDUAvailableArrivalsPage.ShowViasPage(mcdu, airport, pageCurrent);
+                };
+                up = true;
+            }
+            if (pageCurrent > 0) {
+                mcdu.onDown = () => {
+                    pageCurrent--;
+                    if (pageCurrent < 0) {
+                        pageCurrent = 0;
+                    }
+                    CDUAvailableArrivalsPage.ShowViasPage(mcdu, airport, pageCurrent);
+                };
+                down = true;
+            }
+            mcdu.setArrows(up, down, true, true);
+            mcdu.onPrevPage = () => {
+                CDUAvailableArrivalsPage.ShowPage(mcdu, airport, 0, true);
             };
-        } else {
-            mcdu.onLeftInput[5] = () => {
-                CDUFlightPlanPage.ShowPage(mcdu, 0, forPlan);
-            };
+            mcdu.onNextPage = mcdu.onPrevPage;
         }
-        let up = false;
-        let down = false;
-        const maxPage = starSelection ? (selectedArrival ? Math.max(Math.ceil(selectedArrival.enrouteTransitions.length / ArrivalPagination.TRNS_PAGE) - 1, Math.ceil((matchingArrivals.length + 1) / ArrivalPagination.ARR_PAGE) - 1) : Math.ceil((matchingArrivals.length + 1) / ArrivalPagination.ARR_PAGE) - 1) : (pageCurrent, Math.ceil(sortedApproaches.length / ArrivalPagination.ARR_PAGE) - 1);
-        if (pageCurrent < maxPage) {
-            mcdu.onUp = () => {
-                pageCurrent++;
-                if (pageCurrent < 0) {
-                    pageCurrent = 0;
-                }
-                CDUAvailableArrivalsPage.ShowPage(mcdu, airport, pageCurrent, starSelection, forPlan, inAlternate);
-            };
-            up = true;
-        }
-        if (pageCurrent > 0) {
-            mcdu.onDown = () => {
-                pageCurrent--;
-                if (pageCurrent < 0) {
-                    pageCurrent = 0;
-                }
-                CDUAvailableArrivalsPage.ShowPage(mcdu, airport, pageCurrent, starSelection, forPlan, inAlternate);
-            };
-            down = true;
-        }
-        mcdu.setArrows(up, down, true, true);
-        mcdu.setTemplate([
-            ["ARRIVAL {small}TO{end} {green}" + airport.ident + "{end}"],
-            ["{sp}APPR", "STAR{sp}", "{sp}VIA"],
-            [selectedApproachCell + "[color]" + selectedApproachCellColor, selectedStarCell + "[color]" + selectedStarCellColor, "{sp}" + selectedViasCell + "[color]" + selectedViasCellColor],
-            [viasPageLabel, "TRANS{sp}"],
-            [viasPageLine, selectedTransitionCell + "[color]" + selectedTransitionCellColor],
-            [(starSelection ? "STARS" : "APPR").padStart(5) + "{sp}{sp}AVAILABLE", starSelection ? "TRANS" : "", ""],
-            rows[0],
-            rows[1],
-            rows[2],
-            rows[3],
-            rows[4],
-            rows[5],
-            bottomLine
-        ]);
-        mcdu.onPrevPage = () => {
-            CDUAvailableArrivalsPage.ShowPage(mcdu, airport, 0, !starSelection, forPlan, inAlternate);
-        };
-        mcdu.onNextPage = mcdu.onPrevPage;
-    }
-
-    static ShowViasPage(mcdu, airport, pageCurrent = 0, forPlan = Fmgc.FlightPlanIndex.Active, inAlternate = false) {
-        const appr_page = 3;
-
-        /** @type {BaseFlightPlan} */
-        const targetPlan = mcdu.flightPlan(forPlan, inAlternate);
-
-        const planColor = targetPlan.index === Fmgc.FlightPlanIndex.Temporary ? "yellow" : "green";
-
-        const availableApproachVias = targetPlan.availableApproachVias;
-
-        mcdu.clearDisplay();
-        mcdu.page.Current = mcdu.page.AvailableArrivalsPageVias;
-        let selectedApproachCell = "---";
-        let selectedApproachCellColor = "white";
-        let selectedViasCell = "NONE";
-        let selectedViasCellColor = "white";
-
-        const selectedApproach = targetPlan.approach;
-        const selectedApproachVia = targetPlan.approachVia;
-
-        if (selectedApproach) {
-            selectedApproachCell = Fmgc.ApproachUtils.shortApproachName(selectedApproach);
-            selectedApproachCellColor = planColor;
-
-            if (selectedApproachVia) {
-                selectedViasCell = selectedApproachVia.ident;
-                selectedViasCellColor = planColor;
-            }
-        }
-
-        let selectedStarCell = "------";
-        let selectedStarCellColor = "white";
-
-        const selectedArrival = targetPlan.arrival;
-
-        if (selectedArrival) {
-            selectedStarCell = selectedArrival.ident;
-            selectedStarCellColor = planColor;
-        }
-
-        const rows = [[""], [""], [""], [""], [""], [""]];
-
-        for (let i = 0; i < appr_page; i++) {
-            const index = i + pageCurrent * appr_page;
-            const via = availableApproachVias[index];
-
-            if (selectedApproach && via) {
-                rows[2 * i + 1][0] = `${via.ident === (selectedApproachVia ? selectedApproachVia.ident : undefined) ? " " : "{"}${via.ident}[color]cyan`;
-
-                mcdu.onLeftInput[i + 2] = async () => {
-                    await mcdu.flightPlanService.setApproachVia(via.ident, forPlan, inAlternate);
-
-                    CDUAvailableArrivalsPage.ShowPage(mcdu, airport, 0, true, forPlan, inAlternate);
-                };
-            }
-        }
-
-        let bottomLine = ["<RETURN"];
-
-        if (mcdu.flightPlanService.hasTemporary) {
-            bottomLine = ["{ERASE[color]amber", "INSERT*[color]amber"];
-
-            mcdu.onLeftInput[5] = async () => {
-                mcdu.eraseTemporaryFlightPlan(() => {
-                    CDUFlightPlanPage.ShowPage(mcdu, 0, forPlan);
-                });
-            };
-
-            mcdu.onRightInput[5] = async () => {
-                mcdu.insertTemporaryFlightPlan(() => {
-                    mcdu.updateTowerHeadwind();
-                    mcdu.updateConstraints();
-                    CDUFlightPlanPage.ShowPage(mcdu, 0, forPlan);
-                });
-            };
-        } else {
-            mcdu.onLeftInput[5] = () => {
-                CDUAvailableArrivalsPage.ShowPage(mcdu, airport, 0, true, forPlan, inAlternate);
-            };
-        }
-
-        mcdu.setTemplate([
-            ["APPROACH VIAS"],
-            ["{sp}APPR", "STAR{sp}", "{sp}VIA"],
-            [selectedApproachCell + "[color]" + selectedApproachCellColor , selectedStarCell + "[color]" + selectedStarCellColor, "{sp}" + selectedViasCell + "[color]" + selectedViasCellColor],
-            ["APPR VIAS"],
-            ["{NO VIAS[color]cyan"],
-            rows[0],
-            rows[1],
-            rows[2],
-            rows[3],
-            rows[4],
-            rows[5],
-            rows[6],
-            bottomLine
-        ]);
-        mcdu.onLeftInput[1] = async () => {
-            await mcdu.flightPlanService.setApproachVia(undefined, forPlan, inAlternate);
-
-            CDUAvailableArrivalsPage.ShowPage(mcdu, airport, 0, true, forPlan, inAlternate);
-        };
-        let up = false;
-        let down = false;
-
-        if (pageCurrent < Math.ceil(selectedApproach.transitions.length / appr_page) - 1) {
-            mcdu.onUp = () => {
-                pageCurrent++;
-                if (pageCurrent < 0) {
-                    pageCurrent = 0;
-                }
-                CDUAvailableArrivalsPage.ShowViasPage(mcdu, airport, pageCurrent, forPlan, inAlternate);
-            };
-            up = true;
-        }
-        if (pageCurrent > 0) {
-            mcdu.onDown = () => {
-                pageCurrent--;
-                if (pageCurrent < 0) {
-                    pageCurrent = 0;
-                }
-                CDUAvailableArrivalsPage.ShowViasPage(mcdu, airport, pageCurrent, forPlan, inAlternate);
-            };
-            down = true;
-        }
-        mcdu.setArrows(up, down, true, true);
-        mcdu.onPrevPage = () => {
-            CDUAvailableArrivalsPage.ShowPage(mcdu, airport, 0, true, forPlan, inAlternate);
-        };
-        mcdu.onNextPage = mcdu.onPrevPage;
     }
 }
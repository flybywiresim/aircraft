--- conflicted
+++ resolved
@@ -98,19 +98,11 @@
         const rows = [];
         rows.push([`${currentHold.type !== HoldType.Modified ? defaultTitle : ''}HOLD\xa0{small}AT{end}\xa0{green}${ident}{end}`]);
         rows.push(['INB CRS', '', '']);
-<<<<<<< HEAD
-        rows.push([`{${tmpy ? 'yellow' : 'cyan'}}${modifiedHold.inboundMagneticCourse !== undefined ? '{big}' : '{small}'}${currentHold.inboundMagneticCourse.toFixed(0).padStart(3, '0')}°{end}{end}`]);
-        rows.push(['TURN', currentHold.type === HoldType.Modified ? 'REVERT TO' : '']);
-        rows.push([`{${tmpy ? 'yellow' : 'cyan'}}${modifiedHold.turnDirection !== undefined ? '{big}' : '{small}'}${currentHold.turnDirection === TurnDirection.Left ? 'L' : 'R'}{end}`, `{cyan}${currentHold.type === HoldType.Modified ? defaultRevert : ''}{end}`]);
-        rows.push(['TIME/DIST']);
-        rows.push([`{${tmpy ? 'yellow' : 'cyan'}}${modifiedHold.time !== undefined ? '{big}' : '{small}'}${displayTime.toFixed(1).padStart(4, '\xa0')}{end}/${modifiedHold.distance !== undefined ? '{big}' : '{small}'}${displayDistance.toFixed(1)}{end}{end}`]);
-=======
         rows.push([`{${tmpy ? 'yellow' : 'cyan'}}${modifiedHold && modifiedHold.inboundMagneticCourse !== undefined ? '{big}' : '{small}'}${currentHold.inboundMagneticCourse.toFixed(0).padStart(3, '0')}°{end}{end}`]);
         rows.push(['TURN', currentHold.type === HoldType.Modified ? 'REVERT TO' : '']);
         rows.push([`{${tmpy ? 'yellow' : 'cyan'}}${modifiedHold && modifiedHold.turnDirection !== undefined ? '{big}' : '{small}'}${currentHold.turnDirection === TurnDirection.Left ? 'L' : 'R'}{end}`, `{cyan}${currentHold.type === HoldType.Modified ? defaultRevert : ''}{end}`]);
         rows.push(['TIME/DIST']);
         rows.push([`{${tmpy ? 'yellow' : 'cyan'}}${modifiedHold && modifiedHold.time !== undefined ? '{big}' : '{small}'}${displayTime.toFixed(1).padStart(4, '\xa0')}{end}/${modifiedHold && modifiedHold.distance !== undefined ? '{big}' : '{small}'}${displayDistance.toFixed(1)}{end}{end}`]);
->>>>>>> 09259b33
         rows.push(['', '', '\xa0LAST EXIT']);
         rows.push(['', '', '{small}UTC\xa0\xa0\xa0FUEL{end}']);
         rows.push(['', '', '----\xa0\xa0----']);
@@ -188,18 +180,6 @@
             mcdu.onRightInput[1] = async () => {
                 mcdu.flightPlanService.revertHoldToComputed(waypointIndexFP);
 
-<<<<<<< HEAD
-                await mcdu.flightPlanService.addOrEditManualHold(
-                    waypointIndexFP,
-                    CDUHoldAtPage.computeDesiredHold(leg.additionalData),
-                    leg.additionalData.modifiedHold,
-                    leg.additionalData.defaultHold,
-                    forPlan,
-                    inAlternate,
-                );
-
-=======
->>>>>>> 09259b33
                 CDUHoldAtPage.DrawPage(mcdu, waypointIndexFP, originalFpIndex, forPlan, inAlternate);
             };
         }
@@ -239,13 +219,10 @@
     }
 
     static async modifyHold(mcdu, waypointIndexFP, /** @type {FlightPlanLeg} */ waypointData, param, value, forPlan, inAlternate) {
-<<<<<<< HEAD
-=======
         if (waypointData.modifiedHold === undefined) {
             waypointData.modifiedHold = {};
         }
 
->>>>>>> 09259b33
         waypointData.modifiedHold.type = HoldType.Modified;
 
         if (param === 'time') {

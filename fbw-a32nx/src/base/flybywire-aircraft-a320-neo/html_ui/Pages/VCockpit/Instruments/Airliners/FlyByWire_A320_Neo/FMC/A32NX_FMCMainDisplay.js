// Copyright (c) 2021-2023 FlyByWire Simulations
//
// SPDX-License-Identifier: GPL-3.0

class FMCMainDisplay extends BaseAirliners {
    constructor() {
        super(...arguments);
        FMCMainDisplay.DEBUG_INSTANCE = this;
        this.flightPhaseUpdateThrottler = new UpdateThrottler(800);
        this.fmsUpdateThrottler = new UpdateThrottler(250);
        this._progBrgDistUpdateThrottler = new UpdateThrottler(2000);
        this._apCooldown = 500;
        this.lastFlightPlanVersion = 0;
        this._messageQueue = new A32NX_MessageQueue(this);

        /** Declaration of every variable used (NOT initialization) */
<<<<<<< HEAD
        this.currentFlightPlanWaypointIndex = undefined;
=======
        this.costIndex = undefined;
        this.costIndexSet = undefined;
>>>>>>> 76da7a79
        this.maxCruiseFL = undefined;
        this.routeIndex = undefined;
        this.coRoute = { routeNumber: undefined, routes: undefined };
        this.perfTOTemp = undefined;
        this._overridenFlapApproachSpeed = undefined;
        this._overridenSlatApproachSpeed = undefined;
        this._routeFinalFuelWeight = undefined;
        this._routeFinalFuelTime = undefined;
        this._routeFinalFuelTimeDefault = undefined;
        this._routeReservedWeight = undefined;
        this._routeReservedPercent = undefined;
        this.takeOffWeight = undefined;
        this.landingWeight = undefined;
        this.averageWind = undefined;
        this.perfApprQNH = undefined;
        this.perfApprTemp = undefined;
        this.perfApprWindHeading = undefined;
        this.perfApprWindSpeed = undefined;
        this.unconfirmedV1Speed = undefined;
        this.unconfirmedVRSpeed = undefined;
        this.unconfirmedV2Speed = undefined;
        this._toFlexChecked = undefined;
        this.toRunway = undefined;
        this.vApp = undefined;
        this.perfApprMDA = null;
        this.perfApprDH = null;
        this.perfApprFlaps3 = undefined;
        this._debug = undefined;
        this._checkFlightPlan = undefined;
        this._windDirections = undefined;
        this._fuelPlanningPhases = undefined;
        this._zeroFuelWeightZFWCGEntered = undefined;
        this._taxiEntered = undefined;
        this._windDir = undefined;
        this._DistanceToAlt = undefined;
        this._routeAltFuelWeight = undefined;
        this._routeAltFuelTime = undefined;
        this._routeTripFuelWeight = undefined;
        this._routeTripTime = undefined;
        this._defaultTaxiFuelWeight = undefined;
        this._rteRsvPercentOOR = undefined;
        this._rteReservedWeightEntered = undefined;
        this._rteReservedPctEntered = undefined;
        this._rteFinalCoeffecient = undefined;
        this._rteFinalWeightEntered = undefined;
        this._rteFinalTimeEntered = undefined;
        this._routeAltFuelEntered = undefined;
        this._minDestFob = undefined;
        this._minDestFobEntered = undefined;
        this._defaultRouteFinalTime = undefined;
        this._fuelPredDone = undefined;
        this._fuelPlanningPhase = undefined;
        this._blockFuelEntered = undefined;
        this._initMessageSettable = undefined;
        this._checkWeightSettable = undefined;
        this._gwInitDisplayed = undefined;
        /* CPDLC Fields */
        this.tropo = undefined;
        this._destDataChecked = undefined;
        this._towerHeadwind = undefined;
        this._EfobBelowMinClr = undefined;
        this.simbrief = undefined;
        this.aocWeight = undefined;
        this.aocTimes = undefined;
        this.winds = undefined;
        this.computedVgd = undefined;
        this.computedVfs = undefined;
        this.computedVss = undefined;
        this.computedVls = undefined;
        this.approachSpeeds = undefined; // based on selected config, not current config
        this._cruiseEntered = undefined;
        this._blockFuelEntered = undefined;
        this.constraintAlt = undefined;
        this.fcuSelAlt = undefined;
        this._forceNextAltitudeUpdate = undefined;
        this._lastUpdateAPTime = undefined;
        this.updateAutopilotCooldown = undefined;
        this._lastHasReachFlex = undefined;
        this._apMasterStatus = undefined;
        this._lastRequestedFLCModeWaypointIndex = undefined;

        this._progBrgDist = undefined;
        this.preSelectedClbSpeed = undefined;
        this.preSelectedCrzSpeed = undefined;
        this.managedSpeedTarget = undefined;
        this.managedSpeedTargetIsMach = undefined;
        this.climbSpeedLimit = undefined;
        this.climbSpeedLimitAlt = undefined;
        this.climbSpeedLimitPilot = undefined;
        this.descentSpeedLimit = undefined;
        this.descentSpeedLimitAlt = undefined;
        this.descentSpeedLimitPilot = undefined;
        this.managedSpeedClimb = undefined;
        this.managedSpeedClimbIsPilotEntered = undefined;
        this.managedSpeedClimbMach = undefined;
        // this.managedSpeedClimbMachIsPilotEntered = undefined;
        this.managedSpeedCruise = undefined;
        this.managedSpeedCruiseIsPilotEntered = undefined;
        this.managedSpeedCruiseMach = undefined;
        // this.managedSpeedCruiseMachIsPilotEntered = undefined;
        this.managedSpeedDescend = undefined;
        this.managedSpeedDescendPilot = undefined;
        this.managedSpeedDescendMach = undefined;
        this.managedSpeedDescendMachPilot = undefined;
        // this.managedSpeedDescendMachIsPilotEntered = undefined;
        this.cruiseFlightLevelTimeOut = undefined;
        /** @type {0 | 1 | 2 | 3 | null} Takeoff config entered on PERF TO */
        this.flaps = undefined;
        this.ths = undefined;
        this.flightNumber = undefined;
        this.cruiseTemperature = undefined;
        this.taxiFuelWeight = undefined;
        this.blockFuel = undefined;
        this.zeroFuelWeight = undefined;
        this.zeroFuelWeightMassCenter = undefined;
        this.activeWpIdx = undefined;
        this.efisSymbols = undefined;
        this.groundTempAuto = undefined;
        this.groundTempPilot = undefined;
        /**
         * Landing elevation in feet MSL.
         * This is the destination runway threshold elevation, or airport elevation if runway is not selected.
         */
        this.landingElevation = undefined;
        /*
         * Latitude part of the touch down coordinate.
         * This is the destination runway coordinate, or airport coordinate if runway is not selected
         */
        this.destinationLatitude = undefined;
        /*
         * Latitude part of the touch down coordinate.
         * This is the destination runway coordinate, or airport coordinate if runway is not selected
         */
        this.destinationLongitude = undefined;
        /** Speed in KCAS when the first engine failed during takeoff */
        this.takeoffEngineOutSpeed = undefined;
        this.checkSpeedModeMessageActive = undefined;
        this.perfClbPredToAltitudePilot = undefined;
        this.perfDesPredToAltitudePilot = undefined;

        // ATSU data
        this.atsu = undefined;
        this.holdSpeedTarget = undefined;
        this.holdIndex = undefined;
        this.holdDecelReached = undefined;
        this.setHoldSpeedMessageActive = undefined;
        this.managedProfile = undefined;
        this.speedLimitExceeded = undefined;
        this.toSpeedsNotInserted = false;
        this.toSpeedsTooLow = false;
        this.vSpeedDisagree = false;

        this.onAirport = undefined;

        // arinc bus output words
        this.arincDiscreteWord2 = FmArinc429OutputWord.empty("DISCRETE_WORD_2");
        this.arincDiscreteWord3 = FmArinc429OutputWord.empty("DISCRETE_WORD_3");
        this.arincTakeoffPitchTrim = FmArinc429OutputWord.empty("TO_PITCH_TRIM");
        this.arincLandingElevation = FmArinc429OutputWord.empty("LANDING_ELEVATION");
        this.arincDestinationLatitude = FmArinc429OutputWord.empty("DEST_LAT");
        this.arincDestinationLongitude = FmArinc429OutputWord.empty("DEST_LONG");
        this.arincMDA = FmArinc429OutputWord.empty("MINIMUM_DESCENT_ALTITUDE");
        this.arincDH = FmArinc429OutputWord.empty("DECISION_HEIGHT");
        this.arincThrustReductionAltitude = FmArinc429OutputWord.empty("THR_RED_ALT");
        this.arincAccelerationAltitude = FmArinc429OutputWord.empty("ACC_ALT");
        this.arincEoAccelerationAltitude = FmArinc429OutputWord.empty("EO_ACC_ALT");
        this.arincMissedThrustReductionAltitude = FmArinc429OutputWord.empty("MISSED_THR_RED_ALT");
        this.arincMissedAccelerationAltitude = FmArinc429OutputWord.empty("MISSED_ACC_ALT");
        this.arincMissedEoAccelerationAltitude = FmArinc429OutputWord.empty("MISSED_EO_ACC_ALT");
        this.arincTransitionAltitude = FmArinc429OutputWord.empty("TRANS_ALT");
        this.arincTransitionLevel = FmArinc429OutputWord.empty("TRANS_LVL");
        /** contains fm messages (not yet implemented) and nodh bit */
        this.arincEisWord2 = FmArinc429OutputWord.empty("EIS_DISCRETE_WORD_2");

        /** These arinc words will be automatically written to the bus, and automatically set to 0/NCD when the FMS resets */
        this.arincBusOutputs = [
            this.arincDiscreteWord2,
            this.arincDiscreteWord3,
            this.arincTakeoffPitchTrim,
            this.arincLandingElevation,
            this.arincDestinationLatitude,
            this.arincDestinationLongitude,
            this.arincMDA,
            this.arincDH,
            this.arincThrustReductionAltitude,
            this.arincAccelerationAltitude,
            this.arincEoAccelerationAltitude,
            this.arincMissedThrustReductionAltitude,
            this.arincMissedAccelerationAltitude,
            this.arincMissedEoAccelerationAltitude,
            this.arincTransitionAltitude,
            this.arincTransitionLevel,
            this.arincEisWord2,
        ];
    }

    get costIndex() {
        if (!this.currFlightPlanService) {
            return 0;
        }
        return this.currFlightPlanService.getCostIndex();
    }

    set costIndex(ci) {
        if (!this.currFlightPlanService) {
            return;
        }
        this.currFlightPlanService.setCostIndex(ci);
    }

    get costIndexSet() {
        if (!this.currFlightPlanService) {
            return false;
        }
        return this.currFlightPlanService.getCostIndex() > 0;
    }

    get flightNumber() {
        if (!this.currFlightPlanService) {
            return undefined;
        }
        return this.currFlightPlanService.getFlightNumber();
    }

    set flightNumber(flightNumber) {
        if (!this.currFlightPlanService) {
            return undefined;
        }
        this.currFlightPlanService.setFlightNumber(flightNumber);
    }


    Init() {
        super.Init();
        this.initVariables();

        this.A32NXCore = new A32NX_Core();
        this.A32NXCore.init(this._lastTime);

        this.dataManager = new Fmgc.DataManager(this);

        this.efisInterface = new Fmgc.EfisInterface();
        this.guidanceController = new Fmgc.GuidanceController(this, this.currFlightPlanService, this.efisInterface);
        this.navigation = new Fmgc.Navigation(this.flightPlanService, this.facilityLoader);
        this.efisSymbols = new Fmgc.EfisSymbols(this.guidanceController, this.currFlightPlanService, this.navigation.getNavaidTuner(), this.efisInterface);

        Fmgc.initFmgcLoop(this, this.currFlightPlanService);

        this.guidanceController.init();
        this.efisSymbols.init();
        this.navigation.init();

        this.tempCurve = new Avionics.Curve();
        this.tempCurve.interpolationFunction = Avionics.CurveTool.NumberInterpolation;
        this.tempCurve.add(-10 * 3.28084, 21.50);
        this.tempCurve.add(0, 15.00);
        this.tempCurve.add(10 * 3.28084, 8.50);
        this.tempCurve.add(20 * 3.28084, 2.00);
        this.tempCurve.add(30 * 3.28084, -4.49);
        this.tempCurve.add(40 * 3.28084, -10.98);
        this.tempCurve.add(50 * 3.28084, -17.47);
        this.tempCurve.add(60 * 3.28084, -23.96);
        this.tempCurve.add(70 * 3.28084, -30.45);
        this.tempCurve.add(80 * 3.28084, -36.94);
        this.tempCurve.add(90 * 3.28084, -43.42);
        this.tempCurve.add(100 * 3.28084, -49.90);
        this.tempCurve.add(150 * 3.28084, -56.50);
        this.tempCurve.add(200 * 3.28084, -56.50);
        this.tempCurve.add(250 * 3.28084, -51.60);
        this.tempCurve.add(300 * 3.28084, -46.64);
        this.tempCurve.add(400 * 3.28084, -22.80);
        this.tempCurve.add(500 * 3.28084, -2.5);
        this.tempCurve.add(600 * 3.28084, -26.13);
        this.tempCurve.add(700 * 3.28084, -53.57);
        this.tempCurve.add(800 * 3.28084, -74.51);

        // This is used to determine the Mach number corresponding to a CAS at the manual crossover altitude
        // The curve was calculated numerically and approximated using a few interpolated values
        this.casToMachManualCrossoverCurve = new Avionics.Curve();
        this.casToMachManualCrossoverCurve.interpolationFunction = Avionics.CurveTool.NumberInterpolation;
        this.casToMachManualCrossoverCurve.add(0, 0);
        this.casToMachManualCrossoverCurve.add(100, 0.27928);
        this.casToMachManualCrossoverCurve.add(150, 0.41551);
        this.casToMachManualCrossoverCurve.add(200, 0.54806);
        this.casToMachManualCrossoverCurve.add(250, 0.67633);
        this.casToMachManualCrossoverCurve.add(300, 0.8);
        this.casToMachManualCrossoverCurve.add(350, 0.82);

        // This is used to determine the CAS corresponding to a Mach number at the manual crossover altitude
        // Effectively, the manual crossover altitude is FL305 up to M.80, then decreases linearly to the crossover altitude of (VMO, MMO)
        this.machToCasManualCrossoverCurve = new Avionics.Curve();
        this.machToCasManualCrossoverCurve.interpolationFunction = Avionics.CurveTool.NumberInterpolation;
        this.machToCasManualCrossoverCurve.add(0, 0);
        this.machToCasManualCrossoverCurve.add(0.27928, 100);
        this.machToCasManualCrossoverCurve.add(0.41551, 150);
        this.machToCasManualCrossoverCurve.add(0.54806, 200);
        this.machToCasManualCrossoverCurve.add(0.67633, 250);
        this.machToCasManualCrossoverCurve.add(0.8, 300);
        this.machToCasManualCrossoverCurve.add(0.82, 350);

        // TODO port over somehow ?
        // this.flightPlanManager.onCurrentGameFlightLoaded(() => {
        //     this.flightPlanManager.updateFlightPlan(() => {
        //         this.flightPlanManager.updateCurrentApproach();
        //         const callback = () => {
        //             this.flightPlanManager.createNewFlightPlan();
        //             SimVar.SetSimVarValue("L:FLIGHTPLAN_USE_DECEL_WAYPOINT", "number", 1);
        //             SimVar.SetSimVarValue("L:AIRLINER_V1_SPEED", "Knots", NaN);
        //             SimVar.SetSimVarValue("L:AIRLINER_V2_SPEED", "Knots", NaN);
        //             SimVar.SetSimVarValue("L:AIRLINER_VR_SPEED", "Knots", NaN);
        //             const cruiseAlt = Math.floor(this.flightPlanManager.cruisingAltitude / 100);
        //             console.log("FlightPlan Cruise Override. Cruising at FL" + cruiseAlt + " instead of default FL" + this.cruiseFlightLevel);
        //             if (cruiseAlt > 0) {
        //                 this.cruiseFlightLevel = cruiseAlt;
        //                 this._cruiseFlightLevel = cruiseAlt;
        //             }
        //         };
        //         const arrivalIndex = this.flightPlanManager.getArrivalProcIndex();
        //         if (arrivalIndex >= 0) {
        //             this.flightPlanManager.setArrivalProcIndex(arrivalIndex, callback).catch(console.error);
        //         } else {
        //             callback();
        //         }
        //     });
        // });

        this.updateFuelVars();
        this.updatePerfSpeeds();

        this.flightPhaseManager.init();
        this.flightPhaseManager.addOnPhaseChanged(this.onFlightPhaseChanged.bind(this));

        // Start the check routine for system health and status
        setInterval(() => {
            if (this.flightPhaseManager.phase === FmgcFlightPhases.CRUISE && !this._destDataChecked) {
                const adirLat = ADIRS.getLatitude();
                const adirLong = ADIRS.getLongitude();
                const ppos = (adirLat.isNormalOperation() && adirLong.isNormalOperation()) ? {
                    lat: ADIRS.getLatitude().value,
                    long: ADIRS.getLongitude().value,
                } : {
                    lat: NaN,
                    long: NaN
                };
                const distanceToDestination = this.getDistanceToDestination()
                if (Number.isFinite(distanceToDestination) && distanceToDestination < 180) {
                    this._destDataChecked = true;
                    this.checkDestData();
                }
            }
        }, 15000);

        SimVar.SetSimVarValue('L:A32NX_FM_LS_COURSE', 'number', -1);
    }

    initVariables(resetTakeoffData = true) {
        this.costIndex = 0;
        //this.costIndexSet = false;
        this.maxCruiseFL = 390;
        this.routeIndex = 0;
        this.resetCoroute();
        this._overridenFlapApproachSpeed = NaN;
        this._overridenSlatApproachSpeed = NaN;
        this._routeFinalFuelWeight = 0;
        this._routeFinalFuelTime = 30;
        this._routeFinalFuelTimeDefault = 30;
        this._routeReservedWeight = 0;
        this._routeReservedPercent = 5;
        this.takeOffWeight = NaN;
        this.landingWeight = NaN;
        this.averageWind = 0;
        this.perfApprQNH = NaN;
        this.perfApprTemp = NaN;
        this.perfApprWindHeading = NaN;
        this.perfApprWindSpeed = NaN;
        this.unconfirmedV1Speed = undefined;
        this.unconfirmedVRSpeed = undefined;
        this.unconfirmedV2Speed = undefined;
        this._toFlexChecked = true;
        this.toRunway = "";
        this.vApp = NaN;
        this.perfApprMDA = null;
        this.perfApprDH = null;
        this.perfApprFlaps3 = false;
        this._debug = 0;
        this._checkFlightPlan = 0;
        this._windDirections = {
            TAILWIND: "TL",
            HEADWIND: "HD",
        };
        this._fuelPlanningPhases = {
            PLANNING: 1,
            IN_PROGRESS: 2,
            COMPLETED: 3,
        };
        this._zeroFuelWeightZFWCGEntered = false;
        this._taxiEntered = false;
        this._windDir = this._windDirections.HEADWIND;
        this._DistanceToAlt = 0;
        this._routeAltFuelWeight = 0;
        this._routeAltFuelTime = 0;
        this._routeTripFuelWeight = 0;
        this._routeTripTime = 0;
        this._defaultTaxiFuelWeight = 0.2;
        this._rteRsvPercentOOR = false;
        this._rteReservedWeightEntered = false;
        this._rteReservedPctEntered = false;
        this._rteFinalCoeffecient = 0;
        this._rteFinalWeightEntered = false;
        this._rteFinalTimeEntered = false;
        this._routeAltFuelEntered = false;
        this._minDestFob = 0;
        this._minDestFobEntered = false;
        this._defaultRouteFinalTime = 45;
        this._fuelPredDone = false;
        this._fuelPlanningPhase = this._fuelPlanningPhases.PLANNING;
        this._blockFuelEntered = false;
        this._initMessageSettable = false;
        this._checkWeightSettable = true;
        this._gwInitDisplayed = 0;
        /* CPDLC Fields */
        this.tropo = undefined;
        this._destDataChecked = false;
        this._towerHeadwind = 0;
        this._EfobBelowMinClr = false;
        this.simbrief = {
            route: "",
            cruiseAltitude: "",
            originIcao: "",
            destinationIcao: "",
            blockFuel: "",
            paxCount: "",
            cargo: undefined,
            payload: undefined,
            estZfw: "",
            sendStatus: "READY",
            costIndex: "",
            navlog: [],
            callsign: "",
            alternateIcao: "",
            avgTropopause: "",
            ete: "",
            blockTime: "",
            outTime: "",
            onTime: "",
            inTime: "",
            offTime: "",
            taxiFuel: "",
            tripFuel: "",
        };
        this.aocWeight = {
            blockFuel: undefined,
            estZfw: undefined,
            taxiFuel: undefined,
            tripFuel: undefined,
            payload: undefined,
        };
        this.aocTimes = {
            doors: 0,
            off: 0,
            out: 0,
            on: 0,
            in: 0,
        };
        this.winds = {
            climb: [],
            cruise: [],
            des: [],
            alternate: null,
        };
        this.computedVls = undefined;
        this.approachSpeeds = undefined; // based on selected config, not current config
        this._cruiseEntered = false;
        this._blockFuelEntered = false;
        this.constraintAlt = 0;
        this.fcuSelAlt = 0;
        this._forceNextAltitudeUpdate = false;
        this._lastUpdateAPTime = NaN;
        this.updateAutopilotCooldown = 0;
        this._apMasterStatus = false;
        this._lastRequestedFLCModeWaypointIndex = -1;

        this._activeCruiseFlightLevelDefaulToFcu = false;
        const payloadConstruct = new A32NX_PayloadConstructor();
        this.paxStations = payloadConstruct.paxStations;
        this.payloadStations = payloadConstruct.payloadStations;
        this.fmsUpdateThrottler = new UpdateThrottler(250);
        this._progBrgDist = undefined;
        this.preSelectedClbSpeed = undefined;
        this.preSelectedCrzSpeed = undefined;
        this.managedSpeedTarget = NaN;
        this.managedSpeedTargetIsMach = false;
        this.climbSpeedLimit = 250;
        this.climbSpeedLimitAlt = 10000;
        this.climbSpeedLimitPilot = false;
        this.descentSpeedLimit = 250;
        this.descentSpeedLimitAlt = 10000;
        this.descentSpeedLimitPilot = false;
        this.managedSpeedClimb = 290;
        this.managedSpeedClimbIsPilotEntered = false;
        this.managedSpeedClimbMach = 0.78;
        // this.managedSpeedClimbMachIsPilotEntered = false;
        this.managedSpeedCruise = 290;
        this.managedSpeedCruiseIsPilotEntered = false;
        this.managedSpeedCruiseMach = 0.78;
        // this.managedSpeedCruiseMachIsPilotEntered = false;
        this.managedSpeedDescend = 290;
        this.managedSpeedDescendPilot = undefined;
        this.managedSpeedDescendMach = 0.78;
        this.managedSpeedDescendMachPilot = undefined;
        // this.managedSpeedDescendMachIsPilotEntered = false;
        this.cruiseFlightLevelTimeOut = undefined;
        this.flightNumber = undefined;
       // this.flightNumber = undefined;
        this.cruiseTemperature = undefined;
        this.taxiFuelWeight = 0.2;
        this.blockFuel = undefined;
        this.zeroFuelWeight = undefined;
        this.zeroFuelWeightMassCenter = undefined;
        this.holdSpeedTarget = undefined;
        this.holdIndex = 0;
        this.holdDecelReached = false;
        this.setHoldSpeedMessageActive = false;
        this.managedProfile = new Map();
        this.speedLimitExceeded = false;
        this.groundTempAuto = undefined;
        this.groundTempPilot = undefined;
        this.landingElevation = undefined;
        this.destinationLatitude = undefined;
        this.destinationLongitude = undefined;
        this.toSpeedsNotInserted = false;
        this.toSpeedsTooLow = false;
        this.vSpeedDisagree = false;
        this.takeoffEngineOutSpeed = undefined;
        this.checkSpeedModeMessageActive = false;
        this.perfClbPredToAltitudePilot = undefined;
        this.perfDesPredToAltitudePilot = undefined;

        this.efisInterface = new Fmgc.EfisInterface();

        this.onAirport = () => {};

        if (this.navigation) {
            this.navigation.requiredPerformance.clearPilotRnp();
        }

        // ATSU data
        this.atsu = new AtsuFmsClient.FmsClient(this, this.flightPlanService, this.flightPhaseManager);

        // Reset SimVars
        SimVar.SetSimVarValue("L:A32NX_SPEEDS_MANAGED_PFD", "knots", 0);
        SimVar.SetSimVarValue("L:A32NX_SPEEDS_MANAGED_ATHR", "knots", 0);

        SimVar.SetSimVarValue("L:A32NX_MachPreselVal", "mach", -1);
        SimVar.SetSimVarValue("L:A32NX_SpeedPreselVal", "knots", -1);

       // SimVar.SetSimVarValue("L:A32NX_DECISION_HEIGHT", "feet", -1);
        SimVar.SetSimVarValue("L:A32NX_MINIMUM_DESCENT_ALTITUDE", "feet", 0);

        SimVar.SetSimVarValue(
            "L:A32NX_FG_ALTITUDE_CONSTRAINT",
            "feet",
            this.constraintAlt
        );
        SimVar.SetSimVarValue("L:A32NX_TO_CONFIG_NORMAL", "Bool", 0);
        SimVar.SetSimVarValue("L:A32NX_CABIN_READY", "Bool", 0);
        SimVar.SetSimVarValue("L:A32NX_FM_GROSS_WEIGHT", "Number", 0);

        if (
            SimVar.GetSimVarValue("L:A32NX_AUTOTHRUST_DISABLED", "number") === 1
        ) {
            SimVar.SetSimVarValue("K:A32NX.ATHR_RESET_DISABLE", "number", 1);
        }

        SimVar.SetSimVarValue("L:A32NX_PFD_MSG_SET_HOLD_SPEED", "bool", false);

        if (resetTakeoffData) {
            // FMGC Message Queue
            this._messageQueue.resetQueue();

            this.computedVgd = undefined;
            this.computedVfs = undefined;
            this.computedVss = undefined;
            this.perfTOTemp = NaN;
            this.setTakeoffFlaps(null);
            this.setTakeoffTrim(null);
            this.unconfirmedV1Speed = undefined;
            this.unconfirmedVRSpeed = undefined;
            this.unconfirmedV2Speed = undefined;
            this._toFlexChecked = true;
            // Reset SimVars
            SimVar.SetSimVarValue("L:AIRLINER_V1_SPEED", "Knots", NaN);
            SimVar.SetSimVarValue("L:AIRLINER_V2_SPEED", "Knots", NaN);
            SimVar.SetSimVarValue("L:AIRLINER_VR_SPEED", "Knots", NaN);
        }

        this.arincBusOutputs.forEach((word) => {
            word.value = 0;
            word.ssm = Arinc429Word.SignStatusMatrix.NoComputedData;
        });

        this.toSpeedsChecks(true);

        this.setRequest('FMGC');
    }

    onUpdate(_deltaTime) {
        super.onUpdate(_deltaTime);

        // this.flightPlanManager.update(_deltaTime);
        const flightPlanChanged = this.flightPlanService.activeOrTemporary.version !== this.lastFlightPlanVersion;
        if (flightPlanChanged) {
            this.lastFlightPlanVersion = this.flightPlanService.activeOrTemporary.version;
            this.setRequest("FMGC");
        }

        Fmgc.updateFmgcLoop(_deltaTime);

        if (this._debug++ > 180) {
            this._debug = 0;
        }
        const flightPhaseManagerDelta = this.flightPhaseUpdateThrottler.canUpdate(_deltaTime);
        if (flightPhaseManagerDelta !== -1) {
            this.flightPhaseManager.shouldActivateNextPhase(flightPhaseManagerDelta);
        }
        // this._checkFlightPlan--;
        // if (this._checkFlightPlan <= 0) {
        //     this._checkFlightPlan = 120;
        //     this.flightPlanManager.updateFlightPlan();
        //     this.flightPlanManager.updateCurrentApproach();
        // }

        if (this.fmsUpdateThrottler.canUpdate(_deltaTime) !== -1) {
            this.checkSpeedLimit();
            this.navigation.update(_deltaTime);
            this.getGW();
            this.checkGWParams();
            this.toSpeedsChecks();
            this.thrustReductionAccelerationChecks();
            this.updateThrustReductionAcceleration();
            this.updateTransitionAltitudeLevel();
            this.updateMinimums();
            this.updateIlsCourse();
            this.updatePerfPageAltPredictions();
        }

        this.A32NXCore.update();

        if (flightPlanChanged) {
            this.updateManagedProfile();
            this.updateDestinationData();
        }

        this.updateAutopilot();

        if (this._progBrgDistUpdateThrottler.canUpdate(_deltaTime) !== -1) {
            this.updateProgDistance();
        }

        if (this.guidanceController) {
            this.guidanceController.update(_deltaTime);
        }

        if (this.efisSymbols) {
            this.efisSymbols.update(_deltaTime);
        }

        this.arincBusOutputs.forEach((word) => word.writeToSimVarIfDirty());
    }

    onFmPowerStateChanged(newState) {
        SimVar.SetSimVarValue('L:A32NX_FM1_HEALTHY_DISCRETE', 'boolean', newState);
        SimVar.SetSimVarValue('L:A32NX_FM2_HEALTHY_DISCRETE', 'boolean', newState);
    }

    async switchNavDatabase() {
        // Only performing a reset of the MCDU for now, no secondary database
        // Speed AP returns to selected
        //const isSelected = Simplane.getAutoPilotAirspeedSelected();
        //if (isSelected == false)
        //    SimVar.SetSimVarValue("H:A320_Neo_FCU_SPEED_PULL", "boolean", 1);
        // flight plan
        this.resetCoroute();
        this.atsu.resetAtisAutoUpdate();
        await this.flightPlanService.reset();
        // stored data
        this.dataManager.deleteAllStoredWaypoints();
        // Reset MCDU apart from TakeOff config
        this.initVariables(false);

        this.navigation.resetState();
    }

    /**
     * This method is called by the FlightPhaseManager after a flight phase change
     * This method initializes AP States, initiates CDUPerformancePage changes and other set other required states
     * @param prevPhase {FmgcFlightPhases} Previous FmgcFlightPhase
     * @param nextPhase {FmgcFlightPhases} New FmgcFlightPhase
     */
    onFlightPhaseChanged(prevPhase, nextPhase) {
        this.updateConstraints();
        this.updateManagedSpeed();

        this.setRequest("FMGC");

        SimVar.SetSimVarValue("L:A32NX_CABIN_READY", "Bool", 0);

        switch (nextPhase) {
            case FmgcFlightPhases.TAKEOFF: {
                this._destDataChecked = false;

                const plan = this.flightPlanService.active;

                if (plan.performanceData.accelerationAltitude.get() === undefined) {
                    // it's important to set this immediately as we don't want to immediately sequence to the climb phase
                    plan.performanceData.pilotAccelerationAltitude.set(SimVar.GetSimVarValue('INDICATED ALTITUDE', 'feet') + parseInt(NXDataStore.get("CONFIG_ACCEL_ALT", "1500")));
                    this.updateThrustReductionAcceleration();
                }
                if (plan.performanceData.engineOutAccelerationAltitude.get() === undefined) {
                    // it's important to set this immediately as we don't want to immediately sequence to the climb phase
                    plan.performanceData.pilotEngineOutAccelerationAltitude.set(SimVar.GetSimVarValue('INDICATED ALTITUDE', 'feet') + parseInt(NXDataStore.get("CONFIG_ACCEL_ALT", "1500")));
                    this.updateThrustReductionAcceleration();
                }

                if (this.page.Current === this.page.PerformancePageTakeoff) {
                    CDUPerformancePage.ShowTAKEOFFPage(this);
                } else if (this.page.Current === this.page.ProgressPage) {
                    CDUProgressPage.ShowPage(this);
                }

                /** Arm preselected speed/mach for next flight phase */
                this.updatePreSelSpeedMach(this.preSelectedClbSpeed);

                this._rteRsvPercentOOR = false;
                this._rteReservedWeightEntered = false;
                this._rteReservedPctEntered = false;

                break;
            }

            case FmgcFlightPhases.CLIMB: {

                this._destDataChecked = false;

                if (this.page.Current === this.page.ProgressPage) {
                    CDUProgressPage.ShowPage(this);
                } else {
                    this.tryUpdatePerfPage(prevPhase, nextPhase);
                }

                /** Activate pre selected speed/mach */
                if (prevPhase === FmgcFlightPhases.TAKEOFF) {
                    this.activatePreSelSpeedMach(this.preSelectedClbSpeed);
                }

                /** Arm preselected speed/mach for next flight phase */
                this.updatePreSelSpeedMach(this.preSelectedCrzSpeed);

                if (!this.currFlightPlanService.getCruiseFlightLevel()) {
                    this.currFlightPlanService.setCruiseFlightLevel(Simplane.getAutoPilotDisplayedAltitudeLockValue('feet') / 100);
                    SimVar.SetSimVarValue('L:AIRLINER_CRUISE_ALTITUDE', 'number', Simplane.getAutoPilotDisplayedAltitudeLockValue('feet') / 100);
                }

                break;
            }

            case FmgcFlightPhases.CRUISE: {
                if (this.page.Current === this.page.ProgressPage) {
                    CDUProgressPage.ShowPage(this);
                } else {
                    this.tryUpdatePerfPage(prevPhase, nextPhase);
                }

                SimVar.SetSimVarValue("L:A32NX_GOAROUND_PASSED", "bool", 0);
                Coherent.call("GENERAL_ENG_THROTTLE_MANAGED_MODE_SET", ThrottleMode.AUTO).catch(console.error).catch(console.error);

                /** Activate pre selected speed/mach */
                if (prevPhase === FmgcFlightPhases.CLIMB) {
                    this.triggerCheckSpeedModeMessage(this.preSelectedCrzSpeed);
                    this.activatePreSelSpeedMach(this.preSelectedCrzSpeed);
                }

                /** Arm preselected speed/mach for next flight phase */
                this.updatePreSelSpeedMach(this.preSelectedDesSpeed);

                // This checks against the pilot defined cruise altitude and the automatically populated cruise altitude
             /*    if (this.cruiseFlightLevel !== this._cruiseFlightLevel) {
                    this._cruiseFlightLevel = this.cruiseFlightLevel;
                    this.addMessageToQueue(NXSystemMessages.newCrzAlt.getModifiedMessage(this._cruiseFlightLevel * 100));
                } */

                break;
            }

            case FmgcFlightPhases.DESCENT: {
                if (this.page.Current === this.page.ProgressPage) {
                    CDUProgressPage.ShowPage(this);
                } else {
                    this.tryUpdatePerfPage(prevPhase, nextPhase);
                }

                this.checkDestData();

                Coherent.call("GENERAL_ENG_THROTTLE_MANAGED_MODE_SET", ThrottleMode.AUTO).catch(console.error).catch(console.error);

                this.triggerCheckSpeedModeMessage(undefined);

                this.flightPlanService.setCruiseFlightLevel(undefined);

                break;
            }

            case FmgcFlightPhases.APPROACH: {
                if (this.page.Current === this.page.ProgressPage) {
                    CDUProgressPage.ShowPage(this);
                } else {
                    this.tryUpdatePerfPage(prevPhase, nextPhase);
                }

                // I think this is not necessary to port, as it only calls fs9gps stuff (fms-v2)
                // this.flightPlanManager.activateApproach().catch(console.error);

                Coherent.call("GENERAL_ENG_THROTTLE_MANAGED_MODE_SET", ThrottleMode.AUTO).catch(console.error);
                SimVar.SetSimVarValue("L:A32NX_GOAROUND_PASSED", "bool", 0);

                this.checkDestData();

                break;
            }

            case FmgcFlightPhases.GOAROUND: {
                SimVar.SetSimVarValue("L:A32NX_GOAROUND_INIT_SPEED", "number", Simplane.getIndicatedSpeed());

                const activePlan = this.flightPlanService.active;

                if (activePlan.performanceData.missedAccelerationAltitude.get() === undefined) {
                    // it's important to set this immediately as we don't want to immediately sequence to the climb phase
                    activePlan.performanceData.pilotMissedAccelerationAltitude.set(SimVar.GetSimVarValue('INDICATED ALTITUDE', 'feet') + parseInt(NXDataStore.get("CONFIG_ENG_OUT_ACCEL_ALT", "1500")));
                    this.updateThrustReductionAcceleration();
                }
                if (activePlan.performanceData.missedEngineOutAccelerationAltitude.get() === undefined) {
                    // it's important to set this immediately as we don't want to immediately sequence to the climb phase
                    activePlan.performanceData.pilotMissedEngineOutAccelerationAltitude.set(SimVar.GetSimVarValue('INDICATED ALTITUDE', 'feet') + parseInt(NXDataStore.get("CONFIG_ENG_OUT_ACCEL_ALT", "1500")));
                    this.updateThrustReductionAcceleration();
                }

                if (this.page.Current === this.page.ProgressPage) {
                    CDUProgressPage.ShowPage(this);
                } else {
                    this.tryUpdatePerfPage(prevPhase, nextPhase);
                }

                break;
            }

            case FmgcFlightPhases.DONE:
                CDUIdentPage.ShowPage(this);

                this.flightPlanService.reset().then(() => {
                    this.initVariables();
                    this.dataManager.deleteAllStoredWaypoints();
                    this.setScratchpadText('');
                    SimVar.SetSimVarValue('L:A32NX_COLD_AND_DARK_SPAWN', 'Bool', true).then(() => {
                        CDUIdentPage.ShowPage(this);
                    });
                }).catch(console.error);
                break;
        }
    }

    triggerCheckSpeedModeMessage(preselectedSpeed) {
        const isSpeedSelected = !Simplane.getAutoPilotAirspeedManaged();
        const hasPreselectedSpeed = preselectedSpeed !== undefined;

        if (!this.checkSpeedModeMessageActive && isSpeedSelected && !hasPreselectedSpeed) {
            this.checkSpeedModeMessageActive = true;
            this.addMessageToQueue(
                NXSystemMessages.checkSpeedMode,
                () => !this.checkSpeedModeMessageActive,
                () => {
                    this.checkSpeedModeMessageActive = false;
                    SimVar.SetSimVarValue("L:A32NX_PFD_MSG_CHECK_SPEED_MODE", "bool", false);
                },
            );
            SimVar.SetSimVarValue("L:A32NX_PFD_MSG_CHECK_SPEED_MODE", "bool", true);
        }
    }

    clearCheckSpeedModeMessage() {
        if (this.checkSpeedModeMessageActive && Simplane.getAutoPilotAirspeedManaged()) {
            this.checkSpeedModeMessageActive = false;
            this.removeMessageFromQueue(NXSystemMessages.checkSpeedMode.text);
            SimVar.SetSimVarValue("L:A32NX_PFD_MSG_CHECK_SPEED_MODE", "bool", false);
        }
    }

    /** FIXME these functions are in the new VNAV but not in this branch, remove when able */
    /**
     *
     * @param {Feet} alt geopotential altitude
     * @returns °C
     */
    getIsaTemp(alt) {
        if (alt > (this.tropo ? this.tropo : 36090)) {
            return -56.5;
        }
        return 15 - (0.0019812 * alt);
    }

    /**
     *
     * @param {Feet} alt geopotential altitude
     * @param {Degrees} isaDev temperature deviation from ISA conditions
     * @returns °C
     */
    getTemp(alt, isaDev = 0) {
        return this.getIsaTemp(alt) + isaDev;
    }

    /**
     *
     * @param {Feet} alt geopotential altitude
     * @param {Degrees} isaDev temperature deviation from ISA conditions
     * @returns hPa
     */
    getPressure(alt, isaDev = 0) {
        if (alt > (this.tropo ? this.tropo : 36090)) {
            return ((216.65 + isaDev) / 288.15) ** 5.25588 * 1013.2;
        }
        return ((288.15 - 0.0019812 * alt + isaDev) / 288.15) ** 5.25588 * 1013.2;
    }

    getPressureAltAtElevation(elev, qnh = 1013.2) {
        const p0 = qnh < 500 ? 29.92 : 1013.2;
        return elev + 145442.15 * (1 - Math.pow((qnh / p0), 0.190263));
    }

    getPressureAlt() {
        for (let n = 1; n <= 3; n++) {
            const zp = Arinc429Word.fromSimVarValue(`L:A32NX_ADIRS_ADR_${n}_ALTITUDE`);
            if (zp.isNormalOperation()) {
                return zp.value;
            }
        }
        return null;
    }

    getBaroCorrection1() {
        // FIXME hook up to ADIRU or FCU
        return Simplane.getPressureValue("millibar");
    }

    /**
     * @returns {Degrees} temperature deviation from ISA conditions
     */
    getIsaDeviation() {
        const geoAlt = SimVar.GetSimVarValue('INDICATED ALTITUDE', 'feet');
        const temperature = SimVar.GetSimVarValue('AMBIENT TEMPERATURE', 'celsius');
        return temperature - this.getIsaTemp(geoAlt);
    }
    /** FIXME ^these functions are in the new VNAV but not in this branch, remove when able */

    // TODO better decel distance calc
    calculateDecelDist(fromSpeed, toSpeed) {
        return Math.min(20, Math.max(3, (fromSpeed - toSpeed) * 0.15));
    }

    /*
        When the aircraft is in the holding, predictions assume that the leg is flown at holding speed
        with a vertical speed equal to - 1000 ft/mn until reaching a restrictive altitude constraint, the
        FCU altitude or the exit fix. If FCU or constraint altitude is reached first, the rest of the
        pattern is assumed to be flown level at that altitude
        */
    getHoldingSpeed(speedConstraint = undefined, altitude = undefined) {
        const fcuAltitude = SimVar.GetSimVarValue('AUTOPILOT ALTITUDE LOCK VAR:3', 'feet');
        const alt = Math.max(fcuAltitude, altitude ? altitude : 0);

        let kcas = SimVar.GetSimVarValue('L:A32NX_SPEEDS_GD', 'number');
        if (this.flightPhaseManager.phase === FmgcFlightPhases.APPROACH) {
            kcas = this.getAppManagedSpeed();
        }

        if (speedConstraint > 100) {
            kcas = Math.min(kcas, speedConstraint);
        }

        // apply icao limits
        if (alt < 14000) {
            kcas = Math.min(230, kcas);
        } else if (alt < 20000) {
            kcas = Math.min(240, kcas);
        } else if (alt < 34000) {
            kcas = Math.min(265, kcas);
        } else {
            const isaDeviation = this.getIsaDeviation();
            const temperature = 273.15 + this.getTemp(alt, isaDeviation);
            const pressure = this.getPressure(alt, isaDeviation);
            kcas = Math.min(
                _convertMachToKCas(0.83, temperature, pressure),
                kcas,
            );
        }

        // apply speed limit/alt
        if (this.flightPhaseManager.phase <= FmgcFlightPhases.CRUISE) {
            if (this.climbSpeedLimit !== undefined && alt <= this.climbSpeedLimitAlt) {
                kcas = Math.min(this.climbSpeedLimit, kcas);
            }
        } else if (this.flightPhaseManager.phase < FmgcFlightPhases.GOAROUND) {
            if (this.descentSpeedLimit !== undefined && alt <= this.descentSpeedLimitAlt) {
                kcas = Math.min(this.descentSpeedLimit, kcas);
            }
        }

        kcas = Math.max(kcas, this.computedVls);

        return Math.ceil(kcas);
    }

    updateHoldingSpeed() {
        /**
         * @type {BaseFlightPlan}
         */
        const plan = this.flightPlanService.active;

        const currentLegIndex = plan.activeLegIndex;
        const nextLegIndex = currentLegIndex + 1;
        const currentLegConstraints = this.managedProfile.get(currentLegIndex) || {};
        const nextLegConstraints = this.managedProfile.get(nextLegIndex) || {};

        const currentLeg = plan.maybeElementAt(currentLegIndex);
        const nextLeg = plan.maybeElementAt(nextLegIndex);

        const casWord = ADIRS.getCalibratedAirspeed();
        const cas = casWord.isNormalOperation() ? casWord.value : 0;

        let enableHoldSpeedWarning = false;
        let holdSpeedTarget = 0;
        let holdDecelReached = this.holdDecelReached;
        // FIXME big hack until VNAV can do this
        if (currentLeg && currentLeg.isDiscontinuity === false && currentLeg.type === 'HM') {
            holdSpeedTarget = this.getHoldingSpeed(currentLegConstraints.descentSpeed, currentLegConstraints.descentAltitude);
            holdDecelReached = true;
            enableHoldSpeedWarning = !Simplane.getAutoPilotAirspeedManaged();
            this.holdIndex = plan.activeLegIndex;
        } else if (nextLeg && nextLeg.isDiscontinuity === false && nextLeg.type === 'HM') {
            const adirLat = ADIRS.getLatitude();
            const adirLong = ADIRS.getLongitude();

            if (adirLat.isNormalOperation() && adirLong.isNormalOperation()) {
                holdSpeedTarget = this.getHoldingSpeed(nextLegConstraints.descentSpeed, nextLegConstraints.descentAltitude);

                const ppos = {
                    lat: adirLat.value,
                    long: adirLong.value,
                };
                const stats = plan.computeWaypointStatistics();
                const dtg = stats.get(plan.activeLegIndex).distanceFromPpos;
                // decel range limits are [3, 20] NM
                const decelDist = this.calculateDecelDist(cas, holdSpeedTarget);
                if (dtg < decelDist) {
                    holdDecelReached = true;
                }

                const gsWord = ADIRS.getGroundSpeed();
                const gs = gsWord.isNormalOperation() ? gsWord.value : 0;
                const warningDist = decelDist + gs / 120;
                if (!Simplane.getAutoPilotAirspeedManaged() && dtg <= warningDist) {
                    enableHoldSpeedWarning = true;
                }
            }
            this.holdIndex = plan.activeLegIndex + 1;
        } else {
            this.holdIndex = 0;
            holdDecelReached = false;
        }

        if (holdDecelReached !== this.holdDecelReached) {
            this.holdDecelReached = holdDecelReached;
            SimVar.SetSimVarValue('L:A32NX_FM_HOLD_DECEL', 'bool', this.holdDecelReached);
        }

        if (holdSpeedTarget !== this.holdSpeedTarget) {
            this.holdSpeedTarget = holdSpeedTarget;
            SimVar.SetSimVarValue('L:A32NX_FM_HOLD_SPEED', 'number', this.holdSpeedTarget);
        }

        if (enableHoldSpeedWarning && (cas - this.holdSpeedTarget) > 5) {
            if (!this.setHoldSpeedMessageActive) {
                this.setHoldSpeedMessageActive = true;
                this.addMessageToQueue(
                    NXSystemMessages.setHoldSpeed,
                    () => !this.setHoldSpeedMessageActive,
                    () => SimVar.SetSimVarValue("L:A32NX_PFD_MSG_SET_HOLD_SPEED", "bool", false),
                );
                SimVar.SetSimVarValue("L:A32NX_PFD_MSG_SET_HOLD_SPEED", "bool", true);
            }
        } else if (this.setHoldSpeedMessageActive) {
            SimVar.SetSimVarValue("L:A32NX_PFD_MSG_SET_HOLD_SPEED", "bool", false);
            this.setHoldSpeedMessageActive = false;
        }
    }

    getManagedTargets(v, m) {
        //const vM = _convertMachToKCas(m, _convertCtoK(Simplane.getAmbientTemperature()), SimVar.GetSimVarValue("AMBIENT PRESSURE", "millibar"));
        const vM = SimVar.GetGameVarValue("FROM MACH TO KIAS", "number", m);
        return v > vM ? [vM, true] : [v, false];
    }

    updateManagedSpeeds() {
        if (!this.managedSpeedClimbIsPilotEntered) {
            this.managedSpeedClimb = this.getClbManagedSpeedFromCostIndex();
        }
        if (!this.managedSpeedCruiseIsPilotEntered) {
            this.managedSpeedCruise = this.getCrzManagedSpeedFromCostIndex();
        }

        this.managedSpeedDescend = this.getDesManagedSpeedFromCostIndex();
    }

    updateManagedSpeed() {
        let vPfd = 0;
        let isMach = false;

        this.updateHoldingSpeed();
        this.clearCheckSpeedModeMessage();

        if (SimVar.GetSimVarValue("L:A32NX_FMA_EXPEDITE_MODE", "number") === 1) {
            const verticalMode = SimVar.GetSimVarValue("L:A32NX_FMA_VERTICAL_MODE", "number");
            if (verticalMode === 12) {
                switch (SimVar.GetSimVarValue("L:A32NX_FLAPS_HANDLE_INDEX", "Number")) {
                    case 0: {
                        this.managedSpeedTarget = SimVar.GetSimVarValue("L:A32NX_SPEEDS_GD", "number");
                        break;
                    }
                    case 1: {
                        this.managedSpeedTarget = SimVar.GetSimVarValue("L:A32NX_SPEEDS_S", "number");
                        break;
                    }
                    default: {
                        this.managedSpeedTarget = SimVar.GetSimVarValue("L:A32NX_SPEEDS_F", "number");
                    }
                }
            } else if (verticalMode === 13) {
                this.managedSpeedTarget = SimVar.GetSimVarValue("L:A32NX_FLAPS_HANDLE_INDEX", "Number") === 0 ? Math.min(340, SimVar.GetGameVarValue("FROM MACH TO KIAS", "number", 0.8)) : SimVar.GetSimVarValue("L:A32NX_SPEEDS_VMAX", "number") - 10;
            }
            vPfd = this.managedSpeedTarget;
        } else if (this.holdDecelReached) {
            vPfd = this.holdSpeedTarget;
            this.managedSpeedTarget = this.holdSpeedTarget;
        } else {
            if (this.setHoldSpeedMessageActive) {
                this.setHoldSpeedMessageActive = false;
                SimVar.SetSimVarValue("L:A32NX_PFD_MSG_SET_HOLD_SPEED", "bool", false);
                this.removeMessageFromQueue(NXSystemMessages.setHoldSpeed.text);
            }

            const engineOut = !this.isAllEngineOn();

            switch (this.flightPhaseManager.phase) {
                case FmgcFlightPhases.PREFLIGHT: {
                    if (this.v2Speed) {
                        vPfd = this.v2Speed;
                        this.managedSpeedTarget = this.v2Speed + 10;
                    }
                    break;
                }
                case FmgcFlightPhases.TAKEOFF: {
                    if (this.v2Speed) {
                        vPfd = this.v2Speed;
                        this.managedSpeedTarget = engineOut
                            ? Math.min(this.v2Speed + 15, Math.max(this.v2Speed, this.takeoffEngineOutSpeed ? this.takeoffEngineOutSpeed : 0))
                            : this.v2Speed + 10;
                    }
                    break;
                }
                case FmgcFlightPhases.CLIMB: {
                    let speed = this.managedSpeedClimb;

                    if (this.climbSpeedLimit !== undefined && SimVar.GetSimVarValue("INDICATED ALTITUDE", "feet") < this.climbSpeedLimitAlt) {
                        speed = Math.min(speed, this.climbSpeedLimit);
                    }

                    speed = Math.min(speed, this.getSpeedConstraint());

                    [this.managedSpeedTarget, isMach] = this.getManagedTargets(speed, this.managedSpeedClimbMach);
                    vPfd = this.managedSpeedTarget;
                    break;
                }
                case FmgcFlightPhases.CRUISE: {
                    let speed = this.managedSpeedCruise;

                    if (this.climbSpeedLimit !== undefined && SimVar.GetSimVarValue("INDICATED ALTITUDE", "feet") < this.climbSpeedLimitAlt) {
                        speed = Math.min(speed, this.climbSpeedLimit);
                    }

                    [this.managedSpeedTarget, isMach] = this.getManagedTargets(speed, this.managedSpeedCruiseMach);
                    vPfd = this.managedSpeedTarget;
                    break;
                }
                case FmgcFlightPhases.DESCENT: {
                    // We fetch this data from VNAV
                    vPfd = SimVar.GetSimVarValue("L:A32NX_SPEEDS_MANAGED_PFD", "knots");
                    this.managedSpeedTarget = SimVar.GetSimVarValue("L:A32NX_SPEEDS_MANAGED_ATHR", "knots");

                    // Whether to use Mach or not should be based on the original managed speed, not whatever VNAV uses under the hood to vary it.
                    // Also, VNAV already does the conversion from Mach if necessary
                    isMach = this.getManagedTargets(this.getManagedDescentSpeed(), this.getManagedDescentSpeedMach())[1];
                    break;
                }
                case FmgcFlightPhases.APPROACH: {
                    // the displayed target is Vapp (with GSmini)
                    // the guidance target is lower limited by FAC manouvering speeds (O, S, F) unless in landing config
                    // constraints are not considered
                    const speed = this.getAppManagedSpeed();
                    vPfd = this.getVAppGsMini();

                    this.managedSpeedTarget = Math.max(speed, vPfd);
                    break;
                }
                case FmgcFlightPhases.GOAROUND: {
                    if (SimVar.GetSimVarValue("L:A32NX_FMA_VERTICAL_MODE", "number") === 41 /* SRS GA */) {
                        const speed = Math.min(
                            this.computedVls + (engineOut ? 15 : 25),
                            Math.max(
                                SimVar.GetSimVarValue("L:A32NX_GOAROUND_INIT_SPEED", "number"),
                                this.getVApp(),
                            ),
                            SimVar.GetSimVarValue("L:A32NX_SPEEDS_VMAX", "number") - 5,
                        );

                        vPfd = speed;
                        this.managedSpeedTarget = speed;
                    } else {
                        const speedConstraint = this.getSpeedConstraint();
                        const speed = Math.min(this.computedVgd, speedConstraint);

                        vPfd = speed;
                        this.managedSpeedTarget = speed;
                    }
                    break;
                }
            }
        }

        // Automatically change fcu mach/speed mode
        if (this.managedSpeedTargetIsMach !== isMach) {
            if (isMach) {
                SimVar.SetSimVarValue("K:AP_MANAGED_SPEED_IN_MACH_ON", "number", 1);
            } else {
                SimVar.SetSimVarValue("K:AP_MANAGED_SPEED_IN_MACH_OFF", "number", 1);
            }
            this.managedSpeedTargetIsMach = isMach;
        }

        // Overspeed protection
        const Vtap = Math.min(this.managedSpeedTarget, SimVar.GetSimVarValue("L:A32NX_SPEEDS_VMAX", "number"));

        SimVar.SetSimVarValue("L:A32NX_SPEEDS_MANAGED_PFD", "knots", vPfd);
        SimVar.SetSimVarValue("L:A32NX_SPEEDS_MANAGED_ATHR", "knots", Vtap);

        if (this.isAirspeedManaged()) {
            Coherent.call("AP_SPD_VAR_SET", 0, Vtap).catch(console.error);
        }
    }

    activatePreSelSpeedMach(preSel) {
        if (preSel) {
            if (preSel < 1) {
                SimVar.SetSimVarValue("H:A320_Neo_FCU_USE_PRE_SEL_MACH", "number", 1);
            } else {
                SimVar.SetSimVarValue("H:A320_Neo_FCU_USE_PRE_SEL_SPEED", "number", 1);
            }
        }
    }

    updatePreSelSpeedMach(preSel) {
        // The timeout is required to create a delay for the current value to be read and the new one to be set
        setTimeout(() => {
            if (preSel) {
                if (preSel > 1) {
                    SimVar.SetSimVarValue("L:A32NX_SpeedPreselVal", "knots", preSel);
                    SimVar.SetSimVarValue("L:A32NX_MachPreselVal", "mach", -1);
                } else {
                    SimVar.SetSimVarValue("L:A32NX_SpeedPreselVal", "knots", -1);
                    SimVar.SetSimVarValue("L:A32NX_MachPreselVal", "mach", preSel);
                }
            } else {
                SimVar.SetSimVarValue("L:A32NX_SpeedPreselVal", "knots", -1);
                SimVar.SetSimVarValue("L:A32NX_MachPreselVal", "mach", -1);
            }
        }, 200);
    }

    checkSpeedLimit() {
        let speedLimit;
        let speedLimitAlt;
        switch (this.flightPhaseManager.phase) {
            case FmgcFlightPhases.CLIMB:
            case FmgcFlightPhases.CRUISE:
                speedLimit = this.climbSpeedLimit;
                speedLimitAlt = this.climbSpeedLimitAlt;
                break;
            case FmgcFlightPhases.DESCENT:
                speedLimit = this.descentSpeedLimit;
                speedLimitAlt = this.descentSpeedLimitAlt;
                break;
            default:
                // no speed limit in other phases
                this.speedLimitExceeded = false;
                return;
        }

        if (speedLimit === undefined) {
            this.speedLimitExceeded = false;
            return;
        }

        const cas = ADIRS.getCalibratedAirspeed();
        const alt = ADIRS.getBaroCorrectedAltitude();

        if (this.speedLimitExceeded) {
            const resetLimitExceeded = !cas.isNormalOperation() || !alt.isNormalOperation() || alt.value > speedLimitAlt || cas.value <= (speedLimit + 5);
            if (resetLimitExceeded) {
                this.speedLimitExceeded = false;
                this.removeMessageFromQueue(NXSystemMessages.spdLimExceeded.text);
            }
        } else if (cas.isNormalOperation() && alt.isNormalOperation()) {
            const setLimitExceeded = alt.value < (speedLimitAlt - 150) && cas.value > (speedLimit + 10);
            if (setLimitExceeded) {
                this.speedLimitExceeded = true;
                this.addMessageToQueue(NXSystemMessages.spdLimExceeded, () => !this.speedLimitExceeded);
            }
        }
    }

    updateAutopilot() {
        const now = performance.now();
        const dt = now - this._lastUpdateAPTime;
        let apLogicOn = (this._apMasterStatus || Simplane.getAutoPilotFlightDirectorActive(1));
        this._lastUpdateAPTime = now;
        if (isFinite(dt)) {
            this.updateAutopilotCooldown -= dt;
        }
        if (SimVar.GetSimVarValue("L:AIRLINER_FMC_FORCE_NEXT_UPDATE", "number") === 1) {
            SimVar.SetSimVarValue("L:AIRLINER_FMC_FORCE_NEXT_UPDATE", "number", 0);
            this.updateAutopilotCooldown = -1;
        }

        if (this.flightPhaseManager.phase === FmgcFlightPhases.TAKEOFF && !this.isAllEngineOn() && this.takeoffEngineOutSpeed === undefined) {
            const casWord = ADIRS.getCalibratedAirspeed();
            this.takeoffEngineOutSpeed = casWord.isNormalOperation() ? casWord.value : undefined;
        }

        if (this.updateAutopilotCooldown < 0) {
            this.updatePerfSpeeds();
            this.updateConstraints();
            this.updateManagedSpeed();
            const currentApMasterStatus = SimVar.GetSimVarValue("AUTOPILOT MASTER", "boolean");
            if (currentApMasterStatus !== this._apMasterStatus) {
                this._apMasterStatus = currentApMasterStatus;
                apLogicOn = (this._apMasterStatus || Simplane.getAutoPilotFlightDirectorActive(1));
                this._forceNextAltitudeUpdate = true;
                console.log("Enforce AP in Altitude Lock mode. Cause : AP Master Status has changed.");
                SimVar.SetSimVarValue("L:A320_NEO_FCU_FORCE_IDLE_VS", "Number", 1);
                if (this._apMasterStatus) {
                    if (this.flightPlanService.hasActive && this.flightPlanService.active.legCount === 0) {
                        this._onModeSelectedAltitude();
                        this._onModeSelectedHeading();
                    }
                }
            }
            if (apLogicOn) {
                if (!Simplane.getAutoPilotFLCActive() && !SimVar.GetSimVarValue("AUTOPILOT AIRSPEED HOLD", "Boolean")) {
                    SimVar.SetSimVarValue("K:AP_PANEL_SPEED_HOLD", "Number", 1);
                }
                if (!SimVar.GetSimVarValue("AUTOPILOT HEADING LOCK", "Boolean")) {
                    if (!SimVar.GetSimVarValue("AUTOPILOT APPROACH HOLD", "Boolean")) {
                        SimVar.SetSimVarValue("K:AP_PANEL_HEADING_HOLD", "Number", 1);
                    }
                }
            }

            if (this.isAltitudeManaged()) {
                const plan = this.flightPlanService.active;

                const prevWaypoint = plan.hasElement(plan.activeLegIndex - 1);
                const nextWaypoint = plan.hasElement(plan.activeLegIndex + 1);

                if (prevWaypoint && nextWaypoint) {
                    const activeWpIdx = plan.activeLegIndex;

                    if (activeWpIdx !== this.activeWpIdx) {
                        this.activeWpIdx = activeWpIdx;
                        this.updateConstraints();
                    }
                    if (this.constraintAlt) {
                        Coherent.call("AP_ALT_VAR_SET_ENGLISH", 2, this.constraintAlt, this._forceNextAltitudeUpdate).catch(console.error);
                        this._forceNextAltitudeUpdate = false;
                    } else {
                        const altitude = Simplane.getAutoPilotSelectedAltitudeLockValue("feet");
                        if (isFinite(altitude)) {
                            Coherent.call("AP_ALT_VAR_SET_ENGLISH", 2, altitude, this._forceNextAltitudeUpdate).catch(console.error);
                            this._forceNextAltitudeUpdate = false;
                        }
                    }
                } else {
                    const altitude = Simplane.getAutoPilotSelectedAltitudeLockValue("feet");
                    if (isFinite(altitude)) {
                        SimVar.SetSimVarValue("L:A32NX_FG_ALTITUDE_CONSTRAINT", "feet", 0);
                        Coherent.call("AP_ALT_VAR_SET_ENGLISH", 2, altitude, this._forceNextAltitudeUpdate).catch(console.error);
                        this._forceNextAltitudeUpdate = false;
                    }
                }
            }

            if (Simplane.getAutoPilotAltitudeManaged() && this.flightPlanService.hasActive && SimVar.GetSimVarValue("L:A320_NEO_FCU_STATE", "number") !== 1) {
                const currentWaypointIndex = this.flightPlanService.active.activeLegIndex;
                if (currentWaypointIndex !== this._lastRequestedFLCModeWaypointIndex) {
                    this._lastRequestedFLCModeWaypointIndex = currentWaypointIndex;
                    setTimeout(() => {
                        if (Simplane.getAutoPilotAltitudeManaged()) {
                            this._onModeManagedAltitude();
                        }
                    }, 1000);
                }
            }

            if (this.flightPhaseManager.phase === FmgcFlightPhases.GOAROUND && apLogicOn) {
                //depending if on HDR/TRK or NAV mode, select appropriate Alt Mode (WIP)
                //this._onModeManagedAltitude();
                this._onModeSelectedAltitude();
            }
            this.updateAutopilotCooldown = this._apCooldown;
        }
    }

    /**
     * Updates performance speeds such as GD, F, S, Vls and approach speeds
     */
    updatePerfSpeeds() {
        this.computedVgd = SimVar.GetSimVarValue("L:A32NX_SPEEDS_GD", "number");
        this.computedVfs = SimVar.GetSimVarValue("L:A32NX_SPEEDS_F", "number");
        this.computedVss = SimVar.GetSimVarValue("L:A32NX_SPEEDS_S", "number");
        this.computedVls = SimVar.GetSimVarValue("L:A32NX_SPEEDS_VLS", "number");

        let weight = this.tryEstimateLandingWeight();
        const vnavPrediction = this.guidanceController.vnavDriver.getDestinationPrediction();
        // Actual weight is used during approach phase (FCOM bulletin 46/2), and we also assume during go-around
        // Fallback gross weight set to 64.3T (MZFW), which is replaced by FMGW once input in FMS to avoid function returning undefined results.
        if (this.flightPhaseManager.phase >= FmgcFlightPhases.APPROACH || !isFinite(weight)) {
            weight = (this.getGW() == 0) ? 64.3 : this.getGW();
        } else if (vnavPrediction && Number.isFinite(vnavPrediction.estimatedFuelOnBoard)) {
            weight = this.zeroFuelWeight + Math.max(0, vnavPrediction.estimatedFuelOnBoard * 0.4535934 / 1000);
        }
        // if pilot has set approach wind in MCDU we use it, otherwise fall back to current measured wind
        if (isFinite(this.perfApprWindSpeed) && isFinite(this.perfApprWindHeading)) {
            this.approachSpeeds = new NXSpeedsApp(weight, this.perfApprFlaps3, this._towerHeadwind);
        } else {
            this.approachSpeeds = new NXSpeedsApp(weight, this.perfApprFlaps3);
        }
        this.approachSpeeds.valid = this.flightPhaseManager.phase >= FmgcFlightPhases.APPROACH || isFinite(weight);
    }

    updateConstraints() {
        const activeFpIndex = this.flightPlanService.activeLegIndex;
        const constraints = this.managedProfile.get(activeFpIndex);
        const fcuSelAlt = Simplane.getAutoPilotDisplayedAltitudeLockValue("feet");

        let constraintAlt = 0;
        if (constraints) {
            if ((this.flightPhaseManager.phase < FmgcFlightPhases.CRUISE || this.flightPhaseManager.phase === FmgcFlightPhases.GOAROUND) && isFinite(constraints.climbAltitude) && constraints.climbAltitude < fcuSelAlt) {
                constraintAlt = constraints.climbAltitude;
            }

            if ((this.flightPhaseManager.phase > FmgcFlightPhases.CRUISE && this.flightPhaseManager.phase < FmgcFlightPhases.GOAROUND) && isFinite(constraints.descentAltitude) && constraints.descentAltitude > fcuSelAlt) {
                constraintAlt = constraints.descentAltitude;
            }
        }

        if (constraintAlt !== this.constraintAlt) {
            this.constraintAlt = constraintAlt;
            SimVar.SetSimVarValue("L:A32NX_FG_ALTITUDE_CONSTRAINT", "feet", this.constraintAlt);
        }
    }

    // TODO/VNAV: Speed constraint
    getSpeedConstraint() {
        if (!this.navModeEngaged()) {
            return Infinity;
        }

        return this.getNavModeSpeedConstraint();
    }

    getNavModeSpeedConstraint() {
        const activeLegIndex = this.guidanceController.activeTransIndex >= 0 ? this.guidanceController.activeTransIndex : this.guidanceController.activeLegIndex;
        const constraints = this.managedProfile.get(activeLegIndex);
        if (constraints) {
            if (this.flightPhaseManager.phase < FmgcFlightPhases.CRUISE || this.flightPhaseManager.phase === FmgcFlightPhases.GOAROUND) {
                return constraints.climbSpeed;
            }

            if (this.flightPhaseManager.phase > FmgcFlightPhases.CRUISE && this.flightPhaseManager.phase < FmgcFlightPhases.GOAROUND) {
                // FIXME proper decel calc
                if (this.guidanceController.activeLegDtg < this.calculateDecelDist(Math.min(constraints.previousDescentSpeed, this.getManagedDescentSpeed()), constraints.descentSpeed)) {
                    return constraints.descentSpeed;
                } else {
                    return constraints.previousDescentSpeed;
                }
            }
        }

        return Infinity;
    }

    updateManagedProfile() {
        this.managedProfile.clear();

        const plan = this.flightPlanService.active;

        const origin = plan.originAirport;
        const destination = plan.destinationAirport;
        const destinationElevation = destination ? destination.location.alt : 0;

        // TODO should we save a constraint already propagated to the current leg?

        // propagate descent speed constraints forward
        let currentSpeedConstraint = Infinity;
        let previousSpeedConstraint = Infinity;
        for (let index = 0; index < Math.min(plan.firstMissedApproachLegIndex, plan.legCount); index++) {
            const leg = plan.elementAt(index);

            if (leg.isDiscontinuity === true) {
                continue;
            }

            if (leg.constraintType === 2 /** DES */) {
                if (leg.speedConstraint) {
                    currentSpeedConstraint = Math.min(currentSpeedConstraint, Math.round(leg.speedConstraint.speed));
                }
            }

            this.managedProfile.set(index, {
                descentSpeed: currentSpeedConstraint,
                previousDescentSpeed: previousSpeedConstraint,
                climbSpeed: Infinity,
                previousClimbSpeed: Infinity,
                climbAltitude: Infinity,
                descentAltitude: -Infinity,
            });

            previousSpeedConstraint = currentSpeedConstraint;
        }

        // propagate climb speed constraints backward
        // propagate alt constraints backward
        currentSpeedConstraint = Infinity;
        previousSpeedConstraint = Infinity;
        let currentDesConstraint = -Infinity;
        let currentClbConstraint = Infinity;

        for (let index = Math.min(plan.firstMissedApproachLegIndex, plan.legCount) - 1; index >= 0; index--) {
            const leg = plan.elementAt(index);

            if (leg.isDiscontinuity === true) {
                continue;
            }

            const altConstraint = leg.altitudeConstraint;
            const speedConstraint = leg.speedConstraint;

            if (leg.constraintType === 1 /** CLB */) {
                if (speedConstraint) {
                    currentSpeedConstraint = Math.min(currentSpeedConstraint, Math.round(speedConstraint.speed));
                }


                if (altConstraint) {
                    switch (altConstraint.type) {
                        case "@": // at alt 1
                        case "-": // at or below alt 1
                        case "B": // between alt 1 and alt 2
                        currentClbConstraint = Math.min(currentClbConstraint, Math.round(altConstraint.altitude1));
                        break;
                        default:
                            // not constraining
                    }
                }
            } else if (leg.constraintType === 2 /** DES */) {
                if (altConstraint) {
                    switch (altConstraint.type) {
                        case "@": // at alt 1
                        case "+": // at or above alt 1
                        currentDesConstraint = Math.max(currentDesConstraint, Math.round(altConstraint.altitude1));
                        break;
                        case "B": // between alt 1 and alt 2
                        currentDesConstraint = Math.max(currentDesConstraint, Math.round(altConstraint.altitude2));
                        break;
                        default:
                            // not constraining
                    }
                }
            }

            const profilePoint = this.managedProfile.get(index);
            profilePoint.climbSpeed = currentSpeedConstraint;
            profilePoint.previousClimbSpeed = previousSpeedConstraint;
            profilePoint.climbAltitude = currentClbConstraint;
            profilePoint.descentAltitude = Math.max(destinationElevation, currentDesConstraint);
            previousSpeedConstraint = currentSpeedConstraint;

            // TODO to be replaced with bbk vnav
            // set some data for LNAV to use for coarse predictions while we lack vnav
            // if (wp.additionalData.constraintType === 1 /* CLB */) {
            //     wp.additionalData.predictedSpeed = Math.min(profilePoint.climbSpeed, this.managedSpeedClimb);
            //     if (this.climbSpeedLimitAlt && profilePoint.climbAltitude < this.climbSpeedLimitAlt) {
            //         wp.additionalData.predictedSpeed = Math.min(wp.additionalData.predictedSpeed, this.climbSpeedLimit);
            //     }
            //     wp.additionalData.predictedAltitude = Math.min(profilePoint.climbAltitude, this._cruiseFlightLevel * 100);
            // } else if (wp.additionalData.constraintType === 2 /* DES */) {
            //     wp.additionalData.predictedSpeed = Math.min(profilePoint.descentSpeed, this.getManagedDescentSpeed());
            //     if (this.descentSpeedLimitAlt && profilePoint.climbAltitude < this.descentSpeedLimitAlt) {
            //         wp.additionalData.predictedSpeed = Math.min(wp.additionalData.predictedSpeed, this.descentSpeedLimit);
            //     }
            //     wp.additionalData.predictedAltitude = Math.min(profilePoint.descentAltitude, this._cruiseFlightLevel * 100); ;
            // } else {
            //     wp.additionalData.predictedSpeed = this.managedSpeedCruise;
            //     wp.additionalData.predictedAltitude = this._cruiseFlightLevel * 100;
            // }
            // // small hack to ensure the terminal procedures and transitions to/from enroute look nice despite lack of altitude predictions
            // if (index <= this.flightPlanManager.getEnRouteWaypointsFirstIndex(FlightPlans.Active)) {
            //     wp.additionalData.predictedAltitude = Math.min(originElevation + 10000, wp.additionalData.predictedAltitude);
            //     wp.additionalData.predictedSpeed = Math.min(250, wp.additionalData.predictedSpeed);
            // } else if (index >= this.flightPlanManager.getEnRouteWaypointsLastIndex(FlightPlans.Active)) {
            //     wp.additionalData.predictedAltitude = Math.min(destinationElevation + 10000, wp.additionalData.predictedAltitude);
            //     wp.additionalData.predictedSpeed = Math.min(250, wp.additionalData.predictedSpeed);
            // }
        }
    }

    async updateDestinationData() {
        let landingElevation;
        let latitude;
        let longitude;

        /** @type {import('msfs-navdata').Runway} */
        const runway = this.flightPlanService.active.destinationRunway;

        if (runway) {
            landingElevation = runway.thresholdLocation.alt;
            latitude = runway.thresholdLocation.lat;
            longitude = runway.thresholdLocation.long;
        } else {
            /** @type {import('msfs-navdata').Airport} */
            const airport = this.flightPlanService.active.destinationAirport;

            if (airport) {
                const ele = airport.location.alt;

                landingElevation = isFinite(ele) ? ele : undefined;
                latitude = airport.location.lat;
                longitude = airport.location.long;
            }
        }

        if (this.landingElevation !== landingElevation) {
            this.landingElevation = landingElevation;

            const ssm = landingElevation !== undefined ? Arinc429Word.SignStatusMatrix.NormalOperation : Arinc429Word.SignStatusMatrix.NoComputedData;

            this.arincLandingElevation.setBnrValue(landingElevation ? landingElevation : 0, ssm, 14, 16384, -2048);

            // FIXME CPCs should use the FM ARINC vars, and transmit their own vars as well
            SimVar.SetSimVarValue("L:A32NX_PRESS_AUTO_LANDING_ELEVATION", "feet", landingElevation ? landingElevation : 0);
        }

        if (this.destinationLatitude !== latitude) {
            this.destinationLatitude = latitude;

            const ssm = latitude !== undefined ? Arinc429Word.SignStatusMatrix.NormalOperation : Arinc429Word.SignStatusMatrix.NoComputedData;

            this.arincDestinationLatitude.setBnrValue(latitude ? latitude : 0, ssm, 18, 180, -180);
        }

        if (this.destinationLongitude !== longitude) {
            this.destinationLongitude = longitude;

            const ssm = longitude !== undefined ? Arinc429Word.SignStatusMatrix.NormalOperation : Arinc429Word.SignStatusMatrix.NoComputedData;

            this.arincDestinationLongitude.setBnrValue(longitude ? longitude : 0, ssm, 18, 180, -180);
        }
    }

    updateMinimums() {
        const inRange = this.shouldTransmitMinimums();

        const mdaValid = inRange && this.perfApprMDA !== null;
        const dhValid = !mdaValid && inRange && typeof this.perfApprDH === 'number';

        const mdaSsm = mdaValid ? Arinc429Word.SignStatusMatrix.NormalOperation : Arinc429Word.SignStatusMatrix.NoComputedData;
        const dhSsm = dhValid ? Arinc429Word.SignStatusMatrix.NormalOperation : Arinc429Word.SignStatusMatrix.NoComputedData;

        this.arincMDA.setBnrValue(mdaValid ? this.perfApprMDA : 0, mdaSsm, 17, 131072, 0);
        this.arincDH.setBnrValue(dhValid ? this.perfApprDH : 0, dhSsm, 16, 8192, 0);
        this.arincEisWord2.setBitValue(29, inRange && this.perfApprDH === "NO DH");
        // FIXME we need to handle these better
        this.arincEisWord2.ssm = Arinc429Word.SignStatusMatrix.NormalOperation;
    }

    shouldTransmitMinimums() {
        const phase = this.flightPhaseManager.phase;
        const distanceToDestination = this.getDistanceToDestination();
        const isCloseToDestination = Number.isFinite(distanceToDestination) ? distanceToDestination < 250 : true;

        return (phase > FmgcFlightPhases.CRUISE || (phase === FmgcFlightPhases.CRUISE && isCloseToDestination));
    }

    getClbManagedSpeedFromCostIndex() {
        const dCI = (this.costIndex / 999) ** 2;
        return 290 * (1 - dCI) + 330 * dCI;
    }

    getCrzManagedSpeedFromCostIndex() {
        const dCI = (this.costIndex / 999) ** 2;
        return 290 * (1 - dCI) + 310 * dCI;
    }

    getDesManagedSpeedFromCostIndex() {
        const dCI = this.costIndex / 999;
        return 288 * (1 - dCI) + 300 * dCI;
    }

    getAppManagedSpeed() {
        switch (SimVar.GetSimVarValue("L:A32NX_FLAPS_HANDLE_INDEX", "Number")) {
            case 0: return this.computedVgd;
            case 1: return this.computedVss;
            case 3: return this.perfApprFlaps3 ? this.getVApp() : this.computedVfs;
            case 4: return this.getVApp();
            default: return this.computedVfs;
        }
    }

    /* FMS EVENTS */

    onPowerOn() {
        super.onPowerOn();
        const gpsDriven = SimVar.GetSimVarValue("GPS DRIVES NAV1", "Bool");
        if (!gpsDriven) {
            SimVar.SetSimVarValue("K:TOGGLE_GPS_DRIVES_NAV1", "Bool", 0);
        }

        this._onModeSelectedHeading();
        this._onModeSelectedAltitude();

        SimVar.SetSimVarValue("K:VS_SLOT_INDEX_SET", "number", 1);

        this.taxiFuelWeight = 0.2;
        CDUInitPage.updateTowIfNeeded(this);
    }

    onEvent(_event) {
        if (_event === "MODE_SELECTED_HEADING") {
            if (Simplane.getAutoPilotHeadingManaged()) {
                if (SimVar.GetSimVarValue("L:A320_FCU_SHOW_SELECTED_HEADING", "number") === 0) {
                    const currentHeading = Simplane.getHeadingMagnetic();

                    Coherent.call("HEADING_BUG_SET", 1, currentHeading).catch(console.error);
                }
            }
            this._onModeSelectedHeading();
        }
        if (_event === "MODE_MANAGED_HEADING") {
            if (this.flightPlanService.active.legCount === 0) {
                return;
            }

            this._onModeManagedHeading();
        }
        if (_event === "MODE_SELECTED_ALTITUDE") {
            const dist = Number.isFinite(this.getDistanceToDestination()) ? this.getDistanceToDestination() : -1;
            this.flightPhaseManager.handleFcuAltKnobPushPull(dist);
            this._onModeSelectedAltitude();
            this._onStepClimbDescent();
        }
        if (_event === "MODE_MANAGED_ALTITUDE") {
            const dist = Number.isFinite(this.getDistanceToDestination()) ? this.getDistanceToDestination() : -1;
            this.flightPhaseManager.handleFcuAltKnobPushPull(dist);
            this._onModeManagedAltitude();
            this._onStepClimbDescent();
        }
        if (_event === "AP_DEC_ALT" || _event === "AP_INC_ALT") {
            const dist = Number.isFinite(this.getDistanceToDestination()) ? this.getDistanceToDestination() : -1;
            this.flightPhaseManager.handleFcuAltKnobTurn(dist);
            this._onTrySetCruiseFlightLevel();
        }
        if (_event === "AP_DEC_HEADING" || _event === "AP_INC_HEADING") {
            if (SimVar.GetSimVarValue("L:A320_FCU_SHOW_SELECTED_HEADING", "number") === 0) {
                const currentHeading = Simplane.getHeadingMagnetic();
                Coherent.call("HEADING_BUG_SET", 1, currentHeading).catch(console.error);
            }
            SimVar.SetSimVarValue("L:A320_FCU_SHOW_SELECTED_HEADING", "number", 1);
        }
        if (_event === "VS") {
            const dist = Number.isFinite(this.getDistanceToDestination()) ? this.getDistanceToDestination() : -1;
            this.flightPhaseManager.handleFcuVSKnob(dist, this._onStepClimbDescent.bind(this));
        }
    }

    _onModeSelectedHeading() {
        if (SimVar.GetSimVarValue("AUTOPILOT APPROACH HOLD", "boolean")) {
            return;
        }
        if (!SimVar.GetSimVarValue("AUTOPILOT HEADING LOCK", "Boolean")) {
            SimVar.SetSimVarValue("K:AP_PANEL_HEADING_HOLD", "Number", 1);
        }
        SimVar.SetSimVarValue("K:HEADING_SLOT_INDEX_SET", "number", 1);
    }

    _onModeManagedHeading() {
        if (SimVar.GetSimVarValue("AUTOPILOT APPROACH HOLD", "boolean")) {
            return;
        }
        if (!SimVar.GetSimVarValue("AUTOPILOT HEADING LOCK", "Boolean")) {
            SimVar.SetSimVarValue("K:AP_PANEL_HEADING_HOLD", "Number", 1);
        }
        SimVar.SetSimVarValue("K:HEADING_SLOT_INDEX_SET", "number", 2);
        SimVar.SetSimVarValue("L:A320_FCU_SHOW_SELECTED_HEADING", "number", 0);
    }

    _onModeSelectedAltitude() {
        if (!Simplane.getAutoPilotGlideslopeHold()) {
            SimVar.SetSimVarValue("L:A320_NEO_FCU_FORCE_IDLE_VS", "Number", 1);
        }
        SimVar.SetSimVarValue("K:ALTITUDE_SLOT_INDEX_SET", "number", 1);
        Coherent.call("AP_ALT_VAR_SET_ENGLISH", 1, Simplane.getAutoPilotDisplayedAltitudeLockValue(), this._forceNextAltitudeUpdate).catch(console.error);
    }

    _onModeManagedAltitude() {
        SimVar.SetSimVarValue("K:ALTITUDE_SLOT_INDEX_SET", "number", 2);
        Coherent.call("AP_ALT_VAR_SET_ENGLISH", 1, Simplane.getAutoPilotDisplayedAltitudeLockValue(), this._forceNextAltitudeUpdate).catch(console.error);
        Coherent.call("AP_ALT_VAR_SET_ENGLISH", 2, Simplane.getAutoPilotDisplayedAltitudeLockValue(), this._forceNextAltitudeUpdate).catch(console.error);
        if (!Simplane.getAutoPilotGlideslopeHold()) {
            this.requestCall(() => {
                SimVar.SetSimVarValue("L:A320_NEO_FCU_FORCE_IDLE_VS", "Number", 1);
            });
        }
    }

    _onStepClimbDescent() {
        if (!(this.flightPhaseManager.phase === FmgcFlightPhases.CLIMB || this.flightPhaseManager.phase === FmgcFlightPhases.CRUISE)) {
            return;
        }

        const _targetFl = Simplane.getAutoPilotDisplayedAltitudeLockValue() / 100;

        if (
            (this.flightPhaseManager.phase === FmgcFlightPhases.CLIMB && _targetFl > this.currFlightPlanService.getCruiseFlightLevel()) ||
            (this.flightPhaseManager.phase === FmgcFlightPhases.CRUISE && _targetFl !== this.currFlightPlanService.getCruiseFlightLevel())
        ) {
            this.deleteOutdatedCruiseSteps(this.currFlightPlanService.getCruiseFlightLevel(), _targetFl);
            this.addMessageToQueue(NXSystemMessages.newCrzAlt.getModifiedMessage(_targetFl * 100));
            this.currFlightPlanService.setCruiseFlightLevel(_targetFl);
            SimVar.SetSimVarValue('L:AIRLINER_CRUISE_ALTITUDE', 'number', _targetFl * 100);
 }
    }

    deleteOutdatedCruiseSteps(oldCruiseLevel, newCruiseLevel) {
        const isClimbVsDescent = newCruiseLevel > oldCruiseLevel;

        const activePlan = this.flightPlanService.active;

        for (let i = activePlan.activeLegIndex; i < activePlan.legCount; i++) {
            const element = activePlan.elementAt(i);

            if (!element || element.isDiscontinuity === true || !element.cruiseStep) {
                continue;
            }

            const stepLevel = Math.round(element.cruiseStep.toAltitude / 100);

            if (isClimbVsDescent && stepLevel >= oldCruiseLevel && stepLevel <= newCruiseLevel ||
                    !isClimbVsDescent && stepLevel <= oldCruiseLevel && stepLevel >= newCruiseLevel
            ) {
                element.cruiseStep = undefined; // TODO call a method on FPS so that we sync this (fms-v2)
                this.removeMessageFromQueue(NXSystemMessages.stepAhead.text);
            }
        }
    }

    /***
     * Executed on every alt knob turn, checks whether or not the crz fl can be changed to the newly selected fcu altitude
     * It creates a timeout to simulate real life delay which resets every time the fcu knob alt increases or decreases.
     * @private
     */
    _onTrySetCruiseFlightLevel() {
        if (!(this.flightPhaseManager.phase === FmgcFlightPhases.CLIMB || this.flightPhaseManager.phase === FmgcFlightPhases.CRUISE)) {
            return;
        }

        const activeVerticalMode = SimVar.GetSimVarValue('L:A32NX_FMA_VERTICAL_MODE', 'enum');

        if ((activeVerticalMode >= 11 && activeVerticalMode <= 15) || (activeVerticalMode >= 21 && activeVerticalMode <= 23)) {
            const fcuFl = Simplane.getAutoPilotDisplayedAltitudeLockValue() / 100;

            if (this.flightPhaseManager.phase === FmgcFlightPhases.CLIMB && fcuFl > this.currFlightPlanService.getCruiseFlightLevel() ||
                this.flightPhaseManager.phase === FmgcFlightPhases.CRUISE && fcuFl !== this.currFlightPlanService.getCruiseFlightLevel()
            ) {
                if (this.cruiseFlightLevelTimeOut) {
                    clearTimeout(this.cruiseFlightLevelTimeOut);
                    this.cruiseFlightLevelTimeOut = undefined;
                }

                this.cruiseFlightLevelTimeOut = setTimeout(() => {
                    if (fcuFl === Simplane.getAutoPilotDisplayedAltitudeLockValue() / 100 &&
                        (
                            this.flightPhaseManager.phase === FmgcFlightPhases.CLIMB && fcuFl > this.currFlightPlanService.getCruiseFlightLevel() ||
                            this.flightPhaseManager.phase === FmgcFlightPhases.CRUISE && fcuFl !== this.currFlightPlanService.getCruiseFlightLevel()
                        )
                    ) {
                        this.addMessageToQueue(NXSystemMessages.newCrzAlt.getModifiedMessage(fcuFl * 100));
                        this.currFlightPlanService.setCruiseFlightLevel(fcuFl);
                        // used by FlightPhaseManager
                        SimVar.SetSimVarValue('L:AIRLINER_CRUISE_ALTITUDE', 'number', fcuFl * 100);

                        if (this.page.Current === this.page.ProgressPage) {
                            CDUProgressPage.ShowPage(this);
                        }
                    }
                }, 3000);
            }
        }
    }

    /* END OF FMS EVENTS */
    /* FMS CHECK ROUTINE */

    checkDestData() {
        this.addMessageToQueue(NXSystemMessages.enterDestData, () => {
            return isFinite(this.perfApprQNH) && isFinite(this.perfApprTemp) && isFinite(this.perfApprWindHeading) && isFinite(this.perfApprWindSpeed);
        });
    }

    checkGWParams() {
        const fmGW = SimVar.GetSimVarValue("L:A32NX_FM_GROSS_WEIGHT", "Number");
        const eng1state = SimVar.GetSimVarValue("L:A32NX_ENGINE_STATE:1", "Number");
        const eng2state = SimVar.GetSimVarValue("L:A32NX_ENGINE_STATE:2", "Number");
        const gs = SimVar.GetSimVarValue("GPS GROUND SPEED", "knots");
        const actualGrossWeight = SimVar.GetSimVarValue("TOTAL WEIGHT", "Kilograms") / 1000; //TO-DO Source to be replaced with FAC-GW
        const gwMismatch = (Math.abs(fmGW - actualGrossWeight) > 7) ? true : false;

        if (eng1state == 2 || eng2state == 2) {
            if (this._gwInitDisplayed < 1 && this.flightPhaseManager.phase < FmgcFlightPhases.TAKEOFF) {
                this._initMessageSettable = true;
            }
        }
        //INITIALIZE WEIGHT/CG
        if (this.isAnEngineOn() && fmGW === 0 && this._initMessageSettable) {
            this.addMessageToQueue(NXSystemMessages.initializeWeightOrCg);
            this._gwInitDisplayed++;
            this._initMessageSettable = false;
        }

        //CHECK WEIGHT
        //TO-DO Ground Speed used for redundancy and to simulate delay (~10s) for FAC parameters to be calculated, remove once FAC is available.
        if (!this.isOnGround() && gwMismatch && this._checkWeightSettable && gs > 180) {
            this.addMessageToQueue(NXSystemMessages.checkWeight);
            this._checkWeightSettable = false;
        } else if (!gwMismatch) {
            this.removeMessageFromQueue(NXSystemMessages.checkWeight.text);
            this._checkWeightSettable = true;
        }
    }

    /* END OF FMS CHECK ROUTINE */
    /* MCDU GET/SET METHODS */


    setCruiseFlightLevelAndTemperature(input) {
        if (input === FMCMainDisplay.clrValue) {
            this.flightPlanService.setCruiseFlightLevel(undefined);
          //  this.cruiseFlightLevel = undefined;
          //  this._cruiseFlightLevel = undefined;
            this.cruiseTemperature = undefined;
            return true;
        }
        const flString = input.split("/")[0].replace("FL", "");
        const tempString = input.split("/")[1];
        const onlyTemp = flString.length === 0;

        if (!!flString && !onlyTemp && this.trySetCruiseFl(parseFloat(flString))) {
            if (SimVar.GetSimVarValue("L:A32NX_CRZ_ALT_SET_INITIAL", "bool") === 1 && SimVar.GetSimVarValue("L:A32NX_GOAROUND_PASSED", "bool") === 1) {
                SimVar.SetSimVarValue("L:A32NX_NEW_CRZ_ALT", "number", this.flightPlanService.getCruiseFlightLevel());
            } else {
                SimVar.SetSimVarValue("L:A32NX_CRZ_ALT_SET_INITIAL", "bool", 1);
            }
            if (!tempString) {
                return true;
            }
        }
        if (!!tempString) {
            const temp = parseInt(tempString.replace("M", "-"));
            console.log("tS: " + tempString);
            console.log("ti: " + temp);
            if (isFinite(temp) && this.currFlightPlanService.getCruiseFlightLevel()) {
                if (temp > -270 && temp < 100) {
                    this.cruiseTemperature = temp;
                    return true;
                } else {
                    this.setScratchpadMessage(NXSystemMessages.entryOutOfRange);
                    return false;
                }
            } else {
                this.setScratchpadMessage(NXSystemMessages.notAllowed);
                return false;
            }
        }
        this.setScratchpadMessage(NXSystemMessages.formatError);
        return false;
    }

    tryUpdateCostIndex(costIndex) {
        const value = parseInt(costIndex);
        if (isFinite(value)) {
            if (value >= 0) {
                if (value < 1000) {
                 //   this.costIndexSet = true;
                    this.costIndex = value;
                    this.updateManagedSpeeds();
                    return true;
                } else {
                    this.setScratchpadMessage(NXSystemMessages.entryOutOfRange);
                    return false;
                }
            }
        }
        this.setScratchpadMessage(NXSystemMessages.notAllowed);
        return false;
    }

    /**
     * Any tropopause altitude up to 60,000 ft is able to be entered
     * @param {string} tropo Format: NNNN or NNNNN Leading 0’s must be included. Entry is rounded to the nearest 10 ft
     * @return {boolean} Whether tropopause could be set or not
     */
    tryUpdateTropo(tropo) {
        if (tropo === FMCMainDisplay.clrValue) {
            if (this.tropo) {
                this.tropo = undefined;
                return true;
            }
            this.setScratchpadMessage(NXSystemMessages.notAllowed);
            return false;
        }

        if (!tropo.match(/^(?=(\D*\d){4,5}\D*$)/g)) {
            this.setScratchpadMessage(NXSystemMessages.formatError);
            return false;
        }

        const value = parseInt(tropo);
        if (isFinite(value) && value >= 0 && value <= 60000) {
            this.tropo = Math.round(value / 10) * 10;
            return true;
        }

        this.setScratchpadMessage(NXSystemMessages.entryOutOfRange);
        return false;
    }

    //-----------------------------------------------------------------------------------
    // TODO:FPM REWRITE: Start of functions to refactor
    //-----------------------------------------------------------------------------------

    resetCoroute() {
        this.coRoute.routeNumber = undefined;
        this.coRoute.routes = [];
    }

    /** MCDU Init page method for FROM/TO, NOT for programmatic use */
    tryUpdateFromTo(fromTo, callback = EmptyCallback.Boolean) {
        if (fromTo === FMCMainDisplay.clrValue) {
            this.setScratchpadMessage(NXSystemMessages.notAllowed);
            return callback(false);
        }

        const match = fromTo.match(/^([A-Z]{4})\/([A-Z]{4})$/);
        if (match === null) {
            this.setScratchpadMessage(NXSystemMessages.formatError);
            return callback(false);
        }
        const [, from, to] = match;

        this.resetCoroute();

        this.setFromTo(from, to).then(() => {
            this.getCoRouteList().then(() => callback(true)).catch(console.log);
        }).catch((e) => {
            if (e instanceof McduMessage) {
                this.setScratchpadMessage(e);
            } else {
                console.warn(e);
            }
            callback(false);
        });
    }

    /**
     * Programmatic method to set from/to
     * @param {string} from 4-letter icao code for origin airport
     * @param {string} to 4-letter icao code for destination airport
     * @throws NXSystemMessage on error (you are responsible for pushing to the scratchpad if appropriate)
     */
    async setFromTo(from, to) {
        let airportFrom, airportTo;
        try {
            airportFrom = await this.navigationDatabaseService.activeDatabase.searchAirport(from);
            airportTo = await this.navigationDatabaseService.activeDatabase.searchAirport(from);

            if (!airportFrom || !airportTo) {
                throw NXSystemMessages.notInDatabase;
            }
        } catch (e) {
            console.log(e);
            throw NXSystemMessages.notInDatabase;
        }

        this.atsu.resetAtisAutoUpdate();

        return this.flightPlanService.newCityPair(from, to).then(() => {
            this.setGroundTempFromOrigin();
        });
    }

    /**
     * Computes distance between destination and alternate destination
     */
    tryUpdateDistanceToAlt() {
        const activePlan = this.flightPlanService.active;

        if (activePlan && activePlan.destinationAirport && activePlan.alternateDestinationAirport) {
            this._DistanceToAlt = Avionics.Utils.computeGreatCircleDistance(
                activePlan.destinationAirport.location,
                activePlan.alternateDestinationAirport.location,
            );
        } else {
            this._DistanceToAlt = 0;
        }
    }

    //-----------------------------------------------------------------------------------
    // TODO:FPM REWRITE: End of functions to refactor
    //-----------------------------------------------------------------------------------

    // only used by trySetRouteAlternateFuel
    isAltFuelInRange(fuel) {
        return 0 < fuel && fuel < (this.blockFuel - this._routeTripFuelWeight);
    }

    async trySetRouteAlternateFuel(altFuel) {
        if (altFuel === FMCMainDisplay.clrValue) {
            this._routeAltFuelEntered = false;
            return true;
        }
        if (!this.flightPlanService || !this.flightPlanService.active || !this.flightPlanService.active.alternateDestinationAirport) {
            this.setScratchpadMessage(NXSystemMessages.notAllowed);
            return false;
        }

        const value = NXUnits.userToKg(parseFloat(altFuel));
        if (isFinite(value)) {
            if (this.isAltFuelInRange(value)) {
                this._routeAltFuelEntered = true;
                this._routeAltFuelWeight = value;
                this._routeAltFuelTime = null;
                return true;
            } else {
                this.setScratchpadMessage(NXSystemMessages.entryOutOfRange);
                return false;
            }
        }
        this.setScratchpadMessage(NXSystemMessages.formatError);
        return false;
    }

    async trySetMinDestFob(fuel) {
        if (fuel === FMCMainDisplay.clrValue) {
            this._minDestFobEntered = false;
            return true;
        }
        if (!this.representsDecimalNumber(fuel)) {
            this.setScratchpadMessage(NXSystemMessages.formatError);
            return false;
        }

        const value = NXUnits.userToKg(parseFloat(fuel));
        if (isFinite(value)) {
            if (this.isMinDestFobInRange(value)) {
                this._minDestFobEntered = true;
                if (value < this._minDestFob) {
                    this.addMessageToQueue(NXSystemMessages.checkMinDestFob);
                }
                this._minDestFob = value;
                return true;
            } else {
                this.setScratchpadMessage(NXSystemMessages.entryOutOfRange);
                return false;
            }
        }
        this.setScratchpadMessage(NXSystemMessages.formatError);
        return false;
    }

    async tryUpdateAltDestination(altDestIdent) {
        if (!altDestIdent || altDestIdent === "NONE" || altDestIdent === FMCMainDisplay.clrValue) {
            this.atsu.resetAtisAutoUpdate();
            this.flightPlanService.setAlternate(undefined)
            this._DistanceToAlt = 0;
            return true;
        }

        const airportAltDest = await this.navigationDatabaseService.activeDatabase.searchAirport(altDestIdent);
        if (airportAltDest) {
            this.atsu.resetAtisAutoUpdate();
            await this.flightPlanService.setAlternate(altDestIdent);
            this.tryUpdateDistanceToAlt();
            return true;
        }

        this.setScratchpadMessage(NXSystemMessages.notInDatabase);
        return false;
    }

    /**
     * Updates the Fuel weight cell to tons. Uses a place holder FL120 for 30 min
     */
    tryUpdateRouteFinalFuel() {
        if (this._routeFinalFuelTime <= 0) {
            this._routeFinalFuelTime = this._defaultRouteFinalTime;
        }
        this._routeFinalFuelWeight = A32NX_FuelPred.computeHoldingTrackFF(this.zeroFuelWeight, 120) / 1000;
        this._rteFinalCoeffecient = A32NX_FuelPred.computeHoldingTrackFF(this.zeroFuelWeight, 120) / 30;
    }

    /**
     * Updates the alternate fuel and time values using a place holder FL of 330 until that can be set
     */
    tryUpdateRouteAlternate() {
        if (this._DistanceToAlt < 20) {
            this._routeAltFuelWeight = 0;
            this._routeAltFuelTime = 0;
        } else {
            const placeholderFl = 120;
            let airDistance = 0;
            if (this._windDir === this._windDirections.TAILWIND) {
                airDistance = A32NX_FuelPred.computeAirDistance(Math.round(this._DistanceToAlt), this.averageWind);
            } else if (this._windDir === this._windDirections.HEADWIND) {
                airDistance = A32NX_FuelPred.computeAirDistance(Math.round(this._DistanceToAlt), -this.averageWind);
            }

            const deviation = (this.zeroFuelWeight + this._routeFinalFuelWeight - A32NX_FuelPred.refWeight) * A32NX_FuelPred.computeNumbers(airDistance, placeholderFl, A32NX_FuelPred.computations.CORRECTIONS, true);
            if ((20 < airDistance && airDistance < 200) && (100 < placeholderFl && placeholderFl < 290)) { //This will always be true until we can setup alternate routes
                this._routeAltFuelWeight = (A32NX_FuelPred.computeNumbers(airDistance, placeholderFl, A32NX_FuelPred.computations.FUEL, true) + deviation) / 1000;
                this._routeAltFuelTime = this._routeAltFuelEntered ? null : A32NX_FuelPred.computeNumbers(airDistance, placeholderFl, A32NX_FuelPred.computations.TIME, true);
            }
        }
    }

    /**
     * Attempts to calculate trip information. Is dynamic in that it will use liveDistanceTo the destination rather than a
     * static distance. Works down to 20NM airDistance and FL100 Up to 3100NM airDistance and FL390, anything out of those ranges and values
     * won't be updated.
     */
    tryUpdateRouteTrip(dynamic = false) {
        let airDistance = 0;
        // TODO Use static distance for `dynamic = false` (fms-v2)
        const groundDistance = Number.isFinite(this.getDistanceToDestination()) ? this.getDistanceToDestination() : -1;
        if (this._windDir === this._windDirections.TAILWIND) {
            airDistance = A32NX_FuelPred.computeAirDistance(groundDistance, this.averageWind);
        } else if (this._windDir === this._windDirections.HEADWIND) {
            airDistance = A32NX_FuelPred.computeAirDistance(groundDistance, -this.averageWind);
        }

        let altToUse = this.cruiseFlightLevel;
        // Use the cruise level for calculations otherwise after cruise use descent altitude down to 10,000 feet.
        if (this.flightPhaseManager.phase >= FmgcFlightPhases.DESCENT) {
            altToUse = SimVar.GetSimVarValue("PLANE ALTITUDE", 'Feet') / 100;
        }

        if ((20 <= airDistance && airDistance <= 3100) && (100 <= altToUse && altToUse <= 390)) {
            const deviation = (this.zeroFuelWeight + this._routeFinalFuelWeight + this._routeAltFuelWeight - A32NX_FuelPred.refWeight) * A32NX_FuelPred.computeNumbers(airDistance, altToUse, A32NX_FuelPred.computations.CORRECTIONS, false);

            this._routeTripFuelWeight = (A32NX_FuelPred.computeNumbers(airDistance, altToUse, A32NX_FuelPred.computations.FUEL, false) + deviation) / 1000;
            this._routeTripTime = A32NX_FuelPred.computeNumbers(airDistance, altToUse, A32NX_FuelPred.computations.TIME, false);
        }
    }

    tryUpdateMinDestFob() {
        this._minDestFob = this._routeAltFuelWeight + this.getRouteFinalFuelWeight();
    }

    tryUpdateTOW() {
        this.takeOffWeight = this.zeroFuelWeight + this.blockFuel - this.taxiFuelWeight;
    }

    tryUpdateLW() {
        this.landingWeight = this.takeOffWeight - this._routeTripFuelWeight;
    }

    /**
     * Computes extra fuel
     * @param {boolean}useFOB - States whether to use the FOB rather than block fuel when computing extra fuel
     * @returns {number}
     */
    tryGetExtraFuel(useFOB = false) {
        if (useFOB) {
            return this.getFOB() - this.getTotalTripFuelCons() - this._minDestFob - this.taxiFuelWeight - (this.getRouteReservedWeight());
        } else {
            return this.blockFuel - this.getTotalTripFuelCons() - this._minDestFob - this.taxiFuelWeight - (this.getRouteReservedWeight());
        }
    }

    /**getRouteReservedWeight
     * EXPERIMENTAL
     * Attempts to calculate the extra time
     */
    tryGetExtraTime(useFOB = false) {
        if (this.tryGetExtraFuel(useFOB) <= 0) {
            return 0;
        }
        const tempWeight = this.getGW() - this._minDestFob;
        const tempFFCoefficient = A32NX_FuelPred.computeHoldingTrackFF(tempWeight, 180) / 30;
        return (this.tryGetExtraFuel(useFOB) * 1000) / tempFFCoefficient;
    }

    getRouteAltFuelWeight() {
        return this._routeAltFuelWeight;
    }

    getRouteAltFuelTime() {
        return this._routeAltFuelTime;
    }

    //-----------------------------------------------------------------------------------
    // TODO:FPM REWRITE: Start of functions to refactor
    //-----------------------------------------------------------------------------------

    // FIXME remove A32NX_FM_LS_COURSE
    async updateIlsCourse() {
        let course = -1;
        const mmr = this.navigation.getNavaidTuner().getMmrRadioTuningStatus(1);
        if (mmr.course !== null) {
            course = mmr.course;
        } else if (mmr.frequency !== null && SimVar.GetSimVarValue('L:A32NX_RADIO_RECEIVER_LOC_IS_VALID', 'number') === 1) {
            course = SimVar.GetSimVarValue('NAV LOCALIZER:3', 'degrees');
        }

        return SimVar.SetSimVarValue('L:A32NX_FM_LS_COURSE', 'number', course);
    }

    updateFlightNo(flightNo, callback = EmptyCallback.Boolean) {
        if (flightNo.length > 7) {
            this.setScratchpadMessage(NXSystemMessages.notAllowed);
            return callback(false);
        }

        SimVar.SetSimVarValue("ATC FLIGHT NUMBER", "string", flightNo, "FMC").then(() => {
            this.atsu.connectToNetworks(flightNo)
                .then((code) => {
                    if (code !== AtsuCommon.AtsuStatusCodes.Ok) {
                        SimVar.SetSimVarValue("L:A32NX_MCDU_FLT_NO_SET", "boolean", 0);
                        this.addNewAtsuMessage(code);
                        this.flightNo = "";
                        return callback(false);
                    }

                    SimVar.SetSimVarValue("L:A32NX_MCDU_FLT_NO_SET", "boolean", 1);
                    this.flightNumber = flightNo;
                    return callback(true);
                });
        });
    }

    async updateCoRoute(coRouteNum, callback = EmptyCallback.Boolean) {
        try {
            if (coRouteNum.length > 2 && (coRouteNum !== FMCMainDisplay.clrValue)) {
                if (coRouteNum.length < 10) {
                    if (coRouteNum === "NONE") {
                        this.resetCoroute();
                    } else {
                        const {success, data} = await SimBridgeClient.CompanyRoute.getCoRoute(coRouteNum);
                        if (success) {
                            this.coRoute["originIcao"] = data.origin.icao_code;
                            this.coRoute["destinationIcao"] = data.destination.icao_code;
                            this.coRoute["route"] = data.general.route;
                            if (data.alternate) {
                                this.coRoute["alternateIcao"] = data.alternate.icao_code;
                            }
                            this.coRoute["navlog"] = data.navlog.fix;

                            await Fmgc.CoRouteUplinkAdapter.uplinkFlightPlanFromCoRoute(this, this.flightPlanService, this.coRoute);
                            await this.flightPlanService.uplinkInsert();

                            this.coRoute["routeNumber"] = coRouteNum;
                        } else {
                            this.setScratchpadMessage(NXSystemMessages.notInDatabase);
                        }
                    }
                    return callback(true);
                }
            }
            this.setScratchpadMessage(NXSystemMessages.notAllowed);
            return callback(false);
        } catch (error) {
            console.error(`Error retrieving coroute from SimBridge ${error}`);
            this.setScratchpadMessage(NXFictionalMessages.unknownDownlinkErr);
            return callback(false);
        }
    }

    async getCoRouteList() {
        try {
            const origin = this.flightPlanService.active.originAirport.ident;
            const dest = this.flightPlanService.active.destinationAirport.ident;
            const { success, data } = await SimBridgeClient.CompanyRoute.getRouteList(origin, dest);

            if (success) {
                data.forEach((route => {
                    this.coRoute.routes.push({
                        originIcao: route.origin.icao_code,
                        destinationIcao: route.destination.icao_code,
                        alternateIcao: route.alternate ? route.alternate.icao_code : undefined,
                        route: route.general.route,
                        navlog: route.navlog.fix,
                        routeName: route.name
                    });
                }));
            } else {
                this.setScratchpadMessage(NXSystemMessages.notInDatabase);
            }
        } catch (error) {
            console.info(`Error retrieving coroute list ${error}`);
        }
    }

    getTotalTripTime() {
        return this._routeTripTime;
    }

    getTotalTripFuelCons() {
        return this._routeTripFuelWeight;
    }

    onUplinkInProgress() {
        this.setScratchpadMessage(NXSystemMessages.uplinkInsertInProg);
    }

    onUplinkDone() {
        this.removeMessageFromQueue(NXSystemMessages.uplinkInsertInProg.text);
        this.setScratchpadMessage(NXSystemMessages.aocActFplnUplink);
    }

    /**
     @param items {Array.<import('msfs-navdata').DatabaseItem>}
     */
    deduplicateFacilities(items) {
        if (items.length === 0) {
            return undefined;
        }
        if (items.length === 1) {
            return items[0];
        }

        return new Promise((resolve) => {
            A320_Neo_CDU_SelectWptPage.ShowPage(this, items, resolve);
        });
    }

    /**
     * Shows a scratchpad message based on the FMS error thrown
     * @param type
     */
    showFmsErrorMessage(type) {
        switch (type) {
            case 0: // NotInDatabase
                this.setScratchpadMessage(NXSystemMessages.notInDatabase);
                break;
            case 1: // NotYetImplemented
                this.setScratchpadMessage(NXSystemMessages.notYetImplemented);
                break;
            case 2: // FormatError
                this.setScratchpadMessage(NXSystemMessages.formatError);
                break;
            case 3: // EntryOutOfRange
                this.setScratchpadMessage(NXSystemMessages.entryOutOfRange);
                break;
            case 4: // ListOf99InUse
                this.setScratchpadMessage(NXSystemMessages.listOf99InUse);
                break;
        }
    }

    createNewWaypoint(ident) {
        return new Promise((resolve, reject) => {
            CDUNewWaypoint.ShowPage(this, (waypoint) => {
                if (waypoint) {
                    resolve(waypoint);
                } else {
                    reject();
                }
            }, { ident });
        });

    }

    createLatLonWaypoint(coordinates, stored, ident = undefined) {
        return this.dataManager.createLatLonWaypoint(coordinates, stored, ident);
    }

    createPlaceBearingPlaceBearingWaypoint(place1, bearing1, place2, bearing2, stored, ident = undefined) {
        return this.dataManager.createPlaceBearingPlaceBearingWaypoint(place1, bearing1, place2, bearing2, stored, ident);
    }

    createPlaceBearingDistWaypoint(place, bearing, distance, stored, ident = undefined) {
        return this.dataManager.createPlaceBearingDistWaypoint(place, bearing, distance, stored, ident);
    }

    getStoredWaypointsByIdent(ident) {
        return this.dataManager.getStoredWaypointsByIdent(ident);
    }

    //-----------------------------------------------------------------------------------
    // TODO:FPM REWRITE: Start of functions to refactor
    //-----------------------------------------------------------------------------------

    _getOrSelectWaypoints(getter, ident, callback) {
        getter(ident).then((waypoints) => {
            if (waypoints.length === 0) {
                return callback(undefined);
            }
            if (waypoints.length === 1) {
                return callback(waypoints[0]);
            }
            A320_Neo_CDU_SelectWptPage.ShowPage(this, waypoints, callback);
        });
    }

    getOrSelectILSsByIdent(ident, callback) {
        this._getOrSelectWaypoints(this.dataManager.GetILSsByIdent.bind(this.dataManager), ident, callback); // TODO port over (fms-v2)
    }
    getOrSelectVORsByIdent(ident, callback) {
        this._getOrSelectWaypoints(this.navigationDatabase.searchVor.bind(this.navigationDatabase), ident, callback);
    }
    getOrSelectNDBsByIdent(ident, callback) {
        this._getOrSelectWaypoints(this.navigationDatabase.searchNdb.bind(this.navigationDatabase), ident, callback);
    }
    getOrSelectNavaidsByIdent(ident, callback) {
        this._getOrSelectWaypoints(this.navigationDatabase.searchAllNavaid.bind(this.navigationDatabase), ident, callback);
    }

    getOrSelectWaypointByIdent(ident, callback) {
        this._getOrSelectWaypoints(this.navigationDatabase.searchWaypoint.bind(this.navigationDatabase), ident, callback);
    }

    insertWaypoint(newWaypointTo, fpIndex, forAlternate, index, before = false, callback = EmptyCallback.Boolean, bypassTmpy) {
        if (newWaypointTo === "" || newWaypointTo === FMCMainDisplay.clrValue) {
            return callback(false);
        }
        try {
            Fmgc.WaypointEntryUtils.getOrCreateWaypoint(this, newWaypointTo, true).then(
                /**
                 * @param {Waypoint} waypoint
                 */
                (waypoint) => {
                    if (!waypoint) {
                        return callback(false);
                    }
                    if (bypassTmpy) {
                        if (fpIndex === Fmgc.FlightPlanIndex.Active && this.flightPlanService.hasTemporary) {
                            this.setScratchpadMessage(NXSystemMessages.notAllowed);
                            return callback(false);
                        }

                        if (before) {
                            this.flightPlanService.insertWaypointBefore(index, waypoint, fpIndex, forAlternate).then(() => callback(true));
                        } else {
                            this.flightPlanService.nextWaypoint(index, waypoint, fpIndex, forAlternate).then(() => callback(true));
                        }
                    } else {
                        if (before) {
                            this.flightPlanService.insertWaypointBefore(index, waypoint, fpIndex, forAlternate).then(() => callback(true));
                        } else {
                            this.flightPlanService.nextWaypoint(index, waypoint, fpIndex, forAlternate).then(() => callback(true));
                        }
                    }
                }).catch((err) => {
                if (err instanceof McduMessage) {
                    this.setScratchpadMessage(err);
                } else if (err) {
                    console.error(err);
                }
                return callback(false);
            });
        } catch (err) {
            if (err instanceof McduMessage) {
                this.setScratchpadMessage(err);
            } else {
                console.error(err);
            }
            return callback(false);
        }
    }

    /**
     *
     * @param {string} lastWaypointIdent The waypoint along the airway to insert up to
     * @param {number} index the flight plan index of the from waypoint
     * @param {string} airwayName the name/ident of the airway
     * @param {boolean} smartAirway true if the intersection is computed by the smart airways function
     * @returns index of the last waypoint inserted or -1 on error
     */
    async insertWaypointsAlongAirway(lastWaypointIdent, index, airwayName, smartAirway = false) {
        const referenceWaypoint = this.flightPlanManager.getWaypoint(index - 1);
        const lastWaypointIdentPadEnd = lastWaypointIdent.padEnd(5, " ");
        if (referenceWaypoint) {
            const infos = referenceWaypoint.infos;
            if (infos instanceof WayPointInfo) {
                await referenceWaypoint.infos.UpdateAirway(airwayName).catch(console.error); // Sometimes the waypoint is initialized without waiting to the airways array to be filled
                const airway = infos.airways.find(a => {
                    return a.name === airwayName;
                });
                if (airway) {
                    const firstIndex = airway.icaos.indexOf(referenceWaypoint.icao);
                    const lastWaypointIcao = airway.icaos.find(icao => icao.substring(7, 12) === lastWaypointIdentPadEnd);
                    const lastIndex = airway.icaos.indexOf(lastWaypointIcao);
                    if (firstIndex >= 0) {
                        if (lastIndex >= 0) {
                            let inc = 1;
                            if (lastIndex < firstIndex) {
                                inc = -1;
                            }
                            index -= 1;
                            const count = Math.abs(lastIndex - firstIndex);
                            for (let i = 1; i < count + 1; i++) { // 9 -> 6
                                const syncInsertWaypointByIcao = async (icao, idx) => {
                                    return new Promise(resolve => {
                                        console.log("add icao:" + icao + " @ " + idx);
                                        this.flightPlanManager.addWaypoint(icao, idx, () => {
                                            const waypoint = this.flightPlanManager.getWaypoint(idx);
                                            waypoint.infos.airwayIn = airwayName;
                                            if (i < count) {
                                                waypoint.infos.airwayOut = airwayName;
                                            }
                                            waypoint.additionalData.smartAirway = smartAirway;
                                            waypoint.additionalData.annotation = airwayName;
                                            console.log("icao:" + icao + " added");
                                            resolve();
                                        }).catch(console.error);
                                    });
                                };

                                await syncInsertWaypointByIcao(airway.icaos[firstIndex + i * inc], index + i).catch(console.error);
                            }
                            return index + count;
                        }
                        this.setScratchpadMessage(NXFictionalMessages.secondIndexNotFound);
                        return -1;
                    }
                    this.setScratchpadMessage(NXFictionalMessages.firstIndexNotFound);
                    return -1;
                }
                this.setScratchpadMessage(NXFictionalMessages.noRefWpt);
                return -1;
            }
            this.setScratchpadMessage(NXFictionalMessages.noWptInfos);
            return -1;
        }
        this.setScratchpadMessage(NXFictionalMessages.noRefWpt);
        return -1;
    }

    toggleWaypointOverfly(index, callback = EmptyCallback.Void) {
        if (this.flightPlanService.hasTemporary) {
            this.setScratchpadMessage(NXSystemMessages.notAllowed);
            return callback(false);
        }

        this.flightPlanService.toggleOverfly(index);
        callback();
    }

    eraseTemporaryFlightPlan(callback = EmptyCallback.Void) {
        if (this.flightPlanService.hasTemporary) {
            this.flightPlanService.temporaryDelete();

            SimVar.SetSimVarValue("L:FMC_FLIGHT_PLAN_IS_TEMPORARY", "number", 0);
            SimVar.SetSimVarValue("L:MAP_SHOW_TEMPORARY_FLIGHT_PLAN", "number", 0);
            callback();
        } else {
            callback();
        }
    }

    insertTemporaryFlightPlan(callback = EmptyCallback.Void) {
        if (this.flightPlanService.hasTemporary) {
            this.flightPlanService.temporaryInsert();

            SimVar.SetSimVarValue("L:FMC_FLIGHT_PLAN_IS_TEMPORARY", "number", 0);
            SimVar.SetSimVarValue("L:MAP_SHOW_TEMPORARY_FLIGHT_PLAN", "number", 0);

            this.guidanceController.vnavDriver.invalidateFlightPlanProfile(); callback();
        }
    }

    //-----------------------------------------------------------------------------------
    // TODO:FPM REWRITE: End of functions to refactor
    //-----------------------------------------------------------------------------------

    /*
     * validates the waypoint type
     * return values:
     *    0 = lat-lon coordinate
     *    1 = time
     *    2 = place definition
     *   -1 = unknown
     */
    async waypointType(mcdu, waypoint) {
        if (mcdu.isLatLonFormat(waypoint)) {
            return [0, null];
        }

        // time formatted
        if (/([0-2][0-4][0-5][0-9]Z?)/.test(waypoint) && waypoint.length <= 5) {
            return [1, null];
        }

        // place formatted
        if (/^[A-Z0-9]{2,7}/.test(waypoint)) {
            return mcdu.dataManager.GetWaypointsByIdent.bind(mcdu.dataManager)(waypoint).then((waypoints) => {
                if (waypoints.length !== 0) {
                    return [2, null];
                } else {
                    return [-1, NXSystemMessages.notInDatabase];
                }
            });
        }

        return [-1, NXSystemMessages.formatError];
    }

    vSpeedsValid() {
        return (!!this.v1Speed && !!this.vRSpeed ? this.v1Speed <= this.vRSpeed : true)
            && (!!this.vRSpeed && !!this.v2Speed ? this.vRSpeed <= this.v2Speed : true)
            && (!!this.v1Speed && !!this.v2Speed ? this.v1Speed <= this.v2Speed : true);
    }

    /**
     * Gets the departure runway elevation in feet, if available.
     * @returns departure runway elevation in feet, or null if not available.
     */
    getDepartureElevation() {
        const activePlan = this.flightPlanService.active;

        let departureElevation = null;
        if (activePlan.originRunway) {
            departureElevation = activePlan.originRunway.thresholdLocation.alt;
        } else if (activePlan.originAirport) {
            departureElevation = activePlan.originAirport.location.alt;
        }

        return departureElevation;
    }

    /**
     * Gets the gross weight, if available.
     * Prior to engine start this is based on ZFW + Fuel entries,
     * after engine start ZFW entry + FQI FoB.
     * @returns {number | null} gross weight in tons or null if not available.
     */
    getGrossWeight() {
        const useFqi = this.isAnEngineOn();

        if (this.zeroFuelWeight === undefined || (!useFqi && this.blockFuel === undefined)) {
            return null;
        }

        return this.zeroFuelWeight + (useFqi ? this.getFOB() : this.blockFuel);
    }

    getToSpeedsTooLow() {
        const grossWeight = this.getGrossWeight();

        if (this.flaps === null || grossWeight === null) {
            return false;
        }

        const departureElevation = this.getDepartureElevation();

        const zp = departureElevation !== null ? this.getPressureAltAtElevation(departureElevation, this.getBaroCorrection1()) : this.getPressureAlt();
        if (zp === null) {
            return false;
        }

        const tow = grossWeight - (this.isAnEngineOn() || this.taxiFuelWeight === undefined ? 0 : this.taxiFuelWeight);

        return this.v1Speed < Math.trunc(NXSpeedsUtils.getVmcg(zp))
            || this.vRSpeed < Math.trunc(1.05 * NXSpeedsUtils.getVmca(zp))
            || this.v2Speed < Math.trunc(1.1 * NXSpeedsUtils.getVmca(zp))
            || (isFinite(tow) && this.v2Speed < Math.trunc(1.13 * NXSpeedsUtils.getVs1g(tow, this.flaps, true)));
    }

    toSpeedsChecks() {
        const toSpeedsNotInserted = !this.v1Speed || !this.vRSpeed || !this.v2Speed;
        if (toSpeedsNotInserted !== this.toSpeedsNotInserted) {
            this.toSpeedsNotInserted = toSpeedsNotInserted;
        }

        const toSpeedsTooLow = this.getToSpeedsTooLow();
        if (toSpeedsTooLow !== this.toSpeedsTooLow) {
            this.toSpeedsTooLow = toSpeedsTooLow;
            if (toSpeedsTooLow) {
                this.addMessageToQueue(NXSystemMessages.toSpeedTooLow, () => !this.getToSpeedsTooLow());
            }
        }

        const vSpeedDisagree = !this.vSpeedsValid();
        if (vSpeedDisagree !== this.vSpeedDisagree) {
            this.vSpeedDisagree = vSpeedDisagree;
            if (vSpeedDisagree) {
                this.addMessageToQueue(NXSystemMessages.vToDisagree, this.vSpeedsValid.bind(this));
            }
        }

        this.arincDiscreteWord3.setBitValue(16, vSpeedDisagree);
        this.arincDiscreteWord3.setBitValue(17, toSpeedsTooLow);
        this.arincDiscreteWord3.setBitValue(18, toSpeedsNotInserted);
        this.arincDiscreteWord3.ssm = Arinc429Word.SignStatusMatrix.NormalOperation;
    }

    //Needs PR Merge #3082
    trySetV1Speed(s) {
        if (s === FMCMainDisplay.clrValue) {
            this.setScratchpadMessage(NXSystemMessages.notAllowed);
            return false;
        }
        const v = parseInt(s);
        if (!isFinite(v) || !/^\d{2,3}$/.test(s)) {
            this.setScratchpadMessage(NXSystemMessages.formatError);
            return false;
        }
        if (v < 90 || v > 350) {
            this.setScratchpadMessage(NXSystemMessages.entryOutOfRange);
            return false;
        }
        this.removeMessageFromQueue(NXSystemMessages.checkToData.text);
        this.unconfirmedV1Speed = undefined;
        this.flightPlanService.active.performanceData.v1.set(v);
        SimVar.SetSimVarValue("L:AIRLINER_V1_SPEED", "Knots", this.v1Speed);
        return true;
    }

    //Needs PR Merge #3082
    trySetVRSpeed(s) {
        if (s === FMCMainDisplay.clrValue) {
            this.setScratchpadMessage(NXSystemMessages.notAllowed);
            return false;
        }
        const v = parseInt(s);
        if (!isFinite(v) || !/^\d{2,3}$/.test(s)) {
            this.setScratchpadMessage(NXSystemMessages.formatError);
            return false;
        }
        if (v < 90 || v > 350) {
            this.setScratchpadMessage(NXSystemMessages.entryOutOfRange);
            return false;
        }
        this.removeMessageFromQueue(NXSystemMessages.checkToData.text);
        this.unconfirmedVRSpeed = undefined;
        this.flightPlanService.active.performanceData.vr.set(v);
        SimVar.SetSimVarValue("L:AIRLINER_VR_SPEED", "Knots", this.vRSpeed);
        return true;
    }

    //Needs PR Merge #3082
    trySetV2Speed(s) {
        if (s === FMCMainDisplay.clrValue) {
            this.setScratchpadMessage(NXSystemMessages.notAllowed);
            return false;
        }
        const v = parseInt(s);
        if (!isFinite(v) || !/^\d{2,3}$/.test(s)) {
            this.setScratchpadMessage(NXSystemMessages.formatError);
            return false;
        }
        if (v < 90 || v > 350) {
            this.setScratchpadMessage(NXSystemMessages.entryOutOfRange);
            return false;
        }
        this.removeMessageFromQueue(NXSystemMessages.checkToData.text);
        this.unconfirmedV2Speed = undefined;
        this.flightPlanService.active.performanceData.v2.set(v);
        SimVar.SetSimVarValue("L:AIRLINER_V2_SPEED", "Knots", this.v2Speed);
        return true;
    }

    trySetTakeOffTransAltitude(s) {
        if (s === FMCMainDisplay.clrValue) {
            this.flightPlanService.setPilotTransitionAltitude(undefined);
            this.updateTransitionAltitudeLevel();
            return true;
        }

        let value = parseInt(s);
        if (!isFinite(value) || !/^\d{4,5}$/.test(s)) {
            this.setScratchpadMessage(NXSystemMessages.formatError);
            return false;
        }

        value = Math.round(value / 10) * 10;
        if (value < 1000 || value > 45000) {
            this.setScratchpadMessage(NXSystemMessages.entryOutOfRange);
            return false;
        }

        this.flightPlanService.setPilotTransitionAltitude.set(value);
        this.updateTransitionAltitudeLevel();
        return true;
    }

    /**
     * Rounds a number to the nearest multiple
     * @param {number | undefined | null} n the number to round
     * @param {number} r the multiple
     * @returns {number | undefined | null} n rounded to the nereast multiple of r, or null/undefined if n is null/undefined
     */
    static round(n, r = 1) {
        if (n === undefined || n === null) {
            return n;
        }
        return Math.round(n / r) * r;
    }

    async trySetThrustReductionAccelerationAltitude(s) {
        const plan = this.flightPlanService.active;

        if (this.flightPhaseManager.phase >= FmgcFlightPhases.TAKEOFF || !plan.originAirport) {
            this.setScratchpadMessage(NXSystemMessages.notAllowed);
            return false;
        }

        if (s === FMCMainDisplay.clrValue) {
            const hasDefaultThrRed = plan.performanceData.defaultThrustReductionAltitude.get() !== undefined;
            const hasDefaultAcc = plan.performanceData.defaultAccelerationAltitude.get() !== undefined;

            if (hasDefaultThrRed && hasDefaultAcc) {
                plan.performanceData.pilotThrustReductionAltitude.set(undefined);
                plan.performanceData.pilotAccelerationAltitude.set(undefined);
                return true;
            }

            this.setScratchpadMessage(NXSystemMessages.notAllowed);
            return false;
        }

        const match = s.match(/^(([0-9]{4,5})\/?)?(\/([0-9]{4,5}))?$/);
        if (match === null || (match[2] === undefined && match[4] === undefined) || s.split('/').length > 2) {
            this.setScratchpadMessage(NXSystemMessages.formatError);
            return false;
        }

        const thrRed = match[2] !== undefined ? FMCMainDisplay.round(parseInt(match[2]), 10) : undefined;
        const accAlt = match[4] !== undefined ? FMCMainDisplay.round(parseInt(match[4]), 10) : undefined;

        const origin = this.flightPlanService.active.originAirport;

        let elevation = SimVar.GetSimVarValue("GROUND ALTITUDE", "feet");
        if (origin) {
            elevation = origin.location.alt;
        }

        const minimumAltitude = elevation + 400;

        const newThrRed = thrRed !== undefined ? thrRed : plan.performanceData.thrustReductionAltitude.get();
        const newAccAlt = accAlt !== undefined ? accAlt : plan.performanceData.accelerationAltitude.get();

        if (
            (thrRed !== undefined && (thrRed < minimumAltitude || thrRed > 45000))
            || (accAlt !== undefined && (accAlt < minimumAltitude || accAlt > 45000))
            || (newThrRed !== undefined && newAccAlt !== undefined && thrRed > accAlt)
        ) {
            this.setScratchpadMessage(NXSystemMessages.entryOutOfRange);
            return false;
        }

        if (thrRed !== undefined) {
            plan.performanceData.pilotThrustReductionAltitude.set(thrRed);
        }

        if (accAlt !== undefined) {
            plan.performanceData.pilotAccelerationAltitude.set(accAlt);
        }

        return true;
    }

    async trySetEngineOutAcceleration(s) {
        const plan = this.flightPlanService.active;

        if (this.flightPhaseManager.phase >= FmgcFlightPhases.TAKEOFF || !plan.originAirport) {
            this.setScratchpadMessage(NXSystemMessages.notAllowed);
            return false;
        }

        if (s === FMCMainDisplay.clrValue) {
            const hasDefaultEngineOutAcc = plan.performanceData.defaultEngineOutAccelerationAltitude.get() !== undefined;

            if (hasDefaultEngineOutAcc) {
                plan.performanceData.pilotEngineOutAccelerationAltitude.set(undefined);
                return true;
            }

            this.setScratchpadMessage(NXSystemMessages.notAllowed);
            return false;
        }

        const match = s.match(/^([0-9]{4,5})$/);
        if (match === null) {
            this.setScratchpadMessage(NXSystemMessages.formatError);
            return false;
        }

        const accAlt = parseInt(match[1]);

        const origin = plan.originAirport;
        const elevation = origin.location.alt !== undefined ? origin.location.alt : 0;
        const minimumAltitude = elevation + 400;

        if (accAlt < minimumAltitude || accAlt > 45000) {
            this.setScratchpadMessage(NXSystemMessages.entryOutOfRange);
            return false;
        }

        plan.performanceData.pilotEngineOutAccelerationAltitude.set(accAlt);

        return true;
    }

    async trySetThrustReductionAccelerationAltitudeGoaround(s) {
        const plan = this.flightPlanService.active;

        if (this.flightPhaseManager.phase >= FmgcFlightPhases.GOAROUND || !plan.destinationAirport) {
            this.setScratchpadMessage(NXSystemMessages.notAllowed);
            return false;
        }

        if (s === FMCMainDisplay.clrValue) {
            const hasDefaultMissedThrRed = plan.performanceData.defaultMissedThrustReductionAltitude.get() !== undefined;
            const hasDefaultMissedAcc = plan.performanceData.defaultMissedAccelerationAltitude.get() !== undefined;

            if (hasDefaultMissedThrRed && hasDefaultMissedAcc) {
                plan.performanceData.pilotMissedThrustReductionAltitude.set(undefined);
                plan.performanceData.pilotMissedAccelerationAltitude.set(undefined);
                return true;
            }

            this.setScratchpadMessage(NXSystemMessages.notAllowed);
            return false;
        }

        const match = s.match(/^(([0-9]{4,5})\/?)?(\/([0-9]{4,5}))?$/);
        if (match === null || (match[2] === undefined && match[4] === undefined) || s.split('/').length > 2) {
            this.setScratchpadMessage(NXSystemMessages.formatError);
            return false;
        }

        const thrRed = match[2] !== undefined ? FMCMainDisplay.round(parseInt(match[2]), 10) : undefined;
        const accAlt = match[4] !== undefined ? FMCMainDisplay.round(parseInt(match[4]), 10) : undefined;

        const destination = plan.destinationAirport;
        const elevation = destination.location.alt !== undefined ? destination.location.alt : 0;
        const minimumAltitude = elevation + 400;

        const newThrRed = thrRed !== undefined ? thrRed : plan.performanceData.missedThrustReductionAltitude.get();
        const newAccAlt = accAlt !== undefined ? accAlt : plan.performanceData.missedAccelerationAltitude.get();

        if (
            (thrRed !== undefined && (thrRed < minimumAltitude || thrRed > 45000))
            || (accAlt !== undefined && (accAlt < minimumAltitude || accAlt > 45000))
            || (newThrRed !== undefined && newAccAlt !== undefined && thrRed > accAlt)
        ) {
            this.setScratchpadMessage(NXSystemMessages.entryOutOfRange);
            return false;
        }

        if (thrRed !== undefined) {
            plan.performanceData.pilotMissedThrustReductionAltitude.set(thrRed);
        }

        if (accAlt !== undefined) {
            plan.performanceData.pilotMissedAccelerationAltitude.set(accAlt);
        }

        return true;
    }

    async trySetEngineOutAccelerationAltitudeGoaround(s) {
        const plan = this.flightPlanService.active;

        if (this.flightPhaseManager.phase >= FmgcFlightPhases.GOAROUND || !plan.destinationAirport) {
            this.setScratchpadMessage(NXSystemMessages.notAllowed);
            return false;
        }

        if (s === FMCMainDisplay.clrValue) {
            const hasDefaultMissedEOAcc = plan.performanceData.defaultMissedEngineOutAccelerationAltitude.get() !== undefined;

            if (hasDefaultMissedEOAcc) {
                plan.performanceData.pilotMissedEngineOutAccelerationAltitude.set(undefined);
                return true;
            }

            this.setScratchpadMessage(NXSystemMessages.notAllowed);
            return false;
        }

        const match = s.match(/^([0-9]{4,5})$/);
        if (match === null) {
            this.setScratchpadMessage(NXSystemMessages.formatError);
            return false;
        }

        const accAlt = parseInt(match[1]);

        const destination = plan.destinationAirport;
        const elevation = destination.location.alt !== undefined ? destination.location.alt : 0;
        const minimumAltitude = elevation + 400;

        if (accAlt < minimumAltitude || accAlt > 45000) {
            this.setScratchpadMessage(NXSystemMessages.entryOutOfRange);
            return false;
        }

        plan.performanceData.pilotMissedEngineOutAccelerationAltitude.set(accAlt);

        return true;
    }

    thrustReductionAccelerationChecks() {
        // TODO port over (fms-v2)
        // const activePlan = this.flightPlanService.active;

        // if (activePlan.reconcileAccelerationWithConstraints()) {
        //     this.addMessageToQueue(NXSystemMessages.newAccAlt.getModifiedMessage(activePlan.accelerationAltitude.toFixed(0)));
        // }

        // if (activePlan.reconcileThrustReductionWithConstraints()) {
        //     this.addMessageToQueue(NXSystemMessages.newThrRedAlt.getModifiedMessage(activePlan.thrustReductionAltitude.toFixed(0)));
        // }
    }

    updateThrustReductionAcceleration() {
        const activePerformanceData = this.flightPlanService.active.performanceData;

        this.arincThrustReductionAltitude.setBnrValue(
            activePerformanceData.thrustReductionAltitude.get() !== undefined ? activePerformanceData.thrustReductionAltitude.get() : 0,
            activePerformanceData.thrustReductionAltitude.get() !== undefined ? Arinc429Word.SignStatusMatrix.NormalOperation : Arinc429Word.SignStatusMatrix.NoComputedData,
            17, 131072, 0,
        );
        this.arincAccelerationAltitude.setBnrValue(
            activePerformanceData.accelerationAltitude.get() !== undefined ? activePerformanceData.accelerationAltitude.get() : 0,
            activePerformanceData.accelerationAltitude.get() !== undefined ? Arinc429Word.SignStatusMatrix.NormalOperation : Arinc429Word.SignStatusMatrix.NoComputedData,
            17, 131072, 0,
        );
        this.arincEoAccelerationAltitude.setBnrValue(
            activePerformanceData.engineOutAccelerationAltitude.get() !== undefined ? activePerformanceData.engineOutAccelerationAltitude.get() : 0,
            activePerformanceData.engineOutAccelerationAltitude.get() !== undefined ? Arinc429Word.SignStatusMatrix.NormalOperation : Arinc429Word.SignStatusMatrix.NoComputedData,
            17, 131072, 0,
        );

        this.arincMissedThrustReductionAltitude.setBnrValue(
            activePerformanceData.missedThrustReductionAltitude.get() !== undefined ? activePerformanceData.missedThrustReductionAltitude.get() : 0,
            activePerformanceData.missedThrustReductionAltitude.get() !== undefined ? Arinc429Word.SignStatusMatrix.NormalOperation : Arinc429Word.SignStatusMatrix.NoComputedData,
            17, 131072, 0,
        );
        this.arincMissedAccelerationAltitude.setBnrValue(
            activePerformanceData.missedAccelerationAltitude.get() !== undefined ? activePerformanceData.missedAccelerationAltitude.get() : 0,
            activePerformanceData.missedAccelerationAltitude.get() !== undefined ? Arinc429Word.SignStatusMatrix.NormalOperation : Arinc429Word.SignStatusMatrix.NoComputedData,
            17, 131072, 0,
        );
        this.arincMissedEoAccelerationAltitude.setBnrValue(
            activePerformanceData.missedEngineOutAccelerationAltitude.get() !== undefined ? activePerformanceData.missedEngineOutAccelerationAltitude.get() : 0,
            activePerformanceData.missedEngineOutAccelerationAltitude.get() !== undefined ? Arinc429Word.SignStatusMatrix.NormalOperation : Arinc429Word.SignStatusMatrix.NoComputedData,
            17, 131072, 0,
        );
    }

    updateTransitionAltitudeLevel() {
        const originTransitionAltitude = this.getOriginTransitionAltitude();
        this.arincTransitionAltitude.setBnrValue(
            originTransitionAltitude !== undefined ? originTransitionAltitude : 0,
            originTransitionAltitude !== undefined ? Arinc429Word.SignStatusMatrix.NormalOperation : Arinc429Word.SignStatusMatrix.NoComputedData,
            17, 131072, 0,
        )

        const destinationTansitionLevel = this.getDestinationTransitionLevel();
        this.arincTransitionLevel.setBnrValue(
            destinationTansitionLevel !== undefined ? destinationTansitionLevel : 0,
            destinationTansitionLevel !== undefined ? Arinc429Word.SignStatusMatrix.NormalOperation : Arinc429Word.SignStatusMatrix.NoComputedData,
            9, 512, 0,
        )
    }

    //Needs PR Merge #3082
    //TODO: with FADEC no longer needed
    setPerfTOFlexTemp(s) {
        if (s === FMCMainDisplay.clrValue) {
            this.perfTOTemp = NaN;
            // In future we probably want a better way of checking this, as 0 is
            // in the valid flex temperature range (-99 to 99).
            SimVar.SetSimVarValue("L:AIRLINER_TO_FLEX_TEMP", "Number", 0);
            return true;
        }
        let value = parseInt(s);
        if (!isFinite(value) || !/^[+\-]?\d{1,2}$/.test(s)) {
            this.setScratchpadMessage(NXSystemMessages.formatError);
            return false;
        }
        if (value < -99 || value > 99) {
            this.setScratchpadMessage(NXSystemMessages.entryOutOfRange);
            return false;
        }
        // As the sim uses 0 as a sentinel value to detect that no flex
        // temperature is set, we'll just use 0.1 as the actual value for flex 0
        // and make sure we never display it with decimals.
        if (value === 0) {
            value = 0.1;
        }
        this.perfTOTemp = value;
        SimVar.SetSimVarValue("L:AIRLINER_TO_FLEX_TEMP", "Number", value);
        return true;
    }

    /**
     * Attempts to predict required block fuel for trip
     * @returns {boolean}
     */
    //TODO: maybe make this part of an update routine?
    tryFuelPlanning() {
        if (this._fuelPlanningPhase === this._fuelPlanningPhases.IN_PROGRESS) {
            this._blockFuelEntered = true;
            this._fuelPlanningPhase = this._fuelPlanningPhases.COMPLETED;
            return true;
        }
        const tempRouteFinalFuelTime = this._routeFinalFuelTime;
        this.tryUpdateRouteFinalFuel();
        this.tryUpdateRouteAlternate();
        this.tryUpdateRouteTrip();

        this._routeFinalFuelTime = tempRouteFinalFuelTime;
        this._routeFinalFuelWeight = (this._routeFinalFuelTime * this._rteFinalCoeffecient) / 1000;

        this.tryUpdateMinDestFob();

        this.blockFuel = this.getTotalTripFuelCons() + this._minDestFob + this.taxiFuelWeight + this.getRouteReservedWeight();
        this._fuelPlanningPhase = this._fuelPlanningPhases.IN_PROGRESS;
        return true;
    }

    trySetTaxiFuelWeight(s) {
        if (s === FMCMainDisplay.clrValue) {
            this.taxiFuelWeight = this._defaultTaxiFuelWeight;
            this._taxiEntered = false;
            return true;
        }
        if (!this.representsDecimalNumber(s)) {
            this.setScratchpadMessage(NXSystemMessages.formatError);
            return false;
        }
        const value = NXUnits.userToKg(parseFloat(s));
        if (isFinite(value)) {
            if (this.isTaxiFuelInRange(value)) {
                this._taxiEntered = true;
                this.taxiFuelWeight = value;
                return true;
            } else {
                this.setScratchpadMessage(NXSystemMessages.entryOutOfRange);
                return false;
            }
        }
        this.setScratchpadMessage(NXSystemMessages.notAllowed);
        return false;
    }

    getRouteFinalFuelWeight() {
        if (isFinite(this._routeFinalFuelWeight)) {
            this._routeFinalFuelWeight = (this._routeFinalFuelTime * this._rteFinalCoeffecient) / 1000;
            return this._routeFinalFuelWeight;
        }
    }

    getRouteFinalFuelTime() {
        return this._routeFinalFuelTime;
    }

    /**
     * This method is used to set initial Final Time for when INIT B is making predictions
     * @param {String} s - containing time value
     * @returns {boolean}
     */
    async trySetRouteFinalTime(s) {
        if (s) {
            if (s === FMCMainDisplay.clrValue) {
                this._routeFinalFuelTime = this._routeFinalFuelTimeDefault;
                this._rteFinalWeightEntered = false;
                this._rteFinalTimeEntered = false;
                return true;
            }
            // Time entry must start with '/'
            if (s.startsWith("/")) {
                const rteFinalTime = s.slice(1);

                if (!/^\d{1,4}$/.test(rteFinalTime)) {
                    this.setScratchpadMessage(NXSystemMessages.formatError);
                    return false;
                }

                if (this.isFinalTimeInRange(rteFinalTime)) {
                    this._rteFinalWeightEntered = false;
                    this._rteFinalTimeEntered = true;
                    this._routeFinalFuelTime = FMCMainDisplay.hhmmToMinutes(rteFinalTime.padStart(4,"0"));
                    return true;
                } else {
                    this.setScratchpadMessage(NXSystemMessages.entryOutOfRange);
                    return false;
                }
            }
        }
        this.setScratchpadMessage(NXSystemMessages.notAllowed);
        return false;
    }

    /**
     *
     * @param {string} s
     * @returns {Promise<boolean>}
     */
    async trySetRouteFinalFuel(s) {
        if (s === FMCMainDisplay.clrValue) {
            this._routeFinalFuelTime = this._routeFinalFuelTimeDefault;
            this._rteFinalWeightEntered = false;
            this._rteFinalTimeEntered = false;
            return true;
        }
        if (s) {
            // Time entry must start with '/'
            if (s.startsWith("/")) {
                return this.trySetRouteFinalTime(s);
            } else {
                // If not time, try to parse as weight
                // Weight can be entered with optional trailing slash, if so remove it before parsing the value
                const enteredValue = s.endsWith("/") ? s.slice(0, -1) : s;

                if (!this.representsDecimalNumber(enteredValue)) {
                    this.setScratchpadMessage(NXSystemMessages.formatError);
                    return false;
                }

                const rteFinalWeight = NXUnits.userToKg(parseFloat(enteredValue));

                if (this.isFinalFuelInRange(rteFinalWeight)) {
                    this._rteFinalWeightEntered = true;
                    this._rteFinalTimeEntered = false;
                    this._routeFinalFuelWeight = rteFinalWeight;
                    this._routeFinalFuelTime = (rteFinalWeight * 1000) / this._rteFinalCoeffecient;
                    return true;
                } else {
                    this.setScratchpadMessage(NXSystemMessages.entryOutOfRange);
                    return false;
                }
            }
        }
        this.setScratchpadMessage(NXSystemMessages.notAllowed);
        return false;
    }

    getRouteReservedWeight() {
        if (this.isFlying()) {
            return 0;
        }
        if (!this.routeReservedEntered() && (this._rteFinalCoeffecient !== 0)) {
            const fivePercentWeight = this._routeReservedPercent * this._routeTripFuelWeight / 100;
            const fiveMinuteHoldingWeight = (5 * this._rteFinalCoeffecient) / 1000;

            return fivePercentWeight > fiveMinuteHoldingWeight ? fivePercentWeight : fiveMinuteHoldingWeight;
        }
        if (isFinite(this._routeReservedWeight) && this._routeReservedWeight !== 0) {
            return this._routeReservedWeight;
        } else {
            return this._routeReservedPercent * this._routeTripFuelWeight / 100;
        }
    }

    getRouteReservedPercent() {
        if (this.isFlying()) {
            return 0;
        }
        if (isFinite(this._routeReservedWeight) && isFinite(this.blockFuel) && this._routeReservedWeight !== 0) {
            return this._routeReservedWeight / this._routeTripFuelWeight * 100;
        }
        return this._routeReservedPercent;
    }

    trySetRouteReservedPercent(s) {
        if (!this.isFlying()) {
            if (s) {
                if (s === FMCMainDisplay.clrValue) {
                    this._rteReservedWeightEntered = false;
                    this._rteReservedPctEntered = false;
                    this._routeReservedWeight = 0;
                    this._routeReservedPercent = 5;
                    this._rteRsvPercentOOR = false;
                    return true;
                }
                // Percentage entry must start with '/'
                if (s.startsWith("/")) {
                    const enteredValue = s.slice(1);

                    if (!this.representsDecimalNumber(enteredValue)) {
                        this.setScratchpadMessage(NXSystemMessages.formatError);
                        return false;
                    }

                    const rteRsvPercent = parseFloat(enteredValue);

                    if (!this.isRteRsvPercentInRange(rteRsvPercent)) {
                        this.setScratchpadMessage(NXSystemMessages.entryOutOfRange);
                        return false;
                    }

                    this._rteRsvPercentOOR = false;
                    this._rteReservedPctEntered = true;
                    this._rteReservedWeightEntered = false;

                    if (isFinite(rteRsvPercent)) {
                        this._routeReservedWeight = NaN;
                        this._routeReservedPercent = rteRsvPercent;
                        return true;
                    }
                }
            }
        }
        this.setScratchpadMessage(NXSystemMessages.notAllowed);
        return false;
    }

    /**
     * Checks input and passes to trySetCruiseFl()
     * @param input
     * @returns {boolean} input passed checks
     */
    trySetCruiseFlCheckInput(input) {
        if (input === FMCMainDisplay.clrValue) {
            this.setScratchpadMessage(NXSystemMessages.notAllowed);
            return false;
        }
        const flString = input.replace("FL", "");
        if (!flString) {
            this.setScratchpadMessage(NXSystemMessages.notAllowed);
            return false;
        }
        return this.trySetCruiseFl(parseFloat(flString));
    }

    /**
     * Sets new Cruise FL if all conditions good
     * @param fl {number} Altitude or FL
     * @returns {boolean} input passed checks
     */
    trySetCruiseFl(fl) {
        if (!isFinite(fl)) {
            this.setScratchpadMessage(NXSystemMessages.notAllowed);
            return false;
        }
        if (fl >= 1000) {
            fl = Math.floor(fl / 100);
        }
        if (fl > this.maxCruiseFL) {
            this.setScratchpadMessage(NXSystemMessages.entryOutOfRange);
            return false;
        }
        const phase = this.flightPhaseManager.phase;
        const selFl = Math.floor(Math.max(0, Simplane.getAutoPilotDisplayedAltitudeLockValue("feet")) / 100);
        if (fl < selFl && (phase === FmgcFlightPhases.CLIMB || phase === FmgcFlightPhases.APPROACH || phase === FmgcFlightPhases.GOAROUND)) {
            this.setScratchpadMessage(NXSystemMessages.entryOutOfRange);
            return false;
        }

        if (fl <= 0 || fl > this.maxCruiseFL) {
            this.setScratchpadMessage(NXSystemMessages.entryOutOfRange);
            return false;
        }

        this.flightPlanService.setCruiseFlightLevel(fl);
        SimVar.SetSimVarValue('L:AIRLINER_CRUISE_ALTITUDE', 'number', fl * 100);


        this._cruiseEntered = true;
        this.cruiseTemperature = undefined;
        this.updateConstraints();

        this.flightPhaseManager.handleNewCruiseAltitudeEntered(fl);

        return true;
    }

    trySetRouteReservedFuel(s) {
        if (!this.isFlying()) {
            if (s) {
                if (s === FMCMainDisplay.clrValue) {
                    this._rteReservedWeightEntered = false;
                    this._rteReservedPctEntered = false;
                    this._routeReservedWeight = 0;
                    this._routeReservedPercent = 5;
                    this._rteRsvPercentOOR = false;
                    return true;
                }
                // Percentage entry must start with '/'
                if (s.startsWith("/")) {
                    return this.trySetRouteReservedPercent(s);
                } else {
                    // If not percentage, try to parse as weight
                    // Weight can be entered with optional trailing slash, if so remove it before parsing the value
                    const enteredValue = s.endsWith("/") ? s.slice(0, -1) : s;

                    if (!this.representsDecimalNumber(enteredValue)) {
                        this.setScratchpadMessage(NXSystemMessages.formatError);
                        return false;
                    }

                    const rteRsvWeight = NXUnits.userToKg(parseFloat(enteredValue));

                    if (!this.isRteRsvFuelInRange(rteRsvWeight)) {
                        this.setScratchpadMessage(NXSystemMessages.entryOutOfRange);
                        return false;
                    }

                    this._rteReservedWeightEntered = true;
                    this._rteReservedPctEntered = false;

                    if (isFinite(rteRsvWeight)) {
                        this._routeReservedWeight = rteRsvWeight;
                        this._routeReservedPercent = 0;

                        if (!this.isRteRsvPercentInRange(this.getRouteReservedPercent())) { // Bit of a hacky method due previous tight coupling of weight and percentage calculations
                            this._rteRsvPercentOOR = true;
                        }

                        return true;
                    }
                }
            }
        }
        this.setScratchpadMessage(NXSystemMessages.notAllowed);
        return false;
    }

    trySetZeroFuelWeightZFWCG(s) {
        if (s) {
            if (s.includes("/")) {
                const sSplit = s.split("/");
                const zfw = NXUnits.userToKg(parseFloat(sSplit[0]));
                const zfwcg = parseFloat(sSplit[1]);
                if (isFinite(zfw) && isFinite(zfwcg)) {
                    if (this.isZFWInRange(zfw) && this.isZFWCGInRange(zfwcg)) {
                        this._zeroFuelWeightZFWCGEntered = true;
                        this.zeroFuelWeight = zfw;
                        this.zeroFuelWeightMassCenter = zfwcg;
                        return true;
                    }
                    this.setScratchpadMessage(NXSystemMessages.entryOutOfRange);
                    return false;
                }
                if (!this._zeroFuelWeightZFWCGEntered) {
                    this.setScratchpadMessage(NXSystemMessages.notAllowed);
                    return false;
                }
                if (this.isZFWInRange(zfw)) {
                    this.zeroFuelWeight = zfw;
                    return true;
                }
                if (this.isZFWCGInRange(zfwcg)) {
                    this.zeroFuelWeightMassCenter = zfwcg;
                    return true;
                }
                this.setScratchpadMessage(NXSystemMessages.entryOutOfRange);
                return false;
            }
            if (!this._zeroFuelWeightZFWCGEntered) {
                this.setScratchpadMessage(NXSystemMessages.notAllowed);
                return false;
            }
            const zfw = NXUnits.userToKg(parseFloat(s));
            if (this.isZFWInRange(zfw)) {
                this.zeroFuelWeight = zfw;
                return true;
            }
            this.setScratchpadMessage(NXSystemMessages.entryOutOfRange);
            return false;
        }
        this.setScratchpadMessage(NXSystemMessages.formatError);
        return false;
    }

    /**
     *
     * @returns {number} Returns estimated fuel on board when arriving at the destination
     */
    getDestEFOB(useFOB = false) {
        return (useFOB ? this.getFOB() : this.blockFuel) - this._routeTripFuelWeight - this.taxiFuelWeight;
    }

    /**
     * @returns {number} Returns EFOB when arriving at the alternate dest
     */
    getAltEFOB(useFOB = false) {
        return this.getDestEFOB(useFOB) - this._routeAltFuelWeight;
    }

    trySetBlockFuel(s) {
        if (s === FMCMainDisplay.clrValue) {
            this.blockFuel = undefined;
            this._blockFuelEntered = false;
            this._fuelPredDone = false;
            this._fuelPlanningPhase = this._fuelPlanningPhases.PLANNING;
            return true;
        }
        const value = NXUnits.userToKg(parseFloat(s));
        if (isFinite(value) && this.isBlockFuelInRange(value)) {
            if (this.isBlockFuelInRange(value)) {
                this.blockFuel = value;
                this._blockFuelEntered = true;
                return true;
            } else {
                this.setScratchpadMessage(NXSystemMessages.entryOutOfRange);
                return false;
            }
        }
        this.setScratchpadMessage(NXSystemMessages.notAllowed);
        return false;
    }

    async trySetAverageWind(s) {
        const validDelims = ["TL", "T", "+", "HD", "H", "-"];
        const matchedIndex = validDelims.findIndex(element => s.startsWith(element));
        const digits = matchedIndex >= 0 ? s.replace(validDelims[matchedIndex], "") : s;
        const isNum = /^\d+$/.test(digits);
        if (!isNum) {
            this.setScratchpadMessage(NXSystemMessages.formatError);
            return false;
        }
        const wind = parseInt(digits);
        this._windDir = matchedIndex <= 2 ? this._windDirections.TAILWIND : this._windDirections.HEADWIND;
        if (wind > 250) {
            this.setScratchpadMessage(NXSystemMessages.entryOutOfRange);
            return false;
        }
        this.averageWind = wind;
        return true;
    }

    trySetPreSelectedClimbSpeed(s) {
        const isNextPhase = this.flightPhaseManager.phase === FmgcFlightPhases.TAKEOFF;
        if (s === FMCMainDisplay.clrValue) {
            this.preSelectedClbSpeed = undefined;
            if (isNextPhase) {
                this.updatePreSelSpeedMach(undefined);
            }
            return true;
        }

        const SPD_REGEX = /\d{1,3}/;
        if (s.match(SPD_REGEX) === null) {
            this.setScratchpadMessage(NXSystemMessages.formatError);
            return false;
        }

        const spd = parseInt(s);
        if (!Number.isFinite(spd)) {
            this.setScratchpadMessage(NXSystemMessages.formatError);
            return false
        }

        if (spd < 100 || spd > 350) {
            this.setScratchpadMessage(NXSystemMessages.entryOutOfRange);
            return false;
        }

        this.preSelectedClbSpeed = spd;
        if (isNextPhase) {
            this.updatePreSelSpeedMach(spd);
        }

        return true;
    }

    trySetPreSelectedCruiseSpeed(s) {
        const isNextPhase = this.flightPhaseManager.phase === FmgcFlightPhases.CLIMB;
        if (s === FMCMainDisplay.clrValue) {
            this.preSelectedCrzSpeed = undefined;
            if (isNextPhase) {
                this.updatePreSelSpeedMach(undefined);
            }
            return true;
        }

        const MACH_OR_SPD_REGEX = /^(\.\d{1,2}|\d{1,3})$/;
        if (s.match(MACH_OR_SPD_REGEX) === null) {
            this.setScratchpadMessage(NXSystemMessages.formatError);
            return false;
        }

        const v = parseFloat(s);
        if (!Number.isFinite(v)) {
            this.setScratchpadMessage(NXSystemMessages.formatError);
            return false;
        }

        if (v < 1) {
            const mach = Math.round(v * 100) / 100;
            if (mach < 0.15 || mach > 0.82) {
                this.setScratchpadMessage(NXSystemMessages.entryOutOfRange);
                return false;
            }

            this.preSelectedCrzSpeed = mach;
        } else {
            const spd = Math.round(v);
            if (spd < 100 || spd > 350) {
                this.setScratchpadMessage(NXSystemMessages.entryOutOfRange);
                return false;
            }

            this.preSelectedCrzSpeed = spd;
        }

        if (isNextPhase) {
            this.updatePreSelSpeedMach(this.preSelectedCrzSpeed);
        }

        return true;
    }

    setPerfApprQNH(s) {
        if (s === FMCMainDisplay.clrValue) {
            const dest = this.flightPlanService.active.destinationAirport;
            const distanceToDestination = Number.isFinite(this.getDistanceToDestination()) ? this.getDistanceToDestination() : -1;

            if (dest && distanceToDestination < 180) {
                this.setScratchpadMessage(NXSystemMessages.notAllowed);
                return false;
            } else {
                this.perfApprQNH = NaN;
                return true;
            }
        }

        const value = parseFloat(s);
        const HPA_REGEX = /^[01]?[0-9]{3}$/;
        const INHG_REGEX = /^([23][0-9]|[0-9]{2}\.)[0-9]{2}$/;

        if (HPA_REGEX.test(s)) {
            if (value >= 745 && value <= 1050) {
                this.perfApprQNH = value;
                SimVar.SetSimVarValue("L:A32NX_DESTINATION_QNH", "Millibar", this.perfApprQNH);
                return true;
            } else {
                this.setScratchpadMessage(NXSystemMessages.entryOutOfRange);
                return false;
            }
        } else if (INHG_REGEX.test(s)) {
            if (value >= 2200 && value <= 3100) {
                this.perfApprQNH = value / 100;
                SimVar.SetSimVarValue("L:A32NX_DESTINATION_QNH", "Millibar", this.perfApprQNH * 33.8639);
                return true;
            } else if (value >= 22.0 && value <= 31.00) {
                this.perfApprQNH = value;
                SimVar.SetSimVarValue("L:A32NX_DESTINATION_QNH", "Millibar", this.perfApprQNH * 33.8639);
                return true;
            } else {
                this.setScratchpadMessage(NXSystemMessages.entryOutOfRange);
                return false;
            }
        }
        this.setScratchpadMessage(NXSystemMessages.formatError);
        return false;
    }

    setPerfApprTemp(s) {
        if (s === FMCMainDisplay.clrValue) {
            const dest = this.flightPlanService.active.destinationAirport;
            const distanceToDestination = Number.isFinite(this.getDistanceToDestination()) ? this.getDistanceToDestination() : -1;

            if (dest && distanceToDestination < 180) {
                this.setScratchpadMessage(NXSystemMessages.notAllowed);
                return false;
            } else {
                this.perfApprTemp = NaN;
                return true;
            }
        }

        if (!/^[\+\-]?\d{1,2}$/.test(s)) {
            this.setScratchpadMessage(NXSystemMessages.formatError);
            return false;
        }
        this.perfApprTemp = parseInt(s);
        return true;
    }

    setPerfApprWind(s) {
        if (s === FMCMainDisplay.clrValue) {
            this.perfApprWindHeading = NaN;
            this.perfApprWindSpeed = NaN;
            return true;
        }

        // both must be entered
        if (!/^\d{1,3}\/\d{1,3}$/.test(s)) {
            this.setScratchpadMessage(NXSystemMessages.formatError);
            return false;
        }
        const [dir, mag] = s.split("/").map((v) => parseInt(v));
        if (dir > 360 || mag > 500) {
            this.setScratchpadMessage(NXSystemMessages.entryOutOfRange);
            return false;
        }
        this.perfApprWindHeading = dir % 360; // 360 is displayed as 0
        this.perfApprWindSpeed = mag;
        return true;
    }

    setPerfApprTransAlt(s) {
        if (s === FMCMainDisplay.clrValue) {
            this.flightPlanService.setPilotTransitionLevel(null);
            this.updateTransitionAltitudeLevel();
            return true;
        }

        if (!/^\d{4,5}$/.test(s)) {
            this.setScratchpadMessage(NXSystemMessages.formatError);
            return false;
        }
        const value = Math.round(parseInt(s) / 10) * 10;
        if (value < 1000 || value > 45000) {
            this.setScratchpadMessage(NXSystemMessages.entryOutOfRange);
            return false;
        }

        this.flightPlanService.setPilotTransitionLevel(Math.round(value / 100));
        this.updateTransitionAltitudeLevel();
        return true;
    }

    /**
     * VApp for _selected_ landing config
     */
    getVApp() {
        if (isFinite(this.vApp)) {
            return this.vApp;
        }
        return this.approachSpeeds.vapp;
    }

    /**
     * VApp for _selected_ landing config with GSMini correction
     */
    getVAppGsMini() {
        let vAppTarget = this.getVApp();
        if (isFinite(this.perfApprWindSpeed) && isFinite(this.perfApprWindHeading)) {
            vAppTarget = NXSpeedsUtils.getVtargetGSMini(vAppTarget, NXSpeedsUtils.getHeadWindDiff(this._towerHeadwind));
        }
        return vAppTarget;
    }

    //Needs PR Merge #3154
    setPerfApprVApp(s) {
        if (s === FMCMainDisplay.clrValue) {
            if (isFinite(this.vApp)) {
                this.vApp = NaN;
                return true;
            }
        } else {
            if (s.includes(".")) {
                this.setScratchpadMessage(NXSystemMessages.formatError);
                return false;
            }
            const value = parseInt(s);
            if (isFinite(value) && value >= 90 && value <= 350) {
                this.vApp = value;
                return true;
            }
            this.setScratchpadMessage(NXSystemMessages.entryOutOfRange);
            return false;
        }
        this.setScratchpadMessage(NXSystemMessages.notAllowed);
        return false;
    }

    /**
     * Tries to estimate the landing weight at destination
     * NaN on failure
     */
    tryEstimateLandingWeight() {
        const altActive = false;
        const landingWeight = this.zeroFuelWeight + (altActive ? this.getAltEFOB(true) : this.getDestEFOB(true));
        return isFinite(landingWeight) ? landingWeight : NaN;
    }

    setPerfApprMDA(s) {
        if (s === FMCMainDisplay.clrValue) {
            this.perfApprMDA = null;
            SimVar.SetSimVarValue("L:A32NX_MINIMUM_DESCENT_ALTITUDE", "feet", 0);
            return true;
        } else if (s.match(/^[0-9]{1,5}$/) !== null) {
            const value = parseInt(s);

            const activePlan = this.flightPlanService.active;

            let ldgRwy = activePlan.destinationRunway;

            if (!ldgRwy) {
                if (activePlan.availableDestinationRunways.length > 0) {
                    ldgRwy = activePlan.availableDestinationRunways[0];
                }
            }

            const limitLo = ldgRwy ? ldgRwy.thresholdLocation.alt : 0;
            const limitHi = ldgRwy ? ldgRwy.thresholdLocation.alt + 5000 : 39000;

            if (value >= limitLo && value <= limitHi) {
                this.perfApprMDA = value;
                SimVar.SetSimVarValue("L:A32NX_MINIMUM_DESCENT_ALTITUDE", "feet", this.perfApprMDA);
                return true;
            }
            this.setScratchpadMessage(NXSystemMessages.entryOutOfRange);
            return false;
        } else {
            this.setScratchpadMessage(NXSystemMessages.formatError);
            return false;
        }
    }

    setPerfApprDH(s) {
        if (s === FMCMainDisplay.clrValue) {
            this.perfApprDH = null;
         //   SimVar.SetSimVarValue("L:A32NX_DECISION_HEIGHT", "feet", -1);
            return true;
        }

        if (s === "NO" || s === "NO DH" || s === "NODH") {
            this.perfApprDH = "NO DH";
            SimVar.SetSimVarValue("L:A32NX_DECISION_HEIGHT", "feet", -2);
            return true;
        } else if (s.match(/^[0-9]{1,5}$/) !== null) {
            const value = parseInt(s);
            if (value >= 0 && value <= 5000) {
                this.perfApprDH = value;
               // SimVar.SetSimVarValue("L:A32NX_DECISION_HEIGHT", "feet", this.perfApprDH);
                return true;
            } else {
                this.setScratchpadMessage(NXSystemMessages.entryOutOfRange);
                return false;
            }
        } else {
            this.setScratchpadMessage(NXSystemMessages.formatError);
            return false;
        }
    }

    setPerfApprFlaps3(s) {
        this.perfApprFlaps3 = s;
        SimVar.SetSimVarValue("L:A32NX_SPEEDS_LANDING_CONF3", "boolean", s);
    }

    /** @param {string} icao ID of the navaid to de-select */
    deselectNavaid(icao) {
        this.navigation.getNavaidTuner().deselectNavaid(icao);
    }

    reselectNavaid(icao) {
        this.navigation.getNavaidTuner().reselectNavaid(icao);
    }

    /** @returns {string[]} icaos of deselected navaids */
    get deselectedNavaids() {
        return this.navigation.getNavaidTuner().deselectedNavaids;
    }

    getVorTuningData(index) {
        return this.navigation.getNavaidTuner().getVorRadioTuningStatus(index);
    }

    /**
     * Set a manually tuned VOR
     * @param {1 | 2} index
     * @param {RawVor | number | null} facilityOrFrequency null to clear
     */
    setManualVor(index, facilityOrFrequency) {
        return this.navigation.getNavaidTuner().setManualVor(index, facilityOrFrequency);
    }

    /**
     * Set a VOR course
     * @param {1 | 2} index
     * @param {number | null} course null to clear
     */
    setVorCourse(index, course) {
        return this.navigation.getNavaidTuner().setVorCourse(index, course);
    }

    getMmrTuningData(index) {
        return this.navigation.getNavaidTuner().getMmrRadioTuningStatus(index);
    }

    /**
     * Set a manually tuned ILS
     * @param {RawVor | number | null} facilityOrFrequency null to clear
     */
    async setManualIls(facilityOrFrequency) {
        return await this.navigation.getNavaidTuner().setManualIls(facilityOrFrequency);
    }

    /**
     * Set an ILS course
     * @param {number | null} course null to clear
     */
    setIlsCourse(course) {
        return this.navigation.getNavaidTuner().setIlsCourse(course);
    }

    getAdfTuningData(index) {
        return this.navigation.getNavaidTuner().getAdfRadioTuningStatus(index);
    }

    /**
     * Set a manually tuned NDB
     * @param {1 | 2} index
     * @param {RawNdb | number | null} facilityOrFrequency null to clear
     */
    setManualAdf(index, facilityOrFrequency) {
        return this.navigation.getNavaidTuner().setManualAdf(index, facilityOrFrequency);
    }

    isMmrTuningLocked() {
        return this.navigation.getNavaidTuner().isMmrTuningLocked();
    }

    isFmTuningActive() {
        return this.navigation.getNavaidTuner().isFmTuningActive();
    }

    /**
     * Get the currently selected navaids
     * @returns {SelectedNavaid[]}
     */
    getSelectedNavaids() {
        // FIXME 2 when serving CDU 2
        return this.navigation.getSelectedNavaids(1);
    }

    updateFuelVars() {
        this.blockFuel = SimVar.GetSimVarValue("FUEL TOTAL QUANTITY", "gallons") * SimVar.GetSimVarValue("FUEL WEIGHT PER GALLON", "kilograms") / 1000;
    }

    /**
     * Set the takeoff flap config
     * @param {0 | 1 | 2 | 3 | null} flaps
     */
    /* private */ setTakeoffFlaps(flaps) {
        if (flaps !== this.flaps) {
            this.flaps = flaps;
            SimVar.SetSimVarValue("L:A32NX_TO_CONFIG_FLAPS", "number", this.flaps !== null ? this.flaps : -1);

            this.arincDiscreteWord2.setBitValue(13, this.flaps === 0);
            this.arincDiscreteWord2.setBitValue(14, this.flaps === 1);
            this.arincDiscreteWord2.setBitValue(15, this.flaps === 2);
            this.arincDiscreteWord2.setBitValue(16, this.flaps === 3);
            this.arincDiscreteWord2.ssm = Arinc429Word.SignStatusMatrix.NormalOperation;
        }
    }

    /**
     * Set the takeoff trim config
     * @param {number | null} ths
     */
    /* private */ setTakeoffTrim(ths) {
        if (ths !== this.ths) {
            this.ths = ths;
            // legacy vars
            SimVar.SetSimVarValue("L:A32NX_TO_CONFIG_THS", "degree", this.ths ? this.ths : 0);
            SimVar.SetSimVarValue("L:A32NX_TO_CONFIG_THS_ENTERED", "bool", this.ths !== null);

            const ssm = this.ths !== null ? Arinc429Word.SignStatusMatrix.NormalOperation : Arinc429Word.SignStatusMatrix.NoComputedData;

            this.arincTakeoffPitchTrim.setBnrValue(this.ths ? -this.ths : 0, ssm, 12, 180, -180);
        }
    }

    trySetFlapsTHS(s) {
        if (s === FMCMainDisplay.clrValue) {
            this.setTakeoffFlaps(null);
            this.setTakeoffTrim(null);
            this.tryCheckToData();
            return true;
        }

        let newFlaps = null;
        let newThs = null;

        let [flaps, ths] = s.split("/");

        if (flaps && flaps.length > 0) {
            if (!/^\d$/.test(flaps)) {
                this.setScratchpadMessage(NXSystemMessages.formatError);
                return false;
            }

            flaps = parseInt(flaps);
            if (flaps < 0 || flaps > 3) {
                this.setScratchpadMessage(NXSystemMessages.entryOutOfRange);
                return false;
            }

            newFlaps = flaps;
        }

        if (ths && ths.length > 0) {
            // allow AAN.N and N.NAA, where AA is UP or DN
            if (!/^(UP|DN)(\d|\d?\.\d|\d\.\d?)|(\d|\d?\.\d|\d\.\d?)(UP|DN)$/.test(ths)) {
                this.setScratchpadMessage(NXSystemMessages.formatError);
                return false;
            }

            let direction = null;
            ths = ths.replace(/(UP|DN)/g, (substr) => {
                direction = substr;
                return "";
            });

            if (direction) {
                ths = parseFloat(ths);
                if (direction === "DN") {
                    // Note that 0 *= -1 will result in -0, which is strictly
                    // the same as 0 (that is +0 === -0) and doesn't make a
                    // difference for the calculation itself. However, in order
                    // to differentiate between DN0.0 and UP0.0 we'll do check
                    // later when displaying this value using Object.is to
                    // determine whether the pilot entered DN0.0 or UP0.0.
                    ths *= -1;
                }
                if (!isFinite(ths) || ths < -5 || ths > 7) {
                    this.setScratchpadMessage(NXSystemMessages.entryOutOfRange);
                    return false;
                }
                newThs = ths;
            }
        }

        if (newFlaps !== null) {
            if (this.flaps !== null) {
                this.tryCheckToData();
            }
            this.setTakeoffFlaps(newFlaps);
        }
        if (newThs !== null) {
            if (this.ths !== null) {
                this.tryCheckToData();
            }
            this.setTakeoffTrim(newThs);
        }
        return true;
    }

    checkEFOBBelowMin() {
        if (!this._minDestFobEntered) {
            this.tryUpdateMinDestFob();
        }
        const EFOBBelMin = this.isAnEngineOn() ? this.getDestEFOB(true) : this.getDestEFOB(false);

        if (EFOBBelMin < this._minDestFob) {
            if (this.isAnEngineOn()) {
                setTimeout(() => {
                    this.addMessageToQueue(NXSystemMessages.destEfobBelowMin, () => {
                        return this._EfobBelowMinClr === true;
                    }, () => {
                        this._EfobBelowMinClr = true;
                    });
                }, 180000);
            } else {
                this.addMessageToQueue(NXSystemMessages.destEfobBelowMin, () => {
                    return this._EfobBelowMinClr === true;
                }, () => {
                    this._EfobBelowMinClr = true;
                });
            }
        }
    }

    updateTowerHeadwind() {
        if (isFinite(this.perfApprWindSpeed) && isFinite(this.perfApprWindHeading)) {
            const activePlan = this.flightPlanService.active;

            if (activePlan.destinationRunway) {
                this._towerHeadwind = NXSpeedsUtils.getHeadwind(this.perfApprWindSpeed, this.perfApprWindHeading, activePlan.destinationRunway.magneticBearing);
            }
        }
    }
    _getV1Speed() {
        return (new NXSpeedsTo(this.getGW(), this.flaps ? this.flaps : 1, Simplane.getAltitude())).v1;
    }

    _getVRSpeed() {
        return (new NXSpeedsTo(this.getGW(), this.flaps ? this.flaps : 1, Simplane.getAltitude())).vr;
    }

    _getV2Speed() {
        return (new NXSpeedsTo(this.getGW(), this.flaps ? this.flaps : 1, Simplane.getAltitude())).v2;
    }

    /**
     * Called after Flaps or THS change
     */
    tryCheckToData() {
        if (isFinite(this.v1Speed) || isFinite(this.vRSpeed) || isFinite(this.v2Speed)) {
            this.addMessageToQueue(NXSystemMessages.checkToData);
        }
    }

    /**
     * Called after runway change
     * - Sets confirmation prompt state for every entry whether it is defined or not
     * - Adds message when at least one entry needs to be confirmed
     * Additional:
     *   Only prompt the confirmation of FLEX TEMP when the TO runway was changed, not on initial insertion of the runway
     */
    onToRwyChanged() {
        const activePlan = this.flightPlanService.active;
        const selectedRunway = activePlan.originRunway;

        if (!!selectedRunway) {
            const toRunway = Avionics.Utils.formatRunway(selectedRunway.ident);
            if (toRunway === this.toRunway) {
                return;
            }
            if (!!this.toRunway) {
                this.toRunway = toRunway;
                this._toFlexChecked = !isFinite(this.perfTOTemp);
                this.unconfirmedV1Speed = this.v1Speed;
                this.unconfirmedVRSpeed = this.vRSpeed;
                this.unconfirmedV2Speed = this.v2Speed;
                this.v1Speed = undefined;
                this.vRSpeed = undefined;
                this.v2Speed = undefined;

                if (!this.unconfirmedV1Speed && !this.unconfirmedVRSpeed && !this.unconfirmedV2Speed) {
                    return;
                }
                this.addMessageToQueue(NXSystemMessages.checkToData, (mcdu) => !this.unconfirmedV1Speed && !this.unconfirmedVRSpeed && !this.unconfirmedV2Speed && mcdu._toFlexChecked);
            }
            this.toRunway = toRunway;
        }
    }

    /**
     * Switches to the next/new perf page (if new flight phase is in order) or reloads the current page
     * @param _old {FmgcFlightPhases}
     * @param _new {FmgcFlightPhases}
     */
    tryUpdatePerfPage(_old, _new) {
        // Ensure we have a performance page selected...
        if (this.page.Current < this.page.PerformancePageTakeoff || this.page.Current > this.page.PerformancePageGoAround) {
            return;
        }

        const curPerfPagePhase = (() => {
            switch (this.page.Current) {
                case this.page.PerformancePageTakeoff : return FmgcFlightPhases.TAKEOFF;
                case this.page.PerformancePageClb : return FmgcFlightPhases.CLIMB;
                case this.page.PerformancePageCrz : return FmgcFlightPhases.CRUISE;
                case this.page.PerformancePageDes : return FmgcFlightPhases.DESCENT;
                case this.page.PerformancePageAppr : return FmgcFlightPhases.APPROACH;
                case this.page.PerformancePageGoAround : return FmgcFlightPhases.GOAROUND;
            }
        })();

        if (_new > _old) {
            if (_new >= curPerfPagePhase) {
                CDUPerformancePage.ShowPage(this, _new);
            }
        } else if (_old === curPerfPagePhase) {
            CDUPerformancePage.ShowPage(this, _old);
        }
    }

    routeReservedEntered() {
        return this._rteReservedWeightEntered || this._rteReservedPctEntered;
    }

    routeFinalEntered() {
        return this._rteFinalWeightEntered || this._rteFinalTimeEntered;
    }

    /**
     * Check if a place is the correct format for a runway
     * @param {string} s
     * @returns true if valid runway format
     * @deprecated use {@link Fmgc.WaypointEntryUtils.isRunwayFormat}
     */
    isRunwayFormat(s) {
        return Fmgc.WaypointEntryUtils.isRunwayFormat(s);
        return s.match(/^([A-Z]{4})([0-9]{2}[RCL]?)$/) !== null;
    }

    /**
     * Check if a place is the correct format for a latitude/longitude
     * @param {string} s
     * @returns true if valid lat/lon format
     * @deprecated use {@link Fmgc.WaypointEntryUtils.isLatLonFormat}
     */
    isLatLonFormat(s) {
        return Fmgc.WaypointEntryUtils.isLatLonFormat(s);
        return s.match(/^(N|S)?([0-9]{2,4}\.[0-9])(N|S)?\/(E|W)?([0-9]{2,5}\.[0-9])(E|W)?$/) !== null;
    }

    /**
     * Parse a lat/lon string into a position
     * @param {string} place
     * @throws {McduMessage}
     * @returns {LatLongAlt}
     * @deprecated use {@link Fmgc.WaypointEntryUtils.parseLatLon}
     */
    parseLatLon(place) {
        return Fmgc.WaypointEntryUtils.parseLatLon(place);
        const latlon = place.match(/^(N|S)?([0-9]{2,4}\.[0-9])(N|S)?\/(E|W)?([0-9]{2,5}\.[0-9])(E|W)?$/);
        if (latlon !== null) {
            const latB = (latlon[1] || "") + (latlon[3] || "");
            const lonB = (latlon[4] || "") + (latlon[6] || "");
            const latDdigits = latlon[2].length === 4 ? 3 : 4;
            const latD = parseInt(latlon[2].substring(0, latlon[2].length - latDdigits));
            const latM = parseFloat(latlon[2].substring(latlon[2].length - latDdigits));
            const lonDdigits = latlon[5].length === 4 ? 3 : 4;
            const lonD = parseInt(latlon[5].substring(0, latlon[5].length - lonDdigits));
            const lonM = parseFloat(latlon[5].substring(latlon[5].length - lonDdigits));
            if (latB.length !== 1 || lonB.length !== 1 || !isFinite(latM) || !isFinite(lonM)) {
                throw NXSystemMessages.formatError;
            }
            if (latD > 90 || latM > 59.9 || lonD > 180 || lonM > 59.9) {
                throw NXSystemMessages.entryOutOfRange;
            }
            const lat = (latD + latM / 60) * (latB === "S" ? -1 : 1);
            const lon = (lonD + lonM / 60) * (lonB === "W" ? -1 : 1);
            return new LatLongAlt(lat, lon);
        }
        throw NXSystemMessages.formatError;
    }

    /**
     * Check if a place is the correct format
     * @param {string} s
     * @returns true if valid place format
     * @deprecated use {@link Fmgc.WaypointEntryUtils.isPlaceFormat}
     */
    isPlaceFormat(s) {
        return Fmgc.WaypointEntryUtils.isPlaceFormat(s);
        return s.match(/^[A-Z0-9]{2,7}$/) !== null || this.isRunwayFormat(s);
    }

    /**
     * Parse a place string into a position
     * @param {string} place
     * @throws {McduMessage}
     * @returns {WayPoint}
     * @deprecated use {@link Fmgc.WaypointEntryUtils.parsePlace}
     */
    async parsePlace(place) {
        return Fmgc.WaypointEntryUtils.parsePlace(this, place);
        if (this.isRunwayFormat(place)) {
            return Fmgc.WaypointEntryUtils.parseRunway(place);
        }

        return new Promise((resolve, reject) => {
            this.getOrSelectWaypointByIdent(place, (waypoint) => {
                if (waypoint) {
                    return resolve(waypoint);
                } else {
                    return reject(NXSystemMessages.notInDatabase);
                }
            });
        });
    }

    /**
     * Check if a string is a valid place-bearing/place-bearing format
     * @param {string} s
     * @returns true if valid place format
     * @deprecated use {@link Fmgc.WaypointEntryUtils.isPbxFormat}
     */
    isPbxFormat(s) {
        return Fmgc.WaypointEntryUtils.isPbxFormat(s);
        const pbx = s.match(/^([^\-\/]+)\-([0-9]{1,3})\/([^\-\/]+)\-([0-9]{1,3})$/);
        return pbx !== null && this.isPlaceFormat(pbx[1]) && this.isPlaceFormat(pbx[3]);
    }

    /**
     * Parse a place-bearing/place-bearing string
     * @param {string} s place-bearing/place-bearing
     * @throws {McduMessage}
     * @returns {[WayPoint, number, WayPoint, number]} place and true bearing * 2
     * @deprecated use {@link Fmgc.WaypointEntryUtils.parsePbx}
     */
    async parsePbx(s) {
        return Fmgc.WaypointEntryUtils.parsePbx(this, s);
        const pbx = s.match(/^([^\-\/]+)\-([0-9]{1,3})\/([^\-\/]+)\-([0-9]{1,3})$/);
        if (pbx === null) {
            throw NXSystemMessages.formatError;
        }
        const brg1 = parseInt(pbx[2]);
        const brg2 = parseInt(pbx[4]);
        if (brg1 > 360 || brg2 > 360) {
            throw NXSystemMessages.entryOutOfRange;
        }
        const place1 = await this.parsePlace(pbx[1]);
        const magVar1 = A32NX_Util.getRadialMagVar(place1);
        const place2 = await this.parsePlace(pbx[3]);
        const magVar2 = A32NX_Util.getRadialMagVar(place2);

        return [place1, A32NX_Util.magneticToTrue(brg1, magVar1), place2, A32NX_Util.magneticToTrue(brg2, magVar2)];
    }

    /**
     * Check if string is in place/bearing/distance format
     * @param {String} s
     * @returns true if pbd
     * @deprecated use {@link Fmgc.WaypointEntryUtils.isPbdFormat}
     */
    isPbdFormat(s) {
        return Fmgc.WaypointEntryUtils.isPbdFormat(s);
        const pbd = s.match(/^([^\/]+)\/([0-9]{1,3})\/([0-9]{1,3}(\.[0-9])?)$/);
        return pbd !== null && this.isPlaceFormat(pbd[1]);
    }

    /**
     * Split PBD format into components
     * @param {String} s PBD format string
     * @returns [{string} place, {number} bearing, {number} distance]
     * @deprecated use {@link Fmgc.WaypointEntryUtils.splitPbd}
     */
    splitPbd(s) {
        return Fmgc.WaypointEntryUtils.splitPbd(s);
        let [place, brg, dist] = s.split("/");
        brg = parseInt(brg);
        dist = parseFloat(dist);
        return [place, brg, dist];
    }

    /**
     * @param {string} s
     * @returns [wp: WayPoint, trueBearing: number, dist: number]
     * @deprecated use {@link Fmgc.WaypointEntryUtils.parsePbd}
     */
    async parsePbd(s) {
        return Fmgc.WaypointEntryUtils.parsePbd(this, s);
        const [place, brg, dist] = this.splitPbd(s);
        if (brg > 360 || dist > 999.9) {
            throw NXSystemMessages.entryOutOfRange;
        }
        if (this.isPlaceFormat(place)) {
            const wp = await this.parsePlace(place);
            const magVar = A32NX_Util.getRadialMagVar(wp);
            return [wp, A32NX_Util.magneticToTrue(brg, magVar), dist];
        }
        throw NXSystemMessages.formatError;
    }

    /**
     *
     * @param {string} s
     * @returns {boolean} true if valid place/bearing format
     * @deprecated use {@link Fmgc.WaypointEntryUtils.isPbFormat}
     */
    isPdFormat(s) {
        return Fmgc.WaypointEntryUtils.isPdFormat(s);
        const pd = s.match(/^([^\/]+)\/([0-9]{1,3}(\.[0-9])?)$/);
        return pd !== null && this.isPlaceFormat(pd[1]);
    }

    /**
     * Set the progress page bearing/dist location
     * @param {string} ident ident of the waypoint or runway, will be replaced by "ENTRY" if brg/dist offset are specified
     * @param {LatLongAlt} coordinates co-ordinates of the waypoint/navaid/runway, without brg/dist offset
     * @param {string?} icao icao database id of the waypoint if applicable
     */
    _setProgLocation(ident, coordinates, icao) {
        console.log(`progLocation: ${ident} ${coordinates}`);
        this._progBrgDist = {
            icao,
            ident,
            coordinates,
            bearing: -1,
            distance: -1
        };

        this.updateProgDistance();
    }

    /**
     * Try to set the progress page bearing/dist waypoint/location
     * @param {String} s scratchpad entry
     * @param {Function} callback callback taking boolean arg for success/failure
     */
    trySetProgWaypoint(s, callback = EmptyCallback.Boolean) {
        if (s === FMCMainDisplay.clrValue) {
            this._progBrgDist = undefined;
            return callback(true);
        }

        Fmgc.WaypointEntryUtils.getOrCreateWaypoint(this, s, false).then((wp) => {
            // FIXME wp.additionalData.temporary
            const temporary = false;
            this._setProgLocation(temporary ? "ENTRY" : wp.ident, wp.location, wp.databaseId);
            return callback(true);
        }).catch((err) => {
            // Rethrow if error is not an FMS message to display
            if (!err.type) {
                throw err;
            }

            this.showFmsErrorMessage(err.type);
            return callback(false);
        });
    }

    /**
     * Recalculate the bearing and distance for progress page
     */
    updateProgDistance() {
        if (!this._progBrgDist) {
            return;
        }

        const latitude = ADIRS.getLatitude();
        const longitude = ADIRS.getLongitude();

        if (!latitude.isNormalOperation() || !longitude.isNormalOperation()) {
            this._progBrgDist.distance = -1;
            this._progBrgDist.bearing = -1;
            return;
        }

        const planeLl = new LatLong(latitude.value, longitude.value);
        this._progBrgDist.distance = Avionics.Utils.computeGreatCircleDistance(planeLl, this._progBrgDist.coordinates);
        this._progBrgDist.bearing = A32NX_Util.trueToMagnetic(Avionics.Utils.computeGreatCircleHeading(planeLl, this._progBrgDist.coordinates));
    }

    get progBearing() {
        return this._progBrgDist ? this._progBrgDist.bearing : -1;
    }

    get progDistance() {
        return this._progBrgDist ? this._progBrgDist.distance : -1;
    }

    get progWaypointIdent() {
        return this._progBrgDist ? this._progBrgDist.ident : undefined;
    }

    /**
     * @param wpt {import('msfs-navdata').Waypoint}
     */
    isWaypointInUse(wpt) {
        return this.flightPlanService.isWaypointInUse(wpt).then((inUseByFlightPlan) =>
            inUseByFlightPlan || (this._progBrgDist && this._progBrgDist.icao === wpt.databaseId)
        );
    }

    setGroundTempFromOrigin() {
        const origin = this.flightPlanService.active.originAirport;

        if (!origin) {
            return;
        }

        this.groundTempAuto = A32NX_Util.getIsaTemp(origin.location.alt);
    }

    trySetGroundTemp(scratchpadValue) {
        if (this.flightPhaseManager.phase !== FmgcFlightPhases.PREFLIGHT) {
            throw NXSystemMessages.notAllowed;
        }

        if (scratchpadValue === FMCMainDisplay.clrValue) {
            this.groundTempPilot = undefined;
            return;
        }

        if (scratchpadValue.match(/^[+\-]?[0-9]{1,2}$/) === null) {
            throw NXSystemMessages.formatError;
        }

        this.groundTempPilot = parseInt(scratchpadValue);
    }

    get groundTemp() {
        return this.groundTempPilot !== undefined ? this.groundTempPilot : this.groundTempAuto;
    }

    navModeEngaged() {
        const lateralMode = SimVar.GetSimVarValue("L:A32NX_FMA_LATERAL_MODE", "Number");
        switch (lateralMode) {
            case 20: // NAV
            case 30: // LOC*
            case 31: // LOC
            case 32: // LAND
            case 33: // FLARE
            case 34: // ROLL OUT
                return true;
        }
        return false;
    }

    /**
     * Add type 2 message to fmgc message queue
     * @param _message {TypeIIMessage} MessageObject
     * @param _isResolvedOverride {function(*)} Function that determines if the error is resolved at this moment (type II only).
     * @param _onClearOverride {function(*)} Function that executes when the error is actively cleared by the pilot (type II only).
     */
    addMessageToQueue(_message, _isResolvedOverride = undefined, _onClearOverride = undefined) {
        if (!_message.isTypeTwo) {
            return;
        }
        const message = _isResolvedOverride === undefined && _onClearOverride === undefined ? _message : _message.getModifiedMessage("", _isResolvedOverride, _onClearOverride);
        this._messageQueue.addMessage(message);
    }

    /**
     * Removes a message from the queue
     * @param value {String}
     */
    removeMessageFromQueue(value) {
        this._messageQueue.removeMessage(value);
    }

    updateMessageQueue() {
        this._messageQueue.updateDisplayedMessage();
    }

    /* END OF MCDU GET/SET METHODS */
    /* UNSORTED CODE BELOW */

    //TODO: can this be util?
    static secondsToUTC(seconds) {
        const h = Math.floor(seconds / 3600);
        const m = Math.floor((seconds - h * 3600) / 60);
        return (h % 24).toFixed(0).padStart(2, "0") + m.toFixed(0).padStart(2, "0");
    }
    //TODO: can this be util?
    static secondsTohhmm(seconds) {
        const h = Math.floor(seconds / 3600);
        const m = Math.floor((seconds - h * 3600) / 60);
        return h.toFixed(0).padStart(2, "0") + m.toFixed(0).padStart(2, "0");
    }

    //TODO: can this be util?
    static minuteToSeconds(minutes) {
        return minutes * 60;
    }

    //TODO: can this be util?
    static hhmmToSeconds(hhmm) {
        if (!hhmm) {
            return NaN;
        }
        const h = parseInt(hhmm.substring(0, 2));
        const m = parseInt(hhmm.substring(2, 4));
        return h * 3600 + m * 60;
    }

    /**
     * Computes hour and minutes when given minutes
     * @param {number} minutes - minutes used to make the conversion
     * @returns {string} A string in the format "HHMM" e.g "0235"
     */
    //TODO: can this be util?
    static minutesTohhmm(minutes) {
        const h = Math.floor(minutes / 60);
        const m = minutes - h * 60;
        return h.toFixed(0).padStart(2,"0") + m.toFixed(0).padStart(2, "0");
    }

    /**
     * computes minutes when given hour and minutes
     * @param {string} hhmm - string used to make the conversion
     * @returns {number} numbers in minutes form
     */
    //TODO: can this be util?
    static hhmmToMinutes(hhmm) {
        if (!hhmm) {
            return NaN;
        }
        const h = parseInt(hhmm.substring(0, 2));
        const m = parseInt(hhmm.substring(2, 4));
        return h * 60 + m;
    }

    //TODO: can this be util?
    getNavDataDateRange() {
        return SimVar.GetGameVarValue("FLIGHT NAVDATA DATE RANGE", "string");
    }
    /**
     * Generic function which returns true if engine(index) is ON (N2 > 20)
     * @returns {boolean}
     */
    isEngineOn(index) {
        return SimVar.GetSimVarValue(`L:A32NX_ENGINE_N2:${index}`, 'number') > 20;
    }
    /**
     * Returns true if any one engine is running (N2 > 20)
     * @returns {boolean}
     */
    //TODO: can this be an util?
    isAnEngineOn() {
        return this.isEngineOn(1) || this.isEngineOn(2);
    }

    /**
     * Returns true only if all engines are running (N2 > 20)
     * @returns {boolean}
     */
    //TODO: can this be an util?
    isAllEngineOn() {
        return this.isEngineOn(1) && this.isEngineOn(2);
    }

    isOnGround() {
        return SimVar.GetSimVarValue("L:A32NX_LGCIU_1_NOSE_GEAR_COMPRESSED", "Number") === 1 || SimVar.GetSimVarValue("L:A32NX_LGCIU_2_NOSE_GEAR_COMPRESSED", "Number") === 1;
    }

    isFlying() {
        return this.flightPhaseManager.phase >= FmgcFlightPhases.TAKEOFF && this.flightPhaseManager.phase < FmgcFlightPhases.DONE;
    }
    /**
     * Returns the maximum cruise FL for ISA temp and GW
     * @param temp {number} ISA in C°
     * @param gw {number} GW in t
     * @returns {number} MAX FL
     */
    //TODO: can this be an util?
    getMaxFL(temp = A32NX_Util.getIsaTempDeviation(), gw = this.getGW()) {
        return Math.round(temp <= 10 ? -2.778 * gw + 578.667 : (temp * (-0.039) - 2.389) * gw + temp * (-0.667) + 585.334);
    }

    /**
     * Returns the maximum allowed cruise FL considering max service FL
     * @param fl {number} FL to check
     * @returns {number} maximum allowed cruise FL
     */
    //TODO: can this be an util?
    getMaxFlCorrected(fl = this.getMaxFL()) {
        return fl >= this.maxCruiseFL ? this.maxCruiseFL : fl;
    }

    // only used by trySetMinDestFob
    //TODO: Can this be util?
    isMinDestFobInRange(fuel) {
        return 0 <= fuel && fuel <= 80.0;
    }

    //TODO: Can this be util?
    isTaxiFuelInRange(taxi) {
        return 0 <= taxi && taxi <= 9.9;
    }

    //TODO: Can this be util?
    isFinalFuelInRange(fuel) {
        return 0 <= fuel && fuel <= 100;
    }

    //TODO: Can this be util?
    isFinalTimeInRange(time) {
        const convertedTime = FMCMainDisplay.hhmmToMinutes(time.padStart(4,"0"));
        return 0 <= convertedTime && convertedTime <= 90;
    }

    //TODO: Can this be util?
    isRteRsvFuelInRange(fuel) {
        return 0 <= fuel && fuel <= 10.0;
    }

    //TODO: Can this be util?
    isRteRsvPercentInRange(value) {
        return value >= 0 && value <= 15.0;
    }

    //TODO: Can this be util?
    isZFWInRange(zfw) {
        return 35.0 <= zfw && zfw <= 80.0;
    }

    //TODO: Can this be util?
    isZFWCGInRange(zfwcg) {
        return (8.0 <= zfwcg && zfwcg <= 50.0);
    }

    //TODO: Can this be util?
    isBlockFuelInRange(fuel) {
        return 0 <= fuel && fuel <= 80;
    }

    /**
     *
     * @returns {*}
     */
    //TODO: Can this be util?
    getFOB() {
        return (SimVar.GetSimVarValue("FUEL TOTAL QUANTITY WEIGHT", "pound") * 0.4535934) / 1000;
    }

    /**
     * retrieves GW in Tons
     * @returns {number}
     */
    //TODO: Can this be util?
    getGW() {
        let fmGW = 0;
        if (this.isAnEngineOn() && isFinite(this.zeroFuelWeight)) {
            fmGW = (this.getFOB() + this.zeroFuelWeight);
        } else if (isFinite(this.blockFuel) && isFinite(this.zeroFuelWeight)) {
            fmGW = (this.blockFuel + this.zeroFuelWeight);
        } else {
            fmGW = 0;
        }
        SimVar.SetSimVarValue("L:A32NX_FM_GROSS_WEIGHT", "Number", fmGW);
        return fmGW;
    }

    //TODO: Can this be util?
    getCG() {
        return SimVar.GetSimVarValue("CG PERCENT", "Percent over 100") * 100;
    }

    //TODO: make this util or local var?
    isAirspeedManaged() {
        return SimVar.GetSimVarValue("AUTOPILOT SPEED SLOT INDEX", "number") === 2;
    }

    //TODO: make this util or local var?
    isHeadingManaged() {
        return SimVar.GetSimVarValue("AUTOPILOT HEADING SLOT INDEX", "number") === 2;
    }

    //TODO: make this util or local var?
    isAltitudeManaged() {
        return SimVar.GetSimVarValue("AUTOPILOT ALTITUDE SLOT INDEX", "number") === 2;
    }

    /**
     * Check if the given string represents a decimal number.
     * This may be a whole number or a number with one or more decimals.
     * If the leading digit is 0 and one or more decimals are given, the leading digit may be omitted.
     * @param str {string} String to check
     * @returns {bool} True if str represents a decimal value, otherwise false
     */
    //TODO: Can this be util?
    representsDecimalNumber(str) {
        return /^[+-]?\d*(?:\.\d+)?$/.test(str);
    }

    getZeroFuelWeight() {
        return this.zeroFuelWeight * 2204.625;
    }

    getV2Speed() {
        return this.v2Speed;
    }

    getTropoPause() {
        return this.tropo;
    }

    getManagedClimbSpeed() {
        return this.managedSpeedClimb;
    }

    getManagedClimbSpeedMach() {
        return this.managedSpeedClimbMach;
    }

    getManagedCruiseSpeed() {
        return this.managedSpeedCruise;
    }

    getManagedCruiseSpeedMach() {
        return this.managedSpeedCruiseMach;
    }

    getAccelerationAltitude() {
        const plan = this.currFlightPlanService.active;

        if (plan) {
            return plan.performanceData.accelerationAltitude.get();
        }

        return undefined;
    }

    getThrustReductionAltitude() {
        const plan = this.currFlightPlanService.active;

        if (plan) {
            return plan.performanceData.thrustReductionAltitude.get();
        }

        return undefined;
    }

    getOriginTransitionAltitude() {
        return this.currFlightPlanService.getTransitionAltitude();
    }

    getDestinationTransitionLevel() {
        return this.currFlightPlanService.getTransitionLevel();
    }

/*     getCruiseAltitude() {
        return this.cruiseFlightLevel * 100;
    }
 */
    getFlightPhase() {
        return this.flightPhaseManager.phase;
    }

    getClimbSpeedLimit() {
        return {
            speed: this.climbSpeedLimit,
            underAltitude: this.climbSpeedLimitAlt,
        };
    }

    getDescentSpeedLimit() {
        return {
            speed: this.descentSpeedLimit,
            underAltitude: this.descentSpeedLimitAlt,
        };
    }

    getPreSelectedClbSpeed() {
        return this.preSelectedClbSpeed;
    }

    getPreSelectedCruiseSpeed() {
        return this.preSelectedCrzSpeed;
    }

    getTakeoffFlapsSetting() {
        return this.flaps;
    }

    getManagedDescentSpeed() {
        return this.managedSpeedDescendPilot !== undefined ? this.managedSpeedDescendPilot : this.managedSpeedDescend;
    }

    getManagedDescentSpeedMach() {
        return this.managedSpeedDescendMachPilot !== undefined ? this.managedSpeedDescendMachPilot : this.managedSpeedDescendMach;
    }

    getApproachSpeed() {
        return this.approachSpeeds && this.approachSpeeds.valid ? this.approachSpeeds.vapp : 0;
    }

    getFlapRetractionSpeed() {
        return this.approachSpeeds && this.approachSpeeds.valid ? this.approachSpeeds.f : 0;
    }

    getSlatRetractionSpeed() {
        return this.approachSpeeds && this.approachSpeeds.valid ? this.approachSpeeds.s : 0;
    }

    getCleanSpeed() {
        return this.approachSpeeds && this.approachSpeeds.valid ? this.approachSpeeds.gd : 0;
    }

    getTripWind() {
        return this.averageWind;
    }

    getWinds() {
        return this.winds;
    }

    getApproachWind() {
        const activePlan = this.currFlightPlanService.active;
        const destination = activePlan.destinationAirport;

        if (!destination || !destination.location || !isFinite(this.perfApprWindHeading)) {
            return { direction: 0, speed: 0 };
        }

        const magVar = Facilities.getMagVar(destination.location.lat, destination.location.long);
        const trueHeading = A32NX_Util.magneticToTrue(this.perfApprWindHeading, magVar);

        return { direction: trueHeading, speed: this.perfApprWindSpeed };
    }

    getApproachQnh() {
        return this.perfApprQNH;
    }

    getApproachTemperature() {
        return this.perfApprTemp;
    }

    getDestinationElevation() {
        return Number.isFinite(this.landingElevation) ? this.landingElevation : 0;
    }

    trySetManagedDescentSpeed(value) {
        if (value === FMCMainDisplay.clrValue) {
            this.managedSpeedDescendPilot = undefined;
            this.managedSpeedDescendMachPilot = undefined;
            return true;
        }

        const MACH_SLASH_SPD_REGEX = /^(\.\d{1,2})?\/(\d{3})?$/;
        const machSlashSpeedMatch = value.match(MACH_SLASH_SPD_REGEX);

        const MACH_REGEX = /^\.\d{1,2}$/;
        const SPD_REGEX = /^\d{1,3}$/;

        if (machSlashSpeedMatch !== null /* ".NN/" or "/NNN" entry */) {
            const speed = parseInt(machSlashSpeedMatch[2]);
            if (Number.isFinite(speed)) {
                if (speed < 100 || speed > 350) {
                    this.setScratchpadMessage(NXSystemMessages.entryOutOfRange);
                    return false;
                }

                this.managedSpeedDescendPilot = speed;
            }

            const mach = Math.round(parseFloat(machSlashSpeedMatch[1]) * 1000) / 1000;
            if (Number.isFinite(mach)) {
                if (mach < 0.15 || mach > 0.82) {
                    this.setScratchpadMessage(NXSystemMessages.entryOutOfRange);
                    return false
                }

                this.managedSpeedDescendMachPilot = mach;
            }

            return true;
        } else if (value.match(MACH_REGEX) !== null /* ".NN" */) {
            // Entry of a Mach number only without a slash is allowed
            const mach = Math.round(parseFloat(value) * 1000) / 1000;
            if (Number.isFinite(mach)) {
                if (mach < 0.15 || mach > 0.82) {
                    this.setScratchpadMessage(NXSystemMessages.entryOutOfRange);
                    return false
                }

                this.managedSpeedDescendMachPilot = mach;
            }

            return true;
        } else if (value.match(SPD_REGEX) !== null /* "NNN" */) {
            const speed = parseInt(value);
            if (Number.isFinite(speed)) {
                if (speed < 100 || speed > 350) {
                    this.setScratchpadMessage(NXSystemMessages.entryOutOfRange);
                    return false;
                }

                // This is the maximum managed Mach number you can get, even with CI 100.
                // Through direct testing by a pilot, it was also determined that the plane gives Mach 0.80 for all of the tested CAS entries.
                const mach = 0.8;

                this.managedSpeedDescendPilot = speed;
                this.managedSpeedDescendMachPilot = mach;

                return true;
            }
        }

        this.setScratchpadMessage(NXSystemMessages.formatError);
        return false;
    }

    trySetPerfClbPredToAltitude(value) {
        if (value === FMCMainDisplay.clrValue) {
            this.perfClbPredToAltitudePilot = undefined;
            return true;
        }

        const currentAlt = SimVar.GetSimVarValue('INDICATED ALTITUDE', 'feet');
        const match = value.match(/^(FL\d{3}|\d{1,5})$/);
        if (match === null || match.length < 1) {
            this.setScratchpadMessage(NXSystemMessages.formatError);
            return false;
        }

        const altOrFlString = match[1].replace("FL", "");
        const altitude = altOrFlString.length < 4 ? 100 * parseInt(altOrFlString) : parseInt(altOrFlString);

        if (!Number.isFinite(altitude)) {
            this.setScratchpadMessage(NXSystemMessages.formatError);
            return false;
        }

        if (altitude < currentAlt || (this.currFlightPlanService.getCruiseFlightLevel() && altitude > this.currFlightPlanService.getCruiseFlightLevel() * 100)) {
            this.setScratchpadMessage(NXSystemMessages.entryOutOfRange);
            return false;
        }

        this.perfClbPredToAltitudePilot = altitude;
        return true;
    }

    trySetPerfDesPredToAltitude(value) {
        if (value === FMCMainDisplay.clrValue) {
            this.perfDesPredToAltitudePilot = undefined;
            return true;
        }

        const currentAlt = SimVar.GetSimVarValue('INDICATED ALTITUDE', 'feet');
        const match = value.match(/^(FL\d{3}|\d{1,5})$/);
        if (match === null || match.length < 1) {
            this.setScratchpadMessage(NXSystemMessages.formatError);
            return false;
        }

        const altOrFlString = match[1].replace("FL", "");
        const altitude = altOrFlString.length < 4 ? 100 * parseInt(altOrFlString) : parseInt(altOrFlString);

        if (!Number.isFinite(altitude)) {
            this.setScratchpadMessage(NXSystemMessages.formatError);
            return false;
        }

        if (altitude > currentAlt) {
            this.setScratchpadMessage(NXSystemMessages.entryOutOfRange);
            return false;
        }

        this.perfDesPredToAltitudePilot = altitude;
        return true;
    }

    updatePerfPageAltPredictions() {
        const currentAlt = SimVar.GetSimVarValue('INDICATED ALTITUDE', 'feet');
        if (this.perfClbPredToAltitudePilot !== undefined && currentAlt > this.perfClbPredToAltitudePilot) {
            this.perfClbPredToAltitudePilot = undefined;
        }

        if (this.perfDesPredToAltitudePilot !== undefined && currentAlt < this.perfDesPredToAltitudePilot) {
            this.perfDesPredToAltitudePilot = undefined;
        }
    }

    computeManualCrossoverAltitude(mach) {
        const maximumCrossoverAltitude = 30594; // Crossover altitude of (300, 0.8)
        const mmoCrossoverAltitide = 24554; // Crossover altitude of (VMO, MMO)

        if (mach < 0.8) {
            return maximumCrossoverAltitude;
        }

        return maximumCrossoverAltitude + (mmoCrossoverAltitide - maximumCrossoverAltitude) * (mach - 0.8) / 0.02;
    }

    getActivePlanLegCount() {
        if (!this.flightPlanService.hasActive) {
            return 0;
        }

        return this.flightPlanService.active.legCount;
    }

    getDistanceToDestination() {
        return this.guidanceController.alongTrackDistanceToDestination;
    }
}

FMCMainDisplay.clrValue = "\xa0\xa0\xa0\xa0\xa0CLR";
FMCMainDisplay.ovfyValue = "\u0394";
FMCMainDisplay._AvailableKeys = "ABCDEFGHIJKLMNOPQRSTUVWXYZ0123456789";

const FlightPlans = Object.freeze({
    Active: 0,
    Temporary: 1,
});

class FmArinc429OutputWord extends Arinc429Word {
    constructor(name, value = 0) {
        super(0);

        this.name = name;
        this.dirty = true;
        this._value = value;
        this._ssm = 0;
    }

    get value() {
        return this._value;
    }

    set value(value) {
        if (this._value !== value) {
            this.dirty = true;
        }
        this._value = value;
    }

    get ssm() {
        return this._ssm;
    }

    set ssm(ssm) {
        if (this._ssm !== ssm) {
            this.dirty = true;
        }
        this._ssm = ssm;
    }

    static empty(name) {
        return new FmArinc429OutputWord(name, 0);
    }

    async writeToSimVarIfDirty() {
        if (this.dirty) {
            this.dirty = false;
            return Promise.all([
                Arinc429Word.toSimVarValue(`L:A32NX_FM1_${this.name}`, this.value, this.ssm),
                Arinc429Word.toSimVarValue(`L:A32NX_FM2_${this.name}`, this.value, this.ssm),
            ]);
        }
        return Promise.resolve();
    }

    setBnrValue(value, ssm, bits, rangeMax, rangeMin = 0) {
        const quantum = Math.max(Math.abs(rangeMin), rangeMax) / 2 ** bits;
        const data = Math.max(rangeMin, Math.min(rangeMax, Math.round(value / quantum) * quantum));

        this.value = data;
        this.ssm = ssm;
    }
}<|MERGE_RESOLUTION|>--- conflicted
+++ resolved
@@ -14,12 +14,6 @@
         this._messageQueue = new A32NX_MessageQueue(this);
 
         /** Declaration of every variable used (NOT initialization) */
-<<<<<<< HEAD
-        this.currentFlightPlanWaypointIndex = undefined;
-=======
-        this.costIndex = undefined;
-        this.costIndexSet = undefined;
->>>>>>> 76da7a79
         this.maxCruiseFL = undefined;
         this.routeIndex = undefined;
         this.coRoute = { routeNumber: undefined, routes: undefined };

--- conflicted
+++ resolved
@@ -305,11 +305,7 @@
                     long: NaN
                 };
                 const distanceToDestination = this.getDistanceToDestination();
-<<<<<<< HEAD
-                if (Number.isFinite(distanceToDestination) && distanceToDestination < 180) {
-=======
                 if (Number.isFinite(distanceToDestination) && distanceToDestination !== -1 && distanceToDestination < 180) {
->>>>>>> 4bedac5d
                     this._destDataChecked = true;
                     this.checkDestData();
                 }
@@ -713,14 +709,8 @@
                 /** Arm preselected speed/mach for next flight phase */
                 this.updatePreSelSpeedMach(this.preSelectedCrzSpeed);
 
-<<<<<<< HEAD
-                if (!this.currFlightPlanService.active.performanceData.cruiseFlightLevel) {
-                    this.currFlightPlanService.setPerformanceData('cruiseFlightLevel', Simplane.getAutoPilotDisplayedAltitudeLockValue('feet') / 100);
-                    SimVar.SetSimVarValue('L:AIRLINER_CRUISE_ALTITUDE', 'number', Simplane.getAutoPilotDisplayedAltitudeLockValue('feet') / 100);
-=======
                 if (!this.cruiseLevel) {
                     this.cruiseLevel = Simplane.getAutoPilotDisplayedAltitudeLockValue('feet') / 100;
->>>>>>> 4bedac5d
                 }
 
                 break;
@@ -761,11 +751,7 @@
 
                 this.triggerCheckSpeedModeMessage(undefined);
 
-<<<<<<< HEAD
-                this.flightPlanService.setPerformanceData('cruiseFlightLevel', undefined);
-=======
                 this.cruiseLevel = undefined;
->>>>>>> 4bedac5d
 
                 break;
             }
@@ -791,13 +777,9 @@
             case FmgcFlightPhases.GOAROUND: {
                 SimVar.SetSimVarValue("L:A32NX_GOAROUND_INIT_SPEED", "number", Simplane.getIndicatedSpeed());
 
-<<<<<<< HEAD
-                this.flightPlanService.stringMissedApproach();
-=======
                 this.flightPlanService.stringMissedApproach(/** @type {FlightPlanLeg} */ (map) => {
                     this.addMessageToQueue(NXSystemMessages.cstrDelUpToWpt.getModifiedMessage(map.ident));
                 });
->>>>>>> 4bedac5d
 
                 const activePlan = this.flightPlanService.active;
                 if (activePlan.performanceData.missedAccelerationAltitude === undefined) {
@@ -989,10 +971,6 @@
          * @type {BaseFlightPlan}
          */
         const plan = this.flightPlanService.active;
-<<<<<<< HEAD
-
-=======
->>>>>>> 4bedac5d
         const currentLegIndex = plan.activeLegIndex;
         const nextLegIndex = currentLegIndex + 1;
         const currentLegConstraints = this.managedProfile.get(currentLegIndex) || {};
@@ -1020,16 +998,7 @@
             if (adirLat.isNormalOperation() && adirLong.isNormalOperation()) {
                 holdSpeedTarget = this.getHoldingSpeed(nextLegConstraints.descentSpeed, nextLegConstraints.descentAltitude);
 
-<<<<<<< HEAD
-                const ppos = {
-                    lat: adirLat.value,
-                    long: adirLong.value,
-                };
-                const stats = plan.computeWaypointStatistics();
-                const dtg = stats.get(plan.activeLegIndex).distanceFromPpos;
-=======
                 const dtg = this.guidanceController.activeLegDtg;
->>>>>>> 4bedac5d
                 // decel range limits are [3, 20] NM
                 const decelDist = this.calculateDecelDist(cas, holdSpeedTarget);
                 if (dtg < decelDist) {
@@ -1804,15 +1773,6 @@
         const _targetFl = Simplane.getAutoPilotDisplayedAltitudeLockValue() / 100;
 
         if (
-<<<<<<< HEAD
-            (this.flightPhaseManager.phase === FmgcFlightPhases.CLIMB && _targetFl > this.currFlightPlanService.active.performanceData.cruiseFlightLevel) ||
-            (this.flightPhaseManager.phase === FmgcFlightPhases.CRUISE && _targetFl !== this.currFlightPlanService.active.performanceData.cruiseFlightLevel)
-        ) {
-            this.deleteOutdatedCruiseSteps(this.currFlightPlanService.active.performanceData.cruiseFlightLevel, _targetFl);
-            this.addMessageToQueue(NXSystemMessages.newCrzAlt.getModifiedMessage(_targetFl * 100));
-            this.currFlightPlanService.setPerformanceData('cruiseFlightLevel', _targetFl);
-            SimVar.SetSimVarValue('L:AIRLINER_CRUISE_ALTITUDE', 'number', _targetFl * 100);
-=======
             (this.flightPhaseManager.phase === FmgcFlightPhases.CLIMB && _targetFl > this.cruiseLevel) ||
             (this.flightPhaseManager.phase === FmgcFlightPhases.CRUISE && _targetFl !== this.cruiseLevel)
         ) {
@@ -1820,7 +1780,6 @@
             this.addMessageToQueue(NXSystemMessages.newCrzAlt.getModifiedMessage(_targetFl * 100));
 
             this.cruiseLevel = _targetFl;
->>>>>>> 4bedac5d
         }
     }
 
@@ -1862,13 +1821,8 @@
         if ((activeVerticalMode >= 11 && activeVerticalMode <= 15) || (activeVerticalMode >= 21 && activeVerticalMode <= 23)) {
             const fcuFl = Simplane.getAutoPilotDisplayedAltitudeLockValue() / 100;
 
-<<<<<<< HEAD
-            if (this.flightPhaseManager.phase === FmgcFlightPhases.CLIMB && fcuFl > this.currFlightPlanService.active.performanceData.cruiseFlightLevel ||
-                this.flightPhaseManager.phase === FmgcFlightPhases.CRUISE && fcuFl !== this.currFlightPlanService.active.performanceData.cruiseFlightLevel
-=======
             if (this.flightPhaseManager.phase === FmgcFlightPhases.CLIMB && fcuFl > this.cruiseLevel ||
                 this.flightPhaseManager.phase === FmgcFlightPhases.CRUISE && fcuFl !== this.cruiseLevel
->>>>>>> 4bedac5d
             ) {
                 if (this.cruiseFlightLevelTimeOut) {
                     clearTimeout(this.cruiseFlightLevelTimeOut);
@@ -1878,23 +1832,12 @@
                 this.cruiseFlightLevelTimeOut = setTimeout(() => {
                     if (fcuFl === Simplane.getAutoPilotDisplayedAltitudeLockValue() / 100 &&
                         (
-<<<<<<< HEAD
-                            this.flightPhaseManager.phase === FmgcFlightPhases.CLIMB && fcuFl > this.currFlightPlanService.active.performanceData.cruiseFlightLevel ||
-                            this.flightPhaseManager.phase === FmgcFlightPhases.CRUISE && fcuFl !== this.currFlightPlanService.active.performanceData.cruiseFlightLevel
-                        )
-                    ) {
-                        this.addMessageToQueue(NXSystemMessages.newCrzAlt.getModifiedMessage(fcuFl * 100));
-                        this.currFlightPlanService.setPerformanceData('cruiseFlightLevel', fcuFl);
-                        // used by FlightPhaseManager
-                        SimVar.SetSimVarValue('L:AIRLINER_CRUISE_ALTITUDE', 'number', fcuFl * 100);
-=======
                             this.flightPhaseManager.phase === FmgcFlightPhases.CLIMB && fcuFl > this.cruiseLevel ||
                             this.flightPhaseManager.phase === FmgcFlightPhases.CRUISE && fcuFl !== this.cruiseLevel
                         )
                     ) {
                         this.addMessageToQueue(NXSystemMessages.newCrzAlt.getModifiedMessage(fcuFl * 100));
                         this.cruiseLevel = fcuFl;
->>>>>>> 4bedac5d
 
                         if (this.page.Current === this.page.ProgressPage) {
                             CDUProgressPage.ShowPage(this);
@@ -1950,11 +1893,7 @@
 
     setCruiseFlightLevelAndTemperature(input) {
         if (input === FMCMainDisplay.clrValue) {
-<<<<<<< HEAD
-            this.flightPlanService.setPerformanceData('cruiseFlightLevel', undefined);
-=======
             this.cruiseLevel = undefined;
->>>>>>> 4bedac5d
             this.cruiseTemperature = undefined;
             return true;
         }
@@ -1964,11 +1903,7 @@
 
         if (!!flString && !onlyTemp && this.trySetCruiseFl(parseFloat(flString))) {
             if (SimVar.GetSimVarValue("L:A32NX_CRZ_ALT_SET_INITIAL", "bool") === 1 && SimVar.GetSimVarValue("L:A32NX_GOAROUND_PASSED", "bool") === 1) {
-<<<<<<< HEAD
-                SimVar.SetSimVarValue("L:A32NX_NEW_CRZ_ALT", "number", this.flightPlanService.active.performanceData.cruiseFlightLevel);
-=======
                 SimVar.SetSimVarValue("L:A32NX_NEW_CRZ_ALT", "number", this.cruiseLevel);
->>>>>>> 4bedac5d
             } else {
                 SimVar.SetSimVarValue("L:A32NX_CRZ_ALT_SET_INITIAL", "bool", 1);
             }
@@ -1980,11 +1915,7 @@
             const temp = parseInt(tempString.replace("M", "-"));
             console.log("tS: " + tempString);
             console.log("ti: " + temp);
-<<<<<<< HEAD
-            if (isFinite(temp) && this.currFlightPlanService.active.performanceData.cruiseFlightLevel) {
-=======
             if (isFinite(temp) && this.cruiseLevel) {
->>>>>>> 4bedac5d
                 if (temp > -270 && temp < 100) {
                     this.cruiseTemperature = temp;
                     return true;
@@ -2262,11 +2193,7 @@
             airDistance = A32NX_FuelPred.computeAirDistance(groundDistance, -this.averageWind);
         }
 
-<<<<<<< HEAD
-        let altToUse = this.currFlightPlanService.active.performanceData.cruiseFlightLevel;
-=======
         let altToUse = this.cruiseLevel;
->>>>>>> 4bedac5d
         // Use the cruise level for calculations otherwise after cruise use descent altitude down to 10,000 feet.
         if (this.flightPhaseManager.phase >= FmgcFlightPhases.DESCENT) {
             altToUse = SimVar.GetSimVarValue("PLANE ALTITUDE", 'Feet') / 100;
@@ -2640,17 +2567,11 @@
         if (this.flightPlanService.hasTemporary) {
             const oldCostIndex = this.costIndex;
             const oldDestination = this.currFlightPlanService.active.destinationAirport.ident;
-<<<<<<< HEAD
-            this.flightPlanService.temporaryInsert();
-            this.checkCostIndex(oldCostIndex);
-            this.checkDestination(oldDestination);
-=======
             const oldCruiseLevel = this.cruiseLevel;
             this.flightPlanService.temporaryInsert();
             this.checkCostIndex(oldCostIndex);
             this.checkDestination(oldDestination);
             this.checkCruiseLevel(oldCruiseLevel);
->>>>>>> 4bedac5d
 
             SimVar.SetSimVarValue("L:FMC_FLIGHT_PLAN_IS_TEMPORARY", "number", 0);
             SimVar.SetSimVarValue("L:MAP_SHOW_TEMPORARY_FLIGHT_PLAN", "number", 0);
@@ -2668,12 +2589,6 @@
 
     checkDestination(oldDestination) {
         const newDestination = this.currFlightPlanService.active.destinationAirport.ident;
-<<<<<<< HEAD
-
-        // Enabling alternate or new DEST should sequence out of the GO AROUND phase
-        if (newDestination !== oldDestination) {
-            this.flightPhaseManager.handleNewDestinationAirportEntered();
-=======
 
         // Enabling alternate or new DEST should sequence out of the GO AROUND phase
         if (newDestination !== oldDestination) {
@@ -2686,7 +2601,6 @@
         // Keep simvar in sync for the flight phase manager
         if (newLevel !== oldCruiseLevel) {
             SimVar.SetSimVarValue('L:AIRLINER_CRUISE_ALTITUDE', 'number', Number.isFinite(newLevel * 100) ? newLevel * 100 : 0);
->>>>>>> 4bedac5d
         }
     }
 
@@ -3501,22 +3415,13 @@
             return false;
         }
 
-<<<<<<< HEAD
-        this.flightPlanService.setPerformanceData('cruiseFlightLevel', fl);
-=======
         this.cruiseLevel = fl;
->>>>>>> 4bedac5d
         this.onUpdateCruiseLevel(fl);
 
         return true;
     }
 
     onUpdateCruiseLevel(newCruiseLevel) {
-<<<<<<< HEAD
-        SimVar.SetSimVarValue('L:AIRLINER_CRUISE_ALTITUDE', 'number', newCruiseLevel * 100);
-
-=======
->>>>>>> 4bedac5d
         this._cruiseEntered = true;
         this.cruiseTemperature = undefined;
         this.updateConstraints();
@@ -4781,49 +4686,16 @@
         return undefined;
     }
 
-<<<<<<< HEAD
-    get costIndex() {
-        const plan = this.currFlightPlanService.active;
-
-        if (plan) {
-            return plan.performanceData.costIndex;
-=======
     get cruiseLevel() {
         const plan = this.currFlightPlanService.active;
 
         if (plan) {
             return plan.performanceData.cruiseFlightLevel;
->>>>>>> 4bedac5d
         }
 
         return undefined;
     }
 
-<<<<<<< HEAD
-    set costIndex(ci) {
-        const plan = this.currFlightPlanService.active;
-
-        if (plan) {
-            this.currFlightPlanService.setPerformanceData('costIndex', ci);
-        }
-    }
-
-    get isCostIndexSet() {
-        const plan = this.currFlightPlanService.active;
-
-        if (plan) {
-            return plan.performanceData.costIndex !== undefined;
-        }
-
-        return false;
-    }
-
-    get tropo() {
-        const plan = this.currFlightPlanService.active;
-
-        if (plan) {
-            return plan.performanceData.tropopause;
-=======
     set cruiseLevel(level) {
         const plan = this.currFlightPlanService.active;
 
@@ -4839,13 +4711,39 @@
 
         if (plan) {
             return plan.performanceData.costIndex;
->>>>>>> 4bedac5d
         }
 
         return undefined;
     }
 
-<<<<<<< HEAD
+    set costIndex(ci) {
+        const plan = this.currFlightPlanService.active;
+
+        if (plan) {
+            this.currFlightPlanService.setPerformanceData('costIndex', ci);
+        }
+    }
+
+    get isCostIndexSet() {
+        const plan = this.currFlightPlanService.active;
+
+        if (plan) {
+            return plan.performanceData.costIndex !== undefined;
+        }
+
+        return false;
+    }
+
+    get tropo() {
+        const plan = this.currFlightPlanService.active;
+
+        if (plan) {
+            return plan.performanceData.tropopause;
+        }
+
+        return undefined;
+    }
+
     get isTropoPilotEntered() {
         const plan = this.currFlightPlanService.active;
 
@@ -4875,65 +4773,6 @@
 
     }
 
-=======
-    set costIndex(ci) {
-        const plan = this.currFlightPlanService.active;
-
-        if (plan) {
-            this.currFlightPlanService.setPerformanceData('costIndex', ci);
-        }
-    }
-
-    get isCostIndexSet() {
-        const plan = this.currFlightPlanService.active;
-
-        if (plan) {
-            return plan.performanceData.costIndex !== undefined;
-        }
-
-        return false;
-    }
-
-    get tropo() {
-        const plan = this.currFlightPlanService.active;
-
-        if (plan) {
-            return plan.performanceData.tropopause;
-        }
-
-        return undefined;
-    }
-
-    get isTropoPilotEntered() {
-        const plan = this.currFlightPlanService.active;
-
-        if (plan) {
-            return plan.performanceData.tropopauseIsPilotEntered;
-        }
-
-        return false;
-    }
-
-    set tropo(tropo) {
-        const plan = this.currFlightPlanService.active;
-
-        if (plan) {
-            this.currFlightPlanService.setPerformanceData('pilotTropopause', tropo);
-        }
-    }
-
-    get flightNumber() {
-        const plan = this.currFlightPlanService.active;
-
-        if (plan) {
-            return this.currFlightPlanService.active.flightNumber;
-        }
-
-        return undefined;
-
-    }
-
->>>>>>> 4bedac5d
     set flightNumber(flightNumber) {
         const plan = this.currFlightPlanService.active;
 
@@ -5122,11 +4961,7 @@
             return false;
         }
 
-<<<<<<< HEAD
-        if (altitude < currentAlt || (this.currFlightPlanService.active.performanceData.cruiseFlightLevel && altitude > this.currFlightPlanService.active.performanceData.cruiseFlightLevel * 100)) {
-=======
         if (altitude < currentAlt || (this.cruiseLevel && altitude > this.cruiseLevel * 100)) {
->>>>>>> 4bedac5d
             this.setScratchpadMessage(NXSystemMessages.entryOutOfRange);
             return false;
         }
@@ -5242,8 +5077,6 @@
 
         await this.flightPlanService.directToLeg(ppos, trueTrack.value, legIndex);
     }
-<<<<<<< HEAD
-=======
 
     /**
      * Gets the navigation database ident (including cycle info).
@@ -5252,7 +5085,6 @@
     getNavDatabaseIdent() {
         return this.navDbIdent;
     }
->>>>>>> 4bedac5d
 }
 
 FMCMainDisplay.clrValue = "\xa0\xa0\xa0\xa0\xa0CLR";

--- conflicted
+++ resolved
@@ -567,10 +567,6 @@
             this.unconfirmedVRSpeed = undefined;
             this.unconfirmedV2Speed = undefined;
             this._toFlexChecked = true;
-            // Reset SimVars
-            SimVar.SetSimVarValue("L:AIRLINER_V1_SPEED", "Knots", NaN);
-            SimVar.SetSimVarValue("L:AIRLINER_V2_SPEED", "Knots", NaN);
-            SimVar.SetSimVarValue("L:AIRLINER_VR_SPEED", "Knots", NaN);
         }
 
         this.arincBusOutputs.forEach((word) => {
@@ -2668,19 +2664,11 @@
             this.setScratchpadMessage(NXSystemMessages.notAllowed);
             return callback(false);
         }
-<<<<<<< HEAD
 
         this.flightPlanService.toggleOverfly(index);
         callback();
     }
 
-=======
-
-        this.flightPlanService.toggleOverfly(index);
-        callback();
-    }
-
->>>>>>> 578930bf
     eraseTemporaryFlightPlan(callback = EmptyCallback.Void) {
         if (this.flightPlanService.hasTemporary) {
             this.flightPlanService.temporaryDelete();
@@ -2712,7 +2700,6 @@
     checkCostIndex(oldCostIndex) {
         if (this.costIndex !== oldCostIndex) {
             this.setScratchpadMessage(NXSystemMessages.usingCostIndex.getModifiedMessage(this.costIndex.toFixed(0)));
-<<<<<<< HEAD
         }
     }
 
@@ -2724,19 +2711,6 @@
         }
     }
 
-=======
-        }
-    }
-
-    checkCruiseLevel(oldCruiseLevel) {
-        const newLevel = this.currFlightPlanService.active.performanceData.cruiseFlightLevel;
-
-        if (newLevel !== oldCruiseLevel) {
-            this.onUpdateCruiseLevel(newLevel)
-        }
-    }
-
->>>>>>> 578930bf
     //-----------------------------------------------------------------------------------
     // TODO:FPM REWRITE: End of functions to refactor
     //-----------------------------------------------------------------------------------
@@ -2862,8 +2836,6 @@
         this.arincDiscreteWord3.ssm = Arinc429Word.SignStatusMatrix.NormalOperation;
     }
 
-<<<<<<< HEAD
-=======
     get v1Speed() {
         return this.flightPlanService.active.performanceData.v1;
     }
@@ -2891,7 +2863,6 @@
         SimVar.SetSimVarValue('L:AIRLINER_V2_SPEED', 'knots', speed ? speed : NaN);
     }
 
->>>>>>> 578930bf
     //Needs PR Merge #3082
     trySetV1Speed(s) {
         if (s === FMCMainDisplay.clrValue) {
@@ -2909,8 +2880,7 @@
         }
         this.removeMessageFromQueue(NXSystemMessages.checkToData.text);
         this.unconfirmedV1Speed = undefined;
-        this.flightPlanService.setPerformanceData('v1', v);
-        SimVar.SetSimVarValue("L:AIRLINER_V1_SPEED", "Knots", this.v1Speed);
+        this.v1Speed = v;
         return true;
     }
 
@@ -2931,8 +2901,7 @@
         }
         this.removeMessageFromQueue(NXSystemMessages.checkToData.text);
         this.unconfirmedVRSpeed = undefined;
-        this.flightPlanService.setPerformanceData('vr', v);
-        SimVar.SetSimVarValue("L:AIRLINER_VR_SPEED", "Knots", this.vRSpeed);
+        this.vRSpeed = v;
         return true;
     }
 
@@ -2953,8 +2922,7 @@
         }
         this.removeMessageFromQueue(NXSystemMessages.checkToData.text);
         this.unconfirmedV2Speed = undefined;
-        this.flightPlanService.setPerformanceData('v2', v);
-        SimVar.SetSimVarValue("L:AIRLINER_V2_SPEED", "Knots", this.v2Speed);
+        this.v2Speed = v;
         return true;
     }
 
@@ -4988,7 +4956,6 @@
         }
 
         return undefined;
-<<<<<<< HEAD
     }
 
     getDestinationTransitionLevel() {
@@ -5011,30 +4978,6 @@
         return undefined;
     }
 
-=======
-    }
-
-    getDestinationTransitionLevel() {
-        const plan = this.currFlightPlanService.active;
-
-        if (plan) {
-            return plan.performanceData.transitionLevel;
-        }
-
-        return undefined;
-    }
-
-    get costIndex() {
-        const plan = this.currFlightPlanService.active;
-
-        if (plan) {
-            return plan.performanceData.costIndex;
-        }
-
-        return undefined;
-    }
-
->>>>>>> 578930bf
     set costIndex(ci) {
         const plan = this.currFlightPlanService.active;
 

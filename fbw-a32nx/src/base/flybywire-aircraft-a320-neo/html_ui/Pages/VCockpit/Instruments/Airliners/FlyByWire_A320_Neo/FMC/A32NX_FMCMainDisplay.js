// Copyright (c) 2021-2023 FlyByWire Simulations
//
// SPDX-License-Identifier: GPL-3.0

class FMCMainDisplay extends BaseAirliners {
    constructor() {
        super(...arguments);
        FMCMainDisplay.DEBUG_INSTANCE = this;
        this.flightPhaseUpdateThrottler = new UpdateThrottler(800);
        this.fmsUpdateThrottler = new UpdateThrottler(250);
        this._progBrgDistUpdateThrottler = new UpdateThrottler(2000);
        this._apCooldown = 500;
        this.lastFlightPlanVersion = 0;
        this._messageQueue = new A32NX_MessageQueue(this);

        /** Declaration of every variable used (NOT initialization) */
        this.maxCruiseFL = undefined;
        this.recMaxCruiseFL = undefined;
        this.routeIndex = undefined;
        this.coRoute = { routeNumber: undefined, routes: undefined };
        this.perfTOTemp = undefined;
        this._overridenFlapApproachSpeed = undefined;
        this._overridenSlatApproachSpeed = undefined;
        this._routeFinalFuelWeight = undefined;
        this._routeFinalFuelTime = undefined;
        this._routeFinalFuelTimeDefault = undefined;
        this._routeReservedWeight = undefined;
        this._routeReservedPercent = undefined;
        this.takeOffWeight = undefined;
        this.landingWeight = undefined;
        this.averageWind = undefined;
        this.perfApprQNH = undefined;
        this.perfApprTemp = undefined;
        this.perfApprWindHeading = undefined;
        this.perfApprWindSpeed = undefined;
        this.unconfirmedV1Speed = undefined;
        this.unconfirmedVRSpeed = undefined;
        this.unconfirmedV2Speed = undefined;
        this._toFlexChecked = undefined;
        this.toRunway = undefined;
        this.vApp = undefined;
        this.perfApprMDA = null;
        this.perfApprDH = null;
        this.perfApprFlaps3 = undefined;
        this._debug = undefined;
        this._checkFlightPlan = undefined;
        this._windDirections = undefined;
        this._fuelPlanningPhases = undefined;
        this._zeroFuelWeightZFWCGEntered = undefined;
        this._taxiEntered = undefined;
        this._windDir = undefined;
        this._DistanceToAlt = undefined;
        this._routeAltFuelWeight = undefined;
        this._routeAltFuelTime = undefined;
        this._routeTripFuelWeight = undefined;
        this._routeTripTime = undefined;
        this._defaultTaxiFuelWeight = undefined;
        this._rteRsvPercentOOR = undefined;
        this._rteReservedWeightEntered = undefined;
        this._rteReservedPctEntered = undefined;
        this._rteFinalCoeffecient = undefined;
        this._rteFinalWeightEntered = undefined;
        this._rteFinalTimeEntered = undefined;
        this._routeAltFuelEntered = undefined;
        this._minDestFob = undefined;
        this._minDestFobEntered = undefined;
        this._defaultRouteFinalTime = undefined;
        this._fuelPredDone = undefined;
        this._fuelPlanningPhase = undefined;
        this._blockFuelEntered = undefined;
        this._initMessageSettable = undefined;
        this._checkWeightSettable = undefined;
        this._gwInitDisplayed = undefined;
        /* CPDLC Fields */
        this.tropo = undefined;
        this._destDataChecked = undefined;
        this._towerHeadwind = undefined;
        this._EfobBelowMinClr = undefined;
        this.simbrief = undefined;
        this.aocWeight = undefined;
        this.aocTimes = undefined;
        this.winds = undefined;
        this.computedVgd = undefined;
        this.computedVfs = undefined;
        this.computedVss = undefined;
        this.computedVls = undefined;
        this.approachSpeeds = undefined; // based on selected config, not current config
        this._cruiseEntered = undefined;
        this._blockFuelEntered = undefined;
        this.constraintAlt = undefined;
        this.fcuSelAlt = undefined;
        this._forceNextAltitudeUpdate = undefined;
        this._lastUpdateAPTime = undefined;
        this.updateAutopilotCooldown = undefined;
        this._lastHasReachFlex = undefined;
        this._apMasterStatus = undefined;
        this._lastRequestedFLCModeWaypointIndex = undefined;

        this._progBrgDist = undefined;
        this.preSelectedClbSpeed = undefined;
        this.preSelectedCrzSpeed = undefined;
        this.managedSpeedTarget = undefined;
        this.managedSpeedTargetIsMach = undefined;
        this.climbSpeedLimit = undefined;
        this.climbSpeedLimitAlt = undefined;
        this.climbSpeedLimitPilot = undefined;
        this.descentSpeedLimit = undefined;
        this.descentSpeedLimitAlt = undefined;
        this.descentSpeedLimitPilot = undefined;
        this.managedSpeedClimb = undefined;
        this.managedSpeedClimbIsPilotEntered = undefined;
        this.managedSpeedClimbMach = undefined;
        // this.managedSpeedClimbMachIsPilotEntered = undefined;
        this.managedSpeedCruise = undefined;
        this.managedSpeedCruiseIsPilotEntered = undefined;
        this.managedSpeedCruiseMach = undefined;
        // this.managedSpeedCruiseMachIsPilotEntered = undefined;
        this.managedSpeedDescend = undefined;
        this.managedSpeedDescendPilot = undefined;
        this.managedSpeedDescendMach = undefined;
        this.managedSpeedDescendMachPilot = undefined;
        // this.managedSpeedDescendMachIsPilotEntered = undefined;
        this.cruiseFlightLevelTimeOut = undefined;
        /** @type {0 | 1 | 2 | 3 | null} Takeoff config entered on PERF TO */
        this.flaps = undefined;
        this.ths = undefined;
        this.cruiseTemperature = undefined;
        this.taxiFuelWeight = undefined;
        this.blockFuel = undefined;
        this.zeroFuelWeight = undefined;
        this.zeroFuelWeightMassCenter = undefined;
        this.activeWpIdx = undefined;
        this.efisSymbols = undefined;
        this.groundTempAuto = undefined;
        this.groundTempPilot = undefined;
        /**
         * Landing elevation in feet MSL.
         * This is the destination runway threshold elevation, or airport elevation if runway is not selected.
         */
        this.landingElevation = undefined;
        /*
         * Latitude part of the touch down coordinate.
         * This is the destination runway coordinate, or airport coordinate if runway is not selected
         */
        this.destinationLatitude = undefined;
        /*
         * Latitude part of the touch down coordinate.
         * This is the destination runway coordinate, or airport coordinate if runway is not selected
         */
        this.destinationLongitude = undefined;
        /** Speed in KCAS when the first engine failed during takeoff */
        this.takeoffEngineOutSpeed = undefined;
        this.checkSpeedModeMessageActive = undefined;
        this.perfClbPredToAltitudePilot = undefined;
        this.perfDesPredToAltitudePilot = undefined;

        // ATSU data
        this.atsu = undefined;
        this.holdSpeedTarget = undefined;
        this.holdIndex = undefined;
        this.holdDecelReached = undefined;
        this.setHoldSpeedMessageActive = undefined;
        this.managedProfile = undefined;
        this.speedLimitExceeded = undefined;
        this.toSpeedsNotInserted = false;
        this.toSpeedsTooLow = false;
        this.vSpeedDisagree = false;

        this.onAirport = undefined;

        // arinc bus output words
        this.arincDiscreteWord2 = FmArinc429OutputWord.empty("DISCRETE_WORD_2");
        this.arincDiscreteWord3 = FmArinc429OutputWord.empty("DISCRETE_WORD_3");
        this.arincTakeoffPitchTrim = FmArinc429OutputWord.empty("TO_PITCH_TRIM");
        this.arincLandingElevation = FmArinc429OutputWord.empty("LANDING_ELEVATION");
        this.arincDestinationLatitude = FmArinc429OutputWord.empty("DEST_LAT");
        this.arincDestinationLongitude = FmArinc429OutputWord.empty("DEST_LONG");
        this.arincMDA = FmArinc429OutputWord.empty("MINIMUM_DESCENT_ALTITUDE");
        this.arincDH = FmArinc429OutputWord.empty("DECISION_HEIGHT");
        this.arincThrustReductionAltitude = FmArinc429OutputWord.empty("THR_RED_ALT");
        this.arincAccelerationAltitude = FmArinc429OutputWord.empty("ACC_ALT");
        this.arincEoAccelerationAltitude = FmArinc429OutputWord.empty("EO_ACC_ALT");
        this.arincMissedThrustReductionAltitude = FmArinc429OutputWord.empty("MISSED_THR_RED_ALT");
        this.arincMissedAccelerationAltitude = FmArinc429OutputWord.empty("MISSED_ACC_ALT");
        this.arincMissedEoAccelerationAltitude = FmArinc429OutputWord.empty("MISSED_EO_ACC_ALT");
        this.arincTransitionAltitude = FmArinc429OutputWord.empty("TRANS_ALT");
        this.arincTransitionLevel = FmArinc429OutputWord.empty("TRANS_LVL");
        /** contains fm messages (not yet implemented) and nodh bit */
        this.arincEisWord2 = FmArinc429OutputWord.empty("EIS_DISCRETE_WORD_2");

        /** These arinc words will be automatically written to the bus, and automatically set to 0/NCD when the FMS resets */
        this.arincBusOutputs = [
            this.arincDiscreteWord2,
            this.arincDiscreteWord3,
            this.arincTakeoffPitchTrim,
            this.arincLandingElevation,
            this.arincDestinationLatitude,
            this.arincDestinationLongitude,
            this.arincMDA,
            this.arincDH,
            this.arincThrustReductionAltitude,
            this.arincAccelerationAltitude,
            this.arincEoAccelerationAltitude,
            this.arincMissedThrustReductionAltitude,
            this.arincMissedAccelerationAltitude,
            this.arincMissedEoAccelerationAltitude,
            this.arincTransitionAltitude,
            this.arincTransitionLevel,
            this.arincEisWord2,
        ];
    }

    Init() {
        super.Init();
        this.initVariables();

        this.A32NXCore = new A32NX_Core();
        this.A32NXCore.init(this._lastTime);

        this.dataManager = new Fmgc.DataManager(this);

<<<<<<< HEAD
        this.efisInterface = new Fmgc.EfisInterface();
        this.guidanceController = new Fmgc.GuidanceController(this, this.currFlightPlanService, this.efisInterface);
        this.navigation = new Fmgc.Navigation(this.flightPlanService, this.facilityLoader);
        this.efisSymbols = new Fmgc.EfisSymbols(this.guidanceController, this.currFlightPlanService, this.navigation.getNavaidTuner(), this.efisInterface);
=======
        this.guidanceManager = new Fmgc.GuidanceManager(this.flightPlanManager);
        this.guidanceController = new Fmgc.GuidanceController(this.flightPlanManager, this.guidanceManager, Fmgc.a320EfisRangeSettings, this);
        this.navigation = new Fmgc.Navigation(this.flightPlanManager, this.facilityLoader);
        this.efisSymbols = new Fmgc.EfisSymbols(
            this.flightPlanManager,
            this.guidanceController,
            this.navigation.getNavaidTuner(),
            Fmgc.a320EfisRangeSettings,
        );
>>>>>>> bdbc3494

        Fmgc.initFmgcLoop(this, this.currFlightPlanService);

        this.guidanceController.init();
        this.efisSymbols.init();
        this.navigation.init();

        this.tempCurve = new Avionics.Curve();
        this.tempCurve.interpolationFunction = Avionics.CurveTool.NumberInterpolation;
        this.tempCurve.add(-10 * 3.28084, 21.50);
        this.tempCurve.add(0, 15.00);
        this.tempCurve.add(10 * 3.28084, 8.50);
        this.tempCurve.add(20 * 3.28084, 2.00);
        this.tempCurve.add(30 * 3.28084, -4.49);
        this.tempCurve.add(40 * 3.28084, -10.98);
        this.tempCurve.add(50 * 3.28084, -17.47);
        this.tempCurve.add(60 * 3.28084, -23.96);
        this.tempCurve.add(70 * 3.28084, -30.45);
        this.tempCurve.add(80 * 3.28084, -36.94);
        this.tempCurve.add(90 * 3.28084, -43.42);
        this.tempCurve.add(100 * 3.28084, -49.90);
        this.tempCurve.add(150 * 3.28084, -56.50);
        this.tempCurve.add(200 * 3.28084, -56.50);
        this.tempCurve.add(250 * 3.28084, -51.60);
        this.tempCurve.add(300 * 3.28084, -46.64);
        this.tempCurve.add(400 * 3.28084, -22.80);
        this.tempCurve.add(500 * 3.28084, -2.5);
        this.tempCurve.add(600 * 3.28084, -26.13);
        this.tempCurve.add(700 * 3.28084, -53.57);
        this.tempCurve.add(800 * 3.28084, -74.51);

        // This is used to determine the Mach number corresponding to a CAS at the manual crossover altitude
        // The curve was calculated numerically and approximated using a few interpolated values
        this.casToMachManualCrossoverCurve = new Avionics.Curve();
        this.casToMachManualCrossoverCurve.interpolationFunction = Avionics.CurveTool.NumberInterpolation;
        this.casToMachManualCrossoverCurve.add(0, 0);
        this.casToMachManualCrossoverCurve.add(100, 0.27928);
        this.casToMachManualCrossoverCurve.add(150, 0.41551);
        this.casToMachManualCrossoverCurve.add(200, 0.54806);
        this.casToMachManualCrossoverCurve.add(250, 0.67633);
        this.casToMachManualCrossoverCurve.add(300, 0.8);
        this.casToMachManualCrossoverCurve.add(350, 0.82);

        // This is used to determine the CAS corresponding to a Mach number at the manual crossover altitude
        // Effectively, the manual crossover altitude is FL305 up to M.80, then decreases linearly to the crossover altitude of (VMO, MMO)
        this.machToCasManualCrossoverCurve = new Avionics.Curve();
        this.machToCasManualCrossoverCurve.interpolationFunction = Avionics.CurveTool.NumberInterpolation;
        this.machToCasManualCrossoverCurve.add(0, 0);
        this.machToCasManualCrossoverCurve.add(0.27928, 100);
        this.machToCasManualCrossoverCurve.add(0.41551, 150);
        this.machToCasManualCrossoverCurve.add(0.54806, 200);
        this.machToCasManualCrossoverCurve.add(0.67633, 250);
        this.machToCasManualCrossoverCurve.add(0.8, 300);
        this.machToCasManualCrossoverCurve.add(0.82, 350);

        this.updateFuelVars();
        this.updatePerfSpeeds();

        this.flightPhaseManager.init();
        this.flightPhaseManager.addOnPhaseChanged(this.onFlightPhaseChanged.bind(this));

        // Start the check routine for system health and status
        setInterval(() => {
            if (this.flightPhaseManager.phase === FmgcFlightPhases.CRUISE && !this._destDataChecked) {
                const adirLat = ADIRS.getLatitude();
                const adirLong = ADIRS.getLongitude();
                const ppos = (adirLat.isNormalOperation() && adirLong.isNormalOperation()) ? {
                    lat: ADIRS.getLatitude().value,
                    long: ADIRS.getLongitude().value,
                } : {
                    lat: NaN,
                    long: NaN
                };
                const distanceToDestination = this.getDistanceToDestination()
                if (Number.isFinite(distanceToDestination) && distanceToDestination < 180) {
                    this._destDataChecked = true;
                    this.checkDestData();
                }
            }
        }, 15000);

        SimVar.SetSimVarValue('L:A32NX_FM_LS_COURSE', 'number', -1);
    }

    initVariables(resetTakeoffData = true) {
        this.costIndex = undefined;
        // this.isCostIndexSet = false;
        this.maxCruiseFL = 390;
        this.recMaxCruiseFL = 398;
        this.routeIndex = 0;
        this.resetCoroute();
        this._overridenFlapApproachSpeed = NaN;
        this._overridenSlatApproachSpeed = NaN;
        this._routeFinalFuelWeight = 0;
        this._routeFinalFuelTime = 30;
        this._routeFinalFuelTimeDefault = 30;
        this._routeReservedWeight = 0;
        this._routeReservedPercent = 5;
        this.takeOffWeight = NaN;
        this.landingWeight = NaN;
        this.averageWind = 0;
        this.perfApprQNH = NaN;
        this.perfApprTemp = NaN;
        this.perfApprWindHeading = NaN;
        this.perfApprWindSpeed = NaN;
        this.unconfirmedV1Speed = undefined;
        this.unconfirmedVRSpeed = undefined;
        this.unconfirmedV2Speed = undefined;
        this._toFlexChecked = true;
        this.toRunway = "";
        this.vApp = NaN;
        this.perfApprMDA = null;
        this.perfApprDH = null;
        this.perfApprFlaps3 = false;
        this._debug = 0;
        this._checkFlightPlan = 0;
        this._windDirections = {
            TAILWIND: "TL",
            HEADWIND: "HD",
        };
        this._fuelPlanningPhases = {
            PLANNING: 1,
            IN_PROGRESS: 2,
            COMPLETED: 3,
        };
        this._zeroFuelWeightZFWCGEntered = false;
        this._taxiEntered = false;
        this._windDir = this._windDirections.HEADWIND;
        this._DistanceToAlt = 0;
        this._routeAltFuelWeight = 0;
        this._routeAltFuelTime = 0;
        this._routeTripFuelWeight = 0;
        this._routeTripTime = 0;
        this._defaultTaxiFuelWeight = 0.2;
        this._rteRsvPercentOOR = false;
        this._rteReservedWeightEntered = false;
        this._rteReservedPctEntered = false;
        this._rteFinalCoeffecient = 0;
        this._rteFinalWeightEntered = false;
        this._rteFinalTimeEntered = false;
        this._routeAltFuelEntered = false;
        this._minDestFob = 0;
        this._minDestFobEntered = false;
        this._defaultRouteFinalTime = 45;
        this._fuelPredDone = false;
        this._fuelPlanningPhase = this._fuelPlanningPhases.PLANNING;
        this._blockFuelEntered = false;
        this._initMessageSettable = false;
        this._checkWeightSettable = true;
        this._gwInitDisplayed = 0;
        /* CPDLC Fields */
        this.tropo = undefined;
        this._destDataChecked = false;
        this._towerHeadwind = 0;
        this._EfobBelowMinClr = false;
        this.simbrief = {
            route: "",
            cruiseAltitude: "",
            originIcao: "",
            destinationIcao: "",
            blockFuel: "",
            paxCount: "",
            cargo: undefined,
            payload: undefined,
            estZfw: "",
            sendStatus: "READY",
            costIndex: "",
            navlog: [],
            callsign: "",
            alternateIcao: "",
            avgTropopause: "",
            ete: "",
            blockTime: "",
            outTime: "",
            onTime: "",
            inTime: "",
            offTime: "",
            taxiFuel: "",
            tripFuel: "",
        };
        this.aocWeight = {
            blockFuel: undefined,
            estZfw: undefined,
            taxiFuel: undefined,
            tripFuel: undefined,
            payload: undefined,
        };
        this.aocTimes = {
            doors: 0,
            off: 0,
            out: 0,
            on: 0,
            in: 0,
        };
        this.winds = {
            climb: [],
            cruise: [],
            des: [],
            alternate: null,
        };
        this.computedVls = undefined;
        this.approachSpeeds = undefined; // based on selected config, not current config
        this._cruiseEntered = false;
        this._blockFuelEntered = false;
        this.constraintAlt = 0;
        this.fcuSelAlt = 0;
        this._forceNextAltitudeUpdate = false;
        this._lastUpdateAPTime = NaN;
        this.updateAutopilotCooldown = 0;
        this._apMasterStatus = false;
        this._lastRequestedFLCModeWaypointIndex = -1;

        this._activeCruiseFlightLevelDefaulToFcu = false;
        const payloadConstruct = new A32NX_PayloadConstructor();
        this.paxStations = payloadConstruct.paxStations;
        this.payloadStations = payloadConstruct.payloadStations;
        this.fmsUpdateThrottler = new UpdateThrottler(250);
        this._progBrgDist = undefined;
        this.preSelectedClbSpeed = undefined;
        this.preSelectedCrzSpeed = undefined;
        this.managedSpeedTarget = NaN;
        this.managedSpeedTargetIsMach = false;
        this.climbSpeedLimit = 250;
        this.climbSpeedLimitAlt = 10000;
        this.climbSpeedLimitPilot = false;
        this.descentSpeedLimit = 250;
        this.descentSpeedLimitAlt = 10000;
        this.descentSpeedLimitPilot = false;
        this.managedSpeedClimb = 290;
        this.managedSpeedClimbIsPilotEntered = false;
        this.managedSpeedClimbMach = 0.78;
        // this.managedSpeedClimbMachIsPilotEntered = false;
        this.managedSpeedCruise = 290;
        this.managedSpeedCruiseIsPilotEntered = false;
        this.managedSpeedCruiseMach = 0.78;
        // this.managedSpeedCruiseMachIsPilotEntered = false;
        this.managedSpeedDescend = 290;
        this.managedSpeedDescendPilot = undefined;
        this.managedSpeedDescendMach = 0.78;
        this.managedSpeedDescendMachPilot = undefined;
        // this.managedSpeedDescendMachIsPilotEntered = false;
        this.cruiseFlightLevelTimeOut = undefined;
        this.flightNumber = undefined;
        // this.flightNumber = undefined;
        this.cruiseTemperature = undefined;
        this.taxiFuelWeight = 0.2;
        this.blockFuel = undefined;
        this.zeroFuelWeight = undefined;
        this.zeroFuelWeightMassCenter = undefined;
        this.holdSpeedTarget = undefined;
        this.holdIndex = 0;
        this.holdDecelReached = false;
        this.setHoldSpeedMessageActive = false;
        this.managedProfile = new Map();
        this.speedLimitExceeded = false;
        this.groundTempAuto = undefined;
        this.groundTempPilot = undefined;
        this.landingElevation = undefined;
        this.destinationLatitude = undefined;
        this.destinationLongitude = undefined;
        this.toSpeedsNotInserted = false;
        this.toSpeedsTooLow = false;
        this.vSpeedDisagree = false;
        this.takeoffEngineOutSpeed = undefined;
        this.checkSpeedModeMessageActive = false;
        this.perfClbPredToAltitudePilot = undefined;
        this.perfDesPredToAltitudePilot = undefined;

        this.onAirport = () => {};

        if (this.navigation) {
            this.navigation.requiredPerformance.clearPilotRnp();
        }

        // ATSU data
        this.atsu = new AtsuFmsClient.FmsClient(this, this.flightPlanService, this.flightPhaseManager);

        // Reset SimVars
        SimVar.SetSimVarValue("L:A32NX_SPEEDS_MANAGED_PFD", "knots", 0);
        SimVar.SetSimVarValue("L:A32NX_SPEEDS_MANAGED_ATHR", "knots", 0);

        SimVar.SetSimVarValue("L:A32NX_MachPreselVal", "mach", -1);
        SimVar.SetSimVarValue("L:A32NX_SpeedPreselVal", "knots", -1);

        SimVar.SetSimVarValue("L:AIRLINER_DECISION_HEIGHT", "feet", -1);
        SimVar.SetSimVarValue("L:AIRLINER_MINIMUM_DESCENT_ALTITUDE", "feet", 0);

        SimVar.SetSimVarValue(
            "L:A32NX_FG_ALTITUDE_CONSTRAINT",
            "feet",
            this.constraintAlt
        );
        SimVar.SetSimVarValue("L:A32NX_TO_CONFIG_NORMAL", "Bool", 0);
        SimVar.SetSimVarValue("L:A32NX_CABIN_READY", "Bool", 0);
        SimVar.SetSimVarValue("L:A32NX_FM_GROSS_WEIGHT", "Number", 0);

        if (
            SimVar.GetSimVarValue("L:A32NX_AUTOTHRUST_DISABLED", "number") === 1
        ) {
            SimVar.SetSimVarValue("K:A32NX.ATHR_RESET_DISABLE", "number", 1);
        }

        SimVar.SetSimVarValue("L:A32NX_PFD_MSG_SET_HOLD_SPEED", "bool", false);

        if (resetTakeoffData) {
            // FMGC Message Queue
            this._messageQueue.resetQueue();

            this.computedVgd = undefined;
            this.computedVfs = undefined;
            this.computedVss = undefined;
            this.perfTOTemp = NaN;
            this.setTakeoffFlaps(null);
            this.setTakeoffTrim(null);
            this.unconfirmedV1Speed = undefined;
            this.unconfirmedVRSpeed = undefined;
            this.unconfirmedV2Speed = undefined;
            this._toFlexChecked = true;
        }

        this.arincBusOutputs.forEach((word) => {
            word.value = 0;
            word.ssm = Arinc429Word.SignStatusMatrix.NoComputedData;
        });

        this.toSpeedsChecks(true);

        this.setRequest('FMGC');
    }

    onUpdate(_deltaTime) {
        super.onUpdate(_deltaTime);

        // this.flightPlanManager.update(_deltaTime);
        const flightPlanChanged = this.flightPlanService.activeOrTemporary.version !== this.lastFlightPlanVersion;
        if (flightPlanChanged) {
            this.lastFlightPlanVersion = this.flightPlanService.activeOrTemporary.version;
            this.setRequest("FMGC");
        }

        Fmgc.updateFmgcLoop(_deltaTime);

        if (this._debug++ > 180) {
            this._debug = 0;
        }
        const flightPhaseManagerDelta = this.flightPhaseUpdateThrottler.canUpdate(_deltaTime);
        if (flightPhaseManagerDelta !== -1) {
            this.flightPhaseManager.shouldActivateNextPhase(flightPhaseManagerDelta);
        }
        // this._checkFlightPlan--;
        // if (this._checkFlightPlan <= 0) {
        //     this._checkFlightPlan = 120;
        //     this.flightPlanManager.updateFlightPlan();
        //     this.flightPlanManager.updateCurrentApproach();
        // }

        if (this.fmsUpdateThrottler.canUpdate(_deltaTime) !== -1) {
            this.checkSpeedLimit();
            this.navigation.update(_deltaTime);
            this.getGW();
            this.checkGWParams();
            this.toSpeedsChecks();
            this.thrustReductionAccelerationChecks();
            this.updateThrustReductionAcceleration();
            this.updateTransitionAltitudeLevel();
            this.updateMinimums();
            this.updateIlsCourse();
            this.updatePerfPageAltPredictions();
        }

        this.A32NXCore.update();

        if (flightPlanChanged) {
            this.updateManagedProfile();
            this.updateDestinationData();
        }

        this.updateAutopilot();

        if (this._progBrgDistUpdateThrottler.canUpdate(_deltaTime) !== -1) {
            this.updateProgDistance();
        }

        if (this.guidanceController) {
            this.guidanceController.update(_deltaTime);
        }

        if (this.efisSymbols) {
            this.efisSymbols.update(_deltaTime);
        }

        this.arincBusOutputs.forEach((word) => word.writeToSimVarIfDirty());
    }

    onFmPowerStateChanged(newState) {
        SimVar.SetSimVarValue('L:A32NX_FM1_HEALTHY_DISCRETE', 'boolean', newState);
        SimVar.SetSimVarValue('L:A32NX_FM2_HEALTHY_DISCRETE', 'boolean', newState);
    }

    async switchNavDatabase() {
        // Only performing a reset of the MCDU for now, no secondary database
        // Speed AP returns to selected
        //const isSelected = Simplane.getAutoPilotAirspeedSelected();
        //if (isSelected == false)
        //    SimVar.SetSimVarValue("H:A320_Neo_FCU_SPEED_PULL", "boolean", 1);
        // flight plan
        this.resetCoroute();
        this.atsu.resetAtisAutoUpdate();
        await this.flightPlanService.reset();
        // stored data
        this.dataManager.deleteAllStoredWaypoints();
        // Reset MCDU apart from TakeOff config
        this.initVariables(false);

        this.navigation.resetState();
    }

    /**
     * This method is called by the FlightPhaseManager after a flight phase change
     * This method initializes AP States, initiates CDUPerformancePage changes and other set other required states
     * @param prevPhase {FmgcFlightPhases} Previous FmgcFlightPhase
     * @param nextPhase {FmgcFlightPhases} New FmgcFlightPhase
     */
    onFlightPhaseChanged(prevPhase, nextPhase) {
        this.updateConstraints();
        this.updateManagedSpeed();

        this.setRequest("FMGC");

        SimVar.SetSimVarValue("L:A32NX_CABIN_READY", "Bool", 0);

        switch (nextPhase) {
            case FmgcFlightPhases.TAKEOFF: {
                this._destDataChecked = false;

                const plan = this.flightPlanService.active;

                if (plan.performanceData.accelerationAltitude === undefined) {
                    // it's important to set this immediately as we don't want to immediately sequence to the climb phase
                    plan.setPerformanceData('pilotAccelerationAltitude', SimVar.GetSimVarValue('INDICATED ALTITUDE', 'feet') + parseInt(NXDataStore.get("CONFIG_ACCEL_ALT", "1500")));
                    this.updateThrustReductionAcceleration();
                }
                if (plan.performanceData.engineOutAccelerationAltitude === undefined) {
                    // it's important to set this immediately as we don't want to immediately sequence to the climb phase
                    plan.setPerformanceData('pilotEngineOutAccelerationAltitude', SimVar.GetSimVarValue('INDICATED ALTITUDE', 'feet') + parseInt(NXDataStore.get("CONFIG_ACCEL_ALT", "1500")));
                    this.updateThrustReductionAcceleration();
                }

                if (this.page.Current === this.page.PerformancePageTakeoff) {
                    CDUPerformancePage.ShowTAKEOFFPage(this);
                } else if (this.page.Current === this.page.ProgressPage) {
                    CDUProgressPage.ShowPage(this);
                }

                /** Arm preselected speed/mach for next flight phase */
                this.updatePreSelSpeedMach(this.preSelectedClbSpeed);

                this._rteRsvPercentOOR = false;
                this._rteReservedWeightEntered = false;
                this._rteReservedPctEntered = false;

                break;
            }

            case FmgcFlightPhases.CLIMB: {

                this._destDataChecked = false;

                if (this.page.Current === this.page.ProgressPage) {
                    CDUProgressPage.ShowPage(this);
                } else {
                    this.tryUpdatePerfPage(prevPhase, nextPhase);
                }

                /** Activate pre selected speed/mach */
                if (prevPhase === FmgcFlightPhases.TAKEOFF) {
                    this.activatePreSelSpeedMach(this.preSelectedClbSpeed);
                }

                /** Arm preselected speed/mach for next flight phase */
                this.updatePreSelSpeedMach(this.preSelectedCrzSpeed);

                if (!this.currFlightPlanService.active.performanceData.cruiseFlightLevel) {
                    this.currFlightPlanService.setPerformanceData('cruiseFlightLevel', Simplane.getAutoPilotDisplayedAltitudeLockValue('feet') / 100);
                    SimVar.SetSimVarValue('L:AIRLINER_CRUISE_ALTITUDE', 'number', Simplane.getAutoPilotDisplayedAltitudeLockValue('feet') / 100);
                }

                break;
            }

            case FmgcFlightPhases.CRUISE: {
                if (this.page.Current === this.page.ProgressPage) {
                    CDUProgressPage.ShowPage(this);
                } else {
                    this.tryUpdatePerfPage(prevPhase, nextPhase);
                }

                SimVar.SetSimVarValue("L:A32NX_GOAROUND_PASSED", "bool", 0);
                Coherent.call("GENERAL_ENG_THROTTLE_MANAGED_MODE_SET", ThrottleMode.AUTO).catch(console.error).catch(console.error);

                /** Activate pre selected speed/mach */
                if (prevPhase === FmgcFlightPhases.CLIMB) {
                    this.triggerCheckSpeedModeMessage(this.preSelectedCrzSpeed);
                    this.activatePreSelSpeedMach(this.preSelectedCrzSpeed);
                }

                /** Arm preselected speed/mach for next flight phase */
                this.updatePreSelSpeedMach(this.preSelectedDesSpeed);

                // This checks against the pilot defined cruise altitude and the automatically populated cruise altitude
                /* if (this.cruiseFlightLevel !== this._cruiseFlightLevel) {
                    this._cruiseFlightLevel = this.cruiseFlightLevel;
                    this.addMessageToQueue(NXSystemMessages.newCrzAlt.getModifiedMessage(this._cruiseFlightLevel * 100));
                } */

                break;
            }

            case FmgcFlightPhases.DESCENT: {
                if (this.page.Current === this.page.ProgressPage) {
                    CDUProgressPage.ShowPage(this);
                } else {
                    this.tryUpdatePerfPage(prevPhase, nextPhase);
                }

                this.checkDestData();

                Coherent.call("GENERAL_ENG_THROTTLE_MANAGED_MODE_SET", ThrottleMode.AUTO).catch(console.error).catch(console.error);

                this.triggerCheckSpeedModeMessage(undefined);

                this.flightPlanService.setPerformanceData('cruiseFlightLevel', undefined);

                break;
            }

            case FmgcFlightPhases.APPROACH: {
                if (this.page.Current === this.page.ProgressPage) {
                    CDUProgressPage.ShowPage(this);
                } else {
                    this.tryUpdatePerfPage(prevPhase, nextPhase);
                }

                // I think this is not necessary to port, as it only calls fs9gps stuff (fms-v2)
                // this.flightPlanManager.activateApproach().catch(console.error);

                Coherent.call("GENERAL_ENG_THROTTLE_MANAGED_MODE_SET", ThrottleMode.AUTO).catch(console.error);
                SimVar.SetSimVarValue("L:A32NX_GOAROUND_PASSED", "bool", 0);

                this.checkDestData();

                break;
            }

            case FmgcFlightPhases.GOAROUND: {
                SimVar.SetSimVarValue("L:A32NX_GOAROUND_INIT_SPEED", "number", Simplane.getIndicatedSpeed());

                this.flightPlanService.stringMissedApproach();

                const activePlan = this.flightPlanService.active;
                if (activePlan.performanceData.missedAccelerationAltitude === undefined) {
                    // it's important to set this immediately as we don't want to immediately sequence to the climb phase
                    activePlan.setPerformanceData('pilotMissedAccelerationAltitude', SimVar.GetSimVarValue('INDICATED ALTITUDE', 'feet') + parseInt(NXDataStore.get("CONFIG_ENG_OUT_ACCEL_ALT", "1500")));
                    this.updateThrustReductionAcceleration();
                }
                if (activePlan.performanceData.missedEngineOutAccelerationAltitude === undefined) {
                    // it's important to set this immediately as we don't want to immediately sequence to the climb phase
                    activePlan.setPerformanceData('pilotMissedEngineOutAccelerationAltitude', SimVar.GetSimVarValue('INDICATED ALTITUDE', 'feet') + parseInt(NXDataStore.get("CONFIG_ENG_OUT_ACCEL_ALT", "1500")));
                    this.updateThrustReductionAcceleration();
                }

                if (this.page.Current === this.page.ProgressPage) {
                    CDUProgressPage.ShowPage(this);
                } else {
                    this.tryUpdatePerfPage(prevPhase, nextPhase);
                }

                break;
            }

            case FmgcFlightPhases.DONE:
                CDUIdentPage.ShowPage(this);

                this.flightPlanService.reset().then(() => {
                    this.initVariables();
                    this.dataManager.deleteAllStoredWaypoints();
                    this.setScratchpadText('');
                    SimVar.SetSimVarValue('L:A32NX_COLD_AND_DARK_SPAWN', 'Bool', true).then(() => {
                        CDUIdentPage.ShowPage(this);
                    });
                }).catch(console.error);
                break;
        }
    }

    triggerCheckSpeedModeMessage(preselectedSpeed) {
        const isSpeedSelected = !Simplane.getAutoPilotAirspeedManaged();
        const hasPreselectedSpeed = preselectedSpeed !== undefined;

        if (!this.checkSpeedModeMessageActive && isSpeedSelected && !hasPreselectedSpeed) {
            this.checkSpeedModeMessageActive = true;
            this.addMessageToQueue(
                NXSystemMessages.checkSpeedMode,
                () => !this.checkSpeedModeMessageActive,
                () => {
                    this.checkSpeedModeMessageActive = false;
                    SimVar.SetSimVarValue("L:A32NX_PFD_MSG_CHECK_SPEED_MODE", "bool", false);
                },
            );
            SimVar.SetSimVarValue("L:A32NX_PFD_MSG_CHECK_SPEED_MODE", "bool", true);
        }
    }

    clearCheckSpeedModeMessage() {
        if (this.checkSpeedModeMessageActive && Simplane.getAutoPilotAirspeedManaged()) {
            this.checkSpeedModeMessageActive = false;
            this.removeMessageFromQueue(NXSystemMessages.checkSpeedMode.text);
            SimVar.SetSimVarValue("L:A32NX_PFD_MSG_CHECK_SPEED_MODE", "bool", false);
        }
    }

    /** FIXME these functions are in the new VNAV but not in this branch, remove when able */
    /**
     *
     * @param {Feet} alt geopotential altitude
     * @returns °C
     */
    getIsaTemp(alt) {
        if (alt > (this.tropo ? this.tropo : 36090)) {
            return -56.5;
        }
        return 15 - (0.0019812 * alt);
    }

    /**
     *
     * @param {Feet} alt geopotential altitude
     * @param {Degrees} isaDev temperature deviation from ISA conditions
     * @returns °C
     */
    getTemp(alt, isaDev = 0) {
        return this.getIsaTemp(alt) + isaDev;
    }

    /**
     *
     * @param {Feet} alt geopotential altitude
     * @param {Degrees} isaDev temperature deviation from ISA conditions
     * @returns hPa
     */
    getPressure(alt, isaDev = 0) {
        if (alt > (this.tropo ? this.tropo : 36090)) {
            return ((216.65 + isaDev) / 288.15) ** 5.25588 * 1013.2;
        }
        return ((288.15 - 0.0019812 * alt + isaDev) / 288.15) ** 5.25588 * 1013.2;
    }

    getPressureAltAtElevation(elev, qnh = 1013.2) {
        const p0 = qnh < 500 ? 29.92 : 1013.2;
        return elev + 145442.15 * (1 - Math.pow((qnh / p0), 0.190263));
    }

    getPressureAlt() {
        for (let n = 1; n <= 3; n++) {
            const zp = Arinc429Word.fromSimVarValue(`L:A32NX_ADIRS_ADR_${n}_ALTITUDE`);
            if (zp.isNormalOperation()) {
                return zp.value;
            }
        }
        return null;
    }

    getBaroCorrection1() {
        // FIXME hook up to ADIRU or FCU
        return Simplane.getPressureValue("millibar");
    }

    /**
     * @returns {Degrees} temperature deviation from ISA conditions
     */
    getIsaDeviation() {
        const geoAlt = SimVar.GetSimVarValue('INDICATED ALTITUDE', 'feet');
        const temperature = SimVar.GetSimVarValue('AMBIENT TEMPERATURE', 'celsius');
        return temperature - this.getIsaTemp(geoAlt);
    }
    /** FIXME ^these functions are in the new VNAV but not in this branch, remove when able */

    // TODO better decel distance calc
    calculateDecelDist(fromSpeed, toSpeed) {
        return Math.min(20, Math.max(3, (fromSpeed - toSpeed) * 0.15));
    }

    /*
        When the aircraft is in the holding, predictions assume that the leg is flown at holding speed
        with a vertical speed equal to - 1000 ft/mn until reaching a restrictive altitude constraint, the
        FCU altitude or the exit fix. If FCU or constraint altitude is reached first, the rest of the
        pattern is assumed to be flown level at that altitude
        */
    getHoldingSpeed(speedConstraint = undefined, altitude = undefined) {
        const fcuAltitude = SimVar.GetSimVarValue('AUTOPILOT ALTITUDE LOCK VAR:3', 'feet');
        const alt = Math.max(fcuAltitude, altitude ? altitude : 0);

        let kcas = SimVar.GetSimVarValue('L:A32NX_SPEEDS_GD', 'number');
        if (this.flightPhaseManager.phase === FmgcFlightPhases.APPROACH) {
            kcas = this.getAppManagedSpeed();
        }

        if (speedConstraint > 100) {
            kcas = Math.min(kcas, speedConstraint);
        }

        // apply icao limits
        if (alt < 14000) {
            kcas = Math.min(230, kcas);
        } else if (alt < 20000) {
            kcas = Math.min(240, kcas);
        } else if (alt < 34000) {
            kcas = Math.min(265, kcas);
        } else {
            const isaDeviation = this.getIsaDeviation();
            const temperature = 273.15 + this.getTemp(alt, isaDeviation);
            const pressure = this.getPressure(alt, isaDeviation);
            kcas = Math.min(
                _convertMachToKCas(0.83, temperature, pressure),
                kcas,
            );
        }

        // apply speed limit/alt
        if (this.flightPhaseManager.phase <= FmgcFlightPhases.CRUISE) {
            if (this.climbSpeedLimit !== undefined && alt <= this.climbSpeedLimitAlt) {
                kcas = Math.min(this.climbSpeedLimit, kcas);
            }
        } else if (this.flightPhaseManager.phase < FmgcFlightPhases.GOAROUND) {
            if (this.descentSpeedLimit !== undefined && alt <= this.descentSpeedLimitAlt) {
                kcas = Math.min(this.descentSpeedLimit, kcas);
            }
        }

        kcas = Math.max(kcas, this.computedVls);

        return Math.ceil(kcas);
    }

    updateHoldingSpeed() {
        /**
         * @type {BaseFlightPlan}
         */
        const plan = this.flightPlanService.active;

        const currentLegIndex = plan.activeLegIndex;
        const nextLegIndex = currentLegIndex + 1;
        const currentLegConstraints = this.managedProfile.get(currentLegIndex) || {};
        const nextLegConstraints = this.managedProfile.get(nextLegIndex) || {};

        const currentLeg = plan.maybeElementAt(currentLegIndex);
        const nextLeg = plan.maybeElementAt(nextLegIndex);

        const casWord = ADIRS.getCalibratedAirspeed();
        const cas = casWord.isNormalOperation() ? casWord.value : 0;

        let enableHoldSpeedWarning = false;
        let holdSpeedTarget = 0;
        let holdDecelReached = this.holdDecelReached;
        // FIXME big hack until VNAV can do this
        if (currentLeg && currentLeg.isDiscontinuity === false && currentLeg.type === 'HM') {
            holdSpeedTarget = this.getHoldingSpeed(currentLegConstraints.descentSpeed, currentLegConstraints.descentAltitude);
            holdDecelReached = true;
            enableHoldSpeedWarning = !Simplane.getAutoPilotAirspeedManaged();
            this.holdIndex = plan.activeLegIndex;
        } else if (nextLeg && nextLeg.isDiscontinuity === false && nextLeg.type === 'HM') {
            const adirLat = ADIRS.getLatitude();
            const adirLong = ADIRS.getLongitude();

            if (adirLat.isNormalOperation() && adirLong.isNormalOperation()) {
                holdSpeedTarget = this.getHoldingSpeed(nextLegConstraints.descentSpeed, nextLegConstraints.descentAltitude);

                const ppos = {
                    lat: adirLat.value,
                    long: adirLong.value,
                };
                const stats = plan.computeWaypointStatistics();
                const dtg = stats.get(plan.activeLegIndex).distanceFromPpos;
                // decel range limits are [3, 20] NM
                const decelDist = this.calculateDecelDist(cas, holdSpeedTarget);
                if (dtg < decelDist) {
                    holdDecelReached = true;
                }

                const gsWord = ADIRS.getGroundSpeed();
                const gs = gsWord.isNormalOperation() ? gsWord.value : 0;
                const warningDist = decelDist + gs / 120;
                if (!Simplane.getAutoPilotAirspeedManaged() && dtg <= warningDist) {
                    enableHoldSpeedWarning = true;
                }
            }
            this.holdIndex = plan.activeLegIndex + 1;
        } else {
            this.holdIndex = 0;
            holdDecelReached = false;
        }

        if (holdDecelReached !== this.holdDecelReached) {
            this.holdDecelReached = holdDecelReached;
            SimVar.SetSimVarValue('L:A32NX_FM_HOLD_DECEL', 'bool', this.holdDecelReached);
        }

        if (holdSpeedTarget !== this.holdSpeedTarget) {
            this.holdSpeedTarget = holdSpeedTarget;
            SimVar.SetSimVarValue('L:A32NX_FM_HOLD_SPEED', 'number', this.holdSpeedTarget);
        }

        if (enableHoldSpeedWarning && (cas - this.holdSpeedTarget) > 5) {
            if (!this.setHoldSpeedMessageActive) {
                this.setHoldSpeedMessageActive = true;
                this.addMessageToQueue(
                    NXSystemMessages.setHoldSpeed,
                    () => !this.setHoldSpeedMessageActive,
                    () => SimVar.SetSimVarValue("L:A32NX_PFD_MSG_SET_HOLD_SPEED", "bool", false),
                );
                SimVar.SetSimVarValue("L:A32NX_PFD_MSG_SET_HOLD_SPEED", "bool", true);
            }
        } else if (this.setHoldSpeedMessageActive) {
            SimVar.SetSimVarValue("L:A32NX_PFD_MSG_SET_HOLD_SPEED", "bool", false);
            this.setHoldSpeedMessageActive = false;
        }
    }

    getManagedTargets(v, m) {
        //const vM = _convertMachToKCas(m, _convertCtoK(Simplane.getAmbientTemperature()), SimVar.GetSimVarValue("AMBIENT PRESSURE", "millibar"));
        const vM = SimVar.GetGameVarValue("FROM MACH TO KIAS", "number", m);
        return v > vM ? [vM, true] : [v, false];
    }

    updateManagedSpeeds() {
        if (!this.managedSpeedClimbIsPilotEntered) {
            this.managedSpeedClimb = this.getClbManagedSpeedFromCostIndex();
        }
        if (!this.managedSpeedCruiseIsPilotEntered) {
            this.managedSpeedCruise = this.getCrzManagedSpeedFromCostIndex();
        }

        this.managedSpeedDescend = this.getDesManagedSpeedFromCostIndex();
    }

    updateManagedSpeed() {
        let vPfd = 0;
        let isMach = false;

        this.updateHoldingSpeed();
        this.clearCheckSpeedModeMessage();

        if (SimVar.GetSimVarValue("L:A32NX_FMA_EXPEDITE_MODE", "number") === 1) {
            const verticalMode = SimVar.GetSimVarValue("L:A32NX_FMA_VERTICAL_MODE", "number");
            if (verticalMode === 12) {
                switch (SimVar.GetSimVarValue("L:A32NX_FLAPS_HANDLE_INDEX", "Number")) {
                    case 0: {
                        this.managedSpeedTarget = SimVar.GetSimVarValue("L:A32NX_SPEEDS_GD", "number");
                        break;
                    }
                    case 1: {
                        this.managedSpeedTarget = SimVar.GetSimVarValue("L:A32NX_SPEEDS_S", "number");
                        break;
                    }
                    default: {
                        this.managedSpeedTarget = SimVar.GetSimVarValue("L:A32NX_SPEEDS_F", "number");
                    }
                }
            } else if (verticalMode === 13) {
                this.managedSpeedTarget = SimVar.GetSimVarValue("L:A32NX_FLAPS_HANDLE_INDEX", "Number") === 0 ? Math.min(340, SimVar.GetGameVarValue("FROM MACH TO KIAS", "number", 0.8)) : SimVar.GetSimVarValue("L:A32NX_SPEEDS_VMAX", "number") - 10;
            }
            vPfd = this.managedSpeedTarget;
        } else if (this.holdDecelReached) {
            vPfd = this.holdSpeedTarget;
            this.managedSpeedTarget = this.holdSpeedTarget;
        } else {
            if (this.setHoldSpeedMessageActive) {
                this.setHoldSpeedMessageActive = false;
                SimVar.SetSimVarValue("L:A32NX_PFD_MSG_SET_HOLD_SPEED", "bool", false);
                this.removeMessageFromQueue(NXSystemMessages.setHoldSpeed.text);
            }

            const engineOut = !this.isAllEngineOn();

            switch (this.flightPhaseManager.phase) {
                case FmgcFlightPhases.PREFLIGHT: {
                    if (this.v2Speed) {
                        vPfd = this.v2Speed;
                        this.managedSpeedTarget = this.v2Speed + 10;
                    }
                    break;
                }
                case FmgcFlightPhases.TAKEOFF: {
                    if (this.v2Speed) {
                        vPfd = this.v2Speed;
                        this.managedSpeedTarget = engineOut
                            ? Math.min(this.v2Speed + 15, Math.max(this.v2Speed, this.takeoffEngineOutSpeed ? this.takeoffEngineOutSpeed : 0))
                            : this.v2Speed + 10;
                    }
                    break;
                }
                case FmgcFlightPhases.CLIMB: {
                    let speed = this.managedSpeedClimb;

                    if (this.climbSpeedLimit !== undefined && SimVar.GetSimVarValue("INDICATED ALTITUDE", "feet") < this.climbSpeedLimitAlt) {
                        speed = Math.min(speed, this.climbSpeedLimit);
                    }

                    speed = Math.min(speed, this.getSpeedConstraint());

                    [this.managedSpeedTarget, isMach] = this.getManagedTargets(speed, this.managedSpeedClimbMach);
                    vPfd = this.managedSpeedTarget;
                    break;
                }
                case FmgcFlightPhases.CRUISE: {
                    let speed = this.managedSpeedCruise;

                    if (this.climbSpeedLimit !== undefined && SimVar.GetSimVarValue("INDICATED ALTITUDE", "feet") < this.climbSpeedLimitAlt) {
                        speed = Math.min(speed, this.climbSpeedLimit);
                    }

                    [this.managedSpeedTarget, isMach] = this.getManagedTargets(speed, this.managedSpeedCruiseMach);
                    vPfd = this.managedSpeedTarget;
                    break;
                }
                case FmgcFlightPhases.DESCENT: {
                    // We fetch this data from VNAV
                    vPfd = SimVar.GetSimVarValue("L:A32NX_SPEEDS_MANAGED_PFD", "knots");
                    this.managedSpeedTarget = SimVar.GetSimVarValue("L:A32NX_SPEEDS_MANAGED_ATHR", "knots");

                    // Whether to use Mach or not should be based on the original managed speed, not whatever VNAV uses under the hood to vary it.
                    // Also, VNAV already does the conversion from Mach if necessary
                    isMach = this.getManagedTargets(this.getManagedDescentSpeed(), this.getManagedDescentSpeedMach())[1];
                    break;
                }
                case FmgcFlightPhases.APPROACH: {
                    // the displayed target is Vapp (with GSmini)
                    // the guidance target is lower limited by FAC manouvering speeds (O, S, F) unless in landing config
                    // constraints are not considered
                    const speed = this.getAppManagedSpeed();
                    vPfd = this.getVAppGsMini();

                    this.managedSpeedTarget = Math.max(speed, vPfd);
                    break;
                }
                case FmgcFlightPhases.GOAROUND: {
                    if (SimVar.GetSimVarValue("L:A32NX_FMA_VERTICAL_MODE", "number") === 41 /* SRS GA */) {
                        const speed = Math.min(
                            this.computedVls + (engineOut ? 15 : 25),
                            Math.max(
                                SimVar.GetSimVarValue("L:A32NX_GOAROUND_INIT_SPEED", "number"),
                                this.getVApp(),
                            ),
                            SimVar.GetSimVarValue("L:A32NX_SPEEDS_VMAX", "number") - 5,
                        );

                        vPfd = speed;
                        this.managedSpeedTarget = speed;
                    } else {
                        const speedConstraint = this.getSpeedConstraint();
                        const speed = Math.min(this.computedVgd, speedConstraint);

                        vPfd = speed;
                        this.managedSpeedTarget = speed;
                    }
                    break;
                }
            }
        }

        // Automatically change fcu mach/speed mode
        if (this.managedSpeedTargetIsMach !== isMach) {
            if (isMach) {
                SimVar.SetSimVarValue("K:AP_MANAGED_SPEED_IN_MACH_ON", "number", 1);
            } else {
                SimVar.SetSimVarValue("K:AP_MANAGED_SPEED_IN_MACH_OFF", "number", 1);
            }
            this.managedSpeedTargetIsMach = isMach;
        }

        // Overspeed protection
        const Vtap = Math.min(this.managedSpeedTarget, SimVar.GetSimVarValue("L:A32NX_SPEEDS_VMAX", "number"));

        SimVar.SetSimVarValue("L:A32NX_SPEEDS_MANAGED_PFD", "knots", vPfd);
        SimVar.SetSimVarValue("L:A32NX_SPEEDS_MANAGED_ATHR", "knots", Vtap);

        if (this.isAirspeedManaged()) {
            Coherent.call("AP_SPD_VAR_SET", 0, Vtap).catch(console.error);
        }
    }

    activatePreSelSpeedMach(preSel) {
        if (preSel) {
            if (preSel < 1) {
                SimVar.SetSimVarValue("H:A320_Neo_FCU_USE_PRE_SEL_MACH", "number", 1);
            } else {
                SimVar.SetSimVarValue("H:A320_Neo_FCU_USE_PRE_SEL_SPEED", "number", 1);
            }
        }
    }

    updatePreSelSpeedMach(preSel) {
        // The timeout is required to create a delay for the current value to be read and the new one to be set
        setTimeout(() => {
            if (preSel) {
                if (preSel > 1) {
                    SimVar.SetSimVarValue("L:A32NX_SpeedPreselVal", "knots", preSel);
                    SimVar.SetSimVarValue("L:A32NX_MachPreselVal", "mach", -1);
                } else {
                    SimVar.SetSimVarValue("L:A32NX_SpeedPreselVal", "knots", -1);
                    SimVar.SetSimVarValue("L:A32NX_MachPreselVal", "mach", preSel);
                }
            } else {
                SimVar.SetSimVarValue("L:A32NX_SpeedPreselVal", "knots", -1);
                SimVar.SetSimVarValue("L:A32NX_MachPreselVal", "mach", -1);
            }
        }, 200);
    }

    checkSpeedLimit() {
        let speedLimit;
        let speedLimitAlt;
        switch (this.flightPhaseManager.phase) {
            case FmgcFlightPhases.CLIMB:
            case FmgcFlightPhases.CRUISE:
                speedLimit = this.climbSpeedLimit;
                speedLimitAlt = this.climbSpeedLimitAlt;
                break;
            case FmgcFlightPhases.DESCENT:
                speedLimit = this.descentSpeedLimit;
                speedLimitAlt = this.descentSpeedLimitAlt;
                break;
            default:
                // no speed limit in other phases
                this.speedLimitExceeded = false;
                return;
        }

        if (speedLimit === undefined) {
            this.speedLimitExceeded = false;
            return;
        }

        const cas = ADIRS.getCalibratedAirspeed();
        const alt = ADIRS.getBaroCorrectedAltitude();

        if (this.speedLimitExceeded) {
            const resetLimitExceeded = !cas.isNormalOperation() || !alt.isNormalOperation() || alt.value > speedLimitAlt || cas.value <= (speedLimit + 5);
            if (resetLimitExceeded) {
                this.speedLimitExceeded = false;
                this.removeMessageFromQueue(NXSystemMessages.spdLimExceeded.text);
            }
        } else if (cas.isNormalOperation() && alt.isNormalOperation()) {
            const setLimitExceeded = alt.value < (speedLimitAlt - 150) && cas.value > (speedLimit + 10);
            if (setLimitExceeded) {
                this.speedLimitExceeded = true;
                this.addMessageToQueue(NXSystemMessages.spdLimExceeded, () => !this.speedLimitExceeded);
            }
        }
    }

    updateAutopilot() {
        const now = performance.now();
        const dt = now - this._lastUpdateAPTime;
        let apLogicOn = (this._apMasterStatus || Simplane.getAutoPilotFlightDirectorActive(1));
        this._lastUpdateAPTime = now;
        if (isFinite(dt)) {
            this.updateAutopilotCooldown -= dt;
        }
        if (SimVar.GetSimVarValue("L:AIRLINER_FMC_FORCE_NEXT_UPDATE", "number") === 1) {
            SimVar.SetSimVarValue("L:AIRLINER_FMC_FORCE_NEXT_UPDATE", "number", 0);
            this.updateAutopilotCooldown = -1;
        }

        if (this.flightPhaseManager.phase === FmgcFlightPhases.TAKEOFF && !this.isAllEngineOn() && this.takeoffEngineOutSpeed === undefined) {
            const casWord = ADIRS.getCalibratedAirspeed();
            this.takeoffEngineOutSpeed = casWord.isNormalOperation() ? casWord.value : undefined;
        }

        if (this.updateAutopilotCooldown < 0) {
            this.updatePerfSpeeds();
            this.updateConstraints();
            this.updateManagedSpeed();
            const currentApMasterStatus = SimVar.GetSimVarValue("AUTOPILOT MASTER", "boolean");
            if (currentApMasterStatus !== this._apMasterStatus) {
                this._apMasterStatus = currentApMasterStatus;
                apLogicOn = (this._apMasterStatus || Simplane.getAutoPilotFlightDirectorActive(1));
                this._forceNextAltitudeUpdate = true;
                console.log("Enforce AP in Altitude Lock mode. Cause : AP Master Status has changed.");
                SimVar.SetSimVarValue("L:A320_NEO_FCU_FORCE_IDLE_VS", "Number", 1);
                if (this._apMasterStatus) {
                    if (this.flightPlanService.hasActive && this.flightPlanService.active.legCount === 0) {
                        this._onModeSelectedAltitude();
                        this._onModeSelectedHeading();
                    }
                }
            }
            if (apLogicOn) {
                if (!Simplane.getAutoPilotFLCActive() && !SimVar.GetSimVarValue("AUTOPILOT AIRSPEED HOLD", "Boolean")) {
                    SimVar.SetSimVarValue("K:AP_PANEL_SPEED_HOLD", "Number", 1);
                }
                if (!SimVar.GetSimVarValue("AUTOPILOT HEADING LOCK", "Boolean")) {
                    if (!SimVar.GetSimVarValue("AUTOPILOT APPROACH HOLD", "Boolean")) {
                        SimVar.SetSimVarValue("K:AP_PANEL_HEADING_HOLD", "Number", 1);
                    }
                }
            }

            if (this.isAltitudeManaged()) {
                const plan = this.flightPlanService.active;

                const prevWaypoint = plan.hasElement(plan.activeLegIndex - 1);
                const nextWaypoint = plan.hasElement(plan.activeLegIndex + 1);

                if (prevWaypoint && nextWaypoint) {
                    const activeWpIdx = plan.activeLegIndex;

                    if (activeWpIdx !== this.activeWpIdx) {
                        this.activeWpIdx = activeWpIdx;
                        this.updateConstraints();
                    }
                    if (this.constraintAlt) {
                        Coherent.call("AP_ALT_VAR_SET_ENGLISH", 2, this.constraintAlt, this._forceNextAltitudeUpdate).catch(console.error);
                        this._forceNextAltitudeUpdate = false;
                    } else {
                        const altitude = Simplane.getAutoPilotSelectedAltitudeLockValue("feet");
                        if (isFinite(altitude)) {
                            Coherent.call("AP_ALT_VAR_SET_ENGLISH", 2, altitude, this._forceNextAltitudeUpdate).catch(console.error);
                            this._forceNextAltitudeUpdate = false;
                        }
                    }
                } else {
                    const altitude = Simplane.getAutoPilotSelectedAltitudeLockValue("feet");
                    if (isFinite(altitude)) {
                        SimVar.SetSimVarValue("L:A32NX_FG_ALTITUDE_CONSTRAINT", "feet", 0);
                        Coherent.call("AP_ALT_VAR_SET_ENGLISH", 2, altitude, this._forceNextAltitudeUpdate).catch(console.error);
                        this._forceNextAltitudeUpdate = false;
                    }
                }
            }

            if (Simplane.getAutoPilotAltitudeManaged() && this.flightPlanService.hasActive && SimVar.GetSimVarValue("L:A320_NEO_FCU_STATE", "number") !== 1) {
                const currentWaypointIndex = this.flightPlanService.active.activeLegIndex;
                if (currentWaypointIndex !== this._lastRequestedFLCModeWaypointIndex) {
                    this._lastRequestedFLCModeWaypointIndex = currentWaypointIndex;
                    setTimeout(() => {
                        if (Simplane.getAutoPilotAltitudeManaged()) {
                            this._onModeManagedAltitude();
                        }
                    }, 1000);
                }
            }

            if (this.flightPhaseManager.phase === FmgcFlightPhases.GOAROUND && apLogicOn) {
                //depending if on HDR/TRK or NAV mode, select appropriate Alt Mode (WIP)
                //this._onModeManagedAltitude();
                this._onModeSelectedAltitude();
            }
            this.updateAutopilotCooldown = this._apCooldown;
        }
    }

    /**
     * Updates performance speeds such as GD, F, S, Vls and approach speeds
     */
    updatePerfSpeeds() {
        this.computedVgd = SimVar.GetSimVarValue("L:A32NX_SPEEDS_GD", "number");
        this.computedVfs = SimVar.GetSimVarValue("L:A32NX_SPEEDS_F", "number");
        this.computedVss = SimVar.GetSimVarValue("L:A32NX_SPEEDS_S", "number");
        this.computedVls = SimVar.GetSimVarValue("L:A32NX_SPEEDS_VLS", "number");

        let weight = this.tryEstimateLandingWeight();
        const vnavPrediction = this.guidanceController.vnavDriver.getDestinationPrediction();
        // Actual weight is used during approach phase (FCOM bulletin 46/2), and we also assume during go-around
        // Fallback gross weight set to 64.3T (MZFW), which is replaced by FMGW once input in FMS to avoid function returning undefined results.
        if (this.flightPhaseManager.phase >= FmgcFlightPhases.APPROACH || !isFinite(weight)) {
            weight = (this.getGW() == 0) ? 64.3 : this.getGW();
        } else if (vnavPrediction && Number.isFinite(vnavPrediction.estimatedFuelOnBoard)) {
            weight = this.zeroFuelWeight + Math.max(0, vnavPrediction.estimatedFuelOnBoard * 0.4535934 / 1000);
        }
        // if pilot has set approach wind in MCDU we use it, otherwise fall back to current measured wind
        if (isFinite(this.perfApprWindSpeed) && isFinite(this.perfApprWindHeading)) {
            this.approachSpeeds = new NXSpeedsApp(weight, this.perfApprFlaps3, this._towerHeadwind);
        } else {
            this.approachSpeeds = new NXSpeedsApp(weight, this.perfApprFlaps3);
        }
        this.approachSpeeds.valid = this.flightPhaseManager.phase >= FmgcFlightPhases.APPROACH || isFinite(weight);
    }

    updateConstraints() {
        const activeFpIndex = this.flightPlanService.activeLegIndex;
        const constraints = this.managedProfile.get(activeFpIndex);
        const fcuSelAlt = Simplane.getAutoPilotDisplayedAltitudeLockValue("feet");

        let constraintAlt = 0;
        if (constraints) {
            if ((this.flightPhaseManager.phase < FmgcFlightPhases.CRUISE || this.flightPhaseManager.phase === FmgcFlightPhases.GOAROUND) && isFinite(constraints.climbAltitude) && constraints.climbAltitude < fcuSelAlt) {
                constraintAlt = constraints.climbAltitude;
            }

            if ((this.flightPhaseManager.phase > FmgcFlightPhases.CRUISE && this.flightPhaseManager.phase < FmgcFlightPhases.GOAROUND) && isFinite(constraints.descentAltitude) && constraints.descentAltitude > fcuSelAlt) {
                constraintAlt = constraints.descentAltitude;
            }
        }

        if (constraintAlt !== this.constraintAlt) {
            this.constraintAlt = constraintAlt;
            SimVar.SetSimVarValue("L:A32NX_FG_ALTITUDE_CONSTRAINT", "feet", this.constraintAlt);
        }
    }

    // TODO/VNAV: Speed constraint
    getSpeedConstraint() {
        if (!this.navModeEngaged()) {
            return Infinity;
        }

        return this.getNavModeSpeedConstraint();
    }

    getNavModeSpeedConstraint() {
        const activeLegIndex = this.guidanceController.activeTransIndex >= 0 ? this.guidanceController.activeTransIndex : this.guidanceController.activeLegIndex;
        const constraints = this.managedProfile.get(activeLegIndex);
        if (constraints) {
            if (this.flightPhaseManager.phase < FmgcFlightPhases.CRUISE || this.flightPhaseManager.phase === FmgcFlightPhases.GOAROUND) {
                return constraints.climbSpeed;
            }

            if (this.flightPhaseManager.phase > FmgcFlightPhases.CRUISE && this.flightPhaseManager.phase < FmgcFlightPhases.GOAROUND) {
                // FIXME proper decel calc
                if (this.guidanceController.activeLegDtg < this.calculateDecelDist(Math.min(constraints.previousDescentSpeed, this.getManagedDescentSpeed()), constraints.descentSpeed)) {
                    return constraints.descentSpeed;
                } else {
                    return constraints.previousDescentSpeed;
                }
            }
        }

        return Infinity;
    }

    updateManagedProfile() {
        this.managedProfile.clear();

        const plan = this.flightPlanService.active;

        const origin = plan.originAirport;
        const destination = plan.destinationAirport;
        const destinationElevation = destination ? destination.location.alt : 0;

        // TODO should we save a constraint already propagated to the current leg?

        // propagate descent speed constraints forward
        let currentSpeedConstraint = Infinity;
        let previousSpeedConstraint = Infinity;
        for (let index = 0; index < Math.min(plan.firstMissedApproachLegIndex, plan.legCount); index++) {
            const leg = plan.elementAt(index);

            if (leg.isDiscontinuity === true) {
                continue;
            }

            if (leg.constraintType === 2 /** DES */) {
                if (leg.speedConstraint) {
                    currentSpeedConstraint = Math.min(currentSpeedConstraint, Math.round(leg.speedConstraint.speed));
                }
            }

            this.managedProfile.set(index, {
                descentSpeed: currentSpeedConstraint,
                previousDescentSpeed: previousSpeedConstraint,
                climbSpeed: Infinity,
                previousClimbSpeed: Infinity,
                climbAltitude: Infinity,
                descentAltitude: -Infinity,
            });

            previousSpeedConstraint = currentSpeedConstraint;
        }

        // propagate climb speed constraints backward
        // propagate alt constraints backward
        currentSpeedConstraint = Infinity;
        previousSpeedConstraint = Infinity;
        let currentDesConstraint = -Infinity;
        let currentClbConstraint = Infinity;

        for (let index = Math.min(plan.firstMissedApproachLegIndex, plan.legCount) - 1; index >= 0; index--) {
            const leg = plan.elementAt(index);

            if (leg.isDiscontinuity === true) {
                continue;
            }

            const altConstraint = leg.altitudeConstraint;
            const speedConstraint = leg.speedConstraint;

            if (leg.constraintType === 1 /** CLB */) {
                if (speedConstraint) {
                    currentSpeedConstraint = Math.min(currentSpeedConstraint, Math.round(speedConstraint.speed));
                }


                if (altConstraint) {
                    switch (altConstraint.altitudeDescriptor) {
                        case "@": // at alt 1
                        case "-": // at or below alt 1
                        case "B": // between alt 1 and alt 2
                        currentClbConstraint = Math.min(currentClbConstraint, Math.round(altConstraint.altitude1));
                        break;
                        default:
                            // not constraining
                    }
                }
            } else if (leg.constraintType === 2 /** DES */) {
                if (altConstraint) {
                    switch (altConstraint.altitudeDescriptor) {
                        case "@": // at alt 1
                        case "+": // at or above alt 1
                        case "I": // alt1 is at for FACF, Alt2 is glidelope intercept
                        case "J": // alt1 is at or above for FACF, Alt2 is glideslope intercept
                        case "V": // alt1 is procedure alt for step-down, Alt2 is at alt for vertical path angle
                        case "X": // alt 1 is at, Alt 2 is on the vertical angle
                        currentDesConstraint = Math.max(currentDesConstraint, Math.round(altConstraint.altitude1));
                        break;
                        case "B": // between alt 1 and alt 2
                        currentDesConstraint = Math.max(currentDesConstraint, Math.round(altConstraint.altitude2));
                        break;
                        default:
                            // not constraining
                    }
                }
            }

            const profilePoint = this.managedProfile.get(index);
            profilePoint.climbSpeed = currentSpeedConstraint;
            profilePoint.previousClimbSpeed = previousSpeedConstraint;
            profilePoint.climbAltitude = currentClbConstraint;
            profilePoint.descentAltitude = Math.max(destinationElevation, currentDesConstraint);
            previousSpeedConstraint = currentSpeedConstraint;

            // TODO to be replaced with bbk vnav
            // set some data for LNAV to use for coarse predictions while we lack vnav
            // if (wp.additionalData.constraintType === 1 /* CLB */) {
            //     wp.additionalData.predictedSpeed = Math.min(profilePoint.climbSpeed, this.managedSpeedClimb);
            //     if (this.climbSpeedLimitAlt && profilePoint.climbAltitude < this.climbSpeedLimitAlt) {
            //         wp.additionalData.predictedSpeed = Math.min(wp.additionalData.predictedSpeed, this.climbSpeedLimit);
            //     }
            //     wp.additionalData.predictedAltitude = Math.min(profilePoint.climbAltitude, this._cruiseFlightLevel * 100);
            // } else if (wp.additionalData.constraintType === 2 /* DES */) {
            //     wp.additionalData.predictedSpeed = Math.min(profilePoint.descentSpeed, this.getManagedDescentSpeed());
            //     if (this.descentSpeedLimitAlt && profilePoint.climbAltitude < this.descentSpeedLimitAlt) {
            //         wp.additionalData.predictedSpeed = Math.min(wp.additionalData.predictedSpeed, this.descentSpeedLimit);
            //     }
            //     wp.additionalData.predictedAltitude = Math.min(profilePoint.descentAltitude, this._cruiseFlightLevel * 100); ;
            // } else {
            //     wp.additionalData.predictedSpeed = this.managedSpeedCruise;
            //     wp.additionalData.predictedAltitude = this._cruiseFlightLevel * 100;
            // }
            // // small hack to ensure the terminal procedures and transitions to/from enroute look nice despite lack of altitude predictions
            // if (index <= this.flightPlanManager.getEnRouteWaypointsFirstIndex(FlightPlans.Active)) {
            //     wp.additionalData.predictedAltitude = Math.min(originElevation + 10000, wp.additionalData.predictedAltitude);
            //     wp.additionalData.predictedSpeed = Math.min(250, wp.additionalData.predictedSpeed);
            // } else if (index >= this.flightPlanManager.getEnRouteWaypointsLastIndex(FlightPlans.Active)) {
            //     wp.additionalData.predictedAltitude = Math.min(destinationElevation + 10000, wp.additionalData.predictedAltitude);
            //     wp.additionalData.predictedSpeed = Math.min(250, wp.additionalData.predictedSpeed);
            // }
        }
    }

    async updateDestinationData() {
        let landingElevation;
        let latitude;
        let longitude;

        /** @type {import('msfs-navdata').Runway} */
        const runway = this.flightPlanService.active.destinationRunway;

        if (runway) {
            landingElevation = runway.thresholdLocation.alt;
            latitude = runway.thresholdLocation.lat;
            longitude = runway.thresholdLocation.long;
        } else {
            /** @type {import('msfs-navdata').Airport} */
            const airport = this.flightPlanService.active.destinationAirport;

            if (airport) {
                const ele = airport.location.alt;

                landingElevation = isFinite(ele) ? ele : undefined;
                latitude = airport.location.lat;
                longitude = airport.location.long;
            }
        }

        if (this.landingElevation !== landingElevation) {
            this.landingElevation = landingElevation;

            const ssm = landingElevation !== undefined ? Arinc429Word.SignStatusMatrix.NormalOperation : Arinc429Word.SignStatusMatrix.NoComputedData;

            this.arincLandingElevation.setBnrValue(landingElevation ? landingElevation : 0, ssm, 14, 16384, -2048);

            // FIXME CPCs should use the FM ARINC vars, and transmit their own vars as well
            SimVar.SetSimVarValue("L:A32NX_PRESS_AUTO_LANDING_ELEVATION", "feet", landingElevation ? landingElevation : 0);
        }

        if (this.destinationLatitude !== latitude) {
            this.destinationLatitude = latitude;

            const ssm = latitude !== undefined ? Arinc429Word.SignStatusMatrix.NormalOperation : Arinc429Word.SignStatusMatrix.NoComputedData;

            this.arincDestinationLatitude.setBnrValue(latitude ? latitude : 0, ssm, 18, 180, -180);
        }

        if (this.destinationLongitude !== longitude) {
            this.destinationLongitude = longitude;

            const ssm = longitude !== undefined ? Arinc429Word.SignStatusMatrix.NormalOperation : Arinc429Word.SignStatusMatrix.NoComputedData;

            this.arincDestinationLongitude.setBnrValue(longitude ? longitude : 0, ssm, 18, 180, -180);
        }
    }

    updateMinimums() {
        const inRange = this.shouldTransmitMinimums();

        const mdaValid = inRange && this.perfApprMDA !== null;
        const dhValid = !mdaValid && inRange && typeof this.perfApprDH === 'number';

        const mdaSsm = mdaValid ? Arinc429Word.SignStatusMatrix.NormalOperation : Arinc429Word.SignStatusMatrix.NoComputedData;
        const dhSsm = dhValid ? Arinc429Word.SignStatusMatrix.NormalOperation : Arinc429Word.SignStatusMatrix.NoComputedData;

        this.arincMDA.setBnrValue(mdaValid ? this.perfApprMDA : 0, mdaSsm, 17, 131072, 0);
        this.arincDH.setBnrValue(dhValid ? this.perfApprDH : 0, dhSsm, 16, 8192, 0);
        this.arincEisWord2.setBitValue(29, inRange && this.perfApprDH === "NO DH");
        // FIXME we need to handle these better
        this.arincEisWord2.ssm = Arinc429Word.SignStatusMatrix.NormalOperation;
    }

    shouldTransmitMinimums() {
        const phase = this.flightPhaseManager.phase;
        const distanceToDestination = this.getDistanceToDestination();
        const isCloseToDestination = Number.isFinite(distanceToDestination) ? distanceToDestination < 250 : true;

        return (phase > FmgcFlightPhases.CRUISE || (phase === FmgcFlightPhases.CRUISE && isCloseToDestination));
    }

    getClbManagedSpeedFromCostIndex() {
        const dCI = ((this.costIndex ? this.costIndex : 0) / 999) ** 2;
        return 290 * (1 - dCI) + 330 * dCI;
    }

    getCrzManagedSpeedFromCostIndex() {
        const dCI = ((this.costIndex ? this.costIndex : 0) / 999) ** 2;
        return 290 * (1 - dCI) + 310 * dCI;
    }

    getDesManagedSpeedFromCostIndex() {
        const dCI = (this.costIndex ? this.costIndex : 0) / 999;
        return 288 * (1 - dCI) + 300 * dCI;
    }

    getAppManagedSpeed() {
        switch (SimVar.GetSimVarValue("L:A32NX_FLAPS_HANDLE_INDEX", "Number")) {
            case 0: return this.computedVgd;
            case 1: return this.computedVss;
            case 3: return this.perfApprFlaps3 ? this.getVApp() : this.computedVfs;
            case 4: return this.getVApp();
            default: return this.computedVfs;
        }
    }

    /* FMS EVENTS */

    onPowerOn() {
        super.onPowerOn();
        const gpsDriven = SimVar.GetSimVarValue("GPS DRIVES NAV1", "Bool");
        if (!gpsDriven) {
            SimVar.SetSimVarValue("K:TOGGLE_GPS_DRIVES_NAV1", "Bool", 0);
        }

        this._onModeSelectedHeading();
        this._onModeSelectedAltitude();

        SimVar.SetSimVarValue("K:VS_SLOT_INDEX_SET", "number", 1);

        this.taxiFuelWeight = 0.2;
        CDUInitPage.updateTowIfNeeded(this);
    }

    onEvent(_event) {
        if (_event === "MODE_SELECTED_HEADING") {
            if (Simplane.getAutoPilotHeadingManaged()) {
                if (SimVar.GetSimVarValue("L:A320_FCU_SHOW_SELECTED_HEADING", "number") === 0) {
                    const currentHeading = Simplane.getHeadingMagnetic();

                    Coherent.call("HEADING_BUG_SET", 1, currentHeading).catch(console.error);
                }
            }
            this._onModeSelectedHeading();
        }
        if (_event === "MODE_MANAGED_HEADING") {
            if (this.flightPlanService.active.legCount === 0) {
                return;
            }

            this._onModeManagedHeading();
        }
        if (_event === "MODE_SELECTED_ALTITUDE") {
            const dist = Number.isFinite(this.getDistanceToDestination()) ? this.getDistanceToDestination() : -1;
            this.flightPhaseManager.handleFcuAltKnobPushPull(dist);
            this._onModeSelectedAltitude();
            this._onStepClimbDescent();
        }
        if (_event === "MODE_MANAGED_ALTITUDE") {
            const dist = Number.isFinite(this.getDistanceToDestination()) ? this.getDistanceToDestination() : -1;
            this.flightPhaseManager.handleFcuAltKnobPushPull(dist);
            this._onModeManagedAltitude();
            this._onStepClimbDescent();
        }
        if (_event === "AP_DEC_ALT" || _event === "AP_INC_ALT") {
            const dist = Number.isFinite(this.getDistanceToDestination()) ? this.getDistanceToDestination() : -1;
            this.flightPhaseManager.handleFcuAltKnobTurn(dist);
            this._onTrySetCruiseFlightLevel();
        }
        if (_event === "AP_DEC_HEADING" || _event === "AP_INC_HEADING") {
            if (SimVar.GetSimVarValue("L:A320_FCU_SHOW_SELECTED_HEADING", "number") === 0) {
                const currentHeading = Simplane.getHeadingMagnetic();
                Coherent.call("HEADING_BUG_SET", 1, currentHeading).catch(console.error);
            }
            SimVar.SetSimVarValue("L:A320_FCU_SHOW_SELECTED_HEADING", "number", 1);
        }
        if (_event === "VS") {
            const dist = Number.isFinite(this.getDistanceToDestination()) ? this.getDistanceToDestination() : -1;
            this.flightPhaseManager.handleFcuVSKnob(dist, this._onStepClimbDescent.bind(this));
        }
    }

    _onModeSelectedHeading() {
        if (SimVar.GetSimVarValue("AUTOPILOT APPROACH HOLD", "boolean")) {
            return;
        }
        if (!SimVar.GetSimVarValue("AUTOPILOT HEADING LOCK", "Boolean")) {
            SimVar.SetSimVarValue("K:AP_PANEL_HEADING_HOLD", "Number", 1);
        }
        SimVar.SetSimVarValue("K:HEADING_SLOT_INDEX_SET", "number", 1);
    }

    _onModeManagedHeading() {
        if (SimVar.GetSimVarValue("AUTOPILOT APPROACH HOLD", "boolean")) {
            return;
        }
        if (!SimVar.GetSimVarValue("AUTOPILOT HEADING LOCK", "Boolean")) {
            SimVar.SetSimVarValue("K:AP_PANEL_HEADING_HOLD", "Number", 1);
        }
        SimVar.SetSimVarValue("K:HEADING_SLOT_INDEX_SET", "number", 2);
        SimVar.SetSimVarValue("L:A320_FCU_SHOW_SELECTED_HEADING", "number", 0);
    }

    _onModeSelectedAltitude() {
        if (!Simplane.getAutoPilotGlideslopeHold()) {
            SimVar.SetSimVarValue("L:A320_NEO_FCU_FORCE_IDLE_VS", "Number", 1);
        }
        SimVar.SetSimVarValue("K:ALTITUDE_SLOT_INDEX_SET", "number", 1);
        Coherent.call("AP_ALT_VAR_SET_ENGLISH", 1, Simplane.getAutoPilotDisplayedAltitudeLockValue(), this._forceNextAltitudeUpdate).catch(console.error);
    }

    _onModeManagedAltitude() {
        SimVar.SetSimVarValue("K:ALTITUDE_SLOT_INDEX_SET", "number", 2);
        Coherent.call("AP_ALT_VAR_SET_ENGLISH", 1, Simplane.getAutoPilotDisplayedAltitudeLockValue(), this._forceNextAltitudeUpdate).catch(console.error);
        Coherent.call("AP_ALT_VAR_SET_ENGLISH", 2, Simplane.getAutoPilotDisplayedAltitudeLockValue(), this._forceNextAltitudeUpdate).catch(console.error);
        if (!Simplane.getAutoPilotGlideslopeHold()) {
            this.requestCall(() => {
                SimVar.SetSimVarValue("L:A320_NEO_FCU_FORCE_IDLE_VS", "Number", 1);
            });
        }
    }

    _onStepClimbDescent() {
        if (!(this.flightPhaseManager.phase === FmgcFlightPhases.CLIMB || this.flightPhaseManager.phase === FmgcFlightPhases.CRUISE)) {
            return;
        }

        const _targetFl = Simplane.getAutoPilotDisplayedAltitudeLockValue() / 100;

        if (
            (this.flightPhaseManager.phase === FmgcFlightPhases.CLIMB && _targetFl > this.currFlightPlanService.active.performanceData.cruiseFlightLevel) ||
            (this.flightPhaseManager.phase === FmgcFlightPhases.CRUISE && _targetFl !== this.currFlightPlanService.active.performanceData.cruiseFlightLevel)
        ) {
            this.deleteOutdatedCruiseSteps(this.currFlightPlanService.active.performanceData.cruiseFlightLevel, _targetFl);
            this.addMessageToQueue(NXSystemMessages.newCrzAlt.getModifiedMessage(_targetFl * 100));
            this.currFlightPlanService.setPerformanceData('cruiseFlightLevel', _targetFl);
            SimVar.SetSimVarValue('L:AIRLINER_CRUISE_ALTITUDE', 'number', _targetFl * 100);
 }
    }

    deleteOutdatedCruiseSteps(oldCruiseLevel, newCruiseLevel) {
        const isClimbVsDescent = newCruiseLevel > oldCruiseLevel;

        const activePlan = this.flightPlanService.active;

        for (let i = activePlan.activeLegIndex; i < activePlan.legCount; i++) {
            const element = activePlan.elementAt(i);

            if (!element || element.isDiscontinuity === true || !element.cruiseStep) {
                continue;
            }

            const stepLevel = Math.round(element.cruiseStep.toAltitude / 100);

            if (isClimbVsDescent && stepLevel >= oldCruiseLevel && stepLevel <= newCruiseLevel ||
                    !isClimbVsDescent && stepLevel <= oldCruiseLevel && stepLevel >= newCruiseLevel
            ) {
                element.cruiseStep = undefined; // TODO call a method on FPS so that we sync this (fms-v2)
                this.removeMessageFromQueue(NXSystemMessages.stepAhead.text);
            }
        }
    }

    /***
     * Executed on every alt knob turn, checks whether or not the crz fl can be changed to the newly selected fcu altitude
     * It creates a timeout to simulate real life delay which resets every time the fcu knob alt increases or decreases.
     * @private
     */
    _onTrySetCruiseFlightLevel() {
        if (!(this.flightPhaseManager.phase === FmgcFlightPhases.CLIMB || this.flightPhaseManager.phase === FmgcFlightPhases.CRUISE)) {
            return;
        }

        const activeVerticalMode = SimVar.GetSimVarValue('L:A32NX_FMA_VERTICAL_MODE', 'enum');

        if ((activeVerticalMode >= 11 && activeVerticalMode <= 15) || (activeVerticalMode >= 21 && activeVerticalMode <= 23)) {
            const fcuFl = Simplane.getAutoPilotDisplayedAltitudeLockValue() / 100;

            if (this.flightPhaseManager.phase === FmgcFlightPhases.CLIMB && fcuFl > this.currFlightPlanService.active.performanceData.cruiseFlightLevel ||
                this.flightPhaseManager.phase === FmgcFlightPhases.CRUISE && fcuFl !== this.currFlightPlanService.active.performanceData.cruiseFlightLevel
            ) {
                if (this.cruiseFlightLevelTimeOut) {
                    clearTimeout(this.cruiseFlightLevelTimeOut);
                    this.cruiseFlightLevelTimeOut = undefined;
                }

                this.cruiseFlightLevelTimeOut = setTimeout(() => {
                    if (fcuFl === Simplane.getAutoPilotDisplayedAltitudeLockValue() / 100 &&
                        (
                            this.flightPhaseManager.phase === FmgcFlightPhases.CLIMB && fcuFl > this.currFlightPlanService.active.performanceData.cruiseFlightLevel ||
                            this.flightPhaseManager.phase === FmgcFlightPhases.CRUISE && fcuFl !== this.currFlightPlanService.active.performanceData.cruiseFlightLevel
                        )
                    ) {
                        this.addMessageToQueue(NXSystemMessages.newCrzAlt.getModifiedMessage(fcuFl * 100));
                        this.currFlightPlanService.setPerformanceData('cruiseFlightLevel', fcuFl);
                        // used by FlightPhaseManager
                        SimVar.SetSimVarValue('L:AIRLINER_CRUISE_ALTITUDE', 'number', fcuFl * 100);

                        if (this.page.Current === this.page.ProgressPage) {
                            CDUProgressPage.ShowPage(this);
                        }
                    }
                }, 3000);
            }
        }
    }

    /* END OF FMS EVENTS */
    /* FMS CHECK ROUTINE */

    checkDestData() {
        this.addMessageToQueue(NXSystemMessages.enterDestData, () => {
            return isFinite(this.perfApprQNH) && isFinite(this.perfApprTemp) && isFinite(this.perfApprWindHeading) && isFinite(this.perfApprWindSpeed);
        });
    }

    checkGWParams() {
        const fmGW = SimVar.GetSimVarValue("L:A32NX_FM_GROSS_WEIGHT", "Number");
        const eng1state = SimVar.GetSimVarValue("L:A32NX_ENGINE_STATE:1", "Number");
        const eng2state = SimVar.GetSimVarValue("L:A32NX_ENGINE_STATE:2", "Number");
        const gs = SimVar.GetSimVarValue("GPS GROUND SPEED", "knots");
        const actualGrossWeight = SimVar.GetSimVarValue("TOTAL WEIGHT", "Kilograms") / 1000; //TO-DO Source to be replaced with FAC-GW
        const gwMismatch = (Math.abs(fmGW - actualGrossWeight) > 7) ? true : false;

        if (eng1state == 2 || eng2state == 2) {
            if (this._gwInitDisplayed < 1 && this.flightPhaseManager.phase < FmgcFlightPhases.TAKEOFF) {
                this._initMessageSettable = true;
            }
        }
        //INITIALIZE WEIGHT/CG
        if (this.isAnEngineOn() && fmGW === 0 && this._initMessageSettable) {
            this.addMessageToQueue(NXSystemMessages.initializeWeightOrCg);
            this._gwInitDisplayed++;
            this._initMessageSettable = false;
        }

        //CHECK WEIGHT
        //TO-DO Ground Speed used for redundancy and to simulate delay (~10s) for FAC parameters to be calculated, remove once FAC is available.
        if (!this.isOnGround() && gwMismatch && this._checkWeightSettable && gs > 180) {
            this.addMessageToQueue(NXSystemMessages.checkWeight);
            this._checkWeightSettable = false;
        } else if (!gwMismatch) {
            this.removeMessageFromQueue(NXSystemMessages.checkWeight.text);
            this._checkWeightSettable = true;
        }
    }

    /* END OF FMS CHECK ROUTINE */
    /* MCDU GET/SET METHODS */


    setCruiseFlightLevelAndTemperature(input) {
        if (input === FMCMainDisplay.clrValue) {
            this.flightPlanService.setPerformanceData('cruiseFlightLevel', undefined);
            // this.cruiseFlightLevel = undefined;
            // this._cruiseFlightLevel = undefined;
            this.cruiseTemperature = undefined;
            return true;
        }
        const flString = input.split("/")[0].replace("FL", "");
        const tempString = input.split("/")[1];
        const onlyTemp = flString.length === 0;

        if (!!flString && !onlyTemp && this.trySetCruiseFl(parseFloat(flString))) {
            if (SimVar.GetSimVarValue("L:A32NX_CRZ_ALT_SET_INITIAL", "bool") === 1 && SimVar.GetSimVarValue("L:A32NX_GOAROUND_PASSED", "bool") === 1) {
                SimVar.SetSimVarValue("L:A32NX_NEW_CRZ_ALT", "number", this.flightPlanService.active.performanceData.cruiseFlightLevel);
            } else {
                SimVar.SetSimVarValue("L:A32NX_CRZ_ALT_SET_INITIAL", "bool", 1);
            }
            if (!tempString) {
                return true;
            }
        }
        if (!!tempString) {
            const temp = parseInt(tempString.replace("M", "-"));
            console.log("tS: " + tempString);
            console.log("ti: " + temp);
            if (isFinite(temp) && this.currFlightPlanService.active.performanceData.cruiseFlightLevel) {
                if (temp > -270 && temp < 100) {
                    this.cruiseTemperature = temp;
                    return true;
                } else {
                    this.setScratchpadMessage(NXSystemMessages.entryOutOfRange);
                    return false;
                }
            } else {
                this.setScratchpadMessage(NXSystemMessages.notAllowed);
                return false;
            }
        }
        this.setScratchpadMessage(NXSystemMessages.formatError);
        return false;
    }

    tryUpdateCostIndex(costIndex) {
        const value = parseInt(costIndex);
        if (isFinite(value)) {
            if (value >= 0) {
                if (value < 1000) {
                    // this.isCostIndexSet = true;
                    this.costIndex = value;
                    this.updateManagedSpeeds();
                    return true;
                } else {
                    this.setScratchpadMessage(NXSystemMessages.entryOutOfRange);
                    return false;
                }
            }
        }
        this.setScratchpadMessage(NXSystemMessages.notAllowed);
        return false;
    }

    /**
     * Any tropopause altitude up to 60,000 ft is able to be entered
     * @param {string} tropo Format: NNNN or NNNNN Leading 0’s must be included. Entry is rounded to the nearest 10 ft
     * @return {boolean} Whether tropopause could be set or not
     */
    tryUpdateTropo(tropo) {
        if (tropo === FMCMainDisplay.clrValue) {
            if (this.tropo) {
                this.tropo = undefined;
                return true;
            }
            this.setScratchpadMessage(NXSystemMessages.notAllowed);
            return false;
        }

        if (!tropo.match(/^(?=(\D*\d){4,5}\D*$)/g)) {
            this.setScratchpadMessage(NXSystemMessages.formatError);
            return false;
        }

        const value = parseInt(tropo);
        if (isFinite(value) && value >= 0 && value <= 60000) {
            this.tropo = Math.round(value / 10) * 10;
            return true;
        }

        this.setScratchpadMessage(NXSystemMessages.entryOutOfRange);
        return false;
    }

    //-----------------------------------------------------------------------------------
    // TODO:FPM REWRITE: Start of functions to refactor
    //-----------------------------------------------------------------------------------

    resetCoroute() {
        this.coRoute.routeNumber = undefined;
        this.coRoute.routes = [];
    }

    /** MCDU Init page method for FROM/TO, NOT for programmatic use */
    tryUpdateFromTo(fromTo, callback = EmptyCallback.Boolean) {
        if (fromTo === FMCMainDisplay.clrValue) {
            this.setScratchpadMessage(NXSystemMessages.notAllowed);
            return callback(false);
        }

        const match = fromTo.match(/^([A-Z]{4})\/([A-Z]{4})$/);
        if (match === null) {
            this.setScratchpadMessage(NXSystemMessages.formatError);
            return callback(false);
        }
        const [, from, to] = match;

        this.resetCoroute();

        this.setFromTo(from, to).then(() => {
            this.getCoRouteList().then(() => callback(true)).catch(console.log);
        }).catch((e) => {
            if (e instanceof McduMessage) {
                this.setScratchpadMessage(e);
            } else {
                console.warn(e);
            }
            callback(false);
        });
    }

    /**
     * Programmatic method to set from/to
     * @param {string} from 4-letter icao code for origin airport
     * @param {string} to 4-letter icao code for destination airport
     * @throws NXSystemMessage on error (you are responsible for pushing to the scratchpad if appropriate)
     */
    async setFromTo(from, to) {
        let airportFrom, airportTo;
        try {
            airportFrom = await this.navigationDatabaseService.activeDatabase.searchAirport(from);
            airportTo = await this.navigationDatabaseService.activeDatabase.searchAirport(to);

            if (!airportFrom || !airportTo) {
                throw NXSystemMessages.notInDatabase;
            }
        } catch (e) {
            console.log(e);
            throw NXSystemMessages.notInDatabase;
        }

        this.atsu.resetAtisAutoUpdate();

        return this.flightPlanService.newCityPair(from, to).then(() => {
            this.setGroundTempFromOrigin();
        });
    }

    /**
     * Computes distance between destination and alternate destination
     */
    tryUpdateDistanceToAlt() {
        const activePlan = this.flightPlanService.active;

        if (activePlan && activePlan.destinationAirport && activePlan.alternateDestinationAirport) {
            this._DistanceToAlt = Avionics.Utils.computeGreatCircleDistance(
                activePlan.destinationAirport.location,
                activePlan.alternateDestinationAirport.location,
            );
        } else {
            this._DistanceToAlt = 0;
        }
    }

    //-----------------------------------------------------------------------------------
    // TODO:FPM REWRITE: End of functions to refactor
    //-----------------------------------------------------------------------------------

    // only used by trySetRouteAlternateFuel
    isAltFuelInRange(fuel) {
        return 0 < fuel && fuel < (this.blockFuel - this._routeTripFuelWeight);
    }

    async trySetRouteAlternateFuel(altFuel) {
        if (altFuel === FMCMainDisplay.clrValue) {
            this._routeAltFuelEntered = false;
            return true;
        }
        if (!this.flightPlanService || !this.flightPlanService.active || !this.flightPlanService.active.alternateDestinationAirport) {
            this.setScratchpadMessage(NXSystemMessages.notAllowed);
            return false;
        }

        const value = NXUnits.userToKg(parseFloat(altFuel));
        if (isFinite(value)) {
            if (this.isAltFuelInRange(value)) {
                this._routeAltFuelEntered = true;
                this._routeAltFuelWeight = value;
                this._routeAltFuelTime = null;
                return true;
            } else {
                this.setScratchpadMessage(NXSystemMessages.entryOutOfRange);
                return false;
            }
        }
        this.setScratchpadMessage(NXSystemMessages.formatError);
        return false;
    }

    async trySetMinDestFob(fuel) {
        if (fuel === FMCMainDisplay.clrValue) {
            this._minDestFobEntered = false;
            return true;
        }
        if (!this.representsDecimalNumber(fuel)) {
            this.setScratchpadMessage(NXSystemMessages.formatError);
            return false;
        }

        const value = NXUnits.userToKg(parseFloat(fuel));
        if (isFinite(value)) {
            if (this.isMinDestFobInRange(value)) {
                this._minDestFobEntered = true;
                if (value < this._minDestFob) {
                    this.addMessageToQueue(NXSystemMessages.checkMinDestFob);
                }
                this._minDestFob = value;
                return true;
            } else {
                this.setScratchpadMessage(NXSystemMessages.entryOutOfRange);
                return false;
            }
        }
        this.setScratchpadMessage(NXSystemMessages.formatError);
        return false;
    }

    async tryUpdateAltDestination(altDestIdent) {
        if (!altDestIdent || altDestIdent === "NONE" || altDestIdent === FMCMainDisplay.clrValue) {
            this.atsu.resetAtisAutoUpdate();
            this.flightPlanService.setAlternate(undefined)
            this._DistanceToAlt = 0;
            return true;
        }

        const airportAltDest = await this.navigationDatabaseService.activeDatabase.searchAirport(altDestIdent);
        if (airportAltDest) {
            this.atsu.resetAtisAutoUpdate();
            await this.flightPlanService.setAlternate(altDestIdent);
            this.tryUpdateDistanceToAlt();
            return true;
        }

        this.setScratchpadMessage(NXSystemMessages.notInDatabase);
        return false;
    }

    /**
     * Updates the Fuel weight cell to tons. Uses a place holder FL120 for 30 min
     */
    tryUpdateRouteFinalFuel() {
        if (this._routeFinalFuelTime <= 0) {
            this._routeFinalFuelTime = this._defaultRouteFinalTime;
        }
        this._routeFinalFuelWeight = A32NX_FuelPred.computeHoldingTrackFF(this.zeroFuelWeight, 120) / 1000;
        this._rteFinalCoeffecient = A32NX_FuelPred.computeHoldingTrackFF(this.zeroFuelWeight, 120) / 30;
    }

    /**
     * Updates the alternate fuel and time values using a place holder FL of 330 until that can be set
     */
    tryUpdateRouteAlternate() {
        if (this._DistanceToAlt < 20) {
            this._routeAltFuelWeight = 0;
            this._routeAltFuelTime = 0;
        } else {
            const placeholderFl = 120;
            let airDistance = 0;
            if (this._windDir === this._windDirections.TAILWIND) {
                airDistance = A32NX_FuelPred.computeAirDistance(Math.round(this._DistanceToAlt), this.averageWind);
            } else if (this._windDir === this._windDirections.HEADWIND) {
                airDistance = A32NX_FuelPred.computeAirDistance(Math.round(this._DistanceToAlt), -this.averageWind);
            }

            const deviation = (this.zeroFuelWeight + this._routeFinalFuelWeight - A32NX_FuelPred.refWeight) * A32NX_FuelPred.computeNumbers(airDistance, placeholderFl, A32NX_FuelPred.computations.CORRECTIONS, true);
            if ((20 < airDistance && airDistance < 200) && (100 < placeholderFl && placeholderFl < 290)) { //This will always be true until we can setup alternate routes
                this._routeAltFuelWeight = (A32NX_FuelPred.computeNumbers(airDistance, placeholderFl, A32NX_FuelPred.computations.FUEL, true) + deviation) / 1000;
                this._routeAltFuelTime = this._routeAltFuelEntered ? null : A32NX_FuelPred.computeNumbers(airDistance, placeholderFl, A32NX_FuelPred.computations.TIME, true);
            }
        }
    }

    /**
     * Attempts to calculate trip information. Is dynamic in that it will use liveDistanceTo the destination rather than a
     * static distance. Works down to 20NM airDistance and FL100 Up to 3100NM airDistance and FL390, anything out of those ranges and values
     * won't be updated.
     */
    tryUpdateRouteTrip(dynamic = false) {
        let airDistance = 0;
        // TODO Use static distance for `dynamic = false` (fms-v2)
        const groundDistance = Number.isFinite(this.getDistanceToDestination()) ? this.getDistanceToDestination() : -1;
        if (this._windDir === this._windDirections.TAILWIND) {
            airDistance = A32NX_FuelPred.computeAirDistance(groundDistance, this.averageWind);
        } else if (this._windDir === this._windDirections.HEADWIND) {
            airDistance = A32NX_FuelPred.computeAirDistance(groundDistance, -this.averageWind);
        }

        let altToUse = this.currFlightPlanService.active.performanceData.cruiseFlightLevel;
        // Use the cruise level for calculations otherwise after cruise use descent altitude down to 10,000 feet.
        if (this.flightPhaseManager.phase >= FmgcFlightPhases.DESCENT) {
            altToUse = SimVar.GetSimVarValue("PLANE ALTITUDE", 'Feet') / 100;
        }

        if ((20 <= airDistance && airDistance <= 3100) && (100 <= altToUse && altToUse <= 390)) {
            const deviation = (this.zeroFuelWeight + this._routeFinalFuelWeight + this._routeAltFuelWeight - A32NX_FuelPred.refWeight) * A32NX_FuelPred.computeNumbers(airDistance, altToUse, A32NX_FuelPred.computations.CORRECTIONS, false);

            this._routeTripFuelWeight = (A32NX_FuelPred.computeNumbers(airDistance, altToUse, A32NX_FuelPred.computations.FUEL, false) + deviation) / 1000;
            this._routeTripTime = A32NX_FuelPred.computeNumbers(airDistance, altToUse, A32NX_FuelPred.computations.TIME, false);
        }
    }

    tryUpdateMinDestFob() {
        this._minDestFob = this._routeAltFuelWeight + this.getRouteFinalFuelWeight();
    }

    tryUpdateTOW() {
        this.takeOffWeight = this.zeroFuelWeight + this.blockFuel - this.taxiFuelWeight;
    }

    tryUpdateLW() {
        this.landingWeight = this.takeOffWeight - this._routeTripFuelWeight;
    }

    /**
     * Computes extra fuel
     * @param {boolean}useFOB - States whether to use the FOB rather than block fuel when computing extra fuel
     * @returns {number}
     */
    tryGetExtraFuel(useFOB = false) {
        if (useFOB) {
            return this.getFOB() - this.getTotalTripFuelCons() - this._minDestFob - this.taxiFuelWeight - (this.getRouteReservedWeight());
        } else {
            return this.blockFuel - this.getTotalTripFuelCons() - this._minDestFob - this.taxiFuelWeight - (this.getRouteReservedWeight());
        }
    }

    /**getRouteReservedWeight
     * EXPERIMENTAL
     * Attempts to calculate the extra time
     */
    tryGetExtraTime(useFOB = false) {
        if (this.tryGetExtraFuel(useFOB) <= 0) {
            return 0;
        }
        const tempWeight = this.getGW() - this._minDestFob;
        const tempFFCoefficient = A32NX_FuelPred.computeHoldingTrackFF(tempWeight, 180) / 30;
        return (this.tryGetExtraFuel(useFOB) * 1000) / tempFFCoefficient;
    }

    getRouteAltFuelWeight() {
        return this._routeAltFuelWeight;
    }

    getRouteAltFuelTime() {
        return this._routeAltFuelTime;
    }

    //-----------------------------------------------------------------------------------
    // TODO:FPM REWRITE: Start of functions to refactor
    //-----------------------------------------------------------------------------------

    // FIXME remove A32NX_FM_LS_COURSE
    async updateIlsCourse() {
        let course = -1;
        const mmr = this.navigation.getNavaidTuner().getMmrRadioTuningStatus(1);
        if (mmr.course !== null) {
            course = mmr.course;
        } else if (mmr.frequency !== null && SimVar.GetSimVarValue('L:A32NX_RADIO_RECEIVER_LOC_IS_VALID', 'number') === 1) {
            course = SimVar.GetSimVarValue('NAV LOCALIZER:3', 'degrees');
        }

        return SimVar.SetSimVarValue('L:A32NX_FM_LS_COURSE', 'number', course);
    }

    updateFlightNo(flightNo, callback = EmptyCallback.Boolean) {
        if (flightNo.length > 7) {
            this.setScratchpadMessage(NXSystemMessages.notAllowed);
            return callback(false);
        }

        SimVar.SetSimVarValue("ATC FLIGHT NUMBER", "string", flightNo, "FMC").then(() => {
            this.atsu.connectToNetworks(flightNo)
                .then((code) => {
                    if (code !== AtsuCommon.AtsuStatusCodes.Ok) {
                        SimVar.SetSimVarValue("L:A32NX_MCDU_FLT_NO_SET", "boolean", 0);
                        this.addNewAtsuMessage(code);
                        this.flightNo = "";
                        return callback(false);
                    }

                    SimVar.SetSimVarValue("L:A32NX_MCDU_FLT_NO_SET", "boolean", 1);
                    this.flightNumber = flightNo;
                    return callback(true);
                });
        });
    }

    async updateCoRoute(coRouteNum, callback = EmptyCallback.Boolean) {
        try {
            if (coRouteNum.length > 2 && (coRouteNum !== FMCMainDisplay.clrValue)) {
                if (coRouteNum.length < 10) {
                    if (coRouteNum === "NONE") {
                        this.resetCoroute();
                    } else {
                        const {success, data} = await SimBridgeClient.CompanyRoute.getCoRoute(coRouteNum);
                        if (success) {
                            this.coRoute["originIcao"] = data.origin.icao_code;
                            this.coRoute["destinationIcao"] = data.destination.icao_code;
                            this.coRoute["route"] = data.general.route;
                            if (data.alternate) {
                                this.coRoute["alternateIcao"] = data.alternate.icao_code;
                            }
                            this.coRoute["navlog"] = data.navlog.fix;

                            await Fmgc.CoRouteUplinkAdapter.uplinkFlightPlanFromCoRoute(this, this.flightPlanService, this.coRoute);
                            await this.flightPlanService.uplinkInsert();
                            this.setGroundTempFromOrigin();

                            this.coRoute["routeNumber"] = coRouteNum;
                        } else {
                            this.setScratchpadMessage(NXSystemMessages.notInDatabase);
                        }
                    }
                    return callback(true);
                }
            }
            this.setScratchpadMessage(NXSystemMessages.notAllowed);
            return callback(false);
        } catch (error) {
            console.error(`Error retrieving coroute from SimBridge ${error}`);
            this.setScratchpadMessage(NXFictionalMessages.unknownDownlinkErr);
            return callback(false);
        }
    }

    async getCoRouteList() {
        try {
            const origin = this.flightPlanService.active.originAirport.ident;
            const dest = this.flightPlanService.active.destinationAirport.ident;
            const { success, data } = await SimBridgeClient.CompanyRoute.getRouteList(origin, dest);

            if (success) {
                data.forEach((route => {
                    this.coRoute.routes.push({
                        originIcao: route.origin.icao_code,
                        destinationIcao: route.destination.icao_code,
                        alternateIcao: route.alternate ? route.alternate.icao_code : undefined,
                        route: route.general.route,
                        navlog: route.navlog.fix,
                        routeName: route.name
                    });
                }));
            } else {
                this.setScratchpadMessage(NXSystemMessages.notInDatabase);
            }
        } catch (error) {
            console.info(`Error retrieving coroute list ${error}`);
        }
    }

    getTotalTripTime() {
        return this._routeTripTime;
    }

    getTotalTripFuelCons() {
        return this._routeTripFuelWeight;
    }

    onUplinkInProgress() {
        this.setScratchpadMessage(NXSystemMessages.uplinkInsertInProg);
    }

    onUplinkDone() {
        this.removeMessageFromQueue(NXSystemMessages.uplinkInsertInProg.text);
        this.setScratchpadMessage(NXSystemMessages.aocActFplnUplink);
    }

    /**
     @param items {Array.<import('msfs-navdata').DatabaseItem>}
     */
    deduplicateFacilities(items) {
        if (items.length === 0) {
            return undefined;
        }
        if (items.length === 1) {
            return items[0];
        }

        return new Promise((resolve) => {
            A320_Neo_CDU_SelectWptPage.ShowPage(this, items, resolve);
        });
    }

    /**
     * Shows a scratchpad message based on the FMS error thrown
     * @param type
     */
    showFmsErrorMessage(type) {
        switch (type) {
            case 0: // NotInDatabase
                this.setScratchpadMessage(NXSystemMessages.notInDatabase);
                break;
            case 1: // NotYetImplemented
                this.setScratchpadMessage(NXSystemMessages.notYetImplemented);
                break;
            case 2: // FormatError
                this.setScratchpadMessage(NXSystemMessages.formatError);
                break;
            case 3: // EntryOutOfRange
                this.setScratchpadMessage(NXSystemMessages.entryOutOfRange);
                break;
            case 4: // ListOf99InUse
                this.setScratchpadMessage(NXSystemMessages.listOf99InUse);
                break;
        }
    }

    createNewWaypoint(ident) {
        return new Promise((resolve, reject) => {
            CDUNewWaypoint.ShowPage(this, (waypoint) => {
                if (waypoint) {
                    resolve(waypoint);
                } else {
                    reject();
                }
            }, { ident });
        });

    }

    createLatLonWaypoint(coordinates, stored, ident = undefined) {
        return this.dataManager.createLatLonWaypoint(coordinates, stored, ident);
    }

    createPlaceBearingPlaceBearingWaypoint(place1, bearing1, place2, bearing2, stored, ident = undefined) {
        return this.dataManager.createPlaceBearingPlaceBearingWaypoint(place1, bearing1, place2, bearing2, stored, ident);
    }

    createPlaceBearingDistWaypoint(place, bearing, distance, stored, ident = undefined) {
        return this.dataManager.createPlaceBearingDistWaypoint(place, bearing, distance, stored, ident);
    }

    getStoredWaypointsByIdent(ident) {
        return this.dataManager.getStoredWaypointsByIdent(ident);
    }

    //-----------------------------------------------------------------------------------
    // TODO:FPM REWRITE: Start of functions to refactor
    //-----------------------------------------------------------------------------------

    _getOrSelectWaypoints(getter, ident, callback) {
        getter(ident).then((waypoints) => {
            if (waypoints.length === 0) {
                return callback(undefined);
            }
            if (waypoints.length === 1) {
                return callback(waypoints[0]);
            }
            A320_Neo_CDU_SelectWptPage.ShowPage(this, waypoints, callback);
        });
    }

    getOrSelectILSsByIdent(ident, callback) {
        this._getOrSelectWaypoints(this.navigationDatabase.searchIls.bind(this.navigationDatabase), ident, callback);
    }

    getOrSelectVORsByIdent(ident, callback) {
        this._getOrSelectWaypoints(this.navigationDatabase.searchVor.bind(this.navigationDatabase), ident, callback);
    }

    getOrSelectNDBsByIdent(ident, callback) {
        this._getOrSelectWaypoints(this.navigationDatabase.searchNdb.bind(this.navigationDatabase), ident, callback);
    }

    getOrSelectNavaidsByIdent(ident, callback) {
        this._getOrSelectWaypoints(this.navigationDatabase.searchAllNavaid.bind(this.navigationDatabase), ident, callback);
    }

    getOrSelectWaypointByIdent(ident, callback) {
        this._getOrSelectWaypoints(this.navigationDatabase.searchWaypoint.bind(this.navigationDatabase), ident, callback);
    }

    insertWaypoint(newWaypointTo, fpIndex, forAlternate, index, before = false, callback = EmptyCallback.Boolean, bypassTmpy) {
        if (newWaypointTo === "" || newWaypointTo === FMCMainDisplay.clrValue) {
            return callback(false);
        }
        try {
            Fmgc.WaypointEntryUtils.getOrCreateWaypoint(this, newWaypointTo, true).then(
                /**
                 * @param {Waypoint} waypoint
                 */
                (waypoint) => {
                    if (!waypoint) {
                        return callback(false);
                    }
                    if (bypassTmpy) {
                        if (fpIndex === Fmgc.FlightPlanIndex.Active && this.flightPlanService.hasTemporary) {
                            this.setScratchpadMessage(NXSystemMessages.notAllowed);
                            return callback(false);
                        }

                        if (before) {
                            this.flightPlanService.insertWaypointBefore(index, waypoint, fpIndex, forAlternate).then(() => callback(true));
                        } else {
                            this.flightPlanService.nextWaypoint(index, waypoint, fpIndex, forAlternate).then(() => callback(true));
                        }
                    } else {
                        if (before) {
                            this.flightPlanService.insertWaypointBefore(index, waypoint, fpIndex, forAlternate).then(() => callback(true));
                        } else {
                            this.flightPlanService.nextWaypoint(index, waypoint, fpIndex, forAlternate).then(() => callback(true));
                        }
                    }
                }).catch((err) => {
                if (err instanceof McduMessage) {
                    this.setScratchpadMessage(err);
                } else if (err) {
                    console.error(err);
                }
                return callback(false);
            });
        } catch (err) {
            if (err instanceof McduMessage) {
                this.setScratchpadMessage(err);
            } else {
                console.error(err);
            }
            return callback(false);
        }
    }

    /**
     *
     * @param {string} lastWaypointIdent The waypoint along the airway to insert up to
     * @param {number} index the flight plan index of the from waypoint
     * @param {string} airwayName the name/ident of the airway
     * @param {boolean} smartAirway true if the intersection is computed by the smart airways function
     * @returns index of the last waypoint inserted or -1 on error
     */
    async insertWaypointsAlongAirway(lastWaypointIdent, index, airwayName, smartAirway = false) {
        const referenceWaypoint = this.flightPlanManager.getWaypoint(index - 1);
        const lastWaypointIdentPadEnd = lastWaypointIdent.padEnd(5, " ");
        if (referenceWaypoint) {
            const infos = referenceWaypoint.infos;
            if (infos instanceof WayPointInfo) {
                await referenceWaypoint.infos.UpdateAirway(airwayName).catch(console.error); // Sometimes the waypoint is initialized without waiting to the airways array to be filled
                const airway = infos.airways.find(a => {
                    return a.name === airwayName;
                });
                if (airway) {
                    const firstIndex = airway.icaos.indexOf(referenceWaypoint.icao);
                    const lastWaypointIcao = airway.icaos.find(icao => icao.substring(7, 12) === lastWaypointIdentPadEnd);
                    const lastIndex = airway.icaos.indexOf(lastWaypointIcao);
                    if (firstIndex >= 0) {
                        if (lastIndex >= 0) {
                            let inc = 1;
                            if (lastIndex < firstIndex) {
                                inc = -1;
                            }
                            index -= 1;
                            const count = Math.abs(lastIndex - firstIndex);
                            for (let i = 1; i < count + 1; i++) { // 9 -> 6
                                const syncInsertWaypointByIcao = async (icao, idx) => {
                                    return new Promise(resolve => {
                                        console.log("add icao:" + icao + " @ " + idx);
                                        this.flightPlanManager.addWaypoint(icao, idx, () => {
                                            const waypoint = this.flightPlanManager.getWaypoint(idx);
                                            waypoint.infos.airwayIn = airwayName;
                                            if (i < count) {
                                                waypoint.infos.airwayOut = airwayName;
                                            }
                                            waypoint.additionalData.smartAirway = smartAirway;
                                            waypoint.additionalData.annotation = airwayName;
                                            console.log("icao:" + icao + " added");
                                            resolve();
                                        }).catch(console.error);
                                    });
                                };

                                await syncInsertWaypointByIcao(airway.icaos[firstIndex + i * inc], index + i).catch(console.error);
                            }
                            return index + count;
                        }
                        this.setScratchpadMessage(NXFictionalMessages.secondIndexNotFound);
                        return -1;
                    }
                    this.setScratchpadMessage(NXFictionalMessages.firstIndexNotFound);
                    return -1;
                }
                this.setScratchpadMessage(NXFictionalMessages.noRefWpt);
                return -1;
            }
            this.setScratchpadMessage(NXFictionalMessages.noWptInfos);
            return -1;
        }
        this.setScratchpadMessage(NXFictionalMessages.noRefWpt);
        return -1;
    }

    toggleWaypointOverfly(index, fpIndex, forAlternate, callback = EmptyCallback.Void) {
        if (this.flightPlanService.hasTemporary) {
            this.setScratchpadMessage(NXSystemMessages.notAllowed);
            return callback(false);
        }

        this.flightPlanService.toggleOverfly(index, fpIndex, forAlternate);
        callback();
    }

    eraseTemporaryFlightPlan(callback = EmptyCallback.Void) {
        if (this.flightPlanService.hasTemporary) {
            this.flightPlanService.temporaryDelete();

            SimVar.SetSimVarValue("L:FMC_FLIGHT_PLAN_IS_TEMPORARY", "number", 0);
            SimVar.SetSimVarValue("L:MAP_SHOW_TEMPORARY_FLIGHT_PLAN", "number", 0);
            callback();
        } else {
            callback();
        }
    }

    insertTemporaryFlightPlan(callback = EmptyCallback.Void) {
        if (this.flightPlanService.hasTemporary) {
            const oldCostIndex = this.costIndex;
            const oldCruiseLevel = this.currFlightPlanService.active.performanceData.cruiseFlightLevel;
            this.flightPlanService.temporaryInsert();
            this.checkCostIndex(oldCostIndex)
            this.checkCruiseLevel(oldCruiseLevel);

            SimVar.SetSimVarValue("L:FMC_FLIGHT_PLAN_IS_TEMPORARY", "number", 0);
            SimVar.SetSimVarValue("L:MAP_SHOW_TEMPORARY_FLIGHT_PLAN", "number", 0);

            this.guidanceController.vnavDriver.invalidateFlightPlanProfile();
            callback();
        }
    }

    checkCostIndex(oldCostIndex) {
        if (this.costIndex !== oldCostIndex) {
            this.setScratchpadMessage(NXSystemMessages.usingCostIndex.getModifiedMessage(this.costIndex.toFixed(0)));
        }
    }

    checkCruiseLevel(oldCruiseLevel) {
        const newLevel = this.currFlightPlanService.active.performanceData.cruiseFlightLevel;

        if (newLevel !== oldCruiseLevel) {
            this.onUpdateCruiseLevel(newLevel)
        }
    }

    //-----------------------------------------------------------------------------------
    // TODO:FPM REWRITE: End of functions to refactor
    //-----------------------------------------------------------------------------------

    /*
     * validates the waypoint type
     * return values:
     *    0 = lat-lon coordinate
     *    1 = time
     *    2 = place definition
     *   -1 = unknown
     */
    async waypointType(mcdu, waypoint) {
        if (mcdu.isLatLonFormat(waypoint)) {
            return [0, null];
        }

        // time formatted
        if (/([0-2][0-4][0-5][0-9]Z?)/.test(waypoint) && waypoint.length <= 5) {
            return [1, null];
        }

        // place formatted
        if (/^[A-Z0-9]{2,7}/.test(waypoint)) {
            return mcdu.dataManager.GetWaypointsByIdent.bind(mcdu.dataManager)(waypoint).then((waypoints) => {
                if (waypoints.length !== 0) {
                    return [2, null];
                } else {
                    return [-1, NXSystemMessages.notInDatabase];
                }
            });
        }

        return [-1, NXSystemMessages.formatError];
    }

    vSpeedsValid() {
        return (!!this.v1Speed && !!this.vRSpeed ? this.v1Speed <= this.vRSpeed : true)
            && (!!this.vRSpeed && !!this.v2Speed ? this.vRSpeed <= this.v2Speed : true)
            && (!!this.v1Speed && !!this.v2Speed ? this.v1Speed <= this.v2Speed : true);
    }

    /**
     * Gets the departure runway elevation in feet, if available.
     * @returns departure runway elevation in feet, or null if not available.
     */
    getDepartureElevation() {
        const activePlan = this.flightPlanService.active;

        let departureElevation = null;
        if (activePlan.originRunway) {
            departureElevation = activePlan.originRunway.thresholdLocation.alt;
        } else if (activePlan.originAirport) {
            departureElevation = activePlan.originAirport.location.alt;
        }

        return departureElevation;
    }

    /**
     * Gets the gross weight, if available.
     * Prior to engine start this is based on ZFW + Fuel entries,
     * after engine start ZFW entry + FQI FoB.
     * @returns {number | null} gross weight in tons or null if not available.
     */
    getGrossWeight() {
        const useFqi = this.isAnEngineOn();

        if (this.zeroFuelWeight === undefined || (!useFqi && this.blockFuel === undefined)) {
            return null;
        }

        return this.zeroFuelWeight + (useFqi ? this.getFOB() : this.blockFuel);
    }

    getToSpeedsTooLow() {
        const grossWeight = this.getGrossWeight();

        if (this.flaps === null || grossWeight === null) {
            return false;
        }

        const departureElevation = this.getDepartureElevation();

        const zp = departureElevation !== null ? this.getPressureAltAtElevation(departureElevation, this.getBaroCorrection1()) : this.getPressureAlt();
        if (zp === null) {
            return false;
        }

        const tow = grossWeight - (this.isAnEngineOn() || this.taxiFuelWeight === undefined ? 0 : this.taxiFuelWeight);

        return this.v1Speed < Math.trunc(NXSpeedsUtils.getVmcg(zp))
            || this.vRSpeed < Math.trunc(1.05 * NXSpeedsUtils.getVmca(zp))
            || this.v2Speed < Math.trunc(1.1 * NXSpeedsUtils.getVmca(zp))
            || (isFinite(tow) && this.v2Speed < Math.trunc(1.13 * NXSpeedsUtils.getVs1g(tow, this.flaps, true)));
    }

    toSpeedsChecks() {
        const toSpeedsNotInserted = !this.v1Speed || !this.vRSpeed || !this.v2Speed;
        if (toSpeedsNotInserted !== this.toSpeedsNotInserted) {
            this.toSpeedsNotInserted = toSpeedsNotInserted;
        }

        const toSpeedsTooLow = this.getToSpeedsTooLow();
        if (toSpeedsTooLow !== this.toSpeedsTooLow) {
            this.toSpeedsTooLow = toSpeedsTooLow;
            if (toSpeedsTooLow) {
                this.addMessageToQueue(NXSystemMessages.toSpeedTooLow, () => !this.getToSpeedsTooLow());
            }
        }

        const vSpeedDisagree = !this.vSpeedsValid();
        if (vSpeedDisagree !== this.vSpeedDisagree) {
            this.vSpeedDisagree = vSpeedDisagree;
            if (vSpeedDisagree) {
                this.addMessageToQueue(NXSystemMessages.vToDisagree, this.vSpeedsValid.bind(this));
            }
        }

        this.arincDiscreteWord3.setBitValue(16, vSpeedDisagree);
        this.arincDiscreteWord3.setBitValue(17, toSpeedsTooLow);
        this.arincDiscreteWord3.setBitValue(18, toSpeedsNotInserted);
        this.arincDiscreteWord3.ssm = Arinc429Word.SignStatusMatrix.NormalOperation;
    }

    get v1Speed() {
        return this.flightPlanService.active.performanceData.v1;
    }

    set v1Speed(speed) {
        this.flightPlanService.setPerformanceData('v1', speed);
        SimVar.SetSimVarValue('L:AIRLINER_V1_SPEED', 'knots', speed ? speed : NaN);
    }

    get vRSpeed() {
        return this.flightPlanService.active.performanceData.vr;
    }

    set vRSpeed(speed) {
        this.flightPlanService.setPerformanceData('vr', speed);
        SimVar.SetSimVarValue('L:AIRLINER_VR_SPEED', 'knots', speed ? speed : NaN);
    }

    get v2Speed() {
        return this.flightPlanService.active.performanceData.v2;
    }

    set v2Speed(speed) {
        this.flightPlanService.setPerformanceData('v2', speed);
        SimVar.SetSimVarValue('L:AIRLINER_V2_SPEED', 'knots', speed ? speed : NaN);
    }

    //Needs PR Merge #3082
    trySetV1Speed(s) {
        if (s === FMCMainDisplay.clrValue) {
            this.setScratchpadMessage(NXSystemMessages.notAllowed);
            return false;
        }
        const v = parseInt(s);
        if (!isFinite(v) || !/^\d{2,3}$/.test(s)) {
            this.setScratchpadMessage(NXSystemMessages.formatError);
            return false;
        }
        if (v < 90 || v > 350) {
            this.setScratchpadMessage(NXSystemMessages.entryOutOfRange);
            return false;
        }
        this.removeMessageFromQueue(NXSystemMessages.checkToData.text);
        this.unconfirmedV1Speed = undefined;
        this.v1Speed = v;
        return true;
    }

    //Needs PR Merge #3082
    trySetVRSpeed(s) {
        if (s === FMCMainDisplay.clrValue) {
            this.setScratchpadMessage(NXSystemMessages.notAllowed);
            return false;
        }
        const v = parseInt(s);
        if (!isFinite(v) || !/^\d{2,3}$/.test(s)) {
            this.setScratchpadMessage(NXSystemMessages.formatError);
            return false;
        }
        if (v < 90 || v > 350) {
            this.setScratchpadMessage(NXSystemMessages.entryOutOfRange);
            return false;
        }
        this.removeMessageFromQueue(NXSystemMessages.checkToData.text);
        this.unconfirmedVRSpeed = undefined;
        this.vRSpeed = v;
        return true;
    }

    //Needs PR Merge #3082
    trySetV2Speed(s) {
        if (s === FMCMainDisplay.clrValue) {
            this.setScratchpadMessage(NXSystemMessages.notAllowed);
            return false;
        }
        const v = parseInt(s);
        if (!isFinite(v) || !/^\d{2,3}$/.test(s)) {
            this.setScratchpadMessage(NXSystemMessages.formatError);
            return false;
        }
        if (v < 90 || v > 350) {
            this.setScratchpadMessage(NXSystemMessages.entryOutOfRange);
            return false;
        }
        this.removeMessageFromQueue(NXSystemMessages.checkToData.text);
        this.unconfirmedV2Speed = undefined;
        this.v2Speed = v;
        return true;
    }

    trySetTakeOffTransAltitude(s) {
        if (s === FMCMainDisplay.clrValue) {
            this.flightPlanService.setPerformanceData('pilotTransitionAltitude', undefined);
            this.updateTransitionAltitudeLevel();
            return true;
        }

        let value = parseInt(s);
        if (!isFinite(value) || !/^\d{4,5}$/.test(s)) {
            this.setScratchpadMessage(NXSystemMessages.formatError);
            return false;
        }

        value = Math.round(value / 10) * 10;
        if (value < 1000 || value > 45000) {
            this.setScratchpadMessage(NXSystemMessages.entryOutOfRange);
            return false;
        }

        this.flightPlanService.setPerformanceData('pilotTransitionAltitude', value);
        this.updateTransitionAltitudeLevel();
        return true;
    }

    /**
     * Rounds a number to the nearest multiple
     * @param {number | undefined | null} n the number to round
     * @param {number} r the multiple
     * @returns {number | undefined | null} n rounded to the nereast multiple of r, or null/undefined if n is null/undefined
     */
    static round(n, r = 1) {
        if (n === undefined || n === null) {
            return n;
        }
        return Math.round(n / r) * r;
    }

    async trySetThrustReductionAccelerationAltitude(s) {
        const plan = this.flightPlanService.active;

        if (this.flightPhaseManager.phase >= FmgcFlightPhases.TAKEOFF || !plan.originAirport) {
            this.setScratchpadMessage(NXSystemMessages.notAllowed);
            return false;
        }

        if (s === FMCMainDisplay.clrValue) {
            const hasDefaultThrRed = plan.performanceData.defaultThrustReductionAltitude !== undefined;
            const hasDefaultAcc = plan.performanceData.defaultAccelerationAltitude !== undefined;

            if (hasDefaultThrRed && hasDefaultAcc) {
                plan.setPerformanceData('pilotThrustReductionAltitude', undefined);
                plan.setPerformanceData('pilotAccelerationAltitude', undefined);
                return true;
            }

            this.setScratchpadMessage(NXSystemMessages.notAllowed);
            return false;
        }

        const match = s.match(/^(([0-9]{4,5})\/?)?(\/([0-9]{4,5}))?$/);
        if (match === null || (match[2] === undefined && match[4] === undefined) || s.split('/').length > 2) {
            this.setScratchpadMessage(NXSystemMessages.formatError);
            return false;
        }

        const thrRed = match[2] !== undefined ? FMCMainDisplay.round(parseInt(match[2]), 10) : undefined;
        const accAlt = match[4] !== undefined ? FMCMainDisplay.round(parseInt(match[4]), 10) : undefined;

        const origin = this.flightPlanService.active.originAirport;

        let elevation = 0;
        if (origin) {
            elevation = origin.location.alt;
        }

        const minimumAltitude = elevation + 400;

        const newThrRed = thrRed !== undefined ? thrRed : plan.performanceData.thrustReductionAltitude;
        const newAccAlt = accAlt !== undefined ? accAlt : plan.performanceData.accelerationAltitude;

        if (
            (thrRed !== undefined && (thrRed < minimumAltitude || thrRed > 45000))
            || (accAlt !== undefined && (accAlt < minimumAltitude || accAlt > 45000))
            || (newThrRed !== undefined && newAccAlt !== undefined && thrRed > accAlt)
        ) {
            this.setScratchpadMessage(NXSystemMessages.entryOutOfRange);
            return false;
        }

        if (thrRed !== undefined) {
            plan.setPerformanceData('pilotThrustReductionAltitude', thrRed);
        }

        if (accAlt !== undefined) {
            plan.setPerformanceData('pilotAccelerationAltitude', accAlt);
        }

        return true;
    }

    async trySetEngineOutAcceleration(s) {
        const plan = this.flightPlanService.active;

        if (this.flightPhaseManager.phase >= FmgcFlightPhases.TAKEOFF || !plan.originAirport) {
            this.setScratchpadMessage(NXSystemMessages.notAllowed);
            return false;
        }

        if (s === FMCMainDisplay.clrValue) {
            const hasDefaultEngineOutAcc = plan.performanceData.defaultEngineOutAccelerationAltitude !== undefined;

            if (hasDefaultEngineOutAcc) {
                plan.setPerformanceData('pilotEngineOutAccelerationAltitude', undefined);
                return true;
            }

            this.setScratchpadMessage(NXSystemMessages.notAllowed);
            return false;
        }

        const match = s.match(/^([0-9]{4,5})$/);
        if (match === null) {
            this.setScratchpadMessage(NXSystemMessages.formatError);
            return false;
        }

        const accAlt = parseInt(match[1]);

        const origin = plan.originAirport;
        const elevation = origin.location.alt !== undefined ? origin.location.alt : 0;
        const minimumAltitude = elevation + 400;

        if (accAlt < minimumAltitude || accAlt > 45000) {
            this.setScratchpadMessage(NXSystemMessages.entryOutOfRange);
            return false;
        }

        plan.setPerformanceData('pilotEngineOutAccelerationAltitude', accAlt);

        return true;
    }

    async trySetThrustReductionAccelerationAltitudeGoaround(s) {
        const plan = this.flightPlanService.active;

        if (this.flightPhaseManager.phase >= FmgcFlightPhases.GOAROUND || !plan.destinationAirport) {
            this.setScratchpadMessage(NXSystemMessages.notAllowed);
            return false;
        }

        if (s === FMCMainDisplay.clrValue) {
            const hasDefaultMissedThrRed = plan.performanceData.defaultMissedThrustReductionAltitude !== undefined;
            const hasDefaultMissedAcc = plan.performanceData.defaultMissedAccelerationAltitude !== undefined;

            if (hasDefaultMissedThrRed && hasDefaultMissedAcc) {
                plan.setPerformanceData('pilotMissedThrustReductionAltitude', undefined);
                plan.setPerformanceData('pilotMissedAccelerationAltitude', undefined);
                return true;
            }

            this.setScratchpadMessage(NXSystemMessages.notAllowed);
            return false;
        }

        const match = s.match(/^(([0-9]{4,5})\/?)?(\/([0-9]{4,5}))?$/);
        if (match === null || (match[2] === undefined && match[4] === undefined) || s.split('/').length > 2) {
            this.setScratchpadMessage(NXSystemMessages.formatError);
            return false;
        }

        const thrRed = match[2] !== undefined ? FMCMainDisplay.round(parseInt(match[2]), 10) : undefined;
        const accAlt = match[4] !== undefined ? FMCMainDisplay.round(parseInt(match[4]), 10) : undefined;

        const destination = plan.destinationAirport;
        const elevation = destination.location.alt !== undefined ? destination.location.alt : 0;
        const minimumAltitude = elevation + 400;

        const newThrRed = thrRed !== undefined ? thrRed : plan.performanceData.missedThrustReductionAltitude;
        const newAccAlt = accAlt !== undefined ? accAlt : plan.performanceData.missedAccelerationAltitude;

        if (
            (thrRed !== undefined && (thrRed < minimumAltitude || thrRed > 45000))
            || (accAlt !== undefined && (accAlt < minimumAltitude || accAlt > 45000))
            || (newThrRed !== undefined && newAccAlt !== undefined && thrRed > accAlt)
        ) {
            this.setScratchpadMessage(NXSystemMessages.entryOutOfRange);
            return false;
        }

        if (thrRed !== undefined) {
            plan.setPerformanceData('pilotMissedThrustReductionAltitude', thrRed);
        }

        if (accAlt !== undefined) {
            plan.setPerformanceData('pilotMissedAccelerationAltitude', accAlt);
        }

        return true;
    }

    async trySetEngineOutAccelerationAltitudeGoaround(s) {
        const plan = this.flightPlanService.active;

        if (this.flightPhaseManager.phase >= FmgcFlightPhases.GOAROUND || !plan.destinationAirport) {
            this.setScratchpadMessage(NXSystemMessages.notAllowed);
            return false;
        }

        if (s === FMCMainDisplay.clrValue) {
            const hasDefaultMissedEOAcc = plan.performanceData.defaultMissedEngineOutAccelerationAltitude !== undefined;

            if (hasDefaultMissedEOAcc) {
                plan.setPerformanceData('pilotMissedEngineOutAccelerationAltitude', undefined);
                return true;
            }

            this.setScratchpadMessage(NXSystemMessages.notAllowed);
            return false;
        }

        const match = s.match(/^([0-9]{4,5})$/);
        if (match === null) {
            this.setScratchpadMessage(NXSystemMessages.formatError);
            return false;
        }

        const accAlt = parseInt(match[1]);

        const destination = plan.destinationAirport;
        const elevation = destination.location.alt !== undefined ? destination.location.alt : 0;
        const minimumAltitude = elevation + 400;

        if (accAlt < minimumAltitude || accAlt > 45000) {
            this.setScratchpadMessage(NXSystemMessages.entryOutOfRange);
            return false;
        }

        plan.setPerformanceData('pilotMissedEngineOutAccelerationAltitude', accAlt);

        return true;
    }

    thrustReductionAccelerationChecks() {
        const activePlan = this.flightPlanService.active;

        if (activePlan.reconcileAccelerationWithConstraints()) {
            this.addMessageToQueue(NXSystemMessages.newAccAlt.getModifiedMessage(activePlan.performanceData.accelerationAltitude.toFixed(0)));
        }

        if (activePlan.reconcileThrustReductionWithConstraints()) {
            this.addMessageToQueue(NXSystemMessages.newThrRedAlt.getModifiedMessage(activePlan.performanceData.thrustReductionAltitude.toFixed(0)));
        }
    }

    updateThrustReductionAcceleration() {
        const activePerformanceData = this.flightPlanService.active.performanceData;

        this.arincThrustReductionAltitude.setBnrValue(
            activePerformanceData.thrustReductionAltitude !== undefined ? activePerformanceData.thrustReductionAltitude : 0,
            activePerformanceData.thrustReductionAltitude !== undefined ? Arinc429Word.SignStatusMatrix.NormalOperation : Arinc429Word.SignStatusMatrix.NoComputedData,
            17, 131072, 0,
        );
        this.arincAccelerationAltitude.setBnrValue(
            activePerformanceData.accelerationAltitude !== undefined ? activePerformanceData.accelerationAltitude : 0,
            activePerformanceData.accelerationAltitude !== undefined ? Arinc429Word.SignStatusMatrix.NormalOperation : Arinc429Word.SignStatusMatrix.NoComputedData,
            17, 131072, 0,
        );
        this.arincEoAccelerationAltitude.setBnrValue(
            activePerformanceData.engineOutAccelerationAltitude !== undefined ? activePerformanceData.engineOutAccelerationAltitude : 0,
            activePerformanceData.engineOutAccelerationAltitude !== undefined ? Arinc429Word.SignStatusMatrix.NormalOperation : Arinc429Word.SignStatusMatrix.NoComputedData,
            17, 131072, 0,
        );

        this.arincMissedThrustReductionAltitude.setBnrValue(
            activePerformanceData.missedThrustReductionAltitude !== undefined ? activePerformanceData.missedThrustReductionAltitude : 0,
            activePerformanceData.missedThrustReductionAltitude !== undefined ? Arinc429Word.SignStatusMatrix.NormalOperation : Arinc429Word.SignStatusMatrix.NoComputedData,
            17, 131072, 0,
        );
        this.arincMissedAccelerationAltitude.setBnrValue(
            activePerformanceData.missedAccelerationAltitude !== undefined ? activePerformanceData.missedAccelerationAltitude : 0,
            activePerformanceData.missedAccelerationAltitude !== undefined ? Arinc429Word.SignStatusMatrix.NormalOperation : Arinc429Word.SignStatusMatrix.NoComputedData,
            17, 131072, 0,
        );
        this.arincMissedEoAccelerationAltitude.setBnrValue(
            activePerformanceData.missedEngineOutAccelerationAltitude !== undefined ? activePerformanceData.missedEngineOutAccelerationAltitude : 0,
            activePerformanceData.missedEngineOutAccelerationAltitude !== undefined ? Arinc429Word.SignStatusMatrix.NormalOperation : Arinc429Word.SignStatusMatrix.NoComputedData,
            17, 131072, 0,
        );
    }

    updateTransitionAltitudeLevel() {
        const originTransitionAltitude = this.getOriginTransitionAltitude();
        this.arincTransitionAltitude.setBnrValue(
            originTransitionAltitude !== undefined ? originTransitionAltitude : 0,
            originTransitionAltitude !== undefined ? Arinc429Word.SignStatusMatrix.NormalOperation : Arinc429Word.SignStatusMatrix.NoComputedData,
            17, 131072, 0,
        )

        const destinationTansitionLevel = this.getDestinationTransitionLevel();
        this.arincTransitionLevel.setBnrValue(
            destinationTansitionLevel !== undefined ? destinationTansitionLevel : 0,
            destinationTansitionLevel !== undefined ? Arinc429Word.SignStatusMatrix.NormalOperation : Arinc429Word.SignStatusMatrix.NoComputedData,
            9, 512, 0,
        )
    }

    //Needs PR Merge #3082
    //TODO: with FADEC no longer needed
    setPerfTOFlexTemp(s) {
        if (s === FMCMainDisplay.clrValue) {
            this.perfTOTemp = NaN;
            // In future we probably want a better way of checking this, as 0 is
            // in the valid flex temperature range (-99 to 99).
            SimVar.SetSimVarValue("L:AIRLINER_TO_FLEX_TEMP", "Number", 0);
            return true;
        }
        let value = parseInt(s);
        if (!isFinite(value) || !/^[+\-]?\d{1,2}$/.test(s)) {
            this.setScratchpadMessage(NXSystemMessages.formatError);
            return false;
        }
        if (value < -99 || value > 99) {
            this.setScratchpadMessage(NXSystemMessages.entryOutOfRange);
            return false;
        }
        // As the sim uses 0 as a sentinel value to detect that no flex
        // temperature is set, we'll just use 0.1 as the actual value for flex 0
        // and make sure we never display it with decimals.
        if (value === 0) {
            value = 0.1;
        }
        this.perfTOTemp = value;
        SimVar.SetSimVarValue("L:AIRLINER_TO_FLEX_TEMP", "Number", value);
        return true;
    }

    /**
     * Attempts to predict required block fuel for trip
     * @returns {boolean}
     */
    //TODO: maybe make this part of an update routine?
    tryFuelPlanning() {
        if (this._fuelPlanningPhase === this._fuelPlanningPhases.IN_PROGRESS) {
            this._blockFuelEntered = true;
            this._fuelPlanningPhase = this._fuelPlanningPhases.COMPLETED;
            return true;
        }
        const tempRouteFinalFuelTime = this._routeFinalFuelTime;
        this.tryUpdateRouteFinalFuel();
        this.tryUpdateRouteAlternate();
        this.tryUpdateRouteTrip();

        this._routeFinalFuelTime = tempRouteFinalFuelTime;
        this._routeFinalFuelWeight = (this._routeFinalFuelTime * this._rteFinalCoeffecient) / 1000;

        this.tryUpdateMinDestFob();

        this.blockFuel = this.getTotalTripFuelCons() + this._minDestFob + this.taxiFuelWeight + this.getRouteReservedWeight();
        this._fuelPlanningPhase = this._fuelPlanningPhases.IN_PROGRESS;
        return true;
    }

    trySetTaxiFuelWeight(s) {
        if (s === FMCMainDisplay.clrValue) {
            this.taxiFuelWeight = this._defaultTaxiFuelWeight;
            this._taxiEntered = false;
            return true;
        }
        if (!this.representsDecimalNumber(s)) {
            this.setScratchpadMessage(NXSystemMessages.formatError);
            return false;
        }
        const value = NXUnits.userToKg(parseFloat(s));
        if (isFinite(value)) {
            if (this.isTaxiFuelInRange(value)) {
                this._taxiEntered = true;
                this.taxiFuelWeight = value;
                return true;
            } else {
                this.setScratchpadMessage(NXSystemMessages.entryOutOfRange);
                return false;
            }
        }
        this.setScratchpadMessage(NXSystemMessages.notAllowed);
        return false;
    }

    getRouteFinalFuelWeight() {
        if (isFinite(this._routeFinalFuelWeight)) {
            this._routeFinalFuelWeight = (this._routeFinalFuelTime * this._rteFinalCoeffecient) / 1000;
            return this._routeFinalFuelWeight;
        }
    }

    getRouteFinalFuelTime() {
        return this._routeFinalFuelTime;
    }

    /**
     * This method is used to set initial Final Time for when INIT B is making predictions
     * @param {String} s - containing time value
     * @returns {boolean}
     */
    async trySetRouteFinalTime(s) {
        if (s) {
            if (s === FMCMainDisplay.clrValue) {
                this._routeFinalFuelTime = this._routeFinalFuelTimeDefault;
                this._rteFinalWeightEntered = false;
                this._rteFinalTimeEntered = false;
                return true;
            }
            // Time entry must start with '/'
            if (s.startsWith("/")) {
                const rteFinalTime = s.slice(1);

                if (!/^\d{1,4}$/.test(rteFinalTime)) {
                    this.setScratchpadMessage(NXSystemMessages.formatError);
                    return false;
                }

                if (this.isFinalTimeInRange(rteFinalTime)) {
                    this._rteFinalWeightEntered = false;
                    this._rteFinalTimeEntered = true;
                    this._routeFinalFuelTime = FMCMainDisplay.hhmmToMinutes(rteFinalTime.padStart(4,"0"));
                    return true;
                } else {
                    this.setScratchpadMessage(NXSystemMessages.entryOutOfRange);
                    return false;
                }
            }
        }
        this.setScratchpadMessage(NXSystemMessages.notAllowed);
        return false;
    }

    /**
     *
     * @param {string} s
     * @returns {Promise<boolean>}
     */
    async trySetRouteFinalFuel(s) {
        if (s === FMCMainDisplay.clrValue) {
            this._routeFinalFuelTime = this._routeFinalFuelTimeDefault;
            this._rteFinalWeightEntered = false;
            this._rteFinalTimeEntered = false;
            return true;
        }
        if (s) {
            // Time entry must start with '/'
            if (s.startsWith("/")) {
                return this.trySetRouteFinalTime(s);
            } else {
                // If not time, try to parse as weight
                // Weight can be entered with optional trailing slash, if so remove it before parsing the value
                const enteredValue = s.endsWith("/") ? s.slice(0, -1) : s;

                if (!this.representsDecimalNumber(enteredValue)) {
                    this.setScratchpadMessage(NXSystemMessages.formatError);
                    return false;
                }

                const rteFinalWeight = NXUnits.userToKg(parseFloat(enteredValue));

                if (this.isFinalFuelInRange(rteFinalWeight)) {
                    this._rteFinalWeightEntered = true;
                    this._rteFinalTimeEntered = false;
                    this._routeFinalFuelWeight = rteFinalWeight;
                    this._routeFinalFuelTime = (rteFinalWeight * 1000) / this._rteFinalCoeffecient;
                    return true;
                } else {
                    this.setScratchpadMessage(NXSystemMessages.entryOutOfRange);
                    return false;
                }
            }
        }
        this.setScratchpadMessage(NXSystemMessages.notAllowed);
        return false;
    }

    getRouteReservedWeight() {
        if (this.isFlying()) {
            return 0;
        }
        if (!this.routeReservedEntered() && (this._rteFinalCoeffecient !== 0)) {
            const fivePercentWeight = this._routeReservedPercent * this._routeTripFuelWeight / 100;
            const fiveMinuteHoldingWeight = (5 * this._rteFinalCoeffecient) / 1000;

            return fivePercentWeight > fiveMinuteHoldingWeight ? fivePercentWeight : fiveMinuteHoldingWeight;
        }
        if (isFinite(this._routeReservedWeight) && this._routeReservedWeight !== 0) {
            return this._routeReservedWeight;
        } else {
            return this._routeReservedPercent * this._routeTripFuelWeight / 100;
        }
    }

    getRouteReservedPercent() {
        if (this.isFlying()) {
            return 0;
        }
        if (isFinite(this._routeReservedWeight) && isFinite(this.blockFuel) && this._routeReservedWeight !== 0) {
            return this._routeReservedWeight / this._routeTripFuelWeight * 100;
        }
        return this._routeReservedPercent;
    }

    trySetRouteReservedPercent(s) {
        if (!this.isFlying()) {
            if (s) {
                if (s === FMCMainDisplay.clrValue) {
                    this._rteReservedWeightEntered = false;
                    this._rteReservedPctEntered = false;
                    this._routeReservedWeight = 0;
                    this._routeReservedPercent = 5;
                    this._rteRsvPercentOOR = false;
                    return true;
                }
                // Percentage entry must start with '/'
                if (s.startsWith("/")) {
                    const enteredValue = s.slice(1);

                    if (!this.representsDecimalNumber(enteredValue)) {
                        this.setScratchpadMessage(NXSystemMessages.formatError);
                        return false;
                    }

                    const rteRsvPercent = parseFloat(enteredValue);

                    if (!this.isRteRsvPercentInRange(rteRsvPercent)) {
                        this.setScratchpadMessage(NXSystemMessages.entryOutOfRange);
                        return false;
                    }

                    this._rteRsvPercentOOR = false;
                    this._rteReservedPctEntered = true;
                    this._rteReservedWeightEntered = false;

                    if (isFinite(rteRsvPercent)) {
                        this._routeReservedWeight = NaN;
                        this._routeReservedPercent = rteRsvPercent;
                        return true;
                    }
                }
            }
        }
        this.setScratchpadMessage(NXSystemMessages.notAllowed);
        return false;
    }

    /**
     * Checks input and passes to trySetCruiseFl()
     * @param input
     * @returns {boolean} input passed checks
     */
    trySetCruiseFlCheckInput(input) {
        if (input === FMCMainDisplay.clrValue) {
            this.setScratchpadMessage(NXSystemMessages.notAllowed);
            return false;
        }
        const flString = input.replace("FL", "");
        if (!flString) {
            this.setScratchpadMessage(NXSystemMessages.notAllowed);
            return false;
        }
        return this.trySetCruiseFl(parseFloat(flString));
    }

    /**
     * Sets new Cruise FL if all conditions good
     * @param fl {number} Altitude or FL
     * @returns {boolean} input passed checks
     */
    trySetCruiseFl(fl) {
        if (!isFinite(fl)) {
            this.setScratchpadMessage(NXSystemMessages.notAllowed);
            return false;
        }
        if (fl >= 1000) {
            fl = Math.floor(fl / 100);
        }
        if (fl > this.maxCruiseFL) {
            this.setScratchpadMessage(NXSystemMessages.entryOutOfRange);
            return false;
        }
        const phase = this.flightPhaseManager.phase;
        const selFl = Math.floor(Math.max(0, Simplane.getAutoPilotDisplayedAltitudeLockValue("feet")) / 100);
        if (fl < selFl && (phase === FmgcFlightPhases.CLIMB || phase === FmgcFlightPhases.APPROACH || phase === FmgcFlightPhases.GOAROUND)) {
            this.setScratchpadMessage(NXSystemMessages.entryOutOfRange);
            return false;
        }

        if (fl <= 0 || fl > this.maxCruiseFL) {
            this.setScratchpadMessage(NXSystemMessages.entryOutOfRange);
            return false;
        }

        this.flightPlanService.setPerformanceData('cruiseFlightLevel', fl);
        this.onUpdateCruiseLevel(fl);

        return true;
    }

    onUpdateCruiseLevel(newCruiseLevel) {
        SimVar.SetSimVarValue('L:AIRLINER_CRUISE_ALTITUDE', 'number', newCruiseLevel * 100);

        this._cruiseEntered = true;
        this.cruiseTemperature = undefined;
        this.updateConstraints();

        this.flightPhaseManager.handleNewCruiseAltitudeEntered(newCruiseLevel);
    }

    trySetRouteReservedFuel(s) {
        if (!this.isFlying()) {
            if (s) {
                if (s === FMCMainDisplay.clrValue) {
                    this._rteReservedWeightEntered = false;
                    this._rteReservedPctEntered = false;
                    this._routeReservedWeight = 0;
                    this._routeReservedPercent = 5;
                    this._rteRsvPercentOOR = false;
                    return true;
                }
                // Percentage entry must start with '/'
                if (s.startsWith("/")) {
                    return this.trySetRouteReservedPercent(s);
                } else {
                    // If not percentage, try to parse as weight
                    // Weight can be entered with optional trailing slash, if so remove it before parsing the value
                    const enteredValue = s.endsWith("/") ? s.slice(0, -1) : s;

                    if (!this.representsDecimalNumber(enteredValue)) {
                        this.setScratchpadMessage(NXSystemMessages.formatError);
                        return false;
                    }

                    const rteRsvWeight = NXUnits.userToKg(parseFloat(enteredValue));

                    if (!this.isRteRsvFuelInRange(rteRsvWeight)) {
                        this.setScratchpadMessage(NXSystemMessages.entryOutOfRange);
                        return false;
                    }

                    this._rteReservedWeightEntered = true;
                    this._rteReservedPctEntered = false;

                    if (isFinite(rteRsvWeight)) {
                        this._routeReservedWeight = rteRsvWeight;
                        this._routeReservedPercent = 0;

                        if (!this.isRteRsvPercentInRange(this.getRouteReservedPercent())) { // Bit of a hacky method due previous tight coupling of weight and percentage calculations
                            this._rteRsvPercentOOR = true;
                        }

                        return true;
                    }
                }
            }
        }
        this.setScratchpadMessage(NXSystemMessages.notAllowed);
        return false;
    }

    trySetZeroFuelWeightZFWCG(s) {
        if (s) {
            if (s.includes("/")) {
                const sSplit = s.split("/");
                const zfw = NXUnits.userToKg(parseFloat(sSplit[0]));
                const zfwcg = parseFloat(sSplit[1]);
                if (isFinite(zfw) && isFinite(zfwcg)) {
                    if (this.isZFWInRange(zfw) && this.isZFWCGInRange(zfwcg)) {
                        this._zeroFuelWeightZFWCGEntered = true;
                        this.zeroFuelWeight = zfw;
                        this.zeroFuelWeightMassCenter = zfwcg;
                        return true;
                    }
                    this.setScratchpadMessage(NXSystemMessages.entryOutOfRange);
                    return false;
                }
                if (!this._zeroFuelWeightZFWCGEntered) {
                    this.setScratchpadMessage(NXSystemMessages.notAllowed);
                    return false;
                }
                if (this.isZFWInRange(zfw)) {
                    this.zeroFuelWeight = zfw;
                    return true;
                }
                if (this.isZFWCGInRange(zfwcg)) {
                    this.zeroFuelWeightMassCenter = zfwcg;
                    return true;
                }
                this.setScratchpadMessage(NXSystemMessages.entryOutOfRange);
                return false;
            }
            if (!this._zeroFuelWeightZFWCGEntered) {
                this.setScratchpadMessage(NXSystemMessages.notAllowed);
                return false;
            }
            const zfw = NXUnits.userToKg(parseFloat(s));
            if (this.isZFWInRange(zfw)) {
                this.zeroFuelWeight = zfw;
                return true;
            }
            this.setScratchpadMessage(NXSystemMessages.entryOutOfRange);
            return false;
        }
        this.setScratchpadMessage(NXSystemMessages.formatError);
        return false;
    }

    /**
     *
     * @returns {number} Returns estimated fuel on board when arriving at the destination
     */
    getDestEFOB(useFOB = false) {
        return (useFOB ? this.getFOB() : this.blockFuel) - this._routeTripFuelWeight - this.taxiFuelWeight;
    }

    /**
     * @returns {number} Returns EFOB when arriving at the alternate dest
     */
    getAltEFOB(useFOB = false) {
        return this.getDestEFOB(useFOB) - this._routeAltFuelWeight;
    }

    trySetBlockFuel(s) {
        if (s === FMCMainDisplay.clrValue) {
            this.blockFuel = undefined;
            this._blockFuelEntered = false;
            this._fuelPredDone = false;
            this._fuelPlanningPhase = this._fuelPlanningPhases.PLANNING;
            return true;
        }
        const value = NXUnits.userToKg(parseFloat(s));
        if (isFinite(value) && this.isBlockFuelInRange(value)) {
            if (this.isBlockFuelInRange(value)) {
                this.blockFuel = value;
                this._blockFuelEntered = true;
                return true;
            } else {
                this.setScratchpadMessage(NXSystemMessages.entryOutOfRange);
                return false;
            }
        }
        this.setScratchpadMessage(NXSystemMessages.notAllowed);
        return false;
    }

    async trySetAverageWind(s) {
        const validDelims = ["TL", "T", "+", "HD", "H", "-"];
        const matchedIndex = validDelims.findIndex(element => s.startsWith(element));
        const digits = matchedIndex >= 0 ? s.replace(validDelims[matchedIndex], "") : s;
        const isNum = /^\d+$/.test(digits);
        if (!isNum) {
            this.setScratchpadMessage(NXSystemMessages.formatError);
            return false;
        }
        const wind = parseInt(digits);
        this._windDir = matchedIndex <= 2 ? this._windDirections.TAILWIND : this._windDirections.HEADWIND;
        if (wind > 250) {
            this.setScratchpadMessage(NXSystemMessages.entryOutOfRange);
            return false;
        }
        this.averageWind = wind;
        return true;
    }

    trySetPreSelectedClimbSpeed(s) {
        const isNextPhase = this.flightPhaseManager.phase === FmgcFlightPhases.TAKEOFF;
        if (s === FMCMainDisplay.clrValue) {
            this.preSelectedClbSpeed = undefined;
            if (isNextPhase) {
                this.updatePreSelSpeedMach(undefined);
            }
            return true;
        }

        const SPD_REGEX = /\d{1,3}/;
        if (s.match(SPD_REGEX) === null) {
            this.setScratchpadMessage(NXSystemMessages.formatError);
            return false;
        }

        const spd = parseInt(s);
        if (!Number.isFinite(spd)) {
            this.setScratchpadMessage(NXSystemMessages.formatError);
            return false
        }

        if (spd < 100 || spd > 350) {
            this.setScratchpadMessage(NXSystemMessages.entryOutOfRange);
            return false;
        }

        this.preSelectedClbSpeed = spd;
        if (isNextPhase) {
            this.updatePreSelSpeedMach(spd);
        }

        return true;
    }

    trySetPreSelectedCruiseSpeed(s) {
        const isNextPhase = this.flightPhaseManager.phase === FmgcFlightPhases.CLIMB;
        if (s === FMCMainDisplay.clrValue) {
            this.preSelectedCrzSpeed = undefined;
            if (isNextPhase) {
                this.updatePreSelSpeedMach(undefined);
            }
            return true;
        }

        const MACH_OR_SPD_REGEX = /^(\.\d{1,2}|\d{1,3})$/;
        if (s.match(MACH_OR_SPD_REGEX) === null) {
            this.setScratchpadMessage(NXSystemMessages.formatError);
            return false;
        }

        const v = parseFloat(s);
        if (!Number.isFinite(v)) {
            this.setScratchpadMessage(NXSystemMessages.formatError);
            return false;
        }

        if (v < 1) {
            const mach = Math.round(v * 100) / 100;
            if (mach < 0.15 || mach > 0.82) {
                this.setScratchpadMessage(NXSystemMessages.entryOutOfRange);
                return false;
            }

            this.preSelectedCrzSpeed = mach;
        } else {
            const spd = Math.round(v);
            if (spd < 100 || spd > 350) {
                this.setScratchpadMessage(NXSystemMessages.entryOutOfRange);
                return false;
            }

            this.preSelectedCrzSpeed = spd;
        }

        if (isNextPhase) {
            this.updatePreSelSpeedMach(this.preSelectedCrzSpeed);
        }

        return true;
    }

    setPerfApprQNH(s) {
        if (s === FMCMainDisplay.clrValue) {
            const dest = this.flightPlanService.active.destinationAirport;
            const distanceToDestination = Number.isFinite(this.getDistanceToDestination()) ? this.getDistanceToDestination() : -1;

            if (dest && distanceToDestination < 180) {
                this.setScratchpadMessage(NXSystemMessages.notAllowed);
                return false;
            } else {
                this.perfApprQNH = NaN;
                return true;
            }
        }

        const value = parseFloat(s);
        const HPA_REGEX = /^[01]?[0-9]{3}$/;
        const INHG_REGEX = /^([23][0-9]|[0-9]{2}\.)[0-9]{2}$/;

        if (HPA_REGEX.test(s)) {
            if (value >= 745 && value <= 1050) {
                this.perfApprQNH = value;
                SimVar.SetSimVarValue("L:A32NX_DESTINATION_QNH", "Millibar", this.perfApprQNH);
                return true;
            } else {
                this.setScratchpadMessage(NXSystemMessages.entryOutOfRange);
                return false;
            }
        } else if (INHG_REGEX.test(s)) {
            if (value >= 2200 && value <= 3100) {
                this.perfApprQNH = value / 100;
                SimVar.SetSimVarValue("L:A32NX_DESTINATION_QNH", "Millibar", this.perfApprQNH * 33.8639);
                return true;
            } else if (value >= 22.0 && value <= 31.00) {
                this.perfApprQNH = value;
                SimVar.SetSimVarValue("L:A32NX_DESTINATION_QNH", "Millibar", this.perfApprQNH * 33.8639);
                return true;
            } else {
                this.setScratchpadMessage(NXSystemMessages.entryOutOfRange);
                return false;
            }
        }
        this.setScratchpadMessage(NXSystemMessages.formatError);
        return false;
    }

    setPerfApprTemp(s) {
        if (s === FMCMainDisplay.clrValue) {
            const dest = this.flightPlanService.active.destinationAirport;
            const distanceToDestination = Number.isFinite(this.getDistanceToDestination()) ? this.getDistanceToDestination() : -1;

            if (dest && distanceToDestination < 180) {
                this.setScratchpadMessage(NXSystemMessages.notAllowed);
                return false;
            } else {
                this.perfApprTemp = NaN;
                return true;
            }
        }

        if (!/^[\+\-]?\d{1,2}$/.test(s)) {
            this.setScratchpadMessage(NXSystemMessages.formatError);
            return false;
        }
        this.perfApprTemp = parseInt(s);
        return true;
    }

    setPerfApprWind(s) {
        if (s === FMCMainDisplay.clrValue) {
            this.perfApprWindHeading = NaN;
            this.perfApprWindSpeed = NaN;
            return true;
        }

        // both must be entered
        if (!/^\d{1,3}\/\d{1,3}$/.test(s)) {
            this.setScratchpadMessage(NXSystemMessages.formatError);
            return false;
        }
        const [dir, mag] = s.split("/").map((v) => parseInt(v));
        if (dir > 360 || mag > 500) {
            this.setScratchpadMessage(NXSystemMessages.entryOutOfRange);
            return false;
        }
        this.perfApprWindHeading = dir % 360; // 360 is displayed as 0
        this.perfApprWindSpeed = mag;
        return true;
    }

    setPerfApprTransAlt(s) {
        if (s === FMCMainDisplay.clrValue) {
            this.flightPlanService.setPerformanceData('pilotTransitionLevel', undefined);
            this.updateTransitionAltitudeLevel();
            return true;
        }

        if (!/^\d{4,5}$/.test(s)) {
            this.setScratchpadMessage(NXSystemMessages.formatError);
            return false;
        }
        const value = Math.round(parseInt(s) / 10) * 10;
        if (value < 1000 || value > 45000) {
            this.setScratchpadMessage(NXSystemMessages.entryOutOfRange);
            return false;
        }

        this.flightPlanService.setPerformanceData('pilotTransitionLevel', Math.round(value / 100));
        this.updateTransitionAltitudeLevel();
        return true;
    }

    /**
     * VApp for _selected_ landing config
     */
    getVApp() {
        if (isFinite(this.vApp)) {
            return this.vApp;
        }
        return this.approachSpeeds.vapp;
    }

    /**
     * VApp for _selected_ landing config with GSMini correction
     */
    getVAppGsMini() {
        let vAppTarget = this.getVApp();
        if (isFinite(this.perfApprWindSpeed) && isFinite(this.perfApprWindHeading)) {
            vAppTarget = NXSpeedsUtils.getVtargetGSMini(vAppTarget, NXSpeedsUtils.getHeadWindDiff(this._towerHeadwind));
        }
        return vAppTarget;
    }

    //Needs PR Merge #3154
    setPerfApprVApp(s) {
        if (s === FMCMainDisplay.clrValue) {
            if (isFinite(this.vApp)) {
                this.vApp = NaN;
                return true;
            }
        } else {
            if (s.includes(".")) {
                this.setScratchpadMessage(NXSystemMessages.formatError);
                return false;
            }
            const value = parseInt(s);
            if (isFinite(value) && value >= 90 && value <= 350) {
                this.vApp = value;
                return true;
            }
            this.setScratchpadMessage(NXSystemMessages.entryOutOfRange);
            return false;
        }
        this.setScratchpadMessage(NXSystemMessages.notAllowed);
        return false;
    }

    /**
     * Tries to estimate the landing weight at destination
     * NaN on failure
     */
    tryEstimateLandingWeight() {
        const altActive = false;
        const landingWeight = this.zeroFuelWeight + (altActive ? this.getAltEFOB(true) : this.getDestEFOB(true));
        return isFinite(landingWeight) ? landingWeight : NaN;
    }

    setPerfApprMDA(s) {
        if (s === FMCMainDisplay.clrValue) {
            this.perfApprMDA = null;
            SimVar.SetSimVarValue("L:AIRLINER_MINIMUM_DESCENT_ALTITUDE", "feet", 0);
            return true;
        } else if (s.match(/^[0-9]{1,5}$/) !== null) {
            const value = parseInt(s);

            const activePlan = this.flightPlanService.active;

            let ldgRwy = activePlan.destinationRunway;

            if (!ldgRwy) {
                if (activePlan.availableDestinationRunways.length > 0) {
                    ldgRwy = activePlan.availableDestinationRunways[0];
                }
            }

            const limitLo = ldgRwy ? ldgRwy.thresholdLocation.alt : 0;
            const limitHi = ldgRwy ? ldgRwy.thresholdLocation.alt + 5000 : 39000;

            if (value >= limitLo && value <= limitHi) {
                this.perfApprMDA = value;
                SimVar.SetSimVarValue("L:AIRLINER_MINIMUM_DESCENT_ALTITUDE", "feet", this.perfApprMDA);
                return true;
            }
            this.setScratchpadMessage(NXSystemMessages.entryOutOfRange);
            return false;
        } else {
            this.setScratchpadMessage(NXSystemMessages.formatError);
            return false;
        }
    }

    setPerfApprDH(s) {
        if (s === FMCMainDisplay.clrValue) {
            this.perfApprDH = null;
            // SimVar.SetSimVarValue("L:A32NX_DECISION_HEIGHT", "feet", -1);
            return true;
        }

        if (s === "NO" || s === "NO DH" || s === "NODH") {
            this.perfApprDH = "NO DH";
            SimVar.SetSimVarValue("L:AIRLINER_DECISION_HEIGHT", "feet", -2);
            return true;
        } else if (s.match(/^[0-9]{1,5}$/) !== null) {
            const value = parseInt(s);
            if (value >= 0 && value <= 5000) {
                this.perfApprDH = value;
                SimVar.SetSimVarValue("L:AIRLINER_DECISION_HEIGHT", "feet", this.perfApprDH);
                return true;
            } else {
                this.setScratchpadMessage(NXSystemMessages.entryOutOfRange);
                return false;
            }
        } else {
            this.setScratchpadMessage(NXSystemMessages.formatError);
            return false;
        }
    }

    setPerfApprFlaps3(s) {
        this.perfApprFlaps3 = s;
        SimVar.SetSimVarValue("L:A32NX_SPEEDS_LANDING_CONF3", "boolean", s);
    }

    /** @param {string} icao ID of the navaid to de-select */
    deselectNavaid(icao) {
        this.navigation.getNavaidTuner().deselectNavaid(icao);
    }

    reselectNavaid(icao) {
        this.navigation.getNavaidTuner().reselectNavaid(icao);
    }

    /** @returns {string[]} icaos of deselected navaids */
    get deselectedNavaids() {
        return this.navigation.getNavaidTuner().deselectedNavaids;
    }

    getVorTuningData(index) {
        return this.navigation.getNavaidTuner().getVorRadioTuningStatus(index);
    }

    /**
     * Set a manually tuned VOR
     * @param {1 | 2} index
     * @param {RawVor | number | null} facilityOrFrequency null to clear
     */
    setManualVor(index, facilityOrFrequency) {
        return this.navigation.getNavaidTuner().setManualVor(index, facilityOrFrequency);
    }

    /**
     * Set a VOR course
     * @param {1 | 2} index
     * @param {number | null} course null to clear
     */
    setVorCourse(index, course) {
        return this.navigation.getNavaidTuner().setVorCourse(index, course);
    }

    getMmrTuningData(index) {
        return this.navigation.getNavaidTuner().getMmrRadioTuningStatus(index);
    }

    /**
     * Set a manually tuned ILS
     * @param {RawVor | number | null} facilityOrFrequency null to clear
     */
    async setManualIls(facilityOrFrequency) {
        return await this.navigation.getNavaidTuner().setManualIls(facilityOrFrequency);
    }

    /**
     * Set an ILS course
     * @param {number | null} course null to clear
     */
    setIlsCourse(course) {
        return this.navigation.getNavaidTuner().setIlsCourse(course);
    }

    getAdfTuningData(index) {
        return this.navigation.getNavaidTuner().getAdfRadioTuningStatus(index);
    }

    /**
     * Set a manually tuned NDB
     * @param {1 | 2} index
     * @param {RawNdb | number | null} facilityOrFrequency null to clear
     */
    setManualAdf(index, facilityOrFrequency) {
        return this.navigation.getNavaidTuner().setManualAdf(index, facilityOrFrequency);
    }

    isMmrTuningLocked() {
        return this.navigation.getNavaidTuner().isMmrTuningLocked();
    }

    isFmTuningActive() {
        return this.navigation.getNavaidTuner().isFmTuningActive();
    }

    /**
     * Get the currently selected navaids
     * @returns {SelectedNavaid[]}
     */
    getSelectedNavaids() {
        // FIXME 2 when serving CDU 2
        return this.navigation.getSelectedNavaids(1);
    }

    updateFuelVars() {
        this.blockFuel = SimVar.GetSimVarValue("FUEL TOTAL QUANTITY", "gallons") * SimVar.GetSimVarValue("FUEL WEIGHT PER GALLON", "kilograms") / 1000;
    }

    /**
     * Set the takeoff flap config
     * @param {0 | 1 | 2 | 3 | null} flaps
     */
    /* private */ setTakeoffFlaps(flaps) {
        if (flaps !== this.flaps) {
            this.flaps = flaps;
            SimVar.SetSimVarValue("L:A32NX_TO_CONFIG_FLAPS", "number", this.flaps !== null ? this.flaps : -1);

            this.arincDiscreteWord2.setBitValue(13, this.flaps === 0);
            this.arincDiscreteWord2.setBitValue(14, this.flaps === 1);
            this.arincDiscreteWord2.setBitValue(15, this.flaps === 2);
            this.arincDiscreteWord2.setBitValue(16, this.flaps === 3);
            this.arincDiscreteWord2.ssm = Arinc429Word.SignStatusMatrix.NormalOperation;
        }
    }

    /**
     * Set the takeoff trim config
     * @param {number | null} ths
     */
    /* private */ setTakeoffTrim(ths) {
        if (ths !== this.ths) {
            this.ths = ths;
            // legacy vars
            SimVar.SetSimVarValue("L:A32NX_TO_CONFIG_THS", "degree", this.ths ? this.ths : 0);
            SimVar.SetSimVarValue("L:A32NX_TO_CONFIG_THS_ENTERED", "bool", this.ths !== null);

            const ssm = this.ths !== null ? Arinc429Word.SignStatusMatrix.NormalOperation : Arinc429Word.SignStatusMatrix.NoComputedData;

            this.arincTakeoffPitchTrim.setBnrValue(this.ths ? -this.ths : 0, ssm, 12, 180, -180);
        }
    }

    trySetFlapsTHS(s) {
        if (s === FMCMainDisplay.clrValue) {
            this.setTakeoffFlaps(null);
            this.setTakeoffTrim(null);
            this.tryCheckToData();
            return true;
        }

        let newFlaps = null;
        let newThs = null;

        let [flaps, ths] = s.split("/");

        if (flaps && flaps.length > 0) {
            if (!/^\d$/.test(flaps)) {
                this.setScratchpadMessage(NXSystemMessages.formatError);
                return false;
            }

            flaps = parseInt(flaps);
            if (flaps < 0 || flaps > 3) {
                this.setScratchpadMessage(NXSystemMessages.entryOutOfRange);
                return false;
            }

            newFlaps = flaps;
        }

        if (ths && ths.length > 0) {
            // allow AAN.N and N.NAA, where AA is UP or DN
            if (!/^(UP|DN)(\d|\d?\.\d|\d\.\d?)|(\d|\d?\.\d|\d\.\d?)(UP|DN)$/.test(ths)) {
                this.setScratchpadMessage(NXSystemMessages.formatError);
                return false;
            }

            let direction = null;
            ths = ths.replace(/(UP|DN)/g, (substr) => {
                direction = substr;
                return "";
            });

            if (direction) {
                ths = parseFloat(ths);
                if (direction === "DN") {
                    // Note that 0 *= -1 will result in -0, which is strictly
                    // the same as 0 (that is +0 === -0) and doesn't make a
                    // difference for the calculation itself. However, in order
                    // to differentiate between DN0.0 and UP0.0 we'll do check
                    // later when displaying this value using Object.is to
                    // determine whether the pilot entered DN0.0 or UP0.0.
                    ths *= -1;
                }
                if (!isFinite(ths) || ths < -5 || ths > 7) {
                    this.setScratchpadMessage(NXSystemMessages.entryOutOfRange);
                    return false;
                }
                newThs = ths;
            }
        }

        if (newFlaps !== null) {
            if (this.flaps !== null) {
                this.tryCheckToData();
            }
            this.setTakeoffFlaps(newFlaps);
        }
        if (newThs !== null) {
            if (this.ths !== null) {
                this.tryCheckToData();
            }
            this.setTakeoffTrim(newThs);
        }
        return true;
    }

    checkEFOBBelowMin() {
        if (!this._minDestFobEntered) {
            this.tryUpdateMinDestFob();
        }
        const EFOBBelMin = this.isAnEngineOn() ? this.getDestEFOB(true) : this.getDestEFOB(false);

        if (EFOBBelMin < this._minDestFob) {
            if (this.isAnEngineOn()) {
                setTimeout(() => {
                    this.addMessageToQueue(NXSystemMessages.destEfobBelowMin, () => {
                        return this._EfobBelowMinClr === true;
                    }, () => {
                        this._EfobBelowMinClr = true;
                    });
                }, 180000);
            } else {
                this.addMessageToQueue(NXSystemMessages.destEfobBelowMin, () => {
                    return this._EfobBelowMinClr === true;
                }, () => {
                    this._EfobBelowMinClr = true;
                });
            }
        }
    }

    updateTowerHeadwind() {
        if (isFinite(this.perfApprWindSpeed) && isFinite(this.perfApprWindHeading)) {
            const activePlan = this.flightPlanService.active;

            if (activePlan.destinationRunway) {
                this._towerHeadwind = NXSpeedsUtils.getHeadwind(this.perfApprWindSpeed, this.perfApprWindHeading, activePlan.destinationRunway.magneticBearing);
            }
        }
    }
    _getV1Speed() {
        return (new NXSpeedsTo(this.getGW(), this.flaps ? this.flaps : 1, Simplane.getAltitude())).v1;
    }

    _getVRSpeed() {
        return (new NXSpeedsTo(this.getGW(), this.flaps ? this.flaps : 1, Simplane.getAltitude())).vr;
    }

    _getV2Speed() {
        return (new NXSpeedsTo(this.getGW(), this.flaps ? this.flaps : 1, Simplane.getAltitude())).v2;
    }

    /**
     * Called after Flaps or THS change
     */
    tryCheckToData() {
        if (isFinite(this.v1Speed) || isFinite(this.vRSpeed) || isFinite(this.v2Speed)) {
            this.addMessageToQueue(NXSystemMessages.checkToData);
        }
    }

    /**
     * Called after runway change
     * - Sets confirmation prompt state for every entry whether it is defined or not
     * - Adds message when at least one entry needs to be confirmed
     * Additional:
     *   Only prompt the confirmation of FLEX TEMP when the TO runway was changed, not on initial insertion of the runway
     */
    onToRwyChanged() {
        const activePlan = this.flightPlanService.active;
        const selectedRunway = activePlan.originRunway;

        if (!!selectedRunway) {
            const toRunway = Avionics.Utils.formatRunway(selectedRunway.ident);
            if (toRunway === this.toRunway) {
                return;
            }
            if (!!this.toRunway) {
                this.toRunway = toRunway;
                this._toFlexChecked = !isFinite(this.perfTOTemp);
                this.unconfirmedV1Speed = this.v1Speed;
                this.unconfirmedVRSpeed = this.vRSpeed;
                this.unconfirmedV2Speed = this.v2Speed;
                this.v1Speed = undefined;
                this.vRSpeed = undefined;
                this.v2Speed = undefined;

                if (!this.unconfirmedV1Speed && !this.unconfirmedVRSpeed && !this.unconfirmedV2Speed) {
                    return;
                }
                this.addMessageToQueue(NXSystemMessages.checkToData, (mcdu) => !this.unconfirmedV1Speed && !this.unconfirmedVRSpeed && !this.unconfirmedV2Speed && mcdu._toFlexChecked);
            }
            this.toRunway = toRunway;
        }
    }

    /**
     * Switches to the next/new perf page (if new flight phase is in order) or reloads the current page
     * @param _old {FmgcFlightPhases}
     * @param _new {FmgcFlightPhases}
     */
    tryUpdatePerfPage(_old, _new) {
        // Ensure we have a performance page selected...
        if (this.page.Current < this.page.PerformancePageTakeoff || this.page.Current > this.page.PerformancePageGoAround) {
            return;
        }

        const curPerfPagePhase = (() => {
            switch (this.page.Current) {
                case this.page.PerformancePageTakeoff : return FmgcFlightPhases.TAKEOFF;
                case this.page.PerformancePageClb : return FmgcFlightPhases.CLIMB;
                case this.page.PerformancePageCrz : return FmgcFlightPhases.CRUISE;
                case this.page.PerformancePageDes : return FmgcFlightPhases.DESCENT;
                case this.page.PerformancePageAppr : return FmgcFlightPhases.APPROACH;
                case this.page.PerformancePageGoAround : return FmgcFlightPhases.GOAROUND;
            }
        })();

        if (_new > _old) {
            if (_new >= curPerfPagePhase) {
                CDUPerformancePage.ShowPage(this, _new);
            }
        } else if (_old === curPerfPagePhase) {
            CDUPerformancePage.ShowPage(this, _old);
        }
    }

    routeReservedEntered() {
        return this._rteReservedWeightEntered || this._rteReservedPctEntered;
    }

    routeFinalEntered() {
        return this._rteFinalWeightEntered || this._rteFinalTimeEntered;
    }

    /**
     * Check if a place is the correct format for a runway
     * @param {string} s
     * @returns true if valid runway format
     * @deprecated use {@link Fmgc.WaypointEntryUtils.isRunwayFormat}
     */
    isRunwayFormat(s) {
        return Fmgc.WaypointEntryUtils.isRunwayFormat(s);
        return s.match(/^([A-Z]{4})([0-9]{2}[RCL]?)$/) !== null;
    }

    /**
     * Check if a place is the correct format for a latitude/longitude
     * @param {string} s
     * @returns true if valid lat/lon format
     * @deprecated use {@link Fmgc.WaypointEntryUtils.isLatLonFormat}
     */
    isLatLonFormat(s) {
        return Fmgc.WaypointEntryUtils.isLatLonFormat(s);
        return s.match(/^(N|S)?([0-9]{2,4}\.[0-9])(N|S)?\/(E|W)?([0-9]{2,5}\.[0-9])(E|W)?$/) !== null;
    }

    /**
     * Parse a lat/lon string into a position
     * @param {string} place
     * @throws {McduMessage}
     * @returns {LatLongAlt}
     * @deprecated use {@link Fmgc.WaypointEntryUtils.parseLatLon}
     */
    parseLatLon(place) {
        return Fmgc.WaypointEntryUtils.parseLatLon(place);
        const latlon = place.match(/^(N|S)?([0-9]{2,4}\.[0-9])(N|S)?\/(E|W)?([0-9]{2,5}\.[0-9])(E|W)?$/);
        if (latlon !== null) {
            const latB = (latlon[1] || "") + (latlon[3] || "");
            const lonB = (latlon[4] || "") + (latlon[6] || "");
            const latDdigits = latlon[2].length === 4 ? 3 : 4;
            const latD = parseInt(latlon[2].substring(0, latlon[2].length - latDdigits));
            const latM = parseFloat(latlon[2].substring(latlon[2].length - latDdigits));
            const lonDdigits = latlon[5].length === 4 ? 3 : 4;
            const lonD = parseInt(latlon[5].substring(0, latlon[5].length - lonDdigits));
            const lonM = parseFloat(latlon[5].substring(latlon[5].length - lonDdigits));
            if (latB.length !== 1 || lonB.length !== 1 || !isFinite(latM) || !isFinite(lonM)) {
                throw NXSystemMessages.formatError;
            }
            if (latD > 90 || latM > 59.9 || lonD > 180 || lonM > 59.9) {
                throw NXSystemMessages.entryOutOfRange;
            }
            const lat = (latD + latM / 60) * (latB === "S" ? -1 : 1);
            const lon = (lonD + lonM / 60) * (lonB === "W" ? -1 : 1);
            return new LatLongAlt(lat, lon);
        }
        throw NXSystemMessages.formatError;
    }

    /**
     * Check if a place is the correct format
     * @param {string} s
     * @returns true if valid place format
     * @deprecated use {@link Fmgc.WaypointEntryUtils.isPlaceFormat}
     */
    isPlaceFormat(s) {
        return Fmgc.WaypointEntryUtils.isPlaceFormat(s);
        return s.match(/^[A-Z0-9]{2,7}$/) !== null || this.isRunwayFormat(s);
    }

    /**
     * Parse a place string into a position
     * @param {string} place
     * @throws {McduMessage}
     * @returns {WayPoint}
     * @deprecated use {@link Fmgc.WaypointEntryUtils.parsePlace}
     */
    async parsePlace(place) {
        return Fmgc.WaypointEntryUtils.parsePlace(this, place);
        if (this.isRunwayFormat(place)) {
            return Fmgc.WaypointEntryUtils.parseRunway(place);
        }

        return new Promise((resolve, reject) => {
            this.getOrSelectWaypointByIdent(place, (waypoint) => {
                if (waypoint) {
                    return resolve(waypoint);
                } else {
                    return reject(NXSystemMessages.notInDatabase);
                }
            });
        });
    }

    /**
     * Check if a string is a valid place-bearing/place-bearing format
     * @param {string} s
     * @returns true if valid place format
     * @deprecated use {@link Fmgc.WaypointEntryUtils.isPbxFormat}
     */
    isPbxFormat(s) {
        return Fmgc.WaypointEntryUtils.isPbxFormat(s);
        const pbx = s.match(/^([^\-\/]+)\-([0-9]{1,3})\/([^\-\/]+)\-([0-9]{1,3})$/);
        return pbx !== null && this.isPlaceFormat(pbx[1]) && this.isPlaceFormat(pbx[3]);
    }

    /**
     * Parse a place-bearing/place-bearing string
     * @param {string} s place-bearing/place-bearing
     * @throws {McduMessage}
     * @returns {[WayPoint, number, WayPoint, number]} place and true bearing * 2
     * @deprecated use {@link Fmgc.WaypointEntryUtils.parsePbx}
     */
    async parsePbx(s) {
        return Fmgc.WaypointEntryUtils.parsePbx(this, s);
        const pbx = s.match(/^([^\-\/]+)\-([0-9]{1,3})\/([^\-\/]+)\-([0-9]{1,3})$/);
        if (pbx === null) {
            throw NXSystemMessages.formatError;
        }
        const brg1 = parseInt(pbx[2]);
        const brg2 = parseInt(pbx[4]);
        if (brg1 > 360 || brg2 > 360) {
            throw NXSystemMessages.entryOutOfRange;
        }
        const place1 = await this.parsePlace(pbx[1]);
        const magVar1 = A32NX_Util.getRadialMagVar(place1);
        const place2 = await this.parsePlace(pbx[3]);
        const magVar2 = A32NX_Util.getRadialMagVar(place2);

        return [place1, A32NX_Util.magneticToTrue(brg1, magVar1), place2, A32NX_Util.magneticToTrue(brg2, magVar2)];
    }

    /**
     * Check if string is in place/bearing/distance format
     * @param {String} s
     * @returns true if pbd
     * @deprecated use {@link Fmgc.WaypointEntryUtils.isPbdFormat}
     */
    isPbdFormat(s) {
        return Fmgc.WaypointEntryUtils.isPbdFormat(s);
        const pbd = s.match(/^([^\/]+)\/([0-9]{1,3})\/([0-9]{1,3}(\.[0-9])?)$/);
        return pbd !== null && this.isPlaceFormat(pbd[1]);
    }

    /**
     * Split PBD format into components
     * @param {String} s PBD format string
     * @returns [{string} place, {number} bearing, {number} distance]
     * @deprecated use {@link Fmgc.WaypointEntryUtils.splitPbd}
     */
    splitPbd(s) {
        return Fmgc.WaypointEntryUtils.splitPbd(s);
        let [place, brg, dist] = s.split("/");
        brg = parseInt(brg);
        dist = parseFloat(dist);
        return [place, brg, dist];
    }

    /**
     * @param {string} s
     * @returns [wp: WayPoint, trueBearing: number, dist: number]
     * @deprecated use {@link Fmgc.WaypointEntryUtils.parsePbd}
     */
    async parsePbd(s) {
        return Fmgc.WaypointEntryUtils.parsePbd(this, s);
        const [place, brg, dist] = this.splitPbd(s);
        if (brg > 360 || dist > 999.9) {
            throw NXSystemMessages.entryOutOfRange;
        }
        if (this.isPlaceFormat(place)) {
            const wp = await this.parsePlace(place);
            const magVar = A32NX_Util.getRadialMagVar(wp);
            return [wp, A32NX_Util.magneticToTrue(brg, magVar), dist];
        }
        throw NXSystemMessages.formatError;
    }

    /**
     *
     * @param {string} s
     * @returns {boolean} true if valid place/bearing format
     * @deprecated use {@link Fmgc.WaypointEntryUtils.isPbFormat}
     */
    isPdFormat(s) {
        return Fmgc.WaypointEntryUtils.isPdFormat(s);
        const pd = s.match(/^([^\/]+)\/([0-9]{1,3}(\.[0-9])?)$/);
        return pd !== null && this.isPlaceFormat(pd[1]);
    }

    /**
     * Set the progress page bearing/dist location
     * @param {string} ident ident of the waypoint or runway, will be replaced by "ENTRY" if brg/dist offset are specified
     * @param {LatLongAlt} coordinates co-ordinates of the waypoint/navaid/runway, without brg/dist offset
     * @param {string?} icao icao database id of the waypoint if applicable
     */
    _setProgLocation(ident, coordinates, icao) {
        console.log(`progLocation: ${ident} ${coordinates}`);
        this._progBrgDist = {
            icao,
            ident,
            coordinates,
            bearing: -1,
            distance: -1
        };

        this.updateProgDistance();
    }

    /**
     * Try to set the progress page bearing/dist waypoint/location
     * @param {String} s scratchpad entry
     * @param {Function} callback callback taking boolean arg for success/failure
     */
    trySetProgWaypoint(s, callback = EmptyCallback.Boolean) {
        if (s === FMCMainDisplay.clrValue) {
            this._progBrgDist = undefined;
            return callback(true);
        }

        Fmgc.WaypointEntryUtils.getOrCreateWaypoint(this, s, false).then((wp) => {
            // FIXME wp.additionalData.temporary
            const temporary = false;
            this._setProgLocation(temporary ? "ENTRY" : wp.ident, wp.location, wp.databaseId);
            return callback(true);
        }).catch((err) => {
            // Rethrow if error is not an FMS message to display
            if (!err.type) {
                throw err;
            }

            this.showFmsErrorMessage(err.type);
            return callback(false);
        });
    }

    /**
     * Recalculate the bearing and distance for progress page
     */
    updateProgDistance() {
        if (!this._progBrgDist) {
            return;
        }

        const latitude = ADIRS.getLatitude();
        const longitude = ADIRS.getLongitude();

        if (!latitude.isNormalOperation() || !longitude.isNormalOperation()) {
            this._progBrgDist.distance = -1;
            this._progBrgDist.bearing = -1;
            return;
        }

        const planeLl = new LatLong(latitude.value, longitude.value);
        this._progBrgDist.distance = Avionics.Utils.computeGreatCircleDistance(planeLl, this._progBrgDist.coordinates);
        this._progBrgDist.bearing = A32NX_Util.trueToMagnetic(Avionics.Utils.computeGreatCircleHeading(planeLl, this._progBrgDist.coordinates));
    }

    get progBearing() {
        return this._progBrgDist ? this._progBrgDist.bearing : -1;
    }

    get progDistance() {
        return this._progBrgDist ? this._progBrgDist.distance : -1;
    }

    get progWaypointIdent() {
        return this._progBrgDist ? this._progBrgDist.ident : undefined;
    }

    /**
     * @param wpt {import('msfs-navdata').Waypoint}
     */
    isWaypointInUse(wpt) {
        return this.flightPlanService.isWaypointInUse(wpt).then((inUseByFlightPlan) =>
            inUseByFlightPlan || (this._progBrgDist && this._progBrgDist.icao === wpt.databaseId)
        );
    }

    setGroundTempFromOrigin() {
        const origin = this.flightPlanService.active.originAirport;

        if (!origin) {
            return;
        }

        this.groundTempAuto = A32NX_Util.getIsaTemp(origin.location.alt);
    }

    trySetGroundTemp(scratchpadValue) {
        if (this.flightPhaseManager.phase !== FmgcFlightPhases.PREFLIGHT) {
            throw NXSystemMessages.notAllowed;
        }

        if (scratchpadValue === FMCMainDisplay.clrValue) {
            this.groundTempPilot = undefined;
            return;
        }

        if (scratchpadValue.match(/^[+\-]?[0-9]{1,2}$/) === null) {
            throw NXSystemMessages.formatError;
        }

        this.groundTempPilot = parseInt(scratchpadValue);
    }

    get groundTemp() {
        return this.groundTempPilot !== undefined ? this.groundTempPilot : this.groundTempAuto;
    }

    navModeEngaged() {
        const lateralMode = SimVar.GetSimVarValue("L:A32NX_FMA_LATERAL_MODE", "Number");
        switch (lateralMode) {
            case 20: // NAV
            case 30: // LOC*
            case 31: // LOC
            case 32: // LAND
            case 33: // FLARE
            case 34: // ROLL OUT
                return true;
        }
        return false;
    }

    /**
     * Add type 2 message to fmgc message queue
     * @param _message {TypeIIMessage} MessageObject
     * @param _isResolvedOverride {function(*)} Function that determines if the error is resolved at this moment (type II only).
     * @param _onClearOverride {function(*)} Function that executes when the error is actively cleared by the pilot (type II only).
     */
    addMessageToQueue(_message, _isResolvedOverride = undefined, _onClearOverride = undefined) {
        if (!_message.isTypeTwo) {
            return;
        }
        const message = _isResolvedOverride === undefined && _onClearOverride === undefined ? _message : _message.getModifiedMessage("", _isResolvedOverride, _onClearOverride);
        this._messageQueue.addMessage(message);
    }

    /**
     * Removes a message from the queue
     * @param value {String}
     */
    removeMessageFromQueue(value) {
        this._messageQueue.removeMessage(value);
    }

    updateMessageQueue() {
        this._messageQueue.updateDisplayedMessage();
    }

    /* END OF MCDU GET/SET METHODS */
    /* UNSORTED CODE BELOW */

    //TODO: can this be util?
    static secondsToUTC(seconds) {
        const h = Math.floor(seconds / 3600);
        const m = Math.floor((seconds - h * 3600) / 60);
        return (h % 24).toFixed(0).padStart(2, "0") + m.toFixed(0).padStart(2, "0");
    }
    //TODO: can this be util?
    static secondsTohhmm(seconds) {
        const h = Math.floor(seconds / 3600);
        const m = Math.floor((seconds - h * 3600) / 60);
        return h.toFixed(0).padStart(2, "0") + m.toFixed(0).padStart(2, "0");
    }

    //TODO: can this be util?
    static minuteToSeconds(minutes) {
        return minutes * 60;
    }

    //TODO: can this be util?
    static hhmmToSeconds(hhmm) {
        if (!hhmm) {
            return NaN;
        }
        const h = parseInt(hhmm.substring(0, 2));
        const m = parseInt(hhmm.substring(2, 4));
        return h * 3600 + m * 60;
    }

    /**
     * Computes hour and minutes when given minutes
     * @param {number} minutes - minutes used to make the conversion
     * @returns {string} A string in the format "HHMM" e.g "0235"
     */
    //TODO: can this be util?
    static minutesTohhmm(minutes) {
        const h = Math.floor(minutes / 60);
        const m = minutes - h * 60;
        return h.toFixed(0).padStart(2,"0") + m.toFixed(0).padStart(2, "0");
    }

    /**
     * computes minutes when given hour and minutes
     * @param {string} hhmm - string used to make the conversion
     * @returns {number} numbers in minutes form
     */
    //TODO: can this be util?
    static hhmmToMinutes(hhmm) {
        if (!hhmm) {
            return NaN;
        }
        const h = parseInt(hhmm.substring(0, 2));
        const m = parseInt(hhmm.substring(2, 4));
        return h * 60 + m;
    }

    //TODO: can this be util?
    getNavDataDateRange() {
        return SimVar.GetGameVarValue("FLIGHT NAVDATA DATE RANGE", "string");
    }
    /**
     * Generic function which returns true if engine(index) is ON (N2 > 20)
     * @returns {boolean}
     */
    isEngineOn(index) {
        return SimVar.GetSimVarValue(`L:A32NX_ENGINE_N2:${index}`, 'number') > 20;
    }
    /**
     * Returns true if any one engine is running (N2 > 20)
     * @returns {boolean}
     */
    //TODO: can this be an util?
    isAnEngineOn() {
        return this.isEngineOn(1) || this.isEngineOn(2);
    }

    /**
     * Returns true only if all engines are running (N2 > 20)
     * @returns {boolean}
     */
    //TODO: can this be an util?
    isAllEngineOn() {
        return this.isEngineOn(1) && this.isEngineOn(2);
    }

    isOnGround() {
        return SimVar.GetSimVarValue("L:A32NX_LGCIU_1_NOSE_GEAR_COMPRESSED", "Number") === 1 || SimVar.GetSimVarValue("L:A32NX_LGCIU_2_NOSE_GEAR_COMPRESSED", "Number") === 1;
    }

    isFlying() {
        return this.flightPhaseManager.phase >= FmgcFlightPhases.TAKEOFF && this.flightPhaseManager.phase < FmgcFlightPhases.DONE;
    }
    /**
     * Returns the maximum cruise FL for ISA temp and GW
     * @param temp {number} ISA in C°
     * @param gw {number} GW in t
     * @returns {number} MAX FL
     */
    //TODO: can this be an util?
    getMaxFL(temp = A32NX_Util.getIsaTempDeviation(), gw = this.getGW()) {
        return Math.round(temp <= 10 ? -2.778 * gw + 578.667 : (temp * (-0.039) - 2.389) * gw + temp * (-0.667) + 585.334);
    }

    /**
     * Returns the maximum allowed cruise FL considering max service FL
     * @param fl {number} FL to check
     * @returns {number} maximum allowed cruise FL
     */
    //TODO: can this be an util?
    getMaxFlCorrected(fl = this.getMaxFL()) {
        return fl >= this.recMaxCruiseFL ? this.recMaxCruiseFL : fl;
    }

    // only used by trySetMinDestFob
    //TODO: Can this be util?
    isMinDestFobInRange(fuel) {
        return 0 <= fuel && fuel <= 80.0;
    }

    //TODO: Can this be util?
    isTaxiFuelInRange(taxi) {
        return 0 <= taxi && taxi <= 9.9;
    }

    //TODO: Can this be util?
    isFinalFuelInRange(fuel) {
        return 0 <= fuel && fuel <= 100;
    }

    //TODO: Can this be util?
    isFinalTimeInRange(time) {
        const convertedTime = FMCMainDisplay.hhmmToMinutes(time.padStart(4,"0"));
        return 0 <= convertedTime && convertedTime <= 90;
    }

    //TODO: Can this be util?
    isRteRsvFuelInRange(fuel) {
        return 0 <= fuel && fuel <= 10.0;
    }

    //TODO: Can this be util?
    isRteRsvPercentInRange(value) {
        return value >= 0 && value <= 15.0;
    }

    //TODO: Can this be util?
    isZFWInRange(zfw) {
        return 35.0 <= zfw && zfw <= 80.0;
    }

    //TODO: Can this be util?
    isZFWCGInRange(zfwcg) {
        return (8.0 <= zfwcg && zfwcg <= 50.0);
    }

    //TODO: Can this be util?
    isBlockFuelInRange(fuel) {
        return 0 <= fuel && fuel <= 80;
    }

    /**
     *
     * @returns {*}
     */
    //TODO: Can this be util?
    getFOB() {
        return (SimVar.GetSimVarValue("FUEL TOTAL QUANTITY WEIGHT", "pound") * 0.4535934) / 1000;
    }

    /**
     * retrieves GW in Tons
     * @returns {number}
     */
    //TODO: Can this be util?
    getGW() {
        let fmGW = 0;
        if (this.isAnEngineOn() && isFinite(this.zeroFuelWeight)) {
            fmGW = (this.getFOB() + this.zeroFuelWeight);
        } else if (isFinite(this.blockFuel) && isFinite(this.zeroFuelWeight)) {
            fmGW = (this.blockFuel + this.zeroFuelWeight);
        } else {
            fmGW = 0;
        }
        SimVar.SetSimVarValue("L:A32NX_FM_GROSS_WEIGHT", "Number", fmGW);
        return fmGW;
    }

    //TODO: Can this be util?
    getCG() {
        return SimVar.GetSimVarValue("CG PERCENT", "Percent over 100") * 100;
    }

    //TODO: make this util or local var?
    isAirspeedManaged() {
        return SimVar.GetSimVarValue("AUTOPILOT SPEED SLOT INDEX", "number") === 2;
    }

    //TODO: make this util or local var?
    isHeadingManaged() {
        return SimVar.GetSimVarValue("AUTOPILOT HEADING SLOT INDEX", "number") === 2;
    }

    //TODO: make this util or local var?
    isAltitudeManaged() {
        return SimVar.GetSimVarValue("AUTOPILOT ALTITUDE SLOT INDEX", "number") === 2;
    }

    /**
     * Check if the given string represents a decimal number.
     * This may be a whole number or a number with one or more decimals.
     * If the leading digit is 0 and one or more decimals are given, the leading digit may be omitted.
     * @param str {string} String to check
     * @returns {bool} True if str represents a decimal value, otherwise false
     */
    //TODO: Can this be util?
    representsDecimalNumber(str) {
        return /^[+-]?\d*(?:\.\d+)?$/.test(str);
    }

    getZeroFuelWeight() {
        return this.zeroFuelWeight * 2204.625;
    }

    getV2Speed() {
        return this.v2Speed;
    }

    getTropoPause() {
        return this.tropo;
    }

    getManagedClimbSpeed() {
        return this.managedSpeedClimb;
    }

    getManagedClimbSpeedMach() {
        return this.managedSpeedClimbMach;
    }

    getManagedCruiseSpeed() {
        return this.managedSpeedCruise;
    }

    getManagedCruiseSpeedMach() {
        return this.managedSpeedCruiseMach;
    }

    getAccelerationAltitude() {
        const plan = this.currFlightPlanService.active;

        if (plan) {
            return plan.performanceData.accelerationAltitude;
        }

        return undefined;
    }

    getThrustReductionAltitude() {
        const plan = this.currFlightPlanService.active;

        if (plan) {
            return plan.performanceData.thrustReductionAltitude;
        }

        return undefined;
    }

    getOriginTransitionAltitude() {
        const plan = this.currFlightPlanService.active;

        if (plan) {
            return plan.performanceData.transitionAltitude;
        }

        return undefined;
    }

    getDestinationTransitionLevel() {
        const plan = this.currFlightPlanService.active;

        if (plan) {
            return plan.performanceData.transitionLevel;
        }

        return undefined;
    }

    get costIndex() {
        const plan = this.currFlightPlanService.active;

        if (plan) {
            return plan.performanceData.costIndex;
        }

        return undefined;
    }

    set costIndex(ci) {
        const plan = this.currFlightPlanService.active;

        if (plan) {
            this.currFlightPlanService.setPerformanceData('costIndex', ci);
        }
    }

    get isCostIndexSet() {
        const plan = this.currFlightPlanService.active;

        if (plan) {
            return plan.performanceData.costIndex !== undefined;
        }

        return false;
    }

    get flightNumber() {
        const plan = this.currFlightPlanService.active;

        if (plan) {
            return this.currFlightPlanService.active.flightNumber;
        }

        return undefined;

    }

    set flightNumber(flightNumber) {
        const plan = this.currFlightPlanService.active;

        if (plan) {
            this.currFlightPlanService.setFlightNumber(flightNumber);
        }
    }

    getFlightPhase() {
        return this.flightPhaseManager.phase;
    }

    getClimbSpeedLimit() {
        return {
            speed: this.climbSpeedLimit,
            underAltitude: this.climbSpeedLimitAlt,
        };
    }

    getDescentSpeedLimit() {
        return {
            speed: this.descentSpeedLimit,
            underAltitude: this.descentSpeedLimitAlt,
        };
    }

    getPreSelectedClbSpeed() {
        return this.preSelectedClbSpeed;
    }

    getPreSelectedCruiseSpeed() {
        return this.preSelectedCrzSpeed;
    }

    getTakeoffFlapsSetting() {
        return this.flaps;
    }

    getManagedDescentSpeed() {
        return this.managedSpeedDescendPilot !== undefined ? this.managedSpeedDescendPilot : this.managedSpeedDescend;
    }

    getManagedDescentSpeedMach() {
        return this.managedSpeedDescendMachPilot !== undefined ? this.managedSpeedDescendMachPilot : this.managedSpeedDescendMach;
    }

    getApproachSpeed() {
        return this.approachSpeeds && this.approachSpeeds.valid ? this.approachSpeeds.vapp : 0;
    }

    getFlapRetractionSpeed() {
        return this.approachSpeeds && this.approachSpeeds.valid ? this.approachSpeeds.f : 0;
    }

    getSlatRetractionSpeed() {
        return this.approachSpeeds && this.approachSpeeds.valid ? this.approachSpeeds.s : 0;
    }

    getCleanSpeed() {
        return this.approachSpeeds && this.approachSpeeds.valid ? this.approachSpeeds.gd : 0;
    }

    getTripWind() {
        return this.averageWind;
    }

    getWinds() {
        return this.winds;
    }

    getApproachWind() {
        const activePlan = this.currFlightPlanService.active;
        const destination = activePlan.destinationAirport;

        if (!destination || !destination.location || !isFinite(this.perfApprWindHeading)) {
            return { direction: 0, speed: 0 };
        }

        const magVar = Facilities.getMagVar(destination.location.lat, destination.location.long);
        const trueHeading = A32NX_Util.magneticToTrue(this.perfApprWindHeading, magVar);

        return { direction: trueHeading, speed: this.perfApprWindSpeed };
    }

    getApproachQnh() {
        return this.perfApprQNH;
    }

    getApproachTemperature() {
        return this.perfApprTemp;
    }

    getDestinationElevation() {
        return Number.isFinite(this.landingElevation) ? this.landingElevation : 0;
    }

    trySetManagedDescentSpeed(value) {
        if (value === FMCMainDisplay.clrValue) {
            this.managedSpeedDescendPilot = undefined;
            this.managedSpeedDescendMachPilot = undefined;
            return true;
        }

        const MACH_SLASH_SPD_REGEX = /^(\.\d{1,2})?\/(\d{3})?$/;
        const machSlashSpeedMatch = value.match(MACH_SLASH_SPD_REGEX);

        const MACH_REGEX = /^\.\d{1,2}$/;
        const SPD_REGEX = /^\d{1,3}$/;

        if (machSlashSpeedMatch !== null /* ".NN/" or "/NNN" entry */) {
            const speed = parseInt(machSlashSpeedMatch[2]);
            if (Number.isFinite(speed)) {
                if (speed < 100 || speed > 350) {
                    this.setScratchpadMessage(NXSystemMessages.entryOutOfRange);
                    return false;
                }

                this.managedSpeedDescendPilot = speed;
            }

            const mach = Math.round(parseFloat(machSlashSpeedMatch[1]) * 1000) / 1000;
            if (Number.isFinite(mach)) {
                if (mach < 0.15 || mach > 0.82) {
                    this.setScratchpadMessage(NXSystemMessages.entryOutOfRange);
                    return false
                }

                this.managedSpeedDescendMachPilot = mach;
            }

            return true;
        } else if (value.match(MACH_REGEX) !== null /* ".NN" */) {
            // Entry of a Mach number only without a slash is allowed
            const mach = Math.round(parseFloat(value) * 1000) / 1000;
            if (Number.isFinite(mach)) {
                if (mach < 0.15 || mach > 0.82) {
                    this.setScratchpadMessage(NXSystemMessages.entryOutOfRange);
                    return false
                }

                this.managedSpeedDescendMachPilot = mach;
            }

            return true;
        } else if (value.match(SPD_REGEX) !== null /* "NNN" */) {
            const speed = parseInt(value);
            if (Number.isFinite(speed)) {
                if (speed < 100 || speed > 350) {
                    this.setScratchpadMessage(NXSystemMessages.entryOutOfRange);
                    return false;
                }

                // This is the maximum managed Mach number you can get, even with CI 100.
                // Through direct testing by a pilot, it was also determined that the plane gives Mach 0.80 for all of the tested CAS entries.
                const mach = 0.8;

                this.managedSpeedDescendPilot = speed;
                this.managedSpeedDescendMachPilot = mach;

                return true;
            }
        }

        this.setScratchpadMessage(NXSystemMessages.formatError);
        return false;
    }

    trySetPerfClbPredToAltitude(value) {
        if (value === FMCMainDisplay.clrValue) {
            this.perfClbPredToAltitudePilot = undefined;
            return true;
        }

        const currentAlt = SimVar.GetSimVarValue('INDICATED ALTITUDE', 'feet');
        const match = value.match(/^(FL\d{3}|\d{1,5})$/);
        if (match === null || match.length < 1) {
            this.setScratchpadMessage(NXSystemMessages.formatError);
            return false;
        }

        const altOrFlString = match[1].replace("FL", "");
        const altitude = altOrFlString.length < 4 ? 100 * parseInt(altOrFlString) : parseInt(altOrFlString);

        if (!Number.isFinite(altitude)) {
            this.setScratchpadMessage(NXSystemMessages.formatError);
            return false;
        }

        if (altitude < currentAlt || (this.currFlightPlanService.active.performanceData.cruiseFlightLevel && altitude > this.currFlightPlanService.active.performanceData.cruiseFlightLevel * 100)) {
            this.setScratchpadMessage(NXSystemMessages.entryOutOfRange);
            return false;
        }

        this.perfClbPredToAltitudePilot = altitude;
        return true;
    }

    trySetPerfDesPredToAltitude(value) {
        if (value === FMCMainDisplay.clrValue) {
            this.perfDesPredToAltitudePilot = undefined;
            return true;
        }

        const currentAlt = SimVar.GetSimVarValue('INDICATED ALTITUDE', 'feet');
        const match = value.match(/^(FL\d{3}|\d{1,5})$/);
        if (match === null || match.length < 1) {
            this.setScratchpadMessage(NXSystemMessages.formatError);
            return false;
        }

        const altOrFlString = match[1].replace("FL", "");
        const altitude = altOrFlString.length < 4 ? 100 * parseInt(altOrFlString) : parseInt(altOrFlString);

        if (!Number.isFinite(altitude)) {
            this.setScratchpadMessage(NXSystemMessages.formatError);
            return false;
        }

        if (altitude > currentAlt) {
            this.setScratchpadMessage(NXSystemMessages.entryOutOfRange);
            return false;
        }

        this.perfDesPredToAltitudePilot = altitude;
        return true;
    }

    updatePerfPageAltPredictions() {
        const currentAlt = SimVar.GetSimVarValue('INDICATED ALTITUDE', 'feet');
        if (this.perfClbPredToAltitudePilot !== undefined && currentAlt > this.perfClbPredToAltitudePilot) {
            this.perfClbPredToAltitudePilot = undefined;
        }

        if (this.perfDesPredToAltitudePilot !== undefined && currentAlt < this.perfDesPredToAltitudePilot) {
            this.perfDesPredToAltitudePilot = undefined;
        }
    }

    computeManualCrossoverAltitude(mach) {
        const maximumCrossoverAltitude = 30594; // Crossover altitude of (300, 0.8)
        const mmoCrossoverAltitide = 24554; // Crossover altitude of (VMO, MMO)

        if (mach < 0.8) {
            return maximumCrossoverAltitude;
        }

        return maximumCrossoverAltitude + (mmoCrossoverAltitide - maximumCrossoverAltitude) * (mach - 0.8) / 0.02;
    }

    getActivePlanLegCount() {
        if (!this.flightPlanService.hasActive) {
            return 0;
        }

        return this.flightPlanService.active.legCount;
    }

    getDistanceToDestination() {
        return this.guidanceController.alongTrackDistanceToDestination;
    }

    /**
     * Modifies the active flight plan to go direct to a specific waypoint, not necessarily in the flight plan
     * @param {import('msfs-navdata').Waypoint} waypoint
     */
    async directToWaypoint(waypoint) {
        // FIXME fm pos
        const adirLat = ADIRS.getLatitude();
        const adirLong = ADIRS.getLongitude();
        const trueTrack = ADIRS.getTrueTrack();

        if (!adirLat.isNormalOperation() || !adirLong.isNormalOperation() || !trueTrack.isNormalOperation()) {
            return;
        }

        const ppos = {
            lat: adirLat.value,
            long: adirLong.value,
        };

        await this.flightPlanService.directToWaypoint(ppos, trueTrack.value, waypoint);
    }

    /**
     * Modifies the active flight plan to go direct to a specific leg
     * @param {number} legIndex index of leg to go direct to
     */
    async directToLeg(legIndex) {
        // FIXME fm pos
        const adirLat = ADIRS.getLatitude();
        const adirLong = ADIRS.getLongitude();
        const trueTrack = ADIRS.getTrueTrack();

        if (!adirLat.isNormalOperation() || !adirLong.isNormalOperation() || !trueTrack.isNormalOperation()) {
            return;
        }

        const ppos = {
            lat: adirLat.value,
            long: adirLong.value,
        };

        await this.flightPlanService.directToLeg(ppos, trueTrack.value, legIndex);
    }
}

FMCMainDisplay.clrValue = "\xa0\xa0\xa0\xa0\xa0CLR";
FMCMainDisplay.ovfyValue = "\u0394";
FMCMainDisplay._AvailableKeys = "ABCDEFGHIJKLMNOPQRSTUVWXYZ0123456789";

const FlightPlans = Object.freeze({
    Active: 0,
    Temporary: 1,
});

class FmArinc429OutputWord extends Arinc429Word {
    constructor(name, value = 0) {
        super(0);

        this.name = name;
        this.dirty = true;
        this._value = value;
        this._ssm = 0;
    }

    get value() {
        return this._value;
    }

    set value(value) {
        if (this._value !== value) {
            this.dirty = true;
        }
        this._value = value;
    }

    get ssm() {
        return this._ssm;
    }

    set ssm(ssm) {
        if (this._ssm !== ssm) {
            this.dirty = true;
        }
        this._ssm = ssm;
    }

    static empty(name) {
        return new FmArinc429OutputWord(name, 0);
    }

    async writeToSimVarIfDirty() {
        if (this.dirty) {
            this.dirty = false;
            return Promise.all([
                Arinc429Word.toSimVarValue(`L:A32NX_FM1_${this.name}`, this.value, this.ssm),
                Arinc429Word.toSimVarValue(`L:A32NX_FM2_${this.name}`, this.value, this.ssm),
            ]);
        }
        return Promise.resolve();
    }

    setBnrValue(value, ssm, bits, rangeMax, rangeMin = 0) {
        const quantum = Math.max(Math.abs(rangeMin), rangeMax) / 2 ** bits;
        const data = Math.max(rangeMin, Math.min(rangeMax, Math.round(value / quantum) * quantum));

        this.value = data;
        this.ssm = ssm;
    }
}<|MERGE_RESOLUTION|>--- conflicted
+++ resolved
@@ -219,22 +219,16 @@
 
         this.dataManager = new Fmgc.DataManager(this);
 
-<<<<<<< HEAD
         this.efisInterface = new Fmgc.EfisInterface();
-        this.guidanceController = new Fmgc.GuidanceController(this, this.currFlightPlanService, this.efisInterface);
-        this.navigation = new Fmgc.Navigation(this.flightPlanService, this.facilityLoader);
-        this.efisSymbols = new Fmgc.EfisSymbols(this.guidanceController, this.currFlightPlanService, this.navigation.getNavaidTuner(), this.efisInterface);
-=======
-        this.guidanceManager = new Fmgc.GuidanceManager(this.flightPlanManager);
-        this.guidanceController = new Fmgc.GuidanceController(this.flightPlanManager, this.guidanceManager, Fmgc.a320EfisRangeSettings, this);
-        this.navigation = new Fmgc.Navigation(this.flightPlanManager, this.facilityLoader);
+        this.guidanceController = new Fmgc.GuidanceController(this, this.currFlightPlanService, this.efisInterface, Fmgc.a320EfisRangeSettings);
+        this.navigation = new Fmgc.Navigation(this.currFlightPlanService, this.facilityLoader);
         this.efisSymbols = new Fmgc.EfisSymbols(
-            this.flightPlanManager,
             this.guidanceController,
+            this.currFlightPlanService,
             this.navigation.getNavaidTuner(),
+            this.efisInterface,
             Fmgc.a320EfisRangeSettings,
         );
->>>>>>> bdbc3494
 
         Fmgc.initFmgcLoop(this, this.currFlightPlanService);
 

class FMCMainDisplay extends BaseAirliners {
    constructor() {
        super(...arguments);
        FMCMainDisplay.DEBUG_INSTANCE = this;
        this.flightPhaseUpdateThrottler = new UpdateThrottler(800);
        this.fmsUpdateThrottler = new UpdateThrottler(250);
        this._progBrgDistUpdateThrottler = new UpdateThrottler(2000);
        this.ilsUpdateThrottler = new UpdateThrottler(5000);
        this._apCooldown = 500;
        this._radioNavOn = false;
        this._vhf1Frequency = 0;
        this._vhf2Frequency = 0;
        this._rcl1Frequency = 0;
        this._pre2Frequency = 0;
        this._atc1Frequency = 0;
        this.lastFlightPlanVersion = 0;
        this._messageQueue = new A32NX_MessageQueue(this);

        /** Declaration of every variable used (NOT initialization) */
        this.currentFlightPlanWaypointIndex = undefined;
        this.costIndex = undefined;
        this.costIndexSet = undefined;
        this.maxCruiseFL = undefined;
        this.routeIndex = undefined;
        this.coRoute = { routeNumber: undefined, routes: undefined };
        this.perfTOTemp = undefined;
        this._overridenFlapApproachSpeed = undefined;
        this._overridenSlatApproachSpeed = undefined;
        this._routeFinalFuelWeight = undefined;
        this._routeFinalFuelTime = undefined;
        this._routeFinalFuelTimeDefault = undefined;
        this._routeReservedWeight = undefined;
        this._routeReservedPercent = undefined;
        this.takeOffWeight = undefined;
        this.landingWeight = undefined;
        this.averageWind = undefined;
        this.perfApprQNH = undefined;
        this.perfApprTemp = undefined;
        this.perfApprWindHeading = undefined;
        this.perfApprWindSpeed = undefined;
        this.v1Speed = undefined;
        this.vRSpeed = undefined;
        this.v2Speed = undefined;
        this.unconfirmedV1Speed = undefined;
        this.unconfirmedVRSpeed = undefined;
        this.unconfirmedV2Speed = undefined;
        this._toFlexChecked = undefined;
        this.toRunway = undefined;
        this.vApp = undefined;
        this.perfApprMDA = undefined;
        this.perfApprDH = undefined;
        this.perfApprFlaps3 = undefined;
        this._lockConnectIls = undefined;
        this._apNavIndex = undefined;
        this._canSwitchToNav = undefined;
        this._vhf1Frequency = undefined;
        this._vhf2Frequency = undefined;
        this._vor1Frequency = undefined;
        this._vor1Course = undefined;
        this._vor2Frequency = undefined;
        this._vor2Course = undefined;
        this._ilsFrequency = undefined;
        this._ilsIcao = undefined;
        this._ilsIdent = undefined;
        this._ilsFrequencyPilotEntered = undefined;
        this._ilsIdentPilotEntered = undefined;
        this._ilsCourse = undefined;
        this._adf1Frequency = undefined;
        this._adf2Frequency = undefined;
        this._rcl1Frequency = undefined;
        this._pre2Frequency = undefined;
        this._atc1Frequency = undefined;
        this._radioNavOn = undefined;
        this._debug = undefined;
        this._checkFlightPlan = undefined;
        this._windDirections = undefined;
        this._fuelPlanningPhases = undefined;
        this._zeroFuelWeightZFWCGEntered = undefined;
        this._taxiEntered = undefined;
        this._windDir = undefined;
        this._DistanceToAlt = undefined;
        this._routeAltFuelWeight = undefined;
        this._routeAltFuelTime = undefined;
        this._routeTripFuelWeight = undefined;
        this._routeTripTime = undefined;
        this._defaultTaxiFuelWeight = undefined;
        this._rteRsvPercentOOR = undefined;
        this._rteReservedWeightEntered = undefined;
        this._rteReservedPctEntered = undefined;
        this._rteFinalCoeffecient = undefined;
        this._rteFinalWeightEntered = undefined;
        this._rteFinalTimeEntered = undefined;
        this._routeAltFuelEntered = undefined;
        this._minDestFob = undefined;
        this._minDestFobEntered = undefined;
        this._defaultRouteFinalTime = undefined;
        this._fuelPredDone = undefined;
        this._fuelPlanningPhase = undefined;
        this._blockFuelEntered = undefined;
        this._initMessageSettable = undefined;
        this._checkWeightSettable = undefined;
        this._gwInitDisplayed = undefined;
        /* CPDLC Fields */
        this.tropo = undefined;
        this._destDataChecked = undefined;
        this._towerHeadwind = undefined;
        this._EfobBelowMinClr = undefined;
        this.simbrief = undefined;
        this.aocWeight = undefined;
        this.aocTimes = undefined;
        this.winds = undefined;
        this.computedVgd = undefined;
        this.computedVfs = undefined;
        this.computedVss = undefined;
        this.computedVls = undefined;
        this.approachSpeeds = undefined; // based on selected config, not current config
        this._cruiseEntered = undefined;
        this._blockFuelEntered = undefined;
        this.constraintAlt = undefined;
        this.fcuSelAlt = undefined;
        this._forceNextAltitudeUpdate = undefined;
        this._lastUpdateAPTime = undefined;
        this.updateAutopilotCooldown = undefined;
        this._lastHasReachFlex = undefined;
        this._apMasterStatus = undefined;
        this._lastRequestedFLCModeWaypointIndex = undefined;
        this._cruiseFlightLevel = undefined;
        this._activeCruiseFlightLevel = undefined;
        this._activeCruiseFlightLevelDefaulToFcu = undefined;
        this._progBrgDist = undefined;
        this.preSelectedClbSpeed = undefined;
        this.preSelectedCrzSpeed = undefined;
        this.preSelectedDesSpeed = undefined;
        this.managedSpeedTarget = undefined;
        this.managedSpeedTargetIsMach = undefined;
        this.climbSpeedLimit = undefined;
        this.climbSpeedLimitAlt = undefined;
        this.climbSpeedLimitPilot = undefined;
        this.descentSpeedLimit = undefined;
        this.descentSpeedLimitAlt = undefined;
        this.descentSpeedLimitPilot = undefined;
        this.managedSpeedClimb = undefined;
        this.managedSpeedClimbIsPilotEntered = undefined;
        this.managedSpeedClimbMach = undefined;
        // this.managedSpeedClimbMachIsPilotEntered = undefined;
        this.managedSpeedCruise = undefined;
        this.managedSpeedCruiseIsPilotEntered = undefined;
        this.managedSpeedCruiseMach = undefined;
        // this.managedSpeedCruiseMachIsPilotEntered = undefined;
        this.managedSpeedDescend = undefined;
        this.managedSpeedDescendIsPilotEntered = undefined;
        this.managedSpeedDescendMach = undefined;
        // this.managedSpeedDescendMachIsPilotEntered = undefined;
        this.cruiseFlightLevelTimeOut = undefined;
        /** @type {0 | 1 | 2 | 3 | null} Takeoff config entered on PERF TO */
        this.flaps = undefined;
        this.ths = undefined;
        this.ilsAutoFrequency = undefined;
        this.ilsAutoIcao = undefined;
        this.ilsAutoIdent = undefined;
        this.ilsAutoCourse = undefined;
        this.ilsAutoTuned = undefined;
        this.tempFpPendingAutoTune = undefined;
        this.ilsTakeoffAutoTuned = undefined;
        this.ilsApproachAutoTuned = undefined;
        this.altDestination = undefined;
        this.flightNumber = undefined;
        this.cruiseTemperature = undefined;
        this.taxiFuelWeight = undefined;
        this.blockFuel = undefined;
        this.zeroFuelWeight = undefined;
        this.zeroFuelWeightMassCenter = undefined;
        this.activeWpIdx = undefined;
        this.efisSymbols = undefined;
        this.groundTempAuto = undefined;
        this.groundTempPilot = undefined;
        this.backupNavTuning = false;
        this.manualNavTuning = false;
        /**
         * Landing elevation in feet MSL.
         * This is the destination runway threshold elevation, or airport elevation if runway is not selected.
         */
        this.landingElevation = undefined;
        /*
         * Latitude part of the touch down coordinate.
         * This is the destination runway coordinate, or airport coordinate if runway is not selected
         */
        this.destinationLatitude = undefined;
        /*
         * Latitude part of the touch down coordinate.
         * This is the destination runway coordinate, or airport coordinate if runway is not selected
         */
        this.destinationLongitude = undefined;
        /** Speed in KCAS when the first engine failed during takeoff */
        this.takeoffEngineOutSpeed = undefined;

        // ATSU data
        this.atsu = undefined;
        this.holdSpeedTarget = undefined;
        this.holdIndex = undefined;
        this.holdDecelReached = undefined;
        this.setHoldSpeedMessageActive = undefined;
        this.managedProfile = undefined;
        this.speedLimitExceeded = undefined;
        this.toSpeedsNotInserted = false;
        this.toSpeedsTooLow = false;
        this.vSpeedDisagree = false;

        this.onAirport = undefined;

        // arinc bus output words
        this.arincDiscreteWord2 = FmArinc429OutputWord.empty("DISCRETE_WORD_2");
        this.arincDiscreteWord3 = FmArinc429OutputWord.empty("DISCRETE_WORD_3");
        this.arincTakeoffPitchTrim = FmArinc429OutputWord.empty("TO_PITCH_TRIM");
        this.arincLandingElevation = FmArinc429OutputWord.empty("LANDING_ELEVATION");
        this.arincDestinationLatitude = FmArinc429OutputWord.empty("DEST_LAT");
        this.arincDestinationLongitude = FmArinc429OutputWord.empty("DEST_LONG");
<<<<<<< HEAD
        this.arincMDA = FmArinc429OutputWord.apply.empty("MDA");
        this.arincDH = FmArinc429OutputWord.apply.empty("DH");
=======
        this.arincThrustReductionAltitude = FmArinc429OutputWord.empty("THR_RED_ALT");
        this.arincAccelerationAltitude = FmArinc429OutputWord.empty("ACC_ALT");
        this.arincEoAccelerationAltitude = FmArinc429OutputWord.empty("EO_ACC_ALT");
        this.arincMissedThrustReductionAltitude = FmArinc429OutputWord.empty("MISSED_THR_RED_ALT");
        this.arincMissedAccelerationAltitude = FmArinc429OutputWord.empty("MISSED_ACC_ALT");
        this.arincMissedEoAccelerationAltitude = FmArinc429OutputWord.empty("MISSED_EO_ACC_ALT");
>>>>>>> f25815f0

        /** These arinc words will be automatically written to the bus, and automatically set to 0/NCD when the FMS resets */
        this.arincBusOutputs = [
            this.arincDiscreteWord2,
            this.arincDiscreteWord3,
            this.arincTakeoffPitchTrim,
            this.arincLandingElevation,
            this.arincDestinationLatitude,
            this.arincDestinationLongitude,
<<<<<<< HEAD
            this.arincMDA,
            this.arincDH
=======
            this.arincThrustReductionAltitude,
            this.arincAccelerationAltitude,
            this.arincEoAccelerationAltitude,
            this.arincMissedThrustReductionAltitude,
            this.arincMissedAccelerationAltitude,
            this.arincMissedEoAccelerationAltitude,
>>>>>>> f25815f0
        ];
    }

    Init() {
        super.Init();
        this.initVariables();

        this.A32NXCore = new A32NX_Core();
        this.A32NXCore.init(this._lastTime);

        this.dataManager = new FMCDataManager(this);

        this.guidanceManager = new Fmgc.GuidanceManager(this.flightPlanManager);
        this.guidanceController = new Fmgc.GuidanceController(this.flightPlanManager, this.guidanceManager, this);
        this.navRadioManager = new Fmgc.NavRadioManager(this);
        this.efisSymbols = new Fmgc.EfisSymbols(this.flightPlanManager, this.guidanceController);
        this.navigation = new Fmgc.Navigation(this.flightPlanManager);

        Fmgc.initFmgcLoop(this, this.flightPlanManager);

        this.guidanceController.init();
        this.efisSymbols.init();
        this.navigation.init();

        this.tempCurve = new Avionics.Curve();
        this.tempCurve.interpolationFunction = Avionics.CurveTool.NumberInterpolation;
        this.tempCurve.add(-10 * 3.28084, 21.50);
        this.tempCurve.add(0, 15.00);
        this.tempCurve.add(10 * 3.28084, 8.50);
        this.tempCurve.add(20 * 3.28084, 2.00);
        this.tempCurve.add(30 * 3.28084, -4.49);
        this.tempCurve.add(40 * 3.28084, -10.98);
        this.tempCurve.add(50 * 3.28084, -17.47);
        this.tempCurve.add(60 * 3.28084, -23.96);
        this.tempCurve.add(70 * 3.28084, -30.45);
        this.tempCurve.add(80 * 3.28084, -36.94);
        this.tempCurve.add(90 * 3.28084, -43.42);
        this.tempCurve.add(100 * 3.28084, -49.90);
        this.tempCurve.add(150 * 3.28084, -56.50);
        this.tempCurve.add(200 * 3.28084, -56.50);
        this.tempCurve.add(250 * 3.28084, -51.60);
        this.tempCurve.add(300 * 3.28084, -46.64);
        this.tempCurve.add(400 * 3.28084, -22.80);
        this.tempCurve.add(500 * 3.28084, -2.5);
        this.tempCurve.add(600 * 3.28084, -26.13);
        this.tempCurve.add(700 * 3.28084, -53.57);
        this.tempCurve.add(800 * 3.28084, -74.51);

        this.cruiseFlightLevel = SimVar.GetGameVarValue("AIRCRAFT CRUISE ALTITUDE", "feet");
        this.cruiseFlightLevel /= 100;
        this._cruiseFlightLevel = this.cruiseFlightLevel;

        this.flightPlanManager.onCurrentGameFlightLoaded(() => {
            this.flightPlanManager.updateFlightPlan(() => {
                this.flightPlanManager.updateCurrentApproach();
                const callback = () => {
                    this.flightPlanManager.createNewFlightPlan();
                    SimVar.SetSimVarValue("L:AIRLINER_V1_SPEED", "Knots", NaN);
                    SimVar.SetSimVarValue("L:AIRLINER_V2_SPEED", "Knots", NaN);
                    SimVar.SetSimVarValue("L:AIRLINER_VR_SPEED", "Knots", NaN);
                    const cruiseAlt = Math.floor(this.flightPlanManager.cruisingAltitude / 100);
                    console.log("FlightPlan Cruise Override. Cruising at FL" + cruiseAlt + " instead of default FL" + this.cruiseFlightLevel);
                    if (cruiseAlt > 0) {
                        this.cruiseFlightLevel = cruiseAlt;
                        this._cruiseFlightLevel = cruiseAlt;
                    }
                };
                const arrivalIndex = this.flightPlanManager.getArrivalProcIndex();
                if (arrivalIndex >= 0) {
                    this.flightPlanManager.setArrivalProcIndex(arrivalIndex, callback).catch(console.error);
                } else {
                    callback();
                }
            });
        });

        this.updateFuelVars();
        this.updatePerfSpeeds();

        this.flightPhaseManager.init();
        this.flightPhaseManager.addOnPhaseChanged(this.onFlightPhaseChanged.bind(this));

        // Start the check routine for system health and status
        setInterval(() => {
            if (this.flightPhaseManager.phase === FmgcFlightPhases.CRUISE && !this._destDataChecked) {
                const adirLat = ADIRS.getLatitude();
                const adirLong = ADIRS.getLongitude();
                const ppos = (adirLat.isNormalOperation() && adirLong.isNormalOperation()) ? {
                    lat: ADIRS.getLatitude().value,
                    long: ADIRS.getLongitude().value,
                } : {
                    lat: NaN,
                    long: NaN
                };
                const stats = this.flightPlanManager.getCurrentFlightPlan().computeWaypointStatistics(ppos);
                const dest = this.flightPlanManager.getDestination();
                const destStats = stats.get(this.flightPlanManager.getCurrentFlightPlan().waypoints.length - 1);
                if (dest && destStats.distanceFromPpos < 180) {
                    this._destDataChecked = true;
                    this.checkDestData();
                }
            }
        }, 15000);

        SimVar.SetSimVarValue('L:A32NX_FM_LS_COURSE', 'number', -1);
    }

    initVariables(resetTakeoffData = true) {
        this.currentFlightPlanWaypointIndex = -1;
        this.costIndex = 0;
        this.costIndexSet = false;
        this.maxCruiseFL = 390;
        this.routeIndex = 0;
        this.resetCoroute();
        this._overridenFlapApproachSpeed = NaN;
        this._overridenSlatApproachSpeed = NaN;
        this._routeFinalFuelWeight = 0;
        this._routeFinalFuelTime = 30;
        this._routeFinalFuelTimeDefault = 30;
        this._routeReservedWeight = 0;
        this._routeReservedPercent = 5;
        this.takeOffWeight = NaN;
        this.landingWeight = NaN;
        this.averageWind = 0;
        this.perfApprQNH = NaN;
        this.perfApprTemp = NaN;
        this.perfApprWindHeading = NaN;
        this.perfApprWindSpeed = NaN;
        this.v1Speed = undefined;
        this.vRSpeed = undefined;
        this.v2Speed = undefined;
        this.unconfirmedV1Speed = undefined;
        this.unconfirmedVRSpeed = undefined;
        this.unconfirmedV2Speed = undefined;
        this._toFlexChecked = true;
        this.toRunway = "";
        this.vApp = NaN;
        this.perfApprMDA = NaN;
        this.perfApprDH = NaN;
        this.perfApprFlaps3 = false;
        this._lockConnectIls = false;
        this._apNavIndex = 1;
        this._canSwitchToNav = false;
        this._vor1Frequency = 0;
        this._vor1Course = 0;
        this._vor2Frequency = 0;
        this._vor2Course = 0;
        this._ilsFrequency = 0;
        this._ilsIcao = undefined;
        this._ilsIdent = undefined;
        this._ilsFrequencyPilotEntered = false;
        this._ilsIdentPilotEntered = false;
        this._ilsCourse = undefined;
        this._adf1Frequency = 0;
        this._adf2Frequency = 0;
        this._debug = 0;
        this._checkFlightPlan = 0;
        this._windDirections = {
            TAILWIND: "TL",
            HEADWIND: "HD",
        };
        this._fuelPlanningPhases = {
            PLANNING: 1,
            IN_PROGRESS: 2,
            COMPLETED: 3,
        };
        this._zeroFuelWeightZFWCGEntered = false;
        this._taxiEntered = false;
        this._windDir = this._windDirections.HEADWIND;
        this._DistanceToAlt = 0;
        this._routeAltFuelWeight = 0;
        this._routeAltFuelTime = 0;
        this._routeTripFuelWeight = 0;
        this._routeTripTime = 0;
        this._defaultTaxiFuelWeight = 0.2;
        this._rteRsvPercentOOR = false;
        this._rteReservedWeightEntered = false;
        this._rteReservedPctEntered = false;
        this._rteFinalCoeffecient = 0;
        this._rteFinalWeightEntered = false;
        this._rteFinalTimeEntered = false;
        this._routeAltFuelEntered = false;
        this._minDestFob = 0;
        this._minDestFobEntered = false;
        this._defaultRouteFinalTime = 45;
        this._fuelPredDone = false;
        this._fuelPlanningPhase = this._fuelPlanningPhases.PLANNING;
        this._blockFuelEntered = false;
        this._initMessageSettable = false;
        this._checkWeightSettable = true;
        this._gwInitDisplayed = 0;
        /* CPDLC Fields */
        this.tropo = undefined;
        this._destDataChecked = false;
        this._towerHeadwind = 0;
        this._EfobBelowMinClr = false;
        this.simbrief = {
            route: "",
            cruiseAltitude: "",
            originIcao: "",
            destinationIcao: "",
            blockFuel: "",
            paxCount: "",
            cargo: undefined,
            payload: undefined,
            estZfw: "",
            sendStatus: "READY",
            costIndex: "",
            navlog: [],
            callsign: "",
            alternateIcao: "",
            avgTropopause: "",
            ete: "",
            blockTime: "",
            outTime: "",
            onTime: "",
            inTime: "",
            offTime: "",
            taxiFuel: "",
            tripFuel: "",
        };
        this.aocWeight = {
            blockFuel: undefined,
            estZfw: undefined,
            taxiFuel: undefined,
            tripFuel: undefined,
            payload: undefined,
        };
        this.aocTimes = {
            doors: 0,
            off: 0,
            out: 0,
            on: 0,
            in: 0,
        };
        this.winds = {
            climb: [],
            cruise: [],
            des: [],
            alternate: null,
        };
        this.computedVls = undefined;
        this.approachSpeeds = undefined; // based on selected config, not current config
        this._cruiseEntered = false;
        this._blockFuelEntered = false;
        this.constraintAlt = 0;
        this.fcuSelAlt = 0;
        this._forceNextAltitudeUpdate = false;
        this._lastUpdateAPTime = NaN;
        this.updateAutopilotCooldown = 0;
        this._apMasterStatus = false;
        this._lastRequestedFLCModeWaypointIndex = -1;
        this._cruiseFlightLevel = undefined;
        this._activeCruiseFlightLevel = 0;
        this._activeCruiseFlightLevelDefaulToFcu = false;
        const payloadConstruct = new A32NX_PayloadConstructor();
        this.paxStations = payloadConstruct.paxStations;
        this.payloadStations = payloadConstruct.payloadStations;
        this.fmsUpdateThrottler = new UpdateThrottler(250);
        this._progBrgDist = undefined;
        this.preSelectedClbSpeed = undefined;
        this.preSelectedCrzSpeed = undefined;
        this.preSelectedDesSpeed = undefined;
        this.managedSpeedTarget = NaN;
        this.managedSpeedTargetIsMach = false;
        this.climbSpeedLimit = 250;
        this.climbSpeedLimitAlt = 10000;
        this.climbSpeedLimitPilot = false;
        this.descentSpeedLimit = 250;
        this.descentSpeedLimitAlt = 10000;
        this.descentSpeedLimitPilot = false;
        this.managedSpeedClimb = 290;
        this.managedSpeedClimbIsPilotEntered = false;
        this.managedSpeedClimbMach = 0.78;
        // this.managedSpeedClimbMachIsPilotEntered = false;
        this.managedSpeedCruise = 290;
        this.managedSpeedCruiseIsPilotEntered = false;
        this.managedSpeedCruiseMach = 0.78;
        // this.managedSpeedCruiseMachIsPilotEntered = false;
        this.managedSpeedDescend = 290;
        this.managedSpeedDescendIsPilotEntered = false;
        this.managedSpeedDescendMach = 0.78;
        // this.managedSpeedDescendMachIsPilotEntered = false;
        this.cruiseFlightLevelTimeOut = undefined;
        this.ilsAutoFrequency = undefined;
        this.ilsAutoIcao = undefined;
        this.ilsAutoIdent = undefined;
        this.ilsAutoCourse = undefined;
        this.ilsAutoTuned = false;
        this.ilsTakeoffAutoTuned = false;
        this.ilsApproachAutoTuned = false;
        this.tempFpPendingAutoTune = false;
        this.altDestination = undefined;
        this.flightNumber = undefined;
        this.cruiseTemperature = undefined;
        this.taxiFuelWeight = 0.2;
        this.blockFuel = undefined;
        this.zeroFuelWeight = undefined;
        this.zeroFuelWeightMassCenter = undefined;
        this.holdSpeedTarget = undefined;
        this.holdIndex = 0;
        this.holdDecelReached = false;
        this.setHoldSpeedMessageActive = false;
        this.managedProfile = new Map();
        this.speedLimitExceeded = false;
        this.groundTempAuto = undefined;
        this.groundTempPilot = undefined;
        this.landingElevation = undefined;
        this.destinationLatitude = undefined;
        this.destinationLongitude = undefined;
        this.toSpeedsNotInserted = false;
        this.toSpeedsTooLow = false;
        this.vSpeedDisagree = false;
        this.takeoffEngineOutSpeed = undefined;

        this.onAirport = () => {};

        if (this.navigation) {
            this.navigation.requiredPerformance.clearPilotRnp();
        }

        // ATSU data
        this.atsu = new AtsuFmsClient.FmsClient(this, this.flightPlanManager, this.flightPhaseManager);

        // Reset SimVars
        SimVar.SetSimVarValue("L:A32NX_SPEEDS_MANAGED_PFD", "knots", 0);
        SimVar.SetSimVarValue("L:A32NX_SPEEDS_MANAGED_ATHR", "knots", 0);

        SimVar.SetSimVarValue("L:A32NX_MachPreselVal", "mach", -1);
        SimVar.SetSimVarValue("L:A32NX_SpeedPreselVal", "knots", -1);

        SimVar.SetSimVarValue("L:AIRLINER_DECISION_HEIGHT", "feet", -1);
        SimVar.SetSimVarValue("L:AIRLINER_MINIMUM_DESCENT_ALTITUDE", "feet", 0);

        SimVar.SetSimVarValue(
            "L:A32NX_FG_ALTITUDE_CONSTRAINT",
            "feet",
            this.constraintAlt
        );
        SimVar.SetSimVarValue("L:A32NX_TO_CONFIG_NORMAL", "Bool", 0);
        SimVar.SetSimVarValue("L:A32NX_CABIN_READY", "Bool", 0);
        SimVar.SetSimVarValue("L:A32NX_FM_GROSS_WEIGHT", "Number", 0);

        if (
            SimVar.GetSimVarValue("L:A32NX_AUTOTHRUST_DISABLED", "number") === 1
        ) {
            SimVar.SetSimVarValue("K:A32NX.ATHR_RESET_DISABLE", "number", 1);
        }

        SimVar.SetSimVarValue("L:A32NX_PFD_MSG_SET_HOLD_SPEED", "bool", false);

        if (resetTakeoffData) {
            // FMGC Message Queue
            this._messageQueue.resetQueue();

            this.computedVgd = undefined;
            this.computedVfs = undefined;
            this.computedVss = undefined;
            this.perfTOTemp = NaN;
            this.setTakeoffFlaps(null);
            this.setTakeoffTrim(null);
            this.v1Speed = undefined;
            this.vRSpeed = undefined;
            this.v2Speed = undefined;
            this.unconfirmedV1Speed = undefined;
            this.unconfirmedVRSpeed = undefined;
            this.unconfirmedV2Speed = undefined;
            this._toFlexChecked = true;
            // Reset SimVars
            SimVar.SetSimVarValue("L:AIRLINER_V1_SPEED", "Knots", NaN);
            SimVar.SetSimVarValue("L:AIRLINER_V2_SPEED", "Knots", NaN);
            SimVar.SetSimVarValue("L:AIRLINER_VR_SPEED", "Knots", NaN);
        }

        this.arincBusOutputs.forEach((word) => {
            word.value = 0;
            word.ssm = Arinc429Word.SignStatusMatrix.NoComputedData;
        });

        this.toSpeedsChecks(true);
    }

    onUpdate(_deltaTime) {
        super.onUpdate(_deltaTime);

        this.navRadioManager.update(_deltaTime, this.manualNavTuning, this.backupNavTuning);

        this.flightPlanManager.update(_deltaTime);
        const flightPlanChanged = this.flightPlanManager.currentFlightPlanVersion !== this.lastFlightPlanVersion;
        if (flightPlanChanged) {
            this.lastFlightPlanVersion = this.flightPlanManager.currentFlightPlanVersion;
        }

        Fmgc.updateFmgcLoop(_deltaTime);

        if (this._debug++ > 180) {
            this._debug = 0;
        }
        const flightPhaseManagerDelta = this.flightPhaseUpdateThrottler.canUpdate(_deltaTime);
        if (flightPhaseManagerDelta !== -1) {
            this.flightPhaseManager.shouldActivateNextPhase(flightPhaseManagerDelta);
        }
        this._checkFlightPlan--;
        if (this._checkFlightPlan <= 0) {
            this._checkFlightPlan = 120;
            this.flightPlanManager.updateFlightPlan();
            this.flightPlanManager.updateCurrentApproach();
        }

        if (this.fmsUpdateThrottler.canUpdate(_deltaTime) !== -1) {
            this.updateRadioNavState();
            this.checkSpeedLimit();
            this.navigation.update();
            this.getGW();
            this.checkGWParams();
            this.toSpeedsChecks();
            this.thrustReductionAccelerationChecks();
            this.updateThrustReductionAcceleration();
        }

        this.A32NXCore.update();

        if (flightPlanChanged) {
            this.updateManagedProfile();
            this.updateDestinationData();
        }

        this.updateAutopilot();

        if (this._progBrgDistUpdateThrottler.canUpdate(_deltaTime) !== -1) {
            this.updateProgDistance();
        }

        if (this.guidanceController) {
            this.guidanceController.update(_deltaTime);
        }

        if (this.ilsUpdateThrottler.canUpdate(_deltaTime) !== -1) {
            this.updateIls();
        }

        if (this.efisSymbols) {
            this.efisSymbols.update(_deltaTime);
        }

        this.updateMinimums();
        this.arincBusOutputs.forEach((word) => word.writeToSimVarIfDirty());
    }

    /**
     * This method is called by the FlightPhaseManager after a flight phase change
     * This method initializes AP States, initiates CDUPerformancePage changes and other set other required states
     * @param prevPhase {FmgcFlightPhases} Previous FmgcFlightPhase
     * @param nextPhase {FmgcFlightPhases} New FmgcFlightPhase
     */
    onFlightPhaseChanged(prevPhase, nextPhase) {
        this.updateConstraints();
        this.updateManagedSpeed();

        SimVar.SetSimVarValue("L:A32NX_CABIN_READY", "Bool", 0);

        switch (nextPhase) {
            case FmgcFlightPhases.TAKEOFF: {
                this._destDataChecked = false;

                const plan = this.flightPlanManager.activeFlightPlan;
                if (plan.accelerationAltitude === undefined) {
                    // it's important to set this immediately as we don't want to immediately sequence to the climb phase
                    plan.accelerationAltitudePilot = SimVar.GetSimVarValue('INDICATED ALTITUDE', 'feet') + parseInt(NXDataStore.get("CONFIG_ACCEL_ALT", "1500"));
                    this.updateThrustReductionAcceleration();
                }
                if (plan.engineOutAccelerationAltitude === undefined) {
                    // it's important to set this immediately as we don't want to immediately sequence to the climb phase
                    plan.engineOutAccelerationAltitudePilot = SimVar.GetSimVarValue('INDICATED ALTITUDE', 'feet') + parseInt(NXDataStore.get("CONFIG_ACCEL_ALT", "1500"));
                    this.updateThrustReductionAcceleration();
                }

                if (this.page.Current === this.page.PerformancePageTakeoff) {
                    CDUPerformancePage.ShowTAKEOFFPage(this);
                } else if (this.page.Current === this.page.ProgressPage) {
                    CDUProgressPage.ShowPage(this);
                }

                /** Arm preselected speed/mach for next flight phase */
                this.updatePreSelSpeedMach(this.preSelectedClbSpeed);

                break;
            }

            case FmgcFlightPhases.CLIMB: {

                this._destDataChecked = false;

                if (this.page.Current === this.page.ProgressPage) {
                    CDUProgressPage.ShowPage(this);
                } else {
                    this.tryUpdatePerfPage(prevPhase, nextPhase);
                }

                /** Activate pre selected speed/mach */
                if (prevPhase === FmgcFlightPhases.TAKEOFF) {
                    this.activatePreSelSpeedMach(this.preSelectedClbSpeed);
                }

                /** Arm preselected speed/mach for next flight phase */
                this.updatePreSelSpeedMach(this.preSelectedCrzSpeed);

                if (!this.cruiseFlightLevel) {
                    this.cruiseFlightLevel = Simplane.getAutoPilotDisplayedAltitudeLockValue('feet') / 100;
                }

                break;
            }

            case FmgcFlightPhases.CRUISE: {
                if (this.page.Current === this.page.ProgressPage) {
                    CDUProgressPage.ShowPage(this);
                } else {
                    this.tryUpdatePerfPage(prevPhase, nextPhase);
                }

                SimVar.SetSimVarValue("L:A32NX_GOAROUND_PASSED", "bool", 0);
                Coherent.call("GENERAL_ENG_THROTTLE_MANAGED_MODE_SET", ThrottleMode.AUTO).catch(console.error).catch(console.error);

                /** Activate pre selected speed/mach */
                if (prevPhase === FmgcFlightPhases.CLIMB) {
                    this.activatePreSelSpeedMach(this.preSelectedCrzSpeed);
                }

                /** Arm preselected speed/mach for next flight phase */
                this.updatePreSelSpeedMach(this.preSelectedDesSpeed);

                // This checks against the pilot defined cruise altitude and the automatically populated cruise altitude
                if (this.cruiseFlightLevel !== this._cruiseFlightLevel) {
                    this._cruiseFlightLevel = this.cruiseFlightLevel;
                    this.addMessageToQueue(NXSystemMessages.newCrzAlt.getModifiedMessage(this._cruiseFlightLevel * 100));
                }

                break;
            }

            case FmgcFlightPhases.DESCENT: {
                if (this.page.Current === this.page.ProgressPage) {
                    CDUProgressPage.ShowPage(this);
                } else {
                    this.tryUpdatePerfPage(prevPhase, nextPhase);
                }

                this.checkDestData();

                Coherent.call("GENERAL_ENG_THROTTLE_MANAGED_MODE_SET", ThrottleMode.AUTO).catch(console.error).catch(console.error);

                /** Activate pre selected speed/mach */
                if (prevPhase === FmgcFlightPhases.CRUISE) {
                    this.activatePreSelSpeedMach(this.preSelectedDesSpeed);
                }

                /** Clear pre selected speed/mach */
                this.updatePreSelSpeedMach(undefined);

                this.cruiseFlightLevel = undefined;

                break;
            }

            case FmgcFlightPhases.APPROACH: {
                if (this.page.Current === this.page.ProgressPage) {
                    CDUProgressPage.ShowPage(this);
                } else {
                    this.tryUpdatePerfPage(prevPhase, nextPhase);
                }

                this.connectIls();

                this.flightPlanManager.activateApproach().catch(console.error);

                Coherent.call("GENERAL_ENG_THROTTLE_MANAGED_MODE_SET", ThrottleMode.AUTO).catch(console.error);
                SimVar.SetSimVarValue("L:A32NX_GOAROUND_PASSED", "bool", 0);

                this.checkDestData();

                break;
            }

            case FmgcFlightPhases.GOAROUND: {
                SimVar.SetSimVarValue("L:A32NX_GOAROUND_GATRK_MODE", "bool", 0);
                SimVar.SetSimVarValue("L:A32NX_GOAROUND_HDG_MODE", "bool", 0);
                SimVar.SetSimVarValue("L:A32NX_GOAROUND_NAV_MODE", "bool", 0);
                SimVar.SetSimVarValue("L:A32NX_GOAROUND_INIT_SPEED", "number", Simplane.getIndicatedSpeed());
                SimVar.SetSimVarValue("L:A32NX_GOAROUND_INIT_APP_SPEED", "number", this.getVApp());
                //delete override logic when we have valid nav data -aka goaround path- after goaround!
                SimVar.SetSimVarValue("L:A32NX_GOAROUND_NAV_OVERRIDE", "bool", 0);

                if (SimVar.GetSimVarValue("AUTOPILOT MASTER", "Bool") === 1) {
                    SimVar.SetSimVarValue("K:AP_LOC_HOLD_ON", "number", 1); // Turns AP localizer hold !!ON/ARMED!! and glide-slope hold mode !!OFF!!
                    SimVar.SetSimVarValue("K:AP_LOC_HOLD_OFF", "number", 1); // Turns !!OFF!! localizer hold mode
                    SimVar.SetSimVarValue("K:AUTOPILOT_OFF", "number", 1);
                    SimVar.SetSimVarValue("K:AUTOPILOT_ON", "number", 1);
                    SimVar.SetSimVarValue("L:A32NX_AUTOPILOT_APPR_MODE", "bool", 0);
                    SimVar.SetSimVarValue("L:A32NX_AUTOPILOT_LOC_MODE", "bool", 0);
                } else if (SimVar.GetSimVarValue("AUTOPILOT MASTER", "Bool") === 0 && SimVar.GetSimVarValue("AUTOPILOT APPROACH HOLD", "boolean") === 1) {
                    SimVar.SetSimVarValue("AP_APR_HOLD_OFF", "number", 1);
                    SimVar.SetSimVarValue("L:A32NX_AUTOPILOT_APPR_MODE", "bool", 0);
                    SimVar.SetSimVarValue("L:A32NX_AUTOPILOT_LOC_MODE", "bool", 0);
                }

                const currentHeading = Simplane.getHeadingMagnetic();
                Coherent.call("HEADING_BUG_SET", 1, currentHeading).catch(console.error);

                const plan = this.flightPlanManager.activeFlightPlan;
                if (plan.missedAccelerationAltitude === undefined) {
                    // it's important to set this immediately as we don't want to immediately sequence to the climb phase
                    plan.missedAccelerationAltitudePilot = SimVar.GetSimVarValue('INDICATED ALTITUDE', 'feet') + parseInt(NXDataStore.get("CONFIG_ENG_OUT_ACCEL_ALT", "1500"));
                    this.updateThrustReductionAcceleration();
                }
                if (plan.missedEngineOutAccelerationAltitude === undefined) {
                    // it's important to set this immediately as we don't want to immediately sequence to the climb phase
                    plan.missedEngineOutAccelerationAltitudePilot = SimVar.GetSimVarValue('INDICATED ALTITUDE', 'feet') + parseInt(NXDataStore.get("CONFIG_ENG_OUT_ACCEL_ALT", "1500"));
                    this.updateThrustReductionAcceleration();
                }

                if (this.page.Current === this.page.ProgressPage) {
                    CDUProgressPage.ShowPage(this);
                } else {
                    this.tryUpdatePerfPage(prevPhase, nextPhase);
                }

                break;
            }

            case FmgcFlightPhases.DONE:

                CDUIdentPage.ShowPage(this);

                this.flightPlanManager.clearFlightPlan().then(() => {
                    this.initVariables();
                    this.dataManager.deleteAllStoredWaypoints();
                    this.setScratchpadText('');
                    SimVar.SetSimVarValue('L:A32NX_COLD_AND_DARK_SPAWN', 'Bool', true).then(() => {
                        CDUIdentPage.ShowPage(this);
                    });
                }).catch(console.error);
                break;
        }
    }

    /** FIXME these functions are in the new VNAV but not in this branch, remove when able */
    /**
     *
     * @param {Feet} alt geopotential altitude
     * @returns °C
     */
    getIsaTemp(alt) {
        if (alt > (this.tropo ? this.tropo : 36090)) {
            return -56.5;
        }
        return 15 - (0.0019812 * alt);
    }

    /**
     *
     * @param {Feet} alt geopotential altitude
     * @param {Degrees} isaDev temperature deviation from ISA conditions
     * @returns °C
     */
    getTemp(alt, isaDev = 0) {
        return this.getIsaTemp(alt) + isaDev;
    }

    /**
     *
     * @param {Feet} alt geopotential altitude
     * @param {Degrees} isaDev temperature deviation from ISA conditions
     * @returns hPa
     */
    getPressure(alt, isaDev = 0) {
        if (alt > (this.tropo ? this.tropo : 36090)) {
            return ((216.65 + isaDev) / 288.15) ** 5.25588 * 1013.2;
        }
        return ((288.15 - 0.0019812 * alt + isaDev) / 288.15) ** 5.25588 * 1013.2;
    }

    getPressureAltAtElevation(elev, qnh = 1013.2) {
        const p0 = qnh < 500 ? 29.92 : 1013.2;
        return elev + 145442.15 * (1 - Math.pow((qnh / p0), 0.190263));
    }

    getPressureAlt() {
        for (let n = 1; n <= 3; n++) {
            const zp = Arinc429Word.fromSimVarValue(`L:A32NX_ADIRS_ADR_${n}_ALTITUDE`);
            if (zp.isNormalOperation()) {
                return zp.value;
            }
        }
        return null;
    }

    getBaroCorrection1() {
        // FIXME hook up to ADIRU or FCU
        return Simplane.getPressureValue("millibar");
    }

    /**
     * @returns {Degrees} temperature deviation from ISA conditions
     */
    getIsaDeviation() {
        const geoAlt = SimVar.GetSimVarValue('INDICATED ALTITUDE', 'feet');
        const temperature = SimVar.GetSimVarValue('AMBIENT TEMPERATURE', 'celsius');
        return temperature - this.getIsaTemp(geoAlt);
    }
    /** FIXME ^these functions are in the new VNAV but not in this branch, remove when able */

    // TODO better decel distance calc
    calculateDecelDist(fromSpeed, toSpeed) {
        return Math.min(20, Math.max(3, (fromSpeed - toSpeed) * 0.15));
    }

    /*
        When the aircraft is in the holding, predictions assume that the leg is flown at holding speed
        with a vertical speed equal to - 1000 ft/mn until reaching a restrictive altitude constraint, the
        FCU altitude or the exit fix. If FCU or constraint altitude is reached first, the rest of the
        pattern is assumed to be flown level at that altitude
        */
    getHoldingSpeed(speedConstraint = undefined, altitude = undefined) {
        const fcuAltitude = SimVar.GetSimVarValue('AUTOPILOT ALTITUDE LOCK VAR:3', 'feet');
        const alt = Math.max(fcuAltitude, altitude ? altitude : 0);

        let kcas = SimVar.GetSimVarValue('L:A32NX_SPEEDS_GD', 'number');
        if (this.flightPhaseManager.phase === FmgcFlightPhases.APPROACH) {
            kcas = this.getAppManagedSpeed();
        }

        if (speedConstraint > 100) {
            kcas = Math.min(kcas, speedConstraint);
        }

        // apply icao limits
        if (alt < 14000) {
            kcas = Math.min(230, kcas);
        } else if (alt < 20000) {
            kcas = Math.min(240, kcas);
        } else if (alt < 34000) {
            kcas = Math.min(265, kcas);
        } else {
            const isaDeviation = this.getIsaDeviation();
            const temperature = 273.15 + this.getTemp(alt, isaDeviation);
            const pressure = this.getPressure(alt, isaDeviation);
            kcas = Math.min(
                _convertMachToKCas(0.83, temperature, pressure),
                kcas,
            );
        }

        // apply speed limit/alt
        if (this.flightPhaseManager.phase <= FmgcFlightPhases.CRUISE) {
            if (this.climbSpeedLimit !== undefined && alt <= this.climbSpeedLimitAlt) {
                kcas = Math.min(this.climbSpeedLimit, kcas);
            }
        } else if (this.flightPhaseManager.phase < FmgcFlightPhases.GOAROUND) {
            if (this.descentSpeedLimit !== undefined && alt <= this.descentSpeedLimitAlt) {
                kcas = Math.min(this.descentSpeedLimit, kcas);
            }
        }

        kcas = Math.max(kcas, this.computedVls);

        return Math.ceil(kcas);
    }

    updateHoldingSpeed() {
        const currentLegIndex = this.guidanceController.activeLegIndex;
        const nextLegIndex = currentLegIndex + 1;
        const currentLegConstraints = this.managedProfile.get(currentLegIndex) || {};
        const nextLegConstraints = this.managedProfile.get(nextLegIndex) || {};

        const currentLeg = this.flightPlanManager.getWaypoint(currentLegIndex);
        const nextLeg = this.flightPlanManager.getWaypoint(nextLegIndex);

        const casWord = ADIRS.getCalibratedAirspeed();
        const cas = casWord.isNormalOperation() ? casWord.value : 0;

        let enableHoldSpeedWarning = false;
        let holdSpeedTarget = 0;
        let holdDecelReached = this.holdDecelReached;
        // FIXME big hack until VNAV can do this
        if (currentLeg && currentLeg.additionalData.legType === 14 /* HM */) {
            holdSpeedTarget = this.getHoldingSpeed(currentLegConstraints.descentSpeed, currentLegConstraints.descentAltitude);
            holdDecelReached = true;
            enableHoldSpeedWarning = !Simplane.getAutoPilotAirspeedManaged();
            this.holdIndex = this.flightPlanManager.getActiveWaypointIndex();
        } else if (nextLeg && nextLeg.additionalData.legType === 14 /* HM */) {
            const adirLat = ADIRS.getLatitude();
            const adirLong = ADIRS.getLongitude();
            if (adirLat.isNormalOperation() && adirLong.isNormalOperation()) {
                holdSpeedTarget = this.getHoldingSpeed(nextLegConstraints.descentSpeed, nextLegConstraints.descentAltitude);

                const ppos = {
                    lat: adirLat.value,
                    long: adirLong.value,
                };
                const stats = this.flightPlanManager.getCurrentFlightPlan().computeWaypointStatistics(ppos);
                const dtg = stats.get(this.flightPlanManager.getActiveWaypointIndex()).distanceFromPpos;
                // decel range limits are [3, 20] NM
                const decelDist = this.calculateDecelDist(cas, holdSpeedTarget);
                if (dtg < decelDist) {
                    holdDecelReached = true;
                }

                const gsWord = ADIRS.getGroundSpeed();
                const gs = gsWord.isNormalOperation() ? gsWord.value : 0;
                const warningDist = decelDist + gs / 120;
                if (!Simplane.getAutoPilotAirspeedManaged() && dtg <= warningDist) {
                    enableHoldSpeedWarning = true;
                }
            }
            this.holdIndex = this.flightPlanManager.getActiveWaypointIndex() + 1;
        } else {
            this.holdIndex = 0;
            holdDecelReached = false;
        }

        if (holdDecelReached !== this.holdDecelReached) {
            this.holdDecelReached = holdDecelReached;
            SimVar.SetSimVarValue('L:A32NX_FM_HOLD_DECEL', 'bool', this.holdDecelReached);
        }

        if (holdSpeedTarget !== this.holdSpeedTarget) {
            this.holdSpeedTarget = holdSpeedTarget;
            SimVar.SetSimVarValue('L:A32NX_FM_HOLD_SPEED', 'number', this.holdSpeedTarget);
        }

        if (enableHoldSpeedWarning && (cas - this.holdSpeedTarget) > 5) {
            if (!this.setHoldSpeedMessageActive) {
                this.setHoldSpeedMessageActive = true;
                this.addMessageToQueue(
                    NXSystemMessages.setHoldSpeed,
                    () => !this.setHoldSpeedMessageActive,
                    () => SimVar.SetSimVarValue("L:A32NX_PFD_MSG_SET_HOLD_SPEED", "bool", false),
                );
                SimVar.SetSimVarValue("L:A32NX_PFD_MSG_SET_HOLD_SPEED", "bool", true);
            }
        } else if (this.setHoldSpeedMessageActive) {
            SimVar.SetSimVarValue("L:A32NX_PFD_MSG_SET_HOLD_SPEED", "bool", false);
            this.setHoldSpeedMessageActive = false;
        }
    }

    getManagedTargets(v, m) {
        //const vM = _convertMachToKCas(m, _convertCtoK(Simplane.getAmbientTemperature()), SimVar.GetSimVarValue("AMBIENT PRESSURE", "millibar"));
        const vM = SimVar.GetGameVarValue("FROM MACH TO KIAS", "number", m);
        return v > vM ? [vM, true] : [v, false];
    }

    updateManagedSpeeds() {
        if (!this.managedSpeedClimbIsPilotEntered) {
            this.managedSpeedClimb = this.getClbManagedSpeedFromCostIndex();
        }
        if (!this.managedSpeedCruiseIsPilotEntered) {
            this.managedSpeedCruise = this.getCrzManagedSpeedFromCostIndex();
        }
        if (!this.managedSpeedDescendIsPilotEntered) {
            this.managedSpeedDescend = this.getDesManagedSpeedFromCostIndex();
        }
    }

    updateManagedSpeed() {
        let vPfd = 0;
        let isMach = false;

        this.updateHoldingSpeed();

        if (SimVar.GetSimVarValue("L:A32NX_FMA_EXPEDITE_MODE", "number") === 1) {
            const verticalMode = SimVar.GetSimVarValue("L:A32NX_FMA_VERTICAL_MODE", "number");
            if (verticalMode === 12) {
                switch (SimVar.GetSimVarValue("L:A32NX_FLAPS_HANDLE_INDEX", "Number")) {
                    case 0: {
                        this.managedSpeedTarget = SimVar.GetSimVarValue("L:A32NX_SPEEDS_GD", "number");
                        break;
                    }
                    case 1: {
                        this.managedSpeedTarget = SimVar.GetSimVarValue("L:A32NX_SPEEDS_S", "number");
                        break;
                    }
                    default: {
                        this.managedSpeedTarget = SimVar.GetSimVarValue("L:A32NX_SPEEDS_F", "number");
                    }
                }
            } else if (verticalMode === 13) {
                this.managedSpeedTarget = SimVar.GetSimVarValue("L:A32NX_FLAPS_HANDLE_INDEX", "Number") === 0 ? Math.min(340, SimVar.GetGameVarValue("FROM MACH TO KIAS", "number", 0.8)) : SimVar.GetSimVarValue("L:A32NX_SPEEDS_VMAX", "number") - 10;
            }
            vPfd = this.managedSpeedTarget;
        } else if (this.holdDecelReached) {
            vPfd = this.holdSpeedTarget;
            this.managedSpeedTarget = this.holdSpeedTarget;
        } else {
            if (this.setHoldSpeedMessageActive) {
                this.setHoldSpeedMessageActive = false;
                SimVar.SetSimVarValue("L:A32NX_PFD_MSG_SET_HOLD_SPEED", "bool", false);
                this.removeMessageFromQueue(NXSystemMessages.setHoldSpeed.text);
            }

            const engineOut = !this.isAllEngineOn();

            switch (this.flightPhaseManager.phase) {
                case FmgcFlightPhases.PREFLIGHT: {
                    if (this.v2Speed) {
                        vPfd = this.v2Speed;
                        this.managedSpeedTarget = this.v2Speed + 10;
                    }
                    break;
                }
                case FmgcFlightPhases.TAKEOFF: {
                    if (this.v2Speed) {
                        vPfd = this.v2Speed;
                        this.managedSpeedTarget = engineOut
                            ? Math.min(this.v2Speed + 15, Math.max(this.v2Speed, this.takeoffEngineOutSpeed ? this.takeoffEngineOutSpeed : 0))
                            : this.v2Speed + 10;
                    }
                    break;
                }
                case FmgcFlightPhases.CLIMB: {
                    let speed = this.managedSpeedClimb;

                    if (this.climbSpeedLimit !== undefined && SimVar.GetSimVarValue("INDICATED ALTITUDE", "feet") < this.climbSpeedLimitAlt) {
                        speed = Math.min(speed, this.climbSpeedLimit);
                    }

                    speed = Math.min(speed, this.getSpeedConstraint());

                    [this.managedSpeedTarget, isMach] = this.getManagedTargets(speed, this.managedSpeedClimbMach);
                    vPfd = this.managedSpeedTarget;
                    break;
                }
                case FmgcFlightPhases.CRUISE: {
                    let speed = this.managedSpeedCruise;

                    if (this.climbSpeedLimit !== undefined && SimVar.GetSimVarValue("INDICATED ALTITUDE", "feet") < this.climbSpeedLimitAlt) {
                        speed = Math.min(speed, this.climbSpeedLimit);
                    }

                    [this.managedSpeedTarget, isMach] = this.getManagedTargets(speed, this.managedSpeedCruiseMach);
                    vPfd = this.managedSpeedTarget;
                    break;
                }
                case FmgcFlightPhases.DESCENT: {
                    let speed = this.managedSpeedDescend;

                    if (this.descentSpeedLimit !== undefined && Math.round(SimVar.GetSimVarValue("INDICATED ALTITUDE", "feet") / 10) * 10 < 20 * (speed - this.descentSpeedLimit) + 300 + this.descentSpeedLimitAlt) {
                        speed = Math.min(speed, this.descentSpeedLimit);
                    }

                    // TODO we really need VNAV to predict where along the leg we should slow to the constraint
                    speed = Math.min(speed, this.getSpeedConstraint());

                    [this.managedSpeedTarget, isMach] = this.getManagedTargets(speed, this.managedSpeedDescendMach);
                    vPfd = this.managedSpeedTarget;
                    break;
                }
                case FmgcFlightPhases.APPROACH: {
                    // the displayed target is Vapp (with GSmini)
                    // the guidance target is lower limited by FAC manouvering speeds (O, S, F) unless in landing config
                    // constraints are not considered
                    const speed = this.getAppManagedSpeed();
                    vPfd = this.getVAppGsMini();

                    this.managedSpeedTarget = Math.max(speed, vPfd);
                    break;
                }
                case FmgcFlightPhases.GOAROUND: {
                    const activePlan = this.flightPlanManager.activeFlightPlan;
                    const accAlt = engineOut ? activePlan.missedEngineOutAccelerationAltitude : activePlan.missedAccelerationAltitude;
                    if (accAlt === undefined || Simplane.getAltitude() < accAlt) {
                        const speed = Math.min(
                            this.computedVls + (engineOut ? 15 : 25),
                            Math.max(
                                SimVar.GetSimVarValue("L:A32NX_GOAROUND_INIT_SPEED", "number"),
                                SimVar.GetSimVarValue("L:A32NX_GOAROUND_INIT_APP_SPEED", "number")
                            ),
                            SimVar.GetSimVarValue("L:A32NX_SPEEDS_VMAX", "number") - 5,
                        );

                        SimVar.SetSimVarValue("L:A32NX_TOGA_SPEED", "number", speed); //TODO: figure that this does

                        vPfd = speed;
                        this.managedSpeedTarget = speed;
                    } else {
                        vPfd = this.computedVgd;
                        this.managedSpeedTarget = this.computedVgd;
                    }
                    break;
                }
            }
        }

        // Automatically change fcu mach/speed mode
        if (this.managedSpeedTargetIsMach !== isMach) {
            if (isMach) {
                SimVar.SetSimVarValue("K:AP_MANAGED_SPEED_IN_MACH_ON", "number", 1);
            } else {
                SimVar.SetSimVarValue("K:AP_MANAGED_SPEED_IN_MACH_OFF", "number", 1);
            }
            this.managedSpeedTargetIsMach = isMach;
        }

        // Overspeed protection
        const Vtap = Math.min(this.managedSpeedTarget, SimVar.GetSimVarValue("L:A32NX_SPEEDS_VMAX", "number"));

        SimVar.SetSimVarValue("L:A32NX_SPEEDS_MANAGED_PFD", "knots", vPfd);
        SimVar.SetSimVarValue("L:A32NX_SPEEDS_MANAGED_ATHR", "knots", Vtap);

        if (this.isAirspeedManaged()) {
            Coherent.call("AP_SPD_VAR_SET", 0, Vtap).catch(console.error);
        }
    }

    activatePreSelSpeedMach(preSel) {
        if (preSel) {
            if (preSel < 1) {
                SimVar.SetSimVarValue("H:A320_Neo_FCU_USE_PRE_SEL_MACH", "number", 1);
            } else {
                SimVar.SetSimVarValue("H:A320_Neo_FCU_USE_PRE_SEL_SPEED", "number", 1);
            }
        }
    }

    updatePreSelSpeedMach(preSel) {
        // The timeout is required to create a delay for the current value to be read and the new one to be set
        setTimeout(() => {
            if (preSel) {
                if (preSel > 1) {
                    SimVar.SetSimVarValue("L:A32NX_SpeedPreselVal", "knots", preSel);
                    SimVar.SetSimVarValue("L:A32NX_MachPreselVal", "mach", -1);
                } else {
                    SimVar.SetSimVarValue("L:A32NX_SpeedPreselVal", "knots", -1);
                    SimVar.SetSimVarValue("L:A32NX_MachPreselVal", "mach", preSel);
                }
            } else {
                SimVar.SetSimVarValue("L:A32NX_SpeedPreselVal", "knots", -1);
                SimVar.SetSimVarValue("L:A32NX_MachPreselVal", "mach", -1);
            }
        }, 200);
    }

    checkSpeedLimit() {
        let speedLimit;
        let speedLimitAlt;
        switch (this.flightPhaseManager.phase) {
            case FmgcFlightPhases.CLIMB:
            case FmgcFlightPhases.CRUISE:
                speedLimit = this.climbSpeedLimit;
                speedLimitAlt = this.climbSpeedLimitAlt;
                break;
            case FmgcFlightPhases.DESCENT:
                speedLimit = this.descentSpeedLimit;
                speedLimitAlt = this.descentSpeedLimitAlt;
                break;
            default:
                // no speed limit in other phases
                this.speedLimitExceeded = false;
                return;
        }

        if (speedLimit === undefined) {
            this.speedLimitExceeded = false;
            return;
        }

        const cas = ADIRS.getCalibratedAirspeed();
        const alt = ADIRS.getBaroCorrectedAltitude();

        if (this.speedLimitExceeded) {
            const resetLimitExceeded = !cas.isNormalOperation() || !alt.isNormalOperation() || alt.value > speedLimitAlt || cas.value <= (speedLimit + 5);
            if (resetLimitExceeded) {
                this.speedLimitExceeded = false;
                this.removeMessageFromQueue(NXSystemMessages.spdLimExceeded.text);
            }
        } else if (cas.isNormalOperation() && alt.isNormalOperation()) {
            const setLimitExceeded = alt.value < (speedLimitAlt - 150) && cas.value > (speedLimit + 10);
            if (setLimitExceeded) {
                this.speedLimitExceeded = true;
                this.addMessageToQueue(NXSystemMessages.spdLimExceeded, () => !this.speedLimitExceeded);
            }
        }
    }

    updateRadioNavState() {
        if (this.isPrimary) {
            const radioNavOn = this.isRadioNavActive();
            if (radioNavOn !== this._radioNavOn) {
                this._radioNavOn = radioNavOn;
                if (!radioNavOn) {
                    this.initRadioNav(false);
                }
                if (this.refreshPageCallback) {
                    this.refreshPageCallback();
                }
            }
            let apNavIndex = 1;
            let gpsDriven = true;
            const apprHold = SimVar.GetSimVarValue("AUTOPILOT APPROACH HOLD", "Bool");
            if (apprHold) {
                if (this.canSwitchToNav()) {
                    let navid = 0;
                    const ils = this.radioNav.getBestILSBeacon();
                    if (ils.id > 0) {
                        navid = ils.id;
                    } else {
                        const vor = this.radioNav.getBestVORBeacon();
                        if (vor.id > 0) {
                            navid = vor.id;
                        }
                    }
                    if (navid > 0) {
                        apNavIndex = navid;
                        const hasFlightplan = Simplane.getAutopilotGPSActive();
                        const apprCaptured = Simplane.getAutoPilotAPPRCaptured();
                        if (apprCaptured || !hasFlightplan) {
                            gpsDriven = false;
                        }
                    }
                }
            }
            if (apNavIndex !== this._apNavIndex) {
                SimVar.SetSimVarValue("K:AP_NAV_SELECT_SET", "number", apNavIndex);
                this._apNavIndex = apNavIndex;
            }
            const curState = SimVar.GetSimVarValue("GPS DRIVES NAV1", "Bool");
            if (!!curState !== gpsDriven) {
                SimVar.SetSimVarValue("K:TOGGLE_GPS_DRIVES_NAV1", "Bool", 0);
            }
        }

        this.backupNavTuning = SimVar.GetSimVarValue("L:A32NX_RMP_L_NAV_BUTTON_SELECTED", "Bool")
            || SimVar.GetSimVarValue("L:A32NX_RMP_R_NAV_BUTTON_SELECTED", "Bool");

        // Cannot be manual if RMP tuned. It erases everything
        if (this.backupNavTuning && this.manualNavTuning) {
            this.vor1IdIsPilotEntered = false;
            this.vor1FreqIsPilotEntered = false;
            this.vor2IdIsPilotEntered = false;
            this.vor2FreqIsPilotEntered = false;
            this._ilsFrequencyPilotEntered = false;
            this._ilsIdentPilotEntered = false;
            this.adf1IdIsPilotEntered = false;
            this.adf1FreqIsPilotEntered = false;
            this.adf2IdIsPilotEntered = false;
            this.adf2FreqIsPilotEntered = false;

            this.manualNavTuning = false;
        } else {
            this.manualNavTuning = this.vor1IdIsPilotEntered || this.vor1FreqIsPilotEntered ||
                    this.vor2IdIsPilotEntered || this.vor2FreqIsPilotEntered ||
                    this._ilsFrequencyPilotEntered || this._ilsIdentPilotEntered ||
                    this.adf1IdIsPilotEntered || this.adf1FreqIsPilotEntered ||
                    this.adf2IdIsPilotEntered || this.adf2FreqIsPilotEntered;
        }
    }

    updateAutopilot() {
        const now = performance.now();
        const dt = now - this._lastUpdateAPTime;
        let apLogicOn = (this._apMasterStatus || Simplane.getAutoPilotFlightDirectorActive(1));
        this._lastUpdateAPTime = now;
        if (isFinite(dt)) {
            this.updateAutopilotCooldown -= dt;
        }
        if (SimVar.GetSimVarValue("L:AIRLINER_FMC_FORCE_NEXT_UPDATE", "number") === 1) {
            SimVar.SetSimVarValue("L:AIRLINER_FMC_FORCE_NEXT_UPDATE", "number", 0);
            this.updateAutopilotCooldown = -1;
        }

        if (this.flightPhaseManager.phase === FmgcFlightPhases.TAKEOFF && !this.isAllEngineOn() && this.takeoffEngineOutSpeed === undefined) {
            const casWord = ADIRS.getCalibratedAirspeed();
            this.takeoffEngineOutSpeed = casWord.isNormalOperation() ? casWord.value : undefined;
        }

        if (this.updateAutopilotCooldown < 0) {
            this.updatePerfSpeeds();
            this.updateConstraints();
            this.updateManagedSpeed();
            const currentApMasterStatus = SimVar.GetSimVarValue("AUTOPILOT MASTER", "boolean");
            if (currentApMasterStatus !== this._apMasterStatus) {
                this._apMasterStatus = currentApMasterStatus;
                apLogicOn = (this._apMasterStatus || Simplane.getAutoPilotFlightDirectorActive(1));
                this._forceNextAltitudeUpdate = true;
                console.log("Enforce AP in Altitude Lock mode. Cause : AP Master Status has changed.");
                SimVar.SetSimVarValue("L:A320_NEO_FCU_FORCE_IDLE_VS", "Number", 1);
                if (this._apMasterStatus) {
                    if (this.flightPlanManager.getWaypointsCount() === 0) {
                        this._onModeSelectedAltitude();
                        this._onModeSelectedHeading();
                    }
                }
            }
            if (apLogicOn) {
                if (!Simplane.getAutoPilotFLCActive() && !SimVar.GetSimVarValue("AUTOPILOT AIRSPEED HOLD", "Boolean")) {
                    SimVar.SetSimVarValue("K:AP_PANEL_SPEED_HOLD", "Number", 1);
                }
                if (!SimVar.GetSimVarValue("AUTOPILOT HEADING LOCK", "Boolean")) {
                    if (!SimVar.GetSimVarValue("AUTOPILOT APPROACH HOLD", "Boolean")) {
                        SimVar.SetSimVarValue("K:AP_PANEL_HEADING_HOLD", "Number", 1);
                    }
                }
            }

            if (this.isAltitudeManaged()) {
                const prevWaypoint = this.flightPlanManager.getPreviousActiveWaypoint();
                const nextWaypoint = this.flightPlanManager.getActiveWaypoint();

                if (prevWaypoint && nextWaypoint) {
                    const activeWpIdx = this.flightPlanManager.getActiveWaypointIndex();

                    if (activeWpIdx !== this.activeWpIdx) {
                        this.activeWpIdx = activeWpIdx;
                    }
                    if (this.constraintAlt) {
                        Coherent.call("AP_ALT_VAR_SET_ENGLISH", 2, this.constraintAlt, this._forceNextAltitudeUpdate).catch(console.error);
                        this._forceNextAltitudeUpdate = false;
                    } else {
                        const altitude = Simplane.getAutoPilotSelectedAltitudeLockValue("feet");
                        if (isFinite(altitude)) {
                            Coherent.call("AP_ALT_VAR_SET_ENGLISH", 2, altitude, this._forceNextAltitudeUpdate).catch(console.error);
                            this._forceNextAltitudeUpdate = false;
                        }
                    }
                } else {
                    const altitude = Simplane.getAutoPilotSelectedAltitudeLockValue("feet");
                    if (isFinite(altitude)) {
                        SimVar.SetSimVarValue("L:A32NX_FG_ALTITUDE_CONSTRAINT", "feet", 0);
                        Coherent.call("AP_ALT_VAR_SET_ENGLISH", 2, altitude, this._forceNextAltitudeUpdate).catch(console.error);
                        this._forceNextAltitudeUpdate = false;
                    }
                }
            }
            if (this.flightPlanManager.isLoadedApproach() && !this.flightPlanManager.isActiveApproach() && (this.flightPlanManager.getActiveWaypointIndex() === -1 || (this.flightPlanManager.getActiveWaypointIndex() > this.flightPlanManager.getLastIndexBeforeApproach()))) {
                if (SimVar.GetSimVarValue("L:FMC_FLIGHT_PLAN_IS_TEMPORARY", "number") !== 1) {
                    this.flightPlanManager.tryAutoActivateApproach();
                }
            }
            if (Simplane.getAutoPilotAltitudeManaged() && SimVar.GetSimVarValue("L:A320_NEO_FCU_STATE", "number") !== 1) {
                const currentWaypointIndex = this.flightPlanManager.getActiveWaypointIndex();
                if (currentWaypointIndex !== this._lastRequestedFLCModeWaypointIndex) {
                    this._lastRequestedFLCModeWaypointIndex = currentWaypointIndex;
                    setTimeout(() => {
                        if (Simplane.getAutoPilotAltitudeManaged()) {
                            this._onModeManagedAltitude();
                        }
                    }, 1000);
                }
            }

            if (this.flightPhaseManager.phase === FmgcFlightPhases.GOAROUND && apLogicOn) {
                //depending if on HDR/TRK or NAV mode, select appropriate Alt Mode (WIP)
                //this._onModeManagedAltitude();
                this._onModeSelectedAltitude();
            }
            this.updateAutopilotCooldown = this._apCooldown;
        }
    }

    /**
     * Updates performance speeds such as GD, F, S, Vls and approach speeds
     */
    updatePerfSpeeds() {
        this.computedVgd = SimVar.GetSimVarValue("L:A32NX_SPEEDS_GD", "number");
        this.computedVfs = SimVar.GetSimVarValue("L:A32NX_SPEEDS_F", "number");
        this.computedVss = SimVar.GetSimVarValue("L:A32NX_SPEEDS_S", "number");
        this.computedVls = SimVar.GetSimVarValue("L:A32NX_SPEEDS_VLS", "number");

        let weight = this.tryEstimateLandingWeight();
        // Actual weight is used during approach phase (FCOM bulletin 46/2), and we also assume during go-around
        // Fallback gross weight set to 64.3T (MZFW), which is replaced by FMGW once input in FMS to avoid function returning undefined results.
        if (this.flightPhaseManager.phase >= FmgcFlightPhases.APPROACH || !isFinite(weight)) {
            weight = (this.getGW() == 0) ? 64.3 : this.getGW();
        }
        // if pilot has set approach wind in MCDU we use it, otherwise fall back to current measured wind
        if (isFinite(this.perfApprWindSpeed) && isFinite(this.perfApprWindHeading)) {
            this.approachSpeeds = new NXSpeedsApp(weight, this.perfApprFlaps3, this._towerHeadwind);
        } else {
            this.approachSpeeds = new NXSpeedsApp(weight, this.perfApprFlaps3);
        }
        this.approachSpeeds.valid = this.flightPlanManager.phase >= FmgcFlightPhases.APPROACH || isFinite(weight);
    }

    updateConstraints() {
        const activeFpIndex = this.flightPlanManager.getActiveWaypointIndex();
        const constraints = this.managedProfile.get(activeFpIndex);
        const fcuSelAlt = Simplane.getAutoPilotDisplayedAltitudeLockValue("feet");

        let constraintAlt = 0;
        if (constraints) {
            if ((this.flightPhaseManager.phase < FmgcFlightPhases.CRUISE || this.flightPhaseManager.phase === FmgcFlightPhases.GOAROUND) && isFinite(constraints.climbAltitude) && constraints.climbAltitude < fcuSelAlt) {
                constraintAlt = constraints.climbAltitude;
            }

            if ((this.flightPhaseManager.phase > FmgcFlightPhases.CRUISE && this.flightPhaseManager.phase < FmgcFlightPhases.GOAROUND) && isFinite(constraints.descentAltitude) && constraints.descentAltitude > fcuSelAlt) {
                constraintAlt = constraints.descentAltitude;
            }
        }

        if (constraintAlt !== this.constraintAlt) {
            this.constraintAlt = constraintAlt;
            SimVar.SetSimVarValue("L:A32NX_FG_ALTITUDE_CONSTRAINT", "feet", this.constraintAlt);
        }
    }

    // TODO/VNAV: Speed constraint
    getSpeedConstraint() {
        if (!this.navModeEngaged()) {
            return Infinity;
        }

        const activeLegIndex = this.guidanceController.activeTransIndex >= 0 ? this.guidanceController.activeTransIndex : this.guidanceController.activeLegIndex;
        const constraints = this.managedProfile.get(activeLegIndex);
        if (constraints) {
            if (this.flightPhaseManager.phase < FmgcFlightPhases.CRUISE || this.flightPhaseManager.phase === FmgcFlightPhases.GOAROUND) {
                return constraints.climbSpeed;
            }

            if (this.flightPhaseManager.phase > FmgcFlightPhases.CRUISE && this.flightPhaseManager.phase < FmgcFlightPhases.GOAROUND) {
                // FIXME proper decel calc
                if (this.guidanceController.activeLegDtg < this.calculateDecelDist(Math.min(constraints.previousDescentSpeed, this.managedSpeedDescend), constraints.descentSpeed)) {
                    return constraints.descentSpeed;
                } else {
                    return constraints.previousDescentSpeed;
                }
            }
        }

        return Infinity;
    }

    updateManagedProfile() {
        this.managedProfile.clear();

        const origin = this.flightPlanManager.getPersistentOrigin(FlightPlans.Active);
        const originElevation = origin ? origin.infos.coordinates.alt : 0;
        const destination = this.flightPlanManager.getDestination(FlightPlans.Active);
        const destinationElevation = destination ? destination.infos.coordinates.alt : 0;

        // TODO should we save a constraint already propagated to the current leg?

        // propagate descent speed constraints forward
        let currentSpeedConstraint = Infinity;
        let previousSpeedConstraint = Infinity;
        for (let index = 0; index < this.flightPlanManager.getWaypointsCount(FlightPlans.Active); index++) {
            const wp = this.flightPlanManager.getWaypoint(index, FlightPlans.Active);
            if (wp.additionalData.constraintType === 2 /* DES */) {
                if (wp.speedConstraint > 0) {
                    currentSpeedConstraint = Math.min(currentSpeedConstraint, Math.round(wp.speedConstraint));
                }
            }
            this.managedProfile.set(index, {
                descentSpeed: currentSpeedConstraint,
                previousDescentSpeed: previousSpeedConstraint,
                climbSpeed: Infinity,
                previousClimbSpeed: Infinity,
                climbAltitude: Infinity,
                descentAltitude: -Infinity,
            });
            previousSpeedConstraint = currentSpeedConstraint;
        }

        // propagate climb speed constraints backward
        // propagate alt constraints backward
        currentSpeedConstraint = Infinity;
        previousSpeedConstraint = Infinity;
        let currentDesConstraint = -Infinity;
        let currentClbConstraint = Infinity;
        for (let index = this.flightPlanManager.getWaypointsCount(FlightPlans.Active) - 1; index >= 0; index--) {
            const wp = this.flightPlanManager.getWaypoint(index, FlightPlans.Active);
            if (wp.additionalData.constraintType === 1 /* CLB */) {
                if (wp.speedConstraint > 0) {
                    currentSpeedConstraint = Math.min(currentSpeedConstraint, Math.round(wp.speedConstraint));
                }
                switch (wp.legAltitudeDescription) {
                    case 1: // at alt 1
                    case 3: // at or below alt 1
                    case 4: // between alt 1 and alt 2
                        currentClbConstraint = Math.min(currentClbConstraint, Math.round(wp.legAltitude1));
                        break;
                    default:
                        // not constraining
                }
            } else if (wp.additionalData.constraintType === 2 /* DES */) {
                switch (wp.legAltitudeDescription) {
                    case 1: // at alt 1
                    case 2: // at or above alt 1
                        currentDesConstraint = Math.max(currentDesConstraint, Math.round(wp.legAltitude1));
                        break;
                    case 4: // between alt 1 and alt 2
                        currentDesConstraint = Math.max(currentDesConstraint, Math.round(wp.legAltitude2));
                        break;
                    default:
                        // not constraining
                }
            }
            const profilePoint = this.managedProfile.get(index);
            profilePoint.climbSpeed = currentSpeedConstraint;
            profilePoint.previousClimbSpeed = previousSpeedConstraint;
            profilePoint.climbAltitude = currentClbConstraint;
            profilePoint.descentAltitude = Math.max(destinationElevation, currentDesConstraint);
            previousSpeedConstraint = currentSpeedConstraint;

            // set some data for LNAV to use for coarse predictions while we lack vnav
            if (wp.additionalData.constraintType === 1 /* CLB */) {
                wp.additionalData.predictedSpeed = Math.min(profilePoint.climbSpeed, this.managedSpeedClimb);
                if (this.climbSpeedLimitAlt && profilePoint.climbAltitude < this.climbSpeedLimitAlt) {
                    wp.additionalData.predictedSpeed = Math.min(wp.additionalData.predictedSpeed, this.climbSpeedLimit);
                }
                wp.additionalData.predictedAltitude = Math.min(profilePoint.climbAltitude, this._cruiseFlightLevel * 100);
            } else if (wp.additionalData.constraintType === 2 /* DES */) {
                wp.additionalData.predictedSpeed = Math.min(profilePoint.descentSpeed, this.managedSpeedDescend);
                if (this.descentSpeedLimitAlt && profilePoint.climbAltitude < this.descentSpeedLimitAlt) {
                    wp.additionalData.predictedSpeed = Math.min(wp.additionalData.predictedSpeed, this.descentSpeedLimit);
                }
                wp.additionalData.predictedAltitude = Math.min(profilePoint.descentAltitude, this._cruiseFlightLevel * 100); ;
            } else {
                wp.additionalData.predictedSpeed = this.managedSpeedCruise;
                wp.additionalData.predictedAltitude = this._cruiseFlightLevel * 100;
            }
            // small hack to ensure the terminal procedures and transitions to/from enroute look nice despite lack of altitude predictions
            if (index <= this.flightPlanManager.getEnRouteWaypointsFirstIndex(FlightPlans.Active)) {
                wp.additionalData.predictedAltitude = Math.min(originElevation + 10000, wp.additionalData.predictedAltitude);
                wp.additionalData.predictedSpeed = Math.min(250, wp.additionalData.predictedSpeed);
            } else if (index >= this.flightPlanManager.getEnRouteWaypointsLastIndex(FlightPlans.Active)) {
                wp.additionalData.predictedAltitude = Math.min(destinationElevation + 10000, wp.additionalData.predictedAltitude);
                wp.additionalData.predictedSpeed = Math.min(250, wp.additionalData.predictedSpeed);
            }
        }
    }

    async updateDestinationData() {
        let landingElevation;
        let latitude;
        let longitude;

        /** @type {OneWayRunway} */
        const runway = this.flightPlanManager.getDestinationRunway(FlightPlans.Active);
        if (runway) {
            landingElevation = A32NX_Util.meterToFeet(runway.thresholdElevation);
            latitude = runway.thresholdCoordinates.lat;
            longitude = runway.thresholdCoordinates.long;
        } else {
            const airport = this.flightPlanManager.getDestination(FlightPlans.Active);
            if (airport) {
                const ele = await this.facilityLoader.GetAirportFieldElevation(airport.icao);
                landingElevation = isFinite(ele) ? ele : undefined;
                latitude = airport.GetInfos().coordinates.lat;
                longitude = airport.GetInfos().coordinates.long;
            }
        }

        if (this.landingElevation !== landingElevation) {
            this.landingElevation = landingElevation;

            const ssm = landingElevation !== undefined ? Arinc429Word.SignStatusMatrix.NormalOperation : Arinc429Word.SignStatusMatrix.NoComputedData;

            this.arincLandingElevation.setBnrValue(landingElevation ? landingElevation : 0, ssm, 14, 16384, -2048);

            // FIXME CPCs should use the FM ARINC vars, and transmit their own vars as well
            SimVar.SetSimVarValue("L:A32NX_PRESS_AUTO_LANDING_ELEVATION", "feet", landingElevation ? landingElevation : 0);
        }

        if (this.destinationLatitude !== latitude) {
            this.destinationLatitude = latitude;

            const ssm = latitude !== undefined ? Arinc429Word.SignStatusMatrix.NormalOperation : Arinc429Word.SignStatusMatrix.NoComputedData;

            this.arincDestinationLatitude.setBnrValue(latitude ? latitude : 0, ssm, 18, 180, -180);
        }

        if (this.destinationLongitude !== longitude) {
            this.destinationLongitude = longitude;

            const ssm = longitude !== undefined ? Arinc429Word.SignStatusMatrix.NormalOperation : Arinc429Word.SignStatusMatrix.NoComputedData;

            this.arincDestinationLongitude.setBnrValue(longitude ? longitude : 0, ssm, 18, 180, -180);
        }
    }

    updateMinimums() {
        const ssm = this.shouldTransmitMinimums() ? Arinc429Word.SignStatusMatrix.NormalOperation : Arinc429Word.SignStatusMatrix.NoComputedData;

        this.arincMDA(this.perfApprMDA ? this.perfApprMDA : 0, ssm, 17, 131072, 0);
        this.arincDH(this.perfApprDH ? this.perfApprDH : 0, ssm, 16, 8192, 0);
    }

    shouldTransmitMinimums() {
        const phase = getFlightPhaseManager().phase;
        //Only transmit when in Cruise or later phase and within 250NM of destination
        return (phase > FmgcFlightPhase.Cruise || (phase === FmgcFlightPhase.Cruise && this.flightPlanManager.getDistanceToDestination(FlightPlans.Active) < 250));
    }

    getClbManagedSpeedFromCostIndex() {
        const dCI = (this.costIndex / 999) ** 2;
        return 290 * (1 - dCI) + 330 * dCI;
    }

    getCrzManagedSpeedFromCostIndex() {
        const dCI = (this.costIndex / 999) ** 2;
        return 290 * (1 - dCI) + 310 * dCI;
    }

    getDesManagedSpeedFromCostIndex() {
        const dCI = this.costIndex / 999;
        return 288 * (1 - dCI) + 300 * dCI;
    }

    getAppManagedSpeed() {
        switch (SimVar.GetSimVarValue("L:A32NX_FLAPS_HANDLE_INDEX", "Number")) {
            case 0: return this.computedVgd;
            case 1: return this.computedVss;
            case 3: return this.perfApprFlaps3 ? this.getVApp() : this.computedVfs;
            case 4: return this.getVApp();
            default: return this.computedVfs;
        }
    }

    /* FMS EVENTS */

    onPowerOn() {
        super.onPowerOn();
        const gpsDriven = SimVar.GetSimVarValue("GPS DRIVES NAV1", "Bool");
        if (!gpsDriven) {
            SimVar.SetSimVarValue("K:TOGGLE_GPS_DRIVES_NAV1", "Bool", 0);
        }
        this.initRadioNav(true);

        this._onModeSelectedHeading();
        this._onModeSelectedAltitude();

        SimVar.SetSimVarValue("K:VS_SLOT_INDEX_SET", "number", 1);

        this.taxiFuelWeight = 0.2;
        CDUInitPage.updateTowIfNeeded(this);
    }

    onEvent(_event) {
        if (_event === "MODE_SELECTED_HEADING") {
            SimVar.SetSimVarValue("L:A32NX_GOAROUND_HDG_MODE", "bool", 1);
            SimVar.SetSimVarValue("L:A32NX_GOAROUND_NAV_MODE", "bool", 0);
            if (Simplane.getAutoPilotHeadingManaged()) {
                if (SimVar.GetSimVarValue("L:A320_FCU_SHOW_SELECTED_HEADING", "number") === 0) {
                    const currentHeading = Simplane.getHeadingMagnetic();
                    Coherent.call("HEADING_BUG_SET", 1, currentHeading).catch(console.error);
                }
            }
            this._onModeSelectedHeading();
        }
        if (_event === "MODE_MANAGED_HEADING") {
            SimVar.SetSimVarValue("L:A32NX_GOAROUND_HDG_MODE", "bool", 0);
            SimVar.SetSimVarValue("L:A32NX_GOAROUND_NAV_MODE", "bool", 1);
            if (this.flightPlanManager.getWaypointsCount() === 0) {
                return;
            }
            this._onModeManagedHeading();
        }
        if (_event === "MODE_SELECTED_ALTITUDE") {
            const dist = this.flightPlanManager.getDistanceToDestination();
            this.flightPhaseManager.handleFcuAltKnobPushPull(dist);
            this._onModeSelectedAltitude();
            this._onStepClimbDescent();
        }
        if (_event === "MODE_MANAGED_ALTITUDE") {
            const dist = this.flightPlanManager.getDistanceToDestination();
            this.flightPhaseManager.handleFcuAltKnobPushPull(dist);
            this._onModeManagedAltitude();
            this._onStepClimbDescent();
        }
        if (_event === "AP_DEC_ALT" || _event === "AP_INC_ALT") {
            const dist = this.flightPlanManager.getDistanceToDestination();
            this.flightPhaseManager.handleFcuAltKnobTurn(dist);
            this._onTrySetCruiseFlightLevel();
        }
        if (_event === "AP_DEC_HEADING" || _event === "AP_INC_HEADING") {
            if (SimVar.GetSimVarValue("L:A320_FCU_SHOW_SELECTED_HEADING", "number") === 0) {
                const currentHeading = Simplane.getHeadingMagnetic();
                Coherent.call("HEADING_BUG_SET", 1, currentHeading).catch(console.error);
            }
            SimVar.SetSimVarValue("L:A320_FCU_SHOW_SELECTED_HEADING", "number", 1);
        }
        if (_event === "VS") {
            const dist = this.flightPlanManager.getDistanceToDestination();
            this.flightPhaseManager.handleFcuVSKnob(dist, this._onStepClimbDescent.bind(this));
        }
    }

    _onModeSelectedHeading() {
        if (SimVar.GetSimVarValue("AUTOPILOT APPROACH HOLD", "boolean")) {
            return;
        }
        if (!SimVar.GetSimVarValue("AUTOPILOT HEADING LOCK", "Boolean")) {
            SimVar.SetSimVarValue("K:AP_PANEL_HEADING_HOLD", "Number", 1);
        }
        SimVar.SetSimVarValue("K:HEADING_SLOT_INDEX_SET", "number", 1);
        SimVar.SetSimVarValue("L:A32NX_GOAROUND_HDG_MODE", "bool", 1);
    }

    _onModeManagedHeading() {
        if (SimVar.GetSimVarValue("AUTOPILOT APPROACH HOLD", "boolean")) {
            return;
        }
        if (!SimVar.GetSimVarValue("AUTOPILOT HEADING LOCK", "Boolean")) {
            SimVar.SetSimVarValue("K:AP_PANEL_HEADING_HOLD", "Number", 1);
        }
        SimVar.SetSimVarValue("K:HEADING_SLOT_INDEX_SET", "number", 2);
        SimVar.SetSimVarValue("L:A320_FCU_SHOW_SELECTED_HEADING", "number", 0);
    }

    _onModeSelectedAltitude() {
        if (!Simplane.getAutoPilotGlideslopeHold()) {
            SimVar.SetSimVarValue("L:A320_NEO_FCU_FORCE_IDLE_VS", "Number", 1);
        }
        SimVar.SetSimVarValue("K:ALTITUDE_SLOT_INDEX_SET", "number", 1);
        Coherent.call("AP_ALT_VAR_SET_ENGLISH", 1, Simplane.getAutoPilotDisplayedAltitudeLockValue(), this._forceNextAltitudeUpdate).catch(console.error);
    }

    _onModeManagedAltitude() {
        SimVar.SetSimVarValue("K:ALTITUDE_SLOT_INDEX_SET", "number", 2);
        Coherent.call("AP_ALT_VAR_SET_ENGLISH", 1, Simplane.getAutoPilotDisplayedAltitudeLockValue(), this._forceNextAltitudeUpdate).catch(console.error);
        Coherent.call("AP_ALT_VAR_SET_ENGLISH", 2, Simplane.getAutoPilotDisplayedAltitudeLockValue(), this._forceNextAltitudeUpdate).catch(console.error);
        if (!Simplane.getAutoPilotGlideslopeHold()) {
            this.requestCall(() => {
                SimVar.SetSimVarValue("L:A320_NEO_FCU_FORCE_IDLE_VS", "Number", 1);
            });
        }
    }

    _onStepClimbDescent() {
        if (!(this.flightPhaseManager.phase === FmgcFlightPhases.CLIMB || this.flightPhaseManager.phase === FmgcFlightPhases.CRUISE)) {
            return;
        }

        const _targetFl = Simplane.getAutoPilotDisplayedAltitudeLockValue() / 100;

        if (
            (this.flightPhaseManager.phase === FmgcFlightPhases.CLIMB && _targetFl > this.cruiseFlightLevel) ||
            (this.flightPhaseManager.phase === FmgcFlightPhases.CRUISE && _targetFl !== this.cruiseFlightLevel)
        ) {
            this.addMessageToQueue(NXSystemMessages.newCrzAlt.getModifiedMessage(_targetFl * 100));
            this.cruiseFlightLevel = _targetFl;
            this._cruiseFlightLevel = _targetFl;
        }
    }

    /***
     * Executed on every alt knob turn, checks whether or not the crz fl can be changed to the newly selected fcu altitude
     * It creates a timeout to simulate real life delay which resets every time the fcu knob alt increases or decreases.
     * @private
     */
    _onTrySetCruiseFlightLevel() {
        if (!(this.flightPhaseManager.phase === FmgcFlightPhases.CLIMB || this.flightPhaseManager.phase === FmgcFlightPhases.CRUISE)) {
            return;
        }

        const activeVerticalMode = SimVar.GetSimVarValue('L:A32NX_FMA_VERTICAL_MODE', 'enum');

        if ((activeVerticalMode >= 11 && activeVerticalMode <= 15) || (activeVerticalMode >= 21 && activeVerticalMode <= 23)) {
            const fcuFl = Simplane.getAutoPilotDisplayedAltitudeLockValue() / 100;

            if (this.flightPhaseManager.phase === FmgcFlightPhases.CLIMB && fcuFl > this.cruiseFlightLevel ||
                this.flightPhaseManager.phase === FmgcFlightPhases.CRUISE && fcuFl !== this.cruiseFlightLevel
            ) {
                if (this.cruiseFlightLevelTimeOut) {
                    clearTimeout(this.cruiseFlightLevelTimeOut);
                    this.cruiseFlightLevelTimeOut = undefined;
                }

                this.cruiseFlightLevelTimeOut = setTimeout(() => {
                    if (fcuFl === Simplane.getAutoPilotDisplayedAltitudeLockValue() / 100 &&
                        (
                            this.flightPhaseManager.phase === FmgcFlightPhases.CLIMB && fcuFl > this.cruiseFlightLevel ||
                            this.flightPhaseManager.phase === FmgcFlightPhases.CRUISE && fcuFl !== this.cruiseFlightLevel
                        )
                    ) {
                        this.addMessageToQueue(NXSystemMessages.newCrzAlt.getModifiedMessage(fcuFl * 100));
                        this.cruiseFlightLevel = fcuFl;
                        this._cruiseFlightLevel = fcuFl;
                        if (this.page.Current === this.page.ProgressPage) {
                            CDUProgressPage.ShowPage(this);
                        }
                    }
                }, 3000);
            }
        }
    }

    /* END OF FMS EVENTS */
    /* FMS CHECK ROUTINE */

    checkDestData() {
        this.addMessageToQueue(NXSystemMessages.enterDestData, () => {
            return isFinite(this.perfApprQNH) && isFinite(this.perfApprTemp) && isFinite(this.perfApprWindHeading) && isFinite(this.perfApprWindSpeed);
        });
    }

    checkGWParams() {
        const fmGW = SimVar.GetSimVarValue("L:A32NX_FM_GROSS_WEIGHT", "Number");
        const eng1state = SimVar.GetSimVarValue("L:A32NX_ENGINE_STATE:1", "Number");
        const eng2state = SimVar.GetSimVarValue("L:A32NX_ENGINE_STATE:2", "Number");
        const gs = SimVar.GetSimVarValue("GPS GROUND SPEED", "knots");
        const actualGrossWeight = SimVar.GetSimVarValue("TOTAL WEIGHT", "Kilograms") / 1000; //TO-DO Source to be replaced with FAC-GW
        const gwMismatch = (Math.abs(fmGW - actualGrossWeight) > 7) ? true : false;

        if (eng1state == 2 || eng2state == 2) {
            if (this._gwInitDisplayed < 1 && this.flightPhaseManager.phase < FmgcFlightPhases.TAKEOFF) {
                this._initMessageSettable = true;
            }
        }
        //INITIALIZE WEIGHT/CG
        if (this.isAnEngineOn() && fmGW === 0 && this._initMessageSettable) {
            this.addMessageToQueue(NXSystemMessages.initializeWeightOrCg);
            this._gwInitDisplayed++;
            this._initMessageSettable = false;
        }

        //CHECK WEIGHT
        //TO-DO Ground Speed used for redundancy and to simulate delay (~10s) for FAC parameters to be calculated, remove once FAC is available.
        if (!this.isOnGround() && gwMismatch && this._checkWeightSettable && gs > 180) {
            this.addMessageToQueue(NXSystemMessages.checkWeight);
            this._checkWeightSettable = false;
        } else if (!gwMismatch) {
            this.removeMessageFromQueue(NXSystemMessages.checkWeight.text);
            this._checkWeightSettable = true;
        }
    }

    /* END OF FMS CHECK ROUTINE */
    /* MCDU GET/SET METHODS */

    get cruiseFlightLevel() {
        return this._activeCruiseFlightLevel;
    }

    set cruiseFlightLevel(fl) {
        this._activeCruiseFlightLevel = Math.round(fl);
        SimVar.SetSimVarValue("L:AIRLINER_CRUISE_ALTITUDE", "number", this._activeCruiseFlightLevel * 100);
    }

    setCruiseFlightLevelAndTemperature(input) {
        if (input === FMCMainDisplay.clrValue) {
            this.cruiseFlightLevel = undefined;
            this._cruiseFlightLevel = undefined;
            this.cruiseTemperature = undefined;
            return true;
        }
        const flString = input.split("/")[0].replace("FL", "");
        const tempString = input.split("/")[1];
        const onlyTemp = flString.length === 0;

        if (!!flString && !onlyTemp && this.trySetCruiseFl(parseFloat(flString))) {
            if (SimVar.GetSimVarValue("L:A32NX_CRZ_ALT_SET_INITIAL", "bool") === 1 && SimVar.GetSimVarValue("L:A32NX_GOAROUND_PASSED", "bool") === 1) {
                SimVar.SetSimVarValue("L:A32NX_NEW_CRZ_ALT", "number", this.cruiseFlightLevel);
            } else {
                SimVar.SetSimVarValue("L:A32NX_CRZ_ALT_SET_INITIAL", "bool", 1);
            }
            if (!tempString) {
                return true;
            }
        }
        if (!!tempString) {
            const temp = parseInt(tempString.replace("M", "-"));
            console.log("tS: " + tempString);
            console.log("ti: " + temp);
            if (isFinite(temp) && this._cruiseEntered) {
                if (temp > -270 && temp < 100) {
                    this.cruiseTemperature = temp;
                    return true;
                } else {
                    this.setScratchpadMessage(NXSystemMessages.entryOutOfRange);
                    return false;
                }
            } else {
                this.setScratchpadMessage(NXSystemMessages.notAllowed);
                return false;
            }
        }
        this.setScratchpadMessage(NXSystemMessages.formatError);
        return false;
    }

    tryUpdateCostIndex(costIndex) {
        const value = parseInt(costIndex);
        if (isFinite(value)) {
            if (value >= 0) {
                if (value < 1000) {
                    this.costIndexSet = true;
                    this.costIndex = value;
                    this.updateManagedSpeeds();
                    return true;
                } else {
                    this.setScratchpadMessage(NXSystemMessages.entryOutOfRange);
                    return false;
                }
            }
        }
        this.setScratchpadMessage(NXSystemMessages.notAllowed);
        return false;
    }

    /**
     * Any tropopause altitude up to 60,000 ft is able to be entered
     * @param {string} tropo Format: NNNN or NNNNN Leading 0’s must be included. Entry is rounded to the nearest 10 ft
     * @return {boolean} Whether tropopause could be set or not
     */
    tryUpdateTropo(tropo) {
        if (tropo === FMCMainDisplay.clrValue) {
            if (this.tropo) {
                this.tropo = undefined;
                return true;
            }
            this.setScratchpadMessage(NXSystemMessages.notAllowed);
            return false;
        }

        if (!tropo.match(/^(?=(\D*\d){4,5}\D*$)/g)) {
            this.setScratchpadMessage(NXSystemMessages.formatError);
            return false;
        }

        const value = parseInt(tropo);
        if (isFinite(value) && value >= 0 && value <= 60000) {
            this.tropo = Math.round(value / 10) * 10;
            return true;
        }

        this.setScratchpadMessage(NXSystemMessages.entryOutOfRange);
        return false;
    }

    ensureCurrentFlightPlanIsTemporary(callback = EmptyCallback.Boolean) {
        if (this.flightPlanManager.getCurrentFlightPlanIndex() === 0) {
            this.flightPlanManager.copyCurrentFlightPlanInto(1, () => {
                this.flightPlanManager.setCurrentFlightPlanIndex(1, (result) => {
                    SimVar.SetSimVarValue("L:FMC_FLIGHT_PLAN_IS_TEMPORARY", "number", 1);
                    SimVar.SetSimVarValue("L:MAP_SHOW_TEMPORARY_FLIGHT_PLAN", "number", 1);
                    callback(result);
                });
            }).catch(console.error);
        } else {
            callback(true);
        }
    }

    resetCoroute() {
        this.coRoute.routeNumber = undefined;
        this.coRoute.routes = [];
    }

    /** MCDU Init page method for FROM/TO, NOT for programmatic use */
    tryUpdateFromTo(fromTo, callback = EmptyCallback.Boolean) {
        if (fromTo === FMCMainDisplay.clrValue) {
            this.setScratchpadMessage(NXSystemMessages.notAllowed);
            return callback(false);
        }

        const match = fromTo.match(/^([A-Z]{4})\/([A-Z]{4})$/);
        if (match === null) {
            this.setScratchpadMessage(NXSystemMessages.formatError);
            return callback(false);
        }
        const [, from, to] = match;

        this.resetCoroute();

        this.setFromTo(from, to).then(() => {
            this.getCoRouteList().then(() => callback(true)).catch(console.log);
        }).catch((e) => {
            if (e instanceof McduMessage) {
                this.setScratchpadMessage(e);
            } else {
                console.warn(e);
            }
            callback(false);
        });
    }

    /**
     * Programmatic method to set from/to
     * @param {string} from 4-letter icao code for origin airport
     * @param {string} to 4-letter icao code for destination airport
     * @throws NXSystemMessage on error (you are responsible for pushing to the scratchpad if appropriate)
     */
    async setFromTo(from, to) {
        let airportFrom, airportTo;
        try {
            airportFrom = await this.dataManager.GetAirportByIdent(from);
            airportTo = await this.dataManager.GetAirportByIdent(to);
            if (!airportFrom || !airportTo) {
                throw NXSystemMessages.notInDatabase;
            }
        } catch (e) {
            console.log(e);
            throw NXSystemMessages.notInDatabase;
        }

        this.atsu.resetAtisAutoUpdate();

        return new Promise((resolve, reject) => {
            this.eraseTemporaryFlightPlan(() => {
                this.flightPlanManager.clearFlightPlan(() => {
                    this.tempFpPendingAutoTune = true;
                    this.flightPlanManager.setOrigin(airportFrom.icao, () => {
                        this.setGroundTempFromOrigin();
                        this.flightPlanManager.setDestination(airportTo.icao, () => resolve(true)).catch(reject);
                    }).catch(reject);
                }).catch(reject);
            });
        });
    }

    /**
     * Computes distance between destination and alternate destination
     */
    tryUpdateDistanceToAlt() {
        this._DistanceToAlt = Avionics.Utils.computeGreatCircleDistance(
            this.flightPlanManager.getDestination().infos.coordinates,
            this.altDestination.infos.coordinates);
    }

    // only used by trySetRouteAlternateFuel
    isAltFuelInRange(fuel) {
        return 0 < fuel && fuel < (this.blockFuel - this._routeTripFuelWeight);
    }

    async trySetRouteAlternateFuel(altFuel) {
        if (altFuel === FMCMainDisplay.clrValue) {
            this._routeAltFuelEntered = false;
            return true;
        }
        if (!this.altDestination) {
            this.setScratchpadMessage(NXSystemMessages.notAllowed);
            return false;
        }

        const value = NXUnits.userToKg(parseFloat(altFuel));
        if (isFinite(value)) {
            if (this.isAltFuelInRange(value)) {
                this._routeAltFuelEntered = true;
                this._routeAltFuelWeight = value;
                this._routeAltFuelTime = FMCMainDisplay.minutesTohhmm(A32NX_FuelPred.computeUserAltTime(this._routeAltFuelWeight * 1000, 290));
                return true;
            } else {
                this.setScratchpadMessage(NXSystemMessages.entryOutOfRange);
                return false;
            }
        }
        this.setScratchpadMessage(NXSystemMessages.formatError);
        return false;
    }

    async trySetMinDestFob(fuel) {
        if (fuel === FMCMainDisplay.clrValue) {
            this._minDestFobEntered = false;
            return true;
        }
        if (!this.representsDecimalNumber(fuel)) {
            this.setScratchpadMessage(NXSystemMessages.formatError);
            return false;
        }

        const value = NXUnits.userToKg(parseFloat(fuel));
        if (isFinite(value)) {
            if (this.isMinDestFobInRange(value)) {
                this._minDestFobEntered = true;
                if (value < this._minDestFob) {
                    this.setScratchpadMessage(NXSystemMessages.checkMinDestFob);
                }
                this._minDestFob = value;
                return true;
            } else {
                this.setScratchpadMessage(NXSystemMessages.entryOutOfRange);
                return false;
            }
        }
        this.setScratchpadMessage(NXSystemMessages.formatError);
        return false;
    }

    async tryUpdateAltDestination(altDestIdent) {
        if (altDestIdent === "NONE" || altDestIdent === FMCMainDisplay.clrValue) {
            this.atsu.resetAtisAutoUpdate();
            this.altDestination = undefined;
            this._DistanceToAlt = 0;
            return true;
        }
        const airportAltDest = await this.dataManager.GetAirportByIdent(altDestIdent).catch(console.error);
        if (airportAltDest) {
            this.atsu.resetAtisAutoUpdate();
            this.altDestination = airportAltDest;
            this.tryUpdateDistanceToAlt();
            return true;
        }
        this.setScratchpadMessage(NXSystemMessages.notInDatabase);
        return false;
    }

    /**
     * Updates the Fuel weight cell to tons. Uses a place holder FL120 for 30 min
     */
    tryUpdateRouteFinalFuel() {
        if (this._routeFinalFuelTime <= 0) {
            this._routeFinalFuelTime = this._defaultRouteFinalTime;
        }
        this._routeFinalFuelWeight = A32NX_FuelPred.computeHoldingTrackFF(this.zeroFuelWeight, 120) / 1000;
        this._rteFinalCoeffecient = A32NX_FuelPred.computeHoldingTrackFF(this.zeroFuelWeight, 120) / 30;
    }

    /**
     * Updates the alternate fuel and time values using a place holder FL of 330 until that can be set
     */
    tryUpdateRouteAlternate() {
        if (this._DistanceToAlt < 20) {
            this._routeAltFuelWeight = 0;
            this._routeAltFuelTime = 0;
        } else {
            const placeholderFl = 120;
            let airDistance = 0;
            if (this._windDir === this._windDirections.TAILWIND) {
                airDistance = A32NX_FuelPred.computeAirDistance(Math.round(this._DistanceToAlt), this.averageWind);
            } else if (this._windDir === this._windDirections.HEADWIND) {
                airDistance = A32NX_FuelPred.computeAirDistance(Math.round(this._DistanceToAlt), -this.averageWind);
            }

            const deviation = (this.zeroFuelWeight + this._routeFinalFuelWeight - A32NX_FuelPred.refWeight) * A32NX_FuelPred.computeNumbers(airDistance, placeholderFl, A32NX_FuelPred.computations.CORRECTIONS, true);
            if ((20 < airDistance && airDistance < 200) && (100 < placeholderFl && placeholderFl < 290)) { //This will always be true until we can setup alternate routes
                this._routeAltFuelWeight = (A32NX_FuelPred.computeNumbers(airDistance, placeholderFl, A32NX_FuelPred.computations.FUEL, true) + deviation) / 1000;
                this._routeAltFuelTime = A32NX_FuelPred.computeNumbers(airDistance, placeholderFl, A32NX_FuelPred.computations.TIME, true);
            }
        }
    }

    /**
     * Attempts to calculate trip information. Is dynamic in that it will use liveDistanceTo the destination rather than a
     * static distance. Works down to 20NM airDistance and FL100 Up to 3100NM airDistance and FL390, anything out of those ranges and values
     * won't be updated.
     */
    tryUpdateRouteTrip(dynamic = false) {
        let airDistance = 0;
        const groundDistance = dynamic ? this.flightPlanManager.getDistanceToDestination(0) : this.flightPlanManager.getDestination().cumulativeDistanceInFP;
        if (this._windDir === this._windDirections.TAILWIND) {
            airDistance = A32NX_FuelPred.computeAirDistance(groundDistance, this.averageWind);
        } else if (this._windDir === this._windDirections.HEADWIND) {
            airDistance = A32NX_FuelPred.computeAirDistance(groundDistance, -this.averageWind);
        }

        let altToUse = this.cruiseFlightLevel;
        // Use the cruise level for calculations otherwise after cruise use descent altitude down to 10,000 feet.
        if (this.flightPhaseManager.phase >= FmgcFlightPhases.DESCENT) {
            altToUse = SimVar.GetSimVarValue("PLANE ALTITUDE", 'Feet') / 100;
        }

        if ((20 <= airDistance && airDistance <= 3100) && (100 <= altToUse && altToUse <= 390)) {
            const deviation = (this.zeroFuelWeight + this._routeFinalFuelWeight + this._routeAltFuelWeight - A32NX_FuelPred.refWeight) * A32NX_FuelPred.computeNumbers(airDistance, altToUse, A32NX_FuelPred.computations.CORRECTIONS, false);

            this._routeTripFuelWeight = (A32NX_FuelPred.computeNumbers(airDistance, altToUse, A32NX_FuelPred.computations.FUEL, false) + deviation) / 1000;
            this._routeTripTime = A32NX_FuelPred.computeNumbers(airDistance, altToUse, A32NX_FuelPred.computations.TIME, false);
            // TODO FIXME: Remove placeholder efob logic
            if (this._routeTripFuelWeight) {
                SimVar.SetSimVarValue('L:A32NX_DESTINATION_FUEL_ON_BOARD', 'Kilograms', this.getDestEFOB(true) * 1000);
            }
        }
    }

    tryUpdateMinDestFob() {
        this._minDestFob = this._routeAltFuelWeight + this.getRouteFinalFuelWeight();
    }

    tryUpdateTOW() {
        this.takeOffWeight = this.zeroFuelWeight + this.blockFuel - this.taxiFuelWeight;
    }

    tryUpdateLW() {
        this.landingWeight = this.takeOffWeight - this._routeTripFuelWeight;
    }

    /**
     * Computes extra fuel
     * @param {boolean}useFOB - States whether to use the FOB rather than block fuel when computing extra fuel
     * @returns {number}
     */
    tryGetExtraFuel(useFOB = false) {
        const isFlying = parseInt(SimVar.GetSimVarValue("GROUND VELOCITY", "knots")) > 30;

        if (useFOB) {
            return this.getFOB() - this.getTotalTripFuelCons() - this._minDestFob - this.taxiFuelWeight - (isFlying ? 0 : this.getRouteReservedWeight());
        } else {
            return this.blockFuel - this.getTotalTripFuelCons() - this._minDestFob - this.taxiFuelWeight - (isFlying ? 0 : this.getRouteReservedWeight());
        }
    }

    /**
     * EXPERIMENTAL
     * Attempts to calculate the extra time
     */
    tryGetExtraTime(useFOB = false) {
        if (this.tryGetExtraFuel(useFOB) <= 0) {
            return 0;
        }
        const tempWeight = this.getGW() - this._minDestFob;
        const tempFFCoefficient = A32NX_FuelPred.computeHoldingTrackFF(tempWeight, 180) / 30;
        return (this.tryGetExtraFuel(useFOB) * 1000) / tempFFCoefficient;
    }

    getRouteAltFuelWeight() {
        return this._routeAltFuelWeight;
    }

    getRouteAltFuelTime() {
        return this._routeAltFuelTime;
    }

    setOriginRunwayIndex(runwayIndex, callback = EmptyCallback.Boolean) {
        this.ensureCurrentFlightPlanIsTemporary(() => {
            this.tempFpPendingAutoTune = true;
            this.flightPlanManager.setDepartureProcIndex(-1, () => {
                this.flightPlanManager.setOriginRunwayIndex(runwayIndex, () => {
                    return callback(true);
                }).catch(console.error);
            }).catch(console.error);
        });
    }

    setRunwayIndex(runwayIndex, callback = EmptyCallback.Boolean) {
        this.ensureCurrentFlightPlanIsTemporary(() => {
            const routeOriginInfo = this.flightPlanManager.getOrigin().infos;
            this.tempFpPendingAutoTune = true;
            if (!this.flightPlanManager.getOrigin()) {
                this.setScratchpadMessage(NXFictionalMessages.noOriginSet);
                return callback(false);
            } else if (runwayIndex === -1) {
                this.flightPlanManager.setDepartureRunwayIndex(-1, () => {
                    this.flightPlanManager.setOriginRunwayIndex(-1, () => {
                        return callback(true);
                    }).catch(console.error);
                }).catch(console.error);
            } else if (routeOriginInfo instanceof AirportInfo) {
                if (routeOriginInfo.oneWayRunways[runwayIndex]) {
                    this.flightPlanManager.setDepartureRunwayIndex(runwayIndex, () => {
                        return callback(true);
                    }).catch(console.error);
                }
            } else {
                this.setScratchpadMessage(NXSystemMessages.notInDatabase);
                callback(false);
            }
        });
    }

    setDepartureIndex(departureIndex, callback = EmptyCallback.Boolean) {
        this.ensureCurrentFlightPlanIsTemporary(() => {
            const currentRunway = this.flightPlanManager.getOriginRunway();
            this.flightPlanManager.setDepartureProcIndex(departureIndex, () => {
                if (currentRunway) {
                    SimVar.SetSimVarValue("L:A32NX_DEPARTURE_ELEVATION", "feet", A32NX_Util.meterToFeet(currentRunway.elevation));
                    const departure = this.flightPlanManager.getDeparture();
                    const departureRunwayIndex = departure ? departure.runwayTransitions.findIndex(t => {
                        return t.runwayNumber === currentRunway.number && t.runwayDesignation === currentRunway.designator;
                    }) : -1;
                    if (departureRunwayIndex >= -1) {
                        return this.flightPlanManager.setDepartureRunwayIndex(departureRunwayIndex, () => {
                            return callback(true);
                        }).catch(console.error);
                    }
                }
                return callback(true);
            }).catch(console.error);
        });
    }

    setDepartureTransitionIndex(transIndex, callback = EmptyCallback.Boolean) {
        this.ensureCurrentFlightPlanIsTemporary(() => {
            this.flightPlanManager.setDepartureEnRouteTransitionIndex(transIndex, callback);
        });
    }

    setApproachTransitionIndex(transitionIndex, callback = EmptyCallback.Boolean) {
        //console.log("FMCMainDisplay: setApproachTransitionIndex = ", transitionIndex);
        const arrivalIndex = this.flightPlanManager.getArrivalProcIndex();
        this.ensureCurrentFlightPlanIsTemporary(() => {
            this.flightPlanManager.setApproachTransitionIndex(transitionIndex, () => {
                this.flightPlanManager.setArrivalProcIndex(arrivalIndex, () => {
                    callback(true);
                }).catch(console.error);
            }).catch(console.error);
        });
    }

    setArrivalProcIndex(arrivalIndex, callback = EmptyCallback.Boolean) {
        //console.log("FMCMainDisplay: setArrivalProcIndex = ", arrivalIndex);
        this.ensureCurrentFlightPlanIsTemporary(() => {
            this.flightPlanManager.setArrivalProcIndex(arrivalIndex, () => {
                callback(true);
            }).catch(console.error);
        });
    }

    setArrivalIndex(arrivalIndex, transitionIndex, callback = EmptyCallback.Boolean) {
        //console.log("FMCMainDisplay: setArrivalIndex: arrivalIndex=", arrivalIndex, " transitionIndex=", transitionIndex);
        this.ensureCurrentFlightPlanIsTemporary(() => {
            this.flightPlanManager.setArrivalEnRouteTransitionIndex(transitionIndex, () => {
                this.flightPlanManager.setArrivalProcIndex(arrivalIndex, () => {
                    callback(true);
                }).catch(console.error);
            }).catch(console.error);
        });
    }

    setApproachIndex(approachIndex, callback = EmptyCallback.Boolean) {
        //console.log("FMCMainDisplay: setApproachIndex = ", approachIndex);
        this.ensureCurrentFlightPlanIsTemporary(() => {
            this.flightPlanManager.setApproachIndex(approachIndex, () => {
                this.tempFpPendingAutoTune = true;
                callback(true);
            }).catch(console.error);
        });
    }

    /** @param {RawApproach} appr */
    async tuneIlsFromApproach(appr) {
        const finalLeg = appr.finalLegs[appr.finalLegs.length - 1];
        const ilsIcao = finalLeg.originIcao.trim();
        if (ilsIcao.length > 0) {
            try {
                const ils = await this.facilityLoader.getFacility(ilsIcao).catch(console.error);
                if (ils && ils.infos.frequencyMHz > 1) {
                    this.ilsAutoFrequency = ils.infos.frequencyMHz;
                    this.ilsAutoIcao = ils.infos.icao;
                    this.ilsAutoIdent = ils.infos.ident;
                    this.ilsAutoCourse = Math.round(finalLeg.course) % 360;
                    this.ilsAutoTuned = true;
                    if (!this._ilsFrequencyPilotEntered && !this._ilsIdentPilotEntered) {
                        this.connectIlsFrequency(this.ilsAutoFrequency);
                    }
                    if (this.ilsCourse) {
                        this.checkRunwayLsCourseMismatch();
                    } else {
                        await this.updateIlsCourse();
                    }
                    if (this.flightPhaseManager.phase > FmgcFlightPhases.TAKEOFF) {
                        this.ilsApproachAutoTuned = true;
                    } else {
                        this.ilsTakeoffAutoTuned = true;
                    }
                    this.checkRunwayLsMismatch();
                    return true;
                }
            } catch (error) {
                console.error('tuneIlsFromApproach', error);
                return false;
            }
        }
        return false;
    }

    clearAutotunedIls() {
        this.ilsAutoTuned = false;
        this.ilsApproachAutoTuned = false;
        this.ilsTakeoffAutoTuned = false;
        this.ilsAutoFrequency = undefined;
        this.ilsAutoIdent = undefined;
        this.ilsAutoCourse = undefined;
        this.updateIlsCourse();
    }

    async updateIls() {
        if (this.backupNavTuning) {
            if (this.ilsAutoTuned) {
                this.clearAutotunedIls();
            }
            return;
        }

        await this.updateIlsCourse();

        if (this.flightPhaseManager.phase > FmgcFlightPhases.TAKEOFF) {
            if (this.ilsApproachAutoTuned || this.flightPlanManager.getCurrentFlightPlanIndex() !== 0) {
                return;
            }
            this.ilsAutoTuned = false;
            // for unknown reasons, the approach returned here doesn't have the approach waypoints which we need
            const appr = this.flightPlanManager.getApproach();
            if (appr) {
                if (appr.approachType !== ApproachType.APPROACH_TYPE_ILS && appr.approachType !== ApproachType.APPROACH_TYPE_LOCALIZER) {
                    return;
                }
                const runway = this.flightPlanManager.getDestinationRunway();

                const planeLla = new LatLongAlt(
                    SimVar.GetSimVarValue("PLANE LATITUDE", "degree latitude"),
                    SimVar.GetSimVarValue("PLANE LONGITUDE", "degree longitude")
                );
                if (runway && runway.beginningCoordinates) {
                    const runwayDistance = Avionics.Utils.computeGreatCircleDistance(planeLla, runway.beginningCoordinates);
                    if (runwayDistance > 300) {
                        return;
                    }
                }

                await this.tuneIlsFromApproach(appr);
            }
        } else {
            if (this.ilsTakeoffAutoTuned || this.flightPlanManager.getCurrentFlightPlanIndex() !== 0) {
                return;
            }
            this.ilsAutoTuned = false;
            const airport = this.flightPlanManager.getOrigin();
            const runway = this.flightPlanManager.getOriginRunway();

            // If the airport has correct navdata, the ILS will be listed as the reference navaid (originIcao in MSFS land) on at least the last leg of the
            // ILS approach procedure(s). Tuning this way gives us the ident, and the course
            if (airport && airport.infos && airport.infos.icao.charAt(0) === 'A' && runway) {
                for (let i = 0; i < airport.infos.approaches.length && !this.ilsAutoTuned; i++) {
                    const appr = airport.infos.approaches[i];
                    // L(eft), C(entre), R(ight), T(true North) are the possible runway designators (ARINC424)
                    // If there are multiple procedures for the same type of approach, an alphanumeric suffix is added to their names (last subpattern)
                    // We are a little more lenient than ARINC424 in an effort to match non-perfect navdata, so we allow dashes, spaces, or nothing before the suffix
                    if (appr && appr.finalLegs) {
                        if (
                            (appr.approachType === ApproachType.APPROACH_TYPE_ILS)
                            && appr.runwayNumber === runway.number
                            && appr.runwayDesignator === runway.designator
                            && appr.finalLegs.length > 0
                        ) {
                            await this.tuneIlsFromApproach(appr);
                        }
                    }
                }
            }
        }
    }

    async updateIlsCourse() {
        let course = -1;
        if (this.ilsCourse !== undefined) {
            course = this.ilsCourse;
        } else if (this.ilsAutoTuned && (!this._ilsIdentPilotEntered || this._ilsIcao === this.ilsAutoIcao) && !this._ilsFrequencyPilotEntered) {
            course = this.ilsAutoCourse;
        } else if (this.ilsFrequency > 0 && SimVar.GetSimVarValue('L:A32NX_RADIO_RECEIVER_LOC_IS_VALID', 'number') === 1) {
            course = SimVar.GetSimVarValue('NAV LOCALIZER:3', 'degrees');
        }
        SimVar.SetSimVarValue('L:A32NX_RMP_ILS_TUNED', 'boolean', false);

        return SimVar.SetSimVarValue('L:A32NX_FM_LS_COURSE', 'number', course);
    }

    isRunwayLsMismatched() {
        if (this.backupNavTuning || !this.ilsAutoTuned || this.flightPhaseManager.phase === FmgcFlightPhases.DONE) {
            return false;
        }

        return (this._ilsFrequencyPilotEntered && Math.abs(this.ilsFrequency - this.ilsAutoFrequency) >= 0.05) || (this._ilsIdentPilotEntered && this._ilsIcao !== this.ilsAutoIcao);
    }

    isRunwayLsCourseMismatched() {
        if (this.backupNavTuning || !this.ilsAutoTuned || this.ilsCourse === undefined) {
            return false;
        }

        return Math.abs(Avionics.Utils.diffAngle(this.ilsCourse, this.ilsAutoCourse)) > 3;
    }

    checkRunwayLsMismatch() {
        if (this.isRunwayLsMismatched()) {
            this.addMessageToQueue(NXSystemMessages.rwyLsMismatch, () => !(this.isRunwayLsMismatched() || this.isRunwayLsCourseMismatched()));
        }

        // manually entered course mismatch is handled separately to avoid unwanted messages
    }

    checkRunwayLsCourseMismatch() {
        if (this.isRunwayLsCourseMismatched()) {
            this.addMessageToQueue(NXSystemMessages.rwyLsMismatch, () => !(this.isRunwayLsMismatched() || this.isRunwayLsCourseMismatched()));
        }
    }

    updateFlightNo(flightNo, callback = EmptyCallback.Boolean) {
        if (flightNo.length > 7) {
            this.setScratchpadMessage(NXSystemMessages.notAllowed);
            return callback(false);
        }

        SimVar.SetSimVarValue("ATC FLIGHT NUMBER", "string", flightNo, "FMC").then(() => {
            this.atsu.connectToNetworks(flightNo)
                .then((code) => {
                    if (code !== AtsuCommon.AtsuStatusCodes.Ok) {
                        SimVar.SetSimVarValue("L:A32NX_MCDU_FLT_NO_SET", "boolean", 0);
                        this.addNewAtsuMessage(code);
                        this.flightNo = "";
                        return callback(false);
                    }

                    SimVar.SetSimVarValue("L:A32NX_MCDU_FLT_NO_SET", "boolean", 1);
                    this.flightNumber = flightNo;
                    return callback(true);
                });
        });
    }

    async updateCoRoute(coRouteNum, callback = EmptyCallback.Boolean) {
        try {
            if (coRouteNum.length > 2 && (coRouteNum !== FMCMainDisplay.clrValue)) {
                if (coRouteNum.length < 10) {
                    if (coRouteNum === "NONE") {
                        this.resetCoroute();
                    } else {
                        const {success, data} = await SimBridgeClient.CompanyRoute.getCoRoute(coRouteNum);
                        if (success) {
                            this.coRoute["originIcao"] = data.origin.icao_code;
                            this.coRoute["destinationIcao"] = data.destination.icao_code;
                            this.coRoute["route"] = data.general.route;
                            if (data.alternate) {
                                this.coRoute["alternateIcao"] = data.alternate.icao_code;
                            }
                            this.coRoute["navlog"] = data.navlog.fix;

                            insertCoRoute(this);
                            this.coRoute["routeNumber"] = coRouteNum;
                        } else {
                            this.setScratchpadMessage(NXSystemMessages.notInDatabase);
                        }
                    }
                    return callback(true);
                }
            }
            this.setScratchpadMessage(NXSystemMessages.notAllowed);
            return callback(false);
        } catch (error) {
            console.error(`Error retrieving coroute from SimBridge ${error}`);
            this.setScratchpadMessage(NXFictionalMessages.unknownDownlinkErr);
            return callback(false);
        }
    }

    async getCoRouteList() {
        try {
            const origin = this.flightPlanManager.getOrigin().ident;
            const dest = this.flightPlanManager.getDestination().ident;
            const {success, data} = await SimBridgeClient.CompanyRoute.getRouteList(origin, dest);

            if (success) {
                data.forEach((route => {
                    this.coRoute.routes.push({
                        originIcao: route.origin.icao_code,
                        destinationIcao: route.destination.icao_code,
                        alternateIcao: route.alternate ? route.alternate : undefined,
                        route: route.general.route,
                        navlog: route.navlog.fix,
                        routeName: route.name
                    });
                }));
            } else {
                this.setScratchpadMessage(NXSystemMessages.notInDatabase);
            }
        } catch (error) {
            console.info(`Error retrieving coroute list ${error}`);
        }
    }

    getTotalTripTime() {
        return this._routeTripTime;
    }

    getTotalTripFuelCons() {
        return this._routeTripFuelWeight;
    }

    _getOrSelectWaypoints(getter, ident, callback) {
        getter(ident).then((waypoints) => {
            if (waypoints.length === 0) {
                return callback(undefined);
            }
            if (waypoints.length === 1) {
                return callback(waypoints[0]);
            }
            A320_Neo_CDU_SelectWptPage.ShowPage(this, waypoints, callback);
        });
    }

    getOrSelectILSsByIdent(ident, callback) {
        this._getOrSelectWaypoints(this.dataManager.GetILSsByIdent.bind(this.dataManager), ident, callback);
    }
    getOrSelectVORsByIdent(ident, callback) {
        this._getOrSelectWaypoints(this.dataManager.GetVORsByIdent.bind(this.dataManager), ident, callback);
    }
    getOrSelectNDBsByIdent(ident, callback) {
        this._getOrSelectWaypoints(this.dataManager.GetNDBsByIdent.bind(this.dataManager), ident, callback);
    }

    getOrSelectWaypointByIdent(ident, callback) {
        this._getOrSelectWaypoints(this.dataManager.GetWaypointsByIdent.bind(this.dataManager), ident, callback);
    }

    insertWaypoint(newWaypointTo, index, callback = EmptyCallback.Boolean, immediately) {
        if (newWaypointTo === "" || newWaypointTo === FMCMainDisplay.clrValue) {
            return callback(false);
        }
        try {
            this.getOrCreateWaypoint(newWaypointTo, true).then((waypoint) => {
                if (!waypoint) {
                    return callback(false);
                }
                if (immediately) {
                    if (this.flightPlanManager.isCurrentFlightPlanTemporary()) {
                        this.setScratchpadMessage(NXSystemMessages.notAllowed);
                        return callback(false);
                    }
                    if (waypoint.additionalData && waypoint.additionalData.storedType !== undefined) {
                        this.flightPlanManager.addUserWaypoint(waypoint, index, () => {
                            return callback(true);
                        }).catch(console.error);
                    } else {
                        this.flightPlanManager.addWaypoint(waypoint.icao, index, () => {
                            return callback(true);
                        }).catch(console.error);
                    }
                } else {
                    this.ensureCurrentFlightPlanIsTemporary(async () => {
                        if (waypoint.additionalData && waypoint.additionalData.storedType !== undefined) {
                            this.flightPlanManager.addUserWaypoint(waypoint, index, () => {
                                return callback(true);
                            }).catch(console.error);
                        } else {
                            this.flightPlanManager.addWaypoint(waypoint.icao, index, () => {
                                return callback(true);
                            }).catch(console.error);
                        }
                    });
                }
            }).catch((err) => {
                if (err instanceof McduMessage) {
                    this.setScratchpadMessage(err);
                } else if (err) {
                    console.error(err);
                }
                return callback(false);
            });
        } catch (err) {
            if (err instanceof McduMessage) {
                this.setScratchpadMessage(err);
            } else {
                console.error(err);
            }
            return callback(false);
        }
    }

    /**
     *
     * @param {string} lastWaypointIdent The waypoint along the airway to insert up to
     * @param {number} index the flight plan index of the from waypoint
     * @param {string} airwayName the name/ident of the airway
     * @param {boolean} smartAirway true if the intersection is computed by the smart airways function
     * @returns index of the last waypoint inserted or -1 on error
     */
    async insertWaypointsAlongAirway(lastWaypointIdent, index, airwayName, smartAirway = false) {
        const referenceWaypoint = this.flightPlanManager.getWaypoint(index - 1);
        const lastWaypointIdentPadEnd = lastWaypointIdent.padEnd(5, " ");
        if (referenceWaypoint) {
            const infos = referenceWaypoint.infos;
            if (infos instanceof WayPointInfo) {
                await referenceWaypoint.infos.UpdateAirway(airwayName).catch(console.error); // Sometimes the waypoint is initialized without waiting to the airways array to be filled
                const airway = infos.airways.find(a => {
                    return a.name === airwayName;
                });
                if (airway) {
                    const firstIndex = airway.icaos.indexOf(referenceWaypoint.icao);
                    const lastWaypointIcao = airway.icaos.find(icao => icao.substring(7, 12) === lastWaypointIdentPadEnd);
                    const lastIndex = airway.icaos.indexOf(lastWaypointIcao);
                    if (firstIndex >= 0) {
                        if (lastIndex >= 0) {
                            let inc = 1;
                            if (lastIndex < firstIndex) {
                                inc = -1;
                            }
                            index -= 1;
                            const count = Math.abs(lastIndex - firstIndex);
                            for (let i = 1; i < count + 1; i++) { // 9 -> 6
                                const syncInsertWaypointByIcao = async (icao, idx) => {
                                    return new Promise(resolve => {
                                        console.log("add icao:" + icao + " @ " + idx);
                                        this.flightPlanManager.addWaypoint(icao, idx, () => {
                                            const waypoint = this.flightPlanManager.getWaypoint(idx);
                                            waypoint.infos.airwayIn = airwayName;
                                            if (i < count) {
                                                waypoint.infos.airwayOut = airwayName;
                                            }
                                            waypoint.additionalData.smartAirway = smartAirway;
                                            waypoint.additionalData.annotation = airwayName;
                                            console.log("icao:" + icao + " added");
                                            resolve();
                                        }).catch(console.error);
                                    });
                                };

                                await syncInsertWaypointByIcao(airway.icaos[firstIndex + i * inc], index + i).catch(console.error);
                            }
                            return index + count;
                        }
                        this.setScratchpadMessage(NXFictionalMessages.secondIndexNotFound);
                        return -1;
                    }
                    this.setScratchpadMessage(NXFictionalMessages.firstIndexNotFound);
                    return -1;
                }
                this.setScratchpadMessage(NXFictionalMessages.noRefWpt);
                return -1;
            }
            this.setScratchpadMessage(NXFictionalMessages.noWptInfos);
            return -1;
        }
        this.setScratchpadMessage(NXFictionalMessages.noRefWpt);
        return -1;
    }

    // Copy airway selections from temporary to active flightplan
    async copyAirwaySelections() {
        const temporaryFPWaypoints = this.flightPlanManager.getWaypoints(1);
        const activeFPWaypoints = this.flightPlanManager.getWaypoints(0);
        for (let i = 0; i < activeFPWaypoints.length; i++) {
            if (activeFPWaypoints[i].infos && temporaryFPWaypoints[i] && activeFPWaypoints[i].icao === temporaryFPWaypoints[i].icao && temporaryFPWaypoints[i].infos) {
                activeFPWaypoints[i].infos.airwayIn = temporaryFPWaypoints[i].infos.airwayIn;
                activeFPWaypoints[i].infos.airwayOut = temporaryFPWaypoints[i].infos.airwayOut;
            }
        }
    }

    removeWaypoint(index, callback = EmptyCallback.Void, immediately = false) {
        if (immediately) {
            if (this.flightPlanManager.isCurrentFlightPlanTemporary()) {
                this.setScratchpadMessage(NXSystemMessages.notAllowed);
                return callback(false);
            }
            this.flightPlanManager.removeWaypoint(index, false, callback);
        } else {
            this.ensureCurrentFlightPlanIsTemporary(() => {
                this.flightPlanManager.removeWaypoint(index, false, callback);
            });
        }
    }

    addWaypointOverfly(index, callback = EmptyCallback.Void, immediately = false) {
        if (immediately) {
            if (this.flightPlanManager.isCurrentFlightPlanTemporary()) {
                this.setScratchpadMessage(NXSystemMessages.notAllowed);
                return callback(false);
            }
            this.flightPlanManager.addWaypointOverfly(index, true, callback);
        } else {
            this.ensureCurrentFlightPlanIsTemporary(() => {
                this.flightPlanManager.addWaypointOverfly(index, true, callback);
            });
        }
    }

    removeWaypointOverfly(index, callback = EmptyCallback.Void, immediately = false) {
        if (immediately) {
            if (this.flightPlanManager.isCurrentFlightPlanTemporary()) {
                this.setScratchpadMessage(NXSystemMessages.notAllowed);
                return callback(false);
            }
            this.flightPlanManager.removeWaypointOverfly(index, true, callback);
        } else {
            this.ensureCurrentFlightPlanIsTemporary(() => {
                this.flightPlanManager.removeWaypointOverfly(index, true, callback);
            });
        }
    }

    clearDiscontinuity(index, callback = EmptyCallback.Void, immediately = false) {
        if (immediately) {
            if (this.flightPlanManager.isCurrentFlightPlanTemporary()) {
                this.setScratchpadMessage(NXSystemMessages.notAllowed);
                return callback(false);
            }
            if (!this.flightPlanManager.clearDiscontinuity(index)) {
                this.setScratchpadMessage(NXSystemMessages.notAllowed);
                return callback(false);
            }
            callback();
        } else {
            this.ensureCurrentFlightPlanIsTemporary(() => {
                if (!this.flightPlanManager.clearDiscontinuity(index)) {
                    this.setScratchpadMessage(NXSystemMessages.notAllowed);
                    return callback(false);
                }
                callback();
            });
        }
    }

    setDestinationAfterWaypoint(icao, index, callback = EmptyCallback.Boolean) {
        this.dataManager.GetAirportByIdent(icao).then((airportTo) => {
            if (airportTo) {
                this.ensureCurrentFlightPlanIsTemporary(() => {
                    this.flightPlanManager.truncateWaypoints(index);
                    // add the new destination, which will insert a discontinuity
                    this.flightPlanManager.setDestination(airportTo.icao, () => {
                        callback(true);
                    }).catch(console.error);
                });
            } else {
                this.setScratchpadMessage(NXSystemMessages.notInDatabase);
                callback(false);
            }
        }).catch(console.error);
    }

    eraseTemporaryFlightPlan(callback = EmptyCallback.Void) {
        this.flightPlanManager.setCurrentFlightPlanIndex(0, () => {
            this.flightPlanManager.deleteFlightPlan(FlightPlans.Temporary);
            SimVar.SetSimVarValue("L:FMC_FLIGHT_PLAN_IS_TEMPORARY", "number", 0);
            SimVar.SetSimVarValue("L:MAP_SHOW_TEMPORARY_FLIGHT_PLAN", "number", 0);
            this.tempFpPendingAutoTune = false;
            callback();
        });
    }

    insertTemporaryFlightPlan(callback = EmptyCallback.Void) {
        if (this.flightPlanManager.getCurrentFlightPlanIndex() === 1) {
            this.flightPlanManager.copyCurrentFlightPlanInto(0, () => {
                this.flightPlanManager.setCurrentFlightPlanIndex(0, () => {
                    this.flightPlanManager.getCurrentFlightPlan().updateTurningPoint(true);
                    this.flightPlanManager.deleteFlightPlan(FlightPlans.Temporary);
                    SimVar.SetSimVarValue("L:FMC_FLIGHT_PLAN_IS_TEMPORARY", "number", 0);
                    SimVar.SetSimVarValue("L:MAP_SHOW_TEMPORARY_FLIGHT_PLAN", "number", 0);
                    if (this.tempFpPendingAutoTune) {
                        this.clearAutotunedIls();
                        this.tempFpPendingAutoTune = false;
                    }
                    callback();
                });
            }).catch(console.error);
        }
    }

    /*
     * validates the waypoint type
     * return values:
     *    0 = lat-lon coordinate
     *    1 = time
     *    2 = place definition
     *   -1 = unknown
     */
    async waypointType(mcdu, waypoint) {
        if (mcdu.isLatLonFormat(waypoint)) {
            return [0, null];
        }

        // time formatted
        if (/([0-2][0-4][0-5][0-9]Z?)/.test(waypoint) && waypoint.length <= 5) {
            return [1, null];
        }

        // place formatted
        if (/^[A-Z0-9]{2,7}/.test(waypoint)) {
            return mcdu.dataManager.GetWaypointsByIdent.bind(mcdu.dataManager)(waypoint).then((waypoints) => {
                if (waypoints.length !== 0) {
                    return [2, null];
                } else {
                    return [-1, NXSystemMessages.notInDatabase];
                }
            });
        }

        return [-1, NXSystemMessages.formatError];
    }

    vSpeedsValid() {
        return (!!this.v1Speed && !!this.vRSpeed ? this.v1Speed <= this.vRSpeed : true)
            && (!!this.vRSpeed && !!this.v2Speed ? this.vRSpeed <= this.v2Speed : true)
            && (!!this.v1Speed && !!this.v2Speed ? this.v1Speed <= this.v2Speed : true);
    }

    getToSpeedsTooLow() {
        if (this.flaps === null || this.zeroFuelWeight === undefined || this.blockFuel === undefined) {
            return false;
        }

        let departureElevation = null;
        if (this.flightPlanManager.getOriginRunway()) {
            departureElevation = this.flightPlanManager.getOriginRunway().thresholdElevation / 0.3048;
        } else if (this.flightPlanManager.getOrigin()) {
            departureElevation = this.flightPlanManager.getOrigin().infos.elevation;
        }
        const zp = departureElevation !== null ? this.getPressureAltAtElevation(departureElevation, this.getBaroCorrection1()) : this.getPressureAlt();
        if (zp === null) {
            return false;
        }

        const tow = this.zeroFuelWeight + this.blockFuel - (this.taxiFuelWeight ? this.taxiFuelWeight : 0);

        return this.v1Speed < Math.trunc(NXSpeedsUtils.getVmcg(zp))
            || this.vRSpeed < Math.trunc(1.05 * NXSpeedsUtils.getVmca(zp))
            || this.v2Speed < Math.trunc(1.1 * NXSpeedsUtils.getVmca(zp))
            || (isFinite(tow) && this.v2Speed < Math.trunc(1.13 * NXSpeedsUtils.getVs1g(tow, this.flaps, true)));
    }

    toSpeedsChecks() {
        const toSpeedsNotInserted = !this.v1Speed || !this.vRSpeed || !this.v2Speed;
        if (toSpeedsNotInserted !== this.toSpeedsNotInserted) {
            this.toSpeedsNotInserted = toSpeedsNotInserted;
        }

        const toSpeedsTooLow = this.getToSpeedsTooLow();
        if (toSpeedsTooLow !== this.toSpeedsTooLow) {
            this.toSpeedsTooLow = toSpeedsTooLow;
            if (toSpeedsTooLow) {
                this.addMessageToQueue(NXSystemMessages.toSpeedTooLow, () => !this.getToSpeedsTooLow());
            }
        }

        const vSpeedDisagree = !this.vSpeedsValid();
        if (vSpeedDisagree !== this.vSpeedDisagree) {
            this.vSpeedDisagree = vSpeedDisagree;
            if (vSpeedDisagree) {
                this.addMessageToQueue(NXSystemMessages.vToDisagree, this.vSpeedsValid.bind(this));
            }
        }

        this.arincDiscreteWord3.setBitValue(16, vSpeedDisagree);
        this.arincDiscreteWord3.setBitValue(17, toSpeedsTooLow);
        this.arincDiscreteWord3.setBitValue(18, toSpeedsNotInserted);
        this.arincDiscreteWord3.ssm = Arinc429Word.SignStatusMatrix.NormalOperation;
    }

    //Needs PR Merge #3082
    trySetV1Speed(s) {
        if (s === FMCMainDisplay.clrValue) {
            this.setScratchpadMessage(NXSystemMessages.notAllowed);
            return false;
        }
        const v = parseInt(s);
        if (!isFinite(v) || !/^\d{2,3}$/.test(s)) {
            this.setScratchpadMessage(NXSystemMessages.formatError);
            return false;
        }
        if (v < 90 || v > 350) {
            this.setScratchpadMessage(NXSystemMessages.entryOutOfRange);
            return false;
        }
        this.removeMessageFromQueue(NXSystemMessages.checkToData.text);
        this.unconfirmedV1Speed = undefined;
        this.v1Speed = v;
        SimVar.SetSimVarValue("L:AIRLINER_V1_SPEED", "Knots", this.v1Speed);
        return true;
    }

    //Needs PR Merge #3082
    trySetVRSpeed(s) {
        if (s === FMCMainDisplay.clrValue) {
            this.setScratchpadMessage(NXSystemMessages.notAllowed);
            return false;
        }
        const v = parseInt(s);
        if (!isFinite(v) || !/^\d{2,3}$/.test(s)) {
            this.setScratchpadMessage(NXSystemMessages.formatError);
            return false;
        }
        if (v < 90 || v > 350) {
            this.setScratchpadMessage(NXSystemMessages.entryOutOfRange);
            return false;
        }
        this.removeMessageFromQueue(NXSystemMessages.checkToData.text);
        this.unconfirmedVRSpeed = undefined;
        this.vRSpeed = v;
        SimVar.SetSimVarValue("L:AIRLINER_VR_SPEED", "Knots", this.vRSpeed);
        return true;
    }

    //Needs PR Merge #3082
    trySetV2Speed(s) {
        if (s === FMCMainDisplay.clrValue) {
            this.setScratchpadMessage(NXSystemMessages.notAllowed);
            return false;
        }
        const v = parseInt(s);
        if (!isFinite(v) || !/^\d{2,3}$/.test(s)) {
            this.setScratchpadMessage(NXSystemMessages.formatError);
            return false;
        }
        if (v < 90 || v > 350) {
            this.setScratchpadMessage(NXSystemMessages.entryOutOfRange);
            return false;
        }
        this.removeMessageFromQueue(NXSystemMessages.checkToData.text);
        this.unconfirmedV2Speed = undefined;
        this.v2Speed = v;
        SimVar.SetSimVarValue("L:AIRLINER_V2_SPEED", "Knots", this.v2Speed);
        return true;
    }

    trySetTakeOffTransAltitude(s) {
        if (s === FMCMainDisplay.clrValue) {
            // TODO when possible fetch default from database
            this.flightPlanManager.setOriginTransitionAltitude();
            return true;
        }

        let value = parseInt(s);
        if (!isFinite(value) || !/^\d{4,5}$/.test(s)) {
            this.setScratchpadMessage(NXSystemMessages.formatError);
            return false;
        }

        value = Math.round(value / 10) * 10;
        if (value < 1000 || value > 45000) {
            this.setScratchpadMessage(NXSystemMessages.entryOutOfRange);
            return false;
        }

        this.flightPlanManager.setOriginTransitionAltitude(value);
        return true;
    }

    /**
     * Rounds a number to the nearest multiple
     * @param {number | undefined | null} n the number to round
     * @param {number} r the multiple
     * @returns {number | undefined | null} n rounded to the nereast multiple of r, or null/undefined if n is null/undefined
     */
    static round(n, r = 1) {
        if (n === undefined || n === null) {
            return n;
        }
        return Math.round(n / r) * r;
    }

    async trySetThrustReductionAccelerationAltitude(s) {
        const plan = this.flightPlanManager.getCurrentFlightPlan();
        if (!plan) {
            return false;
        }

        if (this.flightPhaseManager.phase >= FmgcFlightPhases.TAKEOFF || !this.flightPlanManager.getPersistentOrigin()) {
            this.setScratchpadMessage(NXSystemMessages.notAllowed);
            return false;
        }

        if (s === FMCMainDisplay.clrValue) {
            if (plan.hasThrustReductionAltitudeDefault && plan.hasAccelerationAltitudeDefault) {
                plan.thrustReductionAltitudePilot = undefined;
                plan.accelerationAltitudePilot = undefined;
                return true;
            }
            this.setScratchpadMessage(NXSystemMessages.notAllowed);
            return false;
        }

        const match = s.match(/^(([0-9]{4,5})\/?)?(\/([0-9]{4,5}))?$/);
        if (match === null || (match[2] === undefined && match[4] === undefined) || s.split('/').length > 2) {
            this.setScratchpadMessage(NXSystemMessages.formatError);
            return false;
        }

        const thrRed = match[2] !== undefined ? FMCMainDisplay.round(parseInt(match[2]), 10) : undefined;
        const accAlt = match[4] !== undefined ? FMCMainDisplay.round(parseInt(match[4]), 10) : undefined;

        const origin = this.flightPlanManager.getPersistentOrigin();
        let elevation = origin.infos.elevation !== undefined ? origin.infos.elevation : 0;
        const minimumAltitude = elevation + 400;

        const newThrRed = thrRed !== undefined ? thrRed : plan.thrustReductionAltitude;
        const newAccAlt = accAlt !== undefined ? accAlt : plan.accelerationAltitude;

        if (
            (thrRed !== undefined && (thrRed < minimumAltitude || thrRed > 45000))
            || (accAlt !== undefined && (accAlt < minimumAltitude || accAlt > 45000))
            || (newThrRed !== undefined && newAccAlt !== undefined && thrRed > accAlt)
        ) {
            this.setScratchpadMessage(NXSystemMessages.entryOutOfRange);
            return false;
        }

        if (thrRed !== undefined) {
            plan.thrustReductionAltitudePilot = thrRed;
        }

        if (accAlt !== undefined) {
            plan.accelerationAltitudePilot = accAlt;
        }

        return true;
    }

    async trySetEngineOutAcceleration(s) {
        const plan = this.flightPlanManager.getCurrentFlightPlan();
        if (!plan) {
            return false;
        }

        if (this.flightPhaseManager.phase >= FmgcFlightPhases.TAKEOFF || !this.flightPlanManager.getPersistentOrigin()) {
            this.setScratchpadMessage(NXSystemMessages.notAllowed);
            return false;
        }

        if (s === FMCMainDisplay.clrValue) {
            if (plan.hasEngineOutAccelerationAltitudeDefault) {
                plan.engineOutAccelerationAltitudePilot = undefined;
                return true;
            }
            this.setScratchpadMessage(NXSystemMessages.notAllowed);
            return false;
        }

        const match = s.match(/^([0-9]{4,5})$/);
        if (match === null) {
            this.setScratchpadMessage(NXSystemMessages.formatError);
            return false;
        }

        const accAlt = parseInt(match[1]);

        const origin = this.flightPlanManager.getPersistentOrigin();
        let elevation = origin.infos.elevation !== undefined ? origin.infos.elevation : 0;
        const minimumAltitude = elevation + 400;

        if (accAlt < minimumAltitude || accAlt > 45000) {
            this.setScratchpadMessage(NXSystemMessages.entryOutOfRange);
            return false;
        }

        plan.engineOutAccelerationAltitudePilot = accAlt;

        return true;
    }

    async trySetThrustReductionAccelerationAltitudeGoaround(s) {
        const plan = this.flightPlanManager.getCurrentFlightPlan();
        if (!plan) {
            return false;
        }

        if (this.flightPhaseManager.phase >= FmgcFlightPhases.GOAROUND || !this.flightPlanManager.getDestination()) {
            this.setScratchpadMessage(NXSystemMessages.notAllowed);
            return false;
        }

        if (s === FMCMainDisplay.clrValue) {
            if (plan.hasMissedThrustReductionAltitudeDefault && plan.hasMissedAccelerationAltitudeDefault) {
                plan.missedThrustReductionAltitudePilot = undefined;
                plan.missedAccelerationAltitudePilot = undefined;
                return true;
            }
            this.setScratchpadMessage(NXSystemMessages.notAllowed);
            return false;
        }

        const match = s.match(/^(([0-9]{4,5})\/?)?(\/([0-9]{4,5}))?$/);
        if (match === null || (match[2] === undefined && match[4] === undefined) || s.split('/').length > 2) {
            this.setScratchpadMessage(NXSystemMessages.formatError);
            return false;
        }

        const thrRed = match[2] !== undefined ? FMCMainDisplay.round(parseInt(match[2]), 10) : undefined;
        const accAlt = match[4] !== undefined ? FMCMainDisplay.round(parseInt(match[4]), 10) : undefined;

        const destination = this.flightPlanManager.getDestination();
        let elevation = destination.infos.elevation !== undefined ? destination.infos.elevation : 0;
        const minimumAltitude = elevation + 400;

        const newThrRed = thrRed !== undefined ? thrRed : plan.missedThrustReductionAltitude;
        const newAccAlt = accAlt !== undefined ? accAlt : plan.missedAccelerationAltitude;

        if (
            (thrRed !== undefined && (thrRed < minimumAltitude || thrRed > 45000))
            || (accAlt !== undefined && (accAlt < minimumAltitude || accAlt > 45000))
            || (newThrRed !== undefined && newAccAlt !== undefined && thrRed > accAlt)
        ) {
            this.setScratchpadMessage(NXSystemMessages.entryOutOfRange);
            return false;
        }

        if (thrRed !== undefined) {
            plan.missedThrustReductionAltitudePilot = thrRed;
        }

        if (accAlt !== undefined) {
            plan.missedAccelerationAltitudePilot = accAlt;
        }

        return true;
    }

    async trySetEngineOutAccelerationAltitudeGoaround(s) {
        const plan = this.flightPlanManager.getCurrentFlightPlan();
        if (!plan) {
            return false;
        }

        if (this.flightPhaseManager.phase >= FmgcFlightPhases.GOAROUND || !this.flightPlanManager.getDestination()) {
            this.setScratchpadMessage(NXSystemMessages.notAllowed);
            return false;
        }

        if (s === FMCMainDisplay.clrValue) {
            if (plan.hasMissedEngineOutAccelerationAltitudeDefault) {
                plan.missedEngineOutAccelerationAltitudePilot = undefined;
                return true;
            }
            this.setScratchpadMessage(NXSystemMessages.notAllowed);
            return false;
        }

        const match = s.match(/^([0-9]{4,5})$/);
        if (match === null) {
            this.setScratchpadMessage(NXSystemMessages.formatError);
            return false;
        }

        const accAlt = parseInt(match[1]);

        const destination = this.flightPlanManager.getDestination();
        let elevation = destination.infos.elevation !== undefined ? destination.infos.elevation : 0;
        const minimumAltitude = elevation + 400;

        if (accAlt < minimumAltitude || accAlt > 45000) {
            this.setScratchpadMessage(NXSystemMessages.entryOutOfRange);
            return false;
        }

        plan.missedEngineOutAccelerationAltitudePilot = accAlt;

        return true;
    }

    thrustReductionAccelerationChecks() {
        const activePlan = this.flightPlanManager.activeFlightPlan;
        if (activePlan.reconcileAccelerationWithConstraints()) {
            this.setScratchpadMessage(NXSystemMessages.newAccAlt.getModifiedMessage(activePlan.accelerationAltitude.toFixed(0)));
        }
        if (activePlan.reconcileThrustReductionWithConstraints()) {
            this.setScratchpadMessage(NXSystemMessages.newThrRedAlt.getModifiedMessage(activePlan.thrustReductionAltitude.toFixed(0)));
        }
    }

    updateThrustReductionAcceleration() {
        const activePlan = this.flightPlanManager.activeFlightPlan;

        this.arincThrustReductionAltitude.setBnrValue(
            activePlan.thrustReductionAltitude !== undefined ? activePlan.thrustReductionAltitude : 0,
            activePlan.thrustReductionAltitude !== undefined ? Arinc429Word.SignStatusMatrix.NormalOperation : Arinc429Word.SignStatusMatrix.NoComputedData,
            17, 131072, 0,
        );
        this.arincAccelerationAltitude.setBnrValue(
            activePlan.accelerationAltitude !== undefined ? activePlan.accelerationAltitude : 0,
            activePlan.accelerationAltitude !== undefined ? Arinc429Word.SignStatusMatrix.NormalOperation : Arinc429Word.SignStatusMatrix.NoComputedData,
            17, 131072, 0,
        );
        this.arincEoAccelerationAltitude.setBnrValue(
            activePlan.engineOutAccelerationAltitude !== undefined ? activePlan.engineOutAccelerationAltitude : 0,
            activePlan.engineOutAccelerationAltitude !== undefined ? Arinc429Word.SignStatusMatrix.NormalOperation : Arinc429Word.SignStatusMatrix.NoComputedData,
            17, 131072, 0,
        );

        this.arincMissedThrustReductionAltitude.setBnrValue(
            activePlan.missedThrustReductionAltitude !== undefined ? activePlan.missedThrustReductionAltitude : 0,
            activePlan.missedThrustReductionAltitude !== undefined ? Arinc429Word.SignStatusMatrix.NormalOperation : Arinc429Word.SignStatusMatrix.NoComputedData,
            17, 131072, 0,
        );
        this.arincMissedAccelerationAltitude.setBnrValue(
            activePlan.missedAccelerationAltitude !== undefined ? activePlan.missedAccelerationAltitude : 0,
            activePlan.missedAccelerationAltitude !== undefined ? Arinc429Word.SignStatusMatrix.NormalOperation : Arinc429Word.SignStatusMatrix.NoComputedData,
            17, 131072, 0,
        );
        this.arincMissedEoAccelerationAltitude.setBnrValue(
            activePlan.missedEngineOutAccelerationAltitude !== undefined ? activePlan.missedEngineOutAccelerationAltitude : 0,
            activePlan.missedEngineOutAccelerationAltitude !== undefined ? Arinc429Word.SignStatusMatrix.NormalOperation : Arinc429Word.SignStatusMatrix.NoComputedData,
            17, 131072, 0,
        );
    }

    //Needs PR Merge #3082
    //TODO: with FADEC no longer needed
    setPerfTOFlexTemp(s) {
        if (s === FMCMainDisplay.clrValue) {
            this.perfTOTemp = NaN;
            // In future we probably want a better way of checking this, as 0 is
            // in the valid flex temperature range (-99 to 99).
            SimVar.SetSimVarValue("L:AIRLINER_TO_FLEX_TEMP", "Number", 0);
            return true;
        }
        let value = parseInt(s);
        if (!isFinite(value) || !/^[+\-]?\d{1,2}$/.test(s)) {
            this.setScratchpadMessage(NXSystemMessages.formatError);
            return false;
        }
        if (value < -99 || value > 99) {
            this.setScratchpadMessage(NXSystemMessages.entryOutOfRange);
            return false;
        }
        // As the sim uses 0 as a sentinel value to detect that no flex
        // temperature is set, we'll just use 0.1 as the actual value for flex 0
        // and make sure we never display it with decimals.
        if (value === 0) {
            value = 0.1;
        }
        this.perfTOTemp = value;
        SimVar.SetSimVarValue("L:AIRLINER_TO_FLEX_TEMP", "Number", value);
        return true;
    }

    /**
     * Attempts to predict required block fuel for trip
     * @returns {boolean}
     */
    //TODO: maybe make this part of an update routine?
    tryFuelPlanning() {
        if (this._fuelPlanningPhase === this._fuelPlanningPhases.IN_PROGRESS) {
            this._blockFuelEntered = true;
            this._fuelPlanningPhase = this._fuelPlanningPhases.COMPLETED;
            return true;
        }
        const tempRouteFinalFuelTime = this._routeFinalFuelTime;
        this.tryUpdateRouteFinalFuel();
        this.tryUpdateRouteAlternate();
        this.tryUpdateRouteTrip();

        this._routeFinalFuelTime = tempRouteFinalFuelTime;
        this._routeFinalFuelWeight = (this._routeFinalFuelTime * this._rteFinalCoeffecient) / 1000;

        this.tryUpdateMinDestFob();

        this.blockFuel = this.getTotalTripFuelCons() + this._minDestFob + this.taxiFuelWeight + this.getRouteReservedWeight();
        this._fuelPlanningPhase = this._fuelPlanningPhases.IN_PROGRESS;
        return true;
    }

    trySetTaxiFuelWeight(s) {
        if (s === FMCMainDisplay.clrValue) {
            this.taxiFuelWeight = this._defaultTaxiFuelWeight;
            this._taxiEntered = false;
            return true;
        }
        if (!this.representsDecimalNumber(s)) {
            this.setScratchpadMessage(NXSystemMessages.formatError);
            return false;
        }
        const value = NXUnits.userToKg(parseFloat(s));
        if (isFinite(value)) {
            if (this.isTaxiFuelInRange(value)) {
                this._taxiEntered = true;
                this.taxiFuelWeight = value;
                return true;
            } else {
                this.setScratchpadMessage(NXSystemMessages.entryOutOfRange);
                return false;
            }
        }
        this.setScratchpadMessage(NXSystemMessages.notAllowed);
        return false;
    }

    getRouteFinalFuelWeight() {
        if (isFinite(this._routeFinalFuelWeight)) {
            this._routeFinalFuelWeight = (this._routeFinalFuelTime * this._rteFinalCoeffecient) / 1000;
            return this._routeFinalFuelWeight;
        }
    }

    getRouteFinalFuelTime() {
        return this._routeFinalFuelTime;
    }

    /**
     * This method is used to set initial Final Time for when INIT B is making predictions
     * @param {String} s - containing time value
     * @returns {boolean}
     */
    async trySetRouteFinalTime(s) {
        if (s) {
            if (s === FMCMainDisplay.clrValue) {
                this._routeFinalFuelTime = this._routeFinalFuelTimeDefault;
                this._rteFinalWeightEntered = false;
                this._rteFinalTimeEntered = false;
                return true;
            }
            // Time entry must start with '/'
            if (s.startsWith("/")) {
                const rteFinalTime = s.slice(1);

                if (!/^\d{1,4}$/.test(rteFinalTime)) {
                    this.setScratchpadMessage(NXSystemMessages.formatError);
                    return false;
                }

                if (this.isFinalTimeInRange(rteFinalTime)) {
                    this._rteFinalWeightEntered = false;
                    this._rteFinalTimeEntered = true;
                    this._routeFinalFuelTime = FMCMainDisplay.hhmmToMinutes(rteFinalTime.padStart(4,"0"));
                    return true;
                } else {
                    this.setScratchpadMessage(NXSystemMessages.entryOutOfRange);
                    return false;
                }
            }
        }
        this.setScratchpadMessage(NXSystemMessages.notAllowed);
        return false;
    }

    /**
     *
     * @param {string} s
     * @returns {Promise<boolean>}
     */
    async trySetRouteFinalFuel(s) {
        if (s === FMCMainDisplay.clrValue) {
            this._routeFinalFuelTime = this._routeFinalFuelTimeDefault;
            this._rteFinalWeightEntered = false;
            this._rteFinalTimeEntered = false;
            return true;
        }
        if (s) {
            // Time entry must start with '/'
            if (s.startsWith("/")) {
                return this.trySetRouteFinalTime(s);
            } else {
                // If not time, try to parse as weight
                // Weight can be entered with optional trailing slash, if so remove it before parsing the value
                const enteredValue = s.endsWith("/") ? s.slice(0, -1) : s;

                if (!this.representsDecimalNumber(enteredValue)) {
                    this.setScratchpadMessage(NXSystemMessages.formatError);
                    return false;
                }

                const rteFinalWeight = NXUnits.userToKg(parseFloat(enteredValue));

                if (this.isFinalFuelInRange(rteFinalWeight)) {
                    this._rteFinalWeightEntered = true;
                    this._rteFinalTimeEntered = false;
                    this._routeFinalFuelWeight = rteFinalWeight;
                    this._routeFinalFuelTime = (rteFinalWeight * 1000) / this._rteFinalCoeffecient;
                    return true;
                } else {
                    this.setScratchpadMessage(NXSystemMessages.entryOutOfRange);
                    return false;
                }
            }
        }
        this.setScratchpadMessage(NXSystemMessages.notAllowed);
        return false;
    }

    getRouteReservedWeight() {
        if (!this.routeReservedEntered() && (this._rteFinalCoeffecient !== 0)) {
            const fivePercentWeight = this._routeReservedPercent * this._routeTripFuelWeight / 100;
            const fiveMinuteHoldingWeight = (5 * this._rteFinalCoeffecient) / 1000;

            return fivePercentWeight > fiveMinuteHoldingWeight ? fivePercentWeight : fiveMinuteHoldingWeight;
        }
        if (isFinite(this._routeReservedWeight) && this._routeReservedWeight !== 0) {
            return this._routeReservedWeight;
        } else {
            return this._routeReservedPercent * this._routeTripFuelWeight / 100;
        }
    }

    getRouteReservedPercent() {
        if (isFinite(this._routeReservedWeight) && isFinite(this.blockFuel) && this._routeReservedWeight !== 0) {
            return this._routeReservedWeight / this._routeTripFuelWeight * 100;
        }
        return this._routeReservedPercent;
    }

    trySetRouteReservedPercent(s) {
        if (s) {
            if (s === FMCMainDisplay.clrValue) {
                this._rteReservedWeightEntered = false;
                this._rteReservedPctEntered = false;
                this._routeReservedWeight = 0;
                this._routeReservedPercent = 5;
                this._rteRsvPercentOOR = false;
                return true;
            }
            // Percentage entry must start with '/'
            if (s.startsWith("/")) {
                const enteredValue = s.slice(1);

                if (!this.representsDecimalNumber(enteredValue)) {
                    this.setScratchpadMessage(NXSystemMessages.formatError);
                    return false;
                }

                const rteRsvPercent = parseFloat(enteredValue);

                if (!this.isRteRsvPercentInRange(rteRsvPercent)) {
                    this.setScratchpadMessage(NXSystemMessages.entryOutOfRange);
                    return false;
                }

                this._rteRsvPercentOOR = false;
                this._rteReservedPctEntered = true;
                this._rteReservedWeightEntered = false;

                if (isFinite(rteRsvPercent)) {
                    this._routeReservedWeight = NaN;
                    this._routeReservedPercent = rteRsvPercent;
                    return true;
                }
            }
        }
        this.setScratchpadMessage(NXSystemMessages.notAllowed);
        return false;
    }

    /**
     * Checks input and passes to trySetCruiseFl()
     * @param input
     * @returns {boolean} input passed checks
     */
    trySetCruiseFlCheckInput(input) {
        if (input === FMCMainDisplay.clrValue) {
            this.setScratchpadMessage(NXSystemMessages.notAllowed);
            return false;
        }
        const flString = input.replace("FL", "");
        if (!flString) {
            this.setScratchpadMessage(NXSystemMessages.notAllowed);
            return false;
        }
        return this.trySetCruiseFl(parseFloat(flString));
    }

    /**
     * Sets new Cruise FL if all conditions good
     * @param fl {number} Altitude or FL
     * @returns {boolean} input passed checks
     */
    trySetCruiseFl(fl) {
        if (!isFinite(fl)) {
            this.setScratchpadMessage(NXSystemMessages.notAllowed);
            return false;
        }
        if (fl >= 1000) {
            fl = Math.floor(fl / 100);
        }
        if (fl > this.maxCruiseFL) {
            this.setScratchpadMessage(NXSystemMessages.entryOutOfRange);
            return false;
        }
        const phase = this.flightPhaseManager.phase;
        const selFl = Math.floor(Math.max(0, Simplane.getAutoPilotDisplayedAltitudeLockValue("feet")) / 100);
        if (fl < selFl && (phase === FmgcFlightPhases.CLIMB || phase === FmgcFlightPhases.APPROACH || phase === FmgcFlightPhases.GOAROUND)) {
            this.setScratchpadMessage(NXSystemMessages.entryOutOfRange);
            return false;
        }

        if (fl <= 0 || fl > this.maxCruiseFL) {
            this.setScratchpadMessage(NXSystemMessages.entryOutOfRange);
            return false;
        }

        this.cruiseFlightLevel = fl;
        this._cruiseFlightLevel = fl;
        this._cruiseEntered = true;
        this._activeCruiseFlightLevelDefaulToFcu = false;
        this.cruiseTemperature = undefined;
        this.updateConstraints();

        this.flightPhaseManager.handleNewCruiseAltitudeEntered(fl);

        return true;
    }

    trySetRouteReservedFuel(s) {
        if (s) {
            if (s === FMCMainDisplay.clrValue) {
                this._rteReservedWeightEntered = false;
                this._rteReservedPctEntered = false;
                this._routeReservedWeight = 0;
                this._routeReservedPercent = 5;
                this._rteRsvPercentOOR = false;
                return true;
            }
            // Percentage entry must start with '/'
            if (s.startsWith("/")) {
                return this.trySetRouteReservedPercent(s);
            } else {
                // If not percentage, try to parse as weight
                // Weight can be entered with optional trailing slash, if so remove it before parsing the value
                const enteredValue = s.endsWith("/") ? s.slice(0, -1) : s;

                if (!this.representsDecimalNumber(enteredValue)) {
                    this.setScratchpadMessage(NXSystemMessages.formatError);
                    return false;
                }

                const rteRsvWeight = NXUnits.userToKg(parseFloat(enteredValue));

                if (!this.isRteRsvFuelInRange(rteRsvWeight)) {
                    this.setScratchpadMessage(NXSystemMessages.entryOutOfRange);
                    return false;
                }

                this._rteReservedWeightEntered = true;
                this._rteReservedPctEntered = false;

                if (isFinite(rteRsvWeight)) {
                    this._routeReservedWeight = rteRsvWeight;
                    this._routeReservedPercent = 0;

                    if (!this.isRteRsvPercentInRange(this.getRouteReservedPercent())) { // Bit of a hacky method due previous tight coupling of weight and percentage calculations
                        this._rteRsvPercentOOR = true;
                    }

                    return true;
                }
            }
        }
        this.setScratchpadMessage(NXSystemMessages.notAllowed);
        return false;
    }

    trySetZeroFuelWeightZFWCG(s) {
        if (s) {
            if (s.includes("/")) {
                const sSplit = s.split("/");
                const zfw = NXUnits.userToKg(parseFloat(sSplit[0]));
                const zfwcg = parseFloat(sSplit[1]);
                if (isFinite(zfw) && isFinite(zfwcg)) {
                    if (this.isZFWInRange(zfw) && this.isZFWCGInRange(zfwcg)) {
                        this._zeroFuelWeightZFWCGEntered = true;
                        this.zeroFuelWeight = zfw;
                        this.zeroFuelWeightMassCenter = zfwcg;
                        return true;
                    }
                    this.setScratchpadMessage(NXSystemMessages.entryOutOfRange);
                    return false;
                }
                if (!this._zeroFuelWeightZFWCGEntered) {
                    this.setScratchpadMessage(NXSystemMessages.notAllowed);
                    return false;
                }
                if (this.isZFWInRange(zfw)) {
                    this.zeroFuelWeight = zfw;
                    return true;
                }
                if (this.isZFWCGInRange(zfwcg)) {
                    this.zeroFuelWeightMassCenter = zfwcg;
                    return true;
                }
                this.setScratchpadMessage(NXSystemMessages.entryOutOfRange);
                return false;
            }
            if (!this._zeroFuelWeightZFWCGEntered) {
                this.setScratchpadMessage(NXSystemMessages.notAllowed);
                return false;
            }
            const zfw = NXUnits.userToKg(parseFloat(s));
            if (this.isZFWInRange(zfw)) {
                this.zeroFuelWeight = zfw;
                return true;
            }
            this.setScratchpadMessage(NXSystemMessages.entryOutOfRange);
            return false;
        }
        this.setScratchpadMessage(NXSystemMessages.formatError);
        return false;
    }

    /**
     *
     * @returns {number} Returns estimated fuel on board when arriving at the destination
     */
    getDestEFOB(useFOB = false) {
        return (useFOB ? this.getFOB() : this.blockFuel) - this._routeTripFuelWeight - this.taxiFuelWeight;
    }

    /**
     * @returns {number} Returns EFOB when arriving at the alternate dest
     */
    getAltEFOB(useFOB = false) {
        return this.getDestEFOB(useFOB) - this._routeAltFuelWeight;
    }

    trySetBlockFuel(s) {
        if (s === FMCMainDisplay.clrValue) {
            this.blockFuel = 0.0;
            this._blockFuelEntered = false;
            this._fuelPredDone = false;
            this._fuelPlanningPhase = this._fuelPlanningPhases.PLANNING;
            return true;
        }
        const value = NXUnits.userToKg(parseFloat(s));
        if (isFinite(value) && this.isBlockFuelInRange(value)) {
            if (this.isBlockFuelInRange(value)) {
                this.blockFuel = value;
                this._blockFuelEntered = true;
                return true;
            } else {
                this.setScratchpadMessage(NXSystemMessages.entryOutOfRange);
                return false;
            }
        }
        this.setScratchpadMessage(NXSystemMessages.notAllowed);
        return false;
    }

    async trySetAverageWind(s) {
        const validDelims = ["TL", "T", "+", "HD", "H", "-"];
        const matchedIndex = validDelims.findIndex(element => s.startsWith(element));
        const digits = matchedIndex >= 0 ? s.replace(validDelims[matchedIndex], "") : s;
        const isNum = /^\d+$/.test(digits);
        if (!isNum) {
            this.setScratchpadMessage(NXSystemMessages.formatError);
            return false;
        }
        const wind = parseInt(digits);
        this._windDir = matchedIndex <= 2 ? this._windDirections.TAILWIND : this._windDirections.HEADWIND;
        if (wind > 250) {
            this.setScratchpadMessage(NXSystemMessages.entryOutOfRange);
            return false;
        }
        this.averageWind = wind;
        return true;
    }

    trySetPreSelectedClimbSpeed(s) {
        const isNextPhase = this.flightPhaseManager.phase === FmgcFlightPhases.TAKEOFF;
        if (s === FMCMainDisplay.clrValue) {
            this.preSelectedClbSpeed = undefined;
            if (isNextPhase) {
                SimVar.SetSimVarValue("L:A32NX_MachPreselVal", "mach", -1);
                SimVar.SetSimVarValue("L:A32NX_SpeedPreselVal", "knots", -1);
            }
            return true;
        }
        const v = parseFloat(s);
        if (isFinite(v)) {
            if (v < 1) {
                this.preSelectedClbSpeed = v;
                if (isNextPhase) {
                    SimVar.SetSimVarValue("L:A32NX_MachPreselVal", "mach", v);
                    SimVar.SetSimVarValue("L:A32NX_SpeedPreselVal", "knots", -1);
                }
            } else {
                this.preSelectedClbSpeed = Math.round(v);
                if (isNextPhase) {
                    SimVar.SetSimVarValue("L:A32NX_SpeedPreselVal", "knots", this.preSelectedClbSpeed);
                    SimVar.SetSimVarValue("L:A32NX_MachPreselVal", "mach", -1);
                }
            }
            return true;
        }
        this.setScratchpadMessage(NXSystemMessages.notAllowed);
        return false;
    }

    trySetPreSelectedCruiseSpeed(s) {
        const isNextPhase = this.flightPhaseManager.phase === FmgcFlightPhases.CLIMB;
        if (s === FMCMainDisplay.clrValue) {
            this.preSelectedCrzSpeed = undefined;
            if (isNextPhase) {
                SimVar.SetSimVarValue("L:A32NX_MachPreselVal", "mach", -1);
                SimVar.SetSimVarValue("L:A32NX_SpeedPreselVal", "knots", -1);
            }
            return true;
        }
        const v = parseFloat(s);
        if (isFinite(v)) {
            if (v < 1) {
                this.preSelectedCrzSpeed = v;
                if (isNextPhase) {
                    SimVar.SetSimVarValue("L:A32NX_MachPreselVal", "mach", v);
                    SimVar.SetSimVarValue("L:A32NX_SpeedPreselVal", "knots", -1);
                }
            } else {
                this.preSelectedCrzSpeed = Math.round(v);
                if (isNextPhase) {
                    SimVar.SetSimVarValue("L:A32NX_SpeedPreselVal", "knots", this.preSelectedCrzSpeed);
                    SimVar.SetSimVarValue("L:A32NX_MachPreselVal", "mach", -1);
                }
            }
            return true;
        }
        this.setScratchpadMessage(NXSystemMessages.notAllowed);
        return false;
    }

    trySetPreSelectedDescentSpeed(s) {
        const isNextPhase = this.flightPhaseManager.phase === FmgcFlightPhases.CRUISE;
        if (s === FMCMainDisplay.clrValue) {
            this.preSelectedDesSpeed = undefined;
            if (isNextPhase) {
                SimVar.SetSimVarValue("L:A32NX_MachPreselVal", "mach", -1);
                SimVar.SetSimVarValue("L:A32NX_SpeedPreselVal", "knots", -1);
            }
            return true;
        }
        const v = parseFloat(s);
        if (isFinite(v)) {
            if (v < 1) {
                this.preSelectedDesSpeed = v;
                if (isNextPhase) {
                    SimVar.SetSimVarValue("L:A32NX_MachPreselVal", "mach", v);
                    SimVar.SetSimVarValue("L:A32NX_SpeedPreselVal", "knots", -1);
                }
            } else {
                this.preSelectedDesSpeed = Math.round(v);
                if (isNextPhase) {
                    SimVar.SetSimVarValue("L:A32NX_SpeedPreselVal", "knots", this.preSelectedDesSpeed);
                    SimVar.SetSimVarValue("L:A32NX_MachPreselVal", "mach", -1);
                }
            }
            return true;
        }
        this.setScratchpadMessage(NXSystemMessages.notAllowed);
        return false;
    }

    setPerfApprQNH(s) {
        if (s === FMCMainDisplay.clrValue) {
            const dest = this.flightPlanManager.getDestination();
            if (dest && dest.liveDistanceTo < 180) {
                this.setScratchpadMessage(NXSystemMessages.notAllowed);
                return false;
            } else {
                this.perfApprQNH = NaN;
                return true;
            }
        }

        const value = parseFloat(s);
        const HPA_REGEX = /^[01]?[0-9]{3}$/;
        const INHG_REGEX = /^([23][0-9]|[0-9]{2}\.)[0-9]{2}$/;

        if (HPA_REGEX.test(s)) {
            if (value >= 745 && value <= 1050) {
                this.perfApprQNH = value;
                SimVar.SetSimVarValue("L:A32NX_DESTINATION_QNH", "Millibar", this.perfApprQNH);
                return true;
            } else {
                this.setScratchpadMessage(NXSystemMessages.entryOutOfRange);
                return false;
            }
        } else if (INHG_REGEX.test(s)) {
            if (value >= 2200 && value <= 3100) {
                this.perfApprQNH = value / 100;
                SimVar.SetSimVarValue("L:A32NX_DESTINATION_QNH", "Millibar", this.perfApprQNH * 33.8639);
                return true;
            } else if (value >= 22.0 && value <= 31.00) {
                this.perfApprQNH = value;
                SimVar.SetSimVarValue("L:A32NX_DESTINATION_QNH", "Millibar", this.perfApprQNH * 33.8639);
                return true;
            } else {
                this.setScratchpadMessage(NXSystemMessages.entryOutOfRange);
                return false;
            }
        }
        this.setScratchpadMessage(NXSystemMessages.formatError);
        return false;
    }

    setPerfApprTemp(s) {
        if (s === FMCMainDisplay.clrValue) {
            const dest = this.flightPlanManager.getDestination();
            if (dest && dest.liveDistanceTo < 180) {
                this.setScratchpadMessage(NXSystemMessages.notAllowed);
                return false;
            } else {
                this.perfApprTemp = NaN;
                return true;
            }
        }

        if (!/^[\+\-]?\d{1,2}$/.test(s)) {
            this.setScratchpadMessage(NXSystemMessages.formatError);
            return false;
        }
        this.perfApprTemp = parseInt(s);
        return true;
    }

    setPerfApprWind(s) {
        if (s === FMCMainDisplay.clrValue) {
            this.perfApprWindHeading = NaN;
            this.perfApprWindSpeed = NaN;
            return true;
        }

        // both must be entered
        if (!/^\d{1,3}\/\d{1,3}$/.test(s)) {
            this.setScratchpadMessage(NXSystemMessages.formatError);
            return false;
        }
        const [dir, mag] = s.split("/").map((v) => parseInt(v));
        if (dir > 360 || mag > 500) {
            this.setScratchpadMessage(NXSystemMessages.entryOutOfRange);
            return false;
        }
        this.perfApprWindHeading = dir % 360; // 360 is displayed as 0
        this.perfApprWindSpeed = mag;
        return true;
    }

    setPerfApprTransAlt(s) {
        if (s === FMCMainDisplay.clrValue) {
            this.flightPlanManager.setDestinationTransitionLevel();
            return true;
        }

        if (!/^\d{4,5}$/.test(s)) {
            this.setScratchpadMessage(NXSystemMessages.formatError);
            return false;
        }
        const value = Math.round(parseInt(s) / 10) * 10;
        if (value < 1000 || value > 45000) {
            this.setScratchpadMessage(NXSystemMessages.entryOutOfRange);
            return false;
        }

        this.flightPlanManager.setDestinationTransitionLevel(Math.round(value / 100));
        return true;
    }

    /**
     * VApp for _selected_ landing config
     */
    getVApp() {
        if (isFinite(this.vApp)) {
            return this.vApp;
        }
        return this.approachSpeeds.vapp;
    }

    /**
     * VApp for _selected_ landing config with GSMini correction
     */
    getVAppGsMini() {
        let vAppTarget = this.getVApp();
        if (isFinite(this.perfApprWindSpeed) && isFinite(this.perfApprWindHeading)) {
            vAppTarget = NXSpeedsUtils.getVtargetGSMini(vAppTarget, NXSpeedsUtils.getHeadWindDiff(this._towerHeadwind));
        }
        return vAppTarget;
    }

    //Needs PR Merge #3154
    setPerfApprVApp(s) {
        if (s === FMCMainDisplay.clrValue) {
            if (isFinite(this.vApp)) {
                this.vApp = NaN;
                return true;
            }
        } else {
            if (s.includes(".")) {
                this.setScratchpadMessage(NXSystemMessages.formatError);
                return false;
            }
            const value = parseInt(s);
            if (isFinite(value) && value >= 90 && value <= 350) {
                this.vApp = value;
                return true;
            }
            this.setScratchpadMessage(NXSystemMessages.entryOutOfRange);
            return false;
        }
        this.setScratchpadMessage(NXSystemMessages.notAllowed);
        return false;
    }

    /**
     * Tries to estimate the landing weight at destination
     * NaN on failure
     */
    tryEstimateLandingWeight() {
        const altActive = false;
        const landingWeight = this.zeroFuelWeight + (altActive ? this.getAltEFOB(true) : this.getDestEFOB(true));
        return isFinite(landingWeight) ? landingWeight : NaN;
    }

    setPerfApprMDA(s) {
        if (s === FMCMainDisplay.clrValue) {
            this.perfApprMDA = NaN;
            SimVar.SetSimVarValue("L:AIRLINER_MINIMUM_DESCENT_ALTITUDE", "feet", 0);
            return true;
        } else if (s.match(/^[0-9]{1,5}$/) !== null) {
            const value = parseInt(s);
            let ldgRwy = this.flightPlanManager.getDestinationRunway();
            if (!ldgRwy) {
                const dest = this.flightPlanManager.getDestination();
                if (dest && dest.infos && dest.infos.runways.length > 0) {
                    ldgRwy = dest.infos.runways[0];
                }
            }
            const limitLo = ldgRwy ? ldgRwy.elevation * 3.28084 : 0;
            const limitHi = ldgRwy ? ldgRwy.elevation * 3.28084 + 5000 : 39000;
            if (value >= limitLo && value <= limitHi) {
                this.perfApprMDA = value;
                SimVar.SetSimVarValue("L:AIRLINER_MINIMUM_DESCENT_ALTITUDE", "feet", this.perfApprMDA);
                return true;
            }
            this.setScratchpadMessage(NXSystemMessages.entryOutOfRange);
            return false;
        } else {
            this.setScratchpadMessage(NXSystemMessages.formatError);
            return false;
        }
    }

    setPerfApprDH(s) {
        if (s === FMCMainDisplay.clrValue) {
            this.perfApprDH = NaN;
            SimVar.SetSimVarValue("L:AIRLINER_DECISION_HEIGHT", "feet", -1);
            return true;
        }

        if (s === "NO" || s === "NO DH" || s === "NODH") {
            this.perfApprDH = "NO DH";
            SimVar.SetSimVarValue("L:AIRLINER_DECISION_HEIGHT", "feet", -2);
            return true;
        } else if (s.match(/^[0-9]{1,5}$/) !== null) {
            const value = parseInt(s);
            if (value >= 0 && value <= 5000) {
                this.perfApprDH = value;
                SimVar.SetSimVarValue("L:AIRLINER_DECISION_HEIGHT", "feet", this.perfApprDH);
                return true;
            } else {
                this.setScratchpadMessage(NXSystemMessages.entryOutOfRange);
                return false;
            }
        } else {
            this.setScratchpadMessage(NXSystemMessages.formatError);
            return false;
        }
    }

    setPerfApprFlaps3(s) {
        this.perfApprFlaps3 = s;
        SimVar.SetSimVarValue("L:A32NX_SPEEDS_LANDING_CONF3", "boolean", s);
    }

    connectIlsFrequency(_freq) {
        if (_freq >= 108 && _freq <= 111.95 && RadioNav.isHz50Compliant(_freq)) {
            this.ilsFrequency = _freq;
            this.connectIls();
            return true;
        }
        return false;
    }

    connectIls() {
        if (this.isRadioNavActive()) {
            return;
        }
        if (this._lockConnectIls) {
            return;
        }
        this._lockConnectIls = true;
        setTimeout(() => {
            this._lockConnectIls = false;
        }, 1000);

        if (Math.abs(this.radioNav.getILSActiveFrequency(1) - this.ilsFrequency) > 0.005) {
            this.radioNav.setILSActiveFrequency(1, this.ilsFrequency);
        }
    }

    setIlsFrequency(s, navpushbutton, callback) {
        if (navpushbutton) {
            this.setScratchpadMessage(NXSystemMessages.notAllowed);
            return callback(false);
        }

        if (s === FMCMainDisplay.clrValue) {
            if (!this._ilsIdentPilotEntered && !this._ilsFrequencyPilotEntered) {
                this.setScratchpadMessage(NXSystemMessages.notAllowed);
                return callback(false);
            }

            this._ilsFrequencyPilotEntered = false;
            this._ilsIdentPilotEntered = false;
            this._ilsIcao = undefined;
            if (this.ilsAutoTuned) {
                this.connectIlsFrequency(this.ilsAutoFrequency);
                this.checkRunwayLsCourseMismatch();
            } else {
                this.ilsCourse = undefined;
                this.ilsFrequency = 0;
                this.radioNav.setILSActiveFrequency(1, 0);
            }
            this.updateIlsCourse().then(() => {
                callback(true);
            });
            return;
        }
        if (s.match(/^[0-9]{3}(\.[0-9]{1,2})$/) !== null) {
            const v = parseFloat(s);
            const freq = Math.round(v * 100) / 100;

            if (this.connectIlsFrequency(freq)) {
                this._ilsIcao = undefined;
                this._ilsIdent = undefined;
                this._ilsFrequencyPilotEntered = true;
                this._ilsIdentPilotEntered = false;
                this.ilsCourse = undefined;
                this.checkRunwayLsMismatch();
                this.updateIlsCourse().then(() => {
                    callback(true);
                });
                return;
            } else {
                this.setScratchpadMessage(NXSystemMessages.entryOutOfRange);
                return callback(false);
            }
        } else if (s.match(/^[A-Z0-9]{1,4}$/) !== null) {
            this.getOrSelectILSsByIdent(s, (navaid) => {
                if (navaid) {
                    if (this.connectIlsFrequency(Math.round(navaid.infos.frequencyMHz * 100) / 100)) {
                        this._ilsIcao = navaid.infos.icao;
                        this._ilsIdent = s;
                        this._ilsFrequencyPilotEntered = false;
                        this._ilsIdentPilotEntered = true;
                        if (!this.ilsAutoTuned || this.ilsAutoIcao !== this._ilsIcao) {
                            this.ilsCourse = undefined;
                        }
                        this.checkRunwayLsMismatch();
                        this.updateIlsCourse().then(() => {
                            callback(true);
                        });
                        return;
                    } else {
                        this.setScratchpadMessage(NXSystemMessages.databaseCodingError);
                        return callback(false);
                    }
                } else {
                    // TODO should show new navaid page
                    this.setScratchpadMessage(NXSystemMessages.notInDatabase);
                    return callback(false);
                }
            });
        } else {
            this.setScratchpadMessage(NXSystemMessages.formatError);
            return callback(false);
        }
    }

    setLsCourse(s, navpushbutton, callback) {
        if ((!this.ilsAutoTuned && !this._ilsFrequencyPilotEntered && !this._ilsIdentPilotEntered) ||
                navpushbutton) {
            this.setScratchpadMessage(NXSystemMessages.notAllowed);
            return callback(false);
        }

        if (s === FMCMainDisplay.clrValue) {
            if (this.ilsCourse !== undefined) {
                this.ilsCourse = undefined;
                this.updateIlsCourse().then(() => {
                    callback(true);
                });
                return;
            } else {
                this.setScratchpadMessage(NXSystemMessages.notAllowed);
                return callback(false);
            }
        }

        const m = s.match(/^(F|B)?([0-9]{1,3})(F|B)?$/);
        const direction = m[1] || m[3];
        const course = parseInt(m[2]);
        if (m !== null && direction !== undefined && (m[1] === undefined || m[3] === undefined)) {
            if (course > 360) {
                this.setScratchpadMessage(NXSystemMessages.entryOutOfRange);
                return callback(false);
            }
            if (direction === 'B') {
                this.setScratchpadMessage(NXFictionalMessages.notYetImplemented);
                return callback(false);
            }

            this.ilsCourse = course % 360;

            this.checkRunwayLsCourseMismatch();

            this.updateIlsCourse().then(() => {
                callback(true);
            });
            return;
        }

        this.setScratchpadMessage(NXSystemMessages.formatError);
        return callback(false);
    }

    initRadioNav(_boot) {
        if (this.isPrimary) {
            console.log("Init RadioNav");
            {
                if (_boot) {
                    this.vhf1Frequency = this.radioNav.getVHFActiveFrequency(this.instrumentIndex, 1);
                    this.vhf2Frequency = this.radioNav.getVHFActiveFrequency(this.instrumentIndex, 2);
                } else {
                    if (Math.abs(this.radioNav.getVHFActiveFrequency(this.instrumentIndex, 1) - this.vhf1Frequency) > 0.005) {
                        this.radioNav.setVHFActiveFrequency(this.instrumentIndex, 1, this.vhf1Frequency);
                    }
                    if (Math.abs(this.radioNav.getVHFActiveFrequency(this.instrumentIndex, 2) - this.vhf2Frequency) > 0.005) {
                        this.radioNav.setVHFActiveFrequency(this.instrumentIndex, 2, this.vhf2Frequency);
                    }
                }
            }
            {
                if (_boot) {
                    // Because by default, it's set to a frequency beyond operational range
                    this.radioNav.setILSStandbyFrequency(1, 108.9);
                }
                if (Math.abs(this.radioNav.getVORActiveFrequency(1) - this.vor1Frequency) > 0.005) {
                    this.radioNav.setVORActiveFrequency(1, this.vor1Frequency);
                }
                if (this.vor1Course >= 0) {
                    SimVar.SetSimVarValue("K:VOR1_SET", "number", this.vor1Course);
                }
                this.connectIls();
            }
            {
                if (Math.abs(this.radioNav.getVORActiveFrequency(2) - this.vor2Frequency) > 0.005) {
                    this.radioNav.setVORActiveFrequency(2, this.vor2Frequency);
                }
                if (this.vor2Course >= 0) {
                    SimVar.SetSimVarValue("K:VOR2_SET", "number", this.vor2Course);
                }
                if (Math.abs(this.radioNav.getILSActiveFrequency(2) - 0) > 0.005) {
                    this.radioNav.setILSActiveFrequency(2, 0);
                }
            }
            {
                if (Math.abs(this.radioNav.getADFActiveFrequency(1) - this.adf1Frequency) > 0.005) {
                    SimVar.SetSimVarValue("K:ADF_COMPLETE_SET", "Frequency ADF BCD32", Avionics.Utils.make_adf_bcd32(this.adf1Frequency * 1000)).then(() => {
                    });
                }
                if (Math.abs(this.radioNav.getADFActiveFrequency(2) - this.adf2Frequency) > 0.005) {
                    SimVar.SetSimVarValue("K:ADF2_COMPLETE_SET", "Frequency ADF BCD32", Avionics.Utils.make_adf_bcd32(this.adf2Frequency * 1000)).then(() => {
                    });
                }
            }
            {
                if (this.atc1Frequency > 0) {
                    SimVar.SetSimVarValue("K:XPNDR_SET", "Frequency BCD16", Avionics.Utils.make_xpndr_bcd16(this.atc1Frequency));
                } else {
                    this.atc1Frequency = SimVar.GetSimVarValue("TRANSPONDER CODE:1", "number");
                }
            }
        }
    }

    canSwitchToNav() {
        if (!this._canSwitchToNav) {
            const altitude = Simplane.getAltitudeAboveGround();
            if (altitude >= 500) {
                this._canSwitchToNav = true;
            }
        }
        return this._canSwitchToNav;
    }

    isRadioNavActive() {
        return this.radioNav.getRADIONAVActive((this.isPrimary) ? 1 : 2);
    }

    get vhf1Frequency() {
        return this._vhf1Frequency;
    }

    get vhf2Frequency() {
        return this._vhf2Frequency;
    }

    get vor1Frequency() {
        return this._vor1Frequency;
    }

    get vor1Course() {
        return this._vor1Course;
    }

    get vor2Frequency() {
        return this._vor2Frequency;
    }

    get vor2Course() {
        return this._vor2Course;
    }

    get ilsFrequency() {
        return this._ilsFrequency;
    }

    get ilsCourse() {
        return this._ilsCourse;
    }

    get adf1Frequency() {
        return this._adf1Frequency;
    }

    get adf2Frequency() {
        return this._adf2Frequency;
    }

    get rcl1Frequency() {
        return this._rcl1Frequency;
    }

    get pre2Frequency() {
        return this._pre2Frequency;
    }

    get atc1Frequency() {
        return this._atc1Frequency;
    }

    set vhf1Frequency(_frq) {
        this._vhf1Frequency = _frq;
    }

    set vhf2Frequency(_frq) {
        this._vhf2Frequency = _frq;
    }

    set vor1Frequency(_frq) {
        this._vor1Frequency = _frq;
        SimVar.SetSimVarValue("L:FMC_VOR_FREQUENCY:1", "Hz", _frq * 1000000);
    }

    set vor1Course(_crs) {
        this._vor1Course = _crs;
    }

    set vor2Frequency(_frq) {
        this._vor2Frequency = _frq;
        SimVar.SetSimVarValue("L:FMC_VOR_FREQUENCY:2", "Hz", _frq * 1000000);
    }

    set vor2Course(_crs) {
        this._vor2Course = _crs;
    }

    set ilsFrequency(_frq) {
        this._ilsFrequency = _frq;
    }

    set ilsCourse(crs) {
        this._ilsCourse = crs;
    }

    set adf1Frequency(_frq) {
        this._adf1Frequency = _frq;
    }

    set adf2Frequency(_frq) {
        this._adf2Frequency = _frq;
    }

    set rcl1Frequency(_frq) {
        this._rcl1Frequency = _frq;
    }

    set pre2Frequency(_frq) {
        this._pre2Frequency = _frq;
    }

    set atc1Frequency(_frq) {
        this._atc1Frequency = _frq;
    }

    updateFuelVars() {
        this.blockFuel = SimVar.GetSimVarValue("FUEL TOTAL QUANTITY", "gallons") * SimVar.GetSimVarValue("FUEL WEIGHT PER GALLON", "kilograms") / 1000;
    }

    /**
     * Set the takeoff flap config
     * @param {0 | 1 | 2 | 3 | null} flaps
     */
    /* private */ setTakeoffFlaps(flaps) {
        if (flaps !== this.flaps) {
            this.flaps = flaps;
            SimVar.SetSimVarValue("L:A32NX_TO_CONFIG_FLAPS", "number", this.flaps !== null ? this.flaps : -1);

            this.arincDiscreteWord2.setBitValue(13, this.flaps === 0);
            this.arincDiscreteWord2.setBitValue(14, this.flaps === 1);
            this.arincDiscreteWord2.setBitValue(15, this.flaps === 2);
            this.arincDiscreteWord2.setBitValue(16, this.flaps === 3);
            this.arincDiscreteWord2.ssm = Arinc429Word.SignStatusMatrix.NormalOperation;
        }
    }

    /**
     * Set the takeoff trim config
     * @param {number | null} ths
     */
    /* private */ setTakeoffTrim(ths) {
        if (ths !== this.ths) {
            this.ths = ths;
            // legacy vars
            SimVar.SetSimVarValue("L:A32NX_TO_CONFIG_THS", "degree", this.ths ? this.ths : 0);
            SimVar.SetSimVarValue("L:A32NX_TO_CONFIG_THS_ENTERED", "bool", this.ths !== null);

            const ssm = this.ths !== null ? Arinc429Word.SignStatusMatrix.NormalOperation : Arinc429Word.SignStatusMatrix.NoComputedData;

            this.arincTakeoffPitchTrim.setBnrValue(this.ths ? -this.ths : 0, ssm, 12, 180, -180);
        }
    }

    trySetFlapsTHS(s) {
        if (s === FMCMainDisplay.clrValue) {
            this.setTakeoffFlaps(null);
            this.setTakeoffTrim(null);
            this.tryCheckToData();
            return true;
        }

        let newFlaps = null;
        let newThs = null;

        let [flaps, ths] = s.split("/");

        if (flaps && flaps.length > 0) {
            if (!/^\d$/.test(flaps)) {
                this.setScratchpadMessage(NXSystemMessages.formatError);
                return false;
            }

            flaps = parseInt(flaps);
            if (flaps < 0 || flaps > 3) {
                this.setScratchpadMessage(NXSystemMessages.entryOutOfRange);
                return false;
            }

            newFlaps = flaps;
        }

        if (ths && ths.length > 0) {
            // allow AAN.N and N.NAA, where AA is UP or DN
            if (!/^(UP|DN)(\d|\d?\.\d|\d\.\d?)|(\d|\d?\.\d|\d\.\d?)(UP|DN)$/.test(ths)) {
                this.setScratchpadMessage(NXSystemMessages.formatError);
                return false;
            }

            let direction = null;
            ths = ths.replace(/(UP|DN)/g, (substr) => {
                direction = substr;
                return "";
            });

            if (direction) {
                ths = parseFloat(ths);
                if (direction === "DN") {
                    // Note that 0 *= -1 will result in -0, which is strictly
                    // the same as 0 (that is +0 === -0) and doesn't make a
                    // difference for the calculation itself. However, in order
                    // to differentiate between DN0.0 and UP0.0 we'll do check
                    // later when displaying this value using Object.is to
                    // determine whether the pilot entered DN0.0 or UP0.0.
                    ths *= -1;
                }
                if (!isFinite(ths) || ths < -5 || ths > 7) {
                    this.setScratchpadMessage(NXSystemMessages.entryOutOfRange);
                    return false;
                }
                newThs = ths;
            }
        }

        if (newFlaps !== null) {
            if (this.flaps !== null) {
                this.tryCheckToData();
            }
            this.setTakeoffFlaps(newFlaps);
        }
        if (newThs !== null) {
            if (this.ths !== null) {
                this.tryCheckToData();
            }
            this.setTakeoffTrim(newThs);
        }
        return true;
    }

    checkEFOBBelowMin() {
        if (!this._minDestFobEntered) {
            this.tryUpdateMinDestFob();
        }
        const EFOBBelMin = this.isAnEngineOn() ? this.getDestEFOB(true) : this.getDestEFOB(false);

        if (EFOBBelMin < this._minDestFob) {
            if (this.isAnEngineOn()) {
                setTimeout(() => {
                    this.addMessageToQueue(NXSystemMessages.destEfobBelowMin, () => {
                        return this._EfobBelowMinClr === true;
                    }, () => {
                        this._EfobBelowMinClr = true;
                    });
                }, 180000);
            } else {
                this.addMessageToQueue(NXSystemMessages.destEfobBelowMin, () => {
                    return this._EfobBelowMinClr === true;
                }, () => {
                    this._EfobBelowMinClr = true;
                });
            }
        }
    }

    updateTowerHeadwind() {
        if (isFinite(this.perfApprWindSpeed) && isFinite(this.perfApprWindHeading)) {
            const rwy = this.flightPlanManager.getDestinationRunway();
            if (rwy) {
                this._towerHeadwind = NXSpeedsUtils.getHeadwind(this.perfApprWindSpeed, this.perfApprWindHeading, rwy.direction);
            }
        }
    }
    _getV1Speed() {
        return (new NXSpeedsTo(this.getGW(), this.flaps ? this.flaps : 1, Simplane.getAltitude())).v1;
    }

    _getVRSpeed() {
        return (new NXSpeedsTo(this.getGW(), this.flaps ? this.flaps : 1, Simplane.getAltitude())).vr;
    }

    _getV2Speed() {
        return (new NXSpeedsTo(this.getGW(), this.flaps ? this.flaps : 1, Simplane.getAltitude())).v2;
    }

    /**
     * Called after Flaps or THS change
     */
    tryCheckToData() {
        if (isFinite(this.v1Speed) || isFinite(this.vRSpeed) || isFinite(this.v2Speed)) {
            this.addMessageToQueue(NXSystemMessages.checkToData);
        }
    }

    /**
     * Called after runway change
     * - Sets confirmation prompt state for every entry whether it is defined or not
     * - Adds message when at least one entry needs to be confirmed
     * Additional:
     *   Only prompt the confirmation of FLEX TEMP when the TO runway was changed, not on initial insertion of the runway
     */
    onToRwyChanged() {
        const selectedRunway = this.flightPlanManager.getOriginRunway();
        if (!!selectedRunway) {
            const toRunway = Avionics.Utils.formatRunway(selectedRunway.designation);
            if (toRunway === this.toRunway) {
                return;
            }
            if (!!this.toRunway) {
                this.toRunway = toRunway;
                this._toFlexChecked = !isFinite(this.perfTOTemp);
                this.unconfirmedV1Speed = this.v1Speed;
                this.unconfirmedVRSpeed = this.vRSpeed;
                this.unconfirmedV2Speed = this.v2Speed;
                this.v1Speed = undefined;
                this.vRSpeed = undefined;
                this.v2Speed = undefined;

                if (!this.unconfirmedV1Speed && !this.unconfirmedVRSpeed && !this.unconfirmedV2Speed) {
                    return;
                }
                this.addMessageToQueue(NXSystemMessages.checkToData, (mcdu) => !this.unconfirmedV1Speed && !this.unconfirmedVRSpeed && !this.unconfirmedV2Speed && mcdu._toFlexChecked);
            }
            this.toRunway = toRunway;
        }
    }

    /**
     * Switches to the next/new perf page (if new flight phase is in order) or reloads the current page
     * @param _old {FmgcFlightPhases}
     * @param _new {FmgcFlightPhases}
     */
    tryUpdatePerfPage(_old, _new) {
        // Ensure we have a performance page selected...
        if (this.page.Current < this.page.PerformancePageTakeoff || this.page.Current > this.page.PerformancePageGoAround) {
            return;
        }

        const curPerfPagePhase = (() => {
            switch (this.page.Current) {
                case this.page.PerformancePageTakeoff : return FmgcFlightPhases.TAKEOFF;
                case this.page.PerformancePageClb : return FmgcFlightPhases.CLIMB;
                case this.page.PerformancePageCrz : return FmgcFlightPhases.CRUISE;
                case this.page.PerformancePageDes : return FmgcFlightPhases.DESCENT;
                case this.page.PerformancePageAppr : return FmgcFlightPhases.APPROACH;
                case this.page.PerformancePageGoAround : return FmgcFlightPhases.GOAROUND;
            }
        })();

        if (_new > _old) {
            if (_new >= curPerfPagePhase) {
                CDUPerformancePage.ShowPage(this, _new);
            }
        } else if (_old === curPerfPagePhase) {
            CDUPerformancePage.ShowPage(this, _old);
        }
    }

    routeReservedEntered() {
        return this._rteReservedWeightEntered || this._rteReservedPctEntered;
    }

    routeFinalEntered() {
        return this._rteFinalWeightEntered || this._rteFinalTimeEntered;
    }

    /**
     * Check if a place is the correct format for a runway
     * @param {string} s
     * @returns true if valid runway format
     */
    isRunwayFormat(s) {
        return s.match(/^([A-Z]{4})([0-9]{2}[RCL]?)$/) !== null;
    }

    /**
     * Parse a runway string and return the location of the threshold
     * Returns undefined if invalid format or not in database
     * @param {string} place
     * @throws {McduMessage}
     * @returns {WayPoint}
     */
    async parseRunway(place) {
        const rwy = place.match(/^([A-Z]{4})([0-9]{2}[RCL]?)$/);
        if (rwy !== null) {
            const airport = await this.dataManager.GetAirportByIdent(rwy[1]);
            if (airport) {
                for (let i = 0; i < airport.infos.oneWayRunways.length; i++) {
                    if (Avionics.Utils.formatRunway(airport.infos.oneWayRunways[i].designation) === rwy[2]) {
                        return this.dataManager.createRunwayWaypoint(airport, airport.infos.oneWayRunways[i]);
                    }
                }
                throw NXSystemMessages.notInDatabase;
            }
        } else {
            throw NXSystemMessages.notInDatabase;
        }
    }

    /**
     * Check if a place is the correct format for a latitude/longitude
     * @param {string} s
     * @returns true if valid lat/lon format
     */
    isLatLonFormat(s) {
        return s.match(/^(N|S)?([0-9]{2,4}\.[0-9])(N|S)?\/(E|W)?([0-9]{2,5}\.[0-9])(E|W)?$/) !== null;
    }

    /**
     * Parse a lat/lon string into a position
     * @param {string} place
     * @throws {McduMessage}
     * @returns {LatLongAlt}
     */
    parseLatLon(place) {
        const latlon = place.match(/^(N|S)?([0-9]{2,4}\.[0-9])(N|S)?\/(E|W)?([0-9]{2,5}\.[0-9])(E|W)?$/);
        if (latlon !== null) {
            const latB = (latlon[1] || "") + (latlon[3] || "");
            const lonB = (latlon[4] || "") + (latlon[6] || "");
            const latDdigits = latlon[2].length === 4 ? 3 : 4;
            const latD = parseInt(latlon[2].substring(0, latlon[2].length - latDdigits));
            const latM = parseFloat(latlon[2].substring(latlon[2].length - latDdigits));
            const lonDdigits = latlon[5].length === 4 ? 3 : 4;
            const lonD = parseInt(latlon[5].substring(0, latlon[5].length - lonDdigits));
            const lonM = parseFloat(latlon[5].substring(latlon[5].length - lonDdigits));
            if (latB.length !== 1 || lonB.length !== 1 || !isFinite(latM) || !isFinite(lonM)) {
                throw NXSystemMessages.formatError;
            }
            if (latD > 90 || latM > 59.9 || lonD > 180 || lonM > 59.9) {
                throw NXSystemMessages.entryOutOfRange;
            }
            const lat = (latD + latM / 60) * (latB === "S" ? -1 : 1);
            const lon = (lonD + lonM / 60) * (lonB === "W" ? -1 : 1);
            return new LatLongAlt(lat, lon);
        }
        throw NXSystemMessages.formatError;
    }

    /**
     * Check if a place is the correct format
     * @param {string} s
     * @returns true if valid place format
     */
    isPlaceFormat(s) {
        return s.match(/^[A-Z0-9]{2,7}$/) !== null || this.isRunwayFormat(s);
    }

    /**
     * Parse a place string into a position
     * @param {string} place
     * @throws {McduMessage}
     * @returns {WayPoint}
     */
    async parsePlace(place) {
        if (this.isRunwayFormat(place)) {
            return this.parseRunway(place);
        }

        return new Promise((resolve, reject) => {
            this.getOrSelectWaypointByIdent(place, (waypoint) => {
                if (waypoint) {
                    return resolve(waypoint);
                } else {
                    return reject(NXSystemMessages.notInDatabase);
                }
            });
        });
    }

    /**
     * Check if a string is a valid place-bearing/place-bearing format
     * @param {string} s
     * @returns true if valid place format
     */
    isPbxFormat(s) {
        const pbx = s.match(/^([^\-\/]+)\-([0-9]{1,3})\/([^\-\/]+)\-([0-9]{1,3})$/);
        return pbx !== null && this.isPlaceFormat(pbx[1]) && this.isPlaceFormat(pbx[3]);
    }

    /**
     * Parse a place-bearing/place-bearing string
     * @param {string} s place-bearing/place-bearing
     * @throws {McduMessage}
     * @returns {[WayPoint, number, WayPoint, number]} place and true bearing * 2
     */
    async parsePbx(s) {
        const pbx = s.match(/^([^\-\/]+)\-([0-9]{1,3})\/([^\-\/]+)\-([0-9]{1,3})$/);
        if (pbx === null) {
            throw NXSystemMessages.formatError;
        }
        const brg1 = parseInt(pbx[2]);
        const brg2 = parseInt(pbx[4]);
        if (brg1 > 360 || brg2 > 360) {
            throw NXSystemMessages.entryOutOfRange;
        }
        const place1 = await this.parsePlace(pbx[1]);
        const magVar1 = Facilities.getMagVar(place1.infos.coordinates.lat, place1.infos.coordinates.long);
        const place2 = await this.parsePlace(pbx[3]);
        const magVar2 = Facilities.getMagVar(place2.infos.coordinates.lat, place2.infos.coordinates.long);

        return [place1, A32NX_Util.magneticToTrue(brg1, magVar1), place2, A32NX_Util.magneticToTrue(brg2, magVar2)];
    }

    /**
     * Check if string is in place/bearing/distance format
     * @param {String} s
     * @returns true if pbd
     */
    isPbdFormat(s) {
        const pbd = s.match(/^([^\/]+)\/([0-9]{1,3})\/([0-9]{1,3}(\.[0-9])?)$/);
        return pbd !== null && this.isPlaceFormat(pbd[1]);
    }

    /**
     * Split PBD format into components
     * @param {String} s PBD format string
     * @returns [{string} place, {number} bearing, {number} distance]
     */
    splitPbd(s) {
        let [place, brg, dist] = s.split("/");
        brg = parseInt(brg);
        dist = parseFloat(dist);
        return [place, brg, dist];
    }

    /**
     *
     * @param {string} s
     * @returns [wp: WayPoint, trueBearing: number, dist: number]
     */
    async parsePbd(s) {
        const [place, brg, dist] = this.splitPbd(s);
        if (brg > 360 || dist > 999.9) {
            throw NXSystemMessages.entryOutOfRange;
        }
        if (this.isPlaceFormat(place)) {
            const wp = await this.parsePlace(place);
            const magVar = Facilities.getMagVar(wp.infos.coordinates.lat, wp.infos.coordinates.long);
            return [wp, A32NX_Util.magneticToTrue(brg, magVar), dist];
        }
        throw NXSystemMessages.formatError;
    }

    isPdFormat(s) {
        const pd = s.match(/^([^\/]+)\/([0-9]{1,3}(\.[0-9])?)$/);
        return pd !== null && this.isPlaceFormat(pd[1]);
    }

    parsePlaceDist(s) {
        let [place, dist] = s.split('/');
        dist = parseInt(dist);
        // TODO get waypoint in flightplan
        //Fmgc.WaypointBuilder.fromPlaceAlongFlightPlan(ident: string, placeIndex: number, distance: number, instrument: BaseInstrument, fpm: FlightPlanManager);
        throw NXFictionalMessages.notYetImplemented;
    }

    /**
     * Set the progress page bearing/dist location
     * @param {string} ident ident of the waypoint or runway, will be replaced by "ENTRY" if brg/dist offset are specified
     * @param {LatLongAlt} coordinates co-ordinates of the waypoint/navaid/runway, without brg/dist offset
     * @param {string?} icao icao database id of the waypoint if applicable
     */
    _setProgLocation(ident, coordinates, icao) {
        console.log(`progLocation: ${ident} ${coordinates}`);
        this._progBrgDist = {
            icao,
            ident,
            coordinates,
            bearing: -1,
            distance: -1
        };

        this.updateProgDistance();
    }

    /**
     *
     * @param {string} s value to search for or create a waypoint from
     * @param {boolean} stored if a waypoint is created, should it be a stored waypoint?
     * @returns
     */
    async getOrCreateWaypoint(s, stored = true) {
        if (this.isLatLonFormat(s)) {
            const coordinates = this.parseLatLon(s);
            return this.dataManager.createLatLonWaypoint(coordinates, stored);
        } else if (this.isPbxFormat(s)) {
            const [place1, bearing1, place2, bearing2] = await this.parsePbx(s);
            return this.dataManager.createPlaceBearingPlaceBearingWaypoint(place1, bearing1, place2, bearing2, stored);
        } else if (this.isPdFormat(s)) {
            throw NXFictionalMessages.notYetImplemented;
        } else if (this.isPbdFormat(s)) {
            const [wp, bearing, dist] = await this.parsePbd(s);
            return this.dataManager.createPlaceBearingDistWaypoint(wp, bearing, dist, stored);
        } else if (this.isPlaceFormat(s)) {
            try {
                return await this.parsePlace(s);
            } catch (err) {
                if (err === NXSystemMessages.notInDatabase) {
                    this.setScratchpadMessage(err);
                    return new Promise((resolve, reject) => {
                        CDUNewWaypoint.ShowPage(this, (waypoint) => {
                            if (waypoint) {
                                resolve(waypoint);
                            } else {
                                reject();
                            }
                        }, { ident: s });
                    });
                } else {
                    throw err;
                }
            }
        } else {
            throw NXSystemMessages.formatError;
        }
    }

    /**
     * Try to set the progress page bearing/dist waypoint/location
     * @param {String} s scratchpad entry
     * @param {Function} callback callback taking boolean arg for success/failure
     */
    trySetProgWaypoint(s, callback = EmptyCallback.Boolean) {
        if (s === FMCMainDisplay.clrValue) {
            this._progBrgDist = undefined;
            return callback(true);
        }

        try {
            this.getOrCreateWaypoint(s, false).then((wp) => {
                this._setProgLocation(wp.additionalData.temporary ? "ENTRY" : wp.ident, wp.infos.coordinates, wp.infos.icao);
                return callback(true);
            }).catch((err) => {
                if (err instanceof McduMessage) {
                    this.setScratchpadMessage(err);
                } else if (err) {
                    console.error(err);
                }
                return callback(false);
            });
        } catch (err) {
            if (err instanceof McduMessage) {
                this.setScratchpadMessage(err);
            } else {
                console.error(err);
            }
            return callback(false);
        }
    }

    /**
     * Recalculate the bearing and distance for progress page
     */
    updateProgDistance() {
        if (!this._progBrgDist) {
            return;
        }

        const latitude = ADIRS.getLatitude();
        const longitude = ADIRS.getLongitude();

        if (!latitude.isNormalOperation() || !longitude.isNormalOperation()) {
            this._progBrgDist.distance = -1;
            this._progBrgDist.bearing = -1;
            return;
        }

        const planeLl = new LatLong(latitude.value, longitude.value);
        this._progBrgDist.distance = Avionics.Utils.computeGreatCircleDistance(planeLl, this._progBrgDist.coordinates);
        this._progBrgDist.bearing = A32NX_Util.trueToMagnetic(Avionics.Utils.computeGreatCircleHeading(planeLl, this._progBrgDist.coordinates));
    }

    get progBearing() {
        return this._progBrgDist ? this._progBrgDist.bearing : -1;
    }

    get progDistance() {
        return this._progBrgDist ? this._progBrgDist.distance : -1;
    }

    get progWaypointIdent() {
        return this._progBrgDist ? this._progBrgDist.ident : undefined;
    }

    isWaypointInUse(icao) {
        if (this.flightPlanManager.isWaypointInUse(icao)) {
            return true;
        }
        // TODO check tuned navaids
        if (this._progBrgDist && this._progBrgDist.icao === icao) {
            return true;
        }
        return false;
    }

    setGroundTempFromOrigin() {
        const origin = this.flightPlanManager.getPersistentOrigin(FlightPlans.Active);
        if (!origin) {
            return;
        }

        this.groundTempAuto = A32NX_Util.getIsaTemp(origin.infos.coordinates.alt);
    }

    trySetGroundTemp(scratchpadValue) {
        if (this.flightPhaseManager.phase !== FmgcFlightPhases.PREFLIGHT) {
            throw NXSystemMessages.notAllowed;
        }

        if (scratchpadValue === FMCMainDisplay.clrValue) {
            this.groundTempPilot = undefined;
            return;
        }

        if (scratchpadValue.match(/^[+\-]?[0-9]{1,2}$/) === null) {
            throw NXSystemMessages.formatError;
        }

        this.groundTempPilot = parseInt(scratchpadValue);
    }

    get groundTemp() {
        return this.groundTempPilot !== undefined ? this.groundTempPilot : this.groundTempAuto;
    }

    navModeEngaged() {
        const lateralMode = SimVar.GetSimVarValue("L:A32NX_FMA_LATERAL_MODE", "Number");
        switch (lateralMode) {
            case 20: // NAV
            case 30: // LOC*
            case 31: // LOC
            case 32: // LAND
            case 33: // FLARE
            case 34: // ROLL OUT
                return true;
        }
        return false;
    }

    /**
     * Add type 2 message to fmgc message queue
     * @param _message {TypeIIMessage} MessageObject
     * @param _isResolvedOverride {function(*)} Function that determines if the error is resolved at this moment (type II only).
     * @param _onClearOverride {function(*)} Function that executes when the error is actively cleared by the pilot (type II only).
     */
    addMessageToQueue(_message, _isResolvedOverride = undefined, _onClearOverride = undefined) {
        if (!_message.isTypeTwo) {
            return;
        }
        const message = _isResolvedOverride === undefined && _onClearOverride === undefined ? _message : _message.getModifiedMessage("", _isResolvedOverride, _onClearOverride);
        this._messageQueue.addMessage(message);
    }

    /**
     * Removes a message from the queue
     * @param value {String}
     */
    removeMessageFromQueue(value) {
        this._messageQueue.removeMessage(value);
    }

    updateMessageQueue() {
        this._messageQueue.updateDisplayedMessage();
    }

    /* END OF MCDU GET/SET METHODS */
    /* UNSORTED CODE BELOW */

    //TODO: can this be util?
    static secondsToUTC(seconds) {
        const h = Math.floor(seconds / 3600);
        const m = Math.floor((seconds - h * 3600) / 60);
        return (h % 24).toFixed(0).padStart(2, "0") + m.toFixed(0).padStart(2, "0");
    }
    //TODO: can this be util?
    static secondsTohhmm(seconds) {
        const h = Math.floor(seconds / 3600);
        const m = Math.floor((seconds - h * 3600) / 60);
        return h.toFixed(0).padStart(2, "0") + m.toFixed(0).padStart(2, "0");
    }

    //TODO: can this be util?
    static minuteToSeconds(minutes) {
        return minutes * 60;
    }

    //TODO: can this be util?
    static hhmmToSeconds(hhmm) {
        if (!hhmm) {
            return NaN;
        }
        const h = parseInt(hhmm.substring(0, 2));
        const m = parseInt(hhmm.substring(2, 4));
        return h * 3600 + m * 60;
    }

    /**
     * Computes hour and minutes when given minutes
     * @param {number} minutes - minutes used to make the conversion
     * @returns {string} A string in the format "HHMM" e.g "0235"
     */
    //TODO: can this be util?
    static minutesTohhmm(minutes) {
        const h = Math.floor(minutes / 60);
        const m = minutes - h * 60;
        return h.toFixed(0).padStart(2,"0") + m.toFixed(0).padStart(2, "0");
    }

    /**
     * computes minutes when given hour and minutes
     * @param {string} hhmm - string used to make the conversion
     * @returns {number} numbers in minutes form
     */
    //TODO: can this be util?
    static hhmmToMinutes(hhmm) {
        if (!hhmm) {
            return NaN;
        }
        const h = parseInt(hhmm.substring(0, 2));
        const m = parseInt(hhmm.substring(2, 4));
        return h * 60 + m;
    }

    //TODO: can this be util?
    getNavDataDateRange() {
        return SimVar.GetGameVarValue("FLIGHT NAVDATA DATE RANGE", "string");
    }
    /**
     * Generic function which returns true if engine(index) is ON (N2 > 20)
     * @returns {boolean}
     */
    isEngineOn(index) {
        return SimVar.GetSimVarValue(`L:A32NX_ENGINE_N2:${index}`, 'number') > 20;
    }
    /**
     * Returns true if any one engine is running (N2 > 20)
     * @returns {boolean}
     */
    //TODO: can this be an util?
    isAnEngineOn() {
        return this.isEngineOn(1) || this.isEngineOn(2);
    }

    /**
     * Returns true only if all engines are running (N2 > 20)
     * @returns {boolean}
     */
    //TODO: can this be an util?
    isAllEngineOn() {
        return this.isEngineOn(1) && this.isEngineOn(2);
    }

    isOnGround() {
        return SimVar.GetSimVarValue("L:A32NX_LGCIU_1_NOSE_GEAR_COMPRESSED", "Number") === 1 || SimVar.GetSimVarValue("L:A32NX_LGCIU_2_NOSE_GEAR_COMPRESSED", "Number") === 1;
    }
    /**
     * Returns the maximum cruise FL for ISA temp and GW
     * @param temp {number} ISA in C°
     * @param gw {number} GW in t
     * @returns {number} MAX FL
     */
    //TODO: can this be an util?
    getMaxFL(temp = A32NX_Util.getIsaTempDeviation(), gw = this.getGW()) {
        return Math.round(temp <= 10 ? -2.778 * gw + 578.667 : (temp * (-0.039) - 2.389) * gw + temp * (-0.667) + 585.334);
    }

    /**
     * Returns the maximum allowed cruise FL considering max service FL
     * @param fl {number} FL to check
     * @returns {number} maximum allowed cruise FL
     */
    //TODO: can this be an util?
    getMaxFlCorrected(fl = this.getMaxFL()) {
        return fl >= this.maxCruiseFL ? this.maxCruiseFL : fl;
    }

    // only used by trySetMinDestFob
    //TODO: Can this be util?
    isMinDestFobInRange(fuel) {
        return 0 <= fuel && fuel <= 80.0;
    }

    //TODO: Can this be util?
    isTaxiFuelInRange(taxi) {
        return 0 <= taxi && taxi <= 9.9;
    }

    //TODO: Can this be util?
    isFinalFuelInRange(fuel) {
        return 0 <= fuel && fuel <= 100;
    }

    //TODO: Can this be util?
    isFinalTimeInRange(time) {
        const convertedTime = FMCMainDisplay.hhmmToMinutes(time.padStart(4,"0"));
        return 0 <= convertedTime && convertedTime <= 90;
    }

    //TODO: Can this be util?
    isRteRsvFuelInRange(fuel) {
        return 0 <= fuel && fuel <= 10.0;
    }

    //TODO: Can this be util?
    isRteRsvPercentInRange(value) {
        return value >= 0 && value <= 15.0;
    }

    //TODO: Can this be util?
    isZFWInRange(zfw) {
        return 35.0 <= zfw && zfw <= 80.0;
    }

    //TODO: Can this be util?
    isZFWCGInRange(zfwcg) {
        return (8.0 <= zfwcg && zfwcg <= 50.0);
    }

    //TODO: Can this be util?
    isBlockFuelInRange(fuel) {
        return 0 <= fuel && fuel <= 80;
    }

    /**
     *
     * @returns {*}
     */
    //TODO: Can this be util?
    getFOB() {
        return (SimVar.GetSimVarValue("FUEL TOTAL QUANTITY WEIGHT", "pound") * 0.4535934) / 1000;
    }

    /**
     * retrieves GW in Tons
     * @returns {number}
     */
    //TODO: Can this be util?
    getGW() {
        let fmGW = 0;
        if (this.isAnEngineOn() && isFinite(this.zeroFuelWeight)) {
            fmGW = (this.getFOB() + this.zeroFuelWeight);
        } else if (isFinite(this.blockFuel) && isFinite(this.zeroFuelWeight)) {
            fmGW = (this.blockFuel + this.zeroFuelWeight);
        } else {
            fmGW = 0;
        }
        SimVar.SetSimVarValue("L:A32NX_FM_GROSS_WEIGHT", "Number", fmGW);
        return fmGW;
    }

    //TODO: Can this be util?
    getCG() {
        return SimVar.GetSimVarValue("CG PERCENT", "Percent over 100") * 100;
    }

    //TODO: make this util or local var?
    isAirspeedManaged() {
        return SimVar.GetSimVarValue("AUTOPILOT SPEED SLOT INDEX", "number") === 2;
    }

    //TODO: make this util or local var?
    isHeadingManaged() {
        return SimVar.GetSimVarValue("AUTOPILOT HEADING SLOT INDEX", "number") === 2;
    }

    //TODO: make this util or local var?
    isAltitudeManaged() {
        return SimVar.GetSimVarValue("AUTOPILOT ALTITUDE SLOT INDEX", "number") === 2;
    }

    /**
     * Check if the given string represents a decimal number.
     * This may be a whole number or a number with one or more decimals.
     * If the leading digit is 0 and one or more decimals are given, the leading digit may be omitted.
     * @param str {string} String to check
     * @returns {bool} True if str represents a decimal value, otherwise false
     */
    //TODO: Can this be util?
    representsDecimalNumber(str) {
        return /^[+-]?\d*(?:\.\d+)?$/.test(str);
    }
}

FMCMainDisplay.clrValue = "\xa0\xa0\xa0\xa0\xa0CLR";
FMCMainDisplay.ovfyValue = "\u0394";
FMCMainDisplay._AvailableKeys = "ABCDEFGHIJKLMNOPQRSTUVWXYZ0123456789";

const FlightPlans = Object.freeze({
    Active: 0,
    Temporary: 1,
});

class FmArinc429OutputWord extends Arinc429Word {
    constructor(name, value = 0) {
        super(0);

        this.name = name;
        this.dirty = true;
        this._value = value;
        this._ssm = 0;
    }

    get value() {
        return this._value;
    }

    set value(value) {
        if (this._value !== value) {
            this.dirty = true;
        }
        this._value = value;
    }

    get ssm() {
        return this._ssm;
    }

    set ssm(ssm) {
        if (this._ssm !== ssm) {
            this.dirty = true;
        }
        this._ssm = ssm;
    }

    static empty(name) {
        return new FmArinc429OutputWord(name, 0);
    }

    async writeToSimVarIfDirty() {
        if (this.dirty) {
            this.dirty = false;
            return Promise.all([
                Arinc429Word.toSimVarValue(`L:A32NX_FM1_${this.name}`, this.value, this.ssm),
                Arinc429Word.toSimVarValue(`L:A32NX_FM2_${this.name}`, this.value, this.ssm),
            ]);
        }
        return Promise.resolve();
    }

    setBnrValue(value, ssm, bits, rangeMax, rangeMin = 0) {
        const quantum = Math.max(Math.abs(rangeMin), rangeMax) / 2 ** bits;
        const data = Math.max(rangeMin, Math.min(rangeMax, Math.round(value / quantum) * quantum));

        this.value = data;
        this.ssm = ssm;
    }
}<|MERGE_RESOLUTION|>--- conflicted
+++ resolved
@@ -215,17 +215,14 @@
         this.arincLandingElevation = FmArinc429OutputWord.empty("LANDING_ELEVATION");
         this.arincDestinationLatitude = FmArinc429OutputWord.empty("DEST_LAT");
         this.arincDestinationLongitude = FmArinc429OutputWord.empty("DEST_LONG");
-<<<<<<< HEAD
         this.arincMDA = FmArinc429OutputWord.apply.empty("MDA");
         this.arincDH = FmArinc429OutputWord.apply.empty("DH");
-=======
         this.arincThrustReductionAltitude = FmArinc429OutputWord.empty("THR_RED_ALT");
         this.arincAccelerationAltitude = FmArinc429OutputWord.empty("ACC_ALT");
         this.arincEoAccelerationAltitude = FmArinc429OutputWord.empty("EO_ACC_ALT");
         this.arincMissedThrustReductionAltitude = FmArinc429OutputWord.empty("MISSED_THR_RED_ALT");
         this.arincMissedAccelerationAltitude = FmArinc429OutputWord.empty("MISSED_ACC_ALT");
         this.arincMissedEoAccelerationAltitude = FmArinc429OutputWord.empty("MISSED_EO_ACC_ALT");
->>>>>>> f25815f0
 
         /** These arinc words will be automatically written to the bus, and automatically set to 0/NCD when the FMS resets */
         this.arincBusOutputs = [
@@ -235,20 +232,15 @@
             this.arincLandingElevation,
             this.arincDestinationLatitude,
             this.arincDestinationLongitude,
-<<<<<<< HEAD
             this.arincMDA,
-            this.arincDH
-=======
+            this.arincDH,
             this.arincThrustReductionAltitude,
             this.arincAccelerationAltitude,
-            this.arincEoAccelerationAltitude,
             this.arincMissedThrustReductionAltitude,
             this.arincMissedAccelerationAltitude,
             this.arincMissedEoAccelerationAltitude,
->>>>>>> f25815f0
         ];
     }
-
     Init() {
         super.Init();
         this.initVariables();

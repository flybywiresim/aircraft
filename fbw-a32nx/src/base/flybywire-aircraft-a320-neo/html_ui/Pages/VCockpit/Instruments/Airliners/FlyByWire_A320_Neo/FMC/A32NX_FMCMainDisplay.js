--- conflicted
+++ resolved
@@ -220,7 +220,6 @@
         this.dataManager = new Fmgc.DataManager(this);
 
         this.efisInterface = new Fmgc.EfisInterface();
-<<<<<<< HEAD
         this.guidanceController = new Fmgc.GuidanceController(
             this,
             this.currFlightPlanService,
@@ -228,9 +227,6 @@
             Fmgc.a320EfisRangeSettings,
             Fmgc.A320AircraftConfig
             );
-=======
-        this.guidanceController = new Fmgc.GuidanceController(this, this.currFlightPlanService, this.efisInterface, Fmgc.a320EfisRangeSettings);
->>>>>>> 99c60bb7
         this.navigation = new Fmgc.Navigation(this.currFlightPlanService, this.facilityLoader);
         this.efisSymbols = new Fmgc.EfisSymbols(
             this.guidanceController,
@@ -2679,17 +2675,10 @@
     insertTemporaryFlightPlan(callback = EmptyCallback.Void) {
         if (this.flightPlanService.hasTemporary) {
             const oldCostIndex = this.costIndex;
-<<<<<<< HEAD
-            const oldCruiseLevel = this.currFlightPlanService.active.performanceData.cruiseFlightLevel;
-            this.flightPlanService.temporaryInsert();
-            this.checkCostIndex(oldCostIndex)
-            this.checkCruiseLevel(oldCruiseLevel);
-=======
             const oldDestination = this.currFlightPlanService.active.destinationAirport.ident;
             this.flightPlanService.temporaryInsert();
             this.checkCostIndex(oldCostIndex)
             this.checkDestination(oldDestination);
->>>>>>> 99c60bb7
 
             SimVar.SetSimVarValue("L:FMC_FLIGHT_PLAN_IS_TEMPORARY", "number", 0);
             SimVar.SetSimVarValue("L:MAP_SHOW_TEMPORARY_FLIGHT_PLAN", "number", 0);
@@ -2702,19 +2691,6 @@
     checkCostIndex(oldCostIndex) {
         if (this.costIndex !== oldCostIndex) {
             this.setScratchpadMessage(NXSystemMessages.usingCostIndex.getModifiedMessage(this.costIndex.toFixed(0)));
-<<<<<<< HEAD
-        }
-    }
-
-    checkCruiseLevel(oldCruiseLevel) {
-        const newLevel = this.currFlightPlanService.active.performanceData.cruiseFlightLevel;
-
-        if (newLevel !== oldCruiseLevel) {
-            this.onUpdateCruiseLevel(newLevel)
-        }
-    }
-
-=======
         }
     }
 
@@ -2727,7 +2703,6 @@
         }
     }
 
->>>>>>> 99c60bb7
     //-----------------------------------------------------------------------------------
     // TODO:FPM REWRITE: End of functions to refactor
     //-----------------------------------------------------------------------------------
@@ -5001,7 +4976,6 @@
         }
 
         return undefined;
-<<<<<<< HEAD
     }
 
     get costIndex() {
@@ -5022,28 +4996,6 @@
         }
     }
 
-=======
-    }
-
-    get costIndex() {
-        const plan = this.currFlightPlanService.active;
-
-        if (plan) {
-            return plan.performanceData.costIndex;
-        }
-
-        return undefined;
-    }
-
-    set costIndex(ci) {
-        const plan = this.currFlightPlanService.active;
-
-        if (plan) {
-            this.currFlightPlanService.setPerformanceData('costIndex', ci);
-        }
-    }
-
->>>>>>> 99c60bb7
     get isCostIndexSet() {
         const plan = this.currFlightPlanService.active;
 

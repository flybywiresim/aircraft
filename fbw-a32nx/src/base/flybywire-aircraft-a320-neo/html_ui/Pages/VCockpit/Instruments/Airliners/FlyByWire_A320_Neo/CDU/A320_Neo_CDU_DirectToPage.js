// Copyright (c) 2020, 2022 FlyByWire Simulations
// SPDX-License-Identifier: GPL-3.0

// TODO this whole thing is thales layout...

class CDUDirectToPage {
    static ShowPage(mcdu, directWaypoint, wptsListIndex = 0) {
        mcdu.clearDisplay();
        mcdu.page.Current = mcdu.page.DirectToPage;
        mcdu.returnPageCallback = () => {
            CDUDirectToPage.ShowPage(mcdu, directWaypoint, wptsListIndex);
        };

        mcdu.activeSystem = 'FMGC';

        let directWaypointCell = "";
        if (directWaypoint) {
            directWaypointCell = directWaypoint.ident;
        } else if (mcdu.flightPlanService.hasTemporary) {
            mcdu.eraseTemporaryFlightPlan(() => {
                CDUDirectToPage.ShowPage(mcdu);
            });
            return;
        }

        const waypointsCell = ["", "", "", "", ""];
        let iMax = 5;
        let eraseLabel = "";
        let eraseLine = "";
        let insertLabel = "";
        let insertLine = "";
        if (mcdu.flightPlanService.hasTemporary) {
            iMax--;
            eraseLabel = "\xa0DIR TO[color]amber";
            eraseLine = "{ERASE[color]amber";
            insertLabel = "TMPY\xa0[color]amber";
            insertLine = "DIRECT*[color]amber";
            mcdu.onLeftInput[5] = () => {
                mcdu.eraseTemporaryFlightPlan(() => {
                    CDUDirectToPage.ShowPage(mcdu);
                });
            };
            mcdu.onRightInput[5] = () => {
                mcdu.insertTemporaryFlightPlan(() => {
                    SimVar.SetSimVarValue("K:A32NX.FMGC_DIR_TO_TRIGGER", "number", 0);
                    CDUFlightPlanPage.ShowPage(mcdu);
                });
            };
        }

        mcdu.onLeftInput[0] = (value) => {
            if (value === FMCMainDisplay.clrValue) {
                mcdu.eraseTemporaryFlightPlan(() => {
                    CDUDirectToPage.ShowPage(mcdu, undefined, wptsListIndex);
                });
                return;
            }

            Fmgc.WaypointEntryUtils.getOrCreateWaypoint(mcdu, value, false).then((w) => {
                if (w) {
                    mcdu.eraseTemporaryFlightPlan(() => {
                        mcdu.directToWaypoint(w).then(() => {
                            CDUDirectToPage.ShowPage(mcdu, w, wptsListIndex);
                        }).catch(err => {
                            mcdu.setScratchpadMessage(NXFictionalMessages.internalError);
                            console.error(err);
                        });
                    });
                } else {
                    mcdu.setScratchpadMessage(NXSystemMessages.notInDatabase);
                }
            }).catch((err) => {
                // Rethrow if error is not an FMS message to display
                if (err.type === undefined) {
                    throw err;
                }

                mcdu.showFmsErrorMessage(err.type);
<<<<<<< HEAD
                return callback(false);
=======
>>>>>>> 4bedac5d
            });
        };

        mcdu.onRightInput[2] = () => {
            mcdu.setScratchpadMessage(NXFictionalMessages.notYetImplemented);
        };
        mcdu.onRightInput[3] = () => {
            mcdu.setScratchpadMessage(NXFictionalMessages.notYetImplemented);
        };
        mcdu.onRightInput[4] = () => {
            mcdu.setScratchpadMessage(NXFictionalMessages.notYetImplemented);
        };

        const plan = mcdu.flightPlanService.active;

        let i = 0;
        let cellIter = 0;
        wptsListIndex = Math.max(wptsListIndex, mcdu.flightPlanService.active.activeLegIndex);

        const totalWaypointsCount = plan.firstMissedApproachLegIndex;

        while (i < totalWaypointsCount && i + wptsListIndex < totalWaypointsCount && cellIter < iMax) {
            const legIndex = i + wptsListIndex;
            if (plan.elementAt(legIndex).isDiscontinuity) {
                i++;
                continue;
            }

            const leg = plan.legElementAt(legIndex);

            if (leg) {
                if (!leg.isXF()) {
                    i++;
                    continue;
                }

                waypointsCell[cellIter] = "{" + leg.ident + "[color]cyan";
                if (waypointsCell[cellIter]) {
                    mcdu.onLeftInput[cellIter + 1] = () => {
                        mcdu.eraseTemporaryFlightPlan(() => {
                            mcdu.directToLeg(legIndex).then(() => {
                                CDUDirectToPage.ShowPage(mcdu, leg.terminationWaypoint(), wptsListIndex);
                            }).catch(err => {
                                mcdu.setScratchpadMessage(NXFictionalMessages.internalError);
                                console.error(err);
                            });
                        });
                    };
                }
            } else {
                waypointsCell[cellIter] = "----";
            }
            i++;
            cellIter++;
        }
        if (cellIter < iMax) {
            waypointsCell[cellIter] = "--END--";
        }
        let up = false;
        let down = false;
        if (wptsListIndex < totalWaypointsCount - 5) {
            mcdu.onUp = () => {
                wptsListIndex++;
                CDUDirectToPage.ShowPage(mcdu, directWaypoint, wptsListIndex);
            };
            up = true;
        }
        if (wptsListIndex > 0) {
            mcdu.onDown = () => {
                wptsListIndex--;
                CDUDirectToPage.ShowPage(mcdu, directWaypoint, wptsListIndex);
            };
            down = true;
        }
        mcdu.setArrows(up, down, false ,false);
        mcdu.setTemplate([
            ["DIR TO"],
            ["\xa0WAYPOINT", "DIST\xa0", "UTC"],
            ["*[" + (directWaypointCell ? directWaypointCell : "\xa0\xa0\xa0\xa0\xa0") + "][color]cyan", "---", "----"],
            ["\xa0F-PLN WPTS"],
            [waypointsCell[0], "DIRECT TO[color]cyan"],
            ["", "WITH\xa0"],
            [waypointsCell[1], "ABEAM PTS[color]cyan"],
            ["", "RADIAL IN\xa0"],
            [waypointsCell[2], "[ ]°[color]cyan"],
            ["", "RADIAL OUT\xa0"],
            [waypointsCell[3], "[ ]°[color]cyan"],
            [eraseLabel, insertLabel],
            [eraseLine ? eraseLine : waypointsCell[4], insertLine]
        ]);
    }
}<|MERGE_RESOLUTION|>--- conflicted
+++ resolved
@@ -76,10 +76,6 @@
                 }
 
                 mcdu.showFmsErrorMessage(err.type);
-<<<<<<< HEAD
-                return callback(false);
-=======
->>>>>>> 4bedac5d
             });
         };
 

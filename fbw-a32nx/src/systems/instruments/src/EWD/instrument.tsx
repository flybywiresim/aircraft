--- conflicted
+++ resolved
@@ -7,14 +7,6 @@
 import { ArincValueProvider } from './shared/ArincValueProvider';
 import { EwdComponent } from './EWD';
 import { EwdSimvarPublisher } from './shared/EwdSimvarPublisher';
-<<<<<<< HEAD
-import { A32NXAdrBusPublisher } from '@shared/publishers/A32NXAdrBusPublisher';
-import { A32NXDisplayManagementPublisher } from '@shared/publishers/A32NXDisplayManagementPublisher';
-import { A32NXElectricalSystemPublisher } from '@shared/publishers/A32NXElectricalSystemPublisher';
-import { A32NXFcuBusPublisher } from '@shared/publishers/A32NXFcuBusPublisher';
-import { PseudoFWC } from './PseudoFWC';
-=======
->>>>>>> 4e9c1f87
 
 import './style.scss';
 
@@ -33,18 +25,6 @@
 
   private readonly adcPublisher = new AdcPublisher(this.bus);
 
-<<<<<<< HEAD
-  private readonly stallWarningPublisher = new StallWarningPublisher(this.bus, 0.9);
-
-  private readonly adrBusPublisher = new A32NXAdrBusPublisher(this.bus);
-  private readonly dmcBusPublisher = new A32NXDisplayManagementPublisher(this.bus);
-  private readonly elecSysPublisher = new A32NXElectricalSystemPublisher(this.bus);
-  private readonly fcuBusPublisher = new A32NXFcuBusPublisher(this.bus);
-
-  private readonly pseudoFwc = new PseudoFWC(this.bus, this);
-
-=======
->>>>>>> 4e9c1f87
   constructor() {
     super();
 
@@ -52,15 +32,6 @@
     this.backplane.addPublisher('SimVars', this.simVarPublisher);
     this.backplane.addPublisher('FuelSystem', this.fuelSystemPublisher);
     this.backplane.addPublisher('adc', this.adcPublisher);
-<<<<<<< HEAD
-    this.backplane.addPublisher('stallWarning', this.stallWarningPublisher);
-    this.backplane.addPublisher('AdrBus', this.adrBusPublisher);
-    this.backplane.addPublisher('DmcBus', this.dmcBusPublisher);
-    this.backplane.addPublisher('ElecSys', this.elecSysPublisher);
-    this.backplane.addPublisher('FcuBus', this.fcuBusPublisher);
-    this.backplane.addInstrument('Fwc', this.pseudoFwc);
-=======
->>>>>>> 4e9c1f87
   }
 
   get templateID(): string {

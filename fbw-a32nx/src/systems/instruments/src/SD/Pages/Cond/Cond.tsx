// Copyright (c) 2021-2023 FlyByWire Simulations
//
// SPDX-License-Identifier: GPL-3.0

import React from 'react';
<<<<<<< HEAD
import { useArinc429Var, useSimVar } from '@flybywiresim/fbw-sdk';
=======
import { useSimVar, usePersistentProperty } from '@flybywiresim/fbw-sdk';
import { UnitType } from '@microsoft/msfs-sdk';
>>>>>>> 8feee4ef
import { SvgGroup } from '../../Common/SvgGroup';
import Valve from './Valve';
import '../../Common/CommonStyles.scss';

export const CondPage = () => {
    // Display trim valve position for each zone
    const gaugeOffset = -43; // This the range of travel for each 'zones' respective gauge is -43->+43 degrees.
    // These gauges denote the Physical position of the valve. No relation to air temperature or set point!

    const [unit] = usePersistentProperty('CONFIG_USING_METRIC_UNIT', '1');

<<<<<<< HEAD
    const acsc1DiscreteWord1 = useArinc429Var('L:A32NX_COND_ACSC_1_DISCRETE_WORD_1');
    const acsc2DiscreteWord1 = useArinc429Var('L:A32NX_COND_ACSC_2_DISCRETE_WORD_1');
    const acscDiscreteWord1 = !acsc1DiscreteWord1.isFailureWarning() ? acsc1DiscreteWord1 : acsc2DiscreteWord1;

    // TODO: If both Sign Status are Failure Warning or No Computed Data, the whole page should display XX's

    const [cockpitTrimAirValve] = useSimVar('L:A32NX_COND_CKPT_TRIM_AIR_VALVE_POSITION', 'number', 100);
    const [cockpitTrimTemp] = useSimVar('L:A32NX_COND_CKPT_DUCT_TEMP', 'celsius', 100);
    const [cockpitCabinTemp] = useSimVar('L:A32NX_COND_CKPT_TEMP', 'celsius', 1000);

    const [fwdTrimAirValve] = useSimVar('L:A32NX_COND_FWD_TRIM_AIR_VALVE_POSITION', 'number', 100);
    const [fwdTrimTemp] = useSimVar('L:A32NX_COND_FWD_DUCT_TEMP', 'celsius', 100);
    const [fwdCabinTemp] = useSimVar('L:A32NX_COND_FWD_TEMP', 'celsius', 1000);

    const [aftTrimAirValve] = useSimVar('L:A32NX_COND_AFT_TRIM_AIR_VALVE_POSITION', 'number', 100);
    const [aftTrimTemp] = useSimVar('L:A32NX_COND_AFT_DUCT_TEMP', 'celsius', 100);
    const [aftCabinTemp] = useSimVar('L:A32NX_COND_AFT_TEMP', 'celsius', 1000);
=======
    const [cockpitTrimAirValve] = useSimVar('L:A32NX_COND_CKPT_TRIM_AIR_VALVE_POSITION', 'number', 1000);
    let [cockpitTrimTemp] = useSimVar('L:A32NX_COND_CKPT_DUCT_TEMP', 'celsius', 1000);
    let [cockpitCabinTemp] = useSimVar('L:A32NX_COND_CKPT_TEMP', 'celsius', 1000);

    const [fwdTrimAirValve] = useSimVar('L:A32NX_COND_FWD_TRIM_AIR_VALVE_POSITION', 'number', 1000);
    let [fwdTrimTemp] = useSimVar('L:A32NX_COND_FWD_DUCT_TEMP', 'celsius', 1000);
    let [fwdCabinTemp] = useSimVar('L:A32NX_COND_FWD_TEMP', 'celsius', 1000);

    const [aftTrimAirValve] = useSimVar('L:A32NX_COND_AFT_TRIM_AIR_VALVE_POSITION', 'number', 1000);
    let [aftTrimTemp] = useSimVar('L:A32NX_COND_AFT_DUCT_TEMP', 'celsius', 1000);
    let [aftCabinTemp] = useSimVar('L:A32NX_COND_AFT_TEMP', 'celsius', 1000);
>>>>>>> 8feee4ef

    const hotAirOpen = !acscDiscreteWord1.getBitValueOr(20, false);
    const hotAirPositionDisagrees = acsc1DiscreteWord1.getBitValueOr(27, false) && acsc2DiscreteWord1.getBitValueOr(27, false);
    const hotAirSwitchPosition = acscDiscreteWord1.getBitValueOr(23, false);

    const cabFanHasFault1 = acscDiscreteWord1.getBitValueOr(25, false);
    const cabFanHasFault2 = acscDiscreteWord1.getBitValueOr(26, false);

    if (unit === '0') { //  converting to F if 'lbs' selected in EFB
        cockpitTrimTemp = UnitType.CELSIUS.convertTo(cockpitTrimTemp, UnitType.FAHRENHEIT);
        cockpitCabinTemp = UnitType.CELSIUS.convertTo(cockpitCabinTemp, UnitType.FAHRENHEIT);
        fwdTrimTemp = UnitType.CELSIUS.convertTo(fwdTrimTemp, UnitType.FAHRENHEIT);
        fwdCabinTemp = UnitType.CELSIUS.convertTo(fwdCabinTemp, UnitType.FAHRENHEIT);
        aftTrimTemp = UnitType.CELSIUS.convertTo(aftTrimTemp, UnitType.FAHRENHEIT);
        aftCabinTemp = UnitType.CELSIUS.convertTo(aftCabinTemp, UnitType.FAHRENHEIT);
    }

    return (
        <svg id="cond-page" className="ecam-common-styles" viewBox="0 0 768 768" style={{ marginTop: '-60px' }} xmlns="http://www.w3.org/2000/svg">
            {/* Title and unit */}
            <g id="titleAndWarnings">
                <text className="Title UnderlineWhite" x="7" y="33">COND</text>
                <text className="Huge" x="630" y="32">TEMP</text>
                <text className="Huge" x="715" y="32">:</text>
<<<<<<< HEAD
                <text id="CondTempUnit" className="Standard Cyan" x="726" y="31">°C</text>
                <text id="LeftFanWarning" className={`Large Amber ${cabFanHasFault1 ? 'Show' : 'Hide'}`} x="180" y="75">FAN</text>
                <text id="RightFanWarning" className={`Large Amber ${cabFanHasFault2 ? 'Show' : 'Hide'}`} x="510" y="75">FAN</text>
=======
                <text id="CondTempUnit" className="Standard Cyan" x="726" y="31">{unit === '1' ? '°C' : '°F'}</text>
                { /* Not yet implemented
                    <text id="LeftFanWarning" className="Large Amber" x="180" y="75">FAN</text>
                    <text id="RightFanWarning" className="Large Amber" x="510" y="75">FAN</text>
                    <text id="AltnMode" className="Large Green" x="310" y="45">ALTN MODE</text>
                */}
>>>>>>> 8feee4ef
            </g>

            {/* Plane shape */}
            <path id="UpperPlaneSymbol" className="LightGreyLine" d="m 95,128 l 27,-9 l 11,-12 a 75 75 0 0 1 40 -13 h 430 l 12,10" />
            <path id="LowerPlaneSymbol" className="LightGreyLine" d="m 94,172 a 150 150 0 0 0 60 18 h 20 m 49,0 h 122 m 49,0 h 120 m 50,0 h 38 l 12,-10" />
            <path id="PlaneSeperators" className="LightGreyLine" d="m 278,94 v96 m 179,0 v-54" />

            {/* Cockpit */}
            <CondUnit
                title="CKPT"
                trimAirValve={cockpitTrimAirValve}
                cabinTemp={cockpitCabinTemp}
                trimTemp={cockpitTrimTemp}
                x={153}
                y={105}
                offset={gaugeOffset}
                hotAir={hotAirPositionDisagrees || !hotAirSwitchPosition}
            />

            {/* Fwd */}
            <CondUnit
                title="FWD"
                trimAirValve={fwdTrimAirValve}
                cabinTemp={fwdCabinTemp}
                trimTemp={fwdTrimTemp}
                x={324}
                y={105}
                offset={gaugeOffset}
                hotAir={hotAirPositionDisagrees || !hotAirSwitchPosition}
            />

            {/*  Aft */}
            <CondUnit
                title="AFT"
                trimAirValve={aftTrimAirValve}
                cabinTemp={aftCabinTemp}
                trimTemp={aftTrimTemp}
                x={494}
                y={105}
                offset={gaugeOffset}
                hotAir={hotAirPositionDisagrees || !hotAirSwitchPosition}
            />

            {/* Valve and tubes */}
            <g id="ValveAndTubes">
                <text className="MediumLarge" x="565" y="276">
                    <tspan x="706" y="306" style={{ letterSpacing: '1px' }}>HOT</tspan>
                    <tspan x="706" y="336" style={{ letterSpacing: '2px' }}>AIR</tspan>
                </text>
                <Valve x={650} y={312} radius={21} position={hotAirOpen ? 'H' : 'V'} css={(hotAirPositionDisagrees || !hotAirSwitchPosition) ? 'AmberLine' : 'GreenLine'} sdacDatum />
                <line className={(hotAirPositionDisagrees || !hotAirSwitchPosition) ? 'AmberLine' : 'GreenLine'} x1="195" y1="312" x2="627" y2="312" />
                <line className={(hotAirPositionDisagrees || !hotAirSwitchPosition) ? 'AmberLine' : 'GreenLine'} x1="672" y1="312" x2="696" y2="312" />
            </g>
        </svg>
    );
};

type CondUnitProps = {
    title: string,
    trimAirValve: number,
    cabinTemp: number,
    trimTemp: number,
    x: number,
    y: number,
    offset: number,
    hotAir: boolean
}

const CondUnit = ({ title, trimAirValve, cabinTemp, trimTemp, x, y, offset, hotAir } : CondUnitProps) => {
    const rotateTemp = offset + (trimAirValve * 86 / 100);
    const overheat = trimTemp > 80;

    return (
        <SvgGroup x={x} y={y}>
            <text className="Large Center" x={47} y={23}>{title}</text>
            <text id="CkptCabinTemp" className="Large Green" x={26} y={56}>{cabinTemp.toFixed(0)}</text>
            <text id="CkptTrimTemp" className={overheat ? 'Standard Amber' : 'Standard Green'} x={29} y={106}>{trimTemp.toFixed(0)}</text>
            <text className="Standard" x={-2} y={147}>C</text>
            <text className="Standard" x={74} y={146}>H</text>
            <g id="CkptGauge" transform={`rotate(${rotateTemp.toFixed(0)} 42 158 )`}>
                <path className="GreenLine" d="m 37,137 l 10,0 l -5,-9 z" />
                <line className="GreenLine" x1={42} y1={158} x2={42} y2={138} />
            </g>
            {/* TODO: When Trim valves are failed the gauge should be replaced by amber XX */}
            <line className={hotAir ? 'AmberLine' : 'GreenLine'} x1={42} y1={207} x2={42} y2={158} />
            <g>
                <path className="WhiteLine" d="m 21,136 a 30 30 0 0 1 42 0" />
                <line className="WhiteLine" x1={42} y1={118} x2={42} y2={127} />
            </g>
        </SvgGroup>
    );
};<|MERGE_RESOLUTION|>--- conflicted
+++ resolved
@@ -3,12 +3,8 @@
 // SPDX-License-Identifier: GPL-3.0
 
 import React from 'react';
-<<<<<<< HEAD
-import { useArinc429Var, useSimVar } from '@flybywiresim/fbw-sdk';
-=======
-import { useSimVar, usePersistentProperty } from '@flybywiresim/fbw-sdk';
+import { useArinc429Var, usePersistentProperty, useSimVar } from '@flybywiresim/fbw-sdk';
 import { UnitType } from '@microsoft/msfs-sdk';
->>>>>>> 8feee4ef
 import { SvgGroup } from '../../Common/SvgGroup';
 import Valve from './Valve';
 import '../../Common/CommonStyles.scss';
@@ -20,7 +16,6 @@
 
     const [unit] = usePersistentProperty('CONFIG_USING_METRIC_UNIT', '1');
 
-<<<<<<< HEAD
     const acsc1DiscreteWord1 = useArinc429Var('L:A32NX_COND_ACSC_1_DISCRETE_WORD_1');
     const acsc2DiscreteWord1 = useArinc429Var('L:A32NX_COND_ACSC_2_DISCRETE_WORD_1');
     const acscDiscreteWord1 = !acsc1DiscreteWord1.isFailureWarning() ? acsc1DiscreteWord1 : acsc2DiscreteWord1;
@@ -28,29 +23,16 @@
     // TODO: If both Sign Status are Failure Warning or No Computed Data, the whole page should display XX's
 
     const [cockpitTrimAirValve] = useSimVar('L:A32NX_COND_CKPT_TRIM_AIR_VALVE_POSITION', 'number', 100);
-    const [cockpitTrimTemp] = useSimVar('L:A32NX_COND_CKPT_DUCT_TEMP', 'celsius', 100);
-    const [cockpitCabinTemp] = useSimVar('L:A32NX_COND_CKPT_TEMP', 'celsius', 1000);
+    let [cockpitTrimTemp] = useSimVar('L:A32NX_COND_CKPT_DUCT_TEMP', 'celsius', 100);
+    let [cockpitCabinTemp] = useSimVar('L:A32NX_COND_CKPT_TEMP', 'celsius', 1000);
 
     const [fwdTrimAirValve] = useSimVar('L:A32NX_COND_FWD_TRIM_AIR_VALVE_POSITION', 'number', 100);
-    const [fwdTrimTemp] = useSimVar('L:A32NX_COND_FWD_DUCT_TEMP', 'celsius', 100);
-    const [fwdCabinTemp] = useSimVar('L:A32NX_COND_FWD_TEMP', 'celsius', 1000);
+    let [fwdTrimTemp] = useSimVar('L:A32NX_COND_FWD_DUCT_TEMP', 'celsius', 100);
+    let [fwdCabinTemp] = useSimVar('L:A32NX_COND_FWD_TEMP', 'celsius', 1000);
 
     const [aftTrimAirValve] = useSimVar('L:A32NX_COND_AFT_TRIM_AIR_VALVE_POSITION', 'number', 100);
-    const [aftTrimTemp] = useSimVar('L:A32NX_COND_AFT_DUCT_TEMP', 'celsius', 100);
-    const [aftCabinTemp] = useSimVar('L:A32NX_COND_AFT_TEMP', 'celsius', 1000);
-=======
-    const [cockpitTrimAirValve] = useSimVar('L:A32NX_COND_CKPT_TRIM_AIR_VALVE_POSITION', 'number', 1000);
-    let [cockpitTrimTemp] = useSimVar('L:A32NX_COND_CKPT_DUCT_TEMP', 'celsius', 1000);
-    let [cockpitCabinTemp] = useSimVar('L:A32NX_COND_CKPT_TEMP', 'celsius', 1000);
-
-    const [fwdTrimAirValve] = useSimVar('L:A32NX_COND_FWD_TRIM_AIR_VALVE_POSITION', 'number', 1000);
-    let [fwdTrimTemp] = useSimVar('L:A32NX_COND_FWD_DUCT_TEMP', 'celsius', 1000);
-    let [fwdCabinTemp] = useSimVar('L:A32NX_COND_FWD_TEMP', 'celsius', 1000);
-
-    const [aftTrimAirValve] = useSimVar('L:A32NX_COND_AFT_TRIM_AIR_VALVE_POSITION', 'number', 1000);
-    let [aftTrimTemp] = useSimVar('L:A32NX_COND_AFT_DUCT_TEMP', 'celsius', 1000);
+    let [aftTrimTemp] = useSimVar('L:A32NX_COND_AFT_DUCT_TEMP', 'celsius', 100);
     let [aftCabinTemp] = useSimVar('L:A32NX_COND_AFT_TEMP', 'celsius', 1000);
->>>>>>> 8feee4ef
 
     const hotAirOpen = !acscDiscreteWord1.getBitValueOr(20, false);
     const hotAirPositionDisagrees = acsc1DiscreteWord1.getBitValueOr(27, false) && acsc2DiscreteWord1.getBitValueOr(27, false);
@@ -75,18 +57,9 @@
                 <text className="Title UnderlineWhite" x="7" y="33">COND</text>
                 <text className="Huge" x="630" y="32">TEMP</text>
                 <text className="Huge" x="715" y="32">:</text>
-<<<<<<< HEAD
-                <text id="CondTempUnit" className="Standard Cyan" x="726" y="31">°C</text>
+                <text id="CondTempUnit" className="Standard Cyan" x="726" y="31">{unit === '1' ? '°C' : '°F'}</text>
                 <text id="LeftFanWarning" className={`Large Amber ${cabFanHasFault1 ? 'Show' : 'Hide'}`} x="180" y="75">FAN</text>
                 <text id="RightFanWarning" className={`Large Amber ${cabFanHasFault2 ? 'Show' : 'Hide'}`} x="510" y="75">FAN</text>
-=======
-                <text id="CondTempUnit" className="Standard Cyan" x="726" y="31">{unit === '1' ? '°C' : '°F'}</text>
-                { /* Not yet implemented
-                    <text id="LeftFanWarning" className="Large Amber" x="180" y="75">FAN</text>
-                    <text id="RightFanWarning" className="Large Amber" x="510" y="75">FAN</text>
-                    <text id="AltnMode" className="Large Green" x="310" y="45">ALTN MODE</text>
-                */}
->>>>>>> 8feee4ef
             </g>
 
             {/* Plane shape */}

import { NXUnits } from '@flybywiresim/fbw-sdk';
import { getSimBriefOfp } from '../../legacy/A32NX_Core/A32NX_ATSU';
import { CDUAocMenu } from './A320_Neo_CDU_AOC_Menu';
import { LegacyAtsuPageInterface } from '../../legacy/LegacyAtsuPageInterface';
import { FmsFormatters } from '../../legacy/FmsFormatters';
<<<<<<< HEAD
import { FlightPlanIndex } from '@fmgc/flightplanning/FlightPlanManager';
=======
import { Column, FormatLine } from '../../legacy/A320_Neo_CDU_Format';
>>>>>>> 9fdbaf07

/**
 * Value is rounded to 1000 and fixed to 1 decimal
 * @param {number | string} value
 */
function formatWeight(value) {
  return (+value).toFixed(1);
}

export class CDUAocInit {
  static ShowPage(mcdu: LegacyAtsuPageInterface) {
    mcdu.clearDisplay();
    mcdu.page.Current = mcdu.page.AOCInit;
    mcdu.pageRedrawCallback = () => CDUAocInit.ShowPage(mcdu);
    mcdu.activeSystem = 'ATSU';

    let fltNbr = '_______[color]amber';
    let originIcao = '____[color]amber';
    let destinationIcao = '____[color]amber';
    let ete = '____[color]amber';
    let fob = `{small}---.-{end}[color]white`;
    let requestButton = 'INIT DATA REQ*[color]cyan';
    let gmt = '0000[color]green';

    const seconds = Math.floor(SimVar.GetGlobalVarValue('ZULU TIME', 'seconds'));
    gmt = `{small}${FmsFormatters.secondsTohhmm(seconds)}{end}[color]green`;

    function updateView() {
      if (mcdu.page.Current === mcdu.page.AOCInit) {
        CDUAocInit.ShowPage(mcdu);
      }
    }

    // regular update due to showing time on this page
    mcdu.SelfPtr = setTimeout(() => {
      updateView();
    }, mcdu.PageTimeout.Default);

    if (mcdu.simbrief.sendStatus !== 'READY' && mcdu.simbrief.sendStatus !== 'DONE') {
      requestButton = 'INIT DATA REQ [color]cyan';
    }
    if (mcdu.simbrief.originIcao) {
      originIcao = `${mcdu.simbrief.originIcao}[color]cyan`;
    }
    if (mcdu.simbrief.destinationIcao) {
      destinationIcao = `${mcdu.simbrief.destinationIcao}[color]cyan`;
    }
    if (mcdu.simbrief.callsign) {
      fltNbr = `{small}${mcdu.simbrief.callsign}{end}[color]green`;
    }
    if (mcdu.simbrief.ete) {
      ete = `${FmsFormatters.secondsTohhmm(mcdu.simbrief.ete)}[color]cyan`;
    }
    if (mcdu.isAnEngineOn()) {
      // should only get if an engine running
      const currentFob = formatWeight(NXUnits.kgToUser(mcdu.getFOB(FlightPlanIndex.Active)));
      if (currentFob) {
        fob = `{small}${currentFob}{end}[color]green`;
      }
    }
    mcdu.setTemplate([
      [...FormatLine(new Column(0, 'AOC', Column.small), new Column(7, 'INIT/REVIEW')), '1', '2'],
      ['\xa0FMC FLT NO', 'GMT\xa0'],
      [fltNbr, gmt],
      ['\xa0DEP'],
      [originIcao],
      ['\xa0DEST'],
      [destinationIcao, 'CREW DETAILS>[color]inop'],
      ['\xa0FOB'],
      ['   ' + fob],
      ['\xa0ETE'],
      [ete, requestButton],
      ['', 'ADVISORY\xa0'],
      ['<AOC MENU'],
    ]);

    mcdu.rightInputDelay[2] = () => {
      return mcdu.getDelaySwitchPage();
    };
    mcdu.onRightInput[2] = () => {
      // Crew Details
    };

    mcdu.rightInputDelay[4] = () => {
      return mcdu.getDelayBasic();
    };
    mcdu.onRightInput[4] = () => {
      getSimBriefOfp(mcdu, updateView);
    };

    mcdu.leftInputDelay[5] = () => {
      return mcdu.getDelaySwitchPage();
    };
    mcdu.onLeftInput[5] = () => {
      CDUAocMenu.ShowPage(mcdu);
    };

    mcdu.onNextPage = () => {
      CDUAocInit.ShowPage2(mcdu);
    };
  }

  static ShowPage2(mcdu: LegacyAtsuPageInterface) {
    mcdu.clearDisplay();
    mcdu.page.Current = mcdu.page.AOCInit2;
    mcdu.activeSystem = 'ATSU';
    /**
            GMT: is the current zulu time
            FLT time: is wheels up to wheels down... so basically shows 0000 as soon as you are wheels up, counts up and then stops timing once you are weight on wheels again
            Out: is when you set the brakes to off...
            Doors: When the last door closes
            Off: remains blank until Take off time
            On: remains blank until Landing time
            In: remains blank until brakes set to park AND the first door opens
         */
    let fob = `{small}---.-{end}[color]white`;
    let fltTime = `----[color]white`;
    let outTime = `----[color]white`;
    let doorsTime = `----[color]white`;
    let offTime = `----[color]white`;
    let onTime = `----[color]white`;
    let inTime = `----[color]white`;
    let blockTime = `----[color]white`;
    let gmt = '0000[color]green';

    const seconds = Math.floor(SimVar.GetGlobalVarValue('ZULU TIME', 'seconds'));
    gmt = `{small}${FmsFormatters.secondsTohhmm(seconds)}{end}[color]green`;
    if (mcdu.isAnEngineOn()) {
      const currentFob = formatWeight(NXUnits.kgToUser(mcdu.getFOB(FlightPlanIndex.Active)));
      if (currentFob) {
        fob = `{small}${currentFob}{end}[color]green`;
      }
    }
    if (mcdu.aocTimes.out) {
      outTime = `${FmsFormatters.secondsTohhmm(mcdu.aocTimes.out)}[color]green`;
    }
    if (mcdu.aocTimes.doors) {
      doorsTime = `${FmsFormatters.secondsTohhmm(mcdu.aocTimes.doors)}[color]green`;
    }
    if (mcdu.aocTimes.off) {
      offTime = `${FmsFormatters.secondsTohhmm(mcdu.aocTimes.off)}[color]green`;
      let currentfltTime = 0;
      if (mcdu.aocTimes.on) {
        currentfltTime = mcdu.aocTimes.on - mcdu.aocTimes.off;
      } else {
        currentfltTime = seconds - mcdu.aocTimes.off;
      }
      fltTime = `${FmsFormatters.secondsTohhmm(currentfltTime)}[color]green`;
    }
    if (mcdu.aocTimes.on) {
      onTime = `${FmsFormatters.secondsTohhmm(mcdu.aocTimes.on)}[color]green`;
    }
    if (mcdu.aocTimes.in) {
      inTime = `${FmsFormatters.secondsTohhmm(mcdu.aocTimes.in)}[color]green`;
    }
    if (mcdu.aocTimes.in && mcdu.aocTimes.out) {
      blockTime = `${FmsFormatters.secondsTohhmm(mcdu.aocTimes.in - mcdu.aocTimes.out)}[color]green`;
    }

    function updateView() {
      if (mcdu.page.Current !== mcdu.page.AOCInit2) {
        return;
      }
      const display = [
        [...FormatLine(new Column(0, 'AOC', Column.small), new Column(7, 'INIT/REVIEW')), '2', '2'],
        [' OUT', 'OFF ', 'DOORS'],
        [outTime, offTime, doorsTime],
        [' ON', 'IN ', 'GMT'],
        [onTime, inTime, gmt],
        [' BLK TIME', 'FLT TIME '],
        [blockTime, fltTime],
        [' FUEL REM', 'LDG PILOT '],
        ['   ' + fob, '-------'],
        ['', ''],
        ['*AUTOLAND <{small}N{end}>[color]cyan'],
        ['', 'ADVISORY '],
        ['<AOC MENU'],
      ];
      mcdu.setTemplate(display);
    }

    // regular update due to showing time on this page
    mcdu.SelfPtr = setTimeout(() => {
      updateView();
    }, mcdu.PageTimeout.Default);

    mcdu.leftInputDelay[5] = () => {
      return mcdu.getDelaySwitchPage();
    };
    mcdu.onLeftInput[5] = () => {
      CDUAocMenu.ShowPage(mcdu);
    };

    mcdu.onPrevPage = () => {
      CDUAocInit.ShowPage(mcdu);
    };

    updateView();
  }
}<|MERGE_RESOLUTION|>--- conflicted
+++ resolved
@@ -3,11 +3,8 @@
 import { CDUAocMenu } from './A320_Neo_CDU_AOC_Menu';
 import { LegacyAtsuPageInterface } from '../../legacy/LegacyAtsuPageInterface';
 import { FmsFormatters } from '../../legacy/FmsFormatters';
-<<<<<<< HEAD
 import { FlightPlanIndex } from '@fmgc/flightplanning/FlightPlanManager';
-=======
 import { Column, FormatLine } from '../../legacy/A320_Neo_CDU_Format';
->>>>>>> 9fdbaf07
 
 /**
  * Value is rounded to 1000 and fixed to 1 decimal

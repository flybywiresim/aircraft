--- conflicted
+++ resolved
@@ -14,12 +14,9 @@
 import { LegacyFmsPageInterface, SimbriefOfpState } from '../legacy/LegacyFmsPageInterface';
 import { FmsFormatters } from '../legacy/FmsFormatters';
 import { SimBriefUplinkAdapter } from '@fmgc/flightplanning/uplink/SimBriefUplinkAdapter';
-<<<<<<< HEAD
 import { FlightPlanIndex } from '@fmgc/flightplanning/FlightPlanManager';
 import { Wait } from '@microsoft/msfs-sdk';
-=======
 import { AeroMath } from '@microsoft/msfs-sdk';
->>>>>>> 037af0bb
 
 export class CDUInitPage {
   static ShowPage1(mcdu: LegacyFmsPageInterface, forPlan: FlightPlanIndex = FlightPlanIndex.Active) {
@@ -156,11 +153,7 @@
             cruiseFlTempSeparator.updateAttributes(Column.cyan);
           } else {
             cruiseTemp.update(
-<<<<<<< HEAD
-              CDUInitPage.formatTemperature(Math.round(mcdu.tempCurve.evaluate(planCruiseLevel))),
-=======
-              CDUInitPage.formatTemperature(Math.round(AeroMath.isaTemperature(mcdu.cruiseLevel * 100 * 0.3048))),
->>>>>>> 037af0bb
+              CDUInitPage.formatTemperature(Math.round(AeroMath.isaTemperature(planCruiseLevel * 100 * 0.3048))),
               Column.cyan,
               Column.small,
             );

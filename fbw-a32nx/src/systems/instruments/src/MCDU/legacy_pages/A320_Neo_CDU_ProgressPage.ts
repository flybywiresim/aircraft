--- conflicted
+++ resolved
@@ -16,29 +16,19 @@
       CDUProgressPage.ShowPage(mcdu);
     };
     mcdu.activeSystem = 'FMGC';
-<<<<<<< HEAD
 
     const plan = mcdu.getFlightPlan(FlightPlanIndex.Active);
 
     const flightNo = plan.flightNumber ?? '';
     const cruiseLevel = plan.performanceData.cruiseFlightLevel.get();
-    const flMax = mcdu.getMaxFlCorrected();
-    const flOpt =
-      plan.performanceData.zeroFuelWeightCenterOfGravity.get() !== null &&
-      plan.performanceData.blockFuel.get() !== null &&
-      (mcdu.isAllEngineOn() || mcdu.isOnGround())
-        ? '{green}FL' + (Math.floor(flMax / 5) * 5).toString() + '{end}'
-=======
-    const flightNo = mcdu.flightNumber ?? '';
     const recMaxFl = mcdu.getMaxFlCorrected();
     const flMaxText = recMaxFl !== null ? `{magenta}FL${recMaxFl.toString()}{end}` : `-----`;
     const flOpt =
       recMaxFl !== null &&
-      mcdu._zeroFuelWeightZFWCGEntered &&
-      mcdu._blockFuelEntered &&
+      plan.performanceData.zeroFuelWeightCenterOfGravity.get() !== null &&
+      plan.performanceData.blockFuel.get() !== null &&
       (mcdu.isAllEngineOn() || mcdu.isOnGround())
         ? '{green}FL' + (Math.floor(recMaxFl / 5) * 5).toString() + '{end}'
->>>>>>> 18ffc6ad
         : '-----';
     const gpsPrimary = mcdu.navigation.getGpsPrimary();
     const gpsPrimaryStatus = mcdu.navigation.getGpsPrimary() ? '{green}GPS PRIMARY{end}' : '';

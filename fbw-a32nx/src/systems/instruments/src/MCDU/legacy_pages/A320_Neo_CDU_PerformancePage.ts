// @ts-strict-ignore
// Copyright (c) 2021-2023 FlyByWire Simulations
//
// SPDX-License-Identifier: GPL-3.0

import { ApproachUtils, NXUnits, RunwayUtils, ApproachType } from '@flybywiresim/fbw-sdk';
import { FmgcFlightPhase } from '@shared/flightphase';
import { CDUStepAltsPage } from './A320_Neo_CDU_StepAltsPage';
import { NXFictionalMessages, NXSystemMessages } from '../messages/NXSystemMessages';
import { Keypad } from '../legacy/A320_Neo_CDU_Keypad';
import { LegacyFmsPageInterface } from '../legacy/LegacyFmsPageInterface';
import { FmsFormatters } from '../legacy/FmsFormatters';
import { FlightPlanIndex } from '../../../../fmgc/src/flightplanning/FlightPlanManager';
import { BitFlags } from '@microsoft/msfs-sdk';
import { FlightPlanFlags } from '@fmgc/flightplanning/plans/FlightPlanFlags';

export class CDUPerformancePage {
  private static _timer: number | undefined = undefined;
  private static _lastPhase: FmgcFlightPhase | undefined = undefined;

  static ShowPage(mcdu: LegacyFmsPageInterface, forPlan: FlightPlanIndex, _phase = undefined) {
    if (forPlan >= FlightPlanIndex.FirstSecondary) {
      mcdu.efisInterfaces.L.setSecRelatedPageOpen(true);
      mcdu.efisInterfaces.R.setSecRelatedPageOpen(true);
      mcdu.onUnload = () => {
        mcdu.efisInterfaces.L.setSecRelatedPageOpen(false);
        mcdu.efisInterfaces.R.setSecRelatedPageOpen(false);
      };
    }
    mcdu.activeSystem = 'FMGC';

    const targetPlan = mcdu.getFlightPlan(forPlan);
    const targetPhase = targetPlan.isActiveOrCopiedFromActive()
      ? _phase ?? mcdu.flightPhaseManager.phase
      : FmgcFlightPhase.Preflight;

    switch (targetPhase) {
      case FmgcFlightPhase.Preflight:
        CDUPerformancePage.ShowTAKEOFFPage(mcdu, forPlan);
        break;
      case FmgcFlightPhase.Takeoff:
        CDUPerformancePage.ShowTAKEOFFPage(mcdu, forPlan);
        break;
      case FmgcFlightPhase.Climb:
        CDUPerformancePage.ShowCLBPage(mcdu, forPlan);
        break;
      case FmgcFlightPhase.Cruise:
        CDUPerformancePage.ShowCRZPage(mcdu, forPlan);
        break;
      case FmgcFlightPhase.Descent:
        CDUPerformancePage.ShowDESPage(mcdu, forPlan);
        break;
      case FmgcFlightPhase.Approach:
        CDUPerformancePage.ShowAPPRPage(mcdu, forPlan);
        break;
      case FmgcFlightPhase.GoAround:
        CDUPerformancePage.ShowGOAROUNDPage(mcdu, forPlan);
        break;
    }
  }
  static ShowTAKEOFFPage(mcdu: LegacyFmsPageInterface, forPlan: FlightPlanIndex) {
    mcdu.clearDisplay();
    mcdu.page.Current = mcdu.page.PerformancePageTakeoff;
    CDUPerformancePage._timer = 0;
    CDUPerformancePage._lastPhase = mcdu.flightPhaseManager.phase;

    const targetPlan = mcdu.getFlightPlan(forPlan);

    mcdu.pageUpdate = () => {
      CDUPerformancePage._timer++;
      if (CDUPerformancePage._timer >= 50) {
        if (
          !targetPlan.isActiveOrCopiedFromActive() || // Do not switch page automatically on SEC page
          mcdu.flightPhaseManager.phase === CDUPerformancePage._lastPhase
        ) {
          CDUPerformancePage.ShowTAKEOFFPage(mcdu, forPlan);
        } else {
          CDUPerformancePage.ShowPage(mcdu, forPlan);
        }
      }
    };

    const isActivePlan = forPlan === FlightPlanIndex.Active;

    const isPhaseActive = mcdu.flightPhaseManager.phase === FmgcFlightPhase.Takeoff;
    const titlePrefix = forPlan >= FlightPlanIndex.FirstSecondary ? 'SEC\xa0' : '\xa0\xa0\xa0\xa0';
    const titleColor = isPhaseActive && isActivePlan ? 'green' : 'white';

    // check if we even have an airport
    const hasOrigin = !!targetPlan.originAirport;

    // runway
    let runway = '';
    let hasRunway = false;
    if (hasOrigin) {
      const runwayObj = targetPlan.originRunway;

      if (runwayObj) {
        runway = RunwayUtils.runwayString(runwayObj.ident);
        hasRunway = true;
      }
    }

    // v speeds
    let v1 = '---';
    let vR = '---';
    let v2 = '---';
    let v1Check = '{small}\xa0\xa0\xa0{end}';
    let vRCheck = '{small}\xa0\xa0\xa0{end}';
    let v2Check = '{small}\xa0\xa0\xa0{end}';
    if (mcdu.flightPhaseManager.phase < FmgcFlightPhase.Takeoff || !targetPlan.isActiveOrCopiedFromActive()) {
      v1 = isActivePlan ? '{amber}___{end}' : '{cyan}[\xa0]{end}';

      if (isActivePlan && mcdu.unconfirmedV1Speed) {
        v1Check = `{small}{cyan}${('' + mcdu.unconfirmedV1Speed).padEnd(3)}{end}{end}`;
      } else if (targetPlan.performanceData.v1.get()) {
        v1 = `{cyan}${('' + targetPlan.performanceData.v1.get()).padEnd(3)}{end}`;
      }
      mcdu.onLeftInput[0] = (value, scratchpadCallback) => {
        if (isActivePlan && value === '') {
          if (mcdu.unconfirmedV1Speed) {
            mcdu.setV1Speed(mcdu.unconfirmedV1Speed, forPlan);
            mcdu.unconfirmedV1Speed = undefined;
          } else {
            mcdu.setScratchpadMessage(NXSystemMessages.formatError);
            scratchpadCallback();
          }
          CDUPerformancePage.ShowTAKEOFFPage(mcdu, forPlan);
        } else {
          if (mcdu.trySetV1Speed(value, forPlan)) {
            CDUPerformancePage.ShowTAKEOFFPage(mcdu, forPlan);
          } else {
            scratchpadCallback();
          }
        }
      };
      vR = isActivePlan ? '{amber}___{end}' : '{cyan}[\xa0]{end}';
      if (isActivePlan && mcdu.unconfirmedVRSpeed) {
        vRCheck = `{small}{cyan}${('' + mcdu.unconfirmedVRSpeed).padEnd(3)}{end}{end}`;
      } else if (targetPlan.performanceData.vr.get()) {
        vR = `{cyan}${('' + targetPlan.performanceData.vr.get()).padEnd(3)}{end}`;
      }
      mcdu.onLeftInput[1] = (value, scratchpadCallback) => {
        if (isActivePlan && value === '') {
          if (mcdu.unconfirmedVRSpeed) {
            mcdu.setVrSpeed(mcdu.unconfirmedVRSpeed, forPlan);
            mcdu.unconfirmedVRSpeed = undefined;
          } else {
            mcdu.setScratchpadMessage(NXSystemMessages.formatError);
            scratchpadCallback();
          }
          CDUPerformancePage.ShowTAKEOFFPage(mcdu, forPlan);
        } else {
          if (mcdu.trySetVRSpeed(value, forPlan)) {
            CDUPerformancePage.ShowTAKEOFFPage(mcdu, forPlan);
          } else {
            scratchpadCallback();
          }
        }
      };
      v2 = isActivePlan ? '{amber}___{end}' : '{cyan}[\xa0]{end}';
      if (isActivePlan && mcdu.unconfirmedV2Speed) {
        v2Check = `{small}{cyan}${('' + mcdu.unconfirmedV2Speed).padEnd(3)}{end}{end}`;
      } else if (targetPlan.performanceData.v2.get()) {
        v2 = `{cyan}${('' + targetPlan.performanceData.v2.get()).padEnd(3)}{end}`;
      }
      mcdu.onLeftInput[2] = (value, scratchpadCallback) => {
        if (isActivePlan && value === '') {
          if (mcdu.unconfirmedV2Speed) {
            mcdu.setV2Speed(mcdu.unconfirmedV2Speed, forPlan);
            mcdu.unconfirmedV2Speed = undefined;
          } else {
            mcdu.setScratchpadMessage(NXSystemMessages.formatError);
            scratchpadCallback();
          }
          CDUPerformancePage.ShowTAKEOFFPage(mcdu, forPlan);
        } else {
          if (mcdu.trySetV2Speed(value, forPlan)) {
            CDUPerformancePage.ShowTAKEOFFPage(mcdu, forPlan);
          } else {
            scratchpadCallback();
          }
        }
      };
    } else {
      v1 = '\xa0\xa0\xa0';
      vR = '\xa0\xa0\xa0';
      v2 = '\xa0\xa0\xa0';

      if (targetPlan.performanceData.v1.get() !== null) {
        v1 = `{green}${('' + targetPlan.performanceData.v1.get()).padEnd(3)}{end}`;
      }
      if (targetPlan.performanceData.vr.get() !== null) {
        vR = `{green}${('' + targetPlan.performanceData.vr.get()).padEnd(3)}{end}`;
      }
      if (targetPlan.performanceData.v2.get() !== null) {
        v2 = `{green}${('' + targetPlan.performanceData.v2.get()).padEnd(3)}{end}`;
      }
      mcdu.onLeftInput[0] = (value, scratchpadCallback) => {
        if (value !== '') {
          mcdu.setScratchpadMessage(NXSystemMessages.notAllowed);
          scratchpadCallback();
        }
      };
      mcdu.onLeftInput[1] = (value, scratchpadCallback) => {
        if (value !== '') {
          mcdu.setScratchpadMessage(NXSystemMessages.notAllowed);
          scratchpadCallback();
        }
      };
      mcdu.onLeftInput[2] = (value, scratchpadCallback) => {
        if (value !== '') {
          mcdu.setScratchpadMessage(NXSystemMessages.notAllowed);
          scratchpadCallback();
        }
      };
    }

    // transition altitude - remains editable during take off
    let transAltCell = '';
    if (hasOrigin) {
      transAltCell = '[\xa0'.padEnd(4, '\xa0') + ']';

      const transAlt = targetPlan.performanceData.transitionAltitude.get();
      const transAltitudeIsFromDatabase = targetPlan.performanceData.transitionAltitudeIsFromDatabase.get();

      if (transAlt !== null) {
        transAltCell = `{cyan}${transAlt}{end}`;
        if (transAltitudeIsFromDatabase) {
          transAltCell += '[s-text]';
        }
      }

      mcdu.onLeftInput[3] = (value, scratchpadCallback) => {
        if (mcdu.trySetTakeOffTransAltitude(value, forPlan)) {
          CDUPerformancePage.ShowTAKEOFFPage(mcdu, forPlan);
        } else {
          scratchpadCallback();
        }
      };
    }

    // thrust reduction / acceleration altitude
    const altitudeColour = hasOrigin
      ? mcdu.flightPhaseManager.phase >= FmgcFlightPhase.Takeoff && targetPlan.isActiveOrCopiedFromActive()
        ? 'green'
        : 'cyan'
      : 'white';

    const thrRed = targetPlan.performanceData.thrustReductionAltitude.get();
    const thrRedPilot = targetPlan.performanceData.thrustReductionAltitudeIsPilotEntered.get();
    const acc = targetPlan.performanceData.accelerationAltitude.get();
    const accPilot = targetPlan.performanceData.accelerationAltitudeIsPilotEntered.get();
    const eoAcc = targetPlan.performanceData.engineOutAccelerationAltitude.get();
    const eoAccPilot = targetPlan.performanceData.engineOutAccelerationAltitudeIsPilotEntered.get();

    const thrRedAcc = `{${thrRedPilot ? 'big' : 'small'}}${thrRed !== null ? thrRed.toFixed(0).padStart(5, '\xa0') : '-----'}{end}/{${accPilot ? 'big' : 'small'}}${acc !== null ? acc.toFixed(0).padEnd(5, '\xa0') : '-----'}{end}`;

    mcdu.onLeftInput[4] = (value, scratchpadCallback) => {
      if (mcdu.trySetThrustReductionAccelerationAltitude(value, forPlan)) {
        CDUPerformancePage.ShowTAKEOFFPage(mcdu, forPlan);
      } else {
        scratchpadCallback();
      }
    };

    // eng out acceleration altitude
    const engOut = `{${eoAccPilot ? 'big' : 'small'}}${eoAcc !== null ? eoAcc.toFixed(0).padStart(5, '\xa0') : '-----'}{end}`;
    mcdu.onRightInput[4] = (value, scratchpadCallback) => {
      if (mcdu.trySetEngineOutAcceleration(value, forPlan)) {
        CDUPerformancePage.ShowTAKEOFFPage(mcdu, forPlan);
      } else {
        scratchpadCallback();
      }
    };

    // center column
    let flpRetrCell = '---';
    let sltRetrCell = '---';
    let cleanCell = '---';
    // TODO sec perf characteristic speeds computation
    if (Number.isFinite(targetPlan.performanceData.zeroFuelWeight.get()) && forPlan === FlightPlanIndex.Active) {
      const flapSpeed = mcdu.computedVfs;
      if (flapSpeed !== 0) {
        flpRetrCell = `{green}${flapSpeed.toFixed(0)}{end}`;
      }
      const slatSpeed = mcdu.computedVss;
      if (slatSpeed !== 0) {
        sltRetrCell = `{green}${slatSpeed.toFixed(0)}{end}`;
      }
      const cleanSpeed = mcdu.computedVgd;
      if (cleanSpeed !== 0) {
        cleanCell = `{green}${cleanSpeed.toFixed(0)}{end}`;
      }
    }
    // takeoff shift
    let toShiftCell = '{inop}----{end}\xa0';
    if (hasOrigin && hasRunway) {
      toShiftCell = '{inop}{small}[M]{end}[\xa0\xa0]*{end}';
      // TODO store and show TO SHIFT
    }

    // flaps / trim horizontal stabilizer
    let flapsThs = '[]/[\xa0\xa0\xa0][color]cyan';
    // The following line uses a special Javascript concept that is signed
    // zeroes. In Javascript -0 is strictly equal to 0, so for most cases we
    // don't care about that difference. But here, we use that fact to show
    // the pilot the precise value they entered: DN0.0 or UP0.0. The only
    // way to figure that difference out is using Object.is, as
    // Object.is(+0, -0) returns false. Alternatively we could use a helper
    // variable (yuck) or encode it using a very small, but negative value
    // such as -0.001.
    const formattedThs =
      targetPlan.performanceData.trimmableHorizontalStabilizer.get() !== null
        ? targetPlan.performanceData.trimmableHorizontalStabilizer.get() >= 0 &&
          !Object.is(targetPlan.performanceData.trimmableHorizontalStabilizer.get(), -0)
          ? `UP${Math.abs(targetPlan.performanceData.trimmableHorizontalStabilizer.get()).toFixed(1)}`
          : `DN${Math.abs(targetPlan.performanceData.trimmableHorizontalStabilizer.get()).toFixed(1)}`
        : '';
    if (mcdu.flightPhaseManager.phase < FmgcFlightPhase.Takeoff || !targetPlan.isActiveOrCopiedFromActive()) {
      const flaps =
        targetPlan.performanceData.takeoffFlaps.get() !== null ? targetPlan.performanceData.takeoffFlaps.get() : '[]';
      const ths = formattedThs ? formattedThs : '[\xa0\xa0\xa0]';
      flapsThs = `${flaps}/${ths}[color]cyan`;
      mcdu.onRightInput[2] = (value, scratchpadCallback) => {
        if (mcdu.trySetFlapsTHS(value, forPlan)) {
          CDUPerformancePage.ShowTAKEOFFPage(mcdu, forPlan);
        } else {
          scratchpadCallback();
        }
      };
    } else {
      const flaps =
        targetPlan.performanceData.takeoffFlaps.get() !== null ? targetPlan.performanceData.takeoffFlaps.get() : '';
      const ths = formattedThs ? formattedThs : '\xa0\xa0\xa0\xa0\xa0';
      flapsThs = `${flaps}/${ths}[color]green`;
    }

    // flex takeoff temperature
    let flexTakeOffTempCell = '[\xa0\xa0]°[color]cyan';
    if (mcdu.flightPhaseManager.phase < FmgcFlightPhase.Takeoff || !targetPlan.isActiveOrCopiedFromActive()) {
      if (Number.isFinite(targetPlan.performanceData.flexTakeoffTemperature.get())) {
        if (mcdu._toFlexChecked) {
          flexTakeOffTempCell = `${targetPlan.performanceData.flexTakeoffTemperature.get().toFixed(0)}°[color]cyan`;
        } else {
          flexTakeOffTempCell = `{small}${targetPlan.performanceData.flexTakeoffTemperature.get().toFixed(0)}{end}${flexTakeOffTempCell}[color]cyan`;
        }
      }
      mcdu.onRightInput[3] = (value, scratchpadCallback) => {
        if (mcdu._toFlexChecked) {
          if (mcdu.setPerfTOFlexTemp(value, forPlan)) {
            CDUPerformancePage.ShowTAKEOFFPage(mcdu, forPlan);
          } else {
            scratchpadCallback();
          }
        } else {
          if (value === '' || mcdu.setPerfTOFlexTemp(value, forPlan)) {
            mcdu._toFlexChecked = true;
            CDUPerformancePage.ShowTAKEOFFPage(mcdu, forPlan);
          } else {
            scratchpadCallback();
          }
        }
      };
    } else {
      if (Number.isFinite(targetPlan.performanceData.flexTakeoffTemperature.get())) {
        flexTakeOffTempCell = `${targetPlan.performanceData.flexTakeoffTemperature.get().toFixed(0)}°[color]green`;
      } else {
        flexTakeOffTempCell = '';
      }
    }

    let next = 'NEXT\xa0';
    let nextPhase = 'PHASE>';
    if (
      isActivePlan &&
      (mcdu.unconfirmedV1Speed || mcdu.unconfirmedVRSpeed || mcdu.unconfirmedV2Speed || !mcdu._toFlexChecked) &&
      mcdu.flightPhaseManager.phase < FmgcFlightPhase.Takeoff
    ) {
      next = 'CONFIRM\xa0';
      nextPhase = 'TO DATA*';
      mcdu.onRightInput[5] = () => {
        mcdu.setV1Speed(
          mcdu.unconfirmedV1Speed ? mcdu.unconfirmedV1Speed : targetPlan.performanceData.v1.get(),
          forPlan,
        );
        mcdu.setVrSpeed(
          mcdu.unconfirmedVRSpeed ? mcdu.unconfirmedVRSpeed : targetPlan.performanceData.vr.get(),
          forPlan,
        );
        mcdu.setV2Speed(
          mcdu.unconfirmedV2Speed ? mcdu.unconfirmedV2Speed : targetPlan.performanceData.v2.get(),
          forPlan,
        );
        mcdu.unconfirmedV1Speed = undefined;
        mcdu.unconfirmedVRSpeed = undefined;
        mcdu.unconfirmedV2Speed = undefined;
        mcdu._toFlexChecked = true;
        CDUPerformancePage.ShowTAKEOFFPage(mcdu, forPlan);
      };
    } else {
      mcdu.rightInputDelay[5] = () => {
        return mcdu.getDelaySwitchPage();
      };
      mcdu.onRightInput[5] = () => {
        CDUPerformancePage.ShowCLBPage(mcdu, forPlan);
      };
    }

    const titleCell = `${titlePrefix}TAKE\xa0OFF\xa0RWY\xa0{green}${runway.padStart(3, '\xa0')}{end}\xa0\xa0\xa0\xa0[color]${titleColor}`;

    mcdu.setTemplate([
      [titleCell],
      ['\xa0V1\xa0\xa0FLP RETR', ''],
      [v1 + v1Check + '\xa0F=' + flpRetrCell, ''],
      ['\xa0VR\xa0\xa0SLT RETR', 'TO SHIFT\xa0'],
      [vR + vRCheck + '\xa0S=' + sltRetrCell, toShiftCell],
      ['\xa0V2\xa0\xa0\xa0\xa0\xa0CLEAN', 'FLAPS/THS'],
      [v2 + v2Check + '\xa0O=' + cleanCell, flapsThs],
      ['TRANS ALT', 'FLEX TO TEMP'],
      [`{cyan}${transAltCell}{end}`, flexTakeOffTempCell],
      ['THR\xa0RED/ACC', 'ENG\xa0OUT\xa0ACC'],
      [`{${altitudeColour}}${thrRedAcc}{end}`, `{${altitudeColour}}${engOut}{end}`],
      ['\xa0UPLINK[color]inop', next],
      ['<TO DATA[color]inop', nextPhase],
    ]);
  }
  static ShowCLBPage(mcdu: LegacyFmsPageInterface, forPlan: FlightPlanIndex, confirmAppr = false) {
    mcdu.clearDisplay();
    mcdu.page.Current = mcdu.page.PerformancePageClb;
    CDUPerformancePage._timer = 0;
    CDUPerformancePage._lastPhase = mcdu.flightPhaseManager.phase;

    const targetPlan = mcdu.getFlightPlan(forPlan);

    mcdu.pageUpdate = () => {
      CDUPerformancePage._timer++;
      if (CDUPerformancePage._timer >= 100) {
        if (
          !targetPlan.isActiveOrCopiedFromActive() || // Do not switch page automatically on SEC page
          mcdu.flightPhaseManager.phase === CDUPerformancePage._lastPhase
        ) {
          CDUPerformancePage.ShowCLBPage(mcdu, forPlan);
        } else {
          CDUPerformancePage.ShowPage(mcdu, forPlan);
        }
      }
    };

    const isActivePlan = forPlan === FlightPlanIndex.Active;
    const isCopyOfActivePlan = BitFlags.isAll(targetPlan.flags, FlightPlanFlags.CopiedFromActive);

    const hasFromToPair = !!targetPlan.originAirport && !!targetPlan.destinationAirport;
    const showManagedSpeed = hasFromToPair && targetPlan.performanceData.costIndex.get() !== null;
    const isPhaseActive = mcdu.flightPhaseManager.phase === FmgcFlightPhase.Climb;
    const isTakeoffOrClimbActive = isPhaseActive || mcdu.flightPhaseManager.phase === FmgcFlightPhase.Takeoff;
    const titlePrefix = forPlan >= FlightPlanIndex.FirstSecondary ? 'SEC' : '\xa0\xa0\xa0';
    const titleColor = isPhaseActive && isActivePlan ? 'green' : 'white';
    const preselectedClimbSpeed = targetPlan.performanceData.preselectedClimbSpeed.get();
    const isPhaseActiveInActive = isPhaseActive && targetPlan.isActiveOrCopiedFromActive();
    const isSelected =
      (isPhaseActiveInActive && Simplane.getAutoPilotAirspeedSelected()) ||
      (!isPhaseActiveInActive && preselectedClimbSpeed !== null);
    const actModeCell = isSelected ? 'SELECTED' : 'MANAGED';
    const costIndexCell = CDUPerformancePage.formatCostIndexCell(
      targetPlan.performanceData.costIndex.get(),
      isActivePlan,
      hasFromToPair,
      true,
    );
    const canClickManagedSpeed = showManagedSpeed && preselectedClimbSpeed !== null && !isPhaseActive;

    // Predictions to altitude
    const vnavDriver = mcdu.guidanceController.vnavDriver;

    const cruiseLevel = targetPlan.performanceData.cruiseFlightLevel.get();
    const cruiseAltitude = cruiseLevel !== null ? cruiseLevel * 100 : null;
    const fcuAltitude = SimVar.GetSimVarValue('AUTOPILOT ALTITUDE LOCK VAR:3', 'feet');
    const altitudeToPredict =
      mcdu.perfClbPredToAltitudePilot !== undefined
        ? mcdu.perfClbPredToAltitudePilot
        : cruiseAltitude !== null
          ? Math.min(cruiseAltitude, fcuAltitude)
          : fcuAltitude;

    const shouldShowPredTo = isActivePlan && isTakeoffOrClimbActive;
    const shouldShowExpedite = isActivePlan && isPhaseActive;

    const predToLabel = shouldShowPredTo ? '\xa0\xa0\xa0\xa0\xa0{small}PRED TO{end}' : '';
    const predToCell = shouldShowPredTo
      ? `${CDUPerformancePage.formatAltitudeOrLevel(altitudeToPredict, mcdu.getOriginTransitionAltitude())}[color]cyan`
      : '';

    let predToDistanceCell = '';
    let predToTimeCell = '';

    let expeditePredToDistanceCell = '';
    let expeditePredToTimeCell = '';

    if (shouldShowPredTo && vnavDriver) {
      [predToDistanceCell, predToTimeCell] = CDUPerformancePage.getTimeAndDistancePredictionsFromGeometryProfile(
        vnavDriver.ndProfile,
        altitudeToPredict,
        true,
      );
    }
    if (shouldShowExpedite && vnavDriver) {
      [expeditePredToDistanceCell, expeditePredToTimeCell] =
        CDUPerformancePage.getTimeAndDistancePredictionsFromGeometryProfile(
          vnavDriver.expediteProfile,
          altitudeToPredict,
          true,
          true,
        );
    }

    let managedSpeedCell = '';
    if (isPhaseActive) {
      managedSpeedCell = `\xa0${mcdu.managedSpeedClimb.toFixed(0)}/${mcdu.managedSpeedClimbMach.toFixed(2).replace('0.', '.')}`;
    } else {
      let climbSpeed = Math.min(mcdu.managedSpeedClimb, mcdu.getNavModeSpeedConstraint());
      if (
        mcdu.climbSpeedLimit !== undefined &&
        SimVar.GetSimVarValue('INDICATED ALTITUDE', 'feet') < mcdu.climbSpeedLimitAlt
      ) {
        climbSpeed = Math.min(climbSpeed, mcdu.climbSpeedLimit);
      }

      managedSpeedCell = `${canClickManagedSpeed ? '*' : '\xa0'}${climbSpeed.toFixed(0)}/${mcdu.managedSpeedClimbMach
        .toFixed(2)
        .replace('0.', '.')}`;

      mcdu.onLeftInput[3] = (value, scratchpadCallback) => {
        if (mcdu.trySetPreSelectedClimbSpeed(value, forPlan)) {
          CDUPerformancePage.ShowCLBPage(mcdu, forPlan);
        } else {
          scratchpadCallback();
        }
      };
    }
    const [selectedSpeedTitle, selectedSpeedCell] = CDUPerformancePage.getClbSelectedTitleAndValue(
      mcdu,
      isPhaseActive,
      isSelected,
      targetPlan.performanceData.cruiseFlightLevel.get(),
      targetPlan.performanceData.preselectedClimbSpeed.get(),
    );

    if (hasFromToPair) {
      mcdu.onLeftInput[1] = (value, scratchpadCallback) => {
        if (mcdu.tryUpdateCostIndex(value, forPlan)) {
          CDUPerformancePage.ShowCLBPage(mcdu, forPlan);
        } else {
          scratchpadCallback();
        }
      };
    }

    if (canClickManagedSpeed) {
      mcdu.onLeftInput[2] = (_, scratchpadCallback) => {
        if (mcdu.trySetPreSelectedClimbSpeed(Keypad.clrValue, forPlan)) {
          CDUPerformancePage.ShowCLBPage(mcdu, forPlan);
        }

        scratchpadCallback();
      };
    }

    if (shouldShowPredTo) {
      mcdu.onRightInput[1] = (value, scratchpadCallback) => {
        if (mcdu.trySetPerfClbPredToAltitude(value, cruiseLevel)) {
          CDUPerformancePage.ShowCLBPage(mcdu, forPlan);
        } else {
          scratchpadCallback();
        }
      };
    }

    const [toUtcLabel, toDistLabel] = shouldShowPredTo ? ['\xa0UTC', 'DIST'] : ['', ''];

    const bottomRowLabels = ['\xa0PREV', 'NEXT\xa0'];
    const bottomRowCells = ['<PHASE', 'PHASE>'];
    mcdu.leftInputDelay[5] = () => mcdu.getDelaySwitchPage();
    if (isActivePlan && isPhaseActive) {
      if (confirmAppr) {
        bottomRowLabels[0] = '\xa0CONFIRM[color]amber';
        bottomRowCells[0] = '*APPR PHASE[color]amber';
        mcdu.onLeftInput[5] = async () => {
          if (mcdu.flightPhaseManager.tryGoInApproachPhase()) {
            CDUPerformancePage.ShowAPPRPage(mcdu, forPlan);
          }
        };
      } else {
        bottomRowLabels[0] = '\xa0ACTIVATE[color]cyan';
        bottomRowCells[0] = '{APPR PHASE[color]cyan';
        mcdu.onLeftInput[5] = () => {
          CDUPerformancePage.ShowCLBPage(mcdu, forPlan, true);
        };
      }
    } else if (!isCopyOfActivePlan || !isPhaseActive) {
      mcdu.onLeftInput[5] = () => {
        CDUPerformancePage.ShowTAKEOFFPage(mcdu, forPlan);
      };
    } else {
      // Don't allow going back to TO page for SEC plan that is a copy of active plan
      bottomRowLabels[0] = '';
      bottomRowCells[0] = '';
    }

    mcdu.rightInputDelay[5] = () => mcdu.getDelaySwitchPage();
    mcdu.onRightInput[5] = () => {
      CDUPerformancePage.ShowCRZPage(mcdu, forPlan);
    };

    const titleCell = `\xa0${titlePrefix}\xa0\xa0\xa0\xa0\xa0\xa0\xa0{${titleColor}}CLB{end}\xa0\xa0\xa0\xa0\xa0\xa0\xa0\xa0\xa0\xa0`;

    mcdu.setTemplate([
      [titleCell],
      ['ACT MODE'],
      [`${actModeCell}[color]green`],
      ['CI'],
      [costIndexCell, predToCell, predToLabel],
      ['MANAGED', toDistLabel, toUtcLabel],
      [
        `{small}${showManagedSpeed ? managedSpeedCell : '\xa0---/---'}{end}[color]${showManagedSpeed ? 'green' : 'white'}`,
        !isSelected ? predToDistanceCell : '',
        !isSelected ? predToTimeCell : '',
      ],
      [selectedSpeedTitle],
      [selectedSpeedCell, isSelected ? predToDistanceCell : '', isSelected ? predToTimeCell : ''],
      [''],
      shouldShowExpedite
        ? ['{small}EXPEDITE{end}[color]green', expeditePredToDistanceCell, expeditePredToTimeCell]
        : [''],
      bottomRowLabels,
      bottomRowCells,
    ]);
  }

  static ShowCRZPage(mcdu: LegacyFmsPageInterface, forPlan: FlightPlanIndex, confirmAppr = false) {
    mcdu.clearDisplay();
    mcdu.page.Current = mcdu.page.PerformancePageCrz;
    CDUPerformancePage._timer = 0;
    CDUPerformancePage._lastPhase = mcdu.flightPhaseManager.phase;

    const targetPlan = mcdu.getFlightPlan(forPlan);

    mcdu.pageUpdate = () => {
      CDUPerformancePage._timer++;
      if (CDUPerformancePage._timer >= 100) {
        if (
          !targetPlan.isActiveOrCopiedFromActive() || // Do not switch page automatically on SEC page
          mcdu.flightPhaseManager.phase === CDUPerformancePage._lastPhase
        ) {
          CDUPerformancePage.ShowCRZPage(mcdu, forPlan);
        } else {
          CDUPerformancePage.ShowPage(mcdu, forPlan);
        }
      }
    };

    const isActivePlan = forPlan === FlightPlanIndex.Active;
    const isCopyOfActivePlan = BitFlags.isAll(targetPlan.flags, FlightPlanFlags.CopiedFromActive);

    const hasFromToPair = !!targetPlan.originAirport && !!targetPlan.destinationAirport;
    const isPhaseActive = mcdu.flightPhaseManager.phase === FmgcFlightPhase.Cruise;
    const isPhaseActiveInActive = isPhaseActive && targetPlan.isActiveOrCopiedFromActive();
    const titlePrefix = forPlan >= FlightPlanIndex.FirstSecondary ? 'SEC' : '\xa0\xa0\xa0';
    const titleColor = isPhaseActive && isActivePlan ? 'green' : 'white';
    const preselectedCruiseSpeed = targetPlan.performanceData.preselectedCruiseSpeed.get();
    const isSelected =
      (isPhaseActiveInActive && Simplane.getAutoPilotAirspeedSelected()) ||
      (!isPhaseActiveInActive && preselectedCruiseSpeed !== null);

    const isFlying = mcdu.flightPhaseManager.phase >= FmgcFlightPhase.Takeoff;
    const actModeCell = isSelected ? 'SELECTED' : 'MANAGED';
    const costIndexCell = CDUPerformancePage.formatCostIndexCell(
      targetPlan.performanceData.costIndex.get(),
      isActivePlan,
      hasFromToPair,
      true,
    );

    const shouldShowToTdInformation = isActivePlan && isFlying;
    const shouldShowCabinRate = isActivePlan;

    // TODO: Figure out correct condition
    const showManagedSpeed = hasFromToPair && targetPlan.performanceData.costIndex.get() !== null;
    const canClickManagedSpeed = showManagedSpeed && preselectedCruiseSpeed !== null && !isPhaseActive;
    let managedSpeedCell = '{small}\xa0---/---{end}[color]white';
    if (
      showManagedSpeed &&
      targetPlan.performanceData.cruiseFlightLevel.get() !== null &&
      Number.isFinite(mcdu.managedSpeedCruise) &&
      Number.isFinite(mcdu.managedSpeedCruiseMach)
    ) {
      const shouldShowCruiseMach = targetPlan.performanceData.cruiseFlightLevel.get() > 250;
      managedSpeedCell = `{small}${canClickManagedSpeed ? '*' : '\xa0'}${shouldShowCruiseMach ? mcdu.managedSpeedCruiseMach.toFixed(2).replace('0.', '.') : mcdu.managedSpeedCruise.toFixed(0)}{end}[color]green`;
    }

    const preselTitle = isPhaseActive ? '' : 'PRESEL';
    let preselCell = '';
    if (!isPhaseActive) {
      const hasPreselectedSpeedOrMach = preselectedCruiseSpeed !== null;
      if (hasPreselectedSpeedOrMach) {
        preselCell = `\xa0${preselectedCruiseSpeed < 1 ? preselectedCruiseSpeed.toFixed(2).replace('0.', '.') : preselectedCruiseSpeed.toFixed(0)}[color]cyan`;
      } else {
        preselCell = '{small}*{end}[ ][color]cyan';
      }
    }

    if (hasFromToPair) {
      mcdu.onLeftInput[1] = (value, scratchpadCallback) => {
        if (mcdu.tryUpdateCostIndex(value, forPlan)) {
          CDUPerformancePage.ShowCRZPage(mcdu, forPlan);
        } else {
          scratchpadCallback();
        }
      };
    }

    const timeLabel = isFlying && targetPlan.isActiveOrCopiedFromActive() ? '\xa0UTC' : 'TIME';

<<<<<<< HEAD
    const [destEfobCell, destTimeCell] = CDUPerformancePage.formatDestEfobAndTime(mcdu, isFlying);
    const [toUtcLabel, toDistLabel] = isFlying ? ['\xa0UTC', 'DIST'] : ['', ''];
    const [toReasonCell = '', toDistCell = '', toTimeCell = '', stepWaypoint = ''] = isFlying
      ? CDUPerformancePage.formatToReasonDistanceAndTime(mcdu)
      : [];
    const desCabinRateCell = '{small}-350{end}';
=======
    const [destEfobCell, destTimeCell] = CDUPerformancePage.formatDestEfobAndTime(mcdu, isFlying, forPlan);
    const [toUtcLabel, toDistLabel] = shouldShowToTdInformation ? ['\xa0UTC', 'DIST'] : ['', ''];
    const [toReasonCell, toDistCell, toTimeCell] = shouldShowToTdInformation
      ? CDUPerformancePage.formatToReasonDistanceAndTime(mcdu, forPlan)
      : ['', '', ''];

    const desCabinRateCell = shouldShowCabinRate ? '{small}-350{end}' : '';

    const cruiseLevel = targetPlan.performanceData.cruiseFlightLevel.get();
>>>>>>> 8444288f
    const shouldShowStepAltsOption =
      cruiseLevel &&
      (mcdu.flightPhaseManager.phase < FmgcFlightPhase.Descent ||
        mcdu.flightPhaseManager.phase > FmgcFlightPhase.GoAround);

    const bottomRowLabels = ['\xa0PREV', 'NEXT\xa0'];
    const bottomRowCells = ['<PHASE', 'PHASE>'];

    mcdu.leftInputDelay[5] = () => {
      return mcdu.getDelaySwitchPage();
    };

    if (isActivePlan && isPhaseActive) {
      if (confirmAppr) {
        bottomRowLabels[0] = '\xa0CONFIRM[color]amber';
        bottomRowCells[0] = '*APPR PHASE[color]amber';
        mcdu.onLeftInput[5] = async () => {
          if (mcdu.flightPhaseManager.tryGoInApproachPhase()) {
            CDUPerformancePage.ShowAPPRPage(mcdu, forPlan);
          }
        };
      } else {
        bottomRowLabels[0] = '\xa0ACTIVATE[color]cyan';
        bottomRowCells[0] = '{APPR PHASE[color]cyan';
        mcdu.onLeftInput[5] = () => {
          CDUPerformancePage.ShowCRZPage(mcdu, forPlan, true);
        };
      }
    } else {
      mcdu.onLeftInput[3] = (value, scratchpadCallback) => {
        if (mcdu.trySetPreSelectedCruiseSpeed(value, forPlan)) {
          CDUPerformancePage.ShowCRZPage(mcdu, forPlan);
        } else {
          scratchpadCallback();
        }
      };

      if (!isCopyOfActivePlan || !isPhaseActive) {
        mcdu.onLeftInput[5] = () => {
          CDUPerformancePage.ShowCLBPage(mcdu, forPlan);
        };
      } else {
        // Don't allow going back to CLB page for SEC plan that is a copy of active plan if CRZ is active
        bottomRowLabels[0] = '';
        bottomRowCells[0] = '';
      }
    }
    if (canClickManagedSpeed) {
      mcdu.onLeftInput[2] = (_, scratchpadCallback) => {
        if (mcdu.trySetPreSelectedCruiseSpeed(Keypad.clrValue, forPlan)) {
          CDUPerformancePage.ShowCRZPage(mcdu, forPlan);
        }

        scratchpadCallback();
      };
    }

    if (shouldShowCabinRate) {
      mcdu.onRightInput[3] = () => {
        // DES CABIN RATE
        mcdu.setScratchpadMessage(NXFictionalMessages.notYetImplemented);
      };
    }

    if (shouldShowStepAltsOption) {
      CDUStepAltsPage.Return = () => {
        CDUPerformancePage.ShowCRZPage(mcdu, forPlan, false);
      };
      mcdu.onRightInput[4] = () => {
        CDUStepAltsPage.ShowPage(mcdu, forPlan);
      };
    }

    mcdu.rightInputDelay[5] = () => mcdu.getDelaySwitchPage();
    mcdu.onRightInput[5] = () => {
      CDUPerformancePage.ShowDESPage(mcdu, forPlan);
    };

    const titleCell = `\xa0${titlePrefix}\xa0\xa0\xa0\xa0\xa0\xa0\xa0{${titleColor}}CRZ{end}\xa0\xa0\xa0\xa0\xa0\xa0\xa0\xa0\xa0\xa0`;

    mcdu.setTemplate([
      [titleCell],
      ['ACT MODE', 'DEST EFOB', timeLabel],
      [`${actModeCell}[color]green`, destEfobCell, destTimeCell],
      ['CI', stepWaypoint],
      [costIndexCell, toReasonCell],
      ['MANAGED', toDistLabel, toUtcLabel],
      [managedSpeedCell, toDistCell, toTimeCell],
      [preselTitle, shouldShowCabinRate ? 'DES CABIN RATE' : ''],
      [preselCell, shouldShowCabinRate ? `\xa0{cyan}${desCabinRateCell}{end}{white}{small}FT/MN{end}{end}` : ''],
      [''],
      ['', shouldShowStepAltsOption ? 'STEP ALTS>' : ''],
      bottomRowLabels,
      bottomRowCells,
    ]);
  }

  static ShowDESPage(mcdu: LegacyFmsPageInterface, forPlan: FlightPlanIndex, confirmAppr = false) {
    mcdu.clearDisplay();
    mcdu.page.Current = mcdu.page.PerformancePageDes;
    CDUPerformancePage._timer = 0;
    CDUPerformancePage._lastPhase = mcdu.flightPhaseManager.phase;

    const targetPlan = mcdu.getFlightPlan(forPlan);

    mcdu.pageUpdate = () => {
      CDUPerformancePage._timer++;
      if (CDUPerformancePage._timer >= 100) {
        if (
          !targetPlan.isActiveOrCopiedFromActive() || // Do not switch page automatically on SEC page
          mcdu.flightPhaseManager.phase === CDUPerformancePage._lastPhase
        ) {
          CDUPerformancePage.ShowDESPage(mcdu, forPlan);
        } else {
          CDUPerformancePage.ShowPage(mcdu, forPlan);
        }
      }
    };

    const isActivePlan = forPlan === FlightPlanIndex.Active;
    const isCopyOfActivePlan = BitFlags.isAll(targetPlan.flags, FlightPlanFlags.CopiedFromActive);

    const hasFromToPair = !!targetPlan.originAirport && !!targetPlan.destinationAirport;
    const isPhaseActive = mcdu.flightPhaseManager.phase === FmgcFlightPhase.Descent;
    const isPhaseActiveInActive = isPhaseActive && targetPlan.isActiveOrCopiedFromActive();
    const titlePrefix = forPlan >= FlightPlanIndex.FirstSecondary ? 'SEC' : '\xa0\xa0\xa0';
    const titleColor = isPhaseActive && isActivePlan ? 'green' : 'white';
    const isFlying =
      targetPlan.isActiveOrCopiedFromActive() && mcdu.flightPhaseManager.phase >= FmgcFlightPhase.Takeoff;

    const isSelected = isPhaseActiveInActive && Simplane.getAutoPilotAirspeedSelected();
    const actModeCell = isSelected ? 'SELECTED' : 'MANAGED';

    const shouldShowPredTo = isActivePlan && isPhaseActive;

    // Predictions to altitude
    const vnavDriver = mcdu.guidanceController.vnavDriver;
    const fcuAltitude = SimVar.GetSimVarValue('AUTOPILOT ALTITUDE LOCK VAR:3', 'feet');
    const altitudeToPredict =
      mcdu.perfDesPredToAltitudePilot !== undefined ? mcdu.perfDesPredToAltitudePilot : fcuAltitude;

    const predToLabel = shouldShowPredTo ? '\xa0\xa0\xa0\xa0\xa0{small}PRED TO{end}' : '';
    const predToCell = shouldShowPredTo
      ? `${CDUPerformancePage.formatAltitudeOrLevel(altitudeToPredict, mcdu.getDestinationTransitionLevel() * 100)}[color]cyan`
      : '';

    let predToDistanceCell = '';
    let predToTimeCell = '';

    if (shouldShowPredTo && vnavDriver) {
      [predToDistanceCell, predToTimeCell] = CDUPerformancePage.getTimeAndDistancePredictionsFromGeometryProfile(
        vnavDriver.ndProfile,
        altitudeToPredict,
        false,
      );
    }

    const costIndexCell = CDUPerformancePage.formatCostIndexCell(
      targetPlan.performanceData.costIndex.get(),
      isActivePlan,
      hasFromToPair,
      !isPhaseActive,
    );

    const econDesPilotEntered = targetPlan.performanceData.pilotManagedDescentSpeed.get() !== null;
    const econDes = econDesPilotEntered
      ? targetPlan.performanceData.pilotManagedDescentSpeed.get() ?? undefined
      : mcdu.managedSpeedDescend;
    const econDesMachPilotEntered = targetPlan.performanceData.pilotManagedDescentMach.get() !== null;
    const econDesMach = econDesMachPilotEntered
      ? targetPlan.performanceData.pilotManagedDescentMach.get() ?? undefined
      : mcdu.managedSpeedDescendMach;

    // TODO: Figure out correct condition
    const showManagedSpeed =
      hasFromToPair &&
      targetPlan.performanceData.costIndex.get() !== null &&
      econDesMach !== undefined &&
      econDes !== undefined;
    const managedDescentSpeedCellMach = `{${econDesMachPilotEntered ? 'big' : 'small'}}${econDesMach.toFixed(2).replace('0.', '.')}{end}`;
    const managedDescentSpeedCellSpeed = `{${econDesPilotEntered ? 'big' : 'small'}}/${econDes.toFixed(0)}{end}`;

    const managedDescentSpeedCell = showManagedSpeed
      ? `\xa0${managedDescentSpeedCellMach}${managedDescentSpeedCellSpeed}[color]cyan`
      : '\xa0{small}---/---{end}[color]white';

    const [selectedSpeedTitle, selectedSpeedCell] = CDUPerformancePage.getDesSelectedTitleAndValue(
      mcdu,
      isPhaseActive,
      isSelected,
    );
    const timeLabel = isFlying ? '\xa0UTC' : 'TIME';
    const [destEfobCell, destTimeCell] = CDUPerformancePage.formatDestEfobAndTime(mcdu, isFlying, forPlan);
    const [toUtcLabel, toDistLabel] = shouldShowPredTo ? ['\xa0UTC', 'DIST'] : ['', ''];

    const bottomRowLabels = ['\xa0PREV', 'NEXT\xa0'];
    const bottomRowCells = ['<PHASE', 'PHASE>'];
    mcdu.leftInputDelay[5] = () => mcdu.getDelaySwitchPage();
    if (shouldShowPredTo) {
      mcdu.onRightInput[1] = (value, scratchpadCallback) => {
        if (mcdu.trySetPerfDesPredToAltitude(value)) {
          CDUPerformancePage.ShowDESPage(mcdu, forPlan);
        } else {
          scratchpadCallback();
        }
      };
    }

    if (isActivePlan && isPhaseActive) {
      if (confirmAppr) {
        bottomRowLabels[0] = '\xa0CONFIRM[color]amber';
        bottomRowCells[0] = '*APPR PHASE[color]amber';
        mcdu.onLeftInput[5] = async () => {
          if (mcdu.flightPhaseManager.tryGoInApproachPhase()) {
            CDUPerformancePage.ShowAPPRPage(mcdu, forPlan);
          }
        };
      } else {
        bottomRowLabels[0] = '\xa0ACTIVATE[color]cyan';
        bottomRowCells[0] = '{APPR PHASE[color]cyan';
        mcdu.onLeftInput[5] = () => {
          CDUPerformancePage.ShowDESPage(mcdu, forPlan, true);
        };
      }
    } else if (!isCopyOfActivePlan || !isPhaseActive) {
      mcdu.onLeftInput[5] = () => {
        CDUPerformancePage.ShowCRZPage(mcdu, forPlan);
      };
    } else {
      // Don't allow going back to CRZ page for SEC plan that is a copy of active plan
      bottomRowLabels[0] = '';
      bottomRowCells[0] = '';
    }

    // Can only modify cost index until the phase is active
    if (hasFromToPair && !isPhaseActive) {
      mcdu.onLeftInput[1] = (value, scratchpadCallback) => {
        if (mcdu.tryUpdateCostIndex(value, forPlan)) {
          CDUPerformancePage.ShowDESPage(mcdu, forPlan);
        } else {
          scratchpadCallback();
        }
      };
    }

    if (showManagedSpeed) {
      mcdu.onLeftInput[2] = (value, scratchpadCallback) => {
        if (mcdu.trySetManagedDescentSpeed(value, forPlan)) {
          CDUPerformancePage.ShowDESPage(mcdu, forPlan);
        } else {
          scratchpadCallback();
        }
      };
    }

    mcdu.rightInputDelay[5] = () => mcdu.getDelaySwitchPage();
    mcdu.onRightInput[5] = () => {
      CDUPerformancePage.ShowAPPRPage(mcdu, forPlan);
    };

    const titleCell = `\xa0${titlePrefix}\xa0\xa0\xa0\xa0\xa0\xa0\xa0{${titleColor}}DES{end}\xa0\xa0\xa0\xa0\xa0\xa0\xa0\xa0\xa0\xa0`;

    mcdu.setTemplate([
      [titleCell],
      ['ACT MODE', 'DEST EFOB', timeLabel],
      [`${actModeCell}[color]green`, destEfobCell, destTimeCell],
      ['CI'],
      [costIndexCell, predToCell, predToLabel],
      ['MANAGED', toDistLabel, toUtcLabel],
      [managedDescentSpeedCell, !isSelected ? predToDistanceCell : '', !isSelected ? predToTimeCell : ''],
      [selectedSpeedTitle],
      [selectedSpeedCell, isSelected ? predToDistanceCell : '', isSelected ? predToTimeCell : ''],
      [''],
      [''],
      bottomRowLabels,
      bottomRowCells,
    ]);
  }

  static ShowAPPRPage(mcdu: LegacyFmsPageInterface, forPlan: FlightPlanIndex) {
    mcdu.clearDisplay();
    mcdu.page.Current = mcdu.page.PerformancePageAppr;

    const isActivePlan = forPlan === FlightPlanIndex.Active;
    const plan = mcdu.getFlightPlan(forPlan);

    const isPhaseActive = mcdu.flightPhaseManager.phase === FmgcFlightPhase.Approach;

    CDUPerformancePage._timer = 0;
    CDUPerformancePage._lastPhase = mcdu.flightPhaseManager.phase;
    mcdu.pageUpdate = () => {
      CDUPerformancePage._timer++;
      if (CDUPerformancePage._timer >= 100) {
        if (!plan.isActiveOrCopiedFromActive() || mcdu.flightPhaseManager.phase === CDUPerformancePage._lastPhase) {
          CDUPerformancePage.ShowAPPRPage(mcdu, forPlan);
        }
      }
    };

    const distanceToDest = mcdu.getDistanceToDestination();
    const closeToDest = distanceToDest !== undefined && distanceToDest <= 180;

    let qnhCell = '[\xa0\xa0][color]cyan';
    if (Number.isFinite(plan.performanceData.approachQnh.get())) {
      if (plan.performanceData.approachQnh.get() < 500) {
        qnhCell = plan.performanceData.approachQnh.get().toFixed(2) + '[color]cyan';
      } else {
        qnhCell = plan.performanceData.approachQnh.get().toFixed(0) + '[color]cyan';
      }
    } else if (closeToDest && isActivePlan) {
      qnhCell = '____[color]amber';
    }
    mcdu.onLeftInput[0] = (value, scratchpadCallback) => {
      if (mcdu.setPerfApprQNH(value, forPlan)) {
        CDUPerformancePage.ShowAPPRPage(mcdu, forPlan);
      } else {
        scratchpadCallback();
      }
    };

    let tempCell = '{cyan}[\xa0]°{end}';
    if (Number.isFinite(plan.performanceData.approachTemperature.get())) {
      tempCell =
        '{cyan}' +
        (plan.performanceData.approachTemperature.get() >= 0 ? '+' : '-') +
        ('' + Math.abs(plan.performanceData.approachTemperature.get()).toFixed(0)).padStart(2).replace(/ /g, '\xa0') +
        '°{end}';
    } else if (closeToDest && isActivePlan) {
      tempCell = '{amber}___°{end}';
    }
    mcdu.onLeftInput[1] = (value, scratchpadCallback) => {
      if (mcdu.setPerfApprTemp(value, forPlan)) {
        CDUPerformancePage.ShowAPPRPage(mcdu, forPlan);
      } else {
        scratchpadCallback();
      }
    };
    let magWindHeadingCell = '[\xa0]';
    if (Number.isFinite(plan.performanceData.approachWindDirection.get())) {
      magWindHeadingCell = ('' + plan.performanceData.approachWindDirection.get().toFixed(0)).padStart(3, '0');
    }
    let magWindSpeedCell = '[\xa0]';
    if (Number.isFinite(plan.performanceData.approachWindMagnitude.get())) {
      magWindSpeedCell = plan.performanceData.approachWindMagnitude.get().toFixed(0).padStart(3, '0');
    }
    mcdu.onLeftInput[2] = (value, scratchpadCallback) => {
      if (mcdu.setPerfApprWind(value, forPlan)) {
        mcdu.updateTowerHeadwind();
        mcdu.updatePerfSpeeds();
        CDUPerformancePage.ShowAPPRPage(mcdu, forPlan);
      } else {
        scratchpadCallback();
      }
    };

    let transAltCell = '\xa0'.repeat(5);
    const hasDestination = !!plan.destinationAirport;

    if (hasDestination) {
      const transitionLevel = plan.performanceData.transitionLevel.get();

      if (transitionLevel !== null) {
        transAltCell = (transitionLevel * 100).toFixed(0).padEnd(5, '\xa0');

        if (plan.performanceData.transitionLevelIsFromDatabase.get()) {
          transAltCell = `{small}${transAltCell}{end}`;
        }
      } else {
        transAltCell = '[\xa0]'.padEnd(5, '\xa0');
      }
    }
    mcdu.onLeftInput[3] = (value, scratchpadCallback) => {
      if (mcdu.setPerfApprTransAlt(value, forPlan)) {
        CDUPerformancePage.ShowAPPRPage(mcdu, forPlan);
      } else {
        scratchpadCallback();
      }
    };

    let vappCell = '---';
    let vlsCell = '---';
    let flpRetrCell = '---';
    let sltRetrCell = '---';
    let cleanCell = '---';
    if (
      isActivePlan &&
      Number.isFinite(plan.performanceData.zeroFuelWeight.get()) &&
      mcdu.approachSpeeds &&
      mcdu.approachSpeeds.valid
    ) {
      vappCell = `{cyan}{small}${mcdu.approachSpeeds.vapp.toFixed(0)}{end}{end}`;
      vlsCell = `{green}${mcdu.approachSpeeds.vls.toFixed(0)}{end}`;
      flpRetrCell = `{green}${mcdu.approachSpeeds.f.toFixed(0)}{end}`;
      sltRetrCell = `{green}${mcdu.approachSpeeds.s.toFixed(0)}{end}`;
      cleanCell = `{green}${mcdu.approachSpeeds.gd.toFixed(0)}{end}`;
    }
    if (Number.isFinite(plan.performanceData.pilotVapp.get())) {
      // pilot override
      vappCell = `{cyan}${plan.performanceData.pilotVapp.get().toFixed(0).padStart(3, '\xa0')}{end}`;
    }
    mcdu.onLeftInput[4] = (value, scratchpadCallback) => {
      if (mcdu.setPerfApprVApp(value, forPlan)) {
        CDUPerformancePage.ShowAPPRPage(mcdu, forPlan);
      } else {
        scratchpadCallback();
      }
    };
    mcdu.onRightInput[4] = () => {
      mcdu.setPerfApprFlaps3(!plan.performanceData.approachFlapsThreeSelected.get(), forPlan);
      mcdu.updatePerfSpeeds();
      CDUPerformancePage.ShowAPPRPage(mcdu, forPlan);
    };

    let baroCell = '[\xa0\xa0\xa0]';
    if (plan.performanceData.approachBaroMinimum.get() !== null) {
      baroCell = plan.performanceData.approachBaroMinimum.get().toFixed(0);
    }
    mcdu.onRightInput[1] = (value, scratchpadCallback) => {
      if (mcdu.setPerfApprMDA(value, forPlan) && mcdu.setPerfApprDH(Keypad.clrValue, forPlan)) {
        CDUPerformancePage.ShowAPPRPage(mcdu, forPlan);
      } else {
        scratchpadCallback();
      }
    };

    const approach = plan.approach;
    const isILS = approach && approach.type === ApproachType.Ils;
    let radioLabel = '';
    let radioCell = '';
    if (isILS) {
      radioLabel = 'RADIO';

      const dh = plan.performanceData.approachRadioMinimum.get();
      if (typeof dh === 'number') {
        radioCell = dh.toFixed(0);
      } else if (dh === 'NO DH') {
        radioCell = 'NO DH';
      } else {
        radioCell = '[\xa0]';
      }
      mcdu.onRightInput[2] = (value, scratchpadCallback) => {
        if (mcdu.setPerfApprDH(value, forPlan) && mcdu.setPerfApprMDA(Keypad.clrValue, forPlan)) {
          CDUPerformancePage.ShowAPPRPage(mcdu, forPlan);
        } else {
          scratchpadCallback();
        }
      };
    }

    const bottomRowLabels = ['\xa0PREV', 'NEXT\xa0'];
    const bottomRowCells = ['<PHASE', 'PHASE>'];

    const titlePrefix = forPlan >= FlightPlanIndex.FirstSecondary ? 'SEC' : '\xa0\xa0\xa0';
    const titleColor = isPhaseActive && isActivePlan ? 'green' : 'white';

    if (isPhaseActive && plan.isActiveOrCopiedFromActive()) {
      bottomRowLabels[0] = '';
      bottomRowCells[0] = '';
    } else {
      if (mcdu.flightPhaseManager.phase === FmgcFlightPhase.GoAround) {
        mcdu.leftInputDelay[5] = () => {
          return mcdu.getDelaySwitchPage();
        };
        mcdu.onLeftInput[5] = () => {
          CDUPerformancePage.ShowGOAROUNDPage(mcdu, forPlan);
        };
      } else {
        mcdu.leftInputDelay[5] = () => {
          return mcdu.getDelaySwitchPage();
        };
        mcdu.onLeftInput[5] = () => {
          CDUPerformancePage.ShowDESPage(mcdu, forPlan);
        };
      }
    }
    if (mcdu.flightPhaseManager.phase === FmgcFlightPhase.GoAround) {
      bottomRowLabels[1] = '';
      bottomRowCells[1] = '';
    } else {
      mcdu.rightInputDelay[5] = () => {
        return mcdu.getDelaySwitchPage();
      };
      mcdu.onRightInput[5] = () => {
        CDUPerformancePage.ShowGOAROUNDPage(mcdu, forPlan);
      };
    }

    let titleCell = `\xa0${titlePrefix}\xa0{${titleColor}}APPR{end}\xa0`;
    if (approach) {
      const approachName = ApproachUtils.shortApproachName(approach);
      titleCell += `{green}${approachName}{end}` + '\xa0'.repeat(24 - 10 - approachName.length);
    } else {
      titleCell += '\xa0'.repeat(24 - 10);
    }

    mcdu.setTemplate([
      /* t  */ [titleCell],
      /* 1l */ ['QNH'],
      /* 1L */ [qnhCell],
      /* 2l */ ['TEMP', 'BARO'],
      /* 2L */ [`${tempCell}${'\xa0'.repeat(6)}O=${cleanCell}`, baroCell + '[color]cyan'],
      /* 3l */ ['MAG WIND', radioLabel],
      /* 3L */ [
        `{cyan}${magWindHeadingCell}°/${magWindSpeedCell}{end}\xa0\xa0S=${sltRetrCell}`,
        radioCell + '[color]cyan',
      ],
      /* 4l */ ['TRANS ALT'],
      /* 4L */ [`{cyan}${transAltCell}{end}${'\xa0'.repeat(5)}F=${flpRetrCell}`],
      /* 5l */ ['VAPP\xa0\xa0\xa0VLS', 'LDG CONF\xa0'],
      /* 5L */ [
        `${vappCell}${'\xa0'.repeat(4)}${vlsCell}`,
        plan.performanceData.approachFlapsThreeSelected.get()
          ? '{cyan}CONF3/{end}{small}FULL{end}*'
          : '{cyan}FULL/{end}{small}CONF3{end}*',
      ],
      /* 6l */ bottomRowLabels,
      /* 6L */ bottomRowCells,
    ]);
  }

  static ShowGOAROUNDPage(mcdu: LegacyFmsPageInterface, forPlan: FlightPlanIndex, confirmAppr = false) {
    mcdu.clearDisplay();
    mcdu.page.Current = mcdu.page.PerformancePageGoAround;
    CDUPerformancePage._timer = 0;
    CDUPerformancePage._lastPhase = mcdu.flightPhaseManager.phase;
    mcdu.pageUpdate = () => {
      CDUPerformancePage._timer++;
      if (CDUPerformancePage._timer >= 100) {
        if (mcdu.flightPhaseManager.phase === CDUPerformancePage._lastPhase) {
          CDUPerformancePage.ShowGOAROUNDPage(mcdu, forPlan);
        } else {
          CDUPerformancePage.ShowPage(mcdu, forPlan);
        }
      }
    };

    const isActivePlan = forPlan === FlightPlanIndex.Active;
    const plan = mcdu.getFlightPlan(forPlan);
    const haveDestination = plan.destinationAirport !== undefined;

    const titlePrefix = forPlan >= FlightPlanIndex.FirstSecondary ? 'SEC' : '\xa0\xa0\xa0';
    const isPhaseActive = mcdu.flightPhaseManager.phase === FmgcFlightPhase.GoAround;
    const titleColor = isPhaseActive && isActivePlan ? 'green' : 'white';
    const altitudeColour = haveDestination
      ? mcdu.flightPhaseManager.phase >= FmgcFlightPhase.GoAround
        ? 'green'
        : 'cyan'
      : 'white';

    const thrRed = plan.performanceData.missedThrustReductionAltitude.get();
    const thrRedPilot = plan.performanceData.missedThrustReductionAltitudeIsPilotEntered.get();
    const acc = plan.performanceData.missedAccelerationAltitude.get();
    const accPilot = plan.performanceData.missedAccelerationAltitudeIsPilotEntered.get();
    const eoAcc = plan.performanceData.missedEngineOutAccelerationAltitude.get();
    const eoAccPilot = plan.performanceData.missedEngineOutAccelerationAltitudeIsPilotEntered.get();

    const thrRedAcc = `{${thrRedPilot ? 'big' : 'small'}}${thrRed !== null ? thrRed.toFixed(0).padStart(5, '\xa0') : '-----'}{end}/{${accPilot ? 'big' : 'small'}}${acc !== null ? acc.toFixed(0).padEnd(5, '\xa0') : '-----'}{end}`;
    const engOut = `{${eoAccPilot ? 'big' : 'small'}}${eoAcc !== null ? eoAcc.toFixed(0).padStart(5, '\xa0') : '-----'}{end}`;

    mcdu.onLeftInput[4] = (value, scratchpadCallback) => {
      if (mcdu.trySetThrustReductionAccelerationAltitudeGoaround(value, forPlan)) {
        CDUPerformancePage.ShowGOAROUNDPage(mcdu, forPlan);
      } else {
        scratchpadCallback();
      }
    };

    mcdu.onRightInput[4] = (value, scratchpadCallback) => {
      if (mcdu.trySetEngineOutAccelerationAltitudeGoaround(value, forPlan)) {
        CDUPerformancePage.ShowGOAROUNDPage(mcdu, forPlan);
      } else {
        scratchpadCallback();
      }
    };

    let flpRetrCell = '---';
    let sltRetrCell = '---';
    let cleanCell = '---';
    if (isActivePlan && Number.isFinite(plan.performanceData.zeroFuelWeight.get())) {
      if (Number.isFinite(mcdu.approachSpeeds.f)) {
        flpRetrCell = `{green}${mcdu.approachSpeeds.f.toFixed(0).padEnd(3, '\xa0')}{end}`;
      }
      if (Number.isFinite(mcdu.approachSpeeds.s)) {
        sltRetrCell = `{green}${mcdu.approachSpeeds.s.toFixed(0).padEnd(3, '\xa0')}{end}`;
      }
      if (Number.isFinite(mcdu.approachSpeeds.gd)) {
        cleanCell = `{green}${mcdu.approachSpeeds.gd.toFixed(0).padEnd(3, '\xa0')}{end}`;
      }
    }

    const bottomRowLabels = [
      '\xa0\xa0\xa0\xa0\xa0\xa0\xa0\xa0\xa0\xa0\xa0\xa0',
      '\xa0\xa0\xa0\xa0\xa0\xa0\xa0\xa0\xa0\xa0\xa0\xa0',
    ];
    const bottomRowCells = [
      '\xa0\xa0\xa0\xa0\xa0\xa0\xa0\xa0\xa0\xa0\xa0\xa0',
      '\xa0\xa0\xa0\xa0\xa0\xa0\xa0\xa0\xa0\xa0\xa0\xa0',
    ];
    if (isPhaseActive && plan.isActiveOrCopiedFromActive()) {
      if (isActivePlan) {
        if (confirmAppr) {
          bottomRowLabels[0] = '\xa0{amber}CONFIRM{amber}\xa0\xa0\xa0\xa0';
          bottomRowCells[0] = '{amber}*APPR\xa0PHASE{end}\xa0';
          mcdu.leftInputDelay[5] = () => {
            return mcdu.getDelaySwitchPage();
          };
          mcdu.onLeftInput[5] = async () => {
            if (mcdu.flightPhaseManager.tryGoInApproachPhase()) {
              CDUPerformancePage.ShowAPPRPage(mcdu, forPlan);
            }
          };
        } else {
          bottomRowLabels[0] = '\xa0{cyan}ACTIVATE{end}\xa0\xa0\xa0';
          bottomRowCells[0] = '{cyan}{APPR\xa0PHASE{end}\xa0';
          mcdu.leftInputDelay[5] = () => {
            return mcdu.getDelaySwitchPage();
          };
          mcdu.onLeftInput[5] = () => {
            CDUPerformancePage.ShowGOAROUNDPage(mcdu, forPlan, true);
          };
        }
      }
      bottomRowLabels[1] = '\xa0\xa0\xa0\xa0\xa0\xa0\xa0{white}NEXT{end}\xa0';
      bottomRowCells[1] = '\xa0\xa0\xa0\xa0\xa0\xa0{white}PHASE>{end}';
      mcdu.rightInputDelay[5] = () => {
        return mcdu.getDelaySwitchPage();
      };
      mcdu.onRightInput[5] = () => {
        CDUPerformancePage.ShowAPPRPage(mcdu, forPlan);
      };
    } else {
      bottomRowLabels[0] = '\xa0{white}PREV{end}\xa0\xa0\xa0\xa0\xa0\xa0\xa0';
      bottomRowCells[0] = '{white}<PHASE{end}\xa0\xa0\xa0\xa0\xa0\xa0';
      mcdu.leftInputDelay[5] = () => {
        return mcdu.getDelaySwitchPage();
      };
      mcdu.onLeftInput[5] = () => {
        CDUPerformancePage.ShowAPPRPage(mcdu, forPlan);
      };
    }

    mcdu.setTemplate([
      [`{${titleColor}}\xa0${titlePrefix}\xa0\xa0\xa0\xa0\xa0GO\xa0AROUND\xa0\xa0\xa0\xa0\xa0\xa0{end}`],
      ['', '', '\xa0\xa0\xa0\xa0\xa0FLP\xa0RETR\xa0\xa0\xa0\xa0\xa0\xa0\xa0\xa0\xa0\xa0\xa0'],
      ['', '', `\xa0\xa0\xa0\xa0\xa0\xa0\xa0F=${flpRetrCell}\xa0\xa0\xa0\xa0\xa0\xa0\xa0\xa0\xa0\xa0\xa0\xa0`],
      ['', '', '\xa0\xa0\xa0\xa0\xa0SLT RETR\xa0\xa0\xa0\xa0\xa0\xa0\xa0\xa0\xa0\xa0\xa0'],
      ['', '', `\xa0\xa0\xa0\xa0\xa0\xa0\xa0S=${sltRetrCell}\xa0\xa0\xa0\xa0\xa0\xa0\xa0\xa0\xa0\xa0\xa0\xa0`],
      ['', '', '\xa0\xa0\xa0\xa0\xa0\xa0\xa0\xa0CLEAN\xa0\xa0\xa0\xa0\xa0\xa0\xa0\xa0\xa0\xa0\xa0'],
      ['', '', `\xa0\xa0\xa0\xa0\xa0\xa0\xa0O=${cleanCell}\xa0\xa0\xa0\xa0\xa0\xa0\xa0\xa0\xa0\xa0\xa0\xa0`],
      [''],
      [''],
      ['', '', 'THR\xa0RED/ACC\xa0\xa0ENG\xa0OUT\xa0ACC'],
      ['', '', `{${altitudeColour}}${thrRedAcc}\xa0\xa0\xa0\xa0\xa0\xa0\xa0\xa0${engOut}{end}`],
      ['', '', bottomRowLabels.join('')],
      ['', '', bottomRowCells.join('')],
    ]);
  }

  static getClbSelectedTitleAndValue(
    mcdu: LegacyFmsPageInterface,
    isPhaseActive: boolean,
    isSelected: boolean,
    cruiseLevel: number | null,
    preSel?: number,
  ) {
    if (!isPhaseActive) {
      return ['PRESEL', (Number.isFinite(preSel) ? '\xa0' + preSel : '*[ ]') + '[color]cyan'];
    }

    if (!isSelected) {
      return ['', ''];
    }

    const aircraftAltitude = SimVar.GetSimVarValue('INDICATED ALTITUDE', 'feet');
    const selectedSpdMach = SimVar.GetSimVarValue('L:A32NX_AUTOPILOT_SPEED_SELECTED', 'number');

    if (selectedSpdMach < 1) {
      return ['SELECTED', `\xa0${selectedSpdMach.toFixed(2).replace('0.', '.')}[color]green`];
    } else {
      const machAtManualCrossoverAlt = mcdu.casToMachManualCrossoverCurve.evaluate(selectedSpdMach);
      const manualCrossoverAltitude = mcdu.computeManualCrossoverAltitude(machAtManualCrossoverAlt);
      const shouldShowMach =
        aircraftAltitude < manualCrossoverAltitude &&
        (cruiseLevel === null || manualCrossoverAltitude < cruiseLevel * 100);

      return [
        'SELECTED',
        `\xa0${Math.round(selectedSpdMach)}${shouldShowMach ? '{small}/' + machAtManualCrossoverAlt.toFixed(2).replace('0.', '.') + '{end}' : ''}[color]green`,
      ];
    }
  }

  static getDesSelectedTitleAndValue(mcdu: LegacyFmsPageInterface, isPhaseActive: boolean, isSelected: boolean) {
    if (!isPhaseActive || !isSelected) {
      return ['', ''];
    }

    const aircraftAltitude = SimVar.GetSimVarValue('INDICATED ALTITUDE', 'feet');
    const selectedSpdMach = SimVar.GetSimVarValue('L:A32NX_AUTOPILOT_SPEED_SELECTED', 'number');

    if (selectedSpdMach < 1) {
      const casAtCrossoverAltitude = mcdu.machToCasManualCrossoverCurve.evaluate(selectedSpdMach);
      const manualCrossoverAltitude = mcdu.computeManualCrossoverAltitude(selectedSpdMach);
      const shouldShowCas = aircraftAltitude > manualCrossoverAltitude;

      return [
        'SELECTED',
        `\xa0${shouldShowCas ? '{small}' + Math.round(casAtCrossoverAltitude) + '/{end}' : ''}${selectedSpdMach.toFixed(2).replace('0.', '.')}[color]green`,
      ];
    } else {
      return ['SELECTED', `\xa0${Math.round(selectedSpdMach)}[color]green`];
    }
  }

  static formatAltitudeOrLevel(altitudeToFormat, transitionAltitude) {
    if (transitionAltitude >= 100 && altitudeToFormat > transitionAltitude) {
      return `FL${(altitudeToFormat / 100).toFixed(0).toString().padStart(3, '0')}`;
    }

    return (10 * Math.round(altitudeToFormat / 10)).toFixed(0).toString().padStart(5, '\xa0');
  }

  static getTimeAndDistancePredictionsFromGeometryProfile(
    geometryProfile,
    altitudeToPredict,
    isClimbVsDescent,
    printSmall = false,
  ) {
    let predToDistanceCell = '---';
    let predToTimeCell = '----';

    if (!geometryProfile || !geometryProfile.isReadyToDisplay) {
      return [predToTimeCell, predToDistanceCell];
    }

    const predictions = isClimbVsDescent
      ? geometryProfile.computeClimbPredictionToAltitude(altitudeToPredict)
      : geometryProfile.computeDescentPredictionToAltitude(altitudeToPredict);

    if (predictions) {
      if (Number.isFinite(predictions.distanceFromStart)) {
        if (printSmall) {
          predToDistanceCell = '{small}' + predictions.distanceFromStart.toFixed(0) + '{end}[color]green';
        } else {
          predToDistanceCell = predictions.distanceFromStart.toFixed(0) + '[color]green';
        }
      }

      if (Number.isFinite(predictions.secondsFromPresent)) {
        const utcTime = SimVar.GetGlobalVarValue('ZULU TIME', 'seconds');
        const predToTimeCellText = FmsFormatters.secondsToUTC(utcTime + predictions.secondsFromPresent);

        if (printSmall) {
          predToTimeCell = '{small}' + predToTimeCellText + '{end}[color]green';
        } else {
          predToTimeCell = predToTimeCellText + '[color]green';
        }
      }
    }

    return [predToDistanceCell, predToTimeCell];
  }

  static formatDestEfobAndTime(mcdu: LegacyFmsPageInterface, isFlying: boolean, forPlan: FlightPlanIndex) {
    // TODO sec - handle non active flight plan
    const destinationPrediction =
      forPlan === FlightPlanIndex.Active ? mcdu.guidanceController.vnavDriver.getDestinationPrediction() : undefined;

    let destEfobCell = '---.-';
    let destTimeCell = '----';

    if (destinationPrediction) {
      if (Number.isFinite(destinationPrediction.estimatedFuelOnBoard)) {
        destEfobCell =
          (NXUnits.poundsToUser(destinationPrediction.estimatedFuelOnBoard) / 1000).toFixed(1) + '[color]green';
      }

      if (Number.isFinite(destinationPrediction.secondsFromPresent)) {
        const utcTime = SimVar.GetGlobalVarValue('ZULU TIME', 'seconds');

        const predToTimeCellText = isFlying
          ? FmsFormatters.secondsToUTC(utcTime + destinationPrediction.secondsFromPresent)
          : FmsFormatters.secondsTohhmm(destinationPrediction.secondsFromPresent);

        destTimeCell = predToTimeCellText + '[color]green';
      }
    }

    return [destEfobCell, destTimeCell];
  }

<<<<<<< HEAD
  static formatToReasonDistanceAndTime(mcdu: LegacyFmsPageInterface): [string, string, string, string] {
    const nextLegWithStep = mcdu.flightPlanService.active.allLegs
      .filter((it) => it.isDiscontinuity === false)
      .find((it) => it.cruiseStep !== undefined);

    const prefCrzPrediction = mcdu.guidanceController?.vnavDriver.getPerfCrzToPrediction();

    let flightLevel = '';
    if (nextLegWithStep?.cruiseStep?.toAltitude !== undefined) {
      flightLevel = Math.round(nextLegWithStep.cruiseStep.toAltitude / 100).toString();
    }
=======
  static formatToReasonDistanceAndTime(mcdu: LegacyFmsPageInterface, forPlan: FlightPlanIndex) {
    // TODO sec - handle non active flight plan
    const toPrediction =
      forPlan === FlightPlanIndex.Active ? mcdu.guidanceController.vnavDriver.getPerfCrzToPrediction() : undefined;
>>>>>>> 8444288f

    let stepWaypoint = '';
    let toReasonCell = '';
    let toDistCell = '---';
    let toTimeCell = '----';

    if (prefCrzPrediction) {
      if (Number.isFinite(prefCrzPrediction.distanceFromPresentPosition)) {
        toDistCell = Math.round(prefCrzPrediction.distanceFromPresentPosition) + '[color]green';
      }

      if (Number.isFinite(prefCrzPrediction.secondsFromPresent)) {
        const utcTime = SimVar.GetGlobalVarValue('ZULU TIME', 'seconds');
        toTimeCell = FmsFormatters.secondsToUTC(utcTime + prefCrzPrediction.secondsFromPresent) + '[color]green';
      }

      // Check if we have a downstream cruise step
      if (
        nextLegWithStep?.cruiseStep &&
        (prefCrzPrediction.reason === 'StepClimb' || prefCrzPrediction.reason === 'StepDescent')
      ) {
        stepWaypoint = `{small}AT\xa0\xa0 {green}${nextLegWithStep.ident}{end}`;
        toReasonCell = `{white}{small}STEP TO{end} {green}FL${flightLevel}{end}`;
      } else if (prefCrzPrediction.reason === 'TopOfDescent') {
        toReasonCell = `{white}{small}TO{end}\xa0{green}(T/D){end}`;
      }
    }

    return [toReasonCell, toDistCell, toTimeCell, stepWaypoint];
  }

  static formatCostIndexCell(
    costIndex: number | null,
    isActive: boolean,
    hasFromToPair: boolean,
    allowModification: boolean,
  ) {
    let costIndexCell = '---';
    if (hasFromToPair) {
      if (costIndex !== null) {
        costIndexCell = `${costIndex.toFixed(0)}[color]${allowModification ? 'cyan' : 'green'}`;
      } else {
        costIndexCell = isActive ? '___[color]amber' : '[\xa0][color]cyan';
      }
    }

    return costIndexCell;
  }
}<|MERGE_RESOLUTION|>--- conflicted
+++ resolved
@@ -721,24 +721,15 @@
 
     const timeLabel = isFlying && targetPlan.isActiveOrCopiedFromActive() ? '\xa0UTC' : 'TIME';
 
-<<<<<<< HEAD
-    const [destEfobCell, destTimeCell] = CDUPerformancePage.formatDestEfobAndTime(mcdu, isFlying);
-    const [toUtcLabel, toDistLabel] = isFlying ? ['\xa0UTC', 'DIST'] : ['', ''];
-    const [toReasonCell = '', toDistCell = '', toTimeCell = '', stepWaypoint = ''] = isFlying
-      ? CDUPerformancePage.formatToReasonDistanceAndTime(mcdu)
-      : [];
-    const desCabinRateCell = '{small}-350{end}';
-=======
     const [destEfobCell, destTimeCell] = CDUPerformancePage.formatDestEfobAndTime(mcdu, isFlying, forPlan);
     const [toUtcLabel, toDistLabel] = shouldShowToTdInformation ? ['\xa0UTC', 'DIST'] : ['', ''];
-    const [toReasonCell, toDistCell, toTimeCell] = shouldShowToTdInformation
+    const [toReasonCell, toDistCell, toTimeCell, , stepWaypoint = ''] = shouldShowToTdInformation
       ? CDUPerformancePage.formatToReasonDistanceAndTime(mcdu, forPlan)
       : ['', '', ''];
 
     const desCabinRateCell = shouldShowCabinRate ? '{small}-350{end}' : '';
 
     const cruiseLevel = targetPlan.performanceData.cruiseFlightLevel.get();
->>>>>>> 8444288f
     const shouldShowStepAltsOption =
       cruiseLevel &&
       (mcdu.flightPhaseManager.phase < FmgcFlightPhase.Descent ||
@@ -1530,48 +1521,46 @@
     return [destEfobCell, destTimeCell];
   }
 
-<<<<<<< HEAD
-  static formatToReasonDistanceAndTime(mcdu: LegacyFmsPageInterface): [string, string, string, string] {
+  static formatToReasonDistanceAndTime(
+    mcdu: LegacyFmsPageInterface,
+    forPlan: FlightPlanIndex,
+  ): [string, string, string, string] {
+    // TODO sec - handle non active flight plan
+    const toPrediction =
+      forPlan === FlightPlanIndex.Active ? mcdu.guidanceController.vnavDriver.getPerfCrzToPrediction() : undefined;
+
     const nextLegWithStep = mcdu.flightPlanService.active.allLegs
       .filter((it) => it.isDiscontinuity === false)
       .find((it) => it.cruiseStep !== undefined);
 
-    const prefCrzPrediction = mcdu.guidanceController?.vnavDriver.getPerfCrzToPrediction();
-
     let flightLevel = '';
     if (nextLegWithStep?.cruiseStep?.toAltitude !== undefined) {
       flightLevel = Math.round(nextLegWithStep.cruiseStep.toAltitude / 100).toString();
     }
-=======
-  static formatToReasonDistanceAndTime(mcdu: LegacyFmsPageInterface, forPlan: FlightPlanIndex) {
-    // TODO sec - handle non active flight plan
-    const toPrediction =
-      forPlan === FlightPlanIndex.Active ? mcdu.guidanceController.vnavDriver.getPerfCrzToPrediction() : undefined;
->>>>>>> 8444288f
 
     let stepWaypoint = '';
     let toReasonCell = '';
     let toDistCell = '---';
     let toTimeCell = '----';
 
-    if (prefCrzPrediction) {
-      if (Number.isFinite(prefCrzPrediction.distanceFromPresentPosition)) {
-        toDistCell = Math.round(prefCrzPrediction.distanceFromPresentPosition) + '[color]green';
-      }
-
-      if (Number.isFinite(prefCrzPrediction.secondsFromPresent)) {
+    if (toPrediction) {
+      if (Number.isFinite(toPrediction.distanceFromPresentPosition)) {
+        toDistCell = Math.round(toPrediction.distanceFromPresentPosition) + '[color]green';
+      }
+
+      if (Number.isFinite(toPrediction.secondsFromPresent)) {
         const utcTime = SimVar.GetGlobalVarValue('ZULU TIME', 'seconds');
-        toTimeCell = FmsFormatters.secondsToUTC(utcTime + prefCrzPrediction.secondsFromPresent) + '[color]green';
+        toTimeCell = FmsFormatters.secondsToUTC(utcTime + toPrediction.secondsFromPresent) + '[color]green';
       }
 
       // Check if we have a downstream cruise step
       if (
         nextLegWithStep?.cruiseStep &&
-        (prefCrzPrediction.reason === 'StepClimb' || prefCrzPrediction.reason === 'StepDescent')
+        (toPrediction.reason === 'StepClimb' || toPrediction.reason === 'StepDescent')
       ) {
         stepWaypoint = `{small}AT\xa0\xa0 {green}${nextLegWithStep.ident}{end}`;
         toReasonCell = `{white}{small}STEP TO{end} {green}FL${flightLevel}{end}`;
-      } else if (prefCrzPrediction.reason === 'TopOfDescent') {
+      } else if (toPrediction.reason === 'TopOfDescent') {
         toReasonCell = `{white}{small}TO{end}\xa0{green}(T/D){end}`;
       }
     }

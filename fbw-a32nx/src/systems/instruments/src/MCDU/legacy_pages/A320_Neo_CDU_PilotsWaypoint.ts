--- conflicted
+++ resolved
@@ -1,11 +1,8 @@
-<<<<<<< HEAD
+// @ts-strict-ignore
 // Copyright (c) 2021-2024 FlyByWire Simulations
 //
 // SPDX-License-Identifier: GPL-3.0
 
-=======
-// @ts-strict-ignore
->>>>>>> 1b159993
 import { PilotWaypointType } from '@fmgc/flightplanning/DataManager';
 import { CDUNewWaypoint } from './A320_Neo_CDU_NewWaypoint';
 import { CDUDataIndexPage } from './A320_Neo_CDU_DataIndexPage';

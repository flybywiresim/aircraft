// Copyright (c) 2021-2023, 2025 FlyByWire Simulations
// SPDX-License-Identifier: GPL-3.0

import {
  A320EfisNdRangeValue,
  a320EfisRangeSettings,
  Arinc429LocalVarOutputWord,
  Arinc429SignStatusMatrix,
  Arinc429Word,
  DatabaseIdent,
  DatabaseItem,
  EfisSide,
  EnrouteNdbNavaid,
  Fix,
  IlsNavaid,
  MathUtils,
  NdbNavaid,
  NXDataStore,
  NXLogicConfirmNode,
  NXUnits,
  TerminalNdbNavaid,
  UpdateThrottler,
  VhfNavaid,
  Waypoint,
} from '@flybywiresim/fbw-sdk';
import { A32NX_Util } from '../../../../shared/src/A32NX_Util';
import { EfisInterface } from '@fmgc/efis/EfisInterface';
import { EfisSymbols } from '@fmgc/efis/EfisSymbols';
import { A320AircraftConfig } from '@fmgc/flightplanning/A320AircraftConfig';
import { DataManager } from '@fmgc/flightplanning/DataManager';
import { FlightPlanRpcServer } from '@fmgc/flightplanning/rpc/FlightPlanRpcServer';
import { Fmgc, GuidanceController } from '@fmgc/guidance/GuidanceController';
import { A32NX_Core } from './A32NX_Core/A32NX_Core';
import { A32NX_FuelPred, FuelPlanningPhases } from './A32NX_Core/A32NX_FuelPred';
import { ADIRS } from './A32NX_Core/Adirs';
import { A32NX_MessageQueue } from './A32NX_MessageQueue';
import { NXSpeedsApp, NXSpeedsUtils } from './NXSpeeds';
import { CDUIdentPage } from '../legacy_pages/A320_Neo_CDU_IdentPage';
import { CDUNewWaypoint } from '../legacy_pages/A320_Neo_CDU_NewWaypoint';
import { CDUPerformancePage } from '../legacy_pages/A320_Neo_CDU_PerformancePage';
import { CDUProgressPage } from '../legacy_pages/A320_Neo_CDU_ProgressPage';
import { A320_Neo_CDU_SelectWptPage } from '../legacy_pages/A320_Neo_CDU_SelectWptPage';
import { McduMessage, NXFictionalMessages, NXSystemMessages, TypeIIMessage } from '../messages/NXSystemMessages';
import { Navigation, SelectedNavaid } from '@fmgc/navigation/Navigation';
import { FmgcFlightPhase } from '@shared/flightphase';
import { CompanyRoute } from '@simbridge/index';
import { Keypad } from './A320_Neo_CDU_Keypad';
import { FmsClient } from '@atsu/fmsclient';
import { AtsuStatusCodes } from '@datalink/common';
import { A320_Neo_CDU_MainDisplay } from './A320_Neo_CDU_MainDisplay';
import { FmsDisplayInterface } from '@fmgc/flightplanning/interface/FmsDisplayInterface';
import { FmsError, FmsErrorType } from '@fmgc/FmsError';
import { FmsDataInterface } from '@fmgc/flightplanning/interface/FmsDataInterface';
import { EventBus } from '@microsoft/msfs-sdk';
import { AdfRadioTuningStatus, MmrRadioTuningStatus, VorRadioTuningStatus } from '@fmgc/navigation/NavaidTuner';
import { Coordinates } from '@fmgc/flightplanning/data/geo';
import { FmsFormatters } from './FmsFormatters';
import { NavigationDatabase, NavigationDatabaseBackend } from '@fmgc/NavigationDatabase';
import { FlightPhaseManager } from '@fmgc/flightphase';
import { FlightPlanService } from '@fmgc/flightplanning/FlightPlanService';
import {
  A320FlightPlanPerformanceData,
  DefaultPerformanceData,
} from '@fmgc/flightplanning/plans/performance/FlightPlanPerformanceData';
import { NavigationDatabaseService } from '@fmgc/flightplanning/NavigationDatabaseService';
import { FlightPlanIndex } from '@fmgc/flightplanning/FlightPlanManager';
import { initComponents, updateComponents } from '@fmgc/components';
import { CoRouteUplinkAdapter } from '@fmgc/flightplanning/uplink/CoRouteUplinkAdapter';
import { WaypointEntryUtils } from '@fmgc/flightplanning/WaypointEntryUtils';
import { ISimbriefData } from '../../../../../../../fbw-common/src/systems/instruments/src/EFB/Apis/Simbrief';
import { FuelPredComputations, SimbriefOfpState } from './LegacyFmsPageInterface';
import { CDUInitPage } from '../legacy_pages/A320_Neo_CDU_InitPage';
import { FmcWindVector } from '@fmgc/guidance/vnav/wind/types';

export abstract class FMCMainDisplay implements FmsDataInterface, FmsDisplayInterface, Fmgc {
  private static DEBUG_INSTANCE: FMCMainDisplay;

  /** Naughty hack. We assume that we're always subclassed by A320_Neo_CDU_MainDisplay. */
  private readonly mcdu = this as unknown as A320_Neo_CDU_MainDisplay;

  public readonly navDatabaseBackend = NavigationDatabaseBackend.Msfs;
  public readonly currFlightPhaseManager = new FlightPhaseManager(this.bus);
  public readonly currFlightPlanService = new FlightPlanService(this.bus, new A320FlightPlanPerformanceData());
  public readonly rpcServer = new FlightPlanRpcServer(this.bus, this.currFlightPlanService);
  public readonly currNavigationDatabaseService = NavigationDatabaseService;
  public readonly navigationDatabase = new NavigationDatabase(this.bus, NavigationDatabaseBackend.Msfs);

  private readonly flightPhaseUpdateThrottler = new UpdateThrottler(800);
  private readonly fmsUpdateThrottler = new UpdateThrottler(250);
  private readonly _progBrgDistUpdateThrottler = new UpdateThrottler(2000);
  private readonly fuelPredUpdateThrottler = new UpdateThrottler(5000);
  private readonly _apCooldown = 500;
  private lastFlightPlanVersion = 0;
  private readonly _messageQueue = new A32NX_MessageQueue(this.mcdu);

  public _deltaTime = 0;

  /** Declaration of every variable used (NOT initialization) */
  private maxCruiseFL = 390;
  private recMaxCruiseFL = 398;
  public coRoute = { routeNumber: undefined, routes: undefined };

  private readonly fuelComputationsCache: Map<FlightPlanIndex, FuelPredComputations> = new Map();

  public unconfirmedV1Speed = undefined;
  public unconfirmedVRSpeed = undefined;
  public unconfirmedV2Speed = undefined;
  public _toFlexChecked = true;
  private toRunway = undefined;
  private _debug = undefined;
  public isDestEfobAmber = false;
  private isBelowMinDestFobForTwoMinutes?: NXLogicConfirmNode;
  private shouldShowBelowMinDestEfobMessage = false;
  private activeFuelPlanningPhase = undefined;
  private activeUnconfirmedBlockFuel = undefined;
  private secFuelPlanningPhase = undefined;
  private secUnconfirmedBlockFuel = undefined;
  private _initMessageSettable = undefined;
  public _checkWeightSettable = true;
  private _gwInitDisplayed = undefined;
  /* CPDLC Fields */
  private _destDataChecked = undefined;
  private _towerHeadwind = undefined;
  private _EfobBelowMinClr = undefined;
  public simbriefOfp: ISimbriefData | undefined = undefined;
  public simbriefOfpState: SimbriefOfpState = SimbriefOfpState.NotLoaded;
  public simbrief = undefined;
  public aocTimes = {
    doors: 0,
    off: 0,
    out: 0,
    on: 0,
    in: 0,
  };
  public winds = {
    climb: [],
    cruise: [],
    des: [],
    alternate: null,
  };
  public computedVgd?: number;
  public computedVfs?: number;
  public computedVss?: number;
  public computedVls?: number;
  public approachSpeeds?: NXSpeedsApp; // based on selected config, not current config
  public constraintAlt = 0;
  private _forceNextAltitudeUpdate = undefined;
  private _lastUpdateAPTime = undefined;
  private updateAutopilotCooldown = undefined;
  private _apMasterStatus = undefined;
  private _lastRequestedFLCModeWaypointIndex = undefined;

  private _progBrgDist?: {
    icao: string;
    ident: string;
    coordinates: Coordinates;
    bearing: number;
    distance: number;
  };
  public managedSpeedTarget = NaN;
  public managedSpeedTargetIsMach = false;
  public managedSpeedClimb = 290;
  private managedSpeedClimbIsPilotEntered = false;
  public managedSpeedClimbMach = 0.78;
  // private managedSpeedClimbMachIsPilotEntered = undefined;
  public managedSpeedCruise = 290;
  public managedSpeedCruiseIsPilotEntered = false;
  public managedSpeedCruiseMach = 0.78;
  // private managedSpeedCruiseMachIsPilotEntered = undefined;
  public managedSpeedDescend = 290;
  public managedSpeedDescendMach = 0.78;
  // private managedSpeedDescendMachIsPilotEntered = undefined;
  private cruiseFlightLevelTimeOut?: ReturnType<typeof setTimeout>;
  private activeWpIdx = undefined;
  private efisSymbolsLeft?: EfisSymbols<A320EfisNdRangeValue>;
  private efisSymbolsRight?: EfisSymbols<A320EfisNdRangeValue>;
  /**
   * Landing elevation in feet MSL.
   * This is the destination runway threshold elevation, or airport elevation if runway is not selected.
   */
  private landingElevation = undefined;
  /*
   * Latitude part of the touch down coordinate.
   * This is the destination runway coordinate, or airport coordinate if runway is not selected
   */
  private destinationLatitude = undefined;
  /*
   * Latitude part of the touch down coordinate.
   * This is the destination runway coordinate, or airport coordinate if runway is not selected
   */
  private destinationLongitude = undefined;
  /** Speed in KCAS when the first engine failed during takeoff */
  private takeoffEngineOutSpeed = undefined;
  private checkSpeedModeMessageActive = undefined;
  public perfClbPredToAltitudePilot = undefined;
  public perfDesPredToAltitudePilot = undefined;

  // ATSU data
  public atsu?: FmsClient;
  public holdSpeedTarget = undefined;
  public holdIndex = 0;
  public holdDecelReached = false;
  private setHoldSpeedMessageActive = undefined;
  private managedProfile = new Map<
    number,
    {
      descentSpeed: number;
      previousDescentSpeed: number;
      climbSpeed: number;
      previousClimbSpeed: number;
      climbAltitude: number;
      descentAltitude: number;
    }
  >();
  private speedLimitExceeded = undefined;
  private toSpeedsNotInserted = false;
  private toSpeedsTooLow = false;
  private vSpeedDisagree = false;
  public isTrueRefMode = false;

  public onAirport = () => {};
  // FIXME always false!
  public _activeCruiseFlightLevelDefaulToFcu = false;

  // arinc bus output words
  private readonly arincDiscreteWord2 = new FmArinc429OutputWord('DISCRETE_WORD_2');
  private readonly arincDiscreteWord3 = new FmArinc429OutputWord('DISCRETE_WORD_3');
  private readonly arincTakeoffPitchTrim = new FmArinc429OutputWord('TO_PITCH_TRIM');
  private readonly arincLandingElevation = new FmArinc429OutputWord('LANDING_ELEVATION');
  private readonly arincDestinationLatitude = new FmArinc429OutputWord('DEST_LAT');
  private readonly arincDestinationLongitude = new FmArinc429OutputWord('DEST_LONG');
  private readonly arincMDA = new FmArinc429OutputWord('MINIMUM_DESCENT_ALTITUDE');
  private readonly arincDH = new FmArinc429OutputWord('DECISION_HEIGHT');
  private readonly arincThrustReductionAltitude = new FmArinc429OutputWord('THR_RED_ALT');
  private readonly arincAccelerationAltitude = new FmArinc429OutputWord('ACC_ALT');
  private readonly arincEoAccelerationAltitude = new FmArinc429OutputWord('EO_ACC_ALT');
  private readonly arincMissedThrustReductionAltitude = new FmArinc429OutputWord('MISSED_THR_RED_ALT');
  private readonly arincMissedAccelerationAltitude = new FmArinc429OutputWord('MISSED_ACC_ALT');
  private readonly arincMissedEoAccelerationAltitude = new FmArinc429OutputWord('MISSED_EO_ACC_ALT');
  private readonly arincTransitionAltitude = new FmArinc429OutputWord('TRANS_ALT');
  private readonly arincTransitionLevel = new FmArinc429OutputWord('TRANS_LVL');
  /** contains fm messages (not yet implemented) and nodh bit */
  private readonly arincEisWord2 = new FmArinc429OutputWord('EIS_DISCRETE_WORD_2');
  private readonly arincFlightNumber1 = new FmArinc429OutputWord('FLIGHT_NUMBER_1');
  private readonly arincFlightNumber2 = new FmArinc429OutputWord('FLIGHT_NUMBER_2');
  private readonly arincFlightNumber3 = new FmArinc429OutputWord('FLIGHT_NUMBER_3');
  private readonly arincFlightNumber4 = new FmArinc429OutputWord('FLIGHT_NUMBER_4');

  /** These arinc words will be automatically written to the bus, and automatically set to 0/NCD when the FMS resets */
  private readonly arincBusOutputs = [
    this.arincDiscreteWord2,
    this.arincDiscreteWord3,
    this.arincTakeoffPitchTrim,
    this.arincLandingElevation,
    this.arincDestinationLatitude,
    this.arincDestinationLongitude,
    this.arincMDA,
    this.arincDH,
    this.arincThrustReductionAltitude,
    this.arincAccelerationAltitude,
    this.arincEoAccelerationAltitude,
    this.arincMissedThrustReductionAltitude,
    this.arincMissedAccelerationAltitude,
    this.arincMissedEoAccelerationAltitude,
    this.arincTransitionAltitude,
    this.arincTransitionLevel,
    this.arincEisWord2,
    this.arincFlightNumber1,
    this.arincFlightNumber2,
    this.arincFlightNumber3,
    this.arincFlightNumber4,
  ];

  private navDbIdent: DatabaseIdent | null = null;

  private A32NXCore?: A32NX_Core;
  public dataManager?: DataManager;
  public efisInterfaces?: Record<EfisSide, EfisInterface>;
  public guidanceController?: GuidanceController;
  public navigation?: Navigation;

  public casToMachManualCrossoverCurve;
  public machToCasManualCrossoverCurve;

  constructor(public readonly bus: EventBus) {
    FMCMainDisplay.DEBUG_INSTANCE = this;

    this.currFlightPlanService.createFlightPlans();
    this.currNavigationDatabaseService.activeDatabase = this.navigationDatabase;
  }

  public get flightPhaseManager() {
    return this.currFlightPhaseManager;
  }

  get flightPlanService() {
    return this.currFlightPlanService;
  }

  public getFlightPlan(index: FlightPlanIndex) {
    return index === FlightPlanIndex.Active
      ? this.flightPlanService.activeOrTemporary
      : this.flightPlanService.get(index);
  }

  public getAlternateFlightPlan(index: FlightPlanIndex) {
    return this.getFlightPlan(index).alternateFlightPlan;
  }

  public get navigationDatabaseService() {
    return this.currNavigationDatabaseService;
  }

  protected Init() {
    this.initVariables();

    this.A32NXCore = new A32NX_Core();
    this.A32NXCore.init();

    this.dataManager = new DataManager(this);

    this.efisInterfaces = {
      L: new EfisInterface('L', this.currFlightPlanService),
      R: new EfisInterface('R', this.currFlightPlanService),
    };
    this.guidanceController = new GuidanceController(
      this.bus,
      this,
      this.currFlightPlanService,
      this.efisInterfaces,
      a320EfisRangeSettings,
      A320AircraftConfig,
    );
    this.navigation = new Navigation(this.bus, this.currFlightPlanService);
    this.efisSymbolsLeft = new EfisSymbols(
      this.bus,
      'L',
      this.guidanceController,
      this.currFlightPlanService,
      this.navigation.getNavaidTuner(),
      this.efisInterfaces.L,
      a320EfisRangeSettings,
    );
    this.efisSymbolsRight = new EfisSymbols(
      this.bus,
      'R',
      this.guidanceController,
      this.currFlightPlanService,
      this.navigation.getNavaidTuner(),
      this.efisInterfaces.R,
      a320EfisRangeSettings,
    );

    initComponents(this.navigation, this.guidanceController, this.flightPlanService);

    this.guidanceController.init();
    this.efisSymbolsLeft.init();
    this.efisSymbolsRight.init();
    this.navigation.init();

    // This is used to determine the Mach number corresponding to a CAS at the manual crossover altitude
    // The curve was calculated numerically and approximated using a few interpolated values
    this.casToMachManualCrossoverCurve = new Avionics.Curve();
    this.casToMachManualCrossoverCurve.interpolationFunction = Avionics.CurveTool.NumberInterpolation;
    this.casToMachManualCrossoverCurve.add(0, 0);
    this.casToMachManualCrossoverCurve.add(100, 0.27928);
    this.casToMachManualCrossoverCurve.add(150, 0.41551);
    this.casToMachManualCrossoverCurve.add(200, 0.54806);
    this.casToMachManualCrossoverCurve.add(250, 0.67633);
    this.casToMachManualCrossoverCurve.add(300, 0.8);
    this.casToMachManualCrossoverCurve.add(350, 0.82);

    // This is used to determine the CAS corresponding to a Mach number at the manual crossover altitude
    // Effectively, the manual crossover altitude is FL305 up to M.80, then decreases linearly to the crossover altitude of (VMO, MMO)
    this.machToCasManualCrossoverCurve = new Avionics.Curve();
    this.machToCasManualCrossoverCurve.interpolationFunction = Avionics.CurveTool.NumberInterpolation;
    this.machToCasManualCrossoverCurve.add(0, 0);
    this.machToCasManualCrossoverCurve.add(0.27928, 100);
    this.machToCasManualCrossoverCurve.add(0.41551, 150);
    this.machToCasManualCrossoverCurve.add(0.54806, 200);
    this.machToCasManualCrossoverCurve.add(0.67633, 250);
    this.machToCasManualCrossoverCurve.add(0.8, 300);
    this.machToCasManualCrossoverCurve.add(0.82, 350);

    this.updatePerfSpeeds();

    this.flightPhaseManager.init();
    this.flightPhaseManager.addOnPhaseChanged(this.onFlightPhaseChanged.bind(this));

    // Start the check routine for system health and status
    setInterval(() => {
      if (this.flightPhaseManager.phase === FmgcFlightPhase.Cruise && !this._destDataChecked) {
        const distanceToDestination = this.getDistanceToDestination();
        if (Number.isFinite(distanceToDestination) && distanceToDestination !== -1 && distanceToDestination < 180) {
          this._destDataChecked = true;
          this.checkDestData();
        }
      }
    }, 15000);

    SimVar.SetSimVarValue('L:A32NX_FM_LS_COURSE', 'number', -1);

    this.navigationDatabaseService.activeDatabase.getDatabaseIdent().then((dbIdent) => (this.navDbIdent = dbIdent));

    this.atsu?.init();
  }

  protected initVariables(resetTakeoffData = true) {
    this.costIndex = undefined;
    this.maxCruiseFL = 390;
    this.recMaxCruiseFL = 398;
    this.resetCoroute();
    this.unconfirmedV1Speed = undefined;
    this.unconfirmedVRSpeed = undefined;
    this.unconfirmedV2Speed = undefined;
    this._toFlexChecked = true;
    this.toRunway = '';
    this._debug = 0;
    this.isDestEfobAmber = false;
    this.isBelowMinDestFobForTwoMinutes = new NXLogicConfirmNode(120_000, true);
    this.shouldShowBelowMinDestEfobMessage = false;
    this.activeFuelPlanningPhase = FuelPlanningPhases.PLANNING;
    this.secFuelPlanningPhase = FuelPlanningPhases.PLANNING;
    this._initMessageSettable = false;
    this._checkWeightSettable = true;
    this._gwInitDisplayed = 0;
    /* CPDLC Fields */
    this.tropo = undefined;
    this._destDataChecked = false;
    this._towerHeadwind = 0;
    this._EfobBelowMinClr = false;
    this.simbrief = {
      route: '',
      cruiseAltitude: '',
      originIcao: '',
      destinationIcao: '',
      blockFuel: '',
      paxCount: '',
      cargo: undefined,
      payload: undefined,
      estZfw: '',
      sendStatus: 'READY',
      costIndex: '',
      navlog: [],
      callsign: '',
      alternateIcao: '',
      avgTropopause: '',
      ete: '',
      blockTime: '',
      outTime: '',
      onTime: '',
      inTime: '',
      offTime: '',
      taxiFuel: '',
      tripFuel: '',
    };
    this.aocTimes.doors = 0;
    this.aocTimes.off = 0;
    this.aocTimes.out = 0;
    this.aocTimes.on = 0;
    this.aocTimes.in = 0;
    this.winds.climb.length = 0;
    this.winds.cruise.length = 0;
    this.winds.des.length = 0;
    this.winds.alternate = null;
    this.computedVls = undefined;
    this.approachSpeeds = undefined; // based on selected config, not current config
    this.constraintAlt = 0;
    this._forceNextAltitudeUpdate = false;
    this._lastUpdateAPTime = NaN;
    this.updateAutopilotCooldown = 0;
    this._apMasterStatus = false;
    this._lastRequestedFLCModeWaypointIndex = -1;

    this._activeCruiseFlightLevelDefaulToFcu = false;
    this._progBrgDist = undefined;
    this.managedSpeedTarget = NaN;
    this.managedSpeedTargetIsMach = false;
    this.managedSpeedClimb = 290;
    this.managedSpeedClimbIsPilotEntered = false;
    this.managedSpeedClimbMach = 0.78;
    // this.managedSpeedClimbMachIsPilotEntered = false;
    this.managedSpeedCruise = 290;
    this.managedSpeedCruiseIsPilotEntered = false;
    this.managedSpeedCruiseMach = 0.78;
    // this.managedSpeedCruiseMachIsPilotEntered = false;
    this.managedSpeedDescend = 290;
    this.managedSpeedDescendMach = 0.78;
    // this.managedSpeedDescendMachIsPilotEntered = false;
    this.cruiseFlightLevelTimeOut = undefined;
    this.activeUnconfirmedBlockFuel = null;
    this.secUnconfirmedBlockFuel = null;
    this.holdSpeedTarget = undefined;
    this.holdIndex = 0;
    this.holdDecelReached = false;
    this.setHoldSpeedMessageActive = false;
    this.managedProfile.clear();
    this.speedLimitExceeded = false;
    this.landingElevation = undefined;
    this.destinationLatitude = undefined;
    this.destinationLongitude = undefined;
    this.toSpeedsNotInserted = false;
    this.toSpeedsTooLow = false;
    this.vSpeedDisagree = false;
    this.takeoffEngineOutSpeed = undefined;
    this.checkSpeedModeMessageActive = false;
    this.perfClbPredToAltitudePilot = undefined;
    this.perfDesPredToAltitudePilot = undefined;

    this.onAirport = () => {};

    if (this.navigation) {
      this.navigation.requiredPerformance.clearPilotRnp();
    }

    // FIXME WTF! Why create a whole new instance each time the FMS is cleared!
    // ATSU data
    this.atsu = new FmsClient(this, this.flightPlanService);

    // Reset SimVars
    SimVar.SetSimVarValue('L:A32NX_SPEEDS_MANAGED_PFD', 'knots', 0);
    SimVar.SetSimVarValue('L:A32NX_SPEEDS_MANAGED_ATHR', 'knots', 0);

    SimVar.SetSimVarValue('L:A32NX_MachPreselVal', 'mach', -1);
    SimVar.SetSimVarValue('L:A32NX_SpeedPreselVal', 'knots', -1);

    SimVar.SetSimVarValue('L:AIRLINER_DECISION_HEIGHT', 'feet', -1);
    SimVar.SetSimVarValue('L:AIRLINER_MINIMUM_DESCENT_ALTITUDE', 'feet', 0);

    SimVar.SetSimVarValue('L:A32NX_FG_ALTITUDE_CONSTRAINT', 'feet', this.constraintAlt);
    SimVar.SetSimVarValue('L:A32NX_TO_CONFIG_NORMAL', 'Bool', 0);
    SimVar.SetSimVarValue('L:A32NX_CABIN_READY', 'Bool', 0);
    SimVar.SetSimVarValue('L:A32NX_FM_GROSS_WEIGHT', 'Number', 0);

    if (SimVar.GetSimVarValue('L:A32NX_AUTOTHRUST_DISABLED', 'number') === 1) {
      SimVar.SetSimVarValue('K:A32NX.ATHR_RESET_DISABLE', 'number', 1);
    }

    SimVar.SetSimVarValue('L:A32NX_PFD_MSG_SET_HOLD_SPEED', 'bool', false);

    if (resetTakeoffData) {
      // FMGC Message Queue
      this._messageQueue.resetQueue();

      this.computedVgd = undefined;
      this.computedVfs = undefined;
      this.computedVss = undefined;
      // TODO handle resetTakeoffData being false
      // This is called with resetTakeoffData when we switch DBs, but that resets the flight plan service,
      // restting all perf data anyways
      // this.perfTOTemp = NaN;
      // this.setTakeoffFlaps(null);
      // this.setTakeoffTrim(null);
      this.unconfirmedV1Speed = undefined;
      this.unconfirmedVRSpeed = undefined;
      this.unconfirmedV2Speed = undefined;
      this._toFlexChecked = true;
    }

    this.arincBusOutputs.forEach((word) => {
      word.setRawValue(0);
      word.setSsm(Arinc429SignStatusMatrix.NoComputedData);
    });

    this.toSpeedsChecks();

    this.setRequest('FMGC');
  }

  public onUpdate(deltaTime: number) {
    this._deltaTime = deltaTime;
    // this.flightPlanManager.update(_deltaTime);
    const flightPlanChanged = this.flightPlanService.activeOrTemporary.version !== this.lastFlightPlanVersion;
    if (flightPlanChanged) {
      this.lastFlightPlanVersion = this.flightPlanService.activeOrTemporary.version;
      this.setRequest('FMGC');
    }

    updateComponents(deltaTime);

    this.isTrueRefMode = SimVar.GetSimVarValue('L:A32NX_FMGC_TRUE_REF', 'boolean');

    if (this._debug++ > 180) {
      this._debug = 0;
    }
    const flightPhaseManagerDelta = this.flightPhaseUpdateThrottler.canUpdate(deltaTime);
    if (flightPhaseManagerDelta !== -1) {
      this.flightPhaseManager.shouldActivateNextPhase(flightPhaseManagerDelta);
    }

    if (this.fmsUpdateThrottler.canUpdate(deltaTime) !== -1) {
      this.checkSpeedLimit();
      this.navigation.update(deltaTime);
      this.getGW();
      this.checkGWParams();
      this.toSpeedsChecks();
      this.thrustReductionAccelerationChecks();
      this.updateThrustReductionAcceleration();
      this.updateTransitionAltitudeLevel();
      this.updateMinimums();
      this.updateIlsCourse();
      this.updatePerfPageAltPredictions();
      // this.checkEfobBelowMin(deltaTime);
    }

    this.A32NXCore.update();

    if (flightPlanChanged) {
      this.updateManagedProfile();
      this.updateDestinationData();
    }

    this.updateAutopilot();

    if (this._progBrgDistUpdateThrottler.canUpdate(deltaTime) !== -1) {
      this.updateProgDistance();
    }

    if (this.fuelPredUpdateThrottler.canUpdate(deltaTime) !== -1) {
      this.runFuelPredComputation(FlightPlanIndex.Active);

      if (this.flightPlanService.has(FlightPlanIndex.FirstSecondary)) {
        this.runFuelPredComputation(FlightPlanIndex.FirstSecondary);
      }
    }

    if (this.guidanceController) {
      this.guidanceController.update(deltaTime);
    }

    this.efisSymbolsLeft?.update();
    this.efisSymbolsRight.update();

    this.arincBusOutputs.forEach((word) => word.writeToSimVarIfDirty());

    this.atsu?.onUpdate();
  }

  protected onFmPowerStateChanged(newState) {
    SimVar.SetSimVarValue('L:A32NX_FM1_HEALTHY_DISCRETE', 'boolean', newState);
    SimVar.SetSimVarValue('L:A32NX_FM2_HEALTHY_DISCRETE', 'boolean', newState);
  }

  public async switchNavDatabase() {
    // Only performing a reset of the MCDU for now, no secondary database
    // Speed AP returns to selected
    //const isSelected = Simplane.getAutoPilotAirspeedSelected();
    //if (isSelected == false)
    //    SimVar.SetSimVarValue("H:A320_Neo_FCU_SPEED_PULL", "boolean", 1);
    // flight plan
    this.resetCoroute();
    this.atsu.resetAtisAutoUpdate();
    await this.flightPlanService.reset();
    // stored data
    this.dataManager.deleteAllStoredWaypoints();
    // Reset MCDU apart from TakeOff config
    this.initVariables(false);

    this.navigation.resetState();
  }

  /**
   * This method is called by the FlightPhaseManager after a flight phase change
   * This method initializes AP States, initiates CDUPerformancePage changes and other set other required states
   * @param prevPhase Previous FmgcFlightPhase
   * @param nextPhase New FmgcFlightPhase
   */
  private onFlightPhaseChanged(prevPhase: FmgcFlightPhase, nextPhase: FmgcFlightPhase) {
    this.updateConstraints();
    this.updateManagedSpeed();

    this.setRequest('FMGC');

    SimVar.SetSimVarValue('L:A32NX_CABIN_READY', 'Bool', 0);

    const plan = this.flightPlanService.active;

    switch (nextPhase) {
      case FmgcFlightPhase.Takeoff: {
        this._destDataChecked = false;

        if (plan.performanceData.accelerationAltitude === null) {
          // it's important to set this immediately as we don't want to immediately sequence to the climb phase
          plan.setPerformanceData(
            'pilotAccelerationAltitude',
            SimVar.GetSimVarValue('INDICATED ALTITUDE', 'feet') + parseInt(NXDataStore.get('CONFIG_ACCEL_ALT', '1500')),
          );
          this.updateThrustReductionAcceleration();
        }
        if (plan.performanceData.engineOutAccelerationAltitude === null) {
          // it's important to set this immediately as we don't want to immediately sequence to the climb phase
          plan.setPerformanceData(
            'pilotEngineOutAccelerationAltitude',
            SimVar.GetSimVarValue('INDICATED ALTITUDE', 'feet') + parseInt(NXDataStore.get('CONFIG_ACCEL_ALT', '1500')),
          );
          this.updateThrustReductionAcceleration();
        }

        if (this.page.Current === this.page.PerformancePageTakeoff) {
          CDUPerformancePage.ShowTAKEOFFPage(this.mcdu, FlightPlanIndex.Active);
        } else if (this.page.Current === this.page.ProgressPage) {
          CDUProgressPage.ShowPage(this.mcdu);
        }

        /** Arm preselected speed/mach for next flight phase */
        this.updatePreSelSpeedMach(plan.performanceData.preselectedClimbSpeed ?? undefined);

        break;
      }

      case FmgcFlightPhase.Climb: {
        this._destDataChecked = false;

        if (this.page.Current === this.page.ProgressPage) {
          CDUProgressPage.ShowPage(this.mcdu);
        } else {
          this.tryUpdatePerfPage(prevPhase, nextPhase);
        }

        /** Activate pre selected speed/mach */
        if (prevPhase === FmgcFlightPhase.Takeoff) {
          this.activatePreSelSpeedMach(plan.performanceData.preselectedClimbSpeed ?? undefined);
        }

        /** Arm preselected speed/mach for next flight phase */
        this.updatePreSelSpeedMach(plan.performanceData.preselectedCruiseSpeed ?? undefined);

        if (!this.cruiseLevel) {
          this.cruiseLevel = Simplane.getAutoPilotDisplayedAltitudeLockValue('feet') / 100;
        }

        break;
      }

      case FmgcFlightPhase.Cruise: {
        if (this.page.Current === this.page.ProgressPage) {
          CDUProgressPage.ShowPage(this.mcdu);
        } else {
          this.tryUpdatePerfPage(prevPhase, nextPhase);
        }

        SimVar.SetSimVarValue('L:A32NX_GOAROUND_PASSED', 'bool', 0);

        /** Activate pre selected speed/mach */
        if (prevPhase === FmgcFlightPhase.Climb) {
          this.triggerCheckSpeedModeMessage(plan.performanceData.preselectedCruiseSpeed ?? undefined);
          this.activatePreSelSpeedMach(plan.performanceData.preselectedCruiseSpeed ?? undefined);
        }

        /** Disarm preselected speed/mach for next flight phase */
        this.updatePreSelSpeedMach(undefined);

        break;
      }

      case FmgcFlightPhase.Descent: {
        if (this.page.Current === this.page.ProgressPage) {
          CDUProgressPage.ShowPage(this.mcdu);
        } else {
          this.tryUpdatePerfPage(prevPhase, nextPhase);
        }

        this.checkDestData();
        this._EfobBelowMinClr = false;

        this.triggerCheckSpeedModeMessage(undefined);

        this.cruiseLevel = null;

        break;
      }

      case FmgcFlightPhase.Approach: {
        if (this.page.Current === this.page.ProgressPage) {
          CDUProgressPage.ShowPage(this.mcdu);
        } else {
          this.tryUpdatePerfPage(prevPhase, nextPhase);
        }

        SimVar.SetSimVarValue('L:A32NX_GOAROUND_PASSED', 'bool', 0);

        this.checkDestData();

        break;
      }

      case FmgcFlightPhase.GoAround: {
        SimVar.SetSimVarValue('L:A32NX_GOAROUND_INIT_SPEED', 'number', Simplane.getIndicatedSpeed());

        this.flightPlanService.stringMissedApproach(
          /** @type {FlightPlanLeg} */ (map) => {
            this.addMessageToQueue(NXSystemMessages.cstrDelUpToWpt.getModifiedMessage(map.ident));
          },
        );

        const activePlan = this.flightPlanService.active;
        if (activePlan.performanceData.missedAccelerationAltitude === null) {
          // it's important to set this immediately as we don't want to immediately sequence to the climb phase
          activePlan.setPerformanceData(
            'pilotMissedAccelerationAltitude',
            SimVar.GetSimVarValue('INDICATED ALTITUDE', 'feet') +
              parseInt(NXDataStore.get('CONFIG_ENG_OUT_ACCEL_ALT', '1500')),
          );
          this.updateThrustReductionAcceleration();
        }
        if (activePlan.performanceData.missedEngineOutAccelerationAltitude === null) {
          // it's important to set this immediately as we don't want to immediately sequence to the climb phase
          activePlan.setPerformanceData(
            'pilotMissedEngineOutAccelerationAltitude',
            SimVar.GetSimVarValue('INDICATED ALTITUDE', 'feet') +
              parseInt(NXDataStore.get('CONFIG_ENG_OUT_ACCEL_ALT', '1500')),
          );
          this.updateThrustReductionAcceleration();
        }

        if (this.page.Current === this.page.ProgressPage) {
          CDUProgressPage.ShowPage(this.mcdu);
        } else {
          this.tryUpdatePerfPage(prevPhase, nextPhase);
        }

        break;
      }

      case FmgcFlightPhase.Done:
        CDUIdentPage.ShowPage(this.mcdu);

        this.flightPlanService
          .reset()
          .then(() => {
            this.initVariables();
            this.dataManager.deleteAllStoredWaypoints();
            this.setScratchpadText('');
            SimVar.SetSimVarValue('L:A32NX_COLD_AND_DARK_SPAWN', 'Bool', true).then(() => {
              CDUIdentPage.ShowPage(this.mcdu);
            });
          })
          .catch(console.error);
        break;
    }
  }

  private triggerCheckSpeedModeMessage(preselectedSpeed) {
    const isSpeedSelected = !Simplane.getAutoPilotAirspeedManaged();
    const hasPreselectedSpeed = preselectedSpeed !== undefined;

    if (!this.checkSpeedModeMessageActive && isSpeedSelected && !hasPreselectedSpeed) {
      this.checkSpeedModeMessageActive = true;
      this.addMessageToQueue(
        NXSystemMessages.checkSpeedMode,
        () => !this.checkSpeedModeMessageActive,
        () => {
          this.checkSpeedModeMessageActive = false;
          SimVar.SetSimVarValue('L:A32NX_PFD_MSG_CHECK_SPEED_MODE', 'bool', false);
        },
      );
      SimVar.SetSimVarValue('L:A32NX_PFD_MSG_CHECK_SPEED_MODE', 'bool', true);
    }
  }

  private clearCheckSpeedModeMessage() {
    if (this.checkSpeedModeMessageActive && Simplane.getAutoPilotAirspeedManaged()) {
      this.checkSpeedModeMessageActive = false;
      this.removeMessageFromQueue(NXSystemMessages.checkSpeedMode.text);
      SimVar.SetSimVarValue('L:A32NX_PFD_MSG_CHECK_SPEED_MODE', 'bool', false);
    }
  }

  /** FIXME these functions are in the new VNAV but not in this branch, remove when able */
  /**
   *
   * @param alt geopotential altitude in feet
   * @returns °C
   */
  public getIsaTemp(alt: number): number {
    if (alt > (this.tropo ? this.tropo : 36090)) {
      return -56.5;
    }
    return 15 - 0.0019812 * alt;
  }

  /**
   * @param alt geopotential altitude in feet
   * @param isaDev temperature deviation from ISA conditions in degrees celcius
   * @returns hPa
   */
  private getPressure(alt: number, isaDev: number = 0) {
    if (alt > (this.tropo ? this.tropo : 36090)) {
      return ((216.65 + isaDev) / 288.15) ** 5.25588 * 1013.2;
    }
    return ((288.15 - 0.0019812 * alt + isaDev) / 288.15) ** 5.25588 * 1013.2;
  }

  private getPressureAltAtElevation(elev: number, qnh = 1013.2) {
    const p0 = qnh < 500 ? 29.92 : 1013.2;
    return elev + 145442.15 * (1 - Math.pow(qnh / p0, 0.190263));
  }

  private getPressureAlt() {
    for (let n = 1; n <= 3; n++) {
      const zp = Arinc429Word.fromSimVarValue(`L:A32NX_ADIRS_ADR_${n}_ALTITUDE`);
      if (zp.isNormalOperation()) {
        return zp.value;
      }
    }
    return null;
  }

  private getBaroCorrection1() {
    // FIXME hook up to ADIRU or FCU
    return Simplane.getPressureValue('millibar');
  }

  /**
   * @returns temperature deviation from ISA conditions in degrees celsius
   */
  private getIsaDeviation(): number {
    const geoAlt = SimVar.GetSimVarValue('INDICATED ALTITUDE', 'feet');
    const temperature = SimVar.GetSimVarValue('AMBIENT TEMPERATURE', 'celsius');
    return temperature - this.getIsaTemp(geoAlt);
  }
  /** FIXME ^these functions are in the new VNAV but not in this branch, remove when able */

  // TODO better decel distance calc
  private calculateDecelDist(fromSpeed: number, toSpeed: number): number {
    return Math.min(20, Math.max(3, (fromSpeed - toSpeed) * 0.15));
  }

  /*
        When the aircraft is in the holding, predictions assume that the leg is flown at holding speed
        with a vertical speed equal to - 1000 ft/mn until reaching a restrictive altitude constraint, the
        FCU altitude or the exit fix. If FCU or constraint altitude is reached first, the rest of the
        pattern is assumed to be flown level at that altitude
        */
  private getHoldingSpeed(speedConstraint = undefined, altitude = undefined) {
    const fcuAltitude = SimVar.GetSimVarValue('AUTOPILOT ALTITUDE LOCK VAR:3', 'feet');
    const alt = Math.max(fcuAltitude, altitude ? altitude : 0);

    let kcas = SimVar.GetSimVarValue('L:A32NX_SPEEDS_GD', 'number');
    if (this.flightPhaseManager.phase === FmgcFlightPhase.Approach) {
      kcas = this.getAppManagedSpeed();
    }

    if (speedConstraint > 100) {
      kcas = Math.min(kcas, speedConstraint);
    }

    // apply icao limits
    if (alt < 14000) {
      kcas = Math.min(230, kcas);
    } else if (alt < 20000) {
      kcas = Math.min(240, kcas);
    } else if (alt < 34000) {
      kcas = Math.min(265, kcas);
    } else {
      const isaDeviation = this.getIsaDeviation();
      const pressure = this.getPressure(alt, isaDeviation);
      kcas = Math.min(MathUtils.convertMachToKCas(0.83, pressure), kcas);
    }

    // apply speed limit/alt
    if (this.flightPhaseManager.phase <= FmgcFlightPhase.Cruise) {
      if (this.climbSpeedLimit !== null && alt <= this.climbSpeedLimitAlt) {
        kcas = Math.min(this.climbSpeedLimit, kcas);
      }
    } else if (this.flightPhaseManager.phase < FmgcFlightPhase.GoAround) {
      if (this.descentSpeedLimit !== null && alt <= this.descentSpeedLimitAlt) {
        kcas = Math.min(this.descentSpeedLimit, kcas);
      }
    }

    kcas = Math.max(kcas, this.computedVls);

    return Math.ceil(kcas);
  }

  private updateHoldingSpeed() {
    const plan = this.flightPlanService.active;
    const currentLegIndex = plan.activeLegIndex;
    const nextLegIndex = currentLegIndex + 1;
    const currentLegConstraints = this.managedProfile.get(currentLegIndex);
    const nextLegConstraints = this.managedProfile.get(nextLegIndex);

    const currentLeg = plan.maybeElementAt(currentLegIndex);
    const nextLeg = plan.maybeElementAt(nextLegIndex);

    const casWord = ADIRS.getCalibratedAirspeed();
    const cas = casWord.isNormalOperation() ? casWord.value : 0;

    let enableHoldSpeedWarning = false;
    let holdSpeedTarget = 0;
    let holdDecelReached = this.holdDecelReached;
    // FIXME big hack until VNAV can do this
    if (currentLeg && currentLeg.isDiscontinuity === false && currentLeg.type === 'HM') {
      holdSpeedTarget = this.getHoldingSpeed(
        currentLegConstraints?.descentSpeed,
        currentLegConstraints?.descentAltitude,
      );
      holdDecelReached = true;
      enableHoldSpeedWarning = !Simplane.getAutoPilotAirspeedManaged();
      this.holdIndex = plan.activeLegIndex;
    } else if (nextLeg && nextLeg.isDiscontinuity === false && nextLeg.type === 'HM') {
      const adirLat = ADIRS.getLatitude();
      const adirLong = ADIRS.getLongitude();

      if (adirLat.isNormalOperation() && adirLong.isNormalOperation()) {
        holdSpeedTarget = this.getHoldingSpeed(nextLegConstraints?.descentSpeed, nextLegConstraints?.descentAltitude);

        const dtg = this.guidanceController.activeLegDtg;
        // decel range limits are [3, 20] NM
        const decelDist = this.calculateDecelDist(cas, holdSpeedTarget);
        if (dtg < decelDist) {
          holdDecelReached = true;
        }

        const gsWord = ADIRS.getGroundSpeed();
        const gs = gsWord.isNormalOperation() ? gsWord.value : 0;
        const warningDist = decelDist + gs / 120;
        if (!Simplane.getAutoPilotAirspeedManaged() && dtg <= warningDist) {
          enableHoldSpeedWarning = true;
        }
      }
      this.holdIndex = plan.activeLegIndex + 1;
    } else {
      this.holdIndex = 0;
      holdDecelReached = false;
    }

    if (holdDecelReached !== this.holdDecelReached) {
      this.holdDecelReached = holdDecelReached;
      SimVar.SetSimVarValue('L:A32NX_FM_HOLD_DECEL', 'bool', this.holdDecelReached);
    }

    if (holdSpeedTarget !== this.holdSpeedTarget) {
      this.holdSpeedTarget = holdSpeedTarget;
      SimVar.SetSimVarValue('L:A32NX_FM_HOLD_SPEED', 'number', this.holdSpeedTarget);
    }

    if (enableHoldSpeedWarning && cas - this.holdSpeedTarget > 5) {
      if (!this.setHoldSpeedMessageActive) {
        this.setHoldSpeedMessageActive = true;
        this.addMessageToQueue(
          NXSystemMessages.setHoldSpeed,
          () => !this.setHoldSpeedMessageActive,
          () => SimVar.SetSimVarValue('L:A32NX_PFD_MSG_SET_HOLD_SPEED', 'bool', false),
        );
        SimVar.SetSimVarValue('L:A32NX_PFD_MSG_SET_HOLD_SPEED', 'bool', true);
      }
    } else if (this.setHoldSpeedMessageActive) {
      SimVar.SetSimVarValue('L:A32NX_PFD_MSG_SET_HOLD_SPEED', 'bool', false);
      this.setHoldSpeedMessageActive = false;
    }
  }

  private getManagedTargets(v, m) {
    //const vM = _convertMachToKCas(m, _convertCtoK(Simplane.getAmbientTemperature()), SimVar.GetSimVarValue("AMBIENT PRESSURE", "millibar"));
    const vM = SimVar.GetGameVarValue('FROM MACH TO KIAS', 'number', m);
    return v > vM ? [vM, true] : [v, false];
  }

  private updateManagedSpeeds() {
    if (!this.managedSpeedClimbIsPilotEntered) {
      this.managedSpeedClimb = this.getClbManagedSpeedFromCostIndex();
    }
    if (!this.managedSpeedCruiseIsPilotEntered) {
      this.managedSpeedCruise = this.getCrzManagedSpeedFromCostIndex();
    }

    this.managedSpeedDescend = this.getDesManagedSpeedFromCostIndex();
  }

  private updateManagedSpeed() {
    let vPfd = 0;
    let isMach = false;

    this.updateHoldingSpeed();
    this.clearCheckSpeedModeMessage();

    if (SimVar.GetSimVarValue('L:A32NX_FMA_EXPEDITE_MODE', 'number') === 1) {
      const verticalMode = SimVar.GetSimVarValue('L:A32NX_FMA_VERTICAL_MODE', 'number');
      if (verticalMode === 12) {
        switch (SimVar.GetSimVarValue('L:A32NX_FLAPS_HANDLE_INDEX', 'Number')) {
          case 0: {
            this.managedSpeedTarget = SimVar.GetSimVarValue('L:A32NX_SPEEDS_GD', 'number');
            break;
          }
          case 1: {
            this.managedSpeedTarget = SimVar.GetSimVarValue('L:A32NX_SPEEDS_S', 'number');
            break;
          }
          default: {
            this.managedSpeedTarget = SimVar.GetSimVarValue('L:A32NX_SPEEDS_F', 'number');
          }
        }
      } else if (verticalMode === 13) {
        this.managedSpeedTarget =
          SimVar.GetSimVarValue('L:A32NX_FLAPS_HANDLE_INDEX', 'Number') === 0
            ? Math.min(340, SimVar.GetGameVarValue('FROM MACH TO KIAS', 'number', 0.8))
            : SimVar.GetSimVarValue('L:A32NX_SPEEDS_VMAX', 'number') - 10;
      }
      vPfd = this.managedSpeedTarget;
    } else if (this.holdDecelReached) {
      vPfd = this.holdSpeedTarget;
      this.managedSpeedTarget = this.holdSpeedTarget;
    } else {
      if (this.setHoldSpeedMessageActive) {
        this.setHoldSpeedMessageActive = false;
        SimVar.SetSimVarValue('L:A32NX_PFD_MSG_SET_HOLD_SPEED', 'bool', false);
        this.removeMessageFromQueue(NXSystemMessages.setHoldSpeed.text);
      }

      const engineOut = !this.isAllEngineOn();

      switch (this.flightPhaseManager.phase) {
        case FmgcFlightPhase.Preflight: {
          if (this.v2Speed) {
            vPfd = this.v2Speed;
            this.managedSpeedTarget = this.v2Speed + 10;
          }
          break;
        }
        case FmgcFlightPhase.Takeoff: {
          if (this.v2Speed) {
            vPfd = this.v2Speed;
            this.managedSpeedTarget = engineOut
              ? Math.min(
                  this.v2Speed + 15,
                  Math.max(this.v2Speed, this.takeoffEngineOutSpeed ? this.takeoffEngineOutSpeed : 0),
                )
              : this.v2Speed + 10;
          }
          break;
        }
        case FmgcFlightPhase.Climb: {
          let speed = this.managedSpeedClimb;

          if (
            this.climbSpeedLimit !== undefined &&
            SimVar.GetSimVarValue('INDICATED ALTITUDE', 'feet') < this.climbSpeedLimitAlt
          ) {
            speed = Math.min(speed, this.climbSpeedLimit);
          }

          speed = Math.min(speed, this.getSpeedConstraint());

          [this.managedSpeedTarget, isMach] = this.getManagedTargets(speed, this.managedSpeedClimbMach);
          vPfd = this.managedSpeedTarget;
          break;
        }
        case FmgcFlightPhase.Cruise: {
          let speed = this.managedSpeedCruise;

          if (
            this.climbSpeedLimit !== undefined &&
            SimVar.GetSimVarValue('INDICATED ALTITUDE', 'feet') < this.climbSpeedLimitAlt
          ) {
            speed = Math.min(speed, this.climbSpeedLimit);
          }

          [this.managedSpeedTarget, isMach] = this.getManagedTargets(speed, this.managedSpeedCruiseMach);
          vPfd = this.managedSpeedTarget;
          break;
        }
        case FmgcFlightPhase.Descent: {
          // We fetch this data from VNAV
          vPfd = SimVar.GetSimVarValue('L:A32NX_SPEEDS_MANAGED_PFD', 'knots');
          this.managedSpeedTarget = SimVar.GetSimVarValue('L:A32NX_SPEEDS_MANAGED_ATHR', 'knots');

          // Whether to use Mach or not should be based on the original managed speed, not whatever VNAV uses under the hood to vary it.
          // Also, VNAV already does the conversion from Mach if necessary
          isMach = this.getManagedTargets(this.getManagedDescentSpeed(), this.getManagedDescentSpeedMach())[1];
          break;
        }
        case FmgcFlightPhase.Approach: {
          // the displayed target is Vapp (with GSmini)
          // the guidance target is lower limited by FAC manouvering speeds (O, S, F) unless in landing config
          // constraints are not considered
          const speed = this.getAppManagedSpeed();
          vPfd = this.getVAppGsMini();

          this.managedSpeedTarget = Math.max(speed, vPfd);
          break;
        }
        case FmgcFlightPhase.GoAround: {
          if (SimVar.GetSimVarValue('L:A32NX_FMA_VERTICAL_MODE', 'number') === 41 /* SRS GA */) {
            const speed = Math.min(
              this.computedVls + (engineOut ? 15 : 25),
              Math.max(SimVar.GetSimVarValue('L:A32NX_GOAROUND_INIT_SPEED', 'number'), this.getVApp()),
              SimVar.GetSimVarValue('L:A32NX_SPEEDS_VMAX', 'number') - 5,
            );

            vPfd = speed;
            this.managedSpeedTarget = speed;
          } else {
            const speedConstraint = this.getSpeedConstraint();
            const speed = Math.min(this.computedVgd, speedConstraint);

            vPfd = speed;
            this.managedSpeedTarget = speed;
          }
          break;
        }
      }
    }

    // Automatically change fcu mach/speed mode
    if (this.managedSpeedTargetIsMach !== isMach) {
      if (isMach) {
        SimVar.SetSimVarValue('K:AP_MANAGED_SPEED_IN_MACH_ON', 'number', 1);
      } else {
        SimVar.SetSimVarValue('K:AP_MANAGED_SPEED_IN_MACH_OFF', 'number', 1);
      }
      this.managedSpeedTargetIsMach = isMach;
    }

    // Overspeed protection
    const Vtap = Math.min(this.managedSpeedTarget, SimVar.GetSimVarValue('L:A32NX_SPEEDS_VMAX', 'number'));

    SimVar.SetSimVarValue('L:A32NX_SPEEDS_MANAGED_PFD', 'knots', vPfd);
    SimVar.SetSimVarValue('L:A32NX_SPEEDS_MANAGED_ATHR', 'knots', Vtap);

    if (this.isAirspeedManaged()) {
      Coherent.call('AP_SPD_VAR_SET', 0, Vtap).catch(console.error);
    }

    // Reset V1/R/2 speed after the TAKEOFF phase
    if (this.flightPhaseManager.phase > FmgcFlightPhase.Takeoff) {
      this.setV1Speed(null, FlightPlanIndex.Active);
      this.setVrSpeed(null, FlightPlanIndex.Active);
      this.setV2Speed(null, FlightPlanIndex.Active);
    }
  }

  private activatePreSelSpeedMach(preSel) {
    if (preSel) {
      SimVar.SetSimVarValue('K:A32NX.FMS_PRESET_SPD_ACTIVATE', 'number', 1);
    }
  }

  private updatePreSelSpeedMach(preSel: number | undefined) {
    // The timeout is required to create a delay for the current value to be read and the new one to be set
    setTimeout(() => {
      if (preSel) {
        if (preSel > 1) {
          SimVar.SetSimVarValue('L:A32NX_SpeedPreselVal', 'knots', preSel);
          SimVar.SetSimVarValue('L:A32NX_MachPreselVal', 'mach', -1);
        } else {
          SimVar.SetSimVarValue('L:A32NX_SpeedPreselVal', 'knots', -1);
          SimVar.SetSimVarValue('L:A32NX_MachPreselVal', 'mach', preSel);
        }
      } else {
        SimVar.SetSimVarValue('L:A32NX_SpeedPreselVal', 'knots', -1);
        SimVar.SetSimVarValue('L:A32NX_MachPreselVal', 'mach', -1);
      }
    }, 200);
  }

  private checkSpeedLimit() {
    let speedLimit;
    let speedLimitAlt;
    switch (this.flightPhaseManager.phase) {
      case FmgcFlightPhase.Climb:
      case FmgcFlightPhase.Cruise:
        speedLimit = this.climbSpeedLimit;
        speedLimitAlt = this.climbSpeedLimitAlt;
        break;
      case FmgcFlightPhase.Descent:
        speedLimit = this.descentSpeedLimit;
        speedLimitAlt = this.descentSpeedLimitAlt;
        break;
      default:
        // no speed limit in other phases
        this.speedLimitExceeded = false;
        return;
    }

    if (speedLimit === undefined) {
      this.speedLimitExceeded = false;
      return;
    }

    const cas = ADIRS.getCalibratedAirspeed();
    const alt = ADIRS.getBaroCorrectedAltitude();

    if (this.speedLimitExceeded) {
      const resetLimitExceeded =
        !cas.isNormalOperation() ||
        !alt.isNormalOperation() ||
        alt.value > speedLimitAlt ||
        cas.value <= speedLimit + 5;
      if (resetLimitExceeded) {
        this.speedLimitExceeded = false;
        this.removeMessageFromQueue(NXSystemMessages.spdLimExceeded.text);
      }
    } else if (cas.isNormalOperation() && alt.isNormalOperation()) {
      const setLimitExceeded = alt.value < speedLimitAlt - 150 && cas.value > speedLimit + 10;
      if (setLimitExceeded) {
        this.speedLimitExceeded = true;
        this.addMessageToQueue(NXSystemMessages.spdLimExceeded, () => !this.speedLimitExceeded);
      }
    }
  }

  private updateAutopilot() {
    const now = performance.now();
    const dt = now - this._lastUpdateAPTime;
    let apLogicOn = this._apMasterStatus || Simplane.getAutoPilotFlightDirectorActive(1);
    this._lastUpdateAPTime = now;
    if (isFinite(dt)) {
      this.updateAutopilotCooldown -= dt;
    }
    if (SimVar.GetSimVarValue('L:AIRLINER_FMC_FORCE_NEXT_UPDATE', 'number') === 1) {
      SimVar.SetSimVarValue('L:AIRLINER_FMC_FORCE_NEXT_UPDATE', 'number', 0);
      this.updateAutopilotCooldown = -1;
    }

    if (
      this.flightPhaseManager.phase === FmgcFlightPhase.Takeoff &&
      !this.isAllEngineOn() &&
      this.takeoffEngineOutSpeed === undefined
    ) {
      const casWord = ADIRS.getCalibratedAirspeed();
      this.takeoffEngineOutSpeed = casWord.isNormalOperation() ? casWord.value : undefined;
    }

    if (this.updateAutopilotCooldown < 0) {
      this.updatePerfSpeeds();
      this.updateConstraints();
      this.updateManagedSpeed();
      const currentApMasterStatus = SimVar.GetSimVarValue('AUTOPILOT MASTER', 'boolean');
      if (currentApMasterStatus !== this._apMasterStatus) {
        this._apMasterStatus = currentApMasterStatus;
        apLogicOn = this._apMasterStatus || Simplane.getAutoPilotFlightDirectorActive(1);
        this._forceNextAltitudeUpdate = true;
        console.log('Enforce AP in Altitude Lock mode. Cause : AP Master Status has changed.');
        SimVar.SetSimVarValue('L:A320_NEO_FCU_FORCE_IDLE_VS', 'Number', 1);
        if (this._apMasterStatus) {
          if (this.flightPlanService.hasActive && this.flightPlanService.active.legCount === 0) {
            this._onModeSelectedAltitude();
            this._onModeSelectedHeading();
          }
        }
      }
      if (apLogicOn) {
        if (!Simplane.getAutoPilotFLCActive() && !SimVar.GetSimVarValue('AUTOPILOT AIRSPEED HOLD', 'Boolean')) {
          SimVar.SetSimVarValue('K:AP_PANEL_SPEED_HOLD', 'Number', 1);
        }
        if (!SimVar.GetSimVarValue('AUTOPILOT HEADING LOCK', 'Boolean')) {
          if (!SimVar.GetSimVarValue('AUTOPILOT APPROACH HOLD', 'Boolean')) {
            SimVar.SetSimVarValue('K:AP_PANEL_HEADING_HOLD', 'Number', 1);
          }
        }
      }

      if (this.isAltitudeManaged()) {
        const plan = this.flightPlanService.active;

        const prevWaypoint = plan.hasElement(plan.activeLegIndex - 1);
        const nextWaypoint = plan.hasElement(plan.activeLegIndex + 1);

        if (prevWaypoint && nextWaypoint) {
          const activeWpIdx = plan.activeLegIndex;

          if (activeWpIdx !== this.activeWpIdx) {
            this.activeWpIdx = activeWpIdx;
            this.updateConstraints();
          }
          if (this.constraintAlt) {
            Coherent.call('AP_ALT_VAR_SET_ENGLISH', 2, this.constraintAlt, this._forceNextAltitudeUpdate).catch(
              console.error,
            );
            this._forceNextAltitudeUpdate = false;
          } else {
            const altitude = Simplane.getAutoPilotSelectedAltitudeLockValue('feet');
            if (isFinite(altitude)) {
              Coherent.call('AP_ALT_VAR_SET_ENGLISH', 2, altitude, this._forceNextAltitudeUpdate).catch(console.error);
              this._forceNextAltitudeUpdate = false;
            }
          }
        } else {
          const altitude = Simplane.getAutoPilotSelectedAltitudeLockValue('feet');
          if (isFinite(altitude)) {
            SimVar.SetSimVarValue('L:A32NX_FG_ALTITUDE_CONSTRAINT', 'feet', 0);
            Coherent.call('AP_ALT_VAR_SET_ENGLISH', 2, altitude, this._forceNextAltitudeUpdate).catch(console.error);
            this._forceNextAltitudeUpdate = false;
          }
        }
      }

      if (
        Simplane.getAutoPilotAltitudeManaged() &&
        this.flightPlanService.hasActive &&
        SimVar.GetSimVarValue('L:A320_NEO_FCU_STATE', 'number') !== 1
      ) {
        const currentWaypointIndex = this.flightPlanService.active.activeLegIndex;
        if (currentWaypointIndex !== this._lastRequestedFLCModeWaypointIndex) {
          this._lastRequestedFLCModeWaypointIndex = currentWaypointIndex;
          setTimeout(() => {
            if (Simplane.getAutoPilotAltitudeManaged()) {
              this._onModeManagedAltitude();
            }
          }, 1000);
        }
      }

      if (this.flightPhaseManager.phase === FmgcFlightPhase.GoAround && apLogicOn) {
        //depending if on HDR/TRK or NAV mode, select appropriate Alt Mode (WIP)
        //this._onModeManagedAltitude();
        this._onModeSelectedAltitude();
      }
      this.updateAutopilotCooldown = this._apCooldown;
    }
  }

  /**
   * Updates performance speeds such as GD, F, S, Vls and approach speeds
   */
  public updatePerfSpeeds() {
    this.computedVgd = SimVar.GetSimVarValue('L:A32NX_SPEEDS_GD', 'number');
    this.computedVfs = SimVar.GetSimVarValue('L:A32NX_SPEEDS_F', 'number');
    this.computedVss = SimVar.GetSimVarValue('L:A32NX_SPEEDS_S', 'number');
    this.computedVls = SimVar.GetSimVarValue('L:A32NX_SPEEDS_VLS', 'number');

    const plan = this.getFlightPlan(FlightPlanIndex.Active);
    const prediction = this.getFuelPredComputation(FlightPlanIndex.Active);

    let weight = prediction.landingWeight;
    const vnavPrediction = this.guidanceController.vnavDriver.getDestinationPrediction();
    // Actual weight is used during approach phase (FCOM bulletin 46/2), and we also assume during go-around
    // Fallback gross weight set to 64.3T (MZFW), which is replaced by FMGW once input in FMS to avoid function returning undefined results.
    if (this.flightPhaseManager.phase >= FmgcFlightPhase.Approach || !Number.isFinite(weight)) {
      weight = this.getGrossWeight() ?? 64.3;
    } else if (
      Number.isFinite(plan.performanceData.zeroFuelWeight) &&
      Number.isFinite(vnavPrediction?.estimatedFuelOnBoard)
    ) {
      weight =
        plan.performanceData.zeroFuelWeight + Math.max(0, (vnavPrediction.estimatedFuelOnBoard * 0.4535934) / 1000);
    }
    // if pilot has set approach wind in MCDU we use it, otherwise fall back to current measured wind
    if (
      Number.isFinite(plan.performanceData.approachWindMagnitude) &&
      Number.isFinite(plan.performanceData.approachWindDirection)
    ) {
      this.approachSpeeds = new NXSpeedsApp(
        weight,
        plan.performanceData.approachFlapsThreeSelected,
        this._towerHeadwind,
      );
    } else {
      this.approachSpeeds = new NXSpeedsApp(weight, plan.performanceData.approachFlapsThreeSelected);
    }
    this.approachSpeeds.valid = this.flightPhaseManager.phase >= FmgcFlightPhase.Approach || Number.isFinite(weight);
  }

  public updateConstraints() {
    const activeFpIndex = this.flightPlanService.activeLegIndex;
    const constraints = this.managedProfile.get(activeFpIndex);
    const fcuSelAlt = Simplane.getAutoPilotDisplayedAltitudeLockValue('feet');

    let constraintAlt = 0;
    if (constraints) {
      // Altitude constraints are not sent in GA phase. While we cannot engage CLB anyways, ALT counts as a managed mode, so we don't want to show
      // a magenta altitude in ALT due to a constraint
      if (
        this.flightPhaseManager.phase < FmgcFlightPhase.Cruise &&
        isFinite(constraints.climbAltitude) &&
        constraints.climbAltitude < fcuSelAlt
      ) {
        constraintAlt = constraints.climbAltitude;
      }

      if (
        this.flightPhaseManager.phase > FmgcFlightPhase.Cruise &&
        this.flightPhaseManager.phase < FmgcFlightPhase.GoAround &&
        isFinite(constraints.descentAltitude) &&
        constraints.descentAltitude > fcuSelAlt
      ) {
        constraintAlt = constraints.descentAltitude;
      }
    }

    if (constraintAlt !== this.constraintAlt) {
      this.constraintAlt = constraintAlt;
      SimVar.SetSimVarValue('L:A32NX_FG_ALTITUDE_CONSTRAINT', 'feet', this.constraintAlt);
    }
  }

  // TODO/VNAV: Speed constraint
  private getSpeedConstraint() {
    if (!this.navModeEngaged()) {
      return Infinity;
    }

    return this.getNavModeSpeedConstraint();
  }

  public getNavModeSpeedConstraint(): number {
    const activeLegIndex =
      this.guidanceController.activeTransIndex >= 0
        ? this.guidanceController.activeTransIndex
        : this.guidanceController.activeLegIndex;
    const constraints = this.managedProfile.get(activeLegIndex);
    if (constraints) {
      if (
        this.flightPhaseManager.phase < FmgcFlightPhase.Cruise ||
        this.flightPhaseManager.phase === FmgcFlightPhase.GoAround
      ) {
        return constraints.climbSpeed;
      }

      if (
        this.flightPhaseManager.phase > FmgcFlightPhase.Cruise &&
        this.flightPhaseManager.phase < FmgcFlightPhase.GoAround
      ) {
        // FIXME proper decel calc
        if (
          this.guidanceController.activeLegDtg <
          this.calculateDecelDist(
            Math.min(constraints.previousDescentSpeed, this.getManagedDescentSpeed()),
            constraints.descentSpeed,
          )
        ) {
          return constraints.descentSpeed;
        } else {
          return constraints.previousDescentSpeed;
        }
      }
    }

    return Infinity;
  }

  private updateManagedProfile() {
    this.managedProfile.clear();

    const plan = this.flightPlanService.active;

    const destination = plan.destinationAirport;
    const destinationElevation = destination ? destination.location.alt : 0;

    // TODO should we save a constraint already propagated to the current leg?

    // propagate descent speed constraints forward
    let currentSpeedConstraint = Infinity;
    let previousSpeedConstraint = Infinity;
    for (let index = 0; index < Math.min(plan.firstMissedApproachLegIndex, plan.legCount); index++) {
      const leg = plan.elementAt(index);

      if (leg.isDiscontinuity === true) {
        continue;
      }

      if (leg.constraintType === 2 /** DES */) {
        if (leg.speedConstraint) {
          currentSpeedConstraint = Math.min(currentSpeedConstraint, Math.round(leg.speedConstraint.speed));
        }
      }

      this.managedProfile.set(index, {
        descentSpeed: currentSpeedConstraint,
        previousDescentSpeed: previousSpeedConstraint,
        climbSpeed: Infinity,
        previousClimbSpeed: Infinity,
        climbAltitude: Infinity,
        descentAltitude: -Infinity,
      });

      previousSpeedConstraint = currentSpeedConstraint;
    }

    // propagate climb speed constraints backward
    // propagate alt constraints backward
    currentSpeedConstraint = Infinity;
    previousSpeedConstraint = Infinity;
    let currentDesConstraint = -Infinity;
    let currentClbConstraint = Infinity;

    for (let index = Math.min(plan.firstMissedApproachLegIndex, plan.legCount) - 1; index >= 0; index--) {
      const leg = plan.elementAt(index);

      if (leg.isDiscontinuity === true) {
        continue;
      }

      const altConstraint = leg.altitudeConstraint;
      const speedConstraint = leg.speedConstraint;

      if (leg.constraintType === 1 /** CLB */) {
        if (speedConstraint) {
          currentSpeedConstraint = Math.min(currentSpeedConstraint, Math.round(speedConstraint.speed));
        }

        if (altConstraint) {
          switch (altConstraint.altitudeDescriptor) {
            case '@': // at alt 1
            case '-': // at or below alt 1
            case 'B': // between alt 1 and alt 2
              currentClbConstraint = Math.min(currentClbConstraint, Math.round(altConstraint.altitude1));
              break;
            default:
            // not constraining
          }
        }
      } else if (leg.constraintType === 2 /** DES */) {
        if (altConstraint) {
          switch (altConstraint.altitudeDescriptor) {
            case '@': // at alt 1
            case '+': // at or above alt 1
            case 'I': // alt1 is at for FACF, Alt2 is glidelope intercept
            case 'J': // alt1 is at or above for FACF, Alt2 is glideslope intercept
            case 'V': // alt1 is procedure alt for step-down, Alt2 is at alt for vertical path angle
            case 'X': // alt 1 is at, Alt 2 is on the vertical angle
              currentDesConstraint = Math.max(currentDesConstraint, Math.round(altConstraint.altitude1));
              break;
            case 'B': // between alt 1 and alt 2
              currentDesConstraint = Math.max(currentDesConstraint, Math.round(altConstraint.altitude2));
              break;
            default:
            // not constraining
          }
        }
      }

      const profilePoint = this.managedProfile.get(index);
      profilePoint.climbSpeed = currentSpeedConstraint;
      profilePoint.previousClimbSpeed = previousSpeedConstraint;
      profilePoint.climbAltitude = currentClbConstraint;
      profilePoint.descentAltitude = Math.max(destinationElevation, currentDesConstraint);
      previousSpeedConstraint = currentSpeedConstraint;
    }
  }

  private async updateDestinationData() {
    let landingElevation;
    let latitude;
    let longitude;

    const runway = this.flightPlanService.active.destinationRunway;

    if (runway) {
      landingElevation = runway.thresholdLocation.alt;
      latitude = runway.thresholdLocation.lat;
      longitude = runway.thresholdLocation.long;
    } else {
      const airport = this.flightPlanService.active.destinationAirport;

      if (airport) {
        const ele = airport.location.alt;

        landingElevation = isFinite(ele) ? ele : undefined;
        latitude = airport.location.lat;
        longitude = airport.location.long;
      }
    }

    if (this.landingElevation !== landingElevation) {
      this.landingElevation = landingElevation;

      const ssm =
        landingElevation !== undefined
          ? Arinc429SignStatusMatrix.NormalOperation
          : Arinc429SignStatusMatrix.NoComputedData;

      this.arincLandingElevation.setBnrValue(landingElevation ? landingElevation : 0, ssm, 14, 16384, -2048);
    }

    if (this.destinationLatitude !== latitude) {
      this.destinationLatitude = latitude;

      const ssm =
        latitude !== undefined ? Arinc429SignStatusMatrix.NormalOperation : Arinc429SignStatusMatrix.NoComputedData;

      this.arincDestinationLatitude.setBnrValue(latitude ? latitude : 0, ssm, 18, 180, -180);
    }

    if (this.destinationLongitude !== longitude) {
      this.destinationLongitude = longitude;

      const ssm =
        longitude !== undefined ? Arinc429SignStatusMatrix.NormalOperation : Arinc429SignStatusMatrix.NoComputedData;

      this.arincDestinationLongitude.setBnrValue(longitude ? longitude : 0, ssm, 18, 180, -180);
    }
  }

  private updateMinimums() {
    const plan = this.getFlightPlan(FlightPlanIndex.Active);
    const inRange = this.shouldTransmitMinimums();

    const mdaValid = inRange && plan.performanceData.approachBaroMinimum !== null;
    const dhValid = !mdaValid && inRange && typeof plan.performanceData.approachRadioMinimum === 'number';

    const mdaSsm = mdaValid ? Arinc429SignStatusMatrix.NormalOperation : Arinc429SignStatusMatrix.NoComputedData;
    const dhSsm = dhValid ? Arinc429SignStatusMatrix.NormalOperation : Arinc429SignStatusMatrix.NoComputedData;

    this.arincMDA.setBnrValue(mdaValid ? plan.performanceData.approachBaroMinimum : 0, mdaSsm, 17, 131072, 0);
    this.arincDH.setBnrValue(
      dhValid && typeof plan.performanceData.approachRadioMinimum === 'number'
        ? plan.performanceData.approachRadioMinimum
        : 0,
      dhSsm,
      16,
      8192,
      0,
    );
    this.arincEisWord2.setBitValue(29, inRange && plan.performanceData.approachRadioMinimum === 'NO DH');
    // FIXME we need to handle these better
    this.arincEisWord2.setSsm(Arinc429SignStatusMatrix.NormalOperation);
  }

  private shouldTransmitMinimums() {
    const phase = this.flightPhaseManager.phase;
    const distanceToDestination = this.getDistanceToDestination();
    const isCloseToDestination = Number.isFinite(distanceToDestination) ? distanceToDestination < 250 : true;

    return phase > FmgcFlightPhase.Cruise || (phase === FmgcFlightPhase.Cruise && isCloseToDestination);
  }

  private getClbManagedSpeedFromCostIndex() {
    const dCI = ((this.costIndex ? this.costIndex : 0) / 999) ** 2;
    return 290 * (1 - dCI) + 330 * dCI;
  }

  private getCrzManagedSpeedFromCostIndex() {
    const dCI = ((this.costIndex ? this.costIndex : 0) / 999) ** 2;
    return 290 * (1 - dCI) + 310 * dCI;
  }

  private getDesManagedSpeedFromCostIndex() {
    const dCI = (this.costIndex ? this.costIndex : 0) / 999;
    return 288 * (1 - dCI) + 300 * dCI;
  }

  private getAppManagedSpeed() {
    const plan = this.getFlightPlan(FlightPlanIndex.Active);

    switch (SimVar.GetSimVarValue('L:A32NX_FLAPS_HANDLE_INDEX', 'Number')) {
      case 0:
        return this.computedVgd;
      case 1:
        return this.computedVss;
      case 3:
        return plan.performanceData.approachFlapsThreeSelected ? this.getVApp() : this.computedVfs;
      case 4:
        return this.getVApp();
      default:
        return this.computedVfs;
    }
  }

  /* FMS EVENTS */

  public onPowerOn() {
    const gpsDriven = SimVar.GetSimVarValue('GPS DRIVES NAV1', 'Bool');
    if (!gpsDriven) {
      SimVar.SetSimVarValue('K:TOGGLE_GPS_DRIVES_NAV1', 'Bool', 0);
    }

    this._onModeSelectedHeading();
    this._onModeSelectedAltitude();

    SimVar.SetSimVarValue('K:VS_SLOT_INDEX_SET', 'number', 1);
  }

  protected onEvent(_event) {
    if (_event === 'MODE_SELECTED_HEADING') {
      if (Simplane.getAutoPilotHeadingManaged()) {
        if (SimVar.GetSimVarValue('L:A320_FCU_SHOW_SELECTED_HEADING', 'number') === 0) {
          const currentHeading = Simplane.getHeadingMagnetic();

          Coherent.call('HEADING_BUG_SET', 1, currentHeading).catch(console.error);
        }
      }
      this._onModeSelectedHeading();
    }
    if (_event === 'MODE_MANAGED_HEADING') {
      if (this.flightPlanService.active.legCount === 0) {
        return;
      }

      this._onModeManagedHeading();
    }
    if (_event === 'MODE_SELECTED_ALTITUDE') {
      const dist = Number.isFinite(this.getDistanceToDestination()) ? this.getDistanceToDestination() : -1;
      this.flightPhaseManager.handleFcuAltKnobPushPull(dist);
      this._onModeSelectedAltitude();
      this._onStepClimbDescent();
    }
    if (_event === 'MODE_MANAGED_ALTITUDE') {
      const dist = Number.isFinite(this.getDistanceToDestination()) ? this.getDistanceToDestination() : -1;
      this.flightPhaseManager.handleFcuAltKnobPushPull(dist);
      this._onModeManagedAltitude();
      this._onStepClimbDescent();
    }
    if (_event === 'AP_DEC_ALT' || _event === 'AP_INC_ALT') {
      const dist = Number.isFinite(this.getDistanceToDestination()) ? this.getDistanceToDestination() : -1;
      this.flightPhaseManager.handleFcuAltKnobTurn(dist);
      this._onTrySetCruiseFlightLevel();
    }
    if (_event === 'AP_DEC_HEADING' || _event === 'AP_INC_HEADING') {
      if (SimVar.GetSimVarValue('L:A320_FCU_SHOW_SELECTED_HEADING', 'number') === 0) {
        const currentHeading = Simplane.getHeadingMagnetic();
        Coherent.call('HEADING_BUG_SET', 1, currentHeading).catch(console.error);
      }
      SimVar.SetSimVarValue('L:A320_FCU_SHOW_SELECTED_HEADING', 'number', 1);
    }
    if (_event === 'VS') {
      const dist = Number.isFinite(this.getDistanceToDestination()) ? this.getDistanceToDestination() : -1;
      this.flightPhaseManager.handleFcuVSKnob(dist, this._onStepClimbDescent.bind(this));
    }
  }

  private _onModeSelectedHeading() {
    if (SimVar.GetSimVarValue('AUTOPILOT APPROACH HOLD', 'boolean')) {
      return;
    }
    if (!SimVar.GetSimVarValue('AUTOPILOT HEADING LOCK', 'Boolean')) {
      SimVar.SetSimVarValue('K:AP_PANEL_HEADING_HOLD', 'Number', 1);
    }
    SimVar.SetSimVarValue('K:HEADING_SLOT_INDEX_SET', 'number', 1);
  }

  private _onModeManagedHeading() {
    if (SimVar.GetSimVarValue('AUTOPILOT APPROACH HOLD', 'boolean')) {
      return;
    }
    if (!SimVar.GetSimVarValue('AUTOPILOT HEADING LOCK', 'Boolean')) {
      SimVar.SetSimVarValue('K:AP_PANEL_HEADING_HOLD', 'Number', 1);
    }
    SimVar.SetSimVarValue('K:HEADING_SLOT_INDEX_SET', 'number', 2);
    SimVar.SetSimVarValue('L:A320_FCU_SHOW_SELECTED_HEADING', 'number', 0);
  }

  private _onModeSelectedAltitude() {
    if (!Simplane.getAutoPilotGlideslopeHold()) {
      SimVar.SetSimVarValue('L:A320_NEO_FCU_FORCE_IDLE_VS', 'Number', 1);
    }
    SimVar.SetSimVarValue('K:ALTITUDE_SLOT_INDEX_SET', 'number', 1);
    Coherent.call(
      'AP_ALT_VAR_SET_ENGLISH',
      1,
      Simplane.getAutoPilotDisplayedAltitudeLockValue(),
      this._forceNextAltitudeUpdate,
    ).catch(console.error);
  }

  private _onModeManagedAltitude() {
    SimVar.SetSimVarValue('K:ALTITUDE_SLOT_INDEX_SET', 'number', 2);
    Coherent.call(
      'AP_ALT_VAR_SET_ENGLISH',
      1,
      Simplane.getAutoPilotDisplayedAltitudeLockValue(),
      this._forceNextAltitudeUpdate,
    ).catch(console.error);
    Coherent.call(
      'AP_ALT_VAR_SET_ENGLISH',
      2,
      Simplane.getAutoPilotDisplayedAltitudeLockValue(),
      this._forceNextAltitudeUpdate,
    ).catch(console.error);
    if (!Simplane.getAutoPilotGlideslopeHold()) {
      requestAnimationFrame(() => {
        SimVar.SetSimVarValue('L:A320_NEO_FCU_FORCE_IDLE_VS', 'Number', 1);
      });
    }
  }

  private _onStepClimbDescent() {
    if (
      !(
        this.flightPhaseManager.phase === FmgcFlightPhase.Climb ||
        this.flightPhaseManager.phase === FmgcFlightPhase.Cruise
      )
    ) {
      return;
    }

    const _targetFl = Simplane.getAutoPilotDisplayedAltitudeLockValue() / 100;

    if (
      (this.flightPhaseManager.phase === FmgcFlightPhase.Climb && _targetFl > this.cruiseLevel) ||
      (this.flightPhaseManager.phase === FmgcFlightPhase.Cruise && _targetFl !== this.cruiseLevel)
    ) {
      this.deleteOutdatedCruiseSteps(this.cruiseLevel, _targetFl);
      this.addMessageToQueue(NXSystemMessages.newCrzAlt.getModifiedMessage(_targetFl * 100));

      this.cruiseLevel = _targetFl;
    }
  }

  private deleteOutdatedCruiseSteps(oldCruiseLevel, newCruiseLevel) {
    const isClimbVsDescent = newCruiseLevel > oldCruiseLevel;

    const activePlan = this.flightPlanService.active;

    for (let i = activePlan.activeLegIndex; i < activePlan.legCount; i++) {
      const element = activePlan.elementAt(i);

      if (!element || element.isDiscontinuity === true || !element.cruiseStep) {
        continue;
      }

      const stepLevel = Math.round(element.cruiseStep.toAltitude / 100);

      if (
        (isClimbVsDescent && stepLevel >= oldCruiseLevel && stepLevel <= newCruiseLevel) ||
        (!isClimbVsDescent && stepLevel <= oldCruiseLevel && stepLevel >= newCruiseLevel)
      ) {
        element.cruiseStep = undefined; // TODO call a method on FPS so that we sync this (fms-v2)
        this.removeMessageFromQueue(NXSystemMessages.stepAhead.text);
      }
    }
  }

  /***
   * Executed on every alt knob turn, checks whether or not the crz fl can be changed to the newly selected fcu altitude
   * It creates a timeout to simulate real life delay which resets every time the fcu knob alt increases or decreases.
   * @private
   */
  private _onTrySetCruiseFlightLevel() {
    if (
      !(
        this.flightPhaseManager.phase === FmgcFlightPhase.Climb ||
        this.flightPhaseManager.phase === FmgcFlightPhase.Cruise
      )
    ) {
      return;
    }

    const activeVerticalMode = SimVar.GetSimVarValue('L:A32NX_FMA_VERTICAL_MODE', 'enum');

    if (
      (activeVerticalMode >= 11 && activeVerticalMode <= 15) ||
      (activeVerticalMode >= 21 && activeVerticalMode <= 23)
    ) {
      const fcuFl = Simplane.getAutoPilotDisplayedAltitudeLockValue() / 100;

      if (
        (this.flightPhaseManager.phase === FmgcFlightPhase.Climb && fcuFl > this.cruiseLevel) ||
        (this.flightPhaseManager.phase === FmgcFlightPhase.Cruise && fcuFl !== this.cruiseLevel)
      ) {
        if (this.cruiseFlightLevelTimeOut) {
          clearTimeout(this.cruiseFlightLevelTimeOut);
          this.cruiseFlightLevelTimeOut = undefined;
        }

        this.cruiseFlightLevelTimeOut = setTimeout(() => {
          if (
            fcuFl === Simplane.getAutoPilotDisplayedAltitudeLockValue() / 100 &&
            ((this.flightPhaseManager.phase === FmgcFlightPhase.Climb && fcuFl > this.cruiseLevel) ||
              (this.flightPhaseManager.phase === FmgcFlightPhase.Cruise && fcuFl !== this.cruiseLevel))
          ) {
            this.addMessageToQueue(NXSystemMessages.newCrzAlt.getModifiedMessage(fcuFl * 100));
            this.cruiseLevel = fcuFl;

            if (this.page.Current === this.page.ProgressPage) {
              CDUProgressPage.ShowPage(this.mcdu);
            }
          }
        }, 3000);
      }
    }
  }

  /* END OF FMS EVENTS */
  /* FMS CHECK ROUTINE */

  private checkDestData() {
    const plan = this.getFlightPlan(FlightPlanIndex.Active);

    this.addMessageToQueue(NXSystemMessages.enterDestData, () => {
      return (
        Number.isFinite(plan.performanceData.approachQnh) &&
        Number.isFinite(plan.performanceData.approachTemperature) &&
        Number.isFinite(plan.performanceData.approachWindDirection) &&
        Number.isFinite(plan.performanceData.approachWindMagnitude)
      );
    });
  }

  private checkGWParams() {
    const fmGW = SimVar.GetSimVarValue('L:A32NX_FM_GROSS_WEIGHT', 'Number');
    const eng1state = SimVar.GetSimVarValue('L:A32NX_ENGINE_STATE:1', 'Number');
    const eng2state = SimVar.GetSimVarValue('L:A32NX_ENGINE_STATE:2', 'Number');
    const gs = SimVar.GetSimVarValue('GPS GROUND SPEED', 'knots');
    const actualGrossWeight = SimVar.GetSimVarValue('TOTAL WEIGHT', 'Kilograms') / 1000; //TO-DO Source to be replaced with FAC-GW
    const gwMismatch = Math.abs(fmGW - actualGrossWeight) > 7 ? true : false;

    if (eng1state == 2 || eng2state == 2) {
      if (this._gwInitDisplayed < 1 && this.flightPhaseManager.phase < FmgcFlightPhase.Takeoff) {
        this._initMessageSettable = true;
      }
    }
    //INITIALIZE WEIGHT/CG
    if (this.isAnEngineOn() && fmGW === 0 && this._initMessageSettable) {
      this.addMessageToQueue(NXSystemMessages.initializeWeightOrCg);
      this._gwInitDisplayed++;
      this._initMessageSettable = false;
    }

    //CHECK WEIGHT
    //TO-DO Ground Speed used for redundancy and to simulate delay (~10s) for FAC parameters to be calculated, remove once FAC is available.
    if (!this.isOnGround() && gwMismatch && this._checkWeightSettable && gs > 180) {
      this.addMessageToQueue(NXSystemMessages.checkWeight);
      this._checkWeightSettable = false;
    } else if (!gwMismatch) {
      this.removeMessageFromQueue(NXSystemMessages.checkWeight.text);
      this._checkWeightSettable = true;
    }
  }

  /* END OF FMS CHECK ROUTINE */
  /* MCDU GET/SET METHODS */

  public setCruiseFlightLevelAndTemperature(input: string, forPlan: FlightPlanIndex): boolean {
    if (input === Keypad.clrValue) {
      this.setCruiseLevel(null, forPlan);
      this.currFlightPlanService.setPerformanceData('cruiseTemperature', null, forPlan);
      return true;
    }
    const flString = input.split('/')[0].replace('FL', '');
    const tempString = input.split('/')[1];
    const onlyTemp = flString.length === 0;

    if (!!flString && !onlyTemp && this.trySetCruiseFl(parseFloat(flString), forPlan)) {
      if (forPlan === FlightPlanIndex.Active) {
        if (
          SimVar.GetSimVarValue('L:A32NX_CRZ_ALT_SET_INITIAL', 'bool') === 1 &&
          SimVar.GetSimVarValue('L:A32NX_GOAROUND_PASSED', 'bool') === 1
        ) {
          SimVar.SetSimVarValue('L:A32NX_NEW_CRZ_ALT', 'number', this.cruiseLevel);
        } else {
          SimVar.SetSimVarValue('L:A32NX_CRZ_ALT_SET_INITIAL', 'bool', 1);
        }
      }

      if (!tempString) {
        return true;
      }
    }

    if (tempString) {
      let temp = parseInt(tempString);

      if (isFinite(temp) && this.getFlightPlan(forPlan).performanceData.cruiseFlightLevel) {
        if (!tempString.startsWith('+') && !tempString.startsWith('-')) {
          temp = -temp;
        }
        if (temp > -270 && temp < 100) {
          this.currFlightPlanService.setPerformanceData('cruiseTemperature', temp, forPlan);
          return true;
        } else {
          this.setScratchpadMessage(NXSystemMessages.entryOutOfRange);
          return false;
        }
      } else {
        this.setScratchpadMessage(NXSystemMessages.notAllowed);
        return false;
      }
    }

    this.setScratchpadMessage(NXSystemMessages.formatError);
    return false;
  }

  public tryUpdateCostIndex(costIndex: string, forPlan: FlightPlanIndex): boolean {
    const value = parseInt(costIndex);
    if (isFinite(value)) {
      if (value >= 0) {
        if (value < 1000) {
          this.flightPlanService.setPerformanceData('costIndex', value, forPlan);
          this.updateManagedSpeeds();
          return true;
        } else {
          this.setScratchpadMessage(NXSystemMessages.entryOutOfRange);
          return false;
        }
      }
    }
    this.setScratchpadMessage(NXSystemMessages.notAllowed);
    return false;
  }

  /**
   * Any tropopause altitude up to 60,000 ft is able to be entered
   * @param {string} tropo Format: NNNN or NNNNN Leading 0’s must be included. Entry is rounded to the nearest 10 ft
   * @param {number} forPlan the flight plan index to set tropopause for
   * @return {boolean} Whether tropopause could be set or not
   */
  public tryUpdateTropo(tropo: string, forPlan: number): boolean {
    const plan = this.getFlightPlan(forPlan);

    if (tropo === Keypad.clrValue) {
      if (plan.performanceData.tropopause) {
        this.currFlightPlanService.setPerformanceData('pilotTropopause', null, forPlan);
        return true;
      }
      this.setScratchpadMessage(NXSystemMessages.notAllowed);
      return false;
    }

    if (!tropo.match(/^(?=(\D*\d){4,5}\D*$)/g)) {
      this.setScratchpadMessage(NXSystemMessages.formatError);
      return false;
    }

    const value = parseInt(tropo);

    if (isFinite(value) && value >= 0 && value <= 60000) {
      this.currFlightPlanService.setPerformanceData('pilotTropopause', Math.round(value / 10) * 10, forPlan);
      return true;
    }

    this.setScratchpadMessage(NXSystemMessages.entryOutOfRange);
    return false;
  }

  private resetCoroute() {
    this.coRoute.routeNumber = undefined;
    this.coRoute.routes = [];
  }

  /** MCDU Init page method for FROM/TO, NOT for programmatic use */
  public tryUpdateFromTo(fromTo: string, forPlan: number, callback = EmptyCallback.Boolean) {
    if (fromTo === Keypad.clrValue) {
      this.setScratchpadMessage(NXSystemMessages.notAllowed);
      return callback(false);
    }

    const match = fromTo.match(/^([A-Z]{4})\/([A-Z]{4})$/);

    if (match === null) {
      this.setScratchpadMessage(NXSystemMessages.formatError);
      return callback(false);
    }

    const [, from, to] = match;

    // TODO differentiate for sec
    this.resetCoroute();

    this.setFromTo(from, to, forPlan)
      .then(() => {
        // TODO differentiate for sec
        this.getCoRouteList()
          .then(() => callback(true))
          .catch(console.log);
      })
      .catch((e) => {
        if (e instanceof McduMessage) {
          this.setScratchpadMessage(e);
        } else {
          console.warn(e);
        }
        callback(false);
      });
  }

  /**
   * Programmatic method to set from/to
   * @param {string} from 4-letter icao code for origin airport
   * @param {string} to 4-letter icao code for destination airport
   * @param {number} forPlan the flight plan index to set from/to for
   * @throws NXSystemMessage on error (you are responsible for pushing to the scratchpad if appropriate)
   */
  private async setFromTo(from: string, to: string, forPlan: number) {
    let airportFrom, airportTo;
    try {
      airportFrom = await this.navigationDatabaseService.activeDatabase.searchAirport(from);
      airportTo = await this.navigationDatabaseService.activeDatabase.searchAirport(to);

      if (!airportFrom || !airportTo) {
        throw NXSystemMessages.notInDatabase;
      }
    } catch (e) {
      console.log(e);
      throw NXSystemMessages.notInDatabase;
    }

    this.atsu.resetAtisAutoUpdate();

    return this.flightPlanService.newCityPair(from, to, undefined, forPlan).then(() => {
      this.setGroundTempFromOrigin(forPlan);
    });
  }

  // only used by trySetRouteAlternateFuel
  private isAltFuelInRange(fuel: number) {
    return 0 < fuel && fuel <= 80;
  }

  public async trySetRouteAlternateFuel(altFuel: string, forPlan: FlightPlanIndex): Promise<boolean> {
    const plan = this.getFlightPlan(forPlan);

    if (altFuel === Keypad.clrValue) {
      this.flightPlanService.setPerformanceData('pilotAlternateFuel', null, forPlan);
      return true;
    }

    if (!plan?.alternateDestinationAirport) {
      this.setScratchpadMessage(NXSystemMessages.notAllowed);
      return false;
    }

    const value = NXUnits.userToKg(parseFloat(altFuel));
    if (Number.isFinite(value)) {
      if (this.isAltFuelInRange(value)) {
        this.flightPlanService.setPerformanceData('pilotAlternateFuel', value, forPlan);
        return true;
      } else {
        this.setScratchpadMessage(NXSystemMessages.entryOutOfRange);
        return false;
      }
    }
    this.setScratchpadMessage(NXSystemMessages.formatError);
    return false;
  }

  public async trySetMinDestFob(fuel: string, forPlan: FlightPlanIndex): Promise<boolean> {
    if (fuel === Keypad.clrValue) {
      this.flightPlanService.setPerformanceData('pilotMinimumDestinationFuelOnBoard', null, forPlan);
      return true;
    }
    if (!this.representsDecimalNumber(fuel)) {
      this.setScratchpadMessage(NXSystemMessages.formatError);
      return false;
    }

    const predictions = this.getFuelPredComputation(forPlan);

    const value = NXUnits.userToKg(parseFloat(fuel));
    if (Number.isFinite(value)) {
      if (this.isMinDestFobInRange(value)) {
        if (value < predictions.finalHoldingFuel + predictions.alternateFuel) {
          this.addMessageToQueue(NXSystemMessages.checkMinDestFob);
        }
        this.flightPlanService.setPerformanceData('pilotMinimumDestinationFuelOnBoard', value, forPlan);
        return true;
      } else {
        this.setScratchpadMessage(NXSystemMessages.entryOutOfRange);
        return false;
      }
    }
    this.setScratchpadMessage(NXSystemMessages.formatError);
    return false;
  }

  public async tryUpdateAltDestination(altDestIdent: string, forPlan: FlightPlanIndex): Promise<boolean> {
    if (!altDestIdent || altDestIdent === 'NONE' || altDestIdent === Keypad.clrValue) {
      this.atsu.resetAtisAutoUpdate();
      this.flightPlanService.setAlternate(undefined, forPlan);

      return true;
    }

    const airportAltDest = await this.navigationDatabaseService.activeDatabase.searchAirport(altDestIdent);
    if (airportAltDest) {
      this.atsu.resetAtisAutoUpdate();
      await this.flightPlanService.setAlternate(altDestIdent, forPlan);

      return true;
    }

    this.setScratchpadMessage(NXSystemMessages.notInDatabase);
    return false;
  }

  //-----------------------------------------------------------------------------------
  // TODO:FPM REWRITE: Start of functions to refactor
  //-----------------------------------------------------------------------------------

  // FIXME remove A32NX_FM_LS_COURSE
  private async updateIlsCourse() {
    let course = -1;
    const mmr = this.navigation.getNavaidTuner().getMmrRadioTuningStatus(1);
    if (mmr.course !== null) {
      course = mmr.course;
    } else if (mmr.frequency !== null && SimVar.GetSimVarValue('L:A32NX_RADIO_RECEIVER_LOC_IS_VALID', 'number') === 1) {
      course = SimVar.GetSimVarValue('NAV LOCALIZER:3', 'degrees');
    }

    return SimVar.SetSimVarValue('L:A32NX_FM_LS_COURSE', 'number', course);
  }

  public async updateFlightNo(
    flightNo: string,
    forPlan: FlightPlanIndex,
    callback = EmptyCallback.Boolean,
  ): Promise<void> {
    if (flightNo.length > 7) {
      this.setScratchpadMessage(NXSystemMessages.formatError);
      return callback(false);
    }

<<<<<<< HEAD
    await this.flightPlanService.setFlightNumber(flightNo, forPlan);

    if (forPlan === FlightPlanIndex.Active) {
      await SimVar.SetSimVarValue('ATC FLIGHT NUMBER', 'string', flightNo, 'FMC');

      // FIXME move ATSU code to ATSU
      const code = await this.atsu.connectToNetworks(flightNo);
      if (code !== AtsuStatusCodes.Ok) {
        this.addNewAtsuMessage(code);
      }
=======
    this.flightNumber = flightNo;

    this.arincFlightNumber1.setIso5Value(this.flightNumber.substring(0, 2), Arinc429SignStatusMatrix.NormalOperation);
    this.arincFlightNumber2.setIso5Value(this.flightNumber.substring(2, 4), Arinc429SignStatusMatrix.NormalOperation);
    this.arincFlightNumber3.setIso5Value(this.flightNumber.substring(4, 6), Arinc429SignStatusMatrix.NormalOperation);
    this.arincFlightNumber4.setIso5Value(this.flightNumber.substring(6, 7), Arinc429SignStatusMatrix.NormalOperation);

    // Send to the sim for third party stuff.
    SimVar.SetSimVarValue('ATC FLIGHT NUMBER', 'string', flightNo, 'FMC');

    // FIXME move ATSU code to ATSU, and use the ARINC word above
    const code = await this.atsu.connectToNetworks(flightNo);
    if (code !== AtsuStatusCodes.Ok) {
      this.addNewAtsuMessage(code);
>>>>>>> 037af0bb
    }

    return callback(true);
  }

  public async updateCoRoute(coRouteNum, callback = EmptyCallback.Boolean) {
    try {
      if (coRouteNum.length > 2 && coRouteNum !== Keypad.clrValue) {
        if (coRouteNum.length < 10) {
          if (coRouteNum === 'NONE') {
            this.resetCoroute();
          } else {
            const { success, data } = await CompanyRoute.getCoRoute(coRouteNum);
            if (success) {
              this.coRoute['originIcao'] = data.origin.icao_code;
              this.coRoute['destinationIcao'] = data.destination.icao_code;
              this.coRoute['route'] = data.general.route;
              if (data.alternate) {
                this.coRoute['alternateIcao'] = data.alternate.icao_code;
              }
              this.coRoute['navlog'] = data.navlog.fix;

              // FIXME this whole thing is a mess. Create proper functions to create a CoRoute from whatever CompanyRoute.getCoRoute returns
              // and untangle uplinks from route loading (to cater for database routes).
              // TODO sec?
              await CoRouteUplinkAdapter.uplinkFlightPlanFromCoRoute(
                this,
                FlightPlanIndex.Active,
                this.flightPlanService,
                this.coRoute as any,
              );
              await this.flightPlanService.uplinkInsert();
              this.setGroundTempFromOrigin(FlightPlanIndex.Active);

              this.coRoute['routeNumber'] = coRouteNum;
            } else {
              this.setScratchpadMessage(NXSystemMessages.notInDatabase);
            }
          }
          return callback(true);
        }
      }
      this.setScratchpadMessage(NXSystemMessages.notAllowed);
      return callback(false);
    } catch (error) {
      console.error(`Error retrieving coroute from SimBridge ${error}`);
      this.setScratchpadMessage(NXFictionalMessages.unknownDownlinkErr);
      return callback(false);
    }
  }

  // FIXME bad name for something with no return value!
  public async getCoRouteList(): Promise<void> {
    try {
      const origin = this.flightPlanService.active.originAirport.ident;
      const dest = this.flightPlanService.active.destinationAirport.ident;
      const { success, data } = await CompanyRoute.getRouteList(origin, dest);

      if (success) {
        data.forEach((route) => {
          this.coRoute.routes.push({
            originIcao: route.origin.icao_code,
            destinationIcao: route.destination.icao_code,
            alternateIcao: route.alternate ? route.alternate.icao_code : undefined,
            route: route.general.route,
            navlog: route.navlog.fix,
            routeName: route.name,
          });
        });
      } else {
        this.setScratchpadMessage(NXSystemMessages.notInDatabase);
      }
    } catch (error) {
      console.info(`Error retrieving coroute list ${error}`);
    }
  }

  public onUplinkInProgress() {
    this.setScratchpadMessage(NXSystemMessages.uplinkInsertInProg);
  }

  public onUplinkDone(forPlan: FlightPlanIndex) {
    this.removeMessageFromQueue(NXSystemMessages.uplinkInsertInProg.text);
    this.addMessageToQueue(
      forPlan === FlightPlanIndex.Active ? NXSystemMessages.aocActFplnUplink : NXSystemMessages.aocSecFplnUplink,
    );
  }

  public deduplicateFacilities<T extends DatabaseItem<any>>(items: T[]): Promise<T | undefined> {
    if (items.length === 0) {
      return undefined;
    }
    if (items.length === 1) {
      return Promise.resolve(items[0]);
    }

    return new Promise((resolve) => {
      A320_Neo_CDU_SelectWptPage.ShowPage(this.mcdu, items, resolve);
    });
  }

  /**
   * Shows a scratchpad message based on the FMS error thrown
   * @param type
   */
  public showFmsErrorMessage(type: FmsErrorType) {
    switch (type) {
      case FmsErrorType.NotInDatabase:
        this.setScratchpadMessage(NXSystemMessages.notInDatabase);
        break;
      case FmsErrorType.NotYetImplemented:
        this.setScratchpadMessage(NXFictionalMessages.notYetImplemented);
        break;
      case FmsErrorType.FormatError:
        this.setScratchpadMessage(NXSystemMessages.formatError);
        break;
      case FmsErrorType.EntryOutOfRange:
        this.setScratchpadMessage(NXSystemMessages.entryOutOfRange);
        break;
      case FmsErrorType.ListOf99InUse:
        this.setScratchpadMessage(NXSystemMessages.listOf99InUse);
        break;
      case FmsErrorType.AwyWptMismatch:
        this.setScratchpadMessage(NXSystemMessages.awyWptMismatch);
        break;
    }
  }

  public createNewWaypoint(ident: string): Promise<Waypoint | undefined> {
    return new Promise<Waypoint>((resolve, reject) => {
      CDUNewWaypoint.ShowPage(
        this.mcdu,
        (waypoint) => {
          if (waypoint) {
            resolve(waypoint.waypoint);
          } else {
            reject();
          }
        },
        { ident },
      );
    });
  }

  public createLatLonWaypoint(coordinates, stored, ident = undefined) {
    return this.dataManager.createLatLonWaypoint(coordinates, stored, ident);
  }

  public createPlaceBearingPlaceBearingWaypoint(place1, bearing1, place2, bearing2, stored, ident = undefined) {
    return this.dataManager.createPlaceBearingPlaceBearingWaypoint(place1, bearing1, place2, bearing2, stored, ident);
  }

  public createPlaceBearingDistWaypoint(place, bearing, distance, stored, ident = undefined) {
    return this.dataManager.createPlaceBearingDistWaypoint(place, bearing, distance, stored, ident);
  }

  public getStoredWaypointsByIdent(ident) {
    return this.dataManager.getStoredWaypointsByIdent(ident);
  }

  //-----------------------------------------------------------------------------------
  // TODO:FPM REWRITE: Start of functions to refactor
  //-----------------------------------------------------------------------------------

  private _getOrSelectWaypoints(
    getter: (ident: string) => Promise<(Fix | IlsNavaid)[]>,
    ident: string,
    callback: (fix: Fix | IlsNavaid) => void,
  ) {
    getter(ident).then((waypoints) => {
      if (waypoints.length === 0) {
        return callback(undefined);
      }
      if (waypoints.length === 1) {
        return callback(waypoints[0]);
      }
      A320_Neo_CDU_SelectWptPage.ShowPage(this.mcdu, waypoints, callback);
    });
  }

  public getOrSelectILSsByIdent(ident: string, callback: (navaid: IlsNavaid) => void): void {
    this._getOrSelectWaypoints(this.navigationDatabase.searchIls.bind(this.navigationDatabase), ident, callback);
  }

  public getOrSelectVORsByIdent(ident: string, callback: (navaid: VhfNavaid) => void): void {
    this._getOrSelectWaypoints(this.navigationDatabase.searchVor.bind(this.navigationDatabase), ident, callback);
  }

  public getOrSelectNDBsByIdent(ident: string, callback: (navaid: NdbNavaid) => void): void {
    this._getOrSelectWaypoints(this.navigationDatabase.searchNdb.bind(this.navigationDatabase), ident, callback);
  }

  public getOrSelectNavaidsByIdent(
    ident: string,
    callback: (navaid: EnrouteNdbNavaid | TerminalNdbNavaid | VhfNavaid) => void,
  ): void {
    this._getOrSelectWaypoints(this.navigationDatabase.searchAllNavaid.bind(this.navigationDatabase), ident, callback);
  }

  /**
   * This function only finds waypoints, not navaids. Some fixes may exist as a VOR and a waypoint in the database, this will only return the waypoint.
   * Use @see WaypointEntryUtils.getOrCreateWaypoint instead if you don't want that
   */
  public getOrSelectWaypointByIdent(ident: string, callback: (fix: Fix) => void): void {
    this._getOrSelectWaypoints(this.navigationDatabase.searchWaypoint.bind(this.navigationDatabase), ident, callback);
  }

  public insertWaypoint(
    newWaypointTo,
    fpIndex,
    forAlternate,
    index,
    before = false,
    callback = EmptyCallback.Boolean,
    bypassTmpy = false,
  ) {
    if (newWaypointTo === '' || newWaypointTo === Keypad.clrValue) {
      return callback(false);
    }
    try {
      WaypointEntryUtils.getOrCreateWaypoint(this, newWaypointTo, true)
        .then(
          /**
           * @param {Waypoint} waypoint
           */
          (waypoint) => {
            if (!waypoint) {
              return callback(false);
            }
            if (bypassTmpy) {
              if (fpIndex === FlightPlanIndex.Active && this.flightPlanService.hasTemporary) {
                this.setScratchpadMessage(NXSystemMessages.notAllowed);
                return callback(false);
              }

              if (before) {
                this.flightPlanService
                  .insertWaypointBefore(index, waypoint, fpIndex, forAlternate)
                  .then(() => callback(true));
              } else {
                this.flightPlanService.nextWaypoint(index, waypoint, fpIndex, forAlternate).then(() => callback(true));
              }
            } else {
              if (before) {
                this.flightPlanService
                  .insertWaypointBefore(index, waypoint, fpIndex, forAlternate)
                  .then(() => callback(true));
              } else {
                this.flightPlanService.nextWaypoint(index, waypoint, fpIndex, forAlternate).then(() => callback(true));
              }
            }
          },
        )
        .catch((err) => {
          if (err instanceof FmsError && err.type !== undefined) {
            this.showFmsErrorMessage(err.type);
          } else if (err instanceof McduMessage) {
            this.setScratchpadMessage(err);
          } else if (err) {
            console.error(err);
          }
          return callback(false);
        });
    } catch (err) {
      if (err.type !== undefined) {
        this.showFmsErrorMessage(err.type);
      } else if (err instanceof McduMessage) {
        this.setScratchpadMessage(err);
      } else {
        console.error(err);
      }
      return callback(false);
    }
  }

  public toggleWaypointOverfly(index, fpIndex, forAlternate, callback = EmptyCallback.Void) {
    if (this.flightPlanService.hasTemporary) {
      this.setScratchpadMessage(NXSystemMessages.notAllowed);
      return callback();
    }

    this.flightPlanService.toggleOverfly(index, fpIndex, forAlternate);
    callback();
  }

  public eraseTemporaryFlightPlan(callback = EmptyCallback.Void) {
    if (this.flightPlanService.hasTemporary) {
      this.flightPlanService.temporaryDelete();

      SimVar.SetSimVarValue('L:FMC_FLIGHT_PLAN_IS_TEMPORARY', 'number', 0);
      SimVar.SetSimVarValue('L:MAP_SHOW_TEMPORARY_FLIGHT_PLAN', 'number', 0);
      callback();
    } else {
      callback();
    }
  }

  public insertTemporaryFlightPlan(callback = EmptyCallback.Void) {
    if (this.flightPlanService.hasTemporary) {
      const oldCostIndex = this.costIndex;
      const oldDestination = this.currFlightPlanService.active.destinationAirport
        ? this.currFlightPlanService.active.destinationAirport.ident
        : undefined;
      const oldCruiseLevel = this.cruiseLevel;
      this.flightPlanService.temporaryInsert();
      this.checkCostIndex(oldCostIndex);
      // FIXME I don't know if it is actually possible to insert TMPY with no FROM/TO, but we should not crash here, so check this for now
      if (oldDestination !== undefined) {
        this.checkDestination(oldDestination);
      }
      this.checkCruiseLevel(oldCruiseLevel);

      SimVar.SetSimVarValue('L:FMC_FLIGHT_PLAN_IS_TEMPORARY', 'number', 0);
      SimVar.SetSimVarValue('L:MAP_SHOW_TEMPORARY_FLIGHT_PLAN', 'number', 0);

      this.guidanceController.vnavDriver.invalidateFlightPlanProfile();
      callback();
    }
  }

  private checkCostIndex(oldCostIndex) {
    if (this.costIndex !== oldCostIndex) {
      this.setScratchpadMessage(NXSystemMessages.usingCostIndex.getModifiedMessage(this.costIndex.toFixed(0)));
    }
  }

  private checkDestination(oldDestination) {
    const newDestination = this.currFlightPlanService.active.destinationAirport.ident;

    // Enabling alternate or new DEST should sequence out of the GO AROUND phase
    if (newDestination !== oldDestination) {
      this.flightPhaseManager.handleNewDestinationAirportEntered();
    }
  }

  private checkCruiseLevel(oldCruiseLevel) {
    const newLevel = this.cruiseLevel;
    // Keep simvar in sync for the flight phase manager
    if (newLevel !== oldCruiseLevel) {
      SimVar.SetSimVarValue(
        'L:A32NX_AIRLINER_CRUISE_ALTITUDE',
        'number',
        Number.isFinite(newLevel * 100) ? newLevel * 100 : 0,
      );
    }
  }

  //-----------------------------------------------------------------------------------
  // TODO:FPM REWRITE: End of functions to refactor
  //-----------------------------------------------------------------------------------

  private vSpeedsValid() {
    return (
      (!!this.v1Speed && !!this.vRSpeed ? this.v1Speed <= this.vRSpeed : true) &&
      (!!this.vRSpeed && !!this.v2Speed ? this.vRSpeed <= this.v2Speed : true) &&
      (!!this.v1Speed && !!this.v2Speed ? this.v1Speed <= this.v2Speed : true)
    );
  }

  /**
   * Gets the departure runway elevation in feet, if available.
   * @returns departure runway elevation in feet, or null if not available.
   */
  public getDepartureElevation() {
    const activePlan = this.flightPlanService.active;

    let departureElevation = null;
    if (activePlan.originRunway) {
      departureElevation = activePlan.originRunway.thresholdLocation.alt;
    } else if (activePlan.originAirport) {
      departureElevation = activePlan.originAirport.location.alt;
    }

    return departureElevation;
  }

  /**
   * Gets the gross weight, if available.
   * Prior to engine start this is based on ZFW + Fuel entries,
   * after engine start ZFW entry + FQI FoB.
   * @returns {number | null} gross weight in tons or null if not available.
   */
  public getGrossWeight() {
    const fob = this.getFOB(FlightPlanIndex.Active);

    if (this.zeroFuelWeight === null || fob === undefined) {
      return null;
    }

    return this.zeroFuelWeight + fob;
  }

  private getToSpeedsTooLow() {
    const grossWeight = this.getGrossWeight();
    const plan = this.getFlightPlan(FlightPlanIndex.Active);

    if (plan.performanceData.takeoffFlaps === null || grossWeight === null) {
      return false;
    }

    const departureElevation = this.getDepartureElevation();

    const zp =
      departureElevation !== null
        ? this.getPressureAltAtElevation(departureElevation, this.getBaroCorrection1())
        : this.getPressureAlt();
    if (zp === null) {
      return false;
    }

    const taxiFuel = plan.performanceData.taxiFuel ?? undefined;
    const tow = grossWeight - (this.isAnEngineOn() || taxiFuel === undefined ? 0 : taxiFuel);

    return (
      (this.v1Speed == null ? Infinity : this.v1Speed) < Math.trunc(NXSpeedsUtils.getVmcg(zp)) ||
      (this.vRSpeed == null ? Infinity : this.vRSpeed) < Math.trunc(1.05 * NXSpeedsUtils.getVmca(zp)) ||
      (this.v2Speed == null ? Infinity : this.v2Speed) < Math.trunc(1.1 * NXSpeedsUtils.getVmca(zp)) ||
      (isFinite(tow) &&
        (this.v2Speed == null ? Infinity : this.v2Speed) <
          Math.trunc(1.13 * NXSpeedsUtils.getVs1g(tow, plan.performanceData.takeoffFlaps, true)))
    );
  }

  private toSpeedsChecks() {
    const toSpeedsNotInserted = !this.v1Speed || !this.vRSpeed || !this.v2Speed;
    if (toSpeedsNotInserted !== this.toSpeedsNotInserted) {
      this.toSpeedsNotInserted = toSpeedsNotInserted;
    }

    const toSpeedsTooLow = this.getToSpeedsTooLow();
    if (toSpeedsTooLow !== this.toSpeedsTooLow) {
      this.toSpeedsTooLow = toSpeedsTooLow;
      if (toSpeedsTooLow) {
        this.addMessageToQueue(NXSystemMessages.toSpeedTooLow, () => !this.getToSpeedsTooLow());
      }
    }

    const vSpeedDisagree = !this.vSpeedsValid();
    if (vSpeedDisagree !== this.vSpeedDisagree) {
      this.vSpeedDisagree = vSpeedDisagree;
      if (vSpeedDisagree) {
        this.addMessageToQueue(NXSystemMessages.vToDisagree, this.vSpeedsValid.bind(this));
      }
    }

    this.arincDiscreteWord3.setBitValue(16, vSpeedDisagree);
    this.arincDiscreteWord3.setBitValue(17, toSpeedsTooLow);
    this.arincDiscreteWord3.setBitValue(18, toSpeedsNotInserted);
    this.arincDiscreteWord3.setSsm(Arinc429SignStatusMatrix.NormalOperation);
  }

  private get v1Speed() {
    return this.flightPlanService.active.performanceData.v1;
  }

  public setV1Speed(speed: number | null, forPlan: FlightPlanIndex) {
    this.flightPlanService.setPerformanceData('v1', speed, forPlan);
    SimVar.SetSimVarValue('L:AIRLINER_V1_SPEED', 'knots', speed ? speed : NaN);
  }

  private get vRSpeed() {
    return this.flightPlanService.active.performanceData.vr;
  }

  public setVrSpeed(speed: number, forPlan: FlightPlanIndex) {
    this.flightPlanService.setPerformanceData('vr', speed, forPlan);
    SimVar.SetSimVarValue('L:AIRLINER_VR_SPEED', 'knots', speed ? speed : NaN);
  }

  private get v2Speed() {
    return this.flightPlanService.active.performanceData.v2;
  }

  public setV2Speed(speed: number, forPlan: FlightPlanIndex) {
    this.flightPlanService.setPerformanceData('v2', speed, forPlan);
    SimVar.SetSimVarValue('L:AIRLINER_V2_SPEED', 'knots', speed ? speed : NaN);
  }

  public trySetV1Speed(s: string, forPlan: FlightPlanIndex): boolean {
    if (s === Keypad.clrValue) {
      this.setScratchpadMessage(NXSystemMessages.notAllowed);
      return false;
    }
    const v = parseInt(s);
    if (!isFinite(v) || !/^\d{2,3}$/.test(s)) {
      this.setScratchpadMessage(NXSystemMessages.formatError);
      return false;
    }
    if (v < 90 || v > 350) {
      this.setScratchpadMessage(NXSystemMessages.entryOutOfRange);
      return false;
    }
    this.removeMessageFromQueue(NXSystemMessages.checkToData.text);

    if (forPlan === FlightPlanIndex.Active) {
      this.unconfirmedV1Speed = undefined;
    }

    this.setV1Speed(v, forPlan);
    return true;
  }

  public trySetVRSpeed(s: string, forPlan: FlightPlanIndex): boolean {
    if (s === Keypad.clrValue) {
      this.setScratchpadMessage(NXSystemMessages.notAllowed);
      return false;
    }
    const v = parseInt(s);
    if (!isFinite(v) || !/^\d{2,3}$/.test(s)) {
      this.setScratchpadMessage(NXSystemMessages.formatError);
      return false;
    }
    if (v < 90 || v > 350) {
      this.setScratchpadMessage(NXSystemMessages.entryOutOfRange);
      return false;
    }
    this.removeMessageFromQueue(NXSystemMessages.checkToData.text);

    if (forPlan === FlightPlanIndex.Active) {
      this.unconfirmedVRSpeed = undefined;
    }

    this.setVrSpeed(v, forPlan);
    return true;
  }

  public trySetV2Speed(s: string, forPlan: FlightPlanIndex): boolean {
    if (s === Keypad.clrValue) {
      this.setScratchpadMessage(NXSystemMessages.notAllowed);
      return false;
    }
    const v = parseInt(s);
    if (!isFinite(v) || !/^\d{2,3}$/.test(s)) {
      this.setScratchpadMessage(NXSystemMessages.formatError);
      return false;
    }
    if (v < 90 || v > 350) {
      this.setScratchpadMessage(NXSystemMessages.entryOutOfRange);
      return false;
    }
    this.removeMessageFromQueue(NXSystemMessages.checkToData.text);

    if (forPlan === FlightPlanIndex.Active) {
      this.unconfirmedV2Speed = undefined;
    }

    this.setV2Speed(v, forPlan);
    return true;
  }

  public trySetTakeOffTransAltitude(s: string, forPlan: FlightPlanIndex): boolean {
    if (s === Keypad.clrValue) {
      this.flightPlanService.setPerformanceData('pilotTransitionAltitude', null, forPlan);
      this.updateTransitionAltitudeLevel();
      return true;
    }

    let value = parseInt(s);
    if (!isFinite(value) || !/^\d{4,5}$/.test(s)) {
      this.setScratchpadMessage(NXSystemMessages.formatError);
      return false;
    }

    value = Math.round(value / 10) * 10;
    if (value < 1000 || value > 45000) {
      this.setScratchpadMessage(NXSystemMessages.entryOutOfRange);
      return false;
    }

    this.flightPlanService.setPerformanceData('pilotTransitionAltitude', value, forPlan);
    this.updateTransitionAltitudeLevel();
    return true;
  }

  public async trySetThrustReductionAccelerationAltitude(s: string, forPlan: FlightPlanIndex): Promise<boolean> {
    const plan = this.getFlightPlan(forPlan);

    if (this.flightPhaseManager.phase >= FmgcFlightPhase.Takeoff || !plan.originAirport) {
      this.setScratchpadMessage(NXSystemMessages.notAllowed);
      return false;
    }

    if (s === Keypad.clrValue) {
      const hasDefaultThrRed = plan.performanceData.defaultThrustReductionAltitude !== null;
      const hasDefaultAcc = plan.performanceData.defaultAccelerationAltitude !== null;

      if (hasDefaultThrRed && hasDefaultAcc) {
        plan.setPerformanceData('pilotThrustReductionAltitude', null);
        plan.setPerformanceData('pilotAccelerationAltitude', null);
        return true;
      }

      this.setScratchpadMessage(NXSystemMessages.notAllowed);
      return false;
    }

    const match = s.match(/^(([0-9]{4,5})\/?)?(\/([0-9]{4,5}))?$/);
    if (match === null || (match[2] === undefined && match[4] === undefined) || s.split('/').length > 2) {
      this.setScratchpadMessage(NXSystemMessages.formatError);
      return false;
    }

    const thrRed = match[2] !== undefined ? MathUtils.round(parseInt(match[2]), 10) : null;
    const accAlt = match[4] !== undefined ? MathUtils.round(parseInt(match[4]), 10) : null;

    const origin = plan.originAirport;

    let elevation = 0;
    if (origin) {
      elevation = origin.location.alt;
    }

    const minimumAltitude = elevation + 400;

    const newThrRed = thrRed !== null ? thrRed : plan.performanceData.thrustReductionAltitude;
    const newAccAlt = accAlt !== null ? accAlt : plan.performanceData.accelerationAltitude;

    if (
      (thrRed !== null && (thrRed < minimumAltitude || thrRed > 45000)) ||
      (accAlt !== null && (accAlt < minimumAltitude || accAlt > 45000)) ||
      (newThrRed !== null && newAccAlt !== null && thrRed > accAlt)
    ) {
      this.setScratchpadMessage(NXSystemMessages.entryOutOfRange);
      return false;
    }

    if (thrRed !== null) {
      plan.setPerformanceData('pilotThrustReductionAltitude', thrRed);
    }

    if (accAlt !== null) {
      plan.setPerformanceData('pilotAccelerationAltitude', accAlt);
    }

    return true;
  }

  public async trySetEngineOutAcceleration(s: string, forPlan: FlightPlanIndex): Promise<boolean> {
    const plan = this.getFlightPlan(forPlan);

    if (this.flightPhaseManager.phase >= FmgcFlightPhase.Takeoff || !plan.originAirport) {
      this.setScratchpadMessage(NXSystemMessages.notAllowed);
      return false;
    }

    if (s === Keypad.clrValue) {
      const hasDefaultEngineOutAcc = plan.performanceData.defaultEngineOutAccelerationAltitude !== null;

      if (hasDefaultEngineOutAcc) {
        plan.setPerformanceData('pilotEngineOutAccelerationAltitude', null);
        return true;
      }

      this.setScratchpadMessage(NXSystemMessages.notAllowed);
      return false;
    }

    const match = s.match(/^([0-9]{4,5})$/);
    if (match === null) {
      this.setScratchpadMessage(NXSystemMessages.formatError);
      return false;
    }

    const accAlt = parseInt(match[1]);

    const origin = plan.originAirport;
    const elevation = origin.location.alt !== undefined ? origin.location.alt : 0;
    const minimumAltitude = elevation + 400;

    if (accAlt < minimumAltitude || accAlt > 45000) {
      this.setScratchpadMessage(NXSystemMessages.entryOutOfRange);
      return false;
    }

    plan.setPerformanceData('pilotEngineOutAccelerationAltitude', accAlt);

    return true;
  }

  public async trySetThrustReductionAccelerationAltitudeGoaround(
    s: string,
    forPlan: FlightPlanIndex,
  ): Promise<boolean> {
    const plan = this.getFlightPlan(forPlan);

    if (this.flightPhaseManager.phase >= FmgcFlightPhase.GoAround || !plan.destinationAirport) {
      this.setScratchpadMessage(NXSystemMessages.notAllowed);
      return false;
    }

    if (s === Keypad.clrValue) {
      const hasDefaultMissedThrRed = plan.performanceData.defaultMissedThrustReductionAltitude !== null;
      const hasDefaultMissedAcc = plan.performanceData.defaultMissedAccelerationAltitude !== null;

      if (hasDefaultMissedThrRed && hasDefaultMissedAcc) {
        plan.setPerformanceData('pilotMissedThrustReductionAltitude', null);
        plan.setPerformanceData('pilotMissedAccelerationAltitude', null);
        return true;
      }

      this.setScratchpadMessage(NXSystemMessages.notAllowed);
      return false;
    }

    const match = s.match(/^(([0-9]{4,5})\/?)?(\/([0-9]{4,5}))?$/);
    if (match === null || (match[2] === undefined && match[4] === undefined) || s.split('/').length > 2) {
      this.setScratchpadMessage(NXSystemMessages.formatError);
      return false;
    }

    const thrRed = match[2] !== undefined ? MathUtils.round(parseInt(match[2]), 10) : null;
    const accAlt = match[4] !== undefined ? MathUtils.round(parseInt(match[4]), 10) : null;

    const destination = plan.destinationAirport;
    const elevation = destination.location.alt !== undefined ? destination.location.alt : 0;
    const minimumAltitude = elevation + 400;

    const newThrRed = thrRed !== null ? thrRed : plan.performanceData.missedThrustReductionAltitude;
    const newAccAlt = accAlt !== null ? accAlt : plan.performanceData.missedAccelerationAltitude;

    if (
      (thrRed !== null && (thrRed < minimumAltitude || thrRed > 45000)) ||
      (accAlt !== null && (accAlt < minimumAltitude || accAlt > 45000)) ||
      (newThrRed !== null && newAccAlt !== null && thrRed > accAlt)
    ) {
      this.setScratchpadMessage(NXSystemMessages.entryOutOfRange);
      return false;
    }

    if (thrRed !== null) {
      plan.setPerformanceData('pilotMissedThrustReductionAltitude', thrRed);
    }

    if (accAlt !== null) {
      plan.setPerformanceData('pilotMissedAccelerationAltitude', accAlt);
    }

    return true;
  }

  public async trySetEngineOutAccelerationAltitudeGoaround(s: string, forPlan: FlightPlanIndex): Promise<boolean> {
    const plan = this.getFlightPlan(forPlan);

    if (this.flightPhaseManager.phase >= FmgcFlightPhase.GoAround || !plan.destinationAirport) {
      this.setScratchpadMessage(NXSystemMessages.notAllowed);
      return false;
    }

    if (s === Keypad.clrValue) {
      const hasDefaultMissedEOAcc = plan.performanceData.defaultMissedEngineOutAccelerationAltitude !== null;

      if (hasDefaultMissedEOAcc) {
        plan.setPerformanceData('pilotMissedEngineOutAccelerationAltitude', null);
        return true;
      }

      this.setScratchpadMessage(NXSystemMessages.notAllowed);
      return false;
    }

    const match = s.match(/^([0-9]{4,5})$/);
    if (match === null) {
      this.setScratchpadMessage(NXSystemMessages.formatError);
      return false;
    }

    const accAlt = parseInt(match[1]);

    const destination = plan.destinationAirport;
    const elevation = destination.location.alt !== undefined ? destination.location.alt : 0;
    const minimumAltitude = elevation + 400;

    if (accAlt < minimumAltitude || accAlt > 45000) {
      this.setScratchpadMessage(NXSystemMessages.entryOutOfRange);
      return false;
    }

    plan.setPerformanceData('pilotMissedEngineOutAccelerationAltitude', accAlt);

    return true;
  }

  public thrustReductionAccelerationChecks() {
    const activePlan = this.flightPlanService.active;

    if (activePlan.reconcileAccelerationWithConstraints()) {
      this.addMessageToQueue(
        NXSystemMessages.newAccAlt.getModifiedMessage(activePlan.performanceData.accelerationAltitude.toFixed(0)),
      );
    }

    if (activePlan.reconcileThrustReductionWithConstraints()) {
      this.addMessageToQueue(
        NXSystemMessages.newThrRedAlt.getModifiedMessage(activePlan.performanceData.thrustReductionAltitude.toFixed(0)),
      );
    }
  }

  private updateThrustReductionAcceleration() {
    const activePerformanceData = this.flightPlanService.active.performanceData;

    this.arincThrustReductionAltitude.setBnrValue(
      activePerformanceData.thrustReductionAltitude !== null ? activePerformanceData.thrustReductionAltitude : 0,
      activePerformanceData.thrustReductionAltitude !== null
        ? Arinc429SignStatusMatrix.NormalOperation
        : Arinc429SignStatusMatrix.NoComputedData,
      17,
      131072,
      0,
    );
    this.arincAccelerationAltitude.setBnrValue(
      activePerformanceData.accelerationAltitude !== null ? activePerformanceData.accelerationAltitude : 0,
      activePerformanceData.accelerationAltitude !== null
        ? Arinc429SignStatusMatrix.NormalOperation
        : Arinc429SignStatusMatrix.NoComputedData,
      17,
      131072,
      0,
    );
    this.arincEoAccelerationAltitude.setBnrValue(
      activePerformanceData.engineOutAccelerationAltitude !== null
        ? activePerformanceData.engineOutAccelerationAltitude
        : 0,
      activePerformanceData.engineOutAccelerationAltitude !== null
        ? Arinc429SignStatusMatrix.NormalOperation
        : Arinc429SignStatusMatrix.NoComputedData,
      17,
      131072,
      0,
    );

    this.arincMissedThrustReductionAltitude.setBnrValue(
      activePerformanceData.missedThrustReductionAltitude !== null
        ? activePerformanceData.missedThrustReductionAltitude
        : 0,
      activePerformanceData.missedThrustReductionAltitude !== null
        ? Arinc429SignStatusMatrix.NormalOperation
        : Arinc429SignStatusMatrix.NoComputedData,
      17,
      131072,
      0,
    );
    this.arincMissedAccelerationAltitude.setBnrValue(
      activePerformanceData.missedAccelerationAltitude !== null ? activePerformanceData.missedAccelerationAltitude : 0,
      activePerformanceData.missedAccelerationAltitude !== null
        ? Arinc429SignStatusMatrix.NormalOperation
        : Arinc429SignStatusMatrix.NoComputedData,
      17,
      131072,
      0,
    );
    this.arincMissedEoAccelerationAltitude.setBnrValue(
      activePerformanceData.missedEngineOutAccelerationAltitude !== null
        ? activePerformanceData.missedEngineOutAccelerationAltitude
        : 0,
      activePerformanceData.missedEngineOutAccelerationAltitude !== null
        ? Arinc429SignStatusMatrix.NormalOperation
        : Arinc429SignStatusMatrix.NoComputedData,
      17,
      131072,
      0,
    );
  }

  private updateTransitionAltitudeLevel() {
    const originTransitionAltitude = this.getOriginTransitionAltitude();
    this.arincTransitionAltitude.setBnrValue(
      originTransitionAltitude !== null ? originTransitionAltitude : 0,
      originTransitionAltitude !== null
        ? Arinc429SignStatusMatrix.NormalOperation
        : Arinc429SignStatusMatrix.NoComputedData,
      17,
      131072,
      0,
    );

    const destinationTansitionLevel = this.getDestinationTransitionLevel();
    this.arincTransitionLevel.setBnrValue(
      destinationTansitionLevel !== null ? destinationTansitionLevel : 0,
      destinationTansitionLevel !== null
        ? Arinc429SignStatusMatrix.NormalOperation
        : Arinc429SignStatusMatrix.NoComputedData,
      9,
      512,
      0,
    );
  }

  public setPerfTOFlexTemp(s: string, forPlan: FlightPlanIndex): boolean {
    if (s === Keypad.clrValue) {
      this.flightPlanService.setPerformanceData('flexTakeoffTemperature', null, forPlan);
      // In future we probably want a better way of checking this, as 0 is
      // in the valid flex temperature range (-99 to 99).
      SimVar.SetSimVarValue('L:A32NX_AIRLINER_TO_FLEX_TEMP', 'Number', 0);
      return true;
    }
    let value = parseInt(s);
    if (!isFinite(value) || !/^[+-]?\d{1,2}$/.test(s)) {
      this.setScratchpadMessage(NXSystemMessages.formatError);
      return false;
    }
    if (value < -99 || value > 99) {
      this.setScratchpadMessage(NXSystemMessages.entryOutOfRange);
      return false;
    }
    // As the sim uses 0 as a sentinel value to detect that no flex
    // temperature is set, we'll just use 0.1 as the actual value for flex 0
    // and make sure we never display it with decimals.
    if (value === 0) {
      value = 0.1;
    }
    this.flightPlanService.setPerformanceData('flexTakeoffTemperature', value, forPlan);
    SimVar.SetSimVarValue('L:A32NX_AIRLINER_TO_FLEX_TEMP', 'Number', value);
    return true;
  }

  /**
   * Attempts to predict required block fuel for trip
   */
  public tryFuelPlanning(forPlan: FlightPlanIndex): boolean {
    if (this.isFuelPlanningInProgress(forPlan)) {
      this.flightPlanService.setPerformanceData('blockFuel', this.getUnconfirmedBlockFuel(forPlan), forPlan);
      this.setUnconfirmedBlockFuel(null, forPlan);

      return true;
    }

    if (forPlan === FlightPlanIndex.Active) {
      this.activeFuelPlanningPhase = FuelPlanningPhases.IN_PROGRESS;
    } else if (forPlan === FlightPlanIndex.FirstSecondary) {
      this.secFuelPlanningPhase = FuelPlanningPhases.IN_PROGRESS;
    }

    const plan = this.getFlightPlan(forPlan);
    const predictions = this.runFuelPredComputation(forPlan);

    const blockFuel =
      predictions.tripFuel +
      predictions.minimumDestinationFuel +
      plan.performanceData.taxiFuel +
      predictions.routeReserveFuel;

    this.setUnconfirmedBlockFuel(blockFuel, forPlan);

    return true;
  }

  public trySetTaxiFuelWeight(s: string, forPlan: FlightPlanIndex): boolean {
    if (s === Keypad.clrValue) {
      this.currFlightPlanService.setPerformanceData('pilotTaxiFuel', null, forPlan);
      return true;
    }
    if (!this.representsDecimalNumber(s)) {
      this.setScratchpadMessage(NXSystemMessages.formatError);
      return false;
    }
    const value = NXUnits.userToKg(parseFloat(s));
    if (isFinite(value)) {
      if (this.isTaxiFuelInRange(value)) {
        this.currFlightPlanService.setPerformanceData('pilotTaxiFuel', value, forPlan);
        return true;
      } else {
        this.setScratchpadMessage(NXSystemMessages.entryOutOfRange);
        return false;
      }
    }
    this.setScratchpadMessage(NXSystemMessages.notAllowed);
    return false;
  }

  /**
   * This method is used to set initial Final Time for when INIT B is making predictions
   * @param {String} s - containing time value
   * @returns {boolean}
   */
  public trySetRouteFinalTime(s: string, forPlan: FlightPlanIndex): boolean {
    if (s) {
      if (s === Keypad.clrValue) {
        this.flightPlanService.setPerformanceData('pilotFinalHoldingTime', null, forPlan);
        this.flightPlanService.setPerformanceData('pilotFinalHoldingFuel', null, forPlan);

        return true;
      }
      // Time entry must start with '/'
      if (s.startsWith('/')) {
        const rteFinalTime = s.slice(1);

        if (!/^\d{1,4}$/.test(rteFinalTime)) {
          this.setScratchpadMessage(NXSystemMessages.formatError);
          return false;
        }

        if (this.isFinalTimeInRange(rteFinalTime)) {
          const routeFinalTimeMinutes = FmsFormatters.hhmmToMinutes(rteFinalTime.padStart(4, '0'));

          this.flightPlanService.setPerformanceData('pilotFinalHoldingTime', routeFinalTimeMinutes, forPlan);
          this.flightPlanService.setPerformanceData('pilotFinalHoldingFuel', null, forPlan);

          return true;
        } else {
          this.setScratchpadMessage(NXSystemMessages.entryOutOfRange);
          return false;
        }
      }
    }
    this.setScratchpadMessage(NXSystemMessages.notAllowed);
    return false;
  }

  public trySetRouteFinalFuel(s: string, forPlan: FlightPlanIndex): boolean {
    if (s === Keypad.clrValue) {
      this.flightPlanService.setPerformanceData('pilotFinalHoldingTime', null, forPlan);
      this.flightPlanService.setPerformanceData('pilotFinalHoldingFuel', null, forPlan);

      return true;
    }
    if (s) {
      // Time entry must start with '/'
      if (s.startsWith('/')) {
        return this.trySetRouteFinalTime(s, forPlan);
      } else {
        // If not time, try to parse as weight
        // Weight can be entered with optional trailing slash, if so remove it before parsing the value
        const enteredValue = s.endsWith('/') ? s.slice(0, -1) : s;

        if (!this.representsDecimalNumber(enteredValue)) {
          this.setScratchpadMessage(NXSystemMessages.formatError);
          return false;
        }

        const rteFinalWeight = NXUnits.userToKg(parseFloat(enteredValue));

        if (this.isFinalFuelInRange(rteFinalWeight)) {
          this.flightPlanService.setPerformanceData('pilotFinalHoldingFuel', rteFinalWeight, forPlan);
          this.flightPlanService.setPerformanceData('pilotFinalHoldingTime', null, forPlan);

          return true;
        } else {
          this.setScratchpadMessage(NXSystemMessages.entryOutOfRange);
          return false;
        }
      }
    }
    this.setScratchpadMessage(NXSystemMessages.notAllowed);
    return false;
  }

  public trySetRouteReservedPercent(s: string, forPlan: FlightPlanIndex): boolean {
    if (!this.isFlying()) {
      if (s) {
        if (s === Keypad.clrValue) {
          this.flightPlanService.setPerformanceData('pilotRouteReserveFuel', null, forPlan);
          this.flightPlanService.setPerformanceData('pilotRouteReserveFuelPercentage', null, forPlan);

          return true;
        }
        // Percentage entry must start with '/'
        if (s.startsWith('/')) {
          const enteredValue = s.slice(1);

          if (!this.representsDecimalNumber(enteredValue)) {
            this.setScratchpadMessage(NXSystemMessages.formatError);
            return false;
          }

          const rteRsvPercent = parseFloat(enteredValue);

          if (!this.isRteRsvPercentInRange(rteRsvPercent)) {
            this.setScratchpadMessage(NXSystemMessages.entryOutOfRange);
            return false;
          }

          if (isFinite(rteRsvPercent)) {
            this.flightPlanService.setPerformanceData('pilotRouteReserveFuel', null, forPlan);
            this.flightPlanService.setPerformanceData('pilotRouteReserveFuelPercentage', rteRsvPercent, forPlan);

            return true;
          }
        }
      }
    }
    this.setScratchpadMessage(NXSystemMessages.notAllowed);
    return false;
  }

  /**
   * Checks input and passes to trySetCruiseFl()
   * @param input Altitude or FL
   * @returns input passed checks
   */
  public trySetCruiseFlCheckInput(input: string, forPlan: FlightPlanIndex): boolean {
    if (input === Keypad.clrValue) {
      this.setScratchpadMessage(NXSystemMessages.notAllowed);
      return false;
    }
    const flString = input.replace('FL', '');
    if (!flString) {
      this.setScratchpadMessage(NXSystemMessages.notAllowed);
      return false;
    }
    return this.trySetCruiseFl(parseFloat(flString), forPlan);
  }

  /**
   * Sets new Cruise FL if all conditions good
   * @param fl {number} Altitude or FL
   * @param forPlan {number} Flight plan index to set Cruise FL for
   * @returns {boolean} input passed checks
   */
  private trySetCruiseFl(fl: number, forPlan: number): boolean {
    if (!isFinite(fl)) {
      this.setScratchpadMessage(NXSystemMessages.notAllowed);
      return false;
    }
    if (fl >= 1000) {
      fl = Math.floor(fl / 100);
    }
    if (fl > this.maxCruiseFL) {
      this.setScratchpadMessage(NXSystemMessages.entryOutOfRange);
      return false;
    }

    const phase = this.flightPhaseManager.phase;
    const selFl = Math.floor(Math.max(0, Simplane.getAutoPilotDisplayedAltitudeLockValue('feet')) / 100);

    // TODO check if it's correct to skip this logic for SEC
    if (
      forPlan === FlightPlanIndex.Active &&
      fl < selFl &&
      (phase === FmgcFlightPhase.Climb || phase === FmgcFlightPhase.Approach || phase === FmgcFlightPhase.GoAround)
    ) {
      this.setScratchpadMessage(NXSystemMessages.entryOutOfRange);
      return false;
    }

    if (fl <= 0 || fl > this.maxCruiseFL) {
      this.setScratchpadMessage(NXSystemMessages.entryOutOfRange);
      return false;
    }

    this.setCruiseLevel(fl, forPlan);
    this.onUpdateCruiseLevel(fl, forPlan);

    return true;
  }

  private onUpdateCruiseLevel(newCruiseLevel: number, forPlan: number) {
    this.currFlightPlanService.setPerformanceData('cruiseTemperature', null, forPlan);

    if (forPlan === FlightPlanIndex.Active) {
      this.updateConstraints();

      this.flightPhaseManager.handleNewCruiseAltitudeEntered(newCruiseLevel);
    }
  }

  public getCruiseAltitude(): number {
    return this.cruiseLevel * 100;
  }

  public trySetRouteReservedFuel(s: string, forPlan: FlightPlanIndex): boolean {
    if (!this.isFlying()) {
      if (s) {
        if (s === Keypad.clrValue) {
          this.flightPlanService.setPerformanceData('pilotRouteReserveFuel', null, forPlan);
          this.flightPlanService.setPerformanceData('pilotRouteReserveFuelPercentage', null, forPlan);

          return true;
        }
        // Percentage entry must start with '/'
        if (s.startsWith('/')) {
          return this.trySetRouteReservedPercent(s, forPlan);
        } else {
          // If not percentage, try to parse as weight
          // Weight can be entered with optional trailing slash, if so remove it before parsing the value
          const enteredValue = s.endsWith('/') ? s.slice(0, -1) : s;

          if (!this.representsDecimalNumber(enteredValue)) {
            this.setScratchpadMessage(NXSystemMessages.formatError);
            return false;
          }

          const rteRsvWeight = NXUnits.userToKg(parseFloat(enteredValue));

          if (!this.isRteRsvFuelInRange(rteRsvWeight)) {
            this.setScratchpadMessage(NXSystemMessages.entryOutOfRange);
            return false;
          }

          if (isFinite(rteRsvWeight)) {
            this.flightPlanService.setPerformanceData('pilotRouteReserveFuel', rteRsvWeight, forPlan);
            this.flightPlanService.setPerformanceData('pilotRouteReserveFuelPercentage', null, forPlan);

            return true;
          }
        }
      }
    }
    this.setScratchpadMessage(NXSystemMessages.notAllowed);
    return false;
  }

  public trySetZeroFuelWeightZFWCG(s: string, forPlan: FlightPlanIndex): boolean {
    const plan = this.getFlightPlan(forPlan);

    if (s) {
      if (s.includes('/')) {
        const sSplit = s.split('/');
        const zfw = NXUnits.userToKg(parseFloat(sSplit[0]));
        const zfwcg = parseFloat(sSplit[1]);
        if (isFinite(zfw) && isFinite(zfwcg)) {
          if (this.isZFWInRange(zfw) && this.isZFWCGInRange(zfwcg)) {
            this.currFlightPlanService.setPerformanceData('zeroFuelWeight', zfw, forPlan);
            this.currFlightPlanService.setPerformanceData('zeroFuelWeightCenterOfGravity', zfwcg, forPlan);
            return true;
          }
          this.setScratchpadMessage(NXSystemMessages.entryOutOfRange);
          return false;
        }
        if (plan.performanceData.zeroFuelWeight === null) {
          this.setScratchpadMessage(NXSystemMessages.notAllowed);
          return false;
        }
        if (this.isZFWInRange(zfw)) {
          this.flightPlanService.setPerformanceData('zeroFuelWeight', zfw, forPlan);
          return true;
        }
        if (this.isZFWCGInRange(zfwcg)) {
          this.flightPlanService.setPerformanceData('zeroFuelWeightCenterOfGravity', zfwcg, forPlan);
          return true;
        }
        this.setScratchpadMessage(NXSystemMessages.entryOutOfRange);
        return false;
      }
      if (plan.performanceData.zeroFuelWeight === null) {
        this.setScratchpadMessage(NXSystemMessages.notAllowed);
        return false;
      }
      const zfw = NXUnits.userToKg(parseFloat(s));
      if (this.isZFWInRange(zfw)) {
        this.flightPlanService.setPerformanceData('zeroFuelWeight', zfw, forPlan);

        return true;
      }
      this.setScratchpadMessage(NXSystemMessages.entryOutOfRange);
      return false;
    }
    this.setScratchpadMessage(NXSystemMessages.formatError);
    return false;
  }

  /**
   *
   * @returns {number} Returns estimated fuel on board when arriving at the destination
   */
  public getDestEFOB() {
    const plan = this.getFlightPlan(FlightPlanIndex.Active);
    const predictions = this.getFuelPredComputation(FlightPlanIndex.Active);

    return predictions.landingWeight - plan.performanceData.zeroFuelWeight;
  }

  public trySetBlockFuel(s: string, forPlan: FlightPlanIndex): boolean {
    if (s === Keypad.clrValue) {
      this.flightPlanService.setPerformanceData('blockFuel', null, forPlan);

      this.setUnconfirmedBlockFuel(null, forPlan);

      return true;
    }
    const value = NXUnits.userToKg(parseFloat(s));
    if (isFinite(value) && this.isBlockFuelInRange(value)) {
      if (this.isBlockFuelInRange(value)) {
        this.flightPlanService.setPerformanceData('blockFuel', value, forPlan);
        return true;
      } else {
        this.setScratchpadMessage(NXSystemMessages.entryOutOfRange);
        return false;
      }
    }
    this.setScratchpadMessage(NXSystemMessages.notAllowed);
    return false;
  }

  public trySetAverageWind(s: string, forPlan: FlightPlanIndex): boolean {
    const validDelims = ['TL', 'T', '+', 'HD', 'H', '-'];
    const matchedIndex = validDelims.findIndex((element) => s.startsWith(element));
    const digits = matchedIndex >= 0 ? s.replace(validDelims[matchedIndex], '') : s;
    const isNum = /^\d+$/.test(digits);
    if (!isNum) {
      this.setScratchpadMessage(NXSystemMessages.formatError);
      return false;
    }
    const wind = parseInt(digits);
    if (wind > 250) {
      this.setScratchpadMessage(NXSystemMessages.entryOutOfRange);
      return false;
    }

    this.flightPlanService.setPerformanceData('pilotTripWind', matchedIndex <= 2 ? wind : -wind, forPlan);
    return true;
  }

  public trySetPreSelectedClimbSpeed(s: string, forPlan: FlightPlanIndex): boolean {
    const isNextPhase = this.flightPhaseManager.phase === FmgcFlightPhase.Takeoff;
    if (s === Keypad.clrValue) {
      this.flightPlanService.setPerformanceData('preselectedClimbSpeed', null, forPlan);
      if (isNextPhase) {
        this.updatePreSelSpeedMach(undefined);
      }
      return true;
    }

    const SPD_REGEX = /\d{1,3}/;
    if (s.match(SPD_REGEX) === null) {
      this.setScratchpadMessage(NXSystemMessages.formatError);
      return false;
    }

    const spd = parseInt(s);
    if (!Number.isFinite(spd)) {
      this.setScratchpadMessage(NXSystemMessages.formatError);
      return false;
    }

    if (spd < 100 || spd > 350) {
      this.setScratchpadMessage(NXSystemMessages.entryOutOfRange);
      return false;
    }

    this.flightPlanService.setPerformanceData('preselectedClimbSpeed', spd, forPlan);
    if (isNextPhase) {
      this.updatePreSelSpeedMach(spd);
    }

    return true;
  }

  public trySetPreSelectedCruiseSpeed(s: string, forPlan: FlightPlanIndex): boolean {
    const isNextPhase = this.flightPhaseManager.phase === FmgcFlightPhase.Climb;
    if (s === Keypad.clrValue) {
      this.flightPlanService.setPerformanceData('preselectedCruiseSpeed', null, forPlan);
      if (isNextPhase) {
        this.updatePreSelSpeedMach(undefined);
      }
      return true;
    }

    const MACH_OR_SPD_REGEX = /^(\.\d{1,2}|\d{1,3})$/;
    if (s.match(MACH_OR_SPD_REGEX) === null) {
      this.setScratchpadMessage(NXSystemMessages.formatError);
      return false;
    }

    const v = parseFloat(s);
    if (!Number.isFinite(v)) {
      this.setScratchpadMessage(NXSystemMessages.formatError);
      return false;
    }

    if (v < 1) {
      const mach = Math.round(v * 100) / 100;
      if (mach < 0.15 || mach > 0.82) {
        this.setScratchpadMessage(NXSystemMessages.entryOutOfRange);
        return false;
      }

      this.flightPlanService.setPerformanceData('preselectedCruiseSpeed', mach, forPlan);
    } else {
      const spd = Math.round(v);
      if (spd < 100 || spd > 350) {
        this.setScratchpadMessage(NXSystemMessages.entryOutOfRange);
        return false;
      }

      this.flightPlanService.setPerformanceData('preselectedCruiseSpeed', spd, forPlan);
    }

    if (isNextPhase && forPlan === FlightPlanIndex.Active) {
      const plan = this.getFlightPlan(FlightPlanIndex.Active);
      this.updatePreSelSpeedMach(plan.performanceData.preselectedCruiseSpeed ?? undefined);
    }

    return true;
  }

  public setPerfApprQNH(s: string, forPlan: FlightPlanIndex): boolean {
    if (s === Keypad.clrValue) {
      const dest = this.flightPlanService.active.destinationAirport;
      const distanceToDestination = Number.isFinite(this.getDistanceToDestination())
        ? this.getDistanceToDestination()
        : -1;

      if (forPlan === FlightPlanIndex.Active && dest && distanceToDestination < 180) {
        this.setScratchpadMessage(NXSystemMessages.notAllowed);
        return false;
      } else {
        this.flightPlanService.setPerformanceData('approachQnh', null, forPlan);
        return true;
      }
    }

    const value = parseFloat(s);
    const HPA_REGEX = /^[01]?[0-9]{3}$/;
    const INHG_REGEX = /^([23][0-9]|[0-9]{2}\.)[0-9]{2}$/;

    if (HPA_REGEX.test(s)) {
      if (value >= 745 && value <= 1050) {
        this.flightPlanService.setPerformanceData('approachQnh', value, forPlan);
        SimVar.SetSimVarValue('L:A32NX_DESTINATION_QNH', 'Millibar', value);
        return true;
      } else {
        this.setScratchpadMessage(NXSystemMessages.entryOutOfRange);
        return false;
      }
    } else if (INHG_REGEX.test(s)) {
      if (value >= 2200 && value <= 3100) {
        this.flightPlanService.setPerformanceData('approachQnh', value / 100, forPlan);
        SimVar.SetSimVarValue('L:A32NX_DESTINATION_QNH', 'Millibar', (value / 100) * 33.8639);
        return true;
      } else if (value >= 22.0 && value <= 31.0) {
        this.flightPlanService.setPerformanceData('approachQnh', value, forPlan);
        SimVar.SetSimVarValue('L:A32NX_DESTINATION_QNH', 'Millibar', value * 33.8639);
        return true;
      } else {
        this.setScratchpadMessage(NXSystemMessages.entryOutOfRange);
        return false;
      }
    }
    this.setScratchpadMessage(NXSystemMessages.formatError);
    return false;
  }

  public setPerfApprTemp(s: string, forPlan: FlightPlanIndex): boolean {
    if (s === Keypad.clrValue) {
      const dest = this.flightPlanService.active.destinationAirport;
      const distanceToDestination = Number.isFinite(this.getDistanceToDestination())
        ? this.getDistanceToDestination()
        : -1;

      if (forPlan === FlightPlanIndex.Active && dest && distanceToDestination < 180) {
        this.setScratchpadMessage(NXSystemMessages.notAllowed);
        return false;
      } else {
        this.flightPlanService.setPerformanceData('approachTemperature', null, forPlan);
        return true;
      }
    }

    if (!/^[+-]?\d{1,2}$/.test(s)) {
      this.setScratchpadMessage(NXSystemMessages.formatError);
      return false;
    }
    this.flightPlanService.setPerformanceData('approachTemperature', parseInt(s), forPlan);
    return true;
  }

  public setPerfApprWind(s: string, forPlan: FlightPlanIndex): boolean {
    if (s === Keypad.clrValue) {
      this.flightPlanService.setPerformanceData('approachWindDirection', null, forPlan);
      this.flightPlanService.setPerformanceData('approachWindMagnitude', null, forPlan);

      return true;
    }

    // both must be entered
    if (!/^\d{1,3}\/\d{1,3}$/.test(s)) {
      this.setScratchpadMessage(NXSystemMessages.formatError);
      return false;
    }
    const [dir, mag] = s.split('/').map((v) => parseInt(v));
    if (dir > 360 || mag > 500) {
      this.setScratchpadMessage(NXSystemMessages.entryOutOfRange);
      return false;
    }
    this.flightPlanService.setPerformanceData('approachWindDirection', dir % 360, forPlan); // 360 is displayed as 0
    this.flightPlanService.setPerformanceData('approachWindMagnitude', mag, forPlan);
    return true;
  }

  public setPerfApprTransAlt(s: string, forPlan: FlightPlanIndex): boolean {
    if (s === Keypad.clrValue) {
      this.flightPlanService.setPerformanceData('pilotTransitionLevel', null, forPlan);
      this.updateTransitionAltitudeLevel();
      return true;
    }

    if (!/^\d{4,5}$/.test(s)) {
      this.setScratchpadMessage(NXSystemMessages.formatError);
      return false;
    }
    const value = Math.round(parseInt(s) / 10) * 10;
    if (value < 1000 || value > 45000) {
      this.setScratchpadMessage(NXSystemMessages.entryOutOfRange);
      return false;
    }

    this.flightPlanService.setPerformanceData('pilotTransitionLevel', Math.round(value / 100), forPlan);
    this.updateTransitionAltitudeLevel();
    return true;
  }

  /**
   * VApp for _selected_ landing config
   */
  private getVApp() {
    const plan = this.getFlightPlan(FlightPlanIndex.Active);

    if (Number.isFinite(plan.performanceData.pilotVapp)) {
      return plan.performanceData.pilotVapp;
    }
    return this.approachSpeeds.vapp;
  }

  /**
   * VApp for _selected_ landing config with GSMini correction
   */
  private getVAppGsMini() {
    const plan = this.getFlightPlan(FlightPlanIndex.Active);

    let vAppTarget = this.getVApp();
    if (
      Number.isFinite(plan.performanceData.approachWindMagnitude) &&
      Number.isFinite(plan.performanceData.approachWindDirection)
    ) {
      vAppTarget = NXSpeedsUtils.getVtargetGSMini(vAppTarget, NXSpeedsUtils.getHeadWindDiff(this._towerHeadwind));
    }
    return vAppTarget;
  }

  public setPerfApprVApp(s: string, forPlan: FlightPlanIndex): boolean {
    const plan = this.getFlightPlan(forPlan);

    if (s === Keypad.clrValue) {
      if (Number.isFinite(plan.performanceData.pilotVapp)) {
        this.flightPlanService.setPerformanceData('pilotVapp', null, forPlan);
        return true;
      }
    } else {
      if (s.includes('.')) {
        this.setScratchpadMessage(NXSystemMessages.formatError);
        return false;
      }
      const value = parseInt(s);
      if (Number.isFinite(value) && value >= 90 && value <= 350) {
        this.flightPlanService.setPerformanceData('pilotVapp', value, forPlan);
        return true;
      }
      this.setScratchpadMessage(NXSystemMessages.entryOutOfRange);
      return false;
    }
    this.setScratchpadMessage(NXSystemMessages.notAllowed);
    return false;
  }

  public setPerfApprMDA(s: string, forPlan: FlightPlanIndex): boolean {
    if (s === Keypad.clrValue) {
      this.flightPlanService.setPerformanceData('approachBaroMinimum', null, forPlan);
      SimVar.SetSimVarValue('L:AIRLINER_MINIMUM_DESCENT_ALTITUDE', 'feet', 0);
      return true;
    } else if (s.match(/^[0-9]{1,5}$/) !== null) {
      const value = parseInt(s);

      const plan = this.getFlightPlan(forPlan);

      let ldgRwy = plan.destinationRunway;

      if (!ldgRwy) {
        if (plan.availableDestinationRunways.length > 0) {
          ldgRwy = plan.availableDestinationRunways[0];
        }
      }

      const limitLo = ldgRwy ? ldgRwy.thresholdLocation.alt : 0;
      const limitHi = ldgRwy ? ldgRwy.thresholdLocation.alt + 5000 : 39000;

      if (value >= limitLo && value <= limitHi) {
        this.flightPlanService.setPerformanceData('approachBaroMinimum', value, forPlan);
        SimVar.SetSimVarValue('L:AIRLINER_MINIMUM_DESCENT_ALTITUDE', 'feet', value);
        return true;
      }
      this.setScratchpadMessage(NXSystemMessages.entryOutOfRange);
      return false;
    } else {
      this.setScratchpadMessage(NXSystemMessages.formatError);
      return false;
    }
  }

  public setPerfApprDH(s: string, forPlan: FlightPlanIndex): boolean {
    if (s === Keypad.clrValue) {
      this.flightPlanService.setPerformanceData('approachRadioMinimum', null, forPlan);
      return true;
    }

    if (s === 'NO' || s === 'NO DH' || s === 'NODH') {
      this.flightPlanService.setPerformanceData('approachRadioMinimum', 'NO DH', forPlan);
      SimVar.SetSimVarValue('L:AIRLINER_DECISION_HEIGHT', 'feet', -2);
      return true;
    } else if (s.match(/^[0-9]{1,5}$/) !== null) {
      const value = parseInt(s);
      if (value >= 0 && value <= 5000) {
        this.flightPlanService.setPerformanceData('approachRadioMinimum', value, forPlan);
        SimVar.SetSimVarValue('L:AIRLINER_DECISION_HEIGHT', 'feet', value);
        return true;
      } else {
        this.setScratchpadMessage(NXSystemMessages.entryOutOfRange);
        return false;
      }
    } else {
      this.setScratchpadMessage(NXSystemMessages.formatError);
      return false;
    }
  }

  public setPerfApprFlaps3(s: boolean, forPlan: FlightPlanIndex) {
    this.flightPlanService.setPerformanceData('approachFlapsThreeSelected', s, forPlan);
    SimVar.SetSimVarValue('L:A32NX_SPEEDS_LANDING_CONF3', 'boolean', s);
  }

  /** @param icao ID of the navaid to de-select */
  public deselectNavaid(icao: string): void {
    this.navigation.getNavaidTuner().deselectNavaid(icao);
  }

  public reselectNavaid(icao: string): void {
    this.navigation.getNavaidTuner().reselectNavaid(icao);
  }

  /** @returns icaos of deselected navaids */
  public get deselectedNavaids(): string[] {
    return this.navigation.getNavaidTuner().deselectedNavaids;
  }

  public getVorTuningData(index: 1 | 2): VorRadioTuningStatus {
    return this.navigation.getNavaidTuner().getVorRadioTuningStatus(index);
  }

  /**
   * Set a manually tuned VOR
   * @param index
   * @param facilityOrFrequency null to clear
   */
  public setManualVor(index: 1 | 2, facilityOrFrequency: number | VhfNavaid | null): void {
    return this.navigation.getNavaidTuner().setManualVor(index, facilityOrFrequency);
  }

  /**
   * Set a VOR course
   * @param index
   * @param course null to clear
   */
  public setVorCourse(index: 1 | 2, course: number): void {
    return this.navigation.getNavaidTuner().setVorCourse(index, course);
  }

  public getMmrTuningData(index: 1 | 2): MmrRadioTuningStatus {
    return this.navigation.getNavaidTuner().getMmrRadioTuningStatus(index);
  }

  /**
   * Set a manually tuned ILS
   * @param facilityOrFrequency null to clear
   */
  public async setManualIls(facilityOrFrequency: number | IlsNavaid | null): Promise<void> {
    return await this.navigation.getNavaidTuner().setManualIls(facilityOrFrequency);
  }

  /**
   * Set an ILS course
   * @param course null to clear
   * @param backcourse Whether the course is a backcourse/backbeam.
   */
  public setIlsCourse(course: number | null, backcourse = false): void {
    return this.navigation.getNavaidTuner().setIlsCourse(course, backcourse);
  }

  public getAdfTuningData(index: 1 | 2): AdfRadioTuningStatus {
    return this.navigation.getNavaidTuner().getAdfRadioTuningStatus(index);
  }

  /**
   * Set a manually tuned NDB
   * @param index
   * @param facilityOrFrequency null to clear
   */
  public setManualAdf(index: 1 | 2, facilityOrFrequency: number | NdbNavaid | null): void {
    return this.navigation.getNavaidTuner().setManualAdf(index, facilityOrFrequency);
  }

  public isMmrTuningLocked() {
    return this.navigation.getNavaidTuner().isMmrTuningLocked();
  }

  public isFmTuningActive() {
    return this.navigation.getNavaidTuner().isFmTuningActive();
  }

  /**
   * Get the currently selected navaids
   */
  public getSelectedNavaids(): SelectedNavaid[] {
    // FIXME 2 when serving CDU 2
    return this.navigation.getSelectedNavaids(1);
  }

  /**
   * Set the takeoff flap config
   */
  private setTakeoffFlaps(flaps: 0 | 1 | 2 | 3 | null, forPlan: FlightPlanIndex): void {
    const plan = this.getFlightPlan(forPlan);

    if (flaps !== plan.performanceData.takeoffFlaps) {
      plan.setPerformanceData('takeoffFlaps', flaps);

      if (forPlan === FlightPlanIndex.Active) {
        SimVar.SetSimVarValue(
          'L:A32NX_TO_CONFIG_FLAPS',
          'number',
          plan.performanceData.takeoffFlaps !== null ? plan.performanceData.takeoffFlaps : -1,
        );

        this.arincDiscreteWord2.setBitValue(13, plan.performanceData.takeoffFlaps === 0);
        this.arincDiscreteWord2.setBitValue(14, plan.performanceData.takeoffFlaps === 1);
        this.arincDiscreteWord2.setBitValue(15, plan.performanceData.takeoffFlaps === 2);
        this.arincDiscreteWord2.setBitValue(16, plan.performanceData.takeoffFlaps === 3);
        this.arincDiscreteWord2.setSsm(Arinc429SignStatusMatrix.NormalOperation);
      }
    }
  }

  /**
   * Set the takeoff trim config
   */
  private setTakeoffTrim(ths: number | null, forPlan: FlightPlanIndex): void {
    const plan = this.getFlightPlan(forPlan);

    if (ths !== plan.performanceData.trimmableHorizontalStabilizer) {
      plan.setPerformanceData('trimmableHorizontalStabilizer', ths);

      if (forPlan === FlightPlanIndex.Active) {
        // legacy vars
        SimVar.SetSimVarValue('L:A32NX_TO_CONFIG_THS', 'degree', ths ?? 0);
        SimVar.SetSimVarValue('L:A32NX_TO_CONFIG_THS_ENTERED', 'bool', ths !== null);

        const ssm = ths !== null ? Arinc429SignStatusMatrix.NormalOperation : Arinc429SignStatusMatrix.NoComputedData;

        this.arincTakeoffPitchTrim.setBnrValue(ths ? -ths : 0, ssm, 12, 180, -180);
      }
    }
  }

  public trySetFlapsTHS(s: string, forPlan: FlightPlanIndex): boolean {
    const plan = this.getFlightPlan(forPlan);

    if (s === Keypad.clrValue) {
      this.setTakeoffFlaps(null, forPlan);
      this.setTakeoffTrim(null, forPlan);
      this.tryCheckToData();
      return true;
    }

    let newFlaps = null;
    let newThs = null;

    // eslint-disable-next-line prefer-const
    let [flapStr, thsStr] = s.split('/');

    if (flapStr && flapStr.length > 0) {
      if (!/^\d$/.test(flapStr)) {
        this.setScratchpadMessage(NXSystemMessages.formatError);
        return false;
      }

      const flaps = parseInt(flapStr);
      if (flaps < 0 || flaps > 3) {
        this.setScratchpadMessage(NXSystemMessages.entryOutOfRange);
        return false;
      }

      newFlaps = flaps;
    }

    if (thsStr && thsStr.length > 0) {
      // allow AAN.N and N.NAA, where AA is UP or DN
      if (!/^(UP|DN)(\d|\d?\.\d|\d\.\d?)|(\d|\d?\.\d|\d\.\d?)(UP|DN)$/.test(thsStr)) {
        this.setScratchpadMessage(NXSystemMessages.formatError);
        return false;
      }

      let direction = null;
      thsStr = thsStr.replace(/(UP|DN)/g, (substr) => {
        direction = substr;
        return '';
      });

      if (direction) {
        let ths = parseFloat(thsStr);
        if (direction === 'DN') {
          // Note that 0 *= -1 will result in -0, which is strictly
          // the same as 0 (that is +0 === -0) and doesn't make a
          // difference for the calculation itself. However, in order
          // to differentiate between DN0.0 and UP0.0 we'll do check
          // later when displaying this value using Object.is to
          // determine whether the pilot entered DN0.0 or UP0.0.
          ths *= -1;
        }
        if (!isFinite(ths) || ths < -5 || ths > 7) {
          this.setScratchpadMessage(NXSystemMessages.entryOutOfRange);
          return false;
        }
        newThs = ths;
      }
    }

    if (newFlaps !== null) {
      if (plan.performanceData.takeoffFlaps !== null) {
        this.tryCheckToData();
      }
      this.setTakeoffFlaps(newFlaps, forPlan);
    }
    if (newThs !== null) {
      if (plan.performanceData.trimmableHorizontalStabilizer !== null) {
        this.tryCheckToData();
      }
      this.setTakeoffTrim(newThs, forPlan);
    }
    return true;
  }

  private updateAmberEfob() {
    const predictions = this.getFuelPredComputation(FlightPlanIndex.Active);
    const minDestFob = predictions.minimumDestinationFuel;
    const destEfob = predictions.destinationFuelOnBoard;

    if (minDestFob !== null && destEfob !== null) {
      const roundedDestEfob = Math.round(destEfob * 10) / 10;
      const roundedMinDestFob = Math.round(minDestFob * 10) / 10;

      this.isDestEfobAmber =
        roundedDestEfob < roundedMinDestFob || (this.isDestEfobAmber && roundedDestEfob < roundedMinDestFob + 0.3);
    } else {
      this.isDestEfobAmber = false;
    }
  }

  private checkEfobBelowMin(deltaTime: number) {
    const predictions = this.getFuelPredComputation(FlightPlanIndex.Active);
    const minDestFob = predictions.minimumDestinationFuel;
    const destEfob = predictions.destinationFuelOnBoard;

    if (minDestFob !== null && destEfob !== null) {
      // round & only use 100kgs precision since thats how it is displayed in fuel pred
      const destEfob = Math.round(predictions.destinationFuelOnBoard * 10) / 10;
      const roundedMinDestFob = Math.round(minDestFob * 10) / 10;

      this.isBelowMinDestFobForTwoMinutes.write(destEfob < roundedMinDestFob, deltaTime);

      const phase = this.getFlightPhase();

      this.shouldShowBelowMinDestEfobMessage =
        this.isBelowMinDestFobForTwoMinutes.read() && phase > FmgcFlightPhase.Climb && phase < FmgcFlightPhase.Done;
    } else {
      this.isBelowMinDestFobForTwoMinutes.write(false, deltaTime);
      this.shouldShowBelowMinDestEfobMessage = false;
    }

    if (this.shouldShowBelowMinDestEfobMessage) {
      this.addMessageToQueue(
        NXSystemMessages.destEfobBelowMin,
        () => {
          return !this.shouldShowBelowMinDestEfobMessage || this._EfobBelowMinClr === true;
        },
        () => {
          this._EfobBelowMinClr = true;
        },
      );
    }
  }

  public updateTowerHeadwind() {
    const activePlan = this.getFlightPlan(FlightPlanIndex.Active);

    if (
      Number.isFinite(activePlan.performanceData.approachWindDirection) &&
      Number.isFinite(activePlan.performanceData.approachWindMagnitude)
    ) {
      if (activePlan.destinationRunway) {
        this._towerHeadwind = NXSpeedsUtils.getHeadwind(
          activePlan.performanceData.approachWindMagnitude,
          activePlan.performanceData.approachWindDirection,
          activePlan.destinationRunway.magneticBearing,
        );
      }
    }
  }

  /**
   * Called after Flaps or THS change
   */
  private tryCheckToData() {
    if (Number.isFinite(this.v1Speed) || Number.isFinite(this.vRSpeed) || Number.isFinite(this.v2Speed)) {
      this.addMessageToQueue(NXSystemMessages.checkToData);
    }
  }

  /**
   * Called after runway change
   * - Sets confirmation prompt state for every entry whether it is defined or not
   * - Adds message when at least one entry needs to be confirmed
   * Additional:
   *   Only prompt the confirmation of FLEX TEMP when the TO runway was changed, not on initial insertion of the runway
   */
  public onToRwyChanged() {
    const activePlan = this.flightPlanService.active;
    const selectedRunway = activePlan.originRunway;

    if (selectedRunway) {
      const toRunway = Avionics.Utils.formatRunway(selectedRunway.ident);
      if (toRunway === this.toRunway) {
        return;
      }
      if (this.toRunway) {
        this.toRunway = toRunway;
        this._toFlexChecked = !Number.isFinite(activePlan.performanceData.flexTakeoffTemperature);
        this.unconfirmedV1Speed = this.v1Speed;
        this.unconfirmedVRSpeed = this.vRSpeed;
        this.unconfirmedV2Speed = this.v2Speed;
        this.setV1Speed(null, FlightPlanIndex.Active);
        this.setVrSpeed(null, FlightPlanIndex.Active);
        this.setV2Speed(null, FlightPlanIndex.Active);

        if (!this.unconfirmedV1Speed && !this.unconfirmedVRSpeed && !this.unconfirmedV2Speed) {
          return;
        }
        this.addMessageToQueue(
          NXSystemMessages.checkToData,
          (mcdu) =>
            !this.unconfirmedV1Speed && !this.unconfirmedVRSpeed && !this.unconfirmedV2Speed && mcdu._toFlexChecked,
        );
      }
      this.toRunway = toRunway;
    }
  }

  /**
   * Switches to the next/new perf page (if new flight phase is in order) or reloads the current page
   */
  private tryUpdatePerfPage(_old: FmgcFlightPhase, _new: FmgcFlightPhase) {
    // Ensure we have a performance page selected...
    if (this.page.Current < this.page.PerformancePageTakeoff || this.page.Current > this.page.PerformancePageGoAround) {
      return;
    }

    const curPerfPagePhase = (() => {
      switch (this.page.Current) {
        case this.page.PerformancePageTakeoff:
          return FmgcFlightPhase.Takeoff;
        case this.page.PerformancePageClb:
          return FmgcFlightPhase.Climb;
        case this.page.PerformancePageCrz:
          return FmgcFlightPhase.Cruise;
        case this.page.PerformancePageDes:
          return FmgcFlightPhase.Descent;
        case this.page.PerformancePageAppr:
          return FmgcFlightPhase.Approach;
        case this.page.PerformancePageGoAround:
          return FmgcFlightPhase.GoAround;
      }
    })();

    if (_new > _old) {
      if (_new >= curPerfPagePhase) {
        CDUPerformancePage.ShowPage(this.mcdu, FlightPlanIndex.Active, _new);
      }
    } else if (_old === curPerfPagePhase) {
      CDUPerformancePage.ShowPage(this.mcdu, FlightPlanIndex.Active, _old);
    }
  }

  /**
   * Set the progress page bearing/dist location
   * @param {string} ident ident of the waypoint or runway, will be replaced by "ENTRY" if brg/dist offset are specified
   * @param {LatLongAlt} coordinates co-ordinates of the waypoint/navaid/runway, without brg/dist offset
   * @param {string?} icao icao database id of the waypoint if applicable
   */
  private _setProgLocation(ident, coordinates, icao) {
    console.log(`progLocation: ${ident} ${coordinates}`);
    this._progBrgDist = {
      icao,
      ident,
      coordinates,
      bearing: -1,
      distance: -1,
    };

    this.updateProgDistance();
  }

  /**
   * Try to set the progress page bearing/dist waypoint/location
   * @param s scratchpad entry
   * @param callback callback taking boolean arg for success/failure
   */
  public trySetProgWaypoint(s: string, callback = EmptyCallback.Boolean) {
    if (s === Keypad.clrValue) {
      this._progBrgDist = undefined;
      return callback(true);
    }

    WaypointEntryUtils.getOrCreateWaypoint(this, s, false, 'ENTRY')
      .then((wp) => {
        this._setProgLocation(wp.ident, wp.location, wp.databaseId);
        return callback(true);
      })
      .catch((err) => {
        // Rethrow if error is not an FMS message to display
        if (err.type === undefined) {
          throw err;
        }

        this.showFmsErrorMessage(err.type);
        return callback(false);
      });
  }

  /**
   * Recalculate the bearing and distance for progress page
   */
  private updateProgDistance() {
    if (!this._progBrgDist) {
      return;
    }

    const latitude = ADIRS.getLatitude();
    const longitude = ADIRS.getLongitude();

    if (!latitude.isNormalOperation() || !longitude.isNormalOperation()) {
      this._progBrgDist.distance = -1;
      this._progBrgDist.bearing = -1;
      return;
    }

    const planeLl = new LatLong(latitude.value, longitude.value);
    this._progBrgDist.distance = Avionics.Utils.computeGreatCircleDistance(planeLl, this._progBrgDist.coordinates);
    this._progBrgDist.bearing = A32NX_Util.trueToMagnetic(
      Avionics.Utils.computeGreatCircleHeading(planeLl, this._progBrgDist.coordinates),
    );
  }

  public get progBearing() {
    return this._progBrgDist ? this._progBrgDist.bearing : -1;
  }

  public get progDistance() {
    return this._progBrgDist ? this._progBrgDist.distance : -1;
  }

  public get progWaypointIdent() {
    return this._progBrgDist ? this._progBrgDist.ident : undefined;
  }

  public isWaypointInUse(wpt: Waypoint): Promise<boolean> {
    return this.flightPlanService
      .isWaypointInUse(wpt)
      .then(
        (inUseByFlightPlan) => inUseByFlightPlan || (this._progBrgDist && this._progBrgDist.icao === wpt.databaseId),
      );
  }

  public setGroundTempFromOrigin(forPlan: number) {
    const origin = this.flightPlanService.get(forPlan).originAirport;

    if (!origin) {
      return;
    }

    this.flightPlanService.setPerformanceData(
      'defaultGroundTemperature',
      A32NX_Util.getIsaTemp(origin.location.alt),
      forPlan,
    );
  }

  public trySetGroundTemp(scratchpadValue: string, forPlan: number) {
    // TODO check if this condition is still applicable in SEC
    if (forPlan === FlightPlanIndex.Active && this.flightPhaseManager.phase !== FmgcFlightPhase.Preflight) {
      throw NXSystemMessages.notAllowed;
    }

    if (scratchpadValue === Keypad.clrValue) {
      this.flightPlanService.setPerformanceData('pilotGroundTemperature', null, forPlan);
      return;
    }

    if (scratchpadValue.match(/^[+-]?[0-9]{1,2}$/) === null) {
      throw NXSystemMessages.formatError;
    }

    this.flightPlanService.setPerformanceData('pilotGroundTemperature', parseInt(scratchpadValue), forPlan);
  }

  public navModeEngaged() {
    const lateralMode = SimVar.GetSimVarValue('L:A32NX_FMA_LATERAL_MODE', 'Number');
    switch (lateralMode) {
      case 20: // NAV
      case 30: // LOC*
      case 31: // LOC
      case 32: // LAND
      case 33: // FLARE
      case 34: // ROLL OUT
        return true;
    }
    return false;
  }

  // FIXME check why steps alts page is the only one outside FMS/CDU calling this...
  /**
   * Add type 2 message to fmgc message queue
   * @param _message MessageObject
   * @param _isResolvedOverride Function that determines if the error is resolved at this moment (type II only).
   * @param _onClearOverride Function that executes when the error is actively cleared by the pilot (type II only).
   */
  public addMessageToQueue(
    _message: TypeIIMessage,
    _isResolvedOverride: (arg0: any) => any = undefined,
    _onClearOverride: (arg0: any) => any = undefined,
  ) {
    if (!_message.isTypeTwo) {
      return;
    }
    const message =
      _isResolvedOverride === undefined && _onClearOverride === undefined
        ? _message
        : _message.getModifiedMessage('', _isResolvedOverride, _onClearOverride);
    this._messageQueue.addMessage(message);
  }

  /**
   * Removes a message from the queue
   * @param value {String}
   */
  public removeMessageFromQueue(value: string) {
    this._messageQueue.removeMessage(value);
  }

  public updateMessageQueue() {
    this._messageQueue.updateDisplayedMessage();
  }

  /* END OF MCDU GET/SET METHODS */
  /* UNSORTED CODE BELOW */

  /**
   * Generic function which returns true if engine(index) is ON (N2 > 20)
   */
  private isEngineOn(index: number): boolean {
    return SimVar.GetSimVarValue(`L:A32NX_ENGINE_N2:${index}`, 'number') > 20;
  }
  /**
   * Returns true if any one engine is running (N2 > 20)
   */
  // FIXME can be private when ATSU moved out of FMS
  public isAnEngineOn(): boolean {
    return this.isEngineOn(1) || this.isEngineOn(2);
  }

  /**
   * Returns true only if all engines are running (N2 > 20)
   */
  //TODO: can this be an util? no
  public isAllEngineOn(): boolean {
    return this.isEngineOn(1) && this.isEngineOn(2);
  }

  public isOnGround(): boolean {
    return (
      SimVar.GetSimVarValue('L:A32NX_LGCIU_1_NOSE_GEAR_COMPRESSED', 'Number') === 1 ||
      SimVar.GetSimVarValue('L:A32NX_LGCIU_2_NOSE_GEAR_COMPRESSED', 'Number') === 1
    );
  }

  public isFlying(): boolean {
    return (
      this.flightPhaseManager.phase >= FmgcFlightPhase.Takeoff && this.flightPhaseManager.phase < FmgcFlightPhase.Done
    );
  }
  /**
   * Returns the maximum cruise FL for ISA temp and GW
   * @param temp {number} ISA in C°
   * @param gw {number} GW in t
   * @returns {number} MAX FL
   */
  //TODO: can this be an util?
  private getMaxFL(temp = A32NX_Util.getIsaTempDeviation(), gw = this.getGW()) {
    return Math.round(temp <= 10 ? -2.778 * gw + 578.667 : (temp * -0.039 - 2.389) * gw + temp * -0.667 + 585.334);
  }

  /**
   * Returns the maximum allowed cruise FL considering max service FL
   * @param fl FL to check
   * @returns maximum allowed cruise FL
   */
  //TODO: can this be an util? no
  public getMaxFlCorrected(fl: number = this.getMaxFL()): number {
    return fl >= this.recMaxCruiseFL ? this.recMaxCruiseFL : fl;
  }

  // only used by trySetMinDestFob
  //TODO: Can this be util?
  private isMinDestFobInRange(fuel: number) {
    return 0 <= fuel && fuel <= 80.0;
  }

  //TODO: Can this be util?
  private isTaxiFuelInRange(taxi: number) {
    return 0 <= taxi && taxi <= 9.9;
  }

  //TODO: Can this be util?
  private isFinalFuelInRange(fuel: number) {
    return 0 <= fuel && fuel <= 100;
  }

  //TODO: Can this be util?
  private isFinalTimeInRange(time: string) {
    const convertedTime = FmsFormatters.hhmmToMinutes(time.padStart(4, '0'));
    return 0 <= convertedTime && convertedTime <= 90;
  }

  //TODO: Can this be util?
  private isRteRsvFuelInRange(fuel: number) {
    return 0 <= fuel && fuel <= 10.0;
  }

  //TODO: Can this be util?
  private isRteRsvPercentInRange(value: number) {
    return value >= 0 && value <= 15.0;
  }

  //TODO: Can this be util?
  private isZFWInRange(zfw: number) {
    return 35.0 <= zfw && zfw <= 80.0;
  }

  //TODO: Can this be util?
  private isZFWCGInRange(zfwcg: number) {
    return 8.0 <= zfwcg && zfwcg <= 50.0;
  }

  //TODO: Can this be util?
  private isBlockFuelInRange(fuel: number) {
    return 0 <= fuel && fuel <= 80;
  }

  /**
   * Retrieves current fuel on boad in tons.
   * @returns current fuel on board in tons, or undefined if fuel readings are not available.
   */
  //TODO: Can this be util?
  public getFOB(forPlan: FlightPlanIndex): number | undefined {
    const useFqi = this.isAnEngineOn();

    const plan = this.getFlightPlan(forPlan);

    // If an engine is not running, use pilot entered block fuel to calculate fuel predictions
    return useFqi
      ? (SimVar.GetSimVarValue('FUEL TOTAL QUANTITY WEIGHT', 'pound') * 0.4535934) / 1000
      : plan.performanceData.blockFuel ?? undefined;
  }

  /**
   * retrieves gross weight in tons or 0 if not available
   * @deprecated use getGrossWeight() instead
   */
  //TODO: Can this be util?
  public getGW(): number {
    const fmGwOrNull = this.getGrossWeight();
    const fmGw = fmGwOrNull !== null ? fmGwOrNull : 0;

    SimVar.SetSimVarValue('L:A32NX_FM_GROSS_WEIGHT', 'Number', fmGw);
    return fmGw;
  }

  //TODO: Can this be util?
  public getCG() {
    return SimVar.GetSimVarValue('CG PERCENT', 'Percent over 100') * 100;
  }

  //TODO: make this util or local var?
  /** @deprecated Sim AP is not used! */
  private isAirspeedManaged() {
    return SimVar.GetSimVarValue('AUTOPILOT SPEED SLOT INDEX', 'number') === 2;
  }

  //TODO: make this util or local var?
  /** @deprecated Sim AP is not used! */
  private isAltitudeManaged() {
    return SimVar.GetSimVarValue('AUTOPILOT ALTITUDE SLOT INDEX', 'number') === 2;
  }

  /**
   * Check if the given string represents a decimal number.
   * This may be a whole number or a number with one or more decimals.
   * If the leading digit is 0 and one or more decimals are given, the leading digit may be omitted.
   * @param str String to check
   * @returns True if str represents a decimal value, otherwise false
   */
  //TODO: Can this be util?
  private representsDecimalNumber(str: string): boolean {
    return /^[+-]?\d*(?:\.\d+)?$/.test(str);
  }

  /**
   * Gets the entered zero fuel weight, or undefined if not entered
   * @returns the zero fuel weight in tonnes or undefined
   */
  public getZeroFuelWeight(): number | undefined {
    return this.zeroFuelWeight;
  }

  public getV2Speed() {
    return this.v2Speed;
  }

  public getTropoPause() {
    return this.tropo;
  }

  public getManagedClimbSpeed() {
    return this.managedSpeedClimb;
  }

  public getManagedClimbSpeedMach() {
    return this.managedSpeedClimbMach;
  }

  public getManagedCruiseSpeed() {
    return this.managedSpeedCruise;
  }

  public getManagedCruiseSpeedMach() {
    return this.managedSpeedCruiseMach;
  }

  public getAccelerationAltitude() {
    const plan = this.currFlightPlanService.active;

    if (plan) {
      return plan.performanceData.accelerationAltitude;
    }

    return undefined;
  }

  public getThrustReductionAltitude() {
    const plan = this.currFlightPlanService.active;

    if (plan) {
      return plan.performanceData.thrustReductionAltitude;
    }

    return undefined;
  }

  public getOriginTransitionAltitude() {
    const plan = this.currFlightPlanService.active;

    if (plan) {
      return plan.performanceData.transitionAltitude;
    }

    return undefined;
  }

  public getDestinationTransitionLevel() {
    const plan = this.currFlightPlanService.active;

    if (plan) {
      return plan.performanceData.transitionLevel;
    }

    return undefined;
  }

  setCruiseLevel(level: number, forPlan: FlightPlanIndex) {
    const plan = this.getFlightPlan(forPlan);

    if (plan) {
      this.currFlightPlanService.setPerformanceData('cruiseFlightLevel', level, forPlan);
      // used by FlightPhaseManager - only set for active plan
      if (forPlan === FlightPlanIndex.Active) {
        SimVar.SetSimVarValue(
          'L:A32NX_AIRLINER_CRUISE_ALTITUDE',
          'number',
          Number.isFinite(level * 100) ? level * 100 : 0,
        );
      }
    }
  }

  /** @deprecated */
  public get cruiseLevel() {
    const plan = this.currFlightPlanService.active;

    if (plan) {
      return plan.performanceData.cruiseFlightLevel;
    }

    return undefined;
  }

  /** @deprecated */
  public set cruiseLevel(level) {
    const plan = this.currFlightPlanService.active;

    if (plan) {
      this.currFlightPlanService.setPerformanceData('cruiseFlightLevel', level);
      // used by FlightPhaseManager
      SimVar.SetSimVarValue(
        'L:A32NX_AIRLINER_CRUISE_ALTITUDE',
        'number',
        Number.isFinite(level * 100) ? level * 100 : 0,
      );
    }
  }

  public get costIndex() {
    const plan = this.currFlightPlanService.active;

    if (plan) {
      return plan.performanceData.costIndex;
    }

    return undefined;
  }

  /** @deprecated */
  public set costIndex(ci) {
    const plan = this.currFlightPlanService.active;

    if (plan) {
      this.currFlightPlanService.setPerformanceData('costIndex', ci);
    }
  }

  public get tropo() {
    const plan = this.currFlightPlanService.active;

    if (plan) {
      return plan.performanceData.tropopause;
    }

    return undefined;
  }

  public get isTropoPilotEntered() {
    const plan = this.currFlightPlanService.active;

    if (plan) {
      return plan.performanceData.tropopauseIsPilotEntered;
    }

    return false;
  }

  /** @deprecated */
  public set tropo(tropo) {
    const plan = this.currFlightPlanService.active;

    if (plan) {
      this.currFlightPlanService.setPerformanceData('pilotTropopause', tropo);
    }
  }

  /** @deprecated */
  public get flightNumber() {
    const plan = this.currFlightPlanService.active;

    if (plan) {
      return this.currFlightPlanService.active.flightNumber;
    }

    return undefined;
  }

  /** @deprecated */
  public set flightNumber(flightNumber) {
    const plan = this.currFlightPlanService.active;

    if (plan) {
      this.currFlightPlanService.setFlightNumber(flightNumber);
    }
  }

  /**
   * The maximum speed imposed by the climb speed limit in the active flight plan or null if it is not set.
   */
  public get climbSpeedLimit(): number | null {
    const plan = this.currFlightPlanService.active;

    // The plane follows 250 below 10'000 even without a flight plan
    return plan ? plan.performanceData.climbSpeedLimitSpeed : DefaultPerformanceData.ClimbSpeedLimitSpeed;
  }

  /**
   * The altitude below which the climb speed limit of the active flight plan applies or null if not set.
   */
  public get climbSpeedLimitAlt(): number | null {
    const plan = this.currFlightPlanService.active;

    // The plane follows 250 below 10'000 even without a flight plan
    return plan ? plan.performanceData.climbSpeedLimitAltitude : DefaultPerformanceData.ClimbSpeedLimitAltitude;
  }

  /**
   * The maximum speed imposed by the descent speed limit in the active flight plan or null if it is not set.
   */
  private get descentSpeedLimit(): number | null {
    const plan = this.currFlightPlanService.active;

    // The plane follows 250 below 10'000 even without a flight plan
    return plan ? plan.performanceData.descentSpeedLimitSpeed : DefaultPerformanceData.DescentSpeedLimitSpeed;
  }

  /**
   * The altitude below which the descent speed limit of the active flight plan applies or null if not set.
   */
  private get descentSpeedLimitAlt(): number | null {
    const plan = this.currFlightPlanService.active;

    // The plane follows 250 below 10'000 even without a flight plan
    return plan ? plan.performanceData.descentSpeedLimitAltitude : DefaultPerformanceData.DescentSpeedLimitAltitude;
  }

  /** @deprecated */
  get zeroFuelWeight() {
    const plan = this.currFlightPlanService.active;

    return plan ? plan.performanceData.zeroFuelWeight : undefined;
  }

  public getFlightPhase() {
    return this.flightPhaseManager.phase;
  }

  public getClimbSpeedLimit() {
    return {
      speed: this.climbSpeedLimit,
      underAltitude: this.climbSpeedLimitAlt,
    };
  }

  public getDescentSpeedLimit() {
    return {
      speed: this.descentSpeedLimit,
      underAltitude: this.descentSpeedLimitAlt,
    };
  }

  public getPreSelectedClbSpeed() {
    const plan = this.getFlightPlan(FlightPlanIndex.Active);

    return plan.performanceData.preselectedClimbSpeed ?? undefined;
  }

  public getPreSelectedCruiseSpeed() {
    const plan = this.getFlightPlan(FlightPlanIndex.Active);

    return plan.performanceData.preselectedCruiseSpeed;
  }

  public getTakeoffFlapsSetting() {
    const activePlan = this.getFlightPlan(FlightPlanIndex.Active);

    return activePlan?.performanceData?.takeoffFlaps ?? undefined;
  }

  public getManagedDescentSpeed() {
    const plan = this.getFlightPlan(FlightPlanIndex.Active);

    return plan.performanceData.pilotManagedDescentSpeed ?? this.managedSpeedDescend;
  }

  public getManagedDescentSpeedMach() {
    const plan = this.getFlightPlan(FlightPlanIndex.Active);

    return plan.performanceData.pilotManagedDescentSpeed ?? this.managedSpeedDescendMach;
  }

  // FIXME... ambiguous name that doesn't say if it's Vapp, GSmini, or something else
  public getApproachSpeed() {
    return this.approachSpeeds && this.approachSpeeds.valid ? this.approachSpeeds.vapp : 0;
  }

  public getFlapRetractionSpeed() {
    return this.approachSpeeds && this.approachSpeeds.valid ? this.approachSpeeds.f : 0;
  }

  public getSlatRetractionSpeed() {
    return this.approachSpeeds && this.approachSpeeds.valid ? this.approachSpeeds.s : 0;
  }

  public getCleanSpeed() {
    return this.approachSpeeds && this.approachSpeeds.valid ? this.approachSpeeds.gd : 0;
  }

  public getTripWind() {
    // FIXME convert vnav to use +ve for tailwind, -ve for headwind, it's the other way around at the moment
    return -(this.flightPlanService.active?.performanceData?.pilotTripWind ?? 0);
  }

  /** @deprecated This API is not suitable and needs replaced with a proper wind manager. */
  public getWinds() {
    return this.winds;
  }

  public getApproachWind(): FmcWindVector | null {
    const activePlan = this.currFlightPlanService.active;
    const destination = activePlan.destinationAirport;

    if (
      !destination ||
      !destination.location ||
      !Number.isFinite(activePlan.performanceData.approachWindDirection) ||
      !Number.isFinite(activePlan.performanceData.approachWindMagnitude)
    ) {
      return { direction: 0, speed: 0 };
    }

    const magVar = Facilities.getMagVar(destination.location.lat, destination.location.long);
    const trueHeading = A32NX_Util.magneticToTrue(activePlan.performanceData.approachWindDirection, magVar);

    return { direction: trueHeading, speed: activePlan.performanceData.approachWindMagnitude };
  }

  public getApproachQnh() {
    return this.flightPlanService?.active?.performanceData?.approachQnh ?? NaN;
  }

  public getApproachTemperature() {
    return this.flightPlanService?.active?.performanceData?.approachTemperature ?? NaN;
  }

  public getDestinationElevation() {
    return Number.isFinite(this.landingElevation) ? this.landingElevation : 0;
  }

  public trySetManagedDescentSpeed(value: string, forPlan: FlightPlanIndex): boolean {
    if (value === Keypad.clrValue) {
      this.flightPlanService.setPerformanceData('pilotManagedDescentSpeed', null, forPlan);
      this.flightPlanService.setPerformanceData('pilotManagedDescentMach', null, forPlan);

      return true;
    }

    const MACH_SLASH_SPD_REGEX = /^(\.\d{1,2})?\/(\d{3})?$/;
    const machSlashSpeedMatch = value.match(MACH_SLASH_SPD_REGEX);

    const MACH_REGEX = /^\.\d{1,2}$/;
    const SPD_REGEX = /^\d{1,3}$/;

    if (machSlashSpeedMatch !== null /* ".NN/" or "/NNN" entry */) {
      const speed = parseInt(machSlashSpeedMatch[2]);
      if (Number.isFinite(speed)) {
        if (speed < 100 || speed > 350) {
          this.setScratchpadMessage(NXSystemMessages.entryOutOfRange);
          return false;
        }

        this.flightPlanService.setPerformanceData('pilotManagedDescentSpeed', speed, forPlan);
      }

      const mach = Math.round(parseFloat(machSlashSpeedMatch[1]) * 1000) / 1000;
      if (Number.isFinite(mach)) {
        if (mach < 0.15 || mach > 0.82) {
          this.setScratchpadMessage(NXSystemMessages.entryOutOfRange);
          return false;
        }

        this.flightPlanService.setPerformanceData('pilotManagedDescentMach', mach, forPlan);
      }

      return true;
    } else if (value.match(MACH_REGEX) !== null /* ".NN" */) {
      // Entry of a Mach number only without a slash is allowed
      const mach = Math.round(parseFloat(value) * 1000) / 1000;
      if (Number.isFinite(mach)) {
        if (mach < 0.15 || mach > 0.82) {
          this.setScratchpadMessage(NXSystemMessages.entryOutOfRange);
          return false;
        }

        this.flightPlanService.setPerformanceData('pilotManagedDescentMach', mach, forPlan);
      }

      return true;
    } else if (value.match(SPD_REGEX) !== null /* "NNN" */) {
      const speed = parseInt(value);
      if (Number.isFinite(speed)) {
        if (speed < 100 || speed > 350) {
          this.setScratchpadMessage(NXSystemMessages.entryOutOfRange);
          return false;
        }

        // This is the maximum managed Mach number you can get, even with CI 100.
        // Through direct testing by a pilot, it was also determined that the plane gives Mach 0.80 for all of the tested CAS entries.
        const mach = 0.8;

        this.flightPlanService.setPerformanceData('pilotManagedDescentSpeed', speed, forPlan);
        this.flightPlanService.setPerformanceData('pilotManagedDescentMach', mach, forPlan);

        return true;
      }
    }

    this.setScratchpadMessage(NXSystemMessages.formatError);
    return false;
  }

  public trySetPerfClbPredToAltitude(value: string): boolean {
    if (value === Keypad.clrValue) {
      this.perfClbPredToAltitudePilot = undefined;
      return true;
    }

    const currentAlt = SimVar.GetSimVarValue('INDICATED ALTITUDE', 'feet');
    const match = value.match(/^(FL\d{3}|\d{1,5})$/);
    if (match === null || match.length < 1) {
      this.setScratchpadMessage(NXSystemMessages.formatError);
      return false;
    }

    const altOrFlString = match[1].replace('FL', '');
    const altitude = altOrFlString.length < 4 ? 100 * parseInt(altOrFlString) : parseInt(altOrFlString);

    if (!Number.isFinite(altitude)) {
      this.setScratchpadMessage(NXSystemMessages.formatError);
      return false;
    }

    if (altitude < currentAlt || (this.cruiseLevel && altitude > this.cruiseLevel * 100)) {
      this.setScratchpadMessage(NXSystemMessages.entryOutOfRange);
      return false;
    }

    this.perfClbPredToAltitudePilot = altitude;
    return true;
  }

  public trySetPerfDesPredToAltitude(value: string): boolean {
    if (value === Keypad.clrValue) {
      this.perfDesPredToAltitudePilot = undefined;
      return true;
    }

    const currentAlt = SimVar.GetSimVarValue('INDICATED ALTITUDE', 'feet');
    const match = value.match(/^(FL\d{3}|\d{1,5})$/);
    if (match === null || match.length < 1) {
      this.setScratchpadMessage(NXSystemMessages.formatError);
      return false;
    }

    const altOrFlString = match[1].replace('FL', '');
    const altitude = altOrFlString.length < 4 ? 100 * parseInt(altOrFlString) : parseInt(altOrFlString);

    if (!Number.isFinite(altitude)) {
      this.setScratchpadMessage(NXSystemMessages.formatError);
      return false;
    }

    if (altitude > currentAlt) {
      this.setScratchpadMessage(NXSystemMessages.entryOutOfRange);
      return false;
    }

    this.perfDesPredToAltitudePilot = altitude;
    return true;
  }

  private updatePerfPageAltPredictions() {
    const currentAlt = SimVar.GetSimVarValue('INDICATED ALTITUDE', 'feet');
    if (this.perfClbPredToAltitudePilot !== undefined && currentAlt > this.perfClbPredToAltitudePilot) {
      this.perfClbPredToAltitudePilot = undefined;
    }

    if (this.perfDesPredToAltitudePilot !== undefined && currentAlt < this.perfDesPredToAltitudePilot) {
      this.perfDesPredToAltitudePilot = undefined;
    }
  }

  // FIXME, very sussy function
  public computeManualCrossoverAltitude(mach: number): number {
    const maximumCrossoverAltitude = 30594; // Crossover altitude of (300, 0.8)
    const mmoCrossoverAltitide = 24554; // Crossover altitude of (VMO, MMO)

    if (mach < 0.8) {
      return maximumCrossoverAltitude;
    }

    return maximumCrossoverAltitude + ((mmoCrossoverAltitide - maximumCrossoverAltitude) * (mach - 0.8)) / 0.02;
  }

  protected getActivePlanLegCount() {
    if (!this.flightPlanService.hasActive) {
      return 0;
    }

    return this.flightPlanService.active.legCount;
  }

  /**
   * Get the along-track distance to the destination airport for the specified waypoint in nautical miles or undefined
   * if not computed
   * @param forPlan
   * @returns
   */
  public getDistanceToDestination(forPlan: FlightPlanIndex = FlightPlanIndex.Active): number | undefined {
    return this.guidanceController.getAlongTrackDistanceToDestination(forPlan);
  }

  /**
   * Modifies the active flight plan to go direct to a specific waypoint, not necessarily in the flight plan
   */
  public async directToWaypoint(waypoint: Fix) {
    // FIXME fm pos
    const adirLat = ADIRS.getLatitude();
    const adirLong = ADIRS.getLongitude();
    const trueTrack = ADIRS.getTrueTrack();

    if (!adirLat.isNormalOperation() || !adirLong.isNormalOperation() || !trueTrack.isNormalOperation()) {
      return;
    }

    const ppos = {
      lat: adirLat.value,
      long: adirLong.value,
    };

    await this.flightPlanService.directToWaypoint(ppos, trueTrack.value, waypoint);
  }

  /**
   * Modifies the active flight plan to go direct to a specific leg
   * @param legIndex index of leg to go direct to
   */
  public async directToLeg(legIndex: number) {
    // FIXME fm pos
    const adirLat = ADIRS.getLatitude();
    const adirLong = ADIRS.getLongitude();
    const trueTrack = ADIRS.getTrueTrack();

    if (!adirLat.isNormalOperation() || !adirLong.isNormalOperation() || !trueTrack.isNormalOperation()) {
      return;
    }

    const ppos = {
      lat: adirLat.value,
      long: adirLong.value,
    };

    await this.flightPlanService.directToLeg(ppos, trueTrack.value, legIndex);
  }

  /**
   * Gets the navigation database ident (including cycle info).
   */
  public getNavDatabaseIdent(): DatabaseIdent | null {
    return this.navDbIdent;
  }

  public getFuelPredComputation(forPlan: FlightPlanIndex): Readonly<FuelPredComputations> {
    if (!this.fuelComputationsCache.has(forPlan)) {
      return this.runFuelPredComputation(forPlan);
    }

    return this.fuelComputationsCache.get(forPlan);
  }

  public isFuelPlanningInProgress(forPlan: FlightPlanIndex) {
    switch (forPlan) {
      case FlightPlanIndex.Active:
        return this.activeFuelPlanningPhase === FuelPlanningPhases.IN_PROGRESS;
      case FlightPlanIndex.FirstSecondary:
        return this.secFuelPlanningPhase === FuelPlanningPhases.IN_PROGRESS;
      default:
        return false;
    }
  }

  public getUnconfirmedBlockFuel(forPlan: FlightPlanIndex) {
    switch (forPlan) {
      case FlightPlanIndex.Active:
        return this.activeUnconfirmedBlockFuel;
      case FlightPlanIndex.FirstSecondary:
        return this.secUnconfirmedBlockFuel;
      default:
        return undefined;
    }
  }

  public setUnconfirmedBlockFuel(value: number, forPlan: FlightPlanIndex) {
    switch (forPlan) {
      case FlightPlanIndex.Active:
        if (Number.isFinite(value)) {
          this.activeFuelPlanningPhase = FuelPlanningPhases.IN_PROGRESS;
        } else {
          this.activeFuelPlanningPhase =
            this.activeFuelPlanningPhase === FuelPlanningPhases.IN_PROGRESS
              ? FuelPlanningPhases.COMPLETED
              : FuelPlanningPhases.PLANNING;
        }

        this.activeUnconfirmedBlockFuel = value;

        break;
      case FlightPlanIndex.FirstSecondary:
        if (Number.isFinite(value)) {
          this.activeFuelPlanningPhase = FuelPlanningPhases.IN_PROGRESS;
        } else {
          this.activeFuelPlanningPhase =
            this.activeFuelPlanningPhase === FuelPlanningPhases.IN_PROGRESS
              ? FuelPlanningPhases.COMPLETED
              : FuelPlanningPhases.PLANNING;
        }

        this.secUnconfirmedBlockFuel = value;
        break;
      default:
        console.error(
          `[FMS] Can only set unconfirmed block fuel for flight plan index ${FlightPlanIndex.Active} or ${FlightPlanIndex.FirstSecondary}, got index ${forPlan}.`,
        );
        break;
    }
  }

  public runFuelPredComputation(forPlan: FlightPlanIndex): Readonly<FuelPredComputations> {
    const plan = this.getFlightPlan(forPlan);
    const computations = this.resetFuelPredComputation(forPlan);

    if (!CDUInitPage.fuelPredConditionsMet(this.mcdu, forPlan)) {
      return computations;
    }

    const zfw = plan.performanceData.zeroFuelWeight;

    // Route final
    // TODO get final holding level from AMI
    const finalHoldingFuelFlow = 2 * A32NX_FuelPred.computeHoldingTrackFF(zfw, 120); // kg / h

    if (plan.performanceData.pilotFinalHoldingFuel !== null && plan.performanceData.pilotFinalHoldingTime !== null) {
      console.error('Cannot have both pilot entered final holding fuel and time');
    }

    if (plan.performanceData.pilotFinalHoldingFuel === null) {
      computations.finalHoldingFuel = (plan.performanceData.finalHoldingTime / 60) * (finalHoldingFuelFlow / 1000);
    } else {
      computations.finalHoldingTime = (plan.performanceData.pilotFinalHoldingFuel * 1000) / (finalHoldingFuelFlow / 60);
    }

    const finalHoldingFuel = plan.performanceData.pilotFinalHoldingFuel ?? computations.finalHoldingFuel;

    // Route alternate

    if (
      plan.destinationAirport &&
      plan.alternateDestinationAirport &&
      !Number.isFinite(plan.performanceData.pilotAlternateFuel)
    ) {
      const distanceToAlt = Avionics.Utils.computeGreatCircleDistance(
        plan.destinationAirport.location,
        plan.alternateDestinationAirport.location,
      );
      const alternateCruiseLevel = this.computeAlternateCruiseLevel(forPlan);

      if (distanceToAlt < 20) {
        computations.alternateFuel = 0;
        computations.alternateTime = 0;
      } else {
        // TODO get trip wind from alternate plan
        const airDistance = A32NX_FuelPred.computeAirDistance(Math.round(distanceToAlt), 0);

        const deviation =
          (zfw + finalHoldingFuel - A32NX_FuelPred.refWeight) *
          A32NX_FuelPred.computeNumbers(
            airDistance,
            alternateCruiseLevel,
            A32NX_FuelPred.computations.CORRECTIONS,
            true,
          );
        if (20 < airDistance && airDistance < 200 && 100 <= alternateCruiseLevel && alternateCruiseLevel < 290) {
          computations.alternateFuel =
            (A32NX_FuelPred.computeNumbers(airDistance, alternateCruiseLevel, A32NX_FuelPred.computations.FUEL, true) +
              deviation) /
            1000;
          computations.alternateTime = A32NX_FuelPred.computeNumbers(
            airDistance,
            alternateCruiseLevel,
            A32NX_FuelPred.computations.TIME,
            true,
          );
        }
      }
    }

    const alternateFuel = plan.performanceData.pilotAlternateFuel ?? computations.alternateFuel;

    // Route trip
    const groundDistance = this.getDistanceToDestination(forPlan) ?? -1;
    const airDistance = A32NX_FuelPred.computeAirDistance(groundDistance, plan.performanceData.pilotTripWind ?? 0);

    // Use the cruise level for calculations otherwise after cruise use descent altitude down to 10,000 feet.
    const altToUse =
      this.flightPhaseManager.phase >= FmgcFlightPhase.Descent
        ? SimVar.GetSimVarValue('PLANE ALTITUDE', 'Feet') / 100
        : plan.performanceData.cruiseFlightLevel;

    if (20 <= airDistance && airDistance <= 3100 && 100 <= altToUse && altToUse <= 390) {
      const deviation =
        (zfw + (finalHoldingFuel ?? 0) + (alternateFuel ?? 0) - A32NX_FuelPred.refWeight) *
        A32NX_FuelPred.computeNumbers(airDistance, altToUse, A32NX_FuelPred.computations.CORRECTIONS, false);

      computations.tripFuel =
        (A32NX_FuelPred.computeNumbers(airDistance, altToUse, A32NX_FuelPred.computations.FUEL, false) + deviation) /
        1000;
      computations.tripTime = A32NX_FuelPred.computeNumbers(
        airDistance,
        altToUse,
        A32NX_FuelPred.computations.TIME,
        false,
      );
    }

    // Route reserve
    if (this.isFlying()) {
      computations.routeReserveFuel = 0;
      computations.routeReserveFuelPercentage = 0;
    } else {
      if (plan.performanceData.pilotRouteReserveFuel === null) {
        const fivePercentWeight = (plan.performanceData.routeReserveFuelPercentage * computations.tripFuel) / 100;
        const fiveMinuteHoldingWeight = (5 * (finalHoldingFuelFlow / 60)) / 1000;

        computations.routeReserveFuel = Math.max(fivePercentWeight, fiveMinuteHoldingWeight);
      } else {
        computations.routeReserveFuelPercentage =
          (plan.performanceData.pilotRouteReserveFuel * 100) / computations.tripFuel;
      }
    }

    const routeReserveFuel = computations.routeReserveFuel ?? plan.performanceData.pilotRouteReserveFuel;

    const fob = this.getFOB(forPlan);

    // Minimum destination fuel on board
    if (plan.performanceData.pilotMinimumDestinationFuelOnBoard === null) {
      computations.minimumDestinationFuel = (alternateFuel ?? 0) + (finalHoldingFuel ?? 0);
    }

    const minimumDestinationFuel =
      plan.performanceData.pilotMinimumDestinationFuelOnBoard ?? computations.minimumDestinationFuel;

    // EFOB
    computations.destinationFuelOnBoard =
      fob !== undefined ? fob - computations.tripFuel - (!this.isFlying() ? plan.performanceData.taxiFuel : 0) : null;
    computations.alternateDestinationFuelOnBoard =
      computations.destinationFuelOnBoard !== null && alternateFuel !== null
        ? computations.destinationFuelOnBoard - alternateFuel
        : null;

    // TOW / LW
    this.computeTakeoffWeight(forPlan);
    computations.landingWeight =
      computations.destinationFuelOnBoard !== null ? zfw + computations.destinationFuelOnBoard : null;

    // Extra fuel
    if (fob === undefined && this.isFuelPlanningInProgress(forPlan)) {
      // For fuel planning to work
      computations.extraFuel = 0;
      computations.extraTime = 0;
    } else {
      computations.extraFuel =
        computations.destinationFuelOnBoard !== null
          ? computations.destinationFuelOnBoard -
            (this.isFlying() ? 0 : routeReserveFuel ?? 0) -
            (minimumDestinationFuel ?? 0)
          : null;
      computations.extraTime =
        computations.extraFuel !== null ? (computations.extraFuel * 1000) / (finalHoldingFuelFlow / 60) : null;
    }

    this.updateAmberEfob();

    return computations;
  }

  public resetFuelPredComputation(forPlan: FlightPlanIndex): FuelPredComputations {
    if (!this.fuelComputationsCache.has(forPlan)) this.fuelComputationsCache.set(forPlan, new FuelPredComputations());

    const computations = this.fuelComputationsCache.get(forPlan);

    return computations.reset();
  }

  public computeTakeoffWeight(forPlan: FlightPlanIndex): Readonly<FuelPredComputations> {
    const plan = this.getFlightPlan(forPlan);
    if (!this.fuelComputationsCache.has(forPlan)) this.fuelComputationsCache.set(forPlan, new FuelPredComputations());

    const computations = this.fuelComputationsCache.get(forPlan);

    if (!CDUInitPage.fuelPredConditionsMet(this.mcdu, forPlan)) {
      return computations.reset();
    }

    const zfw = plan.performanceData.zeroFuelWeight;
    const fob = this.getFOB(forPlan) ?? this.getUnconfirmedBlockFuel(forPlan);

    computations.takeoffWeight = fob !== undefined ? zfw + fob - plan.performanceData.taxiFuel : null;

    return computations;
  }

  public onSecondaryActivated() {
    // We invalidate because we don't want to show the old active plan predictions on the newly activated secondary plan.
    this.guidanceController?.vnavDriver?.invalidateFlightPlanProfile();

    const phase = this.getFlightPhase();

    if (phase === FmgcFlightPhase.Preflight || phase === FmgcFlightPhase.Done) {
      this.tryCheckToData();
    }
  }

  computeAlternateCruiseLevel(forPlan: FlightPlanIndex): number | undefined {
    const plan = this.getFlightPlan(forPlan);
    if (!plan) {
      return undefined;
    }

    if (!plan.destinationAirport || !plan.alternateDestinationAirport) {
      return undefined;
    }

    // TODO use actual flight plan distance rather than great circle distance
    const distance = Avionics.Utils.computeGreatCircleDistance(
      plan.destinationAirport.location,
      plan.alternateDestinationAirport.location,
    );

    if (distance > 200) {
      return 310;
    } else if (distance > 100) {
      return 220;
    }

    return 100;
  }

  // ---------------------------
  // CDUMainDisplay Types
  // ---------------------------

  protected abstract page: any;

  /**
   * Set a request from a subsystem to the MCDU
   */
  protected abstract setRequest(subsystem: 'AIDS' | 'ATSU' | 'CFDS' | 'FMGC'): void;
  protected abstract setScratchpadText(value: string): void;
  protected abstract setScratchpadMessage(message: McduMessage): void;
  protected abstract addNewAtsuMessage(code: AtsuStatusCodes): void;
}

/** Writes FM output words for both FMS. */
class FmArinc429OutputWord extends Arinc429LocalVarOutputWord {
  private readonly localVars = [`L:A32NX_FM1_${this.name}`, `L:A32NX_FM2_${this.name}`];

  override async writeToSimVarIfDirty() {
    if (this.isDirty) {
      this.isDirty = false;
      return Promise.all(
        this.localVars.map((localVar) => Arinc429Word.toSimVarValue(localVar, this.word.value, this.word.ssm)),
      );
    }
    return Promise.resolve();
  }
}<|MERGE_RESOLUTION|>--- conflicted
+++ resolved
@@ -2293,33 +2293,22 @@
       return callback(false);
     }
 
-<<<<<<< HEAD
     await this.flightPlanService.setFlightNumber(flightNo, forPlan);
 
     if (forPlan === FlightPlanIndex.Active) {
-      await SimVar.SetSimVarValue('ATC FLIGHT NUMBER', 'string', flightNo, 'FMC');
-
-      // FIXME move ATSU code to ATSU
+      this.arincFlightNumber1.setIso5Value(flightNo.substring(0, 2), Arinc429SignStatusMatrix.NormalOperation);
+      this.arincFlightNumber2.setIso5Value(flightNo.substring(2, 4), Arinc429SignStatusMatrix.NormalOperation);
+      this.arincFlightNumber3.setIso5Value(flightNo.substring(4, 6), Arinc429SignStatusMatrix.NormalOperation);
+      this.arincFlightNumber4.setIso5Value(flightNo.substring(6, 7), Arinc429SignStatusMatrix.NormalOperation);
+
+      // Send to the sim for third party stuff.
+      SimVar.SetSimVarValue('ATC FLIGHT NUMBER', 'string', flightNo, 'FMC');
+
+      // FIXME move ATSU code to ATSU, and use the ARINC word above
       const code = await this.atsu.connectToNetworks(flightNo);
       if (code !== AtsuStatusCodes.Ok) {
         this.addNewAtsuMessage(code);
       }
-=======
-    this.flightNumber = flightNo;
-
-    this.arincFlightNumber1.setIso5Value(this.flightNumber.substring(0, 2), Arinc429SignStatusMatrix.NormalOperation);
-    this.arincFlightNumber2.setIso5Value(this.flightNumber.substring(2, 4), Arinc429SignStatusMatrix.NormalOperation);
-    this.arincFlightNumber3.setIso5Value(this.flightNumber.substring(4, 6), Arinc429SignStatusMatrix.NormalOperation);
-    this.arincFlightNumber4.setIso5Value(this.flightNumber.substring(6, 7), Arinc429SignStatusMatrix.NormalOperation);
-
-    // Send to the sim for third party stuff.
-    SimVar.SetSimVarValue('ATC FLIGHT NUMBER', 'string', flightNo, 'FMC');
-
-    // FIXME move ATSU code to ATSU, and use the ARINC word above
-    const code = await this.atsu.connectToNetworks(flightNo);
-    if (code !== AtsuStatusCodes.Ok) {
-      this.addNewAtsuMessage(code);
->>>>>>> 037af0bb
     }
 
     return callback(true);

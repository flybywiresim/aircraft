--- conflicted
+++ resolved
@@ -16,11 +16,8 @@
   EnrouteNdbNavaid,
   Fix,
   IlsNavaid,
-<<<<<<< HEAD
   isMsfs2024,
-=======
   ISimbriefData,
->>>>>>> 8444288f
   MathUtils,
   NdbNavaid,
   NXDataStore,
@@ -76,20 +73,16 @@
 import { initComponents, updateComponents } from '@fmgc/components';
 import { CoRouteUplinkAdapter } from '@fmgc/flightplanning/uplink/CoRouteUplinkAdapter';
 import { WaypointEntryUtils } from '@fmgc/flightplanning/WaypointEntryUtils';
-<<<<<<< HEAD
-import { FpmConfigs } from '@fmgc/flightplanning/FpmConfig';
-import { FmcWindVector } from '@fmgc/guidance/vnav/wind/types';
-import { MsfsFlightPlanSync } from '@fmgc/flightplanning/MsfsFlightPlanSync';
-=======
 import { SimbriefOfpState } from './LegacyFmsPageInterface';
 import { CDUInitPage } from '../legacy_pages/A320_Neo_CDU_InitPage';
+import { FpmConfigs } from '@fmgc/flightplanning/FpmConfig';
 import { FmcWindVector } from '@fmgc/guidance/vnav/wind/types';
 import { FlightPlanFlags } from '@fmgc/flightplanning/plans/FlightPlanFlags';
 import { CDUFuelPredPage } from '../legacy_pages/A320_Neo_CDU_FuelPredPage';
 import { ObservableFlightPlanManager } from '@fmgc/flightplanning/ObservableFlightPlanManager';
 import { CDUFlightPlanPage } from '../legacy_pages/A320_Neo_CDU_FlightPlanPage';
 import { FuelPredComputations } from '@fmgc/flightplanning/fuel/FuelPredComputations';
->>>>>>> 8444288f
+import { MsfsFlightPlanSync } from '@fmgc/flightplanning/MsfsFlightPlanSync';
 
 export abstract class FMCMainDisplay implements FmsDataInterface, FmsDisplayInterface, Fmgc {
   private static DEBUG_INSTANCE: FMCMainDisplay;
@@ -99,17 +92,13 @@
 
   public readonly navDatabaseBackend = NavigationDatabaseBackend.Msfs;
   public readonly currFlightPhaseManager = new FlightPhaseManager(this.bus);
-<<<<<<< HEAD
   public readonly currFlightPlanService = new FlightPlanService(
     this.bus,
     new A320FlightPlanPerformanceData(),
     FpmConfigs.A320_HONEYWELL_H3,
     true,
   );
-=======
-  public readonly currFlightPlanService = new FlightPlanService(this.bus, new A320FlightPlanPerformanceData());
   private readonly observableFlightPlanManager = new ObservableFlightPlanManager(this.bus, this.currFlightPlanService);
->>>>>>> 8444288f
   public readonly rpcServer = new FlightPlanRpcServer(this.bus, this.currFlightPlanService);
   public readonly currNavigationDatabaseService = NavigationDatabaseService;
   public readonly navigationDatabase = new NavigationDatabase(this.bus, NavigationDatabaseBackend.Msfs);
@@ -2671,16 +2660,7 @@
       const oldDestination = this.currFlightPlanService.active.destinationAirport
         ? this.currFlightPlanService.active.destinationAirport.ident
         : undefined;
-<<<<<<< HEAD
-      const oldCruiseLevel = this.cruiseLevel;
-=======
-      await this.flightPlanService.temporaryInsert();
-      this.checkCostIndex(oldCostIndex);
-      // FIXME I don't know if it is actually possible to insert TMPY with no FROM/TO, but we should not crash here, so check this for now
-      if (oldDestination !== undefined) {
-        this.checkDestination(oldDestination);
-      }
->>>>>>> 8444288f
+      await
 
       this.flightPlanService.temporaryInsert().then(() => {
         this.checkCostIndex(oldCostIndex);
@@ -2688,18 +2668,14 @@
         if (oldDestination !== undefined) {
           this.checkDestination(oldDestination);
         }
-        this.checkCruiseLevel(oldCruiseLevel);
-
-<<<<<<< HEAD
+
+
         SimVar.SetSimVarValue('L:FMC_FLIGHT_PLAN_IS_TEMPORARY', 'number', 0);
         SimVar.SetSimVarValue('L:MAP_SHOW_TEMPORARY_FLIGHT_PLAN', 'number', 0);
 
-        this.guidanceController.vnavDriver.invalidateFlightPlanProfile();
+
         callback();
       });
-=======
-      callback();
->>>>>>> 8444288f
     }
   }
 

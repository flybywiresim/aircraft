--- conflicted
+++ resolved
@@ -116,12 +116,8 @@
     callback?: typeof EmptyCallback.Boolean,
     bypassTmpy?: boolean,
   ): void;
-<<<<<<< HEAD
   tryUpdateRouteTrip(_dynamic?: boolean): void;
   isNavModeEngaged(): boolean;
-=======
-  navModeEngaged(): boolean;
->>>>>>> 4c7ea3d8
   isFlying(): boolean;
   trySetZeroFuelWeightZFWCG(s: string, forPlan: FlightPlanIndex): boolean;
   /** @deprecated use getGrossWeight */

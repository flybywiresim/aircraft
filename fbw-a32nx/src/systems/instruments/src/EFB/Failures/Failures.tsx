--- conflicted
+++ resolved
@@ -3,11 +3,7 @@
 // SPDX-License-Identifier: GPL-3.0
 
 import React from 'react';
-<<<<<<< HEAD
-import { AtaChapterNumber, AtaChaptersTitle } from '@shared/ata';
-=======
-import { AtaChaptersTitle } from '@flybywiresim/fbw-sdk';
->>>>>>> 76297cec
+import { AtaChapterNumber, AtaChaptersTitle } from '@flybywiresim/fbw-sdk';
 import { Route } from 'react-router-dom';
 import { InfoCircleFill } from 'react-bootstrap-icons';
 import { t } from 'instruments/src/EFB/translation';

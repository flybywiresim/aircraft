// Copyright (c) 2021-2023 FlyByWire Simulations
//
// SPDX-License-Identifier: GPL-3.0

/* eslint-disable max-len */
import React, { useState } from 'react';
import { IconPlane } from '@tabler/icons';
import { CloudArrowDown } from 'react-bootstrap-icons';
import { usePersistentProperty } from '@flybywiresim/fbw-sdk';
import { toast } from 'react-toastify';
import { getAirframeType } from 'instruments/src/EFB/Efb';
import { AC_TYPE } from 'instruments/src/EFB/Enum/Airframe';
import { fetchSimbriefDataAction, isSimbriefDataLoaded } from '../../Store/features/simBrief';
import { useAppSelector, useAppDispatch } from '../../Store/store';

import { ScrollableContainer } from '../../UtilComponents/ScrollableContainer';
import { t } from '../../translation';
import { getAirframeType } from '../../Efb';

interface InformationEntryProps {
    title: string;
    info: string;
}

const InformationEntry = ({ title, info }: InformationEntryProps) => (
    <div className="flex flex-col items-center w-full justify-content">
        <h3 className="font-light text-center">{title}</h3>
        <h2 className="font-bold">{info}</h2>
    </div>
);

interface NoSimBriefDataOverlayProps {
    simbriefDataLoaded: boolean;
    simbriefDataPending: boolean;
    fetchData: () => void;
}

const NoSimBriefDataOverlay = ({ simbriefDataLoaded, simbriefDataPending, fetchData }: NoSimBriefDataOverlayProps) => (
    <div className={`absolute inset-0 transition duration-200 bg-theme-body ${simbriefDataLoaded ? 'opacity-0 pointer-events-none' : 'opacity-100'}`}>
        <h1 className="flex justify-center items-center w-full h-full">
            {simbriefDataPending ? (
                <CloudArrowDown className="animate-bounce" size={40} />
            ) : (
                <>
                    {!simbriefDataLoaded && (
                        <div className="space-y-4">
                            <h1
                                className="text-center"
                                style={{ maxWidth: '18em' }}
                            >
                                {t('Dashboard.YourFlight.SimBriefDataNotYetLoaded')}
                            </h1>

                            <button
                                type="button"
                                onClick={fetchData}
                                className="flex justify-center items-center p-2 space-x-4 w-full rounded-md border-2 transition duration-100 text-theme-body hover:text-theme-highlight bg-theme-highlight hover:bg-theme-body border-theme-highlight"
                            >
                                <CloudArrowDown size={26} />
                                <p className="text-current">{t('Dashboard.YourFlight.ImportSimBriefData')}</p>
                            </button>
                        </div>
                    )}
                </>
            )}
        </h1>
    </div>
);

export const FlightWidget = () => {
    const { data } = useAppSelector((state) => state.simbrief);
    const [simbriefDataPending, setSimbriefDataPending] = useState(false);
    const [simbriefUserId] = usePersistentProperty('CONFIG_SIMBRIEF_USERID');
    const [airframe] = useState(getAirframeType());

    const {
        schedIn,
        schedOut,
        weather,
        cruiseAltitude,
        weights,
        arrivingAirport,
        arrivingIata,
        arrivingName,
        departingAirport,
        departingIata,
        departingName,
        airline,
        route,
        flightNum,
        altIcao,
        costInd,
        arrivingRunway,
        departingRunway,
    } = data;
    const { flightPlanProgress } = useAppSelector((state) => state.flightProgress);

    const dispatch = useAppDispatch();

    const sta = new Date(parseInt(schedIn) * 1000);
    const schedInParsed = `${sta.getUTCHours().toString().padStart(2, '0')}${sta.getUTCMinutes().toString().padStart(2, '0')}Z`;

    const std = new Date(parseInt(schedOut) * 1000);
    const schedOutParsed = `${std.getUTCHours().toString().padStart(2, '0')}${std.getUTCMinutes().toString().padStart(2, '0')}Z`;

    const flightLevel = (cruiseAltitude / 100);
    const crzAlt = `FL${flightLevel.toString().padStart(3, '0')}`;

    const avgWind = `${weather.avgWindDir}/${weather.avgWindSpeed}`;

    const eZfwUnround = Number.parseFloat(weights.estZeroFuelWeight) / 100;
    const eZfw = Math.round(eZfwUnround) / 10;
    const estimatedZfw = `${eZfw}`;

    const fetchData = async () => {
        setSimbriefDataPending(true);

        try {
            const action = await fetchSimbriefDataAction(simbriefUserId ?? '');

            dispatch(action);
        } catch (e) {
            toast.error(e.message);
        }

        setSimbriefDataPending(false);
    };

    const simbriefDataLoaded = isSimbriefDataLoaded();

    return (
        <div className="w-1/2">
            <div className="flex flex-row justify-between items-center mb-4">
                <h1 className="font-bold">{t('Dashboard.YourFlight.Title')}</h1>
                {simbriefDataLoaded && (
                    <h1>
                        {(airline.length > 0 ? airline : '') + flightNum}
                        {' '}
                        |
                        {' '}
<<<<<<< HEAD
                        {AC_TYPE[getAirframeType()]}
=======
                        {airframe === 'A380_842' ? 'A380-842' : 'A320-251N'}
>>>>>>> 4783ebca
                    </h1>
                )}
            </div>
            <div className="overflow-hidden relative p-6 w-full rounded-lg border-2 h-content-section-reduced border-theme-accent">
                <div className="flex flex-col justify-between h-full">
                    <div className="space-y-8">
                        <div className="flex flex-row justify-between">
                            <div>
                                <h1 className="text-4xl font-bold">{departingAirport}</h1>
                                <p className="w-52 text-sm">{departingName}</p>
                            </div>
                            <div>
                                <h1 className="text-4xl font-bold text-right">{arrivingAirport}</h1>
                                <p className="w-52 text-sm text-right">{arrivingName}</p>
                            </div>
                        </div>
                        <div>
                            <div className="flex flex-row items-center w-full">
                                <p className={`font-body ${flightPlanProgress > 1 ? 'text-theme-highlight' : 'text-theme-text'}`}>
                                    {schedOutParsed}
                                </p>
                                <div className="flex relative flex-row mx-6 w-full h-1">
                                    <div className="absolute inset-x-0 border-b-4 border-dashed border-theme-text" />

                                    <div className="relative w-full bg-theme-highlight" style={{ width: `${flightPlanProgress}%` }}>
                                        {!!flightPlanProgress && (
                                            <IconPlane
                                                className="absolute right-0 transform translate-x-1/2 -translate-y-1/2 fill-current text-theme-highlight"
                                                size={50}
                                                strokeLinejoin="miter"
                                            />
                                        )}
                                    </div>
                                </div>
                                <p className={`text-right font-body ${Math.round(flightPlanProgress) >= 98 ? 'text-theme-highlight' : 'text-theme-text'}`}>
                                    {schedInParsed}
                                </p>
                            </div>
                        </div>
                        <div>
                            <div className="flex flex-row justify-around mb-4">
                                <InformationEntry title={t('Dashboard.YourFlight.Alternate')} info={altIcao ?? 'NONE'} />
                                <div className="my-auto mx-4 w-1 h-8 bg-theme-accent" />
                                <InformationEntry title={t('Dashboard.YourFlight.CompanyRoute')} info={departingIata + arrivingIata} />
                                <div className="my-auto mx-4 w-1 h-8 bg-theme-accent" />
                                <InformationEntry title={t('Dashboard.YourFlight.ZFW')} info={estimatedZfw} />
                            </div>
                            <div className="my-auto w-full h-0.5 bg-theme-accent" />
                            <div className="flex flex-row justify-around mt-4">
                                <InformationEntry title={t('Dashboard.YourFlight.CostIndex')} info={costInd} />
                                <div className="my-auto mx-4 w-1 h-8 bg-theme-accent" />
                                <InformationEntry title={t('Dashboard.YourFlight.AverageWind')} info={avgWind} />
                                <div className="my-auto mx-4 w-1 h-8 bg-theme-accent" />
                                <InformationEntry title={t('Dashboard.YourFlight.CruiseAlt')} info={crzAlt} />
                            </div>
                        </div>
                        <div>
                            <h5 className="mb-2 text-2xl font-bold">{t('Dashboard.YourFlight.Route')}</h5>
                            <ScrollableContainer height={15}>
                                <p className="font-mono text-2xl">
                                    <span className="text-2xl text-theme-highlight">
                                        {departingAirport}
                                        /
                                        {departingRunway}
                                    </span>
                                    {' '}
                                    {route}
                                    {' '}
                                    <span className="text-2xl text-theme-highlight">
                                        {arrivingAirport}
                                        /
                                        {arrivingRunway}
                                    </span>
                                </p>
                            </ScrollableContainer>
                        </div>
                    </div>
                    <button
                        type="button"
                        onClick={fetchData}
                        className="flex justify-center items-center p-2 space-x-4 w-full rounded-lg border-2 transition duration-100 text-theme-body hover:text-theme-highlight bg-theme-highlight hover:bg-theme-body border-theme-highlight"
                    >
                        <CloudArrowDown size={26} />
                        <p className="text-current">{t('Dashboard.YourFlight.ImportSimBriefData')}</p>
                    </button>
                </div>

                <NoSimBriefDataOverlay
                    simbriefDataLoaded={simbriefDataLoaded}
                    simbriefDataPending={simbriefDataPending}
                    fetchData={fetchData}
                />
            </div>
        </div>
    );
};<|MERGE_RESOLUTION|>--- conflicted
+++ resolved
@@ -138,11 +138,7 @@
                         {' '}
                         |
                         {' '}
-<<<<<<< HEAD
-                        {AC_TYPE[getAirframeType()]}
-=======
-                        {airframe === 'A380_842' ? 'A380-842' : 'A320-251N'}
->>>>>>> 4783ebca
+                        {(airframe !== null ? AC_TYPE[airframe] : 'A320-251N')}
                     </h1>
                 )}
             </div>

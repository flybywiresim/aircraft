--- conflicted
+++ resolved
@@ -1,19 +1,11 @@
 // Copyright (c) 2023-2024 FlyByWire Simulations
 // SPDX-License-Identifier: GPL-3.0
 
-<<<<<<< HEAD
-/* eslint-disable max-len */
-import React, { useState, useEffect } from 'react';
-import { MemoryRouter as Router } from 'react-router-dom';
-import { customAlphabet } from 'nanoid';
-import { NXDataStore, usePersistentProperty } from '@flybywiresim/fbw-sdk';
-import { Provider } from 'react-redux';
+import React from 'react';
+
 import { render } from '@instruments/common/index';
-import { ErrorBoundary } from 'react-error-boundary';
-import { SentryConsentState, SENTRY_CONSENT_KEY } from '@sentry/FbwAircraftSentryClient';
-import { ModalProvider } from './UtilComponents/Modals/Modals';
-import { FailuresOrchestratorProvider } from './failures-orchestrator-provider';
-import Efb from './Efb';
+import { EfbWrapper } from '@flybywiresim/flypad';
+import { A320FailureDefinitions } from '@failures';
 
 import './Assets/Efb.scss';
 import './Assets/Theme.css';
@@ -60,15 +52,54 @@
                 <Error />
                 <div className="mt-6 space-y-12">
                     <h1 className="text-4xl font-bold">A critical error has been encountered.</h1>
-=======
-import React from 'react';
->>>>>>> 7518ab0c
 
-import { render } from '@instruments/common/index';
-import { EfbWrapper } from '@flybywiresim/flypad';
-import { A320FailureDefinitions } from '@failures';
+                    <h2 className="text-3xl">You are able to reset this tablet to recover from this error.</h2>
 
-<<<<<<< HEAD
+                    {sentryEnabled === SentryConsentState.Given && (
+                        <>
+                            <h2 className="text-3xl leading-relaxed">
+                                You have opted into anonymous error reporting and this issue has been relayed to us. If you want immediate support, please share the following code to a member of staff in the #support channel on the FlyByWire Discord server:
+                            </h2>
+
+                            <h1 className="text-center text-4xl font-extrabold tracking-wider">{sessionId}</h1>
+                        </>
+                    )}
+
+                    <div className="text-theme-body hover:text-utility-red bg-utility-red hover:bg-theme-body border-utility-red w-full rounded-md border-2 px-8 py-4 transition duration-100" onClick={resetErrorBoundary}>
+                        <h2 className="text-center font-bold text-current">Reset Display</h2>
+                    </div>
+                </div>
+            </div>
+        </div>
+    );
+};
+
+const setSessionId = () => {
+    const ALPHABET = '0123456789ABCDEFGHIJKLMNOPQRSTUVWXYZ';
+    const SESSION_ID_LENGTH = 14;
+    const nanoid = customAlphabet(ALPHABET, SESSION_ID_LENGTH);
+    const generatedSessionID = nanoid();
+
+    NXDataStore.set('A32NX_SENTRY_SESSION_ID', generatedSessionID);
+};
+
+const setup = () => {
+    readSettingsFromPersistentStorage();
+    migrateSettings();
+    setSessionId();
+
+    // Needed to fetch METARs from the sim
+    RegisterViewListener('JS_LISTENER_FACILITY', () => {
+        console.log('JS_LISTENER_FACILITY registered.');
+    }, true);
+};
+
+if (process.env.VITE_BUILD) {
+    window.addEventListener('AceInitialized', setup);
+} else {
+    setup();
+}
+
 render(
     <EventBusContextProvider>
         <FailuresOrchestratorProvider>
@@ -76,8 +107,4 @@
         </FailuresOrchestratorProvider>
     </EventBusContextProvider>,
     true, true,
-);
-=======
-// TODO: Move failure definition into VFS
-render(<EfbWrapper failures={A320FailureDefinitions} />, true, true);
->>>>>>> 7518ab0c
+);
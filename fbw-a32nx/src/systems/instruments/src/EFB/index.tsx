--- conflicted
+++ resolved
@@ -4,22 +4,10 @@
 import React from 'react';
 
 import { render } from '@instruments/common/index';
-<<<<<<< HEAD
-import { EfbWrapper, PerformanceCalculatorContext } from '@flybywiresim/flypad';
+import { AircraftContext, EfbWrapper, syncSettingsFromPersistentStorage } from '@flybywiresim/flypad';
 import { A320FailureDefinitions } from '@failures';
 import { A320251NLandingCalculator } from '@shared/performance/a32nx_landing';
 import { A320251NTakeoffPerformanceCalculator } from '@shared/performance/a32nx_takeoff';
-
-// TODO: Move failure definition into VFS
-render(
-  <PerformanceCalculatorContext.Provider
-    value={{ takeoff: new A320251NTakeoffPerformanceCalculator(), landing: new A320251NLandingCalculator() }}
-  >
-    <EfbWrapper failures={A320FailureDefinitions} />
-  </PerformanceCalculatorContext.Provider>,
-=======
-import { AircraftContext, EfbWrapper, syncSettingsFromPersistentStorage } from '@flybywiresim/flypad';
-import { A320FailureDefinitions } from '@failures';
 import { AutomaticCallOutsPage } from './Pages/AutomaticCallOutsPage';
 import { a32nxSyncedSettings } from 'instruments/src/EFB/settingsSync';
 
@@ -32,6 +20,10 @@
 render(
   <AircraftContext.Provider
     value={{
+      performanceCalculators: {
+        takeoff: new A320251NTakeoffPerformanceCalculator(),
+        landing: new A320251NLandingCalculator(),
+      },
       settingsPages: {
         autoCalloutsPage: AutomaticCallOutsPage,
       },
@@ -39,7 +31,6 @@
   >
     <EfbWrapper failures={A320FailureDefinitions} aircraftSetup={aircraftEfbSetup} />
   </AircraftContext.Provider>,
->>>>>>> 10d51005
   true,
   true,
 );
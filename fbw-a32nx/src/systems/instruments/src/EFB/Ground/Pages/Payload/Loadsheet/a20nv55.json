{
    "specs": {
        "prefix": "A32NX",
        "emptyPosition": -9.42,
        "macSize": 13.464,
        "leMacZ": -5.383,
        "weights": {
            "maxGw": 79000,
            "maxZfw": 64300,
            "minZfw": 42500,
            "maxGwCg": 40,
            "maxZfwCg": 40
        },
        "pax": {
            "defaultPaxWeight": 84,
            "defaultBagWeight": 20,
            "minPaxWeight": 10,
            "maxPaxWeight": 250,
            "minBagWeight": 1,
            "maxBagWeight": 250
        }
    },
    "seatMap": [
        {
            "name": "ROWS [1-6]",
            "capacity": 36,
            "rows": [
                {
                    "seats": [
                        {
                            "type": 0
                        },
                        {
                            "type": 0
                        },
                        {
                            "type": 0
                        },
                        {
                            "type": 0,
                            "yOffset": 19
                        },
                        {
                            "type": 0
                        },
                        {
                            "type": 0
                        }
                    ],
                    "x": 0,
                    "y": 0,
                    "xOffset": 0,
                    "yOffset": 0
                },
                {
                    "seats": [
                        {
                            "type": 0
                        },
                        {
                            "type": 0
                        },
                        {
                            "type": 0
                        },
                        {
                            "type": 0,
                            "yOffset": 19
                        },
                        {
                            "type": 0
                        },
                        {
                            "type": 0
                        }
                    ],
                    "x": 0,
                    "y": 0,
                    "xOffset": 0,
                    "yOffset": 0
                },
                {
                    "seats": [
                        {
                            "type": 0
                        },
                        {
                            "type": 0
                        },
                        {
                            "type": 0
                        },
                        {
                            "type": 0,
                            "yOffset": 19
                        },
                        {
                            "type": 0
                        },
                        {
                            "type": 0
                        }
                    ],
                    "x": 0,
                    "y": 0,
                    "xOffset": 0,
                    "yOffset": 0
                },
                {
                    "seats": [
                        {
                            "type": 0
                        },
                        {
                            "type": 0
                        },
                        {
                            "type": 0
                        },
                        {
                            "type": 0,
                            "yOffset": 19
                        },
                        {
                            "type": 0
                        },
                        {
                            "type": 0
                        }
                    ],
                    "x": 0,
                    "y": 0,
                    "xOffset": 0,
                    "yOffset": 0
                },
                {
                    "seats": [
                        {
                            "type": 0
                        },
                        {
                            "type": 0
                        },
                        {
                            "type": 0
                        },
                        {
                            "type": 0,
                            "yOffset": 19
                        },
                        {
                            "type": 0
                        },
                        {
                            "type": 0
                        }
                    ],
                    "x": 0,
                    "y": 0,
                    "xOffset": 0,
                    "yOffset": 0
                },
                {
                    "seats": [
                        {
                            "type": 0
                        },
                        {
                            "type": 0
                        },
                        {
                            "type": 0
                        },
                        {
                            "type": 0,
                            "yOffset": 19
                        },
                        {
                            "type": 0
                        },
                        {
                            "type": 0
                        }
                    ],
                    "x": 0,
                    "y": 0,
                    "xOffset": 0,
                    "yOffset": 0
                }
            ],
            "stationIndex": 1,
            "position": 20.5,
            "fill": 0.19,
            "simVar": "A32NX_PAX_A"
        },
        {
            "name": "ROWS [7-13]",
            "capacity": 42,
            "rows": [
                {
                    "seats": [
                        {
                            "type": 0
                        },
                        {
                            "type": 0
                        },
                        {
                            "type": 0
                        },
                        {
                            "type": 0,
                            "yOffset": 19
                        },
                        {
                            "type": 0
                        },
                        {
                            "type": 0
                        }
                    ],
                    "x": 0,
                    "y": 0,
                    "xOffset": 0,
                    "yOffset": 0
                },
                {
                    "seats": [
                        {
                            "type": 0
                        },
                        {
                            "type": 0
                        },
                        {
                            "type": 0
                        },
                        {
                            "type": 0,
                            "yOffset": 19
                        },
                        {
                            "type": 0
                        },
                        {
                            "type": 0
                        }
                    ],
                    "x": 0,
                    "y": 0,
                    "xOffset": 0,
                    "yOffset": 0
                },
                {
                    "seats": [
                        {
                            "type": 0
                        },
                        {
                            "type": 0
                        },
                        {
                            "type": 0
                        },
                        {
                            "type": 0,
                            "yOffset": 19
                        },
                        {
                            "type": 0
                        },
                        {
                            "type": 0
                        }
                    ],
                    "x": 0,
                    "y": 0,
                    "xOffset": 0,
                    "yOffset": 0
                },
                {
                    "seats": [
                        {
                            "type": 0
                        },
                        {
                            "type": 0
                        },
                        {
                            "type": 0
                        },
                        {
                            "type": 0,
                            "yOffset": 19
                        },
                        {
                            "type": 0
                        },
                        {
                            "type": 0
                        }
                    ],
                    "x": 0,
                    "y": 0,
                    "xOffset": 0,
                    "yOffset": 0
                },
                {
                    "seats": [
                        {
                            "type": 0
                        },
                        {
                            "type": 0
                        },
                        {
                            "type": 0
                        },
                        {
                            "type": 0,
                            "yOffset": 19
                        },
                        {
                            "type": 0
                        },
                        {
                            "type": 0
                        }
                    ],
                    "x": 0,
                    "y": 0,
                    "xOffset": 0,
                    "yOffset": 0
                },
                {
                    "seats": [
                        {
                            "type": 1
                        },
                        {
                            "type": 1
                        },
                        {
                            "type": 1
                        },
                        {
                            "type": 1,
                            "yOffset": 19
                        },
                        {
                            "type": 1
                        },
                        {
                            "type": 1
                        }
                    ],
                    "x": 0,
                    "y": 0,
                    "xOffset": 0,
                    "yOffset": 0
                },
                {
                    "seats": [
                        {
                            "type": 1
                        },
                        {
                            "type": 1
                        },
                        {
                            "type": 1
                        },
                        {
                            "type": 1,
                            "yOffset": 19
                        },
                        {
                            "type": 1
                        },
                        {
                            "type": 1
                        }
                    ],
                    "x": 0,
                    "y": 0,
                    "xOffset": 0,
                    "yOffset": 0
                }
            ],
            "stationIndex": 2,
            "position": 1.5,
            "fill": 0.25,
            "simVar": "A32NX_PAX_B"
        },
        {
            "name": "ROWS [14-21]",
            "capacity": 48,
            "rows": [
                {
                    "seats": [
                        {
                            "type": 0
                        },
                        {
                            "type": 0
                        },
                        {
                            "type": 0
                        },
                        {
                            "type": 0,
                            "yOffset": 19
                        },
                        {
                            "type": 0
                        },
                        {
                            "type": 0
                        }
                    ],
                    "x": 0,
                    "y": 0,
                    "xOffset": 0,
                    "yOffset": 0
                },
                {
                    "seats": [
                        {
                            "type": 0
                        },
                        {
                            "type": 0
                        },
                        {
                            "type": 0
                        },
                        {
                            "type": 0,
                            "yOffset": 19
                        },
                        {
                            "type": 0
                        },
                        {
                            "type": 0
                        }
                    ],
                    "x": 0,
                    "y": 0,
                    "xOffset": 0,
                    "yOffset": 0
                },
                {
                    "seats": [
                        {
                            "type": 0
                        },
                        {
                            "type": 0
                        },
                        {
                            "type": 0
                        },
                        {
                            "type": 0,
                            "yOffset": 19
                        },
                        {
                            "type": 0
                        },
                        {
                            "type": 0
                        }
                    ],
                    "x": 0,
                    "y": 0,
                    "xOffset": 0,
                    "yOffset": 0
                },
                {
                    "seats": [
                        {
                            "type": 0
                        },
                        {
                            "type": 0
                        },
                        {
                            "type": 0
                        },
                        {
                            "type": 0,
                            "yOffset": 19
                        },
                        {
                            "type": 0
                        },
                        {
                            "type": 0
                        }
                    ],
                    "x": 0,
                    "y": 0,
                    "xOffset": 0,
                    "yOffset": 0
                },
                {
                    "seats": [
                        {
                            "type": 0
                        },
                        {
                            "type": 0
                        },
                        {
                            "type": 0
                        },
                        {
                            "type": 0,
                            "yOffset": 19
                        },
                        {
                            "type": 0
                        },
                        {
                            "type": 0
                        }
                    ],
                    "x": 0,
                    "y": 0,
                    "xOffset": 0,
                    "yOffset": 0
                },
                {
                    "seats": [
                        {
                            "type": 0
                        },
                        {
                            "type": 0
                        },
                        {
                            "type": 0
                        },
                        {
                            "type": 0,
                            "yOffset": 19
                        },
                        {
                            "type": 0
                        },
                        {
                            "type": 0
                        }
                    ],
                    "x": 0,
                    "y": 0,
                    "xOffset": 0,
                    "yOffset": 0
                },
                {
                    "seats": [
                        {
                            "type": 0
                        },
                        {
                            "type": 0
                        },
                        {
                            "type": 0
                        },
                        {
                            "type": 0,
                            "yOffset": 19
                        },
                        {
                            "type": 0
                        },
                        {
                            "type": 0
                        }
                    ],
                    "x": 0,
                    "y": 0,
                    "xOffset": 0,
                    "yOffset": 0
                },
                {
                    "seats": [
                        {
                            "type": 0
                        },
                        {
                            "type": 0
                        },
                        {
                            "type": 0
                        },
                        {
                            "type": 0,
                            "yOffset": 19
                        },
                        {
                            "type": 0
                        },
                        {
                            "type": 0
                        }
                    ],
                    "x": 0,
                    "y": 0,
                    "xOffset": 0,
                    "yOffset": 0
                }
            ],
            "stationIndex": 3,
            "position": -16.6,
            "fill": 0.28,
            "simVar": "A32NX_PAX_C"
        },
        {
            "name": "ROWS [22-29]",
            "capacity": 48,
            "rows": [
                {
                    "seats": [
                        {
                            "type": 0
                        },
                        {
                            "type": 0
                        },
                        {
                            "type": 0
                        },
                        {
                            "type": 0,
                            "yOffset": 19
                        },
                        {
                            "type": 0
                        },
                        {
                            "type": 0
                        }
                    ],
                    "x": 0,
                    "y": 0,
                    "xOffset": 0,
                    "yOffset": 0
                },
                {
                    "seats": [
                        {
                            "type": 0
                        },
                        {
                            "type": 0
                        },
                        {
                            "type": 0
                        },
                        {
                            "type": 0,
                            "yOffset": 19
                        },
                        {
                            "type": 0
                        },
                        {
                            "type": 0
                        }
                    ],
                    "x": 0,
                    "y": 0,
                    "xOffset": 0,
                    "yOffset": 0
                },
                {
                    "seats": [
                        {
                            "type": 0
                        },
                        {
                            "type": 0
                        },
                        {
                            "type": 0
                        },
                        {
                            "type": 0,
                            "yOffset": 19
                        },
                        {
                            "type": 0
                        },
                        {
                            "type": 0
                        }
                    ],
                    "x": 0,
                    "y": 0,
                    "xOffset": 0,
                    "yOffset": 0
                },
                {
                    "seats": [
                        {
                            "type": 0
                        },
                        {
                            "type": 0
                        },
                        {
                            "type": 0
                        },
                        {
                            "type": 0,
                            "yOffset": 19
                        },
                        {
                            "type": 0
                        },
                        {
                            "type": 0
                        }
                    ],
                    "x": 0,
                    "y": 0,
                    "xOffset": 0,
                    "yOffset": 0
                },
                {
                    "seats": [
                        {
                            "type": 0
                        },
                        {
                            "type": 0
                        },
                        {
                            "type": 0
                        },
                        {
                            "type": 0,
                            "yOffset": 19
                        },
                        {
                            "type": 0
                        },
                        {
                            "type": 0
                        }
                    ],
                    "x": 0,
                    "y": 0,
                    "xOffset": 0,
                    "yOffset": 0
                },
                {
                    "seats": [
                        {
                            "type": 0
                        },
                        {
                            "type": 0
                        },
                        {
                            "type": 0
                        },
                        {
                            "type": 0,
                            "yOffset": 19
                        },
                        {
                            "type": 0
                        },
                        {
                            "type": 0
                        }
                    ],
                    "x": 0,
                    "y": 0,
                    "xOffset": 0,
                    "yOffset": 0
                },
                {
                    "seats": [
                        {
                            "type": 0
                        },
                        {
                            "type": 0
                        },
                        {
                            "type": 0
                        },
                        {
                            "type": 0,
                            "yOffset": 19
                        },
                        {
                            "type": 0
                        },
                        {
                            "type": 0
                        }
                    ],
                    "x": 0,
                    "y": 0,
                    "xOffset": 0,
                    "yOffset": 0
                },
                {
                    "seats": [
                        {
                            "type": 0
                        },
                        {
                            "type": 0
                        },
                        {
                            "type": 0
                        },
                        {
                            "type": 0,
                            "yOffset": 19
                        },
                        {
                            "type": 0
                        },
                        {
                            "type": 0
                        }
                    ],
                    "x": 0,
                    "y": 0,
                    "xOffset": 0,
                    "yOffset": 0
                }
            ],
            "fill": 0.28,
            "stationIndex": 4,
<<<<<<< HEAD
            "position": -35.6,
            "simVar": "A32NX_PAX_TOTAL_ROWS_22_29"
=======
            "position": -36.3,
            "simVar": "A32NX_PAX_D"
>>>>>>> 9a1e3582
        }
    ],
    "cargoMap": [
        {
            "name": "FWD BAGGAGE/CONTAINER",
            "weight": 3402,
            "stationIndex": 5,
            "position": 17.3,
            "progressBarWidth": 160,
            "simVar": "A32NX_CARGO_FWD_BAGGAGE_CONTAINER"
        },
        {
            "name": "AFT CONTAINER",
            "weight": 2426,
            "stationIndex": 6,
            "position": -24.1,
            "progressBarWidth": 100,
            "simVar": "A32NX_CARGO_AFT_CONTAINER"
        },
        {
            "name": "AFT BAGGAGE",
            "weight": 2110,
            "stationIndex": 7,
            "position": -34.1,
            "progressBarWidth": 100,
            "simVar": "A32NX_CARGO_AFT_BAGGAGE"
        },
        {
            "name": "AFT BULK/LOOSE",
            "weight": 1497,
            "stationIndex": 8,
            "position": -42.4,
            "progressBarWidth": 100,
            "simVar": "A32NX_CARGO_AFT_BULK_LOOSE"
        }
    ],
    "chart": {
        "performanceEnvelope": {
            "mlw": [
                [
                    15,
                    42500
                ],
                [
                    15,
                    53000
                ],
                [
                    17,
                    63000
                ],
                [
                    17,
                    67400
                ],
                [
                    40,
                    67400
                ],
                [
                    40,
                    67400
                ],
                [
                    37,
                    50000
                ],
                [
                    35,
                    46000
                ],
                [
                    35,
                    42500
                ]
            ],
            "mzfw": [
                [
                    17,
                    64300
                ],
                [
                    39.5,
                    64300
                ],
                [
                    37,
                    50000
                ],
                [
                    35,
                    46000
                ],
                [
                    35,
                    42500
                ],
                [
                    15,
                    42500
                ]
            ],
            "mtow": [
                [
                    15,
                    42500
                ],
                [
                    15,
                    53000
                ],
                [
                    17,
                    63000
                ],
                [
                    17,
                    72000
                ],
                [
                    27,
                    79000
                ],
                [
                    36,
                    79000
                ],
                [
                    40,
                    73500
                ],
                [
                    40,
                    67400
                ],
                [
                    37,
                    50000
                ],
                [
                    33,
                    42500
                ]
            ],
            "flight": [
                [
                    13,
                    42500
                ],
                [
                    13,
                    52500
                ],
                [
                    15,
                    63000
                ],
                [
                    15,
                    72000
                ],
                [
                    25,
                    79000
                ],
                [
                    38,
                    79000
                ],
                [
                    41,
                    74500
                ],
                [
                    41,
                    51000
                ],
                [
                    35,
                    46000
                ],
                [
                    35,
                    42500
                ],
                [
                    13,
                    42500
                ]
            ]
        },
        "chartLimits": {
            "weight": {
                "min": 35000,
                "max": 80000,
                "lines": 9,
                "scale": 5000,
                "values": [
                    80,
                    70,
                    60,
                    50,
                    40
                ]
            },
            "cg": {
                "angleRad": 0.014025,
                "min": 12,
                "max": 47,
                "overlap": 32,
                "highlight": 5,
                "lines": 35,
                "scale": 1,
                "values": [
                    15,
                    20,
                    25,
                    30,
                    35,
                    40
                ]
            },
            "labels": {
                "mtow": {
                    "x1": 0.65,
                    "x2": 0.22,
                    "y": 0.02
                },
                "mlw": {
                    "x1": 0.65,
                    "x2": 0.22,
                    "y": 0.22
                },
                "mzfw": {
                    "x1": 0.65,
                    "x2": 0.22,
                    "y": 0.29
                }
            }
        }
    }
}<|MERGE_RESOLUTION|>--- conflicted
+++ resolved
@@ -841,13 +841,8 @@
             ],
             "fill": 0.28,
             "stationIndex": 4,
-<<<<<<< HEAD
             "position": -35.6,
-            "simVar": "A32NX_PAX_TOTAL_ROWS_22_29"
-=======
-            "position": -36.3,
             "simVar": "A32NX_PAX_D"
->>>>>>> 9a1e3582
         }
     ],
     "cargoMap": [

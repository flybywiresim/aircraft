--- conflicted
+++ resolved
@@ -1,5 +1,5 @@
-import { EventBus, SimVarPublisher, SimVarValueType } from '@microsoft/msfs-sdk';
-import { EfisSide } from '@shared/NavigationDisplay';
+import { EventBus, SimVarValueType, Subject } from '@microsoft/msfs-sdk';
+import { SwitchableSimVarProvider } from './SwitchableProvider';
 
 export interface FmsVars {
     ndMessageFlags: number,
@@ -12,14 +12,12 @@
     lowerSpeedMargin: number;
 }
 
-export class FmsDataPublisher extends SimVarPublisher<FmsVars> {
-    constructor(bus: EventBus, efisSide: EfisSide) {
+export class FmsDataPublisher extends SwitchableSimVarProvider<FmsVars, 'L' | 'R'> {
+    constructor(
+        bus: EventBus,
+        stateSubject: Subject<'L' | 'R'>,
+    ) {
         super(new Map([
-<<<<<<< HEAD
-            ['ndMessageFlags', { name: `L:A32NX_EFIS_${efisSide}_ND_FM_MESSAGE_FLAGS`, type: SimVarValueType.Number }],
-            ['crossTrackError', { name: 'L:A32NX_FG_CROSS_TRACK_ERROR', type: SimVarValueType.NM }],
-        ]), bus);
-=======
             ['ndMessageFlags', { name: (side) => `L:A32NX_EFIS_${side}_ND_FM_MESSAGE_FLAGS`, type: SimVarValueType.Number }],
             ['crossTrackError', { name: (_side) => 'L:A32NX_FG_CROSS_TRACK_ERROR', type: SimVarValueType.NM }],
             ['linearDeviationActive', { name: (_side) => 'L:A32NX_PFD_LINEAR_DEVIATION_ACTIVE', type: SimVarValueType.Bool }],
@@ -29,6 +27,5 @@
             ['upperSpeedMargin', { name: (_side) => 'L:A32NX_PFD_UPPER_SPEED_MARGIN', type: SimVarValueType.Knots }],
             ['lowerSpeedMargin', { name: (_side) => 'L:A32NX_PFD_LOWER_SPEED_MARGIN', type: SimVarValueType.Knots }],
         ]), stateSubject, bus);
->>>>>>> 8c76ba55
     }
 }
--- conflicted
+++ resolved
@@ -94,16 +94,7 @@
 
         const sub = this.props.bus.getArincSubscriber<Arinc429Values & PFDSimvars & SimplaneValues>();
 
-<<<<<<< HEAD
-        sub.on('mdaAr').withArinc429Precision(0).handle((mda) => {
-            this.mda = mda;
-            this.updateColor();
-        });
-
-        sub.on('altitudeAr').withArinc429Precision(2).handle((altitude) => {
-=======
         this.altitude.sub((altitude) => {
->>>>>>> 6faebce8
             const isNegative = altitude.value < 0;
             this.isNegativeSub.set(isNegative ? 'visible' : 'hidden');
 

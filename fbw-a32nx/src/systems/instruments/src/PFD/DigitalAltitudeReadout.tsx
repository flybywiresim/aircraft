<<<<<<< HEAD
import { Arinc429Word } from '@shared/arinc429';
import { DisplayComponent, EventBus, FSComponent, NodeReference, Subject, Subscribable, VNode } from 'msfssdk';
=======
import { DisplayComponent, FSComponent, NodeReference, Subject, Subscribable, VNode } from '@microsoft/msfs-sdk';
>>>>>>> d415b609
import { Arinc429Values } from './shared/ArincValueProvider';
import { PFDSimvars } from './shared/PFDSimvarPublisher';
import { ArincEventBus } from '../MsfsAvionicsCommon/ArincEventBus';

const TensDigits = (value: number) => {
    let text: string;
    if (value < 0) {
        text = (value + 100).toString();
    } else if (value >= 100) {
        text = (value - 100).toString().padEnd(2, '0');
    } else {
        text = value.toString().padEnd(2, '0');
    }

    return text;
};

const HundredsDigit = (value: number) => {
    let text: string;
    if (value < 0) {
        text = (value + 1).toString();
    } else if (value >= 10) {
        text = (value - 10).toString();
    } else {
        text = value.toString();
    }

    return text;
};
const ThousandsDigit = (value: number) => {
    let text: string;
    if (!Number.isNaN(value)) {
        text = (value % 10).toString();
    } else {
        text = '';
    }

    return text;
};
const TenThousandsDigit = (value: number) => {
    let text: string;
    if (!Number.isNaN(value)) {
        text = value.toString();
    } else {
        text = '';
    }
    return text;
};

interface DigitalAltitudeReadoutProps {
    bus: ArincEventBus;
}

export class DigitalAltitudeReadout extends DisplayComponent<DigitalAltitudeReadoutProps> {
    private mda = new Arinc429Word(0);

    private altitude = 0;

    private isNegativeSub = Subject.create('hidden')

    private colorSub = Subject.create('')

    private showThousandsZeroSub = Subject.create(false);

    private tenDigitsSub = Subject.create(0);

    private hundredsValue = Subject.create(0);

    private hundredsPosition = Subject.create(0);

    private thousandsValue = Subject.create(0);

    private thousandsPosition = Subject.create(0);

    private tenThousandsValue = Subject.create(0);

    private tenThousandsPosition = Subject.create(0);

    onAfterRender(node: VNode): void {
        super.onAfterRender(node);

        const sub = this.props.bus.getSubscriber<PFDSimvars & Arinc429Values>();

        sub.on('mdaAr').withArinc429Precision(0).handle((mda) => {
            this.mda = mda;
            this.updateColor();
        });

        sub.on('altitudeAr').handle((altitude) => {
            const isNegative = altitude.value < 0;
            this.isNegativeSub.set(isNegative ? 'visible' : 'hidden');

            this.altitude = altitude.value;
            this.updateColor();

            const absAlt = Math.abs(Math.max(Math.min(altitude.value, 50000), -1500));
            const tensDigits = absAlt % 100;
            this.tenDigitsSub.set(tensDigits);

            const HundredsValue = Math.floor((absAlt / 100) % 10);
            this.hundredsValue.set(HundredsValue);
            let HundredsPosition = 0;
            if (tensDigits > 80) {
                HundredsPosition = tensDigits / 20 - 4;
                this.hundredsPosition.set(HundredsPosition);
            } else {
                this.hundredsPosition.set(0);
            }

            const ThousandsValue = Math.floor((absAlt / 1000) % 10);
            this.thousandsValue.set(ThousandsValue);
            let ThousandsPosition = 0;
            if (HundredsValue >= 9) {
                ThousandsPosition = HundredsPosition;
                this.thousandsPosition.set(ThousandsPosition);
            } else {
                this.thousandsPosition.set(0);
            }

            const TenThousandsValue = Math.floor((absAlt / 10000) % 10);
            this.tenThousandsValue.set(TenThousandsValue);
            let TenThousandsPosition = 0;
            if (ThousandsValue >= 9) {
                TenThousandsPosition = ThousandsPosition;
            }

            this.tenThousandsPosition.set(TenThousandsPosition);
            const showThousandsZero = TenThousandsValue !== 0;

            this.showThousandsZeroSub.set(showThousandsZero);
        });
    }

    private updateColor() {
        const color = ((!this.mda.isNoComputedData() && !this.mda.isFailureWarning()) && this.mda.value !== 0 && this.altitude < this.mda.value) ? 'Amber' : 'Green';
        this.colorSub.set(color);
    }

    render(): VNode {
        return (
            <g id="AltReadoutGroup">
                <g>
                    <svg x="117.754" y="76.3374" width="13.5" height="8.9706" viewBox="0 0 13.5 8.9706">
                        <Drum
                            type="ten-thousands"
                            position={this.tenThousandsPosition}
                            value={this.tenThousandsValue}
                            color={this.colorSub}
                            showZero={Subject.create(false)}
                            getText={TenThousandsDigit}
                            valueSpacing={1}
                            distanceSpacing={7}
                            displayRange={1}
                            amount={2}
                        />
                        <Drum
                            type="thousands"
                            position={this.thousandsPosition}
                            value={this.thousandsValue}
                            color={this.colorSub}
                            showZero={this.showThousandsZeroSub}
                            getText={ThousandsDigit}
                            valueSpacing={1}
                            distanceSpacing={7}
                            displayRange={1}
                            amount={2}

                        />
                        <Drum
                            type="hundreds"
                            position={this.hundredsPosition}
                            value={this.hundredsValue}
                            color={this.colorSub}
                            getText={HundredsDigit}
                            valueSpacing={1}
                            distanceSpacing={7}
                            displayRange={1}
                            amount={10}
                        />
                    </svg>
                    <svg x="130.85" y="73.6664" width="8.8647" height="14.313" viewBox="0 0 8.8647 14.313">
                        <Drum
                            type="tens"
                            amount={4}
                            position={this.tenDigitsSub}
                            value={this.tenDigitsSub}
                            color={this.colorSub}
                            getText={TensDigits}
                            valueSpacing={20}
                            distanceSpacing={4.7}
                            displayRange={40}
                        />
                    </svg>
                </g>
                <path id="AltReadoutReducedAccurMarks" class="NormalStroke Amber" style="display: none" d="m132.61 81.669h4.7345m-4.7345-1.6933h4.7345" />
                <path id="AltReadoutOutline" class="NormalStroke Yellow" d="m117.75 76.337h13.096v-2.671h8.8647v14.313h-8.8647v-2.671h-13.096" />

                <g id="AltNegativeText" class="FontLarge EndAlign" visibility={this.isNegativeSub}>
                    <text class="White" x="121.51714" y="77.956947">N</text>
                    <text class="White" x="121.7" y="83.251389">E</text>
                    <text class="White" x="121.63675" y="88.486031">G</text>
                </g>

            </g>
        );
    }
}

interface DrumProperties {
    type: string,
    displayRange: number,
    amount: number,
    valueSpacing: number,
    distanceSpacing: number,
    position: Subscribable<number>,
    value: Subscribable<number>,
    color: Subscribable<string>,
    getText: any,
    showZero?: Subscribable<boolean>;
}
class Drum extends DisplayComponent<DrumProperties> {
    private digitRefElements: NodeReference<SVGTextElement>[] = [];

    private buildElements(amount: number) {
        const highestPosition = Math.round((this.position + this.props.displayRange) / this.props.valueSpacing) * this.props.valueSpacing;

        const highestValue = Math.round((this.value + this.props.displayRange) / this.props.valueSpacing) * this.props.valueSpacing;

        const graduationElements: SVGTextElement[] = [];

        for (let i = 0; i < amount; i++) {
            const elementPosition = highestPosition - i * this.props.valueSpacing;
            const offset = -elementPosition * this.props.distanceSpacing / this.props.valueSpacing;

            let elementVal = highestValue - i * this.props.valueSpacing;
            if (!this.showZero && elementVal === 0) {
                elementVal = NaN;
            }

            const digitRef = FSComponent.createRef<SVGTextElement>();

            if (this.props.type === 'hundreds') {
                graduationElements.push(<text ref={digitRef} transform={`translate(0 ${offset})`} class={`FontLargest MiddleAlign ${this.color}`} x="11.631" y="7.1" />);
            } else if (this.props.type === 'thousands') {
                graduationElements.push(<text ref={digitRef} transform={`translate(0 ${offset})`} class={`FontLargest MiddleAlign ${this.color}`} x="7.18" y="7.1" />);
            } else if (this.props.type === 'ten-thousands') {
                graduationElements.push(<text ref={digitRef} transform={`translate(0 ${offset})`} class={`FontLargest MiddleAlign ${this.color}`} x="2.498" y="7.1" />);
            } else if (this.props.type === 'tens') {
                graduationElements.push(<text ref={digitRef} transform={`translate(0 ${offset})`} class={`FontSmallest MiddleAlign ${this.color}`} x="4.5894" y="8.9133" />);
            }
            this.digitRefElements.push(digitRef);
        }

        return graduationElements;
    }

    private getOffset(position: number) {
        const className = `translate(0 ${position * this.props.distanceSpacing / this.props.valueSpacing})`;

        this.gRef.instance.setAttribute('transform', className);
    }

    private updateValue() {
        let highestPosition = Math.round((this.position + this.props.displayRange) / this.props.valueSpacing) * this.props.valueSpacing;
        if (highestPosition > this.position + this.props.displayRange) {
            highestPosition -= this.props.valueSpacing;
        }

        let highestValue = Math.round((this.value + this.props.displayRange) / this.props.valueSpacing) * this.props.valueSpacing;
        if (highestValue > this.value + this.props.displayRange) {
            highestValue -= this.props.valueSpacing;
        }

        for (let i = 0; i < this.props.amount; i++) {
            let elementVal = highestValue - i * this.props.valueSpacing;
            const elementPosition = highestPosition - i * this.props.valueSpacing;
            const offset = -elementPosition * this.props.distanceSpacing / this.props.valueSpacing;
            if (!this.showZero && elementVal === 0) {
                elementVal = NaN;
            }

            const text = this.props.getText(elementVal);

            this.digitRefElements[i].instance.setAttribute('transform', `translate(0 ${offset})`);
            if (this.digitRefElements[i].instance.textContent !== text
            ) {
                this.digitRefElements[i].instance.textContent = text;
            }
            this.digitRefElements[i].instance.classList.replace('Green', this.color);
            this.digitRefElements[i].instance.classList.replace('Amber', this.color);
        }
    }

    private position = 0;

    private value = 0;

    private color = 'Green'

    private showZero = true;

    private gRef = FSComponent.createRef<SVGGElement>();

    onAfterRender(node: VNode): void {
        super.onAfterRender(node);

        this.props.position.sub((p) => {
            this.position = p;
            this.getOffset(p);
        }, true);
        this.props.value.sub((p) => {
            this.value = p;
            this.updateValue();
        }, true);
        this.props.color.sub((p) => {
            this.color = p;
            this.updateValue();
        });
        this.props.showZero?.sub((p) => {
            this.showZero = p;
            this.updateValue();
        }, true);
    }

    render(): VNode {
        return (
            <g ref={this.gRef}>
                {this.buildElements(this.props.amount)}
            </g>
        );
    }
}<|MERGE_RESOLUTION|>--- conflicted
+++ resolved
@@ -1,9 +1,5 @@
-<<<<<<< HEAD
 import { Arinc429Word } from '@shared/arinc429';
-import { DisplayComponent, EventBus, FSComponent, NodeReference, Subject, Subscribable, VNode } from 'msfssdk';
-=======
 import { DisplayComponent, FSComponent, NodeReference, Subject, Subscribable, VNode } from '@microsoft/msfs-sdk';
->>>>>>> d415b609
 import { Arinc429Values } from './shared/ArincValueProvider';
 import { PFDSimvars } from './shared/PFDSimvarPublisher';
 import { ArincEventBus } from '../MsfsAvionicsCommon/ArincEventBus';

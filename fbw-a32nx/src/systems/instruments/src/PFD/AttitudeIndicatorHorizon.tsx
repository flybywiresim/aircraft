--- conflicted
+++ resolved
@@ -1,14 +1,9 @@
-<<<<<<< HEAD
-import { ClockEvents, DisplayComponent, FSComponent, MappedSubject, Subject, Subscribable, VNode } from '@microsoft/msfs-sdk';
-import { Arinc429Word } from '@shared/arinc429';
-=======
 // Copyright (c) 2021-2023 FlyByWire Simulations
 //
 // SPDX-License-Identifier: GPL-3.0
 
-import { ClockEvents, DisplayComponent, FSComponent, Subject, Subscribable, VNode } from '@microsoft/msfs-sdk';
-import { Arinc429Register, Arinc429Word } from '@flybywiresim/fbw-sdk';
->>>>>>> 7c397d21
+import { ClockEvents, DisplayComponent, FSComponent, MappedSubject, Subject, Subscribable, VNode } from '@microsoft/msfs-sdk';
+import { Arinc429Word } from '@flybywiresim/fbw-sdk';
 
 import { DmcLogicEvents } from '../MsfsAvionicsCommon/providers/DmcPublisher';
 import {

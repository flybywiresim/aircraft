// Copyright (c) 2024 FlyByWire Simulations
// SPDX-License-Identifier: GPL-3.0

import {
  ConsumerSubject,
  EventBus,
  Instrument,
  MappedSubject,
  SimVarValueType,
  Subject,
  Subscription,
} from '@microsoft/msfs-sdk';
import { A32NXElectricalSystemEvents } from '../../../shared/src/publishers/A32NXElectricalSystemPublisher';
import { A32NXFcuBusEvents } from '../../../shared/src/publishers/A32NXFcuBusPublisher';
import { Arinc429Values } from './shared/ArincValueProvider';
import {
  Arinc429ConsumerSubject,
  Arinc429LocalVarConsumerSubject,
  Arinc429RegisterSubject,
  Arinc429SignStatusMatrix,
  Arinc429WordData,
  DmcSwitchingKnob,
  IrBusEvents,
  RegisteredSimVar,
} from '@flybywiresim/fbw-sdk';
<<<<<<< HEAD
import { AdirsSimVars } from '../MsfsAvionicsCommon/SimVarTypes';
import { GlobalDmcEvents } from '../MsfsAvionicsCommon/GlobalDmcEvents';
=======
import { SwitchingPanelVSimVars } from 'instruments/src/MsfsAvionicsCommon/SimVarTypes';
>>>>>>> 7a169450

// In future this will move to the Systems instance in VCockpitLogic which will also handle the
// display switching, and then it can be expanded a bit and become a DMC rather than the combined DMC bus.
// For now it can live in each PFD, just to relay DMC L/R data as needed.
export class PseudoDmc implements Instrument {
  private readonly sub = this.bus.getSubscriber<
<<<<<<< HEAD
    A32NXElectricalSystemEvents & A32NXFcuBusEvents & AdirsSimVars & Arinc429Values & IrBusEvents
  >();
  private readonly publisher = this.bus.getPublisher<GlobalDmcEvents>();

  private readonly monotonicSimTimeVar = RegisteredSimVar.create<number>('E:SIMULATION TIME', SimVarValueType.Number);
  private currentTime = 0;
  private mainPoweredOnTime = 0;
  private alternatePoweredOnTime = 0;
  private readonly flash1Hz = Subject.create(false);
=======
    A32NXElectricalSystemEvents & A32NXFcuBusEvents & Arinc429Values & SwitchingPanelVSimVars
  >();
>>>>>>> 7a169450

  private readonly dmcSwitchingState = Subject.create(DmcSwitchingKnob.Norm);
  private readonly isOnAlternateDmc = this.dmcSwitchingState.map(
    (v) => v === (this.isRightSide ? DmcSwitchingKnob.Fo : DmcSwitchingKnob.Capt),
  );

  private readonly fcuDiscreteWord2 = Arinc429LocalVarConsumerSubject.create(null);

  private readonly adrSwitchingKnob = ConsumerSubject.create(this.sub.on('airKnob'), 0);

  private readonly mainElecSupply = ConsumerSubject.create(null, false);
  private readonly alternateElecSupply = ConsumerSubject.create(null, false);
  private readonly isAcPowered = MappedSubject.create(
    ([isMainSupplyPowered, isAlternateSupplyPowered, isOnAlternateDmc]) =>
      isOnAlternateDmc ? isAlternateSupplyPowered : isMainSupplyPowered,
    this.mainElecSupply,
    this.alternateElecSupply,
    this.isOnAlternateDmc,
  );

  private readonly altitude = Arinc429ConsumerSubject.create(this.sub.on('altitudeAr'));

  private readonly dmcDiscreteWord272 = Arinc429RegisterSubject.createEmpty();
  private readonly dmcDiscreteWord350 = Arinc429RegisterSubject.createEmpty();
  private readonly dmcAltitude = Arinc429RegisterSubject.createEmpty();

  private readonly selectedIrDiscreteWord = Arinc429LocalVarConsumerSubject.create(this.sub.on('irMaintWordRaw'), 0);
  private readonly dmcDiscreteWord271 = Arinc429RegisterSubject.createEmpty();
  private readonly irDiscreteWordOnside = Arinc429LocalVarConsumerSubject.create(null, 0);
  private readonly irDiscreteWordBackup = Arinc429LocalVarConsumerSubject.create(this.sub.on('ir_maint_word_3'), 0);
  /** SDI 01 for DMC L, SDI 10 for DMC R */
  private readonly dmcDiscreteWord313Onside = Arinc429RegisterSubject.createEmpty();
  /** SDI 11 */
  private readonly dmcDiscreteWord313Backup = Arinc429RegisterSubject.createEmpty();
  private readonly irPitchAngleWordOnside = ConsumerSubject.create(null, 0);
  private readonly irPitchAngleWordBackup = ConsumerSubject.create(this.sub.on('ir_pitch_3'), 0);
  /** SDI 01 for DMC L, SDI 10 for DMC R */
  private readonly dmcPitchAngleWord324Onside = Arinc429RegisterSubject.createEmpty();
  /** SDI 11 */
  private readonly dmcPitchAngleWord324Backup = Arinc429RegisterSubject.createEmpty();

  private readonly outputWords = [
    this.dmcDiscreteWord271,
    this.dmcDiscreteWord313Backup,
    this.dmcDiscreteWord313Onside,
    this.dmcDiscreteWord350,
    this.dmcAltitude,
    this.dmcPitchAngleWord324Onside,
    this.dmcPitchAngleWord324Backup,
  ];

  /** Not valid until init is called! */
  private isRightSide = false;

  constructor(
    private readonly bus: EventBus,
    private readonly instrument: BaseInstrument,
  ) {}

  /** @inheritdoc */
  public init(): void {
    this.isRightSide = this.instrument.instrumentIndex === 2;

    const outputSubs: Subscription[] = [
      this.fcuDiscreteWord2.sub(
        (v) => {
          // STD
          this.dmcDiscreteWord350.setBitValue(11, v.bitValueOr(28, false));
          // QNH
          this.dmcDiscreteWord350.setBitValue(12, v.bitValueOr(29, false));
          this.dmcDiscreteWord350.setSsm(Arinc429SignStatusMatrix.NormalOperation);
        },
        true,
        true,
      ),
      this.altitude.sub((v) => this.dmcAltitude.setWord(v.rawWord), true, true),
<<<<<<< HEAD
      this.selectedIrDiscreteWord.sub((v) => PseudoDmc.mapIrDiscreteToDmc(v, this.dmcDiscreteWord271), true, true),
      this.irDiscreteWordOnside.sub(
        (v) =>
          this.dmcDiscreteWord313Onside.setValueSsm(
            v.value << 10,
            v.isInvalid() ? Arinc429SignStatusMatrix.NoComputedData : v.ssm,
          ),
        true,
        true,
      ),
      this.irDiscreteWordBackup.sub(
        (v) =>
          this.dmcDiscreteWord313Backup.setValueSsm(
            v.value << 10,
            v.isInvalid() ? Arinc429SignStatusMatrix.NoComputedData : v.ssm,
          ),
        true,
        true,
      ),
      this.irPitchAngleWordOnside.sub((v) => this.dmcPitchAngleWord324Onside.setWord(v), true, true),
      this.irPitchAngleWordBackup.sub((v) => this.dmcPitchAngleWord324Backup.setWord(v), true, true),
=======
      this.adrSwitchingKnob.sub(
        (knobPosition) => {
          if (this.isRightSide) {
            this.dmcDiscreteWord272.setBitValue(13, knobPosition === 2);
            this.dmcDiscreteWord272.setBitValue(14, knobPosition === 1 || knobPosition === 2);
          } else {
            this.dmcDiscreteWord272.setBitValue(13, knobPosition === 0 || knobPosition === 1);
            this.dmcDiscreteWord272.setBitValue(14, knobPosition === 0);
          }
          this.dmcDiscreteWord272.setSsm(Arinc429SignStatusMatrix.NormalOperation);
        },
        true,
        true,
      ),
>>>>>>> 7a169450
    ];

    this.isAcPowered.sub((isPowered) => {
      if (isPowered) {
        for (const sub of outputSubs) {
          sub.resume(true);
        }
      } else {
        for (const sub of outputSubs) {
          sub.pause();
        }
        for (const word of this.outputWords) {
          word.setValueSsm(0, Arinc429SignStatusMatrix.FailureWarning);
        }
      }
    }, true);

    this.mainElecSupply.sub((v) => {
      if (v) {
        this.mainPoweredOnTime = this.currentTime;
      } else {
        this.mainPoweredOnTime = 0;
      }
    }, true);

    this.alternateElecSupply.sub((v) => {
      if (v) {
        this.alternatePoweredOnTime = this.currentTime;
      } else {
        this.alternatePoweredOnTime = 0;
      }
    }, true);

    this.dmcDiscreteWord350.sub(
      (word) =>
        word.writeToSimVar(
          this.isRightSide ? 'L:A32NX_DMC_DISCRETE_WORD_350_RIGHT' : 'L:A32NX_DMC_DISCRETE_WORD_350_LEFT',
        ),
      true,
    );
    this.dmcAltitude.sub(
      (word) => word.writeToSimVar(this.isRightSide ? 'L:A32NX_DMC_ALTITUDE_RIGHT' : 'L:A32NX_DMC_ALTITUDE_LEFT'),
      true,
    );

    this.dmcDiscreteWord271.sub(
      (word) =>
        word.writeToSimVar(
          this.isRightSide ? 'L:A32NX_DMC_DISCRETE_WORD_271_RIGHT' : 'L:A32NX_DMC_DISCRETE_WORD_271_LEFT',
        ),
      true,
    );
    this.dmcDiscreteWord313Onside.sub(
      (word) =>
        word.writeToSimVar(
          this.isRightSide ? 'L:A32NX_DMC_IR_2_DISCRETE_WORD_RIGHT' : 'L:A32NX_DMC_IR_1_DISCRETE_WORD_LEFT',
        ),
      true,
    );
    this.dmcDiscreteWord313Backup.sub(
      (word) =>
        word.writeToSimVar(
          this.isRightSide ? 'L:A32NX_DMC_IR_3_DISCRETE_WORD_RIGHT' : 'L:A32NX_DMC_IR_3_DISCRETE_WORD_LEFT',
        ),
      true,
    );
    this.dmcPitchAngleWord324Onside.sub(
      (word) =>
        word.writeToSimVar(
          this.isRightSide ? 'L:A32NX_DMC_IR_2_PITCH_ANGLE_RIGHT' : 'L:A32NX_DMC_IR_1_PITCH_ANGLE_LEFT',
        ),
      true,
    );
    this.dmcPitchAngleWord324Backup.sub(
      (word) =>
        word.writeToSimVar(
          this.isRightSide ? 'L:A32NX_DMC_IR_3_PITCH_ANGLE_RIGHT' : 'L:A32NX_DMC_IR_3_PITCH_ANGLE_LEFT',
        ),
      true,
    );

    const flash1HzTopic: keyof GlobalDmcEvents = this.isRightSide ? 'dmc_right_flash_1hz' : 'dmc_left_flash_1hz';
    this.flash1Hz.sub((v) => this.publisher.pub(flash1HzTopic, v, true, true), true);

    this.mainElecSupply.setConsumer(
      this.sub.on(this.isRightSide ? 'a32nx_elec_ac_2_bus_is_powered' : 'a32nx_elec_ac_ess_bus_is_powered'),
    );

    this.alternateElecSupply.setConsumer(
      this.sub.on(this.isRightSide ? 'a32nx_elec_ac_1_bus_is_powered' : 'a32nx_elec_ac_ess_bus_is_powered'),
    );

    this.fcuDiscreteWord2.setConsumer(
      this.sub.on(this.isRightSide ? 'a32nx_fcu_eis_discrete_word_2_right' : 'a32nx_fcu_eis_discrete_word_2_left'),
    );

    this.irDiscreteWordOnside.setConsumer(this.sub.on(this.isRightSide ? 'ir_maint_word_2' : 'ir_maint_word_1'));
    this.irPitchAngleWordOnside.setConsumer(this.sub.on(this.isRightSide ? 'ir_pitch_2' : 'ir_pitch_1'));
  }

  /** @inheritdoc */
  public onUpdate(): void {
    this.dmcSwitchingState.set(SimVar.GetSimVarValue('L:A32NX_EIS_DMC_SWITCHING_KNOB', SimVarValueType.Enum));

    this.currentTime = this.monotonicSimTimeVar.get() * 1000;
    if (this.isAcPowered.get()) {
      const powerOnTime = Math.max(
        0,
        this.currentTime - (this.isOnAlternateDmc.get() ? this.alternatePoweredOnTime : this.mainPoweredOnTime),
      );
      this.flash1Hz.set(powerOnTime % 1000 >= 500);
    } else {
      this.flash1Hz.set(false);
    }
  }

  private static mapIrDiscreteToDmc(ir: Arinc429WordData, dmc: Arinc429RegisterSubject): void {
    dmc.setBitValue(12, ir.bitValue(9));
    dmc.setBitValue(26, ir.bitValue(16));
    dmc.setBitValue(27, ir.bitValue(17));
    dmc.setBitValue(28, ir.bitValue(18));
    dmc.setBitValue(29, ir.bitValue(1));
    dmc.setSsm(Arinc429SignStatusMatrix.NormalOperation);
  }
}<|MERGE_RESOLUTION|>--- conflicted
+++ resolved
@@ -23,20 +23,21 @@
   IrBusEvents,
   RegisteredSimVar,
 } from '@flybywiresim/fbw-sdk';
-<<<<<<< HEAD
 import { AdirsSimVars } from '../MsfsAvionicsCommon/SimVarTypes';
 import { GlobalDmcEvents } from '../MsfsAvionicsCommon/GlobalDmcEvents';
-=======
 import { SwitchingPanelVSimVars } from 'instruments/src/MsfsAvionicsCommon/SimVarTypes';
->>>>>>> 7a169450
 
 // In future this will move to the Systems instance in VCockpitLogic which will also handle the
 // display switching, and then it can be expanded a bit and become a DMC rather than the combined DMC bus.
 // For now it can live in each PFD, just to relay DMC L/R data as needed.
 export class PseudoDmc implements Instrument {
   private readonly sub = this.bus.getSubscriber<
-<<<<<<< HEAD
-    A32NXElectricalSystemEvents & A32NXFcuBusEvents & AdirsSimVars & Arinc429Values & IrBusEvents
+    A32NXElectricalSystemEvents &
+      A32NXFcuBusEvents &
+      AdirsSimVars &
+      Arinc429Values &
+      IrBusEvents &
+      SwitchingPanelVSimVars
   >();
   private readonly publisher = this.bus.getPublisher<GlobalDmcEvents>();
 
@@ -45,10 +46,6 @@
   private mainPoweredOnTime = 0;
   private alternatePoweredOnTime = 0;
   private readonly flash1Hz = Subject.create(false);
-=======
-    A32NXElectricalSystemEvents & A32NXFcuBusEvents & Arinc429Values & SwitchingPanelVSimVars
-  >();
->>>>>>> 7a169450
 
   private readonly dmcSwitchingState = Subject.create(DmcSwitchingKnob.Norm);
   private readonly isOnAlternateDmc = this.dmcSwitchingState.map(
@@ -125,7 +122,6 @@
         true,
       ),
       this.altitude.sub((v) => this.dmcAltitude.setWord(v.rawWord), true, true),
-<<<<<<< HEAD
       this.selectedIrDiscreteWord.sub((v) => PseudoDmc.mapIrDiscreteToDmc(v, this.dmcDiscreteWord271), true, true),
       this.irDiscreteWordOnside.sub(
         (v) =>
@@ -147,7 +143,6 @@
       ),
       this.irPitchAngleWordOnside.sub((v) => this.dmcPitchAngleWord324Onside.setWord(v), true, true),
       this.irPitchAngleWordBackup.sub((v) => this.dmcPitchAngleWord324Backup.setWord(v), true, true),
-=======
       this.adrSwitchingKnob.sub(
         (knobPosition) => {
           if (this.isRightSide) {
@@ -162,7 +157,6 @@
         true,
         true,
       ),
->>>>>>> 7a169450
     ];
 
     this.isAcPowered.sub((isPowered) => {

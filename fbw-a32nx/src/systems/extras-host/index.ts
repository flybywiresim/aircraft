--- conflicted
+++ resolved
@@ -11,12 +11,9 @@
   FlightDeckBounds,
   GPUManagement,
   GroundSupportPublisher,
-<<<<<<< HEAD
   isMsfs2024,
-=======
   GsxSimVarPublisher,
   GsxSyncA32NX,
->>>>>>> add52971
   MsfsElectricsPublisher,
   MsfsFlightModelPublisher,
   MsfsMiscPublisher,
@@ -139,12 +136,7 @@
     this.notificationManager = new NotificationManager(this.bus);
 
     this.pushbuttonCheck = new PushbuttonCheck(this.bus, this.notificationManager);
-<<<<<<< HEAD
-    this.keyInterceptor = new KeyInterceptor(this.bus, this.notificationManager);
-=======
     this.keyInterceptor = new A32NXKeyInterceptor(this.bus, this.notificationManager);
-    this.flightPlanAsoboSync = new FlightPlanAsoboSync(this.bus);
->>>>>>> add52971
 
     this.versionCheck = new VersionCheck(process.env.AIRCRAFT_PROJECT_PREFIX, this.bus);
     this.aircraftSync = new AircraftSync(process.env.AIRCRAFT_PROJECT_PREFIX, this.bus);
@@ -191,12 +183,7 @@
 
     this.pushbuttonCheck.connectedCallback();
     this.versionCheck.connectedCallback();
-<<<<<<< HEAD
-    this.keyInterceptor.connectedCallback();
     this.flightPlanAsoboSync?.connectedCallback();
-=======
-    this.flightPlanAsoboSync.connectedCallback();
->>>>>>> add52971
     this.aircraftSync.connectedCallback();
 
     this.backplane.init();

// Copyright (c) 2021-2025 FlyByWire Simulations
//
// SPDX-License-Identifier: GPL-3.0

import {
  Subject,
  Subscribable,
  MappedSubject,
  DebounceTimer,
  ConsumerValue,
  EventBus,
  ConsumerSubject,
  SimVarValueType,
  SubscribableMapFunctions,
  StallWarningEvents,
  KeyEventManager,
  GameStateProvider,
  Wait,
  KeyEvents,
} from '@microsoft/msfs-sdk';

import {
  AirDataSwitchingKnob,
  Arinc429LocalVarConsumerSubject,
  Arinc429Register,
  Arinc429RegisterSubject,
  Arinc429SignStatusMatrix,
  Arinc429Word,
  NXDataStore,
  NXLogicClockNode,
  NXLogicConfirmNode,
  NXLogicMemoryNode,
  NXLogicPulseNode,
  NXLogicTriggeredMonostableNode,
  RegisteredSimVar,
  UpdateThrottler,
} from '@flybywiresim/fbw-sdk';
import { VerticalMode } from '@shared/autopilot';
import { FuelSystemEvents } from '../../../instruments/src/MsfsAvionicsCommon/providers/FuelSystemPublisher';
import { A32NXAdrBusEvents } from '../../../shared/src/publishers/A32NXAdrBusPublisher';
import { A32NXDisplayManagementEvents } from '../../../shared/src/publishers/A32NXDisplayManagementPublisher';
import { A32NXElectricalSystemEvents } from '../../../shared/src/publishers/A32NXElectricalSystemPublisher';
import { A32NXFcuBusEvents } from '../../../shared/src/publishers/A32NXFcuBusPublisher';
import { FwsSoundManager } from 'systems-host/systems/FWC/FwsSoundManager';
import { PseudoFwcSimvars } from 'instruments/src/MsfsAvionicsCommon/providers/PseudoFwcPublisher';
import { A32NXEcpBusEvents } from '@shared/publishers/A32NXEcpBusPublisher';

export function xor(a: boolean, b: boolean): boolean {
  return !!((a ? 1 : 0) ^ (b ? 1 : 0));
}

/**
 * Counts the number of truthy values in an array of booleans
 * @param args
 * @returns
 */
function countTrue(...args: boolean[]): number {
  return args.reduce((accu, b) => (b ? accu + 1 : accu), 0);
}

interface EWDItem {
  flightPhaseInhib: number[];
  /** warning is active */
  simVarIsActive: Subscribable<boolean>;
  /** aural warning, defaults to simVarIsActive and SC for level 2 or CRC for level 3 if not provided */
  auralWarning?: Subscribable<FwcAuralWarning>;
  /** Can be a code directly, or an array of indices in `codesToReturn`, with no meaning no code. */
  whichCodeToReturn: () => (number | null)[] | string;
  codesToReturn: string[];
  // FIXME remove... this is not an actual thing
  memoInhibit?: () => boolean;
  failure: number;
  sysPage: number;
  side: string;
  /** Cancel flag for level 3 warning audio (only emergency cancel can cancel if false), defaults to true. */
  cancel?: boolean;
}

interface EWDMessageDict {
  [key: string]: EWDItem;
}

enum FwcAuralWarning {
  None,
  SingleChime,
  Crc,
  CavalryCharge,
  TripleClick,
  CChord,
}

export class PseudoFWC {
  private readonly sub = this.bus.getSubscriber<
    A32NXAdrBusEvents &
      A32NXDisplayManagementEvents &
      A32NXEcpBusEvents &
      A32NXElectricalSystemEvents &
      A32NXFcuBusEvents &
      KeyEvents &
      PseudoFwcSimvars &
      StallWarningEvents
  >();

  private readonly fwsUpdateThrottler = new UpdateThrottler(125); // has to be > 100 due to pulse nodes

  private keyEventManager: KeyEventManager;

  private readonly startupCompleted = Subject.create(false);

  public readonly soundManager = new FwsSoundManager(this.bus, this.startupCompleted);

  /** Time to inhibit master warnings and cautions during startup in ms */
  private static readonly FWC_STARTUP_TIME = 5000;

  /** Time to inhibit SCs after one is trigger in ms */
  private static readonly AURAL_SC_INHIBIT_TIME = 2000;

  private static readonly EWD_MESSAGE_LINES = 7;

  private static readonly ewdMessageSimVarsLeft = Array.from(
    { length: PseudoFWC.EWD_MESSAGE_LINES },
    (_, i) => `L:A32NX_EWD_LOWER_LEFT_LINE_${i + 1}`,
  );

  private readonly ewdMessageLinesLeft = Array.from({ length: PseudoFWC.EWD_MESSAGE_LINES }, (_, _i) =>
    Subject.create(''),
  );

  private static readonly ewdMessageSimVarsRight = Array.from(
    { length: PseudoFWC.EWD_MESSAGE_LINES },
    (_, i) => `L:A32NX_EWD_LOWER_RIGHT_LINE_${i + 1}`,
  );

  private readonly ewdMessageLinesRight = Array.from({ length: PseudoFWC.EWD_MESSAGE_LINES }, (_, _i) =>
    Subject.create(''),
  );

  // Input buffering
  public readonly apDiscInputBuffer = new NXLogicMemoryNode(false);

  /* PSEUDO FWC VARIABLES */
  private readonly startupTimer = new DebounceTimer();

  private readonly allCurrentFailures: string[] = [];

  private readonly failuresLeft: string[] = [];

  private readonly failuresRight: string[] = [];

  private recallFailures: string[] = [];

  private requestMasterCautionFromFaults = false;
  private requestMasterCautionFromABrkOff = false;

  private requestSingleChimeFromAThrOff = false;

  private requestMasterWarningFromFaults = false;

  private auralCrcKeys: string[] = [];

  private auralScKeys: string[] = [];

  private readonly auralCrcActive = Subject.create(false);

  private auralSingleChimePending = false;

  private readonly auralSingleChimeInhibitTimer = new DebounceTimer();

  private readonly masterWarning = Subject.create(false);

  private readonly masterCaution = Subject.create(false);

  private readonly fireActive = Subject.create(false);

  private nonCancellableWarningCount = 0;

  private readonly stallWarning = Subject.create(false);

  private readonly masterWarningOutput = MappedSubject.create(
    SubscribableMapFunctions.or(),
    this.masterWarning,
    this.fireActive,
    this.stallWarning,
  );

  private readonly auralCrcOutput = MappedSubject.create(
    ([auralCrc, fireActive]) => auralCrc || fireActive,
    this.auralCrcActive,
    this.fireActive,
  );

  private readonly cavalryChargeActive = Subject.create(true);

  private readonly cChordActive = Subject.create(true);

  private readonly fwcOut124 = Arinc429RegisterSubject.createEmpty();

  private readonly fwcOut126 = Arinc429RegisterSubject.createEmpty();

  private readonly ir1InAttAlign = Subject.create(false);
  private readonly ir2InAttAlign = Subject.create(false);
  private readonly ir3InAttAlign = Subject.create(false);
  private readonly irsInAttAlignMemo = MappedSubject.create(
    SubscribableMapFunctions.or(),
    this.ir1InAttAlign,
    this.ir2InAttAlign,
    this.ir3InAttAlign,
  );
  private readonly irsInAlignMemo1 = Subject.create(false);
  private readonly irsInAlignMemo2 = Subject.create(false);
  private alignTime = 0;
  private oneIrsInAlign = false;
  private navMode = false;

  /* SDAC */
  private readonly sdac00401Word = Arinc429Register.empty();
  private readonly sdac00410Word = Arinc429Register.empty();
  private readonly sdac00411Word = Arinc429Register.empty();

  /* 21 - AIR CONDITIONING AND PRESSURIZATION */

  private readonly acsc1DiscreteWord1 = Arinc429Register.empty();

  private readonly acsc1DiscreteWord2 = Arinc429Register.empty();

  private readonly acsc2DiscreteWord1 = Arinc429Register.empty();

  private readonly acsc2DiscreteWord2 = Arinc429Register.empty();

  private readonly cpc1DiscreteWord = Arinc429Register.empty();

  private readonly cpc2DiscreteWord = Arinc429Register.empty();

  private readonly apuBleedValveOpen = Subject.create(false);

  private readonly cabAltSetReset1 = new NXLogicMemoryNode();

  private readonly cabAltSetReset2 = new NXLogicMemoryNode();

  private readonly cabAltSetResetState1 = Subject.create(false);

  private readonly cabAltSetResetState2 = Subject.create(false);

  private readonly cabFanHasFault1 = Subject.create(false);

  private readonly cabFanHasFault2 = Subject.create(false);

  private readonly excessPressure = Subject.create(false);

  private readonly enginesOffAndOnGroundSignal = new NXLogicConfirmNode(7);

  private readonly excessResidualPrConfirm = new NXLogicConfirmNode(5);

  private readonly excessResidualPr = Subject.create(false);

  private readonly lowDiffPress = Subject.create(false);

  private readonly acsc1Lane1Fault = Subject.create(false);

  private readonly acsc1Lane2Fault = Subject.create(false);

  private readonly acsc2Lane1Fault = Subject.create(false);

  private readonly acsc2Lane2Fault = Subject.create(false);

  private readonly acsc1Fault = Subject.create(false);

  private readonly acsc2Fault = Subject.create(false);

  private readonly pack1And2Fault = Subject.create(false);

  private readonly ramAirOn = Subject.create(false);

  private readonly hotAirDisagrees = Subject.create(false);

  private readonly hotAirOpen = Subject.create(false);

  private readonly hotAirPbOn = Subject.create(false);

  private readonly trimAirFault = Subject.create(false);

  private readonly ckptTrimFault = Subject.create(false);

  private readonly fwdTrimFault = Subject.create(false);

  private readonly aftTrimFault = Subject.create(false);

  private readonly trimAirHighPressure = Subject.create(false);

  private readonly ckptDuctOvht = Subject.create(false);

  private readonly fwdDuctOvht = Subject.create(false);

  private readonly aftDuctOvht = Subject.create(false);

  private readonly anyDuctOvht = Subject.create(false);

  private readonly lavGalleyFanFault = Subject.create(false);

  private readonly pack1On = Subject.create(false);

  private readonly pack2On = Subject.create(false);

  private readonly packOffBleedAvailable1 = new NXLogicConfirmNode(5, false);

  private readonly packOffBleedAvailable2 = new NXLogicConfirmNode(5, false);

  private readonly packOffNotFailed1 = new NXLogicConfirmNode(60);

  private readonly packOffNotFailed1Status = Subject.create(false);

  private readonly packOffNotFailed2 = new NXLogicConfirmNode(60);

  private readonly packOffNotFailed2Status = Subject.create(false);

  private readonly cpc1Fault = Subject.create(false);

  private readonly cpc2Fault = Subject.create(false);

  private readonly bothCpcFault = new NXLogicConfirmNode(3, false);

  private readonly bothCpcFaultOutput = Subject.create(false);

  private readonly pressurizationAuto = Subject.create(false);

  private readonly outflowValveOpenAmount = Subject.create(0);

  private readonly outflowValveNotOpen = new NXLogicConfirmNode(70);

  private readonly outflowValveResetCondition = new NXLogicConfirmNode(30);

  private readonly outflowValveNotOpenOutput = Subject.create(false);

  private readonly outflowValveNotOpenSetReset = new NXLogicMemoryNode();

  private readonly safetyValveNotClosedAir = new NXLogicConfirmNode(60);

  private readonly safetyValveNotClosedOutput = Subject.create(false);

  private readonly cabinDeltaPressure = Subject.create(0);

  /* 22 - AUTOFLIGHT */

  private readonly toConfigAndNoToSpeedsPulseNode = new NXLogicPulseNode();

  /** TO speeds not inserted RS */
  private toSpeedsNotInserted = false;

  private toSpeedsNotInsertedWarning = Subject.create(false);

  /** AP OFF Voluntary */

  public apInstinctiveDisconnectPressed = false;

  public readonly apOffVoluntaryPulse1 = new NXLogicPulseNode(false);

  public readonly apOffVoluntaryPulse2 = new NXLogicPulseNode(false);

  public readonly apOffVoluntaryPulse3 = new NXLogicPulseNode(true);

  public readonly apOffVoluntaryPulse4 = new NXLogicPulseNode(false);

  public readonly apOffVoluntaryConfirm = new NXLogicConfirmNode(0.2);

  public readonly apOffVoluntaryMtrig1 = new NXLogicTriggeredMonostableNode(1.3, true);

  public readonly apOffVoluntaryMtrig2 = new NXLogicTriggeredMonostableNode(5, true);

  public readonly apOffVoluntaryMtrig3 = new NXLogicTriggeredMonostableNode(1.5, true);

  public readonly apOffVoluntaryMtrig4 = new NXLogicTriggeredMonostableNode(3, true);

  public readonly apOffVoluntaryMtrig5 = new NXLogicTriggeredMonostableNode(3, true);

  public readonly apOffVoluntaryMtrig6 = new NXLogicTriggeredMonostableNode(9, true);

  public readonly apOffVoluntaryMtrig7 = new NXLogicTriggeredMonostableNode(9, true);

  public readonly apOffVoluntaryMtrig8 = new NXLogicTriggeredMonostableNode(0.5, true);

  public readonly apOffVoluntaryMtrig9 = new NXLogicTriggeredMonostableNode(1.5, false);

  public readonly apOffVoluntaryMemory = new NXLogicMemoryNode(true);

  public readonly apOffVoluntaryCavcharge = Subject.create(false);

  public readonly apOffVoluntaryMasterwarning = Subject.create(false);

  public readonly apOffVoluntaryText = Subject.create(false);

  /** AP OFF Unvoluntary */

  public readonly apOffInvoluntaryMtrig1 = new NXLogicTriggeredMonostableNode(1.3, true);

  public readonly apOffInvoluntaryMtrig2 = new NXLogicTriggeredMonostableNode(1.5, true);

  public readonly apOffInvoluntaryPulse1 = new NXLogicPulseNode(false);

  public readonly apOffInvoluntaryPulse2 = new NXLogicPulseNode(true);

  public readonly apOffInvoluntaryPulse3 = new NXLogicPulseNode(true);

  public readonly apOffInvoluntaryPulse4 = new NXLogicPulseNode(true);

  public readonly apOffInvoluntaryPulse5 = new NXLogicPulseNode(true);

  public readonly apOffInvoluntaryPulse6 = new NXLogicPulseNode(true);

  public readonly apOffInvoluntaryMemory1 = new NXLogicMemoryNode(false);

  public readonly apOffInvoluntaryMemory2 = new NXLogicMemoryNode(false);

  public readonly apOffInvoluntaryAural = Subject.create(false);

  public readonly apOffInvoluntaryText = Subject.create(false);

  /** AP/FD Capability change */

  public readonly fmgc1DiscreteWord1 = Arinc429LocalVarConsumerSubject.create(this.sub.on('fmgc1DiscreteWord1'));

  public readonly fmgc2DiscreteWord1 = Arinc429LocalVarConsumerSubject.create(this.sub.on('fmgc2DiscreteWord1'));

  public readonly fmgc1DiscreteWord3 = Arinc429LocalVarConsumerSubject.create(this.sub.on('fmgc1DiscreteWord3'));

  public readonly fmgc2DiscreteWord3 = Arinc429LocalVarConsumerSubject.create(this.sub.on('fmgc2DiscreteWord3'));

  public readonly fmgc1DiscreteWord4 = Arinc429LocalVarConsumerSubject.create(this.sub.on('fmgc1DiscreteWord4'));

  public readonly fmgc2DiscreteWord4 = Arinc429LocalVarConsumerSubject.create(this.sub.on('fmgc2DiscreteWord4'));

  /** A/THR OFF */

  private autoThrustInstinctiveDisconnectPressed = false;

  public readonly autoThrustOffVoluntaryAllThrottleIdleMtrigNode = new NXLogicTriggeredMonostableNode(2, true);

  public readonly autoThrustOffVoluntaryMtrigNodeFalling1 = new NXLogicTriggeredMonostableNode(0.6, false);

  public readonly autoThrustOffVoluntaryMtrigNodeRising1 = new NXLogicTriggeredMonostableNode(1.3, true);

  public readonly autoThrustOffVoluntaryMtrigNodeRising2 = new NXLogicTriggeredMonostableNode(3, true);

  public readonly autoThrustOffVoluntaryMtrigNodeRising3 = new NXLogicTriggeredMonostableNode(3, true);

  public readonly autoThrustOffVoluntaryMtrigNodeRising4 = new NXLogicTriggeredMonostableNode(9, true);

  public readonly autoThrustOffVoluntaryMtrigNodeRising5 = new NXLogicTriggeredMonostableNode(9, true);

  public readonly autoThrustOffVoluntaryPulseNodeRising1 = new NXLogicPulseNode(true);

  public readonly autoThrustOffVoluntaryPulseNodeRising2 = new NXLogicPulseNode(true);

  public readonly autoThrustOffVoluntaryConfNode1 = new NXLogicConfirmNode(0.2, true);

  public readonly autoThrustOffVoluntarySpecialLine = Subject.create(false);

  public readonly autoThrustOffVoluntaryMasterCaution = Subject.create(false);

  public readonly autoThrustOffInvoluntaryMrtrigNode1 = new NXLogicTriggeredMonostableNode(2, true, true);

  public readonly autoThrustOffInvoluntaryPulseNode1 = new NXLogicPulseNode(false);

  public readonly autoThrustOffInvoluntaryPulseNode2 = new NXLogicPulseNode(true);

  public readonly autoThrustOffInvoluntaryPulseNode3 = new NXLogicPulseNode(true);

  public readonly autoThrustOffInvoluntaryPulseNodeFlipFlop = new NXLogicPulseNode(true);

  public readonly autoThrustOffInvoluntaryFlipFlop1 = new NXLogicMemoryNode(false);

  public readonly autoThrustOffInvoluntaryFlipFlop2 = new NXLogicMemoryNode(false);

  public readonly autoThrustOffInvoluntaryAural = Subject.create(false);

  public readonly autoThrustOffInvoluntaryText = Subject.create(false);

  // A/THR LIMITED

  public readonly autoThrustLimitedConfNode = new NXLogicConfirmNode(5, true);

  public readonly autoThrustLimitedMtrigNode = new NXLogicTriggeredMonostableNode(5, true);

  private autoThrustLimitedDelayNode = false;

  public readonly autoThrustLimited = Subject.create(false);

  // ALT ALERT

  public readonly altAlertCChord = Subject.create(false);

  public readonly altAlertPulsing = Subject.create(false);

  public readonly altAlertFlashing = Subject.create(false);

  public readonly altAlertInhibitMemory = new NXLogicMemoryNode(true);

  public readonly altAlertInhibitPulse1 = new NXLogicPulseNode(false);

  public readonly altAlertInhibitPulse2 = new NXLogicPulseNode(true);

  public readonly altAlertInhibitPulse3 = new NXLogicPulseNode(false);

  public readonly altAlertInhibitPulse4 = new NXLogicPulseNode(false);

  public readonly altAlertInhibitMtrig1 = new NXLogicTriggeredMonostableNode(1, true);

  public readonly altAlertInhibitMtrig2 = new NXLogicTriggeredMonostableNode(1, true);

  public readonly altAlertPulse = new NXLogicPulseNode(false);

  public readonly altAlertMtrig1 = new NXLogicTriggeredMonostableNode(1.5, true);

  public readonly altAlertMtrig2 = new NXLogicTriggeredMonostableNode(1.5, true);

  public readonly altAlertMemory1 = new NXLogicMemoryNode(false);

  public readonly altAlertMemory2 = new NXLogicMemoryNode(false);

  // AP/FD reversion

  public readonly modeReversionMtrig1 = new NXLogicTriggeredMonostableNode(3, true);

  public readonly modeReversionMtrig2 = new NXLogicTriggeredMonostableNode(3, true);

  public readonly modeReversionConfNode1 = new NXLogicConfirmNode(0.3, true);

  public readonly modeReversion = Subject.create(false);

  // AP/FD Capability Change

  public readonly fmgc1CapabilityChangeConf1 = new NXLogicConfirmNode(1, true);

  public readonly fmgc1CapabilityChangeMtrig1 = new NXLogicTriggeredMonostableNode(3, true);

  public readonly fmgc1CapabilityChangeMtrig2 = new NXLogicTriggeredMonostableNode(3, true);

  public readonly fmgc1CapabilityChangeMtrig3 = new NXLogicTriggeredMonostableNode(3, true);

  public readonly fmgc1CapabilityChangeMtrig4 = new NXLogicTriggeredMonostableNode(3, true);

  public readonly fmgc2CapabilityChangeConf1 = new NXLogicConfirmNode(1, true);

  public readonly fmgc2CapabilityChangeMtrig1 = new NXLogicTriggeredMonostableNode(3, true);

  public readonly fmgc2CapabilityChangeMtrig2 = new NXLogicTriggeredMonostableNode(3, true);

  public readonly fmgc2CapabilityChangeMtrig3 = new NXLogicTriggeredMonostableNode(3, true);

  public readonly fmgc2CapabilityChangeMtrig4 = new NXLogicTriggeredMonostableNode(3, true);

  public readonly capabilityChangeConfNode1 = new NXLogicConfirmNode(0.3, true);

  public readonly capabilityChange = Subject.create(false);

  /** TO CONF pressed in phase 2 or 3 SR */
  private toConfigCheckedInPhase2Or3 = false;

  private toSpeedsTooLowWarning = Subject.create(false);

  private toV2VRV2DisagreeWarning = Subject.create(false);

  private readonly fcuDiscreteWord1 = Arinc429LocalVarConsumerSubject.create(this.sub.on('a32nx_fcu_discrete_word_1'));
  private readonly fcu1DiscreteWord2 = Arinc429LocalVarConsumerSubject.create(this.sub.on('a32nx_fcu_discrete_word_2'));
  private readonly fcu2DiscreteWord2 = Arinc429LocalVarConsumerSubject.create(this.sub.on('a32nx_fcu_discrete_word_2'));
  private readonly fcuSelectedAlt = Arinc429LocalVarConsumerSubject.create(this.sub.on('a32nx_fcu_selected_altitude'));

  private readonly fcu12Fault = Subject.create(false);
  private readonly fcu1Fault = Subject.create(false);
  private readonly fcu2Fault = Subject.create(false);

  /* 24 - ELECTRICAL */

  private readonly ac1BusPowered = ConsumerSubject.create(this.sub.on('a32nx_elec_ac_1_bus_is_powered'), false);

  private readonly ac2BusPowered = ConsumerSubject.create(this.sub.on('a32nx_elec_ac_2_bus_is_powered'), false);

  private readonly acESSBusPowered = ConsumerSubject.create(this.sub.on('a32nx_elec_ac_ess_bus_is_powered'), false);

  private readonly dcESSBusPowered = ConsumerSubject.create(this.sub.on('a32nx_elec_dc_ess_bus_is_powered'), false);

  private readonly dc2BusPowered = ConsumerSubject.create(this.sub.on('a32nx_elec_dc_2_bus_is_powered'), false);

  /* 27 - FLIGHT CONTROLS */

  private readonly altn1LawConfirmNode = new NXLogicConfirmNode(0.3, true);

  private readonly altn1LawConfirmNodeOutput = Subject.create(false);

  private readonly altn2LawConfirmNode = new NXLogicConfirmNode(0.3, true);

  private readonly altn2LawConfirmNodeOutput = Subject.create(false);

  private readonly directLawCondition = Subject.create(false);

  private readonly elac1HydConfirmNode = new NXLogicConfirmNode(3, false);

  private readonly elac1FaultConfirmNode = new NXLogicConfirmNode(0.6, true);

  private readonly elac1FaultConfirmNodeOutput = Subject.create(false);

  private readonly elac1FaultLine123Display = Subject.create(false);

  private readonly elac1FaultLine45Display = Subject.create(false);

  private readonly elac1HydConfirmNodeOutput = Subject.create(false);

  private readonly elac2FaultConfirmNode = new NXLogicConfirmNode(0.6, true);

  private readonly elac2FaultConfirmNodeOutput = Subject.create(false);

  private readonly elac2FaultLine123Display = Subject.create(false);

  private readonly elac2FaultLine45Display = Subject.create(false);

  private readonly elac2HydConfirmNode = new NXLogicConfirmNode(3, false);

  private readonly elac2HydConfirmNodeOutput = Subject.create(false);

  private readonly fcdc1FaultCondition = Subject.create(false);

  private readonly fcdc12FaultCondition = Subject.create(false);

  private readonly fcdc2FaultCondition = Subject.create(false);

  private readonly flapsAngle = Subject.create(0);

  private readonly flapsHandle = Subject.create(0);

  private readonly lrElevFaultCondition = Subject.create(false);

  private readonly sec1FaultCondition = Subject.create(false);

  private readonly sec2FaultCondition = Subject.create(false);

  private readonly sec3FaultCondition = Subject.create(false);

  private readonly sec1FaultLine123Display = Subject.create(false);

  private readonly sec1FaultLine45Display = Subject.create(false);

  private readonly sec2FaultLine123Display = Subject.create(false);

  private readonly sec3FaultLine123Display = Subject.create(false);

  private readonly showLandingInhibit = Subject.create(false);

  private readonly showTakeoffInhibit = Subject.create(false);

  private readonly slatsAngle = Subject.create(0);

  private readonly speedBrakeCommand = Subject.create(false);

  private readonly spoilersArmed = Subject.create(false);

  private slatFlapSelectionS0F0 = false;

  private slatFlapSelectionS18F10 = false;

  private slatFlapSelectionS22F15 = false;

  private slatFlapSelectionS22F20 = false;

  private readonly flapsInferiorToPositionA = Subject.create(false);

  private readonly flapsSuperiorToPositionD = Subject.create(false);

  private readonly flapsSuperiorToPositionF = Subject.create(false);

  private readonly slatsInferiorToPositionD = Subject.create(false);

  private readonly slatsSuperiorToPositionG = Subject.create(false);

  private readonly flapsSuperiorToPositionDOrSlatsSuperiorToPositionC = Subject.create(false);

  private readonly flapsNotTo = Subject.create(false);

  private readonly flapsNotToMemo = Subject.create(false);

  private readonly flapConfigSr = new NXLogicMemoryNode(true);

  private readonly flapConfigAural = Subject.create(false);

  private readonly flapConfigWarning = Subject.create(false);

  private readonly slatsNotTo = Subject.create(false);

  private readonly slatConfigSr = new NXLogicMemoryNode(true);

  private readonly slatConfigAural = Subject.create(false);

  private readonly slatConfigWarning = Subject.create(false);

  private readonly speedbrakesNotTo = Subject.create(false);

  private readonly speedbrakesConfigSr = new NXLogicMemoryNode(true);

  private readonly speedbrakesConfigAural = Subject.create(false);

  private readonly speedbrakesConfigWarning = Subject.create(false);

  private readonly flapsMcduDisagree = Subject.create(false);

  private readonly flapsAndPitchMcduDisagreeEnable = Subject.create(false);

  private readonly pitchConfigInPhase3or4Sr = new NXLogicMemoryNode(true);

  private readonly pitchTrimNotTo = Subject.create(false);

  private readonly pitchTrimNotToAudio = Subject.create(false);

  private readonly pitchTrimNotToWarning = Subject.create(false);

  private readonly pitchTrimMcduCgDisagree = Subject.create(false);

  private readonly trimDisagreeMcduStab1Conf = new NXLogicConfirmNode(1, true);

  private readonly trimDisagreeMcduStab2Conf = new NXLogicConfirmNode(1, true);

  private readonly rudderTrimConfigInPhase3or4Sr = new NXLogicMemoryNode(true);

  private readonly rudderTrimNotTo = Subject.create(false);

  private readonly rudderTrimNotToAudio = Subject.create(false);

  private readonly rudderTrimNotToWarning = Subject.create(false);

  private readonly flapsLeverNotZeroWarning = Subject.create(false);

  private readonly speedBrakeCommand5sConfirm = new NXLogicConfirmNode(5, true);

  private readonly speedBrakeCommand50sConfirm = new NXLogicConfirmNode(50, true);

  private readonly speedBrakeCaution1Confirm = new NXLogicConfirmNode(30, true);

  private readonly engAboveIdleWithSpeedBrakeConfirm = new NXLogicConfirmNode(10, false);

  private readonly apTcasRaNoseUpConfirm = new NXLogicConfirmNode(4, true);

  private readonly speedBrakeCaution3Confirm = new NXLogicConfirmNode(3, true);

  private readonly speedBrakeCaution3Monostable = new NXLogicTriggeredMonostableNode(1.5, true);

  private readonly speedBrakeCaution1Pulse = new NXLogicPulseNode(true);

  private readonly speedBrakeCaution2Pulse = new NXLogicPulseNode(true);

  private readonly speedBrakeStillOutWarning = Subject.create(false);

  private readonly amberSpeedBrake = Subject.create(false);

  private readonly phase84s5Trigger = new NXLogicTriggeredMonostableNode(4.5, false);

  private readonly groundSpoiler5sDelayed = new NXLogicConfirmNode(5, false);

  private readonly speedBrake5sDelayed = new NXLogicConfirmNode(5, false);

  private readonly groundSpoilerNotArmedWarning = Subject.create(false);

  /* FUEL */

  private readonly centerFuelPump1Auto = ConsumerValue.create(null, false);

  private readonly centerFuelPump2Auto = ConsumerValue.create(null, false);

  private readonly centerFuelQuantity = Subject.create(0);

  private readonly fuelXFeedPBOn = Subject.create(false);

  private readonly leftOuterInnerValve = ConsumerSubject.create(null, 0);

  private readonly leftFuelLow = Subject.create(false);

  private readonly leftFuelLowConfirm = new NXLogicConfirmNode(30, true);

  private readonly leftFuelPump1Auto = ConsumerValue.create(null, false);

  private readonly leftFuelPump2Auto = ConsumerValue.create(null, false);

  private readonly lrTankLow = Subject.create(false);

  private readonly lrTankLowConfirm = new NXLogicConfirmNode(30, true);

  private readonly rightOuterInnerValve = ConsumerSubject.create(null, 0);

  private readonly rightFuelLow = Subject.create(false);

  private readonly rightFuelLowConfirm = new NXLogicConfirmNode(30, true);

  private readonly rightFuelPump1Auto = ConsumerValue.create(null, false);

  private readonly rightFuelPump2Auto = ConsumerValue.create(null, false);

  private readonly fuelCtrTankModeSelMan = ConsumerValue.create(null, false);

  /* HYDRAULICS */

  private readonly blueElecPumpPBAuto = Subject.create(false);

  private readonly blueLP = Subject.create(false);

  private readonly blueRvrLow = Subject.create(false);

  private readonly blueRvrOvht = Subject.create(false);

  private readonly eng1pumpPBisAuto = Subject.create(false);

  private readonly eng2pumpPBisAuto = Subject.create(false);

  private readonly greenHydEng1PBAuto = Subject.create(false);

  private readonly greenLP = Subject.create(false);

  private readonly greenRvrOvht = Subject.create(false);

  private readonly hydPTU = Subject.create(false);

  private readonly ptuAuto = Subject.create(false);

  private readonly ratDeployed = Subject.create(0);

  private readonly yellowLP = Subject.create(false);

  private readonly yellowRvrOvht = Subject.create(false);

  private readonly yepumpPBisAuto = Subject.create(false);

  /* 31 - FWS */

  private readonly fwcFlightPhase = Subject.create(-1);

  private readonly flightPhase126 = Subject.create(false);

  private readonly flightPhase23 = Subject.create(false);

  private readonly flightPhase34 = Subject.create(false);

  private readonly flightPhase345 = Subject.create(false);

  private readonly flightPhase129 = Subject.create(false);

  private readonly flightPhase67 = Subject.create(false);

  private readonly flightPhase78 = Subject.create(false);

  private readonly ldgInhibitTimer = new NXLogicConfirmNode(3);

  private readonly toInhibitTimer = new NXLogicConfirmNode(3);

  private readonly toConfigPulseNode = new NXLogicPulseNode();

  private readonly toConfigTestHeldMin1s5PulseNode = new NXLogicTriggeredMonostableNode(1.5, true);

  /** this will be true whenever the TO CONFIG TEST button is pressed, and stays on for a minimum of 1.5s */
  private readonly toConfigTestHeldMin1s5Pulse = Subject.create(false);

  private readonly toConfigTestMemoryNode = new NXLogicMemoryNode();

  private readonly toConfighalfSecondTriggeredNode = new NXLogicTriggeredMonostableNode(0.5);

  private readonly toConfigNormalConf = new NXLogicConfirmNode(0.3, false);

  private readonly flightPhase3PulseNode = new NXLogicPulseNode();

  private readonly flightPhaseEndedPulseNode = new NXLogicPulseNode();

  private readonly flightPhaseInhibitOverrideNode = new NXLogicMemoryNode(false);

  private readonly toConfigOrPhase3 = Subject.create(false);

  /** 31 - EIS */
  private readonly dmcLeftDiscreteWord6 = Arinc429LocalVarConsumerSubject.create(
    this.sub.on('a32nx_dmc_discrete_word_272_left'),
  );
  private readonly dmcRightDiscreteWord6 = Arinc429LocalVarConsumerSubject.create(
    this.sub.on('a32nx_dmc_discrete_word_272_right'),
  );
  private readonly dmcLeftDiscreteWord = Arinc429LocalVarConsumerSubject.create(
    this.sub.on('a32nx_dmc_discrete_word_350_left'),
  );
  private readonly dmcRightDiscreteWord = Arinc429LocalVarConsumerSubject.create(
    this.sub.on('a32nx_dmc_discrete_word_350_right'),
  );
  private readonly dmcLeftAltitude = Arinc429LocalVarConsumerSubject.create(this.sub.on('a32nx_dmc_altitude_left'));
  private readonly dmcRightAltitude = Arinc429LocalVarConsumerSubject.create(this.sub.on('a32nx_dmc_altitude_right'));

  private readonly dmcLeftSelectedIrDiscreteWord = Arinc429LocalVarConsumerSubject.create(
    this.sub.on('a32nx_dmc_discrete_word_271_left'),
  );
  private readonly dmcRightSelectedIrDiscreteWord = Arinc429LocalVarConsumerSubject.create(
    this.sub.on('a32nx_dmc_discrete_word_271_right'),
  );
  private readonly dmcLeftIr1DiscreteWord = Arinc429LocalVarConsumerSubject.create(
    this.sub.on('a32nx_dmc_ir_1_discrete_word_left'),
  );
  private readonly dmcLeftIr3DiscreteWord = Arinc429LocalVarConsumerSubject.create(
    this.sub.on('a32nx_dmc_ir_3_discrete_word_left'),
  );
  private readonly dmcRightIr2DiscreteWord = Arinc429LocalVarConsumerSubject.create(
    this.sub.on('a32nx_dmc_ir_2_discrete_word_right'),
  );
  private readonly dmcLeftOnsideIrPitchAngleWord = Arinc429LocalVarConsumerSubject.create(
    this.sub.on('a32nx_dmc_ir_1_pitch_angle_left'),
  );
  private readonly dmcLeftBackupIrPitchAngleWord = Arinc429LocalVarConsumerSubject.create(
    this.sub.on('a32nx_dmc_ir_3_pitch_angle_left'),
  );
  private readonly dmcRightOnsideIrPitchAngleWord = Arinc429LocalVarConsumerSubject.create(
    this.sub.on('a32nx_dmc_ir_2_pitch_angle_right'),
  );
  private readonly irs1InAlignTrigger = new NXLogicTriggeredMonostableNode(10, true, true);
  private readonly irs2InAlignTrigger = new NXLogicTriggeredMonostableNode(10, true, true);
  private readonly irs3InAlignTrigger = new NXLogicTriggeredMonostableNode(10, true, true);

  /* 31 - ECP */
  private readonly ecpStatusButtonHardwired = ConsumerValue.create(this.sub.on('a32nx_ecp_discrete_out_sts'), false);
  private readonly ecpRecallButtonHardwired = ConsumerValue.create(this.sub.on('a32nx_ecp_discrete_out_rcl'), false);
  private readonly ecpClearButtonHardwired = ConsumerValue.create(this.sub.on('a32nx_ecp_discrete_out_clr'), false);
  private readonly ecpEmergencyCancelButtonHardwired = ConsumerValue.create(
    this.sub.on('a32nx_ecp_discrete_out_emer_canc'),
    false,
  );
  private readonly ecpWarningButtonStatus = Arinc429LocalVarConsumerSubject.create(
    this.sub.on('a32nx_ecp_warning_switch_word'),
  );

  /* LANDING GEAR AND LIGHTS */

  private readonly aircraftOnGround = Subject.create(false);

  private readonly antiskidActive = Subject.create(false);

  private readonly brakeFan = Subject.create(false);

  private readonly brakesHot = Subject.create(false);

  private readonly leftLandingLightExtended = Subject.create(false);

  private readonly rightlandingLightExtended = Subject.create(false);

  private readonly lgciu1Fault = Subject.create(false);

  private readonly lgciu2Fault = Subject.create(false);

  private readonly lgciu1DiscreteWord1 = Arinc429Register.empty();

  private readonly lgciu2DiscreteWord1 = Arinc429Register.empty();

  private readonly lgciu1DiscreteWord2 = Arinc429Register.empty();

  private readonly lgciu2DiscreteWord2 = Arinc429Register.empty();

  private isAllGearDownlocked = false;

  private readonly nwSteeringDisc = Subject.create(false);

  private readonly parkBrake = Subject.create(false);

  private readonly lgNotDown = Subject.create(false);

  private readonly lgNotDownNoCancel = Subject.create(false);

  private readonly lgLeverRedArrow = Subject.create(false);

  private readonly lgNotDownPulse1 = new NXLogicPulseNode();

  private readonly lgNotDownPulse2 = new NXLogicPulseNode();

  private readonly lgciu1OnGroundDisagreeConf = new NXLogicConfirmNode(1, true);

  private readonly lgciu1OnGroundAgreeConf = new NXLogicConfirmNode(0.5, true);

  private readonly lgciu1OnGroundDisagreeMem = new NXLogicMemoryNode(true);

  private readonly lgciu2OnGroundDisagreeConf = new NXLogicConfirmNode(1, true);

  private readonly lgciu2OnGroundAgreeConf = new NXLogicConfirmNode(0.5, true);

  private readonly lgciu2OnGroundDisagreeMem = new NXLogicMemoryNode(true);

  private readonly ra1OnGroundMem = new NXLogicMemoryNode(true);

  private readonly ra2OnGroundMem = new NXLogicMemoryNode(true);

  private readonly ignoreRaOnGroundTrigger = new NXLogicTriggeredMonostableNode(10, true);

  private readonly onGroundConf = new NXLogicConfirmNode(1, true);

  private onGroundImmediate = false;

  public readonly autoBrakeDeactivatedNode = new NXLogicTriggeredMonostableNode(9, false); // When ABRK deactivated, emit this for 9 sec

  public readonly autoBrakeOffAuralConfirmNode = new NXLogicConfirmNode(1, true);

  public readonly autoBrakeOff = Subject.create(false);

  public autoBrakeOffAuralTriggered = false;

  /* NAVIGATION */
  private readonly adr1Cas = Arinc429LocalVarConsumerSubject.create(this.sub.on('a32nx_adr_computed_airspeed_1'));

  private readonly adr2Cas = Arinc429LocalVarConsumerSubject.create(this.sub.on('a32nx_adr_computed_airspeed_2'));

  private readonly adr3Cas = Arinc429LocalVarConsumerSubject.create(this.sub.on('a32nx_adr_computed_airspeed_3'));

  private readonly computedAirSpeedToNearest2 = this.adr1Cas.map((it) => Math.round(it.value / 2) * 2);

  private readonly adr1CorrectedAltLeft = Arinc429LocalVarConsumerSubject.create(
    this.sub.on('a32nx_adr_baro_corrected_altitude_left_1'),
  );
  private readonly adr3CorrectedAltLeft = Arinc429LocalVarConsumerSubject.create(
    this.sub.on('a32nx_adr_baro_corrected_altitude_left_3'),
  );
  private readonly adr2CorrectedAltRight = Arinc429LocalVarConsumerSubject.create(
    this.sub.on('a32nx_adr_baro_corrected_altitude_right_2'),
  );
  private readonly adr3CorrectedAltRight = Arinc429LocalVarConsumerSubject.create(
    this.sub.on('a32nx_adr_baro_corrected_altitude_right_3'),
  );
  private readonly adr1PressureAlt = Arinc429LocalVarConsumerSubject.create(this.sub.on('a32nx_adr_altitude_1'));
  private readonly adr2PressureAlt = Arinc429LocalVarConsumerSubject.create(this.sub.on('a32nx_adr_altitude_2'));
  private readonly adr3PressureAlt = Arinc429LocalVarConsumerSubject.create(this.sub.on('a32nx_adr_altitude_3'));

  private readonly height1Failed = Subject.create(false);

  private readonly height2Failed = Subject.create(false);

  private adr3OverspeedWarning = new NXLogicMemoryNode(false, false);

  private readonly overspeedWarning = Subject.create(false);

  private readonly flapsIndex = Subject.create(0);

  private stallWarningRaw = ConsumerValue.create(this.sub.on('stall_warning_on'), false);

  private readonly baroRefDiscrepancyConf1 = new NXLogicConfirmNode(10, true);
  private readonly baroRefDiscrepancyConf2 = new NXLogicConfirmNode(20, true);
  private readonly baroRefDiscrepancy = Subject.create(false);

  private readonly altiDiscrepancyConf1 = new NXLogicConfirmNode(5, true);
  private readonly altiDiscrepancyConf2 = new NXLogicConfirmNode(5, true);
  private readonly altiStdDiscrepancy = Subject.create(false);
  private readonly altiBaroDiscrepancy = Subject.create(false);
  private readonly altiDiscrepancy = MappedSubject.create(
    SubscribableMapFunctions.or(),
    this.altiBaroDiscrepancy,
    this.altiStdDiscrepancy,
  );

  private irAlignProblem = false;
  private readonly irNotAlignedWarning = Subject.create(false);
  private readonly ir1NotAlignedPulse = new NXLogicPulseNode(true);
  private readonly ir2NotAlignedPulse = new NXLogicPulseNode(true);
  private readonly ir3NotAlignedPulse = new NXLogicPulseNode(true);

  /** ENGINE AND THROTTLE */

  private readonly engine1Master = ConsumerSubject.create(this.sub.on('engine1Master'), 0);

  private readonly engine2Master = ConsumerSubject.create(this.sub.on('engine2Master'), 0);

  private readonly engine1State = Subject.create(0);

  private readonly engine2State = Subject.create(0);

  private readonly N1Eng1 = Subject.create(0);

  private readonly N1Eng2 = Subject.create(0);

  private readonly N2Eng1 = Subject.create(0);

  private readonly N2Eng2 = Subject.create(0);

  private readonly N1IdleEng = Subject.create(0);

  private readonly engineOnFor30Seconds = new NXLogicConfirmNode(30);

  // FIXME ECU should provide this in a discrete word
  private readonly engine1AboveIdle = MappedSubject.create(
    ([n1, idleN1]) => n1 > idleN1 + 2,
    this.N1Eng1,
    this.N1IdleEng,
  );

  private readonly engine2AboveIdle = MappedSubject.create(
    ([n1, idleN1]) => n1 > idleN1 + 2,
    this.N1Eng2,
    this.N1IdleEng,
  );

  // FIXME ECU should provide this in a discrete word, and calculate based on f(OAT)
  // this is absolute min at low temperatures
  private readonly engine1CoreAtOrAboveMinIdle = MappedSubject.create(
    ([n2]) => n2 >= (100 * 10630) / 16645,
    this.N2Eng1,
  );

  private readonly engine2CoreAtOrAboveMinIdle = MappedSubject.create(
    ([n2]) => n2 >= (100 * 10630) / 16645,
    this.N2Eng2,
  );

  private engine1Or2Running = false;

  private readonly engDualFault = Subject.create(false);

  private readonly engine1Generator = Subject.create(false);

  private readonly engine2Generator = Subject.create(false);

  private readonly emergencyElectricGeneratorPotential = Subject.create(0);

  private readonly emergencyGeneratorOn = this.emergencyElectricGeneratorPotential.map((it) => it > 0);

  private readonly apuMasterSwitch = Subject.create(0);

  private readonly apuAvail = Subject.create(0);

  /** @deprecated use radioHeight vars */
  private readonly radioAlt = Subject.create(0);

  private readonly radioHeight1 = Arinc429Register.empty();

  private readonly radioHeight2 = Arinc429Register.empty();

  private readonly fac1Failed = Subject.create(0);

  private readonly toMemo = Subject.create(0);

  private readonly ldgMemo = Subject.create(0);

  private readonly autoBrake = Subject.create(0);

  private readonly fuel = Subject.create(0);

  private readonly usrStartRefueling = Subject.create(0);

  private readonly engSelectorPosition = Subject.create(0);

  private readonly eng1AntiIce = Subject.create(false);

  private readonly eng2AntiIce = Subject.create(false);

  private readonly throttle1Position = Subject.create(0);

  private readonly throttle2Position = Subject.create(0);

  public readonly allThrottleIdle = Subject.create(false);

  public readonly allThrottleReverse = Subject.create(false);

  private readonly engine1ValueSwitch = ConsumerValue.create(null, false);

  private readonly engine2ValueSwitch = ConsumerValue.create(null, false);

  private readonly autoThrustStatus = Subject.create(0);

  private readonly atsDiscreteWord = Arinc429Register.empty();

  private readonly ecu1MaintenanceWord6 = Arinc429Register.empty();

  private readonly ecu2MaintenanceWord6 = Arinc429Register.empty();

  private readonly thrLocked = Subject.create(false);

  private readonly autothrustLeverWarningFlex = Subject.create(false);

  private readonly autothrustLeverWarningToga = Subject.create(false);

  private readonly thrustLeverNotSet = Subject.create(false);

  private readonly eng1Or2TakeoffPowerConfirm = new NXLogicConfirmNode(60, false);

  private readonly eng1Or2TakeoffPower = Subject.create(false);

  /* FIRE */

  private readonly agent1Eng1Discharge = Subject.create(0);

  private readonly agent1Eng1DischargeTimer = new NXLogicClockNode(10, 0);

  private readonly agent2Eng1Discharge = Subject.create(0);

  private readonly agent2Eng1DischargeTimer = new NXLogicClockNode(30, 0);

  private readonly agent1Eng2Discharge = Subject.create(0);

  private readonly agent1Eng2DischargeTimer = new NXLogicClockNode(10, 0);

  private readonly agent2Eng2Discharge = Subject.create(0);

  private readonly agent2Eng2DischargeTimer = new NXLogicClockNode(30, 0);

  private readonly agentAPUDischarge = Subject.create(0);

  private readonly agentAPUDischargeTimer = new NXLogicClockNode(10, 0);

  private readonly apuAgentPB = Subject.create(false);

  private readonly apuFireTest = Subject.create(false);

  private readonly cargoFireAgentDisch = Subject.create(false);

  private readonly cargoFireTest = Subject.create(false);

  private readonly eng1Agent1PB = Subject.create(false);

  private readonly eng1Agent2PB = Subject.create(false);

  private readonly eng1FireTest = Subject.create(false);

  private readonly eng2Agent1PB = Subject.create(false);

  private readonly eng2Agent2PB = Subject.create(false);

  private readonly eng2FireTest = Subject.create(false);

  private readonly fireButton1 = Subject.create(false);

  private readonly fireButton2 = Subject.create(false);

  private readonly fireButtonAPU = Subject.create(false);

  /* ICE */

  private readonly iceDetectedTimer1 = new NXLogicConfirmNode(40, false);

  private readonly iceDetectedTimer2 = new NXLogicConfirmNode(5);

  private readonly iceDetectedTimer2Status = Subject.create(false);

  private readonly iceNotDetTimer1 = new NXLogicConfirmNode(60);

  private readonly iceNotDetTimer2 = new NXLogicConfirmNode(130);

  private readonly iceNotDetTimer2Status = Subject.create(false);

  private readonly iceSevereDetectedTimer = new NXLogicConfirmNode(40, false);

  private readonly iceSevereDetectedTimerStatus = Subject.create(false);

  /* OTHER STUFF */

  private readonly airKnob = Subject.create(0);

  private readonly attKnob = Subject.create(0);

  private readonly compMesgCount = Subject.create(0);

  private readonly dmcSwitchingKnob = Subject.create(0);

  private readonly gpwsFlaps3 = Subject.create(false);

  private readonly gpwsFlapMode = Subject.create(0);

  private readonly gpwsTerrOff = Subject.create(false);

  private readonly landAsapRed = Subject.create(false);

  private readonly ndXfrKnob = Subject.create(0);

  private readonly manLandingElevation = Subject.create(false);

  private readonly noSmoking = Subject.create(0);

  private readonly noSmokingSwitchPosition = Subject.create(0);

  private readonly predWSOn = Subject.create(false);
  private readonly toConfigTestPhase2MemoryNode = new NXLogicMemoryNode(true);

  private readonly seatBelt = Subject.create(0);

  private readonly strobeLightsOn = Subject.create(0);

  private readonly tcasFault = Subject.create(false);

  private readonly tcasSensitivity = Subject.create(0);

  private readonly toConfigMemoNormal = Subject.create(false);

  private readonly wingAntiIce = Subject.create(false);

  private readonly voiceVhf3 = Subject.create(0);

  /* SETTINGS */

  private readonly configPortableDevices = Subject.create(false);

  constructor(
    private readonly bus: EventBus,
    private readonly instrument: BaseInstrument,
  ) {
    this.ewdMessageLinesLeft.forEach((ls, i) =>
      ls.sub((l) => {
        SimVar.SetSimVarValue(PseudoFWC.ewdMessageSimVarsLeft[i], 'string', l ?? '');
      }),
    );

    this.ewdMessageLinesRight.forEach((ls, i) =>
      ls.sub((l) => {
        SimVar.SetSimVarValue(PseudoFWC.ewdMessageSimVarsRight[i], 'string', l ?? '');
      }),
    );

    SimVar.SetSimVarValue('L:A32NX_STATUS_LEFT_LINE_8', 'string', '000000001');
  }

  init(): void {
    Promise.all([
      KeyEventManager.getManager(this.bus),
      Wait.awaitSubscribable(GameStateProvider.get(), (state) => state === GameState.ingame, true),
    ]).then(([keyEventManager]) => {
      this.keyEventManager = keyEventManager;
      this.registerKeyEvents();
    });

    this.sub.on('key_intercept').handle((keyData) => {
      switch (keyData.key) {
        case 'A32NX.AUTO_THROTTLE_DISCONNECT':
          this.autoThrustInstinctiveDisconnectPressed = true;
          break;
        case 'A32NX.FCU_AP_DISCONNECT_PUSH':
        case 'A32NX.AUTOPILOT_DISENGAGE':
        case 'AUTOPILOT_OFF':
          this.apInstinctiveDisconnectPressed = true;
          break;
      }
    });

    this.toConfigMemoNormal.sub((normal) => SimVar.SetSimVarValue('L:A32NX_TO_CONFIG_NORMAL', 'bool', normal));
    this.fwcFlightPhase.sub(() => this.flightPhaseEndedPulseNode.write(true, 0));

    this.auralCrcOutput.sub((crc) => this.soundManager.handleSoundCondition('continuousRepetitiveChime', crc), true);

    this.cavalryChargeActive.sub(
      (cavcharge) => this.soundManager.handleSoundCondition('cavalryChargeCont', cavcharge),
      true,
    );

    this.cChordActive.sub((cChord) => this.soundManager.handleSoundCondition('cChordCont', cChord), true);

    this.masterCaution.sub((caution) => {
      // Inhibit master warning/cautions until FWC startup has been completed
      SimVar.SetSimVarValue('L:A32NX_MASTER_CAUTION', 'bool', this.startupCompleted.get() ? caution : false);
    }, true);

    this.masterWarningOutput.sub((warning) => {
      // Inhibit master warning/cautions until FWC startup has been completed
      SimVar.SetSimVarValue('L:A32NX_MASTER_WARNING', 'Bool', this.startupCompleted.get() ? warning : false);
    }, true);

    // L/G lever red arrow sinking outputs
    this.lgLeverRedArrow.sub((on) => {
      // TODO FWCs need to be powered...
      SimVar.SetSimVarValue('L:A32NX_FWC_1_LG_RED_ARROW', SimVarValueType.Bool, on);
      SimVar.SetSimVarValue('L:A32NX_FWC_2_LG_RED_ARROW', SimVarValueType.Bool, on);
    }, true);

    this.altiBaroDiscrepancy.sub((v) => this.fwcOut124.setBitValue(25, v));
    this.altiStdDiscrepancy.sub((v) => this.fwcOut124.setBitValue(24, v));
    this.fwcOut124.sub((v) => {
      v.writeToSimVar('L:A32NX_FWC_1_DISCRETE_WORD_124');
      v.writeToSimVar('L:A32NX_FWC_2_DISCRETE_WORD_124');
    }, true);

    this.stallWarning.sub((v) => {
      this.fwcOut126.setBitValue(17, v);
      // set the sound on/off
      SimVar.SetSimVarValue('L:A32NX_AUDIO_STALL_WARNING', 'bool', v);
    }, true);
    this.aircraftOnGround.sub((v) => this.fwcOut126.setBitValue(28, v));

    this.fwcOut126.sub((v) => {
      v.writeToSimVar('L:A32NX_FWC_1_DISCRETE_WORD_126');
      v.writeToSimVar('L:A32NX_FWC_2_DISCRETE_WORD_126');
    }, true);

    // FIXME depend on FWC state
    this.fwcOut126.setSsm(Arinc429SignStatusMatrix.NormalOperation);

    const sub = this.bus.getSubscriber<FuelSystemEvents>();

    this.fuelCtrTankModeSelMan.setConsumer(sub.on('fuel_ctr_tk_mode_sel_man'));
    this.engine1ValueSwitch.setConsumer(sub.on('fuel_valve_switch_1'));
    this.engine2ValueSwitch.setConsumer(sub.on('fuel_valve_switch_2'));
    this.centerFuelPump1Auto.setConsumer(sub.on('fuel_pump_switch_1'));
    this.centerFuelPump2Auto.setConsumer(sub.on('fuel_pump_switch_4'));
    this.leftOuterInnerValve.setConsumer(sub.on('fuel_valve_open_4'));
    this.leftFuelPump1Auto.setConsumer(sub.on('fuel_pump_switch_2'));
    this.leftFuelPump2Auto.setConsumer(sub.on('fuel_pump_switch_5'));
    this.rightOuterInnerValve.setConsumer(sub.on('fuel_valve_open_5'));
    this.rightFuelPump1Auto.setConsumer(sub.on('fuel_pump_switch_3'));
    this.rightFuelPump2Auto.setConsumer(sub.on('fuel_pump_switch_6'));

    // Inhibit single chimes for the first two seconds after power-on
    this.auralSingleChimeInhibitTimer.schedule(
      () => (this.auralSingleChimePending = false),
      PseudoFWC.AURAL_SC_INHIBIT_TIME,
    );

    this.acESSBusPowered.sub((v) => {
      if (v) {
        this.startupTimer.schedule(() => {
          this.startupCompleted.set(true);
          console.log('PseudoFWC startup completed.');
        }, PseudoFWC.FWC_STARTUP_TIME);
      } else {
        this.startupTimer.clear();
        this.startupCompleted.set(false);
        console.log('PseudoFWC shut down.');
      }
    });
  }

  private registerKeyEvents() {
    this.keyEventManager.interceptKey('A32NX.AUTO_THROTTLE_DISCONNECT', true);
    this.keyEventManager.interceptKey('A32NX.FCU_AP_DISCONNECT_PUSH', true);
    this.keyEventManager.interceptKey('A32NX.AUTOPILOT_DISENGAGE', false); // internal event, for FWS only
    this.keyEventManager.interceptKey('AUTOPILOT_OFF', true);
    this.keyEventManager.interceptKey('AUTO_THROTTLE_ARM', true);
  }

  mapOrder(array, order): [] {
    array.sort((a, b) => {
      if (order.indexOf(a) > order.indexOf(b)) {
        return 1;
      }
      return -1;
    });
    return array;
  }

  private readonly ecpClear1Pulse = new NXLogicPulseNode(true);
  private readonly ecpClear2Pulse = new NXLogicPulseNode(true);
  private readonly ecpClearWirePulse = new NXLogicPulseNode(true);
  private readonly ecpClearPulseTrigger = new NXLogicTriggeredMonostableNode(0.5, true);
  private ecpClearPulseUp = false;
  private readonly ecpRecallBusPulseUp = new NXLogicPulseNode(true);
  private readonly ecpRecallWirePulseUp = new NXLogicPulseNode(true);
  private readonly ecpRecallBusPulseDown = new NXLogicPulseNode(false);
  private readonly ecpRecallWirePulseDown = new NXLogicPulseNode(false);
  private readonly ecpRecallPulseUpTrigger = new NXLogicTriggeredMonostableNode(0.5, true);
  private readonly ecpRecallPulseDownTrigger = new NXLogicTriggeredMonostableNode(0.5, true);
  private ecpRecallPulseUp = false;
  private ecpRecallPulseDown = false;
  private ecpRecallLevel = false;
  private readonly ecpStatusBusPulseUp = new NXLogicPulseNode(true);
  private readonly ecpStatusWirePulseUp = new NXLogicPulseNode(true);
  private readonly ecpStatusBusPulseDown = new NXLogicPulseNode(false);
  private readonly ecpStatusWirePulseDown = new NXLogicPulseNode(false);
  private readonly ecpStatusPulseUpTrigger = new NXLogicTriggeredMonostableNode(0.5, true);
  private readonly ecpStatusPulseDownTrigger = new NXLogicTriggeredMonostableNode(0.5, true);
  private ecpStatusPulseUp = false;
  private ecpStatusPulseDown = false;
  private ecpStatusLevel = false;
  private readonly ecpEmergencyCancelBusPulseUp = new NXLogicPulseNode(true);
  private readonly ecpEmergencyCancelWirePulseUp = new NXLogicPulseNode(true);
  private readonly ecpEmergencyCancelBusPulseDown = new NXLogicPulseNode(false);
  private readonly ecpEmergencyCancelWirePulseDown = new NXLogicPulseNode(false);
  private readonly ecpEmergencyCancelPulseUpTrigger = new NXLogicTriggeredMonostableNode(0.5, true);
  private readonly ecpEmergencyCancelPulseDownTrigger = new NXLogicTriggeredMonostableNode(0.5, true);
  private ecpEmergencyCancelPulseUp = false;
  private ecpEmergencyCancelPulseDown = false;
  private ecpEmergencyCancelLevel = false;

  private processEcpButtons(deltaTime: number): void {
    const warningButtons = this.ecpWarningButtonStatus.get();

    this.ecpClearPulseUp = this.ecpClearPulseTrigger.write(
      this.ecpClear1Pulse.write(warningButtons.bitValue(11), deltaTime) ||
        this.ecpClear2Pulse.write(warningButtons.bitValue(16), deltaTime) ||
        this.ecpClearWirePulse.write(this.ecpClearButtonHardwired.get(), deltaTime),
      deltaTime,
    );

    this.ecpRecallPulseUp = this.ecpRecallPulseUpTrigger.write(
      this.ecpRecallBusPulseUp.write(warningButtons.bitValue(14), deltaTime) ||
        this.ecpRecallWirePulseUp.write(this.ecpRecallButtonHardwired.get(), deltaTime),
      deltaTime,
    );
    this.ecpRecallPulseDown =
      this.ecpRecallPulseDownTrigger.write(
        this.ecpRecallBusPulseDown.write(warningButtons.bitValue(14), deltaTime) ||
          this.ecpRecallWirePulseDown.write(this.ecpRecallButtonHardwired.get(), deltaTime),
        deltaTime,
      ) && !warningButtons.isFailureWarning();
    this.ecpRecallLevel = warningButtons.bitValue(14) || this.ecpRecallButtonHardwired.get();

    this.ecpStatusPulseUp = this.ecpStatusPulseUpTrigger.write(
      this.ecpStatusBusPulseUp.write(warningButtons.bitValue(13), deltaTime) ||
        this.ecpStatusWirePulseUp.write(this.ecpStatusButtonHardwired.get(), deltaTime),
      deltaTime,
    );
    this.ecpStatusPulseDown =
      this.ecpStatusPulseDownTrigger.write(
        this.ecpStatusBusPulseDown.write(warningButtons.bitValue(13), deltaTime) ||
          this.ecpStatusWirePulseDown.write(this.ecpStatusButtonHardwired.get(), deltaTime),
        deltaTime,
      ) && !warningButtons.isFailureWarning();
    this.ecpStatusLevel = warningButtons.bitValue(13) || this.ecpStatusButtonHardwired.get();

    this.ecpEmergencyCancelPulseUp = this.ecpEmergencyCancelPulseUpTrigger.write(
      this.ecpEmergencyCancelBusPulseUp.write(warningButtons.bitValue(17), deltaTime) ||
        this.ecpEmergencyCancelWirePulseUp.write(this.ecpEmergencyCancelButtonHardwired.get(), deltaTime),
      deltaTime,
    );
    this.ecpEmergencyCancelPulseDown =
      this.ecpEmergencyCancelPulseDownTrigger.write(
        this.ecpEmergencyCancelBusPulseDown.write(warningButtons.bitValue(17), deltaTime) ||
          this.ecpEmergencyCancelWirePulseDown.write(this.ecpEmergencyCancelButtonHardwired.get(), deltaTime),
        deltaTime,
      ) && !warningButtons.isFailureWarning();
    this.ecpEmergencyCancelLevel = warningButtons.bitValue(17) || this.ecpEmergencyCancelButtonHardwired.get();
  }

  private readonly ir1AlignDiscreteVar = RegisteredSimVar.createBoolean(
    'L:A32NX_ADIRS_IR_1_ALIGN_DISCRETE',
    SimVarValueType.Bool,
  );
  private readonly ir2AlignDiscreteVar = RegisteredSimVar.createBoolean(
    'L:A32NX_ADIRS_IR_2_ALIGN_DISCRETE',
    SimVarValueType.Bool,
  );
  private readonly ir3AlignDiscreteVar = RegisteredSimVar.createBoolean(
    'L:A32NX_ADIRS_IR_3_ALIGN_DISCRETE',
    SimVarValueType.Bool,
  );
  private readonly ir1FaultDiscreteVar = RegisteredSimVar.createBoolean(
    'L:A32NX_ADIRS_IR_1_FAULT_WARN_DISCRETE',
    SimVarValueType.Bool,
  );
  private readonly ir2FaultDiscreteVar = RegisteredSimVar.createBoolean(
    'L:A32NX_ADIRS_IR_2_FAULT_WARN_DISCRETE',
    SimVarValueType.Bool,
  );
  private readonly ir3FaultDiscreteVar = RegisteredSimVar.createBoolean(
    'L:A32NX_ADIRS_IR_3_FAULT_WARN_DISCRETE',
    SimVarValueType.Bool,
  );

  private acquireSdac(): void {
    this.sdac00401Word.set(0);
    this.sdac00401Word.setSsm(Arinc429SignStatusMatrix.NormalOperation);
    this.sdac00401Word.setBitValue(26, this.ir1AlignDiscreteVar.get());
    this.sdac00401Word.setBitValue(28, this.ir1FaultDiscreteVar.get());
    this.sdac00410Word.set(0);
    this.sdac00410Word.setSsm(Arinc429SignStatusMatrix.NormalOperation);
    this.sdac00410Word.setBitValue(26, this.ir2AlignDiscreteVar.get());
    this.sdac00410Word.setBitValue(28, this.ir2FaultDiscreteVar.get());
    this.sdac00411Word.set(0);
    this.sdac00411Word.setSsm(Arinc429SignStatusMatrix.NormalOperation);
    this.sdac00411Word.setBitValue(26, this.ir3AlignDiscreteVar.get());
    this.sdac00411Word.setBitValue(28, this.ir3FaultDiscreteVar.get());
  }

  /**
   * Periodic update
   */
  update(_deltaTime: number) {
    const deltaTime = this.fwsUpdateThrottler.canUpdate(_deltaTime);

    // Enforce cycle time for the logic computation (otherwise pulse nodes would be broken)
    if (deltaTime === -1 || _deltaTime === 0) {
      return;
    }

    // Play sounds
    this.soundManager.onUpdate(deltaTime);

    // Inputs update
    this.processEcpButtons(deltaTime);

    this.flightPhaseEndedPulseNode.write(false, deltaTime);

    this.fwcFlightPhase.set(SimVar.GetSimVarValue('L:A32NX_FWC_FLIGHT_PHASE', 'Enum'));
    const flightPhase = this.fwcFlightPhase.get();
    this.flightPhase3PulseNode.write(this.fwcFlightPhase.get() === 3, deltaTime);
    // flight phase convenience vars
    this.flightPhase126.set([1, 2, 6].includes(this.fwcFlightPhase.get()));
    this.flightPhase23.set([2, 3].includes(this.fwcFlightPhase.get()));
    this.flightPhase34.set([3, 4].includes(this.fwcFlightPhase.get()));
    this.flightPhase345.set(this.flightPhase34.get() || this.fwcFlightPhase.get() === 5);
    this.flightPhase129.set([1, 2, 9].includes(this.fwcFlightPhase.get()));
    this.flightPhase67.set([6, 7].includes(this.fwcFlightPhase.get()));
    this.flightPhase78.set([7, 8].includes(this.fwcFlightPhase.get()));
    const flightPhase567 = [5, 6, 7].includes(this.fwcFlightPhase.get());

    // TO Config convenience vars
    const toConfigTest = this.ecpWarningButtonStatus.get().bitValue(18);
    this.toConfigPulseNode.write(toConfigTest, deltaTime);
    this.toConfigTestHeldMin1s5Pulse.set(
      this.toConfigTestHeldMin1s5PulseNode.write(toConfigTest, deltaTime) || toConfigTest,
    );

    this.flightPhaseInhibitOverrideNode.write(this.ecpRecallPulseUp, this.flightPhaseEndedPulseNode.read());

    this.showTakeoffInhibit.set(
      this.toInhibitTimer.write(this.flightPhase345.get() && !this.flightPhaseInhibitOverrideNode.read(), deltaTime),
    );
    this.showLandingInhibit.set(
      this.ldgInhibitTimer.write(this.flightPhase78.get() && !this.flightPhaseInhibitOverrideNode.read(), deltaTime),
    );

    /** SFAC acquisition */
    this.acquireSdac();

    this.flapsIndex.set(SimVar.GetSimVarValue('L:A32NX_FLAPS_CONF_INDEX', 'number'));

    // RA acquisition
    this.radioHeight1.setFromSimVar('L:A32NX_RA_1_RADIO_ALTITUDE');
    this.radioHeight2.setFromSimVar('L:A32NX_RA_2_RADIO_ALTITUDE');

    /* ENGINE AND THROTTLE acquisition */

    this.engine1State.set(SimVar.GetSimVarValue('L:A32NX_ENGINE_STATE:1', 'Enum'));
    this.engine2State.set(SimVar.GetSimVarValue('L:A32NX_ENGINE_STATE:2', 'Enum'));
    this.N1Eng1.set(SimVar.GetSimVarValue('L:A32NX_ENGINE_N1:1', 'number'));
    this.N1Eng2.set(SimVar.GetSimVarValue('L:A32NX_ENGINE_N1:2', 'number'));
    this.N2Eng1.set(SimVar.GetSimVarValue('L:A32NX_ENGINE_N2:1', 'number'));
    this.N2Eng2.set(SimVar.GetSimVarValue('L:A32NX_ENGINE_N2:2', 'number'));
    this.N1IdleEng.set(SimVar.GetSimVarValue('L:A32NX_ENGINE_IDLE_N1', 'number'));
    // FIXME move out of acquisition to logic below
    const oneEngineAboveMinPower = this.engine1AboveIdle.get() || this.engine2AboveIdle.get();
    this.engineOnFor30Seconds.write(this.engine1State.get() === 1 || this.engine2State.get() === 1, deltaTime);

    this.engine1Generator.set(SimVar.GetSimVarValue('L:A32NX_ELEC_ENG_GEN_1_POTENTIAL_NORMAL', 'bool'));
    this.engine2Generator.set(SimVar.GetSimVarValue('L:A32NX_ELEC_ENG_GEN_2_POTENTIAL_NORMAL', 'bool'));
    this.emergencyElectricGeneratorPotential.set(SimVar.GetSimVarValue('L:A32NX_ELEC_EMER_GEN_POTENTIAL', 'number'));

    this.apuMasterSwitch.set(SimVar.GetSimVarValue('L:A32NX_OVHD_APU_MASTER_SW_PB_IS_ON', 'bool'));

    this.apuAvail.set(SimVar.GetSimVarValue('L:A32NX_OVHD_APU_START_PB_IS_AVAILABLE', 'bool'));
    this.apuBleedValveOpen.set(SimVar.GetSimVarValue('L:A32NX_APU_BLEED_AIR_VALVE_OPEN', 'bool'));

    this.radioAlt.set(SimVar.GetSimVarValue('PLANE ALT ABOVE GROUND MINUS CG', 'feet'));

    this.fac1Failed.set(SimVar.GetSimVarValue('L:A32NX_FBW_FAC_FAILED:1', 'boost psi'));

    this.toMemo.set(SimVar.GetSimVarValue('L:A32NX_FWC_TOMEMO', 'bool'));

    this.autoBrake.set(SimVar.GetSimVarValue('L:A32NX_AUTOBRAKES_ARMED_MODE', 'enum'));

    this.ldgMemo.set(SimVar.GetSimVarValue('L:A32NX_FWC_LDGMEMO', 'bool'));

    this.fuel.set(SimVar.GetSimVarValue('A:INTERACTIVE POINT OPEN:9', 'percent'));
    this.usrStartRefueling.set(SimVar.GetSimVarValue('L:A32NX_REFUEL_STARTED_BY_USR', 'bool'));
    this.engSelectorPosition.set(SimVar.GetSimVarValue('L:XMLVAR_ENG_MODE_SEL', 'Enum'));
    this.eng1AntiIce.set(SimVar.GetSimVarValue('ENG ANTI ICE:1', 'bool'));
    this.eng2AntiIce.set(SimVar.GetSimVarValue('ENG ANTI ICE:2', 'bool'));
    this.throttle1Position.set(SimVar.GetSimVarValue('L:A32NX_AUTOTHRUST_TLA:1', 'number'));
    this.throttle2Position.set(SimVar.GetSimVarValue('L:A32NX_AUTOTHRUST_TLA:2', 'number'));
    this.autoThrustStatus.set(SimVar.GetSimVarValue('L:A32NX_AUTOTHRUST_STATUS', 'enum'));
    this.atsDiscreteWord.setFromSimVar('L:A32NX_FCU_ATS_DISCRETE_WORD');
    this.ecu1MaintenanceWord6.setFromSimVar('L:A32NX_ECU_1_MAINTENANCE_WORD_6');
    this.ecu2MaintenanceWord6.setFromSimVar('L:A32NX_ECU_2_MAINTENANCE_WORD_6');
    this.autothrustLeverWarningFlex.set(SimVar.GetSimVarValue('L:A32NX_AUTOTHRUST_THRUST_LEVER_WARNING_FLEX', 'bool'));
    this.autothrustLeverWarningToga.set(SimVar.GetSimVarValue('L:A32NX_AUTOTHRUST_THRUST_LEVER_WARNING_TOGA', 'bool'));
    this.allThrottleIdle.set(
      this.throttle1Position.get() < 2.6 &&
        this.throttle1Position.get() > -2 &&
        this.throttle2Position.get() < 2.6 &&
        this.throttle2Position.get() > -2,
    );
    this.allThrottleReverse.set(this.throttle1Position.get() < -4.3 && this.throttle2Position.get() < -4.3);

    const masterCautionButtonLeft = SimVar.GetSimVarValue('L:PUSH_AUTOPILOT_MASTERCAUT_L', 'bool');
    const masterCautionButtonRight = SimVar.GetSimVarValue('L:PUSH_AUTOPILOT_MASTERCAUT_R', 'bool');
    const masterWarningButtonLeft = SimVar.GetSimVarValue('L:PUSH_AUTOPILOT_MASTERAWARN_L', 'bool');
    const masterWarningButtonRight = SimVar.GetSimVarValue('L:PUSH_AUTOPILOT_MASTERAWARN_R', 'bool');

    /* HYDRAULICS acquisition */

    this.blueElecPumpPBAuto.set(SimVar.GetSimVarValue('L:A32NX_OVHD_HYD_EPUMPB_PB_IS_AUTO', 'bool'));
    this.blueLP.set(SimVar.GetSimVarValue('L:A32NX_HYD_BLUE_EDPUMP_LOW_PRESS', 'bool'));
    this.blueRvrLow.set(SimVar.GetSimVarValue('L:A32NX_HYD_BLUE_RESERVOIR_LEVEL_IS_LOW', 'bool'));
    this.blueRvrOvht.set(SimVar.GetSimVarValue('L:A32NX_HYD_BLUE_RESERVOIR_OVHT', 'bool'));
    this.eng1pumpPBisAuto.set(SimVar.GetSimVarValue('L:A32NX_OVHD_HYD_ENG_1_PUMP_PB_IS_AUTO', 'bool'));
    this.eng2pumpPBisAuto.set(SimVar.GetSimVarValue('L:A32NX_OVHD_HYD_ENG_2_PUMP_PB_IS_AUTO', 'bool'));
    this.greenLP.set(SimVar.GetSimVarValue('L:A32NX_HYD_GREEN_EDPUMP_LOW_PRESS', 'bool'));
    this.greenRvrOvht.set(SimVar.GetSimVarValue('L:A32NX_HYD_GREEN_RESERVOIR_OVHT', 'bool'));
    this.hydPTU.set(SimVar.GetSimVarValue('L:A32NX_HYD_PTU_ON_ECAM_MEMO', 'Bool'));
    this.ptuAuto.set(SimVar.GetSimVarValue('L:A32NX_OVHD_HYD_PTU_PB_IS_AUTO', 'bool'));
    this.ratDeployed.set(SimVar.GetSimVarValue('L:A32NX_RAT_STOW_POSITION', 'percent over 100'));
    this.yellowLP.set(SimVar.GetSimVarValue('L:A32NX_HYD_YELLOW_EDPUMP_LOW_PRESS', 'bool'));
    this.yellowRvrOvht.set(SimVar.GetSimVarValue('L:A32NX_HYD_YELLOW_RESERVOIR_OVHT', 'bool'));
    this.yepumpPBisAuto.set(SimVar.GetSimVarValue('L:A32NX_OVHD_HYD_EPUMPY_PB_IS_AUTO', 'bool'));

    const blueSysPressurised = SimVar.GetSimVarValue('L:A32NX_HYD_BLUE_SYSTEM_1_SECTION_PRESSURE_SWITCH', 'bool');
    const greenSysPressurised = SimVar.GetSimVarValue('L:A32NX_HYD_GREEN_SYSTEM_1_SECTION_PRESSURE_SWITCH', 'bool');
    const yellowSysPressurised = SimVar.GetSimVarValue('L:A32NX_HYD_YELLOW_SYSTEM_1_SECTION_PRESSURE_SWITCH', 'bool');

    /* ADIRS acquisition */
    const adr1PressureAltitude = this.adr1PressureAlt.get();
    const adr2PressureAltitude = this.adr2PressureAlt.get();
    const adr3PressureAltitude = this.adr3PressureAlt.get();
    // TODO use GPS alt if ADRs not available
    const pressureAltitude =
      adr1PressureAltitude.valueOr(null) ?? adr2PressureAltitude.valueOr(null) ?? adr3PressureAltitude.valueOr(null);
    const height1: Arinc429Word = Arinc429Word.fromSimVarValue('L:A32NX_RA_1_RADIO_ALTITUDE');
    const height2: Arinc429Word = Arinc429Word.fromSimVarValue('L:A32NX_RA_2_RADIO_ALTITUDE');
    this.height1Failed.set(height1.isFailureWarning());
    this.height2Failed.set(height2.isFailureWarning());
    // overspeed
    const adr3MaxCas = Arinc429Word.fromSimVarValue('L:A32NX_ADIRS_ADR_3_MAX_AIRSPEED');
    const adr1Discrete1 = Arinc429Word.fromSimVarValue('L:A32NX_ADIRS_ADR_1_DISCRETE_WORD_1');
    const adr2Discrete1 = Arinc429Word.fromSimVarValue('L:A32NX_ADIRS_ADR_2_DISCRETE_WORD_1');

    /* LANDING GEAR AND LIGHTS acquisition */

    this.antiskidActive.set(SimVar.GetSimVarValue('ANTISKID BRAKES ACTIVE', 'bool'));
    this.brakeFan.set(SimVar.GetSimVarValue('L:A32NX_BRAKE_FAN_RUNNING', 'bool'));
    this.brakesHot.set(SimVar.GetSimVarValue('L:A32NX_BRAKES_HOT', 'Bool') > 0);
    // FIX ME ldg lt extended signal should come from SDAC
    const leftLdgLtPosition = SimVar.GetSimVarValue('L:A32NX_LANDING_2_POSITION', 'number');
    const rightLdgLtPosition = SimVar.GetSimVarValue('L:A32NX_LANDING_3_POSITION', 'number');
    this.leftLandingLightExtended.set(leftLdgLtPosition >= 30);
    this.rightlandingLightExtended.set(rightLdgLtPosition >= 30);
    this.lgciu1Fault.set(SimVar.GetSimVarValue('L:A32NX_LGCIU_1_FAULT', 'bool'));
    this.lgciu2Fault.set(SimVar.GetSimVarValue('L:A32NX_LGCIU_2_FAULT', 'bool'));
    this.lgciu1DiscreteWord1.setFromSimVar('L:A32NX_LGCIU_1_DISCRETE_WORD_1');
    this.lgciu2DiscreteWord1.setFromSimVar('L:A32NX_LGCIU_2_DISCRETE_WORD_1');
    this.lgciu1DiscreteWord2.setFromSimVar('L:A32NX_LGCIU_1_DISCRETE_WORD_2');
    this.lgciu2DiscreteWord2.setFromSimVar('L:A32NX_LGCIU_2_DISCRETE_WORD_2');
    this.parkBrake.set(SimVar.GetSimVarValue('L:A32NX_PARK_BRAKE_LEVER_POS', 'Bool'));
    this.nwSteeringDisc.set(SimVar.GetSimVarValue('L:A32NX_HYD_NW_STRG_DISC_ECAM_MEMO', 'Bool'));
    const leftCompressedHardwireLgciu1 =
      this.dcESSBusPowered.get() && SimVar.GetSimVarValue('L:A32NX_LGCIU_1_LEFT_GEAR_COMPRESSED', 'bool') > 0;
    const leftCompressedHardwireLgciu2 =
      this.dc2BusPowered.get() && SimVar.GetSimVarValue('L:A32NX_LGCIU_2_LEFT_GEAR_COMPRESSED', 'bool') > 0;

    // General logic
    const mainGearDownlocked =
      (this.lgciu1DiscreteWord1.bitValueOr(23, false) || this.lgciu2DiscreteWord1.bitValueOr(23, false)) &&
      (this.lgciu1DiscreteWord1.bitValueOr(24, false) || this.lgciu2DiscreteWord1.bitValueOr(24, false));
    this.isAllGearDownlocked =
      mainGearDownlocked &&
      (this.lgciu1DiscreteWord1.bitValueOr(25, false) || this.lgciu2DiscreteWord1.bitValueOr(25, false));

    // on ground logic
    const lgciu1Disagree = xor(leftCompressedHardwireLgciu1, this.lgciu1DiscreteWord2.bitValue(13));
    this.lgciu1OnGroundDisagreeConf.write(lgciu1Disagree, deltaTime);
    this.lgciu1OnGroundAgreeConf.write(!lgciu1Disagree, deltaTime);
    this.lgciu1OnGroundDisagreeMem.write(
      (!this.lgciu1DiscreteWord2.isNormalOperation() && !this.lgciu1DiscreteWord2.isFunctionalTest()) ||
        this.lgciu1OnGroundDisagreeConf.read(),
      this.lgciu1OnGroundAgreeConf.read(),
    );
    const lgciu2Disagree = xor(leftCompressedHardwireLgciu2, this.lgciu2DiscreteWord2.bitValue(13));
    this.lgciu2OnGroundDisagreeConf.write(lgciu2Disagree, deltaTime);
    this.lgciu2OnGroundAgreeConf.write(!lgciu2Disagree, deltaTime);
    this.lgciu2OnGroundDisagreeMem.write(
      (!this.lgciu2DiscreteWord2.isNormalOperation() && !this.lgciu2DiscreteWord2.isFunctionalTest()) ||
        this.lgciu2OnGroundDisagreeConf.read(),
      this.lgciu2OnGroundAgreeConf.read(),
    );
    const lgciuOnGroundDisagree = this.lgciu1OnGroundDisagreeMem.read() || this.lgciu2OnGroundDisagreeMem.read();
    const onGroundA =
      leftCompressedHardwireLgciu1 &&
      this.lgciu1DiscreteWord2.bitValue(13) &&
      leftCompressedHardwireLgciu2 &&
      this.lgciu2DiscreteWord2.bitValue(13);

    // TODO some renaming
    this.ignoreRaOnGroundTrigger.write(
      this.radioHeight1.isNoComputedData() && this.radioHeight2.isNoComputedData() && !lgciuOnGroundDisagree,
      deltaTime,
    );
    this.ra1OnGroundMem.write(
      this.radioHeight1.value < 5,
      !leftCompressedHardwireLgciu1 || !leftCompressedHardwireLgciu2,
    );
    this.ra2OnGroundMem.write(
      this.radioHeight2.value < 5,
      !leftCompressedHardwireLgciu1 || !leftCompressedHardwireLgciu2,
    );
    const ra1OnGround =
      (this.radioHeight1.isNormalOperation() || this.radioHeight1.isFunctionalTest()) &&
      (this.radioHeight1.value < 5 || this.ra1OnGroundMem.read());
    const ra2OnGround =
      (this.radioHeight2.isNormalOperation() || this.radioHeight2.isFunctionalTest()) &&
      (this.radioHeight2.value < 5 || this.ra2OnGroundMem.read());
    const onGroundCount = countTrue(
      leftCompressedHardwireLgciu1,
      leftCompressedHardwireLgciu2,
      ra1OnGround,
      ra2OnGround,
    );
    const raInvalid = this.radioHeight1.isFailureWarning() || this.radioHeight2.isFailureWarning();
    this.onGroundImmediate =
      (onGroundA && this.ignoreRaOnGroundTrigger.read()) ||
      (onGroundCount > 2 && !raInvalid) ||
      (onGroundCount > 1 && raInvalid);
    this.aircraftOnGround.set(this.onGroundConf.write(this.onGroundImmediate, deltaTime));

    // AP OFF Voluntary
    const anyApEngaged: boolean =
      SimVar.GetSimVarValue('L:A32NX_FMGC_1_AP_ENGAGED', SimVarValueType.Bool) ||
      SimVar.GetSimVarValue('L:A32NX_FMGC_2_AP_ENGAGED', SimVarValueType.Bool);
    this.apOffVoluntaryPulse1.write(anyApEngaged, deltaTime);
    this.apOffVoluntaryConfirm.write(!anyApEngaged, deltaTime);

    this.apOffVoluntaryPulse3.write(this.apInstinctiveDisconnectPressed, deltaTime);
    this.apOffVoluntaryMtrig1.write(this.apInstinctiveDisconnectPressed, deltaTime);

    const apOffAndInstinctiveDisc = this.apOffVoluntaryPulse1.read() && this.apOffVoluntaryMtrig1.read();
    this.apOffVoluntaryMtrig4.write(apOffAndInstinctiveDisc, deltaTime);
    this.apOffVoluntaryMtrig6.write(apOffAndInstinctiveDisc, deltaTime);

    // If there is any warning currently active, with a higher priority that the AP OFF cavalry charge.
    // This will inhibit cancellation of the AP OFF warning using the master warn button.
    const higherPriorityWarningActive = this.stallWarning.get() || this.overspeedWarning.get();
    const instinctiveDiscOrMwCancel =
      this.apOffVoluntaryPulse3.read() ||
      ((masterWarningButtonLeft || masterWarningButtonRight) && !higherPriorityWarningActive);
    const apOffConfirmedAndCancel = instinctiveDiscOrMwCancel && this.apOffVoluntaryConfirm.read();
    this.apOffVoluntaryMtrig8.write(apOffConfirmedAndCancel, deltaTime);
    this.apOffVoluntaryMtrig9.write(this.apOffVoluntaryMtrig8.read(), deltaTime);
    this.apOffVoluntaryMtrig5.write(apOffConfirmedAndCancel, deltaTime);
    this.apOffVoluntaryMtrig7.write(apOffConfirmedAndCancel, deltaTime);

    // If a cavalry charge is currently being emitted by the sound manager.
    const cavChargeEmitted =
      this.soundManager.getCurrentSoundPlaying() == 'cavalryChargeCont' ||
      this.soundManager.getCurrentSoundPlaying() == 'cavalryChargeOnce';
    this.apOffVoluntaryMtrig3.write(cavChargeEmitted, deltaTime);
    this.apOffVoluntaryPulse2.write(this.apOffVoluntaryMtrig3.read(), deltaTime);

    this.apOffVoluntaryMtrig2.write(apOffAndInstinctiveDisc, deltaTime);
    this.apOffVoluntaryPulse4.write(this.apOffVoluntaryMtrig2.read(), deltaTime);

    this.apOffVoluntaryMemory.write(
      apOffAndInstinctiveDisc,
      this.apOffVoluntaryPulse4.read() || this.apOffVoluntaryPulse2.read(),
    );

    this.apOffVoluntaryCavcharge.set(
      this.apOffVoluntaryMemory.read() && !anyApEngaged && !this.apOffVoluntaryMtrig9.read(),
    );
    this.apOffVoluntaryMasterwarning.set(
      this.apOffVoluntaryMtrig4.read() && !anyApEngaged && !this.apOffVoluntaryMtrig5.read(),
    );
    this.apOffVoluntaryText.set(this.apOffVoluntaryMtrig6.read() && !anyApEngaged && !this.apOffVoluntaryMtrig7.read());

    // AP OFF Involuntary
    this.apOffInvoluntaryMtrig1.write(this.apInstinctiveDisconnectPressed, deltaTime);
    this.apOffInvoluntaryPulse1.write(anyApEngaged, deltaTime);
    this.apOffInvoluntaryPulse2.write(this.apInstinctiveDisconnectPressed, deltaTime);
    this.apOffInvoluntaryPulse3.write(anyApEngaged, deltaTime);
    this.apOffInvoluntaryPulse4.write(this.fwcFlightPhase.get() == 1, deltaTime);
    this.apOffInvoluntaryPulse5.write(
      !anyApEngaged && cavChargeEmitted && (masterWarningButtonLeft || masterWarningButtonRight),
      deltaTime,
    );

    const apOffInvoluntaryInhibitConditions =
      this.fwcFlightPhase.get() == 1 && !blueSysPressurised && !yellowSysPressurised && !greenSysPressurised;
    this.apOffInvoluntaryMemory1.write(
      !apOffInvoluntaryInhibitConditions && !this.apOffInvoluntaryMtrig1.read() && this.apOffInvoluntaryPulse1.read(),
      this.apOffInvoluntaryPulse3.read() || this.apOffInvoluntaryPulse4.read(),
    );
    this.apOffInvoluntaryPulse6.write(this.apOffInvoluntaryMemory1.read(), deltaTime);
    this.apOffInvoluntaryMtrig2.write(this.apOffInvoluntaryPulse6.read(), deltaTime);

    const apOffInvoluntaryCancelAfterDelay =
      !this.apOffInvoluntaryMtrig2.read() &&
      (this.apOffInvoluntaryPulse5.read() || (!anyApEngaged && this.apOffInvoluntaryPulse2.read()));
    const apOffInvoluntaryCancelApEngageOrPhase1 =
      this.apOffInvoluntaryPulse3.read() || this.apOffInvoluntaryPulse4.read();
    this.apOffInvoluntaryMemory2.write(
      this.apOffInvoluntaryPulse6.read(),
      apOffInvoluntaryCancelApEngageOrPhase1 || apOffInvoluntaryCancelAfterDelay,
    );

    this.apOffInvoluntaryAural.set(this.apOffInvoluntaryMemory2.read());

    this.apOffInvoluntaryText.set(this.apOffInvoluntaryMemory1.read());

    // AP/FD capability change

    const fmgc1NotLand3FailOperationalCapacity = !this.fmgc1DiscreteWord4.get().bitValueOr(25, true);
    const fmgc1NotLand3FailPassiveCapacity = !this.fmgc1DiscreteWord4.get().bitValueOr(24, true);
    const fmgc1NotLand2Capacity = !this.fmgc1DiscreteWord4.get().bitValueOr(23, true);
    const fmgc1NotLandArmedOrEngaged = !(
      this.fmgc1DiscreteWord4.get().bitValueOr(14, true) || this.fmgc1DiscreteWord3.get().bitValueOr(20, true)
    );

    this.fmgc1CapabilityChangeMtrig1.write(fmgc1NotLand3FailOperationalCapacity, deltaTime);
    this.fmgc1CapabilityChangeMtrig2.write(fmgc1NotLand3FailPassiveCapacity, deltaTime);
    this.fmgc1CapabilityChangeMtrig3.write(fmgc1NotLand2Capacity, deltaTime);
    this.fmgc1CapabilityChangeConf1.write(fmgc1NotLandArmedOrEngaged, deltaTime);
    this.fmgc1CapabilityChangeMtrig4.write(this.fmgc1CapabilityChangeConf1.read(), deltaTime);

    const fmgc1CapabilityChange =
      this.fmgc1CapabilityChangeMtrig1.read() ||
      (fmgc1NotLand3FailOperationalCapacity && this.fmgc1CapabilityChangeMtrig2.read()) ||
      (fmgc1NotLand3FailOperationalCapacity &&
        fmgc1NotLand3FailPassiveCapacity &&
        this.fmgc1CapabilityChangeMtrig3.read()) ||
      this.fmgc1CapabilityChangeMtrig4.read();

    const fmgc2NotLand3FailOperationalCapacity = !this.fmgc2DiscreteWord4.get().bitValueOr(25, true);
    const fmgc2NotLand3FailPassiveCapacity = !this.fmgc2DiscreteWord4.get().bitValueOr(24, true);
    const fmgc2NotLand2Capacity = !this.fmgc2DiscreteWord4.get().bitValueOr(23, true);
    const fmgc2NotLandArmedOrEngaged = !(
      this.fmgc2DiscreteWord4.get().bitValueOr(14, true) || this.fmgc2DiscreteWord3.get().bitValueOr(20, true)
    );

    this.fmgc2CapabilityChangeMtrig1.write(fmgc2NotLand3FailOperationalCapacity, deltaTime);
    this.fmgc2CapabilityChangeMtrig2.write(fmgc2NotLand3FailPassiveCapacity, deltaTime);
    this.fmgc2CapabilityChangeMtrig3.write(fmgc2NotLand2Capacity, deltaTime);
    this.fmgc2CapabilityChangeConf1.write(fmgc2NotLandArmedOrEngaged, deltaTime);
    this.fmgc2CapabilityChangeMtrig4.write(this.fmgc2CapabilityChangeConf1.read(), deltaTime);

    const fmgc2CapabilityChange =
      this.fmgc2CapabilityChangeMtrig1.read() ||
      (fmgc2NotLand3FailOperationalCapacity && this.fmgc2CapabilityChangeMtrig2.read()) ||
      (fmgc2NotLand3FailOperationalCapacity &&
        fmgc2NotLand3FailPassiveCapacity &&
        this.fmgc2CapabilityChangeMtrig3.read()) ||
      this.fmgc2CapabilityChangeMtrig4.read();

    // This confirm node simulates the default monitor confirm time.
    this.capabilityChangeConfNode1.write(fmgc1CapabilityChange || fmgc2CapabilityChange, deltaTime);
    this.capabilityChange.set(this.capabilityChangeConfNode1.read());

    // A/THR OFF VOLUNTARY
    const athrOffVoluntaryBelow50ft = this.radioHeight1.valueOr(2500) < 50 || this.radioHeight2.valueOr(2500) < 50;
    const athrOffAllThrottleIdleMtrig = this.autoThrustOffVoluntaryAllThrottleIdleMtrigNode.write(
      this.allThrottleIdle.get(),
      deltaTime,
    );
    const athrOffVoluntaryAbove50AndIdle = !athrOffVoluntaryBelow50ft && athrOffAllThrottleIdleMtrig;

    const aThrEngaged = this.atsDiscreteWord.bitValueOr(13, false);
    this.autoThrustOffVoluntaryMtrigNodeFalling1.write(aThrEngaged, deltaTime);
    this.autoThrustOffVoluntaryMtrigNodeRising1.write(this.autoThrustInstinctiveDisconnectPressed, deltaTime);
    this.autoThrustOffVoluntaryConfNode1.write(!aThrEngaged, deltaTime);
    this.autoThrustOffVoluntaryPulseNodeRising1.write(this.autoThrustInstinctiveDisconnectPressed, deltaTime);
    this.autoThrustOffVoluntaryPulseNodeRising2.write(masterCautionButtonLeft || masterCautionButtonRight, deltaTime);

    const athrNotEngagedAndReset =
      this.autoThrustOffVoluntaryConfNode1.read() &&
      (this.autoThrustOffVoluntaryPulseNodeRising1.read() || this.autoThrustOffVoluntaryPulseNodeRising2.read());
    this.autoThrustOffVoluntaryMtrigNodeRising2.write(athrNotEngagedAndReset, deltaTime);
    this.autoThrustOffVoluntaryMtrigNodeRising5.write(athrNotEngagedAndReset, deltaTime);

    const athrIdleOrInstinctive = athrOffVoluntaryAbove50AndIdle || this.autoThrustOffVoluntaryMtrigNodeRising1.read();
    const athrNotReverseAndNotEngagedAndIdleOrInstinctive =
      !this.allThrottleReverse.get() && this.autoThrustOffVoluntaryMtrigNodeFalling1.read() && athrIdleOrInstinctive;
    this.autoThrustOffVoluntaryMtrigNodeRising4.write(athrNotReverseAndNotEngagedAndIdleOrInstinctive, deltaTime);
    this.autoThrustOffVoluntaryMtrigNodeRising3.write(athrNotReverseAndNotEngagedAndIdleOrInstinctive, deltaTime);

    this.autoThrustOffVoluntaryMasterCaution.set(
      this.autoThrustOffVoluntaryMtrigNodeRising3.read() &&
        !this.autoThrustOffVoluntaryMtrigNodeRising2.read() &&
        !aThrEngaged,
    );

    this.autoThrustOffVoluntarySpecialLine.set(
      this.autoThrustOffVoluntaryMtrigNodeRising4.read() &&
        !aThrEngaged &&
        !this.autoThrustOffVoluntaryMtrigNodeRising5.read(),
    );

    // A/THR OFF INVOLUNTARY
    this.autoThrustOffInvoluntaryPulseNode1.write(aThrEngaged, deltaTime);
    this.autoThrustOffInvoluntaryPulseNode2.write(aThrEngaged, deltaTime);
    this.autoThrustOffInvoluntaryPulseNode3.write(this.fwcFlightPhase.get() == 1, deltaTime);
    this.autoThrustOffInvoluntaryMrtrigNode1.write(this.allThrottleIdle.get(), deltaTime);

    this.autoThrustOffInvoluntaryFlipFlop1.write(
      !this.allThrottleReverse.get() &&
        this.autoThrustOffInvoluntaryPulseNode1.read() &&
        !this.autoThrustOffInvoluntaryMrtrigNode1.read() &&
        !this.autoThrustOffVoluntaryMtrigNodeRising1.read(),
      this.autoThrustOffInvoluntaryPulseNode2.read() || this.autoThrustOffInvoluntaryPulseNode3.read(),
    );

    this.autoThrustOffInvoluntaryPulseNodeFlipFlop.write(this.autoThrustOffInvoluntaryFlipFlop1.read(), deltaTime);

    this.autoThrustOffInvoluntaryFlipFlop2.write(
      this.autoThrustOffInvoluntaryPulseNodeFlipFlop.read(),
      this.autoThrustOffInvoluntaryPulseNode2.read() ||
        this.autoThrustOffInvoluntaryPulseNode3.read() ||
        (!aThrEngaged && this.autoThrustOffVoluntaryPulseNodeRising1.read()),
    );

    this.autoThrustOffInvoluntaryAural.set(this.autoThrustOffInvoluntaryFlipFlop2.read());
    this.autoThrustOffInvoluntaryText.set(this.autoThrustOffInvoluntaryFlipFlop1.read());

    this.thrLocked.set(
      this.ecu1MaintenanceWord6.bitValueOr(12, false) || this.ecu2MaintenanceWord6.bitValueOr(12, false),
    );

    // A/THR LIMITED
    const athrIsLimited = aThrEngaged && this.atsDiscreteWord.bitValueOr(25, false);
    this.autoThrustLimitedConfNode.write(athrIsLimited, deltaTime);
    this.autoThrustLimitedMtrigNode.write(
      this.autoThrustLimitedConfNode.read() && !this.autoThrustLimitedDelayNode,
      deltaTime,
    );
    this.autoThrustLimitedDelayNode = this.autoThrustLimitedMtrigNode.read();

    this.autoThrustLimited.set(this.autoThrustLimitedConfNode.read() && this.autoThrustLimitedMtrigNode.read());

    // AUTO BRAKE OFF
    this.autoBrakeDeactivatedNode.write(!!SimVar.GetSimVarValue('L:A32NX_AUTOBRAKES_ACTIVE', 'boolean'), deltaTime);

    if (!this.autoBrakeDeactivatedNode.read()) {
      this.requestMasterCautionFromABrkOff = false;
      this.autoBrakeOffAuralTriggered = false;
    }

    this.autoBrakeOffAuralConfirmNode.write(this.autoBrakeDeactivatedNode.read(), deltaTime);

    const autoBrakeOffShouldTrigger =
      this.aircraftOnGround.get() && this.computedAirSpeedToNearest2.get() > 33 && this.autoBrakeDeactivatedNode.read();

    if (autoBrakeOffShouldTrigger && !this.autoBrakeOff.get()) {
      // Triggered in this cycle -> request master caution
      this.requestMasterCautionFromABrkOff = true;
    }

    // FIXME double callout if ABRK fails
    this.autoBrakeOff.set(autoBrakeOffShouldTrigger);
    if (autoBrakeOffShouldTrigger && this.autoBrakeOffAuralConfirmNode.read() && !this.autoBrakeOffAuralTriggered) {
      this.soundManager.enqueueSound('autoBrakeOff');
      this.autoBrakeOffAuralTriggered = true;
    }

    // Engine Logic
    this.thrustLeverNotSet.set(this.autothrustLeverWarningFlex.get() || this.autothrustLeverWarningToga.get());
    // FIXME ECU doesn't have the necessary output words so we go purely on TLA
    const flexThrustLimit = SimVar.GetSimVarValue('L:A32NX_AUTOTHRUST_THRUST_LIMIT_TYPE', 'number') === 3;
    const toPower =
      this.throttle1Position.get() >= 45 ||
      (this.throttle1Position.get() >= 35 && flexThrustLimit) ||
      this.throttle2Position.get() >= 45 ||
      (this.throttle2Position.get() >= 35 && flexThrustLimit);
    this.eng1Or2TakeoffPowerConfirm.write(toPower, deltaTime);
    const raAbove1500 = this.radioHeight1.valueOr(0) > 1500 || this.radioHeight2.valueOr(0) > 1500;
    this.eng1Or2TakeoffPower.set(toPower || (this.eng1Or2TakeoffPowerConfirm.read() && !raAbove1500));

    this.engDualFault.set(
      !this.aircraftOnGround.get() &&
        ((this.fireButton1.get() && this.fireButton2.get()) ||
          (!this.engine1ValueSwitch.get() && !this.engine2ValueSwitch.get()) ||
          (this.engine1State.get() === 0 && this.engine2State.get() === 0) ||
          (!this.engine1CoreAtOrAboveMinIdle.get() && !this.engine2CoreAtOrAboveMinIdle.get())),
    );
    this.engine1Or2Running = this.engine1CoreAtOrAboveMinIdle.get() || this.engine2CoreAtOrAboveMinIdle.get();

    // DMC/IR general logic
    const dmcLeftIr1DiscreteWord = this.dmcLeftIr1DiscreteWord.get();
    this.ir1InAttAlign.set(
      dmcLeftIr1DiscreteWord.bitValue(12) && this.dmcLeftOnsideIrPitchAngleWord.get().isNoComputedData(),
    );
    const dmcRightIr2DiscreteWord = this.dmcRightIr2DiscreteWord.get();
    this.ir2InAttAlign.set(
      dmcRightIr2DiscreteWord.bitValue(12) && this.dmcRightOnsideIrPitchAngleWord.get().isNoComputedData(),
    );
    const dmcLeftIr3DiscreteWord = this.dmcLeftIr3DiscreteWord.get();
    this.ir3InAttAlign.set(
      dmcLeftIr3DiscreteWord.bitValue(12) && this.dmcLeftBackupIrPitchAngleWord.get().isNoComputedData(),
    );

    const dmcLeftSelectedIrDiscreteWord = this.dmcLeftSelectedIrDiscreteWord.get();
    const dmcRightSelectedIrDiscreteWord = this.dmcRightSelectedIrDiscreteWord.get();
    const leftAlignTime = dmcLeftSelectedIrDiscreteWord.isNoComputedData()
      ? 0
      : (dmcLeftSelectedIrDiscreteWord.value >> 25) & 0x7;
    const rightAlignTime = dmcRightSelectedIrDiscreteWord.isNoComputedData()
      ? 0
      : (dmcRightSelectedIrDiscreteWord.value >> 25) & 0x7;
    const leftNavMode = leftAlignTime === 0 && !dmcLeftSelectedIrDiscreteWord.isInvalid();
    const rightNavMode = rightAlignTime === 0 && !dmcRightSelectedIrDiscreteWord.isInvalid();
    this.alignTime = Math.max(leftAlignTime, rightAlignTime);
    this.navMode = this.alignTime === 0 && (leftNavMode || rightNavMode);
    const irs1InAlign = this.sdac00401Word.bitValue(26);
    const irs2InAlign = this.sdac00410Word.bitValue(26);
    const irs3InAlign = this.sdac00411Word.bitValue(26);
    this.oneIrsInAlign =
      irs1InAlign ||
      this.irs1InAlignTrigger.write(irs1InAlign, deltaTime) ||
      irs2InAlign ||
      this.irs2InAlignTrigger.write(irs2InAlign, deltaTime) ||
      irs3InAlign ||
      this.irs3InAlignTrigger.write(irs3InAlign, deltaTime);
    const leftInAlingSubmode =
      dmcLeftSelectedIrDiscreteWord.bitValue(29) && !dmcLeftSelectedIrDiscreteWord.isNoComputedData();
    const rightInAlingSubmode =
      dmcRightSelectedIrDiscreteWord.bitValue(29) && !dmcRightSelectedIrDiscreteWord.isNoComputedData();
    const configMemoComputed = this.toMemo.get() || this.ldgMemo.get();
    this.irsInAlignMemo1.set(
      (this.oneIrsInAlign || leftInAlingSubmode || rightInAlingSubmode) &&
        (flightPhase === 1 || flightPhase === 2) &&
        !configMemoComputed &&
        this.alignTime >= 4,
    );
    this.irsInAlignMemo2.set(
      (this.oneIrsInAlign || leftInAlingSubmode || rightInAlingSubmode) &&
        (flightPhase === 1 || flightPhase === 2) &&
        !configMemoComputed &&
        ((this.alignTime >= 1 && this.alignTime <= 3) || this.navMode || this.oneIrsInAlign),
    );

    /* 22 - AUTOFLIGHT */
    const fm1DiscreteWord3 = Arinc429Word.fromSimVarValue('L:A32NX_FM1_DISCRETE_WORD_3');
    const fm2DiscreteWord3 = Arinc429Word.fromSimVarValue('L:A32NX_FM2_DISCRETE_WORD_3');

    if (!this.flightPhase23.get()) {
      this.toConfigCheckedInPhase2Or3 = false;
    } else if (toConfigTest) {
      this.toConfigCheckedInPhase2Or3 = true;
    }

    const adr3Cas = this.adr3Cas.get();
    let overspeedWarning = this.adr3OverspeedWarning.write(
      adr3Cas.isNormalOperation() && adr3MaxCas.isNormalOperation() && adr3Cas.value > adr3MaxCas.value + 8,
      this.aircraftOnGround.get() ||
        !(adr3Cas.isNormalOperation() && adr3MaxCas.isNormalOperation()) ||
        adr3Cas.value < adr3MaxCas.value + 4,
    );
    if (
      !(adr1Discrete1.isNormalOperation() || adr1Discrete1.isFunctionalTest()) ||
      !(adr2Discrete1.isNormalOperation() || adr2Discrete1.isFunctionalTest())
    ) {
      const adr3Discrete1 = Arinc429Word.fromSimVarValue('L:A32NX_ADIRS_ADR_3_DISCRETE_WORD_1');
      overspeedWarning ||= adr3Discrete1.bitValueOr(9, false);
    }
    overspeedWarning ||= adr1Discrete1.bitValueOr(9, false) || adr2Discrete1.bitValueOr(9, false);
    this.overspeedWarning.set(overspeedWarning);

    // In reality FWC1 takes 1B, and FWC2 2B.
    const fcu1Healthy = this.fcu1DiscreteWord2.get().bitValueOr(24, false);
    const fcu2Healthy = this.fcu1DiscreteWord2.get().bitValueOr(25, false);

    this.fcu12Fault.set(!fcu1Healthy && !fcu2Healthy && this.dcESSBusPowered.get() && this.dc2BusPowered.get());
    this.fcu1Fault.set(!fcu1Healthy && fcu2Healthy && this.dcESSBusPowered.get());
    this.fcu2Fault.set(fcu1Healthy && !fcu2Healthy && this.dc2BusPowered.get());

    // TO SPEEDS NOT INSERTED
    const fmToSpeedsNotInserted = fm1DiscreteWord3.bitValueOr(18, false) && fm2DiscreteWord3.bitValueOr(18, false);

    this.toConfigAndNoToSpeedsPulseNode.write(fmToSpeedsNotInserted && toConfigTest, deltaTime);

    if (fmToSpeedsNotInserted && (toConfigTest || this.fwcFlightPhase.get() === 3) && !this.toSpeedsNotInserted) {
      this.toSpeedsNotInserted = true;
    }
    if (!(this.flightPhase23.get() && fmToSpeedsNotInserted) && this.toSpeedsNotInserted) {
      this.toSpeedsNotInserted = false;
    }

    this.toSpeedsNotInsertedWarning.set(
      !this.toConfigAndNoToSpeedsPulseNode.read() && this.toSpeedsNotInserted && !this.flightPhase3PulseNode.read(),
    );

    // TO SPEEDS TOO LOW
    const toSpeedsTooLow = fm1DiscreteWord3.bitValueOr(17, false) && fm2DiscreteWord3.bitValueOr(17, false);
    this.toSpeedsTooLowWarning.set(
      (this.toConfigCheckedInPhase2Or3 || this.fwcFlightPhase.get() === 3) &&
        !this.toConfigPulseNode.read() &&
        !this.flightPhase3PulseNode.read() &&
        toSpeedsTooLow,
    );

    // TO V1/VR/V2 DISAGREE
    const toV2VRV2Disagree = fm1DiscreteWord3.bitValueOr(16, false) && fm2DiscreteWord3.bitValueOr(16, false);
    this.toV2VRV2DisagreeWarning.set(
      (this.toConfigCheckedInPhase2Or3 || this.fwcFlightPhase.get() === 3) &&
        !this.toConfigPulseNode.read() &&
        !this.flightPhase3PulseNode.read() &&
        toV2VRV2Disagree,
    );

    // FMS takeoff flap settings
    const fm1DiscreteWord2 = Arinc429Word.fromSimVarValue('L:A32NX_FM1_DISCRETE_WORD_2');
    const fm2DiscreteWord2 = Arinc429Word.fromSimVarValue('L:A32NX_FM2_DISCRETE_WORD_2');

    /** MCDU TO CONF 0 selected */
    const mcduToFlapPos0 = fm1DiscreteWord2.bitValueOr(13, false) || fm2DiscreteWord2.bitValueOr(13, false);
    /** MCDU TO CONF 1 selected */
    const mcduToFlapPos1 = fm1DiscreteWord2.bitValueOr(14, false) || fm2DiscreteWord2.bitValueOr(14, false);
    /** MCDU TO CONF 2 selected */
    const mcduToFlapPos2 = fm1DiscreteWord2.bitValueOr(15, false) || fm2DiscreteWord2.bitValueOr(15, false);
    /** MCDU TO CONF 3 selected */
    const mcduToFlapPos3 = fm1DiscreteWord2.bitValueOr(16, false) || fm2DiscreteWord2.bitValueOr(16, false);

    /* 21 - AIR CONDITIONING AND PRESSURIZATION */

    this.acsc1DiscreteWord1.setFromSimVar('L:A32NX_COND_ACSC_1_DISCRETE_WORD_1');
    this.acsc1DiscreteWord2.setFromSimVar('L:A32NX_COND_ACSC_1_DISCRETE_WORD_2');
    this.acsc2DiscreteWord1.setFromSimVar('L:A32NX_COND_ACSC_2_DISCRETE_WORD_1');
    this.acsc2DiscreteWord2.setFromSimVar('L:A32NX_COND_ACSC_2_DISCRETE_WORD_2');

    this.acsc1Lane1Fault.set(this.acsc1DiscreteWord1.bitValueOr(21, false));
    this.acsc1Lane2Fault.set(this.acsc1DiscreteWord1.bitValueOr(22, false));
    this.acsc2Lane1Fault.set(this.acsc2DiscreteWord1.bitValueOr(21, false));
    this.acsc2Lane2Fault.set(this.acsc2DiscreteWord1.bitValueOr(22, false));

    const acsc1FT = this.acsc1DiscreteWord1.isFailureWarning();
    const acsc2FT = this.acsc2DiscreteWord1.isFailureWarning();
    this.acsc1Fault.set(acsc1FT && !acsc2FT);
    this.acsc2Fault.set(!acsc1FT && acsc2FT);
    const acscBothFault = acsc1FT && acsc2FT;

    this.ramAirOn.set(SimVar.GetSimVarValue('L:A32NX_AIRCOND_RAMAIR_TOGGLE', 'bool'));

    this.cabFanHasFault1.set(
      this.acsc1DiscreteWord1.bitValueOr(25, false) || this.acsc2DiscreteWord1.bitValueOr(25, false),
    );
    this.cabFanHasFault2.set(
      this.acsc1DiscreteWord1.bitValueOr(26, false) || this.acsc2DiscreteWord1.bitValueOr(26, false),
    );

    this.hotAirDisagrees.set(
      this.acsc1DiscreteWord1.bitValueOr(27, false) && this.acsc2DiscreteWord1.bitValueOr(27, false),
    );
    this.hotAirOpen.set(
      !this.acsc1DiscreteWord1.bitValueOr(20, false) || !this.acsc2DiscreteWord1.bitValueOr(20, false),
    );
    this.hotAirPbOn.set(this.acsc1DiscreteWord1.bitValueOr(23, false) || this.acsc2DiscreteWord1.bitValueOr(23, false));

    this.trimAirFault.set(
      this.acsc1DiscreteWord1.bitValueOr(28, false) || this.acsc2DiscreteWord1.bitValueOr(28, false),
    );
    this.ckptTrimFault.set(
      this.acsc1DiscreteWord2.bitValueOr(18, false) || this.acsc2DiscreteWord2.bitValueOr(18, false),
    );
    this.fwdTrimFault.set(
      this.acsc1DiscreteWord2.bitValueOr(19, false) || this.acsc2DiscreteWord2.bitValueOr(19, false),
    );
    this.aftTrimFault.set(
      this.acsc1DiscreteWord2.bitValueOr(20, false) || this.acsc2DiscreteWord2.bitValueOr(20, false),
    );
    this.trimAirHighPressure.set(
      this.acsc1DiscreteWord1.bitValueOr(18, false) || this.acsc2DiscreteWord1.bitValueOr(18, false),
    );

    this.ckptDuctOvht.set(
      this.acsc1DiscreteWord1.bitValueOr(11, false) || this.acsc2DiscreteWord1.bitValueOr(11, false),
    );
    this.fwdDuctOvht.set(
      this.acsc1DiscreteWord1.bitValueOr(12, false) || this.acsc2DiscreteWord1.bitValueOr(12, false),
    );
    this.aftDuctOvht.set(
      this.acsc1DiscreteWord1.bitValueOr(13, false) || this.acsc2DiscreteWord1.bitValueOr(13, false),
    );
    this.anyDuctOvht.set(this.ckptDuctOvht.get() || this.fwdDuctOvht.get() || this.aftDuctOvht.get());

    this.lavGalleyFanFault.set(
      this.acsc1DiscreteWord1.bitValueOr(24, false) || this.acsc2DiscreteWord1.bitValueOr(24, false),
    );

    const crossbleedFullyClosed = SimVar.GetSimVarValue('L:A32NX_PNEU_XBLEED_VALVE_FULLY_CLOSED', 'bool');
    const eng1Bleed = SimVar.GetSimVarValue('L:A32NX_OVHD_PNEU_ENG_1_BLEED_PB_IS_AUTO', 'bool');
    const eng1BleedPbFault = SimVar.GetSimVarValue('L:A32NX_OVHD_PNEU_ENG_1_BLEED_PB_HAS_FAULT', 'bool');
    const eng2Bleed = SimVar.GetSimVarValue('L:A32NX_OVHD_PNEU_ENG_1_BLEED_PB_IS_AUTO', 'bool');
    const eng2BleedPbFault = SimVar.GetSimVarValue('L:A32NX_OVHD_PNEU_ENG_2_BLEED_PB_HAS_FAULT', 'bool');
    const pack1Fault = SimVar.GetSimVarValue('L:A32NX_OVHD_COND_PACK_1_PB_HAS_FAULT', 'bool');
    const pack2Fault = SimVar.GetSimVarValue('L:A32NX_OVHD_COND_PACK_2_PB_HAS_FAULT', 'bool');
    this.pack1On.set(SimVar.GetSimVarValue('L:A32NX_OVHD_COND_PACK_1_PB_IS_ON', 'bool'));
    this.pack2On.set(SimVar.GetSimVarValue('L:A32NX_OVHD_COND_PACK_2_PB_IS_ON', 'bool'));

    this.cpc1DiscreteWord.setFromSimVar('L:A32NX_PRESS_CPC_1_DISCRETE_WORD');
    this.cpc2DiscreteWord.setFromSimVar('L:A32NX_PRESS_CPC_2_DISCRETE_WORD');

    const activeCpcNumber = this.cpc1DiscreteWord.bitValueOr(11, false) ? 1 : 2;
    const activeCpc = activeCpcNumber === 1 ? this.cpc1DiscreteWord : this.cpc2DiscreteWord;

    this.cpc1Fault.set(this.cpc1DiscreteWord.isFailureWarning());
    this.cpc2Fault.set(this.cpc2DiscreteWord.isFailureWarning());
    this.bothCpcFaultOutput.set(this.bothCpcFault.write(this.cpc1Fault.get() && this.cpc2Fault.get(), deltaTime));

    const manExcessAltitude = SimVar.GetSimVarValue('L:A32NX_PRESS_MAN_EXCESSIVE_CABIN_ALTITUDE', 'bool');
    this.excessPressure.set(activeCpc.bitValueOr(14, false) || manExcessAltitude);

    const eng1And2NotRunning = !this.engine1CoreAtOrAboveMinIdle.get() && !this.engine2CoreAtOrAboveMinIdle.get();
    this.enginesOffAndOnGroundSignal.write(this.aircraftOnGround.get() && eng1And2NotRunning, deltaTime);
    const residualPressureSignal = SimVar.GetSimVarValue('L:A32NX_PRESS_EXCESS_RESIDUAL_PR', 'bool');
    this.excessResidualPr.set(
      this.excessResidualPrConfirm.write(this.enginesOffAndOnGroundSignal.read() && residualPressureSignal, deltaTime),
    );

    this.lowDiffPress.set(activeCpc.bitValueOr(15, false));

    this.pressurizationAuto.set(SimVar.GetSimVarValue('L:A32NX_OVHD_PRESS_MODE_SEL_PB_IS_AUTO', 'bool'));

    this.cabAltSetResetState1.set(
      this.cabAltSetReset1.write(
        (pressureAltitude ?? 0) > 10000 && this.excessPressure.get(),
        this.excessPressure.get() && [3, 10].includes(this.fwcFlightPhase.get()),
      ),
    );
    this.cabAltSetResetState2.set(
      this.cabAltSetReset2.write(
        (pressureAltitude ?? 0) > 16000 && this.excessPressure.get(),
        this.excessPressure.get() && [3, 10].includes(this.fwcFlightPhase.get()),
      ),
    );
    this.packOffBleedAvailable1.write((eng1Bleed === 1 && !eng1BleedPbFault) || !crossbleedFullyClosed, deltaTime);
    this.packOffBleedAvailable2.write((eng2Bleed === 1 && !eng2BleedPbFault) || !crossbleedFullyClosed, deltaTime);
    this.packOffNotFailed1Status.set(
      this.packOffNotFailed1.write(
        !this.pack1On.get() && !pack1Fault && this.packOffBleedAvailable1.read() && this.fwcFlightPhase.get() === 6,
        deltaTime,
      ),
    );
    this.packOffNotFailed2Status.set(
      this.packOffNotFailed2.write(
        !this.pack2On.get() && !pack2Fault && this.packOffBleedAvailable2.read() && this.fwcFlightPhase.get() === 6,
        deltaTime,
      ),
    );
    this.pack1And2Fault.set(
      acscBothFault ||
        (this.packOffNotFailed1Status.get() && this.acsc2Fault.get()) ||
        (this.packOffNotFailed2Status.get() && this.acsc1Fault.get()),
    );

    const manOutflowValueOpenPercentage = SimVar.GetSimVarValue(
      'L:A32NX_PRESS_MAN_OUTFLOW_VALVE_OPEN_PERCENTAGE',
      'percent',
    );
    this.outflowValveOpenAmount.set(
      Arinc429Word.fromSimVarValue(`L:A32NX_PRESS_CPC_${activeCpcNumber}_OUTFLOW_VALVE_OPEN_PERCENTAGE`).valueOr(
        manOutflowValueOpenPercentage,
      ),
    );
    this.outflowValveNotOpenOutput.set(
      this.outflowValveNotOpenSetReset.write(
        this.outflowValveNotOpen.write(
          this.outflowValveOpenAmount.get() < 85 && [8, 9, 10].includes(this.fwcFlightPhase.get()),
          deltaTime,
        ),
        this.outflowValveOpenAmount.get() > 95 ||
          this.outflowValveResetCondition.write(this.fwcFlightPhase.get() === 1, deltaTime),
      ),
    );

    const safetyValveNotClosed = SimVar.GetSimVarValue('L:A32NX_PRESS_SAFETY_VALVE_OPEN_PERCENTAGE', 'percent') > 0;
    this.safetyValveNotClosedAir.write(safetyValveNotClosed, deltaTime);
    this.safetyValveNotClosedOutput.set(
      (safetyValveNotClosed && [1, 2, 3].includes(this.fwcFlightPhase.get())) ||
        (this.safetyValveNotClosedAir.read() && this.fwcFlightPhase.get() === 6),
    );

    const manCabinDeltaPressure = SimVar.GetSimVarValue('L:A32NX_PRESS_MAN_CABIN_DELTA_PRESSURE', 'percent');
    this.cabinDeltaPressure.set(
      Arinc429Word.fromSimVarValue(`L:A32NX_PRESS_CPC_${activeCpcNumber}_CABIN_DELTA_PRESSURE`).valueOr(
        manCabinDeltaPressure,
      ),
    );

    /* OTHER STUFF */

    this.airKnob.set(SimVar.GetSimVarValue('L:A32NX_AIR_DATA_SWITCHING_KNOB', 'enum'));
    this.attKnob.set(SimVar.GetSimVarValue('L:A32NX_ATT_HDG_SWITCHING_KNOB', 'enum'));
    this.compMesgCount.set(SimVar.GetSimVarValue('L:A32NX_COMPANY_MSG_COUNT', 'number'));
    this.dmcSwitchingKnob.set(SimVar.GetSimVarValue('L:A32NX_EIS_DMC_SWITCHING_KNOB', 'enum'));
    this.manLandingElevation.set(activeCpc.bitValueOr(17, false));
    this.seatBelt.set(SimVar.GetSimVarValue('A:CABIN SEATBELTS ALERT SWITCH', 'bool'));
    this.ndXfrKnob.set(SimVar.GetSimVarValue('L:A32NX_ECAM_ND_XFR_SWITCHING_KNOB', 'enum'));
    this.noSmoking.set(SimVar.GetSimVarValue('L:A32NX_NO_SMOKING_MEMO', 'bool'));
    this.noSmokingSwitchPosition.set(SimVar.GetSimVarValue('L:XMLVAR_SWITCH_OVHD_INTLT_NOSMOKING_Position', 'Enum'));
    this.strobeLightsOn.set(SimVar.GetSimVarValue('L:LIGHTING_STROBE_0', 'Bool'));
    this.gpwsFlaps3.set(SimVar.GetSimVarValue('L:A32NX_GPWS_FLAPS3', 'Bool'));
    this.gpwsFlapMode.set(SimVar.GetSimVarValue('L:A32NX_GPWS_FLAP_OFF', 'Bool'));
    this.gpwsTerrOff.set(SimVar.GetSimVarValue('L:A32NX_GPWS_TERR_OFF', 'Bool'));
    this.predWSOn.set(SimVar.GetSimVarValue('L:A32NX_SWITCH_RADAR_PWS_Position', 'Bool'));
    this.toConfigTestPhase2MemoryNode.write(
      toConfigTest && this.fwcFlightPhase.get() === 2,
      this.fwcFlightPhase.get() !== 2,
    );
    this.tcasFault.set(SimVar.GetSimVarValue('L:A32NX_TCAS_FAULT', 'bool'));
    this.tcasSensitivity.set(SimVar.GetSimVarValue('L:A32NX_TCAS_SENSITIVITY', 'Enum'));
    this.wingAntiIce.set(SimVar.GetSimVarValue('L:A32NX_PNEU_WING_ANTI_ICE_SYSTEM_SELECTED', 'bool'));
    this.voiceVhf3.set(SimVar.GetSimVarValue('A:COM ACTIVE FREQUENCY:3', 'number'));

    /* FUEL */
    const fuelGallonsToKg = SimVar.GetSimVarValue('FUEL WEIGHT PER GALLON', 'kilogram');
    this.centerFuelQuantity.set(SimVar.GetSimVarValue('FUEL TANK CENTER QUANTITY', 'gallons') * fuelGallonsToKg);
    this.fuelXFeedPBOn.set(SimVar.GetSimVarValue('L:XMLVAR_Momentary_PUSH_OVHD_FUEL_XFEED_Pressed', 'bool'));

    const leftInnerFuelQuantity = SimVar.GetSimVarValue('FUEL TANK LEFT MAIN QUANTITY', 'gallons') * fuelGallonsToKg;
    const rightInnerFuelQuantity = SimVar.GetSimVarValue('FUEL TANK RIGHT MAIN QUANTITY', 'gallons') * fuelGallonsToKg;
    const leftFuelLow = leftInnerFuelQuantity < 750;
    const rightFuelLow = rightInnerFuelQuantity < 750;
    this.lrTankLow.set(this.lrTankLowConfirm.write(leftFuelLow && rightFuelLow, deltaTime));
    this.leftFuelLow.set(this.leftFuelLowConfirm.write(leftFuelLow && !this.lrTankLow.get(), deltaTime));
    this.rightFuelLow.set(this.rightFuelLowConfirm.write(rightFuelLow && !this.lrTankLow.get(), deltaTime));

    /* F/CTL */
    const fcdc1DiscreteWord1 = Arinc429Word.fromSimVarValue('L:A32NX_FCDC_1_DISCRETE_WORD_1');
    const fcdc2DiscreteWord1 = Arinc429Word.fromSimVarValue('L:A32NX_FCDC_2_DISCRETE_WORD_1');
    const fcdc1DiscreteWord2 = Arinc429Word.fromSimVarValue('L:A32NX_FCDC_1_DISCRETE_WORD_2');
    const fcdc2DiscreteWord2 = Arinc429Word.fromSimVarValue('L:A32NX_FCDC_2_DISCRETE_WORD_2');
    const fcdc1DiscreteWord3 = Arinc429Word.fromSimVarValue('L:A32NX_FCDC_1_DISCRETE_WORD_3');
    const fcdc2DiscreteWord3 = Arinc429Word.fromSimVarValue('L:A32NX_FCDC_2_DISCRETE_WORD_3');
    const fcdc1DiscreteWord4 = Arinc429Word.fromSimVarValue('L:A32NX_FCDC_1_DISCRETE_WORD_4');
    const fcdc2DiscreteWord4 = Arinc429Word.fromSimVarValue('L:A32NX_FCDC_2_DISCRETE_WORD_4');
    const fcdc1DiscreteWord5 = Arinc429Word.fromSimVarValue('L:A32NX_FCDC_1_DISCRETE_WORD_5');
    const fcdc2DiscreteWord5 = Arinc429Word.fromSimVarValue('L:A32NX_FCDC_2_DISCRETE_WORD_5');

    // ELAC 1 FAULT computation
    const se1f =
      (fcdc1DiscreteWord1.bitValueOr(19, false) || fcdc2DiscreteWord1.bitValueOr(19, false)) &&
      (fcdc1DiscreteWord1.bitValueOr(20, false) || fcdc2DiscreteWord1.bitValueOr(20, false));
    const elac1FaultCondition =
      !(
        [1, 10].includes(this.fwcFlightPhase.get()) &&
        (fcdc1DiscreteWord3.bitValueOr(19, false) || fcdc2DiscreteWord3.bitValueOr(19, false))
      ) &&
      this.dcESSBusPowered.get() &&
      (fcdc1DiscreteWord1.bitValueOr(23, false) ||
        fcdc2DiscreteWord1.bitValueOr(23, false) ||
        (!this.elac1HydConfirmNodeOutput.get() && se1f));
    this.elac1FaultLine123Display.set(
      !(fcdc1DiscreteWord3.bitValueOr(19, false) || fcdc2DiscreteWord3.bitValueOr(19, false)) &&
        (fcdc1DiscreteWord1.bitValueOr(23, false) || fcdc2DiscreteWord1.bitValueOr(23, false)),
    );
    this.elac1HydConfirmNodeOutput.set(
      this.elac1HydConfirmNode.write(!greenSysPressurised && !blueSysPressurised, deltaTime),
    );
    this.elac1FaultConfirmNodeOutput.set(this.elac1FaultConfirmNode.write(elac1FaultCondition, deltaTime));

    // ELAC 2 FAULT computation
    const se2f =
      (fcdc1DiscreteWord1.bitValueOr(21, false) || fcdc2DiscreteWord1.bitValueOr(21, false)) &&
      (fcdc1DiscreteWord1.bitValueOr(22, false) || fcdc2DiscreteWord1.bitValueOr(22, false));
    const elac2FaultCondition =
      !(
        [1, 10].includes(this.fwcFlightPhase.get()) &&
        (fcdc1DiscreteWord3.bitValueOr(20, false) || fcdc2DiscreteWord3.bitValueOr(20, false))
      ) &&
      this.dc2BusPowered.get() &&
      (fcdc1DiscreteWord1.bitValueOr(24, false) ||
        fcdc2DiscreteWord1.bitValueOr(24, false) ||
        (!this.elac2HydConfirmNodeOutput.get() && se2f));
    this.elac2FaultLine123Display.set(
      !(fcdc1DiscreteWord3.bitValueOr(20, false) || fcdc2DiscreteWord3.bitValueOr(20, false)) &&
        (fcdc1DiscreteWord1.bitValueOr(24, false) || fcdc2DiscreteWord1.bitValueOr(24, false)),
    );
    this.elac2HydConfirmNodeOutput.set(
      this.elac2HydConfirmNode.write((!greenSysPressurised || !yellowSysPressurised) && !blueSysPressurised, deltaTime),
    );
    this.elac2FaultConfirmNodeOutput.set(this.elac2FaultConfirmNode.write(elac2FaultCondition, deltaTime));

    // SEC 1 FAULT computation
    const ss1f = fcdc1DiscreteWord1.bitValueOr(25, false) || fcdc2DiscreteWord1.bitValueOr(25, false);
    this.sec1FaultCondition.set(
      !(
        [1, 10].includes(this.fwcFlightPhase.get()) &&
        (fcdc1DiscreteWord3.bitValueOr(27, false) || fcdc2DiscreteWord3.bitValueOr(27, false))
      ) &&
        this.dcESSBusPowered.get() &&
        ss1f,
    );
    this.sec1FaultLine123Display.set(
      !(fcdc1DiscreteWord3.bitValueOr(27, false) || fcdc2DiscreteWord3.bitValueOr(27, false)),
    );

    // SEC 2 FAULT computation
    const ss2f = fcdc1DiscreteWord1.bitValueOr(26, false) || fcdc2DiscreteWord1.bitValueOr(26, false);
    this.sec2FaultCondition.set(
      !(
        [1, 10].includes(this.fwcFlightPhase.get()) &&
        (fcdc1DiscreteWord3.bitValueOr(28, false) || fcdc2DiscreteWord3.bitValueOr(28, false))
      ) &&
        this.dc2BusPowered.get() &&
        ss2f,
    );
    this.sec2FaultLine123Display.set(
      !(fcdc1DiscreteWord3.bitValueOr(28, false) || fcdc2DiscreteWord3.bitValueOr(28, false)),
    );

    // SEC 3 FAULT computation
    const ss3f = fcdc1DiscreteWord1.bitValueOr(29, false) || fcdc2DiscreteWord1.bitValueOr(29, false);
    this.sec3FaultCondition.set(
      !(
        [1, 10].includes(this.fwcFlightPhase.get()) &&
        (fcdc1DiscreteWord3.bitValueOr(29, false) || fcdc2DiscreteWord3.bitValueOr(29, false))
      ) &&
        this.dc2BusPowered.get() &&
        ss3f,
    );
    this.sec3FaultLine123Display.set(
      !(fcdc1DiscreteWord3.bitValueOr(29, false) || fcdc2DiscreteWord3.bitValueOr(29, false)),
    );

    // FCDC 1+2 FAULT computation
    const SFCDC1FT =
      fcdc1DiscreteWord1.isFailureWarning() &&
      fcdc1DiscreteWord2.isFailureWarning() &&
      fcdc1DiscreteWord3.isFailureWarning();
    const SFCDC2FT =
      fcdc2DiscreteWord1.isFailureWarning() &&
      fcdc2DiscreteWord2.isFailureWarning() &&
      fcdc2DiscreteWord3.isFailureWarning();
    const SFCDC12FT = SFCDC1FT && SFCDC2FT;
    this.fcdc12FaultCondition.set(SFCDC12FT && this.dc2BusPowered.get());
    this.fcdc1FaultCondition.set(SFCDC1FT && !SFCDC12FT);
    this.fcdc2FaultCondition.set(SFCDC2FT && !(SFCDC12FT || !this.dc2BusPowered.get()));

    // ALTN LAW 2 computation
    const SPA2 = fcdc1DiscreteWord1.bitValueOr(13, false) || fcdc2DiscreteWord1.bitValueOr(13, false);
    this.altn2LawConfirmNodeOutput.set(
      this.altn2LawConfirmNode.write(SPA2 && ![1, 10].includes(this.fwcFlightPhase.get()), deltaTime),
    );

    // ALTN LAW 1 computation
    const SPA1 = fcdc1DiscreteWord1.bitValueOr(12, false) || fcdc2DiscreteWord1.bitValueOr(12, false);
    this.altn1LawConfirmNodeOutput.set(
      this.altn1LawConfirmNode.write(SPA1 && ![1, 10].includes(this.fwcFlightPhase.get()), deltaTime),
    );

    // DIRECT LAW computation
    const SPBUL =
      (false && SFCDC12FT) || fcdc1DiscreteWord1.bitValueOr(15, false) || fcdc2DiscreteWord1.bitValueOr(15, false);
    this.directLawCondition.set(SPBUL && ![1, 10].includes(this.fwcFlightPhase.get()));

    // L+R ELEV FAULT computation
    const lhElevBlueFail =
      (fcdc1DiscreteWord3.isNormalOperation() && !fcdc1DiscreteWord3.bitValueOr(15, false)) ||
      (fcdc2DiscreteWord3.isNormalOperation() && !fcdc2DiscreteWord3.bitValueOr(15, false));
    const lhElevGreenFail =
      (fcdc1DiscreteWord3.isNormalOperation() && !fcdc1DiscreteWord3.bitValueOr(16, false)) ||
      (fcdc2DiscreteWord3.isNormalOperation() && !fcdc2DiscreteWord3.bitValueOr(16, false));
    const rhElevBlueFail =
      (fcdc1DiscreteWord3.isNormalOperation() && !fcdc1DiscreteWord3.bitValueOr(17, false)) ||
      (fcdc2DiscreteWord3.isNormalOperation() && !fcdc2DiscreteWord3.bitValueOr(17, false));
    const rhElevGreenFail =
      (fcdc1DiscreteWord3.isNormalOperation() && !fcdc1DiscreteWord3.bitValueOr(18, false)) ||
      (fcdc2DiscreteWord3.isNormalOperation() && !fcdc2DiscreteWord3.bitValueOr(18, false));
    this.lrElevFaultCondition.set(
      lhElevBlueFail &&
        lhElevGreenFail &&
        rhElevBlueFail &&
        rhElevGreenFail &&
        ![1, 10].includes(this.fwcFlightPhase.get()),
    );

    // GND SPLRS FAULT status
    const sec1GroundSpoilerFault = fcdc1DiscreteWord5.bitValue(14) || fcdc2DiscreteWord5.bitValue(14);
    const sec2GroundSpoilerFault = fcdc1DiscreteWord5.bitValue(15) || fcdc2DiscreteWord5.bitValue(15);
    const sec3GroundSpoilerFault = fcdc1DiscreteWord5.bitValue(16) || fcdc2DiscreteWord5.bitValue(16);
    const sec1SpeedbrakeLeverFault = fcdc1DiscreteWord5.bitValue(11) || fcdc2DiscreteWord5.bitValue(11);
    const sec2SpeedbrakeLeverFault = fcdc1DiscreteWord5.bitValue(12) || fcdc2DiscreteWord5.bitValue(12);
    const sec3SpeedbrakeLeverFault = fcdc1DiscreteWord5.bitValue(13) || fcdc2DiscreteWord5.bitValue(13);
    const allGroundSpoilersInop =
      (sec1GroundSpoilerFault || sec1SpeedbrakeLeverFault) &&
      (sec2GroundSpoilerFault || sec2SpeedbrakeLeverFault) &&
      (sec3GroundSpoilerFault || sec3SpeedbrakeLeverFault);

    this.spoilersArmed.set(fcdc1DiscreteWord4.bitValueOr(27, false) || fcdc2DiscreteWord4.bitValueOr(27, false));
    this.speedBrakeCommand.set(fcdc1DiscreteWord4.bitValueOr(28, false) || fcdc2DiscreteWord4.bitValueOr(28, false));
    this.flapsAngle.set(SimVar.GetSimVarValue('L:A32NX_FLAPS_IPPU_ANGLE', 'degrees'));
    this.flapsHandle.set(SimVar.GetSimVarValue('L:A32NX_FLAPS_HANDLE_INDEX', 'enum'));
    this.slatsAngle.set(SimVar.GetSimVarValue('L:A32NX_SLATS_IPPU_ANGLE', 'degrees'));

    // FIXME these should be split between the two systems and the two sides
    const flapsPos = Arinc429Word.fromSimVarValue('L:A32NX_SFCC_FLAP_ACTUAL_POSITION_WORD');
    const slatsPos = Arinc429Word.fromSimVarValue('L:A32NX_SFCC_SLAT_ACTUAL_POSITION_WORD');

    // WARNING these vary for other variants... A320 CFM LEAP values here
    // flap/slat internal signals
    this.flapsInferiorToPositionA.set(flapsPos.isNormalOperation() && flapsPos.value < 65);
    this.flapsSuperiorToPositionD.set(flapsPos.isNormalOperation() && flapsPos.value > 152);
    this.flapsSuperiorToPositionF.set(flapsPos.isNormalOperation() && flapsPos.value > 179);
    this.slatsInferiorToPositionD.set(slatsPos.isNormalOperation() && slatsPos.value < 210.46);
    this.slatsSuperiorToPositionG.set(slatsPos.isNormalOperation() && slatsPos.value > 309.53);
    this.flapsSuperiorToPositionDOrSlatsSuperiorToPositionC.set(
      this.flapsSuperiorToPositionD.get() || (slatsPos.isNormalOperation() && slatsPos.value > 198.1),
    );

    // flap, slat and speedbrake config warning logic
    const flapsNotInToPos = this.flapsSuperiorToPositionF.get() || this.flapsInferiorToPositionA.get();
    this.flapConfigSr.write(
      this.flightPhase34.get() && flapsNotInToPos,
      !flapsNotInToPos || this.fwcFlightPhase.get() === 5,
    );
    this.flapsNotTo.set(this.flightPhase129.get() && flapsNotInToPos);
    this.flapsNotToMemo.set(this.flapConfigSr.read() || this.flapsNotTo.get());
    this.flapConfigAural.set(
      (this.toConfigTestHeldMin1s5Pulse.get() && this.flapsNotTo.get()) ||
        (this.flightPhase34.get() && flapsNotInToPos),
    );
    this.flapConfigWarning.set(
      (this.toConfigTestHeldMin1s5Pulse.get() && this.flapsNotTo.get()) || this.slatConfigSr.read(),
    );

    const slatsNotInToPos = this.slatsInferiorToPositionD.get() || this.slatsSuperiorToPositionG.get();
    this.slatConfigSr.write(
      this.flightPhase34.get() && slatsNotInToPos,
      !slatsNotInToPos || this.fwcFlightPhase.get() === 5,
    );
    this.slatsNotTo.set(this.flightPhase129.get() && slatsNotInToPos);
    this.slatConfigAural.set(
      (this.toConfigTestHeldMin1s5Pulse.get() && this.slatsNotTo.get()) ||
        (this.flightPhase34.get() && slatsNotInToPos),
    );
    this.slatConfigWarning.set(
      (this.toConfigTestHeldMin1s5Pulse.get() && this.slatsNotTo.get()) || this.slatConfigSr.read(),
    );

    const speedbrakesNotInToPos = fcdc1DiscreteWord4.bitValueOr(28, false) || fcdc2DiscreteWord4.bitValueOr(28, false);
    this.speedbrakesConfigSr.write(
      this.flightPhase34.get() && speedbrakesNotInToPos,
      !speedbrakesNotInToPos || this.fwcFlightPhase.get() === 5,
    );
    this.speedbrakesNotTo.set(this.flightPhase129.get() && speedbrakesNotInToPos);
    this.speedbrakesConfigAural.set(
      (this.toConfigTestHeldMin1s5Pulse.get() && this.speedbrakesNotTo.get()) ||
        (this.flightPhase34.get() && speedbrakesNotInToPos),
    );
    this.speedbrakesConfigWarning.set(
      (this.toConfigTestHeldMin1s5Pulse.get() && this.speedbrakesNotTo.get()) || this.speedbrakesConfigSr.read(),
    );

    // flap/slat MCDU disagree
    // FIXME should come from SDAC via ARINC429
    this.slatFlapSelectionS0F0 = this.flapsHandle.get() === 0;
    this.slatFlapSelectionS18F10 = this.flapsHandle.get() === 1; // FIXME assuming 1+F and not considering 1
    this.slatFlapSelectionS22F15 = this.flapsHandle.get() === 2;
    this.slatFlapSelectionS22F20 = this.flapsHandle.get() === 3;

    const flapsMcduPos1Disagree = xor(this.slatFlapSelectionS18F10, mcduToFlapPos1);
    const flapsMcduPos2Disagree = xor(this.slatFlapSelectionS22F15, mcduToFlapPos2);
    const flapsMcduPos3Disagree = xor(this.slatFlapSelectionS22F20, mcduToFlapPos3);

    this.flapsMcduDisagree.set(
      (flapsMcduPos1Disagree || flapsMcduPos2Disagree || flapsMcduPos3Disagree) &&
        (mcduToFlapPos0 || mcduToFlapPos1 || mcduToFlapPos2 || mcduToFlapPos3),
    );

    this.flapsAndPitchMcduDisagreeEnable.set(
      !this.flightPhase3PulseNode.read() &&
        !this.toConfigPulseNode.read() &&
        (this.fwcFlightPhase.get() === 3 || this.toConfigCheckedInPhase2Or3),
    );

    // pitch trim not takeoff
    const fcdc1Stab1Pos = Arinc429Word.fromSimVarValue('L:A32NX_FCDC_1_ELEVATOR_TRIM_POS');
    const fcdc2Stab1Pos = Arinc429Word.fromSimVarValue('L:A32NX_FCDC_2_ELEVATOR_TRIM_POS');
    const fcdc1Stab2Pos = fcdc1Stab1Pos;
    const fcdc2Stab2Pos = fcdc2Stab1Pos;

    // TODO stab1Pos proper logic
    const stab1Pos = fcdc1Stab1Pos.value;
    const stab1PosInvalid = !fcdc1Stab1Pos.isNormalOperation();
    const stab2Pos = fcdc2Stab2Pos.value;
    const stab2PosInvalid = !fcdc2Stab2Pos.isNormalOperation();

    // A320neo config
    const pitchConfig1 =
      fcdc1Stab1Pos.valueOr(0) > 2.6 ||
      fcdc1Stab1Pos.valueOr(0) < -3.9 ||
      fcdc2Stab1Pos.valueOr(0) > 2.6 ||
      fcdc2Stab1Pos.valueOr(0) < -3.9;
    const pitchConfig2 =
      fcdc1Stab2Pos.valueOr(0) > 2.6 ||
      fcdc1Stab2Pos.valueOr(0) < -3.9 ||
      fcdc2Stab2Pos.valueOr(0) > 2.6 ||
      fcdc2Stab2Pos.valueOr(0) < -3.9;
    const pitchConfig = pitchConfig1 || pitchConfig2;

    this.pitchTrimNotTo.set(this.flightPhase129.get() && pitchConfig);
    const pitchConfigTestInPhase129 =
      pitchConfig && this.toConfigTestHeldMin1s5Pulse.get() && this.flightPhase129.get();
    const pitchConfigInPhase3or4 = this.flightPhase34.get() && pitchConfig;
    this.pitchConfigInPhase3or4Sr.write(pitchConfigInPhase3or4, this.fwcFlightPhase.get() === 5 || !pitchConfig);
    this.pitchTrimNotToAudio.set(pitchConfigTestInPhase129 || pitchConfigInPhase3or4);
    this.pitchTrimNotToWarning.set(pitchConfigTestInPhase129 || this.pitchConfigInPhase3or4Sr.read());

    // pitch trim/mcdu disagree
    // we don't check the trim calculated from CG as it's not available yet
    const fm1PitchTrim = Arinc429Word.fromSimVarValue('L:A32NX_FM1_TO_PITCH_TRIM');
    const fm2PitchTrim = Arinc429Word.fromSimVarValue('L:A32NX_FM2_TO_PITCH_TRIM');
    const fmPitchTrim =
      !fm1PitchTrim.isNormalOperation() && fm2PitchTrim.isNormalOperation() ? fm2PitchTrim : fm1PitchTrim;
    this.trimDisagreeMcduStab1Conf.write(
      !stab1PosInvalid && fmPitchTrim.isNormalOperation() && Math.abs(fmPitchTrim.value - stab1Pos) > 1.2,
      deltaTime,
    );
    this.trimDisagreeMcduStab2Conf.write(
      !stab2PosInvalid && fmPitchTrim.isNormalOperation() && Math.abs(fmPitchTrim.value - stab2Pos) > 1.2,
      deltaTime,
    );
    this.pitchTrimMcduCgDisagree.set(
      !this.pitchTrimNotToWarning.get() &&
        (this.trimDisagreeMcduStab1Conf.read() || this.trimDisagreeMcduStab2Conf.read()),
    );

    // rudder trim not takeoff
    const fac1RudderTrimPosition = Arinc429Word.fromSimVarValue('L:A32NX_FAC_1_RUDDER_TRIM_POS');
    const fac2RudderTrimPosition = Arinc429Word.fromSimVarValue('L:A32NX_FAC_2_RUDDER_TRIM_POS');
    const fac1Healthy = SimVar.GetSimVarValue('L:A32NX_FAC_1_HEALTHY', 'boolean') > 0;
    const fac2Healthy = SimVar.GetSimVarValue('L:A32NX_FAC_2_HEALTHY', 'boolean') > 0;

    const rudderTrimConfig =
      (fac1Healthy && Math.abs(fac1RudderTrimPosition.valueOr(0)) > 3.6) ||
      (fac2Healthy && Math.abs(fac2RudderTrimPosition.valueOr(0)) > 3.6);

    this.rudderTrimNotTo.set(this.flightPhase129.get() && rudderTrimConfig);
    const rudderTrimConfigTestInPhase129 =
      this.toConfigTestHeldMin1s5Pulse.get() && this.flightPhase129.get() && rudderTrimConfig;
    const rudderTrimConfigInPhase3or4 = this.flightPhase34.get() && rudderTrimConfig;
    this.rudderTrimConfigInPhase3or4Sr.write(
      rudderTrimConfigInPhase3or4,
      this.fwcFlightPhase.get() === 5 || !rudderTrimConfig,
    );
    this.rudderTrimNotToAudio.set(rudderTrimConfigTestInPhase129 || rudderTrimConfigInPhase3or4);
    this.rudderTrimNotToWarning.set(rudderTrimConfigTestInPhase129 || this.rudderTrimConfigInPhase3or4Sr.read());

    // flaps lvr not zero
    this.flapsLeverNotZeroWarning.set(
      (adr1PressureAltitude.valueOr(0) >= 22000 ||
        adr2PressureAltitude.valueOr(0) >= 22000 ||
        adr3PressureAltitude.valueOr(0) >= 22000) &&
        this.fwcFlightPhase.get() === 6 &&
        !this.slatFlapSelectionS0F0,
    );

    // spd brk still out
    this.speedBrakeCommand5sConfirm.write(this.speedBrakeCommand.get(), deltaTime);
    this.speedBrakeCommand50sConfirm.write(this.speedBrakeCommand.get(), deltaTime);
    this.engAboveIdleWithSpeedBrakeConfirm.write(
      this.speedBrakeCommand50sConfirm.read() && !oneEngineAboveMinPower,
      deltaTime,
    );
    this.speedBrakeCaution1Confirm.write(
      this.fwcFlightPhase.get() === 6 &&
        this.speedBrakeCommand50sConfirm.read() &&
        !this.engAboveIdleWithSpeedBrakeConfirm.read(),
      deltaTime,
    );
    const speedBrakeCaution1 = this.speedBrakeCaution1Confirm.read();
    const speedBrakeCaution2 = this.fwcFlightPhase.get() === 7 && this.speedBrakeCommand5sConfirm.read();
    // FIXME FCU does not provide the bit, so we synthesize it
    const apVerticalMode = SimVar.GetSimVarValue('L:A32NX_FMA_VERTICAL_MODE', 'number');
    const apTcasRaNoseUp =
      apVerticalMode === VerticalMode.TCAS &&
      SimVar.GetSimVarValue('L:A32NX_TCAS_RA_CORRECTIVE', 'bool') > 0 &&
      SimVar.GetSimVarValue('L:A32NX_TCAS_VSPEED_GREEN:1', 'number') > 0;
    this.apTcasRaNoseUpConfirm.write(apTcasRaNoseUp, deltaTime);
    this.speedBrakeCaution3Confirm.write(
      this.speedBrakeCommand.get() &&
        this.fwcFlightPhase.get() === 6 &&
        oneEngineAboveMinPower &&
        this.apTcasRaNoseUpConfirm.read(),
      deltaTime,
    );
    this.speedBrakeCaution3Monostable.write(this.speedBrakeCaution3Confirm.read(), deltaTime);
    const speedBrakeCaution3 = this.speedBrakeCaution3Confirm.read() || this.speedBrakeCaution3Monostable.read();
    this.amberSpeedBrake.set(
      this.speedBrakeCaution1Confirm.previousInput ||
        speedBrakeCaution2 ||
        speedBrakeCaution3 ||
        !this.flightPhase67.get(),
    );
    const speedBrakeDoNotUse = fcdc1DiscreteWord5.bitValue(27) || fcdc2DiscreteWord5.bitValue(27);
    this.speedBrakeCaution1Pulse.write(speedBrakeCaution1, deltaTime);
    this.speedBrakeCaution2Pulse.write(speedBrakeCaution2, deltaTime);
    const speedBrakeCaution = speedBrakeCaution1 || speedBrakeCaution2 || speedBrakeCaution3;
    this.speedBrakeStillOutWarning.set(
      !this.speedBrakeCaution1Pulse.read() &&
        !this.speedBrakeCaution2Pulse.read() &&
        speedBrakeCaution &&
        !speedBrakeDoNotUse,
    );

    // gnd splr not armed
    const raBelow500 = this.radioHeight1.valueOr(Infinity) < 500 || this.radioHeight2.valueOr(Infinity) < 500;

    const lgDown =
      this.lgciu1DiscreteWord1.bitValueOr(29, false) ||
      (this.lgciu2DiscreteWord1.bitValueOr(29, false) && mainGearDownlocked);
    this.phase84s5Trigger.write(this.fwcFlightPhase.get() === 8, deltaTime);
    this.groundSpoiler5sDelayed.write(
      fcdc1DiscreteWord4.bitValueOr(27, false) || fcdc2DiscreteWord4.bitValueOr(27, false),
      deltaTime,
    );
    this.speedBrake5sDelayed.write(
      fcdc1DiscreteWord4.bitValueOr(28, false) || fcdc2DiscreteWord4.bitValueOr(28, false),
      deltaTime,
    );

    this.groundSpoilerNotArmedWarning.set(
      raBelow500 &&
        lgDown &&
        this.flightPhase67.get() &&
        !this.phase84s5Trigger.read() &&
        !this.eng1Or2TakeoffPower.get() &&
        !allGroundSpoilersInop &&
        !(this.groundSpoiler5sDelayed.read() || this.speedBrake5sDelayed.read()) &&
        (fcdc1DiscreteWord4.isNormalOperation() || fcdc2DiscreteWord4.isNormalOperation()),
    );

    // l/g gear not down
    const fwcFlightPhase = this.fwcFlightPhase.get();
    const flightPhase45 = fwcFlightPhase === 4 || fwcFlightPhase === 5;
    const flightPhase6 = fwcFlightPhase === 6;
    const below750Ra = Math.min(this.radioHeight1.valueOr(Infinity), this.radioHeight2.valueOr(Infinity)) < 750;
    const altInhibit =
      (pressureAltitude ?? 0) > 18500 &&
      !this.radioHeight1.isNoComputedData() &&
      !this.radioHeight1.isNormalOperation() &&
      !this.radioHeight2.isNoComputedData() &&
      !this.radioHeight2.isNormalOperation();
    const gearNotDownlocked = !mainGearDownlocked && (!this.lgciu1Fault.get() || !this.lgciu2Fault.get());
    const below750Condition =
      this.flapsSuperiorToPositionDOrSlatsSuperiorToPositionC.get() &&
      !this.eng1Or2TakeoffPower.get() &&
      below750Ra &&
      gearNotDownlocked;
    const bothRaInvalid = this.radioHeight1.isFailureWarning() && this.radioHeight2.isFailureWarning();
    const bothRaInvalidOrNcd =
      (this.radioHeight1.isNoComputedData || this.radioHeight1.isFailureWarning()) &&
      (this.radioHeight2.isNoComputedData() || this.radioHeight2.isFailureWarning());
    const flapsApprCondition =
      ((this.flapsSuperiorToPositionD.get() && !this.flapsSuperiorToPositionF.get() && bothRaInvalid) ||
        (this.flapsSuperiorToPositionF.get() && bothRaInvalidOrNcd)) &&
      flightPhase6 &&
      gearNotDownlocked;
    const lgNotDownResetPulse =
      this.lgNotDownPulse1.write(below750Condition, deltaTime) ||
      this.lgNotDownPulse2.write(flapsApprCondition, deltaTime);
    this.lgNotDownNoCancel.set((below750Condition || flapsApprCondition) && !lgNotDownResetPulse);
    const n1Eng1 = this.N1Eng1.get();
    const n1Eng2 = this.N1Eng2.get();
    const apprN1 =
      (n1Eng1 < 75 && n1Eng2 < 75) ||
      (n1Eng1 < 97 && n1Eng2 < 97 && !this.engine1Master.get() && !this.engine2Master.get());
    this.lgNotDown.set(gearNotDownlocked && !altInhibit && !this.eng1Or2TakeoffPower.get() && apprN1 && below750Ra);
    // goes to discrete out (RMP02B) and out word 126-11/25
    const redArrow =
      !((flightPhase6 && !bothRaInvalid) || flightPhase45) && (this.lgNotDownNoCancel.get() || this.lgNotDown.get());
    this.lgLeverRedArrow.set(redArrow);

    // 32 - Surveillance Logic
    const isNormalLaw = fcdc1DiscreteWord1.bitValue(11) || fcdc2DiscreteWord1.bitValue(11);
    // we need to check this since the MSFS SDK stall warning does not.
    const isCasAbove60 =
      this.adr1Cas.get().valueOr(0) > 60 || this.adr2Cas.get().valueOr(0) > 60 || adr3Cas.valueOr(0) > 60;
    this.stallWarning.set(
      !isNormalLaw &&
        isCasAbove60 &&
        this.stallWarningRaw.get() &&
        flightPhase567 &&
        this.radioHeight1.valueOr(Infinity) > 1500 &&
        this.radioHeight2.valueOr(Infinity) > 1500,
    );

    /* FIRE */

    this.fireButton1.set(SimVar.GetSimVarValue('L:A32NX_FIRE_BUTTON_ENG1', 'bool'));
    this.fireButton2.set(SimVar.GetSimVarValue('L:A32NX_FIRE_BUTTON_ENG2', 'bool'));
    this.fireButtonAPU.set(SimVar.GetSimVarValue('L:A32NX_FIRE_BUTTON_APU', 'bool'));
    this.eng1FireTest.set(SimVar.GetSimVarValue('L:A32NX_FIRE_TEST_ENG1', 'bool'));
    this.eng2FireTest.set(SimVar.GetSimVarValue('L:A32NX_FIRE_TEST_ENG2', 'bool'));
    this.apuFireTest.set(SimVar.GetSimVarValue('L:A32NX_FIRE_TEST_APU', 'bool'));
    this.eng1Agent1PB.set(SimVar.GetSimVarValue('L:A32NX_FIRE_ENG1_AGENT1_Discharge', 'bool'));
    this.eng1Agent2PB.set(SimVar.GetSimVarValue('L:A32NX_FIRE_ENG1_AGENT2_Discharge', 'bool'));
    this.eng2Agent1PB.set(SimVar.GetSimVarValue('L:A32NX_FIRE_ENG2_AGENT1_Discharge', 'bool'));
    this.eng2Agent2PB.set(SimVar.GetSimVarValue('L:A32NX_FIRE_ENG2_AGENT2_Discharge', 'bool'));
    this.apuAgentPB.set(SimVar.GetSimVarValue('L:A32NX_FIRE_APU_AGENT1_Discharge', 'bool'));
    this.cargoFireTest.set(SimVar.GetSimVarValue('L:A32NX_FIRE_TEST_CARGO', 'bool'));
    this.cargoFireAgentDisch.set(SimVar.GetSimVarValue('L:A32NX_CARGOSMOKE_FWD_DISCHARGED', 'bool'));

    this.agent1Eng1Discharge.set(this.agent1Eng1DischargeTimer.write(this.fireButton1.get(), deltaTime));
    this.agent2Eng1Discharge.set(
      this.agent2Eng1DischargeTimer.write(
        this.fireButton1.get() && this.eng1Agent1PB.get() && !this.aircraftOnGround.get(),
        deltaTime,
      ),
    );
    this.agent1Eng2Discharge.set(
      this.agent1Eng2DischargeTimer.write(this.fireButton2.get() && !this.eng1Agent1PB.get(), deltaTime),
    );
    this.agent2Eng2Discharge.set(
      this.agent2Eng2DischargeTimer.write(this.fireButton2.get() && this.eng1Agent1PB.get(), deltaTime),
    );
    this.agentAPUDischarge.set(
      this.agentAPUDischargeTimer.write(this.fireButton2.get() && this.eng1Agent1PB.get(), deltaTime),
    );

    /* ANTI ICE */

    const icePercentage = SimVar.GetSimVarValue('STRUCTURAL ICE PCT', 'percent over 100');
    const tat = SimVar.GetSimVarValue('TOTAL AIR TEMPERATURE', 'celsius');
    const inCloud = SimVar.GetSimVarValue('AMBIENT IN CLOUD', 'boolean');
    const iceDetected1 = this.iceDetectedTimer1.write(
      icePercentage >= 0.1 && tat < 10 && !this.aircraftOnGround.get(),
      deltaTime,
    );
    this.iceDetectedTimer2Status.set(
      this.iceDetectedTimer2.write(iceDetected1 && !(this.eng1AntiIce.get() && this.eng2AntiIce.get()), deltaTime),
    );
    this.iceSevereDetectedTimerStatus.set(
      this.iceSevereDetectedTimer.write(icePercentage >= 0.5 && tat < 10 && !this.aircraftOnGround.get(), deltaTime),
    );
    const iceNotDetected1 = this.iceNotDetTimer1.write(
      this.eng1AntiIce.get() || this.eng2AntiIce.get() || this.wingAntiIce.get(),
      deltaTime,
    );
    this.iceNotDetTimer2Status.set(
      this.iceNotDetTimer2.write(iceNotDetected1 && !(icePercentage >= 0.1 || (tat < 10 && inCloud === 1)), deltaTime),
    );

    /* NAV logic */
    const dmcLStdBit = this.dmcLeftDiscreteWord.get().bitValueOr(11, false) && fcu1Healthy;
    const dmcLQnhBit = this.dmcLeftDiscreteWord.get().bitValueOr(12, false) && fcu1Healthy;
    const dmcLIsQnh = dmcLQnhBit && !dmcLStdBit;
    const dmcLIsStd = dmcLStdBit && !dmcLQnhBit;
    const dmcLIsQfe = !dmcLQnhBit && !dmcLStdBit && fcu1Healthy;

    const dmcRStdBit = this.dmcRightDiscreteWord.get().bitValueOr(11, false) && fcu2Healthy;
    const dmcRQnhBit = this.dmcRightDiscreteWord.get().bitValueOr(12, false) && fcu2Healthy;
    const dmcRIsQnh = dmcRQnhBit && !dmcRStdBit;
    const dmcRIsStd = dmcRStdBit && !dmcRQnhBit;
    const dmcRIsQfe = !dmcRQnhBit && !dmcRStdBit && fcu2Healthy;

    this.baroRefDiscrepancyConf1.write((dmcLIsQnh && dmcRIsQfe) || (dmcLIsQfe && dmcRIsQnh), deltaTime);
    this.baroRefDiscrepancyConf2.write(
      ((dmcRIsQfe || dmcRIsQnh) && dmcLIsStd) || ((dmcLIsQfe || dmcLIsQnh) && dmcRIsStd),
      deltaTime,
    );
    this.baroRefDiscrepancy.set(this.baroRefDiscrepancyConf1.read() || this.baroRefDiscrepancyConf2.read());

    const leftAdrCorrectedAlt =
      this.airKnob.get() === AirDataSwitchingKnob.Capt
        ? this.adr3CorrectedAltLeft.get()
        : this.adr1CorrectedAltLeft.get();
    const leftAdrPressureAlt =
      this.airKnob.get() === AirDataSwitchingKnob.Capt ? this.adr3PressureAlt.get() : this.adr1PressureAlt.get();
    const leftDmcAlt = this.dmcLeftAltitude.get();
    const rightAdrCorrectedAlt =
      this.airKnob.get() === AirDataSwitchingKnob.Fo
        ? this.adr3CorrectedAltRight.get()
        : this.adr2CorrectedAltRight.get();
    const rightAdrPressureAlt =
      this.airKnob.get() === AirDataSwitchingKnob.Fo ? this.adr3PressureAlt.get() : this.adr2PressureAlt.get();
    const rightDmcAlt = this.dmcRightAltitude.get();

    const baroAltDiscrepancy =
      (((leftAdrCorrectedAlt.isNormalOperation() || leftAdrCorrectedAlt.isFunctionalTest()) &&
        (rightDmcAlt.isNormalOperation() || rightDmcAlt.isFunctionalTest()) &&
        Math.abs(leftAdrCorrectedAlt.value - rightDmcAlt.value) > 250) ||
        ((rightAdrCorrectedAlt.isNormalOperation() || rightAdrCorrectedAlt.isFunctionalTest()) &&
          (leftDmcAlt.isNormalOperation() || leftDmcAlt.isFunctionalTest()) &&
          Math.abs(rightAdrCorrectedAlt.value - leftDmcAlt.value) > 250)) &&
      ((dmcLIsQnh && dmcRIsQnh) || (dmcLIsQfe && dmcRIsQfe));
    this.altiDiscrepancyConf1.write(baroAltDiscrepancy, deltaTime);

    const pressureAltDiscrepancy =
      (((leftAdrPressureAlt.isNormalOperation() || leftAdrPressureAlt.isFunctionalTest()) &&
        (rightDmcAlt.isNormalOperation() || rightDmcAlt.isFunctionalTest()) &&
        Math.abs(leftAdrPressureAlt.value - rightDmcAlt.value) > 250) ||
        ((rightAdrPressureAlt.isNormalOperation() || rightAdrPressureAlt.isFunctionalTest()) &&
          (leftDmcAlt.isNormalOperation() || leftDmcAlt.isFunctionalTest()) &&
          Math.abs(rightAdrPressureAlt.value - leftDmcAlt.value) > 250)) &&
      dmcLIsStd &&
      dmcRIsStd;
    this.altiDiscrepancyConf2.write(pressureAltDiscrepancy, deltaTime);

    const altiDiscrepancyInhibit =
      this.adr1PressureAlt.get().isFailureWarning() ||
      this.adr2PressureAlt.get().isFailureWarning() ||
      this.adr3PressureAlt.get().isFailureWarning();

    this.altiBaroDiscrepancy.set(!altiDiscrepancyInhibit && this.altiDiscrepancyConf1.read());
    this.altiStdDiscrepancy.set(!altiDiscrepancyInhibit && this.altiDiscrepancyConf2.read());

<<<<<<< HEAD
    const ir1NotAligned =
      (!this.sdac00401Word.bitValue(28) && dmcLeftIr1DiscreteWord.bitValue(21)) ||
      dmcLeftIr1DiscreteWord.bitValue(23) ||
      (dmcLeftIr1DiscreteWord.bitValue(22) && this.alignTime === 1);
    const ir2NotAligned =
      (!this.sdac00410Word.bitValue(28) && dmcRightIr2DiscreteWord.bitValue(21)) ||
      dmcRightIr2DiscreteWord.bitValue(23) ||
      (dmcRightIr2DiscreteWord.bitValue(22) && this.alignTime === 1);
    const ir3NotAligned =
      (!this.sdac00411Word.bitValue(28) && dmcLeftIr3DiscreteWord.bitValue(21)) ||
      dmcLeftIr3DiscreteWord.bitValue(23) ||
      (dmcLeftIr3DiscreteWord.bitValue(22) && this.alignTime === 1);
    this.irAlignProblem = ir1NotAligned || ir2NotAligned || ir3NotAligned;
    this.ir1NotAlignedPulse.write(ir1NotAligned, deltaTime);
    this.ir2NotAlignedPulse.write(ir2NotAligned, deltaTime);
    this.ir3NotAlignedPulse.write(ir3NotAligned, deltaTime);
    this.irNotAlignedWarning.set(
      this.irAlignProblem &&
        !this.ir1NotAlignedPulse.read() &&
        !this.ir2NotAlignedPulse.read() &&
        !this.ir3NotAlignedPulse.read() &&
        flightPhase !== 1,
    );

=======
    // ALT ALERT
    const fcuAlt = this.fcuSelectedAlt.get().value;

    const captCorrectedAltDifference = Math.abs(leftAdrCorrectedAlt.value - fcuAlt);
    const foCorrectedAltDifference = Math.abs(rightAdrCorrectedAlt.value - fcuAlt);
    const pressureAltDifference = Math.abs(leftAdrPressureAlt.value - fcuAlt);

    const altDeltaBelow200 =
      ((dmcLIsStd || dmcRIsStd) && pressureAltDifference < 200) ||
      ((dmcLIsQnh || dmcLIsQfe) && captCorrectedAltDifference < 200) ||
      ((dmcRIsQnh || dmcRIsQfe) && foCorrectedAltDifference < 200);

    const altDeltaBelow750 =
      ((dmcLIsStd || dmcRIsStd) && pressureAltDifference < 750) ||
      ((dmcLIsQnh || dmcLIsQfe) && captCorrectedAltDifference < 750) ||
      ((dmcRIsQnh || dmcRIsQfe) && foCorrectedAltDifference < 750);

    const gearLeverSelectedDown =
      this.lgciu1DiscreteWord1.bitValueOr(29, false) || this.lgciu2DiscreteWord1.bitValueOr(29, false);
    const slatsAbove25 = slatsPos.value < 356 && slatsPos.value > 309.53;
    const altAlertSlatInhibit =
      this.isAllGearDownlocked ||
      (gearLeverSelectedDown && (slatsAbove25 || slatsPos.isNoComputedData() || slatsPos.isFailureWarning()));
    const altAlertFmgcInhibit =
      (!this.fmgc1DiscreteWord4.get().isNormalOperation() &&
        !this.fmgc2DiscreteWord4.get().isNormalOperation() &&
        !this.fmgc1DiscreteWord1.get().isNormalOperation() &&
        !this.fmgc2DiscreteWord1.get().isNormalOperation()) ||
      this.fmgc1DiscreteWord1.get().bitValueOr(23, false) ||
      this.fmgc1DiscreteWord1.get().bitValueOr(22, false) ||
      this.fmgc1DiscreteWord4.get().bitValueOr(14, false) ||
      this.fmgc2DiscreteWord1.get().bitValueOr(23, false) ||
      this.fmgc2DiscreteWord1.get().bitValueOr(22, false) ||
      this.fmgc2DiscreteWord4.get().bitValueOr(14, false);

    const selectedAltChanged = this.fcuDiscreteWord1.get().bitValueOr(13, false);

    const altAlertGeneralInhibit =
      !this.fcuSelectedAlt.get().isNormalOperation() ||
      selectedAltChanged ||
      altAlertSlatInhibit ||
      altAlertFmgcInhibit ||
      (!leftAdrPressureAlt.isNormalOperation() && dmcLIsStd && dmcRIsStd) ||
      (!leftAdrCorrectedAlt.isNormalOperation() &&
        !rightAdrCorrectedAlt.isNormalOperation() &&
        !dmcLIsStd &&
        !dmcRIsStd);

    this.altAlertInhibitPulse1.write(altDeltaBelow200 && altDeltaBelow750 && !altAlertGeneralInhibit, deltaTime);
    this.altAlertInhibitPulse2.write(!altDeltaBelow200 && !altDeltaBelow750 && !altAlertGeneralInhibit, deltaTime);
    this.altAlertInhibitPulse3.write(!altDeltaBelow200 && !altDeltaBelow750 && !altAlertGeneralInhibit, deltaTime);
    this.altAlertInhibitPulse4.write(!altDeltaBelow200 && altDeltaBelow750 && !altAlertGeneralInhibit, deltaTime);
    this.altAlertInhibitMtrig1.write(this.isAllGearDownlocked, deltaTime);
    this.altAlertInhibitMtrig2.write(selectedAltChanged, deltaTime);

    // TODO TCAS mode engaged logic
    const apFdTcasModeEngaged = false;
    this.altAlertInhibitMemory.write(
      apFdTcasModeEngaged && (this.altAlertInhibitPulse1.read() || this.altAlertInhibitPulse2.read()),
      this.altAlertInhibitPulse3.read() ||
        this.altAlertInhibitPulse4.read() ||
        this.altAlertInhibitMtrig1.read() ||
        this.altAlertInhibitMtrig2.read(),
    );

    const groundOrTcasMode = apFdTcasModeEngaged || this.aircraftOnGround.get();
    const altAlertBetween200And750 = altDeltaBelow750 && !altDeltaBelow200 && !altAlertGeneralInhibit;
    const altAlertBelow200And750 = altDeltaBelow750 && altDeltaBelow200 && !altAlertGeneralInhibit;
    const altAlertAbove200And750 = !altDeltaBelow750 && !altDeltaBelow200 && !altAlertGeneralInhibit;

    this.altAlertPulse.write(apFdTcasModeEngaged, deltaTime);
    this.altAlertMtrig1.write(!anyApEngaged && this.altAlertPulse.read() && !altAlertGeneralInhibit, deltaTime);
    this.altAlertMtrig2.write(!anyApEngaged && altAlertBetween200And750, deltaTime);

    this.altAlertMemory1.write(
      altAlertBelow200And750,
      altAlertAbove200And750 || this.altAlertInhibitMtrig1.read() || this.altAlertInhibitMtrig2.read(),
    );
    this.altAlertMemory2.write(
      altAlertBetween200And750,
      this.altAlertInhibitMtrig1.read() || this.altAlertInhibitMtrig2.read(),
    );

    const altAlertBetween200And750AndMemory1 = altAlertBetween200And750 && this.altAlertMemory1.read();
    const altAlertAbove200And750AndMemory2 = altAlertAbove200And750 && this.altAlertMemory2.read();

    this.altAlertCChord.set(
      !groundOrTcasMode &&
        (this.altAlertMtrig1.read() ||
          this.altAlertMtrig2.read() ||
          (!this.altAlertInhibitMemory.read() &&
            (altAlertBetween200And750AndMemory1 || altAlertAbove200And750AndMemory2))),
    );
    this.altAlertPulsing.set(!groundOrTcasMode && altAlertBetween200And750 && !altAlertBetween200And750AndMemory1);
    this.altAlertFlashing.set(
      !groundOrTcasMode && (altAlertBetween200And750AndMemory1 || altAlertAbove200And750AndMemory2),
    );

    this.fwcOut126.setBitValue(26, this.altAlertFlashing.get() && !this.altAlertPulsing.get());
    this.fwcOut126.setBitValue(27, this.altAlertFlashing.get() || this.altAlertPulsing.get());

    // AP/FD Reversion Triple Click
    this.modeReversionMtrig1.write(this.fmgc1DiscreteWord4.get().bitValueOr(28, false), deltaTime);
    this.modeReversionMtrig2.write(this.fmgc2DiscreteWord4.get().bitValueOr(28, false), deltaTime);

    // This confirm node simulates the default monitor confirm time.
    this.modeReversionConfNode1.write(this.modeReversionMtrig1.read() || this.modeReversionMtrig2.read(), deltaTime);
    this.modeReversion.set(this.modeReversionConfNode1.read());

>>>>>>> 7a169450
    /* SETTINGS */

    this.configPortableDevices.set(NXDataStore.get('CONFIG_USING_PORTABLE_DEVICES', '1') !== '0');

    /* CABIN READY */

    const callPushAft = SimVar.GetSimVarValue('L:PUSH_OVHD_CALLS_AFT', 'bool');
    const callPushAll = SimVar.GetSimVarValue('L:PUSH_OVHD_CALLS_ALL', 'bool');
    const callPushFwd = SimVar.GetSimVarValue('L:PUSH_OVHD_CALLS_FWD', 'bool');
    if (callPushAft || callPushAll || callPushFwd) {
      SimVar.SetSimVarValue('L:A32NX_CABIN_READY', 'bool', 1);
    }

    /* MASTER CAUT/WARN BUTTONS */
    if (masterCautionButtonLeft || masterCautionButtonRight) {
      this.auralSingleChimePending = false;
      this.requestMasterCautionFromFaults = false;
      this.requestMasterCautionFromABrkOff = false;
    }
    if ((masterWarningButtonLeft || masterWarningButtonRight) && this.nonCancellableWarningCount === 0) {
      this.requestMasterWarningFromFaults = this.nonCancellableWarningCount > 0;
      this.auralCrcActive.set(this.nonCancellableWarningCount > 0);
      this.cChordActive.set(this.nonCancellableWarningCount > 0);
    }

    /* T.O. CONFIG CHECK */
    // TODO Note that fuel tank low pressure and gravity feed warnings are not included
    const systemStatus =
      this.engine1Generator.get() &&
      this.engine2Generator.get() &&
      !this.greenLP.get() &&
      !this.yellowLP.get() &&
      !this.blueLP.get() &&
      this.eng1pumpPBisAuto.get() &&
      this.eng2pumpPBisAuto.get();

    const cabin = SimVar.GetSimVarValue('INTERACTIVE POINT OPEN:0', 'percent');
    const catering = SimVar.GetSimVarValue('INTERACTIVE POINT OPEN:3', 'percent');
    const cargofwdLocked = SimVar.GetSimVarValue('L:A32NX_FWD_DOOR_CARGO_LOCKED', 'bool');
    const cargoaftLocked = SimVar.GetSimVarValue('L:A32NX_AFT_DOOR_CARGO_LOCKED', 'bool');

    const speeds = !toSpeedsTooLow && !toV2VRV2Disagree && !fmToSpeedsNotInserted;
    const doors = !!(cabin === 0 && catering === 0 && cargoaftLocked && cargofwdLocked);
    const surfacesNotTo =
      flapsNotInToPos ||
      slatsNotInToPos ||
      this.speedbrakesNotTo.get() ||
      this.rudderTrimNotTo.get() ||
      this.pitchTrimNotTo.get();

    const toConfigSystemStatusNormal =
      systemStatus && speeds && !this.brakesHot.get() && doors && !this.flapsMcduDisagree.get() && !surfacesNotTo;

    const toConfigNormal = this.toConfigNormalConf.write(toConfigSystemStatusNormal, deltaTime);

    this.toConfigTestMemoryNode.write(
      this.toConfighalfSecondTriggeredNode.write(this.toConfigPulseNode.read(), deltaTime) &&
        (fwcFlightPhase === 2 || fwcFlightPhase === 9),
      flightPhase6 || !toConfigNormal,
    );

    this.toConfigMemoNormal.set(this.toConfigTestMemoryNode.read() && toConfigNormal);

    this.toConfigOrPhase3.set(!(this.flightPhase3PulseNode.read() || this.toConfighalfSecondTriggeredNode.read()));

    /* CLEAR AND RECALL */
    if (this.ecpClearPulseUp) {
      // delete the first failure
      this.failuresLeft.splice(0, 1);
      this.recallFailures = this.allCurrentFailures.filter((item) => !this.failuresLeft.includes(item));
    }

    if (this.ecpRecallPulseUp) {
      if (this.recallFailures.length > 0) {
        this.failuresLeft.push(this.recallFailures.shift());
      }
    }

    // Output logic

    this.landAsapRed.set(
      !this.aircraftOnGround.get() &&
        (this.fireButton1.get() ||
          this.eng1FireTest.get() ||
          this.fireButton2.get() ||
          this.eng2FireTest.get() ||
          this.fireButtonAPU.get() ||
          this.apuFireTest.get() ||
          this.emergencyGeneratorOn.get() ||
          (this.engine1State.get() === 0 && this.engine2State.get() === 0) ||
          (this.greenLP.get() && this.yellowLP.get()) ||
          (this.yellowLP.get() && this.blueLP.get()) ||
          (this.greenLP.get() && this.blueLP.get())),
    );

    // fire always forces the master warning and SC aural on
    this.fireActive.set(
      [this.eng1FireTest.get(), this.eng2FireTest.get(), this.apuFireTest.get(), this.cargoFireTest.get()].some(
        (e) => e,
      ),
    );

    let tempMemoArrayLeft: string[] = [];
    let tempMemoArrayRight: string[] = [];
    const allFailureKeys: string[] = [];
    let tempFailureArrayLeft: string[] = [];
    let failureKeysLeft: string[] = this.failuresLeft;
    let recallFailureKeys: string[] = this.recallFailures;
    let tempFailureArrayRight: string[] = [];
    const failureKeysRight: string[] = this.failuresRight;
    let leftFailureSystemCount = 0;
    let rightFailureSystemCount = 0;
    const auralCrcKeys: string[] = [];
    const auralScKeys: string[] = [];
    const auralCavchargeKeys: string[] = [];
    const auralCChordKeys: string[] = [];

    // Update failuresLeft list in case failure has been resolved
    for (const [key, value] of Object.entries(this.ewdMessageFailures)) {
      if (!value.simVarIsActive.get() || value.flightPhaseInhib.some((e) => e === flightPhase)) {
        failureKeysLeft = failureKeysLeft.filter((e) => e !== key);
        recallFailureKeys = recallFailureKeys.filter((e) => e !== key);
      }
    }

    this.recallFailures.length = 0;
    this.recallFailures.push(...recallFailureKeys);
    this.nonCancellableWarningCount = 0;

    // Failures first
    for (const [key, value] of Object.entries(this.ewdMessageFailures)) {
      if (value.flightPhaseInhib.some((e) => e === flightPhase)) {
        continue;
      }

      // new warning?
      const newWarning =
        (value.side === 'LEFT' && !this.failuresLeft.includes(key) && !recallFailureKeys.includes(key)) ||
        (value.side === 'RIGHT' && !this.failuresRight.includes(key));

      if (value.simVarIsActive.get()) {
        if (newWarning) {
          if (value.side === 'LEFT') {
            failureKeysLeft.push(key);
          } else {
            failureKeysRight.push(key);
          }

          if (value.failure === 3) {
            this.requestMasterWarningFromFaults = true;
          }
          if (value.failure === 2) {
            this.requestMasterCautionFromFaults = true;
          }
          if (value.auralWarning?.get() === FwcAuralWarning.CChord) {
            this.cChordActive.set(true);
          }
        }

        if (value.cancel === false && value.failure === 3) {
          this.nonCancellableWarningCount++;
        }

        // if the warning is the same as the aural
        if (value.auralWarning === undefined && value.failure === 3) {
          if (newWarning) {
            this.auralCrcActive.set(true);
          }
          auralCrcKeys.push(key);
        }
        if (value.auralWarning === undefined && value.failure === 2) {
          if (newWarning) {
            this.auralSingleChimePending = true;
          }
          auralScKeys.push(key);
        }

        if (value.side === 'LEFT') {
          allFailureKeys.push(key);
        }

        const newCode: string[] = [];
        if (!recallFailureKeys.includes(key)) {
          const codeToReturn = value.whichCodeToReturn();
          if (typeof codeToReturn === 'string') {
            newCode.push(codeToReturn);
          } else {
            const codeIndex = codeToReturn.filter((e) => e !== null);
            codeIndex.forEach((e: number) => {
              newCode.push(value.codesToReturn[e]);
            });
          }

          if (value.sysPage > -1) {
            if (value.side === 'LEFT') {
              leftFailureSystemCount++;
            } else {
              rightFailureSystemCount++;
            }
          }
        }
        if (value.side === 'LEFT') {
          tempFailureArrayLeft = tempFailureArrayLeft.concat(newCode);
        } else {
          tempFailureArrayRight = tempFailureArrayRight.concat(newCode);
        }

        if (value.sysPage > -1) {
          SimVar.SetSimVarValue('L:A32NX_ECAM_SFAIL', 'number', value.sysPage);
        }
      }

      if (value.auralWarning?.get() === FwcAuralWarning.Crc) {
        if (!this.auralCrcKeys.includes(key)) {
          this.auralCrcActive.set(true);
        }
        auralCrcKeys.push(key);
      }

      if (value.auralWarning?.get() === FwcAuralWarning.SingleChime) {
        if (!this.auralScKeys.includes(key)) {
          this.auralSingleChimePending = true;
        }
        auralScKeys.push(key);
      }

      if (value.auralWarning?.get() === FwcAuralWarning.CavalryCharge) {
        auralCavchargeKeys.push(key);
      }

      if (newWarning && value.auralWarning?.get() === FwcAuralWarning.TripleClick) {
        this.soundManager.enqueueSound('pause0p8s');
        this.soundManager.enqueueSound('tripleClick');
      }

      if (value.auralWarning?.get() === FwcAuralWarning.CChord) {
        auralCChordKeys.push(key);
      }
    }

    this.auralCrcKeys = auralCrcKeys;
    this.auralScKeys = auralScKeys;

    if (this.auralCrcKeys.length === 0) {
      this.auralCrcActive.set(false);
    }

    if (this.auralScKeys.length === 0) {
      this.auralSingleChimePending = false;
    }

    this.cavalryChargeActive.set(auralCavchargeKeys.length !== 0);

    if (auralCChordKeys.length === 0) {
      this.cChordActive.set(false);
    }

    const failLeft = tempFailureArrayLeft.length > 0;

    const mesgFailOrderLeft: string[] = [];
    const mesgFailOrderRight: string[] = [];

    for (const [, value] of Object.entries(this.ewdMessageFailures)) {
      if (value.side === 'LEFT') {
        mesgFailOrderLeft.push(...value.codesToReturn);
      } else {
        mesgFailOrderRight.push(...value.codesToReturn);
      }
    }

    const orderedFailureArrayLeft = this.mapOrder(tempFailureArrayLeft, mesgFailOrderLeft);
    const orderedFailureArrayRight = this.mapOrder(tempFailureArrayRight, mesgFailOrderRight);

    this.allCurrentFailures.length = 0;
    this.allCurrentFailures.push(...allFailureKeys);

    this.failuresLeft.length = 0;
    this.failuresLeft.push(...failureKeysLeft);

    this.failuresRight.length = 0;
    this.failuresRight.push(...failureKeysRight);

    if (tempFailureArrayLeft.length > 0) {
      this.ewdMessageLinesLeft.forEach((l, i) => l.set(orderedFailureArrayLeft[i]));
    }

    for (const [, value] of Object.entries(this.ewdMessageMemos)) {
      if (
        value.simVarIsActive.get() &&
        !value.memoInhibit?.() &&
        !value.flightPhaseInhib.some((e) => e === flightPhase)
      ) {
        const newCode: string[] = [];
        const codeToReturn = value.whichCodeToReturn();
        if (typeof codeToReturn === 'string') {
          newCode.push(codeToReturn);
        } else {
          const codeIndex = codeToReturn.filter((e) => e !== null);
          codeIndex.forEach((e: number) => {
            newCode.push(value.codesToReturn[e]);
          });
        }

        if (value.side === 'LEFT' && !failLeft) {
          tempMemoArrayLeft = tempMemoArrayLeft.concat(newCode);
        }
        if (value.side === 'RIGHT') {
          const tempArrayRight = tempMemoArrayRight.filter((e) => !value.codesToReturn.includes(e));
          tempMemoArrayRight = tempArrayRight.concat(newCode);
        }

        if (value.sysPage > -1) {
          SimVar.SetSimVarValue('L:A32NX_ECAM_SFAIL', 'number', value.sysPage);
        }
      }
    }

    const mesgOrderLeft: string[] = [];
    const mesgOrderRight: string[] = [];

    for (const [, value] of Object.entries(this.ewdMessageMemos)) {
      if (value.side === 'LEFT') {
        mesgOrderLeft.push(...value.codesToReturn);
      } else {
        mesgOrderRight.push(...value.codesToReturn);
      }
    }

    const orderedMemoArrayLeft = this.mapOrder(tempMemoArrayLeft, mesgOrderLeft);
    let orderedMemoArrayRight: string[] = this.mapOrder(tempMemoArrayRight, mesgOrderRight);

    if (!failLeft) {
      this.ewdMessageLinesLeft.forEach((l, i) => l.set(orderedMemoArrayLeft[i]));

      if (orderedFailureArrayRight.length === 0) {
        this.requestMasterCautionFromFaults = false;
        if (this.nonCancellableWarningCount === 0) {
          this.requestMasterWarningFromFaults = false;
        }
      }
    }

    this.masterCaution.set(this.requestMasterCautionFromFaults || this.requestMasterCautionFromABrkOff);

    this.masterWarning.set(this.requestMasterWarningFromFaults);

    if (leftFailureSystemCount + rightFailureSystemCount === 0) {
      SimVar.SetSimVarValue('L:A32NX_ECAM_SFAIL', 'number', -1);
    }

    if (orderedFailureArrayRight.length > 0) {
      // Right side failures need to be inserted between special lines
      // and the rest of the memo
      const specialLines = ['000014001', '000015001', '000035001', '000036001', '220001501', '220002101'];
      const filteredMemo = orderedMemoArrayRight.filter((e) => !specialLines.includes(e));
      const specLinesInMemo = orderedMemoArrayRight.filter((e) => specialLines.includes(e));
      if (specLinesInMemo.length > 0) {
        orderedMemoArrayRight = [...specLinesInMemo, ...orderedFailureArrayRight, ...filteredMemo];
      } else {
        orderedMemoArrayRight = [...orderedFailureArrayRight, ...orderedMemoArrayRight];
      }
    }

    this.ewdMessageLinesRight.forEach((l, i) => l.set(orderedMemoArrayRight[i]));

    const chimeRequested =
      (this.auralSingleChimePending || this.requestSingleChimeFromAThrOff) && !this.auralCrcActive.get();
    if (chimeRequested && !this.auralSingleChimeInhibitTimer.isPending()) {
      this.auralSingleChimePending = false;
      this.requestSingleChimeFromAThrOff = false;
      this.soundManager.enqueueSound('singleChime');
      // there can only be one SC per 2 seconds, non-cumulative, so clear any pending ones at the end of that inhibit period
      this.auralSingleChimeInhibitTimer.schedule(
        () => (this.auralSingleChimePending = false),
        PseudoFWC.AURAL_SC_INHIBIT_TIME,
      );
    }

    this.updateRowRopWarnings();

    // Reset all buffered inputs
    this.apDiscInputBuffer.write(false, true);
    this.autoThrustInstinctiveDisconnectPressed = false;
    this.apInstinctiveDisconnectPressed = false;
  }

  updateRowRopWarnings() {
    const w = Arinc429Word.fromSimVarValue('L:A32NX_ROW_ROP_WORD_1');

    // ROW
    this.soundManager.handleSoundCondition('runwayTooShort', w.bitValueOr(15, false));

    // ROP
    // MAX BRAKING, only for manual braking, if maximum pedal braking is not applied
    const maxBrakingSet =
      SimVar.GetSimVarValue('L:A32NX_LEFT_BRAKE_PEDAL_INPUT', 'number') > 90 ||
      SimVar.GetSimVarValue('L:A32NX_RIGHT_BRAKE_PEDAL_INPUT', 'number') > 90;
    const maxBraking = w.bitValueOr(13, false) && !maxBrakingSet;
    this.soundManager.handleSoundCondition('brakeMaxBraking', maxBraking);

    // SET MAX REVERSE, if not already max. reverse set and !MAX_BRAKING
    const maxReverseSet =
      SimVar.GetSimVarValue('L:XMLVAR_Throttle1Position', 'number') < 0.1 &&
      SimVar.GetSimVarValue('L:XMLVAR_Throttle2Position', 'number') < 0.1;
    const maxReverse = (w.bitValueOr(12, false) || w.bitValueOr(13, false)) && !maxReverseSet;
    this.soundManager.handleSoundCondition('setMaxReverse', !maxBraking && maxReverse);

    // At 80kt, KEEP MAX REVERSE once, if max. reversers deployed
    const ias = SimVar.GetSimVarValue('AIRSPEED INDICATED', 'knots');
    this.soundManager.handleSoundCondition(
      'keepMaxReverse',
      ias <= 80 && ias > 4 && (w.bitValueOr(12, false) || w.bitValueOr(13, false)),
    );
  }

  autoThrottleInstinctiveDisconnect() {
    // When instinctive A/THR disc. p/b is pressed after ABRK deactivation, inhibit audio+memo, don't request master caution
    // Unclear refs, whether this has to happen within the audio confirm node time (1s)
    if (this.autoBrakeDeactivatedNode.read()) {
      this.requestMasterCautionFromABrkOff = false;
    }
  }

  ewdMessageFailures: EWDMessageDict = {
    // 22 - AUTOFLIGHT
    2200005: {
      // AP OFF involuntary
      flightPhaseInhib: [],
      simVarIsActive: this.apOffInvoluntaryText,
      auralWarning: MappedSubject.create(
        ([textActive, auralActive]) =>
          textActive && auralActive ? FwcAuralWarning.CavalryCharge : FwcAuralWarning.None,
        this.apOffInvoluntaryText,
        this.apOffInvoluntaryAural,
      ),
      whichCodeToReturn: () => [0],
      codesToReturn: ['220000501'],
      memoInhibit: () => false,
      failure: 3,
      sysPage: -1,
      side: 'LEFT',
    },
    2200010: {
      // AP OFF Voluntary Master Warning
      flightPhaseInhib: [],
      simVarIsActive: this.apOffVoluntaryMasterwarning,
      auralWarning: Subject.create(FwcAuralWarning.None),
      whichCodeToReturn: () => [null],
      codesToReturn: [],
      memoInhibit: () => false,
      failure: 3,
      sysPage: -1,
      side: 'RIGHT',
    },
    // These two should not be affected by CLR and RCL, only EMER CANC and cancel.
    2200012: {
      // AP OFF Voluntary Cav Charge
      flightPhaseInhib: [],
      simVarIsActive: this.apOffVoluntaryCavcharge,
      auralWarning: MappedSubject.create(
        ([active]) => (active ? FwcAuralWarning.CavalryCharge : FwcAuralWarning.None),
        this.apOffVoluntaryCavcharge,
      ),
      whichCodeToReturn: () => [null],
      codesToReturn: [],
      memoInhibit: () => false,
      // This should only emit the cavalry charge, but not activate the master warn.
      // So, list it as failure level 0 (I don't think this has any other effect).
      failure: 0,
      sysPage: -1,
      side: 'RIGHT',
    },
    2200015: {
      // AP OFF Voluntary Special Line
      flightPhaseInhib: [],
      simVarIsActive: this.apOffVoluntaryText,
      whichCodeToReturn: () => [0],
      codesToReturn: ['220001501'],
      memoInhibit: () => false,
      failure: 0,
      sysPage: -1,
      side: 'RIGHT',
    },
    2200020: {
      // A/THR OFF Voluntary Master Caution
      flightPhaseInhib: [1, 4, 8, 10],
      simVarIsActive: this.autoThrustOffVoluntaryMasterCaution,
      whichCodeToReturn: () => [null],
      codesToReturn: [],
      memoInhibit: () => false,
      failure: 2,
      sysPage: -1,
      side: 'RIGHT',
    },
    2200021: {
      // A/THR OFF Voluntary Special Line
      flightPhaseInhib: [],
      simVarIsActive: this.autoThrustOffVoluntarySpecialLine,
      whichCodeToReturn: () => [0],
      codesToReturn: ['220002101'],
      memoInhibit: () => false,
      failure: 0,
      sysPage: -1,
      side: 'RIGHT',
    },
    2200022: {
      // A/THR OFF Involuntary Text
      flightPhaseInhib: [4, 8, 10],
      simVarIsActive: this.autoThrustOffInvoluntaryText,
      auralWarning: MappedSubject.create(
        ([textActive, auralActive]) => (textActive && auralActive ? FwcAuralWarning.SingleChime : FwcAuralWarning.None),
        this.autoThrustOffInvoluntaryText,
        this.autoThrustOffInvoluntaryAural,
      ),
      whichCodeToReturn: () => [0, this.thrLocked.get() ? 1 : null],
      codesToReturn: ['220002201', '220002202'],
      memoInhibit: () => false,
      failure: 2,
      sysPage: -1,
      side: 'LEFT',
    },
    2200024: {
      // A/THR LIMITED
      flightPhaseInhib: [1, 2, 3, 4, 8, 9, 10],
      simVarIsActive: this.autoThrustLimited,
      whichCodeToReturn: () => [0, 1],
      codesToReturn: ['220002401', '220002402'],
      memoInhibit: () => false,
      failure: 2,
      sysPage: -1,
      side: 'LEFT',
    },
    2200050: {
      // Altitude Alert
      flightPhaseInhib: [],
      simVarIsActive: this.altAlertCChord,
      auralWarning: this.altAlertCChord.map((active) => (active ? FwcAuralWarning.CChord : FwcAuralWarning.None)),
      whichCodeToReturn: () => [null],
      codesToReturn: [],
      memoInhibit: () => false,
      failure: 0, // Should be 3, but then the master warn light would potentially illuminate. Needs proper
      // monitor implementation.
      sysPage: -1,
      side: 'LEFT',
    },
    2200175: {
      // AP/FD Mode Reversion
      flightPhaseInhib: [2, 3, 4, 8, 9, 10],
      simVarIsActive: this.modeReversion,
      auralWarning: MappedSubject.create(
        ([active]) => (active ? FwcAuralWarning.TripleClick : FwcAuralWarning.None),
        this.modeReversion,
      ),
      whichCodeToReturn: () => [null],
      codesToReturn: [],
      memoInhibit: () => false,
      failure: 0, // Should be 2, but then the master caution light would potentially illuminate. Needs proper
      // monitor implementation.
      sysPage: -1,
      side: 'LEFT',
      cancel: false,
    },
    2200030: {
      // AP/FD Capability Change
      flightPhaseInhib: [2, 3, 4, 5, 8, 9, 10],
      simVarIsActive: this.capabilityChange,
      auralWarning: MappedSubject.create(
        ([active]) => (active ? FwcAuralWarning.TripleClick : FwcAuralWarning.None),
        this.capabilityChange,
      ),
      whichCodeToReturn: () => [null],
      codesToReturn: [],
      memoInhibit: () => false,
      failure: 0, // Should be 2, but then the master caution light would potentially illuminate. Needs proper
      // monitor implementation.
      sysPage: -1,
      side: 'LEFT',
      cancel: false,
    },
    2200202: {
      // FCU 1+2 FAULT
      flightPhaseInhib: [3, 4, 5, 7, 8],
      simVarIsActive: this.fcu12Fault,
      whichCodeToReturn: () => [0, 1],
      codesToReturn: ['220020201', '220020202'],
      memoInhibit: () => false,
      failure: 2,
      sysPage: -1,
      side: 'LEFT',
    },
    2200210: {
      // FCU 1 FAULT
      flightPhaseInhib: [3, 4, 5, 7, 8],
      simVarIsActive: this.fcu1Fault,
      whichCodeToReturn: () => [0, 1],
      codesToReturn: ['220021001', '220021002'],
      memoInhibit: () => false,
      failure: 1,
      sysPage: -1,
      side: 'LEFT',
    },
    2200215: {
      // FCU 2 FAULT
      flightPhaseInhib: [3, 4, 5, 7, 8],
      simVarIsActive: this.fcu2Fault,
      whichCodeToReturn: () => [0, 1],
      codesToReturn: ['220021501', '220021502'],
      memoInhibit: () => false,
      failure: 1,
      sysPage: -1,
      side: 'LEFT',
    },
    2210700: {
      // TO SPEEDS TOO LOW
      flightPhaseInhib: [1, 4, 5, 6, 7, 8, 9, 10],
      simVarIsActive: this.toSpeedsTooLowWarning,
      whichCodeToReturn: () => [0, 1],
      codesToReturn: ['221070001', '221070002'],
      memoInhibit: () => false,
      failure: 2,
      sysPage: -1,
      side: 'LEFT',
    },
    2210710: {
      // TO V1/VR/V2 DISAGREE
      flightPhaseInhib: [1, 4, 5, 6, 7, 8, 9, 10],
      simVarIsActive: this.toV2VRV2DisagreeWarning,
      whichCodeToReturn: () => [0],
      codesToReturn: ['221071001'],
      memoInhibit: () => false,
      failure: 2,
      sysPage: -1,
      side: 'LEFT',
    },
    2210720: {
      // TO SPEEDS NOT INSERTED
      flightPhaseInhib: [1, 4, 5, 6, 7, 8, 9, 10],
      simVarIsActive: this.toSpeedsNotInsertedWarning,
      whichCodeToReturn: () => [0],
      codesToReturn: ['221072001'],
      memoInhibit: () => false,
      failure: 2,
      sysPage: -1,
      side: 'LEFT',
    },
    // 34 - NAVIGATION & SURVEILLANCE
    3400048: {
      // IR NOT ALIGNED
      flightPhaseInhib: [1, 4, 5, 6, 7, 8, 10],
      simVarIsActive: this.irNotAlignedWarning,
      whichCodeToReturn: () => {
        const positionDisagree =
          this.dmcLeftIr1DiscreteWord.get().bitValue(21) ||
          this.dmcRightIr2DiscreteWord.get().bitValue(21) ||
          this.dmcLeftIr3DiscreteWord.get().bitValue(21);
        const positionMissing =
          (this.dmcLeftIr1DiscreteWord.get().bitValue(22) ||
            this.dmcRightIr2DiscreteWord.get().bitValue(22) ||
            this.dmcLeftIr3DiscreteWord.get().bitValue(22)) &&
          this.alignTime === 1;
        const ir1ExcessMotion = this.dmcLeftIr1DiscreteWord.get().bitValue(23);
        const ir2ExcessMotion = this.dmcRightIr2DiscreteWord.get().bitValue(23);
        const ir3ExcessMotion = this.dmcLeftIr3DiscreteWord.get().bitValue(23);
        return [
          0,
          positionDisagree ? 1 : null,
          positionMissing ? 2 : null,
          positionDisagree || positionMissing ? 3 : null,
          ir1ExcessMotion || ir2ExcessMotion || ir3ExcessMotion ? 4 : null,
          ir1ExcessMotion && !ir2ExcessMotion && !ir3ExcessMotion ? 5 : null,
          !ir1ExcessMotion && ir2ExcessMotion && !ir3ExcessMotion ? 6 : null,
          !ir1ExcessMotion && !ir2ExcessMotion && ir3ExcessMotion ? 7 : null,
          ir1ExcessMotion && ir2ExcessMotion && !ir3ExcessMotion ? 8 : null,
          ir1ExcessMotion && !ir2ExcessMotion && ir3ExcessMotion ? 9 : null,
          !ir1ExcessMotion && ir2ExcessMotion && ir3ExcessMotion ? 10 : null,
          ir1ExcessMotion && ir2ExcessMotion && ir3ExcessMotion ? 11 : null,
        ];
      },
      codesToReturn: [
        '340004801',
        '340004802',
        '340004803',
        '340004804',
        '340004805',
        '340004806',
        '340004807',
        '340004808',
        '340004809',
        '340004810',
        '340004811',
        '340004812',
      ],
      failure: 2,
      sysPage: -1,
      side: 'LEFT',
    },
    3400100: {
      // BARO REF DISCREPANCY
      flightPhaseInhib: [3, 4, 8],
      simVarIsActive: this.baroRefDiscrepancy,
      whichCodeToReturn: () => [0, 1],
      codesToReturn: ['340010001', '340010002'],
      memoInhibit: () => false,
      failure: 2,
      sysPage: -1,
      side: 'LEFT',
    },
    3400105: {
      // ALTI DISCREPANCY
      flightPhaseInhib: [4, 5, 8],
      simVarIsActive: this.altiDiscrepancy,
      whichCodeToReturn: () => [0, 1, 2],
      codesToReturn: ['340010501', '340010502', '340010503'],
      memoInhibit: () => false,
      failure: 2,
      sysPage: -1,
      side: 'LEFT',
    },
    3400170: {
      // OVER SPEED VMO/MMO
      flightPhaseInhib: [2, 3, 4, 8, 9, 10],
      simVarIsActive: this.overspeedWarning,
      whichCodeToReturn: () => [0, 1],
      codesToReturn: ['340017001', '340017002'],
      memoInhibit: () => false,
      failure: 3,
      sysPage: -1,
      side: 'LEFT',
      cancel: false,
    },
    3400210: {
      // OVERSPEED FLAPS FULL
      flightPhaseInhib: [2, 3, 4, 8, 9, 10],
      simVarIsActive: MappedSubject.create(
        ([flapsIndex, computedAirSpeedToNearest2]) => flapsIndex === 5 && computedAirSpeedToNearest2 > 181,
        this.flapsIndex,
        this.computedAirSpeedToNearest2,
      ),
      whichCodeToReturn: () => [0, 1],
      codesToReturn: ['340021001', '340021002'],
      memoInhibit: () => false,
      failure: 3,
      sysPage: -1,
      side: 'LEFT',
      cancel: false,
    },
    3400220: {
      // OVERSPEED FLAPS 3
      flightPhaseInhib: [2, 3, 4, 8, 9, 10],
      simVarIsActive: MappedSubject.create(
        ([flapsIndex, computedAirSpeedToNearest2]) => flapsIndex === 4 && computedAirSpeedToNearest2 > 189,
        this.flapsIndex,
        this.computedAirSpeedToNearest2,
      ),
      whichCodeToReturn: () => [0, 1],
      codesToReturn: ['340022001', '340022002'],
      memoInhibit: () => false,
      failure: 3,
      sysPage: -1,
      side: 'LEFT',
      cancel: false,
    },
    3400230: {
      // OVERSPEED FLAPS 2
      flightPhaseInhib: [2, 3, 4, 8, 9, 10],
      simVarIsActive: MappedSubject.create(
        ([flapsIndex, computedAirSpeedToNearest2]) => flapsIndex === 3 && computedAirSpeedToNearest2 > 203,
        this.flapsIndex,
        this.computedAirSpeedToNearest2,
      ),
      whichCodeToReturn: () => [0, 1],
      codesToReturn: ['340023001', '340023002'],
      memoInhibit: () => false,
      failure: 3,
      sysPage: -1,
      side: 'LEFT',
      cancel: false,
    },
    3400235: {
      // OVERSPEED FLAPS 1+F
      flightPhaseInhib: [2, 3, 4, 8, 9, 10],
      simVarIsActive: MappedSubject.create(
        ([flapsIndex, computedAirSpeedToNearest2]) => flapsIndex === 2 && computedAirSpeedToNearest2 > 219,
        this.flapsIndex,
        this.computedAirSpeedToNearest2,
      ),
      whichCodeToReturn: () => [0, 1],
      codesToReturn: ['340023501', '340023502'],
      memoInhibit: () => false,
      failure: 3,
      sysPage: -1,
      side: 'LEFT',
      cancel: false,
    },
    3400240: {
      // OVERSPEED FLAPS 1
      flightPhaseInhib: [2, 3, 4, 8, 9, 10],
      simVarIsActive: MappedSubject.create(
        ([flapsIndex, computedAirSpeedToNearest2]) => flapsIndex === 1 && computedAirSpeedToNearest2 > 233,
        this.flapsIndex,
        this.computedAirSpeedToNearest2,
      ),
      whichCodeToReturn: () => [0, 1],
      codesToReturn: ['340024001', '340024002'],
      memoInhibit: () => false,
      failure: 3,
      sysPage: -1,
      side: 'LEFT',
      cancel: false,
    },
    7700027: {
      // DUAL ENGINE FAILURE
      flightPhaseInhib: [],
      simVarIsActive: this.engDualFault,
      whichCodeToReturn: () => [
        0,
        !this.emergencyGeneratorOn.get() ? 1 : null,
        5,
        !(this.apuMasterSwitch.get() === 1 || this.apuAvail.get() === 1) && this.radioAlt.get() < 2500 ? 6 : null,
        this.throttle1Position.get() > 0 || this.throttle2Position.get() > 0 ? 7 : null,
        this.fac1Failed.get() === 1 ? 8 : null,
        9,
        10,
        11,
      ],
      codesToReturn: [
        '770002701',
        '770002702',
        '770002703',
        '770002704',
        '770002705',
        '770002706',
        '770002707',
        '770002708',
        '770002709',
        '770002710',
        '770002711',
        '770002712',
      ],
      memoInhibit: () => false,
      failure: 3,
      sysPage: 0,
      side: 'LEFT',
    },
    2600010: {
      // ENG 1 FIRE
      flightPhaseInhib: [],
      simVarIsActive: MappedSubject.create(
        ([eng1FireTest, fireButton1]) => eng1FireTest || fireButton1,
        this.eng1FireTest,
        this.fireButton1,
      ),
      whichCodeToReturn: () => [
        0,
        this.throttle1Position.get() !== 0 && !this.aircraftOnGround.get() ? 1 : null,
        (this.throttle1Position.get() !== 0 || this.throttle2Position.get() !== 0) && this.aircraftOnGround.get()
          ? 2
          : null,
        !this.parkBrake.get() && this.aircraftOnGround.get() ? 3 : null,
        !this.parkBrake.get() && this.aircraftOnGround.get() ? 4 : null,
        this.aircraftOnGround.get() ? 5 : null,
        this.aircraftOnGround.get() ? 6 : null,
        !this.engine1ValueSwitch.get() ? null : 7,
        !this.fireButton1.get() ? 8 : null,
        !this.aircraftOnGround.get() && this.agent1Eng1Discharge.get() === 1 && !this.eng1Agent1PB.get() ? 9 : null,
        this.agent1Eng1Discharge.get() === 2 && !this.aircraftOnGround.get() && !this.eng1Agent1PB.get() ? 10 : null,
        !this.eng1Agent1PB.get() && this.aircraftOnGround.get() ? 11 : null,
        !this.eng1Agent2PB.get() && this.aircraftOnGround.get() ? 12 : null,
        this.aircraftOnGround.get() ? 13 : null,
        !this.aircraftOnGround.get() ? 14 : null,
        this.agent2Eng1Discharge.get() === 1 && !this.eng1Agent2PB.get() ? 15 : null,
        (this.agent2Eng1Discharge.get() === 1 && !this.eng1Agent2PB.get()) ||
        (this.agent2Eng1Discharge.get() === 2 && !this.eng1Agent2PB.get())
          ? 16
          : null,
      ],
      codesToReturn: [
        '260001001',
        '260001002',
        '260001003',
        '260001004',
        '260001005',
        '260001006',
        '260001007',
        '260001008',
        '260001009',
        '260001010',
        '260001011',
        '260001012',
        '260001013',
        '260001014',
        '260001015',
        '260001016',
        '260001017',
      ],
      memoInhibit: () => false,
      failure: 3,
      sysPage: 0,
      side: 'LEFT',
    },
    2600020: {
      // ENG 2 FIRE
      flightPhaseInhib: [],
      simVarIsActive: MappedSubject.create(
        ([eng2FireTest, fireButton2]) => eng2FireTest || fireButton2,
        this.eng2FireTest,
        this.fireButton2,
      ),
      whichCodeToReturn: () => [
        0,
        this.throttle2Position.get() !== 0 && !this.aircraftOnGround.get() ? 1 : null,
        (this.throttle1Position.get() !== 0 || this.throttle2Position.get() !== 0) && this.aircraftOnGround.get()
          ? 2
          : null,
        !this.parkBrake.get() && this.aircraftOnGround.get() ? 3 : null,
        !this.parkBrake.get() && this.aircraftOnGround.get() ? 4 : null,
        this.aircraftOnGround.get() ? 5 : null,
        this.aircraftOnGround.get() ? 6 : null,
        !this.engine2ValueSwitch.get() ? null : 7,
        !this.fireButton2.get() ? 8 : null,
        !this.aircraftOnGround.get() && this.agent1Eng2Discharge.get() === 1 && !this.eng2Agent1PB.get() ? 9 : null,
        this.agent1Eng2Discharge.get() === 2 && !this.aircraftOnGround.get() && !this.eng2Agent1PB.get() ? 10 : null,
        !this.eng2Agent1PB.get() && this.aircraftOnGround.get() ? 11 : null,
        !this.eng2Agent2PB.get() && this.aircraftOnGround.get() ? 12 : null,
        this.aircraftOnGround.get() ? 13 : null,
        !this.aircraftOnGround.get() ? 14 : null,
        this.agent2Eng2Discharge.get() === 1 && !this.eng2Agent2PB.get() ? 15 : null,
        (this.agent2Eng2Discharge.get() === 1 && !this.eng2Agent2PB.get()) ||
        (this.agent2Eng2Discharge.get() === 2 && !this.eng2Agent2PB.get())
          ? 16
          : null,
      ],
      codesToReturn: [
        '260002001',
        '260002002',
        '260002003',
        '260002004',
        '260002005',
        '260002006',
        '260002007',
        '260002008',
        '260002009',
        '260002010',
        '260002011',
        '260002012',
        '260002013',
        '260002014',
        '260002015',
        '260002016',
      ],
      memoInhibit: () => false,
      failure: 3,
      sysPage: 0,
      side: 'LEFT',
    },
    2600030: {
      // APU FIRE
      flightPhaseInhib: [],
      simVarIsActive: MappedSubject.create(
        ([apuFireTest, fireButtonAPU]) => apuFireTest || fireButtonAPU,
        this.apuFireTest,
        this.fireButtonAPU,
      ),
      whichCodeToReturn: () => [
        0,
        !this.fireButtonAPU.get() ? 1 : null,
        this.agentAPUDischarge.get() === 1 && !this.apuAgentPB.get() ? 2 : null,
        this.agentAPUDischarge.get() === 2 && !this.apuAgentPB.get() ? 3 : null,
        this.apuMasterSwitch.get() === 1 ? 4 : null,
      ],
      codesToReturn: ['260003001', '260003002', '260003003', '260003004', '260003005'],
      memoInhibit: () => false,
      failure: 3,
      sysPage: 6,
      side: 'LEFT',
    },
    2700052: {
      // FLAP LVR NOT ZERO
      flightPhaseInhib: [1, 2, 3, 4, 5, 7, 8, 9, 10],
      simVarIsActive: this.flapsLeverNotZeroWarning,
      whichCodeToReturn: () => [0],
      codesToReturn: ['270005201'],
      memoInhibit: () => false,
      failure: 3,
      sysPage: -1,
      side: 'LEFT',
    },
    2700085: {
      // SLATS NOT IN TO CONFIG
      flightPhaseInhib: [5, 6, 7, 8],
      auralWarning: this.slatConfigAural.map((on) => (on ? FwcAuralWarning.Crc : FwcAuralWarning.None)),
      simVarIsActive: this.slatConfigWarning,
      whichCodeToReturn: () => [0, 1],
      codesToReturn: ['270008501', '270008502'],
      memoInhibit: () => false,
      failure: 3,
      sysPage: -1,
      side: 'LEFT',
    },
    2700090: {
      // FLAPS NOT IN TO CONFIG
      flightPhaseInhib: [5, 6, 7, 8],
      auralWarning: this.flapConfigAural.map((on) => (on ? FwcAuralWarning.Crc : FwcAuralWarning.None)),
      simVarIsActive: this.flapConfigWarning,
      whichCodeToReturn: () => [0, 1],
      codesToReturn: ['270009001', '270009002'],
      memoInhibit: () => false,
      failure: 3,
      sysPage: -1,
      side: 'LEFT',
    },
    2700110: {
      // ELAC 1 FAULT
      flightPhaseInhib: [3, 4, 5, 7, 8],
      simVarIsActive: this.elac1FaultConfirmNodeOutput,
      whichCodeToReturn: () => [
        0,
        this.elac1FaultLine123Display.get() ? 1 : null,
        this.elac1FaultLine123Display.get() ? 2 : null,
        this.elac1FaultLine123Display.get() ? 3 : null,
        this.elac1FaultLine45Display.get() ? 4 : null,
        this.elac1FaultLine45Display.get() ? 5 : null,
      ],
      codesToReturn: ['270011001', '270011002', '270011003', '270011004', '270011005', '270011006'],
      memoInhibit: () => false,
      failure: 2,
      sysPage: 10,
      side: 'LEFT',
    },
    2700120: {
      // ELAC 2 FAULT
      flightPhaseInhib: [3, 4, 5, 7, 8],
      simVarIsActive: this.elac2FaultConfirmNodeOutput,
      whichCodeToReturn: () => [
        0,
        this.elac2FaultLine123Display.get() ? 1 : null,
        this.elac2FaultLine123Display.get() ? 2 : null,
        this.elac2FaultLine123Display.get() ? 3 : null,
        this.elac2FaultLine45Display.get() ? 4 : null,
        this.elac2FaultLine45Display.get() ? 5 : null,
      ],
      codesToReturn: ['270012001', '270012002', '270012003', '270012004', '270012005', '270012006'],
      memoInhibit: () => false,
      failure: 2,
      sysPage: 10,
      side: 'LEFT',
    },
    2700210: {
      // SEC 1 FAULT
      flightPhaseInhib: [3, 4, 5],
      simVarIsActive: this.sec1FaultCondition,
      whichCodeToReturn: () => [
        0,
        this.sec1FaultLine123Display.get() ? 1 : null,
        this.sec1FaultLine123Display.get() ? 2 : null,
        this.sec1FaultLine123Display.get() ? 3 : null,
        this.sec1FaultLine45Display.get() ? 4 : null,
      ],
      codesToReturn: ['270021001', '270021002', '270021003', '270021004', '270021005'],
      memoInhibit: () => false,
      failure: 2,
      sysPage: 10,
      side: 'LEFT',
    },
    2700220: {
      // SEC 2 FAULT
      flightPhaseInhib: [3, 4, 5],
      simVarIsActive: this.sec2FaultCondition,
      whichCodeToReturn: () => [
        0,
        this.sec2FaultLine123Display.get() ? 1 : null,
        this.sec2FaultLine123Display.get() ? 2 : null,
        this.sec2FaultLine123Display.get() ? 3 : null,
      ],
      codesToReturn: ['270022001', '270022002', '270022003', '270022004'],
      memoInhibit: () => false,
      failure: 2,
      sysPage: 10,
      side: 'LEFT',
    },
    2700230: {
      // SEC 3 FAULT
      flightPhaseInhib: [3, 4, 5],
      simVarIsActive: this.sec3FaultCondition,
      whichCodeToReturn: () => [
        0,
        this.sec3FaultLine123Display.get() ? 1 : null,
        this.sec3FaultLine123Display.get() ? 2 : null,
        this.sec3FaultLine123Display.get() ? 3 : null,
      ],
      codesToReturn: ['270023001', '270023002', '270023003', '270023004'],
      memoInhibit: () => false,
      failure: 2,
      sysPage: 10,
      side: 'LEFT',
    },
    2700240: {
      // PITCH TRIM CONFIG
      flightPhaseInhib: [5, 6, 7, 8],
      auralWarning: this.pitchTrimNotToAudio.map((on) => (on ? FwcAuralWarning.Crc : FwcAuralWarning.None)),
      simVarIsActive: this.pitchTrimNotToWarning,
      whichCodeToReturn: () => [0, 1],
      codesToReturn: ['270024001', '270024002'],
      memoInhibit: () => false,
      failure: 3,
      sysPage: 10,
      side: 'LEFT',
    },
    2700340: {
      // SPD BRK NOT RETRACTED
      flightPhaseInhib: [5, 6, 7, 8],
      auralWarning: this.speedbrakesConfigAural.map((on) => (on ? FwcAuralWarning.Crc : FwcAuralWarning.None)),
      simVarIsActive: this.speedbrakesConfigWarning,
      whichCodeToReturn: () => [0, 1],
      codesToReturn: ['270034001', '270034002'],
      memoInhibit: () => false,
      failure: 3,
      sysPage: 10,
      side: 'LEFT',
    },
    2700360: {
      // FCDC 1+2 FAULT
      flightPhaseInhib: [3, 4, 5, 7],
      simVarIsActive: this.fcdc12FaultCondition,
      whichCodeToReturn: () => [0, 1],
      codesToReturn: ['270036001', '270036002'],
      memoInhibit: () => false,
      failure: 2,
      sysPage: 10,
      side: 'LEFT',
    },
    2700365: {
      // DIRECT LAW
      flightPhaseInhib: [4, 5, 7, 8],
      simVarIsActive: this.directLawCondition,
      whichCodeToReturn: () => [0, 1, 2, 3, 4, null, 6, 7],
      codesToReturn: [
        '270036501',
        '270036502',
        '270036503',
        '270036504',
        '270036505',
        '270036506',
        '270036507',
        '270036508',
      ],
      memoInhibit: () => false,
      failure: 2,
      sysPage: 10,
      side: 'LEFT',
    },
    2700373: {
      // RUDDER TRIM CONFIG
      flightPhaseInhib: [5, 6, 7, 8],
      auralWarning: this.rudderTrimNotToAudio.map((on) => (on ? FwcAuralWarning.Crc : FwcAuralWarning.None)),
      simVarIsActive: this.rudderTrimNotToWarning,
      whichCodeToReturn: () => [0, 1],
      codesToReturn: ['270037301', '270037302'],
      memoInhibit: () => false,
      failure: 3,
      sysPage: 10,
      side: 'LEFT',
    },
    2700375: {
      // ALTN 2
      flightPhaseInhib: [4, 5, 7, 8],
      simVarIsActive: this.altn2LawConfirmNodeOutput,
      whichCodeToReturn: () => [0, 1, null, 3, 4, null, 6],
      codesToReturn: ['270037501', '270037502', '270037503', '270037504', '270037505', '270037506', '270037507'],
      memoInhibit: () => false,
      failure: 2,
      sysPage: 10,
      side: 'LEFT',
    },
    2700390: {
      // ALTN 1
      flightPhaseInhib: [4, 5, 7, 8],
      simVarIsActive: this.altn1LawConfirmNodeOutput,
      whichCodeToReturn: () => [0, 1, null, 3, 4, null, 6],
      codesToReturn: ['270039001', '270039002', '270039003', '270039004', '270039005', '270039006', '270039007'],
      memoInhibit: () => false,
      failure: 2,
      sysPage: 10,
      side: 'LEFT',
    },
    2700400: {
      // L+R ELEV FAULT
      flightPhaseInhib: [],
      simVarIsActive: this.lrElevFaultCondition,
      whichCodeToReturn: () => [0, 1, 2, null, null, 5],
      codesToReturn: ['270040001', '270040002', '270040003', '270040004', '270040005', '270040006'],
      memoInhibit: () => false,
      failure: 3,
      sysPage: 10,
      side: 'LEFT',
    },
    2700460: {
      // PITCH TRIM/MCDU/CG DISAGREE
      flightPhaseInhib: [1, 4, 5, 6, 7, 8, 9, 10],
      simVarIsActive: MappedSubject.create(
        ([pitchTrimMcduCgDisagree, flapsAndPitchMcduDisagreeEnable]) =>
          pitchTrimMcduCgDisagree && flapsAndPitchMcduDisagreeEnable,
        this.pitchTrimMcduCgDisagree,
        this.flapsAndPitchMcduDisagreeEnable,
      ),
      whichCodeToReturn: () => [0],
      codesToReturn: ['270046001', '270046002'],
      memoInhibit: () => false,
      failure: 2,
      sysPage: -1,
      side: 'LEFT',
    },
    2700466: {
      // FLAPS/MCDU DISGREE
      flightPhaseInhib: [1, 4, 5, 6, 7, 8, 9, 10],
      simVarIsActive: MappedSubject.create(
        ([flapsMcduDisagree, flapsNotToMemo, flapsAndPitchMcduDisagreeEnable]) =>
          flapsMcduDisagree && !flapsNotToMemo && flapsAndPitchMcduDisagreeEnable,
        this.flapsMcduDisagree,
        this.flapsNotToMemo,
        this.flapsAndPitchMcduDisagreeEnable,
      ),
      whichCodeToReturn: () => [0],
      codesToReturn: ['270046501'],
      memoInhibit: () => false,
      failure: 2,
      sysPage: -1,
      side: 'LEFT',
    },
    2700502: {
      // SPD BRK STILL OUT
      flightPhaseInhib: [1, 2, 3, 4, 5, 8, 9, 10],
      simVarIsActive: this.speedBrakeStillOutWarning,
      whichCodeToReturn: () => [0],
      codesToReturn: ['270050201'],
      memoInhibit: () => false,
      failure: 2,
      sysPage: -1,
      side: 'LEFT',
    },
    2700555: {
      // FCDC 1 FAULT
      flightPhaseInhib: [3, 4, 5, 7, 8],
      simVarIsActive: this.fcdc1FaultCondition,
      whichCodeToReturn: () => [0],
      codesToReturn: ['270055501'],
      memoInhibit: () => false,
      failure: 1,
      sysPage: -1,
      side: 'LEFT',
    },
    2700557: {
      // FCDC 2 FAULT
      flightPhaseInhib: [3, 4, 5, 7, 8],
      simVarIsActive: this.fcdc2FaultCondition,
      whichCodeToReturn: () => [0],
      codesToReturn: ['270055701'],
      memoInhibit: () => false,
      failure: 1,
      sysPage: -1,
      side: 'LEFT',
    },
    2700870: {
      // GND SPLR NOT ARMED
      flightPhaseInhib: [1, 2, 3, 4, 5, 8, 9, 10],
      simVarIsActive: this.groundSpoilerNotArmedWarning,
      whichCodeToReturn: () => [0],
      codesToReturn: ['270087001'],
      memoInhibit: () => false,
      failure: 2,
      sysPage: -1,
      side: 'LEFT',
    },
    3200050: {
      // PK BRK ON
      flightPhaseInhib: [1, 4, 5, 6, 7, 8, 9, 10],
      simVarIsActive: MappedSubject.create(
        ([fwcFlightPhase, parkBrake]) => fwcFlightPhase === 3 && parkBrake,
        this.fwcFlightPhase,
        this.parkBrake,
      ),
      // TODO no separate slats indication
      whichCodeToReturn: () => [0],
      codesToReturn: ['320005001'],
      memoInhibit: () => false,
      failure: 3,
      sysPage: -1,
      side: 'LEFT',
    },
    2131221: {
      // EXCESS CAB ALT
      flightPhaseInhib: [1, 2, 3, 4, 5, 7, 8, 9, 10],
      simVarIsActive: MappedSubject.create(
        ([aircraftOnGround, excessPressure]) => !aircraftOnGround && excessPressure,
        this.aircraftOnGround,
        this.excessPressure,
      ),
      // TODO no separate slats indication
      whichCodeToReturn: () => [
        0,
        this.cabAltSetResetState1.get() ? 1 : null,
        this.cabAltSetResetState2.get() && this.seatBelt.get() !== 1 ? 2 : null,
        this.cabAltSetResetState2.get() ? 3 : null,
        this.cabAltSetResetState1.get() ? 4 : null,
        this.cabAltSetResetState2.get() &&
        (this.throttle1Position.get() !== 0 || this.throttle2Position.get() !== 0) &&
        this.autoThrustStatus.get() !== 2
          ? 5
          : null,
        this.cabAltSetResetState2.get() && !this.speedBrakeCommand.get() ? 6 : null,
        this.cabAltSetResetState2.get() ? 7 : null,
        this.cabAltSetResetState2.get() && this.engSelectorPosition.get() !== 2 ? 8 : null,
        this.cabAltSetResetState2.get() ? 9 : null,
        this.cabAltSetResetState1.get() && !this.cabAltSetResetState2.get() ? 10 : null,
        this.cabAltSetResetState2.get() ? 11 : null,
        this.cabAltSetResetState2.get() ? 12 : null,
        this.cabAltSetResetState2.get() ? 13 : null,
        14,
        15,
        16,
      ],
      codesToReturn: [
        '213122101',
        '213122102',
        '213122103',
        '213122104',
        '213122105',
        '213122106',
        '213122107',
        '213122108',
        '213122109',
        '213122110',
        '213122111',
        '213122112',
        '213122113',
        '213122114',
        '213122115',
        '213122116',
      ],
      memoInhibit: () => false,
      failure: 3,
      sysPage: 2,
      side: 'LEFT',
    },
    2131222: {
      // SYS 1 FAULT
      flightPhaseInhib: [3, 4, 5, 7, 8],
      simVarIsActive: MappedSubject.create(
        ([cpc1Fault, cpc2Fault]) => cpc1Fault && !cpc2Fault,
        this.cpc1Fault,
        this.cpc2Fault,
      ),
      whichCodeToReturn: () => [0],
      codesToReturn: ['213122201'],
      memoInhibit: () => false,
      failure: 1,
      sysPage: 2,
      side: 'LEFT',
    },
    2131223: {
      // SYS 2 FAULT
      flightPhaseInhib: [3, 4, 5, 7, 8],
      simVarIsActive: MappedSubject.create(
        ([cpc1Fault, cpc2Fault]) => !cpc1Fault && cpc2Fault,
        this.cpc1Fault,
        this.cpc2Fault,
      ),
      whichCodeToReturn: () => [0],
      codesToReturn: ['213122301'],
      memoInhibit: () => false,
      failure: 1,
      sysPage: 2,
      side: 'LEFT',
    },
    2131224: {
      // SYS 1+2 FAULT
      flightPhaseInhib: [4, 5, 7, 8],
      simVarIsActive: this.bothCpcFaultOutput,
      whichCodeToReturn: () => [0, this.pressurizationAuto.get() ? 1 : null, 2],
      codesToReturn: ['213122401', '213122402', '213122403'],
      memoInhibit: () => false,
      failure: 2,
      sysPage: 2,
      side: 'LEFT',
    },
    2131231: {
      // LO DIFF PR
      flightPhaseInhib: [2, 3, 4, 5, 7, 8, 9, 10],
      simVarIsActive: this.lowDiffPress,
      whichCodeToReturn: () => [0, 1, 2],
      codesToReturn: ['213123101', '213123102', '213123103'],
      memoInhibit: () => false,
      failure: 2,
      sysPage: 2,
      side: 'LEFT',
    },
    2131232: {
      // OFV NOT OPEN
      flightPhaseInhib: [3, 4, 5, 6, 7, 8],
      simVarIsActive: this.outflowValveNotOpenOutput,
      whichCodeToReturn: () => [
        0,
        this.pressurizationAuto.get() ? 1 : null,
        this.outflowValveOpenAmount.get() < 95 ? 2 : null,
        this.pack1On.get() || this.pack2On.get() ? 3 : null,
        this.pack1On.get() ? 4 : null,
        this.pack2On.get() ? 5 : null,
      ],
      codesToReturn: ['213123201', '213123202', '213123203', '213123204', '213123205', '213123206'],
      memoInhibit: () => false,
      failure: 2,
      sysPage: 2,
      side: 'LEFT',
    },
    2131233: {
      // SAFETY VALVE OPEN
      flightPhaseInhib: [4, 5, 7, 8, 9, 10],
      simVarIsActive: this.safetyValveNotClosedOutput,
      whichCodeToReturn: () => [
        0,
        this.cabinDeltaPressure.get() < 1 ? 1 : null,
        this.cabinDeltaPressure.get() < 1 ? 2 : null,
        this.cabinDeltaPressure.get() < 1 && !this.excessPressure.get() ? 3 : null,
        this.cabinDeltaPressure.get() > 4 && this.pressurizationAuto.get() ? 4 : null,
        this.cabinDeltaPressure.get() > 4 ? 5 : null,
        this.cabinDeltaPressure.get() > 4 ? 6 : null,
        this.cabinDeltaPressure.get() > 4 ? 7 : null,
        this.cabinDeltaPressure.get() > 4 ? 8 : null,
      ],
      codesToReturn: [
        '213123301',
        '213123302',
        '213123303',
        '213123304',
        '213123305',
        '213123306',
        '213123307',
        '213123308',
        '213123309',
      ],
      memoInhibit: () => false,
      failure: 2,
      sysPage: 2,
      side: 'LEFT',
    },
    2131235: {
      // EXCES RESIDUAL PR
      flightPhaseInhib: [1, 2, 3, 4, 5, 6, 7, 8, 9],
      simVarIsActive: this.excessResidualPr,
      whichCodeToReturn: () => [0, this.pack1On.get() ? 1 : null, this.pack2On.get() ? 2 : null, 3],
      codesToReturn: ['213123501', '213123502', '213123503', '213123504'],
      memoInhibit: () => false,
      failure: 3,
      sysPage: 2,
      side: 'LEFT',
    },
    2161206: {
      // PACK 1+2 FAULT
      flightPhaseInhib: [3, 4, 5, 7, 8],
      simVarIsActive: this.pack1And2Fault,
      whichCodeToReturn: () => [
        0,
        this.pack1On.get() ? 1 : null,
        this.pack2On.get() ? 2 : null,
        !this.aircraftOnGround.get() && !this.ramAirOn.get() ? 3 : null,
        !this.aircraftOnGround.get() && !this.ramAirOn.get() ? 4 : null,
        !this.aircraftOnGround.get() && !this.ramAirOn.get() ? 5 : null,
        !this.aircraftOnGround.get() && !this.ramAirOn.get() ? 6 : null,
        !this.aircraftOnGround.get() ? 7 : null,
      ],
      codesToReturn: [
        '216120601',
        '216120602',
        '216120603',
        '216120604',
        '216120605',
        '216120606',
        '216120607',
        '216120608',
      ],
      memoInhibit: () => false,
      failure: 2,
      sysPage: 1,
      side: 'LEFT',
    },
    2161202: {
      // PACK 1 FAULT
      flightPhaseInhib: [3, 4, 5, 7, 8],
      simVarIsActive: this.acsc1Fault,
      whichCodeToReturn: () => [0, this.pack1On.get() ? 1 : null],
      codesToReturn: ['216120201', '216120202'],
      memoInhibit: () => false,
      failure: 2,
      sysPage: 1,
      side: 'LEFT',
    },
    2161203: {
      // PACK 2 FAULT
      flightPhaseInhib: [3, 4, 5, 7, 8],
      simVarIsActive: this.acsc2Fault,
      whichCodeToReturn: () => [0, this.pack2On.get() ? 1 : null],
      codesToReturn: ['216120301', '216120302'],
      memoInhibit: () => false,
      failure: 2,
      sysPage: 1,
      side: 'LEFT',
    },
    2161207: {
      // PACK 1 ABNORMALLY OFF
      flightPhaseInhib: [1, 2, 3, 4, 5, 7, 8, 9, 10],
      simVarIsActive: this.packOffNotFailed1Status,
      whichCodeToReturn: () => [0],
      codesToReturn: ['216120701'],
      memoInhibit: () => false,
      failure: 2,
      sysPage: 1,
      side: 'LEFT',
    },
    2161208: {
      // PACK 2 ABNORMALLY OFF
      flightPhaseInhib: [1, 2, 3, 4, 5, 7, 8, 9, 10],
      simVarIsActive: this.packOffNotFailed2Status,
      whichCodeToReturn: () => [0],
      codesToReturn: ['216120801'],
      memoInhibit: () => false,
      failure: 2,
      sysPage: 1,
      side: 'LEFT',
    },
    2161291: {
      // COND CTL 1-A FAULT
      flightPhaseInhib: [2, 3, 4, 5, 6, 7, 8, 9],
      simVarIsActive: MappedSubject.create(
        ([acsc1Lane1Fault, acsc1Lane2Fault]) => acsc1Lane1Fault && !acsc1Lane2Fault,
        this.acsc1Lane1Fault,
        this.acsc1Lane2Fault,
      ),
      whichCodeToReturn: () => [0],
      codesToReturn: ['216129101'],
      memoInhibit: () => false,
      failure: 1,
      sysPage: -1,
      side: 'LEFT',
    },
    2161297: {
      // COND CTL 1-B FAULT
      flightPhaseInhib: [2, 3, 4, 5, 6, 7, 8, 9],
      simVarIsActive: MappedSubject.create(
        ([acsc1Lane1Fault, acsc1Lane2Fault]) => !acsc1Lane1Fault && acsc1Lane2Fault,
        this.acsc1Lane1Fault,
        this.acsc1Lane2Fault,
      ),
      whichCodeToReturn: () => [0],
      codesToReturn: ['216129701'],
      memoInhibit: () => false,
      failure: 1,
      sysPage: -1,
      side: 'LEFT',
    },
    2161294: {
      // COND CTL 2-A FAULT
      flightPhaseInhib: [2, 3, 4, 5, 6, 7, 8, 9],
      simVarIsActive: MappedSubject.create(
        ([acsc2Lane1Fault, acsc2Lane2Fault]) => acsc2Lane1Fault && !acsc2Lane2Fault,
        this.acsc2Lane1Fault,
        this.acsc2Lane2Fault,
      ),
      whichCodeToReturn: () => [0],
      codesToReturn: ['216129401'],
      memoInhibit: () => false,
      failure: 1,
      sysPage: -1,
      side: 'LEFT',
    },
    2161298: {
      // COND CTL 2-B FAULT
      flightPhaseInhib: [2, 3, 4, 5, 6, 7, 8, 9],
      simVarIsActive: MappedSubject.create(
        ([acsc2Lane1Fault, acsc2Lane2Fault]) => !acsc2Lane1Fault && acsc2Lane2Fault,
        this.acsc2Lane1Fault,
        this.acsc2Lane2Fault,
      ),
      whichCodeToReturn: () => [0],
      codesToReturn: ['216129801'],
      memoInhibit: () => false,
      failure: 1,
      sysPage: -1,
      side: 'LEFT',
    },
    2163210: {
      // CKPT DUCT OVHT
      flightPhaseInhib: [3, 4, 5, 7, 8],
      simVarIsActive: this.ckptDuctOvht,
      whichCodeToReturn: () => [0, 1, null, 3], // TODO: Add support for Fahrenheit
      codesToReturn: ['216321001', '216321002', '216321003', '216321004'],
      memoInhibit: () => false,
      failure: 2,
      sysPage: 7,
      side: 'LEFT',
    },
    2163211: {
      // FWD DUCT OVHT
      flightPhaseInhib: [3, 4, 5, 7, 8],
      simVarIsActive: this.fwdDuctOvht,
      whichCodeToReturn: () => [0, 1, null, 3], // TODO: Add support for Fahrenheit
      codesToReturn: ['216321101', '216321102', '216321103', '216321104'],
      memoInhibit: () => false,
      failure: 2,
      sysPage: 7,
      side: 'LEFT',
    },
    2163212: {
      // AFT DUCT OVHT
      flightPhaseInhib: [3, 4, 5, 7, 8],
      simVarIsActive: this.aftDuctOvht,
      whichCodeToReturn: () => [0, 1, null, 3], // TODO: Add support for Fahrenheit
      codesToReturn: ['216321201', '216321202', '216321203', '216321204'],
      memoInhibit: () => false,
      failure: 2,
      sysPage: 7,
      side: 'LEFT',
    },
    2163218: {
      // L+R CAB FAN FAULT
      flightPhaseInhib: [3, 4, 5, 7, 8],
      simVarIsActive: MappedSubject.create(
        ([cabFanHasFault1, cabFanHasFault2]) => cabFanHasFault1 && cabFanHasFault2,
        this.cabFanHasFault1,
        this.cabFanHasFault2,
      ),
      whichCodeToReturn: () => [0, 1],
      codesToReturn: ['216321801', '216321802'],
      memoInhibit: () => false,
      failure: 2,
      sysPage: 7,
      side: 'LEFT',
    },
    2163260: {
      // LAV+GALLEY FAN FAULT
      flightPhaseInhib: [3, 4, 5, 7, 8, 9],
      simVarIsActive: this.lavGalleyFanFault,
      whichCodeToReturn: () => [0],
      codesToReturn: ['216326001'],
      memoInhibit: () => false,
      failure: 1,
      sysPage: -1,
      side: 'LEFT',
    },
    2163290: {
      // HOT AIR FAULT
      flightPhaseInhib: [3, 4, 5, 7, 8],
      simVarIsActive: this.hotAirDisagrees,
      whichCodeToReturn: () => [
        0,
        this.hotAirPbOn.get() ? 1 : null,
        this.anyDuctOvht.get() && this.hotAirPbOn.get() ? 2 : null,
        this.anyDuctOvht.get() && this.pack1On.get() ? 3 : null,
        this.anyDuctOvht.get() && this.pack2On.get() ? 4 : null,
      ],
      codesToReturn: ['216329001', '216329002', '216329003', '216329004', '216329005'],
      memoInhibit: () => false,
      failure: 2,
      sysPage: 7,
      side: 'LEFT',
    },
    2163305: {
      // TRIM AIR SYS FAULT
      flightPhaseInhib: [3, 4, 5, 7, 8],
      simVarIsActive: this.trimAirFault,
      whichCodeToReturn: () => [
        0,
        this.ckptTrimFault.get() ? 1 : null,
        this.fwdTrimFault.get() ? 2 : null,
        this.aftTrimFault.get() ? 3 : null,
        this.trimAirHighPressure.get() ? 4 : null,
      ],
      codesToReturn: ['216330501', '216330502', '216330503', '216330504', '216330505'],
      memoInhibit: () => false,
      failure: 1,
      sysPage: -1,
      side: 'LEFT',
    },
    2600150: {
      // SMOKE FWD CARGO SMOKE
      flightPhaseInhib: [4, 5, 7, 8],
      simVarIsActive: this.cargoFireTest,
      // TODO no separate slats indication
      whichCodeToReturn: () => [
        0,
        SimVar.GetSimVarValue('L:A32NX_OVHD_VENT_CAB_FANS_PB_IS_ON', 'bool') === 1 ? 2 : null,
        [1, 10].includes(this.fwcFlightPhase.get()) && !this.cargoFireAgentDisch.get() ? 3 : null,
        !this.cargoFireAgentDisch.get() ? 4 : null,
        !this.aircraftOnGround.get() ? 5 : null,
        !this.aircraftOnGround.get() ? 6 : null,
        this.aircraftOnGround.get() ? 7 : null,
        this.aircraftOnGround.get() ? 8 : null,
      ],
      codesToReturn: [
        '260015001',
        '260015002',
        '260015003',
        '260015004',
        '260015005',
        '260015006',
        '260015007',
        '260015008',
        '260015009',
      ],
      memoInhibit: () => false,
      failure: 3,
      sysPage: -1,
      side: 'LEFT',
    },
    7700647: {
      // THR LEVERS NOT SET  (on ground)
      flightPhaseInhib: [1, 4, 5, 6, 7, 8, 10],
      simVarIsActive: MappedSubject.create(
        ([throttle1Position, throttle2Position, thrustLeverNotSet]) =>
          (throttle1Position !== 35 && thrustLeverNotSet) || (throttle2Position !== 35 && thrustLeverNotSet),
        this.throttle1Position,
        this.throttle2Position,
        this.thrustLeverNotSet,
      ),
      whichCodeToReturn: () => [
        0,
        this.autothrustLeverWarningFlex.get() ? 1 : null,
        this.autothrustLeverWarningToga.get() ? 2 : null,
      ],
      codesToReturn: ['770064701', '770064702', '770064703'],
      memoInhibit: () => false,
      failure: 2,
      sysPage: -1,
      side: 'LEFT',
    },
    3200060: {
      // NW ANTI SKID INACTIVE
      flightPhaseInhib: [4, 5],
      simVarIsActive: this.antiskidActive.map((v) => !v),
      whichCodeToReturn: () => [0, 1],
      codesToReturn: ['320006001', '320006002'],
      memoInhibit: () => false,
      failure: 2,
      sysPage: 9,
      side: 'LEFT',
    },
    3200150: {
      // GEAR NOT DOWN
      flightPhaseInhib: [3, 4, 5],
      simVarIsActive: this.lgNotDownNoCancel,
      whichCodeToReturn: () => [0],
      codesToReturn: ['320015001'],
      memoInhibit: () => false,
      failure: 3,
      sysPage: -1,
      side: 'LEFT',
      cancel: false,
    },
    3200155: {
      // GEAR NOT DOWN
      flightPhaseInhib: [3, 4, 5, 6],
      simVarIsActive: MappedSubject.create(
        ([noCancel, lgNotDown]) => !noCancel && lgNotDown,
        this.lgNotDownNoCancel,
        this.lgNotDown,
      ),
      whichCodeToReturn: () => [0],
      codesToReturn: ['320015501'],
      memoInhibit: () => false,
      failure: 3,
      sysPage: -1,
      side: 'LEFT',
      cancel: true,
    },
    3200180: {
      // LGCIU 1 FAULT
      flightPhaseInhib: [3, 4, 5, 7, 8],
      simVarIsActive: MappedSubject.create(
        ([lgciu1Fault, lgciu2Fault, dcESSBusPowered]) =>
          lgciu1Fault && !(lgciu1Fault && lgciu2Fault) && dcESSBusPowered,
        this.lgciu1Fault,
        this.lgciu2Fault,
        this.dcESSBusPowered,
      ),
      whichCodeToReturn: () => [0, !SimVar.GetSimVarValue('L:A32NX_GPWS_SYS_OFF', 'Bool') ? 1 : null],
      codesToReturn: ['320018001', '320018002'],
      memoInhibit: () => false,
      failure: 1,
      sysPage: -1,
      side: 'LEFT',
    },
    3200190: {
      // LGCIU 2 FAULT
      flightPhaseInhib: [3, 4, 5, 7, 8],
      simVarIsActive: MappedSubject.create(
        ([lgciu1Fault, lgciu2Fault, dc2BusPowered]) => lgciu2Fault && !(lgciu1Fault && lgciu2Fault) && dc2BusPowered,
        this.lgciu1Fault,
        this.lgciu2Fault,
        this.dc2BusPowered,
      ),
      whichCodeToReturn: () => [0],
      codesToReturn: ['320019001'],
      memoInhibit: () => false,
      failure: 1,
      sysPage: -1,
      side: 'LEFT',
    },
    3200195: {
      // LGCIU 1+2 FAULT
      flightPhaseInhib: [4, 5, 7, 8],
      simVarIsActive: MappedSubject.create(
        ([lgciu1Fault, lgciu2Fault, dc2BusPowered, dcESSBusPowered]) =>
          lgciu1Fault && lgciu2Fault && dc2BusPowered && dcESSBusPowered,
        this.lgciu1Fault,
        this.lgciu2Fault,
        this.dc2BusPowered,
        this.dcESSBusPowered,
      ),
      whichCodeToReturn: () => [0, 1, !SimVar.GetSimVarValue('L:A32NX_GPWS_SYS_OFF', 'Bool') ? 2 : null],
      codesToReturn: ['320019501', '320019502', '320019503'],
      memoInhibit: () => false,
      failure: 2,
      sysPage: 9,
      side: 'LEFT',
    },
    3400140: {
      // RA 1 FAULT
      flightPhaseInhib: [3, 4, 5, 7, 8],
      simVarIsActive: MappedSubject.create(
        ([height1Failed, ac1BusPowered]) => height1Failed && ac1BusPowered,
        this.height1Failed,
        this.ac1BusPowered,
      ),
      whichCodeToReturn: () => [0],
      codesToReturn: ['340014001'],
      memoInhibit: () => false,
      failure: 2,
      sysPage: -1,
      side: 'LEFT',
    },
    3400150: {
      // RA 2 FAULT
      flightPhaseInhib: [3, 4, 5, 7, 8],
      simVarIsActive: MappedSubject.create(
        ([height2Failed, ac2BusPowered]) => height2Failed && ac2BusPowered,
        this.height2Failed,
        this.ac2BusPowered,
      ),
      whichCodeToReturn: () => [0],
      codesToReturn: ['340015001'],
      memoInhibit: () => false,
      failure: 2,
      sysPage: -1,
      side: 'LEFT',
    },
    3400500: {
      // TCAS FAULT
      flightPhaseInhib: [1, 3, 4, 5, 7, 8, 10],
      simVarIsActive: this.tcasFault,
      whichCodeToReturn: () => [0],
      codesToReturn: ['340050001'],
      memoInhibit: () => false,
      failure: 2,
      sysPage: -1,
      side: 'LEFT',
    },
    3400507: {
      // NAV TCAS STBY (in flight)
      flightPhaseInhib: [1, 2, 3, 4, 5, 7, 8, 9, 10],
      simVarIsActive: this.tcasSensitivity.map((v) => v === 1),
      whichCodeToReturn: () => [0],
      codesToReturn: ['340050701'],
      memoInhibit: () => false,
      failure: 2,
      sysPage: -1,
      side: 'LEFT',
    },
    3200010: {
      // L/G-BRAKES OVHT
      flightPhaseInhib: [4, 8, 9, 10],
      simVarIsActive: MappedSubject.create(SubscribableMapFunctions.and(), this.toConfigOrPhase3, this.brakesHot),
      whichCodeToReturn: () => [
        0,
        !this.aircraftOnGround.get() ? 1 : null,
        [1, 10].includes(this.fwcFlightPhase.get()) ? 2 : null,
        !this.aircraftOnGround.get() ? 3 : null,
        [1, 2].includes(this.fwcFlightPhase.get()) && !this.brakeFan.get() ? 4 : null,
        this.aircraftOnGround.get() ? 5 : null,
        !this.aircraftOnGround.get() ? 6 : null,
        !this.aircraftOnGround.get() ? 7 : null,
        !this.aircraftOnGround.get() ? 8 : null,
      ],
      codesToReturn: [
        '320001001',
        '320001002',
        '320001003',
        '320001004',
        '320001005',
        '320001006',
        '320001007',
        '320001008',
        '320001009',
      ],
      memoInhibit: () => false,
      failure: 2,
      sysPage: 9,
      side: 'LEFT',
    },
    3081186: {
      // SEVERE ICE DETECTED
      flightPhaseInhib: [3, 4, 5, 7, 8],
      simVarIsActive: this.iceSevereDetectedTimerStatus,
      whichCodeToReturn: () => [0, !this.wingAntiIce.get() ? 1 : null, this.engSelectorPosition.get() !== 2 ? 2 : null],
      codesToReturn: ['308128001', '308128002', '308128003'],
      memoInhibit: () => false,
      failure: 2,
      sysPage: -1,
      side: 'LEFT',
    },
    3081280: {
      // ICE DETECTED
      flightPhaseInhib: [3, 4, 5, 7, 8],
      simVarIsActive: this.iceDetectedTimer2Status,
      whichCodeToReturn: () => [0, !this.eng1AntiIce.get() ? 1 : null, !this.eng2AntiIce.get() ? 2 : null],
      codesToReturn: ['308128001', '308128002', '308128003'],
      memoInhibit: () => false,
      failure: 2,
      sysPage: -1,
      side: 'LEFT',
    },
    2900126: {
      // *HYD  - Blue reservoir overheat
      flightPhaseInhib: [3, 4, 5, 7, 8],
      simVarIsActive: this.blueRvrOvht,
      whichCodeToReturn: () => [0, this.blueElecPumpPBAuto.get() ? 1 : null],
      codesToReturn: ['290012601', '290012602'],
      memoInhibit: () => false,
      failure: 2,
      sysPage: 4,
      side: 'LEFT',
    },
    2900127: {
      // *HYD  - Yellow reservoir overheat
      flightPhaseInhib: [3, 4, 5, 7, 8],
      simVarIsActive: this.yellowRvrOvht,
      whichCodeToReturn: () => [
        0,
        this.ptuAuto.get() ? 1 : null,
        this.eng2pumpPBisAuto.get() ? 2 : null,
        !this.yepumpPBisAuto.get() ? 3 : null,
      ],
      codesToReturn: ['290012701', '290012702', '290012703', '290012704'],
      memoInhibit: () => false,
      failure: 2,
      sysPage: 4,
      side: 'LEFT',
    },
    2900128: {
      // *HYD  - Green reservoir overheat
      flightPhaseInhib: [3, 4, 5, 7, 8],
      simVarIsActive: this.greenRvrOvht,
      whichCodeToReturn: () => [0, this.ptuAuto.get() ? 1 : null, this.eng1pumpPBisAuto.get() ? 2 : null],
      codesToReturn: ['290012801', '290012802', '290012803'],
      memoInhibit: () => false,
      failure: 2,
      sysPage: 4,
      side: 'LEFT',
    },
    2900310: {
      // *HYD  - Blue
      flightPhaseInhib: [1, 4, 5, 10],
      simVarIsActive: MappedSubject.create(
        ([blueRvrOvht, blueRvrLow, blueElecPumpPBAuto, dcESSBusPowered, ac1BusPowered, blueLP, emergencyGeneratorOn]) =>
          !(blueRvrOvht || blueRvrLow || !blueElecPumpPBAuto) &&
          (!dcESSBusPowered || !ac1BusPowered) &&
          blueLP &&
          !emergencyGeneratorOn,
        this.blueRvrOvht,
        this.blueRvrLow,
        this.blueElecPumpPBAuto,
        this.dcESSBusPowered,
        this.ac1BusPowered,
        this.blueLP,
        this.emergencyGeneratorOn,
      ),
      whichCodeToReturn: () => [0],
      codesToReturn: ['290031001'],
      memoInhibit: () => false,
      failure: 2,
      sysPage: 4,
      side: 'RIGHT',
    },
    2900312: {
      // *HYD  - Green Engine 1 //
      flightPhaseInhib: [1, 2, 9, 10],
      simVarIsActive: MappedSubject.create(
        ([greenLP, eng1pumpPBisAuto, emergencyGeneratorOn]) =>
          greenLP &&
          // && ENG 1 OUT - not implemented
          eng1pumpPBisAuto &&
          !emergencyGeneratorOn,
        this.greenLP,
        this.eng1pumpPBisAuto,
        this.emergencyGeneratorOn,
      ),
      whichCodeToReturn: () => [0],
      codesToReturn: ['290031201'],
      memoInhibit: () => false,
      failure: 2,
      sysPage: 4,
      side: 'RIGHT',
    },
    2800145: {
      // L+R WING TK LO LVL
      flightPhaseInhib: [3, 4, 5, 7, 8, 9],
      simVarIsActive: this.lrTankLow,
      whichCodeToReturn: () => [
        0,
        1,
        !this.leftFuelPump1Auto.get() ? 2 : null,
        !this.leftFuelPump2Auto.get() ? 3 : null,
        this.centerFuelQuantity.get() > 250 && !this.centerFuelPump1Auto.get() ? 4 : null,
        this.centerFuelQuantity.get() > 250 && !this.centerFuelPump1Auto.get() ? 5 : null,
        this.rightFuelPump1Auto.get() ? null : 6,
        this.rightFuelPump2Auto.get() ? null : 7,
        this.centerFuelQuantity.get() > 250 && !this.centerFuelPump2Auto.get() ? 8 : null,
        this.centerFuelQuantity.get() > 250 && !this.centerFuelPump2Auto.get() ? 9 : null,
        !this.fuelXFeedPBOn.get() ? 10 : null,
        !this.fuelXFeedPBOn.get() ? 11 : null,
        this.fuelXFeedPBOn.get() ? 12 : null, // TODO: Gravity feed signals
        this.fuelXFeedPBOn.get() ? 13 : null, // TODO: Gravity feed signals
      ],
      codesToReturn: [
        '280014501',
        '280014502',
        '280014503',
        '280014504',
        '280014505',
        '280014506',
        '280014507',
        '280014508',
        '280014509',
        '280014510',
        '280014511',
        '280014512',
        '280014513',
        '280014514',
      ],
      memoInhibit: () => false,
      failure: 2,
      sysPage: 5,
      side: 'LEFT',
    },
    2800130: {
      // L WING TK LO LVL
      flightPhaseInhib: [3, 4, 5, 7, 8, 9],
      simVarIsActive: this.leftFuelLow,
      whichCodeToReturn: () => [
        0,
        !this.fuelCtrTankModeSelMan.get() ? 1 : null,
        !this.fuelXFeedPBOn.get() ? 2 : null,
        !this.fuelXFeedPBOn.get() ? 3 : null,
        !this.fuelXFeedPBOn.get() ? 4 : null,
        this.leftFuelPump1Auto.get() ? 5 : null,
        this.leftFuelPump2Auto.get() ? 6 : null,
      ],
      codesToReturn: ['280013001', '280013002', '280013003', '280013004', '280013005', '280013006', '280013007'],
      memoInhibit: () => false,
      failure: 2,
      sysPage: 5,
      side: 'LEFT',
    },
    2800140: {
      // R WING TK LO LVL
      flightPhaseInhib: [3, 4, 5, 7, 8, 9],
      simVarIsActive: this.rightFuelLow,
      whichCodeToReturn: () => [
        0,
        !this.fuelCtrTankModeSelMan.get() ? 1 : null,
        !this.fuelXFeedPBOn.get() ? 2 : null,
        !this.fuelXFeedPBOn.get() ? 3 : null,
        !this.fuelXFeedPBOn.get() ? 4 : null,
        this.rightFuelPump1Auto.get() ? 5 : null,
        this.rightFuelPump2Auto.get() ? 6 : null,
      ],
      codesToReturn: ['280014001', '280014002', '280014003', '280014004', '280014005', '280014006', '280014007'],
      memoInhibit: () => false,
      failure: 2,
      sysPage: 5,
      side: 'LEFT',
    },
  };

  ewdMessageMemos: EWDMessageDict = {
    '0000010': {
      // T.O MEMO
      flightPhaseInhib: [1, 3, 6, 10],
      simVarIsActive: this.toMemo.map((t) => !!t),
      whichCodeToReturn: () => [
        this.autoBrake.get() === 3 ? 1 : 0,
        SimVar.GetSimVarValue('L:A32NX_NO_SMOKING_MEMO', 'bool') === 1 &&
        SimVar.GetSimVarValue('A:CABIN SEATBELTS ALERT SWITCH', 'bool') === 1
          ? 3
          : 2,
        SimVar.GetSimVarValue('L:A32NX_CABIN_READY', 'bool') ? 5 : 4,
        this.spoilersArmed.get() ? 7 : 6,
        this.slatFlapSelectionS18F10 || this.slatFlapSelectionS22F15 || this.slatFlapSelectionS22F20 ? 9 : 8,
        this.toConfigMemoNormal.get() ? 11 : 10,
      ],
      codesToReturn: [
        '000001001',
        '000001002',
        '000001003',
        '000001004',
        '000001005',
        '000001006',
        '000001007',
        '000001008',
        '000001009',
        '000001010',
        '000001011',
        '000001012',
      ],
      memoInhibit: () => false,
      failure: 0,
      sysPage: -1,
      side: 'LEFT',
    },
    '0000020': {
      // LANDING MEMO
      flightPhaseInhib: [1, 2, 3, 4, 5, 9, 10],
      simVarIsActive: this.ldgMemo.map((t) => !!t),
      whichCodeToReturn: () => [
        this.isAllGearDownlocked ? 1 : 0,
        SimVar.GetSimVarValue('L:XMLVAR_SWITCH_OVHD_INTLT_NOSMOKING_Position', 'enum') !== 2 &&
        SimVar.GetSimVarValue('A:CABIN SEATBELTS ALERT SWITCH', 'bool') === 1
          ? 3
          : 2,
        SimVar.GetSimVarValue('L:A32NX_CABIN_READY', 'bool') ? 5 : 4,
        this.spoilersArmed.get() ? 7 : 6,
        !SimVar.GetSimVarValue('L:A32NX_GPWS_FLAPS3', 'bool') &&
        SimVar.GetSimVarValue('L:A32NX_FLAPS_HANDLE_INDEX', 'enum') !== 4
          ? 8
          : null,
        !SimVar.GetSimVarValue('L:A32NX_GPWS_FLAPS3', 'bool') &&
        SimVar.GetSimVarValue('L:A32NX_FLAPS_HANDLE_INDEX', 'enum') === 4
          ? 9
          : null,
        SimVar.GetSimVarValue('L:A32NX_GPWS_FLAPS3', 'bool') === 1 &&
        SimVar.GetSimVarValue('L:A32NX_FLAPS_HANDLE_INDEX', 'enum') !== 3
          ? 10
          : null,
        SimVar.GetSimVarValue('L:A32NX_GPWS_FLAPS3', 'bool') === 1 &&
        SimVar.GetSimVarValue('L:A32NX_FLAPS_HANDLE_INDEX', 'enum') === 3
          ? 11
          : null,
      ],
      codesToReturn: [
        '000002001',
        '000002002',
        '000002003',
        '000002004',
        '000002005',
        '000002006',
        '000002007',
        '000002008',
        '000002009',
        '000002010',
        '000002011',
        '000002012',
      ],
      memoInhibit: () => false,
      failure: 0,
      sysPage: -1,
      side: 'LEFT',
    },
    '0000050': {
      // REFUELING
      flightPhaseInhib: [],
      simVarIsActive: MappedSubject.create(
        ([fuel, usrStartRefueling]) => !!(fuel === 100 || usrStartRefueling),
        this.fuel,
        this.usrStartRefueling,
      ),

      whichCodeToReturn: () => [0],
      codesToReturn: ['000005001'],
      memoInhibit: () => this.toMemo.get() === 1 || this.ldgMemo.get() === 1,
      failure: 0,
      sysPage: -1,
      side: 'LEFT',
    },
    '0000030': {
      // IR IN ALIGN 1
      flightPhaseInhib: [],
      simVarIsActive: this.irsInAlignMemo1,
      whichCodeToReturn: () => {
        const greenSteady = !this.irAlignProblem && !this.engine1Or2Running;
        const amberSteady = this.engine1Or2Running;
        const greenFlashing = this.irAlignProblem && !this.engine1Or2Running;

        switch (true) {
          case greenSteady && this.alignTime === 7:
            return '000003001';
          case greenFlashing && this.alignTime === 7:
            return '000003002';
          case amberSteady && this.alignTime === 7:
            return '000003003';
          case greenSteady && this.alignTime === 6:
            return '000003004';
          case greenFlashing && this.alignTime === 6:
            return '000003005';
          case amberSteady && this.alignTime === 6:
            return '000003006';
          case greenSteady && this.alignTime === 5:
            return '000003007';
          case greenFlashing && this.alignTime === 5:
            return '000003008';
          case amberSteady && this.alignTime === 5:
            return '000003009';
          case greenSteady && this.alignTime === 4:
            return '000003010';
          case greenFlashing && this.alignTime === 4:
            return '000003011';
          case amberSteady && this.alignTime === 4:
            return '000003012';
          default:
            return [];
        }
      },
      codesToReturn: [],
      memoInhibit: () => false,
      failure: 0,
      sysPage: -1,
      side: 'LEFT',
    },
    '0000031': {
      // IR IN ALIGN 2
      flightPhaseInhib: [],
      simVarIsActive: this.irsInAlignMemo2,
      whichCodeToReturn: () => {
        const greenSteady = !this.irAlignProblem && !this.engine1Or2Running;
        const amberSteady = this.engine1Or2Running;
        const greenFlashing = this.irAlignProblem && !this.engine1Or2Running;

        switch (true) {
          case greenSteady && this.alignTime === 3:
            return '000003101';
          case greenFlashing && this.alignTime === 3:
            return '000003102';
          case amberSteady && this.alignTime === 3:
            return '000003103';
          case greenSteady && this.alignTime === 2:
            return '000003104';
          case greenFlashing && this.alignTime === 2:
            return '000003105';
          case amberSteady && this.alignTime === 2:
            return '000003106';
          case greenSteady && this.alignTime === 1:
            return '000003107';
          case greenFlashing && this.alignTime === 1:
            return '000003108';
          case amberSteady && this.alignTime === 1:
            return '000003109';
          case greenSteady && this.navMode && this.oneIrsInAlign:
            return '000003110';
          case greenFlashing && this.navMode && this.oneIrsInAlign:
            return '000003111';
          case amberSteady && this.navMode && this.oneIrsInAlign:
            return '000003112';
          case greenSteady && this.navMode && !this.oneIrsInAlign:
            return '000003113';
          default:
            return [];
        }
      },
      codesToReturn: [],
      memoInhibit: () => false,
      failure: 0,
      sysPage: -1,
      side: 'LEFT',
    },
    '0000027': {
      // IRS IN ATT ALIGN
      flightPhaseInhib: [],
      simVarIsActive: this.irsInAttAlignMemo,
      whichCodeToReturn: () => {
        const ir1 = this.ir1InAttAlign.get();
        const ir2 = this.ir2InAttAlign.get();
        const ir3 = this.ir3InAttAlign.get();
        switch (true) {
          case ir1 && !ir2 && !ir3:
            return '000002701';
          case !ir1 && ir2 && !ir3:
            return '000002702';
          case !ir1 && !ir2 && ir3:
            return '000002703';
          case ir1 && ir2 && !ir3:
            return '000002704';
          case ir1 && !ir2 && ir3:
            return '000002705';
          case !ir1 && ir2 && ir3:
            return '000002706';
          case ir1 && ir2 && ir3:
            return '000002707';
          default:
            return [];
        }
      },
      codesToReturn: [],
      memoInhibit: () => false,
      failure: 0,
      sysPage: -1,
      side: 'RIGHT',
    },
    '0000055': {
      // GND SPLRS ARMED
      flightPhaseInhib: [],
      simVarIsActive: this.spoilersArmed,
      whichCodeToReturn: () => [0],
      codesToReturn: ['000005501'],
      memoInhibit: () => this.toMemo.get() === 1 || this.ldgMemo.get() === 1,
      failure: 0,
      sysPage: -1,
      side: 'LEFT',
    },
    '0000080': {
      // SEAT BELTS
      flightPhaseInhib: [],
      simVarIsActive: this.seatBelt.map((v) => !!v),
      whichCodeToReturn: () => [0],
      codesToReturn: ['000008001'],
      memoInhibit: () => this.toMemo.get() === 1 || this.ldgMemo.get() === 1,
      failure: 0,
      sysPage: -1,
      side: 'LEFT',
    },
    '0000090': {
      // NO SMOKING
      flightPhaseInhib: [],
      simVarIsActive: MappedSubject.create(
        ([noSmoking, configPortableDevices]) => noSmoking === 1 && !configPortableDevices,
        this.noSmoking,
        this.configPortableDevices,
      ),
      whichCodeToReturn: () => [0],
      codesToReturn: ['000009001'],
      memoInhibit: () => this.toMemo.get() === 1 || this.ldgMemo.get() === 1,
      failure: 0,
      sysPage: -1,
      side: 'LEFT',
    },
    '0000095': {
      // PORTABLE DEVICES
      flightPhaseInhib: [],
      simVarIsActive: MappedSubject.create(
        ([noSmoking, configPortableDevices]) => noSmoking === 1 && !!configPortableDevices,
        this.noSmoking,
        this.configPortableDevices,
      ),
      whichCodeToReturn: () => [0],
      codesToReturn: ['000009501'],
      memoInhibit: () => this.toMemo.get() === 1 || this.ldgMemo.get() === 1,
      failure: 0,
      sysPage: -1,
      side: 'LEFT',
    },
    '0000100': {
      // STROBE LIGHT OFF
      flightPhaseInhib: [],
      simVarIsActive: MappedSubject.create(
        ([aircraftOnGround, strobeLightsOn]) => !!(!aircraftOnGround && strobeLightsOn === 2),
        this.aircraftOnGround,
        this.strobeLightsOn,
      ),
      whichCodeToReturn: () => [0],
      codesToReturn: ['000010001'],
      memoInhibit: () => this.toMemo.get() === 1 || this.ldgMemo.get() === 1,
      failure: 0,
      sysPage: -1,
      side: 'LEFT',
    },
    '0000105': {
      // OUTR TK FUEL XFRD
      flightPhaseInhib: [], // Plus check that outer tanks not empty
      simVarIsActive: MappedSubject.create(
        ([leftOuterInnerValve, rightOuterInnerValve]) => !!leftOuterInnerValve || !!rightOuterInnerValve,
        this.leftOuterInnerValve,
        this.rightOuterInnerValve,
      ),
      whichCodeToReturn: () => [0],
      codesToReturn: ['000010501'], // config memo
      memoInhibit: () => this.toMemo.get() === 1 || this.ldgMemo.get() === 1,
      failure: 0,
      sysPage: -1,
      side: 'LEFT',
    },
    '0000305': {
      // GPWS FLAP MODE OFF
      flightPhaseInhib: [],
      simVarIsActive: this.gpwsFlapMode.map((v) => !!v),
      whichCodeToReturn: () => [0],
      codesToReturn: ['000030501'], // Not inhibited
      memoInhibit: () => this.toMemo.get() === 1 || this.ldgMemo.get() === 1,
      failure: 0,
      sysPage: -1,
      side: 'LEFT',
    },
    '0000140': {
      // T.O. INHIBIT
      flightPhaseInhib: [],
      simVarIsActive: this.showTakeoffInhibit,
      whichCodeToReturn: () => [0],
      codesToReturn: ['000014001'],
      memoInhibit: () => false,
      failure: 0,
      sysPage: -1,
      side: 'RIGHT',
    },
    '0000150': {
      // LDG INHIBIT
      flightPhaseInhib: [],
      simVarIsActive: this.showLandingInhibit,
      whichCodeToReturn: () => [0],
      codesToReturn: ['000015001'],
      memoInhibit: () => false,
      failure: 0,
      sysPage: -1,
      side: 'RIGHT',
    },
    '0000350': {
      // LAND ASAP RED
      flightPhaseInhib: [],
      simVarIsActive: this.landAsapRed,
      whichCodeToReturn: () => [0],
      codesToReturn: ['000035001'],
      memoInhibit: () => false,
      failure: 0,
      sysPage: -1,
      side: 'RIGHT',
    },
    '0000360': {
      // LAND ASAP AMBER
      flightPhaseInhib: [],
      simVarIsActive: MappedSubject.create(
        ([landAsapRed, aircraftOnGround, engine1State, engine2State]) =>
          !landAsapRed && !aircraftOnGround && (engine1State === 0 || engine2State === 0),
        this.landAsapRed,
        this.aircraftOnGround,
        this.engine1State,
        this.engine2State,
      ),
      whichCodeToReturn: () => [0],
      codesToReturn: ['000036001'],
      memoInhibit: () => false,
      failure: 0,
      sysPage: -1,
      side: 'RIGHT',
    },
    '0000060': {
      // SPEED BRK
      flightPhaseInhib: [],
      simVarIsActive: MappedSubject.create(
        ([speedBrakeCommand, fwcFlightPhase]) => speedBrakeCommand && ![1, 8, 9, 10].includes(fwcFlightPhase),
        this.speedBrakeCommand,
        this.fwcFlightPhase,
      ),
      whichCodeToReturn: () => [this.amberSpeedBrake.get() ? 1 : 0],
      codesToReturn: ['000006001', '000006002'],
      memoInhibit: () => false,
      failure: 0,
      sysPage: -1,
      side: 'RIGHT',
    },
    '0000200': {
      // PARK BRK
      flightPhaseInhib: [3, 4, 5, 6, 7, 8],
      simVarIsActive: this.parkBrake,
      whichCodeToReturn: () => [0],
      codesToReturn: ['000020001'],
      memoInhibit: () => false,
      failure: 0,
      sysPage: -1,
      side: 'RIGHT',
    },
    // 32 LANDING GEAR
    320000001: {
      // AUTO BRK OFF
      flightPhaseInhib: [1, 2, 3, 4, 5, 6, 7, 10],
      simVarIsActive: this.autoBrakeOff,
      whichCodeToReturn: () => [0],
      codesToReturn: ['320000001'],
      memoInhibit: () => false,
      failure: 0,
      sysPage: -1,
      side: 'RIGHT',
    },
    '0000040': {
      // NW STRG DISC
      flightPhaseInhib: [],
      simVarIsActive: this.nwSteeringDisc,
      whichCodeToReturn: () => [this.engineOnFor30Seconds.read() ? 1 : 0],
      codesToReturn: ['000004001', '000004002'],
      memoInhibit: () => false,
      failure: 0,
      sysPage: -1,
      side: 'RIGHT',
    },
    '0000160': {
      // PTU ON
      flightPhaseInhib: [],
      simVarIsActive: this.hydPTU,
      whichCodeToReturn: () => [0],
      codesToReturn: ['000016001'],
      memoInhibit: () => false,
      failure: 0,
      sysPage: -1,
      side: 'RIGHT',
    },
    '0000210': {
      // RAT OUT
      flightPhaseInhib: [],
      simVarIsActive: this.ratDeployed.map((v) => v > 0),
      whichCodeToReturn: () => [[1, 2].includes(this.fwcFlightPhase.get()) ? 1 : 0],
      codesToReturn: ['000021001', '000021002'],
      memoInhibit: () => false,
      failure: 0,
      sysPage: -1,
      side: 'RIGHT',
    },
    '0000070': {
      // IGNITION
      flightPhaseInhib: [],
      simVarIsActive: this.engSelectorPosition.map((v) => v === 2),
      whichCodeToReturn: () => [0],
      codesToReturn: ['000007001'],
      memoInhibit: () => false,
      failure: 0,
      sysPage: -1,
      side: 'RIGHT',
    },
    '0000540': {
      // PRED W/S OFF
      flightPhaseInhib: [],
      simVarIsActive: MappedSubject.create(
        ([predWSOn, fwcFlightPhase]) => !predWSOn && ![1, 10].includes(fwcFlightPhase),
        this.predWSOn,
        this.fwcFlightPhase,
      ),
      whichCodeToReturn: () => [
        [3, 4, 5, 7, 8, 9].includes(this.fwcFlightPhase.get()) || this.toConfigTestPhase2MemoryNode.read() ? 1 : 0,
      ],
      codesToReturn: ['000054001', '000054002'],
      memoInhibit: () => false,
      failure: 0,
      sysPage: -1,
      side: 'RIGHT',
    },
    '0000545': {
      // TERR OFF
      flightPhaseInhib: [1, 10],
      simVarIsActive: this.gpwsTerrOff,
      whichCodeToReturn: () => [
        [3, 4, 5, 7, 8, 9].includes(this.fwcFlightPhase.get()) || this.toConfigTestPhase2MemoryNode.read() ? 1 : 0,
      ],
      codesToReturn: ['000054501', '000054502'],
      memoInhibit: () => false,
      failure: 0,
      sysPage: -1,
      side: 'RIGHT',
    },
    '0000320': {
      // TCAS STBY
      flightPhaseInhib: [],
      simVarIsActive: MappedSubject.create(
        ([tcasSensitivity, fwcFlightPhase]) => tcasSensitivity === 1 && fwcFlightPhase !== 6,
        this.tcasSensitivity,
        this.fwcFlightPhase,
      ),
      whichCodeToReturn: () => [0],
      codesToReturn: ['000032001'],
      memoInhibit: () => false,
      failure: 0,
      sysPage: -1,
      side: 'RIGHT',
    },
    '0000325': {
      // TCAS STBY in flight
      flightPhaseInhib: [],
      simVarIsActive: MappedSubject.create(
        ([tcasSensitivity, fwcFlightPhase]) => tcasSensitivity === 1 && fwcFlightPhase === 6,
        this.tcasSensitivity,
        this.fwcFlightPhase,
      ),
      whichCodeToReturn: () => [0],
      codesToReturn: ['000032501'],
      memoInhibit: () => false,
      failure: 0,
      sysPage: -1,
      side: 'RIGHT',
    },
    '0000552': {
      // COMPANY MESSAGE
      flightPhaseInhib: [3, 4, 5, 7, 8],
      simVarIsActive: this.compMesgCount.map((v) => v > 0),
      whichCodeToReturn: () => [0],
      codesToReturn: ['000055201'],
      memoInhibit: () => false,
      failure: 0,
      sysPage: -1,
      side: 'RIGHT',
    },
    '0000260': {
      // ENG ANTI ICE
      flightPhaseInhib: [3, 4, 5, 7, 8],
      simVarIsActive: MappedSubject.create(
        ([eng1AntiIce, eng2AntiIce]) => eng1AntiIce || eng2AntiIce,
        this.eng1AntiIce,
        this.eng2AntiIce,
      ),
      whichCodeToReturn: () => [0],
      codesToReturn: ['000026001'],
      memoInhibit: () => false,
      failure: 0,
      sysPage: -1,
      side: 'RIGHT',
    },
    '0000270': {
      // WING ANTI ICE
      flightPhaseInhib: [],
      simVarIsActive: this.wingAntiIce,
      whichCodeToReturn: () => [0],
      codesToReturn: ['000027001'],
      memoInhibit: () => false,
      failure: 0,
      sysPage: -1,
      side: 'RIGHT',
    },
    '0000275': {
      // ICE NOT DETECTED
      flightPhaseInhib: [1, 2, 3, 4, 8, 9, 10],
      simVarIsActive: MappedSubject.create(
        ([iceNotDetTimer2Status, aircraftOnGround]) => iceNotDetTimer2Status && !aircraftOnGround,
        this.iceNotDetTimer2Status,
        this.aircraftOnGround,
      ),
      whichCodeToReturn: () => [0],
      codesToReturn: ['000027501'],
      memoInhibit: () => false,
      failure: 0,
      sysPage: -1,
      side: 'RIGHT',
    },
    '0000170': {
      // APU AVAIL
      flightPhaseInhib: [],
      simVarIsActive: MappedSubject.create(
        ([apuAvail, apuBleedValveOpen]) => apuAvail === 1 && !apuBleedValveOpen,
        this.apuAvail,
        this.apuBleedValveOpen,
      ),
      whichCodeToReturn: () => [0],
      codesToReturn: ['000017001'],
      memoInhibit: () => false,
      failure: 0,
      sysPage: -1,
      side: 'RIGHT',
    },
    '0000180': {
      // APU BLEED
      flightPhaseInhib: [],
      simVarIsActive: MappedSubject.create(
        ([apuAvail, apuBleedValveOpen]) => apuAvail === 1 && apuBleedValveOpen,
        this.apuAvail,
        this.apuBleedValveOpen,
      ),
      whichCodeToReturn: () => [0],
      codesToReturn: ['000018001'],
      memoInhibit: () => false,
      failure: 0,
      sysPage: -1,
      side: 'RIGHT',
    },
    '0000190': {
      // LDG LT
      flightPhaseInhib: [],
      simVarIsActive: MappedSubject.create(
        ([leftLandingLightExtended, rightLandingLightExtended]) =>
          leftLandingLightExtended || rightLandingLightExtended,
        this.leftLandingLightExtended,
        this.rightlandingLightExtended,
      ),
      whichCodeToReturn: () => [0],
      codesToReturn: ['000019001'],
      memoInhibit: () => false,
      failure: 0,
      sysPage: -1,
      side: 'RIGHT',
    },
    '0000220': {
      // BRAKE FAN
      flightPhaseInhib: [],
      simVarIsActive: this.brakeFan,
      whichCodeToReturn: () => [0],
      codesToReturn: ['000022001'],
      memoInhibit: () => false,
      failure: 0,
      sysPage: -1,
      side: 'RIGHT',
    },
    '0000290': {
      // SWITCHING PNL
      flightPhaseInhib: [],
      simVarIsActive: MappedSubject.create(
        ([ndXfrKnob, dmcSwitchingKnob]) => ndXfrKnob !== 1 || dmcSwitchingKnob !== 1,
        this.ndXfrKnob,
        this.dmcSwitchingKnob,
      ),
      whichCodeToReturn: () => [0],
      codesToReturn: ['000029001'],
      memoInhibit: () => false,
      failure: 0,
      sysPage: -1,
      side: 'RIGHT',
    },
    '0000300': {
      // GPWS FLAPS 3
      flightPhaseInhib: [],
      simVarIsActive: this.gpwsFlaps3,
      whichCodeToReturn: () => [0],
      codesToReturn: ['000030001'],
      memoInhibit: () => false,
      failure: 0,
      sysPage: -1,
      side: 'RIGHT',
    },
    '0000022': {
      // AUTOBRAKE
      flightPhaseInhib: [],
      simVarIsActive: this.fwcFlightPhase.map((v) => v === 7 || v === 8),
      whichCodeToReturn: () => [this.autoBrake.get() - 1],
      codesToReturn: ['000002201', '000002202', '000002203', '000002204'],
      memoInhibit: () => false,
      failure: 0,
      sysPage: -1,
      side: 'RIGHT',
    },
    '0000230': {
      // MAN LANDING ELEVATION
      flightPhaseInhib: [],
      simVarIsActive: this.manLandingElevation,
      whichCodeToReturn: () => [0],
      codesToReturn: ['000023001'],
      memoInhibit: () => false,
      failure: 0,
      sysPage: -1,
      side: 'RIGHT',
    },
    '0000250': {
      // FUEL X FEED
      flightPhaseInhib: [],
      simVarIsActive: this.fuelXFeedPBOn,
      whichCodeToReturn: () => [[3, 4, 5].includes(this.fwcFlightPhase.get()) ? 1 : 0],
      codesToReturn: ['000025001', '000025002'],
      memoInhibit: () => false,
      failure: 0,
      sysPage: -1,
      side: 'RIGHT',
    },
    '0000680': {
      // ADIRS SWTG
      flightPhaseInhib: [],
      simVarIsActive: MappedSubject.create(
        ([airKnob, attKnob]) => attKnob !== 1 || airKnob !== 1,
        this.airKnob,
        this.attKnob,
      ),
      whichCodeToReturn: () => [0],
      codesToReturn: ['000068001'],
      memoInhibit: () => false,
      failure: 0,
      sysPage: -1,
      side: 'RIGHT',
    },
    '0000567': {
      // VHF3 VOICE
      flightPhaseInhib: [3, 4, 5, 7, 8],
      simVarIsActive: this.voiceVhf3.map((v) => v !== 0),
      whichCodeToReturn: () => [0],
      codesToReturn: ['000056701'],
      memoInhibit: () => false,
      failure: 0,
      sysPage: -1,
      side: 'RIGHT',
    },
  };
}<|MERGE_RESOLUTION|>--- conflicted
+++ resolved
@@ -2970,7 +2970,6 @@
     this.altiBaroDiscrepancy.set(!altiDiscrepancyInhibit && this.altiDiscrepancyConf1.read());
     this.altiStdDiscrepancy.set(!altiDiscrepancyInhibit && this.altiDiscrepancyConf2.read());
 
-<<<<<<< HEAD
     const ir1NotAligned =
       (!this.sdac00401Word.bitValue(28) && dmcLeftIr1DiscreteWord.bitValue(21)) ||
       dmcLeftIr1DiscreteWord.bitValue(23) ||
@@ -2995,7 +2994,6 @@
         flightPhase !== 1,
     );
 
-=======
     // ALT ALERT
     const fcuAlt = this.fcuSelectedAlt.get().value;
 
@@ -3105,7 +3103,6 @@
     this.modeReversionConfNode1.write(this.modeReversionMtrig1.read() || this.modeReversionMtrig2.read(), deltaTime);
     this.modeReversion.set(this.modeReversionConfNode1.read());
 
->>>>>>> 7a169450
     /* SETTINGS */
 
     this.configPortableDevices.set(NXDataStore.get('CONFIG_USING_PORTABLE_DEVICES', '1') !== '0');

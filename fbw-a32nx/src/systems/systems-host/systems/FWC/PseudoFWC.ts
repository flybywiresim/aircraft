--- conflicted
+++ resolved
@@ -87,17 +87,14 @@
 
 export class PseudoFWC {
   private readonly sub = this.bus.getSubscriber<
-<<<<<<< HEAD
     A32NXAdrBusEvents &
       A32NXDisplayManagementEvents &
+      A32NXEcpBusEvents &
       A32NXElectricalSystemEvents &
       A32NXFcuBusEvents &
       KeyEvents &
       PseudoFwcSimvars &
       StallWarningEvents
-=======
-    A32NXEcpBusEvents & A32NXFcuBusEvents & KeyEvents & PseudoFwcSimvars & StallWarningEvents
->>>>>>> 1861b3a7
   >();
 
   private readonly fwsUpdateThrottler = new UpdateThrottler(125); // has to be > 100 due to pulse nodes
@@ -738,7 +735,6 @@
 
   private readonly flightPhaseInhibitOverrideNode = new NXLogicMemoryNode(false);
 
-<<<<<<< HEAD
   /** 31 - EIS */
   private readonly dmcLeftDiscreteWord = Arinc429LocalVarConsumerSubject.create(
     this.sub.on('a32nx_dmc_discrete_word_350_left'),
@@ -748,7 +744,7 @@
   );
   private readonly dmcLeftAltitude = Arinc429LocalVarConsumerSubject.create(this.sub.on('a32nx_dmc_altitude_left'));
   private readonly dmcRightAltitude = Arinc429LocalVarConsumerSubject.create(this.sub.on('a32nx_dmc_altitude_right'));
-=======
+
   /* 31 - ECP */
   private readonly ecpStatusButtonHardwired = ConsumerValue.create(this.sub.on('a32nx_ecp_discrete_out_sts'), false);
   private readonly ecpRecallButtonHardwired = ConsumerValue.create(this.sub.on('a32nx_ecp_discrete_out_rcl'), false);
@@ -760,7 +756,6 @@
   private readonly ecpWarningButtonStatus = Arinc429LocalVarConsumerSubject.create(
     this.sub.on('a32nx_ecp_warning_switch_word'),
   );
->>>>>>> 1861b3a7
 
   /* LANDING GEAR AND LIGHTS */
 

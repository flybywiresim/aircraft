--- conflicted
+++ resolved
@@ -2035,26 +2035,22 @@
     this.autoThrustLimited.set(this.autoThrustLimitedConfNode.read() && this.autoThrustLimitedMtrigNode.read());
 
     // AUTO BRAKE OFF
-    this.autobrakeDeactivatedPulseNode.write(
-      !!SimVar.GetSimVarValue('L:A32NX_AUTOBRAKES_ACTIVE', 'boolean'),
-      deltaTime,
-    );
-
-    const autoBrakeOffShouldTrigger = this.autoBrakeDeactivatedMemoTrigerredNode.write(
-      this.autobrakeDeactivatedPulseNode.read() &&
-        this.aircraftOnGround.get() &&
-        this.computedAirSpeedToNearest2.get() > 33,
-      deltaTime,
-    );
-
-    // Emit master caution for 3s
-    this.requestMasterCautionFromABrkOff = this.autobrakeDeactivatedMcNode.write(autoBrakeOffShouldTrigger, deltaTime);
-
-    if (!this.autoBrakeDeactivatedMemoTrigerredNode.read()) {
+    this.autoBrakeDeactivatedNode.write(!!SimVar.GetSimVarValue('L:A32NX_AUTOBRAKES_ACTIVE', 'boolean'), deltaTime);
+
+    if (!this.autoBrakeDeactivatedNode.read()) {
+      this.requestMasterCautionFromABrkOff = false;
       this.autoBrakeOffAuralTriggered = false;
     }
 
-    this.autoBrakeOffAuralConfirmNode.write(this.autoBrakeDeactivatedMemoTrigerredNode.read(), deltaTime);
+    this.autoBrakeOffAuralConfirmNode.write(this.autoBrakeDeactivatedNode.read(), deltaTime);
+
+    const autoBrakeOffShouldTrigger =
+      this.aircraftOnGround.get() && this.computedAirSpeedToNearest2.get() > 33 && this.autoBrakeDeactivatedNode.read();
+
+    if (autoBrakeOffShouldTrigger && !this.autoBrakeOff.get()) {
+      // Triggered in this cycle -> request master caution
+      this.requestMasterCautionFromABrkOff = true;
+    }
 
     // FIXME double callout if ABRK fails
     this.autoBrakeOff.set(autoBrakeOffShouldTrigger);
@@ -3563,19 +3559,10 @@
   }
 
   autoThrottleInstinctiveDisconnect() {
-<<<<<<< HEAD
-    this.aThrDiscInputBuffer.write(true, false);
-
-    if (this.autoThrustOffVoluntary.get()) {
-      // Pressed a second time -> silence
-      this.autoThrustInhibitCaution = true;
-      this.requestMasterCautionFromAThrOff = false;
-=======
     // When instinctive A/THR disc. p/b is pressed after ABRK deactivation, inhibit audio+memo, don't request master caution
     // Unclear refs, whether this has to happen within the audio confirm node time (1s)
     if (this.autoBrakeDeactivatedNode.read()) {
       this.requestMasterCautionFromABrkOff = false;
->>>>>>> 1f07cead
     }
   }
 

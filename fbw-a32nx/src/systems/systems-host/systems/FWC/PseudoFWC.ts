--- conflicted
+++ resolved
@@ -121,13 +121,6 @@
   );
 
   // Input buffering
-<<<<<<< HEAD
-  public readonly aThrDiscInputBuffer = new NXLogicMemoryNode(false);
-=======
-  public readonly toConfigInputBuffer = new NXLogicMemoryNode(false);
-  public readonly clearButtonInputBuffer = new NXLogicMemoryNode(false);
-  public readonly recallButtonInputBuffer = new NXLogicMemoryNode(false);
->>>>>>> 9e8e2006
   public readonly apDiscInputBuffer = new NXLogicMemoryNode(false);
 
   /* PSEUDO FWC VARIABLES */
@@ -1366,14 +1359,6 @@
     this.soundManager.onUpdate(deltaTime);
 
     // Write pulse nodes for buffered inputs
-<<<<<<< HEAD
-    this.autoThrustInstinctiveDiscPressed.write(this.aThrDiscInputBuffer.read(), deltaTime);
-=======
-    this.toConfigPulseNode.write(this.toConfigInputBuffer.read(), deltaTime);
-    this.clr1PulseNode.write(this.clearButtonInputBuffer.read(), deltaTime);
-    this.clr2PulseNode.write(this.clearButtonInputBuffer.read(), deltaTime);
-    this.rclUpPulseNode.write(this.recallButtonInputBuffer.read(), deltaTime);
->>>>>>> 9e8e2006
     this.autoPilotInstinctiveDiscPressedPulse.write(this.apDiscInputBuffer.read(), deltaTime);
 
     // Inputs update
@@ -2121,7 +2106,7 @@
     this.gpwsFlapMode.set(SimVar.GetSimVarValue('L:A32NX_GPWS_FLAP_OFF', 'Bool'));
     this.gpwsTerrOff.set(SimVar.GetSimVarValue('L:A32NX_GPWS_TERR_OFF', 'Bool'));
     this.predWSOn.set(SimVar.GetSimVarValue('L:A32NX_SWITCH_RADAR_PWS_Position', 'Bool'));
-    this.predWsToConfTest.write(this.toConfigTest && this.fwcFlightPhase.get() === 2, this.fwcFlightPhase.get() !== 2);
+    this.predWsToConfTest.write(toConfigTest && this.fwcFlightPhase.get() === 2, this.fwcFlightPhase.get() !== 2);
     this.tcasFault.set(SimVar.GetSimVarValue('L:A32NX_TCAS_FAULT', 'bool'));
     this.tcasSensitivity.set(SimVar.GetSimVarValue('L:A32NX_TCAS_SENSITIVITY', 'Enum'));
     this.wingAntiIce.set(SimVar.GetSimVarValue('L:A32NX_PNEU_WING_ANTI_ICE_SYSTEM_SELECTED', 'bool'));
@@ -3010,13 +2995,6 @@
     this.updateRowRopWarnings();
 
     // Reset all buffered inputs
-<<<<<<< HEAD
-    this.aThrDiscInputBuffer.write(false, true);
-=======
-    this.toConfigInputBuffer.write(false, true);
-    this.clearButtonInputBuffer.write(false, true);
-    this.recallButtonInputBuffer.write(false, true);
->>>>>>> 9e8e2006
     this.apDiscInputBuffer.write(false, true);
     this.autoPilotInstinctiveDiscCountSinceLastFwsCycle = 0;
     this.autoThrustInstinctiveDisconnectPressed = false;

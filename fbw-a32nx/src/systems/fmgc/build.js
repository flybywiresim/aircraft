'use strict';

const esbuild = require('esbuild');
const path = require('path');
<<<<<<< HEAD
const { copy } = require('esbuild-plugin-copy');
=======
const { createModuleBuild } = require('#build-utils');
>>>>>>> 09259b33

const outFile = 'fbw-a32nx/out/flybywire-aircraft-a320-neo/html_ui/JS/fbw-a32nx/fmgc/fmgc.js';

<<<<<<< HEAD
const isProductionBuild = process.env.A32NX_PRODUCTION_BUILD === '1';

esbuild.build({
    absWorkingDir: __dirname,

    plugins: [
        copy({
            assets: {
                // This is required because the copy plugin excepts `from` to be relative to `process.cwd()` - and fails silently on Windows paths
                from: path.relative(process.cwd(), path.join(__dirname, 'src/utils/LzUtf8.js')).replaceAll('\\', '/'),
                to: 'LzUtf8.js',
            },
        }),
    ],

    define: { DEBUG: 'false' },

    entryPoints: ['src/index.ts'],
    bundle: true,
    treeShaking: true,
    minify: isProductionBuild,

    outfile: path.join(rootDir, outFile),

    format: 'iife',
    globalName: 'Fmgc',

    sourcemap: isProductionBuild ? undefined : 'linked',

    // Target approximate CoherentGT WebKit version
    target: 'safari11',
});
=======
esbuild.build(createModuleBuild('fbw-a32nx', 'Fmgc', path.join(__dirname, 'src/index.ts'), outFile, __dirname));
>>>>>>> 09259b33
<|MERGE_RESOLUTION|>--- conflicted
+++ resolved
@@ -1,48 +1,13 @@
+// Copyright (c) 2021-2023 FlyByWire Simulations
+//
+// SPDX-License-Identifier: GPL-3.0
+
 'use strict';
 
 const esbuild = require('esbuild');
 const path = require('path');
-<<<<<<< HEAD
-const { copy } = require('esbuild-plugin-copy');
-=======
 const { createModuleBuild } = require('#build-utils');
->>>>>>> 09259b33
 
 const outFile = 'fbw-a32nx/out/flybywire-aircraft-a320-neo/html_ui/JS/fbw-a32nx/fmgc/fmgc.js';
 
-<<<<<<< HEAD
-const isProductionBuild = process.env.A32NX_PRODUCTION_BUILD === '1';
-
-esbuild.build({
-    absWorkingDir: __dirname,
-
-    plugins: [
-        copy({
-            assets: {
-                // This is required because the copy plugin excepts `from` to be relative to `process.cwd()` - and fails silently on Windows paths
-                from: path.relative(process.cwd(), path.join(__dirname, 'src/utils/LzUtf8.js')).replaceAll('\\', '/'),
-                to: 'LzUtf8.js',
-            },
-        }),
-    ],
-
-    define: { DEBUG: 'false' },
-
-    entryPoints: ['src/index.ts'],
-    bundle: true,
-    treeShaking: true,
-    minify: isProductionBuild,
-
-    outfile: path.join(rootDir, outFile),
-
-    format: 'iife',
-    globalName: 'Fmgc',
-
-    sourcemap: isProductionBuild ? undefined : 'linked',
-
-    // Target approximate CoherentGT WebKit version
-    target: 'safari11',
-});
-=======
-esbuild.build(createModuleBuild('fbw-a32nx', 'Fmgc', path.join(__dirname, 'src/index.ts'), outFile, __dirname));
->>>>>>> 09259b33
+esbuild.build(createModuleBuild('fbw-a32nx', 'Fmgc', path.join(__dirname, 'src/index.ts'), outFile, __dirname));
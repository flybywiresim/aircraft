// Copyright (c) 2023 FlyByWire Simulations
// SPDX-License-Identifier: GPL-3.0

/* eslint-disable no-underscore-dangle */

import { UpdateThrottler, Airport, Approach, ApproachType, IlsNavaid, Runway } from '@flybywiresim/fbw-sdk';
import { FlightPhaseManager, getFlightPhaseManager } from '@fmgc/flightphase';
import { FlightPlanService } from '@fmgc/flightplanning/new/FlightPlanService';
import { NavigationDatabaseService } from '@fmgc/flightplanning/new/NavigationDatabaseService';
import { NavigationProvider } from '@fmgc/navigation/NavigationProvider';
<<<<<<< HEAD
import { FmgcFlightPhase } from '@shared/flightphase';
import { distanceTo } from 'msfs-geo';
=======
import { FlightPlanManager } from '@fmgc/wtsdk';
import { FmgcFlightPhase } from '@shared/flightphase';
import { bearingTo, distanceTo } from 'msfs-geo';
import { LegType } from '@flybywiresim/fbw-sdk';

interface IlsCourseSlopeData {
    course: number | null,
    backcourse: boolean,
    slope: number | null,
}
>>>>>>> 39b38420

export class LandingSystemSelectionManager {
    private static readonly DESTINATION_TUNING_DISTANCE = 300;

    private ppos = { lat: 0, long: 0 };

    private pposValid = false;

    private flightPlanVersion = -1;

    private _selectedIls: IlsNavaid | null = null;

    private _selectedLocCourse: number | null = null;

    private _selectedApproachBackcourse = false;

    private _selectedGsSlope: number | null = null;

    private readonly flightPhaseManager: FlightPhaseManager;

    private readonly autotuneUpdateThrottler = new UpdateThrottler(30000);

    private inProcess = false;

    constructor(
        private readonly flightPlanService: FlightPlanService,
        private readonly navigationProvider: NavigationProvider,
    ) {
        this.flightPhaseManager = getFlightPhaseManager();
    }

    async update(deltaTime: number): Promise<void> {
        const forceUpdate = this.flightPlanService.active.version !== this.flightPlanVersion;
        this.flightPlanVersion = this.flightPlanService.active.version;

        if (this.autotuneUpdateThrottler.canUpdate(deltaTime, forceUpdate) > -1) {
            if (this.inProcess) {
                return;
            }
            this.inProcess = true;
            try {
                this.updatePpos();
                const phase = this.flightPhaseManager.phase;
                if (phase <= FmgcFlightPhase.Takeoff) {
                    await this.selectDepartureIls();
                } else if (phase >= FmgcFlightPhase.Descent) {
                    await this.selectApproachIls();
                } else if (this.pposValid && phase >= FmgcFlightPhase.Cruise) {
                    const destination = this.flightPlanService.active.destinationAirport;
                    if (destination && distanceTo(this.ppos, destination.location) <= LandingSystemSelectionManager.DESTINATION_TUNING_DISTANCE) {
                        await this.selectApproachIls();
                    } else if (this._selectedIls !== null) {
                        this.resetSelectedIls();
                    }
                } else if (this._selectedIls !== null) {
                    this.resetSelectedIls();
                }
            } catch (e) {
                console.error('Failed to select ILS', e);
                this.resetSelectedIls();
            } finally {
                this.inProcess = false;
            }
        }
    }

    private updatePpos(): void {
        const ppos = this.navigationProvider.getPpos();
        if (ppos === null) {
            this.pposValid = false;
        } else {
            this.ppos.lat = ppos.lat;
            this.ppos.long = ppos.long;
            this.pposValid = true;
        }
    }

    private async getIls(airportIdent: string, ilsIdent: string): Promise<IlsNavaid | undefined> {
        return (await NavigationDatabaseService.activeDatabase.backendDatabase.getIlsAtAirport(airportIdent)).find((ils) => ils.ident === ilsIdent);
    }

    private async selectDepartureIls(): Promise<boolean> {
        const runway = this.flightPlanService.active.originRunway;

        if (runway?.lsIdent) {
            const ils = await this.getIls(runway.airportIdent, runway.lsIdent);
            this._selectedIls = ils;
            this._selectedLocCourse = ils.locBearing;
            this._selectedGsSlope = ils.gsSlope ?? null;
            this._selectedApproachBackcourse = false;
            return true;
        }

        this.resetSelectedIls();
        return false;
    }

    private async selectApproachIls(): Promise<boolean> {
        const airport = this.flightPlanService.active.destinationAirport;
        const approach = this.flightPlanService.active.approach;

        if (this.isTunableApproach(approach?.type)) {
            return this.setIlsFromApproach(airport, approach, true);
        }

        // if we got here there wasn't a suitable ILS
        this.resetSelectedIls();
        return false;
    }

    /**
     * Attempt to set the ILS from the runway data
     * @param airport The airport
     * @param runway The runway
     * @param icao If specified, the facility will only be selected if it matches this icao
     * @param checkBothEnds Check the secondary runway too in case it's a backcourse approach
     * @returns true on success
     */
    // eslint-disable-next-line @typescript-eslint/no-unused-vars
    private async setIlsFromRunway(airport: Airport, runway?: Runway, icao?: string, checkBothEnds = false): Promise<boolean> {
        if (!runway) {
            return false;
        }

        const frequencies = await NavigationDatabaseService.activeDatabase.backendDatabase.getIlsAtAirport(airport.ident);
        const runwayFrequencies = frequencies.filter((it) => it.runwayIdent === runway.ident);

        for (const frequency of runwayFrequencies) {
            if (frequency.frequency > 0 && (!icao || frequency.databaseId === icao)) {
                if (frequency.databaseId === this._selectedIls?.databaseId) {
                    return true;
                }

                this._selectedIls = frequency;
                this._selectedLocCourse = frequency.locBearing;
                this._selectedGsSlope = frequency.gsLocation ? -frequency.gsSlope : null;

                return true;
            }
        }

        return false;
    }

    /**
     * Attempt to set the ILS from approach data
     * @param airport Airport the approach is to
     * @param approach The approach
     * @param checkRunwayFrequencies if true, runway frequency data will be checked for course/gs information.
     * This method is better if possible because it can get proper glideslope info.
     * unfortunately many scenery developers break the runway <-> ILS links and the data is not available
     * @returns true on success
     */
    private async setIlsFromApproach(airport: Airport, approach: Approach, checkRunwayFrequencies = false): Promise<boolean> {
        const finalLeg = approach.legs[approach.legs.length - 1];

        if ((finalLeg?.waypoint.databaseId.trim() ?? '').length === 0) {
            return false;
        }

        if (finalLeg.waypoint.databaseId === this._selectedIls?.databaseId) {
            return true;
        }

        if (checkRunwayFrequencies) {
            const runways = await NavigationDatabaseService.activeDatabase.backendDatabase.getRunways(airport.ident);
            const runway = runways.find((it) => it.ident === approach.runwayIdent);

            if (runway && await this.setIlsFromRunway(airport, runway, finalLeg.recommendedNavaid.databaseId, true)) {
                return true;
            }
        }

        return false;

        // TODO fms-v2: port over - need way to get ls facility from msfs-navdata

        // const loc = await this.facLoader.getFacilityRaw(finalLeg.originIcao, 1500, true) as RawVor | undefined;
        //
        // if (!loc) {
        //     return false;
        // }
        //
        // this._selectedIls = loc;
        //
        // const courseSlope = await this.getIlsCourseSlopeFromApproach(airport, approach, loc);
        // if (courseSlope !== null) {
        //     this._selectedApproachBackcourse = courseSlope.backcourse;
        //     this._selectedLocCourse = courseSlope.course;
        //     this._selectedGsSlope = courseSlope.slope;
        // } else {
        //     this._selectedApproachBackcourse = false;
        //     this._selectedLocCourse = null;
        //     this._selectedGsSlope = null;
        // }
        //
        // return true;
    }

    private resetSelectedIls(): void {
        this._selectedIls = null;
        this._selectedLocCourse = null;
        this._selectedApproachBackcourse = false;
        this._selectedGsSlope = null;
    }

    private isTunableApproach(approachType?: ApproachType): boolean {
        // FIXME case ApproachType.LocBackcourse: when FG can support it
        // FIXME support GLS/MLS/SLS when the rest of the systems can support it
        switch (approachType) {
        case ApproachType.Igs:
        case ApproachType.Ils:
        case ApproachType.Lda:
        case ApproachType.Loc:
        case ApproachType.Sdf:
            return true;
        default:
            return false;
        }
    }

    get selectedIls(): IlsNavaid | null {
        return this._selectedIls;
    }

    get selectedLocCourse(): number | null {
        return this._selectedLocCourse !== null ? Math.round(this._selectedLocCourse % 360) : null;
    }

    get selectedApprBackcourse(): boolean {
        return this._selectedApproachBackcourse;
    }

    get selectedGsSlope(): number | null {
        return this._selectedGsSlope;
    }

    /** Reset all state e.g. when the nav database is switched */
    resetState(): void {
        this.resetSelectedIls();
    }
}<|MERGE_RESOLUTION|>--- conflicted
+++ resolved
@@ -8,21 +8,8 @@
 import { FlightPlanService } from '@fmgc/flightplanning/new/FlightPlanService';
 import { NavigationDatabaseService } from '@fmgc/flightplanning/new/NavigationDatabaseService';
 import { NavigationProvider } from '@fmgc/navigation/NavigationProvider';
-<<<<<<< HEAD
-import { FmgcFlightPhase } from '@shared/flightphase';
+import { FlightPlanManager } from '@fmgc/wtsdk';
 import { distanceTo } from 'msfs-geo';
-=======
-import { FlightPlanManager } from '@fmgc/wtsdk';
-import { FmgcFlightPhase } from '@shared/flightphase';
-import { bearingTo, distanceTo } from 'msfs-geo';
-import { LegType } from '@flybywiresim/fbw-sdk';
-
-interface IlsCourseSlopeData {
-    course: number | null,
-    backcourse: boolean,
-    slope: number | null,
-}
->>>>>>> 39b38420
 
 export class LandingSystemSelectionManager {
     private static readonly DESTINATION_TUNING_DISTANCE = 300;

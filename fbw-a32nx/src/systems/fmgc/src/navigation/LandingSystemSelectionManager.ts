// Copyright (c) 2023 FlyByWire Simulations
// SPDX-License-Identifier: GPL-3.0

/* eslint-disable no-underscore-dangle */

<<<<<<< HEAD
import { UpdateThrottler } from '@flybywiresim/fbw-sdk';
=======
import { UpdateThrottler, Airport, Approach, ApproachType, IlsNavaid, Runway } from '@flybywiresim/fbw-sdk';
>>>>>>> 09259b33
import { FlightPhaseManager, getFlightPhaseManager } from '@fmgc/flightphase';
import { FlightPlanService } from '@fmgc/flightplanning/new/FlightPlanService';
import { NavigationDatabaseService } from '@fmgc/flightplanning/new/NavigationDatabaseService';
import { NavigationProvider } from '@fmgc/navigation/NavigationProvider';
<<<<<<< HEAD
import { FmgcFlightPhase } from '@shared/flightphase';
import { distanceTo } from 'msfs-geo';
import { Airport, Approach, ApproachType, IlsNavaid, Runway } from 'msfs-navdata';
=======
import { distanceTo } from 'msfs-geo';
import { FmgcFlightPhase } from '@shared/flightphase';
>>>>>>> 09259b33

export class LandingSystemSelectionManager {
    private static readonly DESTINATION_TUNING_DISTANCE = 300;

    private ppos = { lat: 0, long: 0 };

    private pposValid = false;

    private flightPlanVersion = -1;

    private _selectedIls: IlsNavaid | null = null;

    private _selectedLocCourse: number | null = null;

    private _selectedApproachBackcourse = false;

    private _selectedGsSlope: number | null = null;

    private readonly flightPhaseManager: FlightPhaseManager;

    private readonly autotuneUpdateThrottler = new UpdateThrottler(30000);

    private inProcess = false;

    constructor(
        private readonly flightPlanService: FlightPlanService,
        private readonly navigationProvider: NavigationProvider,
    ) {
        this.flightPhaseManager = getFlightPhaseManager();
    }

    async update(deltaTime: number): Promise<void> {
        const forceUpdate = this.flightPlanService.active.version !== this.flightPlanVersion;
        this.flightPlanVersion = this.flightPlanService.active.version;

        if (this.autotuneUpdateThrottler.canUpdate(deltaTime, forceUpdate) > -1) {
            if (this.inProcess) {
                return;
            }
            this.inProcess = true;
            try {
                this.updatePpos();
                const phase = this.flightPhaseManager.phase;
                if (phase <= FmgcFlightPhase.Takeoff) {
                    await this.selectDepartureIls();
                } else if (phase >= FmgcFlightPhase.Descent) {
                    await this.selectApproachIls();
                } else if (this.pposValid && phase >= FmgcFlightPhase.Cruise) {
                    const destination = this.flightPlanService.active.destinationAirport;
                    if (destination && distanceTo(this.ppos, destination.location) <= LandingSystemSelectionManager.DESTINATION_TUNING_DISTANCE) {
                        await this.selectApproachIls();
                    } else if (this._selectedIls !== null) {
                        this.resetSelectedIls();
                    }
                } else if (this._selectedIls !== null) {
                    this.resetSelectedIls();
                }
            } catch (e) {
                console.error('Failed to select ILS', e);
                this.resetSelectedIls();
            } finally {
                this.inProcess = false;
            }
        }
    }

    private updatePpos(): void {
        const ppos = this.navigationProvider.getPpos();
        if (ppos === null) {
            this.pposValid = false;
        } else {
            this.ppos.lat = ppos.lat;
            this.ppos.long = ppos.long;
            this.pposValid = true;
        }
    }

    private async getIls(airportIdent: string, ilsIdent: string): Promise<IlsNavaid | undefined> {
        return (await NavigationDatabaseService.activeDatabase.backendDatabase.getIlsAtAirport(airportIdent)).find((ils) => ils.ident === ilsIdent);
    }

    private async selectDepartureIls(): Promise<boolean> {
        const runway = this.flightPlanService.active.originRunway;

        if (runway?.lsIdent) {
            const ils = await this.getIls(runway.airportIdent, runway.lsIdent);
            this._selectedIls = ils;
            this._selectedLocCourse = ils.locBearing;
            this._selectedGsSlope = ils.gsSlope ?? null;
            this._selectedApproachBackcourse = false;
            return true;
        }

        this.resetSelectedIls();
        return false;
    }

    private async selectApproachIls(): Promise<boolean> {
        const airport = this.flightPlanService.active.destinationAirport;
        const approach = this.flightPlanService.active.approach;

        if (this.isTunableApproach(approach?.type)) {
            return this.setIlsFromApproach(airport, approach, true);
        }

        // if we got here there wasn't a suitable ILS
        this.resetSelectedIls();
        return false;
    }

    /**
     * Attempt to set the ILS from the runway data
     * @param airport The airport
     * @param runway The runway
     * @param icao If specified, the facility will only be selected if it matches this icao
     * @param checkBothEnds Check the secondary runway too in case it's a backcourse approach
     * @returns true on success
     */
    // eslint-disable-next-line @typescript-eslint/no-unused-vars
    private async setIlsFromRunway(airport: Airport, runway?: Runway, icao?: string, checkBothEnds = false): Promise<boolean> {
        if (!runway) {
            return false;
        }

<<<<<<< HEAD
        const frequencies = await this.flightPlanService.navigationDatabase.backendDatabase.getIlsAtAirport(airport.ident);
=======
        const frequencies = await NavigationDatabaseService.activeDatabase.backendDatabase.getIlsAtAirport(airport.ident);
>>>>>>> 09259b33
        const runwayFrequencies = frequencies.filter((it) => it.runwayIdent === runway.ident);

        for (const frequency of runwayFrequencies) {
            if (frequency.frequency > 0 && (!icao || frequency.databaseId === icao)) {
                if (frequency.databaseId === this._selectedIls?.databaseId) {
                    return true;
                }

                this._selectedIls = frequency;
                this._selectedLocCourse = frequency.locBearing;
                this._selectedGsSlope = frequency.gsLocation ? -frequency.gsSlope : null;

                return true;
            }
        }

        return false;
    }

    /**
     * Attempt to set the ILS from approach data
     * @param airport Airport the approach is to
     * @param approach The approach
     * @param checkRunwayFrequencies if true, runway frequency data will be checked for course/gs information.
     * This method is better if possible because it can get proper glideslope info.
     * unfortunately many scenery developers break the runway <-> ILS links and the data is not available
     * @returns true on success
     */
    private async setIlsFromApproach(airport: Airport, approach: Approach, checkRunwayFrequencies = false): Promise<boolean> {
        const finalLeg = approach.legs[approach.legs.length - 1];

        if ((finalLeg?.waypoint.databaseId.trim() ?? '').length === 0) {
            return false;
        }

        if (finalLeg.waypoint.databaseId === this._selectedIls?.databaseId) {
            return true;
        }

        if (checkRunwayFrequencies) {
<<<<<<< HEAD
            const runways = await this.flightPlanService.navigationDatabase.backendDatabase.getRunways(airport.ident);
            const runway = runways.find((it) => it.ident === approach.runwayIdent);

            if (runway && await this.setIlsFromRunway(airport, runway, finalLeg.waypoint.databaseId, true)) {
=======
            const runways = await NavigationDatabaseService.activeDatabase.backendDatabase.getRunways(airport.ident);
            const runway = runways.find((it) => it.ident === approach.runwayIdent);

            if (runway && await this.setIlsFromRunway(airport, runway, finalLeg.recommendedNavaid.databaseId, true)) {
>>>>>>> 09259b33
                return true;
            }
        }

        return false;

        // TODO fms-v2: port over - need way to get ls facility from msfs-navdata

        // const loc = await this.facLoader.getFacilityRaw(finalLeg.originIcao, 1500, true) as RawVor | undefined;
        //
        // if (!loc) {
        //     return false;
        // }
        //
        // this._selectedIls = loc;
        //
        // const courseSlope = await this.getIlsCourseSlopeFromApproach(airport, approach, loc);
        // if (courseSlope !== null) {
        //     this._selectedApproachBackcourse = courseSlope.backcourse;
        //     this._selectedLocCourse = courseSlope.course;
        //     this._selectedGsSlope = courseSlope.slope;
        // } else {
        //     this._selectedApproachBackcourse = false;
        //     this._selectedLocCourse = null;
        //     this._selectedGsSlope = null;
        // }
        //
        // return true;
    }

    private resetSelectedIls(): void {
        this._selectedIls = null;
        this._selectedLocCourse = null;
        this._selectedApproachBackcourse = false;
        this._selectedGsSlope = null;
    }

    private isTunableApproach(approachType?: ApproachType): boolean {
        // FIXME case ApproachType.LocBackcourse: when FG can support it
        // FIXME support GLS/MLS/SLS when the rest of the systems can support it
        switch (approachType) {
        case ApproachType.Igs:
        case ApproachType.Ils:
        case ApproachType.Lda:
        case ApproachType.Loc:
        case ApproachType.Sdf:
            return true;
        default:
            return false;
        }
    }

    get selectedIls(): IlsNavaid | null {
        return this._selectedIls;
    }

    get selectedLocCourse(): number | null {
        return this._selectedLocCourse !== null ? Math.round(this._selectedLocCourse % 360) : null;
    }

    get selectedApprBackcourse(): boolean {
        return this._selectedApproachBackcourse;
    }

    get selectedGsSlope(): number | null {
        return this._selectedGsSlope;
    }

    /** Reset all state e.g. when the nav database is switched */
    resetState(): void {
        this.resetSelectedIls();
    }
}<|MERGE_RESOLUTION|>--- conflicted
+++ resolved
@@ -3,23 +3,13 @@
 
 /* eslint-disable no-underscore-dangle */
 
-<<<<<<< HEAD
-import { UpdateThrottler } from '@flybywiresim/fbw-sdk';
-=======
 import { UpdateThrottler, Airport, Approach, ApproachType, IlsNavaid, Runway } from '@flybywiresim/fbw-sdk';
->>>>>>> 09259b33
 import { FlightPhaseManager, getFlightPhaseManager } from '@fmgc/flightphase';
 import { FlightPlanService } from '@fmgc/flightplanning/new/FlightPlanService';
 import { NavigationDatabaseService } from '@fmgc/flightplanning/new/NavigationDatabaseService';
 import { NavigationProvider } from '@fmgc/navigation/NavigationProvider';
-<<<<<<< HEAD
-import { FmgcFlightPhase } from '@shared/flightphase';
-import { distanceTo } from 'msfs-geo';
-import { Airport, Approach, ApproachType, IlsNavaid, Runway } from 'msfs-navdata';
-=======
 import { distanceTo } from 'msfs-geo';
 import { FmgcFlightPhase } from '@shared/flightphase';
->>>>>>> 09259b33
 
 export class LandingSystemSelectionManager {
     private static readonly DESTINATION_TUNING_DISTANCE = 300;
@@ -144,11 +134,7 @@
             return false;
         }
 
-<<<<<<< HEAD
-        const frequencies = await this.flightPlanService.navigationDatabase.backendDatabase.getIlsAtAirport(airport.ident);
-=======
         const frequencies = await NavigationDatabaseService.activeDatabase.backendDatabase.getIlsAtAirport(airport.ident);
->>>>>>> 09259b33
         const runwayFrequencies = frequencies.filter((it) => it.runwayIdent === runway.ident);
 
         for (const frequency of runwayFrequencies) {
@@ -189,17 +175,10 @@
         }
 
         if (checkRunwayFrequencies) {
-<<<<<<< HEAD
-            const runways = await this.flightPlanService.navigationDatabase.backendDatabase.getRunways(airport.ident);
-            const runway = runways.find((it) => it.ident === approach.runwayIdent);
-
-            if (runway && await this.setIlsFromRunway(airport, runway, finalLeg.waypoint.databaseId, true)) {
-=======
             const runways = await NavigationDatabaseService.activeDatabase.backendDatabase.getRunways(airport.ident);
             const runway = runways.find((it) => it.ident === approach.runwayIdent);
 
             if (runway && await this.setIlsFromRunway(airport, runway, finalLeg.recommendedNavaid.databaseId, true)) {
->>>>>>> 09259b33
                 return true;
             }
         }

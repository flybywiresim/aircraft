--- conflicted
+++ resolved
@@ -2,11 +2,7 @@
 //
 // SPDX-License-Identifier: GPL-3.0
 
-<<<<<<< HEAD
-import { Airway, Fix, Waypoint } from '@flybywiresim/fbw-sdk';
-=======
-import { AltitudeConstraint, Fix, Waypoint } from '@flybywiresim/fbw-sdk';
->>>>>>> b2153444
+import { Airway, AltitudeConstraint, Fix, Waypoint } from '@flybywiresim/fbw-sdk';
 import { Coordinates, Degrees } from 'msfs-geo';
 import { HoldData } from '@fmgc/flightplanning/data/flightplan';
 import { FlightPlanLegDefinition } from '@fmgc/flightplanning/legs/FlightPlanLegDefinition';

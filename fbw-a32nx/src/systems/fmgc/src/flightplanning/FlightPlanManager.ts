<<<<<<< HEAD
// Copyright (c) 2021-2025 FlyByWire Simulations
=======
// @ts-strict-ignore
// Copyright (c) 2021-2022 FlyByWire Simulations
>>>>>>> 1b159993
// Copyright (c) 2021-2022 Synaptic Simulations
//
// SPDX-License-Identifier: GPL-3.0

import { FlightPlan } from '@fmgc/flightplanning/plans/FlightPlan';
import { EventBus, Publisher, SubEvent, Subject, Subscription } from '@microsoft/msfs-sdk';
import {
  FlightPlanBatchChangeEvent,
  FlightPlanEditSyncEvent,
  FlightPlanEvents,
  FlightPlanSyncResponsePacket,
  PerformanceDataFlightPlanSyncEvents,
  SyncFlightPlanEvents,
} from '@fmgc/flightplanning/sync/FlightPlanEvents';
import { FlightPlanContext, SerializedFlightPlan } from '@fmgc/flightplanning/plans/BaseFlightPlan';
import { CopyOptions } from '@fmgc/flightplanning/plans/CloningOptions';
import { FlightPlanPerformanceData } from '@fmgc/flightplanning/plans/performance/FlightPlanPerformanceData';
import { FlightPlanBatch, FlightPlanBatchUtils } from '@fmgc/flightplanning/plans/FlightPlanBatch';

export enum FlightPlanIndex {
  Active,
  Temporary,
  Uplink,
  FirstSecondary,
}

export class FlightPlanManager<P extends FlightPlanPerformanceData> {
  private plans: FlightPlan<P>[] = [];

  private subs: Subscription[] = [];

  private _initialized = Subject.create(false);

  /**
   * Public version of {@link _initialized}
   */
  public initialized = new SubEvent();

  private ignoreSync = false;

  private processingSyncEvents = false;

  private readonly syncEventQueue: [
    keyof SyncFlightPlanEvents,
    FlightPlanEditSyncEvent | FlightPlanBatchChangeEvent,
  ][] = [];

  public destroy() {
    this.subs.forEach((sub) => sub.destroy());
  }

  constructor(
    private readonly context: FlightPlanContext,
    private readonly bus: EventBus,
    private readonly performanceDataInit: P,
    private readonly syncClientID: number,
    private readonly master: boolean,
  ) {
    const sub = bus.getSubscriber<FlightPlanEvents>();

    this.subs.push(
      sub.on('flightPlanManager.syncRequest').handle(() => {
        // TODO clarify, I guess only one instance should reply to this
        if (!this.ignoreSync && this.master) {
          const plansRecord: Record<number, SerializedFlightPlan> = {};

          for (const plan of this.plans) {
            if (plan) {
              plansRecord[plan.index] = plan.serialize();
            }
          }

          const response: FlightPlanSyncResponsePacket = { syncClientID: this.syncClientID, plans: plansRecord };

          this.sendEvent('flightPlanManager.syncResponse', response);
        }
      }),
    );

    // TODO handle this in the event queue
    this.subs.push(
      sub.on('flightPlanManager.syncResponse').handle(async (event) => {
        if (!this.ignoreSync && this.syncClientID === event.syncClientID) {
          for (const [index, serialisedPlan] of Object.entries(event.plans)) {
            const intIndex = parseInt(index);

            const newPlan = await FlightPlan.fromSerializedFlightPlan(
              this.context,
              intIndex,
              serialisedPlan,
              this.bus,
              this.performanceDataInit.clone(),
            );

            this.set(intIndex, newPlan);
          }

          this._initialized.set(true);
        }
      }),
    );

    this.subs.push(
      sub.on('flightPlanManager.create').handle((event) => {
        if (!this.ignoreSync && this.syncClientID === event.syncClientID) {
          this.create(event.planIndex, false);
        }
      }),
    );

    this.subs.push(
      sub.on('flightPlanManager.delete').handle((event) => {
        if (!this.ignoreSync && this.syncClientID === event.syncClientID) {
          this.delete(event.planIndex, false);
        }
      }),
    );

    this.subs.push(
      sub.on('flightPlanManager.deleteAll').handle(() => {
        if (!this.ignoreSync) {
          this.deleteAll(false);
        }
      }),
    );

    this.subs.push(
      sub.on('flightPlanManager.copy').handle((event) => {
        if (!this.ignoreSync && this.syncClientID !== event.syncClientID) {
          this.copy(event.planIndex, event.targetPlanIndex, event.options, false);
        }
      }),
    );

    this.subs.push(
      sub.on('flightPlanManager.swap').handle((event) => {
        if (!this.ignoreSync && this.syncClientID !== event.syncClientID) {
          this.swap(event.planIndex, event.targetPlanIndex, false);
        }
      }),
    );

    this.subs.push(
      this.bus.onAll((key, event: FlightPlanEditSyncEvent | FlightPlanBatchChangeEvent) => {
        if (!this.ignoreSync && key.startsWith('SYNC_flightPlan') && typeof event === 'object') {
          this.syncEventQueue.push([key as keyof SyncFlightPlanEvents, event]);

          if (!this.processingSyncEvents) {
            this.processSyncEventQueue();
          }
        }
      }),
    );

    this.subs.push(this._initialized.sub(() => this.initialized.notify(undefined, undefined)));

    if (!this.master) {
      setTimeout(() => this.sendEvent('flightPlanManager.syncRequest', undefined), 5_000);
    } else {
      this._initialized.set(true);
    }

    this.syncPub = this.bus.getPublisher<FlightPlanEvents>();
    this.perfSyncPub = this.bus.getPublisher<PerformanceDataFlightPlanSyncEvents<P>>();
  }

  private readonly syncPub: Publisher<FlightPlanEvents>;

  private readonly perfSyncPub: Publisher<PerformanceDataFlightPlanSyncEvents<P>>;

  has(index: number) {
    return this.plans[index] !== undefined;
  }

  get(index: number) {
    this.assertFlightPlanExists(index);

    return this.plans[index];
  }

  private set(index: number, flightPlan: FlightPlan<P>) {
    this.plans[index] = flightPlan;
  }

  create(index: number, notify = true) {
    this.assertFlightPlanDoesntExist(index);

    this.plans[index] = FlightPlan.empty(this.context, index, this.bus, this.performanceDataInit.clone());

    if (notify) {
      this.sendEvent('flightPlanManager.create', { syncClientID: this.syncClientID, planIndex: index });
    }
  }

  delete(index: number, notify = true) {
    this.assertFlightPlanExists(index);

    this.plans[index].destroy();
    this.plans[index] = undefined;

    if (notify) {
      this.sendEvent('flightPlanManager.delete', { syncClientID: this.syncClientID, planIndex: index });
    }
  }

  deleteAll(notify = true) {
    for (const plan of this.plans) {
      plan?.destroy();
    }

    this.plans.length = 0;

    if (notify) {
      this.sendEvent('flightPlanManager.deleteAll', undefined);
    }
  }

  copy(from: number, to: number, options = CopyOptions.Default, notify = true) {
    this.assertFlightPlanExists(from);

    const newPlan = this.get(from).clone(to, options);

    if (this.has(to)) {
      const old = this.get(to);
      old.destroy();
    }
    this.set(to, newPlan);
    this.get(to).incrementVersion();

    if (notify) {
      this.sendEvent('flightPlanManager.copy', {
        syncClientID: this.syncClientID,
        planIndex: from,
        targetPlanIndex: to,
        options,
      });
    }
  }

  swap(a: number, b: number, notify = true) {
    this.assertFlightPlanExists(a);
    this.assertFlightPlanExists(b);

    const planA = this.get(a);
    const planB = this.get(b);

    this.delete(a, false);
    this.delete(b, false);

    this.set(a, planB);
    this.set(b, planA);

    if (notify) {
      this.sendEvent('flightPlanManager.swap', { syncClientID: this.syncClientID, planIndex: a, targetPlanIndex: b });
    }
  }

  public async openBatch(name: string): Promise<FlightPlanBatch> {
    const newBatch = FlightPlanBatchUtils.createBatch(name);

    this.context.batchStack.push(newBatch);
    this.sendEvent('flightPlanService.batchChange', {
      syncClientID: this.syncClientID,
      batchStack: this.context.batchStack,
      type: 'open',
      batch: newBatch,
    });

    return newBatch;
  }

  public async closeBatch(uuid: string): Promise<FlightPlanBatch> {
    if (this.context.batchStack.length === 0) {
      throw new Error('[BaseFlightPlan](closeBatch) No batches to close');
    }

    const innermostBatch = this.context.batchStack[this.context.batchStack.length - 1];

    if (innermostBatch.id !== uuid) {
      const targetBatch = this.context.batchStack.find((it) => it.id === uuid);

      if (targetBatch) {
        throw new Error(
          `[FlightPlanService](closeBatch) Only the innermost batch can be closed, which is: (id=${innermostBatch.id.substring(0, 8)}..., name="${innermostBatch.name}").
Tried to close (id=${targetBatch.id.substring(0, 8)}..., name="${targetBatch.name}").
Make sure any calls to an RPC client are \`await\`ed`,
        );
      } else {
        throw new Error(
          `[FlightPlanService](closeBatch) Only the innermost batch can be closed, which is: (id=${innermostBatch.id.substring(0, 8)}..., name="${innermostBatch.name}"). A batch with id '${uuid.substring(0, 8)}...' was not found.`,
        );
      }
    }

    this.context.batchStack.pop();
    this.sendEvent('flightPlanService.batchChange', {
      syncClientID: this.syncClientID,
      batchStack: this.context.batchStack,
      type: 'close',
      batch: innermostBatch,
    });

    return innermostBatch;
  }

  private sendEvent<k extends keyof FlightPlanEvents>(topic: k, data: FlightPlanEvents[k]): void {
    this.ignoreSync = true;
    this.syncPub.pub(topic, data, true, false);
    this.bus
      .getPublisher<SyncFlightPlanEvents>()
      .pub(`SYNC_${topic}`, data as SyncFlightPlanEvents[`SYNC_${typeof topic}`], true, false);
    this.ignoreSync = false;
  }

  private assertFlightPlanExists(index: number) {
    if (!this.plans[index]) {
      throw new Error(`[FMS/FlightPlanManager] Tried to access non-existent flight plan at index #${index}`);
    }
  }

  private assertFlightPlanDoesntExist(index: number) {
    if (this.plans[index]) {
      throw new Error(`[FMS/FlightPlanManager] Tried to create existent flight plan at index #${index}`);
    }
  }

  private async processSyncEventQueue(): Promise<void> {
    this.processingSyncEvents = true;

    // Process all events in the queue
    while (this.syncEventQueue.length !== 0) {
      const [event, data] = this.syncEventQueue.shift();

      // Dispatch the sync event to a specific plan, if necessary
      if (event.startsWith('SYNC_flightPlan.') && 'planIndex' in data) {
        if (this.has(data.planIndex)) {
          const plan = data.forAlternate ? this.get(data.planIndex).alternateFlightPlan : this.get(data.planIndex);

          await plan.processSyncEvent(event as keyof SyncFlightPlanEvents & `SYNC_flightPlan.${string}`, data);
        }
      }

      const flightPlanEventsPub = this.bus.getPublisher<FlightPlanEvents>();

      if (data.syncClientID !== this.syncClientID) {
        // Send the event on the event bus locally, so things can react to it
        flightPlanEventsPub.pub(
          event.replace('SYNC_', '') as keyof FlightPlanEvents,
          {
            ...data,
            syncClientID: this.syncClientID,
          },
          false,
          false,
        );
      }
    }

    this.processingSyncEvents = false;
  }
}<|MERGE_RESOLUTION|>--- conflicted
+++ resolved
@@ -1,9 +1,5 @@
-<<<<<<< HEAD
+// @ts-strict-ignore
 // Copyright (c) 2021-2025 FlyByWire Simulations
-=======
-// @ts-strict-ignore
-// Copyright (c) 2021-2022 FlyByWire Simulations
->>>>>>> 1b159993
 // Copyright (c) 2021-2022 Synaptic Simulations
 //
 // SPDX-License-Identifier: GPL-3.0

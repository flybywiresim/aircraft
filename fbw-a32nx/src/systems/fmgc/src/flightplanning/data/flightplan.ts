//  Copyright (c) 2021 FlyByWire Simulations
//  SPDX-License-Identifier: GPL-3.0

<<<<<<< HEAD
import { TurnDirection } from 'msfs-navdata';
=======
import { TurnDirection } from '@flybywiresim/fbw-sdk';
>>>>>>> 09259b33

export interface WaypointStats {
    /**
     * Waypoint ident
     */
    ident: string;

    /**
     * Bearing from previous waypoint in degrees
     */
    bearingInFp: number;

    /**
     * Distance from previous waypoint in flight plan in nautical miles
     */
    distanceInFP: number;

    /**
     * Distance from PPOS in nautical miles
     */
    distanceFromPpos: number;

    /**
     * Predicted time from PPOS in seconds
     */
    timeFromPpos: number;

    /**
     * Predicted ETA from PPOS in seconds
     */
    etaFromPpos: number;

    /**
     * Magnetic variation in degrees
     */
    magneticVariation: number;
}

export interface ApproachStats {
    name: string;

    /**
     * Distance from PPOS in nautical miles
     */
     distanceFromPpos: number;
}

export interface HoldData {
    inboundMagneticCourse?: number,

    turnDirection?: TurnDirection,

    distance?: number,

    time?: number,

    type: HoldType,
}

export enum HoldType {
    Computed = 0,
    Database = 1,
    Pilot = 2,
}

export interface StepData {
    distanceBeforeTermination: NauticalMiles,

    toAltitude: Feet,

    ident: string,
}<|MERGE_RESOLUTION|>--- conflicted
+++ resolved
@@ -1,11 +1,7 @@
 //  Copyright (c) 2021 FlyByWire Simulations
 //  SPDX-License-Identifier: GPL-3.0
 
-<<<<<<< HEAD
-import { TurnDirection } from 'msfs-navdata';
-=======
 import { TurnDirection } from '@flybywiresim/fbw-sdk';
->>>>>>> 09259b33
 
 export interface WaypointStats {
     /**

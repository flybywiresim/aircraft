--- conflicted
+++ resolved
@@ -100,10 +100,7 @@
     public readonly bus: EventBus,
   ) {
     this.perfSyncPub = this.bus.getPublisher<PerformanceDataFlightPlanSyncEvents<P>>();
-<<<<<<< HEAD
     this.timeCreated = Math.floor(SimVar.GetGlobalVarValue('ZULU TIME', 'seconds'));
-=======
->>>>>>> 5f807f0d
   }
 
   public async processSyncEvent(
@@ -1344,8 +1341,6 @@
     await this.approachViaSegment.setProcedure(undefined);
     await this.arrivalEnrouteTransitionSegment.setProcedure(undefined);
     await this.arrivalSegment.setProcedure(undefined);
-    await this.destinationSegment.setAirport(airportIdent);
-    await this.destinationSegment.setRunway(undefined);
 
     await this.setDestinationAirport(airportIdent);
     await this.setDestinationRunway(undefined);
@@ -1785,10 +1780,6 @@
       syncClientID: this.context.syncClientID,
       planIndex: this.index,
       batchStack: this.context.batchStack,
-<<<<<<< HEAD
-      syncClientID: this.context.syncClientID,
-=======
->>>>>>> 5f807f0d
       forAlternate: this instanceof AlternateFlightPlan,
     });
 

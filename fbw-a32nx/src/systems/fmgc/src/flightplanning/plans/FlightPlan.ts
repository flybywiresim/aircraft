// Copyright (c) 2021-2022 FlyByWire Simulations
// Copyright (c) 2021-2022 Synaptic Simulations
//
// SPDX-License-Identifier: GPL-3.0

import { Airport, ApproachType, Fix, isMsfs2024, LegType, MathUtils, NXDataStore } from '@flybywiresim/fbw-sdk';
import { AlternateFlightPlan } from '@fmgc/flightplanning/plans/AlternateFlightPlan';
import { EventBus } from '@microsoft/msfs-sdk';
import { FixInfoData, FixInfoEntry } from '@fmgc/flightplanning/plans/FixInfo';
import { loadAllDepartures, loadAllRunways } from '@fmgc/flightplanning/DataLoading';
import { Coordinates, Degrees } from 'msfs-geo';
import { FlightPlanLeg, FlightPlanLegFlags } from '@fmgc/flightplanning/legs/FlightPlanLeg';
import { SegmentClass } from '@fmgc/flightplanning/segments/SegmentClass';
import { FlightArea } from '@fmgc/navigation/FlightArea';
import { CopyOptions } from '@fmgc/flightplanning/plans/CloningOptions';
import { ImportedPerformanceData } from '@fmgc/flightplanning/uplink/SimBriefUplinkAdapter';
import {
  DefaultPerformanceData,
  FlightPlanPerformanceData,
  FlightPlanPerformanceDataProperties,
} from '@fmgc/flightplanning/plans/performance/FlightPlanPerformanceData';
import { BaseFlightPlan, FlightPlanQueuedOperation, SerializedFlightPlan } from './BaseFlightPlan';
import { FlightPlanIndex } from '@fmgc/flightplanning/FlightPlanManager';
import { A32NX_Util } from '../../../../shared/src/A32NX_Util';
import { DirectTo, isDirectWithCourseIn, isDirectWithCourseOut } from '@fmgc/flightplanning/types/DirectTo';
import { InBndIdent, OutBndIdent } from '@fmgc/flightplanning/legs/FlightPlanLegNaming';

export class FlightPlan<P extends FlightPlanPerformanceData = FlightPlanPerformanceData> extends BaseFlightPlan<P> {
  static empty<P extends FlightPlanPerformanceData>(
    index: number,
    bus: EventBus,
    performanceDataInit: P,
  ): FlightPlan<P> {
    return new FlightPlan(index, bus, performanceDataInit);
  }

  /**
   * Alternate flight plan associated with this flight plan
   */
  alternateFlightPlan = new AlternateFlightPlan<P>(this.index, this);

  /**
   * Performance data for this flight plan
   */
  performanceData: P;

  /**
   * FIX INFO entries
   */
  fixInfos: readonly FixInfoEntry[] = [];

  /**
   * Shown as the "flight number" in the MCDU, but it's really the callsign
   */
  flightNumber: string | undefined = undefined;

  constructor(index: number, bus: EventBus, performanceDataInit: P) {
    super(index, bus);
    this.performanceData = performanceDataInit;
  }

  destroy() {
    super.destroy();

    this.alternateFlightPlan.destroy();
  }

  clone(newIndex: number, options: number = CopyOptions.Default): FlightPlan<P> {
    const newPlan = FlightPlan.empty(newIndex, this.bus, this.performanceData.clone());

    newPlan.version = this.version;
    newPlan.originSegment = this.originSegment.clone(newPlan);
    newPlan.departureRunwayTransitionSegment = this.departureRunwayTransitionSegment.clone(newPlan);
    newPlan.departureSegment = this.departureSegment.clone(newPlan);
    newPlan.departureEnrouteTransitionSegment = this.departureEnrouteTransitionSegment.clone(newPlan);
    newPlan.enrouteSegment = this.enrouteSegment.clone(newPlan);
    newPlan.arrivalEnrouteTransitionSegment = this.arrivalEnrouteTransitionSegment.clone(newPlan);
    newPlan.arrivalSegment = this.arrivalSegment.clone(newPlan);
    newPlan.arrivalRunwayTransitionSegment = this.arrivalRunwayTransitionSegment.clone(newPlan);
    newPlan.approachViaSegment = this.approachViaSegment.clone(newPlan);
    newPlan.approachSegment = this.approachSegment.clone(newPlan);
    newPlan.destinationSegment = this.destinationSegment.clone(newPlan);
    newPlan.missedApproachSegment = this.missedApproachSegment.clone(newPlan);

    newPlan.alternateFlightPlan = this.alternateFlightPlan.clone(newPlan);

    newPlan.availableOriginRunways = [...this.availableOriginRunways];
    newPlan.availableDepartures = [...this.availableDepartures];
    newPlan.availableDestinationRunways = [...this.availableDestinationRunways];
    newPlan.availableArrivals = [...this.availableArrivals];
    newPlan.availableApproaches = [...this.availableApproaches];
    newPlan.availableApproachVias = [...this.availableApproachVias];

    newPlan.activeLegIndex = this.activeLegIndex;

    newPlan.flightNumber = this.flightNumber;

    if (options & CopyOptions.IncludeFixInfos) {
      newPlan.fixInfos = this.fixInfos.map((it) => it?.clone());
    }

    return newPlan;
  }

  get alternateDestinationAirport(): Airport {
    return this.alternateFlightPlan.destinationAirport;
  }

  async setAlternateDestinationAirport(icao: string | undefined) {
    await this.deleteAlternateFlightPlan();
    await this.alternateFlightPlan.setDestinationAirport(icao);

    if (this.alternateFlightPlan.originAirport) {
      this.alternateFlightPlan.availableOriginRunways = await loadAllRunways(this.alternateFlightPlan.originAirport);
      this.alternateFlightPlan.availableDepartures = await loadAllDepartures(this.alternateFlightPlan.originAirport);
    }

    await this.alternateFlightPlan.originSegment.refreshOriginLegs();

    await this.alternateFlightPlan.flushOperationQueue();
  }

  async deleteAlternateFlightPlan() {
    await this.alternateFlightPlan.setOriginRunway(undefined);
    await this.alternateFlightPlan.setDeparture(undefined);
    await this.alternateFlightPlan.setDepartureEnrouteTransition(undefined);
    await this.alternateFlightPlan.setDestinationRunway(undefined);
    await this.alternateFlightPlan.setArrivalEnrouteTransition(undefined);
    await this.alternateFlightPlan.setArrival(undefined);
    await this.alternateFlightPlan.setApproach(undefined);
    await this.alternateFlightPlan.setApproachVia(undefined);
    await this.alternateFlightPlan.setDestinationAirport(undefined);

    this.alternateFlightPlan.allLegs.length = 0;

    this.resetAlternatePerformanceData();

    this.alternateFlightPlan.incrementVersion();
  }

  private resetAlternatePerformanceData() {
    this.setPerformanceData('alternateClimbSpeedLimitSpeed', DefaultPerformanceData.ClimbSpeedLimitSpeed);
    this.setPerformanceData('alternateClimbSpeedLimitAltitude', DefaultPerformanceData.ClimbSpeedLimitAltitude);
    this.setPerformanceData('isAlternateClimbSpeedLimitPilotEntered', false);
    this.setPerformanceData('alternateDescentSpeedLimitSpeed', DefaultPerformanceData.DescentSpeedLimitSpeed);
    this.setPerformanceData('alternateDescentSpeedLimitAltitude', DefaultPerformanceData.DescentSpeedLimitAltitude);
    this.setPerformanceData('isAlternateDescentSpeedLimitPilotEntered', false);
  }

  directTo(ppos: Coordinates, trueTrack: Degrees, directTo: DirectTo) {
    let targetLeg: FlightPlanLeg = undefined;
    let terminationWaypoint: Fix = undefined;
    if (directTo.flightPlanLegIndex !== undefined) {
      if (directTo.flightPlanLegIndex >= this.firstMissedApproachLegIndex) {
        throw new Error('[FPM] Cannot direct to a leg in the missed approach segment');
      }

      targetLeg = this.legElementAt(directTo.flightPlanLegIndex);
      if (!targetLeg.isXF()) {
        throw new Error('[FPM] Cannot direct to a non-XF leg');
      }

      terminationWaypoint = targetLeg.terminationWaypoint();
    } else if (directTo.nonFlightPlanFix !== undefined) {
      terminationWaypoint = directTo.nonFlightPlanFix;

      const existingLegIndex = this.allLegs.findIndex(
        (it) => it.isDiscontinuity === false && it.terminatesWithWaypoint(terminationWaypoint),
      );

      if (existingLegIndex !== -1 && existingLegIndex < this.firstMissedApproachLegIndex) {
        targetLeg = this.legElementAt(existingLegIndex);
      }
    }

    const isToNonFlightPlanWaypoint = targetLeg === undefined;

    let turningPoint: FlightPlanLeg = undefined;
    let turnEnd: FlightPlanLeg = undefined;

    if (isDirectWithCourseIn(directTo)) {
      const magneticInboundCourse = MathUtils.normalise360(directTo.courseIn + 180);

      turningPoint = FlightPlanLeg.ppos(this.enrouteSegment, InBndIdent, ppos);
      turningPoint.flags |= FlightPlanLegFlags.DirectToInBound;

      turnEnd = FlightPlanLeg.radialInLeg(this.enrouteSegment, terminationWaypoint, magneticInboundCourse);

<<<<<<< HEAD
      if (!isToNonFlightPlanWaypoint) {
        turnEnd.withDefinitionFrom(targetLeg).withPilotEnteredDataFrom(targetLeg);
        // If we don't do this, the turn end will have the termination waypoint's ident which may not be the leg ident (for runway legs for example)
        turnEnd.ident = targetLeg.ident;
      }
    } else if (isDirectWithCourseOut(directTo)) {
      const magneticOutboundCourse = MathUtils.normalise360(directTo.courseOut);
=======
    if (!this.requiresTurnDirectionAt(turnEndLegIndexInPlan + 1)) {
      this.removeForcedTurnAt(turnEndLegIndexInPlan + 1);
    }
    this.setActiveLegIndex(turnEndLegIndexInPlan);
  }
>>>>>>> 0242466d

      turningPoint = FlightPlanLeg.ppos(this.enrouteSegment, OutBndIdent, terminationWaypoint.location);
      turningPoint.flags |= FlightPlanLegFlags.DirectToOutBound;

      turnEnd = FlightPlanLeg.radialOutLeg(this.enrouteSegment, terminationWaypoint, magneticOutboundCourse);

      if (!isToNonFlightPlanWaypoint) {
        turningPoint.withDefinitionFrom(targetLeg).withPilotEnteredDataFrom(targetLeg);
      }
    } else {
      const magVar = Facilities.getMagVar(ppos.lat, ppos.long);
      const aircraftMagneticCourse = A32NX_Util.trueToMagnetic(trueTrack, magVar);

      turningPoint = FlightPlanLeg.turningPoint(this.enrouteSegment, ppos, aircraftMagneticCourse);
      turningPoint.flags |= FlightPlanLegFlags.DirectToTurningPoint;
      turnEnd = FlightPlanLeg.directToTurnEnd(this.enrouteSegment, terminationWaypoint);

      if (!isToNonFlightPlanWaypoint) {
        turnEnd.withDefinitionFrom(targetLeg).withPilotEnteredDataFrom(targetLeg);
        // If we don't do this, the turn end will have the termination waypoint's ident which may not be the leg ident (for runway legs for example)
        turnEnd.ident = targetLeg.ident;
      }
    }

    if (this.index === FlightPlanIndex.Temporary) {
      turningPoint.flags |= FlightPlanLegFlags.PendingDirectToTurningPoint;
    }

    this.redistributeLegsAt(0);

    let indexInEnrouteSegment = 0;
    if (!isToNonFlightPlanWaypoint) {
      this.redistributeLegsAt(directTo.flightPlanLegIndex);
      indexInEnrouteSegment = this.enrouteSegment.allLegs.findIndex((it) => it === targetLeg);
    } else if (this.activeLegIndex >= 1) {
      this.redistributeLegsAt(this.activeLegIndex);
      indexInEnrouteSegment = this.enrouteSegment.allLegs.findIndex((it) => it === this.activeLeg);
    }

    if (indexInEnrouteSegment === -1) {
      throw new Error('[FPM] Target leg of a direct to not found in enroute segment after leg redistribution!');
    }

    this.enrouteSegment.allLegs.splice(0, indexInEnrouteSegment + 1, turningPoint, turnEnd);
    this.incrementVersion();

    // In case of radial out, insert a discontinuity after the turn end
    // In case of direct to random waypoint, insert a discontinuity after the turn end
    const shouldInsertDiscontinuityAfterTurnEnd = isDirectWithCourseOut(directTo) || isToNonFlightPlanWaypoint;

    const turnEndLegIndexInPlan = this.allLegs.findIndex((it) => it === turnEnd);
    if (
      shouldInsertDiscontinuityAfterTurnEnd &&
      this.maybeElementAt(turnEndLegIndexInPlan + 1)?.isDiscontinuity === false
    ) {
      this.enrouteSegment.allLegs.splice(2, 0, { isDiscontinuity: true });
      this.syncSegmentLegsChange(this.enrouteSegment);
      this.incrementVersion();

      // Since we added a discontinuity after the DIR TO leg, we want to make sure that the leg after it
      // is a leg that can be after a disco (not something like a CI) and convert it to IF
      this.cleanUpAfterDiscontinuity(turnEndLegIndexInPlan + 1);
    }

    this.removeForcedTurnAt(turnEndLegIndexInPlan + 1);
    this.setActiveLegIndex(turnEndLegIndexInPlan);
  }

  /**
   * Find next XF leg after a discontinuity and convert it to IF
   * Remove non-ground-referenced leg after the discontinuity before the XF leg
   * @param discontinuityIndex
   */
  private cleanUpAfterDiscontinuity(discontinuityIndex: number) {
    // Find next XF/HX leg
    const xFLegIndexInPlan = this.allLegs.findIndex(
      (it, index) => index > discontinuityIndex && it.isDiscontinuity === false && (it.isXF() || it.isHX()),
    );

    if (xFLegIndexInPlan !== -1) {
      // Remove elements to next XF leg
      this.removeRange(discontinuityIndex + 1, xFLegIndexInPlan);
      this.incrementVersion();

      // Replace next XF leg with IF leg if not already IF or CF
      const [segment, xfLegIndexInSegment] = this.segmentPositionForIndex(xFLegIndexInPlan);
      const xfLegAfterDiscontinuity = segment.allLegs[xfLegIndexInSegment] as FlightPlanLeg;

      if (xfLegAfterDiscontinuity.type !== LegType.IF && xfLegAfterDiscontinuity.type !== LegType.CF) {
        const iFLegAfterDiscontinuity = FlightPlanLeg.fromEnrouteFix(
          segment,
          xfLegAfterDiscontinuity.definition.waypoint,
          '',
          LegType.IF,
        )
          .withDefinitionFrom(xfLegAfterDiscontinuity)
          .withPilotEnteredDataFrom(xfLegAfterDiscontinuity);

        segment.allLegs.splice(xfLegIndexInSegment, 1, iFLegAfterDiscontinuity);
        this.syncSegmentLegsChange(segment);
        this.incrementVersion();
      }
    }
  }

  async enableAltn(atIndex: number, cruiseLevel: number) {
    if (!this.alternateDestinationAirport) {
      throw new Error('[FMS/FPM] Cannot enable alternate with no alternate destination defined');
    }

    this.redistributeLegsAt(atIndex);

    if (this.legCount > atIndex + 1) {
      this.removeRange(atIndex + 1, this.legCount);
    }

    // We call the segment methods because we only want to rebuild the arrival/approach when we've changed all the procedures
    await this.destinationSegment.setDestinationIcao(this.alternateDestinationAirport.ident);
    await this.destinationSegment.setDestinationRunway(this.alternateFlightPlan.destinationRunway?.ident ?? undefined);
    await this.approachSegment.setProcedure(this.alternateFlightPlan.approach?.databaseId ?? undefined);
    await this.approachViaSegment.setProcedure(this.alternateFlightPlan.approachVia?.databaseId ?? undefined);
    await this.arrivalSegment.setProcedure(this.alternateFlightPlan.arrival?.databaseId ?? undefined);
    await this.arrivalEnrouteTransitionSegment.setProcedure(
      this.alternateFlightPlan.arrivalEnrouteTransition?.databaseId ?? undefined,
    );

    const alternateLastEnrouteIndex =
      this.alternateFlightPlan.originSegment.legCount +
      this.alternateFlightPlan.departureRunwayTransitionSegment.legCount +
      this.alternateFlightPlan.departureSegment.legCount +
      this.alternateFlightPlan.departureEnrouteTransitionSegment.legCount +
      this.alternateFlightPlan.enrouteSegment.legCount;
    const alternateLegsToInsert = this.alternateFlightPlan.allLegs
      .slice(0, alternateLastEnrouteIndex)
      .map((it) => (it.isDiscontinuity === false ? it.clone(this.enrouteSegment) : it));

    if (
      this.enrouteSegment.allLegs[this.enrouteSegment.legCount - 1]?.isDiscontinuity === false &&
      alternateLegsToInsert[0]?.isDiscontinuity === false
    ) {
      this.enrouteSegment.allLegs.push({ isDiscontinuity: true });
    }

    this.enrouteSegment.allLegs.push(...alternateLegsToInsert);
    this.syncSegmentLegsChange(this.enrouteSegment);
    this.enrouteSegment.strung = false;

    this.setPerformanceData('cruiseFlightLevel', cruiseLevel);
    this.setPerformanceData('costIndex', 0);
    this.setPerformanceData('climbSpeedLimitSpeed', this.performanceData.alternateClimbSpeedLimitSpeed);
    this.setPerformanceData('climbSpeedLimitAltitude', this.performanceData.alternateClimbSpeedLimitAltitude);
    this.setPerformanceData(
      'isClimbSpeedLimitPilotEntered',
      this.performanceData.isAlternateClimbSpeedLimitPilotEntered,
    );
    this.setPerformanceData('descentSpeedLimitSpeed', this.performanceData.alternateDescentSpeedLimitSpeed);
    this.setPerformanceData('descentSpeedLimitAltitude', this.performanceData.alternateDescentSpeedLimitAltitude);
    this.setPerformanceData(
      'isDescentSpeedLimitPilotEntered',
      this.performanceData.isAlternateDescentSpeedLimitPilotEntered,
    );

    this.deleteAlternateFlightPlan();
    this.resetAlternatePerformanceData();

    this.enqueueOperation(FlightPlanQueuedOperation.RebuildArrivalAndApproach);
    this.enqueueOperation(FlightPlanQueuedOperation.Restring);
    await this.flushOperationQueue();
  }

  override async newDest(index: number, airportIdent: string): Promise<void> {
    await super.newDest(index, airportIdent);

    this.deleteAlternateFlightPlan();
  }

  setFixInfoEntry(index: 1 | 2 | 3 | 4, fixInfo: FixInfoData | null, notify = true): void {
    const planFixInfo = this.fixInfos as FixInfoEntry[];

    planFixInfo[index] = fixInfo ? new FixInfoEntry(fixInfo.fix, fixInfo?.radii, fixInfo?.radials) : undefined;

    if (notify) {
      this.sendEvent('flightPlan.setFixInfoEntry', {
        planIndex: this.index,
        forAlternate: false,
        index,
        fixInfo: planFixInfo[index] ? planFixInfo[index].clone() : null,
      });
    }

    this.incrementVersion();
  }

  editFixInfoEntry(index: 1 | 2 | 3 | 4, callback: (fixInfo: FixInfoEntry) => FixInfoEntry, notify = true): void {
    const planFixInfo = this.fixInfos as FixInfoEntry[];

    const res = callback(planFixInfo[index]);

    if (res) {
      planFixInfo[index] = res;
    }

    if (notify) {
      this.sendEvent('flightPlan.setFixInfoEntry', {
        planIndex: this.index,
        forAlternate: false,
        index,
        fixInfo: planFixInfo[index] ? planFixInfo[index].clone() : null,
      });
    }

    this.incrementVersion();
  }

  /**
   * Returns the active flight area for this flight plan
   */
  calculateActiveArea(): FlightArea {
    const activeLegIndex = this.activeLegIndex;

    if (activeLegIndex >= this.legCount) {
      return FlightArea.Enroute;
    }

    const [activeSegment] = this.segmentPositionForIndex(activeLegIndex);

    if (
      activeSegment === this.missedApproachSegment ||
      activeSegment === this.destinationSegment ||
      activeSegment === this.approachSegment ||
      activeSegment === this.approachViaSegment
    ) {
      const approachType = this.approach?.type ?? ApproachType.Unknown;

      switch (approachType) {
        case ApproachType.Ils:
          return FlightArea.PrecisionApproach;
        case ApproachType.Gps:
        case ApproachType.Rnav:
          return FlightArea.GpsApproach;
        case ApproachType.Vor:
        case ApproachType.VorDme:
          return FlightArea.VorApproach;
        default:
          return FlightArea.NonPrecisionApproach;
      }
    }

    if (activeSegment.class === SegmentClass.Arrival || activeSegment.class === SegmentClass.Departure) {
      return FlightArea.Terminal;
    }

    return FlightArea.Enroute;
  }

  async setOriginAirport(icao: string): Promise<void> {
    await super.setOriginAirport(icao);

    FlightPlan.setOriginDefaultPerformanceData(this, this.originAirport);
  }

  async setDestinationAirport(icao: string | undefined): Promise<void> {
    await super.setDestinationAirport(icao);

    FlightPlan.setDestinationDefaultPerformanceData(this, this.destinationAirport);
  }

  /**
   * Sets performance data imported from uplink
   * @param data performance data available in uplink
   */
  setImportedPerformanceData(data: ImportedPerformanceData) {
    // Workaround for MSFS2020 not having transition alt/level in the navdata
    if (!isMsfs2024()) {
      this.setPerformanceData('databaseTransitionAltitude', data.departureTransitionAltitude);
      this.setPerformanceData('databaseTransitionLevel', data.destinationTransitionLevel);
    }
    this.setPerformanceData('costIndex', data.costIndex);
    this.setPerformanceData('cruiseFlightLevel', data.cruiseFlightLevel);
    this.setPerformanceData('pilotTropopause', data.pilotTropopause);
  }

  setFlightNumber(flightNumber: string, notify = true) {
    this.flightNumber = flightNumber;

    if (notify) {
      this.sendEvent('flightPlan.setFlightNumber', { planIndex: this.index, forAlternate: false, flightNumber });
    }
  }

  /**
   * Sets defaults for performance data parameters related to an origin
   *
   * @param plan the flight plan
   * @param airport the origin airport
   */
  private static setOriginDefaultPerformanceData<P extends FlightPlanPerformanceData>(
    plan: FlightPlan<P>,
    airport: Airport | undefined,
  ): void {
    const referenceAltitude = airport?.location.alt;

    if (referenceAltitude !== undefined) {
      plan.setPerformanceData(
        'defaultThrustReductionAltitude',
        referenceAltitude + parseInt(NXDataStore.get('CONFIG_THR_RED_ALT', '1500')),
      );
      plan.setPerformanceData(
        'defaultAccelerationAltitude',
        referenceAltitude + parseInt(NXDataStore.get('CONFIG_ACCEL_ALT', '1500')),
      );
      plan.setPerformanceData(
        'defaultEngineOutAccelerationAltitude',
        referenceAltitude + parseInt(NXDataStore.get('CONFIG_ENG_OUT_ACCEL_ALT', '1500')),
      );
    } else {
      plan.setPerformanceData('defaultThrustReductionAltitude', null);
      plan.setPerformanceData('defaultAccelerationAltitude', null);
      plan.setPerformanceData('defaultEngineOutAccelerationAltitude', null);
    }

    plan.setPerformanceData('pilotThrustReductionAltitude', null);
    plan.setPerformanceData('pilotAccelerationAltitude', null);
    plan.setPerformanceData('pilotEngineOutAccelerationAltitude', null);

    plan.setPerformanceData('databaseTransitionAltitude', airport?.transitionAltitude ?? null);
  }

  /**
   * Sets defaults for performance data parameters related to a destination
   *
   * @param plan the flight plan
   * @param airport the destination airport
   */
  private static setDestinationDefaultPerformanceData<P extends FlightPlanPerformanceData>(
    plan: FlightPlan<P>,
    airport: Airport,
  ): void {
    const referenceAltitude = airport?.location.alt;

    if (referenceAltitude !== undefined) {
      plan.setPerformanceData(
        'defaultMissedThrustReductionAltitude',
        referenceAltitude + parseInt(NXDataStore.get('CONFIG_THR_RED_ALT', '1500')),
      );
      plan.setPerformanceData(
        'defaultMissedAccelerationAltitude',
        referenceAltitude + parseInt(NXDataStore.get('CONFIG_ACCEL_ALT', '1500')),
      );
      plan.setPerformanceData(
        'defaultMissedEngineOutAccelerationAltitude',
        referenceAltitude + parseInt(NXDataStore.get('CONFIG_ENG_OUT_ACCEL_ALT', '1500')),
      );
    } else {
      plan.setPerformanceData('defaultMissedThrustReductionAltitude', null);
      plan.setPerformanceData('defaultMissedAccelerationAltitude', null);
      plan.setPerformanceData('defaultMissedEngineOutAccelerationAltitude', null);
    }

    plan.setPerformanceData('pilotMissedThrustReductionAltitude', null);
    plan.setPerformanceData('pilotMissedAccelerationAltitude', null);
    plan.setPerformanceData('pilotMissedEngineOutAccelerationAltitude', null);

    plan.setPerformanceData('databaseTransitionLevel', airport?.transitionLevel ?? null);
  }

  static fromSerializedFlightPlan<P extends FlightPlanPerformanceData>(
    index: number,
    serialized: SerializedFlightPlan,
    bus: EventBus,
    performanceDataInit: P,
  ): FlightPlan<P> {
    const newPlan = FlightPlan.empty<P>(index, bus, performanceDataInit);

    newPlan.activeLegIndex = serialized.activeLegIndex;
    newPlan.fixInfos = serialized.fixInfo;

    newPlan.originSegment.setFromSerializedSegment(serialized.segments.originSegment);
    newPlan.departureSegment.setFromSerializedSegment(serialized.segments.departureSegment);
    newPlan.departureRunwayTransitionSegment.setFromSerializedSegment(
      serialized.segments.departureRunwayTransitionSegment,
    );
    newPlan.departureEnrouteTransitionSegment.setFromSerializedSegment(
      serialized.segments.departureEnrouteTransitionSegment,
    );
    newPlan.enrouteSegment.setFromSerializedSegment(serialized.segments.enrouteSegment);
    newPlan.arrivalSegment.setFromSerializedSegment(serialized.segments.arrivalSegment);
    newPlan.arrivalRunwayTransitionSegment.setFromSerializedSegment(serialized.segments.arrivalRunwayTransitionSegment);
    newPlan.arrivalEnrouteTransitionSegment.setFromSerializedSegment(
      serialized.segments.arrivalEnrouteTransitionSegment,
    );
    newPlan.approachSegment.setFromSerializedSegment(serialized.segments.approachSegment);
    newPlan.approachViaSegment.setFromSerializedSegment(serialized.segments.approachViaSegment);
    newPlan.destinationSegment.setFromSerializedSegment(serialized.segments.destinationSegment);

    return newPlan;
  }

  /**
   * Sets a performance data parameter
   *
   * The union type in the signature is to work around https://github.com/microsoft/TypeScript/issues/28662.
   */
  setPerformanceData<k extends keyof (P & FlightPlanPerformanceDataProperties) & string>(
    key: k,
    value: P[k] | null,
    notify = true,
  ) {
    this.performanceData[key] = value;

    if (notify) {
      this.sendPerfEvent(
        `flightPlan.setPerformanceData.${key}` as any,
        { planIndex: this.index, forAlternate: false, value } as any,
      );
    }

    this.incrementVersion();
  }

  /**
   * Check if the thrust reduction altitude is limited by a constraint and reduce it if so
   * @returns true if a reduction occured
   */
  reconcileThrustReductionWithConstraints(): boolean {
    const lowestClimbConstraint = MathUtils.round(this.lowestClimbConstraint(), 10);
    if (
      Number.isFinite(lowestClimbConstraint) &&
      this.performanceData.thrustReductionAltitude !== null &&
      this.performanceData.thrustReductionAltitude > lowestClimbConstraint
    ) {
      this.setPerformanceData(
        'defaultThrustReductionAltitude',
        this.performanceData.defaultThrustReductionAltitude !== null
          ? Math.min(this.performanceData.defaultThrustReductionAltitude, lowestClimbConstraint)
          : null,
      );
      this.setPerformanceData(
        'pilotThrustReductionAltitude',
        this.performanceData.pilotThrustReductionAltitude !== null
          ? Math.min(this.performanceData.pilotThrustReductionAltitude, lowestClimbConstraint)
          : null,
      );

      return true;
    }

    return false;
  }

  /**
   * Check if the acceleration altitude is limited by a constraint and reduce it if so
   * @returns true if a reduction occured
   */
  reconcileAccelerationWithConstraints(): boolean {
    const lowestClimbConstraint = MathUtils.round(this.lowestClimbConstraint(), 10);
    if (
      Number.isFinite(lowestClimbConstraint) &&
      this.performanceData.accelerationAltitude !== null &&
      this.performanceData.accelerationAltitude > lowestClimbConstraint
    ) {
      this.setPerformanceData(
        'defaultAccelerationAltitude',
        this.performanceData.defaultAccelerationAltitude !== null
          ? Math.min(this.performanceData.defaultAccelerationAltitude, lowestClimbConstraint)
          : null,
      );
      this.setPerformanceData(
        'pilotAccelerationAltitude',
        this.performanceData.pilotAccelerationAltitude !== null
          ? Math.min(this.performanceData.pilotAccelerationAltitude, lowestClimbConstraint)
          : null,
      );

      return true;
    }

    return false;
  }

  /**
   * Check if there is a TOO STEEP PATH segment on a leg after the active leg
   * @returns true if there is a TOO STEEP PATH segment
   */
  hasTooSteepPathAhead(): boolean {
    for (let i = this.activeLegIndex; i < this.firstMissedApproachLegIndex; i++) {
      const element = this.maybeElementAt(i);
      if (element?.isDiscontinuity === true) {
        continue;
      }

      if (element?.calculated?.endsInTooSteepPath) {
        return true;
      }
    }

    return false;
  }
}<|MERGE_RESOLUTION|>--- conflicted
+++ resolved
@@ -186,7 +186,6 @@
 
       turnEnd = FlightPlanLeg.radialInLeg(this.enrouteSegment, terminationWaypoint, magneticInboundCourse);
 
-<<<<<<< HEAD
       if (!isToNonFlightPlanWaypoint) {
         turnEnd.withDefinitionFrom(targetLeg).withPilotEnteredDataFrom(targetLeg);
         // If we don't do this, the turn end will have the termination waypoint's ident which may not be the leg ident (for runway legs for example)
@@ -194,13 +193,6 @@
       }
     } else if (isDirectWithCourseOut(directTo)) {
       const magneticOutboundCourse = MathUtils.normalise360(directTo.courseOut);
-=======
-    if (!this.requiresTurnDirectionAt(turnEndLegIndexInPlan + 1)) {
-      this.removeForcedTurnAt(turnEndLegIndexInPlan + 1);
-    }
-    this.setActiveLegIndex(turnEndLegIndexInPlan);
-  }
->>>>>>> 0242466d
 
       turningPoint = FlightPlanLeg.ppos(this.enrouteSegment, OutBndIdent, terminationWaypoint.location);
       turningPoint.flags |= FlightPlanLegFlags.DirectToOutBound;
@@ -265,7 +257,10 @@
       this.cleanUpAfterDiscontinuity(turnEndLegIndexInPlan + 1);
     }
 
-    this.removeForcedTurnAt(turnEndLegIndexInPlan + 1);
+    if (!this.requiresTurnDirectionAt(turnEndLegIndexInPlan + 1)) {
+      this.removeForcedTurnAt(turnEndLegIndexInPlan + 1);
+    }
+    this.setActiveLegIndex(turnEndLegIndexInPlan);
     this.setActiveLegIndex(turnEndLegIndexInPlan);
   }
 

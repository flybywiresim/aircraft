--- conflicted
+++ resolved
@@ -690,7 +690,14 @@
     return false;
   }
 
-<<<<<<< HEAD
+  isActiveOrCopiedFromActive(): boolean {
+    return (
+      this.index === FlightPlanIndex.Active ||
+      this.index === FlightPlanIndex.Temporary ||
+      (this.flags & FlightPlanFlags.CopiedFromActive) === FlightPlanFlags.CopiedFromActive
+    );
+  }
+
   /**
    * Gets the index of the last leg located before a discontinuity
    * @returns null if no discontinuity exists, the leg index before the discontinuity otherwise
@@ -703,15 +710,6 @@
         return i;
       }
     }
-
     return null;
-=======
-  isActiveOrCopiedFromActive(): boolean {
-    return (
-      this.index === FlightPlanIndex.Active ||
-      this.index === FlightPlanIndex.Temporary ||
-      (this.flags & FlightPlanFlags.CopiedFromActive) === FlightPlanFlags.CopiedFromActive
-    );
->>>>>>> 297991bb
   }
 }
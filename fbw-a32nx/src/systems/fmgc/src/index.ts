--- conflicted
+++ resolved
@@ -56,17 +56,13 @@
     Navigation,
     SelectedNavaidMode,
     SelectedNavaidType,
-    a320EfisRangeSettings,
     WaypointFactory,
     WaypointEntryUtils,
     SimBriefUplinkAdapter,
     CoRouteUplinkAdapter,
     DataManager,
     EventBus,
-<<<<<<< HEAD
-=======
     a320EfisRangeSettings,
->>>>>>> bea2f6bd
     A320AircraftConfig,
     A380AircraftConfig,
 };
// Copyright (c) 2021-2022 FlyByWire Simulations
// Copyright (c) 2021-2022 Synaptic Simulations
//
// SPDX-License-Identifier: GPL-3.0

import { EfisNdMode, EfisSide, EfisVectorsGroup, GenericDataListenerSync } from '@flybywiresim/fbw-sdk';

import { GuidanceController } from '@fmgc/guidance/GuidanceController';
import { PathVector, pathVectorLength, pathVectorValid } from '@fmgc/guidance/lnav/PathVector';
import { ArmedLateralMode, isArmed, LateralMode } from '@shared/autopilot';
import { FlightPlanIndex } from '@fmgc/flightplanning/new/FlightPlanManager';
import { FlightPlanService } from '@fmgc/flightplanning/new/FlightPlanService';
import { EfisInterface } from '@fmgc/efis/EfisInterface';
import { ReadonlyFlightPlan } from '@fmgc/flightplanning/new/plans/ReadonlyFlightPlan';
<<<<<<< HEAD
=======
import { getFlightPhaseManager } from '@fmgc/flightphase';
import { FmgcFlightPhase } from '@shared/flightphase';
>>>>>>> 4bedac5d

const UPDATE_TIMER = 2_500;

export class EfisVectors {
  private syncer: GenericDataListenerSync = new GenericDataListenerSync();

  private lastFpVersions = new Map<number, number>();

  private lastEfisInterfaceVersions: Record<EfisSide, number> = { L: -1, R: -1 };

  constructor(
    private readonly flightPlanService: FlightPlanService,
    private guidanceController: GuidanceController,
    private efisInterfaces: Record<EfisSide, EfisInterface>,
  ) {}

  public forceUpdate() {
    this.updateTimer = UPDATE_TIMER + 1;
  }

  private updateTimer = 0;

  public update(deltaTime: number): void {
    this.updateTimer += deltaTime;

    if (this.updateTimer >= UPDATE_TIMER) {
      this.updateSide('L', true);
      this.updateSide('R', true);
      this.updateTimer = 0;
    } else {
      this.updateSide('L');
      this.updateSide('R');
    }
  }

  private updateSide(side: EfisSide, force = false): void {
    if (force || this.lastEfisInterfaceVersions[side] !== this.efisInterfaces[side].version) {
      this.lastEfisInterfaceVersions[side] = this.efisInterfaces[side].version;

      this.tryProcessFlightPlan(FlightPlanIndex.Active, side, true);
      this.tryProcessFlightPlan(FlightPlanIndex.Temporary, side, true);
      this.tryProcessFlightPlan(FlightPlanIndex.FirstSecondary, side, true);

      const activeFlightPlanVectors =
        this.guidanceController.activeGeometry?.getAllPathVectors(this.guidanceController.activeLegIndex) ?? [];

      const visibleActiveFlightPlanVectors = activeFlightPlanVectors.filter((vector) =>
        EfisVectors.isVectorReasonable(vector),
      );

      if (visibleActiveFlightPlanVectors.length !== activeFlightPlanVectors.length) {
        this.guidanceController.efisStateForSide[side].legsCulled = true;
      } else {
        this.guidanceController.efisStateForSide[side].legsCulled = false;
      }
    } else {
      this.tryProcessFlightPlan(FlightPlanIndex.Active, side);
      this.tryProcessFlightPlan(FlightPlanIndex.Temporary, side);
      this.tryProcessFlightPlan(FlightPlanIndex.FirstSecondary, side);
    }
  }

  /**
   * Protect against potential perf issues from immense vectors
   */
  private static isVectorReasonable(vector: PathVector): boolean {
    if (!pathVectorValid(vector)) {
      return false;
    }

    const length = pathVectorLength(vector);

    return length <= 5_000;
  }

  private tryProcessFlightPlan(planIndex: FlightPlanIndex, side: EfisSide, force = false) {
    const planExists = this.flightPlanService.has(planIndex);

    if (!planExists) {
      this.lastFpVersions.delete(planIndex);

      switch (planIndex) {
        case FlightPlanIndex.Active:
          this.transmit(null, EfisVectorsGroup.ACTIVE, side);
          this.transmit(null, EfisVectorsGroup.DASHED, side);
          this.transmit(null, EfisVectorsGroup.MISSED, side);
          this.transmit(null, EfisVectorsGroup.ALTERNATE, side);
          break;
        case FlightPlanIndex.Temporary:
          this.transmit(null, EfisVectorsGroup.TEMPORARY, side);
          break;
        case FlightPlanIndex.FirstSecondary:
        case FlightPlanIndex.Uplink:
        default:
          this.transmit(null, EfisVectorsGroup.SECONDARY, side);
          break;
      }

      return;
    }

    const plan = this.flightPlanService.get(planIndex);

    if (!force && this.lastFpVersions.get(planIndex) === plan.version) {
      return;
    }

    this.lastFpVersions.set(planIndex, plan.version);

    switch (planIndex) {
      case FlightPlanIndex.Active: {
        const engagedLateralMode = SimVar.GetSimVarValue('L:A32NX_FMA_LATERAL_MODE', 'Number') as LateralMode;
        const armedLateralMode = SimVar.GetSimVarValue('L:A32NX_FMA_LATERAL_ARMED', 'Enum');
        const navArmed = isArmed(armedLateralMode, ArmedLateralMode.NAV);
<<<<<<< HEAD

        const transmitActive =
          engagedLateralMode === LateralMode.NAV ||
          engagedLateralMode === LateralMode.LOC_CPT ||
          engagedLateralMode === LateralMode.LOC_TRACK ||
          navArmed;
=======
        const flightPhase = getFlightPhaseManager().phase;

        // FIXME implement
        const doesPreNavEngagePathExist = engagedLateralMode !== LateralMode.GA_TRACK;

        const transmitActive =
          // In preflight phase, the flight plan line is solid even when NAV is not armed
          flightPhase === FmgcFlightPhase.Preflight ||
          engagedLateralMode === LateralMode.NAV ||
          engagedLateralMode === LateralMode.LOC_CPT ||
          engagedLateralMode === LateralMode.LOC_TRACK ||
          engagedLateralMode === LateralMode.LAND ||
          engagedLateralMode === LateralMode.FLARE ||
          engagedLateralMode === LateralMode.ROLL_OUT ||
          (navArmed && doesPreNavEngagePathExist);
>>>>>>> 4bedac5d

        if (transmitActive) {
          this.transmitFlightPlan(
            plan,
            side,
            EfisVectorsGroup.ACTIVE,
            EfisVectorsGroup.MISSED,
            EfisVectorsGroup.ALTERNATE,
          );
          this.transmit(null, EfisVectorsGroup.DASHED, side);
        } else {
          this.transmit(null, EfisVectorsGroup.ACTIVE, side);
          this.transmitFlightPlan(
            plan,
            side,
            EfisVectorsGroup.DASHED,
            EfisVectorsGroup.MISSED,
            EfisVectorsGroup.ALTERNATE,
          );
        }
        break;
      }
      case FlightPlanIndex.Temporary:
        this.transmitFlightPlan(plan, side, EfisVectorsGroup.TEMPORARY);
        break;
      default:
        if (this.efisInterfaces[side].shouldTransmitSecondary()) {
          this.transmitFlightPlan(plan, side, EfisVectorsGroup.SECONDARY);
        } else {
          this.transmit(null, EfisVectorsGroup.SECONDARY, side);
        }
        break;
    }
  }

  private transmitFlightPlan(
    plan: ReadonlyFlightPlan,
    side: EfisSide,
    mainGroup: EfisVectorsGroup,
    missedApproachGroup = mainGroup,
    alternateGroup = mainGroup,
  ) {
    const mode: EfisNdMode = SimVar.GetSimVarValue(`L:A32NX_EFIS_${side}_ND_MODE`, 'number');
<<<<<<< HEAD
    const isArcVsPlanMode = mode === EfisNdMode.ARC || mode === EfisNdMode.ROSE_NAV;
=======
    const isPlanMode = mode === EfisNdMode.PLAN;
>>>>>>> 4bedac5d

    if (!this.guidanceController.hasGeometryForFlightPlan(plan.index)) {
      this.transmit(null, mainGroup, side);

      if (missedApproachGroup !== mainGroup) {
        this.transmit(null, missedApproachGroup, side);
      }

      if (alternateGroup !== mainGroup) {
        this.transmit(null, alternateGroup, side);
      }

      return;
    }

    // ACTIVE

    const geometry = this.guidanceController.getGeometryForFlightPlan(plan.index);

    const vectors = geometry.getAllPathVectors(plan.activeLegIndex).filter((it) => EfisVectors.isVectorReasonable(it));

    // ACTIVE missed

<<<<<<< HEAD
    const transmitMissed = this.efisInterfaces[side].shouldTransmitMissed(plan.index, isArcVsPlanMode);
=======
    const transmitMissed = this.efisInterfaces[side].shouldTransmitMissed(plan.index, isPlanMode);
>>>>>>> 4bedac5d

    if (transmitMissed) {
      const missedVectors = geometry.getAllPathVectors(0, true).filter((it) => EfisVectors.isVectorReasonable(it));

      if (missedApproachGroup === mainGroup) {
        vectors.push(...missedVectors);
      } else {
        this.transmit(missedVectors, missedApproachGroup, side);
      }
    } else if (missedApproachGroup !== mainGroup) {
      this.transmit(null, missedApproachGroup, side);
    }

    this.transmit(vectors, mainGroup, side);

    // ALTN

<<<<<<< HEAD
    const transmitAlternate = this.efisInterfaces[side].shouldTransmitAlternate(plan.index, isArcVsPlanMode);
=======
    const transmitAlternate = this.efisInterfaces[side].shouldTransmitAlternate(plan.index, isPlanMode);
>>>>>>> 4bedac5d

    if (transmitAlternate) {
      const alternateGeometry = this.guidanceController.getGeometryForFlightPlan(plan.index, true);

      if (alternateGeometry) {
        const alternateVectors = alternateGeometry
          .getAllPathVectors(0)
          .filter((it) => EfisVectors.isVectorReasonable(it));

        // ALTN missed

<<<<<<< HEAD
        const transmitAlternateMissed = this.efisInterfaces[side].shouldTransmitAlternateMissed(
          plan.index,
          isArcVsPlanMode,
        );
=======
        const transmitAlternateMissed = this.efisInterfaces[side].shouldTransmitAlternateMissed(plan.index, isPlanMode);
>>>>>>> 4bedac5d

        if (transmitAlternateMissed) {
          const missedVectors = alternateGeometry
            .getAllPathVectors(0, true)
            .filter((it) => EfisVectors.isVectorReasonable(it));

          alternateVectors.push(...missedVectors);
        }

        if (alternateGroup === mainGroup) {
          vectors.push(...alternateVectors);
        } else {
          this.transmit(alternateVectors, alternateGroup, side);
        }
      } else if (alternateGroup !== mainGroup) {
        this.transmit(null, alternateGroup, side);
      }
    } else if (alternateGroup !== mainGroup) {
      this.transmit(null, alternateGroup, side);
    }
  }

  private transmit(vectors: PathVector[], vectorsGroup: EfisVectorsGroup, side: EfisSide): void {
    this.syncer.sendEvent(`A32NX_EFIS_VECTORS_${side}_${EfisVectorsGroup[vectorsGroup]}`, vectors);
  }
}<|MERGE_RESOLUTION|>--- conflicted
+++ resolved
@@ -12,11 +12,8 @@
 import { FlightPlanService } from '@fmgc/flightplanning/new/FlightPlanService';
 import { EfisInterface } from '@fmgc/efis/EfisInterface';
 import { ReadonlyFlightPlan } from '@fmgc/flightplanning/new/plans/ReadonlyFlightPlan';
-<<<<<<< HEAD
-=======
 import { getFlightPhaseManager } from '@fmgc/flightphase';
 import { FmgcFlightPhase } from '@shared/flightphase';
->>>>>>> 4bedac5d
 
 const UPDATE_TIMER = 2_500;
 
@@ -131,14 +128,6 @@
         const engagedLateralMode = SimVar.GetSimVarValue('L:A32NX_FMA_LATERAL_MODE', 'Number') as LateralMode;
         const armedLateralMode = SimVar.GetSimVarValue('L:A32NX_FMA_LATERAL_ARMED', 'Enum');
         const navArmed = isArmed(armedLateralMode, ArmedLateralMode.NAV);
-<<<<<<< HEAD
-
-        const transmitActive =
-          engagedLateralMode === LateralMode.NAV ||
-          engagedLateralMode === LateralMode.LOC_CPT ||
-          engagedLateralMode === LateralMode.LOC_TRACK ||
-          navArmed;
-=======
         const flightPhase = getFlightPhaseManager().phase;
 
         // FIXME implement
@@ -154,7 +143,6 @@
           engagedLateralMode === LateralMode.FLARE ||
           engagedLateralMode === LateralMode.ROLL_OUT ||
           (navArmed && doesPreNavEngagePathExist);
->>>>>>> 4bedac5d
 
         if (transmitActive) {
           this.transmitFlightPlan(
@@ -198,11 +186,7 @@
     alternateGroup = mainGroup,
   ) {
     const mode: EfisNdMode = SimVar.GetSimVarValue(`L:A32NX_EFIS_${side}_ND_MODE`, 'number');
-<<<<<<< HEAD
-    const isArcVsPlanMode = mode === EfisNdMode.ARC || mode === EfisNdMode.ROSE_NAV;
-=======
     const isPlanMode = mode === EfisNdMode.PLAN;
->>>>>>> 4bedac5d
 
     if (!this.guidanceController.hasGeometryForFlightPlan(plan.index)) {
       this.transmit(null, mainGroup, side);
@@ -226,11 +210,7 @@
 
     // ACTIVE missed
 
-<<<<<<< HEAD
-    const transmitMissed = this.efisInterfaces[side].shouldTransmitMissed(plan.index, isArcVsPlanMode);
-=======
     const transmitMissed = this.efisInterfaces[side].shouldTransmitMissed(plan.index, isPlanMode);
->>>>>>> 4bedac5d
 
     if (transmitMissed) {
       const missedVectors = geometry.getAllPathVectors(0, true).filter((it) => EfisVectors.isVectorReasonable(it));
@@ -248,11 +228,7 @@
 
     // ALTN
 
-<<<<<<< HEAD
-    const transmitAlternate = this.efisInterfaces[side].shouldTransmitAlternate(plan.index, isArcVsPlanMode);
-=======
     const transmitAlternate = this.efisInterfaces[side].shouldTransmitAlternate(plan.index, isPlanMode);
->>>>>>> 4bedac5d
 
     if (transmitAlternate) {
       const alternateGeometry = this.guidanceController.getGeometryForFlightPlan(plan.index, true);
@@ -264,14 +240,7 @@
 
         // ALTN missed
 
-<<<<<<< HEAD
-        const transmitAlternateMissed = this.efisInterfaces[side].shouldTransmitAlternateMissed(
-          plan.index,
-          isArcVsPlanMode,
-        );
-=======
         const transmitAlternateMissed = this.efisInterfaces[side].shouldTransmitAlternateMissed(plan.index, isPlanMode);
->>>>>>> 4bedac5d
 
         if (transmitAlternateMissed) {
           const missedVectors = alternateGeometry

--- conflicted
+++ resolved
@@ -23,11 +23,7 @@
 import { Coordinates } from '@fmgc/flightplanning/data/geo';
 import { Geometry } from '@fmgc/guidance/Geometry';
 import { GuidanceController } from '@fmgc/guidance/GuidanceController';
-<<<<<<< HEAD
-import { NauticalMiles, bearingTo, distanceTo } from 'msfs-geo';
-=======
 import { bearingTo, distanceTo } from 'msfs-geo';
->>>>>>> 0cc0c710
 import { LnavConfig } from '@fmgc/guidance/LnavConfig';
 import { SegmentClass } from '@fmgc/flightplanning/new/segments/SegmentClass';
 import { FlightPlan } from '@fmgc/flightplanning/new/plans/FlightPlan';
@@ -242,6 +238,9 @@
       // we reverse the array at the end to make sure symbols are drawn in the correct order
       // eslint-disable-next-line no-loop-func
       const upsertSymbol = (symbol: NdSymbol): void => {
+        if (DEBUG) {
+          console.time(`upsert symbol ${symbol.databaseId}`);
+        }
         // for symbols with no databaseId, we don't bother trying to de-duplicate as we cannot do it safely
         const symbolIdx = symbol.databaseId ? symbols.findIndex((s) => s.databaseId === symbol.databaseId) : -1;
         if (symbolIdx !== -1) {
@@ -367,14 +366,7 @@
         if (
           this.flightPlanService.active.alternateFlightPlan.legCount > 0 &&
           this.guidanceController.hasGeometryForFlightPlan(FlightPlanIndex.Active) &&
-<<<<<<< HEAD
-          this.efisInterfaces[side].shouldTransmitAlternate(
-            FlightPlanIndex.Active,
-            mode === EfisNdMode.ARC || mode === EfisNdMode.ROSE_NAV,
-          )
-=======
           this.efisInterfaces[side].shouldTransmitAlternate(FlightPlanIndex.Active, mode === EfisNdMode.PLAN)
->>>>>>> 0cc0c710
         ) {
           const symbols = this.getFlightPlanSymbols(
             true,
@@ -445,14 +437,7 @@
         if (
           this.flightPlanService.secondary(1).alternateFlightPlan.legCount > 0 &&
           this.guidanceController.hasGeometryForFlightPlan(FlightPlanIndex.FirstSecondary) &&
-<<<<<<< HEAD
-          this.efisInterfaces[side].shouldTransmitAlternate(
-            FlightPlanIndex.FirstSecondary,
-            mode === EfisNdMode.ARC || mode === EfisNdMode.ROSE_NAV,
-          )
-=======
           this.efisInterfaces[side].shouldTransmitAlternate(FlightPlanIndex.FirstSecondary, mode === EfisNdMode.PLAN)
->>>>>>> 0cc0c710
         ) {
           const symbols = this.getFlightPlanSymbols(
             true,
@@ -541,19 +526,11 @@
     const isSelectedVerticalModeActive = this.guidanceController.vnavDriver.isSelectedVerticalModeActive();
     const flightPhase = getFlightPhaseManager().phase;
 
-<<<<<<< HEAD
-    const isArcVsPlanMode = mode === EfisNdMode.ARC || mode === EfisNdMode.ROSE_NAV;
-
-    const transmitMissed = isAlternate
-      ? this.efisInterfaces[side].shouldTransmitAlternateMissed(flightPlan.index, isArcVsPlanMode)
-      : this.efisInterfaces[side].shouldTransmitMissed(flightPlan.index, isArcVsPlanMode);
-=======
     const isPlanMode = mode === EfisNdMode.PLAN;
 
     const transmitMissed = isAlternate
       ? this.efisInterfaces[side].shouldTransmitAlternateMissed(flightPlan.index, isPlanMode)
       : this.efisInterfaces[side].shouldTransmitMissed(flightPlan.index, isPlanMode);
->>>>>>> 0cc0c710
 
     const ret: NdSymbol[] = [];
 
@@ -633,11 +610,7 @@
       const isCourseReversal =
         leg.type === LegType.HA || leg.type === LegType.HF || leg.type === LegType.HM || leg.type === LegType.PI;
 
-<<<<<<< HEAD
-      if (i === flightPlan.activeLegIndex) {
-=======
       if (i === flightPlan.activeLegIndex && !isAlternate) {
->>>>>>> 0cc0c710
         type |= NdSymbolTypeFlags.ActiveLegTermination;
       } else if (
         isCourseReversal &&

// Copyright (c) 2021-2023 FlyByWire Simulations
// SPDX-License-Identifier: GPL-3.0

import {
    GenericDataListenerSync,
    MathUtils, Airport, LegType,
    Runway, RunwaySurfaceType, VhfNavaidType,
    WaypointDescriptor, EfisOption, EfisNdMode, NdSymbol,
    NdSymbolTypeFlags, EfisNdRangeValue, efisRangeSettings,
} from '@flybywiresim/fbw-sdk';

import { Coordinates } from '@fmgc/flightplanning/data/geo';
import { Geometry } from '@fmgc/guidance/Geometry';
import { GuidanceController } from '@fmgc/guidance/GuidanceController';
import { bearingTo, distanceTo } from 'msfs-geo';
import { LnavConfig } from '@fmgc/guidance/LnavConfig';
import { SegmentClass } from '@fmgc/flightplanning/new/segments/SegmentClass';
import { NavigationDatabase } from '@fmgc/NavigationDatabase';
import { FlightPlan } from '@fmgc/flightplanning/new/plans/FlightPlan';
import { FlightPlanIndex } from '@fmgc/flightplanning/new/FlightPlanManager';
import { BaseFlightPlan } from '@fmgc/flightplanning/new/plans/BaseFlightPlan';
import { AlternateFlightPlan } from '@fmgc/flightplanning/new/plans/AlternateFlightPlan';
import { NearbyFacilities } from '@fmgc/navigation/NearbyFacilities';
import { NavaidTuner } from '@fmgc/navigation/NavaidTuner';
import { getFlightPhaseManager } from '@fmgc/flightphase';
import { FmgcFlightPhase } from '@shared/flightphase';
import { FlightPlanLeg } from '@fmgc/flightplanning/new/legs/FlightPlanLeg';

import { FlightPlanService } from '@fmgc/flightplanning/new/FlightPlanService';
import { AltitudeConstraintType } from '@fmgc/flightplanning/data/constraint';
import { VnavConfig } from '@fmgc/guidance/vnav/VnavConfig';
import { EfisInterface } from '@fmgc/efis/EfisInterface';
import { WaypointConstraintType } from '@fmgc/flightplanning/FlightPlanManager';

export class EfisSymbols {
    private blockUpdate = false;

    private guidanceController: GuidanceController;

    private nearby: NearbyFacilities;

    private syncer: GenericDataListenerSync = new GenericDataListenerSync();

    private static sides = ['L', 'R'];

    private lastMode = { L: -1, R: -1 };

    private lastRange = { L: 0, R: 0 };

    private lastEfisOption = { L: 0, R: 0 };

    private lastPlanCentre = undefined;

    private lastPpos: Coordinates = { lat: 0, long: 0 };

    private lastTrueHeading: number = -1;

    private lastNearbyFacilitiesVersion;

    private lastFpVersions: Record<number, number> = {};

    private lastNavaidVersion = -1;

    private lastVnavDriverVersion: number = -1;

    private lastEfisInterfaceVersion: number = -1;

    constructor(
        guidanceController: GuidanceController,
        private readonly flightPlanService: FlightPlanService,
        private readonly navaidTuner: NavaidTuner,
        private readonly efisInterface: EfisInterface,
    ) {
        this.guidanceController = guidanceController;
        this.nearby = NearbyFacilities.getInstance();
    }

    init(): void {
        this.nearby.init();
    }

    async update(deltaTime: number): Promise<void> {
        this.nearby.update(deltaTime);

        if (this.blockUpdate) {
            return;
        }

        // TODO use FMGC position
        const ppos = {
            lat: SimVar.GetSimVarValue('PLANE LATITUDE', 'degree latitude'),
            long: SimVar.GetSimVarValue('PLANE LONGITUDE', 'degree longitude'),
        };
        const trueHeading = SimVar.GetSimVarValue('PLANE HEADING DEGREES TRUE', 'degrees');

        // TODO planar distance in msfs-geo
        const pposChanged = distanceTo(this.lastPpos, ppos) > 2;
        if (pposChanged) {
            this.lastPpos = ppos;
        }
        const trueHeadingChanged = MathUtils.diffAngle(trueHeading, this.lastTrueHeading) > 2;
        if (trueHeadingChanged) {
            this.lastTrueHeading = trueHeading;
        }

        const nearbyFacilitiesChanged = this.nearby.version !== this.lastNearbyFacilitiesVersion;
        this.lastNearbyFacilitiesVersion = this.nearby.version;

        const activeFPVersionChanged = this.flightPlanService.has(FlightPlanIndex.Active)
            && this.lastFpVersions[FlightPlanIndex.Active] !== this.flightPlanService.active.version;
        const tempFPVersionChanged = this.flightPlanService.has(FlightPlanIndex.Temporary)
            && this.lastFpVersions[FlightPlanIndex.Temporary] !== this.flightPlanService.temporary.version;
        const secFPVersionChanged = this.flightPlanService.has(FlightPlanIndex.FirstSecondary)
            && this.lastFpVersions[FlightPlanIndex.FirstSecondary] !== this.flightPlanService.secondary(1).version;

        const fpChanged = activeFPVersionChanged || tempFPVersionChanged || secFPVersionChanged;

        if (this.flightPlanService.has(FlightPlanIndex.Active)) {
            this.lastFpVersions[FlightPlanIndex.Active] = this.flightPlanService.active.version;
        }

        if (this.flightPlanService.has(FlightPlanIndex.Temporary)) {
            this.lastFpVersions[FlightPlanIndex.Temporary] = this.flightPlanService.temporary.version;
        }

        if (this.flightPlanService.has(FlightPlanIndex.FirstSecondary)) {
            this.lastFpVersions[FlightPlanIndex.FirstSecondary] = this.flightPlanService.secondary(1).version;
        }

        // FIXME map reference point should be per side
        const { fpIndex: planCentreFpIndex, index: planCentreIndex, inAlternate: planCentreInAlternate } = this.efisInterface.planCentre;

        let plan: BaseFlightPlan = undefined;
        if (this.flightPlanService.has(planCentreFpIndex)) {
            plan = planCentreInAlternate ? this.flightPlanService.get(planCentreFpIndex).alternateFlightPlan : this.flightPlanService.get(planCentreFpIndex);
        }

        // FIXME map reference is also computed in GuidanceController, share?
        let planCentre = plan?.maybeElementAt(planCentreIndex);

        // Only if we have a planCentre, check if it is a disco. If we don't have a centre at all, don't bother checking anyhthing
        if (planCentre && planCentre.isDiscontinuity === true) {
            planCentre = plan?.elementAt(Math.max(0, (planCentreIndex - 1)));
        }

        if (planCentre?.isDiscontinuity === true) {
            throw new Error('bruh');
        }

        const termination = planCentre?.terminationWaypoint()?.location;
        if (termination) {
            this.lastPlanCentre = termination;
        }

        const efisInterfaceChanged = this.lastEfisInterfaceVersion !== this.efisInterface.version;
        if (efisInterfaceChanged) {
            this.lastEfisInterfaceVersion = this.efisInterface.version;
        }

        const navaidsChanged = this.lastNavaidVersion !== this.navaidTuner.navaidVersion;
        this.lastNavaidVersion = this.navaidTuner.navaidVersion;

        const vnavPredictionsChanged = this.lastVnavDriverVersion !== this.guidanceController.vnavDriver.version;
        this.lastVnavDriverVersion = this.guidanceController.vnavDriver.version;

        const hasSuitableRunway = (airport: Airport): boolean => airport.longestRunwayLength >= 1500 && airport.longestRunwaySurfaceType === RunwaySurfaceType.Hard;

        for (const side of EfisSymbols.sides) {
            const range = efisRangeSettings[SimVar.GetSimVarValue(`L:A32NX_EFIS_${side}_ND_RANGE`, 'number')];
            const mode: EfisNdMode = SimVar.GetSimVarValue(`L:A32NX_EFIS_${side}_ND_MODE`, 'number');
            const efisOption = SimVar.GetSimVarValue(`L:A32NX_EFIS_${side}_OPTION`, 'Enum');

            const rangeChange = this.lastRange[side] !== range;
            this.lastRange[side] = range;
            const modeChange = this.lastMode[side] !== mode;
            this.lastMode[side] = mode;
            const efisOptionChange = this.lastEfisOption[side] !== efisOption;
            this.lastEfisOption[side] = efisOption;
            const nearbyOverlayChanged = efisOption !== EfisOption.Constraints && efisOption !== EfisOption.None && nearbyFacilitiesChanged;

            if (!pposChanged
                && !trueHeadingChanged
                && !rangeChange
                && !modeChange
                && !efisOptionChange
                && !nearbyOverlayChanged
                && !fpChanged
                && !navaidsChanged
                && !vnavPredictionsChanged
                && !efisInterfaceChanged) {
                continue;
            }

            if (mode === EfisNdMode.PLAN && !planCentre) {
                this.syncer.sendEvent(`A32NX_EFIS_${side}_SYMBOLS`, []);
                return;
            }

            const [editAhead, editBehind, editBeside] = this.calculateEditArea(range, mode);

            // eslint-disable-next-line no-loop-func
            const withinEditArea = (ll): boolean => {
                // FIXME
                if (!termination) {
                    return true;
                }

                const dist = distanceTo(mode === EfisNdMode.PLAN ? termination : ppos, ll);
                let bearing = bearingTo(mode === EfisNdMode.PLAN ? termination : ppos, ll);
                if (mode !== EfisNdMode.PLAN) {
                    bearing = MathUtils.clampAngle(bearing - trueHeading);
                }
                bearing = bearing * Math.PI / 180;
                const dx = dist * Math.sin(bearing);
                const dy = dist * Math.cos(bearing);
                return Math.abs(dx) < editBeside && dy > -editBehind && dy < editAhead;
            };

            const symbols: NdSymbol[] = [];

            // symbols most recently inserted always end up at the end of the array
            // we reverse the array at the end to make sure symbols are drawn in the correct order
            // eslint-disable-next-line no-loop-func
            const upsertSymbol = (symbol: NdSymbol): void => {
                if (DEBUG) {
                    console.time(`upsert symbol ${symbol.databaseId}`);
                }
                // for symbols with no databaseId, we don't bother trying to de-duplicate as we cannot do it safely
                const symbolIdx = symbol.databaseId ? symbols.findIndex((s) => s.databaseId === symbol.databaseId) : -1;
                if (symbolIdx !== -1) {
                    const oldSymbol = symbols.splice(symbolIdx, 1)[0];
                    symbol.constraints = symbol.constraints ?? oldSymbol.constraints;
                    symbol.direction = symbol.direction ?? oldSymbol.direction;
                    symbol.length = symbol.length ?? oldSymbol.length;
                    symbol.location = symbol.location ?? oldSymbol.location;
                    symbol.type |= oldSymbol.type;
                    if (oldSymbol.radials) {
                        if (symbol.radials) {
                            symbol.radials.push(...oldSymbol.radials);
                        } else {
                            symbol.radials = oldSymbol.radials;
                        }
                    }
                    if (oldSymbol.radii) {
                        if (symbol.radii) {
                            symbol.radii.push(...oldSymbol.radii);
                        } else {
                            symbol.radii = oldSymbol.radii;
                        }
                    }
                }
                symbols.push(symbol);
            };

            // TODO ADIRs aligned (except in plan mode...?)
            if (efisOption === EfisOption.VorDmes) {
                for (const vor of this.nearby.getVhfNavaids()) {
                    const symbolType = this.vorDmeTypeFlag(vor.type);
                    if (symbolType === 0) {
                        continue;
                    }
                    if (withinEditArea(vor.location)) {
                        upsertSymbol({
                            databaseId: vor.databaseId,
                            ident: vor.ident,
                            location: vor.location,
                            type: this.vorDmeTypeFlag(vor.type) | NdSymbolTypeFlags.EfisOption,
                        });
                    }
                }
            } else if (efisOption === EfisOption.Ndbs) {
                for (const ndb of this.nearby.getNdbNavaids()) {
                    if (withinEditArea(ndb.location)) {
                        upsertSymbol({
                            databaseId: ndb.databaseId,
                            ident: ndb.ident,
                            location: ndb.location,
                            type: NdSymbolTypeFlags.Ndb | NdSymbolTypeFlags.EfisOption,
                        });
                    }
                }
            } else if (efisOption === EfisOption.Airports) {
                for (const ap of this.nearby.getAirports()) {
                    if (withinEditArea(ap.location) && hasSuitableRunway(ap)) {
                        upsertSymbol({
                            databaseId: ap.databaseId,
                            ident: ap.ident,
                            location: ap.location,
                            type: NdSymbolTypeFlags.Airport | NdSymbolTypeFlags.EfisOption,
                        });
                    }
                }
            } else if (efisOption === EfisOption.Waypoints) {
                for (const wp of this.nearby.getWaypoints()) {
                    if (withinEditArea(wp.location)) {
                        upsertSymbol({
                            databaseId: wp.databaseId,
                            ident: wp.ident,
                            location: wp.location,
                            type: NdSymbolTypeFlags.Waypoint | NdSymbolTypeFlags.EfisOption,
                        });
                    }
                }
            }

            const formatConstraintAlt = (alt: number, descent: boolean, prefix: string = '') => {
                const transAlt = this.flightPlanService.active?.performanceData.transitionAltitude;
                const transFl = this.flightPlanService.active?.performanceData.transitionLevel;

                if (descent) {
                    const fl = Math.round(alt / 100);
                    if (transFl && fl >= transFl) {
                        return `${prefix}FL${fl}`;
                    }
                } else if (transAlt && alt >= transAlt) {
                    return `${prefix}FL${Math.round(alt / 100)}`;
                }
                return `${prefix}${Math.round(alt)}`;
            };

            const formatConstraintSpeed = (speed: number, prefix: string = '') => `${prefix}${Math.floor(speed)}KT`;

            // TODO don't send the waypoint before active once FP sequencing is properly implemented
            // (currently sequences with guidance which is too early)
            // eslint-disable-next-line no-lone-blocks

<<<<<<< HEAD
            // ALTN
            if (this.flightPlanService.hasActive && this.guidanceController.hasGeometryForFlightPlan(FlightPlanIndex.Active)) {
=======
            // ACTIVE
            if (this.flightPlanService.hasActive) {
>>>>>>> 91d94c64
                const symbols = this.getFlightPlanSymbols(
                    false,
                    this.flightPlanService.active,
                    this.guidanceController.activeGeometry,
                    range,
                    efisOption,
                    () => true,
                    formatConstraintAlt,
                    formatConstraintSpeed,
                );

                for (const symbol of symbols) {
                    upsertSymbol(symbol);
                }

                // ACTIVE ALTN
<<<<<<< HEAD
                if (this.flightPlanService.active.alternateFlightPlan.legCount > 0 && this.guidanceController.hasGeometryForFlightPlan(FlightPlanIndex.Active)) {
=======
                if (this.flightPlanService.active.alternateFlightPlan.legCount > 0 && this.efisInterface.shouldTransmitAlternate(FlightPlanIndex.Active)) {
>>>>>>> 91d94c64
                    const symbols = this.getFlightPlanSymbols(
                        true,
                        this.flightPlanService.active.alternateFlightPlan,
                        this.guidanceController.getGeometryForFlightPlan(FlightPlanIndex.Active, true),
                        range,
                        efisOption,
                        () => true,
                        formatConstraintAlt,
                        formatConstraintSpeed,
                    );

                    for (const symbol of symbols) {
                        upsertSymbol(symbol);
                    }
                }
            }

            // TMPY
            if (this.flightPlanService.hasTemporary && this.guidanceController.hasGeometryForFlightPlan(FlightPlanIndex.Temporary)) {
                const symbols = this.getFlightPlanSymbols(
                    false,
                    this.flightPlanService.temporary,
                    this.guidanceController.temporaryGeometry,
                    range,
                    efisOption,
                    () => true,
                    formatConstraintAlt,
                    formatConstraintSpeed,
                );

                for (const symbol of symbols) {
                    upsertSymbol(symbol);
                }
            }

            // SEC
<<<<<<< HEAD
            if (this.flightPlanService.hasSecondary(1) && this.guidanceController.hasGeometryForFlightPlan(FlightPlanIndex.FirstSecondary)) {
=======
            if (this.flightPlanService.hasSecondary(1) && this.efisInterface.shouldTransmitSecondary()) {
>>>>>>> 91d94c64
                const symbols = this.getFlightPlanSymbols(
                    false,
                    this.flightPlanService.secondary(1),
                    this.guidanceController.secondaryGeometry,
                    range,
                    efisOption,
                    () => true,
                    formatConstraintAlt,
                    formatConstraintSpeed,
                );

                for (const symbol of symbols) {
                    upsertSymbol(symbol);
                }

                // SEC ALTN
<<<<<<< HEAD
                if (this.flightPlanService.secondary((1)).alternateFlightPlan.legCount > 0 && this.guidanceController.hasGeometryForFlightPlan(FlightPlanIndex.FirstSecondary)) {
=======
                if (this.flightPlanService.secondary((1)).alternateFlightPlan.legCount > 0 && this.efisInterface.shouldTransmitAlternate(FlightPlanIndex.FirstSecondary)) {
>>>>>>> 91d94c64
                    const symbols = this.getFlightPlanSymbols(
                        true,
                        this.flightPlanService.secondary(1).alternateFlightPlan,
                        this.guidanceController.getGeometryForFlightPlan(FlightPlanIndex.FirstSecondary, true),
                        range,
                        efisOption,
                        () => true,
                        formatConstraintAlt,
                        formatConstraintSpeed,
                    );

                    for (const symbol of symbols) {
                        upsertSymbol(symbol);
                    }
                }
            }

            // Pseudo waypoints

            for (const pwp of this.guidanceController.currentPseudoWaypoints.filter((it) => it && it.displayedOnNd)) {
                upsertSymbol({
                    databaseId: `W      ${pwp.ident}`,
                    ident: pwp.ident,
                    location: pwp.efisSymbolLla,
                    type: pwp.efisSymbolFlag,
                    // When in HDG/TRK, this defines where on the track line the PWP lies
                    distanceFromAirplane: pwp.distanceFromStart,
                });
            }

            for (const ndb of this.navaidTuner.tunedNdbs) {
                upsertSymbol({
                    databaseId: ndb.databaseId,
                    ident: ndb.ident,
                    location: ndb.location,
                    type: NdSymbolTypeFlags.Ndb | NdSymbolTypeFlags.Tuned,
                });
            }

            for (const vor of this.navaidTuner.tunedVors) {
                upsertSymbol({
                    databaseId: vor.databaseId,
                    ident: vor.ident,
                    location: vor.location,
                    type: this.vorDmeTypeFlag(vor.type) | NdSymbolTypeFlags.Tuned,
                });
            }

            const wordsPerSymbol = 6;
            const maxSymbols = 640 / wordsPerSymbol;
            if (symbols.length > maxSymbols) {
                symbols.splice(0, symbols.length - maxSymbols);
                this.guidanceController.efisStateForSide[side].dataLimitReached = true;
            } else {
                this.guidanceController.efisStateForSide[side].dataLimitReached = false;
            }

            this.syncer.sendEvent(`A32NX_EFIS_${side}_SYMBOLS`, symbols);

            // make sure we don't run too often
            this.blockUpdate = true;
            setTimeout(() => {
                this.blockUpdate = false;
            }, 200);
        }
    }

    private getFlightPlanSymbols(
        isAlternate: boolean,
        flightPlan: BaseFlightPlan,
        geometry: Geometry,
        range: NauticalMiles,
        efisOption: EfisOption,
        withinEditArea: (ll) => boolean,
        formatConstraintAlt: (alt: number, descent: boolean, prefix?: string) => string,
        formatConstraintSpeed: (speed: number, prefix?: string) => string,
    ): NdSymbol[] {
        const isInLatAutoControl = this.guidanceController.vnavDriver.isLatAutoControlActive();
        const isLatAutoControlArmed = this.guidanceController.vnavDriver.isLatAutoControlArmedWithIntercept();
        const waypointPredictions = this.guidanceController.vnavDriver.mcduProfile?.waypointPredictions;
        const isSelectedVerticalModeActive = this.guidanceController.vnavDriver.isSelectedVerticalModeActive();
        const flightPhase = getFlightPhaseManager().phase;

        const transmitMissed = isAlternate
            ? this.efisInterface.shouldTransmitAlternateMissed(flightPlan.index)
            : this.efisInterface.shouldTransmitMissed(flightPlan.index);

        const ret: NdSymbol[] = [];

        // FP legs
        for (let i = flightPlan.legCount - 1; i >= (flightPlan.activeLegIndex - 1) && i >= 0; i--) {
            const isFromLeg = i === flightPlan.activeLegIndex - 1;

            const leg = flightPlan.elementAt(i);

            if (leg.isDiscontinuity === true) {
                continue;
            }

            if (leg.definition.waypointDescriptor === WaypointDescriptor.Airport || leg.definition.waypointDescriptor === WaypointDescriptor.Runway) {
                // we pick these up later
                continue;
            }

            // if range >= 160, don't include terminal waypoints, except at enroute boundary
            if (range >= 160) {
                const [segment] = flightPlan.segmentPositionForIndex(i);
                if (segment.class === SegmentClass.Departure || segment.class === SegmentClass.Arrival) {
                    continue;
                }
            }

            let location;
            let databaseId;

            const geometryLeg = geometry.legs.get(i);

            if (geometryLeg) {
                const terminationWaypoint = geometryLeg.terminationWaypoint;

                if (terminationWaypoint) {
                    if ('lat' in terminationWaypoint) {
                        location = terminationWaypoint;
                        databaseId = `X${Math.round(Math.random() * 1_000).toString().padStart(6, '0')}${leg.ident.substring(0, 5)}`;
                    } else {
                        location = terminationWaypoint.location;
                        databaseId = terminationWaypoint.databaseId;
                    }
                }
            }

            if (!location) {
                location = leg.terminationWaypoint()?.location;
                databaseId = leg.terminationWaypoint()?.databaseId;
            }

            if (!location) {
                continue;
            }

            if (!withinEditArea(location)) {
                continue;
            }

            let type = NdSymbolTypeFlags.FlightPlan;
            const constraints = [];
            let direction;

            const isCourseReversal = leg.type === LegType.HA
                || leg.type === LegType.HF
                || leg.type === LegType.HM
                || leg.type === LegType.PI;

            if (i === flightPlan.activeLegIndex) {
                type |= NdSymbolTypeFlags.ActiveLegTermination;
            } else if (isCourseReversal && i > (flightPlan.activeLegIndex + 1) && range <= 80 && !LnavConfig.DEBUG_FORCE_INCLUDE_COURSE_REVERSAL_VECTORS) {
                if (leg.definition.turnDirection === 'L') {
                    type |= NdSymbolTypeFlags.CourseReversalLeft;
                } else {
                    type |= NdSymbolTypeFlags.CourseReversalRight;
                }
                direction = leg.definition.magneticCourse; // TODO true
            }

            if (i >= flightPlan.firstMissedApproachLegIndex && !transmitMissed) {
                continue;
            }

            const altConstraint = leg.altitudeConstraint;

            if ((isInLatAutoControl || isLatAutoControlArmed) && !isFromLeg && altConstraint && shouldShowConstraintCircleInPhase(flightPhase, leg)) {
                if (!isSelectedVerticalModeActive) {
                    type |= NdSymbolTypeFlags.Constraint;

                    const predictionAtWaypoint = waypointPredictions?.get(i);

                    if (predictionAtWaypoint?.isAltitudeConstraintMet) {
                        type |= NdSymbolTypeFlags.MagentaColor;
                    } else if (predictionAtWaypoint) {
                        type |= NdSymbolTypeFlags.AmberColor;
                    }
                } else if (i === flightPlan.activeLegIndex) {
                    type |= NdSymbolTypeFlags.Constraint;
                }
            }

            if (efisOption === EfisOption.Constraints && !isFromLeg) {
                const descent = leg.constraintType === WaypointConstraintType.DES;
                switch (altConstraint?.type) {
                case AltitudeConstraintType.at:
                    constraints.push(formatConstraintAlt(altConstraint.altitude1, descent));
                    break;
                case AltitudeConstraintType.atOrAbove:
                    constraints.push(formatConstraintAlt(altConstraint.altitude1, descent, '+'));
                    break;
                case AltitudeConstraintType.atOrBelow:
                    constraints.push(formatConstraintAlt(altConstraint.altitude1, descent, '-'));
                    break;
                case AltitudeConstraintType.range:
                    constraints.push(formatConstraintAlt(altConstraint.altitude1, descent, '-'));
                    constraints.push(formatConstraintAlt(altConstraint.altitude2, descent, '+'));
                    break;
                default:
                    // No constraint
                    break;
                }

                const speedConstraint = leg.speedConstraint;

                if (speedConstraint) {
                    constraints.push(formatConstraintSpeed(speedConstraint.speed));
                }
            }

            if (VnavConfig.DEBUG_GUIDANCE && leg.calculated) {
                constraints.push(`${Math.round(leg.calculated.cumulativeDistanceWithTransitions)}NM`);
                constraints.push(`${Math.round(leg.calculated.cumulativeDistanceToEndWithTransitions)}NM`);
            }

            ret.push({
                databaseId,
                ident: leg.ident,
                location,
                type,
                constraints: constraints.length > 0 ? constraints : undefined,
                direction,
            });
        }

        // we can only send 2 constraint predictions, so filter out any past the 2 close to the AC
        let constraintPredictions = 0;
        const constraintFlags = NdSymbolTypeFlags.Constraint | NdSymbolTypeFlags.MagentaColor | NdSymbolTypeFlags.AmberColor;
        for (let i = ret.length - 1; i >= 0; i--) {
            if ((ret[i].type & constraintFlags) === 0) {
                continue;
            }
            if (constraintPredictions >= 2) {
                ret[i].type &= ~constraintFlags;
            } else {
                constraintPredictions++;
            }
        }

        // FP airports/runways

        const airports: [Airport | undefined, Runway | undefined][] = [
            [flightPlan.originAirport, flightPlan.originRunway],
            [flightPlan.destinationAirport, flightPlan.destinationRunway],
        ];

        for (const [airport, runway] of airports) {
            if (!airport) {
                continue;
            }

            const planAltnStr = flightPlan instanceof AlternateFlightPlan ? 'A' : ' ';
            const planIndexStr = flightPlan.index.toString();
            const runwayIdentStr = runway?.ident.replace('RW', '').padEnd(4, ' ') ?? '    ';

            const databaseId = `A${airport.ident}${(planAltnStr)}${planIndexStr}${runwayIdentStr}`;

            if (runway) {
                if (withinEditArea(runway.startLocation)) {
                    ret.push({
                        databaseId,
                        ident: NavigationDatabase.formatLongRunwayIdent(airport.ident, runway.ident),
                        location: runway.startLocation,
                        direction: runway.bearing,
                        length: runway.length / MathUtils.DIV_METRES_TO_NAUTICAL_MILES,
                        type: NdSymbolTypeFlags.Runway,
                    });
                }
            } else if (withinEditArea(airport.location)) {
                ret.push({
                    databaseId,
                    ident: airport.ident,
                    location: airport.location,
                    type: NdSymbolTypeFlags.Airport | NdSymbolTypeFlags.FlightPlan,
                });
            }
        }

        // FP fix info
        if (flightPlan instanceof FlightPlan) {
            for (let i = 0; i < 4; i++) {
                const fixInfo = flightPlan.fixInfos[i];

                if (!fixInfo) {
                    continue;
                }

                ret.push({
                    databaseId: fixInfo.fix.databaseId,
                    ident: fixInfo.fix.ident,
                    location: fixInfo.fix.location,
                    type: NdSymbolTypeFlags.FixInfo,
                    radials: fixInfo.radials.map((it) => it.trueBearing),
                    radii: fixInfo.radii.map((it) => it.radius),
                });
            }
        }

        return ret;
    }

    private vorDmeTypeFlag(type: VhfNavaidType): NdSymbolTypeFlags {
        switch (type) {
        case VhfNavaidType.VorDme:
        case VhfNavaidType.Vortac:
            return NdSymbolTypeFlags.VorDme;
        case VhfNavaidType.Vor:
            return NdSymbolTypeFlags.Vor;
        case VhfNavaidType.Dme:
        case VhfNavaidType.Tacan:
            return NdSymbolTypeFlags.Dme;
        default:
            return 0;
        }
    }

    private calculateEditArea(range: EfisNdRangeValue, mode: EfisNdMode): [number, number, number] {
        switch (mode) {
        case EfisNdMode.ARC:
            if (range <= 10) {
                return [10.5, 3.5, 8.3];
            }
            if (range <= 20) {
                return [20.5, 7, 16.6];
            }
            if (range <= 40) {
                return [40.5, 14, 33.2];
            }
            if (range <= 80) {
                return [80.5, 28, 66.4];
            }
            if (range <= 160) {
                return [160.5, 56, 132.8];
            }
            return [320.5, 112, 265.6];
        case EfisNdMode.ROSE_NAV:
            if (range <= 10) {
                return [7.6, 7.1, 7.1];
            }
            if (range <= 20) {
                return [14.7, 14.2, 14.2];
            }
            if (range <= 40) {
                return [28.9, 28.4, 28.4];
            }
            if (range <= 80) {
                return [57.3, 56.8, 56.8];
            }
            if (range <= 160) {
                return [114.1, 113.6, 113.6];
            }
            return [227.7, 227.2, 227.2];
        case EfisNdMode.PLAN:
            if (range <= 10) {
                return [7, 7, 7];
            }
            if (range <= 20) {
                return [14, 14, 14];
            }
            if (range <= 40) {
                return [28, 28, 28];
            }
            if (range <= 80) {
                return [56, 56, 56];
            }
            if (range <= 160) {
                return [112, 112, 112];
            }
            return [224, 224, 224];
        default:
            return [0, 0, 0];
        }
    }
}

const shouldShowConstraintCircleInPhase = (phase: FmgcFlightPhase, leg: FlightPlanLeg) => (
    (phase <= FmgcFlightPhase.Climb) && leg.constraintType === WaypointConstraintType.CLB
) || (
    (phase === FmgcFlightPhase.Cruise || phase === FmgcFlightPhase.Descent || phase === FmgcFlightPhase.Approach) && leg.constraintType === WaypointConstraintType.DES
);<|MERGE_RESOLUTION|>--- conflicted
+++ resolved
@@ -324,13 +324,8 @@
             // (currently sequences with guidance which is too early)
             // eslint-disable-next-line no-lone-blocks
 
-<<<<<<< HEAD
             // ALTN
             if (this.flightPlanService.hasActive && this.guidanceController.hasGeometryForFlightPlan(FlightPlanIndex.Active)) {
-=======
-            // ACTIVE
-            if (this.flightPlanService.hasActive) {
->>>>>>> 91d94c64
                 const symbols = this.getFlightPlanSymbols(
                     false,
                     this.flightPlanService.active,
@@ -347,11 +342,7 @@
                 }
 
                 // ACTIVE ALTN
-<<<<<<< HEAD
                 if (this.flightPlanService.active.alternateFlightPlan.legCount > 0 && this.guidanceController.hasGeometryForFlightPlan(FlightPlanIndex.Active)) {
-=======
-                if (this.flightPlanService.active.alternateFlightPlan.legCount > 0 && this.efisInterface.shouldTransmitAlternate(FlightPlanIndex.Active)) {
->>>>>>> 91d94c64
                     const symbols = this.getFlightPlanSymbols(
                         true,
                         this.flightPlanService.active.alternateFlightPlan,
@@ -388,11 +379,7 @@
             }
 
             // SEC
-<<<<<<< HEAD
             if (this.flightPlanService.hasSecondary(1) && this.guidanceController.hasGeometryForFlightPlan(FlightPlanIndex.FirstSecondary)) {
-=======
-            if (this.flightPlanService.hasSecondary(1) && this.efisInterface.shouldTransmitSecondary()) {
->>>>>>> 91d94c64
                 const symbols = this.getFlightPlanSymbols(
                     false,
                     this.flightPlanService.secondary(1),
@@ -409,11 +396,7 @@
                 }
 
                 // SEC ALTN
-<<<<<<< HEAD
                 if (this.flightPlanService.secondary((1)).alternateFlightPlan.legCount > 0 && this.guidanceController.hasGeometryForFlightPlan(FlightPlanIndex.FirstSecondary)) {
-=======
-                if (this.flightPlanService.secondary((1)).alternateFlightPlan.legCount > 0 && this.efisInterface.shouldTransmitAlternate(FlightPlanIndex.FirstSecondary)) {
->>>>>>> 91d94c64
                     const symbols = this.getFlightPlanSymbols(
                         true,
                         this.flightPlanService.secondary(1).alternateFlightPlan,

// Copyright (c) 2021-2023 FlyByWire Simulations
// SPDX-License-Identifier: GPL-3.0

import {
  GenericDataListenerSync,
  MathUtils,
  Airport,
  LegType,
  Runway,
  VhfNavaidType,
  WaypointDescriptor,
  EfisOption,
  EfisNdMode,
  NdSymbolTypeFlags,
  AltitudeDescriptor,
  EfisSide,
  Arinc429SignStatusMatrix,
  Arinc429LocalVarOutputWord,
  NearbyFacilityType,
  isNearbyVhfFacility,
  isMsfs2024,
  WaypointConstraintType,
  InternalFmsSymbol,
  NdSymbol,
  VdSymbol,
  FmsData,
  NdPwpSymbolTypeFlags,
} from '@flybywiresim/fbw-sdk';

import { Coordinates } from '@fmgc/flightplanning/data/geo';
import { Geometry } from '@fmgc/guidance/Geometry';
import { GuidanceController } from '@fmgc/guidance/GuidanceController';
import { bearingTo, distanceTo, placeBearingDistance } from 'msfs-geo';
import { LnavConfig } from '@fmgc/guidance/LnavConfig';
import { SegmentClass } from '@fmgc/flightplanning/segments/SegmentClass';
import { FlightPlan } from '@fmgc/flightplanning/plans/FlightPlan';
import { FlightPlanIndex } from '@fmgc/flightplanning/FlightPlanManager';
import { BaseFlightPlan } from '@fmgc/flightplanning/plans/BaseFlightPlan';
import { AlternateFlightPlan } from '@fmgc/flightplanning/plans/AlternateFlightPlan';
import { NavaidTuner } from '@fmgc/navigation/NavaidTuner';
import { FmgcFlightPhase } from '@shared/flightphase';
import { FlightPlanLeg } from '@fmgc/flightplanning/legs/FlightPlanLeg';

import { FlightPlanService } from '@fmgc/flightplanning/FlightPlanService';
import { VnavConfig } from '@fmgc/guidance/vnav/VnavConfig';
import { EfisInterface } from '@fmgc/efis/EfisInterface';
import { ConsumerValue, EventBus } from '@microsoft/msfs-sdk';
import { FlightPhaseManagerEvents } from '@fmgc/flightphase';
import { NavigationDatabaseService } from '../flightplanning/NavigationDatabaseService';
import { NavGeometryProfile } from '@fmgc/guidance/vnav/profile/NavGeometryProfile';
import { FlightPlanSegment } from '../flightplanning/segments/FlightPlanSegment';

/**
 * A map edit area in nautical miles, [ahead, behind, beside].
 */
type EditArea = [number, number, number];

export class EfisSymbols<T extends number> {
  private blockUpdate = false;

  private syncer: GenericDataListenerSync = new GenericDataListenerSync();

  private lastMode = -1;

  private lastRange = 0;

  private lastEfisOption = 0;

  private lastPpos: Coordinates = { lat: 0, long: 0 };

  private lastMrp: Coordinates = { lat: 0, long: 0 };

  private lastTrueHeading: number = -1;

  private nearbyFacilitesChanged = false;

  private lastFpVersions: Record<number, number> = {};

  private lastNavaidVersion = -1;

  private lastVnavDriverVersion: number = -1;

  private lastEfisInterfaceVersion = -1;

  private mapReferenceLatitude = new Arinc429LocalVarOutputWord(`L:A32NX_EFIS_${this.side}_MRP_LAT`);

  private mapReferenceLongitude = new Arinc429LocalVarOutputWord(`L:A32NX_EFIS_${this.side}_MRP_LONG`);

  private readonly flightPhase = ConsumerValue.create(
    this.bus.getSubscriber<FlightPhaseManagerEvents>().on('fmgc_flight_phase'),
    FmgcFlightPhase.Preflight,
  );

  private readonly syncEvent = `A32NX_EFIS_${this.side}_SYMBOLS` as const;

  private readonly nearbyAirportMonitor = NavigationDatabaseService.activeDatabase.createNearbyFacilityMonitor(
    NearbyFacilityType.Airport,
  );
  private readonly nearbyNdbNavaidMonitor = NavigationDatabaseService.activeDatabase.createNearbyFacilityMonitor(
    NearbyFacilityType.NdbNavaid,
  );
  private readonly nearbyVhfNavaidMonitor = NavigationDatabaseService.activeDatabase.createNearbyFacilityMonitor(
    NearbyFacilityType.VhfNavaid,
  );
  private readonly nearbyWaypointMonitor = NavigationDatabaseService.activeDatabase.createNearbyFacilityMonitor(
    NearbyFacilityType.Waypoint,
  );

  constructor(
    private readonly bus: EventBus,
    private readonly side: EfisSide,
    private readonly guidanceController: GuidanceController,
    private readonly flightPlanService: FlightPlanService,
    private readonly navaidTuner: NavaidTuner,
    private readonly efisInterface: EfisInterface,
    private readonly rangeValues: T[], // TODO factor this out of here. The EfisInterface should directly supply a edit area
    private readonly transmitVd: boolean = false,
  ) {
    this.nearbyAirportMonitor.setMaxResults(100);
    this.nearbyNdbNavaidMonitor.setMaxResults(100);
    this.nearbyVhfNavaidMonitor.setMaxResults(100);
    this.nearbyWaypointMonitor.setMaxResults(200);

    const setNearbyFacilitiesChanged = () => (this.nearbyFacilitesChanged = true);

    this.nearbyAirportMonitor.addListener(setNearbyFacilitiesChanged, setNearbyFacilitiesChanged);
    this.nearbyNdbNavaidMonitor.addListener(setNearbyFacilitiesChanged, setNearbyFacilitiesChanged);
    this.nearbyVhfNavaidMonitor.addListener(setNearbyFacilitiesChanged, setNearbyFacilitiesChanged);
    this.nearbyWaypointMonitor.addListener(setNearbyFacilitiesChanged, setNearbyFacilitiesChanged);
  }

  init(): void {}

  /**
   *
   * @param ll The latitude/longitude to check.
   * @param mrp The map reference point. If not defined nothing can be in the edit area as it is undefined.
   * @param mapOrientation The direction of the top of the map in true degrees.
   * @param editArea The map edit area in nautical miles, [ahead, behind, beside].
   * @returns true if {@link ll} lies within the edit area.
   */
  private isWithinEditArea(
    ll: Coordinates,
    mrp: Coordinates | null,
    mapOrientation: number,
    editArea: EditArea,
  ): boolean {
    if (!mrp) {
      return false;
    }

    const dist = distanceTo(mrp, ll);
    const bearing = MathUtils.normalise360(bearingTo(mrp, ll) - mapOrientation) * MathUtils.DEGREES_TO_RADIANS;
    const dx = dist * Math.sin(bearing);
    const dy = dist * Math.cos(bearing);
    return Math.abs(dx) < editArea[2] && dy > -editArea[1] && dy < editArea[0];
  }

  /**
   * Calculates the smallest circle that encompasses the entire edit area.
   * @param editArea The edit area.
   * @param mrp The map reference point associated with the edit area.
   * @param mapOrientation The upward direction of the map in degrees true.
   * @returns The required radius and centre point.
   */
  private static calculateNearbyParams(
    editArea: EditArea,
    mrp: Coordinates,
    mapOrientation: number,
  ): [number, Coordinates] {
    const halfWidth = editArea[2];
    const halfHeight = (editArea[0] + editArea[1]) / 2;
    const radius = Math.hypot(halfWidth, halfHeight);
    const upOffset = halfHeight - editArea[1];
    const centre = placeBearingDistance(mrp, mapOrientation, upOffset);
    return [radius, centre];
  }

  async update(): Promise<void> {
    if (this.blockUpdate) {
      return;
    }

    // TODO use FMGC position
    const ppos = {
      lat: SimVar.GetSimVarValue('PLANE LATITUDE', 'degree latitude'),
      long: SimVar.GetSimVarValue('PLANE LONGITUDE', 'degree longitude'),
    };
    const trueHeading = SimVar.GetSimVarValue('PLANE HEADING DEGREES TRUE', 'degrees');

    const mode: EfisNdMode = SimVar.GetSimVarValue(`L:A32NX_EFIS_${this.side}_ND_MODE`, 'number');

    // TODO planar distance in msfs-geo
    const mapReferencePoint = mode === EfisNdMode.PLAN ? this.findPlanCentreCoordinates() ?? ppos : ppos;
    const mrpChanged = distanceTo(this.lastMrp, mapReferencePoint) > 2;
    if (mrpChanged) {
      this.lastMrp = mapReferencePoint;
      this.lastPpos = ppos;
    }
    const trueHeadingChanged = MathUtils.diffAngle(trueHeading, this.lastTrueHeading) > 2;
    if (trueHeadingChanged) {
      this.lastTrueHeading = trueHeading;
    }

    const activeFpVersion = this.flightPlanService.has(FlightPlanIndex.Active)
      ? this.flightPlanService.active.version
      : -1;
    const tempFpVersion = this.flightPlanService.has(FlightPlanIndex.Temporary)
      ? this.flightPlanService.temporary.version
      : -1;
    const secFpVersion = this.flightPlanService.has(FlightPlanIndex.FirstSecondary)
      ? this.flightPlanService.secondary(1).version
      : -1;

    const activeFPVersionChanged = this.lastFpVersions[FlightPlanIndex.Active] !== activeFpVersion;
    const tempFPVersionChanged = this.lastFpVersions[FlightPlanIndex.Temporary] !== tempFpVersion;
    const secFPVersionChanged = this.lastFpVersions[FlightPlanIndex.FirstSecondary] !== secFpVersion;

    const fpChanged = activeFPVersionChanged || tempFPVersionChanged || secFPVersionChanged;

    this.lastFpVersions[FlightPlanIndex.Active] = activeFpVersion;
    this.lastFpVersions[FlightPlanIndex.Temporary] = tempFpVersion;
    this.lastFpVersions[FlightPlanIndex.FirstSecondary] = secFpVersion;

    const navaidsChanged = this.lastNavaidVersion !== this.navaidTuner.navaidVersion;
    this.lastNavaidVersion = this.navaidTuner.navaidVersion;

    const vnavPredictionsChanged = this.lastVnavDriverVersion !== this.guidanceController.vnavDriver.version;
    this.lastVnavDriverVersion = this.guidanceController.vnavDriver.version;

<<<<<<< HEAD
    const intercept = this.guidanceController.getPreNavModeEngagementPathIntercept();

    const hasSuitableRunway = (airport: Airport): boolean =>
      airport.longestRunwayLength >= 1500 && airport.longestRunwaySurfaceType === RunwaySurfaceType.Hard;

    for (const side of EfisSymbols.sides) {
      const range = this.rangeValues[SimVar.GetSimVarValue(`L:A32NX_EFIS_${side}_ND_RANGE`, 'number')];
      const mode: EfisNdMode = SimVar.GetSimVarValue(`L:A32NX_EFIS_${side}_ND_MODE`, 'number');
      const efisOption = SimVar.GetSimVarValue(`L:A32NX_EFIS_${side}_OPTION`, 'Enum');

      const rangeChange = this.lastRange[side] !== range;
      this.lastRange[side] = range;
      const modeChange = this.lastMode[side] !== mode;
      this.lastMode[side] = mode;
      const efisOptionChange = this.lastEfisOption[side] !== efisOption;
      this.lastEfisOption[side] = efisOption;
      const nearbyOverlayChanged = (efisOption & ~EfisOption.Constraints) > 0 && nearbyFacilitiesChanged;
      const efisInterfaceChanged = this.lastEfisInterfaceVersions[side] !== this.efisInterfaces[side].version;
      this.lastEfisInterfaceVersions[side] = this.efisInterfaces[side].version;
=======
    // const hasSuitableRunway = (airport: Airport): boolean =>
    //   airport.longestRunwayLength >= 1500 && airport.longestRunwaySurfaceType === RunwaySurfaceType.Hard;

    const range = this.rangeValues[SimVar.GetSimVarValue(`L:A32NX_EFIS_${this.side}_ND_RANGE`, 'number')];
    const efisOption = SimVar.GetSimVarValue(`L:A32NX_EFIS_${this.side}_OPTION`, 'Enum');

    const rangeChange = this.lastRange !== range;
    this.lastRange = range;
    const modeChange = this.lastMode !== mode;
    this.lastMode = mode;
    const efisOptionChange = this.lastEfisOption !== efisOption;
    this.lastEfisOption = efisOption;
    this.nearbyFacilitesChanged &&= (efisOption & ~EfisOption.Constraints) > 0;
    const efisInterfaceChanged = this.lastEfisInterfaceVersion !== this.efisInterface.version;
    this.lastEfisInterfaceVersion = this.efisInterface.version;

    /** True bearing of the up direction of the map in degrees. */
    const mapOrientation = mode === EfisNdMode.PLAN ? 0 : trueHeading;
    const editArea = this.calculateEditArea(range, mode);

    // MSFS2024 can load facs much more efficiently with minimal facilities, so we can afford to follow the MRP in plan mode.
    const nearbyMrp = isMsfs2024() ? mapReferencePoint : ppos;
    const [nearbyRadius, nearbyCentre] = EfisSymbols.calculateNearbyParams(editArea, nearbyMrp, mapOrientation);
    if (efisOption & EfisOption.Airports) {
      this.nearbyAirportMonitor.setLocation(nearbyCentre.lat, nearbyCentre.long);
      this.nearbyAirportMonitor.setRadius(nearbyRadius);
    }
    if (efisOption & EfisOption.Ndbs) {
      this.nearbyNdbNavaidMonitor.setLocation(nearbyCentre.lat, nearbyCentre.long);
      this.nearbyNdbNavaidMonitor.setRadius(nearbyRadius);
    }
    if (efisOption & EfisOption.VorDmes) {
      this.nearbyVhfNavaidMonitor.setLocation(nearbyCentre.lat, nearbyCentre.long);
      this.nearbyVhfNavaidMonitor.setRadius(nearbyRadius);
    }
    if (efisOption & EfisOption.Waypoints) {
      this.nearbyWaypointMonitor.setLocation(nearbyCentre.lat, nearbyCentre.long);
      this.nearbyWaypointMonitor.setRadius(nearbyRadius);
    }
>>>>>>> 0242466d

    if (
      !mrpChanged &&
      !trueHeadingChanged &&
      !rangeChange &&
      !modeChange &&
      !efisOptionChange &&
      !this.nearbyFacilitesChanged &&
      !fpChanged &&
      !navaidsChanged &&
      !vnavPredictionsChanged &&
      !efisInterfaceChanged
    ) {
      return;
    }

    if (mapReferencePoint) {
      this.mapReferenceLatitude.setBnrValue(
        mapReferencePoint.lat,
        Arinc429SignStatusMatrix.NormalOperation,
        20,
        90,
        -90,
      );
      this.mapReferenceLongitude.setBnrValue(
        mapReferencePoint.long,
        Arinc429SignStatusMatrix.NormalOperation,
        20,
        180,
        -180,
      );
    } else {
      this.mapReferenceLatitude.setBnrValue(0, Arinc429SignStatusMatrix.NoComputedData, 20, 90, -90);
      this.mapReferenceLongitude.setBnrValue(0, Arinc429SignStatusMatrix.NoComputedData, 20, 180, -180);
    }

    this.mapReferenceLatitude.writeToSimVarIfDirty();
    this.mapReferenceLongitude.writeToSimVarIfDirty();

    if (mode === EfisNdMode.PLAN && !mapReferencePoint) {
      this.syncer.sendEvent(this.syncEvent, []);
      return;
    }

    const symbols: InternalFmsSymbol[] = [];

    // symbols most recently inserted always end up at the end of the array
    // we reverse the array at the end to make sure symbols are drawn in the correct order
    // eslint-disable-next-line no-loop-func
    const upsertSymbol = (symbol: InternalFmsSymbol): void => {
      // for symbols with no databaseId, we don't bother trying to de-duplicate as we cannot do it safely
      const symbolIdx = symbol.databaseId ? symbols.findIndex((s) => s.databaseId === symbol.databaseId) : -1;
      if (symbolIdx !== -1) {
        const oldSymbol = symbols.splice(symbolIdx, 1)[0];
        symbol.constraints = symbol.constraints ?? oldSymbol.constraints;
        symbol.direction = symbol.direction ?? oldSymbol.direction;
        symbol.length = symbol.length ?? oldSymbol.length;
        symbol.location = symbol.location ?? oldSymbol.location;
        symbol.type |= oldSymbol.type;
        if (oldSymbol.typePwp) {
          symbol.typePwp |= oldSymbol.typePwp;
        }
        if (oldSymbol.radials) {
          if (symbol.radials) {
            symbol.radials.push(...oldSymbol.radials);
          } else {
            symbol.radials = oldSymbol.radials;
          }
        }
        if (oldSymbol.radii) {
          if (symbol.radii) {
            symbol.radii.push(...oldSymbol.radii);
          } else {
            symbol.radii = oldSymbol.radii;
          }
        }
      }
      symbols.push(symbol);
    };

    // TODO ADIRs aligned (except in plan mode...?)
    if ((efisOption & EfisOption.VorDmes) > 0) {
      for (const vor of this.nearbyVhfNavaidMonitor.getCurrentFacilities()) {
        if (!isNearbyVhfFacility(vor)) {
          continue;
        }
        const symbolType = this.vorDmeTypeFlag(vor.vhfType);
        if (symbolType === 0) {
          continue;
        }
        if (this.isWithinEditArea(vor.location, mapReferencePoint, mapOrientation, editArea)) {
          upsertSymbol({
            databaseId: vor.databaseId,
            ident: vor.ident,
            location: vor.location,
            type: symbolType | NdSymbolTypeFlags.EfisOption,
          });
        }
      }
    }
    if ((efisOption & EfisOption.Ndbs) > 0) {
      for (const ndb of this.nearbyNdbNavaidMonitor.getCurrentFacilities()) {
        if (this.isWithinEditArea(ndb.location, mapReferencePoint, mapOrientation, editArea)) {
          upsertSymbol({
            databaseId: ndb.databaseId,
            ident: ndb.ident,
            location: ndb.location,
            type: NdSymbolTypeFlags.Ndb | NdSymbolTypeFlags.EfisOption,
          });
        }
      }
    }
    if ((efisOption & EfisOption.Airports) > 0) {
      for (const ap of this.nearbyAirportMonitor.getCurrentFacilities()) {
        if (
          this.isWithinEditArea(ap.location, mapReferencePoint, mapOrientation, editArea) /* && hasSuitableRunway(ap)*/
        ) {
          upsertSymbol({
            databaseId: ap.databaseId,
            ident: ap.ident,
            location: ap.location,
            type: NdSymbolTypeFlags.Airport | NdSymbolTypeFlags.EfisOption,
          });
        }
      }
    }
    if ((efisOption & EfisOption.Waypoints) > 0) {
      for (const wp of this.nearbyWaypointMonitor.getCurrentFacilities()) {
        if (this.isWithinEditArea(wp.location, mapReferencePoint, mapOrientation, editArea)) {
          upsertSymbol({
            databaseId: wp.databaseId,
            ident: wp.ident,
            location: wp.location,
            type: NdSymbolTypeFlags.Waypoint | NdSymbolTypeFlags.EfisOption,
          });
        }
      }
    }

    const formatConstraintAlt = (alt: number, descent: boolean, prefix: string = '') => {
      const transAlt = this.flightPlanService.active?.performanceData.transitionAltitude;
      const transFl = this.flightPlanService.active?.performanceData.transitionLevel;

      if (descent) {
        const fl = Math.round(alt / 100);
        if (transFl && fl >= transFl) {
          return `${prefix}FL${fl}`;
        }
      } else if (transAlt && alt >= transAlt) {
        return `${prefix}FL${Math.round(alt / 100)}`;
      }
      return `${prefix}${Math.round(alt)}`;
    };

    const formatConstraintSpeed = (speed: number, prefix: string = '') => `${prefix}${Math.floor(speed)}KT`;

    // TODO don't send the waypoint before active once FP sequencing is properly implemented
    // (currently sequences with guidance which is too early)
    // eslint-disable-next-line no-lone-blocks

    // ACTIVE
    if (this.flightPlanService.hasActive && this.guidanceController.hasGeometryForFlightPlan(FlightPlanIndex.Active)) {
      const symbols = this.getFlightPlanSymbols(
        false,
        this.flightPlanService.active,
        this.guidanceController.activeGeometry,
        range,
        efisOption,
        mode,
        this.side,
        mapReferencePoint,
        mapOrientation,
        editArea,
        formatConstraintAlt,
        formatConstraintSpeed,
        this.guidanceController.vnavDriver.mcduProfile,
      );

      for (const symbol of symbols) {
        upsertSymbol(symbol);
      }

<<<<<<< HEAD
      // ACTIVE
=======
      // ACTIVE ALTN
>>>>>>> 0242466d
      if (
        this.flightPlanService.active.alternateFlightPlan.legCount > 0 &&
        this.guidanceController.hasGeometryForFlightPlan(FlightPlanIndex.Active) &&
        this.efisInterface.shouldTransmitAlternate(FlightPlanIndex.Active, mode === EfisNdMode.PLAN)
      ) {
        const symbols = this.getFlightPlanSymbols(
          true,
          this.flightPlanService.active.alternateFlightPlan,
          this.guidanceController.getGeometryForFlightPlan(FlightPlanIndex.Active, true),
          range,
          efisOption,
          mode,
          this.side,
          mapReferencePoint,
          mapOrientation,
          editArea,
          formatConstraintAlt,
          formatConstraintSpeed,
        );

        if (this.guidanceController.doesPreNavModeEngagementPathExist()) {
          upsertSymbol({
            databaseId: 'NAV_MODE_INTERCEPT',
            ident: 'INTCPT',
            type: NdSymbolTypeFlags.FlightPlan,
            location: intercept.location,
            distanceFromAirplane: intercept.distanceToIntercept,
          });
        }

        for (const symbol of symbols) {
          upsertSymbol(symbol);
        }
      }
    }

    // TMPY
    if (
      this.flightPlanService.hasTemporary &&
      this.guidanceController.hasGeometryForFlightPlan(FlightPlanIndex.Temporary)
    ) {
      const symbols = this.getFlightPlanSymbols(
        false,
        this.flightPlanService.temporary,
        this.guidanceController.temporaryGeometry,
        range,
        efisOption,
        mode,
        this.side,
        mapReferencePoint,
        mapOrientation,
        editArea,
        formatConstraintAlt,
        formatConstraintSpeed,
      );

      for (const symbol of symbols) {
        upsertSymbol(symbol);
      }
    }

    // SEC
    if (
      this.flightPlanService.hasSecondary(1) &&
      this.guidanceController.hasGeometryForFlightPlan(FlightPlanIndex.FirstSecondary) &&
      this.efisInterface.shouldTransmitSecondary()
    ) {
      const symbols = this.getFlightPlanSymbols(
        false,
        this.flightPlanService.secondary(1),
        this.guidanceController.secondaryGeometry,
        range,
        efisOption,
        mode,
        this.side,
        mapReferencePoint,
        mapOrientation,
        editArea,
        formatConstraintAlt,
        formatConstraintSpeed,
      );

      for (const symbol of symbols) {
        upsertSymbol(symbol);
      }

      // SEC ALTN
      if (
        this.flightPlanService.secondary(1).alternateFlightPlan.legCount > 0 &&
        this.guidanceController.hasGeometryForFlightPlan(FlightPlanIndex.FirstSecondary) &&
        this.efisInterface.shouldTransmitAlternate(FlightPlanIndex.FirstSecondary, mode === EfisNdMode.PLAN)
      ) {
        const symbols = this.getFlightPlanSymbols(
          true,
          this.flightPlanService.secondary(1).alternateFlightPlan,
          this.guidanceController.getGeometryForFlightPlan(FlightPlanIndex.FirstSecondary, true),
          range,
          efisOption,
          mode,
          this.side,
          mapReferencePoint,
          mapOrientation,
          editArea,
          formatConstraintAlt,
          formatConstraintSpeed,
        );

        for (const symbol of symbols) {
          upsertSymbol(symbol);
        }
      }
    }

    // Pseudo waypoints

    for (const pwp of this.guidanceController.currentPseudoWaypoints.filter((it) => it && it.displayedOnNd)) {
      // Some PWP are only relevant for a specific display side
      if (
        (this.side === 'L' && pwp.efisSymbolFlag & NdSymbolTypeFlags.RightSideOnly) ||
        (this.side === 'R' && pwp.efisSymbolFlag & NdSymbolTypeFlags.LeftSideOnly)
      ) {
        continue;
      }

      // End of VD marker needs direction
      let direction: number | undefined = undefined;

      if (
        pwp.efisPwpSymbolFlag & NdPwpSymbolTypeFlags.PwpEndOfVdMarker &&
        this.guidanceController.activeGeometry.legs.has(pwp.alongLegIndex)
      ) {
        const leg = this.guidanceController.activeGeometry.legs.get(pwp.alongLegIndex);
        const orientation = Geometry.getLegOrientationAtDistanceFromEnd(leg, pwp.distanceFromLegTermination);
        if (orientation !== null) {
          direction = orientation;
        }
      }

      upsertSymbol({
        databaseId: `W      ${pwp.ident}`,
        ident: pwp.ident,
        location: pwp.efisSymbolLla,
        direction,
        type: pwp.efisSymbolFlag,
        typePwp: pwp.efisPwpSymbolFlag,
        // When in HDG/TRK, this defines where on the track line the PWP lies
        distanceFromAirplane: pwp.distanceFromStart,
        predictedAltitude: pwp.flightPlanInfo?.altitude ?? undefined,
      });
    }

    for (const ndb of this.navaidTuner.tunedNdbs) {
      upsertSymbol({
        databaseId: ndb.databaseId,
        ident: ndb.ident,
        location: ndb.location,
        type: NdSymbolTypeFlags.Ndb | NdSymbolTypeFlags.Tuned,
      });
    }

    for (const vor of this.navaidTuner.tunedVors) {
      upsertSymbol({
        databaseId: vor.databaseId,
        ident: vor.ident,
        location: vor.location,
        type: this.vorDmeTypeFlag(vor.type) | NdSymbolTypeFlags.Tuned,
      });
    }

    const wordsPerSymbol = 6;
    const maxSymbols = 640 / wordsPerSymbol;
    if (symbols.length > maxSymbols) {
      symbols.splice(0, symbols.length - maxSymbols);
      // FIXME should not reach into guidanceController like that. It should really be part of EfisInterface anyhow
      this.guidanceController.efisStateForSide[this.side].dataLimitReached = true;
    } else {
      this.guidanceController.efisStateForSide[this.side].dataLimitReached = false;
    }

    this.transmitNdSymbols(symbols);

    if (this.transmitVd) {
      this.transmitVdSymbols(symbols);
    }

    // make sure we don't run too often
    this.blockUpdate = true;
    setTimeout(() => {
      this.blockUpdate = false;
    }, 200);
  }

  private getFlightPlanSymbols(
    isAlternate: boolean,
    flightPlan: BaseFlightPlan,
    geometry: Geometry,
    range: NauticalMiles,
    efisOption: EfisOption,
    mode: EfisNdMode,
    side: EfisSide,
    mapReferencePoint: Coordinates | null,
    mapOrientation: number,
    editArea: EditArea,
    formatConstraintAlt: (alt: number, descent: boolean, prefix?: string) => string,
    formatConstraintSpeed: (speed: number, prefix?: string) => string,
    predictions?: NavGeometryProfile,
  ): InternalFmsSymbol[] {
    const isInLatAutoControl = this.guidanceController.vnavDriver.isLatAutoControlActive();
    const isLatAutoControlArmed = this.guidanceController.vnavDriver.isLatAutoControlArmedWithIntercept();
    const waypointPredictions = this.guidanceController.vnavDriver.mcduProfile?.waypointPredictions;
    const isSelectedVerticalModeActive = this.guidanceController.vnavDriver.isSelectedVerticalModeActive();
    const flightPhase = this.flightPhase.get();

    const isPlanMode = mode === EfisNdMode.PLAN;

    const transmitMissed = isAlternate
      ? this.efisInterface.shouldTransmitAlternateMissed(flightPlan.index, isPlanMode)
      : this.efisInterface.shouldTransmitMissed(flightPlan.index, isPlanMode);

    const ret: InternalFmsSymbol[] = [];

    // FP legs
    for (let i = flightPlan.legCount - 1; i >= flightPlan.fromLegIndex && i >= 0; i--) {
      const isBeforeActiveLeg = i < flightPlan.activeLegIndex;

      const leg = flightPlan.elementAt(i);

      if (leg.isDiscontinuity === true) {
        continue;
      }

      if (
        leg.definition.waypointDescriptor === WaypointDescriptor.Airport ||
        leg.definition.waypointDescriptor === WaypointDescriptor.Runway
      ) {
        // we pick these up later
        continue;
      }

      // no symbols for manual legs, except FM leg with no leg before it
      if (
        leg.definition.type === LegType.VM ||
        (leg.definition.type === LegType.FM && !flightPlan.maybeElementAt(i - 1)?.isDiscontinuity)
      ) {
        continue;
      }

      // if range >= 160, don't include terminal waypoints, except at enroute boundary
      if (range >= 160) {
        // FIXME the enroute boundary condition has been removed in fms-v2...
        const [segment] = flightPlan.segmentPositionForIndex(i);
        if (segment.class === SegmentClass.Departure || segment.class === SegmentClass.Arrival) {
          continue;
        }
      }

      let location;
      let databaseId;

      const geometryLeg = geometry.legs.get(i);

      if (geometryLeg) {
        const terminationWaypoint = geometryLeg.terminationWaypoint;

        if (terminationWaypoint) {
          if ('lat' in terminationWaypoint) {
            location = terminationWaypoint;
            databaseId = `X${Math.round(Math.random() * 1_000)
              .toString()
              .padStart(6, '0')}${leg.ident.substring(0, 5)}`;
          } else {
            location = terminationWaypoint.location;
            databaseId = terminationWaypoint.databaseId;
          }
        }
      }

      if (!location) {
        location = leg.terminationWaypoint()?.location;
        databaseId = leg.terminationWaypoint()?.databaseId;
      }

      if (!location) {
        continue;
      }

      if (!this.isWithinEditArea(location, mapReferencePoint, mapOrientation, editArea)) {
        continue;
      }

      let type = NdSymbolTypeFlags.FlightPlan;
      const constraints = [];
      let direction;

      const isCourseReversal =
        leg.type === LegType.HA || leg.type === LegType.HF || leg.type === LegType.HM || leg.type === LegType.PI;

      if (i === flightPlan.activeLegIndex && !isAlternate) {
        type |= NdSymbolTypeFlags.ActiveLegTermination;
      } else if (
        isCourseReversal &&
        i > flightPlan.activeLegIndex + 1 &&
        range <= 80 &&
        !LnavConfig.DEBUG_FORCE_INCLUDE_COURSE_REVERSAL_VECTORS
      ) {
        if (leg.definition.turnDirection === 'L') {
          type |= NdSymbolTypeFlags.CourseReversalLeft;
        } else {
          type |= NdSymbolTypeFlags.CourseReversalRight;
        }
        direction = leg.definition.magneticCourse; // TODO true
      }

      if (i >= flightPlan.firstMissedApproachLegIndex && !transmitMissed) {
        continue;
      }

      const altConstraint = leg.altitudeConstraint;

      if (
        (isInLatAutoControl || isLatAutoControlArmed) &&
        !isBeforeActiveLeg &&
        altConstraint &&
        shouldShowConstraintCircleInPhase(flightPhase, leg) &&
        !isAlternate &&
        !leg.isXA()
      ) {
        if (!isSelectedVerticalModeActive) {
          type |= NdSymbolTypeFlags.Constraint;

          const predictionAtWaypoint = waypointPredictions?.get(i);

          if (predictionAtWaypoint?.isAltitudeConstraintMet) {
            type |= NdSymbolTypeFlags.MagentaColor;
          } else if (predictionAtWaypoint) {
            type |= NdSymbolTypeFlags.AmberColor;
          }
        } else if (i === flightPlan.activeLegIndex) {
          type |= NdSymbolTypeFlags.Constraint;
        }
      }

      if ((efisOption & EfisOption.Constraints) > 0 && !isBeforeActiveLeg) {
        if (!leg.isXA()) {
          const descent = leg.constraintType === WaypointConstraintType.DES;
          switch (altConstraint?.altitudeDescriptor) {
            case AltitudeDescriptor.AtAlt1:
            case AltitudeDescriptor.AtAlt1GsIntcptAlt2:
            case AltitudeDescriptor.AtAlt1AngleAlt2:
              constraints.push(formatConstraintAlt(altConstraint.altitude1, descent));
              break;
            case AltitudeDescriptor.AtOrAboveAlt1:
            case AltitudeDescriptor.AtOrAboveAlt1GsIntcptAlt2:
            case AltitudeDescriptor.AtOrAboveAlt1AngleAlt2:
              constraints.push(formatConstraintAlt(altConstraint.altitude1, descent, '+'));
              break;
            case AltitudeDescriptor.AtOrBelowAlt1:
            case AltitudeDescriptor.AtOrBelowAlt1AngleAlt2:
              constraints.push(formatConstraintAlt(altConstraint.altitude1, descent, '-'));
              break;
            case AltitudeDescriptor.BetweenAlt1Alt2:
              constraints.push(formatConstraintAlt(altConstraint.altitude1, descent, '-'));
              constraints.push(formatConstraintAlt(altConstraint.altitude2, descent, '+'));
              break;
            case AltitudeDescriptor.AtOrAboveAlt2:
              constraints.push(formatConstraintAlt(altConstraint.altitude2, descent, '+'));
              break;
            default:
              // No constraint
              break;
          }
        }

        const speedConstraint = leg.speedConstraint;

        if (speedConstraint) {
          constraints.push(formatConstraintSpeed(speedConstraint.speed));
        }
      }

      if (VnavConfig.DEBUG_GUIDANCE && leg.calculated) {
        constraints.push(`${Math.round(leg.calculated.cumulativeDistanceWithTransitions)}NM`);
        constraints.push(`${Math.round(leg.calculated.cumulativeDistanceToEndWithTransitions)}NM`);
      }

      const distanceFromAirplane =
        predictions && predictions.waypointPredictions.has(i)
          ? predictions.waypointPredictions.get(i).distanceFromAircraft
          : undefined;

      const predictedAltitude =
        predictions && predictions.waypointPredictions.has(i)
          ? predictions.waypointPredictions.get(i).altitude
          : undefined;

      ret.push({
        databaseId,
        ident: leg.ident,
        location,
        type,
        constraints: constraints.length > 0 ? constraints : undefined,
        altConstraint: leg.altitudeConstraint,
        isAltitudeConstraintMet:
          predictions && predictions.waypointPredictions.has(i)
            ? predictions.waypointPredictions.get(i).isAltitudeConstraintMet
            : true,
        direction,
        distanceFromAirplane,
        predictedAltitude,
      });
    }

    // we can only send 2 constraint predictions, so filter out any past the 2 close to the AC
    let constraintPredictions = 0;
    const constraintFlags =
      NdSymbolTypeFlags.Constraint | NdSymbolTypeFlags.MagentaColor | NdSymbolTypeFlags.AmberColor;
    for (let i = ret.length - 1; i >= 0; i--) {
      if ((ret[i].type & constraintFlags) === 0) {
        continue;
      }
      if (constraintPredictions >= 2) {
        ret[i].type &= ~constraintFlags;
      } else {
        constraintPredictions++;
      }
    }

    // FP airports/runways

    const airports: [Airport | undefined, Runway | undefined, FlightPlanSegment | undefined][] = [
      // The alternate origin airport symbol is not shown as it is the same as the primary destination
      [flightPlan.originAirport, flightPlan.originRunway, flightPlan.originSegment],
      [flightPlan.destinationAirport, flightPlan.destinationRunway, flightPlan.destinationSegment],
    ];

    for (const [airport, runway, segment] of airports) {
      if (!airport) {
        continue;
      }

      const planAltnStr = flightPlan instanceof AlternateFlightPlan ? 'A' : ' ';
      const planIndexStr = flightPlan.index.toString();
      const runwayIdentStr = runway?.ident.padEnd(8, ' ') ?? '        ';

      const databaseId = `A${airport.ident}${planAltnStr}${planIndexStr}${runwayIdentStr}`;

      const distanceFromAirplane =
        (segment.lastLeg?.calculated?.cumulativeDistanceWithTransitions ??
          distanceTo(this.lastPpos, airport.location)) -
        (this.guidanceController.vnavDriver.mcduProfile?.distanceToPresentPosition ?? 0);

      if (runway) {
        if (this.isWithinEditArea(runway.startLocation, mapReferencePoint, mapOrientation, editArea)) {
          ret.push({
            databaseId,
            ident: runway.ident,
            location: runway.startLocation,
            direction: runway.bearing,
            length: runway.length / MathUtils.METRES_TO_NAUTICAL_MILES,
            type: NdSymbolTypeFlags.Runway,
            distanceFromAirplane: distanceFromAirplane,
            predictedAltitude: runway.thresholdLocation.alt,
          });
        }
      } else if (this.isWithinEditArea(airport.location, mapReferencePoint, mapOrientation, editArea)) {
        ret.push({
          databaseId,
          ident: airport.ident,
          location: airport.location,
          type: NdSymbolTypeFlags.Airport | NdSymbolTypeFlags.FlightPlan,
          distanceFromAirplane: distanceFromAirplane,
          predictedAltitude: airport.location.alt,
        });
      }
    }

    // FP fix info
    if (flightPlan instanceof FlightPlan && flightPlan.index === FlightPlanIndex.Active && !isAlternate) {
      for (let i = 0; i < flightPlan.fixInfos.length; i++) {
        const fixInfo = flightPlan.fixInfos[i];

        if (!fixInfo) {
          continue;
        }

        ret.push({
          databaseId: fixInfo.fix.databaseId,
          ident: fixInfo.fix.ident,
          location: fixInfo.fix.location,
          type: NdSymbolTypeFlags.FixInfo,
          radials: fixInfo.radials?.map((it) => it.trueBearing),
          radii: fixInfo.radii?.map((it) => it.radius),
        });
      }
    }

    return ret;
  }

  private vorDmeTypeFlag(type: VhfNavaidType): NdSymbolTypeFlags {
    switch (type) {
      case VhfNavaidType.VorDme:
      case VhfNavaidType.Vortac:
        return NdSymbolTypeFlags.VorDme;
      case VhfNavaidType.Vor:
        return NdSymbolTypeFlags.Vor;
      case VhfNavaidType.Dme:
      case VhfNavaidType.Tacan:
        return NdSymbolTypeFlags.Dme;
      default:
        return 0;
    }
  }

  private calculateEditArea(range: T, mode: EfisNdMode): [number, number, number] {
    switch (mode) {
      case EfisNdMode.ARC:
        if (range <= 10) {
          return [10.5, 3.5, 8.3];
        }
        if (range <= 20) {
          return [20.5, 7, 16.6];
        }
        if (range <= 40) {
          return [40.5, 14, 33.2];
        }
        if (range <= 80) {
          return [80.5, 28, 66.4];
        }
        if (range <= 160) {
          return [160.5, 56, 132.8];
        }
        return [320.5, 112, 265.6];
      case EfisNdMode.ROSE_NAV:
        if (range <= 10) {
          return [7.6, 7.1, 7.1];
        }
        if (range <= 20) {
          return [14.7, 14.2, 14.2];
        }
        if (range <= 40) {
          return [28.9, 28.4, 28.4];
        }
        if (range <= 80) {
          return [57.3, 56.8, 56.8];
        }
        if (range <= 160) {
          return [114.1, 113.6, 113.6];
        }
        return [227.7, 227.2, 227.2];
      case EfisNdMode.PLAN:
        if (range <= 10) {
          return [7, 7, 7];
        }
        if (range <= 20) {
          return [14, 14, 14];
        }
        if (range <= 40) {
          return [28, 28, 28];
        }
        if (range <= 80) {
          return [56, 56, 56];
        }
        if (range <= 160) {
          return [112, 112, 112];
        }
        return [224, 224, 224];
      default:
        return [0, 0, 0];
    }
  }

  private findPlanCentreCoordinates(): Coordinates | null {
    // PLAN mode center
    const {
      fpIndex: focusedWpFpIndex,
      index: focusedWpIndex,
      inAlternate: focusedWpInAlternate,
    } = this.efisInterface.planCentre;

    if (!this.flightPlanService.has(focusedWpFpIndex)) {
      return null;
    }

    const plan = focusedWpInAlternate
      ? this.flightPlanService.get(focusedWpFpIndex).alternateFlightPlan
      : this.flightPlanService.get(focusedWpFpIndex);

    if (!plan.hasElement(focusedWpIndex)) {
      return null;
    }

    const matchingLeg = plan.elementAt(focusedWpIndex);

    if (!matchingLeg || matchingLeg.isDiscontinuity === true) {
      return null;
    }

    if (!this.guidanceController.hasGeometryForFlightPlan(focusedWpFpIndex, focusedWpInAlternate)) {
      return null;
    }

    const geometry = this.guidanceController.getGeometryForFlightPlan(focusedWpFpIndex, focusedWpInAlternate);
    const matchingGeometryLeg = geometry.legs.get(matchingLeg.isVectors() ? focusedWpIndex - 1 : focusedWpIndex);

    if (!matchingGeometryLeg?.terminationWaypoint) {
      return null;
    }

    if ('lat' in matchingGeometryLeg.terminationWaypoint) {
      return matchingGeometryLeg.terminationWaypoint;
    }

    return matchingGeometryLeg.terminationWaypoint.location;
  }

  private transmitNdSymbols(symbols: InternalFmsSymbol[]) {
    const ndSymbols: NdSymbol[] = symbols.map((s): NdSymbol => {
      return {
        databaseId: s.databaseId,
        ident: s.ident,
        location: s.location,
        direction: s.direction,
        length: s.length,
        type: s.type,
        typePwp: s.typePwp,
        constraints: s.constraints,
        radials: s.radials,
        radii: s.radii,
        distanceFromAirplane: s.distanceFromAirplane,
      };
    });
    this.syncer.sendEvent(this.syncEvent, ndSymbols);
  }

  private transmitVdSymbols(symbols: InternalFmsSymbol[]) {
    const vdSymbols: VdSymbol[] = symbols.map((s): VdSymbol => {
      return {
        databaseId: s.databaseId,
        ident: s.ident,
        location: s.location,
        predictedAltitude: s.predictedAltitude,
        direction: s.direction,
        length: s.length,
        type: s.type,
        typePwp: s.typePwp,
        constraints: s.constraints,
        altConstraint: s.altConstraint,
        isAltitudeConstraintMet: s.isAltitudeConstraintMet,
        distanceFromAirplane: s.distanceFromAirplane,
      };
    });
    this.bus.getPublisher<FmsData>().pub(`vdSymbols_${this.side}`, vdSymbols, true);
  }
}

const shouldShowConstraintCircleInPhase = (phase: FmgcFlightPhase, leg: FlightPlanLeg) =>
  (phase <= FmgcFlightPhase.Climb && leg.constraintType === WaypointConstraintType.CLB) ||
  ((phase === FmgcFlightPhase.Cruise || phase === FmgcFlightPhase.Descent || phase === FmgcFlightPhase.Approach) &&
    leg.constraintType === WaypointConstraintType.DES);<|MERGE_RESOLUTION|>--- conflicted
+++ resolved
@@ -228,27 +228,8 @@
     const vnavPredictionsChanged = this.lastVnavDriverVersion !== this.guidanceController.vnavDriver.version;
     this.lastVnavDriverVersion = this.guidanceController.vnavDriver.version;
 
-<<<<<<< HEAD
     const intercept = this.guidanceController.getPreNavModeEngagementPathIntercept();
 
-    const hasSuitableRunway = (airport: Airport): boolean =>
-      airport.longestRunwayLength >= 1500 && airport.longestRunwaySurfaceType === RunwaySurfaceType.Hard;
-
-    for (const side of EfisSymbols.sides) {
-      const range = this.rangeValues[SimVar.GetSimVarValue(`L:A32NX_EFIS_${side}_ND_RANGE`, 'number')];
-      const mode: EfisNdMode = SimVar.GetSimVarValue(`L:A32NX_EFIS_${side}_ND_MODE`, 'number');
-      const efisOption = SimVar.GetSimVarValue(`L:A32NX_EFIS_${side}_OPTION`, 'Enum');
-
-      const rangeChange = this.lastRange[side] !== range;
-      this.lastRange[side] = range;
-      const modeChange = this.lastMode[side] !== mode;
-      this.lastMode[side] = mode;
-      const efisOptionChange = this.lastEfisOption[side] !== efisOption;
-      this.lastEfisOption[side] = efisOption;
-      const nearbyOverlayChanged = (efisOption & ~EfisOption.Constraints) > 0 && nearbyFacilitiesChanged;
-      const efisInterfaceChanged = this.lastEfisInterfaceVersions[side] !== this.efisInterfaces[side].version;
-      this.lastEfisInterfaceVersions[side] = this.efisInterfaces[side].version;
-=======
     // const hasSuitableRunway = (airport: Airport): boolean =>
     //   airport.longestRunwayLength >= 1500 && airport.longestRunwaySurfaceType === RunwaySurfaceType.Hard;
 
@@ -288,7 +269,6 @@
       this.nearbyWaypointMonitor.setLocation(nearbyCentre.lat, nearbyCentre.long);
       this.nearbyWaypointMonitor.setRadius(nearbyRadius);
     }
->>>>>>> 0242466d
 
     if (
       !mrpChanged &&
@@ -467,15 +447,21 @@
         this.guidanceController.vnavDriver.mcduProfile,
       );
 
+      if (this.guidanceController.doesPreNavModeEngagementPathExist()) {
+        upsertSymbol({
+          databaseId: 'NAV_MODE_INTERCEPT',
+          ident: 'INTCPT',
+          type: NdSymbolTypeFlags.FlightPlan,
+          location: intercept.location,
+          distanceFromAirplane: intercept.distanceToIntercept,
+        });
+      }
+
       for (const symbol of symbols) {
         upsertSymbol(symbol);
       }
 
-<<<<<<< HEAD
-      // ACTIVE
-=======
       // ACTIVE ALTN
->>>>>>> 0242466d
       if (
         this.flightPlanService.active.alternateFlightPlan.legCount > 0 &&
         this.guidanceController.hasGeometryForFlightPlan(FlightPlanIndex.Active) &&
@@ -495,16 +481,6 @@
           formatConstraintAlt,
           formatConstraintSpeed,
         );
-
-        if (this.guidanceController.doesPreNavModeEngagementPathExist()) {
-          upsertSymbol({
-            databaseId: 'NAV_MODE_INTERCEPT',
-            ident: 'INTCPT',
-            type: NdSymbolTypeFlags.FlightPlan,
-            location: intercept.location,
-            distanceFromAirplane: intercept.distanceToIntercept,
-          });
-        }
 
         for (const symbol of symbols) {
           upsertSymbol(symbol);

--- conflicted
+++ resolved
@@ -1,18 +1,14 @@
 // Copyright (c) 2021-2023 FlyByWire Simulations
 // SPDX-License-Identifier: GPL-3.0
 
-<<<<<<< HEAD
-import { GenericDataListenerSync, MathUtils, Airport, LegType, Runway, RunwaySurfaceType, VhfNavaidType, WaypointDescriptor } from '@flybywiresim/fbw-sdk';
-import { EfisOption, EfisNdMode, NdSymbol, NdSymbolTypeFlags, rangeSettings, EfisNdRangeValue } from '@shared/NavigationDisplay';
-=======
 import {
-    GenericDataListenerSync, LegType, RunwaySurface, TurnDirection, VorType, EfisOption, EfisNdMode, NdSymbol, NdSymbolTypeFlags, EfisNdRangeValue,
-    efisRangeSettings,
+    GenericDataListenerSync,
+    MathUtils, Airport, LegType,
+    Runway, RunwaySurfaceType, VhfNavaidType,
+    WaypointDescriptor, EfisOption, EfisNdMode, NdSymbol,
+    NdSymbolTypeFlags, EfisNdRangeValue, efisRangeSettings,
 } from '@flybywiresim/fbw-sdk';
 
-import { FlightPlanManager, WaypointConstraintType } from '@fmgc/flightplanning/FlightPlanManager';
-import { GuidanceManager } from '@fmgc/guidance/GuidanceManager';
->>>>>>> 4825cd3d
 import { Coordinates } from '@fmgc/flightplanning/data/geo';
 import { Geometry } from '@fmgc/guidance/Geometry';
 import { GuidanceController } from '@fmgc/guidance/GuidanceController';
@@ -29,11 +25,12 @@
 import { getFlightPhaseManager } from '@fmgc/flightphase';
 import { FmgcFlightPhase } from '@shared/flightphase';
 import { FlightPlanLeg } from '@fmgc/flightplanning/new/legs/FlightPlanLeg';
-import { WaypointConstraintType } from '@fmgc/flightplanning/FlightPlanManager';
+
 import { FlightPlanService } from '@fmgc/flightplanning/new/FlightPlanService';
 import { AltitudeConstraintType } from '@fmgc/flightplanning/data/constraint';
 import { VnavConfig } from '@fmgc/guidance/vnav/VnavConfig';
 import { EfisInterface } from '@fmgc/efis/EfisInterface';
+import { WaypointConstraintType } from '@fmgc/flightplanning/FlightPlanManager';
 
 export class EfisSymbols {
     private blockUpdate = false;

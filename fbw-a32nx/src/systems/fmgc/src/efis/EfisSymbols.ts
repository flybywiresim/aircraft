--- conflicted
+++ resolved
@@ -366,14 +366,7 @@
         if (
           this.flightPlanService.active.alternateFlightPlan.legCount > 0 &&
           this.guidanceController.hasGeometryForFlightPlan(FlightPlanIndex.Active) &&
-<<<<<<< HEAD
-          this.efisInterfaces[side].shouldTransmitAlternate(
-            FlightPlanIndex.Active,
-            mode === EfisNdMode.ARC || mode === EfisNdMode.ROSE_NAV,
-          )
-=======
           this.efisInterfaces[side].shouldTransmitAlternate(FlightPlanIndex.Active, mode === EfisNdMode.PLAN)
->>>>>>> 4bedac5d
         ) {
           const symbols = this.getFlightPlanSymbols(
             true,
@@ -444,14 +437,7 @@
         if (
           this.flightPlanService.secondary(1).alternateFlightPlan.legCount > 0 &&
           this.guidanceController.hasGeometryForFlightPlan(FlightPlanIndex.FirstSecondary) &&
-<<<<<<< HEAD
-          this.efisInterfaces[side].shouldTransmitAlternate(
-            FlightPlanIndex.FirstSecondary,
-            mode === EfisNdMode.ARC || mode === EfisNdMode.ROSE_NAV,
-          )
-=======
           this.efisInterfaces[side].shouldTransmitAlternate(FlightPlanIndex.FirstSecondary, mode === EfisNdMode.PLAN)
->>>>>>> 4bedac5d
         ) {
           const symbols = this.getFlightPlanSymbols(
             true,
@@ -540,19 +526,11 @@
     const isSelectedVerticalModeActive = this.guidanceController.vnavDriver.isSelectedVerticalModeActive();
     const flightPhase = getFlightPhaseManager().phase;
 
-<<<<<<< HEAD
-    const isArcVsPlanMode = mode === EfisNdMode.ARC || mode === EfisNdMode.ROSE_NAV;
-
-    const transmitMissed = isAlternate
-      ? this.efisInterfaces[side].shouldTransmitAlternateMissed(flightPlan.index, isArcVsPlanMode)
-      : this.efisInterfaces[side].shouldTransmitMissed(flightPlan.index, isArcVsPlanMode);
-=======
     const isPlanMode = mode === EfisNdMode.PLAN;
 
     const transmitMissed = isAlternate
       ? this.efisInterfaces[side].shouldTransmitAlternateMissed(flightPlan.index, isPlanMode)
       : this.efisInterfaces[side].shouldTransmitMissed(flightPlan.index, isPlanMode);
->>>>>>> 4bedac5d
 
     const ret: NdSymbol[] = [];
 
@@ -632,11 +610,7 @@
       const isCourseReversal =
         leg.type === LegType.HA || leg.type === LegType.HF || leg.type === LegType.HM || leg.type === LegType.PI;
 
-<<<<<<< HEAD
-      if (i === flightPlan.activeLegIndex) {
-=======
       if (i === flightPlan.activeLegIndex && !isAlternate) {
->>>>>>> 4bedac5d
         type |= NdSymbolTypeFlags.ActiveLegTermination;
       } else if (
         isCourseReversal &&

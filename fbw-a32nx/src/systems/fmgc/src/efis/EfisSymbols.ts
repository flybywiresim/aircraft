--- conflicted
+++ resolved
@@ -12,11 +12,7 @@
 import { Coordinates } from '@fmgc/flightplanning/data/geo';
 import { Geometry } from '@fmgc/guidance/Geometry';
 import { GuidanceController } from '@fmgc/guidance/GuidanceController';
-<<<<<<< HEAD
 import { NauticalMiles, bearingTo, distanceTo } from 'msfs-geo';
-=======
-import { bearingTo, distanceTo } from 'msfs-geo';
->>>>>>> 053bb8d0
 import { LnavConfig } from '@fmgc/guidance/LnavConfig';
 import { SegmentClass } from '@fmgc/flightplanning/new/segments/SegmentClass';
 import { NavigationDatabase } from '@fmgc/NavigationDatabase';
@@ -138,24 +134,9 @@
         }
 
         // FIXME map reference is also computed in GuidanceController, share?
-<<<<<<< HEAD
-        let planCentre = plan?.maybeElementAt(planCentreIndex);
-
-        // Only if we have a planCentre, check if it is a disco. If we don't have a centre at all, don't bother checking anyhthing
-        if (planCentre && planCentre.isDiscontinuity === true) {
-            planCentre = plan?.elementAt(Math.max(0, (planCentreIndex - 1)));
-        }
-
-        if (planCentre?.isDiscontinuity === true) {
-            throw new Error('bruh');
-        }
-
-        const termination = planCentre?.terminationWaypoint()?.location;
-=======
         const planCentre = plan?.maybeElementAt(planCentreIndex);
 
         const termination = this.guidanceController.focusedWaypointCoordinates;
->>>>>>> 053bb8d0
 
         const efisInterfaceChanged = this.lastEfisInterfaceVersion !== this.efisInterface.version;
         if (efisInterfaceChanged) {
@@ -665,11 +646,7 @@
 
         const airports: [Airport | undefined, Runway | undefined][] = [
             // The alternate origin airport symbol is not shown as it is the same as the primary destination
-<<<<<<< HEAD
-            [!isAlternate ? flightPlan.originAirport : undefined, flightPlan.originRunway],
-=======
             [flightPlan.originAirport, flightPlan.originRunway],
->>>>>>> 053bb8d0
             [flightPlan.destinationAirport, flightPlan.destinationRunway],
         ];
 

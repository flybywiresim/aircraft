--- conflicted
+++ resolved
@@ -17,9 +17,6 @@
   EfisSide,
   Arinc429SignStatusMatrix,
   Arinc429OutputWord,
-<<<<<<< HEAD
-  HUDSyntheticRunway,
-=======
   NearbyFacilityType,
   isNearbyVhfFacility,
   isMsfs2024,
@@ -29,7 +26,7 @@
   VdSymbol,
   FmsData,
   NdPwpSymbolTypeFlags,
->>>>>>> 47411648
+  HUDSyntheticRunway,
 } from '@flybywiresim/fbw-sdk';
 
 import { Coordinates } from '@fmgc/flightplanning/data/geo';
@@ -233,10 +230,11 @@
     const vnavPredictionsChanged = this.lastVnavDriverVersion !== this.guidanceController.vnavDriver.version;
     this.lastVnavDriverVersion = this.guidanceController.vnavDriver.version;
 
-<<<<<<< HEAD
-    const hasSuitableRunway = (airport: Airport): boolean =>
-      airport.longestRunwayLength >= 1500 && airport.longestRunwaySurfaceType === RunwaySurfaceType.Hard;
-
+    // const hasSuitableRunway = (airport: Airport): boolean =>
+    //   airport.longestRunwayLength >= 1500 && airport.longestRunwaySurfaceType === RunwaySurfaceType.Hard;
+
+    const range = this.rangeValues[SimVar.GetSimVarValue(`L:A32NX_EFIS_${this.side}_ND_RANGE`, 'number')];
+    const efisOption = SimVar.GetSimVarValue(`L:A32NX_EFIS_${this.side}_OPTION`, 'Enum');
     // 	Phiφ is latitude, Lambdaλ is longitude, θ is the bearing (clockwise from north), δ is the angular distance d/R; d being the distance travelled, R the earth’s radius
     //  (all angles in radians)
 
@@ -330,22 +328,6 @@
       const mode: EfisNdMode = SimVar.GetSimVarValue(`L:A32NX_EFIS_${side}_ND_MODE`, 'number');
       const efisOption = SimVar.GetSimVarValue(`L:A32NX_EFIS_${side}_OPTION`, 'Enum');
 
-      const rangeChange = this.lastRange[side] !== range;
-      this.lastRange[side] = range;
-      const modeChange = this.lastMode[side] !== mode;
-      this.lastMode[side] = mode;
-      const efisOptionChange = this.lastEfisOption[side] !== efisOption;
-      this.lastEfisOption[side] = efisOption;
-      const nearbyOverlayChanged = (efisOption & ~EfisOption.Constraints) > 0 && nearbyFacilitiesChanged;
-      const efisInterfaceChanged = this.lastEfisInterfaceVersions[side] !== this.efisInterfaces[side].version;
-      this.lastEfisInterfaceVersions[side] = this.efisInterfaces[side].version;
-=======
-    // const hasSuitableRunway = (airport: Airport): boolean =>
-    //   airport.longestRunwayLength >= 1500 && airport.longestRunwaySurfaceType === RunwaySurfaceType.Hard;
-
-    const range = this.rangeValues[SimVar.GetSimVarValue(`L:A32NX_EFIS_${this.side}_ND_RANGE`, 'number')];
-    const efisOption = SimVar.GetSimVarValue(`L:A32NX_EFIS_${this.side}_OPTION`, 'Enum');
-
     const rangeChange = this.lastRange !== range;
     this.lastRange = range;
     const modeChange = this.lastMode !== mode;
@@ -379,7 +361,6 @@
       this.nearbyWaypointMonitor.setLocation(nearbyCentre.lat, nearbyCentre.long);
       this.nearbyWaypointMonitor.setRadius(nearbyRadius);
     }
->>>>>>> 47411648
 
     if (
       !mrpChanged &&

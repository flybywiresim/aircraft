// Copyright (c) 2021-2023 FlyByWire Simulations
// SPDX-License-Identifier: GPL-3.0

<<<<<<< HEAD
import {
    GenericDataListenerSync,
    MathUtils, Airport, LegType,
    Runway, RunwaySurfaceType, VhfNavaidType,
    WaypointDescriptor, EfisOption, EfisNdMode, NdSymbol,
    NdSymbolTypeFlags, EfisNdRangeValue, efisRangeSettings,
} from '@flybywiresim/fbw-sdk';

=======
import { GenericDataListenerSync, LegType, RunwaySurface, TurnDirection, VorType, EfisOption, EfisNdMode, NdSymbol, NdSymbolTypeFlags } from '@flybywiresim/fbw-sdk';

import { FlightPlanManager, WaypointConstraintType } from '@fmgc/flightplanning/FlightPlanManager';
>>>>>>> c79bb2c0
import { Coordinates } from '@fmgc/flightplanning/data/geo';
import { Geometry } from '@fmgc/guidance/Geometry';
import { GuidanceController } from '@fmgc/guidance/GuidanceController';
import { bearingTo, distanceTo } from 'msfs-geo';
import { LnavConfig } from '@fmgc/guidance/LnavConfig';
import { SegmentClass } from '@fmgc/flightplanning/new/segments/SegmentClass';
import { NavigationDatabase } from '@fmgc/NavigationDatabase';
import { FlightPlan } from '@fmgc/flightplanning/new/plans/FlightPlan';
import { FlightPlanIndex } from '@fmgc/flightplanning/new/FlightPlanManager';
import { BaseFlightPlan } from '@fmgc/flightplanning/new/plans/BaseFlightPlan';
import { AlternateFlightPlan } from '@fmgc/flightplanning/new/plans/AlternateFlightPlan';
import { NearbyFacilities } from '@fmgc/navigation/NearbyFacilities';
import { NavaidTuner } from '@fmgc/navigation/NavaidTuner';
import { getFlightPhaseManager } from '@fmgc/flightphase';
import { FmgcFlightPhase } from '@shared/flightphase';
import { FlightPlanLeg } from '@fmgc/flightplanning/new/legs/FlightPlanLeg';

<<<<<<< HEAD
import { FlightPlanService } from '@fmgc/flightplanning/new/FlightPlanService';
import { AltitudeConstraintType } from '@fmgc/flightplanning/data/constraint';
import { VnavConfig } from '@fmgc/guidance/vnav/VnavConfig';
import { EfisInterface } from '@fmgc/efis/EfisInterface';
import { WaypointConstraintType } from '@fmgc/flightplanning/FlightPlanManager';
=======
export class EfisSymbols<T extends number> {
    /** these types of legs are current not integrated into the normal symbol drawing routines */
    static readonly LEG_MANAGED_TYPES = [LegType.CA, LegType.CR, LegType.CI, LegType.FM, LegType.PI, LegType.VA, LegType.VI, LegType.VM];
>>>>>>> c79bb2c0

export class EfisSymbols {
    private blockUpdate = false;

<<<<<<< HEAD
    private guidanceController: GuidanceController;

=======
>>>>>>> c79bb2c0
    private nearby: NearbyFacilities;

    private syncer: GenericDataListenerSync = new GenericDataListenerSync();

    private static sides = ['L', 'R'];

    private lastMode = { L: -1, R: -1 };

    private lastRange = { L: 0, R: 0 };

    private lastEfisOption = { L: 0, R: 0 };

    private lastPpos: Coordinates = { lat: 0, long: 0 };

    private lastTrueHeading: number = -1;

    private lastNearbyFacilitiesVersion;

    private lastFpVersions: Record<number, number> = {};

    private lastNavaidVersion = -1;

    private lastVnavDriverVersion: number = -1;

<<<<<<< HEAD
    private lastEfisInterfaceVersion: number = -1;

    constructor(
        guidanceController: GuidanceController,
        private readonly flightPlanService: FlightPlanService,
        private readonly navaidTuner: NavaidTuner,
        private readonly efisInterface: EfisInterface,
    ) {
        this.guidanceController = guidanceController;
=======
    constructor(
        private readonly flightPlanManager: FlightPlanManager,
        private readonly guidanceController: GuidanceController,
        private readonly navaidTuner: NavaidTuner,
        private readonly rangeValues: T[],
    ) {
>>>>>>> c79bb2c0
        this.nearby = NearbyFacilities.getInstance();
    }

    init(): void {
        this.nearby.init();
    }

    async update(deltaTime: number): Promise<void> {
        this.nearby.update(deltaTime);

        if (this.blockUpdate) {
            return;
        }

        // TODO use FMGC position
        const ppos = {
            lat: SimVar.GetSimVarValue('PLANE LATITUDE', 'degree latitude'),
            long: SimVar.GetSimVarValue('PLANE LONGITUDE', 'degree longitude'),
        };
        const trueHeading = SimVar.GetSimVarValue('PLANE HEADING DEGREES TRUE', 'degrees');

        // TODO planar distance in msfs-geo
        const pposChanged = distanceTo(this.lastPpos, ppos) > 2;
        if (pposChanged) {
            this.lastPpos = ppos;
        }
        const trueHeadingChanged = MathUtils.diffAngle(trueHeading, this.lastTrueHeading) > 2;
        if (trueHeadingChanged) {
            this.lastTrueHeading = trueHeading;
        }

        const nearbyFacilitiesChanged = this.nearby.version !== this.lastNearbyFacilitiesVersion;
        this.lastNearbyFacilitiesVersion = this.nearby.version;

        const activeFPVersionChanged = this.flightPlanService.has(FlightPlanIndex.Active)
            && this.lastFpVersions[FlightPlanIndex.Active] !== this.flightPlanService.active.version;
        const tempFPVersionChanged = this.flightPlanService.has(FlightPlanIndex.Temporary)
            && this.lastFpVersions[FlightPlanIndex.Temporary] !== this.flightPlanService.temporary.version;
        const secFPVersionChanged = this.flightPlanService.has(FlightPlanIndex.FirstSecondary)
            && this.lastFpVersions[FlightPlanIndex.FirstSecondary] !== this.flightPlanService.secondary(1).version;

        const fpChanged = activeFPVersionChanged || tempFPVersionChanged || secFPVersionChanged;

        if (this.flightPlanService.has(FlightPlanIndex.Active)) {
            this.lastFpVersions[FlightPlanIndex.Active] = this.flightPlanService.active.version;
        }

        if (this.flightPlanService.has(FlightPlanIndex.Temporary)) {
            this.lastFpVersions[FlightPlanIndex.Temporary] = this.flightPlanService.temporary.version;
        }

        if (this.flightPlanService.has(FlightPlanIndex.FirstSecondary)) {
            this.lastFpVersions[FlightPlanIndex.FirstSecondary] = this.flightPlanService.secondary(1).version;
        }

        // FIXME map reference point should be per side
        const { fpIndex: planCentreFpIndex, index: planCentreIndex, inAlternate: planCentreInAlternate } = this.efisInterface.planCentre;

        let plan: BaseFlightPlan = undefined;
        if (this.flightPlanService.has(planCentreFpIndex)) {
            plan = planCentreInAlternate ? this.flightPlanService.get(planCentreFpIndex).alternateFlightPlan : this.flightPlanService.get(planCentreFpIndex);
        }

        // FIXME map reference is also computed in GuidanceController, share?
        let planCentre = plan?.maybeElementAt(planCentreIndex);

        // Only if we have a planCentre, check if it is a disco. If we don't have a centre at all, don't bother checking anyhthing
        if (planCentre && planCentre.isDiscontinuity === true) {
            planCentre = plan?.elementAt(Math.max(0, (planCentreIndex - 1)));
        }

        if (planCentre?.isDiscontinuity === true) {
            throw new Error('bruh');
        }

        const termination = planCentre?.terminationWaypoint()?.location;

        const efisInterfaceChanged = this.lastEfisInterfaceVersion !== this.efisInterface.version;
        if (efisInterfaceChanged) {
            this.lastEfisInterfaceVersion = this.efisInterface.version;
        }

        const navaidsChanged = this.lastNavaidVersion !== this.navaidTuner.navaidVersion;
        this.lastNavaidVersion = this.navaidTuner.navaidVersion;

        const vnavPredictionsChanged = this.lastVnavDriverVersion !== this.guidanceController.vnavDriver.version;
        this.lastVnavDriverVersion = this.guidanceController.vnavDriver.version;

        const hasSuitableRunway = (airport: Airport): boolean => airport.longestRunwayLength >= 1500 && airport.longestRunwaySurfaceType === RunwaySurfaceType.Hard;

        for (const side of EfisSymbols.sides) {
            const range = this.rangeValues[SimVar.GetSimVarValue(`L:A32NX_EFIS_${side}_ND_RANGE`, 'number')];
            const mode: EfisNdMode = SimVar.GetSimVarValue(`L:A32NX_EFIS_${side}_ND_MODE`, 'number');
            const efisOption = SimVar.GetSimVarValue(`L:A32NX_EFIS_${side}_OPTION`, 'Enum');

            const rangeChange = this.lastRange[side] !== range;
            this.lastRange[side] = range;
            const modeChange = this.lastMode[side] !== mode;
            this.lastMode[side] = mode;
            const efisOptionChange = this.lastEfisOption[side] !== efisOption;
            this.lastEfisOption[side] = efisOption;
            const nearbyOverlayChanged = efisOption !== EfisOption.Constraints && efisOption !== EfisOption.None && nearbyFacilitiesChanged;

            if (!pposChanged
                && !trueHeadingChanged
                && !rangeChange
                && !modeChange
                && !efisOptionChange
                && !nearbyOverlayChanged
                && !fpChanged
                && !navaidsChanged
                && !vnavPredictionsChanged
                && !efisInterfaceChanged) {
                continue;
            }

            if (mode === EfisNdMode.PLAN && !planCentre) {
                this.syncer.sendEvent(`A32NX_EFIS_${side}_SYMBOLS`, []);
                return;
            }

            const [editAhead, editBehind, editBeside] = this.calculateEditArea(range, mode);

            // eslint-disable-next-line no-loop-func
            const withinEditArea = (ll): boolean => {
                // FIXME
                if (!termination) {
                    return true;
                }

                const dist = distanceTo(mode === EfisNdMode.PLAN ? termination : ppos, ll);
                let bearing = bearingTo(mode === EfisNdMode.PLAN ? termination : ppos, ll);
                if (mode !== EfisNdMode.PLAN) {
                    bearing = MathUtils.clampAngle(bearing - trueHeading);
                }
                bearing = bearing * Math.PI / 180;
                const dx = dist * Math.sin(bearing);
                const dy = dist * Math.cos(bearing);
                return Math.abs(dx) < editBeside && dy > -editBehind && dy < editAhead;
            };

            const symbols: NdSymbol[] = [];

            // symbols most recently inserted always end up at the end of the array
            // we reverse the array at the end to make sure symbols are drawn in the correct order
            // eslint-disable-next-line no-loop-func
            const upsertSymbol = (symbol: NdSymbol): void => {
                if (DEBUG) {
                    // console.time(`upsert symbol ${symbol.databaseId}`);
                }
                // for symbols with no databaseId, we don't bother trying to de-duplicate as we cannot do it safely
                const symbolIdx = symbol.databaseId ? symbols.findIndex((s) => s.databaseId === symbol.databaseId) : -1;
                if (symbolIdx !== -1) {
                    const oldSymbol = symbols.splice(symbolIdx, 1)[0];
                    symbol.constraints = symbol.constraints ?? oldSymbol.constraints;
                    symbol.direction = symbol.direction ?? oldSymbol.direction;
                    symbol.length = symbol.length ?? oldSymbol.length;
                    symbol.location = symbol.location ?? oldSymbol.location;
                    symbol.type |= oldSymbol.type;
                    if (oldSymbol.radials) {
                        if (symbol.radials) {
                            symbol.radials.push(...oldSymbol.radials);
                        } else {
                            symbol.radials = oldSymbol.radials;
                        }
                    }
                    if (oldSymbol.radii) {
                        if (symbol.radii) {
                            symbol.radii.push(...oldSymbol.radii);
                        } else {
                            symbol.radii = oldSymbol.radii;
                        }
                    }
                }
                symbols.push(symbol);
            };

            // TODO ADIRs aligned (except in plan mode...?)
            if (efisOption === EfisOption.VorDmes) {
                for (const vor of this.nearby.getVhfNavaids()) {
                    const symbolType = this.vorDmeTypeFlag(vor.type);
                    if (symbolType === 0) {
                        continue;
                    }
                    if (withinEditArea(vor.location)) {
                        upsertSymbol({
                            databaseId: vor.databaseId,
                            ident: vor.ident,
                            location: vor.location,
                            type: this.vorDmeTypeFlag(vor.type) | NdSymbolTypeFlags.EfisOption,
                        });
                    }
                }
            } else if (efisOption === EfisOption.Ndbs) {
                for (const ndb of this.nearby.getNdbNavaids()) {
                    if (withinEditArea(ndb.location)) {
                        upsertSymbol({
                            databaseId: ndb.databaseId,
                            ident: ndb.ident,
                            location: ndb.location,
                            type: NdSymbolTypeFlags.Ndb | NdSymbolTypeFlags.EfisOption,
                        });
                    }
                }
            } else if (efisOption === EfisOption.Airports) {
                for (const ap of this.nearby.getAirports()) {
                    if (withinEditArea(ap.location) && hasSuitableRunway(ap)) {
                        upsertSymbol({
                            databaseId: ap.databaseId,
                            ident: ap.ident,
                            location: ap.location,
                            type: NdSymbolTypeFlags.Airport | NdSymbolTypeFlags.EfisOption,
                        });
                    }
                }
            } else if (efisOption === EfisOption.Waypoints) {
                for (const wp of this.nearby.getWaypoints()) {
                    if (withinEditArea(wp.location)) {
                        upsertSymbol({
                            databaseId: wp.databaseId,
                            ident: wp.ident,
                            location: wp.location,
                            type: NdSymbolTypeFlags.Waypoint | NdSymbolTypeFlags.EfisOption,
                        });
                    }
                }
            }

            const formatConstraintAlt = (alt: number, descent: boolean, prefix: string = '') => {
                const transAlt = this.flightPlanService.active?.performanceData.transitionAltitude;
                const transFl = this.flightPlanService.active?.performanceData.transitionLevel;

                if (descent) {
                    const fl = Math.round(alt / 100);
                    if (transFl && fl >= transFl) {
                        return `${prefix}FL${fl}`;
                    }
                } else if (transAlt && alt >= transAlt) {
                    return `${prefix}FL${Math.round(alt / 100)}`;
                }
                return `${prefix}${Math.round(alt)}`;
            };

            const formatConstraintSpeed = (speed: number, prefix: string = '') => `${prefix}${Math.floor(speed)}KT`;

            // TODO don't send the waypoint before active once FP sequencing is properly implemented
            // (currently sequences with guidance which is too early)
            // eslint-disable-next-line no-lone-blocks

            // ALTN
            if (this.flightPlanService.hasActive && this.guidanceController.hasGeometryForFlightPlan(FlightPlanIndex.Active)) {
                const symbols = this.getFlightPlanSymbols(
                    false,
                    this.flightPlanService.active,
                    this.guidanceController.activeGeometry,
                    range,
                    efisOption,
                    () => true,
                    formatConstraintAlt,
                    formatConstraintSpeed,
                );

                for (const symbol of symbols) {
                    upsertSymbol(symbol);
                }

                // ACTIVE ALTN
                if (this.flightPlanService.active.alternateFlightPlan.legCount > 0
                    && this.guidanceController.hasGeometryForFlightPlan(FlightPlanIndex.Active)
                    && this.efisInterface.shouldTransmitAlternate(FlightPlanIndex.Active)
                ) {
                    const symbols = this.getFlightPlanSymbols(
                        true,
                        this.flightPlanService.active.alternateFlightPlan,
                        this.guidanceController.getGeometryForFlightPlan(FlightPlanIndex.Active, true),
                        range,
                        efisOption,
                        () => true,
                        formatConstraintAlt,
                        formatConstraintSpeed,
                    );

                    for (const symbol of symbols) {
                        upsertSymbol(symbol);
                    }
                }
            }

            // TMPY
            if (this.flightPlanService.hasTemporary && this.guidanceController.hasGeometryForFlightPlan(FlightPlanIndex.Temporary)) {
                const symbols = this.getFlightPlanSymbols(
                    false,
                    this.flightPlanService.temporary,
                    this.guidanceController.temporaryGeometry,
                    range,
                    efisOption,
                    () => true,
                    formatConstraintAlt,
                    formatConstraintSpeed,
                );

                for (const symbol of symbols) {
                    upsertSymbol(symbol);
                }
            }

            // SEC
            if (this.flightPlanService.hasSecondary(1)
                && this.guidanceController.hasGeometryForFlightPlan(FlightPlanIndex.FirstSecondary)
                && this.efisInterface.shouldTransmitSecondary()
            ) {
                const symbols = this.getFlightPlanSymbols(
                    false,
                    this.flightPlanService.secondary(1),
                    this.guidanceController.secondaryGeometry,
                    range,
                    efisOption,
                    () => true,
                    formatConstraintAlt,
                    formatConstraintSpeed,
                );

                for (const symbol of symbols) {
                    upsertSymbol(symbol);
                }

                // SEC ALTN
                if (this.flightPlanService.secondary((1)).alternateFlightPlan.legCount > 0
                    && this.guidanceController.hasGeometryForFlightPlan(FlightPlanIndex.FirstSecondary)
                    && this.efisInterface.shouldTransmitAlternate(FlightPlanIndex.FirstSecondary)
                ) {
                    const symbols = this.getFlightPlanSymbols(
                        true,
                        this.flightPlanService.secondary(1).alternateFlightPlan,
                        this.guidanceController.getGeometryForFlightPlan(FlightPlanIndex.FirstSecondary, true),
                        range,
                        efisOption,
                        () => true,
                        formatConstraintAlt,
                        formatConstraintSpeed,
                    );

                    for (const symbol of symbols) {
                        upsertSymbol(symbol);
                    }
                }
            }

            // Pseudo waypoints

            for (const pwp of this.guidanceController.currentPseudoWaypoints.filter((it) => it && it.displayedOnNd)) {
                upsertSymbol({
                    databaseId: `W      ${pwp.ident}`,
                    ident: pwp.ident,
                    location: pwp.efisSymbolLla,
                    type: pwp.efisSymbolFlag,
                    // When in HDG/TRK, this defines where on the track line the PWP lies
                    distanceFromAirplane: pwp.distanceFromStart,
                });
            }

            for (const ndb of this.navaidTuner.tunedNdbs) {
                upsertSymbol({
                    databaseId: ndb.databaseId,
                    ident: ndb.ident,
                    location: ndb.location,
                    type: NdSymbolTypeFlags.Ndb | NdSymbolTypeFlags.Tuned,
                });
            }

            for (const vor of this.navaidTuner.tunedVors) {
                upsertSymbol({
                    databaseId: vor.databaseId,
                    ident: vor.ident,
                    location: vor.location,
                    type: this.vorDmeTypeFlag(vor.type) | NdSymbolTypeFlags.Tuned,
                });
            }

            const wordsPerSymbol = 6;
            const maxSymbols = 640 / wordsPerSymbol;
            if (symbols.length > maxSymbols) {
                symbols.splice(0, symbols.length - maxSymbols);
                this.guidanceController.efisStateForSide[side].dataLimitReached = true;
            } else {
                this.guidanceController.efisStateForSide[side].dataLimitReached = false;
            }

            this.syncer.sendEvent(`A32NX_EFIS_${side}_SYMBOLS`, symbols);

            // make sure we don't run too often
            this.blockUpdate = true;
            setTimeout(() => {
                this.blockUpdate = false;
            }, 200);
        }
    }

    private getFlightPlanSymbols(
        isAlternate: boolean,
        flightPlan: BaseFlightPlan,
        geometry: Geometry,
        range: NauticalMiles,
        efisOption: EfisOption,
        withinEditArea: (ll) => boolean,
        formatConstraintAlt: (alt: number, descent: boolean, prefix?: string) => string,
        formatConstraintSpeed: (speed: number, prefix?: string) => string,
    ): NdSymbol[] {
        const isInLatAutoControl = this.guidanceController.vnavDriver.isLatAutoControlActive();
        const isLatAutoControlArmed = this.guidanceController.vnavDriver.isLatAutoControlArmedWithIntercept();
        const waypointPredictions = this.guidanceController.vnavDriver.mcduProfile?.waypointPredictions;
        const isSelectedVerticalModeActive = this.guidanceController.vnavDriver.isSelectedVerticalModeActive();
        const flightPhase = getFlightPhaseManager().phase;

        const transmitMissed = isAlternate
            ? this.efisInterface.shouldTransmitAlternateMissed(flightPlan.index)
            : this.efisInterface.shouldTransmitMissed(flightPlan.index);

        const ret: NdSymbol[] = [];

        // FP legs
        for (let i = flightPlan.legCount - 1; i >= (flightPlan.fromLegIndex) && i >= 0; i--) {
            const isBeforeActiveLeg = i < flightPlan.activeLegIndex;

            const leg = flightPlan.elementAt(i);

            if (leg.isDiscontinuity === true) {
                continue;
            }

            if (leg.definition.waypointDescriptor === WaypointDescriptor.Airport || leg.definition.waypointDescriptor === WaypointDescriptor.Runway) {
                // we pick these up later
                continue;
            }

            // if range >= 160, don't include terminal waypoints, except at enroute boundary
            if (range >= 160) {
                const [segment] = flightPlan.segmentPositionForIndex(i);
                if (segment.class === SegmentClass.Departure || segment.class === SegmentClass.Arrival) {
                    continue;
                }
            }

            let location;
            let databaseId;

            const geometryLeg = geometry.legs.get(i);

            if (geometryLeg) {
                const terminationWaypoint = geometryLeg.terminationWaypoint;

                if (terminationWaypoint) {
                    if ('lat' in terminationWaypoint) {
                        location = terminationWaypoint;
                        databaseId = `X${Math.round(Math.random() * 1_000).toString().padStart(6, '0')}${leg.ident.substring(0, 5)}`;
                    } else {
                        location = terminationWaypoint.location;
                        databaseId = terminationWaypoint.databaseId;
                    }
                }
            }

            if (!location) {
                location = leg.terminationWaypoint()?.location;
                databaseId = leg.terminationWaypoint()?.databaseId;
            }

            if (!location) {
                continue;
            }

            if (!withinEditArea(location)) {
                continue;
            }

            let type = NdSymbolTypeFlags.FlightPlan;
            const constraints = [];
            let direction;

            const isCourseReversal = leg.type === LegType.HA
                || leg.type === LegType.HF
                || leg.type === LegType.HM
                || leg.type === LegType.PI;

            if (i === flightPlan.activeLegIndex) {
                type |= NdSymbolTypeFlags.ActiveLegTermination;
            } else if (isCourseReversal && i > (flightPlan.activeLegIndex + 1) && range <= 80 && !LnavConfig.DEBUG_FORCE_INCLUDE_COURSE_REVERSAL_VECTORS) {
                if (leg.definition.turnDirection === 'L') {
                    type |= NdSymbolTypeFlags.CourseReversalLeft;
                } else {
                    type |= NdSymbolTypeFlags.CourseReversalRight;
                }
                direction = leg.definition.magneticCourse; // TODO true
            }

            if (i >= flightPlan.firstMissedApproachLegIndex && !transmitMissed) {
                continue;
            }

            const altConstraint = leg.altitudeConstraint;

            if ((isInLatAutoControl || isLatAutoControlArmed) && !isBeforeActiveLeg && altConstraint && shouldShowConstraintCircleInPhase(flightPhase, leg) && !isAlternate) {
                if (!isSelectedVerticalModeActive) {
                    type |= NdSymbolTypeFlags.Constraint;

                    const predictionAtWaypoint = waypointPredictions?.get(i);

                    if (predictionAtWaypoint?.isAltitudeConstraintMet) {
                        type |= NdSymbolTypeFlags.MagentaColor;
                    } else if (predictionAtWaypoint) {
                        type |= NdSymbolTypeFlags.AmberColor;
                    }
                } else if (i === flightPlan.activeLegIndex) {
                    type |= NdSymbolTypeFlags.Constraint;
                }
            }

            if (efisOption === EfisOption.Constraints && !isBeforeActiveLeg) {
                const descent = leg.constraintType === WaypointConstraintType.DES;
                switch (altConstraint?.type) {
                case AltitudeConstraintType.at:
                    constraints.push(formatConstraintAlt(altConstraint.altitude1, descent));
                    break;
                case AltitudeConstraintType.atOrAbove:
                    constraints.push(formatConstraintAlt(altConstraint.altitude1, descent, '+'));
                    break;
                case AltitudeConstraintType.atOrBelow:
                    constraints.push(formatConstraintAlt(altConstraint.altitude1, descent, '-'));
                    break;
                case AltitudeConstraintType.range:
                    constraints.push(formatConstraintAlt(altConstraint.altitude1, descent, '-'));
                    constraints.push(formatConstraintAlt(altConstraint.altitude2, descent, '+'));
                    break;
                default:
                    // No constraint
                    break;
                }

                const speedConstraint = leg.speedConstraint;

                if (speedConstraint) {
                    constraints.push(formatConstraintSpeed(speedConstraint.speed));
                }
            }

            if (VnavConfig.DEBUG_GUIDANCE && leg.calculated) {
                constraints.push(`${Math.round(leg.calculated.cumulativeDistanceWithTransitions)}NM`);
                constraints.push(`${Math.round(leg.calculated.cumulativeDistanceToEndWithTransitions)}NM`);
            }

            ret.push({
                databaseId,
                ident: leg.ident,
                location,
                type,
                constraints: constraints.length > 0 ? constraints : undefined,
                direction,
            });
        }

        // we can only send 2 constraint predictions, so filter out any past the 2 close to the AC
        let constraintPredictions = 0;
        const constraintFlags = NdSymbolTypeFlags.Constraint | NdSymbolTypeFlags.MagentaColor | NdSymbolTypeFlags.AmberColor;
        for (let i = ret.length - 1; i >= 0; i--) {
            if ((ret[i].type & constraintFlags) === 0) {
                continue;
            }
            if (constraintPredictions >= 2) {
                ret[i].type &= ~constraintFlags;
            } else {
                constraintPredictions++;
            }
        }

        // FP airports/runways

        const airports: [Airport | undefined, Runway | undefined][] = [
            // The alternate origin airport symbol is not shown as it is the same as the primary destination
            [!isAlternate ? flightPlan.originAirport : undefined, flightPlan.originRunway],
            [flightPlan.destinationAirport, flightPlan.destinationRunway],
        ];

        for (const [airport, runway] of airports) {
            if (!airport) {
                continue;
            }

            const planAltnStr = flightPlan instanceof AlternateFlightPlan ? 'A' : ' ';
            const planIndexStr = flightPlan.index.toString();
            const runwayIdentStr = runway?.ident.replace('RW', '').padEnd(4, ' ') ?? '    ';

            const databaseId = `A${airport.ident}${(planAltnStr)}${planIndexStr}${runwayIdentStr}`;

            if (runway) {
                if (withinEditArea(runway.startLocation)) {
                    ret.push({
                        databaseId,
                        ident: NavigationDatabase.formatLongRunwayIdent(airport.ident, runway.ident),
                        location: runway.startLocation,
                        direction: runway.bearing,
                        length: runway.length / MathUtils.METRES_TO_NAUTICAL_MILES,
                        type: NdSymbolTypeFlags.Runway,
                    });
                }
            } else if (withinEditArea(airport.location)) {
                ret.push({
                    databaseId,
                    ident: airport.ident,
                    location: airport.location,
                    type: NdSymbolTypeFlags.Airport | NdSymbolTypeFlags.FlightPlan,
                });
            }
        }

        // FP fix info
        if (flightPlan instanceof FlightPlan && flightPlan.index === FlightPlanIndex.Active && !isAlternate) {
            for (let i = 0; i < 4; i++) {
                const fixInfo = flightPlan.fixInfos[i];

                if (!fixInfo) {
                    continue;
                }

                ret.push({
                    databaseId: fixInfo.fix.databaseId,
                    ident: fixInfo.fix.ident,
                    location: fixInfo.fix.location,
                    type: NdSymbolTypeFlags.FixInfo,
                    radials: fixInfo.radials.map((it) => it.trueBearing),
                    radii: fixInfo.radii.map((it) => it.radius),
                });
            }
        }

        return ret;
    }

    private vorDmeTypeFlag(type: VhfNavaidType): NdSymbolTypeFlags {
        switch (type) {
        case VhfNavaidType.VorDme:
        case VhfNavaidType.Vortac:
            return NdSymbolTypeFlags.VorDme;
        case VhfNavaidType.Vor:
            return NdSymbolTypeFlags.Vor;
        case VhfNavaidType.Dme:
        case VhfNavaidType.Tacan:
            return NdSymbolTypeFlags.Dme;
        default:
            return 0;
        }
    }

    private calculateEditArea(range: T, mode: EfisNdMode): [number, number, number] {
        switch (mode) {
        case EfisNdMode.ARC:
            if (range <= 10) {
                return [10.5, 3.5, 8.3];
            }
            if (range <= 20) {
                return [20.5, 7, 16.6];
            }
            if (range <= 40) {
                return [40.5, 14, 33.2];
            }
            if (range <= 80) {
                return [80.5, 28, 66.4];
            }
            if (range <= 160) {
                return [160.5, 56, 132.8];
            }
            return [320.5, 112, 265.6];
        case EfisNdMode.ROSE_NAV:
            if (range <= 10) {
                return [7.6, 7.1, 7.1];
            }
            if (range <= 20) {
                return [14.7, 14.2, 14.2];
            }
            if (range <= 40) {
                return [28.9, 28.4, 28.4];
            }
            if (range <= 80) {
                return [57.3, 56.8, 56.8];
            }
            if (range <= 160) {
                return [114.1, 113.6, 113.6];
            }
            return [227.7, 227.2, 227.2];
        case EfisNdMode.PLAN:
            if (range <= 10) {
                return [7, 7, 7];
            }
            if (range <= 20) {
                return [14, 14, 14];
            }
            if (range <= 40) {
                return [28, 28, 28];
            }
            if (range <= 80) {
                return [56, 56, 56];
            }
            if (range <= 160) {
                return [112, 112, 112];
            }
            return [224, 224, 224];
        default:
            return [0, 0, 0];
        }
    }
}

const shouldShowConstraintCircleInPhase = (phase: FmgcFlightPhase, leg: FlightPlanLeg) => (
    (phase <= FmgcFlightPhase.Climb) && leg.constraintType === WaypointConstraintType.CLB
) || (
    (phase === FmgcFlightPhase.Cruise || phase === FmgcFlightPhase.Descent || phase === FmgcFlightPhase.Approach) && leg.constraintType === WaypointConstraintType.DES
);<|MERGE_RESOLUTION|>--- conflicted
+++ resolved
@@ -1,24 +1,18 @@
 // Copyright (c) 2021-2023 FlyByWire Simulations
 // SPDX-License-Identifier: GPL-3.0
 
-<<<<<<< HEAD
 import {
     GenericDataListenerSync,
     MathUtils, Airport, LegType,
     Runway, RunwaySurfaceType, VhfNavaidType,
     WaypointDescriptor, EfisOption, EfisNdMode, NdSymbol,
-    NdSymbolTypeFlags, EfisNdRangeValue, efisRangeSettings,
+    NdSymbolTypeFlags,
 } from '@flybywiresim/fbw-sdk';
 
-=======
-import { GenericDataListenerSync, LegType, RunwaySurface, TurnDirection, VorType, EfisOption, EfisNdMode, NdSymbol, NdSymbolTypeFlags } from '@flybywiresim/fbw-sdk';
-
-import { FlightPlanManager, WaypointConstraintType } from '@fmgc/flightplanning/FlightPlanManager';
->>>>>>> c79bb2c0
 import { Coordinates } from '@fmgc/flightplanning/data/geo';
 import { Geometry } from '@fmgc/guidance/Geometry';
 import { GuidanceController } from '@fmgc/guidance/GuidanceController';
-import { bearingTo, distanceTo } from 'msfs-geo';
+import { NauticalMiles, bearingTo, distanceTo } from 'msfs-geo';
 import { LnavConfig } from '@fmgc/guidance/LnavConfig';
 import { SegmentClass } from '@fmgc/flightplanning/new/segments/SegmentClass';
 import { NavigationDatabase } from '@fmgc/NavigationDatabase';
@@ -32,26 +26,18 @@
 import { FmgcFlightPhase } from '@shared/flightphase';
 import { FlightPlanLeg } from '@fmgc/flightplanning/new/legs/FlightPlanLeg';
 
-<<<<<<< HEAD
 import { FlightPlanService } from '@fmgc/flightplanning/new/FlightPlanService';
 import { AltitudeConstraintType } from '@fmgc/flightplanning/data/constraint';
 import { VnavConfig } from '@fmgc/guidance/vnav/VnavConfig';
 import { EfisInterface } from '@fmgc/efis/EfisInterface';
 import { WaypointConstraintType } from '@fmgc/flightplanning/FlightPlanManager';
-=======
+
 export class EfisSymbols<T extends number> {
     /** these types of legs are current not integrated into the normal symbol drawing routines */
     static readonly LEG_MANAGED_TYPES = [LegType.CA, LegType.CR, LegType.CI, LegType.FM, LegType.PI, LegType.VA, LegType.VI, LegType.VM];
->>>>>>> c79bb2c0
-
-export class EfisSymbols {
+
     private blockUpdate = false;
 
-<<<<<<< HEAD
-    private guidanceController: GuidanceController;
-
-=======
->>>>>>> c79bb2c0
     private nearby: NearbyFacilities;
 
     private syncer: GenericDataListenerSync = new GenericDataListenerSync();
@@ -76,24 +62,15 @@
 
     private lastVnavDriverVersion: number = -1;
 
-<<<<<<< HEAD
     private lastEfisInterfaceVersion: number = -1;
 
     constructor(
-        guidanceController: GuidanceController,
+        private readonly guidanceController: GuidanceController,
         private readonly flightPlanService: FlightPlanService,
         private readonly navaidTuner: NavaidTuner,
         private readonly efisInterface: EfisInterface,
-    ) {
-        this.guidanceController = guidanceController;
-=======
-    constructor(
-        private readonly flightPlanManager: FlightPlanManager,
-        private readonly guidanceController: GuidanceController,
-        private readonly navaidTuner: NavaidTuner,
         private readonly rangeValues: T[],
     ) {
->>>>>>> c79bb2c0
         this.nearby = NearbyFacilities.getInstance();
     }
 

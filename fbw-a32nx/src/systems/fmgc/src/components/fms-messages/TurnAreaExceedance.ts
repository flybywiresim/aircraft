// Copyright (c) 2021-2023 FlyByWire Simulations
//
// SPDX-License-Identifier: GPL-3.0

import { FMMessage, FMMessageTypes, Trigger } from '@flybywiresim/fbw-sdk';

import { GuidanceController } from '@fmgc/guidance/GuidanceController';
import { PILeg } from '@fmgc/guidance/lnav/legs/PI';
import { Navigation } from '@fmgc/navigation/Navigation';
<<<<<<< HEAD
import { FMMessage, FMMessageTypes } from '@shared/FmMessages';
import { Trigger } from '@flybywiresim/fbw-sdk';
import { FlightPlanIndex } from '@fmgc/flightplanning/new/FlightPlanManager';
=======
>>>>>>> 4825cd3d
import { FMMessageSelector, FMMessageUpdate } from './FmsMessages';

abstract class TurnAreaExceedance implements FMMessageSelector {
    message: FMMessage = FMMessageTypes.TurnAreaExceedance;

    abstract efisSide: 'L' | 'R';

    private trigRising = new Trigger(true);

    private trigFalling = new Trigger(true);

    private guidanceController: GuidanceController;

    private navigation: Navigation;

    init(baseInstrument: BaseInstrument): void {
        this.guidanceController = baseInstrument.guidanceController;
        this.navigation = baseInstrument.navigation;
    }

    process(deltaTime: number): FMMessageUpdate {
        if (!this.guidanceController.hasGeometryForFlightPlan(FlightPlanIndex.Active)) {
            return FMMessageUpdate.NO_ACTION;
        }

        const gs = this.navigation.groundSpeed;
        const dtg = this.guidanceController.activeLegDtg ?? Infinity;
        const ttg = gs > 10 ? 3600 * dtg / gs : Infinity;
        const nextLeg = this.guidanceController.activeGeometry.legs.get(this.guidanceController.activeLegIndex + 1);

        // if within 1.5 min of PI and it's path goes outside the coded distance limit
        const turnAreaExceeded = ttg <= 90 && nextLeg instanceof PILeg && nextLeg.turnAreaExceeded;

        this.trigRising.input = turnAreaExceeded;
        this.trigRising.update(deltaTime);

        this.trigFalling.input = !turnAreaExceeded;
        this.trigFalling.update(deltaTime);

        if (this.trigRising.output) {
            return FMMessageUpdate.SEND;
        }

        if (this.trigFalling.output) {
            return FMMessageUpdate.RECALL;
        }

        return FMMessageUpdate.NO_ACTION;
    }
}

export class TurnAreaExceedanceLeft extends TurnAreaExceedance {
    efisSide: 'L' | 'R' = 'L';
}

export class TurnAreaExceedanceRight extends TurnAreaExceedance {
    efisSide: 'L' | 'R' = 'R';
}<|MERGE_RESOLUTION|>--- conflicted
+++ resolved
@@ -7,12 +7,7 @@
 import { GuidanceController } from '@fmgc/guidance/GuidanceController';
 import { PILeg } from '@fmgc/guidance/lnav/legs/PI';
 import { Navigation } from '@fmgc/navigation/Navigation';
-<<<<<<< HEAD
-import { FMMessage, FMMessageTypes } from '@shared/FmMessages';
-import { Trigger } from '@flybywiresim/fbw-sdk';
 import { FlightPlanIndex } from '@fmgc/flightplanning/new/FlightPlanManager';
-=======
->>>>>>> 4825cd3d
 import { FMMessageSelector, FMMessageUpdate } from './FmsMessages';
 
 abstract class TurnAreaExceedance implements FMMessageSelector {

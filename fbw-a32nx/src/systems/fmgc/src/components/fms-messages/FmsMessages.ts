// @ts-strict-ignore
// Copyright (c) 2021-2025 FlyByWire Simulations
// SPDX-License-Identifier: GPL-3.0

import { FMMessage } from '@flybywiresim/fbw-sdk';

import { RwyLsMismatchLeft, RwyLsMismatchRight } from '@fmgc/components/fms-messages/RwyLsMismatch';
import {
  SpecifiedNdbUnavailableLeft,
  SpecifiedNdbUnavailableRight,
} from '@fmgc/components/fms-messages/SpecifiedNdbUnavailable';
import {
  SpecifiedVorUnavailableLeft,
  SpecifiedVorUnavailableRight,
} from '@fmgc/components/fms-messages/SpecifiedVorUnavailable';
import { TuneNavaidLeft, TuneNavaidRight } from '@fmgc/components/fms-messages/TuneNavaid';
import { TurnAreaExceedanceLeft, TurnAreaExceedanceRight } from '@fmgc/components/fms-messages/TurnAreaExceedance';
import { TdReached } from '@fmgc/components/fms-messages/TdReached';
import { StepAhead } from '@fmgc/components/fms-messages/StepAhead';
import { StepDeleted } from '@fmgc/components/fms-messages/StepDeleted';
import { FlightPlanService } from '@fmgc/flightplanning/FlightPlanService';
import { FmgcComponent } from '../FmgcComponent';
import { GpsPrimary } from './GpsPrimary';
import { GpsPrimaryLost } from './GpsPrimaryLost';
import { MapPartlyDisplayedLeft, MapPartlyDisplayedRight } from './MapPartlyDisplayed';
import { Navigation } from '@fmgc/navigation/Navigation';
import { GuidanceController } from '@fmgc/guidance/GuidanceController';
import { TooSteepPathAhead } from '@fmgc/components/fms-messages/TooSteepPathAhead';
<<<<<<< HEAD
import { NoNavIntercept } from '@fmgc/components/fms-messages/NoNavIntercept';
=======
import { EventBus } from '@microsoft/msfs-sdk';
import { FMMessageTriggers } from './FmMessages';
>>>>>>> 504ee4c1

/**
 * This class manages Type II messages sent from the FMGC.
 *
 * Since many of those are also sent to the EFIS, this class sets a bitfield signalling the active messages to the DMCs
 *
 * At the moment, other Type II messages which are not displayed on the EFIS are declared in the old JavaScript CDU/"FMC".
 *
 * **Note:** The plan is eventually to move them here as well - but since they can be triggered manually on pilot output as well, and it
 * is not currently convenient to use this class from the JS CDU, we will not do that at the moment
 *
 * -Benjamin
 */
export class FmsMessages implements FmgcComponent {
  private listener = RegisterViewListener('JS_LISTENER_SIMVARS', null, true);

  private ndMessageFlags: Record<'L' | 'R', number> = {
    L: 0,
    R: 0,
  };

  private messageSelectors: FMMessageSelector[] = [
    new GpsPrimary(this.bus),
    new GpsPrimaryLost(this.bus),
    new MapPartlyDisplayedLeft(),
    new MapPartlyDisplayedRight(),
    new TurnAreaExceedanceLeft(),
    new TurnAreaExceedanceRight(),
    new TuneNavaidLeft(),
    new TuneNavaidRight(),
    new SpecifiedVorUnavailableLeft(),
    new SpecifiedVorUnavailableRight(),
    new SpecifiedNdbUnavailableLeft(),
    new SpecifiedNdbUnavailableRight(),
    new RwyLsMismatchLeft(),
    new RwyLsMismatchRight(),
    new TdReached(),
    new StepAhead(),
    new StepDeleted(),
    new TooSteepPathAhead(),
    new NoNavIntercept(),
  ];

  constructor(private readonly bus: EventBus) {}

  init(navigation: Navigation, guidanceController: GuidanceController, flightPlanService: FlightPlanService): void {
    for (const selector of this.messageSelectors) {
      if (selector.init) {
        selector.init(navigation, guidanceController, flightPlanService);
      }
    }
  }

  update(deltaTime: number): void {
    let didMutateNd = false;
    for (const selector of this.messageSelectors) {
      const newState = selector.process(deltaTime);
      const message = selector.message;

      switch (newState) {
        case FMMessageUpdate.SEND:
          if (message.text) {
            this.listener.triggerToAllSubscribers(FMMessageTriggers.SEND_TO_MCDU, message);
          }

          if (message.ndFlag > 0) {
            if (selector.efisSide) {
              this.ndMessageFlags[selector.efisSide] |= message.ndFlag;
            } else {
              for (const side in this.ndMessageFlags) {
                if (Object.prototype.hasOwnProperty.call(this.ndMessageFlags, side)) {
                  this.ndMessageFlags[side] |= message.ndFlag;
                }
              }
            }
            didMutateNd = true;
          }
          break;
        case FMMessageUpdate.RECALL:
          if (message.text) {
            this.listener.triggerToAllSubscribers(FMMessageTriggers.RECALL_FROM_MCDU_WITH_ID, message.text); // TODO id
          }

          if (message.ndFlag > 0) {
            if (selector.efisSide) {
              this.ndMessageFlags[selector.efisSide] &= ~message.ndFlag;
            } else {
              for (const side in this.ndMessageFlags) {
                if (Object.prototype.hasOwnProperty.call(this.ndMessageFlags, side)) {
                  this.ndMessageFlags[side] &= ~message.ndFlag;
                }
              }
            }
            didMutateNd = true;
          }
          break;
        case FMMessageUpdate.NO_ACTION:
          break;
        default:
          throw new Error('Invalid FM message update state');
      }
    }
    if (didMutateNd) {
      for (const side in this.ndMessageFlags) {
        if (Object.prototype.hasOwnProperty.call(this.ndMessageFlags, side)) {
          SimVar.SetSimVarValue(`L:A32NX_EFIS_${side}_ND_FM_MESSAGE_FLAGS`, 'number', this.ndMessageFlags[side]);
        }
      }
    }
  }

  send(messageClass: { new (): FMMessageSelector }): void {
    const message = this.messageSelectors.find((it) => it instanceof messageClass).message;

    this.listener.triggerToAllSubscribers(FMMessageTriggers.SEND_TO_MCDU, message);

    if (message.ndFlag) {
      for (const side in this.ndMessageFlags) {
        if (Object.prototype.hasOwnProperty.call(this.ndMessageFlags, side)) {
          this.ndMessageFlags[side] |= message.ndFlag;
          SimVar.SetSimVarValue(`L:A32NX_EFIS_${side}_ND_FM_MESSAGE_FLAGS`, 'number', this.ndMessageFlags[side]);
        }
      }
    }
  }

  recall(messageClass: { new (): FMMessageSelector }): void {
    const message = this.messageSelectors.find((it) => it instanceof messageClass).message;

    this.listener.triggerToAllSubscribers(FMMessageTriggers.RECALL_FROM_MCDU_WITH_ID, message.text); // TODO id

    if (message.ndFlag) {
      for (const side in this.ndMessageFlags) {
        if (Object.prototype.hasOwnProperty.call(this.ndMessageFlags, side)) {
          this.ndMessageFlags[side] &= ~message.ndFlag;
          SimVar.SetSimVarValue(`L:A32NX_EFIS_${side}_ND_FM_MESSAGE_FLAGS`, 'number', this.ndMessageFlags[side]);
        }
      }
    }
  }

  recallId(id: number) {
    const message = this.messageSelectors.find((it) => it.message.id === id).message;

    this.listener.triggerToAllSubscribers(FMMessageTriggers.RECALL_FROM_MCDU_WITH_ID, message.text); // TODO id

    if (message.ndFlag) {
      for (const side in this.ndMessageFlags) {
        if (Object.prototype.hasOwnProperty.call(this.ndMessageFlags, side)) {
          this.ndMessageFlags[side] &= ~message.ndFlag;
          SimVar.SetSimVarValue(`L:A32NX_EFIS_${side}_ND_FM_MESSAGE_FLAGS`, 'number', this.ndMessageFlags[side]);
        }
      }
    }
  }
}

/**
 * Type II message update state.
 *
 * Used when a message selector implements the {@link FMMessageSelector.process `process`} method.
 */
export enum FMMessageUpdate {
  /**
   * Self-explanatory
   */
  NO_ACTION,

  /**
   * Send the message to the MCDU, and EFIS target if applicable
   */
  SEND,

  /**
   * Recall the message from the MCDU, and EFIS target if applicable
   */
  RECALL,
}

/**
 * Defines a selector for a Type II message.
 */
export interface FMMessageSelector {
  message: FMMessage;

  efisSide?: 'L' | 'R';

  init?(navigation: Navigation, guidanceController: GuidanceController, flightPlanService: FlightPlanService): void;

  /**
   * Optionally triggers a message when there isn't any other system or Redux update triggering it.
   */
  process(deltaTime: number): FMMessageUpdate;
}<|MERGE_RESOLUTION|>--- conflicted
+++ resolved
@@ -26,12 +26,9 @@
 import { Navigation } from '@fmgc/navigation/Navigation';
 import { GuidanceController } from '@fmgc/guidance/GuidanceController';
 import { TooSteepPathAhead } from '@fmgc/components/fms-messages/TooSteepPathAhead';
-<<<<<<< HEAD
 import { NoNavIntercept } from '@fmgc/components/fms-messages/NoNavIntercept';
-=======
 import { EventBus } from '@microsoft/msfs-sdk';
 import { FMMessageTriggers } from './FmMessages';
->>>>>>> 504ee4c1
 
 /**
  * This class manages Type II messages sent from the FMGC.

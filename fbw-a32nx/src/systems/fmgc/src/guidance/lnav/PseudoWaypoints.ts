--- conflicted
+++ resolved
@@ -13,20 +13,9 @@
 import { Coordinates } from '@fmgc/flightplanning/data/geo';
 import { GuidanceController } from '@fmgc/guidance/GuidanceController';
 import { LateralMode } from '@shared/autopilot';
-<<<<<<< HEAD
-import { FixedRadiusTransition } from '@fmgc/guidance/lnav/transitions/FixedRadiusTransition';
-import { Leg } from '@fmgc/guidance/lnav/legs/Leg';
 import { FlightPlanService } from '@fmgc/flightplanning/new/FlightPlanService';
 import { VerticalCheckpoint, VerticalCheckpointReason } from '@fmgc/guidance/vnav/profile/NavGeometryProfile';
 import { AtmosphericConditions } from '@fmgc/guidance/vnav/AtmosphericConditions';
-import { IFLeg } from '@fmgc/guidance/lnav/legs/IF';
-import { LegType } from 'msfs-navdata';
-import { distanceTo } from 'msfs-geo';
-=======
-import { FlightPlanService } from '@fmgc/flightplanning/new/FlightPlanService';
-import { VerticalCheckpoint, VerticalCheckpointReason } from '@fmgc/guidance/vnav/profile/NavGeometryProfile';
-import { AtmosphericConditions } from '@fmgc/guidance/vnav/AtmosphericConditions';
->>>>>>> 09259b33
 
 const PWP_IDENT_TOC = '(T/C)';
 const PWP_IDENT_STEP_CLIMB = '(S/C)';
@@ -267,36 +256,6 @@
             console.log(`[FMS/PWP] Starting placement of PWP '${debugString}': dist: ${distanceFromEnd.toFixed(2)}nm`);
         }
 
-<<<<<<< HEAD
-        const plan = this.flightPlanService.active;
-        const destination = this.flightPlanService.active.destinationAirport;
-
-        for (let i = wptCount - 1; i > 0; i--) {
-            const planLeg = plan.maybeElementAt(i);
-            const geometryLeg = path.legs.get(i);
-
-            if (!planLeg || planLeg.isDiscontinuity === true || !geometryLeg || geometryLeg.isNull) {
-                continue;
-            }
-
-            const previousPlanLeg = plan.maybeElementAt(i - 1);
-            const nextPlanLeg = plan.maybeElementAt(i + 1);
-            const nextNextPlanLeg = plan.maybeElementAt(i + 2);
-
-            let distanceInDiscontinuity = 0;
-
-            if (planLeg.isXF() && nextPlanLeg?.isDiscontinuity === true) {
-                if (nextNextPlanLeg && nextNextPlanLeg.isDiscontinuity === false && nextNextPlanLeg.isXF()) {
-                    distanceInDiscontinuity = distanceTo(planLeg.terminationWaypoint().location, nextNextPlanLeg.terminationWaypoint().location);
-                }
-            } else if (planLeg.type === LegType.VM && previousPlanLeg.isDiscontinuity === false && nextNextPlanLeg.isDiscontinuity === false) {
-                if (previousPlanLeg.isXF() && nextNextPlanLeg.isXF()) {
-                    distanceInDiscontinuity = distanceTo(previousPlanLeg.terminationWaypoint().location, nextNextPlanLeg.terminationWaypoint().location);
-                }
-            }
-
-            accumulator += distanceInDiscontinuity;
-=======
         const activeLegIndex = this.guidanceController.activeLegIndex;
 
         for (let i = activeLegIndex - 1; i < wptCount; i++) {
@@ -307,52 +266,21 @@
             }
 
             const accumulator = geometryLeg.calculated.cumulativeDistanceToEndWithTransitions;
->>>>>>> 09259b33
 
             if (accumulator < distanceFromEnd) {
                 const inboundTrans = path.transitions.get(i - 1);
                 const outboundTrans = path.transitions.get(i);
 
-<<<<<<< HEAD
-            const [inboundTransLength, legPartLength, outboundTransLength] = Geometry.completeLegPathLengths(
-                geometryLeg,
-                inboundTrans,
-                (outboundTrans instanceof FixedRadiusTransition) ? outboundTrans : null,
-            );
-=======
                 const [inboundTransLength, legPartLength, outboundTransLength] = Geometry.completeLegPathLengths(geometryLeg, inboundTrans, outboundTrans);
                 const totalLegPathLength = inboundTransLength + legPartLength + outboundTransLength;
->>>>>>> 09259b33
 
                 const distanceFromEndOfLeg = distanceFromEnd - accumulator;
 
-<<<<<<< HEAD
-            if (DEBUG) {
-                const inb = inboundTransLength.toFixed(2);
-                const legd = legPartLength.toFixed(2);
-                const outb = outboundTransLength.toFixed(2);
-                const acc = accumulator.toFixed(2);
-
-                console.log(`[FMS/PWP] Trying to place PWP '${debugString}' ${distanceFromEnd.toFixed(2)} along leg #${i}; inb: ${inb}, leg: ${legd}, outb: ${outb}, acc: ${acc}`);
-            }
-
-            if (accumulator > distanceFromEnd) {
-                if (distanceInDiscontinuity > 0 && accumulator - totalLegPathLength > distanceFromEnd) {
-                    // Points lies on discontinuity (on the direct line between the two fixes)
-                    // In this case, we don't want to place the PWP unless we force placement. In this case, we place it on the termination
-                    if (nextPlanLeg instanceof IFLeg) {
-                        // If the point lies on a discontinuity, we place it on the next leg.
-                        return [nextPlanLeg.fix.location, distanceFromEnd - (accumulator - totalLegPathLength), i + 1];
-                    } if (!nextPlanLeg && destination?.location) {
-                        // Hack until destination airport is properly handled (should exist as IF leg in geometry.)
-                        return [destination.location, distanceFromEnd, i + 1];
-=======
                 let lla: Coordinates | undefined;
                 if (distanceFromEndOfLeg > totalLegPathLength) {
                     // PWP in disco
                     if (DEBUG) {
                         console.log(`[FMS/PWP] Placed PWP '${debugString}' in discontinuity before leg #${i} (${distanceFromEndOfLeg.toFixed(2)}nm before end)`);
->>>>>>> 09259b33
                     }
 
                     lla = geometryLeg.getPseudoWaypointLocation(distanceFromEndOfLeg);

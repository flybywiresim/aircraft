--- conflicted
+++ resolved
@@ -12,11 +12,7 @@
 import { Transition } from '@fmgc/guidance/lnav/Transition';
 import { Leg } from '@fmgc/guidance/lnav/legs/Leg';
 import { bearingTo, placeBearingDistance } from 'msfs-geo';
-<<<<<<< HEAD
-import { Waypoint, MathUtils, Fix } from '@flybywiresim/fbw-sdk';
-=======
 import { MathUtils, Fix } from '@flybywiresim/fbw-sdk';
->>>>>>> 5caf2b61
 import { LegMetadata } from '@fmgc/guidance/lnav/legs/index';
 import { PathVector, PathVectorType } from '../PathVector';
 

--- conflicted
+++ resolved
@@ -6,40 +6,11 @@
 import { HALeg, HFLeg, HMLeg } from '@fmgc/guidance/lnav/legs/HX';
 import { Leg } from '@fmgc/guidance/lnav/legs/Leg';
 import { PILeg } from '@fmgc/guidance/lnav/legs/PI';
-<<<<<<< HEAD
-import { TurnDirection } from '@fmgc/types/fstypes/FSEnums';
+import { TurnDirection } from '@flybywiresim/fbw-sdk';
 import { FlightPlanLeg } from '@fmgc/flightplanning/new/legs/FlightPlanLeg';
 import { FlightPlanLegDefinition } from '@fmgc/flightplanning/new/legs/FlightPlanLegDefinition';
 import { MissedApproachSegment } from '@fmgc/flightplanning/new/segments/MissedApproachSegment';
 import { AltitudeConstraint, SpeedConstraint } from '@fmgc/flightplanning/data/constraint';
-=======
-import { TurnDirection } from '@flybywiresim/fbw-sdk';
-
-export enum AltitudeConstraintType {
-    at,
-    atOrAbove,
-    atOrBelow,
-    range,
-}
-
-// TODO at and atOrAbove do not exist in the airbus (former interpreted as atOrBelow, latter discarded)
-export enum SpeedConstraintType {
-    at,
-    atOrAbove,
-    atOrBelow,
-}
-
-export interface AltitudeConstraint {
-    type: AltitudeConstraintType,
-    altitude1: Feet,
-    altitude2: Feet | undefined,
-}
-
-export interface SpeedConstraint {
-    type: SpeedConstraintType,
-    speed: Knots,
-}
->>>>>>> 39b38420
 
 export type PathAngleConstraint = Degrees;
 

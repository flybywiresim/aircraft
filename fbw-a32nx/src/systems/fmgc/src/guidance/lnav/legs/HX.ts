--- conflicted
+++ resolved
@@ -13,13 +13,7 @@
 import { XFLeg } from '@fmgc/guidance/lnav/legs/XF';
 import { LegMetadata } from '@fmgc/guidance/lnav/legs/index';
 import { EntryState, HoldEntryTransition } from '@fmgc/guidance/lnav/transitions/HoldEntryTransition';
-<<<<<<< HEAD
-import { AltitudeDescriptor, TurnDirection, Waypoint } from 'msfs-navdata';
 import { placeBearingDistance } from 'msfs-geo';
-import { MathUtils } from '@flybywiresim/fbw-sdk';
-=======
-import { placeBearingDistance } from 'msfs-geo';
->>>>>>> 09259b33
 import { PathVector, PathVectorType } from '../PathVector';
 
 interface HxGeometry {

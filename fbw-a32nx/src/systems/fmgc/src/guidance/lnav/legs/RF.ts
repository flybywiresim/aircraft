--- conflicted
+++ resolved
@@ -9,15 +9,8 @@
 import { arcDistanceToGo, arcGuidance, arcLength } from '@fmgc/guidance/lnav/CommonGeometry';
 import { XFLeg } from '@fmgc/guidance/lnav/legs/XF';
 import { LegMetadata } from '@fmgc/guidance/lnav/legs/index';
-<<<<<<< HEAD
-import { Waypoint } from 'msfs-navdata';
-import { TurnDirection } from '@fmgc/types/fstypes/FSEnums';
-import { bearingTo, distanceTo } from 'msfs-geo';
-import { MathUtils } from '@flybywiresim/fbw-sdk';
-=======
 import { Waypoint, MathUtils, TurnDirection } from '@flybywiresim/fbw-sdk';
 import { bearingTo, distanceTo } from 'msfs-geo';
->>>>>>> 09259b33
 import { PathVector, PathVectorType } from '../PathVector';
 
 export class RFLeg extends XFLeg {

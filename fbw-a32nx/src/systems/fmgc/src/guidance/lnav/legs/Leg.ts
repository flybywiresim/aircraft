--- conflicted
+++ resolved
@@ -7,11 +7,7 @@
 import { Coordinates } from '@fmgc/flightplanning/data/geo';
 import { Guidable } from '@fmgc/guidance/Guidable';
 import { distanceTo } from 'msfs-geo';
-<<<<<<< HEAD
-import { Fix, Waypoint } from '@flybywiresim/fbw-sdk';
-=======
 import { Fix } from '@flybywiresim/fbw-sdk';
->>>>>>> 5caf2b61
 import { LegMetadata } from '@fmgc/guidance/lnav/legs/index';
 import { LegCalculations } from '@fmgc/flightplanning/new/legs/FlightPlanLeg';
 

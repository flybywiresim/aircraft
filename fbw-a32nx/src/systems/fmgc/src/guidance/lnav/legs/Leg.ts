--- conflicted
+++ resolved
@@ -7,11 +7,7 @@
 import { Coordinates } from '@fmgc/flightplanning/data/geo';
 import { Guidable } from '@fmgc/guidance/Guidable';
 import { distanceTo } from 'msfs-geo';
-<<<<<<< HEAD
-import { Waypoint } from 'msfs-navdata';
-=======
 import { Waypoint } from '@flybywiresim/fbw-sdk';
->>>>>>> 09259b33
 import { LegMetadata } from '@fmgc/guidance/lnav/legs/index';
 import { LegCalculations } from '@fmgc/flightplanning/new/legs/FlightPlanLeg';
 

// Copyright (c) 2021-2022 FlyByWire Simulations
// Copyright (c) 2021-2022 Synaptic Simulations
//
// SPDX-License-Identifier: GPL-3.0

import { Coordinates } from '@fmgc/flightplanning/data/geo';
import { SegmentType } from '@fmgc/flightplanning/FlightPlanSegment';
import { Leg } from '@fmgc/guidance/lnav/legs/Leg';
import { GuidanceParameters } from '@fmgc/guidance/ControlLaws';
import { LnavConfig } from '@fmgc/guidance/LnavConfig';
import { courseToFixDistanceToGo, courseToFixGuidance } from '@fmgc/guidance/lnav/CommonGeometry';
import { IFLeg } from '@fmgc/guidance/lnav/legs/IF';
import { distanceTo, placeBearingDistance } from 'msfs-geo';
import { LegMetadata } from '@fmgc/guidance/lnav/legs/index';
<<<<<<< HEAD
import { WaypointDescriptor } from 'msfs-navdata';
=======
import { WaypointDescriptor } from '@flybywiresim/fbw-sdk';
>>>>>>> 09259b33
import { PathVector, PathVectorType } from '../PathVector';

export class CALeg extends Leg {
    public estimatedTermination: Coordinates | undefined;

    private computedPath: PathVector[] = [];

    constructor(
        public readonly course: Degrees,
        public readonly altitude: Feet,
        public readonly metadata: Readonly<LegMetadata>,
        segment: SegmentType,
        private readonly extraLength?: NauticalMiles,
    ) {
        super();

        this.segment = segment;
    }

    private start: Coordinates;

    get terminationWaypoint(): Coordinates | undefined {
        return this.estimatedTermination;
    }

    get ident(): string {
        return Math.round(this.altitude).toString();
    }

    getPathStartPoint(): Coordinates | undefined {
        return this.inboundGuidable?.getPathEndPoint();
    }

    getPathEndPoint(): Coordinates | undefined {
        return this.estimatedTermination;
    }

    get predictedPath(): PathVector[] {
        return this.computedPath;
    }

    private wasMovedByPpos = false;

    recomputeWithParameters(
        isActive: boolean,
        _tas: Knots,
        _gs: Knots,
        ppos: Coordinates,
        _trueTrack: DegreesTrue,
    ) {
        const afterRunway = this.inboundGuidable instanceof IFLeg && this.inboundGuidable.metadata.flightPlanLegDefinition.waypointDescriptor === WaypointDescriptor.Runway;

        // We assign / spread properties here to avoid copying references and causing bugs
        if (isActive && !afterRunway) {
            this.wasMovedByPpos = true;

            if (!this.start) {
                this.start = { ...ppos };
            } else {
                this.start.lat = ppos.lat;
                this.start.long = ppos.long;
            }

            if (!this.estimatedTermination) {
                this.recomputeEstimatedTermination();
            }
        } else if (!this.wasMovedByPpos) {
            const newPreviousGuidableStart = this.inboundGuidable?.getPathEndPoint();

            if (newPreviousGuidableStart) {
                if (!this.start) {
                    this.start = { ...newPreviousGuidableStart };
                } else {
                    this.start.lat = newPreviousGuidableStart.lat;
                    this.start.long = newPreviousGuidableStart.long;
                }
            }

            this.recomputeEstimatedTermination();
        }

        this.computedPath = [{
            type: PathVectorType.Line,
            startPoint: this.start,
            endPoint: this.getPathEndPoint(),
        }];

        if (LnavConfig.DEBUG_PREDICTED_PATH) {
            this.computedPath.push(
                {
                    type: PathVectorType.DebugPoint,
                    startPoint: this.start,
                    annotation: 'CA START',
                },
                {
                    type: PathVectorType.DebugPoint,
                    startPoint: this.getPathEndPoint(),
                    annotation: 'CA END',
                },
            );
        }

        this.isComputed = true;
    }

    private recomputeEstimatedTermination() {
        const ESTIMATED_VS = 2000; // feet per minute
        const ESTIMATED_KTS = 175; // NM per hour

        // FIXME hax!
        const originAltitude = 0;
        // if (this.inboundGuidable instanceof IFLeg && this.inboundGuidable.fix.icao.startsWith('A')) {
        //     originAltitude = (this.inboundGuidable.fix.infos as AirportInfo).oneWayRunways[0].elevation * 3.28084;
        // }

        const minutesToAltitude = (this.altitude - Math.max(0, originAltitude)) / ESTIMATED_VS; // minutes
        let distanceToTermination = (minutesToAltitude / 60) * ESTIMATED_KTS; // NM

        if (!this.wasMovedByPpos && this.extraLength > 0) {
            distanceToTermination += this.extraLength;
        }

        this.estimatedTermination = placeBearingDistance(
            this.start,
            this.course,
            distanceToTermination,
        );
    }

    get inboundCourse(): Degrees {
        return this.course;
    }

    get outboundCourse(): Degrees {
        return this.course;
    }

    getDistanceToGo(ppos: Coordinates): NauticalMiles {
        return courseToFixDistanceToGo(ppos, this.course, this.estimatedTermination);
    }

    getGuidanceParameters(ppos: Coordinates, trueTrack: Degrees, _tas: Knots): GuidanceParameters | undefined {
        // FIXME: should be just track guidance, no xtk
        // (the start of the predicted path should also float with ppos once active, along with the transition to the leg)
        // return {
        //    law: ControlLaw.TRACK,
        //    course: this.course,
        // };
        return courseToFixGuidance(ppos, trueTrack, this.course, this.estimatedTermination);
    }

    getNominalRollAngle(_gs: Knots): Degrees {
        return undefined;
    }

    get distanceToTermination(): NauticalMiles {
        const startPoint = this.getPathStartPoint();

        return distanceTo(startPoint, this.estimatedTermination);
    }

    isAbeam(_ppos: Coordinates): boolean {
        return false;
    }

    get repr(): string {
        return `CA(${this.course.toFixed(1)}T) TO ${Math.round(this.altitude)} FT`;
    }
}<|MERGE_RESOLUTION|>--- conflicted
+++ resolved
@@ -12,11 +12,7 @@
 import { IFLeg } from '@fmgc/guidance/lnav/legs/IF';
 import { distanceTo, placeBearingDistance } from 'msfs-geo';
 import { LegMetadata } from '@fmgc/guidance/lnav/legs/index';
-<<<<<<< HEAD
-import { WaypointDescriptor } from 'msfs-navdata';
-=======
 import { WaypointDescriptor } from '@flybywiresim/fbw-sdk';
->>>>>>> 09259b33
 import { PathVector, PathVectorType } from '../PathVector';
 
 export class CALeg extends Leg {

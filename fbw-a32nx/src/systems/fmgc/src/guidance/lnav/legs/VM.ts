--- conflicted
+++ resolved
@@ -15,11 +15,7 @@
 /**
  * Temporary - better solution is just to have an `InfiniteLine` vector...
  */
-<<<<<<< HEAD
-const VM_LEG_SIZE = 32;
-=======
 const VM_LEG_SIZE = 512;
->>>>>>> 0ab07be7
 
 // TODO needs updated with wind prediction, and maybe local magvar if following for longer distances
 export class VMLeg extends Leg {

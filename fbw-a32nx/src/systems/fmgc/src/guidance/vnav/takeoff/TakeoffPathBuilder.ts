--- conflicted
+++ resolved
@@ -1,7 +1,3 @@
-// Copyright (c) 2021-2023 FlyByWire Simulations
-//
-// SPDX-License-Identifier: GPL-3.0
-
 import { AtmosphericConditions } from '@fmgc/guidance/vnav/AtmosphericConditions';
 import { FlapConf } from '@fmgc/guidance/vnav/common';
 import { EngineModel } from '@fmgc/guidance/vnav/EngineModel';
@@ -11,124 +7,102 @@
 import { VerticalProfileComputationParametersObserver } from '@fmgc/guidance/vnav/VerticalProfileComputationParameters';
 
 export class TakeoffPathBuilder {
-  constructor(
-    private observer: VerticalProfileComputationParametersObserver,
-    private atmosphericConditions: AtmosphericConditions,
-  ) {}
+    constructor(private observer: VerticalProfileComputationParametersObserver, private atmosphericConditions: AtmosphericConditions) { }
 
-  buildTakeoffPath(profile: BaseGeometryProfile) {
-    this.addTakeoffRollCheckpoint(profile);
-    this.buildPathToThrustReductionAltitude(profile);
-    this.buildPathToAccelerationAltitude(profile);
-  }
+    buildTakeoffPath(profile: BaseGeometryProfile) {
+        this.addTakeoffRollCheckpoint(profile);
+        this.buildPathToThrustReductionAltitude(profile);
+        this.buildPathToAccelerationAltitude(profile);
+    }
 
-  private addTakeoffRollCheckpoint(profile: BaseGeometryProfile) {
-    const { departureElevation, v2Speed, fuelOnBoard, managedClimbSpeedMach } = this.observer.get();
+    private addTakeoffRollCheckpoint(profile: BaseGeometryProfile) {
+        const { departureElevation, v2Speed, fuelOnBoard, managedClimbSpeedMach } = this.observer.get();
 
-    profile.checkpoints.push({
-      reason: VerticalCheckpointReason.Liftoff,
-      distanceFromStart: 0.6,
-      secondsFromPresent: 20,
-      altitude: departureElevation,
-      remainingFuelOnBoard: fuelOnBoard,
-      speed: v2Speed + 10,
-      mach: managedClimbSpeedMach,
-    });
-  }
+        profile.checkpoints.push({
+            reason: VerticalCheckpointReason.Liftoff,
+            distanceFromStart: 0.6,
+            secondsFromPresent: 20,
+            altitude: departureElevation,
+            remainingFuelOnBoard: fuelOnBoard,
+            speed: v2Speed + 10,
+            mach: managedClimbSpeedMach,
+        });
+    }
 
-  private buildPathToThrustReductionAltitude(profile: BaseGeometryProfile) {
-    const {
-      perfFactor,
-      zeroFuelWeight,
-      v2Speed,
-      tropoPause,
-      thrustReductionAltitude,
-      takeoffFlapsSetting,
-      managedClimbSpeedMach,
-    } = this.observer.get();
+    private buildPathToThrustReductionAltitude(profile: BaseGeometryProfile) {
+        const { perfFactor, zeroFuelWeight, v2Speed, tropoPause, thrustReductionAltitude, takeoffFlapsSetting, managedClimbSpeedMach } = this.observer.get();
 
-    const lastCheckpoint = profile.lastCheckpoint;
+        const lastCheckpoint = profile.lastCheckpoint;
 
-<<<<<<< HEAD
-    const startingAltitude = lastCheckpoint.altitude;
-    const predictedN1 = SimVar.GetSimVarValue('L:A32NX_AUTOTHRUST_THRUST_LIMIT_TOGA', 'Percent');
-    const speed = v2Speed + 10;
-=======
         const startingAltitude = lastCheckpoint.altitude;
         const predictedN1 = SimVar.GetSimVarValue('L:A32NX_AUTOTHRUST_THRUST_LIMIT_TOGA', 'Number');
         const speed = v2Speed + 10;
->>>>>>> e618ed80
 
-    const { fuelBurned, distanceTraveled, timeElapsed } = Predictions.altitudeStep(
-      startingAltitude,
-      thrustReductionAltitude - startingAltitude,
-      speed,
-      this.atmosphericConditions.computeMachFromCas((thrustReductionAltitude + startingAltitude) / 2, speed),
-      predictedN1,
-      zeroFuelWeight,
-      profile.lastCheckpoint.remainingFuelOnBoard,
-      0,
-      this.atmosphericConditions.isaDeviation,
-      tropoPause,
-      false,
-      takeoffFlapsSetting,
-      false,
-      perfFactor,
-    );
+        const { fuelBurned, distanceTraveled, timeElapsed } = Predictions.altitudeStep(
+            startingAltitude,
+            thrustReductionAltitude - startingAltitude,
+            speed,
+            this.atmosphericConditions.computeMachFromCas((thrustReductionAltitude + startingAltitude) / 2, speed),
+            predictedN1,
+            zeroFuelWeight,
+            profile.lastCheckpoint.remainingFuelOnBoard,
+            0,
+            this.atmosphericConditions.isaDeviation,
+            tropoPause,
+            false,
+            takeoffFlapsSetting,
+            false,
+            perfFactor,
+        );
 
-    profile.checkpoints.push({
-      reason: VerticalCheckpointReason.ThrustReductionAltitude,
-      distanceFromStart: profile.lastCheckpoint.distanceFromStart + distanceTraveled,
-      secondsFromPresent: profile.lastCheckpoint.secondsFromPresent + timeElapsed,
-      altitude: thrustReductionAltitude,
-      remainingFuelOnBoard: profile.lastCheckpoint.remainingFuelOnBoard - fuelBurned,
-      speed,
-      mach: managedClimbSpeedMach,
-    });
-  }
+        profile.checkpoints.push({
+            reason: VerticalCheckpointReason.ThrustReductionAltitude,
+            distanceFromStart: profile.lastCheckpoint.distanceFromStart + distanceTraveled,
+            secondsFromPresent: profile.lastCheckpoint.secondsFromPresent + timeElapsed,
+            altitude: thrustReductionAltitude,
+            remainingFuelOnBoard: profile.lastCheckpoint.remainingFuelOnBoard - fuelBurned,
+            speed,
+            mach: managedClimbSpeedMach,
+        });
+    }
 
-  private buildPathToAccelerationAltitude(profile: BaseGeometryProfile) {
-    const lastCheckpoint = profile.lastCheckpoint;
-    const { accelerationAltitude, v2Speed, zeroFuelWeight, perfFactor, tropoPause, managedClimbSpeedMach } =
-      this.observer.get();
+    private buildPathToAccelerationAltitude(profile: BaseGeometryProfile) {
+        const lastCheckpoint = profile.lastCheckpoint;
+        const { accelerationAltitude, v2Speed, zeroFuelWeight, perfFactor, tropoPause, managedClimbSpeedMach } = this.observer.get();
 
-    const speed = v2Speed + 10;
-    const startingAltitude = lastCheckpoint.altitude;
-    const midwayAltitude = (startingAltitude + accelerationAltitude) / 2;
+        const speed = v2Speed + 10;
+        const startingAltitude = lastCheckpoint.altitude;
+        const midwayAltitude = (startingAltitude + accelerationAltitude) / 2;
 
-    const v2PlusTenMach = this.atmosphericConditions.computeMachFromCas(midwayAltitude, speed);
-    const estimatedTat = this.atmosphericConditions.totalAirTemperatureFromMach(midwayAltitude, v2PlusTenMach);
-    const predictedN1 = EngineModel.tableInterpolation(
-      EngineModel.maxClimbThrustTableLeap,
-      estimatedTat,
-      midwayAltitude,
-    );
+        const v2PlusTenMach = this.atmosphericConditions.computeMachFromCas(midwayAltitude, speed);
+        const estimatedTat = this.atmosphericConditions.totalAirTemperatureFromMach(midwayAltitude, v2PlusTenMach);
+        const predictedN1 = EngineModel.tableInterpolation(EngineModel.maxClimbThrustTableLeap, estimatedTat, midwayAltitude);
 
-    const { fuelBurned, distanceTraveled, timeElapsed } = Predictions.altitudeStep(
-      startingAltitude,
-      accelerationAltitude - startingAltitude,
-      speed,
-      1, // We never want to compute this in Mach, so we set the critical Mach to 1
-      predictedN1,
-      zeroFuelWeight,
-      lastCheckpoint.remainingFuelOnBoard,
-      0,
-      this.atmosphericConditions.isaDeviation,
-      tropoPause,
-      false,
-      FlapConf.CLEAN,
-      false,
-      perfFactor,
-    );
+        const { fuelBurned, distanceTraveled, timeElapsed } = Predictions.altitudeStep(
+            startingAltitude,
+            accelerationAltitude - startingAltitude,
+            speed,
+            1, // We never want to compute this in Mach, so we set the critical Mach to 1
+            predictedN1,
+            zeroFuelWeight,
+            lastCheckpoint.remainingFuelOnBoard,
+            0,
+            this.atmosphericConditions.isaDeviation,
+            tropoPause,
+            false,
+            FlapConf.CLEAN,
+            false,
+            perfFactor,
+        );
 
-    profile.checkpoints.push({
-      reason: VerticalCheckpointReason.AccelerationAltitude,
-      distanceFromStart: lastCheckpoint.distanceFromStart + distanceTraveled,
-      secondsFromPresent: lastCheckpoint.secondsFromPresent + timeElapsed,
-      altitude: accelerationAltitude,
-      remainingFuelOnBoard: lastCheckpoint.remainingFuelOnBoard - fuelBurned,
-      speed,
-      mach: managedClimbSpeedMach,
-    });
-  }
+        profile.checkpoints.push({
+            reason: VerticalCheckpointReason.AccelerationAltitude,
+            distanceFromStart: lastCheckpoint.distanceFromStart + distanceTraveled,
+            secondsFromPresent: lastCheckpoint.secondsFromPresent + timeElapsed,
+            altitude: accelerationAltitude,
+            remainingFuelOnBoard: lastCheckpoint.remainingFuelOnBoard - fuelBurned,
+            speed,
+            mach: managedClimbSpeedMach,
+        });
+    }
 }
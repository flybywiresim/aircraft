--- conflicted
+++ resolved
@@ -100,14 +100,9 @@
             accelerationAltitude: this.fmgc.getAccelerationAltitude(),
             thrustReductionAltitude: this.fmgc.getThrustReductionAltitude(),
             originTransitionAltitude: this.fmgc.getOriginTransitionAltitude(),
-<<<<<<< HEAD
-            cruiseAltitude: (this.flightPlanService.hasActive && this.flightPlanService.active.performanceData.cruiseFlightLevel)
-                ? this.flightPlanService.active.performanceData.cruiseFlightLevel * 100 : undefined,
-=======
             // We do it this way because the cruise altitude is cleared in the MCDU once you start the descent
             cruiseAltitude: this.flightPlanService.active.performanceData.cruiseFlightLevel
                 ? this.flightPlanService.active.performanceData.cruiseFlightLevel * 100 : this.parameters?.cruiseAltitude,
->>>>>>> 1cbb1d2e
             climbSpeedLimit: this.fmgc.getClimbSpeedLimit(),
             descentSpeedLimit: this.fmgc.getDescentSpeedLimit(),
             flightPhase: this.fmgc.getFlightPhase(),

// Copyright (c) 2021-2024 FlyByWire Simulations
//
// SPDX-License-Identifier: GPL-3.0

import { FlightPlanService } from '@fmgc/flightplanning/FlightPlanService';
import { Fmgc } from '@fmgc/guidance/GuidanceController';
import { FlapConf } from '@fmgc/guidance/vnav/common';
import { SpeedLimit } from '@fmgc/guidance/vnav/SpeedLimit';
import { VnavConfig } from '@fmgc/guidance/vnav/VnavConfig';
import { UnitType } from '@microsoft/msfs-sdk';
import { ArmedLateralMode, ArmedVerticalMode, LateralMode, VerticalMode } from '@shared/autopilot';
import { FmgcFlightPhase } from '@shared/flightphase';
import { FlightPlanIndex } from '../../flightplanning/FlightPlanManager';

export interface VerticalProfileComputationParameters {
  presentPosition: LatLongAlt;

  fcuAltitude: Feet;
  fcuVerticalMode: VerticalMode;
  fcuLateralMode: LateralMode;
  fcuVerticalSpeed: FeetPerMinute;
  fcuFlightPathAngle: Degrees;
  fcuSpeed: Knots | Mach;
  fcuSpeedManaged: boolean;
  fcuArmedLateralMode: ArmedLateralMode;
  fcuArmedVerticalMode: ArmedVerticalMode;
  fcuExpediteModeActive: boolean;
  qnhSettingMillibar: Millibar;

  managedClimbSpeed: Knots;
  managedClimbSpeedMach: Mach;
  managedCruiseSpeed: Knots;
  managedCruiseSpeedMach: Mach;
  managedDescentSpeed: Knots;
  managedDescentSpeedMach: Mach;

  zeroFuelWeight: Pounds;
  fuelOnBoard: Pounds;
  v2Speed: Knots;
  tropoPause: Feet;
  perfFactor: number;
  departureElevation: Feet;
  destinationElevation: Feet;
  accelerationAltitude: Feet;
  thrustReductionAltitude: Feet;
  originTransitionAltitude?: Feet;
  cruiseAltitude: Feet;
  climbSpeedLimit: SpeedLimit;
  descentSpeedLimit: SpeedLimit;
  flightPhase: FmgcFlightPhase;
  preselectedClbSpeed: Knots;
  preselectedCruiseSpeed: Knots;
  takeoffFlapsSetting?: FlapConf;
  estimatedDestinationFuel: Pounds | null;

  approachQnh: Millibar;
  approachTemperature: Celsius;
  approachSpeed: Knots;
  flapRetractionSpeed: Knots;
  slatRetractionSpeed: Knots;
  cleanSpeed: Knots;
}

export class VerticalProfileComputationParametersObserver {
  private parameters: VerticalProfileComputationParameters;

  constructor(
    private fmgc: Fmgc,
    private flightPlanService: FlightPlanService,
  ) {
    this.update();
  }

  update() {
    const efobKgs = this.fmgc.getDestEFOB(false);
    this.parameters = {
      presentPosition: this.getPresentPosition(),

      fcuAltitude: Simplane.getAutoPilotDisplayedAltitudeLockValue(),
      fcuVerticalMode: SimVar.GetSimVarValue('L:A32NX_FMA_VERTICAL_MODE', 'Enum'),
      fcuLateralMode: SimVar.GetSimVarValue('L:A32NX_FMA_LATERAL_MODE', 'Enum'),
      fcuVerticalSpeed: SimVar.GetSimVarValue('L:A32NX_AUTOPILOT_VS_SELECTED', 'Feet per minute'),
      fcuFlightPathAngle: SimVar.GetSimVarValue('L:A32NX_AUTOPILOT_FPA_SELECTED', 'Degrees'),
      fcuSpeedManaged: SimVar.GetSimVarValue('L:A32NX_FCU_SPD_MANAGED_DOT', 'number'),
      fcuSpeed: SimVar.GetSimVarValue('L:A32NX_AUTOPILOT_SPEED_SELECTED', 'number'),
      fcuArmedLateralMode: SimVar.GetSimVarValue('L:A32NX_FMA_LATERAL_ARMED', 'number'),
      fcuArmedVerticalMode: SimVar.GetSimVarValue('L:A32NX_FMA_VERTICAL_ARMED', 'number'),
      fcuExpediteModeActive: SimVar.GetSimVarValue('L:A32NX_FMA_EXPEDITE_MODE', 'number'),
      qnhSettingMillibar: Simplane.getPressureValue('millibar'),

      managedClimbSpeed: this.fmgc.getManagedClimbSpeed(),
      managedClimbSpeedMach: this.fmgc.getManagedClimbSpeedMach(),
      managedCruiseSpeed: this.fmgc.getManagedCruiseSpeed(),
      managedCruiseSpeedMach: this.fmgc.getManagedCruiseSpeedMach(),
      managedDescentSpeed: this.fmgc.getManagedDescentSpeed(),
      managedDescentSpeedMach: this.fmgc.getManagedDescentSpeedMach(),

      zeroFuelWeight: this.getZeroFuelWeight(),
      fuelOnBoard: this.getFuelOnBoard(),
      v2Speed: this.getV2Speed(),
      tropoPause: this.fmgc.getTropoPause(),
      perfFactor: 0, // FIXME: Use actual value,
      departureElevation: this.fmgc.getDepartureElevation() ?? DefaultVerticalProfileParameters.departureElevation,
      /**
       * This differs from the altitude I use to start building the descent profile.
       * This one one is the altitude of the destination airport, the other one is the final procedure altitude.
       */
      destinationElevation: this.fmgc.getDestinationElevation(),
      accelerationAltitude:
        this.fmgc.getAccelerationAltitude() ?? DefaultVerticalProfileParameters.accelerationAltitude,
      thrustReductionAltitude:
        this.fmgc.getThrustReductionAltitude() ?? DefaultVerticalProfileParameters.thrustReductionAltitude,
      originTransitionAltitude: this.fmgc.getOriginTransitionAltitude(),
      // We do it this way because the cruise altitude is cleared in the MCDU once you start the descent
      cruiseAltitude: this.flightPlanService.active.performanceData.cruiseFlightLevel.get()
        ? this.flightPlanService.active.performanceData.cruiseFlightLevel.get() * 100
        : this.parameters?.cruiseAltitude,
      climbSpeedLimit: this.fmgc.getClimbSpeedLimit(),
      descentSpeedLimit: this.fmgc.getDescentSpeedLimit(),
      flightPhase: this.fmgc.getFlightPhase(),
      preselectedClbSpeed: this.fmgc.getPreSelectedClbSpeed(),
      preselectedCruiseSpeed: this.fmgc.getPreSelectedCruiseSpeed(),
      takeoffFlapsSetting: this.fmgc.getTakeoffFlapsSetting() ?? DefaultVerticalProfileParameters.flapsSetting,
<<<<<<< HEAD
      estimatedDestinationFuel: UnitType.TONNE.convertTo(this.fmgc.getDestEFOB(), UnitType.POUND),
=======
      estimatedDestinationFuel: efobKgs !== null ? UnitType.TONNE.convertTo(efobKgs, UnitType.POUND) : null,
>>>>>>> 5c0a2ac3

      approachQnh: this.fmgc.getApproachQnh(),
      approachTemperature: this.fmgc.getApproachTemperature(),
      approachSpeed: this.fmgc.getApproachSpeed(),
      /**
       * F speed in knots based on estimated landing weight, or 0 if not available
       */
      flapRetractionSpeed: this.fmgc.getFlapRetractionSpeed(),
      /**
       * S speed in knots based on estimated landing weight, or 0 if not available
       */
      slatRetractionSpeed: this.fmgc.getSlatRetractionSpeed(),
      /**
       * Green dot speed in knots based on esimated landing weight, or 0 if not available
       */
      cleanSpeed: this.fmgc.getCleanSpeed(),
    };

    if (VnavConfig.ALLOW_DEBUG_PARAMETER_INJECTION) {
      this.parameters.flightPhase = FmgcFlightPhase.Descent;
      this.parameters.presentPosition.alt = SimVar.GetSimVarValue('L:A32NX_FM_VNAV_DEBUG_ALTITUDE', 'feet');
      this.parameters.fcuVerticalMode = VerticalMode.DES;
      this.parameters.fcuLateralMode = LateralMode.NAV;
      this.parameters.zeroFuelWeight = 134400;
      this.parameters.v2Speed = 126;
    }
  }

  private getPresentPosition(): LatLongAlt {
    return new LatLongAlt(
      SimVar.GetSimVarValue('PLANE LATITUDE', 'degree latitude'),
      SimVar.GetSimVarValue('PLANE LONGITUDE', 'degree longitude'),
      SimVar.GetSimVarValue('INDICATED ALTITUDE', 'feet'),
    );
  }

  private getV2Speed(): Knots {
    const fmV2 = this.fmgc.getV2Speed();
    if (Number.isFinite(fmV2)) {
      return fmV2;
    }

    const fmGw = this.fmgc.getGrossWeight();
    const flaps = this.fmgc.getTakeoffFlapsSetting() ?? DefaultVerticalProfileParameters.flapsSetting;
    const departureElevation = this.fmgc.getDepartureElevation() ?? DefaultVerticalProfileParameters.departureElevation;

    if (Number.isFinite(fmGw)) {
      return DefaultVerticalProfileParameters.getV2Speed(flaps, fmGw, departureElevation);
    }

    return null;
  }

  get(): VerticalProfileComputationParameters {
    return this.parameters;
  }

  canComputeProfile(): boolean {
    const areApproachSpeedsValid =
      this.parameters.cleanSpeed > 100 &&
      this.parameters.slatRetractionSpeed > 100 &&
      this.parameters.flapRetractionSpeed > 100 &&
      this.parameters.approachSpeed > 100;

    const hasZeroFuelWeight = Number.isFinite(this.parameters.zeroFuelWeight);
    const hasGrossWeight = Number.isFinite(this.fmgc.getGrossWeight());
    const hasCruiseAltitude = Number.isFinite(this.parameters.cruiseAltitude);
    const hasTakeoffParameters =
      this.parameters.thrustReductionAltitude > 0 && this.parameters.accelerationAltitude > 0;

    return (
      (this.parameters.flightPhase > FmgcFlightPhase.Takeoff || hasTakeoffParameters) &&
      areApproachSpeedsValid &&
      hasZeroFuelWeight &&
      hasGrossWeight &&
      hasCruiseAltitude
    );
  }

  getZeroFuelWeight(): Pounds {
    const fmZfw = this.fmgc.getZeroFuelWeight();

    return Number.isFinite(fmZfw) ? UnitType.TONNE.convertTo(fmZfw, UnitType.POUND) : undefined;
  }

  getFuelOnBoard(): Pounds {
    const fmFuelOnBoard = this.fmgc.getFOB(FlightPlanIndex.Active);

    return Number.isFinite(fmFuelOnBoard) ? UnitType.TONNE.convertTo(fmFuelOnBoard, UnitType.POUND) : undefined;
  }
}

class DefaultVerticalProfileParameters {
  static readonly accelerationAltitude = 1500;

  static readonly thrustReductionAltitude = 1500;

  static readonly v2Speeds: Record<number, ((m: number) => number)[]> = {
    1: [
      () => 126,
      () => 126,
      () => 126,
      (m: number) => 126 + 0.2 * (m - 50),
      (m: number) => 127 + m - 55,
      (m: number) => 132 + m - 60,
      (m: number) => 137 + m - 65,
      (m: number) => 142 + m - 70,
      (m: number) => 147 + m - 75,
      () => 151,
    ], // Conf 1 + F
    2: [
      () => 126,
      () => 126,
      () => 126,
      () => 126,
      (m: number) => 126 + 0.2 * (m - 55),
      (m: number) => 127 + m - 60,
      (m: number) => 132 + m - 65,
      (m: number) => 137 + 0.8 * (m - 70),
      (m: number) => 141 + m - 75,
      () => 146,
    ], // Conf 2
    3: [
      () => 125,
      () => 125,
      () => 125,
      () => 125,
      () => 125,
      (m: number) => 125 + 0.6 * (m - 60),
      (m: number) => 128 + 0.8 * (m - 65),
      (m: number) => 132 + m - 70,
      (m: number) => 137 + 0.8 * (m - 75),
      () => 141,
    ], // Conf 3
  };

  static readonly flapsSetting = 1;

  static readonly departureElevation = 0;

  static readonly destinationElevation = 0;

  /**
   * Gives the minimal V2 speed for a given configuration, gross weight and elevation.
   * @param conf flap configuration
   * @param fmGw gross weight in tonnes
   * @param elevation departure elevation in feet
   * @returns
   */
  static getV2Speed(conf: number, fmGw: number, elevation: number): number {
    const massIndex = Math.ceil((Math.min(fmGw, 80) - 40) / 5);

    return Math.floor(
      DefaultVerticalProfileParameters.v2Speeds[conf][massIndex](fmGw) +
        (conf === 2 ? Math.abs(elevation * 0.0002) : 0),
    );
  }
}<|MERGE_RESOLUTION|>--- conflicted
+++ resolved
@@ -121,11 +121,7 @@
       preselectedClbSpeed: this.fmgc.getPreSelectedClbSpeed(),
       preselectedCruiseSpeed: this.fmgc.getPreSelectedCruiseSpeed(),
       takeoffFlapsSetting: this.fmgc.getTakeoffFlapsSetting() ?? DefaultVerticalProfileParameters.flapsSetting,
-<<<<<<< HEAD
-      estimatedDestinationFuel: UnitType.TONNE.convertTo(this.fmgc.getDestEFOB(), UnitType.POUND),
-=======
       estimatedDestinationFuel: efobKgs !== null ? UnitType.TONNE.convertTo(efobKgs, UnitType.POUND) : null,
->>>>>>> 5c0a2ac3
 
       approachQnh: this.fmgc.getApproachQnh(),
       approachTemperature: this.fmgc.getApproachTemperature(),

--- conflicted
+++ resolved
@@ -1,12 +1,8 @@
-<<<<<<< HEAD
-import { AircraftConfig } from '@fmgc/flightplanning/new/AircraftConfigInterface';
-=======
 // Copyright (c) 2021-2024 FlyByWire Simulations
 //
 // SPDX-License-Identifier: GPL-3.0
 
 import { AircraftConfig } from '@fmgc/flightplanning/new/AircraftConfigTypes';
->>>>>>> c84ba2e3
 import { Common, FlapConf } from './common';
 import { EngineModel } from './EngineModel';
 import { FlightModel } from './FlightModel';

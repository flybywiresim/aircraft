--- conflicted
+++ resolved
@@ -3,11 +3,7 @@
 // SPDX-License-Identifier: GPL-3.0
 
 import { MathUtils } from '@flybywiresim/fbw-sdk';
-<<<<<<< HEAD
-import { FlightModelParameters } from '@fmgc/flightplanning/new/AircraftConfigInterface';
-=======
 import { FlightModelParameters } from '@fmgc/flightplanning/new/AircraftConfigTypes';
->>>>>>> c84ba2e3
 import { Common, FlapConf } from './common';
 
 export class FlightModel {

//  Copyright (c) 2023 FlyByWire Simulations
//  SPDX-License-Identifier: GPL-3.0

import { GuidanceController } from '@fmgc/guidance/GuidanceController';
import { AtmosphericConditions } from '@fmgc/guidance/vnav/AtmosphericConditions';
import { VerticalMode, LateralMode, isArmed, ArmedLateralMode } from '@shared/autopilot';
import {
  VerticalProfileComputationParameters,
  VerticalProfileComputationParametersObserver,
} from '@fmgc/guidance/vnav/VerticalProfileComputationParameters';
import { McduSpeedProfile, ManagedSpeedType } from '@fmgc/guidance/vnav/climb/SpeedProfile';
import { BaseGeometryProfile, PerfCrzToPrediction } from '@fmgc/guidance/vnav/profile/BaseGeometryProfile';
import { ConstraintReader } from '@fmgc/guidance/vnav/ConstraintReader';
import { FmgcFlightPhase } from '@shared/flightphase';
import { LatchedDescentGuidance } from '@fmgc/guidance/vnav/descent/LatchedDescentGuidance';
import { DescentGuidance } from '@fmgc/guidance/vnav/descent/DescentGuidance';
import { AircraftToDescentProfileRelation } from '@fmgc/guidance/vnav/descent/AircraftToProfileRelation';
import { WindProfileFactory } from '@fmgc/guidance/vnav/wind/WindProfileFactory';
import { NavHeadingProfile } from '@fmgc/guidance/vnav/wind/AircraftHeadingProfile';
import { Leg } from '@fmgc/guidance/lnav/legs/Leg';
import { VerticalProfileManager } from '@fmgc/guidance/vnav/VerticalProfileManager';
import { FlightPlanService } from '@fmgc/flightplanning/new/FlightPlanService';
<<<<<<< HEAD
import { AircraftConfig } from '@fmgc/flightplanning/new/AircraftConfigInterface';
=======
>>>>>>> 0cc0c710
import { Geometry } from '../Geometry';
import { GuidanceComponent } from '../GuidanceComponent';
import {
  isSpeedChangePoint,
  NavGeometryProfile,
  VerticalCheckpoint,
  VerticalCheckpointReason,
  VerticalWaypointPrediction,
} from './profile/NavGeometryProfile';
import { VMLeg } from '@fmgc/guidance/lnav/legs/VM';
import { FMLeg } from '@fmgc/guidance/lnav/legs/FM';

export class VnavDriver implements GuidanceComponent {
  version: number = 0;

  private listener = RegisterViewListener('JS_LISTENER_SIMVARS', null, true);

  private currentMcduSpeedProfile: McduSpeedProfile;

  // TODO this is public because it's needed in the StepAhead FMMessage. Make this private and pass it to the message class once we don't instantiate
  // those from vanilla JS
  public constraintReader: ConstraintReader;

  private aircraftToDescentProfileRelation: AircraftToDescentProfileRelation;

  private descentGuidance: DescentGuidance | LatchedDescentGuidance;

  private headingProfile: NavHeadingProfile;

  private profileManager: VerticalProfileManager;

  // We cache this here, so we don't have to recompute it every guidance step
  private decelPoint: VerticalCheckpoint = null;

  // Saved variables to check for changes

  private previousManagedDescentSpeedTarget: Knots;

  private lastParameters: VerticalProfileComputationParameters = null;

  // Here, we keep a copy of the whatever legs we used to update the descent profile last. We compare it with the legs we get from any new geometries to figure out
  // if the descent profile should be recomputed.
  private oldLegs: Map<number, Leg> = new Map();

  /**
   * To check
   */
  private requestDescentProfileRecomputation: boolean = false;

  constructor(
    private readonly flightPlanService: FlightPlanService,
    private readonly guidanceController: GuidanceController,
    private readonly computationParametersObserver: VerticalProfileComputationParametersObserver,
    private readonly atmosphericConditions: AtmosphericConditions,
    private readonly windProfileFactory: WindProfileFactory,
<<<<<<< HEAD
    private readonly acConfig: AircraftConfig,
=======
>>>>>>> 0cc0c710
  ) {
    this.headingProfile = new NavHeadingProfile(flightPlanService);
    this.currentMcduSpeedProfile = new McduSpeedProfile(this.computationParametersObserver, 0, [], []);

    this.constraintReader = new ConstraintReader(flightPlanService, guidanceController);

    this.aircraftToDescentProfileRelation = new AircraftToDescentProfileRelation(this.computationParametersObserver);
    this.descentGuidance = this.acConfig.vnavConfig.VNAV_USE_LATCHED_DESCENT_MODE
      ? new LatchedDescentGuidance(
          this.guidanceController,
          this.aircraftToDescentProfileRelation,
          computationParametersObserver,
          this.atmosphericConditions,
        )
      : new DescentGuidance(
          this.guidanceController,
          this.aircraftToDescentProfileRelation,
          computationParametersObserver,
          this.atmosphericConditions,
        );

    this.profileManager = new VerticalProfileManager(
      this.flightPlanService,
      this.guidanceController,
      this.computationParametersObserver,
      this.atmosphericConditions,
      this.constraintReader,
      this.headingProfile,
      this.windProfileFactory,
      this.aircraftToDescentProfileRelation,
      this.acConfig,
    );
  }

  init(): void {
    console.log('[FMGC/Guidance] VnavDriver initialized!');
  }

  acceptMultipleLegGeometry(geometry: Geometry) {
    this.recompute(geometry);
  }

  update(deltaTime: number): void {
    try {
      const { flightPhase } = this.computationParametersObserver.get();

      this.updateDebugInformation();
      this.updateDistanceToDestination();

      if (flightPhase >= FmgcFlightPhase.Takeoff) {
        this.updateHoldSpeed();
        this.updateDescentSpeedGuidance();
        this.descentGuidance.update(deltaTime, this.guidanceController.alongTrackDistanceToDestination);
      }
    } catch (e) {
      console.error('[FMS] Failed to calculate vertical profile. See exception below.');
      console.error(e);
    }
  }

  recompute(geometry: Geometry): void {
    this.constraintReader.updateFlightPlan();

    if (geometry.legs.size <= 0 || !this.computationParametersObserver.canComputeProfile()) {
      this.reset();
      return;
    }

    const newParameters = this.computationParametersObserver.get();

    this.windProfileFactory.updateAircraftDistanceFromStart(this.constraintReader.distanceToPresentPosition);
    this.headingProfile.updateGeometry(geometry);
    this.currentMcduSpeedProfile?.update(this.constraintReader.distanceToPresentPosition);

    // No predictions in go around phase
    if (newParameters.flightPhase !== FmgcFlightPhase.GoAround) {
      this.profileManager.computeTacticalMcduPath();
    } else if (this.mcduProfile?.isReadyToDisplay) {
      this.mcduProfile.invalidate();
    }

    const newLegs = new Map(geometry?.legs ?? []);
    if (this.shouldUpdateDescentProfile(newParameters, newLegs) || this.requestDescentProfileRecomputation) {
      this.oldLegs = new Map(newLegs);
      this.lastParameters = newParameters;
      this.requestDescentProfileRecomputation = false;
      this.previousManagedDescentSpeedTarget = newParameters.managedDescentSpeed;

      this.profileManager.computeDescentPath();

      // TODO: This doesn't really do much, the profile is automatically updated by reference.
      this.descentGuidance.updateProfile(this.profileManager.descentProfile);
      this.decelPoint = this.profileManager.descentProfile.findVerticalCheckpoint(VerticalCheckpointReason.Decel);
    }

    this.updateLegSpeedPredictions();

    this.profileManager.computeTacticalNdProfile();
    this.profileManager.computeVerticalProfileForExpediteClimb();

    this.guidanceController.pseudoWaypoints.acceptVerticalProfile();

    this.version++;
  }

  private reset() {
    if (this.version !== 0) {
      this.version = 0;
      this.profileManager.reset();
      this.constraintReader.reset();
      this.aircraftToDescentProfileRelation.reset();
      this.descentGuidance.reset();
      this.currentMcduSpeedProfile = new McduSpeedProfile(this.computationParametersObserver, 0, [], []);
      this.decelPoint = null;
      this.lastParameters = null;
      this.oldLegs.clear();
      this.guidanceController.pseudoWaypoints.acceptVerticalProfile();
      this.previousManagedDescentSpeedTarget = undefined;
    }
  }

  isLatAutoControlActive(): boolean {
    const { fcuLateralMode } = this.computationParametersObserver.get();

    return (
      fcuLateralMode === LateralMode.NAV ||
      fcuLateralMode === LateralMode.LOC_CPT ||
      fcuLateralMode === LateralMode.LOC_TRACK ||
      fcuLateralMode === LateralMode.RWY
    );
  }

  isLatAutoControlArmedWithIntercept(): boolean {
    const { fcuArmedLateralMode } = this.computationParametersObserver.get();

    // FIXME: Figure out if intercept exists
    return isArmed(fcuArmedLateralMode, ArmedLateralMode.NAV);
  }

  isSelectedVerticalModeActive(): boolean {
    const { fcuVerticalMode, fcuExpediteModeActive } = this.computationParametersObserver.get();

    return (
      fcuExpediteModeActive ||
      fcuVerticalMode === VerticalMode.VS ||
      fcuVerticalMode === VerticalMode.FPA ||
      fcuVerticalMode === VerticalMode.OP_CLB ||
      fcuVerticalMode === VerticalMode.OP_DES
    );
  }

  get mcduProfile(): NavGeometryProfile | undefined {
    return this.profileManager.mcduProfile;
  }

  get ndProfile(): BaseGeometryProfile | undefined {
    return this.profileManager.ndProfile;
  }

  get expediteProfile(): BaseGeometryProfile | undefined {
    return this.profileManager.expediteProfile;
  }

  private updateDescentSpeedGuidance() {
    if (!this.ndProfile?.isReadyToDisplay) {
      return;
    }

    const {
      flightPhase,
      managedDescentSpeed,
      managedDescentSpeedMach,
      presentPosition,
      approachSpeed,
      fcuExpediteModeActive,
    } = this.computationParametersObserver.get();
    const isHoldActive = this.guidanceController.isManualHoldActive() || this.guidanceController.isManualHoldNext();
    const currentDistanceFromStart = this.isLatAutoControlActive()
      ? this.constraintReader.distanceToPresentPosition
      : 0;
    const currentAltitude = presentPosition.alt;

    // Speed guidance for holds is handled elsewhere for now, so we don't want to interfere here
    if (flightPhase !== FmgcFlightPhase.Descent || fcuExpediteModeActive || isHoldActive) {
      return;
    }

    // We get this value because we only want to a speed constraint if this is not covered by the decel point already
    const decelPointSpeed = this.decelPoint?.speed ?? 0;

    let newSpeedTarget = Math.min(managedDescentSpeed, this.previousManagedDescentSpeedTarget);
    if (this.isLatAutoControlActive()) {
      // We get the managed target here because this function is only supposed to update the managed speed
      const targetFromProfile = this.currentMcduSpeedProfile.getManagedTarget(
        currentDistanceFromStart,
        currentAltitude,
        ManagedSpeedType.Descent,
      );

      newSpeedTarget = Math.min(newSpeedTarget, targetFromProfile);
    }

    for (let i = 0; i < this.profileManager.ndProfile.checkpoints.length - 2; i++) {
      const checkpoint = this.profileManager.ndProfile.checkpoints[i];

      if (checkpoint.distanceFromStart - currentDistanceFromStart > 1) {
        break;
      }

      const isPastCstrDeceleration =
        checkpoint.reason === VerticalCheckpointReason.StartDecelerationToConstraint &&
        currentDistanceFromStart - checkpoint.distanceFromStart > -1e-4;
      const isPastLimitDeceleration =
        checkpoint.reason === VerticalCheckpointReason.StartDecelerationToLimit &&
        currentAltitude - checkpoint.altitude < 1e-4;

      if (
        isSpeedChangePoint(checkpoint) &&
        checkpoint.targetSpeed >= decelPointSpeed &&
        (isPastCstrDeceleration || isPastLimitDeceleration)
      ) {
        newSpeedTarget = Math.min(newSpeedTarget, checkpoint.targetSpeed);

        break;
      }
    }

    this.previousManagedDescentSpeedTarget = newSpeedTarget;

    const vLs = SimVar.GetSimVarValue('L:A32NX_SPEEDS_VLS', 'number');
    const vMan = this.getVman(approachSpeed);
    const econMachAsCas = this.atmosphericConditions.computeCasFromMach(presentPosition.alt, managedDescentSpeedMach);
    SimVar.SetSimVarValue(
      'L:A32NX_SPEEDS_MANAGED_PFD',
      'knots',
      Math.max(vLs, vMan, Math.min(newSpeedTarget, econMachAsCas)),
    );
  }

  // TODO: This appears too many times in different places. Centralize
  private getVman(vApp: Knots): Knots {
    // TODO: I wonder where these speeds come from IRL. It's probably the FAC.
    switch (SimVar.GetSimVarValue('L:A32NX_FLAPS_HANDLE_INDEX', 'Number')) {
      case 0:
        return SimVar.GetSimVarValue('L:A32NX_SPEEDS_GD', 'number');
      case 1:
        return SimVar.GetSimVarValue('L:A32NX_SPEEDS_S', 'number');
      case 2:
        return SimVar.GetSimVarValue('L:A32NX_SPEEDS_F', 'number');
      case 3:
      case 4:
        return vApp;
      default:
        return SimVar.GetSimVarValue('L:A32NX_SPEEDS_VLS', 'number');
    }
  }

  private updateHoldSpeed(): void {
    if (!this.guidanceController.isManualHoldActive() && !this.guidanceController.isManualHoldNext()) {
      return;
    }

    let holdSpeedCas = SimVar.GetSimVarValue('L:A32NX_FM_HOLD_SPEED', 'number');
    const holdDecelReached = SimVar.GetSimVarValue('L:A32NX_FM_HOLD_DECEL', 'bool');

    const speedControlManual = Simplane.getAutoPilotAirspeedSelected();
    const isMach = Simplane.getAutoPilotMachModeActive();
    if (speedControlManual && holdDecelReached) {
      if (isMach) {
        const holdValue = Simplane.getAutoPilotMachHoldValue();
        holdSpeedCas = this.atmosphericConditions.computeCasFromMach(
          this.atmosphericConditions.currentAltitude,
          holdValue,
        );
      } else {
        holdSpeedCas = Simplane.getAutoPilotAirspeedHoldValue();
      }
    }

    const holdSpeedTas = this.atmosphericConditions.computeTasFromCas(
      this.atmosphericConditions.currentAltitude,
      holdSpeedCas,
    );

    this.guidanceController.setHoldSpeed(holdSpeedTas);
  }

  getLinearDeviation(): Feet | null {
    if (!this.aircraftToDescentProfileRelation.isValid) {
      return null;
    }

    return this.aircraftToDescentProfileRelation.computeLinearDeviation();
  }

  private shouldUpdateDescentProfile(
    newParameters: VerticalProfileComputationParameters,
    newLegs: Map<number, Leg>,
  ): boolean {
    // While in the descent phase, we don't want to update the profile anymore
    if (this.lastParameters === null) {
      return true;
    }

    return (
      newParameters.flightPhase < FmgcFlightPhase.Descent ||
      newParameters.flightPhase > FmgcFlightPhase.Approach ||
      (!this.flightPlanService.hasTemporary && this.didLegsChange(this.oldLegs, newLegs)) ||
      numberOrNanChanged(this.lastParameters.cruiseAltitude, newParameters.cruiseAltitude) ||
      numberOrNanChanged(this.lastParameters.managedDescentSpeed, newParameters.managedDescentSpeed) ||
      numberOrNanChanged(this.lastParameters.managedDescentSpeedMach, newParameters.managedDescentSpeedMach) ||
      numberOrNanChanged(this.lastParameters.approachQnh, newParameters.approachQnh) ||
      numberOrNanChanged(this.lastParameters.approachTemperature, newParameters.approachTemperature) ||
      numberOrNanChanged(this.lastParameters.descentSpeedLimit?.speed, newParameters.descentSpeedLimit?.speed) ||
      numberOrNanChanged(
        this.lastParameters.descentSpeedLimit?.underAltitude,
        newParameters.descentSpeedLimit?.underAltitude,
      )
    );
  }

  private didLegsChange(oldLegs: Map<number, Leg>, newLegs: Map<number, Leg>): boolean {
    for (const [index, legA] of newLegs) {
      const legB = oldLegs.get(index);

      if (index < this.guidanceController.activeLegIndex) {
        continue;
      }

      if (!legA?.repr !== !legB?.repr) {
        return true;
      }
    }

    return false;
  }

  /**
   * Compute predictions for EFOB, ETE, etc. at destination
   */
  public getDestinationPrediction(): VerticalWaypointPrediction | null {
    const destLegIndex = this.flightPlanService.active.destinationLegIndex;

    return this.profileManager.mcduProfile?.waypointPredictions?.get(destLegIndex);
  }

  /**
   * Compute predictions to be shown on the PERF CRZ page
   */
  public getPerfCrzToPrediction(): PerfCrzToPrediction | null {
    if (!this.profileManager.mcduProfile?.isReadyToDisplay) {
      return null;
    }

    const todOrStep = this.profileManager.mcduProfile.findVerticalCheckpoint(
      VerticalCheckpointReason.StepClimb,
      VerticalCheckpointReason.StepDescent,
      VerticalCheckpointReason.TopOfDescent,
    );

    if (!todOrStep) {
      return null;
    }

    return {
      reason: todOrStep.reason,
      distanceFromPresentPosition: todOrStep.distanceFromStart - this.constraintReader.distanceToPresentPosition,
      secondsFromPresent: todOrStep.secondsFromPresent,
    };
  }

  public findNextSpeedChange(): NauticalMiles | null {
    const { presentPosition, flightPhase, fcuAltitude, fcuSpeedManaged, fcuExpediteModeActive } =
      this.computationParametersObserver.get();

    if (!this.ndProfile || !fcuSpeedManaged || fcuExpediteModeActive || flightPhase === FmgcFlightPhase.Approach) {
      return null;
    }

    let speedTargetType: ManagedSpeedType = ManagedSpeedType.Climb;
    if (flightPhase === FmgcFlightPhase.Cruise) {
      speedTargetType = ManagedSpeedType.Cruise;
    } else if (flightPhase === FmgcFlightPhase.Descent) {
      speedTargetType = ManagedSpeedType.Descent;
    }

    const distanceToPresentPosition = this.ndProfile.distanceToPresentPosition;
    const decelPointSpeed = this.decelPoint?.speed;

    // We don't want to show the speed change dot at acceleration altiude, so we have to make sure the speed target is econ speed, not SRS speed.
    const speedTarget =
      flightPhase < FmgcFlightPhase.Climb
        ? this.currentMcduSpeedProfile.getTarget(distanceToPresentPosition, presentPosition.alt, ManagedSpeedType.Climb)
        : SimVar.GetSimVarValue('L:A32NX_SPEEDS_MANAGED_PFD', 'knots');

    for (let i = 1; i < this.profileManager.ndProfile.checkpoints.length - 1; i++) {
      const checkpoint = this.profileManager.ndProfile.checkpoints[i];

      if (checkpoint.distanceFromStart < distanceToPresentPosition) {
        continue;
      } else if (
        checkpoint.reason === VerticalCheckpointReason.TopOfClimb ||
        checkpoint.reason === VerticalCheckpointReason.TopOfDescent
      ) {
        // At T/C, T/D, we expect to see a speed change the the respective ECON speed, but this is not indicated to the pilots
        return null;
      }

      if (speedTargetType === ManagedSpeedType.Climb || speedTargetType === ManagedSpeedType.Cruise) {
        if (
          Math.min(
            checkpoint.speed,
            this.atmosphericConditions.computeCasFromMach(checkpoint.altitude, checkpoint.mach),
          ) -
            Math.max(this.profileManager.ndProfile.checkpoints[i - 1].speed, speedTarget) >
          1
        ) {
          // Candiate for a climb speed change
          return this.profileManager.ndProfile.checkpoints[i - 1].distanceFromStart;
        }
      } else if (
        isSpeedChangePoint(checkpoint) &&
        checkpoint.targetSpeed - speedTarget < -1 &&
        checkpoint.targetSpeed >= decelPointSpeed
      ) {
        // Check if decel point, or `StartDeceleration` point with target speed lower than current target, but larger than the speed the decel point is placed at.

        // Only show deceleration to speed limit if we are going to descend below it.
        if (
          checkpoint.reason === VerticalCheckpointReason.StartDecelerationToConstraint ||
          fcuAltitude < checkpoint.altitude
        ) {
          return checkpoint.distanceFromStart;
        }
      }
    }

    return null;
  }

  public invalidateFlightPlanProfile(): void {
    this.requestDescentProfileRecomputation = true;

    // Invalidate MCDU profile, so the FPLAN page shows blank predictions
    this.profileManager.mcduProfile?.invalidate();
  }

  // Only used to check whether T/D PWP should be displayed despite not being in lat auto control
  public isFlightPhasePreflight(): boolean {
    return this.computationParametersObserver.get().flightPhase === FmgcFlightPhase.Preflight;
  }

  private updateLegSpeedPredictions(): void {
    // No VNAV predictions
    if (!this.profileManager.mcduProfile?.isReadyToDisplay) {
      return;
    }

    const geometry = this.guidanceController.activeGeometry;
    const activeLegIndex = this.guidanceController.activeLegIndex;

    for (let i = activeLegIndex; geometry.legs.get(i) || geometry.legs.get(i + 1); i++) {
      const leg = geometry.legs.get(i);
      if (!leg) {
        continue;
      } else if (!leg.calculated) {
        leg.predictedTas = undefined;
        leg.predictedGs = undefined;

        continue;
      }

      const prediction = this.profileManager.mcduProfile.interpolateEverythingFromStart(
        leg.calculated.cumulativeDistanceWithTransitions,
      );
      const tasPrediction = this.atmosphericConditions.computeTasFromCas(prediction.altitude, prediction.speed);

      // TODO: Use wind speed prediction for that leg instead of current wind speed
      const gsPrediction = tasPrediction + this.atmosphericConditions.currentWindSpeed;

      leg.predictedTas = tasPrediction;
      leg.predictedGs = gsPrediction;
    }
  }

  updateDebugInformation() {
<<<<<<< HEAD
    if (!this.acConfig.vnavConfig.DEBUG_GUIDANCE) {
=======
    if (!VnavConfig.DEBUG_GUIDANCE) {
>>>>>>> 0cc0c710
      return;
    }

    this.listener.triggerToAllSubscribers(
      'A32NX_FM_DEBUG_VNAV_STATUS',
      'A32NX FMS VNAV STATUS\n' +
        `DTG ${this.guidanceController.activeLegAlongTrackCompletePathDtg?.toFixed(2) ?? '---'} NM\n` +
        `DIST TO DEST ${this.guidanceController.alongTrackDistanceToDestination?.toFixed(2) ?? '---'} NM\n` +
        `DIST FROM START ${this.constraintReader.distanceToPresentPosition?.toFixed(2) ?? '---'} NM\n` +
        `TOTAL DIST ${this.constraintReader.totalFlightPlanDistance?.toFixed(2) ?? '---'} NM\n` +
        '---\n' +
        `MODE ${this.descentGuidance.getDesSubmode()} \n` +
        `VDEV ${this.descentGuidance.getLinearDeviation()?.toFixed(0) ?? '---'} FT\n` +
        `VS ${this.descentGuidance.getTargetVerticalSpeed()?.toFixed(0) ?? '---'} FT/MIN\n`,
    );
  }

  private updateDistanceToDestination(): void {
    const geometry = this.guidanceController.activeGeometry;
    if (!geometry || geometry.legs.size <= 0) {
      this.guidanceController.activeLegAlongTrackCompletePathDtg = undefined;
      this.guidanceController.alongTrackDistanceToDestination = undefined;

      return;
    }

    // TODO: Proper navigation
    const ppos = this.guidanceController.lnavDriver.ppos;
    const trueTrack = SimVar.GetSimVarValue('GPS GROUND TRUE TRACK', 'degree');

    const activeLegIndx = this.guidanceController.activeLegIndex;
    const activeLeg = geometry.legs.get(activeLegIndx);

    let referenceLegIndex = activeLegIndx;
    if (!activeLeg) {
      referenceLegIndex = activeLegIndx + 1;
    } else if (activeLeg instanceof VMLeg || activeLeg instanceof FMLeg) {
      referenceLegIndex = activeLegIndx + 2;
    }
    const referenceLeg = geometry.legs.get(referenceLegIndex);

    if (!referenceLeg) {
      this.guidanceController.activeLegAlongTrackCompletePathDtg = undefined;
      this.guidanceController.alongTrackDistanceToDestination = undefined;

      return;
    }

    const inboundTransition = geometry.transitions.get(referenceLegIndex - 1);
    const outboundTransition = geometry.transitions.get(referenceLegIndex);

    const completeLegAlongTrackPathDtg = Geometry.completeLegAlongTrackPathDistanceToGo(
      ppos,
      trueTrack,
      referenceLeg,
      inboundTransition,
      outboundTransition,
    );

    this.guidanceController.activeLegAlongTrackCompletePathDtg = completeLegAlongTrackPathDtg;
    this.guidanceController.alongTrackDistanceToDestination = Number.isFinite(
      referenceLeg.calculated?.cumulativeDistanceToEndWithTransitions,
    )
      ? completeLegAlongTrackPathDtg + referenceLeg.calculated.cumulativeDistanceToEndWithTransitions
      : undefined;
  }
}

/// To check whether the value changed from old to new, but not if both values are NaN. (NaN !== NaN in JS)
export function numberOrNanChanged(oldValue: number, newValue: number): boolean {
  return (!Number.isNaN(oldValue) || !Number.isNaN(newValue)) && oldValue !== newValue;
}<|MERGE_RESOLUTION|>--- conflicted
+++ resolved
@@ -8,6 +8,7 @@
   VerticalProfileComputationParameters,
   VerticalProfileComputationParametersObserver,
 } from '@fmgc/guidance/vnav/VerticalProfileComputationParameters';
+import { VnavConfig } from '@fmgc/guidance/vnav/VnavConfig';
 import { McduSpeedProfile, ManagedSpeedType } from '@fmgc/guidance/vnav/climb/SpeedProfile';
 import { BaseGeometryProfile, PerfCrzToPrediction } from '@fmgc/guidance/vnav/profile/BaseGeometryProfile';
 import { ConstraintReader } from '@fmgc/guidance/vnav/ConstraintReader';
@@ -20,10 +21,6 @@
 import { Leg } from '@fmgc/guidance/lnav/legs/Leg';
 import { VerticalProfileManager } from '@fmgc/guidance/vnav/VerticalProfileManager';
 import { FlightPlanService } from '@fmgc/flightplanning/new/FlightPlanService';
-<<<<<<< HEAD
-import { AircraftConfig } from '@fmgc/flightplanning/new/AircraftConfigInterface';
-=======
->>>>>>> 0cc0c710
 import { Geometry } from '../Geometry';
 import { GuidanceComponent } from '../GuidanceComponent';
 import {
@@ -43,9 +40,7 @@
 
   private currentMcduSpeedProfile: McduSpeedProfile;
 
-  // TODO this is public because it's needed in the StepAhead FMMessage. Make this private and pass it to the message class once we don't instantiate
-  // those from vanilla JS
-  public constraintReader: ConstraintReader;
+  private constraintReader: ConstraintReader;
 
   private aircraftToDescentProfileRelation: AircraftToDescentProfileRelation;
 
@@ -79,10 +74,6 @@
     private readonly computationParametersObserver: VerticalProfileComputationParametersObserver,
     private readonly atmosphericConditions: AtmosphericConditions,
     private readonly windProfileFactory: WindProfileFactory,
-<<<<<<< HEAD
-    private readonly acConfig: AircraftConfig,
-=======
->>>>>>> 0cc0c710
   ) {
     this.headingProfile = new NavHeadingProfile(flightPlanService);
     this.currentMcduSpeedProfile = new McduSpeedProfile(this.computationParametersObserver, 0, [], []);
@@ -90,7 +81,7 @@
     this.constraintReader = new ConstraintReader(flightPlanService, guidanceController);
 
     this.aircraftToDescentProfileRelation = new AircraftToDescentProfileRelation(this.computationParametersObserver);
-    this.descentGuidance = this.acConfig.vnavConfig.VNAV_USE_LATCHED_DESCENT_MODE
+    this.descentGuidance = VnavConfig.VNAV_USE_LATCHED_DESCENT_MODE
       ? new LatchedDescentGuidance(
           this.guidanceController,
           this.aircraftToDescentProfileRelation,
@@ -113,7 +104,6 @@
       this.headingProfile,
       this.windProfileFactory,
       this.aircraftToDescentProfileRelation,
-      this.acConfig,
     );
   }
 
@@ -569,11 +559,7 @@
   }
 
   updateDebugInformation() {
-<<<<<<< HEAD
-    if (!this.acConfig.vnavConfig.DEBUG_GUIDANCE) {
-=======
     if (!VnavConfig.DEBUG_GUIDANCE) {
->>>>>>> 0cc0c710
       return;
     }
 

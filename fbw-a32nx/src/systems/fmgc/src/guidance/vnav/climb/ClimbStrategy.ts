--- conflicted
+++ resolved
@@ -3,20 +3,12 @@
 // SPDX-License-Identifier: GPL-3.0
 
 import { VerticalProfileComputationParametersObserver } from '@fmgc/guidance/vnav/VerticalProfileComputationParameters';
-<<<<<<< HEAD
-import { DEFAULT_AIRCRAFT_CTL_SURFC_CONFIG, DescentStrategy } from '@fmgc/guidance/vnav/descent/DescentStrategy';
-=======
 import { DEFAULT_AIRCRAFT_CONTROL_SURFACE_CONFIG, DescentStrategy } from '@fmgc/guidance/vnav/descent/DescentStrategy';
->>>>>>> c84ba2e3
 import { WindComponent } from '@fmgc/guidance/vnav/wind';
 import { AircraftConfiguration as AircraftCtlSurfcConfiguration } from '@fmgc/guidance/vnav/descent/ApproachPathBuilder';
 import { MathUtils } from '@flybywiresim/fbw-sdk';
 import { UnitType } from '@microsoft/msfs-sdk';
-<<<<<<< HEAD
-import { AircraftConfig } from '@fmgc/flightplanning/new/AircraftConfigInterface';
-=======
 import { AircraftConfig } from '@fmgc/flightplanning/new/AircraftConfigTypes';
->>>>>>> c84ba2e3
 import { EngineModel } from '../EngineModel';
 import { Predictions, StepResults } from '../Predictions';
 import { AtmosphericConditions } from '../AtmosphericConditions';
@@ -78,11 +70,7 @@
     mach: Mach,
     fuelOnBoard: number,
     headwindComponent: WindComponent,
-<<<<<<< HEAD
-    config: AircraftCtlSurfcConfiguration = DEFAULT_AIRCRAFT_CTL_SURFC_CONFIG,
-=======
-    config: AircraftCtlSurfcConfiguration = DEFAULT_AIRCRAFT_CONTROL_SURFACE_CONFIG,
->>>>>>> c84ba2e3
+    config: AircraftCtlSurfcConfiguration = DEFAULT_AIRCRAFT_CONTROL_SURFACE_CONFIG,
   ): StepResults {
     const { zeroFuelWeight, perfFactor, tropoPause } = this.observer.get();
 
@@ -112,11 +100,7 @@
     mach: Mach,
     fuelOnBoard: number,
     headwindComponent: WindComponent,
-<<<<<<< HEAD
-    config: AircraftCtlSurfcConfiguration = DEFAULT_AIRCRAFT_CTL_SURFC_CONFIG,
-=======
-    config: AircraftCtlSurfcConfiguration = DEFAULT_AIRCRAFT_CONTROL_SURFACE_CONFIG,
->>>>>>> c84ba2e3
+    config: AircraftCtlSurfcConfiguration = DEFAULT_AIRCRAFT_CONTROL_SURFACE_CONFIG,
   ): StepResults {
     const { zeroFuelWeight, perfFactor, tropoPause } = this.observer.get();
 
@@ -146,11 +130,7 @@
     mach: Mach,
     fuelOnBoard: number,
     headwindComponent: WindComponent,
-<<<<<<< HEAD
-    config: AircraftCtlSurfcConfiguration = DEFAULT_AIRCRAFT_CTL_SURFC_CONFIG,
-=======
-    config: AircraftCtlSurfcConfiguration = DEFAULT_AIRCRAFT_CONTROL_SURFACE_CONFIG,
->>>>>>> c84ba2e3
+    config: AircraftCtlSurfcConfiguration = DEFAULT_AIRCRAFT_CONTROL_SURFACE_CONFIG,
   ): StepResults {
     const { zeroFuelWeight, perfFactor, tropoPause, managedClimbSpeedMach } = this.observer.get();
 
@@ -197,11 +177,7 @@
     mach: Mach,
     fuelOnBoard: number,
     headwindComponent: WindComponent,
-<<<<<<< HEAD
-    config: AircraftCtlSurfcConfiguration = DEFAULT_AIRCRAFT_CTL_SURFC_CONFIG,
-=======
-    config: AircraftCtlSurfcConfiguration = DEFAULT_AIRCRAFT_CONTROL_SURFACE_CONFIG,
->>>>>>> c84ba2e3
+    config: AircraftCtlSurfcConfiguration = DEFAULT_AIRCRAFT_CONTROL_SURFACE_CONFIG,
   ): StepResults {
     const { zeroFuelWeight, perfFactor, tropoPause } = this.observer.get();
     const distance =
@@ -234,11 +210,7 @@
     mach: Mach,
     fuelOnBoard: number,
     headwindComponent: WindComponent,
-<<<<<<< HEAD
-    config: AircraftCtlSurfcConfiguration = DEFAULT_AIRCRAFT_CTL_SURFC_CONFIG,
-=======
-    config: AircraftCtlSurfcConfiguration = DEFAULT_AIRCRAFT_CONTROL_SURFACE_CONFIG,
->>>>>>> c84ba2e3
+    config: AircraftCtlSurfcConfiguration = DEFAULT_AIRCRAFT_CONTROL_SURFACE_CONFIG,
   ): StepResults {
     const { zeroFuelWeight, perfFactor, tropoPause } = this.observer.get();
 
@@ -276,11 +248,7 @@
     mach: Mach,
     fuelOnBoard: number,
     headwindComponent: WindComponent,
-<<<<<<< HEAD
-    config: AircraftCtlSurfcConfiguration = DEFAULT_AIRCRAFT_CTL_SURFC_CONFIG,
-=======
-    config: AircraftCtlSurfcConfiguration = DEFAULT_AIRCRAFT_CONTROL_SURFACE_CONFIG,
->>>>>>> c84ba2e3
+    config: AircraftCtlSurfcConfiguration = DEFAULT_AIRCRAFT_CONTROL_SURFACE_CONFIG,
   ): StepResults {
     const { zeroFuelWeight, perfFactor, tropoPause, managedClimbSpeedMach } = this.observer.get();
 
@@ -327,11 +295,7 @@
     mach: Mach,
     fuelOnBoard: number,
     headwindComponent: WindComponent,
-<<<<<<< HEAD
-    config: AircraftCtlSurfcConfiguration = DEFAULT_AIRCRAFT_CTL_SURFC_CONFIG,
-=======
-    config: AircraftCtlSurfcConfiguration = DEFAULT_AIRCRAFT_CONTROL_SURFACE_CONFIG,
->>>>>>> c84ba2e3
+    config: AircraftCtlSurfcConfiguration = DEFAULT_AIRCRAFT_CONTROL_SURFACE_CONFIG,
   ): StepResults {
     const { zeroFuelWeight, tropoPause, perfFactor, managedClimbSpeedMach } = this.observer.get();
 
@@ -366,11 +330,7 @@
     mach: Mach,
     fuelOnBoard: number,
     headwindComponent: WindComponent,
-<<<<<<< HEAD
-    config: AircraftCtlSurfcConfiguration = DEFAULT_AIRCRAFT_CTL_SURFC_CONFIG,
-=======
-    config: AircraftCtlSurfcConfiguration = DEFAULT_AIRCRAFT_CONTROL_SURFACE_CONFIG,
->>>>>>> c84ba2e3
+    config: AircraftCtlSurfcConfiguration = DEFAULT_AIRCRAFT_CONTROL_SURFACE_CONFIG,
   ): StepResults {
     const { zeroFuelWeight, tropoPause, perfFactor, managedClimbSpeedMach } = this.observer.get();
 
@@ -400,11 +360,7 @@
     mach: Mach,
     fuelOnBoard: number,
     headwindComponent: WindComponent,
-<<<<<<< HEAD
-    config: AircraftCtlSurfcConfiguration = DEFAULT_AIRCRAFT_CTL_SURFC_CONFIG,
-=======
-    config: AircraftCtlSurfcConfiguration = DEFAULT_AIRCRAFT_CONTROL_SURFACE_CONFIG,
->>>>>>> c84ba2e3
+    config: AircraftCtlSurfcConfiguration = DEFAULT_AIRCRAFT_CONTROL_SURFACE_CONFIG,
   ): StepResults {
     const { zeroFuelWeight, perfFactor, tropoPause, managedClimbSpeedMach } = this.observer.get();
 

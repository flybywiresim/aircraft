<<<<<<< HEAD
// Copyright (c) 2021-2025 FlyByWire Simulations
=======
// @ts-strict-ignore
// Copyright (c) 2021-2023 FlyByWire Simulations
>>>>>>> b9ee722d
//
// SPDX-License-Identifier: GPL-3.0

import { RequestedVerticalMode, TargetAltitude, TargetVerticalSpeed } from '@fmgc/guidance/ControlLaws';
import { GuidanceController } from '@fmgc/guidance/GuidanceController';
import { AtmosphericConditions } from '@fmgc/guidance/vnav/AtmosphericConditions';
import { AircraftToDescentProfileRelation } from '@fmgc/guidance/vnav/descent/AircraftToProfileRelation';
import { NavGeometryProfile, VerticalCheckpointReason } from '@fmgc/guidance/vnav/profile/NavGeometryProfile';
import { VerticalProfileComputationParametersObserver } from '@fmgc/guidance/vnav/VerticalProfileComputationParameters';
import { Arinc429Word } from '@flybywiresim/fbw-sdk';
import { VerticalMode } from '@shared/autopilot';
import { FmgcFlightPhase } from '@shared/flightphase';
import { SpeedMargin } from './SpeedMargin';
import { TodGuidance } from './TodGuidance';
import { AircraftConfig } from '../../../flightplanning/AircraftConfigTypes';

enum DescentVerticalGuidanceState {
  InvalidProfile,
  ProvidingGuidance,
  Observing,
}

enum DescentSpeedGuidanceState {
  NotInDescentPhase,
  TargetOnly,
  TargetAndMargins,
}

enum PathCaptureState {
  OffPath,
  OnPath,
  InPathCapture,
}

interface PathCaptureProfile {
  /**
   * Gain used to calculate whether the difference between current and target VS is enough to start path capture
   */
  pathCaptureGain: number;
  /**
   * Gain used to calculate whether the difference between current and target VS is too large to continue path capture
   */
  pathDisengagementGain: number;
  /**
   * If we don't get a valid VS value from the ADIRS, path capture will start if linear deviation is less than this value
   */
  fallbackPathCaptureDeviation: number;
  /**
   * Maximum linear deviation before we disengage from the path if path capture condition is no longer met
   */
  maxOnPathDeviation: number;
  /**
   * If linear deviation is less than this value, path capture will always start regardless of VS
   */
  minCaptureDeviation: number;
  /**
   * If linear deviation is greater than this value, path capture will never start
   */
  maxCaptureDeviation: number;
}

const VPATH_CAPTURE_PROFILE: PathCaptureProfile = {
  pathCaptureGain: 0.1,
  pathDisengagementGain: 0.2,
  fallbackPathCaptureDeviation: 100,
  maxOnPathDeviation: 100,
  minCaptureDeviation: 50,
  maxCaptureDeviation: 500,
};

export class DescentGuidance {
  private verticalState: DescentVerticalGuidanceState = DescentVerticalGuidanceState.InvalidProfile;

  private speedState: DescentSpeedGuidanceState = DescentSpeedGuidanceState.NotInDescentPhase;

  private requestedVerticalMode: RequestedVerticalMode = RequestedVerticalMode.None;

  private targetAltitude: TargetAltitude = 0;

  private targetAltitudeGuidance: TargetAltitude = 0;

  private targetVerticalSpeed: TargetVerticalSpeed = 0;

  private showLinearDeviationOnPfd: boolean = false;

  private showDescentLatchOnPfd: boolean = false;

  private speedMargin: SpeedMargin;

  private todGuidance: TodGuidance;

  private speedTarget: Knots | Mach;

  // An "overspeed condition" just means we are above the speed margins, not that we are in the red band.
  // We use a boolean here for hysteresis
  private isInOverspeedCondition: boolean = false;

  private isInUnderspeedCondition: boolean = false;

  private readonly pathCaptureProfile: PathCaptureProfile = VPATH_CAPTURE_PROFILE;

  private pathCaptureState: PathCaptureState = PathCaptureState.OffPath;

  constructor(
    config: AircraftConfig,
    private guidanceController: GuidanceController,
    private aircraftToDescentProfileRelation: AircraftToDescentProfileRelation,
    private observer: VerticalProfileComputationParametersObserver,
    private atmosphericConditions: AtmosphericConditions,
  ) {
    this.speedMargin = new SpeedMargin(config, this.observer);
    this.todGuidance = new TodGuidance(
      this.aircraftToDescentProfileRelation,
      this.observer,
      this.atmosphericConditions,
    );

    this.writeToSimVars();
  }

  updateProfile(profile: NavGeometryProfile) {
    this.aircraftToDescentProfileRelation.updateProfile(profile);

    if (
      this.verticalState !== DescentVerticalGuidanceState.InvalidProfile &&
      !this.aircraftToDescentProfileRelation.isValid
    ) {
      this.changeState(DescentVerticalGuidanceState.InvalidProfile);
    } else if (
      this.verticalState === DescentVerticalGuidanceState.InvalidProfile &&
      this.aircraftToDescentProfileRelation.isValid
    ) {
      this.changeState(DescentVerticalGuidanceState.Observing);
    }
  }

  private changeState(newState: DescentVerticalGuidanceState) {
    if (this.verticalState === newState) {
      return;
    }

    if (newState === DescentVerticalGuidanceState.InvalidProfile) {
      this.reset();
      this.writeToSimVars();
    } else if (newState === DescentVerticalGuidanceState.Observing) {
      this.pathCaptureState = PathCaptureState.OffPath;
    }

    this.verticalState = newState;
  }

  reset() {
    this.requestedVerticalMode = RequestedVerticalMode.None;
    this.targetAltitude = 0;
    this.targetVerticalSpeed = 0;
    this.showLinearDeviationOnPfd = false;
    this.showDescentLatchOnPfd = false;
    this.isInOverspeedCondition = false;
    this.pathCaptureState = PathCaptureState.OffPath;
  }

  update(deltaTime: number, distanceToEnd: NauticalMiles) {
    this.aircraftToDescentProfileRelation.update(distanceToEnd);

    if (!this.aircraftToDescentProfileRelation.isValid) {
      this.changeState(DescentVerticalGuidanceState.InvalidProfile);
      return;
    }

    if (
      (this.observer.get().fcuVerticalMode === VerticalMode.DES) !==
      (this.verticalState === DescentVerticalGuidanceState.ProvidingGuidance)
    ) {
      this.changeState(
        this.verticalState === DescentVerticalGuidanceState.ProvidingGuidance
          ? DescentVerticalGuidanceState.Observing
          : DescentVerticalGuidanceState.ProvidingGuidance,
      );
    }

    this.updateSpeedMarginState();
    this.updateSpeedTarget();
    this.updateSpeedGuidance();
    this.updateOverUnderspeedCondition();
    this.updateLinearDeviation();

    if (this.verticalState === DescentVerticalGuidanceState.ProvidingGuidance) {
      this.updateDesModeGuidance();
    }

    this.writeToSimVars();
    this.todGuidance.update(deltaTime);
  }

  private updateLinearDeviation() {
    const { fcuVerticalMode, flightPhase } = this.observer.get();

    this.targetAltitude = this.aircraftToDescentProfileRelation.currentTargetAltitude();

    this.showLinearDeviationOnPfd =
      flightPhase < FmgcFlightPhase.GoAround &&
      (flightPhase >= FmgcFlightPhase.Descent || this.aircraftToDescentProfileRelation.isPastTopOfDescent()) &&
      fcuVerticalMode !== VerticalMode.GS_CPT &&
      fcuVerticalMode !== VerticalMode.GS_TRACK &&
      fcuVerticalMode !== VerticalMode.LAND &&
      fcuVerticalMode !== VerticalMode.FLARE &&
      fcuVerticalMode !== VerticalMode.ROLL_OUT;
  }

  private updateDesModeGuidance() {
    const isOnGeometricPath = this.aircraftToDescentProfileRelation.isOnGeometricPath();
    const isAboveSpeedLimitAltitude = this.aircraftToDescentProfileRelation.isAboveSpeedLimitAltitude();
    const isCloseToAirfieldElevation = this.aircraftToDescentProfileRelation.isCloseToAirfieldElevation();
    const isBeforeTopOfDescent = !this.aircraftToDescentProfileRelation.isPastTopOfDescent();
    const linearDeviation = this.aircraftToDescentProfileRelation.computeLinearDeviation();
    const isSpeedAuto = Simplane.getAutoPilotAirspeedManaged();
    const isApproachPhaseActive = this.observer.get().flightPhase === FmgcFlightPhase.Approach;
    const isHoldActive = this.guidanceController.isManualHoldActive();
    const isCruisePhase = this.observer.get().flightPhase === FmgcFlightPhase.Cruise;
    const hasStepDescent = this.aircraftToDescentProfileRelation.profile?.checkpoints.some(
      (checkpoint) => checkpoint.reason === VerticalCheckpointReason.StepDescent,
    );
    const targetVerticalSpeed = this.aircraftToDescentProfileRelation.currentTargetVerticalSpeed();

    this.targetAltitudeGuidance = this.atmosphericConditions.currentPressureAltitude - linearDeviation;

    this.updatePathCaptureState(linearDeviation, targetVerticalSpeed);
    const shouldGoOffPath = this.pathCaptureState === PathCaptureState.OffPath;

    if (isCruisePhase) {
      this.requestedVerticalMode = RequestedVerticalMode.VsSpeed;
      this.targetVerticalSpeed = -1000;
      return;
    }

    if (hasStepDescent && this.observer.get().flightPhase === FmgcFlightPhase.Cruise) {
      this.changeState(DescentVerticalGuidanceState.Observing);
      return;
    }

    if ((!isHoldActive && shouldGoOffPath && linearDeviation > 0) || this.isInOverspeedCondition) {
      // above path
      this.requestedVerticalMode = RequestedVerticalMode.SpeedThrust;
    } else if (shouldGoOffPath || isBeforeTopOfDescent || isHoldActive) {
      // below path
      if (isHoldActive) {
        this.requestedVerticalMode = RequestedVerticalMode.VsSpeed;
        this.targetVerticalSpeed = -1000;
      } else if (isOnGeometricPath) {
        this.requestedVerticalMode = RequestedVerticalMode.FpaSpeed;
        this.targetVerticalSpeed = this.aircraftToDescentProfileRelation.currentTargetPathAngle() / 2;
      } else {
        this.requestedVerticalMode = RequestedVerticalMode.VsSpeed;
        this.targetVerticalSpeed = isAboveSpeedLimitAltitude && !isCloseToAirfieldElevation ? -1000 : -500;
      }
    } else if (!isOnGeometricPath && isSpeedAuto && !this.isInUnderspeedCondition && !isApproachPhaseActive) {
      // on idle path

      this.requestedVerticalMode = RequestedVerticalMode.VpathThrust;
      this.targetVerticalSpeed = targetVerticalSpeed;
    } else {
      // on geometric path

      this.requestedVerticalMode = RequestedVerticalMode.VpathSpeed;
      this.targetVerticalSpeed = targetVerticalSpeed;
    }
  }

  private updatePathCaptureState(linearDeviation: Feet, targetVerticalSpeed: FeetPerMinute): void {
    const allowPathCapture = this.isPathCaptureConditionMet(
      linearDeviation,
      targetVerticalSpeed,
      this.pathCaptureProfile.pathCaptureGain,
    );

    switch (this.pathCaptureState) {
      case PathCaptureState.OffPath:
        if (allowPathCapture) {
          this.pathCaptureState = PathCaptureState.InPathCapture;
        }

        break;
      case PathCaptureState.OnPath:
        if (Math.abs(linearDeviation) > this.pathCaptureProfile.minCaptureDeviation && !allowPathCapture) {
          this.pathCaptureState = PathCaptureState.OffPath;
        }

        break;
      case PathCaptureState.InPathCapture: {
        const shouldDisengageFromActiveCapture = !this.isPathCaptureConditionMet(
          linearDeviation,
          targetVerticalSpeed,
          this.pathCaptureProfile.pathCaptureGain,
        );

        if (shouldDisengageFromActiveCapture) {
          this.pathCaptureState = PathCaptureState.OffPath;
        } else if (Math.abs(linearDeviation) < this.pathCaptureProfile.minCaptureDeviation) {
          this.pathCaptureState = PathCaptureState.OnPath;
        }

        break;
      }
      default:
        break;
    }
  }

  private isPathCaptureConditionMet(linearDeviation: Feet, targetVerticalSpeed: FeetPerMinute, gain: number): boolean {
    const verticalSpeed = this.getVerticalSpeed();
    if (!verticalSpeed) {
      // Fallback path capture condition
      return Math.abs(linearDeviation) < this.pathCaptureProfile.fallbackPathCaptureDeviation;
    }

    return (
      Math.abs(linearDeviation) <
      Math.min(
        this.pathCaptureProfile.maxCaptureDeviation,
        Math.max(this.pathCaptureProfile.minCaptureDeviation, gain * Math.abs(verticalSpeed - targetVerticalSpeed)),
      )
    );
  }

  private getVerticalSpeed(): FeetPerMinute | null {
    const barometricVs = Arinc429Word.fromSimVarValue('L:A32NX_ADIRS_ADR_1_BAROMETRIC_VERTICAL_SPEED');
    const inertialVs = Arinc429Word.fromSimVarValue('L:A32NX_ADIRS_IR_1_VERTICAL_SPEED');

    if (inertialVs.isNormalOperation()) {
      return inertialVs.value;
    }

    if (barometricVs.isNormalOperation()) {
      return barometricVs.value;
    }

    return null;
  }

  private updateSpeedTarget() {
    const { fcuSpeed, managedDescentSpeedMach, flightPhase } = this.observer.get();
    const inManagedSpeed = Simplane.getAutoPilotAirspeedManaged();

    // In the approach phase we want to fetch the correct speed target from the JS code.
    // This is because the guidance logic is a bit different in this case.
    const managedSpeedTarget =
      flightPhase === FmgcFlightPhase.Approach
        ? SimVar.GetSimVarValue('L:A32NX_SPEEDS_MANAGED_ATHR', 'knots')
        : Math.round(
            this.iasOrMach(SimVar.GetSimVarValue('L:A32NX_SPEEDS_MANAGED_PFD', 'knots'), managedDescentSpeedMach),
          );

    const fcuSpeedIas = fcuSpeed < 1 ? SimVar.GetGameVarValue('FROM MACH TO KIAS', 'number', fcuSpeed) : fcuSpeed;
    this.speedTarget = inManagedSpeed ? managedSpeedTarget : fcuSpeedIas;
  }

  private writeToSimVars() {
    SimVar.SetSimVarValue('L:A32NX_FG_REQUESTED_VERTICAL_MODE', 'Enum', this.requestedVerticalMode);
    SimVar.SetSimVarValue('L:A32NX_FG_TARGET_ALTITUDE', 'Feet', this.targetAltitudeGuidance);
    SimVar.SetSimVarValue('L:A32NX_FG_TARGET_VERTICAL_SPEED', 'number', this.targetVerticalSpeed);

    SimVar.SetSimVarValue('L:A32NX_PFD_TARGET_ALTITUDE', 'Feet', this.targetAltitude);
    SimVar.SetSimVarValue('L:A32NX_PFD_LINEAR_DEVIATION_ACTIVE', 'Bool', this.showLinearDeviationOnPfd);
    SimVar.SetSimVarValue('L:A32NX_PFD_VERTICAL_PROFILE_LATCHED', 'Bool', this.showDescentLatchOnPfd);
  }

  private updateSpeedGuidance() {
    if (this.speedState === DescentSpeedGuidanceState.NotInDescentPhase) {
      return;
    }
    if (this.speedState === DescentSpeedGuidanceState.TargetOnly) {
      SimVar.SetSimVarValue('L:A32NX_SPEEDS_MANAGED_ATHR', 'knots', this.speedTarget);

      return;
    }

    const [lower, upper] = this.speedMargin.getMargins(this.speedTarget);
    const isOnGeometricPath = this.aircraftToDescentProfileRelation.isOnGeometricPath();

    let guidanceTarget = this.speedTarget;
    if (this.requestedVerticalMode === RequestedVerticalMode.SpeedThrust && !this.isInOverspeedCondition) {
      // If we're above the profile, target the upper speed margin to get back on the profile

      guidanceTarget = upper;
    } else if (
      this.requestedVerticalMode === RequestedVerticalMode.VpathThrust ||
      (this.requestedVerticalMode === RequestedVerticalMode.VpathSpeed && !isOnGeometricPath)
    ) {
      // In VPATH THRUST, the speed target does not matter, so set it to lower margin already in case we start underspeeding
      // If we get into VPATH SPEED on the idle path, we must have been underspeeding, so try keeping lower margin speed or go into idle

      guidanceTarget = lower;
    }

    SimVar.SetSimVarValue('L:A32NX_SPEEDS_MANAGED_ATHR', 'knots', guidanceTarget);
    SimVar.SetSimVarValue('L:A32NX_PFD_LOWER_SPEED_MARGIN', 'Knots', lower);
    SimVar.SetSimVarValue('L:A32NX_PFD_UPPER_SPEED_MARGIN', 'Knots', upper);
  }

  private updateSpeedMarginState() {
    const { flightPhase } = this.observer.get();
    const isHoldActive = this.guidanceController.isManualHoldActive();
    const isStepDescentActive = VerticalCheckpointReason.StepDescent;

    if (flightPhase !== FmgcFlightPhase.Descent) {
      this.changeSpeedState(DescentSpeedGuidanceState.NotInDescentPhase);
      return;
    }

    const shouldShowMargins =
      !isHoldActive &&
      !isStepDescentActive &&
      this.verticalState === DescentVerticalGuidanceState.ProvidingGuidance &&
      Simplane.getAutoPilotAirspeedManaged();
    this.changeSpeedState(
      shouldShowMargins ? DescentSpeedGuidanceState.TargetAndMargins : DescentSpeedGuidanceState.TargetOnly,
    );
  }

  private changeSpeedState(newState: DescentSpeedGuidanceState) {
    if (this.speedState === newState) {
      return;
    }

    // Hide margins if they were previously visible, but the state changed to literally anything else
    if (this.speedState === DescentSpeedGuidanceState.TargetAndMargins) {
      SimVar.SetSimVarValue('L:A32NX_PFD_SHOW_SPEED_MARGINS', 'boolean', false);
      SimVar.SetSimVarValue('L:A32NX_PFD_LOWER_SPEED_MARGIN', 'Knots', 0);
      SimVar.SetSimVarValue('L:A32NX_PFD_UPPER_SPEED_MARGIN', 'Knots', 0);
    } else if (newState === DescentSpeedGuidanceState.TargetAndMargins) {
      SimVar.SetSimVarValue('L:A32NX_PFD_SHOW_SPEED_MARGINS', 'boolean', true);
    }

    this.speedState = newState;
  }

  private iasOrMach(ias: Knots, mach: Mach) {
    const machAsIas = SimVar.GetGameVarValue('FROM MACH TO KIAS', 'number', mach);

    if (ias > machAsIas) {
      return machAsIas;
    }

    return ias;
  }

  private updateOverUnderspeedCondition() {
    const airspeed = this.atmosphericConditions.currentAirspeed;

    let upperLimit = this.speedTarget;
    let lowerLimit = this.speedTarget - 5;
    if (this.speedState === DescentSpeedGuidanceState.TargetAndMargins) {
      const [lower, upper] = this.speedMargin.getMargins(this.speedTarget);

      lowerLimit = lower;
      upperLimit = upper;
    }

    if (this.isInOverspeedCondition && airspeed < upperLimit) {
      this.isInOverspeedCondition = false;
    } else if (!this.isInOverspeedCondition && airspeed > upperLimit + 5) {
      this.isInOverspeedCondition = true;
      // Make sure we're not in over and underspeed at the same time
      this.isInUnderspeedCondition = false;
    }

    if (!this.isInUnderspeedCondition && airspeed < lowerLimit) {
      this.isInUnderspeedCondition = true;
      this.isInOverspeedCondition = false;
    } else if (this.isInUnderspeedCondition && airspeed > lowerLimit + 5) {
      this.isInUnderspeedCondition = false;
    }
  }

  public getDesSubmode(): RequestedVerticalMode {
    return this.requestedVerticalMode;
  }

  public getTargetVerticalSpeed(): FeetPerMinute {
    return this.targetVerticalSpeed;
  }

  public getLinearDeviation(): Feet | undefined {
    if (!this.aircraftToDescentProfileRelation.isValid) {
      return undefined;
    }

    return this.aircraftToDescentProfileRelation.computeLinearDeviation();
  }
}<|MERGE_RESOLUTION|>--- conflicted
+++ resolved
@@ -1,9 +1,5 @@
-<<<<<<< HEAD
+// @ts-strict-ignore
 // Copyright (c) 2021-2025 FlyByWire Simulations
-=======
-// @ts-strict-ignore
-// Copyright (c) 2021-2023 FlyByWire Simulations
->>>>>>> b9ee722d
 //
 // SPDX-License-Identifier: GPL-3.0
 

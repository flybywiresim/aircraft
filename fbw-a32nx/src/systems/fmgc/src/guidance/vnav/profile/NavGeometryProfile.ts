// Copyright (c) 2021-2023 FlyByWire Simulations
//
// SPDX-License-Identifier: GPL-3.0

import { BaseGeometryProfile } from '@fmgc/guidance/vnav/profile/BaseGeometryProfile';
import { ConstraintReader } from '@fmgc/guidance/vnav/ConstraintReader';
import { AtmosphericConditions } from '@fmgc/guidance/vnav/AtmosphericConditions';
<<<<<<< HEAD
import { GuidanceController } from '@fmgc/guidance/GuidanceController';
import { isAltitudeConstraintMet } from '@fmgc/guidance/vnav/descent/DescentPathBuilder';
import { FlightPlanService } from '@fmgc/flightplanning/new/FlightPlanService';
import {
    AltitudeConstraint, altitudeConstraintFromProcedureLeg,
    AltitudeConstraintType,
    PathAngleConstraint,
    SpeedConstraint, speedConstraintFromProcedureLeg,
    SpeedConstraintType,
} from '../../lnav/legs';
=======
import { isAltitudeConstraintMet } from '@fmgc/guidance/vnav/descent/DescentPathBuilder';
import { FlightPlanService } from '@fmgc/flightplanning/new/FlightPlanService';
import { AltitudeConstraint, AltitudeConstraintType, SpeedConstraint } from '@fmgc/flightplanning/data/constraint';
>>>>>>> 09259b33

// TODO: Merge this with VerticalCheckpoint
export interface VerticalWaypointPrediction {
    waypointIndex: number,
    distanceFromStart: NauticalMiles,
    secondsFromPresent: Seconds,
    altitude: Feet,
    speed: Knots | Mach,
    altitudeConstraint: AltitudeConstraint,
    speedConstraint: SpeedConstraint,
    isAltitudeConstraintMet: boolean,
    isSpeedConstraintMet: boolean,
    altError: number,
    distanceToTopOfDescent: NauticalMiles | null,
    estimatedFuelOnBoard: Pounds
    distanceFromAircraft: NauticalMiles,
}

export enum VerticalCheckpointReason {
    Liftoff = 'Liftoff',
    ThrustReductionAltitude = 'ThrustReductionAltitude',
    AccelerationAltitude = 'AccelerationAltitude',
    TopOfClimb = 'TopOfClimb',
    AtmosphericConditions = 'AtmosphericConditions',
    PresentPosition = 'PresentPosition',
    LevelOffForClimbConstraint = 'LevelOffForClimbConstraint',
    AltitudeConstraint = 'AltitudeConstraint',
    ContinueClimb = 'ContinueClimb',
    CrossingClimbSpeedLimit = 'CrossingClimbSpeedLimit',
    SpeedConstraint = 'SpeedConstraint',
    CrossingFcuAltitudeClimb = 'FcuAltitudeClimb',

    // Cruise
    StepClimb = 'StepClimb',
    TopOfStepClimb = 'TopOfStepClimb',
    StepDescent = 'StepDescent',
    BottomOfStepDescent = 'BottomOfStepDescent', // I don't think this actually exists?

    // Descent
    CrossingFcuAltitudeDescent = 'FcuAltitudeDescent',
    InterceptDescentProfileManaged = 'InterceptDescentProfileManaged',
    InterceptDescentProfileSelected = 'InterceptDescentProfileSelected',
    LevelOffForDescentConstraint = 'LevelOffForDescentConstraint',
    ContinueDescent = 'ContinueDescent',
    ContinueDescentArmed = 'ContinueDescentArmed',
    TopOfDescent = 'TopOfDescent',
    CrossingDescentSpeedLimit = 'CrossingDescentSpeedLimit',
    IdlePathAtmosphericConditions = 'IdlePathAtmosphericConditions',
    IdlePathEnd = 'IdlePathEnd',
    GeometricPathStart = 'GeometricPathStart',
    GeometricPathConstraint = 'GeometricPathConstraint',
    GeometricPathTooSteep = 'GeometricPathTooSteep',
    GeometricPathEnd = 'GeometricPathEnd',
    StartDecelerationToConstraint = 'StartDecelerationToConstraint',
    StartDecelerationToLimit = 'StartDecelerationToLimit',

    // Approach
    Decel = 'Decel',
    Flaps1 = 'Flaps1',
    Flaps2 = 'Flaps2',
    Flaps3 = 'Flaps3',
    FlapsFull = 'FlapsFull',
    Landing = 'Landing',
}

export interface VerticalCheckpoint {
    reason: VerticalCheckpointReason,
    distanceFromStart: NauticalMiles,
    secondsFromPresent: Seconds,
    altitude: Feet,
    remainingFuelOnBoard: number,
    speed: Knots,
    mach: Mach,
}

export interface VerticalCheckpointForDeceleration extends VerticalCheckpoint {
    targetSpeed: Knots
}

export interface ApproachCheckpoint extends VerticalCheckpointForDeceleration {
    reason: (VerticalCheckpointReason.Decel | VerticalCheckpointReason.Flaps1 | VerticalCheckpointReason.Flaps2 | VerticalCheckpointReason.Flaps3 | VerticalCheckpointReason.FlapsFull)
}

// I'm sure there's a better way to handle the distinction between `VerticalCheckpoint` and `VerticalCheckpointForDeceleration`
export function isSpeedChangePoint(checkpoint: VerticalCheckpoint): checkpoint is VerticalCheckpointForDeceleration {
    return checkpoint.reason === VerticalCheckpointReason.StartDecelerationToConstraint || checkpoint.reason === VerticalCheckpointReason.StartDecelerationToLimit;
}

export function isApproachCheckpoint(checkpoint: VerticalCheckpoint): checkpoint is ApproachCheckpoint {
    return checkpoint.reason === VerticalCheckpointReason.Decel
        || checkpoint.reason === VerticalCheckpointReason.Flaps1
        || checkpoint.reason === VerticalCheckpointReason.Flaps2
        || checkpoint.reason === VerticalCheckpointReason.Flaps3
        || checkpoint.reason === VerticalCheckpointReason.FlapsFull;
}

export interface MaxAltitudeConstraint {
    distanceFromStart: NauticalMiles,
    maxAltitude: Feet,
}

export interface MaxSpeedConstraint {
    distanceFromStart: NauticalMiles,
    maxSpeed: Feet,
}

export interface DescentAltitudeConstraint {
    distanceFromStart: NauticalMiles,
    constraint: AltitudeConstraint,
}

export interface GeographicCruiseStep {
    distanceFromStart: NauticalMiles,
    toAltitude: Feet,
    waypointIndex: number,
    isIgnored: boolean,
}

export class NavGeometryProfile extends BaseGeometryProfile {
    public waypointPredictions: Map<number, VerticalWaypointPrediction> = new Map();

    constructor(
        private flightPlanService: FlightPlanService,
        private constraintReader: ConstraintReader,
        private atmosphericConditions: AtmosphericConditions,
    ) {
        super();
    }

    override get maxAltitudeConstraints(): MaxAltitudeConstraint[] {
        return this.constraintReader.climbAlitudeConstraints;
    }

    override get descentAltitudeConstraints(): DescentAltitudeConstraint[] {
        return this.constraintReader.descentAltitudeConstraints;
    }

    override get maxClimbSpeedConstraints(): MaxSpeedConstraint[] {
        return this.constraintReader.climbSpeedConstraints;
    }

    override get descentSpeedConstraints(): MaxSpeedConstraint[] {
        return this.constraintReader.descentSpeedConstraints;
    }

    override get distanceToPresentPosition(): number {
        return this.constraintReader.distanceToPresentPosition;
    }

    override get cruiseSteps(): GeographicCruiseStep[] {
        return this.constraintReader.cruiseSteps;
    }

    get totalFlightPlanDistance(): number {
        return this.constraintReader.totalFlightPlanDistance;
    }

    get lastCheckpoint(): VerticalCheckpoint | null {
        if (this.checkpoints.length < 1) {
            return null;
        }

        return this.checkpoints[this.checkpoints.length - 1];
    }

    get finalDescentAngle(): Degrees {
        return this.constraintReader.finalDescentAngle;
    }

    get fafDistanceToEnd(): NauticalMiles {
        return this.constraintReader.fafDistanceToEnd;
    }

    get finalAltitude(): Feet {
        return this.constraintReader.finalAltitude;
    }

    addCheckpointFromLast(checkpointBuilder: (lastCheckpoint: VerticalCheckpoint) => Partial<VerticalCheckpoint>) {
        this.checkpoints.push({ ...this.lastCheckpoint, ...checkpointBuilder(this.lastCheckpoint) });
    }

    /**
     * This is used to display predictions in the MCDU
     */
    private computePredictionsAtWaypoints(): Map<number, VerticalWaypointPrediction> {
        const predictions = new Map<number, VerticalWaypointPrediction>();

        if (!this.isReadyToDisplay) {
            return predictions;
        }

        const topOfDescent = this.findVerticalCheckpoint(VerticalCheckpointReason.TopOfDescent);
        const distanceToPresentPosition = this.distanceToPresentPosition;

        const activePlan = this.flightPlanService.active;

        for (let i = activePlan.activeLegIndex - 1; i < activePlan.firstMissedApproachLegIndex; i++) {
            const leg = activePlan.maybeElementAt(i);

            if (!leg || leg.isDiscontinuity === true) {
                continue;
            }

<<<<<<< HEAD
            const distanceFromStart = this.getDistanceFromStart(this.constraintReader.legDistancesToEnd[i]);
            const { secondsFromPresent, altitude, speed, mach, remainingFuelOnBoard } = this.interpolateEverythingFromStart(distanceFromStart);

            const altitudeConstraint = altitudeConstraintFromProcedureLeg(leg.definition);
            const speedConstraint = speedConstraintFromProcedureLeg(leg.definition);
=======
            const distanceFromStart = leg.calculated?.cumulativeDistanceWithTransitions;
            const { secondsFromPresent, altitude, speed, mach, remainingFuelOnBoard } = this.interpolateEverythingFromStart(distanceFromStart);

            const altitudeConstraint = leg.altitudeConstraint;
            const speedConstraint = leg.speedConstraint;
>>>>>>> 09259b33

            predictions.set(i, {
                waypointIndex: i,
                distanceFromStart,
                secondsFromPresent,
                altitude,
                speed: this.atmosphericConditions.casOrMach(speed, mach, altitude),
                altitudeConstraint,
                isAltitudeConstraintMet: altitudeConstraint && isAltitudeConstraintMet(altitudeConstraint, altitude, 250),
                speedConstraint,
                isSpeedConstraintMet: this.isSpeedConstraintMet(speed, speedConstraint),
                altError: this.computeAltError(altitude, altitudeConstraint),
                distanceToTopOfDescent: topOfDescent ? topOfDescent.distanceFromStart - distanceFromStart : null,
                estimatedFuelOnBoard: remainingFuelOnBoard,
                distanceFromAircraft: distanceFromStart - distanceToPresentPosition,
            });
        }

        return predictions;
    }

    private isSpeedConstraintMet(speed: Knots, constraint?: SpeedConstraint): boolean {
        if (!constraint) {
            return true;
        }

        return speed - constraint.speed < 5;
    }

    private computeAltError(predictedAltitude: Feet, constraint?: AltitudeConstraint): number {
        if (!constraint) {
            return 0;
        }

        switch (constraint.type) {
        case AltitudeConstraintType.at:
            return predictedAltitude - constraint.altitude1;
        case AltitudeConstraintType.atOrAbove:
            return Math.min(predictedAltitude - constraint.altitude1, 0);
        case AltitudeConstraintType.atOrBelow:
            return Math.max(predictedAltitude - constraint.altitude1, 0);
        case AltitudeConstraintType.range:
            if (predictedAltitude >= constraint.altitude1) {
                return predictedAltitude - constraint.altitude1;
            } if (predictedAltitude <= constraint.altitude2) {
                return predictedAltitude - constraint.altitude1;
            }

            return 0;
        default:
            console.error('Invalid altitude constraint type');
            return 0;
        }
    }

    override finalizeProfile(): void {
        super.finalizeProfile();

        this.waypointPredictions = this.computePredictionsAtWaypoints();
    }

    invalidate(): void {
        this.isReadyToDisplay = false;
        this.waypointPredictions = new Map();
    }

    getDistanceFromStart(distanceFromEnd: NauticalMiles): NauticalMiles {
        return this.constraintReader.totalFlightPlanDistance - distanceFromEnd;
    }

    override resetAltitudeConstraints() {
        this.constraintReader.climbAlitudeConstraints = [];
        this.constraintReader.descentAltitudeConstraints = [];
    }

    override resetSpeedConstraints() {
        this.constraintReader.climbSpeedConstraints = [];
        this.constraintReader.descentSpeedConstraints = [];
    }

    ignoreCruiseStep(waypointIndex: number) {
        this.constraintReader.ignoreCruiseStep(waypointIndex);
    }
}<|MERGE_RESOLUTION|>--- conflicted
+++ resolved
@@ -5,22 +5,9 @@
 import { BaseGeometryProfile } from '@fmgc/guidance/vnav/profile/BaseGeometryProfile';
 import { ConstraintReader } from '@fmgc/guidance/vnav/ConstraintReader';
 import { AtmosphericConditions } from '@fmgc/guidance/vnav/AtmosphericConditions';
-<<<<<<< HEAD
-import { GuidanceController } from '@fmgc/guidance/GuidanceController';
-import { isAltitudeConstraintMet } from '@fmgc/guidance/vnav/descent/DescentPathBuilder';
-import { FlightPlanService } from '@fmgc/flightplanning/new/FlightPlanService';
-import {
-    AltitudeConstraint, altitudeConstraintFromProcedureLeg,
-    AltitudeConstraintType,
-    PathAngleConstraint,
-    SpeedConstraint, speedConstraintFromProcedureLeg,
-    SpeedConstraintType,
-} from '../../lnav/legs';
-=======
 import { isAltitudeConstraintMet } from '@fmgc/guidance/vnav/descent/DescentPathBuilder';
 import { FlightPlanService } from '@fmgc/flightplanning/new/FlightPlanService';
 import { AltitudeConstraint, AltitudeConstraintType, SpeedConstraint } from '@fmgc/flightplanning/data/constraint';
->>>>>>> 09259b33
 
 // TODO: Merge this with VerticalCheckpoint
 export interface VerticalWaypointPrediction {
@@ -224,19 +211,11 @@
                 continue;
             }
 
-<<<<<<< HEAD
-            const distanceFromStart = this.getDistanceFromStart(this.constraintReader.legDistancesToEnd[i]);
-            const { secondsFromPresent, altitude, speed, mach, remainingFuelOnBoard } = this.interpolateEverythingFromStart(distanceFromStart);
-
-            const altitudeConstraint = altitudeConstraintFromProcedureLeg(leg.definition);
-            const speedConstraint = speedConstraintFromProcedureLeg(leg.definition);
-=======
             const distanceFromStart = leg.calculated?.cumulativeDistanceWithTransitions;
             const { secondsFromPresent, altitude, speed, mach, remainingFuelOnBoard } = this.interpolateEverythingFromStart(distanceFromStart);
 
             const altitudeConstraint = leg.altitudeConstraint;
             const speedConstraint = leg.speedConstraint;
->>>>>>> 09259b33
 
             predictions.set(i, {
                 waypointIndex: i,

--- conflicted
+++ resolved
@@ -303,11 +303,7 @@
 
             // Don't compute distance and ETA for XM legs
             const efisDistance = activeLeg instanceof VMLeg ? -1 : Avionics.Utils.computeGreatCircleDistance(ppos, termination);
-<<<<<<< HEAD
-            const efisEta = activeLeg instanceof VMLeg || !etaComputable ? -1 : LnavDriver.legEta(ppos, gs, termination, this.acConfig);
-=======
             const efisEta = activeLeg instanceof VMLeg || !etaComputable ? -1 : LnavDriver.legEta(ppos, gs, termination);
->>>>>>> 84c1622f
 
             // FIXME should be NCD if no FM position
             this.updateEfisVars(efisBearing, efisTrueBearing, efisDistance, efisEta, 'L');
@@ -330,10 +326,7 @@
         private readonly flightPlanService: FlightPlanService,
         private efisInterface: EfisInterface,
         private readonly efisNDRangeValues: number[],
-<<<<<<< HEAD
         private readonly acConfig: AircraftConfig,
-=======
->>>>>>> 84c1622f
     ) {
         this.verticalProfileComputationParametersObserver = new VerticalProfileComputationParametersObserver(fmgc, flightPlanService);
         this.windProfileFactory = new WindProfileFactory(fmgc, 1);

--- conflicted
+++ resolved
@@ -180,7 +180,6 @@
 
         // PLAN mode center
         const { fpIndex: focusedWpFpIndex, index: focusedWpIndex, inAlternate: focusedWpInAlternate } = this.efisInterface.planCentre;
-<<<<<<< HEAD
 
         if (!this.flightPlanService.has(focusedWpFpIndex)) {
             return;
@@ -215,47 +214,8 @@
         if (this.lastFocusedWpIndex !== focusedWpIndex || this.lastEfisInterfaceVersion !== this.efisInterface.version) {
             this.lastFocusedWpIndex = focusedWpIndex;
             this.lastEfisInterfaceVersion = this.efisInterface.version;
-=======
-
-        if (!this.flightPlanService.has(focusedWpFpIndex)) {
-            return;
-        }
-
-        const plan = focusedWpInAlternate ? this.flightPlanService.get(focusedWpFpIndex).alternateFlightPlan : this.flightPlanService.get(focusedWpFpIndex);
->>>>>>> c1bff6d8
-
-        if (!plan.hasElement(focusedWpIndex)) {
-            return;
-        }
-
-        const matchingLeg = plan.elementAt(focusedWpIndex);
-
-        if (!matchingLeg || matchingLeg.isDiscontinuity === true || !matchingLeg.isXF()) {
-            return;
-        }
-
-        if (!this.hasGeometryForFlightPlan(focusedWpFpIndex, focusedWpInAlternate)) {
-            return;
-        }
-
-        // FIXME HAX
-        const matchingGeometryLeg = this.getGeometryForFlightPlan(focusedWpFpIndex, focusedWpInAlternate).legs.get(focusedWpIndex);
-
-        if (!matchingGeometryLeg) {
-            // throw new Error('[FMS/MRP] Could not find matching geometry leg');
-            SimVar.SetSimVarValue('L:A32NX_SELECTED_WAYPOINT_LAT', 'Degrees', SimVar.GetSimVarValue('PLANE LATITUDE', 'degree latitude'));
-            SimVar.SetSimVarValue('L:A32NX_SELECTED_WAYPOINT_LONG', 'Degrees', SimVar.GetSimVarValue('PLANE LONGITUDE', 'degree longitude'));
-            return;
-        }
-
-<<<<<<< HEAD
-=======
-        if (this.lastFocusedWpIndex !== focusedWpIndex || this.lastEfisInterfaceVersion !== this.efisInterface.version) {
-            this.lastFocusedWpIndex = focusedWpIndex;
-            this.lastEfisInterfaceVersion = this.efisInterface.version;
-        }
-
->>>>>>> c1bff6d8
+        }
+
         let termination: Coordinates;
         if ('lat' in matchingGeometryLeg.terminationWaypoint) {
             termination = matchingGeometryLeg.terminationWaypoint;

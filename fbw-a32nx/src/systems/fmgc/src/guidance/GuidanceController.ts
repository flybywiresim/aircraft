// Copyright (c) 2021-2023 FlyByWire Simulations
// SPDX-License-Identifier: GPL-3.0

<<<<<<< HEAD
import { EfisSide, EfisNdMode, ApproachUtils, RunwayUtils, SimVarString, ApproachType, LegType, Knots } from '@flybywiresim/fbw-sdk';
=======
import { EfisSide, EfisNdMode, ApproachUtils, RunwayUtils, SimVarString, ApproachType, LegType } from '@flybywiresim/fbw-sdk';
>>>>>>> 84c1622f

import { Geometry } from '@fmgc/guidance/Geometry';
import { PseudoWaypoint } from '@fmgc/guidance/PseudoWaypoint';
import { PseudoWaypoints } from '@fmgc/guidance/lnav/PseudoWaypoints';
import { EfisVectors } from '@fmgc/efis/EfisVectors';
import { Coordinates } from '@fmgc/flightplanning/data/geo';
import { EfisState } from '@fmgc/guidance/FmsState';
import { TaskCategory, TaskQueue } from '@fmgc/guidance/TaskQueue';
import { FlightPlanService } from '@fmgc/flightplanning/new/FlightPlanService';
import { GeometryFactory } from '@fmgc/guidance/geometry/GeometryFactory';
import { FlightPlanIndex } from '@fmgc/flightplanning/new/FlightPlanManager';
import { HMLeg } from '@fmgc/guidance/lnav/legs/HX';

import { getFlightPhaseManager } from '@fmgc/flightphase';
import { FmgcFlightPhase } from '@shared/flightphase';

import { BaseFlightPlan } from '@fmgc/flightplanning/new/plans/BaseFlightPlan';
import { VerticalProfileComputationParametersObserver } from '@fmgc/guidance/vnav/VerticalProfileComputationParameters';
import { SpeedLimit } from '@fmgc/guidance/vnav/SpeedLimit';
import { FlapConf } from '@fmgc/guidance/vnav/common';
import { WindProfileFactory } from '@fmgc/guidance/vnav/wind/WindProfileFactory';
import { FmcWinds, FmcWindVector } from '@fmgc/guidance/vnav/wind/types';
import { AtmosphericConditions } from '@fmgc/guidance/vnav/AtmosphericConditions';
import { EfisInterface } from '@fmgc/efis/EfisInterface';
<<<<<<< HEAD
import { AircraftConfig } from '@fmgc/flightplanning/new/AircraftConfigInterface';
import { Feet, NauticalMiles } from 'msfs-geo';
=======
>>>>>>> 84c1622f
import { LnavDriver } from './lnav/LnavDriver';
import { VnavDriver } from './vnav/VnavDriver';
import { XFLeg } from './lnav/legs/XF';
import { VMLeg } from './lnav/legs/VM';

// How often the (milliseconds)
const GEOMETRY_RECOMPUTATION_TIMER = 5_000;

export interface Fmgc {
    getZeroFuelWeight(): number;
    getFOB(): number;
    getV2Speed(): Knots;
    getTropoPause(): Feet;
    getManagedClimbSpeed(): Knots;
    getManagedClimbSpeedMach(): number;
    getAccelerationAltitude(): Feet,
    getThrustReductionAltitude(): Feet,
    getOriginTransitionAltitude(): Feet | undefined,
    getCruiseAltitude(): Feet,
    getFlightPhase(): FmgcFlightPhase,
    getManagedCruiseSpeed(): Knots,
    getManagedCruiseSpeedMach(): number,
    getClimbSpeedLimit(): SpeedLimit,
    getDescentSpeedLimit(): SpeedLimit,
    getPreSelectedClbSpeed(): Knots,
    getPreSelectedCruiseSpeed(): Knots,
    getTakeoffFlapsSetting(): FlapConf | undefined
    getManagedDescentSpeed(): Knots,
    getManagedDescentSpeedMach(): number,
    getApproachSpeed(): Knots,
    getFlapRetractionSpeed(): Knots,
    getSlatRetractionSpeed(): Knots,
    getCleanSpeed(): Knots,
    getTripWind(): number,
    getWinds(): FmcWinds,
    getApproachWind(): FmcWindVector,
    getApproachQnh(): number,
    getApproachTemperature(): number,
    getDestEFOB(useFob: boolean): number, // Metric tons
    getDepartureElevation(): Feet | null,
    getDestinationElevation(): Feet,
}

export class GuidanceController {
    lnavDriver: LnavDriver;

    vnavDriver: VnavDriver;

    pseudoWaypoints: PseudoWaypoints;

    efisVectors: EfisVectors;

    get activeGeometry(): Geometry | null {
        return this.getGeometryForFlightPlan(FlightPlanIndex.Active);
    }

    get temporaryGeometry(): Geometry | null {
        return this.getGeometryForFlightPlan(FlightPlanIndex.Temporary);
    }

    get secondaryGeometry(): Geometry | null {
        return this.getGeometryForFlightPlan(FlightPlanIndex.FirstSecondary);
    }

    hasGeometryForFlightPlan(index: number, alternate = false) {
        const finalIndex = (alternate ? 100 : 0) + index;

        return this.flightPlanGeometries.has(finalIndex);
    }

    getGeometryForFlightPlan(index: number, alternate = false) {
        const finalIndex = (alternate ? 100 : 0) + index;

        if (!this.hasGeometryForFlightPlan(finalIndex)) {
            // throw new Error(`[GuidanceController] No geometry present for flight plan #${index}`);
        }
<<<<<<< HEAD

        return this.flightPlanGeometries.get(finalIndex);
    }

=======

        return this.flightPlanGeometries.get(finalIndex);
    }

>>>>>>> 84c1622f
    get activeLegIndex(): number {
        return this.flightPlanService.active.activeLegIndex;
    }

    temporaryLegIndex: number = -1;

    activeTransIndex: number;

    activeLegDtg: NauticalMiles;

    /** Used for lateral guidance */
    activeLegCompleteLegPathDtg: NauticalMiles;

    displayActiveLegCompleteLegPathDtg: NauticalMiles;

    /**
     * Used for display in the MCDU and vertical guidance.
     * This is distinctly different from {@link activeLegCompleteLegPathDtg}. For example, path capture transitions use dtg = 1 for lateral guidance,
     * but vertical guidance and predictions need an accurate distance.
     */
    activeLegAlongTrackCompletePathDtg: NauticalMiles;

    /** * Used for vertical guidance and other FMS tasks, such as triggering ENTER DEST DATA */
    alongTrackDistanceToDestination: NauticalMiles;

    focusedWaypointCoordinates: Coordinates = { lat: 0, long: 0 };

    currentPseudoWaypoints: PseudoWaypoint[] = [];

    automaticSequencing: boolean = true;

    leftEfisState: EfisState<number>;

    rightEfisState: EfisState<number>;

    efisStateForSide: { L: EfisState<number>, R: EfisState<number> };

    private approachMessage: string = '';

    taskQueue = new TaskQueue();

    verticalProfileComputationParametersObserver: VerticalProfileComputationParametersObserver;

    viewListener = RegisterViewListener('JS_LISTENER_SIMVARS', null, true);

    private windProfileFactory: WindProfileFactory;

    private atmosphericConditions: AtmosphericConditions;

    private updateEfisState(side: EfisSide, state: EfisState<number>): void {
        const ndMode = SimVar.GetSimVarValue(`L:A32NX_EFIS_${side}_ND_MODE`, 'Enum') as EfisNdMode;
        const ndRange = this.efisNDRangeValues[SimVar.GetSimVarValue(`L:A32NX_EFIS_${side}_ND_RANGE`, 'Enum')];

        if (state?.mode !== ndMode || state?.range !== ndRange) {
            this.taskQueue.cancelAllInCategory(TaskCategory.EfisVectors);
            this.efisVectors.forceUpdate();
        }

        state.mode = ndMode;
        state.range = ndRange;

        this.updateEfisApproachMessage();
    }

    private lastFocusedWpIndex = -1;

    private lastEfisInterfaceVersion = -1;

    // FIXME only considers the case where F-PLN is shown on the MCDU
    private updateMrpState() {
        if (!this.flightPlanService.hasActive) {
            return; // TODO secondary
        }

        // PLAN mode center
        const { fpIndex: focusedWpFpIndex, index: focusedWpIndex, inAlternate: focusedWpInAlternate } = this.efisInterface.planCentre;
<<<<<<< HEAD

        if (!this.flightPlanService.has(focusedWpFpIndex)) {
            return;
        }

        const plan = focusedWpInAlternate ? this.flightPlanService.get(focusedWpFpIndex).alternateFlightPlan : this.flightPlanService.get(focusedWpFpIndex);

        if (!plan.hasElement(focusedWpIndex)) {
            return;
        }

=======

        if (!this.flightPlanService.has(focusedWpFpIndex)) {
            return;
        }

        const plan = focusedWpInAlternate ? this.flightPlanService.get(focusedWpFpIndex).alternateFlightPlan : this.flightPlanService.get(focusedWpFpIndex);

        if (!plan.hasElement(focusedWpIndex)) {
            return;
        }

>>>>>>> 84c1622f
        const matchingLeg = plan.elementAt(focusedWpIndex);

        if (!matchingLeg || matchingLeg.isDiscontinuity === true) {
            return;
<<<<<<< HEAD
        }

        if (!this.hasGeometryForFlightPlan(focusedWpFpIndex, focusedWpInAlternate)) {
            return;
        }

        // FIXME HAX
        const matchingGeometryLeg = this.getGeometryForFlightPlan(focusedWpFpIndex, focusedWpInAlternate).legs.get(focusedWpIndex);

        if (!matchingGeometryLeg?.terminationWaypoint) {
            // throw new Error('[FMS/MRP] Could not find matching geometry leg');
            SimVar.SetSimVarValue('L:A32NX_SELECTED_WAYPOINT_LAT', 'Degrees', SimVar.GetSimVarValue('PLANE LATITUDE', 'degree latitude'));
            SimVar.SetSimVarValue('L:A32NX_SELECTED_WAYPOINT_LONG', 'Degrees', SimVar.GetSimVarValue('PLANE LONGITUDE', 'degree longitude'));
            return;
        }

=======
        }

        if (!this.hasGeometryForFlightPlan(focusedWpFpIndex, focusedWpInAlternate)) {
            return;
        }

        // FIXME HAX
        const matchingGeometryLeg = this.getGeometryForFlightPlan(focusedWpFpIndex, focusedWpInAlternate).legs.get(focusedWpIndex);

        if (!matchingGeometryLeg?.terminationWaypoint) {
            // throw new Error('[FMS/MRP] Could not find matching geometry leg');
            SimVar.SetSimVarValue('L:A32NX_SELECTED_WAYPOINT_LAT', 'Degrees', SimVar.GetSimVarValue('PLANE LATITUDE', 'degree latitude'));
            SimVar.SetSimVarValue('L:A32NX_SELECTED_WAYPOINT_LONG', 'Degrees', SimVar.GetSimVarValue('PLANE LONGITUDE', 'degree longitude'));
            return;
        }

>>>>>>> 84c1622f
        if (this.lastFocusedWpIndex !== focusedWpIndex || this.lastEfisInterfaceVersion !== this.efisInterface.version) {
            this.lastFocusedWpIndex = focusedWpIndex;
            this.lastEfisInterfaceVersion = this.efisInterface.version;
        }

        let termination: Coordinates;
        if ('lat' in matchingGeometryLeg.terminationWaypoint) {
            termination = matchingGeometryLeg.terminationWaypoint;
        } else {
            termination = matchingGeometryLeg.terminationWaypoint.location;
        }

        this.focusedWaypointCoordinates.lat = termination.lat;
        this.focusedWaypointCoordinates.long = termination.long;

        SimVar.SetSimVarValue('L:A32NX_SELECTED_WAYPOINT_LAT', 'Degrees', this.focusedWaypointCoordinates.lat);
        SimVar.SetSimVarValue('L:A32NX_SELECTED_WAYPOINT_LONG', 'Degrees', this.focusedWaypointCoordinates.long);
    }

    private updateMapPartlyDisplayed() {
        if (this.efisStateForSide.L.dataLimitReached || this.efisStateForSide.L.legsCulled) {
            SimVar.SetSimVarValue('L:A32NX_EFIS_L_MAP_PARTLY_DISPLAYED', 'boolean', true);
        } else {
            SimVar.SetSimVarValue('L:A32NX_EFIS_L_MAP_PARTLY_DISPLAYED', 'boolean', false);
        }

        if (this.efisStateForSide.R.dataLimitReached || this.efisStateForSide.R.legsCulled) {
            SimVar.SetSimVarValue('L:A32NX_EFIS_R_MAP_PARTLY_DISPLAYED', 'boolean', true);
        } else {
            SimVar.SetSimVarValue('L:A32NX_EFIS_R_MAP_PARTLY_DISPLAYED', 'boolean', false);
        }
    }

    private updateEfisIdent() {
        // Update EFIS ident

        const efisIdent = this.activeGeometry.legs.get(this.activeLegIndex)?.ident ?? 'PPOS';

        const efisVars = SimVarString.pack(efisIdent, 9);
        // setting the simvar as a number greater than about 16 million causes precision error > 1... but this works..
        SimVar.SetSimVarValue('L:A32NX_EFIS_L_TO_WPT_IDENT_0', 'string', efisVars[0].toString());
        SimVar.SetSimVarValue('L:A32NX_EFIS_L_TO_WPT_IDENT_1', 'string', efisVars[1].toString());
        SimVar.SetSimVarValue('L:A32NX_EFIS_R_TO_WPT_IDENT_0', 'string', efisVars[0].toString());
        SimVar.SetSimVarValue('L:A32NX_EFIS_R_TO_WPT_IDENT_1', 'string', efisVars[1].toString());
    }

    private updateEfisApproachMessage() {
        let apprMsg = '';
        const runway = this.flightPlanService.active.destinationRunway;

        if (runway) {
            const phase = getFlightPhaseManager().phase;
            const distanceToDestination = this.alongTrackDistanceToDestination ?? -1;

            if (phase > FmgcFlightPhase.Cruise || (phase === FmgcFlightPhase.Cruise && distanceToDestination < 250)) {
                const appr = this.flightPlanService.active.approach;
                apprMsg = (appr && appr.type !== ApproachType.Unknown)
                    ? ApproachUtils.longApproachName(appr)
                    : RunwayUtils.runwayString(runway.ident); // Runway-by-itself
            }
        }

        if (apprMsg !== this.approachMessage) {
            this.approachMessage = apprMsg;
            const apprMsgVars = SimVarString.pack(apprMsg, 9);
            // setting the simvar as a number greater than about 16 million causes precision error > 1... but this works..
            SimVar.SetSimVarValue('L:A32NX_EFIS_L_APPR_MSG_0', 'string', apprMsgVars[0].toString());
            SimVar.SetSimVarValue('L:A32NX_EFIS_L_APPR_MSG_1', 'string', apprMsgVars[1].toString());
            SimVar.SetSimVarValue('L:A32NX_EFIS_R_APPR_MSG_0', 'string', apprMsgVars[0].toString());
            SimVar.SetSimVarValue('L:A32NX_EFIS_R_APPR_MSG_1', 'string', apprMsgVars[1].toString());
        }
    }

    private updateEfisData() {
        const gs = SimVar.GetSimVarValue('GPS GROUND SPEED', 'Knots');
        const flightPhase = getFlightPhaseManager().phase;
        const etaComputable = flightPhase >= FmgcFlightPhase.Takeoff && gs > 100;
        const activeLeg = this.activeGeometry?.legs.get(this.activeLegIndex);
        if (activeLeg) {
            const termination = activeLeg instanceof XFLeg ? activeLeg.terminationWaypoint.location : activeLeg.getPathEndPoint();
            const ppos = this.lnavDriver.ppos;
            const efisTrueBearing = termination ? Avionics.Utils.computeGreatCircleHeading(ppos, termination) : -1;
            const efisBearing = termination ? A32NX_Util.trueToMagnetic(
                efisTrueBearing,
                Facilities.getMagVar(ppos.lat, ppos.long),
            ) : -1;

            // Don't compute distance and ETA for XM legs
            const efisDistance = activeLeg instanceof VMLeg ? -1 : Avionics.Utils.computeGreatCircleDistance(ppos, termination);
            const efisEta = activeLeg instanceof VMLeg || !etaComputable ? -1 : LnavDriver.legEta(ppos, gs, termination);

            // FIXME should be NCD if no FM position
            this.updateEfisVars(efisBearing, efisTrueBearing, efisDistance, efisEta, 'L');
            this.updateEfisVars(efisBearing, efisTrueBearing, efisDistance, efisEta, 'R');
        } else {
            this.updateEfisVars(-1, -1, -1, -1, 'L');
            this.updateEfisVars(-1, -1, -1, -1, 'R');
        }
    }

    private updateEfisVars(bearing: number, trueBearing: number, distance: number, eta: number, side: string): void {
        SimVar.SetSimVarValue(`L:A32NX_EFIS_${side}_TO_WPT_BEARING`, 'Degrees', bearing);
        SimVar.SetSimVarValue(`L:A32NX_EFIS_${side}_TO_WPT_TRUE_BEARING`, 'Degrees', trueBearing);
        SimVar.SetSimVarValue(`L:A32NX_EFIS_${side}_TO_WPT_DISTANCE`, 'Number', distance);
        SimVar.SetSimVarValue(`L:A32NX_EFIS_${side}_TO_WPT_ETA`, 'Seconds', eta);
    }

    constructor(
        fmgc: Fmgc,
<<<<<<< HEAD
        public flightPlanService: FlightPlanService,
        private efisInterface: EfisInterface,
        private readonly efisNDRangeValues: number[],
        private readonly acConfig: AircraftConfig,
=======
        private readonly flightPlanService: FlightPlanService,
        private efisInterface: EfisInterface,
        private readonly efisNDRangeValues: number[],
>>>>>>> 84c1622f
    ) {
        this.verticalProfileComputationParametersObserver = new VerticalProfileComputationParametersObserver(fmgc, flightPlanService);
        this.windProfileFactory = new WindProfileFactory(fmgc, 1);

        this.atmosphericConditions = new AtmosphericConditions(this.verticalProfileComputationParametersObserver);

<<<<<<< HEAD
        this.lnavDriver = new LnavDriver(flightPlanService, this, this.acConfig);
        this.vnavDriver = new VnavDriver(flightPlanService, this, this.verticalProfileComputationParametersObserver, this.atmosphericConditions, this.windProfileFactory, this.acConfig);
=======
        this.lnavDriver = new LnavDriver(flightPlanService, this);
        this.vnavDriver = new VnavDriver(flightPlanService, this, this.verticalProfileComputationParametersObserver, this.atmosphericConditions, this.windProfileFactory);
>>>>>>> 84c1622f
        this.pseudoWaypoints = new PseudoWaypoints(flightPlanService, this, this.atmosphericConditions);
        this.efisVectors = new EfisVectors(this.flightPlanService, this, efisInterface);
    }

    init() {
        console.log('[FMGC/Guidance] GuidanceController initialized!');

        this.lnavDriver.ppos.lat = SimVar.GetSimVarValue('PLANE LATITUDE', 'degree latitude');
        this.lnavDriver.ppos.long = SimVar.GetSimVarValue('PLANE LONGITUDE', 'degree longitude');

        this.leftEfisState = { mode: EfisNdMode.ARC, range: 10, dataLimitReached: false, legsCulled: false };
        this.rightEfisState = { mode: EfisNdMode.ARC, range: 10, dataLimitReached: false, legsCulled: false };
        this.efisStateForSide = {
            L: this.leftEfisState,
            R: this.rightEfisState,
        };

        this.updateEfisState('L', this.leftEfisState);
        this.updateEfisState('R', this.rightEfisState);

        this.efisStateForSide.L = this.leftEfisState;
        this.efisStateForSide.R = this.leftEfisState;

        this.lnavDriver.init();
        this.vnavDriver.init();
        this.pseudoWaypoints.init();

        Coherent.on('A32NX_IMM_EXIT', (fpIndex, immExit) => {
            const fpLeg = this.flightPlanService.active.maybeElementAt(fpIndex);
            const geometryLeg = this.activeGeometry.legs.get(fpIndex);

            const tas = SimVar.GetSimVarValue('AIRSPEED TRUE', 'Knots');

            if (fpLeg.isDiscontinuity === false && fpLeg.type === LegType.HM) {
                fpLeg.holdImmExit = immExit;

                this.flightPlanService.active.incrementVersion();
            }

            if (geometryLeg instanceof HMLeg) {
                geometryLeg.setImmediateExit(immExit, this.lnavDriver.ppos, tas);

                this.automaticSequencing = true;
            }
        }, undefined);
    }

    private geometryRecomputationTimer = GEOMETRY_RECOMPUTATION_TIMER + 1;

    private lastFlightPlanVersions = new Map<number, number>();

    private flightPlanGeometries = new Map<number, Geometry>();

    update(deltaTime: number) {
        this.geometryRecomputationTimer += deltaTime;

        this.updateEfisState('L', this.leftEfisState);
        this.updateEfisState('R', this.rightEfisState);

        try {
            this.verticalProfileComputationParametersObserver.update();
            this.windProfileFactory.updateFmgcInputs();
            this.atmosphericConditions.update();
        } catch (e) {
            console.error('[FMS] Error during update of VNAV input parameters. See exception below.');
            console.error(e);
        }

        try {
            this.tryUpdateFlightPlanGeometry(FlightPlanIndex.Active, false);
            this.tryUpdateFlightPlanGeometry(FlightPlanIndex.Active, true);
            this.tryUpdateFlightPlanGeometry(FlightPlanIndex.Temporary, false);
            this.tryUpdateFlightPlanGeometry(FlightPlanIndex.FirstSecondary, false);
            this.tryUpdateFlightPlanGeometry(FlightPlanIndex.FirstSecondary, true);

            if (this.geometryRecomputationTimer > GEOMETRY_RECOMPUTATION_TIMER) {
                this.geometryRecomputationTimer = 0;

                this.tryUpdateFlightPlanGeometry(FlightPlanIndex.Active, false, true);
                this.tryUpdateFlightPlanGeometry(FlightPlanIndex.Active, true, true);
                this.tryUpdateFlightPlanGeometry(FlightPlanIndex.Temporary, false, true);
                this.tryUpdateFlightPlanGeometry(FlightPlanIndex.FirstSecondary, false, true);
                this.tryUpdateFlightPlanGeometry(FlightPlanIndex.FirstSecondary, true, true);

                if (this.activeGeometry) {
                    try {
                        this.vnavDriver.acceptMultipleLegGeometry(this.activeGeometry);
                        this.pseudoWaypoints.acceptMultipleLegGeometry(this.activeGeometry);
                    } catch (e) {
                        console.error('[FMS] Error during active geometry profile recomputation. See exception below.');
                        console.error(e);
                    }
                }
            }

            this.updateEfisIdent();
        } catch (e) {
            console.error('[FMS] Error during LNAV update. See exception below.');
            console.error(e);
        }

        try {
            this.updateMrpState();
        } catch (e) {
            console.error('[FMS] Error during map state computation. See exception below.');
            console.error(e);
        }

        try {
            this.updateMapPartlyDisplayed();
        } catch (e) {
            console.error('[FMS] Error during map partly displayed computation. See exception below.');
            console.error(e);
        }

        try {
            this.lnavDriver.update(deltaTime);
        } catch (e) {
            console.error('[FMS] Error during LNAV driver update. See exception below.');
            console.error(e);
        }

        this.updateEfisData();

        try {
            this.vnavDriver.update(deltaTime);
        } catch (e) {
            console.error('[FMS] Error during VNAV driver update. See exception below.');
            console.error(e);
        }

        try {
            this.pseudoWaypoints.update(deltaTime);
        } catch (e) {
            console.error('[FMS] Error during pseudo waypoints update. See exception below.');
            console.error(e);
        }

        try {
            this.efisVectors.update(deltaTime);
        } catch (e) {
            console.error('[FMS] Error during EFIS vectors update. See exception below.');
            console.error(e);
        }

        try {
            this.taskQueue.update(deltaTime);
        } catch (e) {
            console.error('[FMS] Error during task queue update. See exception below.');
            console.error(e);
        }
    }

    tryUpdateFlightPlanGeometry(flightPlanIndex: number, alternate = false, force = false) {
        const geometryPIndex = (alternate ? 100 : 0) + flightPlanIndex;

        // Use geometry index here because main and alternate flight plans have the same indices
        // but different versions. Otherwise, we keep recomputing the geometry because their versions will not be the same
        const lastVersion = this.lastFlightPlanVersions.get(geometryPIndex);

        if (!this.flightPlanService.has(flightPlanIndex)) {
            this.flightPlanGeometries.delete(geometryPIndex);
            return;
        }

        const plan = alternate ? this.flightPlanService.get(flightPlanIndex).alternateFlightPlan : this.flightPlanService.get(flightPlanIndex);

        const currentVersion = plan.version;

        if (!force && lastVersion === currentVersion) {
            return;
        }

        this.lastFlightPlanVersions.set(geometryPIndex, currentVersion);

        const geometry = this.flightPlanGeometries.get(geometryPIndex);

        if (geometry) {
            GeometryFactory.updateFromFlightPlan(geometry, plan, !alternate && flightPlanIndex < FlightPlanIndex.FirstSecondary);

            this.recomputeGeometry(geometry, plan);
        } else {
            const newGeometry = GeometryFactory.createFromFlightPlan(plan, !alternate && flightPlanIndex < FlightPlanIndex.FirstSecondary);

            this.recomputeGeometry(newGeometry, plan);

            this.flightPlanGeometries.set(geometryPIndex, newGeometry);
        }
    }

    recomputeGeometry(geometry: Geometry, plan: BaseFlightPlan) {
        const tas = SimVar.GetSimVarValue('AIRSPEED TRUE', 'Knots');
        const gs = SimVar.GetSimVarValue('GPS GROUND SPEED', 'Knots');
        const trueTrack = SimVar.GetSimVarValue('GPS GROUND TRUE TRACK', 'degree');

        geometry.recomputeWithParameters(
            tas,
            gs,
            this.lnavDriver.ppos,
            trueTrack,
            plan.activeLegIndex,
            plan.activeLegIndex, // TODO active transition index for temporary plan...?
        );

        // Update distance to destination
        geometry.updateDistances(plan, Math.max(0, plan.activeLegIndex - 1), plan.firstMissedApproachLegIndex);
        // Update distances in missed approach segment
        geometry.updateDistances(plan, Math.max(plan.firstMissedApproachLegIndex), plan.legCount);
    }

    /**
     * Notifies the FMS that a pseudo waypoint must be sequenced.
     *
     * This is to be sued by {@link LnavDriver} only.
     *
     * @param pseudoWaypoint the {@link PseudoWaypoint} to sequence.
     */
    sequencePseudoWaypoint(pseudoWaypoint: PseudoWaypoint): void {
        this.pseudoWaypoints.sequencePseudoWaypoint(pseudoWaypoint);
    }

    isManualHoldActive(): boolean {
        if (this.activeGeometry) {
            const activeLeg = this.activeGeometry.legs.get(this.activeLegIndex);
            return activeLeg instanceof HMLeg;
        }
        return false;
    }

    isManualHoldNext(): boolean {
        if (this.activeGeometry) {
            const nextLeg = this.activeGeometry.legs.get(this.activeLegIndex + 1);
            return nextLeg instanceof HMLeg;
        }
        return false;
    }

    setHoldSpeed(tas: Knots) {
        let holdLeg: HMLeg;
        if (this.isManualHoldActive()) {
            holdLeg = this.activeGeometry.legs.get(this.activeLegIndex) as unknown as HMLeg;
        } else if (this.isManualHoldNext()) {
            holdLeg = this.activeGeometry.legs.get(this.activeLegIndex + 1) as unknown as HMLeg;
        }

        if (holdLeg) {
            holdLeg.setPredictedTas(tas);
        }
    }

    get lastCrosstrackError(): NauticalMiles {
        return this.lnavDriver.lastXTE;
    }
}<|MERGE_RESOLUTION|>--- conflicted
+++ resolved
@@ -1,11 +1,7 @@
 // Copyright (c) 2021-2023 FlyByWire Simulations
 // SPDX-License-Identifier: GPL-3.0
 
-<<<<<<< HEAD
-import { EfisSide, EfisNdMode, ApproachUtils, RunwayUtils, SimVarString, ApproachType, LegType, Knots } from '@flybywiresim/fbw-sdk';
-=======
 import { EfisSide, EfisNdMode, ApproachUtils, RunwayUtils, SimVarString, ApproachType, LegType } from '@flybywiresim/fbw-sdk';
->>>>>>> 84c1622f
 
 import { Geometry } from '@fmgc/guidance/Geometry';
 import { PseudoWaypoint } from '@fmgc/guidance/PseudoWaypoint';
@@ -30,11 +26,7 @@
 import { FmcWinds, FmcWindVector } from '@fmgc/guidance/vnav/wind/types';
 import { AtmosphericConditions } from '@fmgc/guidance/vnav/AtmosphericConditions';
 import { EfisInterface } from '@fmgc/efis/EfisInterface';
-<<<<<<< HEAD
 import { AircraftConfig } from '@fmgc/flightplanning/new/AircraftConfigInterface';
-import { Feet, NauticalMiles } from 'msfs-geo';
-=======
->>>>>>> 84c1622f
 import { LnavDriver } from './lnav/LnavDriver';
 import { VnavDriver } from './vnav/VnavDriver';
 import { XFLeg } from './lnav/legs/XF';
@@ -49,21 +41,21 @@
     getV2Speed(): Knots;
     getTropoPause(): Feet;
     getManagedClimbSpeed(): Knots;
-    getManagedClimbSpeedMach(): number;
+    getManagedClimbSpeedMach(): Mach;
     getAccelerationAltitude(): Feet,
     getThrustReductionAltitude(): Feet,
     getOriginTransitionAltitude(): Feet | undefined,
     getCruiseAltitude(): Feet,
     getFlightPhase(): FmgcFlightPhase,
     getManagedCruiseSpeed(): Knots,
-    getManagedCruiseSpeedMach(): number,
+    getManagedCruiseSpeedMach(): Mach,
     getClimbSpeedLimit(): SpeedLimit,
     getDescentSpeedLimit(): SpeedLimit,
     getPreSelectedClbSpeed(): Knots,
     getPreSelectedCruiseSpeed(): Knots,
     getTakeoffFlapsSetting(): FlapConf | undefined
     getManagedDescentSpeed(): Knots,
-    getManagedDescentSpeedMach(): number,
+    getManagedDescentSpeedMach(): Mach,
     getApproachSpeed(): Knots,
     getFlapRetractionSpeed(): Knots,
     getSlatRetractionSpeed(): Knots,
@@ -111,17 +103,10 @@
         if (!this.hasGeometryForFlightPlan(finalIndex)) {
             // throw new Error(`[GuidanceController] No geometry present for flight plan #${index}`);
         }
-<<<<<<< HEAD
 
         return this.flightPlanGeometries.get(finalIndex);
     }
 
-=======
-
-        return this.flightPlanGeometries.get(finalIndex);
-    }
-
->>>>>>> 84c1622f
     get activeLegIndex(): number {
         return this.flightPlanService.active.activeLegIndex;
     }
@@ -198,7 +183,6 @@
 
         // PLAN mode center
         const { fpIndex: focusedWpFpIndex, index: focusedWpIndex, inAlternate: focusedWpInAlternate } = this.efisInterface.planCentre;
-<<<<<<< HEAD
 
         if (!this.flightPlanService.has(focusedWpFpIndex)) {
             return;
@@ -210,24 +194,10 @@
             return;
         }
 
-=======
-
-        if (!this.flightPlanService.has(focusedWpFpIndex)) {
-            return;
-        }
-
-        const plan = focusedWpInAlternate ? this.flightPlanService.get(focusedWpFpIndex).alternateFlightPlan : this.flightPlanService.get(focusedWpFpIndex);
-
-        if (!plan.hasElement(focusedWpIndex)) {
-            return;
-        }
-
->>>>>>> 84c1622f
         const matchingLeg = plan.elementAt(focusedWpIndex);
 
         if (!matchingLeg || matchingLeg.isDiscontinuity === true) {
             return;
-<<<<<<< HEAD
         }
 
         if (!this.hasGeometryForFlightPlan(focusedWpFpIndex, focusedWpInAlternate)) {
@@ -244,24 +214,6 @@
             return;
         }
 
-=======
-        }
-
-        if (!this.hasGeometryForFlightPlan(focusedWpFpIndex, focusedWpInAlternate)) {
-            return;
-        }
-
-        // FIXME HAX
-        const matchingGeometryLeg = this.getGeometryForFlightPlan(focusedWpFpIndex, focusedWpInAlternate).legs.get(focusedWpIndex);
-
-        if (!matchingGeometryLeg?.terminationWaypoint) {
-            // throw new Error('[FMS/MRP] Could not find matching geometry leg');
-            SimVar.SetSimVarValue('L:A32NX_SELECTED_WAYPOINT_LAT', 'Degrees', SimVar.GetSimVarValue('PLANE LATITUDE', 'degree latitude'));
-            SimVar.SetSimVarValue('L:A32NX_SELECTED_WAYPOINT_LONG', 'Degrees', SimVar.GetSimVarValue('PLANE LONGITUDE', 'degree longitude'));
-            return;
-        }
-
->>>>>>> 84c1622f
         if (this.lastFocusedWpIndex !== focusedWpIndex || this.lastEfisInterfaceVersion !== this.efisInterface.version) {
             this.lastFocusedWpIndex = focusedWpIndex;
             this.lastEfisInterfaceVersion = this.efisInterface.version;
@@ -351,7 +303,7 @@
 
             // Don't compute distance and ETA for XM legs
             const efisDistance = activeLeg instanceof VMLeg ? -1 : Avionics.Utils.computeGreatCircleDistance(ppos, termination);
-            const efisEta = activeLeg instanceof VMLeg || !etaComputable ? -1 : LnavDriver.legEta(ppos, gs, termination);
+            const efisEta = activeLeg instanceof VMLeg || !etaComputable ? -1 : LnavDriver.legEta(ppos, gs, termination, this.acConfig);
 
             // FIXME should be NCD if no FM position
             this.updateEfisVars(efisBearing, efisTrueBearing, efisDistance, efisEta, 'L');
@@ -371,29 +323,18 @@
 
     constructor(
         fmgc: Fmgc,
-<<<<<<< HEAD
-        public flightPlanService: FlightPlanService,
+        private readonly flightPlanService: FlightPlanService,
         private efisInterface: EfisInterface,
         private readonly efisNDRangeValues: number[],
         private readonly acConfig: AircraftConfig,
-=======
-        private readonly flightPlanService: FlightPlanService,
-        private efisInterface: EfisInterface,
-        private readonly efisNDRangeValues: number[],
->>>>>>> 84c1622f
     ) {
         this.verticalProfileComputationParametersObserver = new VerticalProfileComputationParametersObserver(fmgc, flightPlanService);
         this.windProfileFactory = new WindProfileFactory(fmgc, 1);
 
         this.atmosphericConditions = new AtmosphericConditions(this.verticalProfileComputationParametersObserver);
 
-<<<<<<< HEAD
-        this.lnavDriver = new LnavDriver(flightPlanService, this, this.acConfig);
-        this.vnavDriver = new VnavDriver(flightPlanService, this, this.verticalProfileComputationParametersObserver, this.atmosphericConditions, this.windProfileFactory, this.acConfig);
-=======
-        this.lnavDriver = new LnavDriver(flightPlanService, this);
-        this.vnavDriver = new VnavDriver(flightPlanService, this, this.verticalProfileComputationParametersObserver, this.atmosphericConditions, this.windProfileFactory);
->>>>>>> 84c1622f
+        this.lnavDriver = new LnavDriver(flightPlanService, this, acConfig);
+        this.vnavDriver = new VnavDriver(flightPlanService, this, this.verticalProfileComputationParametersObserver, this.atmosphericConditions, this.windProfileFactory, acConfig);
         this.pseudoWaypoints = new PseudoWaypoints(flightPlanService, this, this.atmosphericConditions);
         this.efisVectors = new EfisVectors(this.flightPlanService, this, efisInterface);
     }

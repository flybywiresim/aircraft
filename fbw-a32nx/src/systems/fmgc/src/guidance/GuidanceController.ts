--- conflicted
+++ resolved
@@ -41,11 +41,7 @@
 
 export interface Fmgc {
   getZeroFuelWeight(): number;
-<<<<<<< HEAD
-  getFOB(forPlan: FlightPlanIndex): number;
-=======
-  getFOB(): number | null;
->>>>>>> 5c0a2ac3
+  getFOB(forPlan: FlightPlanIndex): number | null;
   getGrossWeight(): number | null;
   getV2Speed(): Knots;
   getTropoPause(): Feet;
@@ -73,11 +69,7 @@
   getApproachWind(): FmcWindVector | null;
   getApproachQnh(): number;
   getApproachTemperature(): number;
-<<<<<<< HEAD
-  getDestEFOB(): number; // Metric tons
-=======
   getDestEFOB(useFob: boolean): number | null; // Metric tons
->>>>>>> 5c0a2ac3
   getDepartureElevation(): Feet | null;
   getDestinationElevation(): Feet;
 }

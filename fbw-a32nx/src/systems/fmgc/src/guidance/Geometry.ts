--- conflicted
+++ resolved
@@ -548,15 +548,12 @@
     }
 
     private computeLegDistances(leg: Leg, inboundTransition: Transition, outboundTransition: Transition): [NauticalMiles, NauticalMiles] {
-<<<<<<< HEAD
-=======
         // If a leg is null, it usually means that it's some computed intercept that the FMS has deemed non-sensical.
         // Ignore it in the distance calculation in this case
         if (leg.isNull) {
             return [0, 0];
         }
 
->>>>>>> f42e80ca
         const [inboundDistance, distance, outboundDistance] = Geometry.completeLegPathLengths(leg, inboundTransition, outboundTransition);
 
         return [distance, distance + inboundDistance + outboundDistance];

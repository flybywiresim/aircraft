# A320neo Local SimVars

## Contents

- [A320neo Local SimVars](#a320neo-local-simvars)
  - [Contents](#contents)
  - [Uncategorized](#uncategorized)
  - [Model/XML Interface](#modelxml-interface)
  - [EIS Display System](#eis-display-system)
  - [ADIRS](#adirs)
  - [Radio Receivers](#radio-receivers)
  - [Flight Management System](#flight-management-system)
  - [Autopilot System](#autopilot-system)
  - [Autothrust System](#autothrust-system)
  - [Throttle Mapping System](#throttle-mapping-system)
  - [Engine and FADEC System](#engine-and-fadec-system)
  - [Air Conditioning / Pressurisation / Ventilation](#air-conditioning--pressurisation--ventilation)
  - [Pneumatic](#pneumatic)
  - [Autoflight (ATA 22)](#autoflight-ata-22)
  - [Flaps / Slats (ATA 27)](#flaps--slats-ata-27)
  - [Flight Controls (ATA 27)](#flight-controls-ata-27)
  - [Landing Gear (ATA 32)](#landing-gear-ata-32)
  - [ATC (ATA 34)](#atc-ata-34)
  - [Radio Altimeter (ATA 34)](#radio-altimeter-ata-34)
  - [Electronic Flight Bag (ATA 46)](#electronic-flight-bag-ata-46)

## Uncategorized

- A32NX_IS_READY
    - Bool
    - Indicates that the JavaScript part is ready

- A32NX_IS_STATIONARY
    - Bool
    - Aircraft is stationary in relation to the speed of the first surface directly underneath it. (stationary on a
      carrier that is moving would be considered stationary)

- A32NX_GND_EQP_IS_VISIBLE
    - Bool
    - Indicates if any GND equipment is visible or not

- A32NX_START_STATE
    - Enum
    - Indicates the state in which MSFS started
    - State | Value
            --- | ---
      Hangar | 1
      Apron | 2
      Taxi | 3
      Runway | 4
      Climb | 5
      Cruise | 6
      Approach | 7
      Final | 8

- A32NX_NO_SMOKING_MEMO
    - Boolean that determines whether the NO SMOKING memo should be visible on the upper ECAM
    - Also is used for knowing when to play the no smoking chime sound

- A32NX_BRAKE_TEMPERATURE_{1,2,3,4}
    - celsius
    - represents the brake temperature of the rear wheels

- A32NX_REPORTED_BRAKE_TEMPERATURE_{1,2,3,4}
    - celsius
    - represents the reported brake temperature of the rear wheels by the sensor.
    - It can be different from the brake temperature when the brake fan has been used, because the brake fan will cool
      the sensor more than the brakes
    - (which have much more energy to dissipate) therefore giving potentially erroneous readings that the pilots must
      take into account

- A32NX_BRAKE_FAN
    - boolean
    - whether or not the brake fan is running (brake fan button pressed AND left main landing gear down and locked)

- A32NX_BRAKE_FAN_BTN_PRESSED
    - boolean
    - whether or not the brake fan button is pressed

- A32NX_BRAKES_HOT
    - boolean
    - whether one of the brakes are hot (>300°C)

- A32NX_KNOB_OVHD_AIRCOND_XBLEED_Position
    - Position (0-2)
    - 0 is SHUT, 1 is AUTO, 2 is OPEN

- A32NX_KNOB_OVHD_AIRCOND_PACKFLOW_Position
    - Position (0-2)
    - 0 is LO, 1 is NORM, 2 is HI

- A32NX_AIRCOND_RAMAIR_TOGGLE
    - Bool
    - True if ram air is on

- A32NX_CALLS_EMER_ON
    - Bool
    - True if emergency cabin call is on

- A32NX_OVHD_COCKPITDOORVIDEO_TOGGLE
    - Bool
    - True if cockpit door video system is on

- PUSH_DOORPANEL_VIDEO
    - Bool
    - True if pedestal door video button is being held

- A32NX_OVHD_HYD_{name}_PUMP_PB_HAS_FAULT
    - Bool
    - True if engine {name} hyd pump fault
    - {name}
        - ENG_1
        - ENG_2

- A32NX_OVHD_HYD_{name}_PUMP_PB_IS_AUTO
    - Bool
    - True if {name} hyd pump is on
    - {name}
        - ENG_1
        - ENG_2

- A32NX_OVHD_HYD_{name}_PB_HAS_FAULT
    - Bool
    - True if elec {name} hyd pump fault
    - {name}
        - EPUMPB
        - EPUMPY

- A32NX_OVHD_HYD_{name}_PB_IS_AUTO
    - Bool
    - True if elec {name} hyd pump is on/auto
    - {name}
        - EPUMPB
        - EPUMPY

- A32NX_OVHD_HYD_PTU_PB_HAS_FAULT
    - Bool
    - True if PTU fault

- A32NX_OVHD_HYD_PTU_PB_IS_AUTO
    - Bool
    - True if PTU system on/auto

- A32NX_ENGMANSTART1_TOGGLE
    - Bool
    - True if manual engine 1 start on

- A32NX_ENGMANSTART2_TOGGLE
    - Bool
    - True if manual engine 2 start on

- A32NX_VENTILATION_BLOWER_FAULT
    - Bool
    - True if ventilation blower fault

- A32NX_VENTILATION_BLOWER_TOGGLE
    - Bool
    - True if ventilation blower on

- A32NX_VENTILATION_EXTRACT_FAULT
    - Bool
    - True if ventilation extractor fault

- A32NX_VENTILATION_EXTRACT_TOGGLE
    - Bool
    - True if ventilation extractor on

- A32NX_PITOT_HEAT_AUTO
    - Bool
    - True if pitot heating auto

- A32NX_EVAC_COMMAND_FAULT
    - Bool
    - True if evac command fault

- A32NX_EVAC_COMMAND_TOGGLE
    - Bool
    - True if evac command button is on

- PUSH_OVHD_EVAC_HORN
    - Bool
    - True if evac horn cutout button is being pressed

- A32NX_EVAC_CAPT_TOGGLE
    - Bool
    - True if evac switch set to CAPT

- A32NX_EIS_DMC_SWITCHING_KNOB
    - EIS DMC
    - Position (0-2)
    - 0 is CAPT, 1 is NORM, 2 is F/O

- A32NX_DMC_DISPLAYTEST:{1,2,3}
    - Enum
    - Provides the display test status (can be set in the CFDS) for the respective DMC {1,2,3}
      Value | Meaning
      --- | ---
      0 | Inactive
      1 | Maintenance Mode active
      2 | Engineering display test in progress

- A32NX_ECAM_ND_XFR_SWITCHING_KNOB
    - ECAM/ND XFR
    - Position (0-2)
    - 0 is CAPT, 1 is NORM, 2 is F/O

- A32NX_METRIC_ALT_TOGGLE
    - Bool
    - True if PFD metric altitude enabled

- A32NX_OVHD_HYD_EPUMPY_OVRD_PB_IS_ON
    - Bool
    - True if "BLUE PUMP OVRD" switch is off

- A32NX_OVHD_HYD_LEAK_MEASUREMENT_G_PB_IS_AUTO
    - Bool
    - True if "HYD LEAK MEASUREMENT G" switch is on

- A32NX_OVHD_HYD_LEAK_MEASUREMENT_G_LOCK
    - Bool
    - True if "HYD LEAK MEASUREMENT G" switch lock is down

- A32NX_OVHD_HYD_LEAK_MEASUREMENT_B_PB_IS_AUTO
    - Bool
    - True if "HYD LEAK MEASUREMENT B" switch is on

- A32NX_OVHD_HYD_LEAK_MEASUREMENT_B_LOCK
    - Bool
    - True if "HYD LEAK MEASUREMENT B" switch lock is down

- A32NX_OVHD_HYD_LEAK_MEASUREMENT_Y_PB_IS_AUTO
    - Bool
    - True if "HYD LEAK MEASUREMENT Y" switch is on

- A32NX_OVHD_HYD_LEAK_MEASUREMENT_Y_LOCK
    - Bool
    - True if "HYD LEAK MEASUREMENT Y" switch lock is down

- A32NX_DESTINATION_QNH
    - Millibar
    - Destination QNH as entered by the pilot in the MCDU during descent

- A32NX_DEPARTURE_ELEVATION
    - Feet
    - Departure runway elevation as calculated by the FMC

- A32NX_FWC_FLIGHT_PHASE
    - Enum
    - Contains the numeric flight phase as determined by the FWC
    - Input for: systems.wasm

- A32NX_FWC_SKIP_STARTUP
    - Bool
    - Set to true in a non-cold and dark flight phase to skip the initial memorization step

- A32NX_FWC_TOMEMO
    - Bool
    - True when the FWC decides that the takeoff memo should be shown

- A32NX_FWC_LDGMEMO
    - Bool
    - True when the FWC decides that the landing memo should be shown

- A32NX_FWC_INHIBOVRD
    - Bool
    - True when the FWC decides that flight phase inhibits should be overridden (and ignored)

- A32NX_SPEEDS_VS
    - Number
    - Current config stall speed
    - is mach corrected

- A32NX_SPEEDS_VLS
    - Number
    - Current config minimum selectable speed
    - is mach corrected

- A32NX_SPEEDS_F
    - Number
    - F-Speed (approach)

- A32NX_SPEEDS_S
    - Number
    - S-Speed (approach)

- A32NX_SPEEDS_GD
    - Number
    - Green Dot speed (clean config or O)
    - is mach corrected

- A32NX_SPEEDS_LANDING_CONF3
    - Bool
    - True if FLAPS 3 is selected in perf page

- A32NX_SPEEDS_TO_CONF
    - Number
    - Flaps config for TakeOff, 1, 2 or 3

- A32NX_SPEEDS_V2
    - Number
    - TakeOff V2 Speed calculated based on A32NX_VSPEEDS_TO_CONF config

- A32NX_SPEEDS_VLS_APP
    - Number
    - vls calculated for config full whether A32NX_VSPEEDS_LANDING_CONF3 or not
    - is mach corrected

- A32NX_SPEEDS_VAPP
    - Number
    - vapp calculated for config full whether A32NX_VSPEEDS_LANDING_CONF3 or not
    - is mach corrected

- A32NX_TRK_FPA_MODE_ACTIVE
    - Bool
    - True if TRK/FPA mode is active

- A32NX_AUTOPILOT_TRACK_SELECTED
    - Degrees
    - The selected track in the FCU

- A32NX_AUTOPILOT_FPA_SELECTED
    - Degrees
    - The selected flight path angle in the FCU

- A32NX_APU_EGT_CAUTION
    - `Arinc429Word<Celsius>`
    - The APU's exhaust gas temperature caution level, to be indicated in amber in the cockpit

- A32NX_APU_EGT_WARNING
    - `Arinc429Word<Celsius>`
    - The APU's exhaust gas temperature warning level, to be indicated in red in the cockpit

- A32NX_APU_EGT
    - `Arinc429Word<Celsius>`
    - The APU's exhaust gas temperature,
      when < -273.15 the ECB isn't supplying information, for example due to being unpowered.

- A32NX_APU_N
    - `Arinc429Word<Percent>`
    - The APU's rotations per minute in percentage of the maximum RPM

- A32NX_APU_N_RAW
    - Percent
    - The APU's rotations per minute in percentage of the maximum RPM
      This raw value should only be used for sounds and effects.

- A32NX_APU_BLEED_AIR_VALVE_OPEN
    - Bool
    - Indicates if the APU bleed air valve is open

- A32NX_APU_LOW_FUEL_PRESSURE_FAULT
    - `Arinc429Word<Bool>`

- A32NX_APU_IS_AUTO_SHUTDOWN
    - Bool
    - Indicates if the APU automatically shut down (for a reason other than fire)

- A32NX_APU_IS_EMERGENCY_SHUTDOWN
    - Bool
    - Indicates if the APU automatically shut down due to fire

- A32NX_ECAM_INOP_SYS_APU
    - Bool
    - Indicates if the APU is inoperable

- A32NX_APU_FLAP_OPEN_PERCENTAGE
    - Percent
    - Indicates the percentage the APU air intake flap is open

- A32NX_APU_FLAP_FULLY_OPEN
    - `Arinc429Word<Bool>`

- A32NX_FIRE_BUTTON_APU
    - Bool
    - Indicates if the APU fire button is RELEASED

- A32NX_RMP_{L,R}_TOGGLE_SWITCH
    - Boolean
    - Whether the left/right radio management panel toggle switch is on or off.

- A32NX_RMP_{L,R}_SELECTED_MODE
    - Enum
    - The current mode of the left/right radio management panel.
      Meaning | Value
      --- | ---
      VHF1 | 1
      VHF2 | 2
      VHF3 | 3
      HF1 | 4
      HF2 | 5
      VOR | 6
      ILS | 7
      MLS | 8
      ADF | 9

- A32NX_RMP_{L,R}_NAV_BUTTON_SELECTED
    - Bool
    - Whether the NAV push button on the left/right RMP is pushed or not.

- A32NX_RMP_{L,R}_VHF{1,2,3}_STANDBY
    - Hz
    - The VHF 1/2/3 standby frequency for the left/right RMP.

- A32NX_RMP_HF{1,2}_ACTIVE_FREQUENCY
    - Hz
    - The HF 1/2 active frequency that is set.

- A32NX_RMP_{L,R}_HF{1,2}_STANDBY_FREQUENCY
    - Hz
    - The HF 1/2 standby frequency for the left/right RMP.

- A32NX_RMP_{L,R}_SAVED_ACTIVE_FREQUENCY_VOR
    - Hz
    - The VOR active frequency that is saved for the left/right RMP.

- A32NX_RMP_{L,R}_SAVED_ACTIVE_FREQUENCY_ILS
    - Hz
    - The ILS active frequency that is saved for the left/right RMP.

- A32NX_RMP_{L,R}_SAVED_ACTIVE_FREQUENCY_ADF
    - Hz
    - The ADF active frequency that is saved for the left/right RMP.

- A32NX_RMP_{L,R}_SAVED_STANDBY_FREQUENCY_VOR
    - Hz
    - The VOR standby frequency that is saved for the left/right RMP.

- A32NX_RMP_{L,R}_SAVED_STANDBY_FREQUENCY_ILS
    - Hz
    - The ILS standby frequency that is saved for the left/right RMP.

- A32NX_RMP_{L,R}_SAVED_STANDBY_FREQUENCY_ADF
    - Hz
    - The ADF standby frequency that is saved for the left/right RMP.

- A32NX_RMP_{L,R}_SAVED_COURSE_VOR
    - Number
    - The VOR course tuned via the left/right RMP

- A32NX_RMP_{L,R}_SAVED_COURSE_ILS
    - Number
    - The ILS course tuned via the left/right RMP

- A32NX_RMP_SEL_LIGHT_ON
    - Bool
    - If the SEL light is on

- A32NX_ACP{1,2,3}_VHF{1,2}_TRANSMIT
    - Bool
    - Indicates which VHF is selected for transmission on which ACP
      Value | Meaning
      --- | ---
      0 | Not selected
      1 | Selected

- A32NX_ACP{1,2,3}_VHF{1,2,3}_VOLUME
    - Number
    - Volume of VHF 1/2/3 on the left/right/overhead ACP

- A32NX_ACP{1,2,3}_HF{1,2}_VOLUME
    - Number
    - Volume of HF 1/2 on the left/right/overhead ACP

- A32NX_ACP{1,2,3}_MECH_VOLUME
    - Number
    - Volume of MECH on the left/right/overhead ACP

- A32NX_ACP{1,2,3}_ATT_VOLUME
    - Number
    - Volume of CABIN on the left/right/overhead ACP

- A32NX_ACP{1,2,3}_PA_VOLUME
    - Number
    - Volume of PA on the left/right/overhead ACP

- A32NX_HF{1,2}_VOLUME
    - Number
    - The HF1/2 volume equal to one of the ACPs (or all) depending on the controlling mode

- A32NX_ACP_MECH_VOLUME
    - Number
    - The MECH volume equal to one of the ACPs (or all) depending on the controlling mode

- A32NX_ACP_ATT_VOLUME
    - Number
    - The CABIN volume equal to one of the ACPs(or all) depending on the controlling mode

- A32NX_ACP_PA_VOLUME
    - Number
    - The PA volume equal to one of the ACPs (or all) depending on the controlling mode

- A32NX_ACP_NAV{1,2,3,4}_MORSE_VOLUME
    - Number
    - The CABIN volume equal to one of the ACPs(or all) depending on the controlling mode

- A32NX_ACP_ADF{1,2,3,4}_MORSE_VOLUME
    - Number
    - The CABIN volume equal to one of the ACPs(or all) depending on the controlling mode

- A32NX_ACP{1,2,3}_VHF{1,2,3}_KNOB_VOLUME_DOWN
    - Bool
    - If the VHF 1/2/3 volume knob is activated on the left/right/overhead ACP

- A32NX_ACP{1,2,3}_HF{1,2}_KNOB_VOLUME_DOWN
    - Bool
    - If the HF 1/2 volume knob is activated on the left/right/overhead ACP

- A32NX_ACP{1,2,3}_MECH_KNOB_VOLUME_DOWN
    - Bool
    - If the MECH volume knob is activated on the left/right/overhead

- A32NX_ACP{1,2,3}_ATT_KNOB_VOLUME_DOWN
    - Bool
    - If the CABIN volume knob is activated on the left/right/overhead ACP

- A32NX_ACP{1,2,3}_PA_KNOB_VOLUME_DOWN
    - Bool
    - If the PA volume knob is activated on the left/right/overhead ACP

- A32NX_ACP{1,2,3}_VOR{1,2}_KNOB_VOLUME_DOWN
    - Bool
    - If the VOR 1/2 volume knob is activated on the left/right/overhead ACP

- A32NX_ACP{1,2,3}_ILS_KNOB_VOLUME_DOWN
    - Bool
    - If the ILS volume knob is activated on the left/right/overhead ACP

- A32NX_ACP{1,2,3}_MLS_KNOB_VOLUME_DOWN
    - Bool
    - If the MLS volume knob is activated on the left/right/overhead ACP

- A32NX_ACP{1,2,3}_MKR_KNOB_VOLUME_DOWN
    - Bool
    - If the ILS Markers volume knob is activated on the left/right/overhead ACP

- A32NX_ACP{1,2,3}_ADF{1,2}_KNOB_VOLUME_DOWN
    - Bool
    - If the ADF 1/2 volume knob is activated on the left/right/overhead ACP

- A32NX_ACP{1,2,3}_VOR{1,2}_VOLUME
    - Number
    - Volume of VOR 1/2 on the left/right/overhead ACP

- A32NX_ACP{1,2,3}_ILS_VOLUME
    - Number
    - Volume of ILS on the left/right/overhead ACP

- A32NX_ACP{1,2,3}_MLS_VOLUME
    - Number
    - Volume of MLS on the left/right/overhead ACP

- A32NX_ACP{1,2,3}_MKR_VOLUME
    - Number
    - Volume of the ILS Markers on the left/right/overhead ACP

- A32NX_ACP{1,2,3}_ADF{1,2}_VOLUME
    - Number
    - Volume of ADF 1/2 on the left/right/overhead ACP

- A32NX_ACP{1,2,3}_SWITCH_INT
    - Number
    - Set to 0 whenever on RAD position. 50 whenever neutral position. 100 whenever in INT position

- A32NX_IS_EMITTING_ON_FREQUENCY
    - Bool
    - True if the INTRAD switch on the ACPs (depending on controlling mode) is on RAD thus transmitting

- A32NX_SIDE_CONTROLLING
    - Enum
    - Indicates which side controls the communications
      Value | Meaning
      --- | ---
      0 | Captain
      1 | FO
      2 | Both sides

- A32NX_TO_CONFIG_FLAPS
    - Enum
    - The pilot-entered FLAPS value in the PERF TAKE OFF page. 0 is a valid entry, -1 if not entered

- A32NX_TO_CONFIG_THS_ENTERED
    - ** Deprecated, see `A32NX_FM{number}_TO_PITCH_TRIM`
    - Bool
    - True if the pilot has entered a THS value in the PERF TAKEO FF takeoff

- A32NX_TO_CONFIG_THS
    - ** Deprecated, see `A32NX_FM{number}_TO_PITCH_TRIM`
    - Degrees
    - The pilot-entered THS value in the PERF TAKE OFF page. 0 is a valid entry.

- A32NX_SLIDES_ARMED
    - Boolean
    - Indicates whether the door slides are armed or not

- A32NX_RAIN_REPELLENT_RIGHT_ON
    - Bool
    - True if rain repellent is activated on the right windshield.

- A32NX_RAIN_REPELLENT_LEFT_ON
    - Bool
    - True if rain repellent is activated on the left windshield.

- A32NX_RCDR_TEST
    - Bool
    - True if RCDR being tested.

- A32NX_RADAR_MULTISCAN_AUTO
    - Bool
    - True if multiscan switch is set to AUTO.

- A32NX_RADAR_GCS_AUTO
    - Bool
    - True if GCS switch is set to AUTO.

- A32NX_OXYGEN_MASKS_DEPLOYED
    - Bool
    - True if cabin oxygen masks have been deployed.

- A32NX_RCDR_GROUND_CONTROL_ON
    - Bool
    - True if ground control is on.

- A32NX_EMERELECPWR_GEN_TEST
    - Bool
    - True if emergency generator is being tested.

- A32NX_OXYGEN_PASSENGER_LIGHT_ON
    - Bool
    - True if cabin oxygen mask doors open.

- A32NX_OXYGEN_TMR_RESET
    - Bool
    - True if oxygen timer is being reset.

- A32NX_OXYGEN_TMR_RESET_FAULT
    - Bool
    - True if fault with oxygen timer.

- A32NX_APU_AUTOEXITING_RESET
    - Bool
    - True if APU autoexiting is being reset.

- A32NX_ELT_TEST_RESET
    - Bool
    - True if ELT is being tested/reset.

- A32NX_ELT_ON
    - Bool
    - True if ELT is on.

- A32NX_DLS_ON
    - Bool
    - True if data loading selector is on.

- A32NX_CREW_HEAD_SET
    - Bool
    - True if CVR crew head set is being pressed.

- A32NX_SVGEINT_OVRD_ON
    - Bool
    - True if SVGE INT OVRD is on.

- A32NX_AVIONICS_COMPLT_ON
    - Bool
    - True if avionics comp lt is on.

- A32NX_CARGOSMOKE_FWD_DISCHARGED
    - Bool
    - True if cargosmoke one bottle is discharged

- A32NX_CARGOSMOKE_AFT_DISCHARGED
    - Bool
    - True if cargosmoke two bottle is discharged

- A32NX_AIDS_PRINT_ON
    - Bool
    - True if AIDS print is on.

- A32NX_DFDR_EVENT_ON
    - Bool
    - True if DFDR event is on.

- A32NX_APU_AUTOEXITING_TEST_ON
    - Bool
    - True if APU AUTOEXITING is being tested.

- A32NX_APU_AUTOEXITING_TEST_OK
    - Bool
    - True if APU AUTOEXITING TEST returns OK.

- A32NX_OVHD_{name}_PB_IS_AVAILABLE
    - Bool
    - True when the push button's AVAIL light should illuminate
    - {name}
        - APU_START

- A32NX_OVHD_{name}_PB_HAS_FAULT
    - Bool
    - Indicates if the push button's FAULT light should illuminate
    - {name}
        - APU_MASTER_SW
        - ELEC_BAT_1
        - ELEC_BAT_2
        - ELEC_IDG_1
        - ELEC_IDG_2
        - ELEC_ENG_GEN_1
        - ELEC_ENG_GEN_2
        - ELEC_AC_ESS_FEED
        - ELEC_GALY_AND_CAB
        - PNEU_APU_BLEED
        - EMER_ELEC_GEN_1_LINE: a FAULT indicates SMOKE should illuminate.

- A32NX_OVHD_EMER_ELEC_RAT_AND_EMER_GEN_HAS_FAULT
    - Bool
    - Indicates if the RAT & EMER GEN FAULT light should illuminate

- A32NX_OVHD_EMER_ELEC_RAT_AND_EMER_GEN_IS_PRESSED
    - Bool
    - True if Ram Air Turbine has been manually deployed.

- A32NX_OVHD_{name}_PB_IS_AUTO
    - Bool
    - True when the push button is AUTO
    - {name}
        - ELEC_BAT_1
        - ELEC_BAT_2
        - ELEC_BUS_TIE_PB
        - ELEC_GALY_AND_CAB

- A32NX_OVHD_{name}_PB_IS_RELEASED
    - Bool
    - True when the push button is RELEASED
    - {name}
        - ELEC_IDG_1
        - ELEC_IDG_2

- A32NX_OVHD_ELEC_AC_ESS_FEED_PB_IS_NORMAL
    - Bool
    - True when the AC ESS FEED push button is NORMAL

- A32NX_OVHD_{name}_PB_IS_ON
    - Bool
    - True when the push button is ON
    - {name}
        - APU_START
        - APU_MASTER_SW
        - ELEC_COMMERCIAL
        - PNEU_APU_BLEED
        - EMER_ELEC_GEN_1_LINE

- A32NX_ELEC_CONTACTOR_{name}_IS_CLOSED
    - Bool
    - True when the contactor is CLOSED
    - {name}
        - 1PC1: DC BAT BUS feed contactor between DC BUS 1 and DC BAT BUS
        - 1PC2: DC BAT BUS feed contactor between DC BUS 2 and DC BAT BUS
        - 2XB1: Contactor between battery 1 and the static inverter
        - 2XB2: Contactor between battery 2 and the DC ESS BUS
        - 3XC1: AC ESS feed contactor between AC BUS 1 and AC ESS BUS
        - 3XC2: AC ESS feed contactor between AC BUS 2 and AC ESS BUS
        - 3PE: Transformer rectifier ESS contactor between TR ESS and DC ESS BUS
        - 2XE: Emergency generator contactor
        - 3XG: External power contactor
        - 3XS: APU generator contactor
        - 4PC: Contactor between DC BAT BUS and DC ESS BUS
        - 5PU1: Transformer rectifier 1 contactor between TR1 and DC BUS 1
        - 5PU2: Transformer rectifier 2 contactor between TR2 and DC BUS 2
        - 6PB1: Battery 1 contactor
        - 6PB2: Battery 2 contactor
        - 8PH: DC ESS SHED contactor
        - 8XH: AC ESS SHED contactor
        - 9XU1: Engine generator line contactor 1
        - 9XU2: Engine generator line contactor 2
        - 11XU1: AC BUS tie 1 contactor
        - 11XU2: AC BUS tie 2 contactor
        - 15XE1: Contactor between AC ESS BUS and TR ESS + EMER GEN
        - 15XE2: Contactor between the static inverter and AC ESS BUS
        - 10KA_AND_5KA: The two contactors leading to the APU start motor
        - 14PU: Contactor from AC BUS 2 to TR2 and AC GND/FLT SVC BUS.
        - 12XN: Contactor from EXT PWR to TR2 and AC GND/FLT SVC BUS.
        - 3PX: Contactor from TR2 to DC GND/FLT SVC BUS.
        - 8PN: Contactor from DC BUS 2 to DC GND/FLT SVC BUS.

- A32NX_ELEC_CONTACTOR_{name}_SHOW_ARROW_WHEN_CLOSED
    - Bool
    - True when the arrow from the battery to the battery bus or vice versa needs to be displayed
      when the contactor is closed.
    - {name}
        - 6PB1: Battery 1 contactor
        - 6PB2: Battery 2 contactor

- A32NX_ELEC_{name}_BUS_IS_POWERED
    - Bool
    - True when the given bus is powered
    - {name}
        - AC_1
        - AC_2
        - AC_ESS
        - AC_ESS_SHED
        - AC_STAT_INV
        - AC_GND_FLT_SVC
        - DC_1
        - DC_2
        - DC_ESS
        - DC_ESS_SHED
        - DC_BAT
        - DC_HOT_1
        - DC_HOT_2
        - DC_GND_FLT_SVC


- A32NX_ELEC_{name}_POTENTIAL
    - Volts
    - The electric potential of the given element
    - {name}
        - APU_GEN_1
        - ENG_GEN_1
        - ENG_GEN_2
        - EXT_PWR
        - STAT_INV
        - EMER_GEN
        - TR_1
        - TR_2
        - TR_3: TR ESS
        - BAT_1
        - BAT_2

- A32NX_ELEC_{name}_POTENTIAL_NORMAL
    - Bool
    - Indicates if the potential is within the normal range
    - {name}
        - APU_GEN_1
        - ENG_GEN_1
        - ENG_GEN_2
        - EXT_PWR
        - STAT_INV
        - EMER_GEN
        - TR_1
        - TR_2
        - TR_3: TR ESS
        - BAT_1
        - BAT_2

- A32NX_ELEC_{name}_FREQUENCY:
    - Hertz
    - The frequency of the alternating current of the given element
    - {name}
        - APU_GEN_1
        - ENG_GEN_1
        - ENG_GEN_2
        - EXT_PWR
        - STAT_INV
        - EMER_GEN

- A32NX_ELEC_{name}_FREQUENCY_NORMAL
    - Hertz
    - Indicates if the frequency is within the normal range
    - {name}
        - APU_GEN_1
        - ENG_GEN_1
        - ENG_GEN_2
        - EXT_PWR
        - STAT_INV
        - EMER_GEN

- A32NX_ELEC_{name}_LOAD
    - Percent
    - The load the generator is providing compared to its maximum
    - {name}
        - APU_GEN_1
        - ENG_GEN_1
        - ENG_GEN_2

- A32NX_ELEC_{name}_LOAD_NORMAL
    - Percent
    - Indicates if the load is within the normal range
    - {name}
        - APU_GEN_1
        - ENG_GEN_1
        - ENG_GEN_2

- A32NX_ELEC_{name}_CURRENT
    - Ampere
    - The electric current flowing through the given element
    - {name}
        - TR_1
        - TR_2
        - TR_3: TR ESS
        - BAT_1: Battery 1 (negative when discharging, positive when charging)
        - BAT_2: Battery 2 (negative when discharging, positive when charging)

- A32NX_ELEC_{name}_CURRENT_NORMAL
    - Ampere
    - Indicates if the current is within the normal range
    - {name}
        - TR_1
        - TR_2
        - TR_3: TR ESS
        - BAT_1: Battery 1
        - BAT_2: Battery 2

- A32NX_ELEC_ENG_GEN_{number}_IDG_OIL_OUTLET_TEMPERATURE
    - Celsius
    - The integrated drive generator's oil outlet temperature
    - {number}
        - 1
        - 2

- A32NX_ELEC_ENG_GEN_{number}_IDG_IS_CONNECTED
    - Bool
    - Indicates if the given integrated drive generator is connected
    - {number}
        - 1
        - 2

- A32NX_HYD_{loop_name}_SYSTEM_1_SECTION_PRESSURE
    - Psi
    - Current pressure in the system section of the {loop_name} hydraulic circuit
    - {loop_name}
        - GREEN
        - BLUE
        - YELLOW

- A32NX_HYD_{loop_name}_SYSTEM_1_SECTION_PRESSURE_SWITCH
    - Boolean
    - Current pressure switch state in {loop_name} hydraulic circuit downstream of leak valve
    - {loop_name}
        - GREEN
        - BLUE
        - YELLOW

- A32NX_HYD_{loop_name}_PUMP_1_SECTION_PRESSURE
    - Psi
    - Current pressure in the pump section of the {loop_name} hydraulic circuit
    - {loop_name}
        - GREEN
        - BLUE
        - YELLOW

- A32NX_HYD_{loop_name}_PUMP_1_SECTION_PRESSURE_SWITCH
    - Boolean
    - Current pressure switch state in {loop_name} pump section
    - {loop_name}
        - GREEN
        - BLUE
        - YELLOW

- A32NX_HYD_{loop_name}_RESERVOIR_LEVEL
    - Gallon
    - Current gaugeable fluid level in the {loop_name} hydraulic circuit reservoir
    - {loop_name}
        - GREEN
        - BLUE
        - YELLOW

- A32NX_HYD_{loop_name}_RESERVOIR_LEVEL_IS_LOW
    - Boolean
    - Low level switch of {loop_name} hydraulic circuit reservoir indicates low state
    - {loop_name}
        - GREEN
        - BLUE
        - YELLOW

- A32NX_HYD_{loop_name}_RESERVOIR_AIR_PRESSURE_IS_LOW
    - Boolean
    - Low air pressure switch of {loop_name} hydraulic circuit reservoir indicates low state
    - {loop_name}
        - GREEN
        - BLUE
        - YELLOW

- A32NX_HYD_{loop_name}_RESERVOIR_OVHT
    - Boolean
    - Reservoir of {loop_name} hydraulic circuit is overheating
    - {loop_name}
        - GREEN
        - BLUE
        - YELLOW

- A32NX_HYD_{loop_name}_EDPUMP_ACTIVE
    - Bool
    - Engine driven pump of {loop_name} hydraulic circuit is active
    - {loop_name}
        - GREEN
        - YELLOW

- A32NX_HYD_{loop_name}_EDPUMP_LOW_PRESS
    - Bool
    - Engine driven pump of {loop_name} hydraulic circuit is active but pressure is too low
    - {loop_name}
        - GREEN
        - YELLOW

- A32NX_HYD_{loop_name}_EPUMP_ACTIVE
    - Bool
    - Electric pump of {loop_name} hydraulic circuit is active
    - {loop_name}
        - BLUE
        - YELLOW

- A32NX_HYD_{loop_name}_EPUMP_RPM
    - Rpm
    - Current {loop_name} electric pump speed
    - {loop_name}
        - BLUE
        - YELLOW

- A32NX_HYD_{loop_name}_EPUMP_CAVITATION
    - Percent over 100
    - Current {loop_name} electric pump cavitation efficiency. 0 running dry to 1 full efficiency
    - {loop_name}
        - BLUE
        - YELLOW

- A32NX_HYD_PTU_ON_ECAM_MEMO
    - Bool
    - HYD PTU memo indication should show on ecam if true

- A32NX_HYD_NW_STRG_DISC_ECAM_MEMO
    - Bool
    - NW STRG DISC memo indication should show on ecam if true

- A32NX_NOSE_WHEEL_POSITION
    - Percent over 100
    - Position of nose steering wheel animation [0;1] 0 left, 0.5 middle

- A32NX_TILLER_HANDLE_POSITION
    - Percent over 100
    - Position of tiller steering handle animation [-1;1] -1 left, 0 middle, 1 right

- A32NX_AUTOPILOT_NOSEWHEEL_DEMAND
    - Percent over 100
    - Steering demand from autopilot to BSCU [-1;1] -1 left, 0 middle

- A32NX_REALISTIC_TILLER_ENABLED
    - Bool
    - 0 for legacy mode (steering with rudder). 1 for realistic mode with tiller axis
      Tiller axis to be binded on "ENGINE 4 MIXTURE AXIS"

- A32NX_FO_SYNC_EFIS_ENABLED
    - Bool
    - 1 to sync the status of FD and LS buttons between CPT and FO sides

- A32NX_HYD_{loop_name}_EPUMP_LOW_PRESS
    - Bool
    - Electric pump of {loop_name} hydraulic circuit is active but pressure is too low
    - {loop_name}
        - BLUE
        - YELLOW

- A32NX_HYD_{loop_name}_EPUMP_OVHT
    - Bool
    - Electric pump of {loop_name} hydraulic circuit is overheating
    - {loop_name}
        - BLUE
        - YELLOW

- A32NX_HYD_{loop_name}_PUMP_1_FIRE_VALVE_OPENED
    - Bool
    - Engine driven pump of {loop_name} hydraulic circuit can receive hydraulic fluid
    - {loop_name}
        - GREEN
        - YELLOW

- A32NX_HYD_PTU_VALVE_OPENED
    - Bool
    - Power Transfer Unit can receive fluid from yellow and green circuits

- A32NX_HYD_PTU_SHAFT_RPM
    - Revolutions per minute
    - Power Transfer Unit shaft rpm

- A32NX_HYD_PTU_BARK_STRENGTH
    - Number
    - 0 no PTU. 1 to 5 indicates barking sound power level.

- A32NX_HYD_PTU_CONTINUOUS_MODE
    - Bool
    - Power Transfer Unit is rotating continuously

- A32NX_HYD_PTU_DEV_DEACTIVATION_DELTA
    - Psi
    - Write to this simvar to force a deactivation delta pressure for Power Transfer Unit

- A32NX_HYD_PTU_DEV_EFFICIENCY
    - Number
    - Write to this simvar to force an efficiency value for Power Transfer Unit

- A32NX_OVHD_HYD_RAT_MAN_ON_IS_PRESSED
    - Bool
    - Deploys the RAT manually

- A32NX_RAT_STOW_POSITION
    - Percent over 100
    - RAT position, from fully stowed (0) to fully deployed (1)

- A32NX_RAT_RPM
    - Rpm
    - RAT propeller current RPM

- A32NX_RAT_ANGULAR_POSITION
    - Degrees
    - RAT propeller angular position

- A32NX_RAT_PROPELLER_ANGLE
    - Percent over 100
    - RAT propeller pitch angle (0 to 1 normalized)

- A32NX_HYD_BRAKE_NORM_{brake_side}_PRESS
    - Psi
    - Current pressure in brake slave circuit on green brake circuit
    - {brake_side}
        - LEFT
        - RIGHT

- A32NX_HYD_BRAKE_ALTN_{brake_side}_PRESS
    - Psi
    - Current pressure in brake slave circuit on yellow alternate brake circuit
    - {brake_side}
        - LEFT
        - RIGHT

- A32NX_HYD_BRAKE_ALTN_ACC_PRESS
    - Psi
    - Current pressure in brake accumulator on yellow alternate brake circuit

- A32NX_HYD_EMERGENCY_GEN_RPM
    - Rpm
    - Hydraulic emergency generator current rpm

- A32NX_FWD_DOOR_CARGO_POSITION
    - Percent
    - Real position of the forward cargo door

- A32NX_FWD_DOOR_CARGO_LOCKED
    - Bool
    - Forward cargo door is locked in closed position

- A32NX_PARK_BRAKE_LEVER_POS
    - Bool
    - Current position of the parking brake lever

- A32NX_{brake_side}_BRAKE_PEDAL_INPUT
    - Percent
    - Current position of the toe brake pedal animation
    - {brake_side}
        - LEFT
        - RIGHT

- A32NX_AUTOBRAKES_ARMED_MODE
    - Number
    - Current autobrake mode
        - 0: Autobrake not armed
        - 1: Autobrake in LOW
        - 2: Autobrake in MED
        - 3: Autobrake in MAX

- A32NX_AUTOBRAKES_ARMED_MODE_SET
    - Number
    - Requests an autobrake mode
        - -1: (technical state not requesting anything)
        - 0: Disarm Autobrake
        - 1: Set Autobrake to LOW
        - 2: Set Autobrake to MED
        - 3: Set Autobrake to MAX (if allowed)

- A32NX_AUTOBRAKES_ACTIVE
    - Bool
    - Autobrakes are braking

- A32NX_AUTOBRAKES_DECEL_LIGHT
    - Bool
    - Autobrakes are braking and reached the deceleration target

- A32NX_OVHD_AUTOBRK_LOW_ON_IS_PRESSED
    - Bool
    - Auto brake panel push button for LOW mode is pressed

- A32NX_OVHD_AUTOBRK_MED_ON_IS_PRESSED
    - Bool
    - Auto brake panel push button for MEDIUM mode is pressed

- A32NX_OVHD_AUTOBRK_MAX_ON_IS_PRESSED
    - Bool
    - Auto brake panel push button for MAX mode is pressed

- A32NX_FM_LS_COURSE
    - ** DEPRECATED ** Do not use.
    - Number<Degrees | -1>
    - Landing system course. Values, in priority order:
        - Pilot entered course
        - Database course
        - Course received from LOC when LOC available
        - -1 when invalid

- A32NX_FMGC_FLIGHT_PHASE
    - Enum
    - Holds the FMGCs current flight phase
    - Use FMGC_FLIGHT_PHASES to check for phases (import NXFMGCFlightPhases from A32NX_Utils)
      Value | Meaning
      --- | ---
      PREFLIGHT | 0
      TAKEOFF | 1
      CLIMB | 2
      CRUISE | 3
      DESCENT | 4
      APPROACH | 5
      GOAROUND | 6
      DONE | 7

- A32NX_FLAPS_HANDLE_INDEX
    - Number
    - Indicates the physical flaps handle position
      Value | Meaning
      --- | ---
      0 | 0
      1 | 1 / 1+F
      2 | 2
      3 | 3
      4 | 4

- A32NX_FLAPS_HANDLE_PERCENT
    - Number
    - Indicates the position of the flaps handler in percent
      Value | Position
      --- | ---
      0 | Retracted
      1 | Full extension

- A32NX_LEFT_FLAPS_POSITION_PERCENT
    - Percent
    - Indicates the angle of the left flaps out of 40 degrees

- A32NX_RIGHT_FLAPS_POSITION_PERCENT
    - Percent
    - Indicates the angle of the right flaps out of 40 degrees

- A32NX_LEFT_SLATS_POSITION_PERCENT
    - Percent
    - Indicates the angle of the left slats out of 27 degrees

- A32NX_RIGHT_SLATS_POSITION_PERCENT
    - Percent
    - Indicates the angle of the right slats out of 27 degrees

- A32NX_LEFT_FLAPS_ANGLE
    - Degrees
    - The actual angle of the left flaps

- A32NX_RIGHT_FLAPS_ANGLE
    - Degrees
    - The actual angle of the right flaps

- A32NX_LEFT_SLATS_ANGLE
    - Degrees
    - The actual angle of the left slats

- A32NX_RIGHT_SLATS_ANGLE
    - Degrees
    - The actual angle of the right slats

- A32NX_IS_FLAPS_MOVING
    - Boolean
    - The flap surface is moving

- A32NX_IS_SLAPS_MOVING
    - Boolean
    - The slat surface is moving

- A32NX_FLAPS_CONF_INDEX
    - Number
    - Indicates the desired flap configuration index according to the table
    - Value | Meaning
            --- | ---
      0 | Conf0
      1 | Conf1
      2 | Conf1F
      3 | Conf2
      4 | Conf3
      5 | ConfFull

- A32NX_SPOILERS_ARMED
    - Bool
    - Indicates if the ground spoiler handle is physically in the armed position.
        DO NOT USE IN SYSTEMS, USE FCDC INSTEAD
      Value | Meaning
      --- | ---
      0 | disarmed
      1 | armed

- A32NX_SPOILERS_HANDLE_POSITION
    - Number
    - Indicates the physical handler position without arm/disarm.
        DO NOT USE IN SYSTEMS, USE FCDC INSTEAD
      Value | Position
      --- | ---
      0 | Retracted
      1 | Full extension

- A32NX_PERFORMANCE_WARNING_ACTIVE
    - Bool
    - Indicates if performance warning is active
      Value | Meaning
      --- | ---
      0 | inactive
      1 | active

- A32NX_CHRONO_ELAPSED_TIME
    - Number
    - Clock instrument CHR display time elapsed
      Value | Meaning
      --- | ---
      0 or greater | Seconds elapsed
      -1 | Empty value

- A32NX_CHRONO_ET_ELAPSED_TIME
    - Number
    - Clock instrument ET display time elapsed
      Value | Meaning
      --- | ---
      0 or greater | Seconds elapsed
      -1 | Empty value

- A32NX_LIGHTING_PRESET_LOAD
    - Number
    - ID for preset
    - When set to >0 the corresponding preset will be loaded if defined
    - Will be reset to 0 after loading is done

- A32NX_LIGHTING_PRESET_SAVE
    - Number
    - ID for preset
    - When set to >0 the corresponding preset will be overwritten and saved to an ini file
    - Will be reset to 0 after saving is done

- A32NX_AIRCRAFT_PRESET_LOAD
    - Number
    - ID for preset (1..5)
    - When set to >0 the corresponding preset will be loaded if defined
    - Will be reset to 0 after loading is done
    - When set to 0 during loading will stop and cancel the loading process
    - | Value | Meaning            |
      |-------|--------------------|
      | 1     | Cold & Dark        |
      | 2     | Powered            |
      | 3     | Ready for Pushback |
      | 4     | Ready for Taxi     |
      | 5     | Ready for Takeoff  |

- A32NX_AIRCRAFT_PRESET_LOAD_PROGRESS
    - Number (0.0..1.0)
    - While loading a preset this will contain the percentage of the total progress of loading

- A32NX_PUSHBACK_SYSTEM_ENABLED
    - Bool
    - Read/Write
    - 0 when pushback system is completely disabled, 1 when system is enabled
    - When disabled pushback UI in the flyPadOS 3 is disabled and movement updates are suspended.
    - This prevents conflicts with other pushback add-ons

- A32NX_DEVELOPER_STATE
    - Bool
    - Persistent
    - Enables developer-specific options like direct payload adjustments

## Model/XML Interface

These variables are the interface between the 3D model and the systems/code.

- A32NX_OVHD_INTLT_ANN
    - Enum
    - ANN LT TEST Switch On the Overhead Panel (25VU)
    Value | Meaning
    --- | ---
    0 | TEST
    1 | BRT
    2 | DIM

- A32NX_MCDU_{side}_BRIGHTNESS
    - Boolean
    - MCDU display emissive brightness. Non-linear to account for MSFS emissive behaviour, and max brightness can change from time to time with sim updates.
    - {side}
        - L
        - R

## EIS Display System

- A32NX_EFIS_{side}_NAVAID_{1|2}_MODE
    - Enum
    - Provides the selected NAVAIDs for display on the EFIS
      Value | Meaning
      --- | ---
      0 | Off
      1 | ADF
      2 | VOR
    - {side}
        - L
        - R

- A32NX_EFIS_{side}_ND_MODE
    - Enum
    - Provides the selected navigation display mode for the EFIS
      Value | Meaning
      --- | ---
      0 | ROSE ILS
      1 | ROSE VOR
      2 | ROSE NAV
      3 | ARC
      4 | PLAN
    - {side}
        - L
        - R

- A32NX_EFIS_{side}_ND_RANGE
    - Enum
    - Provides the selected navigation display range for the EFIS
      Value | Meaning
      --- | ---
      0 | 10
      1 | 20
      2 | 40
      3 | 80
      4 | 160
      5 | 320
    - {side}
        - L
        - R

- A32NX_EFIS_{side}_OPTION
    - Enum
    - Provides the selected EFIS option/overlay
      Value | Meaning
      --- | ---
      0 | None
      1 | Constraints
      2 | VOR/DMEs
      3 | Waypoints
      4 | NDBs
      5 | Airports
    - {side}
        - L
        - R

- A32NX_EFIS_{side}_ND_FM_MESSAGE_FLAGS
    - Flag
    - Provides a bitfield of the active FM messages to the NDs
      Bit | Meaning
      --- | ---
      0 | SelectTrueRef
      1 | CheckNorthRef
      2 | NavAccuracyDowngrade
      3 | NavAccuracyUpgradeNoGps
      4 | SpecifiedVorDmeUnavailble
      5 | NavAccuracyUpgradeGps
      6 | GpsPrimary
      7 | MapPartlyDisplayed
      8 | SetOffsideRangeMode
      9 | OffsideFmControl
      10 | OffsideFmWxrControl
      11 | OffsideWxrControl
      12 | GpsPrimaryLost
      13 | RtaMissed
      14 | BackupNav
    - {side}
        - L
        - R

- A32NX_EFIS_{side}_TO_WPT_BEARING
    - Degrees
    - Provides the bearing to the active leg termination
    - {side}
        - L
        - R

- A32NX_EFIS_{side}_TO_WPT_DISTANCE
    - Nautical miles & > 0
    - Provides the straight distance to the active leg termination
    - {side}
        - L
        - R

- A32NX_EFIS_{side}_TO_WPT_ETA
    - Seconds
    - Provides the number of seconds to the active leg termination (to be converted to UTC by DMC)
    - {side}
        - L
        - R

- A32NX_PFD_MSG_SET_HOLD_SPEED
    - Bool
    - Indicates if the SET HOLD SPEED message is shown on the PFD

- A32NX_PFD_MSG_TD_REACHED
    - Bool
    - Indicates if the T/D REACHED message is shown on the PFD

- A32NX_PFD_LINEAR_DEVIATION_ACTIVE
    - Bool
    - Indicates if the linear deviation is shown on the PFD

- A32NX_PFD_TARGET_ALTITUDE
    - Feet
    - Indicates the current target altitude in the DES mode. This is an indicated altitude and not a pressure altitude
    - This is used to compute a linear deviation

- A32NX_PFD_VERTICAL_PROFILE_LATCHED
    - Boolean
    - Indicates whether to show the latch symbol on the PFD with the deviation indicator

- A32NX_PFD_SHOW_SPEED_MARGINS
    - Boolean
    - Indicates whether speed margins are shown on the PFD in DES mode.

- A32NX_PFD_UPPER_SPEED_MARGIN
    - Knots
    - Indicates the speed for the upper speed margin limit in DES mode

- A32NX_PFD_LOWER_SPEED_MARGIN
    - Knots
    - Indicates the speed for the lower speed margin limit in DES mode

- A32NX_ISIS_LS_ACTIVE
    - Bool
    - Indicates whether LS scales are shown on the ISIS
    - Toggled by `H:A32NX_ISIS_LS_PRESSED`

- A32NX_ISIS_BUGS_ACTIVE
    - Bool
    - Indicates whether bugs page is shown on the ISIS
    - Toggled by `H:A32NX_ISIS_BUGS_PRESSED`

- A32NX_ISIS_BUGS_ALT_VALUE:{number}
    - Number (feet)
    - Altitude of altitude bug set on ISIS bugs page
    - {number}
        - 0
        - 1

- A32NX_ISIS_BUGS_ALT_ACTIVE:{number}
    - Bool
    - Indicates whether altitude bug is shown on the altitude tape of the ISIS
    - {number}
        - 0
        - 1

- A32NX_ISIS_BUGS_SPD_VALUE:{number}
    - Number (knots)
    - Speed of speed bug set on ISIS bugs page
    - {number}
        - 0
        - 1
        - 2
        - 3

- A32NX_ISIS_BUGS_SPD_ACTIVE:{number}
    - Bool
    - Indicates whether speed bug is shown on the speed tape of the ISIS
    - {number}
        - 0
        - 1
        - 2
        - 3

- A32NX_BOARDING_STARTED_BY_USR
    - Bool
    - Indicates current pax/cargo loading state

- A32NX_PAX_{station}
    - Bitwise Field
    - Indicates the current pax in the selected rows (max 53 bits)
    - {station}
        - A
        - B
        - C
        - D

- A32NX_PAX_{station}_DESIRED
    - Bitwise Field
    - Indicates the target layout of passengers in the station (max 53)
    - {station}
        - A
        - B
        - C
        - D

- A32NX_PAX
    - Bitwise Field
    - Indicates the current layout of passengers in the station (max 53)
    - {station}
        - A
        - B
        - C
        - D

- A32NX_CARGO_{station}_DESIRED
    - Number (Kilograms)
    - Indicates the targeted weight of the station in kilograms
    - {station}
        - FWD_BAGGAGE
        - AFT_CONTAINER
        - AFT_BAGGAGE
        - AFT_BULK_LOOSE

- A32NX_CARGO
    - Number (Kilograms)
    - Indicates the current weight of the station in kilograms
    - {station}
        - FWD_BAGGAGE
        - AFT_CONTAINER
        - AFT_BAGGAGE
        - AFT_BULK_LOOSE

- A32NX_MCDU_{side}_ANNUNC_{annunciator}
    - Boolean
    - Indicates whether the annunciator light on the MCDU is lit
    - {side}
        - L
        - R
    - {annunciator}
        - FAIL
        - FMGC
        - MCDU_MENU
        - FM1
        - IND
        - RDY
        - FM2

## ADIRS

In the variables below, {number} should be replaced with one item in the set: { 1, 2, 3 }, unless declared otherwise.

- A32NX_CONFIG_ADIRS_IR_ALIGN_TIME
    - Enum
    - Input for: systems.wasm
    - The configured Inertial Reference system align time.
      Description | Value
      --- | ---
      Real (affected by latitude) | 0
      Instant (0 s) | 1
      Fast (90 s) | 2

- A32NX_OVHD_ADIRS_IR_{number}_MODE_SELECTOR_KNOB
    - Enum
    - The Inertial Reference mode selected through the selector knobs.
      Description | Value
      --- | ---
      Off | 0
      Navigation | 1
      Attitude | 2

- A32NX_OVHD_ADIRS_ON_BAT_IS_ILLUMINATED
    - Bool
    - Whether the ON BAT indication should illuminate.

- A32NX_OVHD_ADIRS_IR_{number}_PB_HAS_FAULT
    - Bool
    - Whether the FAULT light illuminates for IR {number}.

- A32NX_OVHD_ADIRS_IR_{number}_PB_IS_ON
    - Bool
    - Whether the IR push button is in the ON position.

- A32NX_OVHD_ADIRS_ADR_{number}_PB_HAS_FAULT
    - Bool
    - Whether the FAULT light illuminates for ADR {number}.

- A32NX_OVHD_ADIRS_ADR_{number}_PB_IS_ON
    - Bool
    - Whether the ADR push button is in the ON position.

- A32NX_ATT_HDG_SWITCHING_KNOB
    - ATT HDG
    - Position (0-2)
    - 0 is CAPT, 1 is NORM, 2 is F/O

- A32NX_AIR_DATA_SWITCHING_KNOB
    - AIR DATA
    - Position (0-2)
    - 0 is CAPT, 1 is NORM, 2 is F/O

- A32NX_ADIRS_ADIRU_{number}_STATE
    - Deprecated: use A32NX_ADIRS_IR_{number}_MAINT_WORD instead.
    - Enum
    - The Inertial Reference alignment state.
      Description | Value
      --- | ---
      Off | 0
      Aligning | 1
      Aligned | 2

- A32NX_ADIRS_REMAINING_IR_ALIGNMENT_TIME
    - Deprecated: use A32NX_ADIRS_IR_{number}_MAINT_WORD instead.
    - Seconds
    - The remaining alignment duration. Zero seconds when the system is aligned or the system is not aligning.

- A32NX_ADIRS_ADR_{number}_CORRECTED_AVERAGE_STATIC_PRESSURE
    - Arinc429Word<hPa>
    - The corrected average static pressure.

- A32NX_ADIRS_ADR_{number}_BARO_CORRECTION_1_HPA
    - Arinc429Word<hPa>
    - The local barometric setting entered on the captain side.

- A32NX_ADIRS_ADR_{number}_BARO_CORRECTION_1_INHG
    - Arinc429Word<inHg>
    - The local barometric setting entered on the captain side.

- A32NX_ADIRS_ADR_{number}_BARO_CORRECTION_2_HPA
    - Arinc429Word<hPa>
    - The local barometric setting entered on the first officer side.

- A32NX_ADIRS_ADR_{number}_BARO_CORRECTION_2_INHG
    - Arinc429Word<inHg>
    - The local barometric setting entered on the first officer side.

- A32NX_ADIRS_ADR_{number}_ALTITUDE
    - Arinc429Word<Feet>
    - The pressure altitude in feet.

- A32NX_ADIRS_ADR_{number}_BARO_CORRECTED_ALTITUDE_{side}
    - Arinc429Word<Feet>
    - The baro corrected altitude in feet.
    - TODO currently returns pressure altitude when STD mode is selected
    - {side}
        - 1: Captain
        - 2: First Officer

- A32NX_ADIRS_ADR_{number}_COMPUTED_AIRSPEED
    - Arinc429Word<Knots>
    - The computed airspeed (CAS).

- A32NX_ADIRS_ADR_{number}_MACH
    - Arinc429Word<Mach>
    - The Mach number (M).

- A32NX_ADIRS_ADR_{number}_BAROMETRIC_VERTICAL_SPEED
    - Arinc429Word<Feet per minute>
    - The vertical speed (V/S) based on barometric altitude data.

- A32NX_ADIRS_ADR_{number}_TRUE_AIRSPEED
    - Arinc429Word<Knots>
    - The true airspeed (TAS).

- A32NX_ADIRS_ADR_{number}_STATIC_AIR_TEMPERATURE
    - Arinc429Word<Celsius>
    - The static air temperature (SAT).

- A32NX_ADIRS_ADR_{number}_TOTAL_AIR_TEMPERATURE
    - Arinc429Word<Celsius>
    - The total air temperature (TAT).

- A32NX_ADIRS_ADR_{number}_ANGLE_OF_ATTACK
    - Arinc429Word<Degrees>
    - The angle of attack (α) of the aircraft

- A32NX_ADIRS_IR_{number}_PITCH
    - Arinc429Word<Degrees>
    - The pitch angle of the aircraft.

- A32NX_ADIRS_IR_{number}_ROLL
    - Arinc429Word<Degrees>
    - The roll angle of the aircraft.

- A32NX_ADIRS_IR_{number}_HEADING
    - Arinc429Word<Degrees>
    - The magnetic heading of the aircraft (true in polar region).

- A32NX_ADIRS_IR_{number}_TRUE_HEADING
    - Arinc429Word<Degrees>
    - The true inertial heading of the aircraft.

- A32NX_ADIRS_IR_{number}_TRACK
    - Arinc429Word<Degrees>
    - The magnetic track of the aircraft (true in polar region).

- A32NX_ADIRS_IR_{number}_TRUE_TRACK
    - Arinc429Word<Degrees>
    - The true inertial track of the aircraft.

- A32NX_ADIRS_IR_{number}_VERTICAL_SPEED
    - Arinc429Word<Feet per minute>
    - The vertical speed (V/S) based on inertial reference data.

- A32NX_ADIRS_IR_{number}_GROUND_SPEED
    - Arinc429Word<Knots>
    - The ground speed (GS) of the aircraft.

- A32NX_ADIRS_IR_{number}_WIND_DIRECTION
    - Arinc429Word<Degrees>
    - [0, 359.9]
    - The direction of the wind relative to true north.

- A32NX_ADIRS_IR_{number}_WIND_DIRECTION_BNR
    - Arinc429Word<Degrees>
    - [-180, 180]
    - The direction of the wind relative to true north.

- A32NX_ADIRS_IR_{number}_WIND_SPEED
    - Arinc429Word<Knots>
    - [0, 255]
    - The speed of the wind.

- A32NX_ADIRS_IR_{number}_WIND_SPEED_BNR
    - Arinc429Word<Knots>
    - [0, 255]
    - The speed of the wind.

- A32NX_ADIRS_IR_{number}_LATITUDE
    - Arinc429Word<Degrees>
    - The latitude of the aircraft.

- A32NX_ADIRS_IR_{number}_LONGITUDE
    - Arinc429Word<Degrees>
    - The longitude of the aircraft.

- A32NX_ADIRS_IR_{number}_DRIFT_ANGLE
    - Arinc429Word<Degrees>
    - The drift angle of the aircraft (drift angle = heading - track)

- A32NX_ADIRS_IR_{number}_FLIGHT_PATH_ANGLE
    - Arinc429Word<Degrees>
    - The kinematic flight path angle (γ) (arctan(VS / GS))

- A32NX_ADIRS_IR_{number}_BODY_PITCH_RATE
    - Arinc429Word<Degrees per second>
    - The body pitch rate (q) of the aircraft

- A32NX_ADIRS_IR_{number}_BODY_ROLL_RATE
    - Arinc429Word<Degrees per second>
    - The body roll rate (p) of the aircraft

- A32NX_ADIRS_IR_{number}_BODY_YAW_RATE
    - Arinc429Word<Degrees per second>
    - The body yaw rate (r) of the aircraft

- A32NX_ADIRS_IR_{number}_BODY_LONGITUDINAL_ACC
    - Arinc429Word<g-Number>
    - The longitudinal (forward/backward) acceleration of the aircraft

- A32NX_ADIRS_IR_{number}_BODY_LATERAL_ACC
    - Arinc429Word<g-Number>
    - The lateral (left/right) acceleration of the aircraft

- A32NX_ADIRS_IR_{number}_BODY_NORMAL_ACC
    - Arinc429Word<g-Number>
    - The normal acceleration (load factor) of the aircraft

- A32NX_ADIRS_IR_{number}_HEADING_RATE
    - Arinc429Word<Degrees per second>
    - The heading rate (ψ^dot) of the aircraft

- A32NX_ADIRS_IR_{number}_PITCH_ATT_RATE
    - Arinc429Word<Degrees per second>
    - The pitch rate (θ^dot) of the aircraft

- A32NX_ADIRS_IR_{number}_ROLL_ATT_RATE
    - Arinc429Word<Degrees per second>
    - The roll rate (φ^dot) of the aircraft

- A32NX_ADIRS_IR_{number}_MAINT_WORD
    - Arinc429Word<flags>
    - Indicates state of the IR
      Bit | Meaning
      --- | ---
        0 | ALIGNMENT_NOT_READY
        1 | REV_ATT_MODE
        2 | NAV_MODE
        3 | VALID_SET_HEADING
        4 | ATTITUDE_INVALID
        5 | DC_FAIL
        6 | ON_DC
        7 | ADR_FAULT
        8 | IR_FAULT
        9 | DC_FAIL_ON_DC
       10 | ALIGN_FAULT
       11 | NO_IRS_INITIAL
       12 | EXCESS_MOTION_ERROR
       13 | ADR_IR_FAULT
       14 | EXTREME_LATITUDE
       15,16,17 | ALIGN_7_10_MINUTES
       16,17 | ALIGN_6_MINUTES
       15,17 | ALIGN_5_MINUTES
       16 | ALIGN_4_MINUTES
       15,16 | ALIGN_3_MINUTES
       16 | ALIGN_2_MINUTES
       15 | ALIGN_1_MINUTES
       18 | COMPUTED_LATITUDE_MISCOMPARE

- A32NX_ADIRS_USES_GPS_AS_PRIMARY
    - Deprecated, this is an FM function, not ADIRU
    - Bool
    - Whether or not the GPS is used as the primary means of navigation/position determination.

- A32NX_PUSH_TRUE_REF
    - Bool
    - True reference pushbutton status

## Radio Receivers

- A32NX_RADIO_RECEIVER_USAGE_ENABLED
    - Bool
    - Whether or not the calculated ILS signals shall be used

- A32NX_RADIO_RECEIVER_LOC_IS_VALID
    - Bool
    - Indicates if the localizer signal is valid

- A32NX_RADIO_RECEIVER_LOC_DISTANCE
    - Number in nautical miles
    - Indicates the distance from the localizer

- A32NX_RADIO_RECEIVER_LOC_DEVIATION
    - Number in degrees
    - If A32NX_RADIO_RECEIVER_USAGE_ENABLED == 0 it contains the deviation from the sim
    - If A32NX_RADIO_RECEIVER_USAGE_ENABLED == 1 it contains calculated LOC deviation

- A32NX_RADIO_RECEIVER_GS_IS_VALID
    - Bool
    - Indicates if the glide slope signal is valid

- A32NX_RADIO_RECEIVER_GS_DEVIATION
    - Number in degrees
    - Deviation from glide slope
    - If A32NX_RADIO_RECEIVER_USAGE_ENABLED == 0 it contains the deviation from the sim
    - If A32NX_RADIO_RECEIVER_USAGE_ENABLED == 1 it contains calculated LOC deviation

## Flight Management System

- A32NX_FM_ENABLE_APPROACH_PHASE
    - Bool
    - Indicates whether the FMS should switch to APPROACH phase.
    - **WARNING:** This is temporary and internal. Do not use.

- A32NX_FMGC_{side}_LDEV_REQUEST
    - Bool
    - Indicates whether the FMGC is requesting L/DEV to be displayed on the PFD
    - {side}
        - L
        - R

- A32NX_FMGC_L_RNP
    - Number (nautical miles)
    - The active Required Navigation Performance
    - {side}
        - L
        - R

- A32NX_FM{number}_ACC_ALT
    - ARINC429<number> (feet MSL)
    - The acceleration altitude
    - {number}
        - 1 - captain's side FMGC
        - 2 - f/o's side FMGC

- A32NX_FM{number}_DEST_LAT
    - Destination latitude
    - Arinc429<Angle>
    - {number}
        - 1 - captain's side FMGC
        - 2 - f/o's side FMGC

- A32NX_FM{number}_DEST_LONG
    - Destination longitude
    - Arinc429<Angle>
    - {number}
        - 1 - captain's side FMGC
        - 2 - f/o's side FMGC

- A32NX_FM{number}_DISCRETE_WORD_2
    - Arinc429<Discrete>
    - {number}
        - 1 - captain's side FMGC
        - 2 - f/o's side FMGC
    - | Bit |            Description            |
      |:---:|:---------------------------------:|
      | 13  | Takeoff flap conf 0               |
      | 14  | Takeoff flap conf 1               |
      | 15  | Takeoff flap conf 2               |
      | 16  | Takeoff flap conf 3               |

- A32NX_FM{number}_DISCRETE_WORD_3
    - Arinc429<Discrete>
    - {number}
        - 1 - captain's side FMGC
        - 2 - f/o's side FMGC
    - | Bit |            Description            |
      |:---:|:---------------------------------:|
      | 16  | V1/Vr/V2 disagree                 |
      | 17  | Takeoff speeds too low            |
      | 18  | Takeoff speeds not inserted       |

<<<<<<< HEAD
- A32NX_FM{number}_EO_ACC_ALT
=======
- L:A32NX_FM{number}_NAV_DISCRETE
    - Arinc429<Discrete>
    - {number}
        - 1 - captain's side FMGC
        - 2 - f/o's side FMGC (currently not written)
    - | Bit |     Description     |
      |:---:|:-------------------:|
      | 11  | VOR 1 manually tuned |
      | 12  | VOR 2 manually tuned |
      | 13  | ADF 1 manually tuned |
      | 14  | ADF 2 manually tuned |
      | 15  | MMR 1 manually tuned |
      | 16  | MMR 2 manually tuned |

- L:A32NX_FM{number}_EO_ACC_ALT
>>>>>>> 9bed87c4
    - ARINC429<number> (feet MSL)
    - The engine out acceleration altitude
    - {number}
        - 1 - captain's side FMGC
        - 2 - f/o's side FMGC

- A32NX_FM{number}_LANDING_ELEVATION
    - ARINC429<number> (feet MSL)
    - The landing elevation at the active destination
    - {number}
        - 1 - captain's side FMGC
        - 2 - f/o's side FMGC

- A32NX_FM{number}_MISSED_ACC_ALT
    - ARINC429<number> (feet MSL)
    - The missed approach acceleration altitude
    - {number}
        - 1 - captain's side FMGC
        - 2 - f/o's side FMGC

- A32NX_FM{number}_MISSED_EO_ACC_ALT
    - ARINC429<number> (feet MSL)
    - The missed approach engine out acceleration altitude
    - {number}
        - 1 - captain's side FMGC
        - 2 - f/o's side FMGC

- A32NX_FM{number}_MISSED_THR_RED_ALT
    - ARINC429<number> (feet MSL)
    - The missed approach thrust reduction altitude
    - {number}
        - 1 - captain's side FMGC
        - 2 - f/o's side FMGC

- A32NX_FM{number}_THR_RED_ALT
    - ARINC429<number> (feet MSL)
    - The thrust reduction altitude
    - {number}
        - 1 - captain's side FMGC
        - 2 - f/o's side FMGC

- A32NX_FM{number}_TO_PITCH_TRIM
    - Takeoff pitch trim set by the pilot on the PERF TO MCDU page
    - Arinc429<Angle>
    - {number}
        - 1 - captain's side FMGC
        - 2 - f/o's side FMGC

 - A32NX_FM{number}_DECISION_HEIGHT
    - ARINC429<number>
    - The decision height for an approach in feet, as entered on the PERF page.
    - Value | Meaning
       --- | ---
       0 or greater | The decision height in feet
       -1 | The pilot has not entered a decision height
       -2 | The special value "NO" has been explicitly entered as the decision deight
    - {number}
        - 1 - captain's side FMGC
        - 2 - f/o's side FMGC

 - A32NX_FM{number}_MINIMUM_DESCENT_ALTITUDE
    - ARINC429<number>
    - The minimum descent altitude for a non-precision approach in feet, as entered on the PERF page.
    - {number}
        - 1 - captain's side FMGC
        - 2 - f/o's side FMGC

- A32NX_FM_VNAV_TRIGGER_STEP_DELETED
    - Bool
    - Indicates whether to trigger a step deleted message on the MCDU

## Autopilot System

- A32NX_FMA_LATERAL_MODE
    - Enum
    - Indicates **engaged** lateral mode of the Flight Director / Autopilot
      Mode | Value
      --- | ---
      NONE | 0
      HDG | 10
      TRACK | 11
      NAV | 20
      LOC_CPT | 30
      LOC_TRACK | 31
      LAND | 32
      FLARE | 33
      ROLL_OUT | 34
      RWY | 40
      RWY_TRACK | 41
      GA_TRACK | 50

- A32NX_FMA_LATERAL_ARMED
    - Bitmask
    - Indicates **armed** lateral mode of the Flight Director / Autopilot
      Mode | Bit
      --- | ---
      NAV | 0
      LOC | 1

- A32NX_FMA_VERTICAL_MODE
    - Enum
    - Indicates **engaged** vertical mode of the Flight Director / Autopilot
      Mode | Value
      --- | ---
      NONE | 0
      ALT | 10
      ALT_CPT | 11
      OP_CLB | 12
      OP_DES | 13
      VS | 14
      FPA | 15
      ALT_CST | 20
      ALT_CST_CPT | 21
      CLB | 22
      DES | 23
      FINAL | 24
      GS_CPT | 30
      GS_TRACK | 31
      LAND | 32
      FLARE | 33
      ROLL_OUT | 34
      SRS | 40
      SRS_GA | 41
      TCAS | 50

- A32NX_FMA_VERTICAL_ARMED
    - Bitmask
    - Indicates **armed** vertical mode of the Flight Director / Autopilot
      Mode | Bit
      --- | ---
      ALT | 0
      ALT_CST | 1
      CLB | 2
      DES | 3
      GS | 4
      FINAL | 5
      TCAS | 6

- A32NX_FMA_EXPEDITE_MODE
    - Boolean
    - Indicates if expedite mode is engaged
      State | Value
      --- | ---
      OFF | 0
      ON | 1

- A32NX_FMA_SPEED_PROTECTION_MODE
    - Boolean
    - Indicates if V/S speed protection mode is engaged
      State | Value
      --- | ---
      OFF | 0
      ON | 1

- A32NX_FMA_CRUISE_ALT_MODE
    - Boolean
    - Indicates if CRUISE ALT mode is engaged (ALT on cruise altitude = ALT CRZ)
      State | Value
      --- | ---
      OFF | 0
      ON | 1

- A32NX_FMA_SOFT_ALT_MODE
    - Boolean
    - Indicates if SOFT ALT mode is engaged (allows deviation of +/- 50 ft to reduce thrust variations in cruise)
      State | Value
      --- | ---
      OFF | 0
      ON | 1

- A32NX_ApproachCapability
    - Enum
    - Indicates the current approach/landing capability
      Mode | Value
      --- | ---
      NONE | 0
      CAT1 | 1
      CAT2 | 2
      CAT3 SINGLE | 3
      CAT3 DUAL | 4

- A32NX_FLIGHT_DIRECTOR_BANK
    - Number (Degrees)
    - Indicates bank angle to be displayed by Flight Director
      Sign | Direction
      --- | ---
      \+ | left
      \- | right

- A32NX_FLIGHT_DIRECTOR_PITCH
    - Number (Degrees)
    - Indicates pitch angle to be displayed by Flight Director
      Sign | Direction
      --- | ---
      \+ | down
      \- | up

- A32NX_FLIGHT_DIRECTOR_YAW
    - Number (Degrees)
    - Indicates yaw to be displayed by Flight Director
      Sign | Direction
      --- | ---
      \+ | left
      \- | right

- A32NX_AUTOPILOT_AUTOLAND_WARNING
    - Boolean
    - Indicates if Autoland warning light is illuminated
    - Possible values:
      State | Value
      --- | ---
      OFF | 0
      ON | 1

- A32NX_AUTOPILOT_ACTIVE
    - Boolean
    - Indicates if any Autopilot is engaged
    - Possible values:
      State | Value
      --- | ---
      DISENGAGED | 0
      ENGAGED | 1

- A32NX_AUTOPILOT_{index}_ACTIVE
    - Boolean
    - Indicates if Autopilot {index} is enaged, first Autopilot has the index 1
    - Possible values:
      State | Value
      --- | ---
      DISENGAGED | 0
      ENGAGED | 1

- A32NX_AUTOPILOT_AUTOTHRUST_MODE
    - Enum
    - Indicates the requested ATHR mode by the Autopilot
    - Possible values:
      Mode | Value
      --- | ---
      NONE | 0
      SPEED | 1
      THRUST_IDLE | 2
      THRUST_CLB | 3

- A32NX_AUTOPILOT_SPEED_SELECTED
    - SPEED mode: 100 to 399 (knots)
    - MACH mode: 0.10 to 0.99 (M)
    - Indicates the selected speed on the FCU, instantly updated
    - In case of managed speed mode, the value is -1

- A32NX_AUTOPILOT_FPA_SELECTED
    - Number (Degrees)
    - Indicates the selected FPA on the FCU, instantly updated

- A32NX_AUTOPILOT_VS_SELECTED
    - Number (Feet per minute)
    - Indicates the selected V/S on the FCU, instantly updated

- A32NX_AUTOPILOT_HEADING_SELECTED
    - Number (Degrees)
    - Indicates the selected heading on the FCU, instantly updated
    - In case of managed heading mode, the value is -1

- A32NX_AUTOPILOT_H_DOT_RADIO
    - Number (Feet per minute)
    - Indicates the current estimated vertical speed relative to the runway
    - Important: the signal is only usable above the runway and is not to be used elsewhere

- A32NX_FCU_SPD_MANAGED_DASHES
    - Boolean
    - Indicates if managed speed/mach mode is active and a numerical value is not displayed
      State | Value
      --- | ---
      SELECTED | 0
      MANAGED | 1

- A32NX_FCU_SPD_MANAGED_DOT
    - Boolean
    - Indicates if managed speed/mach mode is active
      State | Value
      --- | ---
      SELECTED | 0
      MANAGED | 1

- A32NX_FCU_HDG_MANAGED_DASHES
    - Boolean
    - Indicates if managed heading mode is active and a numerical value is not displayed
      State | Value
      --- | ---
      SELECTED | 0
      MANAGED | 1

- A32NX_FCU_HDG_MANAGED_DOT
    - Boolean
    - Indicates if managed heading mode is active or armed
      State | Value
      --- | ---
      SELECTED | 0
      MANAGED/ARMED | 1

- A32NX_FCU_ALT_MANAGED
    - Boolean
    - Indicates if managed altitude mode is active (dot)
      State | Value
      --- | ---
      SELECTED | 0
      MANAGED | 1

- A32NX_FCU_VS_MANAGED
    - Boolean
    - Indicates if managed VS/FPA mode is active
      State | Value
      --- | ---
      SELECTED | 0
      MANAGED | 1

- A32NX_FCU_LOC_MODE_ACTIVE
    - Boolean
    - Indicates if LOC button on the FCU is illuminated
      State | Value
      --- | ---
      OFF | 0
      ON | 1

- A32NX_FCU_APPR_MODE_ACTIVE
    - Boolean
    - Indicates if APPR button on the FCU is illuminated
    - Possible values:
      State | Value
      --- | ---
      OFF | 0
      ON | 1

- A32NX_FCU_HEADING_SYNC
    - Boolean
    - Triggers the FCU to synchronize to current heading or track
      State | Value
      --- | ---
      Inactive | 0
      Revert | 1

- A32NX_FCU_MODE_REVERSION_ACTIVE
    - Boolean
    - Triggers the FCU to synchronize to current V/S
      State | Value
      --- | ---
      Inactive | 0
      Revert | 1

- A32NX_FCU_MODE_REVERSION_TRK_FPA_ACTIVE
    - Boolean
    - Triggers the FCU to revert to HDG/VS mode
      State | Value
      --- | ---
      Inactive | 0
      Revert | 1

- A320_Neo_FCU_SPEED_SET_DATA
    - Number
    - Used as data transport for event `H:A320_Neo_FCU_SPEED_SET`

- A320_Neo_FCU_HDG_SET_DATA
    - Number
    - Used as data transport for event `H:A320_Neo_FCU_HDG_SET`

- A320_Neo_FCU_VS_SET_DATA
    - Number
    - Used as data transport for event `H:A320_Neo_FCU_VS_SET`

- A32NX_FG_PHI_LIMIT
    - Number in Degrees
    - Indicates the current bank limit requested by the FM
    - Always positive

- A32NX_FG_CROSS_TRACK_ERROR
    - Number in nm
    - Used for laternal guidance in mode NAV
    - Error from desired path, -ve to the right of track

- A32NX_FG_TRACK_ANGLE_ERROR
    - Number in degrees
    - Used for laternal guidance in mode NAV
    - Error from desired heading or track, -ve when clockwise of desired track

- A32NX_FG_PHI_COMMAND
    - Number in degrees
    - Used for laternal guidance in mode NAV
    - Bank angle command

- A32NX_FG_REQUESTED_VERTICAL_MODE
    - Enum
    - Indicates the requested vertical mode in DES
    - Possible values:
      Mode | Value
      --- | ---
      NONE | 0
      SPEED_THRUST | 1
      VPATH_THRUST | 2
      VPATH_SPEED | 3
      FPA_SPEED | 4
      VS_SPEED | 5

- A32NX_FG_ALTITUDE_CONSTRAINT
    - Number in ft
    - Used for managed climb/descend
    - Indicates an altitude constraint to follow

- A32NX_FG_TARGET_ALTITUDE
    - Number in ft
    - Used for vertical guidance in mode DES
    - Indicates the target altitude

- A32NX_FG_TARGET_VERTICAL_SPEED
    - Number in fpm or degrees depending on requested mode
    - Used for vertical guidance in mode DES
    - Indicates the target vertical speed

- A32NX_FG_RNAV_APP_SELECTED
    - Boolean
    - Used for FINAL mode selection
    - Indicates if an RNAV approach is selected. If it is true, pressing the APPR button
      results in the FINAL mode being armed, instead of G/S and LOC

- A32NX_FG_FINAL_CAN_ENGAGE
    - Boolean
    - Indicates if the FINAL vertical mode can engage
    - FINAL mode will engage if :
        - This Simvar is true
        - NAV mode is engaged
        - FINAL mode is armed

## Autothrust System

- A32NX_3D_THROTTLE_LEVER_POSITION_{index}
    - Number
    - Anmiation position of the throttles in 3D model
      Position | Value
      --- | ---
      FULL REVERSE | 0
      IDLE | 25
      CLB | 50
      FLX/MCT | 75
      TOGA | 100

- A32NX_AUTOTHRUST_STATUS
    - Enum
    - Indicates the current status of the ATHR system
      Mode | Value
      --- | ---
      DISENGAGED | 0
      ENGAGED_ARMED | 1
      ENGAGED_ACTIVE | 2

- A32NX_AUTOTHRUST_MODE
    - Enum
    - Indicates the current thrust mode of the ATHR system
      Mode | Value
      --- | ---
      NONE | 0
      MAN_TOGA | 1
      MAN_GA_SOFT | 2
      MAN_FLEX | 3
      MAN_DTO | 4
      MAN_MCT | 5
      MAN_THR | 6
      SPEED | 7
      MACH | 8
      THR_MCT | 9
      THR_CLB | 10
      THR_LVR | 11
      THR_IDLE | 12
      A_FLOOR | 13
      TOGA_LK | 14

- A32NX_AUTOTHRUST_MODE_MESSAGE
    - Enum
    - Indicates ATHR related message to be displayed on the PFD
      Mode | Value
      --- | ---
      NONE | 0
      THR_LK | 1
      LVR_TOGA | 2
      LVR_CLB | 3
      LVR_MCT | 4
      LVR_ASYM | 5

- A32NX_AUTOTHRUST_DISABLED
    - Bool
    - Indicates if ATHR was disabled by pressing ATHR disconnect buttons longer than 15s

- A32NX_AUTOTHRUST_THRUST_LIMIT_TYPE
    - Enum
    - Indicates the type of current thrust limit
      Mode | Value
      --- | ---
      NONE | 0
      CLB | 1
      MCT | 2
      FLEX | 3
      TOGA | 4
      REVERSE | 5

- A32NX_AUTOTHRUST_THRUST_LIMIT
    - Number (% N1)
    - Indicates the thrust limit N1

- A32NX_AUTOTHRUST_THRUST_LIMIT_REV
    - Number (% N1)
    - Indicates the thrust limit N1 for REV

- A32NX_AUTOTHRUST_THRUST_LIMIT_IDLE
    - Number (% N1)
    - Indicates the thrust limit N1 for IDLE

- A32NX_AUTOTHRUST_THRUST_LIMIT_CLB
    - Number (% N1)
    - Indicates the thrust limit N1 for CLB

- A32NX_AUTOTHRUST_THRUST_LIMIT_MCT
    - Number (% N1)
    - Indicates the thrust limit N1 for MCT

- A32NX_AUTOTHRUST_THRUST_LIMIT_FLX
    - Number (% N1)
    - If FLX is not active the value 0 is provided
    - Indicates the thrust limit N1 for FLX

- A32NX_AUTOTHRUST_THRUST_LIMIT_TOGA
    - Number (% N1)
    - Indicates the thrust limit N1 for TOGA

- A32NX_AUTOTHRUST_TLA_N1:{index}
    - Number (% N1)
    - Indicates the N1 corresponding to the TLA for engine {index}, first engine has index 1

- A32NX_AUTOTHRUST_REVERSE:{index}
    - Boolean
    - Indicates if reverse for engine {index} is requested
      State | Value
      --- | ---
      NO REVERSE | 0
      REVERSE | 1

- A32NX_AUTOTHRUST_N1_COMMANDED:{index}
    - Number (% N1)
    - Indicates the commanded N1 (either based on TLA or autothrust law) for engine {index}, first engine has index 1

- A32NX_AUTOTHRUST_DISCONNECT
    - Bool
    - Indicates if the red disconnect button is pressed on the thrust lever
      State | Value
      --- | ---
      NOT PRESSED | 0
      PRESSED | 1

- A32NX_AUTOTHRUST_THRUST_LEVER_WARNING_FLEX
    - Bool
    - Indicates if the thrust lever warning for FLEX take-off is active
      State | Value
      --- | ---
      NOT ACTIVE | 0
      ACTIVE | 1

- A32NX_AUTOTHRUST_THRUST_LEVER_WARNING_TOGA
    - Bool
    - Indicates if the thrust lever warning for TOGA take-off is active
      State | Value
      --- | ---
      NOT ACTIVE | 0
      ACTIVE | 1

## Throttle Mapping System

- A32NX_LOGGING_THROTTLES_ENABLED
    - Bool
    - Indicates if logging of throttle events is enabled

- A32NX_THROTTLE_MAPPING_LOADED_CONFIG:{index}
    - Bool
    - Indicates if we are using a configured throttle mapping for throttle axis {index}, first axis has index 1

- A32NX_THROTTLE_MAPPING_INPUT:{index}
    - Number
    - Indicates the raw input values for throttle axis {index}, first axis has index 1
    - Range is from -1 to 1

- A32NX_AUTOTHRUST_TLA:{index}
    - Number (Degrees)
    - Indicates the TLA of the throttle lever {index}, first throttle lever has index 1
      Position | Value
      --- | ---
      REVERSE | -20
      REV_IDLE | -6
      IDLE | 0
      CLB | 25
      FLX/MCT | 35
      TOGA | 45

- A32NX_THROTTLE_MAPPING_USE_REVERSE_ON_AXIS:{index}
    - Boolean
    - Indicates if reverse area should be mapped on axis

- A32NX_THROTTLE_MAPPING_{REVERSE|REVERSE_IDLE|IDLE|CLIMB|FLEXMCT|TOGA}_{LOW|HIGH}:{index}
    - Number
    - Indicates the low or high value to latch into the given detent
    - Range is from -1 to 1

- A32NX_THROTTLE_MAPPING_INCREMENT_NORMAL
    - Number
    - Indicates the increment being used for normal key events

- A32NX_THROTTLE_MAPPING_INCREMENT_SMALL
    - Number
    - Indicates the increment being used for small key events

## Engine and FADEC System

- A32NX_ENGINE_CYCLE_TIME
    - Number (seconds)
    - Sum of Engine 1 & 2 cycle times to detect when engines are alive (pause/ slew management)

- A32NX_ENGINE_STATE:{index}
    - Number
    - Defines actual engine state
      State | Value
      --- | ---
      OFF | 0
      ON | 1
      STARTING | 2
      SHUTTING | 3

- A32NX_ENGINE_TIMER:{index}
    - Number (seconds)
    - Sets a timer to control engine {index} start-up/shutdown events

- A32NX_ENGINE_IMBALANCE
    - Number (2-bit coded decimal)
    - Defines random engine imbalance of parameters
      Bits (from Left) | Parameter
      --- | ---
      0-1 | Engine affected (01 or 02)
      2-3 | EGT (max 20º imbalance)
      4-5 | FF (max 36 Kg/h imbalance)
      6-7 | N2 (max 0.3% imbalance)
      8-9 | Oil Qty (max 2 Qt imbalance)
      10-11 | Oil Pressure (max 3 psi imbalance)
      12-13 | Idle Oil Pressure (+/- 6 psi imbalance)

- A32NX_ENGINE_N1:{index}
    - Number (% N1)
    - Custom engine {index} N1 to model realistic start-up & shutdown, although equal to Sim's N2 for other flight
      phases.

- A32NX_ENGINE_N2:{index}
    - Number (% N2)
    - Custom engine N2 {index} to model realistic start-up & shutdown, although equal to Sim's N2 for other flight
      phases.

- A32NX_ENGINE_EGT:{index}
    - Number (degrees Celsius)
    - Custom engine {index} EGT to model realistic behavior throughout all flight phases

- A32NX_ENGINE_FF:{index}
    - Number (Kg/h)
    - Custom engine {index} fuel flow to model realistic behavior throughout all flight phases

- A32NX_ENGINE_PRE_FF:{index}
    - Number (Kg/h)
    - Previous engine {index} deltaTime fuel flow to calculate spot fuel burn

- A32NX_ENGINE_IDLE_N1
    - Number (% N1)
    - Expected idle N1 as a function of temperature and pressure

- A32NX_ENGINE_IDLE_N2
    - Number (% N2)
    - Expected idle N2 as a function of temperature and pressure

- A32NX_ENGINE_IDLE_EGT
    - Number (degrees Celsius)
    - Expected idle EGT as a function of temperature and pressure

- A32NX_ENGINE_IDLE_FF
    - Number (Kg/h)
    - Expected idle fuel flow as a function of temperature and pressure

- A32NX_FADEC_IGNITER_A_ACTIVE_ENG{index}
    - Boolean
    - State of igniter A on engine {index}

- A32NX_FADEC_IGNITER_B_ACTIVE_ENG{index}
    - Boolean
    - State of igniter B on engine {index}

- A32NX_FUEL_USED:{index}
    - Number (Kg)
    - Fuel burnt by engine {index} on deltaTime

- A32NX_FUEL_LEFT_PRE
    - Number (lbs)
    - Previous deltaTime fuel for the main left tank

- A32NX_FUEL_RIGHT_PRE
    - Number (lbs)
    - Previous deltaTime fuel for the main right tank

- A32NX_FUEL_AUX_LEFT_PRE
    - Number (lbs)
    - Previous deltaTime fuel for the aux left tank

- A32NX_FUEL_AUX_RIGHT_PRE
    - Number (lbs)
    - Previous deltaTime fuel for the aux right tank

- A32NX_FUEL_CENTER_PRE
    - Number (lbs)
    - Previous deltaTime fuel for the center tank

- A32NX_ENGINE_OIL_TOTAL:{index}
    - Number (quarts)
    - Total engine {index} oil quantity in the oil system (tank + circuit)

- A32NX_ENGINE_OIL_QTY:{index}
    - Number (quarts)
    - Total engine {index} oil quantity in the oil tank

## Air Conditioning / Pressurisation / Ventilation

- A32NX_COND_{id}_TEMP
    - Degree Celsius
    - Temperature as measured in each of the cabin zones and cockpit
    - {id}
        - CKPT
        - FWD
        - AFT

- A32NX_COND_{id}_DUCT_TEMP
    - Degree Celsius
    - Temperature of trim air coming out of the ducts in the cabin and cockpit
    - {id}
        - CKPT
        - FWD
        - AFT

- A32NX_COND_PACK_FLOW_VALVE_{index}_IS_OPEN
    - Bool
    - True if the respective {1 or 2} pack flow valve is open

- A32NX_COND_PACK_FLOW_{index}
    - Percent
    - Percentage flow coming out of each pack {1 or 2} into the cabin (LO: 80%, NORM: 100%, HI: 120%)

- A32NX_COND_{id}_TRIM_AIR_VALVE_POSITION
    - Percentage
    - Percentage opening of each trim air valve (hot air)
    - {id}
        - CKPT
        - FWD
        - AFT

- A32NX_HOT_AIR_VALVE_IS_ENABLED
    - Bool
    - True if the trim air system is enabled (pushbutton in auto and power supplied to system)

- A32NX_HOT_AIR_VALVE_IS_OPEN
    - Bool
    - True if the trim air system is enabled and the hot air valve is open

- A32NX_OVHD_COND_{id}_SELECTOR_KNOB
    - Percentage
    - Percent rotation of the overhead temperature selectors for each of the cabin zones
    - To transform the value into degree celsius use this formula: this * 0.04 + 18
    - {id}
        - CKPT
        - FWD
        - AFT

- A32NX_OVHD_COND_PACK_{index}_PB_IS_ON
    - Bool
    - True if pack {1 or 2} pushbutton is pressed in the on position (no white light)

- A32NX_OVHD_COND_PACK_{index}_PB_HAS_FAULT
    - Bool
    - True if pack {1 or 2} has a fault

- A32NX_OVHD_COND_HOT_AIR_PB_IS_ON
    - Bool
    - True if the hot air pushbutton is pressed in the on position (no white light)

- A32NX_OVHD_COND_HOT_AIR_PB_HAS_FAULT
    - Bool
    - True if the hot air trim system has a fault

- A32NX_PRESS_CABIN_ALTITUDE
    - Feet
    - The equivalent altitude from sea level of the interior of the cabin based on the internal pressure

- A32NX_PRESS_CABIN_DELTA_PRESSURE
    - PSI
    - The difference in pressure between the cabin interior and the exterior air.
      Positive when cabin pressure is higher than external pressure.

- A32NX_PRESS_CABIN_VS
    - Feet per minute
    - Rate of pressurization or depressurization of the cabin expressed as altitude change

- A32NX_PRESS_ACTIVE_CPC_SYS
    - Number [0, 1, 2]
    - Indicates which cabin pressure controller is active. 0 indicates neither is active.

- A32NX_PRESS_OUTFLOW_VALVE_OPEN_PERCENTAGE
    - Ratio
    - Percent open of the cabin pressure outflow valve

- A32NX_PRESS_SAFETY_VALVE_OPEN_PERCENTAGE
    - Ratio
    - Percent open of the cabin pressure safety valves

- A32NX_PRESS_AUTO_LANDING_ELEVATION
    - **Deprecated**, - ** Deprecated, see `A32NX_FM{number}_LANDING_ELEVATION`
    - Feet
    - Automatic landing elevation as calculated by the MCDU when a destination runway is entered

- A32NX_PRESS_EXCESS_CAB_ALT
    - Bool
    - True when FWC condition for "EXCESS CAB ALT" is met

- A32NX_PRESS_EXCESS_RESIDUAL_PR
    - Bool
    - True when FWC condition for "EXCES RESIDUAL PR" is met

- A32NX_PRESS_LOW_DIFF_PR
    - Bool
    - True when FWC condition for "LO DIFF PR" is met

- A32NX_OVHD_PRESS_LDG_ELEV_KNOB
    - Feet
    - Manual landing elevation as selected on the overhead LDG ELEV knob

- A32NX_OVHD_PRESS_MAN_VS_CTL_SWITCH
    - Number
    - 0 if switch is in up position, 1 if switch is neutral, 2 if switch is down.

- A32NX_OVHD_PRESS_MODE_SEL_PB_IS_AUTO
    - Bool
    - True if MODE SEL overhead pushbutton is depressed (in auto mode)

- A32NX_OVHD_PRESS_MODE_SEL_PB_HAS_FAULT
    - Bool
    - True only when both Cabin Pressure Controller systems are faulty.

- A32NX_OVHD_PRESS_DITCHING_PB_IS_ON
    - Bool
    - True if DITCHING pushbutton is pressed

- A32NX_OVHD_VENT_CAB_FANS_PB_IS_ON
    - Bool
    - True if CAB FANS pushbutton is in the on position (no white light)

- A32NX_PACKS_{number}_IS_SUPPLYING
    - Bool
    - True if the corresponding pack is on and supplying air to the cabin
    - {number}
        - 1
        - 2

## Pneumatic

- A32NX_PNEU_ENG_{number}_IP_PRESSURE:
    - Pressure in intermediate pressure compression chamber
    - PSI
    - {number}
        - 1
        - 2

- A32NX_PNEU_ENG_{number}_HP_PRESSURE:
    - Pressure in high pressure compression chamber
    - PSI
    - {number}
        - 1
        - 2

- A32NX_PNEU_ENG_{number}_STARTER_CONTAINER_PRESSURE:
    - Pressure behind the starter valve of the engine
    - PSI
    - {number}
        - 1
        - 2

- A32NX_PNEU_ENG_{number}_TRANSFER_TRANSDUCER_PRESSURE
    - Pressure measured at the transfer pressure transducer, -1 if no output
    - psi

- A32NX_PNEU_ENG_{number}_REGULATED_TRANSDUCER_PRESSURE
    - Pressure measured at the regulated pressure transducer, -1 if no output
    - psi

- A32NX_PNEU_ENG_{number}_DIFFERENTIAL_TRANSDUCER_PRESSURE
    - Pressure measured at the differential pressure transducer, -1 if no output
    - psi

- A32NX_PNEU_ENG_{number}_IP_TEMPERATURE:
    - Temperature in intermediate pressure compression chamber
    - Degree celsius
    - {number}
        - 1
        - 2

- A32NX_PNEU_ENG_{number}_HP_TEMPERATURE:
    - Temperature in high pressure compression chamber
    - Degree celsius
    - {number}
        - 1
        - 2

- A32NX_PNEU_ENG_{number}_TRANSFER_TEMPERATURE:
    - Temperature between IP/HP valves but before the pressure regulating valve
    - Degree celsius
    - {number}
        - 1
        - 2

- A32NX_PNEU_ENG_{number}_PRECOOLER_INLET_TEMPERATURE:
    - Temperature at the precooler inlet for engine bleed system
    - Degree celsius
    - {number}
        - 1
        - 2

- A32NX_PNEU_ENG_{number}_PRECOOLER_OUTLET_TEMPERATURE:
    - Temperature at the precooler outlet for engine bleed system
    - Degree celsius
    - {number}
        - 1
        - 2

- A32NX_PNEU_ENG_{number}_STARTER_CONTAINER_TEMPERATURE:
    - Temperature behind the starter valve of the engine
    - Degree celsius
    - {number}
        - 1
        - 2

- A32NX_PNEU_ENG_{number}_IP_VALVE_OPEN:
    - Indicates whether the intermediate pressure bleed air valve is open
    - Bool
    - {number}
        - 1
        - 2

- A32NX_PNEU_ENG_{number}_HP_VALVE_OPEN:
    - Indicates whether the high pressure bleed air valve is open
    - Bool
    - {number}
        - 1
        - 2

- A32NX_PNEU_ENG_{number}_PR_VALVE_OPEN:
    - Indicates whether the pressure regulating valve is open
    - Bool
    - {number}
        - 1
        - 2

- A32NX_PNEU_ENG_{number}_STARTER_VALVE_OPEN:
    - Indicates whether the starter valve is open.
    - Bool
    - {number}
        - 1
        - 2

- A32NX_PNEU_XBLEED_VALVE_OPEN:
    - Indicates whether the cross bleed air valve is open
    - Bool

- A32NX_PNEU_PACK_{number}_FLOW_VALVE_FLOW_RATE:
    - Indicates the flow rate through the pack flow valve
    - Kilogram per second
    - {number}
        - 1
        - 2

- A32NX_OVHD_PNEU_ENG_{number}_BLEED_PB_IS_AUTO:
    - Indicates whether the engine bleed air is on
    - Is aliased from aircraft variable A:BLEED AIR ENGINE
    - Bool
    - {number}
        - 1
        - 2

- A32NX_OVHD_PNEU_ENG_{number}_BLEED_PB_HAS_FAULT:
    - Indicates whether the fault light is on for the engine bleed push button
    - Bool

- A32NX_PNEU_WING_ANTI_ICE_SYSTEM_ON:
    - Indicates wheter the wing anti ice system is on
    - Bool

- A32NX_PNEU_WING_ANTI_ICE_HAS_FAULT:
    - Indicates wheter the wing anti ice system has a fault
    - Bool

- A32NX_PNEU_WING_ANTI_ICE_SYSTEM_SELECTED:
    - Indicates wheter the wing anti ice p/b is ON
    - Bool

- A32NX_PNEU_WING_ANTI_ICE_GROUND_TIMER:
    - Reports the duration in seconds of the wing anti ice ground relay (4DL)
    - Duration

- A32NX_PNEU_WING_ANTI_ICE_1_CONSUMER_PRESSURE:
    - Pressure in the left wing anti ice pipe
    - PSI

- A32NX_PNEU_WING_ANTI_ICE_2_CONSUMER_PRESSURE:
    - Pressure in the right wing anti ice pipe
    - PSI

- A32NX_PNEU_WING_ANTI_ICE_1_CONSUMER_TEMPERATURE:
    - Temperature in the left wing anti ice pipe
    - Degree celsius

- A32NX_PNEU_WING_ANTI_ICE_2_CONSUMER_TEMPERATURE:
    - Temperature in the right wing anti ice pipe
    - Degree celsius

- A32NX_PNEU_WING_ANTI_ICE_1_VALVE_CLOSED:
    - Indicates whether the left wing anti ice valve is closed
    - Bool

- A32NX_PNEU_WING_ANTI_ICE_2_VALVE_CLOSED:
    - Indicates whether the right wing anti ice valve is closed
    - Bool

- A32NX_PNEU_WING_ANTI_ICE_1_LOW_PRESSURE:
    - Low Pressure warning in the left wing anti ice valve
    - Bool

- A32NX_PNEU_WING_ANTI_ICE_2_LOW_PRESSURE:
    - Low Pressure warning in the right wing anti ice valve
    - Bool

- A32NX_PNEU_WING_ANTI_ICE_1_HIGH_PRESSURE:
    - High Pressure warning in the left wing anti ice valve
    - Bool

- A32NX_PNEU_WING_ANTI_ICE_2_HIGH_PRESSURE:
    - High Pressure warning in the right wing anti ice valve
    - Bool

## Autoflight (ATA 22)

- - A32NX_FAC_{number}_PUSHBUTTON_PRESSED
    - Boolean

- A32NX_FAC_{number}_HEALTHY
    - If the FAC {number} is healthy.
    - Boolean

- A32NX_FAC_{number}_SIDESLIP_TARGET
    - The sideslip target in case of engine out.
    - Arinc429<Degrees>

- A32NX_FAC_{number}_DISCRETE_WORD_2
    - Arinc429<Discrete>
    - | Bit |            Description            |
      |:---:|:---------------------------------:|
      | 11  | Yaw Damper Own Engaged            |
      | 12  | Yaw Damper Opp Engaged            |
      | 13  | Rudder Trim Own Engaged           |
      | 14  | Rudder Trim Opp Engaged           |
      | 15  | Rudder Travel Lim Own Engaged     |
      | 16  | Rudder Travel Lim Opp Engaged     |

- A32NX_FAC_{number}_ESTIMATED_SIDESLIP
    - The current Sideslip, estimated by the FAC.
    - Arinc429<Degree>

- A32NX_FAC_{number}_V_ALPHA_LIM
    - The V_ls.
    - Arinc429<Knots>

- A32NX_FAC_{number}_V_LS
    - The 1g stall speed Vs1g.
    - Arinc429<Knots>

- A32NX_FAC_{number}_V_STALL_1G
    - The 1g stall speed Vs1g.
    - Arinc429<Knots>

- A32NX_FAC_{number}_V_ALPHA_PROT
    - The V_alpha_prot.
    - Arinc429<Knots>

- A32NX_FAC_{number}_V_STALL_WARN
    - The V_sw.
    - Arinc429<Knots>

- A32NX_FAC_{number}_SPEED_TREND
    - The V_c trend.
    - Arinc429<Knots>

- A32NX_FAC_{number}_V_3
    - The V_3 / F-Speed.
    - Arinc429<Knots>

- A32NX_FAC_{number}_V_3
    - The V_4 / S-Speed.
    - Arinc429<Knots>

- A32NX_FAC_{number}_V_MAN
    - The V_man / GD-Speed.
    - Arinc429<Knots>

- A32NX_FAC_{number}_V_MAX
    - The V_max.
    - Arinc429<Knots>

- A32NX_FAC_{number}_V_FE_NEXT
    - The V_fe_next.
    - Arinc429<Knots>

- A32NX_FAC_{number}_DISCRETE_WORD_5
    - Arinc429<Discrete>
    - | Bit |            Description            |
      |:---:|:---------------------------------:|
      | 16  | LGCIU Own Valid                   |
      | 17  | All LGCIU Lost                    |
      | 18  | Left Main Gear Pressed            |
      | 19  | Right Main Gear Pressed           |
      | 20  | Main Gear Out                     |
      | 29  | Alpha Floor Condition             |

## Flaps / Slats (ATA 27)

- A32NX_SFCC_SLAT_FLAP_SYSTEM_STATUS_WORD
    - Slat/Flap system status discrete word of the SFCC bus output
    - Arinc429<Discrete>
    - Note that multiple SFCC are not yet implemented, thus no {number} in the name.
    - | Bit |            Description            |
      |:---:|:---------------------------------:|
      | 11  | Slat Fault                        |
      | 12  | Flap Fault                        |
      | 13  | Slat Jam                          |
      | 14  | Flap Jam                          |
      | 15  | Slat WTB engaged                  |
      | 16  | Flap WTB engaged                  |
      | 17  | Lever in Config 0                 |
      | 18  | Lever in Config 1                 |
      | 19  | Lever in Config 2                 |
      | 20  | Lever in Config 3                 |
      | 21  | Lever in Config FULL              |
      | 22  | Slat Relief Engaged               |
      | 23  | Flap Attachement Failure          |
      | 24  | Slat Alpha lock Engaged           |
      | 25  | Slat Baulk Engaged                |
      | 26  | Flap Auto-retract Engaged         |
      | 27  | CSU out of detent longer than 10s |
      | 28  | Slat Data Valid                   |
      | 29  | Flap Data Valid                   |

- A32NX_SFCC_SLAT_FLAP_ACTUAL_POSITION_WORD
    - Slat/Flap actual position discrete word of the SFCC bus output
    - Arinc429<Discrete>
    - Note that multiple SFCC are not yet implemented, thus no {number} in the name.
    - | Bit |                Description               |
      |:---:|:----------------------------------------:|
      | 11  | Slat Data Valid                          |
      | 12  | Slats Retracted 0° (6.2° > FPPU > -5°)   |
      | 13  | Slats >= 17° (337° > FPPU > 210.4°)      |
      | 14  | Slats >= 26° (337° > FPPU > 321.8)       |
      | 15  | Slats Extended 27° (337° > FPPU > 327.4) |
      | 16  | Slat WTB Engaged                         |
      | 17  | Slat Fault                               |
      | 18  | Flap Data Valid                          |
      | 19  | Flaps Retracted 0° (2.5° > FPPU > -5°)   |
      | 20  | Flaps >= 14° (254° > FPPU > 140.7)       |
      | 21  | Flaps >= 19° (254° > FPPU > 163.7°)      |
      | 22  | Flaps >= 39° (254° > FPPU > 247.8°)      |
      | 23  | Flaps Extended 40° (254° > FPPU > 250°)  |
      | 24  | Flap WTB engaged                         |
      | 25  | Flap Fault                               |
      | 26  | Spoiler Lift Demand                      |
      | 27  | Spoiler Limit Demand                     |
      | 28  | Slat System Jam                          |
      | 29  | Flap System Jam                          |

- A32NX_SFCC_SLAT_ACTUAL_POSITION_WORD
    - Slat actual position word of the SFCC bus output
    - Arinc429<Degrees>
    - Note that multiple SFCC are not yet implemented, thus no {number} in the name.
    - The Slat FPPU angle ranges from 0° to 360°

- A32NX_SFCC_FLAP_ACTUAL_POSITION_WORD
    - Flap actual position word of the SFCC bus output
    - Arinc429<Degrees>
    - Note that multiple SFCC are not yet implemented, thus no {number} in the name.
    - The Flap FPPU angle ranges from 0° to 360°

## Flight Controls (ATA 27)

- A32NX_FLIGHT_CONTROLS_TRACKING_MODE
    - Bool
    - Indicates if tracking mode is active: flight controls are coming from external source (ie: YourControls)

- A32NX_LOGGING_FLIGHT_CONTROLS_ENABLED
    - Bool
    - Indicates if logging of flight control events is enabled

- A32NX_FCDC_{number}_DISCRETE_WORD_1
    - Arinc429<Discrete>
    - | Bit |                Description               |
      |:---:|:----------------------------------------:|
      | 11  | Pitch Normal Law Active                  |
      | 12  | Pitch Alternate Law 1 Active             |
      | 13  | Pitch Alternate Law 2 Active             |
      | 14  |                                          |
      | 15  | Pitch Direct Law Active                  |
      | 16  | Roll Normal Law Active                   |
      | 17  | Roll Direct Law Active                   |
      | 18  |                                          |
      | 19  | ELAC 1 Pitch Fault                       |
      | 20  | ELAC 1 Roll Fault                        |
      | 21  | ELAC 2 Pitch Fault                       |
      | 22  | ELAC 2 Roll Fault                        |
      | 23  | ELAC 1 Fault                             |
      | 24  | ELAC 2 Fault                             |
      | 25  | SEC 1 Fault                              |
      | 26  | SEC 2 Fault                              |
      | 27  |                                          |
      | 28  | FCDC Opposite Fault                      |
      | 29  | SEC 3 Fault                              |

- A32NX_FCDC_{number}_DISCRETE_WORD_2
    - Arinc429<Discrete>
    - | Bit |                Description               |
      |:---:|:----------------------------------------:|
      | 11  | Left Aileron Blue Fault                  |
      | 12  | Left Aileron Green Fault                 |
      | 13  | Right Aileron Blue Fault                 |
      | 14  | Right Aileron Green Fault                |
      | 15  | Left Elevator Blue Fault                 |
      | 16  | Left Elevator Green Fault                |
      | 17  | Right Elevator Blue Fault                |
      | 18  | Right Elevator Yellow Fault              |
      | 19  | F/O Priority Locked                      |
      | 20  | Capt Priority Locked                     |
      | 21  |                                          |
      | 22  |                                          |
      | 23  |                                          |
      | 24  |                                          |
      | 25  |                                          |
      | 26  |                                          |
      | 27  |                                          |
      | 28  | F/O Sidestick Disabled (Priority)        |
      | 29  | Capt Sidestick Disabled (Priority)       |

- A32NX_FCDC_{number}_DISCRETE_WORD_3
    - Arinc429<Discrete>
    - | Bit |                Description               |
      |:---:|:----------------------------------------:|
      | 11  | Left Aileron Blue Avail                  |
      | 12  | Left Aileron Green Avail                 |
      | 13  | Right Aileron Blue Avail                 |
      | 14  | Right Aileron Green Avail                |
      | 15  | Left Elevator Blue Avail                 |
      | 16  | Left Elevator Green Avail                |
      | 17  | Right Elevator Blue Avail                |
      | 18  | Right Elevator Yellow Avail              |
      | 19  | ELAC 1 Pushbutton Off                    |
      | 20  | ELAC 2 Pushbutton Off                    |
      | 21  | Spoiler 1 Avail                          |
      | 22  | Spoiler 2 Avail                          |
      | 23  | Spoiler 3 Avail                          |
      | 24  | Spoiler 4 Avail                          |
      | 25  | Spoiler 5 Avail                          |
      | 26  |                                          |
      | 27  | SEC 1 Pushbutton Off                     |
      | 28  | SEC 2 Pushbutton Off                     |
      | 29  | SEC 3 Pushbutton Off                     |

- A32NX_FCDC_{number}_DISCRETE_WORD_4
    - Arinc429<Discrete>
    - | Bit |                Description               |
      |:---:|:----------------------------------------:|
      | 11  | Left Spoiler 1 Out                       |
      | 12  | Right Spoiler 1 Out                      |
      | 13  | Left Spoiler 2 Out                       |
      | 14  | Right Spoiler 2 Out                      |
      | 15  | Left Spoiler 3 Out                       |
      | 16  | Right Spoiler 3 Out                      |
      | 17  | Left Spoiler 4 Out                       |
      | 18  | Right Spoiler 4 Out                      |
      | 19  | Left Spoiler 5 Out                       |
      | 20  | Right Spoiler 5 Out                      |
      | 21  | Spoiler 1 Pos Valid                      |
      | 22  | Spoiler 2 Pos Valid                      |
      | 23  | Spoiler 3 Pos Valid                      |
      | 24  | Spoiler 4 Pos Valid                      |
      | 25  | Spoiler 5 Pos Valid                      |
      | 26  | Ground Spoiler Out                       |
      | 27  | Ground Spoiler Armed                     |
      | 28  | Speed Brake Command                      |
      | 29  | Aileron Droop Active                     |

- A32NX_FCDC_{number}_DISCRETE_WORD_5
    - Arinc429<Discrete>
    - | Bit |                Description               |
      |:---:|:----------------------------------------:|
      | 11  | SEC 1 Spd Brk Lever Fault                |
      | 12  | SEC 2 Spd Brk Lever Fault                |
      | 13  | SEC 3 Spd Brk Lever Fault                |
      | 14  | SEC 1 Gnd Splr Fault                     |
      | 15  | SEC 2 Gnd Splr Fault                     |
      | 16  | SEC 3 Gnd Splr Fault                     |
      | 17  |                                          |
      | 18  |                                          |
      | 19  |                                          |
      | 20  |                                          |
      | 21  | Spoiler 1 Fault                          |
      | 22  | Spoiler 2 Fault                          |
      | 23  | Spoiler 3 Fault                          |
      | 24  | Spoiler 4 Fault                          |
      | 25  | Spoiler 5 Fault                          |
      | 26  | Spd Brk Lever Disagree                   |
      | 27  | Spd Brk Do Not Use                       |
      | 28  |                                          |
      | 29  |                                          |

- A32NX_FCDC_{number}_CAPT_ROLL_COMMAND
    - Arinc429<Degree>

- A32NX_FCDC_{number}_FO_ROLL_COMMAND
    - Arinc429<Degree>

- A32NX_FCDC_{number}_CAPT_PITCH_COMMAND
    - Arinc429<Degree>

- A32NX_FCDC_{number}_FO_PITCH_COMMAND
    - Arinc429<Degree>

- A32NX_FCDC_{number}_RUDDER_PEDAL_POS
    - Arinc429<Degree>

- A32NX_FCDC_{number}_AILERON_LEFT_POS
    - Arinc429<Degree>

- A32NX_FCDC_{number}_ELEVATOR_LEFT_POS
    - Arinc429<Degree>

- A32NX_FCDC_{number}_AILERON_RIGHT_POS
    - Arinc429<Degree>

- A32NX_FCDC_{number}_ELEVATOR_RIGHT_POS
    - Arinc429<Degree>

- A32NX_FCDC_{number}_ELEVATOR_TRIM_POS
    - Arinc429<Degree>

- A32NX_FCDC_{number}_SPOILER_LEFT_{spoiler}_POS
    - Arinc429<Degree>
    - {spoiler}
      - Number of the spoiler, 1 to 5

- A32NX_FCDC_{number}_SPOILER_RIGHT_{spoiler}_POS
    - Arinc429<Degree>
    - {spoiler}
      - Number of the spoiler, 1 to 5

- A32NX_FCDC_{number}_PRIORITY_LIGHT_{side}_{color}_ON
    - Boolean
    - Indicates if the spcified priority light should be illuminated
    - {side}
      - CAPT
      - FO
    - {color}
      - GREEN
      - RED

- A32NX_ELAC_{number}_PUSHBUTTON_PRESSED
    - Boolean

- A32NX_ELAC_{number}_DIGITAL_OP_VALIDATED
    - If the ELAC {number} is healthy.
    - Boolean

- A32NX_SEC_{number}_PUSHBUTTON_PRESSED
    - Boolean

- A32NX_SEC_{number}_FAULT_LIGHT_ON
    - If the SEC {number} fault light should be illuminated.
    - Boolean

- A32NX_SEC_{number}_GROUND_SPOILER_OUT
    - If the SEC {number} indicates that it's ground spoilers are deployed.
    - Boolean

- A32NX_{side}_{surface}_{system}_SERVO_SOLENOID_ENERGIZED
    - Boolean
    - If the servo mode solenoid of the specified servo should be energized.
    - {side}
        - LEFT
        - RIGHT
    - {surface}
        - ELEV
        - AIL
    - {system}
        - GREEN
        - BLUE
        - YELLOW

- A32NX_{side}_SPOILER_{number}_COMMANDED_POSITION
    - Number
    - The commanded position of the specified servo, in degrees.
    - {side}
        - LEFT
        - RIGHT
    - {number}
        - 1 to 5

- A32NX_{side}_{surface}_{system}_COMMANDED_POSITION
    - Number
    - The commanded position of the specified servo, in degrees.
    - {side}
        - LEFT
        - RIGHT
    - {surface}
        - ELEV
        - AIL
    - {system}
        - GREEN
        - BLUE
        - YELLOW

- A32NX_YAW_DAMPER_{system}_SERVO_SOLENOID_ENERGIZED
    - Boolean
    - If the servo mode solenoid of the specified servo should be energized.
    - {system}
        - GREEN
        - YELLOW

- A32NX_YAW_DAMPER_{system}_COMMANDED_POSITION
    - Number
    - The commanded position of the specified servo, in degrees.
    - {system}
        - GREEN
        - YELLOW

- A32NX_RUDDER_TRIM_{number}_ACTIVE_MODE_COMMANDED
    - Boolean
    - Trim electric motor {number} is commanded active
    - {number}
        - 1
        - 2

- A32NX_RUDDER_TRIM_{number}_COMMANDED_POSITION
    - Degree
    - Trim electric motor {number} position demand in trim surface deflection angle
    - {number}
        - 1
        - 2

- A32NX_HYD_RUDDER_TRIM_FEEDBACK_ANGLE
    - Degree
    - Rudder trim unit position feedback

- A32NX_RUDDER_TRAVEL_LIM_{number}_ACTIVE_MODE_COMMANDED
    - Boolean
    - RTL electric motor {number} is commanded active
    - {number}
        - 1
        - 2

- A32NX_RUDDER_TRAVEL_LIM_{number}_COMMANDED_POSITION
    - Degree
    - RTL electric motor {number} position demand in trim surface deflection angle
    - {number}
        - 1
        - 2

- A32NX_HYD_RUDDER_LIMITER_FEEDBACK_ANGLE
    - Degree
    - Rudder travel limiter unit position feedback

- A32NX_THS_{number}_ACTIVE_MODE_COMMANDED
    - Boolean
    - Trim electric motor {number} is commanded active
    - {number}
        - 1
        - 2
        - 3

- A32NX_THS_{number}_COMMANDED_POSITION
    - Degree
    - Trim electric motor {number} position demand in trim surface deflection angle

- A32NX_SIDESTICK_POSITION_X
    - Number
    - Provides the direct sidestick position (lateral)
      Value | Meaning
      --- | ---
      -1 | full left
      0 | neutral
      1 | full right

- A32NX_SIDESTICK_POSITION_Y
    - Number
    - Provides the direct sidestick position (longitudinal)
      Value | Meaning
      --- | ---
      -1 | full forward
      0 | neutral
      1 | full backward

- A32NX_RUDDER_PEDAL_POSITION
    - Number
    - Provides the rudder pedal position
      Value | Meaning
      --- | ---
      -100 | full left
      0 | neutral
      100 | full right

- A32NX_RUDDER_PEDAL_ANIMATION_POSITION
    - Number
    - Provides the rudder pedal position including rudder trim for animation
      Value | Meaning
      --- | ---
      -100 | full left
      0 | neutral
      100 | full right

- A32NX_HYD_AILERON_LEFT_DEFLECTION
    - Number
    - Provides the final left aileron physical position
      Value | Meaning
      --- | ---
      -1.0 | full up
      0.0 | neutral
      1.0 | full down

- A32NX_HYD_AILERON_RIGHT_DEFLECTION
    - Number
    - Provides the final right aileron physical position
      Value | Meaning
      --- | ---
      -1.0 | full down
      0.0 | neutral
      1.0 | full up

- A32NX_HYD_THS_TRIM_MANUAL_OVERRIDE
    - Boolean
    - Feedback signal from the trim actuator system. True if pilot is moving or holding trim wheel

- A32NX_HYD_TRIM_WHEEL_PERCENT
    - Percent
    - Trim wheel position in percent

## Landing Gear (ATA 32)

- A32NX_LGCIU_{number}_DISCRETE_WORD_1
    - Discrete Data word 1 of the LGCIU bus output
    - Arinc429<Discrete>
    - {number}
        - 1
        - 2
    - | Bit |                                  Description                                 |
      |:---:|:----------------------------------------------------------------------------:|
      | 11  | LH gear not locked up and not selected down                                  |
      | 12  | RH gear not locked up and not selected down                                  |
      | 13  | Nose gear not locked up and not selected down                                |
      | 14  | LH gear not locked down and selected down                                    |
      | 15  | RH gear not locked down and selected down                                    |
      | 16  | Nose gear not locked down and selected down                                  |
      | 17  | LH gear door not uplocked                                                    |
      | 18  | RH gear door not uplocked                                                    |
      | 19  | Nose gear door not uplocked                                                  |
      | 20  | LH gear uplock locked and gear locked down                                   |
      | 21  | RH gear uplock locked and gear locked down                                   |
      | 22  | Nose gear uplock locked and gear locked down                                 |
      | 23  | LH gear downlocked                                                           |
      | 24  | RH gear downlocked                                                           |
      | 25  | Nose gear downlocked                                                         |
      | 26  | LH gear shock absorber not extended (Treat GND PWR connected as on ground)   |
      | 27  | RH gear shock absorber not extended (Treat GND PWR connected as on ground)   |
      | 28  | Nose gear shock absorber not extended (Treat GND PWR connected as on ground) |
      | 29  | Gear selected down (Lever Position)                                          |

- A32NX_LGCIU_{number}_DISCRETE_WORD_2
    - Discrete Data word 2 of the LGCIU bus output
    - Arinc429<Discrete>
    - {number}
        - 1
        - 2
    - | Bit |                                     Description                                     |
      |:---:|:-----------------------------------------------------------------------------------:|
      | 11  | LH & RH gear shock absorber compressed (Don't treat GND PWR connected as on ground) |
      | 12  | Nose gear shock absorber compressed (Don't treat GND PWR connected as on ground)    |
      | 13  | LH gear shock absorber compressed (Don't treat GND PWR connected as on ground)      |
      | 14  | RH gear shock absorber compressed (Don't treat GND PWR connected as on ground)      |
      | 15  | LH & RH gear downlocked                                                             |


- A32NX_LGCIU_{number}_DISCRETE_WORD_3
    - Discrete Data word 3 of the LGCIU bus output
    - Arinc429<Discrete>
    - {number}
        - 1
        - 2
    - | Bit |            Description            |
      |:---:|:---------------------------------:|
      | 11  | LH gear not locked up             |
      | 12  | RH gear not locked up             |
      | 13  | Nose gear not locked up           |
      | 14  | Gear selected up (Lever Position) |
      | 25  | LH gear door fully open           |
      | 26  | RH gear door fully open           |
      | 27  | LH Nose gear door fully open      |
      | 28  | RH Nose gear door fully open      |

- A32NX_LGCIU_{number}_{gear}_GEAR_COMPRESSED
    - Indicates if the shock absorber is compressed (not fully extended)
    - Bool
    - {number}
        - 1
        - 2
    - {gear}
        - NOSE
        - LEFT
        - RIGHT

- A32NX_LGCIU_{number}_{gear}_GEAR_DOWNLOCKED
    - True if the gear is locked down.
    - Boolean
    - {number}
        - 1
        - 2
    - {gear}
        - NOSE
        - LEFT
        - RIGHT

- A32NX_LGCIU_{number}_{gear}_GEAR_UNLOCKED
    - True is the gear is not in the same state as the gear lever
    - Boolean
    - {number}
        - 1
        - 2
    - {gear}
        - NOSE
        - LEFT
        - RIGHT

- A32NX_GEAR_DOOR_{gear}_POSITION
    - Indicates the gear door position. 1 is fully opened. 0 fully closed and locked.
    - Percent over 100
    - {gear}
        - CENTER
        - CENTER_SMALL
        - LEFT
        - RIGHT

- A32NX_GEAR_{gear}_POSITION
    - Indicates the gear position. 1 is fully opened. 0 fully closed and locked.
    - Percent over 100
    - {gear}
        - CENTER
        - LEFT
        - RIGHT

- A32NX_GRAVITYGEAR_ROTATE_PCT
    - Indicates the position of the gear emergency extension crank handle from 0 to 300 (3 turns)
    - Percent

- A32NX_GEAR_LEVER_POSITION_REQUEST
    - Indicates that the pilot tries to move the gear lever (1=down)
    - Boolean

- A32NX_GEAR_HANDLE_POSITION
    - Indicates the actual position of the gear handle
    - Percent over 100

- A32NX_GEAR_HANDLE_HITS_LOCK_SOUND
    - Indicates that gear lever just hit the baulk lock mechanism
    - Boolean

## ATC (ATA 34)

- A32NX_TRANSPONDER_MODE
    - The transponder mode selector switch position
    - Enum
      Mode | Value
      --- | ---
      STBY | 0
      AUTO | 1
      ON | 2

- A32NX_TRANSPONDER_SYSTEM
    - The transponder system selector switch position
    - Enum
      System | Value
      --- | ---
      Transponder 1 | 0
      Transponder 2 | 1

- A32NX_SWITCH_ATC_ALT
    - The transponder altitude reporting switch position
    - Bool

- A32NX_SWITCH_TCAS_Position
    - Enum
    - Read-Only
    - Selected TCAS Mode
      Description | Value
      --- | ---
      STBY | 0
      TA | 1
      TA/RA | 2

- A32NX_SWITCH_TCAS_Traffic_Position
    - Enum
    - Read-Only
    - Selected TCAS Display Mode
      Description | Value
      --- | ---
      THREAT | 0
      ALL | 1
      ABV | 2
      BELOW | 3

- A32NX_TCAS_MODE
    - Enum
    - Read-Only
    - Whether TCAS has been set to standby, TA Only or TA/RA Mode (see ATC panel)
      Description | Value
      --- | ---
      STBY | 0
      TA | 1
      TA/RA | 2

- A32NX_TCAS_SENSITIVITY
    - Number
    - Read-Only
    - Current sensitivity level

- A32NX_TCAS_STATE
    - Enum
    - Read-Only
    - Currently active traffic/resolution advisory state
      Description | Value
      --- | ---
      NONE | 0
      TA | 1
      RA | 2

- A32NX_TCAS_RA_CORRECTIVE
    - boolean
    - Read-Only
    - Active RA is corrective?

- A32NX_TCAS_VSPEED_RED:{number}
    - Feet per minute
    - Read-Only
    - Lower and upper red vertical speed range of current active RA
    - {number}
        - 0
        - 1

- A32NX_TCAS_VSPEED_GREEN:{number}
    - Feet per minute
    - Read-Only
    - Lower and upper green vertical speed range of current active RA
    - {number}
        - 0
        - 1
## Radio Altimeter (ATA 34)

- A32NX_RA_{number}_RADIO_ALTITUDE
    - `Arinc429Word<Feet>`
    - The height over ground as measured by the corresponding radio altimeter towards the aft of the aircraft
    - {number}
        - 1
        - 2

## Electronic Flight Bag (ATA 46)

- A32NX_PUSHBACK_SYSTEM_ENABLED
    - Boolean
    - Read/Write
    - Whether the pushback system is enabled
    - Further conditions are "Pushback Tug Attached" and "Aircraft On Ground" otherwise the system
      has no impact on the aircraft

- A32NX_PUSHBACK_SPD_FACTOR
    - Number
    - Read/Write
    - Determines the speed of the pushback tug from -100% to 100%
    - {number}
        - -1.0
        - 1.0

- A32NX_PUSHBACK_HDG_FACTOR
    - Number
    - Read/Write
    - Determines the heading of the pushback tug from max left (-1.0) to right (1.0)
    - {number}
        - -1.0
        - 1.0<|MERGE_RESOLUTION|>--- conflicted
+++ resolved
@@ -1989,10 +1989,7 @@
       | 17  | Takeoff speeds too low            |
       | 18  | Takeoff speeds not inserted       |
 
-<<<<<<< HEAD
-- A32NX_FM{number}_EO_ACC_ALT
-=======
-- L:A32NX_FM{number}_NAV_DISCRETE
+- A32NX_FM{number}_NAV_DISCRETE
     - Arinc429<Discrete>
     - {number}
         - 1 - captain's side FMGC
@@ -2006,8 +2003,7 @@
       | 15  | MMR 1 manually tuned |
       | 16  | MMR 2 manually tuned |
 
-- L:A32NX_FM{number}_EO_ACC_ALT
->>>>>>> 9bed87c4
+- A32NX_FM{number}_EO_ACC_ALT
     - ARINC429<number> (feet MSL)
     - The engine out acceleration altitude
     - {number}

--- conflicted
+++ resolved
@@ -37,10 +37,7 @@
     msfsAvionicsInstrument('ND'),
     msfsAvionicsInstrument('OANC'),
     msfsAvionicsInstrument('PFD'),
-<<<<<<< HEAD
     msfsAvionicsInstrument('HUD'),
-=======
->>>>>>> 47411648
 
     reactInstrument('SD'),
     reactInstrument('DCDU'),

--- conflicted
+++ resolved
@@ -8,14 +8,9 @@
             new A32NX_LocalVarUpdater(),
             new A32NX_FADEC(1),
             new A32NX_FADEC(2),
-<<<<<<< HEAD
-            new A32NX_GPWS(),
+            new A32NX_GPWS(this),
             new A32NX_GroundReference(),
             new A32NX_Vspeeds()
-=======
-            new A32NX_GPWS(this),
-            new A32NX_GroundReference()
->>>>>>> 02edbe68
         ];
 
         this.soundManager = new A32NX_SoundManager();

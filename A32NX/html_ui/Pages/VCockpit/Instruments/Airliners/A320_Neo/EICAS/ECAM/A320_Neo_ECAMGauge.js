var A320_Neo_ECAM_Common;
(function (A320_Neo_ECAM_Common) {
    function isEngineDisplayActive(_index) {
        return ((SimVar.GetSimVarValue("ENG N1 RPM:" + _index, "percent") >= 0.05) || (SimVar.GetSimVarValue("ENG N2 RPM:" + _index, "percent") >= 0.05));
    }
    A320_Neo_ECAM_Common.isEngineDisplayActive = isEngineDisplayActive;
    class GaugeDefinition {
        constructor() {
            this.startAngle = -225;
            this.arcSize = 180;
            this.minValue = 0;
            this.maxValue = 100;
            this.minRedValue = 0;
            this.maxRedValue = 0;
            this.warningRange = [0, 0];
            this.dangerRange = [0, 0];
            this.cursorLength = 1.0;
            this.cursorMultiplier = 1.1;
            this.currentValuePos = new Vec2(0.65, 0.65);
            this.currentValueFunction = null;
            this.currentValuePrecision = 0;
            this.currentValueBorderWidth = 0;
            this.outerIndicatorFunction = null;
            this.outerDynamicArcFunction = null;
            this.extraMessageFunction = null;
            this.outerDynamicMarkerFunction = null;
            this.dangerMinDynamicFunction = null;
            this.outerMarkerValue = null;
        }
    }
    A320_Neo_ECAM_Common.GaugeDefinition = GaugeDefinition;
    class Gauge extends HTMLElement {
        constructor() {
            super(...arguments);
            this.viewBoxSize = new Vec2(100, 100);
            this.startAngle = -225;
            this.warningRange = [0, 0];
            this.dangerRange = [0, 0];
            this.outerDynamicArcCurrentValues = [0, 0];
            this.outerDynamicArcTargetValues = [0, 0];
            this.extraMessageString = "";
            this.isActive = true;
<<<<<<< HEAD
            this.extraMessagePosXMultiplier = 0;
            this.extraMessagePosYMultiplier = 0;
            this.extraMessageBorderPosXMultiplier = 0;
            this.extraMessageBorderPosYMultiplier = 0;
            this.extraMessageBorderWidthMultiplier = 0;
            this.extraMessageBorderHeightMultiplier = 0;
=======
            this.cursorMultiplier = 1.1;
>>>>>>> 45c22f7f
        }
        get mainArcRadius() {
            return (this.viewBoxSize.x * 0.5 * 0.975);
        }
        get cursorArcRadius() {
            return (this.mainArcRadius * this.cursorMultiplier);
        }
        get graduationInnerLineEndOffset() {
            return (this.mainArcRadius * 0.9);
        }
        get graduationOuterLineEndOffset() {
            return (this.mainArcRadius * 1.175);
        }
        get graduationTextOffset() {
            return (this.mainArcRadius * 0.625);
        }
        get redArcInnerRadius() {
            return (this.mainArcRadius * 0.95);
        }
        get outerIndicatorOffset() {
            return (this.viewBoxSize.x * 0.04);
        }
        get outerIndicatorRadius() {
            return (this.viewBoxSize.x * 0.035);
        }
        get outerDynamicArcRadius() {
            return (this.mainArcRadius * 1.15);
        }
        get currentValueBorderHeight() {
            return (this.viewBoxSize.y * 0.20);
        }
        get extraMessagePosX() {
            return (this.center.x + (this.viewBoxSize.x * this.extraMessagePosXMultiplier));
        }
        get extraMessagePosY() {
            return (this.center.y - (this.viewBoxSize.y * this.extraMessagePosYMultiplier));
        }
        get extraMessageBorderPosX() {
            return (this.extraMessagePosX - (this.viewBoxSize.x * this.extraMessageBorderPosXMultiplier));
        }
        get extraMessageBorderPosY() {
            return (this.extraMessagePosY - (this.viewBoxSize.y * this.extraMessageBorderPosYMultiplier));
        }
        get extraMessageBorderWidth() {
            return (this.viewBoxSize.x * this.extraMessageBorderWidthMultiplier);
        }
        get extraMessageBorderHeight() {
            return (this.viewBoxSize.y * this.extraMessageBorderHeightMultiplier);
        }
        set active(_isActive) {
            if (this.isActive != _isActive) {
                this.isActive = _isActive;
                this.refreshActiveState();
            }
        }
        get active() {
            return this.isActive;
        }
        polarToCartesian(_centerX, _centerY, _radius, _angleInDegrees) {
            const angleInRadians = _angleInDegrees * (Math.PI / 180.0);
            return new Vec2(_centerX + (_radius * Math.cos(angleInRadians)), _centerY + (_radius * Math.sin(angleInRadians)));
        }
        valueToAngle(_value, _radians) {
            const valuePercentage = (_value - this.minValue) / (this.maxValue - this.minValue);
            let angle = (this.startAngle + (valuePercentage * this.arcSize));
            if (_radians) {
                angle *= (Math.PI / 180.0);
            }
            return angle;
        }
        valueToDir(_value) {
            const angle = this.valueToAngle(_value, true);
            return (new Vec2(Math.cos(angle), Math.sin(angle)));
        }
        init(_gaugeDefinition) {
            this.startAngle = _gaugeDefinition.startAngle;
            this.arcSize = _gaugeDefinition.arcSize;
            this.minValue = _gaugeDefinition.minValue;
            this.maxValue = _gaugeDefinition.maxValue;
            this.minRedValue = _gaugeDefinition.minRedValue;
            this.maxRedValue = _gaugeDefinition.maxRedValue;
            this.warningRange[0] = _gaugeDefinition.warningRange[0];
            this.warningRange[1] = _gaugeDefinition.warningRange[1];
            this.dangerRange[0] = _gaugeDefinition.dangerRange[0];
            this.dangerRange[1] = _gaugeDefinition.dangerRange[1];
            this.cursorMultiplier = _gaugeDefinition.cursorMultiplier;
            this.currentValueFunction = _gaugeDefinition.currentValueFunction;
            this.currentValuePrecision = _gaugeDefinition.currentValuePrecision;
            this.outerIndicatorFunction = _gaugeDefinition.outerIndicatorFunction;
            this.outerDynamicArcFunction = _gaugeDefinition.outerDynamicArcFunction;
            this.extraMessageFunction = _gaugeDefinition.extraMessageFunction;
            this.extraMessagePosXMultiplier = 0.025;
            this.extraMessagePosYMultiplier = 0.025;
            this.extraMessageBorderPosXMultiplier = 0.2;
            this.extraMessageBorderPosYMultiplier = 0.09;
            this.extraMessageBorderWidthMultiplier = 0.4;
            this.extraMessageBorderHeightMultiplier = 0.2;
            this.outerDynamicMarkerFunction = _gaugeDefinition.outerDynamicMarkerFunction;
            this.dangerMinDynamicFunction = _gaugeDefinition.dangerMinDynamicFunction;
            this.endAngle = this.startAngle + _gaugeDefinition.arcSize;
            this.center = new Vec2(this.viewBoxSize.x * 0.5, this.viewBoxSize.y * 0.5);
            this.rootSVG = document.createElementNS(Avionics.SVG.NS, "svg");
            this.rootSVG.id = "RootSVG";
            this.rootSVG.setAttribute("viewBox", "0 0 " + this.viewBoxSize.x + " " + this.viewBoxSize.y);
            this.appendChild(this.rootSVG);
            this.mainArc = document.createElementNS(Avionics.SVG.NS, "path");
            this.mainArc.id = "MainArc";
            {
                const startPos = this.polarToCartesian(this.center.x, this.center.y, this.mainArcRadius, this.endAngle);
                const endPos = this.polarToCartesian(this.center.x, this.center.y, this.mainArcRadius, this.startAngle);
                const largeArcFlag = ((this.endAngle - this.startAngle) <= 180) ? "0" : "1";
                var d = ["M", startPos.x, startPos.y, "A", this.mainArcRadius, this.mainArcRadius, 0, largeArcFlag, 0, endPos.x, endPos.y].join(" ");
                this.mainArc.setAttribute("d", d);
            }
            this.rootSVG.appendChild(this.mainArc);
            if (this.minRedValue != this.maxRedValue) {
                const minRedDir = this.valueToDir(this.minRedValue);
                const maxRedDir = this.valueToDir(this.maxRedValue);
                const topRight = new Vec2(this.center.x + (maxRedDir.x * this.mainArcRadius), this.center.y + (maxRedDir.y * this.mainArcRadius));
                const topLeft = new Vec2(this.center.x + (minRedDir.x * this.mainArcRadius), this.center.y + (minRedDir.y * this.mainArcRadius));
                const bottomRight = new Vec2(this.center.x + (maxRedDir.x * this.redArcInnerRadius), this.center.y + (maxRedDir.y * this.redArcInnerRadius));
                const bottomLeft = new Vec2(this.center.x + (minRedDir.x * this.redArcInnerRadius), this.center.y + (minRedDir.y * this.redArcInnerRadius));
                var d = [
                    "M", topRight.x, topRight.y,
                    "A", this.mainArcRadius, this.mainArcRadius, 0, "0", 0, topLeft.x, topLeft.y,
                    "L", bottomLeft.x, bottomLeft.y,
                    "M", topRight.x, topRight.y,
                    "L", bottomRight.x, bottomRight.y,
                    "A", this.redArcInnerRadius, this.redArcInnerRadius, 0, "0", 0, bottomLeft.x, bottomLeft.y
                ].join(" ");
                this.redArc = document.createElementNS(Avionics.SVG.NS, "path");
                this.redArc.id = "RedArc";
                this.redArc.setAttribute("d", d);
                this.rootSVG.appendChild(this.redArc);
            }
            this.graduationsGroup = document.createElementNS(Avionics.SVG.NS, "g");
            this.graduationsGroup.id = "GraduationsGroup";
            this.rootSVG.appendChild(this.graduationsGroup);
            const cursorGroup = document.createElementNS(Avionics.SVG.NS, "g");
            cursorGroup.id = "CursorGroup";
            this.cursor = document.createElementNS(Avionics.SVG.NS, "line");
            this.cursorArcRadiusChoice = this.cursorArcRadius;
            if (this.outerDynamicArcFunction != null) {
                this.cursorArcRadiusChoice = this.outerDynamicArcRadius;
            }
            this.cursor.setAttribute("x1", (this.cursorArcRadiusChoice * (1 - _gaugeDefinition.cursorLength)).toString());
            this.cursor.setAttribute("y1", "0");
            this.cursor.setAttribute("x2", this.cursorArcRadiusChoice.toString());
            this.cursor.setAttribute("y2", "0");
            cursorGroup.setAttribute("transform", "translate(" + this.center.x + ", " + this.center.y + ")");
            cursorGroup.appendChild(this.cursor);
            if (this.outerDynamicArcFunction != null) {
                this.outerDynamicArcObject = document.createElementNS(Avionics.SVG.NS, "path");
                this.outerDynamicArcObject.id = "OuterDynamicArcObject";
                this.rootSVG.appendChild(this.outerDynamicArcObject);
            }
            if (this.outerIndicatorFunction != null) {
                this.outerIndicatorObject = document.createElementNS(Avionics.SVG.NS, "path");
                const radius = this.outerIndicatorRadius;
                var d = [
                    "M", (this.mainArcRadius + this.outerIndicatorOffset), "0",
                    "a", radius, radius, "0 1 0", (radius * 2), "0",
                    "a", radius, radius, "0 1 0", -(radius * 2), "0"
                ].join(" ");
                this.outerIndicatorObject.setAttribute("d", d);
                cursorGroup.appendChild(this.outerIndicatorObject);
            }
            this.rootSVG.appendChild(cursorGroup);
            const textPosX = this.viewBoxSize.x * _gaugeDefinition.currentValuePos.x;
            const textPosY = this.viewBoxSize.x * _gaugeDefinition.currentValuePos.y;
            this.currentValueText = document.createElementNS(Avionics.SVG.NS, "text");
            this.currentValueText.id = "CurrentValue";
            this.currentValueText.setAttribute("x", textPosX.toString());
            this.currentValueText.setAttribute("y", textPosY.toString());
            this.currentValueText.setAttribute("alignment-baseline", "central");
            this.rootSVG.appendChild(this.currentValueText);
            if (_gaugeDefinition.currentValueBorderWidth > 0) {
                const borderWidth = this.viewBoxSize.x * _gaugeDefinition.currentValueBorderWidth;
                const borderHeight = this.currentValueBorderHeight * 1.2;
                const borderPosX = textPosX - (borderWidth * 0.95);
                const borderPosY = textPosY - (borderHeight * 0.55);
                const currentValueBorder = document.createElementNS(Avionics.SVG.NS, "rect");
                currentValueBorder.id = "CurrentValueBorder";
                currentValueBorder.setAttribute("x", borderPosX.toString());
                currentValueBorder.setAttribute("y", borderPosY.toString());
                currentValueBorder.setAttribute("width", borderWidth.toString());
                currentValueBorder.setAttribute("height", borderHeight.toString());
                this.rootSVG.appendChild(currentValueBorder);
            }
            if (this.extraMessageFunction != null) {
                const extraMessageGroup = document.createElementNS(Avionics.SVG.NS, "g");
                extraMessageGroup.id = "ExtraMessage";
                this.extraMessageBorder = document.createElementNS(Avionics.SVG.NS, "rect");
                this.extraMessageBorder.setAttribute("x", this.extraMessageBorderPosX.toString());
                this.extraMessageBorder.setAttribute("y", this.extraMessageBorderPosY.toString());
                this.extraMessageBorder.setAttribute("width", this.extraMessageBorderWidth.toString());
                this.extraMessageBorder.setAttribute("height", this.extraMessageBorderHeight.toString());
                this.extraMessageBorder.setAttribute("class", "inactive");
                extraMessageGroup.appendChild(this.extraMessageBorder);
                this.extraMessageText = document.createElementNS(Avionics.SVG.NS, "text");
                this.extraMessageText.setAttribute("x", this.extraMessagePosX.toString());
                this.extraMessageText.setAttribute("y", this.extraMessagePosY.toString());
                this.extraMessageText.setAttribute("alignment-baseline", "central");
                this.extraMessageText.setAttribute("class", "inactive");
                extraMessageGroup.appendChild(this.extraMessageText);
                this.rootSVG.appendChild(extraMessageGroup);
            }
            this.refreshMainValue(this.minValue, true);
            if (this.outerIndicatorFunction != null) {
                this.refreshOuterIndicator(0, true);
            }
            if (this.outerDynamicArcFunction != null) {
                this.refreshOuterDynamicArc(0, 0);
            }
            this.refreshActiveState();
        }

        //accepts two more parameters to set custom ID for dynamic markers
        addGraduation(_value, _showInnerMarker, _text = "", _showOuterMarker = false, _setid = false, _idName = "") {
            const dir = this.valueToDir(_value);
            if (_showInnerMarker) {
                var start = new Vec2(this.center.x + (dir.x * this.mainArcRadius), this.center.y + (dir.y * this.mainArcRadius));
                var end = new Vec2(this.center.x + (dir.x * this.graduationInnerLineEndOffset), this.center.y + (dir.y * this.graduationInnerLineEndOffset));
                var marker = document.createElementNS(Avionics.SVG.NS, "line");
                if (_setid) {
                    marker.setAttribute("id",_idName);
                }
                marker.setAttribute("class", "InnerMarker");
                marker.setAttribute("x1", start.x.toString());
                marker.setAttribute("y1", start.y.toString());
                marker.setAttribute("x2", end.x.toString());
                marker.setAttribute("y2", end.y.toString());
                this.graduationsGroup.appendChild(marker);
            }
            if (_showOuterMarker) {
                var start = new Vec2(this.center.x + (dir.x * this.mainArcRadius), this.center.y + (dir.y * this.mainArcRadius));
                var end = new Vec2(this.center.x + (dir.x * this.graduationOuterLineEndOffset), this.center.y + (dir.y * this.graduationOuterLineEndOffset));
                var marker = document.createElementNS(Avionics.SVG.NS, "line");
                this.outerMarkerValue = _value;
                marker.setAttribute("id", _idName);
                marker.setAttribute("class", "OuterMarker");
                marker.setAttribute("x1", start.x.toString());
                marker.setAttribute("y1", start.y.toString());
                marker.setAttribute("x2", end.x.toString());
                marker.setAttribute("y2", end.y.toString());
                this.graduationsGroup.appendChild(marker);
            }
            if (_text.length > 0) {
                const pos = new Vec2(this.center.x + (dir.x * this.graduationTextOffset), this.center.y + (dir.y * this.graduationTextOffset));
                const text = document.createElementNS(Avionics.SVG.NS, "text");
                text.textContent = _text;
                text.setAttribute("x", pos.x.toString());
                text.setAttribute("y", pos.y.toString());
                text.setAttribute("alignment-baseline", "central");
                this.graduationsGroup.appendChild(text);
            }
        }
        refreshActiveState() {
            const style = this.isActive ? "active" : "inactive";
            if (this.mainArc != null) {
                this.mainArc.setAttribute("class", style);
            }
            if (this.redArc != null) {
                this.redArc.setAttribute("class", style);
            }
            if (this.graduationsGroup != null) {
                this.graduationsGroup.setAttribute("class", style);
            }
            if (this.cursor != null) {
                this.cursor.setAttribute("class", style);
            }
            if (this.outerIndicatorObject != null) {
                this.outerIndicatorObject.setAttribute("class", style);
            }
            if (this.outerDynamicArcObject != null) {
                this.outerDynamicArcObject.setAttribute("class", style);
            }
            if (this.currentValueText != null) {
                this.currentValueText.setAttribute("class", style);
                if (!this.isActive) {
                    this.currentValueText.textContent = "XX";
                }
            }
        }
        update(_deltaTime) {
            if (this.isActive) {
                if (this.currentValueFunction != null) {
                    this.refreshMainValue(this.currentValueFunction());
                }
                if (this.outerIndicatorFunction != null) {
                    this.refreshOuterIndicator(this.outerIndicatorFunction() * 0.01);
                }
                if (this.outerDynamicArcFunction != null) {
                    this.outerDynamicArcFunction(this.outerDynamicArcTargetValues);
                    this.refreshOuterDynamicArc(this.outerDynamicArcTargetValues[0], this.outerDynamicArcTargetValues[1]);
                }
                if (this.outerDynamicMarkerFunction != null) {
                    this.refreshOuterMarkerFunction(this.outerDynamicMarkerFunction());
                }
                if (this.dangerMinDynamicFunction != null) {
                    this.refreshDangerMinFunction(this.dangerMinDynamicFunction());
                }
            }
            if ((this.extraMessageFunction != null) && (this.extraMessageText != null) && (this.extraMessageBorder != null)) {
                const extraMessage = this.isActive ? this.extraMessageFunction().toString() : "";
                let style = "";
                if (extraMessage != this.extraMessageString) {
                    if (this.extraMessageFunction().toString() == "AVAIL") {
                        this.extraMessagePosXMultiplier = 0.198;
                        this.extraMessagePosYMultiplier = 0.025;
                        this.extraMessageBorderPosXMultiplier = 0.345;
                        this.extraMessageBorderPosYMultiplier = 0.125;
                        this.extraMessageBorderWidthMultiplier = 0.68;
                        this.extraMessageBorderHeightMultiplier = 0.25;
                        style = "avail ";
                    } else {
                        this.extraMessagePosXMultiplier = 0.05;
                        this.extraMessagePosYMultiplier = 0.025;
                        this.extraMessageBorderPosXMultiplier = 0.2;
                        this.extraMessageBorderPosYMultiplier = 0.09;
                        this.extraMessageBorderWidthMultiplier = 0.4;
                        this.extraMessageBorderHeightMultiplier = 0.2;
                    }
                    this.extraMessageBorder.setAttribute("x", this.extraMessageBorderPosX.toString());
                    this.extraMessageBorder.setAttribute("y", this.extraMessageBorderPosY.toString());
                    this.extraMessageBorder.setAttribute("width", this.extraMessageBorderWidth.toString());
                    this.extraMessageBorder.setAttribute("height", this.extraMessageBorderHeight.toString());
                    this.extraMessageText.setAttribute("x", this.extraMessagePosX.toString());
                    this.extraMessageText.setAttribute("y", this.extraMessagePosY.toString());
                    this.extraMessageText.setAttribute("alignment-baseline", "central");
                    this.extraMessageString = extraMessage;
                    style += (this.extraMessageString.length > 0) ? "active" : "inactive";
                    this.extraMessageText.textContent = this.extraMessageString;
                    this.extraMessageText.setAttribute("class", style);
                    this.extraMessageBorder.setAttribute("class", style);
                }
            }
        }
        //accepts ID_EGT, _value[0] = _id, _value[1] = EGT
        refreshOuterMarkerFunction(_value, _force = false) {
            if (_value[1] != this.outerMarkerValue) {
                this.outerMarkerValue = _value[1];
                const dir = this.valueToDir(_value[1]);
                const start = new Vec2(this.center.x + (dir.x * this.mainArcRadius), this.center.y + (dir.y * this.mainArcRadius));
                const end = new Vec2(this.center.x + (dir.x * this.graduationOuterLineEndOffset), this.center.y + (dir.y * this.graduationOuterLineEndOffset));
                const marker = document.getElementById(_value[0]);
                marker.setAttribute("x1", start.x.toString());
                marker.setAttribute("y1", start.y.toString());
                marker.setAttribute("x2", end.x.toString());
                marker.setAttribute("y2", end.y.toString());
            }
        }
        refreshDangerMinFunction(_value, _force = false) {
            if (_value != this.dangerRange[0]) {
                this.dangerRange[0] = _value;
            }
        }
        refreshMainValue(_value, _force = false) {
            if ((_value != this.currentValue) || _force) {
                this.currentValue = _value;
                const clampedValue = Utils.Clamp(this.currentValue, this.minValue, this.maxValue);
                let style = "";
                if ((this.dangerRange[0] != this.dangerRange[1]) && (clampedValue >= this.dangerRange[0]) && (clampedValue <= this.dangerRange[1])) {
                    style = "danger";
                } else if ((this.warningRange[0] != this.warningRange[1]) && (clampedValue >= this.warningRange[0]) && (clampedValue <= this.warningRange[1])) {
                    style = "warning";
                } else {
                    style = "active";
                }
                if (this.cursor != null) {
                    const angle = this.valueToAngle(clampedValue, false);
                    this.cursor.setAttribute("transform", "rotate(" + angle + ")");
                    this.cursor.setAttribute("class", style);
                }
                if (this.currentValueText != null) {
                    const strValue = this.currentValue.toFixed(this.currentValuePrecision);
                    this.currentValueText.textContent = strValue;
                    this.currentValueText.setAttribute("class", style);
                }
            }
        }
        refreshOuterIndicator(_value, _force = false) {
            if ((_value != this.outerIndicatorValue) || _force) {
                this.outerIndicatorValue = _value;
                if (this.outerIndicatorObject != null) {
                    const angle = (this.startAngle + (this.outerIndicatorValue * this.arcSize));
                    this.outerIndicatorObject.setAttribute("transform", "rotate(" + angle + ")");
                }
            }
        }
        refreshOuterDynamicArc(_start, _end, _force = false) {
            if ((_start != this.outerDynamicArcCurrentValues[0]) || (_end != this.outerDynamicArcCurrentValues[1]) || _force) {
                this.outerDynamicArcCurrentValues[0] = Utils.Clamp(_start, this.minValue, this.maxValue);
                this.outerDynamicArcCurrentValues[1] = Utils.Clamp(_end, this.minValue, this.maxValue);
                let d = "";
                if (this.outerDynamicArcCurrentValues[0] != this.outerDynamicArcCurrentValues[1]) {
                    const startAngle = this.valueToAngle(this.outerDynamicArcCurrentValues[0], true);
                    const startX = this.center.x + (Math.cos(startAngle) * this.outerDynamicArcRadius);
                    const startY = this.center.y + (Math.sin(startAngle) * this.outerDynamicArcRadius);
                    const endAngle = this.valueToAngle(this.outerDynamicArcCurrentValues[1], true);
                    const endX = this.center.x + (Math.cos(endAngle) * this.outerDynamicArcRadius);
                    const endY = this.center.y + (Math.sin(endAngle) * this.outerDynamicArcRadius);
                    const largeArcFlag = ((endAngle - startAngle) <= Math.PI) ? "0 0 0" : "0 1 0";
                    d = [
                        "M", endX, endY,
                        "A", this.outerDynamicArcRadius, this.outerDynamicArcRadius, largeArcFlag, startX, startY
                    ].join(" ");
                }
                this.outerDynamicArcObject.setAttribute("d", d);
            }
        }
    }
    A320_Neo_ECAM_Common.Gauge = Gauge;
})(A320_Neo_ECAM_Common || (A320_Neo_ECAM_Common = {}));
customElements.define('a320-neo-ecam-gauge', A320_Neo_ECAM_Common.Gauge);
//# sourceMappingURL=A320_Neo_ECAMGauge.js.map<|MERGE_RESOLUTION|>--- conflicted
+++ resolved
@@ -40,16 +40,13 @@
             this.outerDynamicArcTargetValues = [0, 0];
             this.extraMessageString = "";
             this.isActive = true;
-<<<<<<< HEAD
             this.extraMessagePosXMultiplier = 0;
             this.extraMessagePosYMultiplier = 0;
             this.extraMessageBorderPosXMultiplier = 0;
             this.extraMessageBorderPosYMultiplier = 0;
             this.extraMessageBorderWidthMultiplier = 0;
             this.extraMessageBorderHeightMultiplier = 0;
-=======
             this.cursorMultiplier = 1.1;
->>>>>>> 45c22f7f
         }
         get mainArcRadius() {
             return (this.viewBoxSize.x * 0.5 * 0.975);

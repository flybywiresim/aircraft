--- conflicted
+++ resolved
@@ -13,21 +13,6 @@
     alignment-baseline: central;
 }
 
-<<<<<<< HEAD
-.st0{fill:#FFFFFF;stroke:#FFFFFF;stroke-width:2;stroke-miterlimit:10;}
-.st1{fill:#FFFFFF;}
-.st2{font-family:'B612-Regular';}
-.st3{font-size:22.4px;}
-.st4{fill:none;stroke:#FFFFFF;stroke-width:2;stroke-miterlimit:10;}
-.st5{fill:none;stroke:#00C800;stroke-width:2;stroke-miterlimit:10;}
-.st6{font-size:18px;}
-.st7{fill:#00C800;}
-.st8{fill:#0AB9B9;}
-.st9{fill:none;stroke:#FFFFFF;stroke-width:3;stroke-miterlimit:10;}
-.st10{fill:none;stroke:#FFFFFF;stroke-miterlimit:10;}
-.st11{fill:#FFFFFF;stroke:#000000;stroke-miterlimit:10;}
-.st12{fill:none;stroke:#FFFFFF;stroke-width:1px;}
-=======
 .st0 {
     fill:var(--displayWhite);
     stroke:var(--displayWhite);
@@ -80,18 +65,17 @@
     stroke: #000000;
     stroke-miterlimit: 10;
 }
->>>>>>> 47155584
+.st12{
+    fill: var(--displayWhite);
+    stroke: var(--displayWhite);
+    stroke-width:1px;
+}
 
 text {
     transform: translateX(-15);
 }
-<<<<<<< HEAD
 
 .warning {
-  fill:#db7200;
-  stroke:#db7200;
-=======
-.warning {
+    fill: var(--displayAmber);
     stroke: var(--displayAmber);
->>>>>>> 47155584
 }
--- conflicted
+++ resolved
@@ -130,15 +130,12 @@
             if (!this.isInitialised || !A320_Neo_EICAS.isOnBottomScreen()) {
                 return;
             }
-<<<<<<< HEAD
-
-            const currentApuN = SimVar.GetSimVarValue("L:A32NX_APU_N", "percent");
-=======
+
             if (this.updateThrottler.canUpdate(_deltaTime) === -1) {
                 return;
             }
-            const currentApuN = SimVar.GetSimVarValue("APU PCT RPM", "percent");
->>>>>>> 736f5ecb
+
+            const currentApuN = SimVar.GetSimVarValue("L:A32NX_APU_N", "percent");
             const currentEng1N2 = SimVar.GetSimVarValue("ENG N2 RPM:1", "Rpm(0 to 16384 = 0 to 100%)");
             const currentEng2N2 = SimVar.GetSimVarValue("ENG N2 RPM:2", "Rpm(0 to 16384 = 0 to 100%)");
             const eng1Running = SimVar.GetSimVarValue("ENG COMBUSTION:1", "bool");

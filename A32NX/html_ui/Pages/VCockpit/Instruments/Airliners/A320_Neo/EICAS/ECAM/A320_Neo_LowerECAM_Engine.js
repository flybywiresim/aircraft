var A320_Neo_LowerECAM_Engine;
(function (A320_Neo_LowerECAM_Engine) {
    class Definitions {
    }
    Definitions.MIN_GAUGE_OIL = 0;
    Definitions.MAX_GAUGE_OIL = 25;
    Definitions.MIN_GAUGE_PSI = 0;
    Definitions.MAX_GAUGE_PSI = 130; //updated from 100 to 130
    Definitions.MIN_GAUGE_PSI_RED = 0;
    Definitions.MAX_GAUGE_PSI_RED = 17;
    Definitions.MAX_GAUGE_PSI_WARNING = 25;
    Definitions.MIN_OIL_TEMP_WARNING = 165;
    Definitions.IGN_STATE = {
        NONE: 0,
        A: 1,
        B: 2,
        AB: 3
    };
    A320_Neo_LowerECAM_Engine.Definitions = Definitions;
    class Page extends Airliners.EICASTemplateElement {
        constructor() {
            super();
            this.isInitialised = false;
        }
        get templateID() {
            return "LowerECAMEngineTemplate";
        }
        connectedCallback() {
            super.connectedCallback();
            TemplateElement.call(this, this.init.bind(this));
        }
        init() {
            this.unitConversion = parseFloat(NXDataStore.get("CONFIG_USING_METRIC_UNIT", "1"));
<<<<<<< HEAD
            this.engineLeft = new EngineInfo(1, this.querySelector("#LeftGauges"), this.querySelector("#FuelUsedValueLeft"), this.unitConversion, this.querySelector("#OilTemperatureValueLeft"), this.querySelector("#EngineBleedPressureValueLeft"), this.querySelector("#StartValveLeft_OPEN"), this.querySelector("#StartValveLeft_CLOSED"), this.querySelector("#N1VibrationLevelValueLeft"), this.querySelector("#N2VibrationLevelValueLeft"));
            this.engineRight = new EngineInfo(2, this.querySelector("#RightGauges"), this.querySelector("#FuelUsedValueRight"), this.unitConversion, this.querySelector("#OilTemperatureValueRight"), this.querySelector("#EngineBleedPressureValueRight"), this.querySelector("#StartValveRight_OPEN"), this.querySelector("#StartValveRight_CLOSED"), this.querySelector("#N1VibrationLevelValueRight"), this.querySelector("#N2VibrationLevelValueRight"));
            this.querySelector("#FuelUsedUnit").textContent = this.unitConversion === 1 ? "KG" : "LBS";
=======
            this.querySelector("#FuelUsedUnit").textContent = this.unitConversion === 1 ? "KG" : "LBS";
            this.engineLeft = new EngineInfo(1, this.querySelector("#LeftGauges"), this.querySelector("#FuelUsedValueLeft"), this.unitConversion, this.querySelector("#OilTemperatureValueLeft"), this.querySelector("#EngineBleedPressureValueLeft"), this.querySelector("#StartValveLeft_OPEN"), this.querySelector("#StartValveLeft_CLOSED"), this.querySelector("#N1VibrationLevelValueLeft"), this.querySelector("#N2VibrationLevelValueLeft"));
            this.engineRight = new EngineInfo(2, this.querySelector("#RightGauges"), this.querySelector("#FuelUsedValueRight"), this.unitConversion, this.querySelector("#OilTemperatureValueRight"), this.querySelector("#EngineBleedPressureValueRight"), this.querySelector("#StartValveRight_OPEN"), this.querySelector("#StartValveRight_CLOSED"), this.querySelector("#N1VibrationLevelValueRight"), this.querySelector("#N2VibrationLevelValueRight"));
>>>>>>> f7e2b26a
            this.ignTitleText = this.querySelector("#IGNTitle");
            this.ignLeftValueText = this.querySelector("#IGNValueLeft");
            this.ignRightValueText = this.querySelector("#IGNValueRight");
            this.ignLeftCurrentState = A320_Neo_LowerECAM_Engine.Definitions.IGN_STATE.NONE;
            this.ignRightCurrentState = A320_Neo_LowerECAM_Engine.Definitions.IGN_STATE.NONE;
            this.isInitialised = true;
        }
        update(_deltaTime) {
            if (!this.isInitialised || !A320_Neo_EICAS.isOnBottomScreen()) {
                return;
            }
            const unitConversion = parseFloat(NXDataStore.get("CONFIG_USING_METRIC_UNIT", "1"));
            if (this.unitConversion !== unitConversion) {
                this.unitConversion = unitConversion;
                this.querySelector("#FuelUsedUnit").textContent = this.unitConversion === 1 ? "KG" : "LBS";
            }
            if (this.engineLeft != null) {
                this.engineLeft.update(_deltaTime, this.unitConversion);
            }
            if (this.engineRight != null) {
                this.engineRight.update(_deltaTime, this.unitConversion);
            }
            this.updateIGN();
        }
        updateIGN() {
            let ignLeftTargetState = A320_Neo_LowerECAM_Engine.Definitions.IGN_STATE.NONE;
            let engineStarting = (SimVar.GetSimVarValue("GENERAL ENG STARTER:1", "bool") === 1) ? true : false;
            let n2Igniting = (SimVar.GetSimVarValue("TURB ENG IS IGNITING:1", "bool") === 1) ? true : false;
            let n2Percent = SimVar.GetSimVarValue("ENG N2 RPM:1", "percent");
            if (engineStarting && n2Igniting && n2Percent > 18 && n2Percent < 55) {
                if (this.ignRightCurrentState == A320_Neo_LowerECAM_Engine.Definitions.IGN_STATE.A) {
                    ignLeftTargetState = A320_Neo_LowerECAM_Engine.Definitions.IGN_STATE.B;
                } else {
                    ignLeftTargetState = A320_Neo_LowerECAM_Engine.Definitions.IGN_STATE.A;
                }
            }
            if (n2Percent > 50) {
                // Close left valve
                this.engineLeft.setEngineBleedValveState(false, false);
            }
            let ignRightTargetState = A320_Neo_LowerECAM_Engine.Definitions.IGN_STATE.NONE;
            engineStarting = (SimVar.GetSimVarValue("GENERAL ENG STARTER:2", "bool") === 1) ? true : false;
            n2Igniting = (SimVar.GetSimVarValue("TURB ENG IS IGNITING:2", "bool") === 1) ? true : false;
            n2Percent = SimVar.GetSimVarValue("ENG N2 RPM:2", "percent");
            if (engineStarting && n2Igniting && n2Percent > 18 && n2Percent < 55) {
                if (this.ignLeftCurrentState == A320_Neo_LowerECAM_Engine.Definitions.IGN_STATE.A) {
                    ignRightTargetState = A320_Neo_LowerECAM_Engine.Definitions.IGN_STATE.B;
                } else {
                    ignRightTargetState = A320_Neo_LowerECAM_Engine.Definitions.IGN_STATE.A;
                }
            }
            if (n2Percent > 50) {
                // Close right valve
                this.engineRight.setEngineBleedValveState(false, false);
            }
            let ignNeedRefreshTitle = false;
            if (ignLeftTargetState != this.ignLeftCurrentState) {
                if (ignLeftTargetState != A320_Neo_LowerECAM_Engine.Definitions.IGN_STATE.NONE) {
                    this.ignLeftCurrentState = ignLeftTargetState;
                }
                if (this.ignLeftValueText != null) {
                    this.ignLeftValueText.textContent = this.getIGNStringFromState(ignLeftTargetState);
                }
                ignNeedRefreshTitle = true;
            }
            if (ignRightTargetState != this.ignRightCurrentState) {
                if (ignRightTargetState != A320_Neo_LowerECAM_Engine.Definitions.IGN_STATE.NONE) {
                    this.ignRightCurrentState = ignRightTargetState;
                }
                if (this.ignRightValueText != null) {
                    this.ignRightValueText.textContent = this.getIGNStringFromState(ignRightTargetState);
                }
                ignNeedRefreshTitle = true;
            }
            if (ignNeedRefreshTitle && (this.ignTitleText != null)) {
                if ((ignLeftTargetState != A320_Neo_LowerECAM_Engine.Definitions.IGN_STATE.NONE) || (ignRightTargetState != A320_Neo_LowerECAM_Engine.Definitions.IGN_STATE.NONE)) {
                    this.ignTitleText.textContent = "IGN";
                } else {
                    this.ignTitleText.textContent = "";
                }
            }
        }
        getIGNStringFromState(_state) {
            switch (_state) {
                case A320_Neo_LowerECAM_Engine.Definitions.IGN_STATE.A:
                {
                    return "A";
                }
                case A320_Neo_LowerECAM_Engine.Definitions.IGN_STATE.B:
                {
                    return "B";
                }
                case A320_Neo_LowerECAM_Engine.Definitions.IGN_STATE.AB:
                {
                    return "AB";
                }
                default:
                {
                    return "";
                }
            }
        }
        onEvent(_event) {
            super.onEvent(_event);
        }
    }
    A320_Neo_LowerECAM_Engine.Page = Page;
    class EngineInfo {
        constructor(_engineIndex, _gaugeDiv, _fuelUsedValueText, _unitConversion, _oilTemperatureValueText, _engineBleedPressureValueText, _startValveOpenLine, _startValveClosedLine, _N1VibrationValueText, _N2VibrationValueText) {
            this.engineIndex = _engineIndex;
            this.fuelUsedValueText = _fuelUsedValueText;
            this.unitConversion = _unitConversion;
            this.oilTemperatureValueText = _oilTemperatureValueText;
            this.engineBleedPressureValueText = _engineBleedPressureValueText;
            this.engineBleedValveOpenLine = _startValveOpenLine;
            this.engineBleedValveClosedLine = _startValveClosedLine;
            this.N1VibrationValueText = _N1VibrationValueText;
            this.N2VibrationValueText = _N2VibrationValueText;
            this.unitConversion = _unitConversion;
            const gaugeDef = new A320_Neo_ECAM_Common.GaugeDefinition();
            gaugeDef.startAngle = -180;
            gaugeDef.arcSize = 180;
            gaugeDef.currentValuePrecision = 0;
            gaugeDef.minValue = A320_Neo_LowerECAM_Engine.Definitions.MIN_GAUGE_OIL;
            gaugeDef.maxValue = A320_Neo_LowerECAM_Engine.Definitions.MAX_GAUGE_OIL;
            gaugeDef.currentValueFunction = this.getOilQuantity.bind(this);
            this.oilQuantityGauge = window.document.createElement("a320-neo-ecam-gauge");
            this.oilQuantityGauge.id = "OIL_Gauge";
            this.oilQuantityGauge.init(gaugeDef);
            this.oilQuantityGauge.addGraduation(0, true, "0");
            this.oilQuantityGauge.addGraduation(12.5, true);
            this.oilQuantityGauge.addGraduation(25, true, "25");
            gaugeDef.minValue = A320_Neo_LowerECAM_Engine.Definitions.MIN_GAUGE_PSI;
            gaugeDef.maxValue = A320_Neo_LowerECAM_Engine.Definitions.MAX_GAUGE_PSI;
            gaugeDef.minRedValue = A320_Neo_LowerECAM_Engine.Definitions.MIN_GAUGE_PSI_RED;
            gaugeDef.maxRedValue = A320_Neo_LowerECAM_Engine.Definitions.MAX_GAUGE_PSI_RED;
            gaugeDef.warningRange[0] = A320_Neo_LowerECAM_Engine.Definitions.MAX_GAUGE_PSI_RED;
            gaugeDef.warningRange[1] = A320_Neo_LowerECAM_Engine.Definitions.MAX_GAUGE_PSI_WARNING;
            gaugeDef.dangerRange[0] = A320_Neo_LowerECAM_Engine.Definitions.MIN_GAUGE_PSI_RED;
            gaugeDef.dangerRange[1] = A320_Neo_LowerECAM_Engine.Definitions.MAX_GAUGE_PSI_RED;
            gaugeDef.currentValueFunction = this.getOilPressure.bind(this);
            this.oilPressureGauge = window.document.createElement("a320-neo-ecam-gauge");
            this.oilPressureGauge.id = "PSI_Gauge";
            this.oilPressureGauge.init(gaugeDef);
            this.oilPressureGauge.addGraduation(65, true);
            this.oilPressureGauge.addGraduation(130, true, "");
            if (_gaugeDiv != null) {
                _gaugeDiv.appendChild(this.oilQuantityGauge);
                _gaugeDiv.appendChild(this.oilPressureGauge);
            }
            this.setFuelUsedValue(0, true);
            this.setOilTemperatureValue(0, true);
            this.setEngineBleedPressureValue(0, true);
            this.setEngineBleedValveState(false, true);
            this.setN1VibrationValue(0, true);
            this.setN2VibrationValue(0, true);
        }
<<<<<<< HEAD
        update(_deltaTime) {
=======
        update(_deltaTime, _unitConversion) {
            this.unitConversion = _unitConversion;
>>>>>>> f7e2b26a
            this.setFuelUsedValue(SimVar.GetSimVarValue("GENERAL ENG FUEL USED SINCE START:" + this.engineIndex, "kg") * this.unitConversion);
            this.setOilTemperatureValue(SimVar.GetSimVarValue("GENERAL ENG OIL TEMPERATURE:" + this.engineIndex, "celsius"));

            let bleedPressure = 0;
            if (SimVar.GetSimVarValue("BLEED AIR APU","Bool")) {
                bleedPressure = SimVar.GetSimVarValue("L:APU_BLEED_PRESSURE", "psi");
            }
            this.setEngineBleedPressureValue(bleedPressure);

            this.setEngineBleedValveState(SimVar.GetSimVarValue("GENERAL ENG STARTER:" + this.engineIndex, "bool"));
            this.setN1VibrationValue(SimVar.GetSimVarValue("TURB ENG VIBRATION:" + this.engineIndex, "Number"));
            this.setN2VibrationValue(SimVar.GetSimVarValue("TURB ENG VIBRATION:" + this.engineIndex, "Number")); // TODO: should have a different value than N1, currently API limited

            if (this.oilQuantityGauge != null) {
                this.oilQuantityGauge.update(_deltaTime);
            }
            if (this.oilPressureGauge != null) {
                this.oilPressureGauge.update(_deltaTime);
            }
        }
        getOilQuantity() {
            let value = SimVar.GetSimVarValue("ENG OIL QUANTITY:" + this.engineIndex, "percent") * 0.01;
            value *= A320_Neo_LowerECAM_Engine.Definitions.MAX_GAUGE_OIL;
            return value;
        }
        getOilPressure() {
            const value = SimVar.GetSimVarValue("ENG OIL PRESSURE:" + this.engineIndex, "psi");
            return value;
        }
        setFuelUsedValue(_value, _force = false) {
            if ((_value !== this.fuelUsedValue) || _force) {
                this.fuelUsedValue = _value;
                if (this.fuelUsedValueText != null) {
                    this.fuelUsedValueText.textContent = fastToFixed(this.fuelUsedValue, 0);
                }
            }
        }
        setOilTemperatureValue(_value, _force = false) {
            if ((_value != this.oilTemperatureValue) || _force) {
                this.oilTemperatureValue = _value;
                if (this.oilTemperatureValueText != null) {
                    this.oilTemperatureValueText.textContent = fastToFixed(this.oilTemperatureValue, 0);
                    if (this.oilTemperatureValue >= A320_Neo_LowerECAM_Engine.Definitions.MIN_OIL_TEMP_WARNING) {
                        this.oilTemperatureValueText.setAttribute("class", "Warning");
                    } else {
                        this.oilTemperatureValueText.setAttribute("class", "Value");
                    }
                }
            }
        }
        setEngineBleedPressureValue(_value, _force = false) {
            if ((_value != this.engineBleedPressureValue) || _force) {
                this.engineBleedPressureValue = _value;
                if (this.engineBleedPressureValueText != null) {
                    this.engineBleedPressureValueText.textContent = fastToFixed(this.engineBleedPressureValue, 0);
                }
            }
        }
        setEngineBleedValveState(_open, _force = false) {
            if ((_open != this.engineBleedValveIsOpen) || _force) {
                this.engineBleedValveIsOpen = _open;
                if (this.engineBleedValveOpenLine != null) {
                    this.engineBleedValveOpenLine.style.display = this.engineBleedValveIsOpen ? "block" : "none";
                }
                if (this.engineBleedValveClosedLine != null) {
                    this.engineBleedValveClosedLine.style.display = !this.engineBleedValveIsOpen ? "block" : "none";
                }
            }
        }
        setN1VibrationValue(_value, _force = false) {
            if ((_value != this.N1VibrationValue) || _force) {
                this.N1VibrationValue = _value;
                if (this.N1VibrationValueText != null) {
                    this.N1VibrationValueText.textContent = fastToFixed(this.N1VibrationValue, 1);
                }
            }
        }
        setN2VibrationValue(_value, _force = false) {
            if ((_value != this.N2VibrationValue) || _force) {
                this.N2VibrationValue = _value;
                if (this.N2VibrationValueText != null) {
                    this.N2VibrationValueText.textContent = fastToFixed(this.N2VibrationValue, 1);
                }
            }
        }
    }
    A320_Neo_LowerECAM_Engine.EngineInfo = EngineInfo;
})(A320_Neo_LowerECAM_Engine || (A320_Neo_LowerECAM_Engine = {}));
customElements.define("a320-neo-lower-ecam-engine", A320_Neo_LowerECAM_Engine.Page);<|MERGE_RESOLUTION|>--- conflicted
+++ resolved
@@ -31,15 +31,9 @@
         }
         init() {
             this.unitConversion = parseFloat(NXDataStore.get("CONFIG_USING_METRIC_UNIT", "1"));
-<<<<<<< HEAD
             this.engineLeft = new EngineInfo(1, this.querySelector("#LeftGauges"), this.querySelector("#FuelUsedValueLeft"), this.unitConversion, this.querySelector("#OilTemperatureValueLeft"), this.querySelector("#EngineBleedPressureValueLeft"), this.querySelector("#StartValveLeft_OPEN"), this.querySelector("#StartValveLeft_CLOSED"), this.querySelector("#N1VibrationLevelValueLeft"), this.querySelector("#N2VibrationLevelValueLeft"));
             this.engineRight = new EngineInfo(2, this.querySelector("#RightGauges"), this.querySelector("#FuelUsedValueRight"), this.unitConversion, this.querySelector("#OilTemperatureValueRight"), this.querySelector("#EngineBleedPressureValueRight"), this.querySelector("#StartValveRight_OPEN"), this.querySelector("#StartValveRight_CLOSED"), this.querySelector("#N1VibrationLevelValueRight"), this.querySelector("#N2VibrationLevelValueRight"));
             this.querySelector("#FuelUsedUnit").textContent = this.unitConversion === 1 ? "KG" : "LBS";
-=======
-            this.querySelector("#FuelUsedUnit").textContent = this.unitConversion === 1 ? "KG" : "LBS";
-            this.engineLeft = new EngineInfo(1, this.querySelector("#LeftGauges"), this.querySelector("#FuelUsedValueLeft"), this.unitConversion, this.querySelector("#OilTemperatureValueLeft"), this.querySelector("#EngineBleedPressureValueLeft"), this.querySelector("#StartValveLeft_OPEN"), this.querySelector("#StartValveLeft_CLOSED"), this.querySelector("#N1VibrationLevelValueLeft"), this.querySelector("#N2VibrationLevelValueLeft"));
-            this.engineRight = new EngineInfo(2, this.querySelector("#RightGauges"), this.querySelector("#FuelUsedValueRight"), this.unitConversion, this.querySelector("#OilTemperatureValueRight"), this.querySelector("#EngineBleedPressureValueRight"), this.querySelector("#StartValveRight_OPEN"), this.querySelector("#StartValveRight_CLOSED"), this.querySelector("#N1VibrationLevelValueRight"), this.querySelector("#N2VibrationLevelValueRight"));
->>>>>>> f7e2b26a
             this.ignTitleText = this.querySelector("#IGNTitle");
             this.ignLeftValueText = this.querySelector("#IGNValueLeft");
             this.ignRightValueText = this.querySelector("#IGNValueRight");
@@ -197,12 +191,7 @@
             this.setN1VibrationValue(0, true);
             this.setN2VibrationValue(0, true);
         }
-<<<<<<< HEAD
         update(_deltaTime) {
-=======
-        update(_deltaTime, _unitConversion) {
-            this.unitConversion = _unitConversion;
->>>>>>> f7e2b26a
             this.setFuelUsedValue(SimVar.GetSimVarValue("GENERAL ENG FUEL USED SINCE START:" + this.engineIndex, "kg") * this.unitConversion);
             this.setOilTemperatureValue(SimVar.GetSimVarValue("GENERAL ENG OIL TEMPERATURE:" + this.engineIndex, "celsius"));
 

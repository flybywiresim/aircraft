class CDUFuelPredPage {
    static ShowPage(mcdu) {
        mcdu.clearDisplay();
<<<<<<< HEAD
        mcdu.page.Current = mcdu.page.FuelPredPage;
=======
        mcdu.activeSystem = 'FMGC';
>>>>>>> f3868159
        const isFlying = parseInt(SimVar.GetSimVarValue("GROUND VELOCITY", "knots")) > 30;
        let destIdentCell = "---";
        let destTimeCell = "";
        if (mcdu.flightPlanManager.getDestination()) {
            destIdentCell = mcdu.flightPlanManager.getDestination().ident;
            if (isFlying) {
                destTimeCell = FMCMainDisplay.secondsTohhmm(mcdu.flightPlanManager.getDestination().infos.etaInFP);
            } else {
                destTimeCell = FMCMainDisplay.secondsTohhmm(mcdu.flightPlanManager.getDestination().infos.totalTimeInFP);
            }
        }
        let rteRsvWeightCell = "--.-";
        const rteRsvWeight = mcdu.getRouteReservedWeight();
        if (isFinite(rteRsvWeight)) {
            rteRsvWeightCell = rteRsvWeight.toFixed(1);
        }
        let rteRsvPercentCell = "-.-";
        const rteRsvPercent = mcdu.getRouteReservedPercent();
        if (isFinite(rteRsvPercent)) {
            rteRsvPercentCell = rteRsvPercent.toFixed(1);
        }
        let zfwColor = "[color]red";
        let zfwCell = "___._";
        if (isFinite(mcdu.zeroFuelWeight)) {
            zfwCell = mcdu.zeroFuelWeight.toFixed(1);
            zfwColor = "[color]blue";
        }
        let zfwCgCell = "__._";
        if (isFinite(mcdu.zeroFuelWeightMassCenter)) {
            zfwCgCell = mcdu.zeroFuelWeightMassCenter.toFixed(1);
        }
        mcdu.onRightInput[2] = async () => {
            const value = mcdu.inOut;
            mcdu.clearUserInput();
            if (await mcdu.trySetZeroFuelWeightZFWCG(value)) {
                CDUInitPage.ShowPage2(mcdu);
            }
        };
        mcdu.setTemplate([
            ["FUEL PRED"],
            ["AT", "EFOB", isFlying ? "UTC" : "TIME"],
            [destIdentCell + "[color]green", "", destTimeCell + "[color]green"],
            [""],
            [""],
            ["RTE RSV/ %", "ZFW/ZFWCG"],
            [rteRsvWeightCell + " /" + rteRsvPercentCell + "[color]green", zfwCell + "/ " + zfwCgCell + zfwColor],
            ["ALTN /TIME", "FOB"],
            [""],
            ["FINAL /TIME", "GW/ CG"],
            [""],
            ["MIN DEST FOB", "EXTRA /TIME"],
            [""]
        ]);
    }
}
//# sourceMappingURL=A320_Neo_CDU_FuelPredPage.js.map<|MERGE_RESOLUTION|>--- conflicted
+++ resolved
@@ -1,11 +1,8 @@
 class CDUFuelPredPage {
     static ShowPage(mcdu) {
         mcdu.clearDisplay();
-<<<<<<< HEAD
         mcdu.page.Current = mcdu.page.FuelPredPage;
-=======
         mcdu.activeSystem = 'FMGC';
->>>>>>> f3868159
         const isFlying = parseInt(SimVar.GetSimVarValue("GROUND VELOCITY", "knots")) > 30;
         let destIdentCell = "---";
         let destTimeCell = "";

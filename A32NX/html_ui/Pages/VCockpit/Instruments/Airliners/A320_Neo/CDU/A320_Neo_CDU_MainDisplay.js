/*
 * A32NX
 * Copyright (C) 2020-2021 FlyByWire Simulations and its contributors
 *
 * This program is free software: you can redistribute it and/or modify
 * it under the terms of the GNU General Public License as published by
 * the Free Software Foundation, either version 3 of the License, or
 * (at your option) any later version.
 *
 * This program is distributed in the hope that it will be useful,
 * but WITHOUT ANY WARRANTY; without even the implied warranty of
 * MERCHANTABILITY or FITNESS FOR A PARTICULAR PURPOSE.  See the
 * GNU General Public License for more details.
 *
 * You should have received a copy of the GNU General Public License
 * along with this program.  If not, see <http://www.gnu.org/licenses/>.
 */

class A320_Neo_CDU_MainDisplay extends FMCMainDisplay {
    constructor() {
        super(...arguments);
        this._registered = false;
        this._forceNextAltitudeUpdate = false;
        this._lastUpdateAPTime = NaN;
        this.refreshFlightPlanCooldown = 0;
        this.updateAutopilotCooldown = 0;
        this._lastHasReachFlex = false;
        this._apMasterStatus = false;
        this._hasReachedTopOfDescent = false;
        this._apCooldown = 500;
        this._lastRequestedFLCModeWaypointIndex = -1;
        this.messages = [];
        this.sentMessages = [];
        this.activeSystem = 'FMGC';
        this._cruiseEntered = false;
        this._blockFuelEntered = false;
        this._gpsprimaryack = 0;
        this.currentFlightPhase = FlightPhase.FLIGHT_PHASE_PREFLIGHT;
        this.activeWaypointIdx = -1;
        this.constraintAlt = 0;
        this.constraintAltCached = 0;
        this.fcuSelAlt = 0;
        this.updateTypeIIMessage = false;
        this.altLock = 0;
        this.messageQueue = [];
        this._destDataChecked = false;
        this._towerHeadwind = 0;
        this._conversionWeight = parseFloat(NXDataStore.get("CONFIG_USING_METRIC_UNIT", "1"));
        this._EfobBelowMinClr = false;
        this.simbrief = {
            route: "",
            cruiseAltitude: "",
            originIcao: "",
            destinationIcao: "",
            blockFuel: "",
            payload: undefined,
            estZfw: "",
            sendStatus: "READY",
            costIndex: "",
            navlog: [],
            icao_airline: "",
            flight_number: "",
            alternateIcao: "",
            avgTropopause: "",
            ete: "",
            blockTime: "",
            outTime: "",
            onTime: "",
            inTime: "",
            offTime: "",
            taxiFuel: "",
            tripFuel: ""
        };
        this.aocWeight = {
            blockFuel: undefined,
            estZfw: undefined,
            taxiFuel: undefined,
            tripFuel: undefined,
            payload: undefined
        };
        this.aocTimes = {
            doors: 0,
            off: 0,
            out: 0,
            on: 0,
            in: 0,
        };
        this.winds = {
            climb: [],
            cruise: [],
            des: [],
            alternate: null
        };
        this.kcas = 0;
        this.athrDiff = 0;
    }
    get templateID() {
        return "A320_Neo_CDU";
    }
    connectedCallback() {
        super.connectedCallback();
        RegisterViewListener("JS_LISTENER_KEYEVENT", () => {
            console.log("JS_LISTENER_KEYEVENT registered.");
            RegisterViewListener("JS_LISTENER_FACILITY", () => {
                console.log("JS_LISTENER_FACILITY registered.");
                this._registered = true;
            });
        });
    }
    Init() {
        super.Init();

        this.A32NXCore = new A32NX_Core();
        this.A32NXCore.init(this._lastTime);

        const flightNo = SimVar.GetSimVarValue("ATC FLIGHT NUMBER", "string");
        NXApi.connectTelex(flightNo)
            .catch((err) => {
                if (err !== NXApi.disabledError) {
                    this.addNewMessage(NXFictionalMessages.fltNbrInUse);
                }
            });

        this.onDir = () => {
            CDUDirectToPage.ShowPage(this);
        };
        this.onProg = () => {
            CDUProgressPage.ShowPage(this);
        };
        this.onPerf = () => {
            CDUPerformancePage.ShowPage(this);
        };
        this.onInit = () => {
            CDUInitPage.ShowPage1(this);
        };
        this.onData = () => {
            CDUDataIndexPage.ShowPage1(this);
        };
        this.onFpln = () => {
            CDUFlightPlanPage.ShowPage(this);
        };
        this.onSec = () => {
            CDUSecFplnMain.ShowPage(this);
        };
        this.onRad = () => {
            CDUNavRadioPage.ShowPage(this);
        };
        this.onFuel = () => {
            CDUFuelPredPage.ShowPage(this);
        };
        this.onAtc = () => {
            CDUAtcMenu.ShowPage1(this);
        };
        this.onMenu = () => {
            const cur = this.page.Current;
            setTimeout(() => {
                if (this.page.Current === cur) {
                    CDUMenuPage.ShowPage(this);
                }
            }, this.getDelaySwitchPage());
        };

        CDUMenuPage.ShowPage(this);

        // support spawning in with a custom flight phases from the .flt files
        const initialFlightPhase = SimVar.GetSimVarValue("L:A32NX_INITIAL_FLIGHT_PHASE", "number");
        if (initialFlightPhase) {
            this.currentFlightPhase = initialFlightPhase;
            this.onFlightPhaseChanged();
        }

        this.electricity = this.querySelector("#Electricity");
        this.climbTransitionGroundAltitude = null;
        this.initB = false;

        // If the consent is not set, show telex page
        const onlineFeaturesStatus = NXDataStore.get("CONFIG_ONLINE_FEATURES_STATUS", "UNKNOWN");

        if (onlineFeaturesStatus === "UNKNOWN") {
            CDU_OPTIONS_TELEX.ShowPage(this);
        }

        // Start the TELEX Ping. API functions check the connection status themself
        setInterval(() => {
            const toDelete = [];

            // Update connection
            NXApi.updateTelex()
                .catch((err) => {
                    if (err !== NXApi.disconnectedError && err !== NXApi.disabledError) {
                        console.log("TELEX PING FAILED");
                    }
                });

            // Fetch new messages
            NXApi.getTelexMessages()
                .then((data) => {
                    for (const msg of data) {
                        const sender = msg["from"]["flight"];

                        const lines = [];
                        lines.push("FROM " + sender + "[color]cyan");
                        const incLines = msg["message"].split(";");
                        incLines.forEach(l => lines.push(l.concat("[color]green")));
                        lines.push('---------------------------[color]white');

                        const newMessage = { "id": Date.now(), "type": "FREE TEXT (" + sender + ")", "time": '00:00', "opened": null, "content": lines, };
                        let timeValue = SimVar.GetGlobalVarValue("ZULU TIME", "seconds");
                        if (timeValue) {
                            const seconds = Number.parseInt(timeValue);
                            const displayTime = Utils.SecondsToDisplayTime(seconds, true, true, false);
                            timeValue = displayTime.toString();
                        }
                        newMessage["time"] = timeValue.substring(0, 5);
                        this.messages.unshift(newMessage);
                        toDelete.push(msg["id"]);
                    }

                    const msgCount = SimVar.GetSimVarValue("L:A32NX_COMPANY_MSG_COUNT", "Number");
                    SimVar.SetSimVarValue("L:A32NX_COMPANY_MSG_COUNT", "Number", msgCount + toDelete.length);
                })
                .catch(err => {
                    if (err.status === 404 || err === NXApi.disabledError || err === NXApi.disconnectedError) {
                        return;
                    }
                    console.log("TELEX MSG FETCH FAILED");
                });
        }, NXApi.updateRate);

        // Start the check routine for system health and status
        setInterval(() => {
            if (this.currentFlightPhase === FlightPhase.FLIGHT_PHASE_CRUISE && !this._destDataChecked) {
                const dest = this.flightPlanManager.getDestination();
                if (dest && dest.liveDistanceTo < 180) {
                    this._destDataChecked = true;
                    this.checkDestData();
                }
            }
        }, 15000);

        SimVar.SetSimVarValue("L:A32NX_GPS_PRIMARY_LOST_MSG", "Bool", 0);
    }

    _formatCell(str) {
        return str
            .replace(/{big}/g, "<span class='b-text'>")
            .replace(/{small}/g, "<span class='s-text'>")
            .replace(/{big}/g, "<span class='b-text'>")
            .replace(/{amber}/g, "<span class='amber'>")
            .replace(/{red}/g, "<span class='red'>")
            .replace(/{green}/g, "<span class='green'>")
            .replace(/{cyan}/g, "<span class='cyan'>")
            .replace(/{white}/g, "<span class='white'>")
            .replace(/{magenta}/g, "<span class='magenta'>")
            .replace(/{yellow}/g, "<span class='yellow'>")
            .replace(/{inop}/g, "<span class='inop'>")
            .replace(/{sp}/g, "&nbsp;")
            .replace(/{left}/g, "<span class='left'>")
            .replace(/{right}/g, "<span class='right'>")
            .replace(/{end}/g, "</span>");
    }

    setTemplate(_template) {
        super.setTemplate(_template);
        // Apply formatting helper to title page, lines and labels
        if (this._titleElement !== null) {
            this._titleElement.innerHTML = this._formatCell(this._titleElement.innerHTML);
        }
        this._lineElements.forEach((row) => {
            row.forEach((column) => {
                if (column !== null) {
                    column.innerHTML = this._formatCell(column.innerHTML);
                }
            });
        });
        this._labelElements.forEach((row) => {
            row.forEach((column) => {
                if (column !== null) {
                    column.innerHTML = this._formatCell(column.innerHTML);
                }
            });
        });
    }

    checkDestData() {
        if (!isFinite(this.perfApprQNH) || !isFinite(this.perfApprTemp) || !isFinite(this.perfApprWindHeading) || !isFinite(this.perfApprWindSpeed)) {
            this.addNewMessage(NXSystemMessages.enterDestData, () => {
                return isFinite(this.perfApprQNH) && isFinite(this.perfApprTemp) && isFinite(this.perfApprWindHeading) && isFinite(this.perfApprWindSpeed);
            });
        }
    }

    checkEFOBBelowMin() {
        if (!this._minDestFobEntered) {
            this.tryUpdateMinDestFob();
        }
        const EFOBBelMin = this.isAnEngineOn() ? this.getDestEFOB(true) : this.getDestEFOB(false);

        if (EFOBBelMin < this._minDestFob) {
            if (this.isAnEngineOn()) {
                setTimeout(() => {
                    this.addNewMessage(NXSystemMessages.destEfobBelowMin, () => {
                        return this._EfobBelowMinClr === false;
                    }, () => {
                        this._EfobBelowMinClr = true;
                    });
                }, 180000);
            } else {
                this.addNewMessage(NXSystemMessages.destEfobBelowMin, () => {
                    return this._EfobBelowMinClr === false;
                }, () => {
                    this._EfobBelowMinClr = true;
                });
            }
        }
    }

    trySetFlapsTHS(s) {
        if (s) {
            let validEntry = false;
            let nextFlaps = this.flaps;
            let nextThs = this.ths;
            let [flaps, ths] = s.split("/");

            // Parse flaps
            if (flaps && flaps.length > 0) {
                if (!/^\d+$/.test(flaps)) {
                    this.addNewMessage(NXSystemMessages.formatError);
                    return false;
                }

                const vFlaps = parseInt(flaps);
                if (isFinite(vFlaps) && vFlaps > 0 && vFlaps < 4) {
                    nextFlaps = vFlaps;
                    validEntry = true;
                }
            }

            // Parse THS
            if (ths) {
                if (!/^((UP|DN)(\d?\.?\d)|(\d?\.?\d)(UP|DN))$/.test(ths)) {
                    this.addNewMessage(NXSystemMessages.formatError);
                    return false;
                }

                let direction = null;
                ths = ths.replace(/(UP|DN)/g, (substr) => {
                    direction = substr;
                    return "";
                });

                if (direction) {
                    const vThs = parseFloat(ths.trim());
                    if (isFinite(vThs) && vThs >= 0.0 && vThs <= 2.5) {

                        if (vThs === 0.0) {
                            // DN0.0 should be corrected to UP0.0
                            direction = "UP";
                        }

                        nextThs = `${direction}${vThs.toFixed(1)}`;
                        validEntry = true;
                    }
                }
            }

            // Commit changes.
            if (validEntry) {
                this.flaps = nextFlaps;
                this.ths = nextThs;
                return true;
            }
        }

        this.addNewMessage(NXSystemMessages.entryOutOfRange);
        return false;
    }
    onPowerOn() {
        super.onPowerOn();
        if (Simplane.getAutoPilotAirspeedManaged()) {
            this._onModeManagedSpeed();
        } else if (Simplane.getAutoPilotAirspeedSelected()) {
            this._onModeSelectedSpeed();
        }
        this._onModeManagedHeading();
        this._onModeManagedAltitude();

        CDUPerformancePage.UpdateThrRedAccFromOrigin(this);
        CDUPerformancePage.UpdateThrRedAccFromDestination(this);

        SimVar.SetSimVarValue("K:VS_SLOT_INDEX_SET", "number", 1);

        this.taxiFuelWeight = 0.2;
        CDUInitPage.updateTowIfNeeded(this);
    }
    onUpdate(_deltaTime) {
        super.onUpdate(_deltaTime);

        this.checkAocTimes();

        this.A32NXCore.update();

        this.updateMCDU();

        this.updateAutopilot();

        this.updateScreenState();

        this.updateGPSMessage();

        this.updateDisplayedConstraints();
<<<<<<< HEAD

        this._conversionWeight = parseFloat(NXDataStore.get("CONFIG_USING_METRIC_UNIT", "1"));
        this.kcas = SimVar.GetSimVarValue("L:A32NX_SPEEDS_KCAS", "number");
        this.athrDiff = Simplane.getIndicatedSpeed() - this.kcas;
=======
>>>>>>> 0fb0f7d2
    }

    /**
     * Checks whether INIT page B is open and an engine is being started, if so:
     * The INIT page B reverts to the FUEL PRED page 15 seconds after the first engine start and cannot be accessed after engine start.
     */
    updateMCDU() {
        if (this.isAnEngineOn()) {
            if (!this.initB) {
                this.initB = true;
                setTimeout(() => {
                    if (this.page.Current === this.page.InitPageB && this.isAnEngineOn()) {
                        CDUFuelPredPage.ShowPage(this);
                    }
                }, 15000);
            }
        } else {
            this.initB = false;
        }
    }

    // check GPS Primary state and display message accordingly
    updateGPSMessage() {
        if (!SimVar.GetSimVarValue("L:GPSPrimaryAcknowledged", "Bool")) {
            if (SimVar.GetSimVarValue("L:GPSPrimary", "Bool")) {
                SimVar.SetSimVarValue("L:A32NX_GPS_PRIMARY_LOST_MSG", "Bool", 0);
                if (!SimVar.GetSimVarValue("L:GPSPrimaryMessageDisplayed", "Bool")) {
                    SimVar.SetSimVarValue("L:GPSPrimaryMessageDisplayed", "Bool", 1);
                    this.tryRemoveMessage(NXSystemMessages.gpsPrimaryLost.text);
                    this.addNewMessage(NXSystemMessages.gpsPrimary, () => {
                        SimVar.SetSimVarValue("L:GPSPrimaryAcknowledged", "Bool", 1);
                    });
                }
            } else {
                SimVar.SetSimVarValue("L:GPSPrimaryMessageDisplayed", "Bool", 0);
                if (!SimVar.GetSimVarValue("L:A32NX_GPS_PRIMARY_LOST_MSG", "Bool")) {
                    SimVar.SetSimVarValue("L:A32NX_GPS_PRIMARY_LOST_MSG", "Bool", 1);
                    this.tryRemoveMessage(NXSystemMessages.gpsPrimary.text);
                    this.addNewMessage(NXSystemMessages.gpsPrimaryLost, () => {
                        SimVar.SetSimVarValue("L:A32NX_GPS_PRIMARY_LOST_MSG", "Bool", 1);
                    });
                }
            }
        }
    }

    updateScreenState() {
        if (SimVar.GetSimVarValue("L:ACPowerAvailable","bool")) {
            this.electricity.style.display = "block";
        } else {
            this.electricity.style.display = "none";
        }
    }

    updateDisplayedConstraints(force = false) {
        const fcuSelAlt = Simplane.getAutoPilotDisplayedAltitudeLockValue("feet");
        if (!force && fcuSelAlt === this.fcuSelAlt) {
            return;
        }
        this.fcuSelAlt = fcuSelAlt;
        this.constraintAlt = A32NX_ConstraintManager.getDisplayedConstraintAltitude(
            this.currentFlightPhase,
            this.fcuSelAlt,
            this.constraintAltCached
        );
    }

    tryUpdateConstraints() {
        const activeWpIdx = this.flightPlanManager.getActiveWaypointIndex();
        if (activeWpIdx === this.activeWpIdx) {
            return;
        }
        this.activeWpIdx = activeWpIdx;
        this.updateConstraints();
    }

    updateConstraints() {
        this.constraintAltCached = A32NX_ConstraintManager.getConstraintAltitude(
            this.currentFlightPhase,
            this.flightPlanManager,
            this.constraintAltCached,
            this._cruiseFlightLevel * 100
        );
        this.updateDisplayedConstraints(true);
    }

    forceClearScratchpad() {
        this.inOut = "";
        this.lastUserInput = "";
        this.isDisplayingErrorMessage = false;
        this.isDisplayingTypeTwoMessage = false;
        this.tryShowMessage();
    }

    /**
     * General message handler
     * @param msg {{text, isAmber, isTypeTwo}} Message Object
     * @param c {function} Function that checks for validity of error message (typeII only)
     * @param f {function} Function gets executed when error message has been cleared (typeII only)
     */
    addNewMessage(msg, c = () => {}, f = () => {
        return false;
    }) {
        if (msg.isTypeTwo) {
            this._addTypeTwoMessage(msg.text, msg.isAmber, c, f);
        } else {
            this._showTypeOneMessage(msg.text, msg.isAmber);
        }
    }

    /**
     * Add Type II Message
     * @param message {string} Message to be displayed
     * @param isAmber {boolean} Is color amber
     * @param c {function} Function that checks for validity of error message
     * @param f {function} Function gets executed when error message has been cleared
     */
    _addTypeTwoMessage(message, isAmber, c, f) {
        if (this.checkForMessage(message)) {
            // Before adding message to queue, check other messages in queue for validity
            for (let i = 0; i < this.messageQueue.length; i++) {
                if (this.messageQueue[i][2](this)) {
                    this.messageQueue.splice(i, 1);
                }
            }
            this.messageQueue.unshift([message, isAmber, c, f]);
            if (this.messageQueue.length > 5) {
                this.messageQueue.splice(5, 1);
            }
            this.tryShowMessage();
        }
    }

    tryShowMessage() {
        if (!this.isDisplayingErrorMessage && (!this.inOut || this.isDisplayingTypeTwoMessage) && this.messageQueue.length > 0) {
            if (this.messageQueue[0][2](this)) {
                this.messageQueue.splice(0, 1);
                this._inOutElement.className = "white";
                this.lastUserInputToScratchpad();
                return this.tryShowMessage();
            }
            if (!this.isDisplayingErrorMessage) {
                if (!this.isDisplayingTypeTwoMessage) {
                    this.isDisplayingTypeTwoMessage = true;
                    this.lastUserInput = this.inOut;
                }
                this.inOut = this.messageQueue[0][0];
                this._inOutElement.className = this.messageQueue[0][1] ? "amber" : "white";
            }
        }
    }

    /**
     * Removes Type II Message
     * @param message {string} Message to be removed
     */
    tryRemoveMessage(message = this.inOut) {
        for (let i = 0; i < this.messageQueue.length; i++) {
            if (this.messageQueue[i][0] === message) {
                this.messageQueue[i][3](this);
                this.messageQueue.splice(i, 1);
                if (i === 0 && this.isDisplayingTypeTwoMessage) {
                    this._inOutElement.className = "white";
                    this.lastUserInputToScratchpad();
                }
                break;
            }
        }
        this.tryShowMessage();
    }

    checkForMessage(message) {
        if (!message) {
            return false;
        }
        for (let i = 0; i < this.messageQueue.length; i++) {
            if (this.messageQueue[i][0] === message) {
                if (i !== 0) {
                    this.messageQueue.unshift(this.messageQueue[i]);
                    this.messageQueue.splice(i + 1, 1);
                    this.tryShowMessage();
                }
                return false;
            }
        }
        return true;
    }

    /**
     * This handler will write data to the scratchpad
     * @param data {string}
     */
    sendDataToScratchpad(data) {
        this.isDisplayingErrorMessage = false;
        this.isDisplayingTypeTwoMessage = false;
        this._inOutElement.className = "white";
        this.inOut = data;
    }

    tryUpdateAltitudeConstraint(force = false) {
        if (this.flightPlanManager.getIsDirectTo()) {
            this.constraintAlt = 0;
        }
        const activeWptIdx = this.flightPlanManager.getActiveWaypointIndex();
        const altLock = Simplane.getAutoPilotSelectedAltitudeLockValue("feet");
        if (force || activeWptIdx !== this.activeWptIdx || altLock !== this.altLock) {
            this.activeWptIdx = activeWptIdx;
            this.altLock = altLock;
            this.constraintAlt = this.getAltitudeConstraint();
        }
    }

    getAltitudeConstraint() {
        const rte = this.flightPlanManager.getWaypoints(0);
        if (rte.length === 0) {
            return 0;
        }
        const fph = Simplane.getCurrentFlightPhase();
        const type = fph < FlightPhase.FLIGHT_PHASE_CRUISE || fph === FlightPhase.FLIGHT_PHASE_GOAROUND ? 3 : 2;
        let tmp = 0;
        for (let i = this.activeWptIdx; i < rte.length; i++) {
            const wpt = rte[i];
            if (!isFinite(wpt.legAltitude1)) {
                continue;
            }
            // Ensure constraint waypoint after TOD is not a constraint for climb phase
            if (tmp) {
                if (type === 3 && (wpt.legAltitude1 < tmp || (isFinite(wpt.legAltitude2) && wpt.legAltitude2 < tmp))) {
                    return 0;
                }
            } else {
                tmp = wpt.legAltitude1;
            }
            if (wpt.legAltitudeDescription === 0) {
                continue;
            }
            if (wpt.legAltitudeDescription === 4) {
                if (type === 3 && this.altLock > wpt.legAltitude2) {
                    return wpt.legAltitude2;
                } else if (type === 2 && this.altLock < wpt.legAltitude1) {
                    return wpt.legAltitude1;
                }
            } else if ((wpt.legAltitudeDescription === 1 || wpt.legAltitudeDescription === type) && (
                (type === 3 && this.altLock > wpt.legAltitude1) || (type === 2 && this.altLock < wpt.legAltitude1)
            )) {
                return wpt.legAltitude1;
            }
        }
        return 0;
    }

    getSpeedConstraint() {
        if (this.flightPlanManager.getIsDirectTo()) {
            return Infinity;
        }
        const wpt = this.flightPlanManager.getActiveWaypoint();
        if (typeof wpt === 'undefined' || !isFinite(wpt.speedConstraint) || wpt.speedConstraint < 100) {
            return Infinity;
        }
        return wpt.speedConstraint;
    }

    getClbManagedSpeed() {
        let maxSpeed = Infinity;
        if (isFinite(this.v2Speed)) {
            const altitude = Simplane.getAltitude();
            if (altitude < this.thrustReductionAltitude) {
                maxSpeed = this.v2Speed + 50;
            } else {
                maxSpeed = this.getSpeedConstraint();
            }
        }
        let dCI = this.costIndex / 999;
        dCI = dCI * dCI;
        let speed = 290 * (1 - dCI) + 330 * dCI;
        if (SimVar.GetSimVarValue("PLANE ALTITUDE", "feet") < 10000) {
            speed = Math.min(speed, 250);
        }
        return Math.min(maxSpeed, speed);
    }
    getFlapTakeOffSpeed() {
        const dWeight = (this.getWeight() - 47) / (78 - 47);
        return 119 + 34 * dWeight;
    }
    getSlatTakeOffSpeed() {
        const dWeight = (this.getWeight() - 47) / (78 - 47);
        return 154 + 44 * dWeight;
    }

    /**
     * Get aircraft takeoff and approach green dot speed
     * Calculation:
     * Gross weight in thousandths (KG) * 2 + 85 when below FL200
     * @returns {number}
     */
    getPerfGreenDotSpeed() {
        return ((this.getGrossWeight("kg") / 1000) * 2) + 85;
    }

    /**
     * Get the gross weight of the aircraft from the addition
     * of the ZFW, fuel and payload.
     * @param unit
     * @returns {number}
     */
    getGrossWeight(unit) {
        const fuelWeight = SimVar.GetSimVarValue("FUEL TOTAL QUANTITY WEIGHT", unit);
        const emptyWeight = SimVar.GetSimVarValue("EMPTY WEIGHT", unit);
        const payloadWeight = this.getPayloadWeight(unit);
        return Math.round(emptyWeight + fuelWeight + payloadWeight);
    }

    /**
     * Get the payload of the aircraft, taking in to account each
     * payload station
     * @param unit
     * @returns {number}
     */
    getPayloadWeight(unit) {
        const payloadCount = SimVar.GetSimVarValue("PAYLOAD STATION COUNT", "number");
        let payloadWeight = 0;
        for (let i = 1; i <= payloadCount; i++) {
            payloadWeight += SimVar.GetSimVarValue(`PAYLOAD STATION WEIGHT:${i}`, unit);
        }
        return payloadWeight;
    }

    updateTowerHeadwind() {
        if (isFinite(this.perfApprWindSpeed) && isFinite(this.perfApprWindHeading)) {
            const rwy = this.flightPlanManager.getApproachRunway();
            if (rwy) {
                this._towerHeadwind = NXSpeedsUtils.getHeadwind(this.perfApprWindSpeed, this.perfApprWindHeading, rwy.direction);
            }
        }
    }

    _onModeSelectedSpeed() {
        if (SimVar.GetSimVarValue("L:A320_FCU_SHOW_SELECTED_SPEED", "number") === 0) {
            this.setAPSelectedSpeed(this.kcas, Aircraft.A320_NEO);
        }
        SimVar.SetSimVarValue("K:SPEED_SLOT_INDEX_SET", "number", 1);
    }
    _onModeManagedSpeed() {
        SimVar.SetSimVarValue("K:SPEED_SLOT_INDEX_SET", "number", 2);
        SimVar.SetSimVarValue("L:A320_FCU_SHOW_SELECTED_SPEED", "number", 0);
    }
    _onModeSelectedHeading() {
        if (SimVar.GetSimVarValue("AUTOPILOT APPROACH HOLD", "boolean")) {
            return;
        }
        if (!SimVar.GetSimVarValue("AUTOPILOT HEADING LOCK", "Boolean")) {
            SimVar.SetSimVarValue("K:AP_PANEL_HEADING_HOLD", "Number", 1);
        }
        SimVar.SetSimVarValue("K:HEADING_SLOT_INDEX_SET", "number", 1);
        SimVar.SetSimVarValue("L:A32NX_GOAROUND_HDG_MODE", "bool", 1);
    }
    _onModeManagedHeading() {
        if (SimVar.GetSimVarValue("AUTOPILOT APPROACH HOLD", "boolean")) {
            return;
        }
        if (!SimVar.GetSimVarValue("AUTOPILOT HEADING LOCK", "Boolean")) {
            SimVar.SetSimVarValue("K:AP_PANEL_HEADING_HOLD", "Number", 1);
        }
        SimVar.SetSimVarValue("K:HEADING_SLOT_INDEX_SET", "number", 2);
        SimVar.SetSimVarValue("L:A320_FCU_SHOW_SELECTED_HEADING", "number", 0);
    }
    _onModeSelectedAltitude() {
        if (!Simplane.getAutoPilotGlideslopeHold()) {
            SimVar.SetSimVarValue("L:A320_NEO_FCU_FORCE_IDLE_VS", "Number", 1);
        }
        SimVar.SetSimVarValue("K:ALTITUDE_SLOT_INDEX_SET", "number", 1);
        Coherent.call("AP_ALT_VAR_SET_ENGLISH", 1, Simplane.getAutoPilotDisplayedAltitudeLockValue(), this._forceNextAltitudeUpdate);
    }
    _onModeManagedAltitude() {
        SimVar.SetSimVarValue("K:ALTITUDE_SLOT_INDEX_SET", "number", 2);
        Coherent.call("AP_ALT_VAR_SET_ENGLISH", 1, Simplane.getAutoPilotDisplayedAltitudeLockValue(), this._forceNextAltitudeUpdate);
        Coherent.call("AP_ALT_VAR_SET_ENGLISH", 2, Simplane.getAutoPilotDisplayedAltitudeLockValue(), this._forceNextAltitudeUpdate);
        if (!Simplane.getAutoPilotGlideslopeHold()) {
            this.requestCall(() => {
                SimVar.SetSimVarValue("L:A320_NEO_FCU_FORCE_IDLE_VS", "Number", 1);
            });
        }
    }
    onEvent(_event) {
        super.onEvent(_event);
        // console.log("A320_Neo_CDU_MainDisplay onEvent " + _event);
        if (_event === "MODE_SELECTED_SPEED") {
            this._onModeSelectedSpeed();
        }
        if (_event === "MODE_MANAGED_SPEED") {
            if (this.flightPlanManager.getWaypointsCount() === 0) {
                return;
            }
            this._onModeManagedSpeed();
        }
        if (_event === "MODE_SELECTED_HEADING") {
            SimVar.SetSimVarValue("L:A32NX_GOAROUND_HDG_MODE", "bool", 1);
            SimVar.SetSimVarValue("L:A32NX_GOAROUND_NAV_MODE", "bool", 0);
            //why is below code checking for waypointcounts when we are in selected mode?
            //if (this.flightPlanManager.getWaypointsCount() === 0) {
            //    return;
            //}
            if (Simplane.getAutoPilotHeadingManaged()) {
                if (SimVar.GetSimVarValue("L:A320_FCU_SHOW_SELECTED_HEADING", "number") === 0) {
                    const currentHeading = Simplane.getHeadingMagnetic();
                    Coherent.call("HEADING_BUG_SET", 1, currentHeading);
                }
            }
            this._onModeSelectedHeading();
        }
        if (_event === "MODE_MANAGED_HEADING") {
            SimVar.SetSimVarValue("L:A32NX_GOAROUND_HDG_MODE", "bool", 0);
            SimVar.SetSimVarValue("L:A32NX_GOAROUND_NAV_MODE", "bool", 1);
            if (this.flightPlanManager.getWaypointsCount() === 0) {
                return;
            }
            this._onModeManagedHeading();
        }
        if (_event === "MODE_SELECTED_ALTITUDE") {
            this._onModeSelectedAltitude();
        }
        if (_event === "MODE_MANAGED_ALTITUDE") {
            this._onModeManagedAltitude();
        }
        if (_event === "AP_DEC_SPEED" || _event === "AP_INC_SPEED") {
            if (SimVar.GetSimVarValue("L:A320_FCU_SHOW_SELECTED_SPEED", "number") === 0) {
                this.setAPSelectedSpeed(this.kcas, Aircraft.A320_NEO);
            }
            SimVar.SetSimVarValue("L:A320_FCU_SHOW_SELECTED_SPEED", "number", 1);
        }
        if (_event === "AP_DEC_HEADING" || _event === "AP_INC_HEADING") {
            if (SimVar.GetSimVarValue("L:A320_FCU_SHOW_SELECTED_HEADING", "number") === 0) {
                const currentHeading = Simplane.getHeadingMagnetic();
                Coherent.call("HEADING_BUG_SET", 1, currentHeading);
            }
            SimVar.SetSimVarValue("L:A320_FCU_SHOW_SELECTED_HEADING", "number", 1);
        }
    }
    onFlightPhaseChanged() {
        this.updateConstraints();
        if (this.currentFlightPhase === FlightPhase.FLIGHT_PHASE_TAKEOFF) {
            this._destDataChecked = false;
        } else if (this.currentFlightPhase === FlightPhase.FLIGHT_PHASE_CLIMB) {
            this._destDataChecked = false;
            let preSelectedClbSpeed = this.preSelectedClbSpeed;
            if (SimVar.GetSimVarValue("L:A32NX_GOAROUND_PASSED", "bool") === 1) {
                preSelectedClbSpeed = this.getPerfGreenDotSpeed();
            }
            if (isFinite(preSelectedClbSpeed)) {
                this.setAPSelectedSpeed(preSelectedClbSpeed, Aircraft.A320_NEO);
                SimVar.SetSimVarValue("K:SPEED_SLOT_INDEX_SET", "number", 1);
            }
            SimVar.SetSimVarValue("L:A32NX_AUTOBRAKES_BRAKING", "Bool", 0);
        } else if (this.currentFlightPhase === FlightPhase.FLIGHT_PHASE_CRUISE) {
            if (isFinite(this.preSelectedCrzSpeed)) {
                this.setAPSelectedSpeed(this.preSelectedCrzSpeed, Aircraft.A320_NEO);
                SimVar.SetSimVarValue("K:SPEED_SLOT_INDEX_SET", "number", 1);
            }
        } else if (this.currentFlightPhase === FlightPhase.FLIGHT_PHASE_DESCENT) {
            this.checkDestData();
            if (isFinite(this.preSelectedDesSpeed)) {
                this.setAPSelectedSpeed(this.preSelectedDesSpeed, Aircraft.A320_NEO);
                SimVar.SetSimVarValue("K:SPEED_SLOT_INDEX_SET", "number", 1);
            }
        } else if (this.currentFlightPhase === FlightPhase.FLIGHT_PHASE_APPROACH) {
            this.checkDestData();
        }
        //TODO something for Goaround? Like Green Dot Speed SRS etc ...
    }
    onInputAircraftSpecific(input) {
        if (input === "DIR") {
            if (this.onDir) {
                this.onDir();
                this.activeSystem = 'FMGC';
            }
            return true;
        } else if (input === "PROG") {
            if (this.onProg) {
                this.onProg();
                this.activeSystem = 'FMGC';
            }
            return true;
        } else if (input === "PERF") {
            if (this.onPerf) {
                this.onPerf();
                this.activeSystem = 'FMGC';
            }
            return true;
        } else if (input === "INIT") {
            if (this.onInit) {
                this.onInit();
                this.activeSystem = 'FMGC';
            }
            return true;
        } else if (input === "DATA") {
            if (this.onData) {
                this.onData();
                this.activeSystem = 'FMGC';
            }
            return true;
        } else if (input === "FPLN") {
            if (this.onFpln) {
                this.onFpln();
                this.activeSystem = 'FMGC';
            }
            return true;
        } else if (input === "RAD") {
            if (this.onRad) {
                this.onRad();
                this.activeSystem = 'FMGC';
            }
            return true;
        } else if (input === "FUEL") {
            if (this.onFuel) {
                this.onFuel();
                this.activeSystem = 'FMGC';
            }
            return true;
        } else if (input === "SEC") {
            if (this.onSec) {
                this.onSec();
                this.activeSystem = 'FMGC';
            }
            return true;
        } else if (input === "ATC") {
            if (this.onAtc) {
                this.onAtc();
                this.activeSystem = 'FMGC';
            }
            return true;
        } else if (input === "MENU") {
            if (this.onMenu) {
                this.onMenu();
                // } else if (input === "MCDU") {
                //     if (this.onMcdu) {
                //         this.onMcdu();
            }
            return true;
        } else if (input === "AIRPORT") {
            if (this.onAirport) {
                this.onAirport();
                this.activeSystem = 'FMGC';
            }
            return true;
        } else if (input === "UP") {
            if (this.onUp) {
                this.onUp();
            }
            return true;
        } else if (input === "DOWN") {
            if (this.onDown) {
                this.onDown();
            }
            return true;
        } else if (input === "LEFT") {
            if (this.onLeft) {
                this.onLeft();
            }
            return true;
        } else if (input === "RIGHT") {
            if (this.onRight) {
                this.onRight();
            }
        } else if (input === "OVFY") {
            if (this.onOvfy) {
                this.onOvfy();
            }
            return true;
        }
        return false;
    }
    clearDisplay() {
        super.clearDisplay();
        this.onUp = undefined;
        this.onDown = undefined;
        this.onLeft = undefined;
        this.onRight = undefined;
    }
    getOrSelectWaypointByIdent(ident, callback) {
        this.dataManager.GetWaypointsByIdent(ident).then((waypoints) => {
            if (!waypoints || waypoints.length === 0) {
                return callback(undefined);
            }
            if (waypoints.length === 1) {
                return callback(waypoints[0]);
            }
            A320_Neo_CDU_SelectWptPage.ShowPage(this, waypoints, callback);
        });
    }

    _getTempIndex() {
        const temp = SimVar.GetSimVarValue("AMBIENT TEMPERATURE", "celsius");
        if (temp < -10) {
            return 0;
        }
        if (temp < 0) {
            return 1;
        }
        if (temp < 10) {
            return 2;
        }
        if (temp < 20) {
            return 3;
        }
        if (temp < 30) {
            return 4;
        }
        if (temp < 40) {
            return 5;
        }
        if (temp < 43) {
            return 6;
        }
        if (temp < 45) {
            return 7;
        }
        if (temp < 47) {
            return 8;
        }
        if (temp < 49) {
            return 9;
        }
        if (temp < 51) {
            return 10;
        }
        if (temp < 53) {
            return 11;
        }
        if (temp < 55) {
            return 12;
        }
        if (temp < 57) {
            return 13;
        }
        if (temp < 59) {
            return 14;
        }
        if (temp < 61) {
            return 15;
        }
        if (temp < 63) {
            return 16;
        }
        if (temp < 65) {
            return 17;
        }
        if (temp < 66) {
            return 18;
        }
        return 19;
    }

    _getVSpeed(dWeightCoef, min, max) {
        let runwayCoef = 1.0;
        const runway = this.flightPlanManager.getDepartureRunway() || this.flightPlanManager.getDetectedCurrentRunway();
        if (runway) {
            const f = (runway.length - 1500) / (2500 - 1500);
            runwayCoef = Utils.Clamp(f, 0, 1);
        }

        const flapsHandleIndex = this.flaps || Simplane.getFlapsHandleIndex();

        let vSpeed = min * (1 - runwayCoef) + max * runwayCoef;
        vSpeed *= dWeightCoef;
        vSpeed += (3 - flapsHandleIndex) * 6;
        return Math.round(vSpeed);
    }

    _getV1Speed() {
        /*let dWeightCoef = (this.getWeight(true) - 100) / (175 - 100);
        dWeightCoef = Utils.Clamp(dWeightCoef, 0, 1);
        dWeightCoef = 0.7 + (1.0 - 0.7) * dWeightCoef;

        const tempIndex = this._getTempIndex();
        const min = A320_Neo_CDU_MainDisplay._v1sConf1[tempIndex][0];
        const max = A320_Neo_CDU_MainDisplay._v1sConf1[tempIndex][1];

        return this._getVSpeed(dWeightCoef, min, max);*/
        return (new NXToSpeeds(SimVar.GetSimVarValue("TOTAL WEIGHT", "kg") / 1000, this.flaps, Simplane.getAltitude())).v1;
    }
    _computeV1Speed() {
        // computeV1Speed is called by inherited class so it must remain,
        // but we need the calculation logic so that sits in it's own function now.
        const nextV1 = this._getV1Speed();
        this.v1Speed = nextV1;
        SimVar.SetSimVarValue("L:AIRLINER_V1_SPEED", "Knots", nextV1);
    }

    _getVRSpeed() {
        /*let dWeightCoef = (this.getWeight(true) - 100) / (175 - 100);
        dWeightCoef = Utils.Clamp(dWeightCoef, 0, 1);
        dWeightCoef = 0.695 + (0.985 - 0.695) * dWeightCoef;

        const tempIndex = this._getTempIndex();
        const min = A320_Neo_CDU_MainDisplay._vRsConf1[tempIndex][0];
        const max = A320_Neo_CDU_MainDisplay._vRsConf1[tempIndex][1];

        return this._getVSpeed(dWeightCoef, min, max);*/
        return (new NXToSpeeds(SimVar.GetSimVarValue("TOTAL WEIGHT", "kg") / 1000, this.flaps, Simplane.getAltitude())).vr;
    }
    _computeVRSpeed() {
        // computeVRSpeed is called by inherited class so it must remain,
        // but we need the calculation logic so that sits in it's own function now.
        const nextVR = this._getVRSpeed();
        this.vRSpeed = nextVR;
        SimVar.SetSimVarValue("L:AIRLINER_VR_SPEED", "Knots", nextVR);
    }

    _getV2Speed() {
        /*let dWeightCoef = (this.getWeight(true) - 100) / (175 - 100);
        dWeightCoef = Utils.Clamp(dWeightCoef, 0, 1);
        dWeightCoef = 0.71 + (0.96 - 0.71) * dWeightCoef;

        const tempIndex = this._getTempIndex();
        const min = A320_Neo_CDU_MainDisplay._v2sConf1[tempIndex][0];
        const max = A320_Neo_CDU_MainDisplay._v2sConf1[tempIndex][1];

        return this._getVSpeed(dWeightCoef, min, max);*/
        return (new NXToSpeeds(SimVar.GetSimVarValue("TOTAL WEIGHT", "kg") / 1000, this.flaps, Simplane.getAltitude())).v2;
    }
    _computeV2Speed() {
        // computeV2Speed is called by inherited class so it must remain,
        // but we need the calculation logic so that sits in it's own function now.
        const nextV2 = this._getV2Speed();
        this.v2Speed = nextV2;
        SimVar.SetSimVarValue("L:AIRLINER_V2_SPEED", "Knots", nextV2);
    }

    getThrustTakeOffLimit() {
        if (this.perfTOTemp <= 10) {
            return 92.8;
        }
        if (this.perfTOTemp <= 40) {
            return 92.8;
        }
        if (this.perfTOTemp <= 45) {
            return 92.2;
        }
        if (this.perfTOTemp <= 50) {
            return 90.5;
        }
        if (this.perfTOTemp <= 55) {
            return 88.8;
        }
        return 88.4;
    }
    getThrustClimbLimit() {
        return this.getThrustTakeOffLimit() - 8;
    }
    isAirspeedManaged() {
        return SimVar.GetSimVarValue("AUTOPILOT SPEED SLOT INDEX", "number") === 2;
    }
    isHeadingManaged() {
        return SimVar.GetSimVarValue("AUTOPILOT HEADING SLOT INDEX", "number") === 2;
    }
    isAltitudeManaged() {
        return SimVar.GetSimVarValue("AUTOPILOT ALTITUDE SLOT INDEX", "number") === 2;
    }
    isVerticalSpeedManaged() {
        return SimVar.GetSimVarValue("AUTOPILOT VS SLOT INDEX", "number") === 2;
    }
    updateAutopilot() {
        const now = performance.now();
        const dt = now - this._lastUpdateAPTime;
        let apLogicOn = (this._apMasterStatus || Simplane.getAutoPilotFlightDirectorActive(1));
        this._lastUpdateAPTime = now;
        if (isFinite(dt)) {
            this.updateAutopilotCooldown -= dt;
        }
        if (SimVar.GetSimVarValue("L:AIRLINER_FMC_FORCE_NEXT_UPDATE", "number") === 1) {
            SimVar.SetSimVarValue("L:AIRLINER_FMC_FORCE_NEXT_UPDATE", "number", 0);
            this.updateAutopilotCooldown = -1;
        }
        if (apLogicOn && this.currentFlightPhase >= FlightPhase.FLIGHT_PHASE_TAKEOFF) {
            if (this.isHeadingManaged()) {
                const heading = SimVar.GetSimVarValue("GPS COURSE TO STEER", "degree", "FMC");
                if (isFinite(heading)) {
                    Coherent.call("HEADING_BUG_SET", 2, heading);
                }
            }
        }
        if (this.updateAutopilotCooldown < 0) {
            const currentApMasterStatus = SimVar.GetSimVarValue("AUTOPILOT MASTER", "boolean");
            if (currentApMasterStatus != this._apMasterStatus) {
                this._apMasterStatus = currentApMasterStatus;
                apLogicOn = (this._apMasterStatus || Simplane.getAutoPilotFlightDirectorActive(1));
                this._forceNextAltitudeUpdate = true;
                console.log("Enforce AP in Altitude Lock mode. Cause : AP Master Status has changed.");
                SimVar.SetSimVarValue("L:A320_NEO_FCU_FORCE_IDLE_VS", "Number", 1);
                if (this._apMasterStatus) {
                    if (this.flightPlanManager.getWaypointsCount() === 0) {
                        this._onModeSelectedAltitude();
                        this._onModeSelectedHeading();
                        this._onModeSelectedSpeed();
                    }
                }
            }
            if (apLogicOn) {
                if (!Simplane.getAutoPilotFLCActive() && !SimVar.GetSimVarValue("AUTOPILOT AIRSPEED HOLD", "Boolean")) {
                    SimVar.SetSimVarValue("K:AP_PANEL_SPEED_HOLD", "Number", 1);
                }
                if (!SimVar.GetSimVarValue("AUTOPILOT HEADING LOCK", "Boolean")) {
                    if (!SimVar.GetSimVarValue("AUTOPILOT APPROACH HOLD", "Boolean")) {
                        SimVar.SetSimVarValue("K:AP_PANEL_HEADING_HOLD", "Number", 1);
                    }
                }
            }
            const currentHasReachedFlex = Simplane.getEngineThrottleMode(0) >= ThrottleMode.FLEX_MCT && Simplane.getEngineThrottleMode(1) >= ThrottleMode.FLEX_MCT;
            if (currentHasReachedFlex != this._lastHasReachFlex) {
                this._lastHasReachFlex = currentHasReachedFlex;
                console.log("Current Has Reached Flex = " + currentHasReachedFlex);
                if (currentHasReachedFlex) {
                    if (!SimVar.GetSimVarValue("AUTOPILOT THROTTLE ARM", "boolean")) {
                        SimVar.SetSimVarValue("K:AUTO_THROTTLE_ARM", "number", 1);
                    }
                }
            }
            const currentAltitude = Simplane.getAltitude();
            const groundSpeed = Simplane.getGroundSpeed();
            const apTargetAltitude = Simplane.getAutoPilotAltitudeLockValue("feet");
            let showTopOfClimb = false;
            let topOfClimbLlaHeading;
            const planeHeading = Simplane.getHeadingMagnetic();
            const planeCoordinates = new LatLong(SimVar.GetSimVarValue("PLANE LATITUDE", "degree latitude"), SimVar.GetSimVarValue("PLANE LONGITUDE", "degree longitude"));
            if (apTargetAltitude > currentAltitude + 40) {
                const vSpeed = Simplane.getVerticalSpeed();
                const climbDuration = (apTargetAltitude - currentAltitude) / vSpeed / 60;
                const climbDistance = climbDuration * groundSpeed;
                if (climbDistance > 1) {
                    topOfClimbLlaHeading = this.flightPlanManager.getCoordinatesHeadingAtDistanceAlongFlightPlan(climbDistance);
                    if (topOfClimbLlaHeading) {
                        showTopOfClimb = true;
                    }
                }
            }
            if (showTopOfClimb) {
                SimVar.SetSimVarValue("L:AIRLINER_FMS_SHOW_TOP_CLIMB", "number", 1);
                SimVar.SetSimVarValue("L:AIRLINER_FMS_LAT_TOP_CLIMB", "number", topOfClimbLlaHeading.lla.lat);
                SimVar.SetSimVarValue("L:AIRLINER_FMS_LONG_TOP_CLIMB", "number", topOfClimbLlaHeading.lla.long);
                SimVar.SetSimVarValue("L:AIRLINER_FMS_HEADING_TOP_CLIMB", "number", topOfClimbLlaHeading.heading);
            } else {
                SimVar.SetSimVarValue("L:AIRLINER_FMS_SHOW_TOP_CLIMB", "number", 0);
            }
            SimVar.SetSimVarValue("SIMVAR_AUTOPILOT_AIRSPEED_MIN_CALCULATED", "knots", Simplane.getStallProtectionMinSpeed());
            SimVar.SetSimVarValue("SIMVAR_AUTOPILOT_AIRSPEED_MAX_CALCULATED", "knots", Simplane.getMaxSpeed(Aircraft.A320_NEO));
            if (this.isAltitudeManaged()) {
                const prevWaypoint = this.flightPlanManager.getPreviousActiveWaypoint();
                const nextWaypoint = this.flightPlanManager.getActiveWaypoint();
                if (prevWaypoint && nextWaypoint) {
                    let targetAltitude = nextWaypoint.legAltitude1;
                    if (nextWaypoint.legAltitudeDescription === 4) {
                        targetAltitude = Math.max(nextWaypoint.legAltitude1, nextWaypoint.legAltitude2);
                    }
                    let showTopOfDescent = false;
                    let topOfDescentLat;
                    let topOfDescentLong;
                    let topOfDescentHeading;
                    this._hasReachedTopOfDescent = true;
                    if (currentAltitude > targetAltitude + 40) {
                        let vSpeed = Math.abs(Math.min(0, Simplane.getVerticalSpeed()));
                        if (vSpeed < 200) {
                            vSpeed = 2000;
                        }
                        const descentDuration = Math.abs(targetAltitude - currentAltitude) / vSpeed / 60;
                        const descentDistance = descentDuration * groundSpeed;
                        const distanceToTarget = Avionics.Utils.computeGreatCircleDistance(prevWaypoint.infos.coordinates, nextWaypoint.infos.coordinates);
                        showTopOfDescent = true;
                        const f = 1 - descentDistance / distanceToTarget;
                        topOfDescentLat = Avionics.Utils.lerpAngle(prevWaypoint.infos.lat, nextWaypoint.infos.lat, f);
                        topOfDescentLong = Avionics.Utils.lerpAngle(prevWaypoint.infos.long, nextWaypoint.infos.long, f);
                        topOfDescentHeading = nextWaypoint.bearingInFP;
                        if (distanceToTarget + 1 > descentDistance) {
                            this._hasReachedTopOfDescent = false;
                        }
                    }
                    if (showTopOfDescent) {
                        SimVar.SetSimVarValue("L:AIRLINER_FMS_SHOW_TOP_DSCNT", "number", 1);
                        SimVar.SetSimVarValue("L:AIRLINER_FMS_LAT_TOP_DSCNT", "number", topOfDescentLat);
                        SimVar.SetSimVarValue("L:AIRLINER_FMS_LONG_TOP_DSCNT", "number", topOfDescentLong);
                        SimVar.SetSimVarValue("L:AIRLINER_FMS_HEADING_TOP_DSCNT", "number", topOfDescentHeading);
                    } else {
                        SimVar.SetSimVarValue("L:AIRLINER_FMS_SHOW_TOP_DSCNT", "number", 0);
                    }
                    this.tryUpdateConstraints();
                    if (this.constraintAlt) {
                        SimVar.SetSimVarValue("L:A32NX_AP_CSTN_ALT", "feet", this.constraintAlt);
                        Coherent.call("AP_ALT_VAR_SET_ENGLISH", 2, this.constraintAlt, this._forceNextAltitudeUpdate);
                        this._forceNextAltitudeUpdate = false;
                        SimVar.SetSimVarValue("L:AP_CURRENT_TARGET_ALTITUDE_IS_CONSTRAINT", "number", 1);
                    } else {
                        const altitude = Simplane.getAutoPilotSelectedAltitudeLockValue("feet");
                        if (isFinite(altitude)) {
                            Coherent.call("AP_ALT_VAR_SET_ENGLISH", 2, altitude, this._forceNextAltitudeUpdate);
                            this._forceNextAltitudeUpdate = false;
                            SimVar.SetSimVarValue("L:AP_CURRENT_TARGET_ALTITUDE_IS_CONSTRAINT", "number", 0);
                        }
                    }
                } else {
                    const altitude = Simplane.getAutoPilotSelectedAltitudeLockValue("feet");
                    if (isFinite(altitude)) {
                        Coherent.call("AP_ALT_VAR_SET_ENGLISH", 2, altitude, this._forceNextAltitudeUpdate);
                        this._forceNextAltitudeUpdate = false;
                        SimVar.SetSimVarValue("L:AP_CURRENT_TARGET_ALTITUDE_IS_CONSTRAINT", "number", 0);
                    }
                }
            }
            if (!this.flightPlanManager.isActiveApproach()) {
                const activeWaypoint = this.flightPlanManager.getActiveWaypoint();
                const nextActiveWaypoint = this.flightPlanManager.getNextActiveWaypoint();
                if (activeWaypoint && nextActiveWaypoint) {
                    let pathAngle = nextActiveWaypoint.bearingInFP - activeWaypoint.bearingInFP;
                    while (pathAngle < 180) {
                        pathAngle += 360;
                    }
                    while (pathAngle > 180) {
                        pathAngle -= 360;
                    }
                    const absPathAngle = 180 - Math.abs(pathAngle);
                    if (this.kcas < 400) {
                        const turnRadius = this.kcas * 360 / (1091 * 0.36 / this.kcas) / 3600 / 2 / Math.PI;
                        const activateDistance = Math.pow(90 / absPathAngle, 1.6) * turnRadius * 1.2;
                        ;
                        const distanceToActive = Avionics.Utils.computeGreatCircleDistance(planeCoordinates, activeWaypoint.infos.coordinates);
                        if (distanceToActive < activateDistance) {
                            this.flightPlanManager.setActiveWaypointIndex(this.flightPlanManager.getActiveWaypointIndex() + 1);
                        }
                    }
                }
            }
            if (Simplane.getAutoPilotAltitudeManaged() && SimVar.GetSimVarValue("L:A320_NEO_FCU_STATE", "number") != 1) {
                const currentWaypointIndex = this.flightPlanManager.getActiveWaypointIndex();
                if (currentWaypointIndex != this._lastRequestedFLCModeWaypointIndex) {
                    this._lastRequestedFLCModeWaypointIndex = currentWaypointIndex;
                    setTimeout(() => {
                        if (Simplane.getAutoPilotAltitudeManaged()) {
                            this._onModeManagedAltitude();
                        }
                    }, 1000);
                }
            }
            if (this.currentFlightPhase === FlightPhase.FLIGHT_PHASE_TAKEOFF) {
                const n1 = this.getThrustTakeOffLimit() / 100;
                SimVar.SetSimVarValue("AUTOPILOT THROTTLE MAX THRUST", "number", n1);
                if (this.isAirspeedManaged()) {
                    // getCleanTakeOffSpeed is a final fallback and not truth to reality
                    const speed = isFinite(this.v2Speed) ? this.v2Speed + 10 : this.getCleanTakeOffSpeed();
                    this.setAPManagedSpeed(speed, Aircraft.A320_NEO);
                }

                //This breaks everything, not sure why (from 1.8.3 update)
                /* let altitude = Simplane.getAltitudeAboveGround();
                let n1 = 100;
                if (altitude < this.thrustReductionAltitude) {
                    n1 = this.getThrustTakeOffLimit() / 100;
                }
                else {
                    n1 = this.getThrustClimbLimit() / 100;
                }
                SimVar.SetSimVarValue("AUTOPILOT THROTTLE MAX THRUST", "number", n1); */

            } else if (this.currentFlightPhase === FlightPhase.FLIGHT_PHASE_CLIMB) {
                let speed;
                if (SimVar.GetSimVarValue("L:A32NX_GOAROUND_PASSED", "bool") === 1) {
                    speed = this.getPerfGreenDotSpeed();
                    //delete override logic when we have valid nav data -aka goaround path- after goaround!
                    if (SimVar.GetSimVarValue("L:A32NX_GOAROUND_NAV_OVERRIDE", "bool") === 0) {
                        console.log("only once per goaround override to HDG selected");
                        SimVar.SetSimVarValue("L:A32NX_GOAROUND_NAV_OVERRIDE", "bool", 1);
                        this._onModeSelectedHeading();
                    }
                } else {
                    speed = this.getClbManagedSpeed();
                }
                if (this.isAirspeedManaged()) {
                    this.setAPManagedSpeed(speed, Aircraft.A320_NEO);
                }
            } else if (this.currentFlightPhase === FlightPhase.FLIGHT_PHASE_CRUISE) {
                if (this.isAirspeedManaged()) {
                    const speed = this.getCrzManagedSpeed();
                    this.setAPManagedSpeed(speed, Aircraft.A320_NEO);
                }
                if (this.isAltitudeManaged()) {
                }
                /* let altitude = Simplane.getAltitudeAboveGround();
                let n1 = 100;
                if (altitude < this.thrustReductionAltitude) {
                    n1 = this.getThrustTakeOffLimit() / 100;
                }
                else {
                    n1 = this.getThrustClimbLimit() / 100;
                }
                SimVar.SetSimVarValue("AUTOPILOT THROTTLE MAX THRUST", "number", n1); */
            } else if (this.currentFlightPhase === FlightPhase.FLIGHT_PHASE_DESCENT) {
                if (this.isAirspeedManaged()) {
                    const speed = this.getDesManagedSpeed();
                    this.setAPManagedSpeed(speed, Aircraft.A320_NEO);
                }
            } else if (this.currentFlightPhase === FlightPhase.FLIGHT_PHASE_APPROACH) {
                if (this.isAirspeedManaged()) {
                    const ctn = this.getSpeedConstraint(false);
                    let speed = this.getManagedApproachSpeedMcdu();
                    let vls = this.getVApp();
                    if (isFinite(this.perfApprWindSpeed) && isFinite(this.perfApprWindHeading)) {
                        vls = NXSpeedsUtils.getVtargetGSMini(vls, NXSpeedsUtils.getHeadWindDiff(this._towerHeadwind));
                    }
                    if (ctn !== Infinity) {
                        vls = Math.max(vls, ctn);
                        speed = Math.max(speed, ctn);
                    }
                    SimVar.SetSimVarValue("L:A32NX_AP_APPVLS", "knots", vls);
                    this.setAPManagedSpeed(Math.max(speed, vls), Aircraft.A320_NEO);
                }
            }
            if (this.currentFlightPhase == FlightPhase.FLIGHT_PHASE_GOAROUND) {
                const eng1Running = SimVar.GetSimVarValue("ENG COMBUSTION:1", "bool");
                const eng2Running = SimVar.GetSimVarValue("ENG COMBUSTION:2", "bool");

                let maxSpeed;
                let speed;
                const gaInitSpeed = SimVar.GetSimVarValue("L:A32NX_GOAROUND_INIT_SPEED", "number");
                const gaAppSpeed = SimVar.GetSimVarValue("L:A32NX_GOAROUND_INIT_APP_SPEED", "number");

                if (eng1Running && eng2Running) {
                    maxSpeed = this.getVLS() + 25;
                } else {
                    maxSpeed = this.getVLS() + 15;
                }

                speed = Math.max(gaInitSpeed, gaAppSpeed);
                speed = Math.min(speed, maxSpeed);
                SimVar.SetSimVarValue("L:A32NX_TOGA_SPEED", "number", speed);

                if (this.isAirspeedManaged()) {
                    this.setAPManagedSpeed(speed, Aircraft.A320_NEO);
                }

                const selectedAltFCU = SimVar.GetSimVarValue("L:HUD_AP_SELECTED_ALTITUDE", "Number");

                if (apLogicOn) {
                    //depending if on HDR/TRK or NAV mode, select approriate Alt Mode (WIP)
                    //this._onModeManagedAltitude();
                    this._onModeSelectedAltitude();
                }
            }
            this.updateAutopilotCooldown = this._apCooldown;
        }
    }
    // Asobo's getManagedApproachSpeed uses incorrect getCleanApproachSpeed for flaps 0
    getManagedApproachSpeedMcdu() {
        switch (Simplane.getFlapsHandleIndex()) {
            case 0: return this.getPerfGreenDotSpeed();
            case 1: return this.getSlatApproachSpeed();
            case 4: return this.getVApp();
            default: return this.getFlapApproachSpeed();
        }
    }
    checkUpdateFlightPhase() {
        const airSpeed = SimVar.GetSimVarValue("AIRSPEED TRUE", "knots");
        const flapsHandlePercent = Simplane.getFlapsHandlePercent();
        const leftThrottleDetent = Simplane.getEngineThrottleMode(0);
        const rightThrottleDetent = Simplane.getEngineThrottleMode(1);
        const highestThrottleDetent = (leftThrottleDetent >= rightThrottleDetent) ? leftThrottleDetent : rightThrottleDetent;

        if (this.currentFlightPhase <= FlightPhase.FLIGHT_PHASE_TAKEOFF) {
            const isAirborne = !Simplane.getIsGrounded(); // TODO replace with proper flight mode in future
            const isTogaFlex = highestThrottleDetent === ThrottleMode.TOGA || highestThrottleDetent === ThrottleMode.FLEX_MCT;
            const flapsSlatsRetracted = (
                SimVar.GetSimVarValue("TRAILING EDGE FLAPS LEFT ANGLE", "degrees") === 0 &&
                SimVar.GetSimVarValue("TRAILING EDGE FLAPS RIGHT ANGLE", "degrees") === 0 &&
                SimVar.GetSimVarValue("LEADING EDGE FLAPS LEFT ANGLE", "degrees") === 0 &&
                SimVar.GetSimVarValue("LEADING EDGE FLAPS RIGHT ANGLE", "degrees") === 0
            );
            const pitchTakeoffEngaged = !isAirborne && isFinite(this.v2Speed) && isTogaFlex && !flapsSlatsRetracted;
            const isTakeOffValid = pitchTakeoffEngaged ||
                SimVar.GetSimVarValue("GPS GROUND SPEED", "knots") > 90 ||
                (
                    SimVar.GetSimVarValue("ENG N1 RPM:1", "Percent") >= 85 &&
                    SimVar.GetSimVarValue("ENG N1 RPM:2", "Percent") >= 85
                );

            //End preflight when takeoff power is applied and engines are running
            if (this.currentFlightPhase < FlightPhase.FLIGHT_PHASE_TAKEOFF && isTakeOffValid) {
                this.currentFlightPhase = FlightPhase.FLIGHT_PHASE_TAKEOFF;
            }

            //Reset to preflight in case of RTO
            if (this.currentFlightPhase === FlightPhase.FLIGHT_PHASE_TAKEOFF && !isTakeOffValid) {
                this.currentFlightPhase = FlightPhase.FLIGHT_PHASE_PREFLIGHT;
                this.climbTransitionGroundAltitude = null;
            }
        }

        //Changes to climb phase when acceleration altitude is reached
        if (this.currentFlightPhase === FlightPhase.FLIGHT_PHASE_TAKEOFF && airSpeed > 80) {
            const planeAltitudeMsl = Simplane.getAltitude();
            let accelerationAltitudeMsl = (this.accelerationAltitude || this.thrustReductionAltitude);

            if (!accelerationAltitudeMsl) {
                if (!this.climbTransitionGroundAltitude) {
                    const origin = this.flightPlanManager.getOrigin();
                    if (origin) {
                        this.climbTransitionGroundAltitude = origin.altitudeinFP;
                    }

                    if (!this.climbTransitionGroundAltitude) {
                        this.climbTransitionGroundAltitude = (parseInt(SimVar.GetSimVarValue("GROUND ALTITUDE", "feet")) || 0);
                    }
                }

                accelerationAltitudeMsl = this.climbTransitionGroundAltitude + parseInt(NXDataStore.get("CONFIG_ACCEL_ALT", "1500"));
            }

            if (planeAltitudeMsl > accelerationAltitudeMsl) {
                //console.log('switching to FLIGHT_PHASE_CLIMB: ' + JSON.stringify({planeAltitudeMsl, accelerationAltitudeMsl, prevPhase: this.currentFlightPhase}, null, 2));
                this.currentFlightPhase = FlightPhase.FLIGHT_PHASE_CLIMB;
                this.climbTransitionGroundAltitude = null;
            }
        }

        //(Mostly) Default Asobo logic
        if (this.currentFlightPhase === FlightPhase.FLIGHT_PHASE_CLIMB) {
            let cruiseFlightLevel;
            let remainInClimb = false;
            if (SimVar.GetSimVarValue("L:A32NX_GOAROUND_PASSED", "bool") === 1) {
                const selectedAltFCU = SimVar.GetSimVarValue("L:HUD_AP_SELECTED_ALTITUDE", "Number");
                if (SimVar.GetSimVarValue("L:A32NX_CRZ_ALT_SET_INITIAL", "bool") == 1) {
                    cruiseFlightLevel = SimVar.GetSimVarValue("L:A32NX_NEW_CRZ_ALT", "number");
                } else {
                    cruiseFlightLevel = selectedAltFCU / 100;
                    remainInClimb = true;
                }
            }
            const altitude = SimVar.GetSimVarValue("PLANE ALTITUDE", "feet");
            cruiseFlightLevel = this.cruiseFlightLevel * 100;
            if (isFinite(cruiseFlightLevel)) {
                if (altitude >= 0.96 * cruiseFlightLevel) {
                    if (remainInClimb) {
                        //console.log('remaining in FLIGHT_PHASE_CLIMB (no new DEST/CRZ ALT) : ' + JSON.stringify({altitude, cruiseFlightLevel, prevPhase: this.currentFlightPhase}, null, 2));
                    } else {
                        //console.log('switching to FLIGHT_PHASE_CRUISE: ' + JSON.stringify({altitude, cruiseFlightLevel, prevPhase: this.currentFlightPhase}, null, 2));
                        this.currentFlightPhase = FlightPhase.FLIGHT_PHASE_CRUISE;
                        SimVar.SetSimVarValue("L:A32NX_GOAROUND_PASSED", "bool", 0);
                        Coherent.call("GENERAL_ENG_THROTTLE_MANAGED_MODE_SET", ThrottleMode.AUTO);
                    }
                }
            }
        }
        //(Mostly) Default Asobo logic
        if (this.currentFlightPhase === FlightPhase.FLIGHT_PHASE_CRUISE) {
            const altitude = SimVar.GetSimVarValue("PLANE ALTITUDE", "feets");
            const cruiseFlightLevel = this.cruiseFlightLevel * 100;
            if (isFinite(cruiseFlightLevel)) {
                if (altitude < 0.94 * cruiseFlightLevel) {
                    //console.log('switching to FLIGHT_PHASE_DESCENT: ' + JSON.stringify({altitude, cruiseFlightLevel, prevPhase: this.currentFlightPhase}, null, 2));
                    this.currentFlightPhase = FlightPhase.FLIGHT_PHASE_DESCENT;
                    Coherent.call("GENERAL_ENG_THROTTLE_MANAGED_MODE_SET", ThrottleMode.AUTO);
                }
            }
        }
        //Default Asobo logic
        // Switches from any phase to APPR if less than 40 distance(?) from DEST
        if (this.flightPlanManager.getActiveWaypoint() === this.flightPlanManager.getDestination()) {
            if (SimVar.GetSimVarValue("L:FLIGHTPLAN_USE_DECEL_WAYPOINT", "number") != 1) {
                const lat = SimVar.GetSimVarValue("PLANE LATITUDE", "degree latitude");
                const long = SimVar.GetSimVarValue("PLANE LONGITUDE", "degree longitude");
                const planeLla = new LatLongAlt(lat, long);
                const dist = Avionics.Utils.computeGreatCircleDistance(planeLla, this.flightPlanManager.getDestination().infos.coordinates);
                if (dist < 40 && this.currentFlightPhase != FlightPhase.FLIGHT_PHASE_GOAROUND) {
                    this.connectIls();
                    this.flightPlanManager.activateApproach();
                    if (this.currentFlightPhase != FlightPhase.FLIGHT_PHASE_APPROACH) {
                        console.log('switching to tryGoInApproachPhase: ' + JSON.stringify({lat, long, dist, prevPhase: this.currentFlightPhase}, null, 2));
                        this.tryGoInApproachPhase();
                    }
                }
            }
        }
        //Default Asobo logic
        // Switches from any phase to APPR if less than 3 distance(?) from DECEL
        if (SimVar.GetSimVarValue("L:FLIGHTPLAN_USE_DECEL_WAYPOINT", "number") === 1) {
            if (this.currentFlightPhase != FlightPhase.FLIGHT_PHASE_APPROACH) {
                if (this.flightPlanManager.decelWaypoint) {
                    const lat = SimVar.GetSimVarValue("PLANE LATITUDE", "degree latitude");
                    const long = SimVar.GetSimVarValue("PLANE LONGITUDE", "degree longitude");
                    const planeLla = new LatLongAlt(lat, long);
                    const dist = Avionics.Utils.computeGreatCircleDistance(this.flightPlanManager.decelWaypoint.infos.coordinates, planeLla);
                    if (dist < 3 && this.currentFlightPhase != FlightPhase.FLIGHT_PHASE_GOAROUND) {
                        this.flightPlanManager._decelReached = true;
                        this._waypointReachedAt = SimVar.GetGlobalVarValue("ZULU TIME", "seconds");
                        if (Simplane.getAltitudeAboveGround() < 9500) {
                            this.tryGoInApproachPhase();
                        }
                    }
                }
            }
        }
        //Logic to switch from APPR to GOAROUND
        //another condition getIsGrounded < 30sec
        if (this.currentFlightPhase == FlightPhase.FLIGHT_PHASE_APPROACH && highestThrottleDetent == ThrottleMode.TOGA && flapsHandlePercent != 0 && !Simplane.getAutoPilotThrottleActive() && SimVar.GetSimVarValue("RADIO HEIGHT", "feets") < 2000) {

            this.currentFlightPhase = FlightPhase.FLIGHT_PHASE_GOAROUND;
            SimVar.SetSimVarValue("L:A32NX_GOAROUND_GATRK_MODE", "bool", 0);
            SimVar.SetSimVarValue("L:A32NX_GOAROUND_HDG_MODE", "bool", 0);
            SimVar.SetSimVarValue("L:A32NX_GOAROUND_NAV_MODE", "bool", 0);
            SimVar.SetSimVarValue("L:A32NX_GOAROUND_INIT_SPEED", "number", this.kcas);
            SimVar.SetSimVarValue("L:A32NX_GOAROUND_INIT_APP_SPEED", "number", this.getVApp());
            //delete override logic when we have valid nav data -aka goaround path- after goaround!
            SimVar.SetSimVarValue("L:A32NX_GOAROUND_NAV_OVERRIDE", "bool", 0);

            if (SimVar.GetSimVarValue("AUTOPILOT MASTER", "Bool") === 1) {
                SimVar.SetSimVarValue("K:AP_LOC_HOLD_ON", "number", 1); // Turns AP localizer hold !!ON/ARMED!! and glide-slope hold mode !!OFF!!
                SimVar.SetSimVarValue("K:AP_LOC_HOLD_OFF", "number", 1); // Turns !!OFF!! localizer hold mode
                SimVar.SetSimVarValue("K:AUTOPILOT_OFF", "number", 1);
                SimVar.SetSimVarValue("K:AUTOPILOT_ON", "number", 1);
                SimVar.SetSimVarValue("L:A32NX_AUTOPILOT_APPR_MODE", "bool", 0);
                SimVar.SetSimVarValue("L:A32NX_AUTOPILOT_LOC_MODE", "bool", 0);
            } else if (SimVar.GetSimVarValue("AUTOPILOT MASTER", "Bool") === 0 && SimVar.GetSimVarValue("AUTOPILOT APPROACH HOLD", "boolean") === 1) {
                SimVar.SetSimVarValue("AP_APR_HOLD_OFF", "number", 1);
                SimVar.SetSimVarValue("L:A32NX_AUTOPILOT_APPR_MODE", "bool", 0);
                SimVar.SetSimVarValue("L:A32NX_AUTOPILOT_LOC_MODE", "bool", 0);
            }

            const currentHeading = Simplane.getHeadingMagnetic();
            Coherent.call("HEADING_BUG_SET", 1, currentHeading);

            CDUPerformancePage.ShowGOAROUNDPage(this);
        }

        //Logic to switch back from GOAROUND to CLB/CRZ
        //When missed approach or sec fpl are implemented this needs rework
        //Exit Scenario after successful GOAROUND
        if (this.currentFlightPhase === FlightPhase.FLIGHT_PHASE_GOAROUND) {
            if (highestThrottleDetent === ThrottleMode.FLEX_MCT) {
                SimVar.SetSimVarValue("L:A32NX_GOAROUND_NAV_MODE", "bool", 1);
            }

            const planeAltitudeMsl = Simplane.getAltitude();
            const accelerationAltitudeMsl = this.accelerationAltitudeGoaround;

            if (planeAltitudeMsl > accelerationAltitudeMsl) {
                //console.log('switching to FLIGHT_PHASE_CLIMB from GA: ' + JSON.stringify({planeAltitudeMsl, accelerationAltitudeMsl, prevPhase: this.currentFlightPhase}, null, 2));
                this.currentFlightPhase = FlightPhase.FLIGHT_PHASE_CLIMB;
                SimVar.SetSimVarValue("L:A32NX_GOAROUND_PASSED", "bool", 1);
            }
        }

        //Resets flight phase to preflight 30 seconds after touchdown
        if (this.currentFlightPhase === FlightPhase.FLIGHT_PHASE_APPROACH && Simplane.getAltitudeAboveGround() < 1.5) {
            if (this.landingResetTimer == null) {
                this.landingResetTimer = 30;
            }
            if (this.landingAutoBrakeTimer == null) {
                this.landingAutoBrakeTimer = SimVar.GetSimVarValue("L:XMLVAR_Autobrakes_Level", "Enum") === 1 ? 4 : 2;
            }
            if (this.lastPhaseUpdateTime == null) {
                this.lastPhaseUpdateTime = Date.now();
            }
            const deltaTime = Date.now() - this.lastPhaseUpdateTime;
            const deltaQuotient = deltaTime / 1000;
            this.lastPhaseUpdateTime = Date.now();
            this.landingResetTimer -= deltaQuotient;
            this.landingAutoBrakeTimer -= deltaQuotient;
            if (this.landingAutoBrakeTimer <= 0) {
                this.landingAutoBrakeTimer = null;
                SimVar.SetSimVarValue("L:A32NX_AUTOBRAKES_BRAKING", "Bool", 1);
            }
            if (this.landingResetTimer <= 0) {
                this.landingResetTimer = null;
                this.currentFlightPhase = FlightPhase.FLIGHT_PHASE_PREFLIGHT;
                SimVar.SetSimVarValue("L:A32NX_TO_CONFIG_NORMAL", "Bool", 0);
                CDUIdentPage.ShowPage(this);
            }
        } else {
            //Reset timer to 30 when airborne in case of go around
            this.landingResetTimer = 30;
            this.landingAutoBrakeTimer = SimVar.GetSimVarValue("L:XMLVAR_Autobrakes_Level", "Enum") === 1 ? 4 : 2;
        }

        if (SimVar.GetSimVarValue("L:AIRLINER_FLIGHT_PHASE", "number") !== this.currentFlightPhase) {
            this.landingAutoBrakeTimer = null;
            SimVar.SetSimVarValue("L:AIRLINER_FLIGHT_PHASE", "number", this.currentFlightPhase);
            this.onFlightPhaseChanged();
            SimVar.SetSimVarValue("L:A32NX_CABIN_READY", "Bool", 0);
        }
    }
    checkAocTimes() {
        if (!this.aocTimes.off) {
            const isAirborne = !Simplane.getIsGrounded(); // TODO replace with proper flight mode in future
            if (this.currentFlightPhase === FlightPhase.FLIGHT_PHASE_TAKEOFF && isAirborne) {
                // Wheels off
                // Off: remains blank until Take off time
                const seconds = Math.floor(SimVar.GetGlobalVarValue("ZULU TIME", "seconds"));
                this.aocTimes.off = seconds;
            }
        }

        if (!this.aocTimes.out) {
            const currentPKGBrakeState = SimVar.GetSimVarValue("BRAKE PARKING POSITION", "Bool");
            if (this.currentFlightPhase === FlightPhase.FLIGHT_PHASE_PREFLIGHT && !currentPKGBrakeState) {
                // Out: is when you set the brakes to off
                const seconds = Math.floor(SimVar.GetGlobalVarValue("ZULU TIME", "seconds"));
                this.aocTimes.out = seconds;
            }
        }

        if (!this.aocTimes.on) {
            const isAirborne = !Simplane.getIsGrounded(); // TODO replace with proper flight mode in future
            if (this.aocTimes.off && !isAirborne) {
                // On: remains blank until Landing time
                const seconds = Math.floor(SimVar.GetGlobalVarValue("ZULU TIME", "seconds"));
                this.aocTimes.on = seconds;
            }
        }

        if (!this.aocTimes.in) {
            const currentPKGBrakeState = SimVar.GetSimVarValue("BRAKE PARKING POSITION", "Bool");
            const cabinDoorPctOpen = SimVar.GetSimVarValue("INTERACTIVE POINT OPEN:0", "percent");
            if (this.aocTimes.on && currentPKGBrakeState && cabinDoorPctOpen > 20) {
                // In: remains blank until brakes set to park AND the first door opens
                const seconds = Math.floor(SimVar.GetGlobalVarValue("ZULU TIME", "seconds"));
                this.aocTimes.in = seconds;
            }
        }

        if (this.currentFlightPhase == FlightPhase.FLIGHT_PHASE_PREFLIGHT) {
            const cabinDoorPctOpen = SimVar.GetSimVarValue("INTERACTIVE POINT OPEN:0", "percent");
            if (!this.aocTimes.doors && cabinDoorPctOpen < 20) {
                const seconds = Math.floor(SimVar.GetGlobalVarValue("ZULU TIME", "seconds"));
                this.aocTimes.doors = seconds;
            } else {
                if (cabinDoorPctOpen > 20) {
                    this.aocTimes.doors = "";
                }
            }
        }
    }

    // INCOMING AOC MESSAGES
    getMessages() {
        return this.messages;
    }
    getMessage(id, type) {
        const messages = this.messages;
        const currentMessageIndex = messages.findIndex(m => m["id"].toString() === id.toString());
        if (type === 'previous') {
            if (messages[currentMessageIndex - 1]) {
                return messages[currentMessageIndex - 1];
            }
            return null;
        } else if (type === 'next') {
            if (messages[currentMessageIndex + 1]) {
                return messages[currentMessageIndex + 1];
            }
            return null;
        }
        return messages[currentMessageIndex];
    }
    getMessageIndex(id) {
        return this.messages.findIndex(m => m["id"].toString() === id.toString());
    }
    addMessage(message) {
        this.messages.unshift(message);
        const cMsgCnt = SimVar.GetSimVarValue("L:A32NX_COMPANY_MSG_COUNT", "Number");
        SimVar.SetSimVarValue("L:A32NX_COMPANY_MSG_COUNT", "Number", cMsgCnt + 1);
    }
    deleteMessage(id) {
        if (!this.messages[id]["opened"]) {
            const cMsgCnt = SimVar.GetSimVarValue("L:A32NX_COMPANY_MSG_COUNT", "Number");
            SimVar.SetSimVarValue("L:A32NX_COMPANY_MSG_COUNT", "Number", cMsgCnt <= 1 ? 0 : cMsgCnt - 1);
        }
        this.messages.splice(id, 1);
    }

    // OUTGOING/SENT AOC MESSAGES
    getSentMessages() {
        return this.sentMessages;
    }
    getSentMessage(id, type) {
        const messages = this.sentMessages;
        const currentMessageIndex = messages.findIndex(m => m["id"].toString() === id.toString());
        if (type === 'previous') {
            if (messages[currentMessageIndex - 1]) {
                return messages[currentMessageIndex - 1];
            }
            return null;
        } else if (type === 'next') {
            if (messages[currentMessageIndex + 1]) {
                return messages[currentMessageIndex + 1];
            }
            return null;
        }
        return messages[currentMessageIndex];
    }
    getSentMessageIndex(id) {
        return this.sentMessages.findIndex(m => m["id"].toString() === id.toString());
    }
    addSentMessage(message) {
        this.sentMessages.unshift(message);
    }
    deleteSentMessage(id) {
        this.sentMessages.splice(id, 1);
    }
}
A320_Neo_CDU_MainDisplay._v1sConf1 = [
    [145, 149],
    [143, 151],
    [141, 152],
    [139, 150],
    [137, 147],
    [136, 145],
    [134, 143],
    [134, 142],
    [133, 142],
    [133, 143],
    [133, 144],
    [132, 145],
    [132, 146],
    [132, 146],
    [132, 147],
    [131, 148],
    [131, 148],
    [131, 149],
    [130, 150],
    [130, 150],
];
A320_Neo_CDU_MainDisplay._v1sConf2 = [
    [130, 156],
    [128, 154],
    [127, 151],
    [125, 149],
    [123, 147],
    [122, 145],
    [121, 143],
    [120, 143],
    [120, 143],
    [120, 142],
    [119, 142],
    [119, 142],
    [119, 142],
    [119, 141],
    [118, 141],
    [118, 141],
    [118, 140],
    [118, 140],
    [117, 140],
    [117, 140],
];
A320_Neo_CDU_MainDisplay._vRsConf1 = [
    [146, 160],
    [144, 160],
    [143, 159],
    [141, 158],
    [139, 156],
    [137, 154],
    [136, 152],
    [135, 151],
    [135, 151],
    [134, 151],
    [134, 151],
    [133, 151],
    [133, 151],
    [132, 150],
    [132, 151],
    [131, 151],
    [131, 150],
    [131, 150],
    [130, 151],
    [130, 150],
];
A320_Neo_CDU_MainDisplay._vRsConf2 = [
    [130, 158],
    [128, 156],
    [127, 154],
    [125, 152],
    [123, 150],
    [122, 148],
    [121, 147],
    [120, 146],
    [120, 146],
    [120, 145],
    [119, 145],
    [119, 144],
    [119, 144],
    [119, 143],
    [118, 143],
    [118, 142],
    [118, 142],
    [118, 141],
    [117, 141],
    [117, 140],
];
A320_Neo_CDU_MainDisplay._v2sConf1 = [
    [152, 165],
    [150, 165],
    [148, 164],
    [146, 163],
    [144, 161],
    [143, 159],
    [141, 157],
    [140, 156],
    [140, 156],
    [139, 156],
    [139, 155],
    [138, 155],
    [138, 155],
    [137, 155],
    [137, 155],
    [136, 155],
    [136, 155],
    [136, 155],
    [135, 155],
    [135, 155],
];
A320_Neo_CDU_MainDisplay._v2sConf2 = [
    [135, 163],
    [133, 160],
    [132, 158],
    [130, 157],
    [129, 155],
    [127, 153],
    [127, 151],
    [126, 150],
    [125, 150],
    [125, 149],
    [124, 149],
    [124, 148],
    [124, 148],
    [123, 147],
    [123, 146],
    [123, 146],
    [123, 145],
    [122, 145],
    [122, 144],
    [121, 144],
];
registerInstrument("a320-neo-cdu-main-display", A320_Neo_CDU_MainDisplay);<|MERGE_RESOLUTION|>--- conflicted
+++ resolved
@@ -409,13 +409,9 @@
         this.updateGPSMessage();
 
         this.updateDisplayedConstraints();
-<<<<<<< HEAD
-
-        this._conversionWeight = parseFloat(NXDataStore.get("CONFIG_USING_METRIC_UNIT", "1"));
+
         this.kcas = SimVar.GetSimVarValue("L:A32NX_SPEEDS_KCAS", "number");
         this.athrDiff = Simplane.getIndicatedSpeed() - this.kcas;
-=======
->>>>>>> 0fb0f7d2
     }
 
     /**

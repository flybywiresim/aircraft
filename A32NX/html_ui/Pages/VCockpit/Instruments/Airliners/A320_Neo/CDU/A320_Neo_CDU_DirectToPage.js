--- conflicted
+++ resolved
@@ -1,11 +1,8 @@
 class CDUDirectToPage {
     static ShowPage(mcdu, directWaypoint, wptsListIndex = 0) {
         mcdu.clearDisplay();
-<<<<<<< HEAD
         mcdu.page.Current = mcdu.page.DirectToPage;
-=======
         mcdu.activeSystem = 'FMGC';
->>>>>>> f3868159
         let directWaypointCell = " ";
         if (directWaypoint) {
             directWaypointCell = directWaypoint.ident;

class CDUInitPage {
    static ShowPage1(mcdu, resetFlightNo = false) {
        mcdu.clearDisplay();
        mcdu.page.Current = mcdu.page.InitPageA;
        mcdu.activeSystem = 'FMGC';

        let fromTo = "____|____[color]red";
        let coRoute = "__________[color]red";
        let flightNo = "________[color]red";
        let altDest = "----|----------";
        let costIndex = "---";
        let cruiseFlTemp = "-----|---°";
        let alignOption;

        if (mcdu.flightPlanManager.getOrigin() && mcdu.flightPlanManager.getOrigin().ident) {
            if (mcdu.flightPlanManager.getDestination() && mcdu.flightPlanManager.getDestination().ident) {
                fromTo = mcdu.flightPlanManager.getOrigin().ident + "/" + mcdu.flightPlanManager.getDestination().ident + "[color]blue";
                if (coRoute.includes("__________[color]red")) {
                    coRoute = "";
                }

                //Need code to set the SimVarValue if user inputs FlNo
                if (SimVar.GetSimVarValue("ATC FLIGHT NUMBER", "string", "FMC")) {
                    flightNo = SimVar.GetSimVarValue("ATC FLIGHT NUMBER", "string", "FMC") + "[color]blue";
                }

                if (resetFlightNo) {
                    flightNo = "________[color]red";
                }

                costIndex = "___[color]red";
                if (mcdu.costIndex) {
                    costIndex = mcdu.costIndex + "[color]blue";
                }

                // Cost index
                mcdu.onLeftInput[4] = (value) => {
                    if (mcdu.tryUpdateCostIndex(value)) {
                        CDUInitPage.ShowPage1(mcdu);
                    }
                };

                cruiseFlTemp = "_____|___°[color]red";

                if (mcdu._cruiseEntered) {
                    //This is done so pilot enters a FL first, rather than using the computed one
                    if (mcdu.cruiseFlightLevel) {
                        let temp = mcdu.tempCurve.evaluate(mcdu.cruiseFlightLevel);
                        if (isFinite(mcdu.cruiseTemperature)) {
                            temp = mcdu.cruiseTemperature;
                        }
                        cruiseFlTemp = "FL" + mcdu.cruiseFlightLevel.toFixed(0).padStart(3, "0") + "/" + temp.toFixed(0) + "°[color]blue";
                    }
                }

                // CRZ FL / FLX TEMP
                mcdu.onLeftInput[5] = (value) => {
                    mcdu._cruiseEntered = true;
                    if (mcdu.setCruiseFlightLevelAndTemperature(value)) {
                        CDUInitPage.ShowPage1(mcdu);
                    }
                };

                if (mcdu.flightPlanManager.getOrigin()) {
                    alignOption = "IRS INIT>";
                }

                // Since CoRte isn't implemented, AltDest defaults to None Ref: Ares's documents
                altDest = "NONE[color]blue";
                if (mcdu.altDestination) {
                    altDest = mcdu.altDestination.ident + "[color]blue";
                } else {
                    altDest = "NONE" + "[color]blue";
                }
                mcdu.onLeftInput[1] = async (value) => {
                    switch (altDest) {
                        case "NONE":
                            if (value === "") {
                                CDUAvailableFlightPlanPage.ShowPage(mcdu);
                            } else {
                                if (await mcdu.tryUpdateAltDestination(value)) {
                                    CDUInitPage.ShowPage1(mcdu);
                                }
                            }
                            break;
                        default:
                            if (value === "") {
                                CDUAvailableFlightPlanPage.ShowPage(mcdu);
                            } else {
                                if (await mcdu.tryUpdateAltDestination(value)) {
                                    CDUInitPage.ShowPage1(mcdu);
                                }
                            }
                            break;
                    }
                };
            }
        }

        if (mcdu.coRoute) {
            coRoute = mcdu.coRoute + "[color]blue";
        }
        mcdu.onLeftInput[0] = (value) => {
            mcdu.updateCoRoute(value, (result) => {
                if (result) {
                    CDUInitPage.ShowPage1(mcdu);
                }
            });
        };

        /**
         * If scratchpad is filled, attempt to update city pair
         * else show route selection pair if city pair is displayed
         * Ref: FCOM 4.03.20 P6
         */
        mcdu.onRightInput[0] = (value) => {
            if (value !== "") {
                mcdu.tryUpdateFromTo(value, (result) => {
                    if (result) {
                        CDUPerformancePage.UpdateThrRedAccFromOrigin(mcdu);
                        CDUAvailableFlightPlanPage.ShowPage(mcdu);
                    }
                });
            } else if (mcdu.flightPlanManager.getOrigin() && mcdu.flightPlanManager.getOrigin().ident) {
                if (mcdu.flightPlanManager.getDestination() && mcdu.flightPlanManager.getDestination().ident) {
                    CDUAvailableFlightPlanPage.ShowPage(mcdu);
                }
            }
        };
        mcdu.rightInputDelay[2] = () => {
            return mcdu.getDelaySwitchPage();
        };
        mcdu.onRightInput[2] = () => {
            if (alignOption) {
                CDUIRSInit.ShowPage(mcdu);
            }
        };
        mcdu.onLeftInput[2] = (value) => {
            mcdu.updateFlightNo(value, (result) => {
                if (result) {
                    CDUInitPage.ShowPage1(mcdu);
                }
            });
        };

        mcdu.setTemplate([
            ["INIT {}"], //Need to find the right unicode for left/right arrow
            ["CO RTE", "FROM/TO"],
            [coRoute, fromTo],
            ["ALTN/CO RTE", "INIT[color]inop"],
            [altDest, "REQUEST*[color]inop"],
            ["FLT NBR"],
            [flightNo + "[color]blue", alignOption],
            [],
            [],
            ["COST INDEX"],
            [costIndex, "WIND>"],
            ["CRZ FL/TEMP", "TROPO"],
            [cruiseFlTemp, "{small}36090{end}[color]blue"],
        ]);

        mcdu.onPrevPage = () => {
            if (mcdu.isAnEngineOn()) {
                mcdu.showErrorMessage("NOT AVAILABLE");
            } else {
                CDUInitPage.ShowPage2(mcdu);
            }
        };
        mcdu.onNextPage = () => {
            if (mcdu.isAnEngineOn()) {
                mcdu.showErrorMessage("NOT AVAILABLE");
            } else {
                CDUInitPage.ShowPage2(mcdu);
            }
        };

        mcdu.onUp = () => {};
        Coherent.trigger("AP_ALT_VAL_SET", 4200);
        Coherent.trigger("AP_VS_VAL_SET", 300);
        Coherent.trigger("AP_HDG_VAL_SET", 180);
    }
    // Does not refresh page so that other things can be performed first as necessary
    static updateTowIfNeeded(mcdu) {
        if (isFinite(mcdu.taxiFuelWeight) && isFinite(mcdu.zeroFuelWeight) && isFinite(mcdu.blockFuel)) {
            const tow = mcdu.zeroFuelWeight + mcdu.blockFuel - mcdu.taxiFuelWeight;
            mcdu.trySetTakeOffWeightLandingWeight(tow.toFixed(1));
        }
    }
    static fuelPredConditionsMet(mcdu) {
        return isFinite(mcdu.blockFuel) &&
            isFinite(mcdu.zeroFuelWeightMassCenter) &&
            isFinite(mcdu.zeroFuelWeight) &&
            mcdu.cruiseFlightLevel &&
            mcdu.flightPlanManager.getWaypointsCount() > 0 &&
            mcdu._zeroFuelWeightZFWCGEntered &&
            mcdu._blockFuelEntered;
    }
    static trySetFuelPred(mcdu) {
        if (CDUInitPage.fuelPredConditionsMet(mcdu) && !mcdu._fuelPredDone) {
            setTimeout(() => {
                if (CDUInitPage.fuelPredConditionsMet(mcdu) && !mcdu._fuelPredDone) { //Double check as user can clear block fuel during timeout
                    mcdu._fuelPredDone = true;
                    if (mcdu.page.Current === mcdu.page.InitPageB) {
                        CDUInitPage.ShowPage2(mcdu);
                    }
                }
            }, mcdu.getDelayFuelPred());
        }
    }
    static ShowPage2(mcdu) {
        mcdu.clearDisplay();
        mcdu.page.Current = mcdu.page.InitPageB;

        let initBTitle = "INIT {}";

        let zfwColor = "[color]red";
        let zfwCell = "___._";
        let zfwCgCell = "__._";
        if (mcdu._zeroFuelWeightZFWCGEntered) {
            if (isFinite(mcdu.zeroFuelWeight)) {
                zfwCell = mcdu.zeroFuelWeight.toFixed(1);
                zfwColor = "[color]blue";
            }
            if (isFinite(mcdu.zeroFuelWeightMassCenter)) {
                zfwCgCell = mcdu.zeroFuelWeightMassCenter.toFixed(1);
            }
            if (isFinite(mcdu.zeroFuelWeight) && isFinite(mcdu.zeroFuelWeightMassCenter)) {
                zfwColor = "[color]blue";
            }
        }
        mcdu.onRightInput[0] = async (value) => {
            if (value === "") {
                mcdu.inOut =
                    (isFinite(mcdu.zeroFuelWeight) ? mcdu.zeroFuelWeight.toFixed(1) : "") +
                    "/" +
                    (isFinite(mcdu.zeroFuelWeightMassCenter) ? mcdu.zeroFuelWeightMassCenter.toFixed(1) : "");
            } else if (await mcdu.trySetZeroFuelWeightZFWCG(value)) {
                CDUInitPage.updateTowIfNeeded(mcdu);
                CDUInitPage.ShowPage2(mcdu);
                CDUInitPage.trySetFuelPred(mcdu);
            }
        };

        let blockFuel = "___._";
        let blockFuelColor = "[color]red";
        if (mcdu._blockFuelEntered || mcdu._fuelPlanningPhase === mcdu._fuelPlanningPhases.IN_PROGRESS) {
            if (isFinite(mcdu.blockFuel)) {
                blockFuel = mcdu.blockFuel.toFixed(1);
                blockFuelColor = "[color]blue";
            }
        }
<<<<<<< HEAD
        mcdu.onRightInput[1] = async (value) => {
            if (await mcdu.trySetBlockFuel(value)) {
                mcdu._blockFuelEntered = true;
                CDUInitPage.updateTowIfNeeded(mcdu);
                CDUInitPage.ShowPage2(mcdu);
=======
        mcdu.onRightInput[1] = async () => {
            const value = mcdu.inOut;
            mcdu.clearUserInput();
            if (mcdu._zeroFuelWeightZFWCGEntered && value !== mcdu.clrValue) { //Simulate delay if calculating trip data
                if (await mcdu.trySetBlockFuel(value)) {
                    CDUInitPage.updateTowIfNeeded(mcdu);
                    CDUInitPage.ShowPage2(mcdu);
                    CDUInitPage.trySetFuelPred(mcdu);
                }
            } else {
                if (await mcdu.trySetBlockFuel(value)) {
                    CDUInitPage.updateTowIfNeeded(mcdu);
                    CDUInitPage.ShowPage2(mcdu);
                }
>>>>>>> 1e58fd5d
            }

        };

        let fuelPlanTopTitle = "";
        let fuelPlanBottomTitle = "";
        let fuelPlanColor = "[color]red";
        if (mcdu._zeroFuelWeightZFWCGEntered && !mcdu._blockFuelEntered) {
            fuelPlanTopTitle = "FUEL ";
            fuelPlanBottomTitle = "PLANNING }";
            mcdu.onRightInput[2] = async () => {
                if (await mcdu.tryFuelPlanning()) {
                    CDUInitPage.updateTowIfNeeded(mcdu);
                    CDUInitPage.ShowPage2(mcdu);
                }
            };
        }
        if (mcdu._fuelPlanningPhase === mcdu._fuelPlanningPhases.IN_PROGRESS) {
            initBTitle = "INIT FUEL PLANNING";
            fuelPlanTopTitle = "BLOCK ";
            fuelPlanBottomTitle = "CONFIRM";
            fuelPlanColor = "[color]green";
            mcdu.onRightInput[2] = async () => {
                if (await mcdu.tryFuelPlanning()) {
                    CDUInitPage.updateTowIfNeeded(mcdu);
                    CDUInitPage.ShowPage2(mcdu);
                    CDUInitPage.trySetFuelPred(mcdu);
                }
            };
        }

        let towCell = "---.-";
        let lwCell = "---.-";
        let towLwColor = "[color]white";

        let taxiFuelCell = "{small}0.4{end}";
        if (isFinite(mcdu.taxiFuelWeight)) {
            if (mcdu._taxiEntered) {
                taxiFuelCell = mcdu.taxiFuelWeight.toFixed(1);
            } else {
                taxiFuelCell = "{small}" + mcdu.taxiFuelWeight.toFixed(1) + "{end}";
            }
        }
<<<<<<< HEAD
        mcdu.onLeftInput[0] = async (value) => {
            if (await mcdu.trySetTaxiFuelWeight(value)) {
                CDUInitPage.updateTowIfNeeded(mcdu);
                CDUInitPage.ShowPage2(mcdu);
=======
        mcdu.onLeftInput[0] = async () => {
            const value = mcdu.inOut;
            mcdu.clearUserInput();
            if (mcdu._fuelPredDone) {
                setTimeout(async () => {
                    if (await mcdu.trySetTaxiFuelWeight(value)) {
                        CDUInitPage.updateTowIfNeeded(mcdu);
                        if (mcdu.page.Current === mcdu.page.InitPageB) {
                            CDUInitPage.ShowPage2(mcdu);
                        }
                    }
                }, mcdu.getDelayHigh());
            } else {
                if (await mcdu.trySetTaxiFuelWeight(value)) {
                    CDUInitPage.updateTowIfNeeded(mcdu);
                    CDUInitPage.ShowPage2(mcdu);
                }
>>>>>>> 1e58fd5d
            }
        };

        let tripWeightCell = "---.-";
        let tripTimeCell = "----";
        let tripColor = "[color]white";

        let rteRsvWeightCell = "---.-";
        let rteRsvPercentCell = "{blue}5.0{end}";
        let rteRsvColor = "[color]white";
        if (isFinite(mcdu.getRouteReservedPercent())) {
            rteRsvPercentCell = "{blue}" + mcdu.getRouteReservedPercent().toFixed(1) + "{end}";
        }
        mcdu.onLeftInput[2] = async () => {
            const value = mcdu.inOut;
            mcdu.clearUserInput();
            if (await mcdu.trySetRouteReservedPercent(value)) {
                CDUInitPage.ShowPage2(mcdu);
            }
        };

        let altnWeightCell = "---.-";
        let altnTimeCell = "----";
        let altnColor = "[color]white";

        let finalWeightCell = "---.-";
        let finalTimeCell = "----";
        let finalColor = "[color]white";
<<<<<<< HEAD

        mcdu.onLeftInput[4] = async (value) => {
            if (await mcdu.trySetRouteFinalFuel(value)) {
=======
        if (mcdu.getRouteFinalFuelTime() > 0) {
            finalTimeCell = "{blue}" + FMCMainDisplay.minutesTohhmm(mcdu.getRouteFinalFuelTime()) + "{end}";
        }
        mcdu.onLeftInput[4] = async () => {
            const value = mcdu.inOut;
            mcdu.clearUserInput();
            if (await mcdu.trySetRouteFinalTime(value)) {
>>>>>>> 1e58fd5d
                CDUInitPage.ShowPage2(mcdu);
            }
        };

        let extraWeightCell = "---.-";
        let extraTimeCell = "----";
        let extraColor = "[color]white";

        let minDestFob = "---.-";
        let minDestFobColor = "[color]white";

        let tripWindColor = "[color]blue";
        let tripWindCell = "{small}" + mcdu._windDir + mcdu.averageWind.toFixed(0).padStart(3, "0") + "{end}";
        mcdu.onRightInput[4] = async () => {
            const value = mcdu.inOut;
            mcdu.clearUserInput();
            if (await mcdu.trySetAverageWind(value)) {
                CDUInitPage.ShowPage2(mcdu);
            }
        };

        if (CDUInitPage.fuelPredConditionsMet(mcdu)) {
            initBTitle = "INIT FUEL PREDICTION {}";
            fuelPlanTopTitle = "";
            fuelPlanBottomTitle = "";

            mcdu.tryUpdateTOW();
            if (isFinite(mcdu.takeOffWeight)) {
                towCell = "{small}" + mcdu.takeOffWeight.toFixed(1);
                towLwColor = "[color]green";
            }

            if (mcdu._fuelPredDone) {

<<<<<<< HEAD
            if (isFinite(mcdu.getRouteReservedWeight()) && isFinite(mcdu.getRouteReservedPercent())) {
                rteRsvWeightCell = "{sp}{sp}{small}" + mcdu.getRouteReservedWeight().toFixed(1) + "{end}";
                rteRsvPercentCell = mcdu.getRouteReservedPercent().toFixed(1);
                rteRsvColor = "[color]blue";
            }
            mcdu.onLeftInput[2] = async (value) => {
                if (await mcdu.trySetRouteReservedFuel(value)) {
                    CDUInitPage.ShowPage2(mcdu);
=======
                if (mcdu._rteFinalEntered) {
                    if (isFinite(mcdu.getRouteFinalFuelWeight())) {
                        finalWeightCell = "{sp}{sp}" + mcdu.getRouteFinalFuelWeight().toFixed(1);
                        finalTimeCell = FMCMainDisplay.minutesTohhmm(mcdu.getRouteFinalFuelTime());
                        finalColor = "[color]blue";
                    }
                } else {
                    mcdu.tryUpdateRouteFinalFuel();
                    if (isFinite(mcdu.getRouteFinalFuelWeight())) {
                        finalWeightCell = "{sp}{sp}{small}" + mcdu.getRouteFinalFuelWeight().toFixed(1) + "{end}";
                        finalTimeCell = FMCMainDisplay.minutesTohhmm(mcdu.getRouteFinalFuelTime());
                        finalColor = "[color]blue";
                    }
>>>>>>> 1e58fd5d
                }
                mcdu.onLeftInput[4] = async () => {
                    const value = mcdu.inOut;
                    mcdu.clearUserInput();
                    setTimeout(async () => {
                        if (await mcdu.trySetRouteFinalFuel(value)) {
                            if (mcdu.page.Current === mcdu.page.InitPageB) {
                                CDUInitPage.ShowPage2(mcdu);
                            }
                        }
                    }, mcdu.getDelayHigh());
                };

                if (mcdu._routeAltFuelEntered) {
                    if (isFinite(mcdu.getRouteAltFuelWeight())) {
                        altnWeightCell = "{sp}{sp}" + mcdu.getRouteAltFuelWeight().toFixed(1);
                        altnTimeCell = "{small}{green}" + FMCMainDisplay.minutesTohhmm(mcdu.getRouteAltFuelTime()) + "{end}{end}";
                        altnColor = "[color]blue";
                    }
                } else {
                    mcdu.tryUpdateRouteAlternate();
                    if (isFinite(mcdu.getRouteAltFuelWeight())) {
                        altnWeightCell = "{sp}{sp}{small}" + mcdu.getRouteAltFuelWeight().toFixed(1);
                        altnTimeCell = "{green}" + FMCMainDisplay.minutesTohhmm(mcdu.getRouteAltFuelTime()) + "{end}{end}";
                        altnColor = "[color]blue";
                    }
                }
                mcdu.onLeftInput[3] = async () => {
                    const value = mcdu.inOut;
                    mcdu.clearUserInput();
                    setTimeout(async () => {
                        if (await mcdu.trySetRouteAlternateFuel(value)) {
                            if (mcdu.page.Current === mcdu.page.InitPageB) {
                                CDUInitPage.ShowPage2(mcdu);
                            }
                        }
                    }, mcdu.getDelayHigh());
                };

                mcdu.tryUpdateRouteTrip();
                if (isFinite(mcdu.getTotalTripFuelCons()) && isFinite(mcdu.getTotalTripTime())) {
                    tripWeightCell = "{sp}{sp}{small}" + mcdu.getTotalTripFuelCons().toFixed(1);
                    tripTimeCell = FMCMainDisplay.minutesTohhmm(mcdu._routeTripTime);
                    tripColor = "[color]green";
                }

                if (mcdu._rteRsvPercentOOR) {
                    rteRsvWeightCell = "{sp}{sp}{small}" + "---.-" + "{end}";
                    rteRsvPercentCell = "--.-";
                    rteRsvColor = "[color]blue";
                } else {
                    if (isFinite(mcdu.getRouteReservedWeight()) && isFinite(mcdu.getRouteReservedPercent())) {
                        if (mcdu._rteReservedEntered) {
                            rteRsvWeightCell = "{sp}{sp}" + mcdu.getRouteReservedWeight().toFixed(1);
                        } else {
                            rteRsvWeightCell = "{sp}{sp}{small}" + mcdu.getRouteReservedWeight().toFixed(1) + "{end}";
                        }
                        rteRsvPercentCell = mcdu.getRouteReservedPercent().toFixed(1);
                        rteRsvColor = "[color]blue";
                    }
                }
                mcdu.onLeftInput[2] = async () => {
                    const value = mcdu.inOut;
                    mcdu.clearUserInput();
                    setTimeout(async () => {
                        if (await mcdu.trySetRouteReservedFuel(value)) {
                            if (mcdu.page.Current === mcdu.page.InitPageB) {
                                CDUInitPage.ShowPage2(mcdu);
                            }
                        }
                    }, mcdu.getDelayMedium());
                };

                mcdu.tryUpdateLW();
                lwCell = mcdu.landingWeight.toFixed(1);
                lwCell = lwCell.length <= 4 ? "{sp}" + lwCell : lwCell;

<<<<<<< HEAD
            }
            mcdu.onRightInput[4] = async (value) => {
                if (await mcdu.trySetAverageWind(value)) {
                    CDUInitPage.ShowPage2(mcdu);
=======
                tripWindCell = "{small}" + mcdu._windDir + "000" + "{end}";
                tripWindColor = "[color]blue";
                if (isFinite(mcdu.averageWind)) {
                    tripWindCell = "{small}" + mcdu._windDir + mcdu.averageWind.toFixed(0).padStart(3, "0") + "{end}";
>>>>>>> 1e58fd5d
                }
                mcdu.onRightInput[4] = async () => {
                    const value = mcdu.inOut;
                    mcdu.clearUserInput();
                    setTimeout(async () => {
                        if (await mcdu.trySetAverageWind(value)) {
                            if (mcdu.page.Current === mcdu.page.InitPageB) {
                                CDUInitPage.ShowPage2(mcdu);
                            }
                        }
                    }, mcdu.getDelayFuelPred());
                };

                if (mcdu._minDestFobEntered) {
                    minDestFob = "{sp}{sp}" + mcdu._minDestFob.toFixed(1);
                    minDestFobColor = "[color]blue";
                } else {
                    mcdu.tryUpdateMinDestFob();
                    minDestFob = "{sp}{sp}{small}" + mcdu._minDestFob.toFixed(1) + "{end}";
                    minDestFobColor = "[color]blue";
                }
                mcdu.onLeftInput[5] = async () => {
                    const value = mcdu.inOut;
                    mcdu.clearUserInput();
                    if (await mcdu.trySetMinDestFob(value)) {
                        CDUInitPage.ShowPage2(mcdu);
                    }
                };

                extraWeightCell = "{small}" + mcdu.tryGetExtraFuel().toFixed(1);
                extraTimeCell = FMCMainDisplay.minutesTohhmm(mcdu.tryGetExtraTime()) + "{end}";
                extraColor = "[color]green";
            }
        }

        mcdu.setTemplate([
            [initBTitle],
            ["TAXI", "ZFW/ZFWCG"],
            [taxiFuelCell + "[color]blue", zfwCell + "|" + zfwCgCell + zfwColor],
            ["TRIP  /TIME", "BLOCK"],
            [tripWeightCell + "/" + tripTimeCell + tripColor, blockFuel + blockFuelColor],
            ["RTE RSV/%", fuelPlanTopTitle + fuelPlanColor],
            [rteRsvWeightCell + "/" + rteRsvPercentCell + rteRsvColor, fuelPlanBottomTitle + fuelPlanColor],
            ["ALTN  /TIME", "TOW/{sp}{sp}{sp}LW"],
            [altnWeightCell + "/" + altnTimeCell + altnColor, towCell + "/" + lwCell + towLwColor],
            ["FINAL/TIME", "TRIP WIND"],
            [finalWeightCell + "/" + finalTimeCell + finalColor, "{small}" + tripWindCell + "{end}" + tripWindColor],
            ["MIN DEST FOB", "EXTRA/TIME"],
            [minDestFob + minDestFobColor, extraWeightCell + "/" + extraTimeCell + extraColor],
        ]);

        mcdu.onPrevPage = () => {
            CDUInitPage.ShowPage1(mcdu);
        };
        mcdu.onNextPage = () => {
            CDUInitPage.ShowPage1(mcdu);
        };
    }

    // Defining as static here to avoid duplicate code in CDUIRSInit
    static ConvertDDToDMS(deg, lng) {
        // converts decimal degrees to degrees minutes seconds
        const M = 0 | (deg % 1) * 60e7;
        let degree;
        if (lng) {
            degree = (0 | (deg < 0 ? -deg : deg)).toString().padStart(3, "0");
        } else {
            degree = 0 | (deg < 0 ? -deg : deg);
        }
        return {
            dir : deg < 0 ? lng ? 'W' : 'S' : lng ? 'E' : 'N',
            deg : degree,
            min : Math.abs(0 | M / 1e7),
            sec : Math.abs((0 | M / 1e6 % 1 * 6e4) / 100)
        };
    }
}<|MERGE_RESOLUTION|>--- conflicted
+++ resolved
@@ -249,16 +249,7 @@
                 blockFuelColor = "[color]blue";
             }
         }
-<<<<<<< HEAD
         mcdu.onRightInput[1] = async (value) => {
-            if (await mcdu.trySetBlockFuel(value)) {
-                mcdu._blockFuelEntered = true;
-                CDUInitPage.updateTowIfNeeded(mcdu);
-                CDUInitPage.ShowPage2(mcdu);
-=======
-        mcdu.onRightInput[1] = async () => {
-            const value = mcdu.inOut;
-            mcdu.clearUserInput();
             if (mcdu._zeroFuelWeightZFWCGEntered && value !== mcdu.clrValue) { //Simulate delay if calculating trip data
                 if (await mcdu.trySetBlockFuel(value)) {
                     CDUInitPage.updateTowIfNeeded(mcdu);
@@ -270,7 +261,6 @@
                     CDUInitPage.updateTowIfNeeded(mcdu);
                     CDUInitPage.ShowPage2(mcdu);
                 }
->>>>>>> 1e58fd5d
             }
 
         };
@@ -314,15 +304,7 @@
                 taxiFuelCell = "{small}" + mcdu.taxiFuelWeight.toFixed(1) + "{end}";
             }
         }
-<<<<<<< HEAD
         mcdu.onLeftInput[0] = async (value) => {
-            if (await mcdu.trySetTaxiFuelWeight(value)) {
-                CDUInitPage.updateTowIfNeeded(mcdu);
-                CDUInitPage.ShowPage2(mcdu);
-=======
-        mcdu.onLeftInput[0] = async () => {
-            const value = mcdu.inOut;
-            mcdu.clearUserInput();
             if (mcdu._fuelPredDone) {
                 setTimeout(async () => {
                     if (await mcdu.trySetTaxiFuelWeight(value)) {
@@ -337,7 +319,6 @@
                     CDUInitPage.updateTowIfNeeded(mcdu);
                     CDUInitPage.ShowPage2(mcdu);
                 }
->>>>>>> 1e58fd5d
             }
         };
 
@@ -366,19 +347,11 @@
         let finalWeightCell = "---.-";
         let finalTimeCell = "----";
         let finalColor = "[color]white";
-<<<<<<< HEAD
-
-        mcdu.onLeftInput[4] = async (value) => {
-            if (await mcdu.trySetRouteFinalFuel(value)) {
-=======
         if (mcdu.getRouteFinalFuelTime() > 0) {
             finalTimeCell = "{blue}" + FMCMainDisplay.minutesTohhmm(mcdu.getRouteFinalFuelTime()) + "{end}";
         }
-        mcdu.onLeftInput[4] = async () => {
-            const value = mcdu.inOut;
-            mcdu.clearUserInput();
+        mcdu.onLeftInput[4] = async (value) => {
             if (await mcdu.trySetRouteFinalTime(value)) {
->>>>>>> 1e58fd5d
                 CDUInitPage.ShowPage2(mcdu);
             }
         };
@@ -413,16 +386,6 @@
 
             if (mcdu._fuelPredDone) {
 
-<<<<<<< HEAD
-            if (isFinite(mcdu.getRouteReservedWeight()) && isFinite(mcdu.getRouteReservedPercent())) {
-                rteRsvWeightCell = "{sp}{sp}{small}" + mcdu.getRouteReservedWeight().toFixed(1) + "{end}";
-                rteRsvPercentCell = mcdu.getRouteReservedPercent().toFixed(1);
-                rteRsvColor = "[color]blue";
-            }
-            mcdu.onLeftInput[2] = async (value) => {
-                if (await mcdu.trySetRouteReservedFuel(value)) {
-                    CDUInitPage.ShowPage2(mcdu);
-=======
                 if (mcdu._rteFinalEntered) {
                     if (isFinite(mcdu.getRouteFinalFuelWeight())) {
                         finalWeightCell = "{sp}{sp}" + mcdu.getRouteFinalFuelWeight().toFixed(1);
@@ -436,7 +399,6 @@
                         finalTimeCell = FMCMainDisplay.minutesTohhmm(mcdu.getRouteFinalFuelTime());
                         finalColor = "[color]blue";
                     }
->>>>>>> 1e58fd5d
                 }
                 mcdu.onLeftInput[4] = async () => {
                     const value = mcdu.inOut;
@@ -514,17 +476,10 @@
                 lwCell = mcdu.landingWeight.toFixed(1);
                 lwCell = lwCell.length <= 4 ? "{sp}" + lwCell : lwCell;
 
-<<<<<<< HEAD
-            }
-            mcdu.onRightInput[4] = async (value) => {
-                if (await mcdu.trySetAverageWind(value)) {
-                    CDUInitPage.ShowPage2(mcdu);
-=======
                 tripWindCell = "{small}" + mcdu._windDir + "000" + "{end}";
                 tripWindColor = "[color]blue";
                 if (isFinite(mcdu.averageWind)) {
                     tripWindCell = "{small}" + mcdu._windDir + mcdu.averageWind.toFixed(0).padStart(3, "0") + "{end}";
->>>>>>> 1e58fd5d
                 }
                 mcdu.onRightInput[4] = async () => {
                     const value = mcdu.inOut;

/*
 * A32NX
 * Copyright (C) 2020-2021 FlyByWire Simulations and its contributors
 *
 * This program is free software: you can redistribute it and/or modify
 * it under the terms of the GNU General Public License as published by
 * the Free Software Foundation, either version 3 of the License, or
 * (at your option) any later version.
 *
 * This program is distributed in the hope that it will be useful,
 * but WITHOUT ANY WARRANTY; without even the implied warranty of
 * MERCHANTABILITY or FITNESS FOR A PARTICULAR PURPOSE.  See the
 * GNU General Public License for more details.
 *
 * You should have received a copy of the GNU General Public License
 * along with this program.  If not, see <http://www.gnu.org/licenses/>.
 */

class CDUPerformancePage {
    static ShowPage(mcdu) {
        mcdu.activeSystem = 'FMGC';
        if (mcdu.currentFlightPhase <= FmgcFlightPhases.TAKEOFF) {
            CDUPerformancePage.ShowTAKEOFFPage(mcdu);
        } else if (mcdu.currentFlightPhase === FmgcFlightPhases.CLIMB) {
            CDUPerformancePage.ShowCLBPage(mcdu);
        } else if (mcdu.currentFlightPhase === FmgcFlightPhases.CRUISE) {
            CDUPerformancePage.ShowCRZPage(mcdu);
        } else if (mcdu.currentFlightPhase === FmgcFlightPhases.DESCENT) {
            CDUPerformancePage.ShowDESPage(mcdu);
        } else if (mcdu.currentFlightPhase === FmgcFlightPhases.APPROACH) {
            CDUPerformancePage.ShowAPPRPage(mcdu);
        } else if (mcdu.currentFlightPhase === FmgcFlightPhases.GOAROUND) {
            CDUPerformancePage.ShowGOAROUNDPage(mcdu);
        }
    }
    static ShowTAKEOFFPage(mcdu) {
        mcdu.clearDisplay();
        mcdu.page.Current = mcdu.page.PerformancePageTakeoff;
        CDUPerformancePage._timer = 0;
        CDUPerformancePage._lastPhase = mcdu.currentFlightPhase;
        mcdu.pageUpdate = () => {
            CDUPerformancePage._timer++;
            if (CDUPerformancePage._timer >= 15) {
                if (mcdu.currentFlightPhase === CDUPerformancePage._lastPhase) {
                    CDUPerformancePage.ShowTAKEOFFPage(mcdu);
                } else {
                    CDUPerformancePage.ShowPage(mcdu);
                }
            }
        };

        let titleColor = "white";
        if (mcdu.currentFlightPhase === FmgcFlightPhases.TAKEOFF) {
            titleColor = "green";
        }

        // check if we even have an airport
        const hasOrigin = !!mcdu.flightPlanManager.getOrigin();

        // runway
        let runway = "";
        let hasRunway = false;
        if (hasOrigin) {
            const runwayObj = mcdu.flightPlanManager.getDepartureRunway();
            if (runwayObj) {
                runway = Avionics.Utils.formatRunway(runwayObj.designation);
                hasRunway = true;
            }
        }

        // v speeds
        let v1 = "---";
        let vR = "---";
        let v2 = "---";
        let v1Check = "{small}\xa0\xa0\xa0{end}";
        let vRCheck = "{small}\xa0\xa0\xa0{end}";
        let v2Check = "{small}\xa0\xa0\xa0{end}";
        if (mcdu.currentFlightPhase < FmgcFlightPhases.TAKEOFF) {
            v1 = "{amber}___{end}";
            if (mcdu.v1Speed) {
                if (mcdu._v1Checked) {
                    v1 = `{cyan}${("" + mcdu.v1Speed).padEnd(3)}{end}`;
                } else {
                    v1Check = `{small}{cyan}${("" + mcdu.v1Speed).padEnd(3)}{end}{end}`;
                }
            }
            mcdu.onLeftInput[0] = (value) => {
                if (value === "") {
                    if (mcdu._v1Checked) {
                        // not real: v-speed helper
                        mcdu.sendDataToScratchpad(mcdu._getV1Speed().toString());
                    } else {
                        mcdu._v1Checked = true;
                        mcdu.tryRemoveMessage(NXSystemMessages.checkToData.text);
                        mcdu.vSpeedDisagreeCheck();
                    }
                    CDUPerformancePage.ShowTAKEOFFPage(mcdu);
                } else {
                    if (mcdu.trySetV1Speed(value)) {
                        CDUPerformancePage.ShowTAKEOFFPage(mcdu);
                    }
                }
            };
            vR = "{amber}___{end}";
            if (mcdu.vRSpeed) {
                if (mcdu._vRChecked) {
                    vR = `{cyan}${("" + mcdu.vRSpeed).padEnd(3)}{end}`;
                } else {
                    vRCheck = `{small}{cyan}${("" + mcdu.vRSpeed).padEnd(3)}{end}{end}`;
                }
            }
            mcdu.onLeftInput[1] = (value) => {
                if (value === "") {
                    if (mcdu._vRChecked) {
                        mcdu.sendDataToScratchpad(mcdu._getVRSpeed().toString());
                    } else {
                        mcdu._vRChecked = true;
                        mcdu.tryRemoveMessage(NXSystemMessages.checkToData.text);
                        mcdu.vSpeedDisagreeCheck();
                    }
                    CDUPerformancePage.ShowTAKEOFFPage(mcdu);
                } else {
                    if (mcdu.trySetVRSpeed(value)) {
                        CDUPerformancePage.ShowTAKEOFFPage(mcdu);
                    }
                }
            };
            v2 = "{amber}___{end}";
            if (mcdu.v2Speed) {
                if (mcdu._v2Checked) {
                    v2 = `{cyan}${("" + mcdu.v2Speed).padEnd(3)}{end}`;
                } else {
                    v2Check = `{small}{cyan}${("" + mcdu.v2Speed).padEnd(3)}{end}{end}`;
                }
            }
            mcdu.onLeftInput[2] = (value) => {
                if (value === "") {
                    if (mcdu._v2Checked) {
                        mcdu.sendDataToScratchpad(mcdu._getV2Speed().toString());
                    } else {
                        mcdu._v2Checked = true;
                        mcdu.tryRemoveMessage(NXSystemMessages.checkToData.text);
                        mcdu.vSpeedDisagreeCheck();
                    }
                    CDUPerformancePage.ShowTAKEOFFPage(mcdu);
                } else {
                    if (mcdu.trySetV2Speed(value)) {
                        CDUPerformancePage.ShowTAKEOFFPage(mcdu);
                    }
                }
            };
        } else {
            v1 = "\xa0\xa0\xa0";
            vR = "\xa0\xa0\xa0";
            v2 = "\xa0\xa0\xa0";
            if (mcdu.v1Speed) {
                v1 = `{green}${("" + mcdu.v1Speed).padEnd(3)}{end}`;
            }
            if (mcdu.vRSpeed) {
                vR = `{green}${("" + mcdu.vRSpeed).padEnd(3)}{end}`;
            }
            if (mcdu.v2Speed) {
                v2 = `{green}${("" + mcdu.v2Speed).padEnd(3)}{end}`;
            }
            mcdu.onLeftInput[0] = (value) => {
                if (value !== "") {
                    mcdu.addNewMessage(NXSystemMessages.notAllowed);
                }
            };
            mcdu.onLeftInput[1] = (value) => {
                if (value !== "") {
                    mcdu.addNewMessage(NXSystemMessages.notAllowed);
                }
            };
            mcdu.onLeftInput[2] = (value) => {
                if (value !== "") {
                    mcdu.addNewMessage(NXSystemMessages.notAllowed);
                }
            };
        }

        // transition altitude - remains editable during take off
        let transAltCell = "{cyan}[  ]{end}";
        if (hasOrigin) {
            const transAltitude = SimVar.GetSimVarValue("L:AIRLINER_TRANS_ALT", "Number");
            if (transAltitude !== 0) {
                transAltCell = `{cyan}${transAltitude}{end}`;
                if (!mcdu.transitionAltitudeIsPilotEntered) {
                    transAltCell += "[s-text]";
                }
            } else {
                transAltCell = "{cyan}[  ]{end}";
            }
            mcdu.onLeftInput[3] = (value) => {
                if (mcdu.trySetTakeOffTransAltitude(value)) {
                    CDUPerformancePage.ShowTAKEOFFPage(mcdu);
                }
            };
        }

        // thrust reduction / acceleration altitude
        let thrRedAcc = "-----/-----";
        if (hasOrigin) {
            if (mcdu.currentFlightPhase < FmgcFlightPhases.TAKEOFF) {
                let thrRed = "[\xa0]";
                if (isFinite(mcdu.thrustReductionAltitude)) {
                    thrRed = ("" + mcdu.thrustReductionAltitude.toFixed(0)).padStart(5, "\xa0");
                }
                if (!mcdu.thrustReductionAltitudeIsPilotEntered) {
                    thrRed = `{small}${thrRed}{end}`;
                }
                let acc = "[\xa0]";
                if (isFinite(mcdu.accelerationAltitude)) {
                    acc = mcdu.accelerationAltitude.toFixed(0);
                }
                acc = "/" + acc;
                if (!mcdu.accelerationAltitudeIsPilotEntered) {
                    acc = `{small}${acc}{end}`;
                }
                thrRedAcc = `${thrRed}${acc}[color]cyan`;
                mcdu.onLeftInput[4] = (value) => {
                    if (mcdu.trySetThrustReductionAccelerationAltitude(value)) {
                        CDUPerformancePage.ShowTAKEOFFPage(mcdu);
                    }
                };
            } else {
                let thrRed = "-----";
                if (isFinite(mcdu.thrustReductionAltitude)) {
                    thrRed = ("" + mcdu.thrustReductionAltitude.toFixed(0)).padStart(5, "\xa0");
                }
                if (!mcdu.thrustReductionAltitudeIsPilotEntered) {
                    thrRed = `{small}${thrRed}{end}`;
                }
                let acc = "-----";
                if (isFinite(mcdu.accelerationAltitude)) {
                    acc = mcdu.accelerationAltitude.toFixed(0);
                }
                acc = "/" + acc;
                if (!mcdu.accelerationAltitudeIsPilotEntered) {
                    acc = `{small}${acc}{end}`;
                }
                thrRedAcc = `${thrRed}${acc}[color]green`;
            }
        } else if (mcdu.currentFlightPhase >= FmgcFlightPhases.TAKEOFF) {
            thrRedAcc = "";
        }

        // center column
        let flpRetrCell = "---";
        let sltRetrCell = "---";
        let cleanCell = "---";
        const flapSpeed = mcdu.computedVfs;
        if (flapSpeed !== 0) {
            flpRetrCell = `{green}${flapSpeed.toFixed(0)}{end}`;
        }
        const slatSpeed = mcdu.computedVss;
        if (slatSpeed !== 0) {
            sltRetrCell = `{green}${slatSpeed.toFixed(0)}{end}`;
        }
        const cleanSpeed = mcdu.computedVgd;
        if (cleanSpeed !== 0) {
            cleanCell = `{green}${cleanSpeed.toFixed(0)}{end}`;
        }

        // takeoff shift
        let toShiftCell = "{inop}----{end}\xa0";
        if (hasOrigin && hasRunway) {
            toShiftCell = "{inop}{small}[M]{end}[\xa0\xa0]*{end}";
            // TODO store and show TO SHIFT
        }

        // flaps / trim horizontal stabilizer
        let flapsThs = "[]/[\xa0\xa0\xa0][color]cyan";
        // The following line uses a special Javascript concept that is signed
        // zeroes. In Javascript -0 is strictly equal to 0, so for most cases we
        // don't care about that difference. But here, we use that fact to show
        // the pilot the precise value they entered: DN0.0 or UP0.0. The only
        // way to figure that difference out is using Object.is, as
        // Object.is(+0, -0) returns false. Alternatively we could use a helper
        // variable (yuck) or encode it using a very small, but negative value
        // such as -0.001.
        const formattedThs = !isNaN(mcdu.ths)
            ? (mcdu.ths >= 0 && !Object.is(mcdu.ths, -0) ? `UP${Math.abs(mcdu.ths).toFixed(1)}` : `DN${Math.abs(mcdu.ths).toFixed(1)}`)
            : '';
        if (mcdu.currentFlightPhase < FmgcFlightPhases.TAKEOFF) {
            const flaps = !isNaN(mcdu.flaps) ? mcdu.flaps : "[]";
            const ths = formattedThs ? formattedThs : "[\xa0\xa0\xa0]";
            flapsThs = `${flaps}/${ths}[color]cyan`;
            mcdu.onRightInput[2] = (value) => {
                if (mcdu.trySetFlapsTHS(value)) {
                    CDUPerformancePage.ShowTAKEOFFPage(mcdu);
                }
            };
        } else {
            const flaps = !isNaN(mcdu.flaps) ? mcdu.flaps : "";
            const ths = formattedThs ? formattedThs : "\xa0\xa0\xa0\xa0\xa0";
            flapsThs = `${flaps}/${ths}[color]green`;
        }

        // flex takeoff temperature
        let flexTakeOffTempCell = "[\xa0\xa0]°[color]cyan";
        if (mcdu.currentFlightPhase < FmgcFlightPhases.TAKEOFF) {
            if (isFinite(mcdu.perfTOTemp)) {
                if (mcdu._toFlexChecked) {
                    flexTakeOffTempCell = `${mcdu.perfTOTemp.toFixed(0)}°[color]cyan`;
                } else {
                    flexTakeOffTempCell = `{small}${mcdu.perfTOTemp.toFixed(0)}{end}${flexTakeOffTempCell}[color]cyan`;
                }
            }
            mcdu.onRightInput[3] = (value) => {
                if (mcdu._toFlexChecked) {
                    if (mcdu.setPerfTOFlexTemp(value)) {
                        CDUPerformancePage.ShowTAKEOFFPage(mcdu);
                    }
                } else {
                    if (value === "" || mcdu.setPerfTOFlexTemp(value)) {
                        mcdu._toFlexChecked = true;
                        CDUPerformancePage.ShowTAKEOFFPage(mcdu);
                    }
                }
            };
        } else {
            if (isFinite(mcdu.perfTOTemp)) {
                flexTakeOffTempCell = `${mcdu.perfTOTemp.toFixed(0)}°[color]green`;
            } else {
                flexTakeOffTempCell = "";
            }
        }

        // eng out acceleration altitude
        let engOutAcc = "-----";
        if (hasOrigin) {
            if (mcdu.currentFlightPhase < FmgcFlightPhases.TAKEOFF) {
                if (isFinite(mcdu.engineOutAccelerationAltitude)) {
                    engOutAcc = mcdu.engineOutAccelerationAltitude.toFixed(0);
                    if (mcdu.engineOutAccelerationAltitudeIsPilotEntered) {
                        engOutAcc = `${engOutAcc}[color]cyan`;
                    } else {
                        engOutAcc = `${engOutAcc}[s-text][color]cyan`;
                    }
                } else {
                    engOutAcc = "[][color]cyan";
                }
                mcdu.onRightInput[4] = (value) => {
                    if (mcdu.trySetEngineOutAcceleration(value)) {
                        CDUPerformancePage.ShowTAKEOFFPage(mcdu);
                    }
                };
            } else if (isFinite(mcdu.engineOutAccelerationAltitude)) {
                if (mcdu.engineOutAccelerationAltitudeIsPilotEntered) {
                    engOutAcc = `${mcdu.engineOutAccelerationAltitude}[color]green`;
                } else {
                    engOutAcc = `${mcdu.engineOutAccelerationAltitude}[s-text][color]green`;
                }
            }
        } else if (mcdu.currentFlightPhase >= FmgcFlightPhases.TAKEOFF) {
            engOutAcc = "";
        }

        let next = "NEXT\xa0";
        let nextPhase = "PHASE>";
        if (!(mcdu._v1Checked && mcdu._vRChecked && mcdu._v2Checked && mcdu._toFlexChecked) && mcdu.currentFlightPhase < FmgcFlightPhases.TAKEOFF) {
            next = "CONFIRM\xa0";
            nextPhase = "TO DATA*";
            mcdu.onRightInput[5] = (value) => {
                mcdu._v1Checked = true;
                mcdu._vRChecked = true;
                mcdu._v2Checked = true;
                mcdu._toFlexChecked = true;
                mcdu.vSpeedDisagreeCheck();
                CDUPerformancePage.ShowTAKEOFFPage(mcdu);
            };
        } else {
            mcdu.rightInputDelay[5] = () => {
                return mcdu.getDelaySwitchPage();
            };
            mcdu.onRightInput[5] = (value) => {
                CDUPerformancePage.ShowCLBPage(mcdu);
            };
        }

        mcdu.setTemplate([
            ["TAKE OFF RWY\xa0{green}" + runway.padStart(3, "\xa0") + "{end}[color]" + titleColor],
            ["\xa0V1\xa0\xa0FLP RETR", ""],
            [v1 + v1Check + "\xa0F=" + flpRetrCell, ""],
            ["\xa0VR\xa0\xa0SLT RETR", "TO SHIFT\xa0"],
            [vR + vRCheck + "\xa0S=" + sltRetrCell, toShiftCell],
            ["\xa0V2\xa0\xa0\xa0\xa0\xa0CLEAN", "FLAPS/THS"],
            [v2 + v2Check + "\xa0O=" + cleanCell, flapsThs],
            ["TRANS ALT", "FLEX TO TEMP"],
            [transAltCell, flexTakeOffTempCell],
            ["THR RED/ACC", "ENG OUT ACC"],
            [thrRedAcc, engOutAcc],
            ["\xa0UPLINK[color]inop", next],
            ["<TO DATA[color]inop", nextPhase]
        ]);
    }
    static ShowCLBPage(mcdu, confirmAppr = false) {
        mcdu.clearDisplay();
        mcdu.page.Current = mcdu.page.PerformancePageClb;
        CDUPerformancePage._timer = 0;
        CDUPerformancePage._lastPhase = mcdu.currentFlightPhase;
        mcdu.pageUpdate = () => {
            CDUPerformancePage._timer++;
            if (CDUPerformancePage._timer >= 100) {
                if (mcdu.currentFlightPhase === CDUPerformancePage._lastPhase) {
                    CDUPerformancePage.ShowCLBPage(mcdu);
                } else {
                    CDUPerformancePage.ShowPage(mcdu);
                }
            }
        };
        let titleColor = "white";
        if (mcdu.currentFlightPhase === FmgcFlightPhases.CLIMB) {
            titleColor = "green";
        }
        const isFlying = mcdu.getIsFlying();
        let actModeCell = "SELECTED";
        if (mcdu.isAirspeedManaged()) {
            actModeCell = "MANAGED";
        }
        let costIndexCell = "[][color]cyan";
        if (isFinite(mcdu.costIndex)) {
            costIndexCell = mcdu.costIndex.toFixed(0) + "[color]cyan";
        }
        let managedSpeedCell = "";
        let managedSpeed;
        if (SimVar.GetSimVarValue("L:A32NX_GOAROUND_PASSED", "bool") === 1) {
            managedSpeed = mcdu.computedVgd;
        } else {
            managedSpeed = mcdu.getClbManagedSpeed();
        }
        if (isFinite(managedSpeed)) {
            managedSpeedCell = managedSpeed.toFixed(0);
        }
        let selectedSpeedCell = "";
        if (isFinite(mcdu.preSelectedClbSpeed)) {
            selectedSpeedCell = mcdu.preSelectedClbSpeed.toFixed(0);
        } else {
            selectedSpeedCell = "[]";
        }
        mcdu.onLeftInput[1] = (value) => {
            if (mcdu.tryUpdateCostIndex(value)) {
                CDUPerformancePage.ShowCLBPage(mcdu);
            }
        };
        mcdu.onLeftInput[3] = (value) => {
            if (mcdu.trySetPreSelectedClimbSpeed(value)) {
                CDUPerformancePage.ShowCLBPage(mcdu);
            }
        };
        let timeLabel = "TIME";
        if (isFlying) {
            timeLabel = "UTC";
        }
        const bottomRowLabels = ["\xa0PREV", "NEXT\xa0"];
        const bottomRowCells = ["<PHASE", "PHASE>"];
        mcdu.leftInputDelay[5] = () => {
            return mcdu.getDelaySwitchPage();
        };
        if (mcdu.currentFlightPhase === FmgcFlightPhases.CLIMB) {
            if (confirmAppr) {
                bottomRowLabels[0] = "\xa0CONFIRM[color]amber";
                bottomRowCells[0] = "*APPR PHASE[color]amber";
                mcdu.onLeftInput[5] = async () => {
                    if (mcdu.tryGoInApproachPhase()) {
                        CDUPerformancePage.ShowAPPRPage(mcdu);
                    }
                };
            } else {
                bottomRowLabels[0] = "\xa0ACTIVATE[color]cyan";
                bottomRowCells[0] = "{APPR PHASE[color]cyan";
                mcdu.onLeftInput[5] = () => {
                    CDUPerformancePage.ShowCLBPage(mcdu, true);
                };
            }
        } else {
            mcdu.onLeftInput[5] = () => {
                CDUPerformancePage.ShowTAKEOFFPage(mcdu);
            };
        }
        mcdu.rightInputDelay[5] = () => {
            return mcdu.getDelaySwitchPage();
        };
        mcdu.onRightInput[5] = () => {
            CDUPerformancePage.ShowCRZPage(mcdu);
        };
        mcdu.setTemplate([
            ["CLB[color]" + titleColor],
            ["ACT MODE", "EFOB", timeLabel],
            [actModeCell + "[color]green", "6.0[color]green", "----[color]green"],
            ["CI"],
            [costIndexCell + "[color]cyan"],
            ["MANAGED"],
            ["*" + managedSpeedCell + "[color]green"],
            ["SELECTED"],
            [selectedSpeedCell + "[color]green"],
            [""],
            [""],
            bottomRowLabels,
            bottomRowCells
        ]);
    }
    static ShowCRZPage(mcdu, confirmAppr = false) {
        mcdu.clearDisplay();
        mcdu.page.Current = mcdu.page.PerformancePageCrz;
        CDUPerformancePage._timer = 0;
        CDUPerformancePage._lastPhase = mcdu.currentFlightPhase;
        mcdu.pageUpdate = () => {
            CDUPerformancePage._timer++;
            if (CDUPerformancePage._timer >= 100) {
                if (mcdu.currentFlightPhase === CDUPerformancePage._lastPhase) {
                    CDUPerformancePage.ShowCRZPage(mcdu);
                } else {
                    CDUPerformancePage.ShowPage(mcdu);
                }
            }
        };
        let titleColor = "white";
        if (mcdu.currentFlightPhase === FmgcFlightPhases.CRUISE) {
            titleColor = "green";
        }
        const isFlying = false;
        let actModeCell = "SELECTED";
        if (mcdu.isAirspeedManaged()) {
            actModeCell = "MANAGED";
        }
        let costIndexCell = "[][color]cyan";
        if (isFinite(mcdu.costIndex)) {
            costIndexCell = mcdu.costIndex.toFixed(0) + "[color]cyan";
        }
        let managedSpeedCell = "";
        const managedSpeed = mcdu.getCrzManagedSpeed();
        if (isFinite(managedSpeed)) {
            managedSpeedCell = managedSpeed.toFixed(0);
        }
        let selectedSpeedCell = "";
        if (isFinite(mcdu.preSelectedCrzSpeed)) {
            selectedSpeedCell = mcdu.preSelectedCrzSpeed.toFixed(0);
        } else {
            selectedSpeedCell = "[]";
        }
        mcdu.onLeftInput[1] = (value) => {
            if (mcdu.tryUpdateCostIndex(value)) {
                CDUPerformancePage.ShowCRZPage(mcdu);
            }
        };
        mcdu.onLeftInput[3] = (value) => {
            if (mcdu.trySetPreSelectedCruiseSpeed(value)) {
                CDUPerformancePage.ShowCRZPage(mcdu);
            }
        };
        let timeLabel = "TIME";
        if (isFlying) {
            timeLabel = "UTC";
        }
        const bottomRowLabels = ["\xa0PREV", "NEXT\xa0"];
        const bottomRowCells = ["<PHASE", "PHASE>"];
        mcdu.leftInputDelay[5] = () => {
            return mcdu.getDelaySwitchPage();
        };
        if (mcdu.currentFlightPhase === FmgcFlightPhases.CRUISE) {
            if (confirmAppr) {
                bottomRowLabels[0] = "\xa0CONFIRM[color]amber";
                bottomRowCells[0] = "*APPR PHASE[color]amber";
                mcdu.onLeftInput[5] = async () => {
                    if (mcdu.tryGoInApproachPhase()) {
                        CDUPerformancePage.ShowAPPRPage(mcdu);
                    }
                };
            } else {
                bottomRowLabels[0] = "\xa0ACTIVATE[color]cyan";
                bottomRowCells[0] = "{APPR PHASE[color]cyan";
                mcdu.onLeftInput[5] = () => {
                    CDUPerformancePage.ShowCRZPage(mcdu, true);
                };
            }
        } else {
            mcdu.onLeftInput[5] = () => {
                CDUPerformancePage.ShowCLBPage(mcdu);
            };
        }
        mcdu.rightInputDelay[5] = () => {
            return mcdu.getDelaySwitchPage();
        };
        mcdu.onRightInput[5] = () => {
            CDUPerformancePage.ShowDESPage(mcdu);
        };
        mcdu.setTemplate([
            ["CRZ[color]" + titleColor],
            ["ACT MODE", "EFOB", timeLabel],
            [actModeCell + "[color]green", "6.0[color]green", "----[color]green"],
            ["CI"],
            [costIndexCell + "[color]cyan"],
            ["MANAGED"],
            ["*" + managedSpeedCell + "[color]green"],
            ["SELECTED"],
            [selectedSpeedCell + "[color]cyan"],
            ["", "DES CABIN RATE>"],
            ["", "-350FT/MIN[color]green"],
            bottomRowLabels,
            bottomRowCells
        ]);
    }
    static ShowDESPage(mcdu, confirmAppr = false) {
        mcdu.clearDisplay();
        mcdu.page.Current = mcdu.page.PerformancePageDes;
        CDUPerformancePage._timer = 0;
        CDUPerformancePage._lastPhase = mcdu.currentFlightPhase;
        mcdu.pageUpdate = () => {
            CDUPerformancePage._timer++;
            if (CDUPerformancePage._timer >= 100) {
                if (mcdu.currentFlightPhase === CDUPerformancePage._lastPhase) {
                    CDUPerformancePage.ShowDESPage(mcdu);
                } else {
                    CDUPerformancePage.ShowPage(mcdu);
                }
            }
        };
        let titleColor = "white";
        if (mcdu.currentFlightPhase === FmgcFlightPhases.DESCENT) {
            titleColor = "green";
        }
        const isFlying = false;
        let actModeCell = "SELECTED";
        if (mcdu.isAirspeedManaged()) {
            actModeCell = "MANAGED";
        }
        let costIndexCell = "[][color]cyan";
        if (isFinite(mcdu.costIndex)) {
            costIndexCell = mcdu.costIndex.toFixed(0) + "[color]cyan";
        }
        let managedSpeedCell = "";
        const managedSpeed = mcdu.getDesManagedSpeed();
        if (isFinite(managedSpeed)) {
            managedSpeedCell = managedSpeed.toFixed(0);
        }
        let selectedSpeedCell = "";
        if (isFinite(mcdu.preSelectedDesSpeed)) {
            selectedSpeedCell = mcdu.preSelectedDesSpeed.toFixed(0);
        } else {
            selectedSpeedCell = "[]";
        }
        mcdu.onLeftInput[3] = (value) => {
            if (mcdu.trySetPreSelectedDescentSpeed(value)) {
                CDUPerformancePage.ShowDESPage(mcdu);
            }
        };
        let timeLabel = "TIME";
        if (isFlying) {
            timeLabel = "UTC";
        }
        const bottomRowLabels = ["\xa0PREV", "NEXT\xa0"];
        const bottomRowCells = ["<PHASE", "PHASE>"];
        mcdu.leftInputDelay[5] = () => {
            return mcdu.getDelaySwitchPage();
        };
        if (mcdu.currentFlightPhase === FmgcFlightPhases.DESCENT) {
            if (confirmAppr) {
                bottomRowLabels[0] = "\xa0CONFIRM[color]amber";
                bottomRowCells[0] = "*APPR PHASE[color]amber";
                mcdu.onLeftInput[5] = async () => {
                    if (mcdu.tryGoInApproachPhase()) {
                        CDUPerformancePage.ShowAPPRPage(mcdu);
                    }
                };
            } else {
                bottomRowLabels[0] = "\xa0ACTIVATE[color]cyan";
                bottomRowCells[0] = "{APPR PHASE[color]cyan";
                mcdu.onLeftInput[5] = () => {
                    CDUPerformancePage.ShowDESPage(mcdu, true);
                };
            }
        } else {
            mcdu.onLeftInput[5] = () => {
                CDUPerformancePage.ShowCRZPage(mcdu);
            };
        }
        mcdu.onLeftInput[1] = (value) => {
            if (mcdu.tryUpdateCostIndex(value)) {
                CDUPerformancePage.ShowDESPage(mcdu);
            }
        };
        mcdu.rightInputDelay[5] = () => {
            return mcdu.getDelaySwitchPage();
        };
        mcdu.onRightInput[5] = () => {
            CDUPerformancePage.ShowAPPRPage(mcdu);
        };
        mcdu.setTemplate([
            ["DES[color]" + titleColor],
            ["ACT MODE", "EFOB", timeLabel],
            [actModeCell + "[color]green", "6.0[color]green", "----[color]green"],
            ["CI"],
            [costIndexCell + "[color]cyan"],
            ["MANAGED"],
            ["*" + managedSpeedCell + "[color]green"],
            ["SELECTED"],
            [selectedSpeedCell + "[color]cyan"],
            [""],
            [""],
            bottomRowLabels,
            bottomRowCells
        ]);
    }

    static ShowAPPRPage(mcdu) {
        mcdu.clearDisplay();
        mcdu.page.Current = mcdu.page.PerformancePageAppr;
        CDUPerformancePage._timer = 0;
        CDUPerformancePage._lastPhase = mcdu.currentFlightPhase;
        mcdu.pageUpdate = () => {
            CDUPerformancePage._timer++;
            if (CDUPerformancePage._timer >= 100) {
                if (mcdu.currentFlightPhase === CDUPerformancePage._lastPhase) {
                    CDUPerformancePage.ShowAPPRPage(mcdu);
                }
            }
        };
<<<<<<< HEAD
        // check if we even have an destination airport
        const hasDestination = !!mcdu.flightPlanManager.getDestination();
        let titleColor = "white";
        if (mcdu.currentFlightPhase === FmgcFlightPhases.APPROACH) {
            titleColor = "green";
        }
        let qnhCell = "[ ]";
        const QNH_REGEX = /[0-9]{2}.[0-9]{2}/;
        if (isFinite(mcdu.perfApprQNH) || QNH_REGEX.test(mcdu.perfApprQNH)) {
            qnhCell = mcdu.perfApprQNH;
=======

        const closeToDest = mcdu.flightPlanManager.getDestination() && mcdu.flightPlanManager.getDestination().liveDistanceTo <= 180;

        let qnhCell = "[\xa0\xa0][color]cyan";
        if (isFinite(mcdu.perfApprQNH)) {
            if (mcdu.perfApprQNH < 500) {
                qnhCell = mcdu.perfApprQNH.toFixed(2) + "[color]cyan";
            } else {
                qnhCell = mcdu.perfApprQNH.toFixed(0) + "[color]cyan";
            }
        } else if (closeToDest) {
            qnhCell = "____[color]amber";
>>>>>>> a0ec8ec4
        }
        mcdu.onLeftInput[0] = (value) => {
            if (mcdu.setPerfApprQNH(value)) {
                CDUPerformancePage.ShowAPPRPage(mcdu);
            }
        };

        let tempCell = "[\xa0]°[color]cyan";
        if (isFinite(mcdu.perfApprTemp)) {
            tempCell = ("" + mcdu.perfApprTemp.toFixed(0)).padStart(3).replace(/ /g, "\xa0") + "°[color]cyan";
        } else if (closeToDest) {
            tempCell = "___°[color]amber";
        }
        mcdu.onLeftInput[1] = (value) => {
            if (mcdu.setPerfApprTemp(value)) {
                CDUPerformancePage.ShowAPPRPage(mcdu);
            }
        };
        let magWindHeadingCell = "[\xa0]";
        if (isFinite(mcdu.perfApprWindHeading)) {
            magWindHeadingCell = ("" + mcdu.perfApprWindHeading.toFixed(0)).padStart(3, 0);
        }
        let magWindSpeedCell = "[\xa0]";
        if (isFinite(mcdu.perfApprWindSpeed)) {
            magWindSpeedCell = mcdu.perfApprWindSpeed.toFixed(0).padStart(3, "0");
        }
        mcdu.onLeftInput[2] = (value) => {
            if (mcdu.setPerfApprWind(value)) {
                mcdu.updateTowerHeadwind();
                mcdu.updatePerfSpeeds();
                CDUPerformancePage.ShowAPPRPage(mcdu);
            }
        };
<<<<<<< HEAD
        let transAltCell = "[ ]";
        if (hasDestination) {
            const arrivalTransAltitude = SimVar.GetSimVarValue("L:AIRLINER_APPR_TRANS_ALT", "Number");
            if (arrivalTransAltitude !== 0) {
                transAltCell = `{cyan}${arrivalTransAltitude}{end}`;
                if (!mcdu.transitionArrivalAltitudeIsPilotEntered) {
                    transAltCell += "[s-text]";
                }
            } else {
                transAltCell = "{cyan}[ ]{end}";
=======

        let transAltCell = "[\xa0][color]cyan";
        if (isFinite(mcdu.perfApprTransAlt)) {
            transAltCell = mcdu.perfApprTransAlt.toFixed(0);
            if (!mcdu.perfApprTransAltPilotEntered) {
                transAltCell += "[s-text]";
            }
        }
        mcdu.onLeftInput[3] = (value) => {
            if (mcdu.setPerfApprTransAlt(value)) {
                CDUPerformancePage.ShowAPPRPage(mcdu);
>>>>>>> a0ec8ec4
            }
            mcdu.onLeftInput[3] = (value) => {
                if (mcdu.trySetPerfApprTransAlt(value)) {
                    CDUPerformancePage.ShowAPPRPage(mcdu);
                }
            };
        }

        let vappCell = "---";
        let vlsCell = "---";
        let flpRetrCell = "---";
        let sltRetrCell = "---";
        let cleanCell = "---";
        if (mcdu.approachSpeeds && mcdu.approachSpeeds.valid) {
            vappCell = mcdu.approachSpeeds.vapp.toFixed(0) + "[s-text]";
            vlsCell = `{green}${mcdu.approachSpeeds.vls.toFixed(0)}{end}`;
            flpRetrCell = `{green}${mcdu.approachSpeeds.f.toFixed(0)}{end}`;
            sltRetrCell = `{green}${mcdu.approachSpeeds.s.toFixed(0)}{end}`;
            cleanCell = `{green}${mcdu.approachSpeeds.gd.toFixed(0)}{end}`;
        }
        if (isFinite(mcdu.vApp)) { // pilot override
            vappCell = mcdu.vApp.toFixed(0);
        }
        mcdu.onLeftInput[4] = (value) => {
            if (mcdu.setPerfApprVApp(value)) {
                CDUPerformancePage.ShowAPPRPage(mcdu);
            }
        };
        mcdu.onRightInput[4] = () => {
            mcdu.setPerfApprFlaps3(!mcdu.perfApprFlaps3);
            mcdu.updatePerfSpeeds();
            CDUPerformancePage.ShowAPPRPage(mcdu);
        };

        let finalCell = "";
        const approach = mcdu.flightPlanManager.getApproach();
        if (approach && approach.name) {
            finalCell = `\xa0{green}${Avionics.Utils.formatRunway(approach.name).replace(/ /g, "")}{end}\xa0\xa0\xa0\xa0\xa0`;
        }

        let baroCell = "[\xa0\xa0\xa0]";
        if (isFinite(mcdu.perfApprMDA)) {
            baroCell = mcdu.perfApprMDA.toFixed(0);
        }
        mcdu.onRightInput[1] = (value) => {
            if (mcdu.setPerfApprMDA(value) && mcdu.setPerfApprDH(FMCMainDisplay.clrValue)) {
                CDUPerformancePage.ShowAPPRPage(mcdu);
            }
        };

        const isILS = approach && approach.name && approach.name.indexOf("ILS") !== -1;
        let radioLabel = "";
        let radioCell = "";
        if (isILS) {
            radioLabel = "RADIO";
            if (isFinite(mcdu.perfApprDH)) {
                radioCell = mcdu.perfApprDH.toFixed(0);
            } else if (mcdu.perfApprDH === "NO DH") {
                radioCell = "NO DH";
            } else {
                radioCell = "[\xa0]";
            }
            mcdu.onRightInput[2] = (value) => {
                if (mcdu.setPerfApprDH(value) && mcdu.setPerfApprMDA(FMCMainDisplay.clrValue)) {
                    CDUPerformancePage.ShowAPPRPage(mcdu);
                }
            };
        }

        let finalAppCell = "";
        if (!isILS) {
            finalAppCell = "{cyan}FINAL APP/{end}{small}{inop}FLS*{end}{end}";
        }
        mcdu.onRightInput[0] = () => {
            if (!isILS) {
                mcdu.addNewMessage(NXFictionalMessages.notYetImplemented);
            }
        };

        const bottomRowLabels = ["\xa0PREV", "NEXT\xa0"];
        const bottomRowCells = ["<PHASE", "PHASE>"];
        let titleColor = "white";
        if (mcdu.currentFlightPhase === FmgcFlightPhases.APPROACH) {
            bottomRowLabels[0] = "";
            bottomRowCells[0] = "";
            titleColor = "green";
        } else {
            if (mcdu.currentFlightPhase === FmgcFlightPhases.GOAROUND) {
                mcdu.leftInputDelay[5] = () => {
                    return mcdu.getDelaySwitchPage();
                };
                mcdu.onLeftInput[5] = (value) => {
                    CDUPerformancePage.ShowGOAROUNDPage(mcdu);
                };
            } else {
                mcdu.leftInputDelay[5] = () => {
                    return mcdu.getDelaySwitchPage();
                };
                mcdu.onLeftInput[5] = (value) => {
                    CDUPerformancePage.ShowDESPage(mcdu);
                };
            }
        }
        if (mcdu.currentFlightPhase === FmgcFlightPhases.GOAROUND) {
            bottomRowLabels[1] = "";
            bottomRowCells[1] = "";
        } else {
            mcdu.rightInputDelay[5] = () => {
                return mcdu.getDelaySwitchPage();
            };
            mcdu.onRightInput[5] = (value) => {
                CDUPerformancePage.ShowGOAROUNDPage(mcdu);
            };
        }

        mcdu.setTemplate([
            /* t  */[`{${titleColor}}APPR{end}${finalCell}`],
            /* 1l */["QNH"],
            /* 1L */[qnhCell, finalAppCell],
            /* 2l */["TEMP", "BARO"],
            /* 2L */[tempCell, baroCell + "[color]cyan", "O=" + cleanCell],
            /* 3l */["MAG WIND", radioLabel],
            /* 3L */[magWindHeadingCell + "°/" + magWindSpeedCell + "[color]cyan", radioCell + "[color]cyan", "S=" + sltRetrCell],
            /* 4l */["TRANS ALT"],
            /* 4L */[transAltCell + "[color]cyan", "", "F=" + flpRetrCell],
            /* 5l */["VAPP", "LDG CONF\xa0", "VLS\xa0\xa0\xa0\xa0\xa0\xa0"],
            /* 5L */[vappCell + "[color]cyan", mcdu.perfApprFlaps3 ? "{cyan}CONF3/{end}{small}FULL*{end}" : "{cyan}FULL/{end}{small}CONF3*{end}", vlsCell + "\xa0\xa0\xa0\xa0\xa0\xa0"],
            /* 6l */bottomRowLabels,
            /* 6L */bottomRowCells,
        ]);
    }

    static ShowGOAROUNDPage(mcdu, confirmAppr = false) {
        mcdu.clearDisplay();
        mcdu.page.Current = mcdu.page.PerformancePageGoAround;
        CDUPerformancePage._timer = 0;
        CDUPerformancePage._lastPhase = mcdu.currentFlightPhase;
        mcdu.pageUpdate = () => {
            CDUPerformancePage._timer++;
            if (CDUPerformancePage._timer >= 100) {
                if (mcdu.currentFlightPhase === CDUPerformancePage._lastPhase) {
                    CDUPerformancePage.ShowGOAROUNDPage(mcdu);
                } else {
                    CDUPerformancePage.ShowPage(mcdu);
                }
            }
        };

        let titleColor = "white";
        if (mcdu.currentFlightPhase === FmgcFlightPhases.GOAROUND) {
            titleColor = "green";
        }
        let thrRedAcc = "---";
        if (isFinite(mcdu.thrustReductionAltitudeGoaround) && mcdu.thrustReductionAltitudeGoaround != 0) {
            thrRedAcc = mcdu.thrustReductionAltitudeGoaround.toFixed(0);
        }

        thrRedAcc += "/";

        if (isFinite(mcdu.accelerationAltitudeGoaround && mcdu.accelerationAltitudeGoaround != 0)) {
            thrRedAcc += mcdu.accelerationAltitudeGoaround.toFixed(0);
        } else {
            thrRedAcc += "---";
        }
        thrRedAcc += "[color]cyan";

        mcdu.onLeftInput[4] = (value) => {
            if (mcdu.trySetThrustReductionAccelerationAltitudeGoaround(value)) {
                CDUPerformancePage.ShowGOAROUNDPage(mcdu);
            }
        };

        let engOut = "---";
        if (isFinite(mcdu.engineOutAccelerationAltitudeGoaround) && mcdu.engineOutAccelerationAltitudeGoaround != 0) {
            engOut = mcdu.engineOutAccelerationAltitudeGoaround.toFixed(0);
        } else if (isFinite(mcdu.thrustReductionAltitudeGoaround) && mcdu.thrustReductionAltitudeGoaround != 0) {
            engOut = mcdu.thrustReductionAltitudeGoaround.toFixed(0);
        }
        engOut += "[color]cyan";

        mcdu.onRightInput[4] = (value) => {
            if (mcdu.trySetengineOutAccelerationAltitudeGoaround(value)) {
                CDUPerformancePage.ShowGOAROUNDPage(mcdu);
            }
        };
        let flpRetrCell = "---";
        const flapSpeed = mcdu.computedVfs;
        if (isFinite(flapSpeed)) {
            flpRetrCell = flapSpeed.toFixed(0) + "[color]green";
        }
        let sltRetrCell = "---";
        const slatSpeed = mcdu.computedVss;
        if (isFinite(slatSpeed)) {
            sltRetrCell = slatSpeed.toFixed(0) + "[color]green";
        }
        let cleanCell = "---";
        const cleanSpeed = mcdu.computedVgd;
        if (isFinite(cleanSpeed)) {
            cleanCell = cleanSpeed.toFixed(0) + "[color]green";
        }

        const bottomRowLabels = ["", ""];
        const bottomRowCells = ["", ""];
        if (mcdu.currentFlightPhase === FmgcFlightPhases.GOAROUND) {
            if (confirmAppr) {
                bottomRowLabels[0] = "\xa0CONFIRM[color]amber";
                bottomRowCells[0] = "*APPR PHASE[color]amber";
                mcdu.leftInputDelay[5] = () => {
                    return mcdu.getDelaySwitchPage();
                };
                mcdu.onLeftInput[5] = async () => {
                    if (mcdu.tryGoInApproachPhase()) {
                        CDUPerformancePage.ShowAPPRPage(mcdu);
                    }
                };
            } else {
                bottomRowLabels[0] = "\xa0ACTIVATE[color]cyan";
                bottomRowCells[0] = "{APPR PHASE[color]cyan";
                mcdu.leftInputDelay[5] = () => {
                    return mcdu.getDelaySwitchPage();
                };
                mcdu.onLeftInput[5] = () => {
                    CDUPerformancePage.ShowGOAROUNDPage(mcdu, true);
                };
            }
            bottomRowLabels[1] = "NEXT\xa0";
            bottomRowCells[1] = "PHASE>";
            mcdu.rightInputDelay[5] = () => {
                return mcdu.getDelaySwitchPage();
            };
            mcdu.onRightInput[5] = () => {
                CDUPerformancePage.ShowAPPRPage(mcdu);
            };
        } else {
            bottomRowLabels[0] = "\xa0PREV";
            bottomRowCells[0] = "<PHASE";
            mcdu.leftInputDelay[5] = () => {
                return mcdu.getDelaySwitchPage();
            };
            mcdu.onLeftInput[5] = () => {
                CDUPerformancePage.ShowAPPRPage(mcdu);
            };
        }
        mcdu.setTemplate([
            ["GO AROUND[color]" + titleColor],
            ["", "", "FLP RETR{sp}"],
            ["", "", "F=" + flpRetrCell + "[color]green"],
            ["", "", "SLT RETR{sp}"],
            ["", "", "S=" + sltRetrCell + "[color]green"],
            ["", "", "{sp}{sp}CLEAN"],
            ["", "", "O=" + cleanCell + "[color]green"],
            [""],
            [""],
            ["THR RED/ACC", "ENG OUT ACC"],
            [thrRedAcc + "[color]cyan", engOut + "[color]cyan]"],
            bottomRowLabels,
            bottomRowCells,
        ]);
    }
    static UpdateThrRedAccFromOrigin(mcdu, updateThrRedAlt = true, updateAccAlt = true) {
        const origin = mcdu.flightPlanManager.getOrigin();
        const elevation = origin ? origin.altitudeinFP : 0;

        if (updateThrRedAlt && !mcdu.thrustReductionAltitudeIsPilotEntered) {
            const thrRedOffset = +NXDataStore.get("CONFIG_THR_RED_ALT", "1500");
            const thrRedAltitude = Math.round((elevation + thrRedOffset) / 10) * 10;

            mcdu.thrustReductionAltitude = thrRedAltitude;
            mcdu.thrustReductionAltitudeIsPilotEntered = false;
            SimVar.SetSimVarValue("L:AIRLINER_THR_RED_ALT", "Number", thrRedAltitude);
        }

        if (updateAccAlt && !mcdu.accelerationAltitudeIsPilotEntered) {
            const accOffset = +NXDataStore.get("CONFIG_ACCEL_ALT", "1500");
            const accAlt = Math.round((elevation + accOffset) / 10) * 10;

            mcdu.accelerationAltitude = accAlt;
            mcdu.accelerationAltitudeIsPilotEntered = false;
            SimVar.SetSimVarValue("L:AIRLINER_ACC_ALT", "Number", accAlt);
        }
    }
    static UpdateEngOutAccFromOrigin(mcdu) {
        if (mcdu.engineOutAccelerationAltitudeIsPilotEntered) {
            return;
        }
        const origin = mcdu.flightPlanManager.getOrigin();
        const elevation = origin ? origin.altitudeinFP : 0;

        const offset = +NXDataStore.get("CONFIG_ENG_OUT_ACCEL_ALT", "1500");
        const alt = Math.round((elevation + offset) / 10) * 10;

        mcdu.engineOutAccelerationAltitude = alt;
        mcdu.engineOutAccelerationAltitudeIsPilotEntered = false;
        SimVar.SetSimVarValue("L:A32NX_ENG_OUT_ACC_ALT", "feet", alt);
    }
    static UpdateThrRedAccFromDestination(mcdu) {
        const destination = mcdu.flightPlanManager.getDestination();
        const elevation = destination ? destination.altitudeinFP : 0;

        const offset = +NXDataStore.get("CONFIG_ENG_OUT_ACCEL_ALT", "1500");
        const alt = Math.round((elevation + offset) / 10) * 10;

        mcdu.thrustReductionAltitudeGoaround = alt;
        mcdu.accelerationAltitudeGoaround = alt;
        mcdu.engineOutAccelerationAltitudeGoaround = alt;

        SimVar.SetSimVarValue("L:AIRLINER_THR_RED_ALT_GOAROUND", "Number", alt);
        SimVar.SetSimVarValue("L:AIRLINER_ACC_ALT_GOAROUND", "Number", alt);
        SimVar.SetSimVarValue("L:AIRLINER_ENG_OUT_ACC_ALT_GOAROUND", "Number", alt);
    }
}
CDUPerformancePage._timer = 0;<|MERGE_RESOLUTION|>--- conflicted
+++ resolved
@@ -717,21 +717,9 @@
                 }
             }
         };
-<<<<<<< HEAD
         // check if we even have an destination airport
         const hasDestination = !!mcdu.flightPlanManager.getDestination();
-        let titleColor = "white";
-        if (mcdu.currentFlightPhase === FmgcFlightPhases.APPROACH) {
-            titleColor = "green";
-        }
-        let qnhCell = "[ ]";
-        const QNH_REGEX = /[0-9]{2}.[0-9]{2}/;
-        if (isFinite(mcdu.perfApprQNH) || QNH_REGEX.test(mcdu.perfApprQNH)) {
-            qnhCell = mcdu.perfApprQNH;
-=======
-
         const closeToDest = mcdu.flightPlanManager.getDestination() && mcdu.flightPlanManager.getDestination().liveDistanceTo <= 180;
-
         let qnhCell = "[\xa0\xa0][color]cyan";
         if (isFinite(mcdu.perfApprQNH)) {
             if (mcdu.perfApprQNH < 500) {
@@ -741,7 +729,6 @@
             }
         } else if (closeToDest) {
             qnhCell = "____[color]amber";
->>>>>>> a0ec8ec4
         }
         mcdu.onLeftInput[0] = (value) => {
             if (mcdu.setPerfApprQNH(value)) {
@@ -775,33 +762,19 @@
                 CDUPerformancePage.ShowAPPRPage(mcdu);
             }
         };
-<<<<<<< HEAD
-        let transAltCell = "[ ]";
+        let transAltCell = "[\xa0][color]cyan";
         if (hasDestination) {
             const arrivalTransAltitude = SimVar.GetSimVarValue("L:AIRLINER_APPR_TRANS_ALT", "Number");
-            if (arrivalTransAltitude !== 0) {
-                transAltCell = `{cyan}${arrivalTransAltitude}{end}`;
-                if (!mcdu.transitionArrivalAltitudeIsPilotEntered) {
+            if (isFinite(mcdu.perfApprTransAlt)) {
+                transAltCell = mcdu.perfApprTransAlt.toFixed(0);
+                if (!mcdu.perfApprTransAltPilotEntered) {
                     transAltCell += "[s-text]";
                 }
             } else {
                 transAltCell = "{cyan}[ ]{end}";
-=======
-
-        let transAltCell = "[\xa0][color]cyan";
-        if (isFinite(mcdu.perfApprTransAlt)) {
-            transAltCell = mcdu.perfApprTransAlt.toFixed(0);
-            if (!mcdu.perfApprTransAltPilotEntered) {
-                transAltCell += "[s-text]";
-            }
-        }
-        mcdu.onLeftInput[3] = (value) => {
-            if (mcdu.setPerfApprTransAlt(value)) {
-                CDUPerformancePage.ShowAPPRPage(mcdu);
->>>>>>> a0ec8ec4
             }
             mcdu.onLeftInput[3] = (value) => {
-                if (mcdu.trySetPerfApprTransAlt(value)) {
+                if (mcdu.setPerfApprTransAlt(value)) {
                     CDUPerformancePage.ShowAPPRPage(mcdu);
                 }
             };

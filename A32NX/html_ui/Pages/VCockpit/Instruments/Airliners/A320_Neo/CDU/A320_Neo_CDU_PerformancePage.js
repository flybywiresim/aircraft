--- conflicted
+++ resolved
@@ -222,20 +222,12 @@
         } else {
             selectedSpeedCell = "[]";
         }
-<<<<<<< HEAD
-        mcdu.onLeftInput[3] = (value) => {
-=======
-        mcdu.onLeftInput[1] = () => {
-            const value = mcdu.inOut;
-            mcdu.clearUserInput();
+        mcdu.onLeftInput[1] = (value) => {
             if (mcdu.tryUpdateCostIndex(value)) {
                 CDUPerformancePage.ShowCLBPage(mcdu);
             }
         };
-        mcdu.onLeftInput[3] = () => {
-            const value = mcdu.inOut;
-            mcdu.clearUserInput();
->>>>>>> a09e039d
+        mcdu.onLeftInput[3] = (value) => {
             if (mcdu.trySetPreSelectedClimbSpeed(value)) {
                 CDUPerformancePage.ShowCLBPage(mcdu);
             }
@@ -331,20 +323,12 @@
         } else {
             selectedSpeedCell = "[]";
         }
-<<<<<<< HEAD
-        mcdu.onLeftInput[3] = (value) => {
-=======
-        mcdu.onLeftInput[1] = () => {
-            const value = mcdu.inOut;
-            mcdu.clearUserInput();
+        mcdu.onLeftInput[1] = (value) => {
             if (mcdu.tryUpdateCostIndex(value)) {
                 CDUPerformancePage.ShowCLBPage(mcdu);
             }
         };
-        mcdu.onLeftInput[3] = () => {
-            const value = mcdu.inOut;
-            mcdu.clearUserInput();
->>>>>>> a09e039d
+        mcdu.onLeftInput[3] = (value) => {
             if (mcdu.trySetPreSelectedCruiseSpeed(value)) {
                 CDUPerformancePage.ShowCRZPage(mcdu);
             }
@@ -475,17 +459,13 @@
                 CDUPerformancePage.ShowCRZPage(mcdu);
             };
         }
-<<<<<<< HEAD
-        mcdu.rightInputDelay[5] = () => {
-            return mcdu.getDelaySwitchPage();
-=======
-        mcdu.onLeftInput[1] = () => {
-            const value = mcdu.inOut;
-            mcdu.clearUserInput();
+        mcdu.onLeftInput[1] = (value) => {
             if (mcdu.tryUpdateCostIndex(value)) {
                 CDUPerformancePage.ShowCLBPage(mcdu);
             }
->>>>>>> a09e039d
+        };
+        mcdu.rightInputDelay[5] = () => {
+            return mcdu.getDelaySwitchPage();
         };
         mcdu.onRightInput[5] = () => {
             CDUPerformancePage.ShowAPPRPage(mcdu);

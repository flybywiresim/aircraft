--- conflicted
+++ resolved
@@ -289,14 +289,11 @@
                                 lastSpeedConstraint = speedConstraint;
                             }
                         }
-<<<<<<< HEAD
-                        let altitudeConstraint = "---";
-                        let altPrefix = "";
-                        const isDepartureWayPoint = routeFirstWaypointIndex > 1 && mcdu.flightPlanManager.getDepartureWaypoints().indexOf(waypointsWithDiscontinuities[index]) !== -1;
-=======
+
                         let altitudeConstraint = "-----";
                         let altPrefix = "\xa0";
->>>>>>> a6d2fbdd
+                        const isDepartureWayPoint = routeFirstWaypointIndex > 1 && mcdu.flightPlanManager.getDepartureWaypoints().indexOf(waypointsWithDiscontinuities[index]) !== -1;
+
                         if (mcdu.transitionAltitude >= 100 && waypoint.legAltitude1 > mcdu.transitionAltitude) {
                             altitudeConstraint = (waypoint.legAltitude1 / 100).toFixed(0).toString();
                             altitudeConstraint = "FL" + altitudeConstraint.padStart(3,"0");
@@ -309,31 +306,17 @@
                                 altitudeConstraint = ((waypoint.legAltitude1 + waypoint.legAltitude2) * 0.5).toFixed(0).toString();
                                 altitudeConstraint = altitudeConstraint.padStart(5,"\xa0");
                             }
-<<<<<<< HEAD
                         //predict altitude for STAR when constraints are missing
                         } else if (isDepartureWayPoint) {
                             altitudeConstraint = Math.floor(waypoint.cumulativeDistanceInFP * 0.14 * 6076.118 / 10);
+                            altitudeConstraint = altitudeConstraint.padStart(5,"\xa0");
                         //waypoint is the first or the last of the actual route
                         } else if ((index === routeFirstWaypointIndex - 1) || (index === routeLastWaypointIndex + 1)) {
-                            altitudeConstraint = "FL" + mcdu.cruiseFlightLevel;
+                            altitudeConstraint = "FL" + mcdu.cruiseFlightLevel.toString().padStart(3,"0"); ;
                         //waypoint is in between on the route
                         } else if (index <= routeLastWaypointIndex && index >= routeFirstWaypointIndex) {
-                            altitudeConstraint = "FL" + mcdu.cruiseFlightLevel;
-=======
-                        } else if (index < routeFirstWaypointIndex) {
-                            if (index === routeFirstWaypointIndex - 1) {
-                                altitudeConstraint = "FL" + mcdu.cruiseFlightLevel.toString().padStart(3,"0");
-                            } else {
-                                altitudeConstraint = Math.floor(waypoint.cumulativeDistanceInFP * 0.14 * 6076.118 / 10).toString();
-                                altitudeConstraint = altitudeConstraint.padStart(5,"\xa0");
-                            }
-                        } else if ((index === routeFirstWaypointIndex - 1) || (index === routeLastWaypointIndex + 1)) {
-                            altitudeConstraint = "FL" + mcdu.cruiseFlightLevel.toString().padStart(3,"0");
-                        } else {
-                            if (index >= routeFirstWaypointIndex && index <= routeLastWaypointIndex) {
-                                altitudeConstraint = "FL" + mcdu.cruiseFlightLevel.toString().padStart(3,"0");
-                            }
->>>>>>> a6d2fbdd
+                            altitudeConstraint = "FL" + mcdu.cruiseFlightLevel.toString().padStart(3,"0"); ;
+
                         }
                         if (altitudeConstraint === lastAltitudeConstraint) {
                             altitudeConstraint = "\xa0\xa0\"\xa0\xa0";

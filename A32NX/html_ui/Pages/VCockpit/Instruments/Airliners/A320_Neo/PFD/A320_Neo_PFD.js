--- conflicted
+++ resolved
@@ -203,11 +203,6 @@
         const ACPowerStateChange = SimVar.GetSimVarValue("L:ACPowerStateChange","Bool");
         const ACPowerAvailable = SimVar.GetSimVarValue("L:ACPowerAvailable","Bool");
 
-<<<<<<< HEAD
-        const KnobChanged = (currentKnobValue >= 0.1 && this.selfTestLastKnobValue <= 0.0);
-
-=======
->>>>>>> 09b10ec3
         if ((KnobChanged || ACPowerStateChange) && ACPowerAvailable && !this.selfTestTimerStarted) {
             // Powered on
             const currCount = this.resumeCountdown;

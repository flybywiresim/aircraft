--- conflicted
+++ resolved
@@ -556,18 +556,14 @@
                 this.cursorIntegrals[1].construct(integralsGroup, _cursorPosX + 24, _cursorPosY - 2, _width, "ECAMFontRegular", this.fontSize * 3, "#00E64D");
                 this.cursorIntegrals[2].construct(integralsGroup, _cursorPosX + 70, _cursorPosY - 2, _width, "ECAMFontRegular", this.fontSize * 3, "#00E64D");
             }
-<<<<<<< HEAD
             this.cursorDecimals.construct(trs, _cursorPosX + 118, _cursorPosY, _width, "Roboto-Bold", this.fontSize * 1.6, "green");
+            this.cursorDecimals.construct(trs, _cursorPosX + 118, _cursorPosY, _width, "ECAMFontRegular", this.fontSize * 1.6, "#00E64D"); 
             this.cursorSVGLine = document.createElementNS(Avionics.SVG.NS, "path");
             this.cursorSVGLine.setAttribute("fill", "none");
             this.cursorSVGLine.setAttribute("d", "M0 22 L65 22 L65 6 L140 6 L140 72 L65 72 L65 56 L0 56 Z");
             this.cursorSVGLine.setAttribute("stroke", "yellow");
             this.cursorSVGLine.setAttribute("stroke-width", "4");
             trs.appendChild(this.cursorSVGLine);
-
-=======
-            this.cursorDecimals.construct(trs, _cursorPosX + 118, _cursorPosY, _width, "ECAMFontRegular", this.fontSize * 1.6, "#00E64D");
->>>>>>> 47155584
             this.rootGroup.appendChild(this.cursorSVG);
         }
         const topBg = document.createElementNS(Avionics.SVG.NS, "rect");

--- conflicted
+++ resolved
@@ -354,14 +354,7 @@
         if (!this.isDisplayingErrorMessage && !this.isDisplayingTypeTwoMessage) {
             this.lastUserInput = this.inOut;
             this.inOut = "";
-<<<<<<< HEAD
             this._inOutElement.className = "white";
-            return this.lastUserInput;
-        } else {
-            return this.inOut;
-=======
-            this._inOutElement.style.color = "#ffffff";
->>>>>>> bb2eed3d
         }
         return this.lastUserInput;
     }
@@ -1206,11 +1199,7 @@
                 this.v1Speed = v;
                 SimVar.SetSimVarValue("L:AIRLINER_V1_SPEED", "Knots", this.v1Speed);
                 if ((v > SimVar.GetSimVarValue("L:AIRLINER_VR_SPEED", "Knots") || v > SimVar.GetSimVarValue("L:AIRLINER_V2_SPEED", "Knots")) && SimVar.GetSimVarValue("L:AIRLINER_VR_SPEED", "Knots") !== -1 && SimVar.GetSimVarValue("L:AIRLINER_V2_SPEED", "Knots") !== -1) {
-<<<<<<< HEAD
-                    this.addTypeTwoMessage("V1/VR/V2 DISAGREE", true);
-=======
-                    this.addTypeTwoMessage("V1/VR/V2 DISAGREE", "#ff9a00", this.checkVSpeedDisagree);
->>>>>>> bb2eed3d
+                    this.addTypeTwoMessage("V1/VR/V2 DISAGREE", true, this.checkVSpeedDisagree);
                 }
                 return true;
             }
@@ -1232,11 +1221,7 @@
                 this.vRSpeed = v;
                 SimVar.SetSimVarValue("L:AIRLINER_VR_SPEED", "Knots", this.vRSpeed);
                 if ((v < SimVar.GetSimVarValue("L:AIRLINER_V1_SPEED", "Knots") || v > SimVar.GetSimVarValue("L:AIRLINER_V2_SPEED", "Knots")) && SimVar.GetSimVarValue("L:AIRLINER_V1_SPEED", "Knots") !== -1 && SimVar.GetSimVarValue("L:AIRLINER_V2_SPEED", "Knots") !== -1) {
-<<<<<<< HEAD
-                    this.addTypeTwoMessage("V1/VR/V2 DISAGREE", true);
-=======
-                    this.addTypeTwoMessage("V1/VR/V2 DISAGREE", "#ff9a00", this.checkVSpeedDisagree);
->>>>>>> bb2eed3d
+                    this.addTypeTwoMessage("V1/VR/V2 DISAGREE", true, this.checkVSpeedDisagree);
                 }
                 return true;
             }
@@ -1258,11 +1243,7 @@
                 this.v2Speed = v;
                 SimVar.SetSimVarValue("L:AIRLINER_V2_SPEED", "Knots", this.v2Speed);
                 if ((v < SimVar.GetSimVarValue("L:AIRLINER_V1_SPEED", "Knots") || v < SimVar.GetSimVarValue("L:AIRLINER_VR_SPEED", "Knots")) && SimVar.GetSimVarValue("L:AIRLINER_V1_SPEED", "Knots") !== -1 && SimVar.GetSimVarValue("L:AIRLINER_VR_SPEED", "Knots") !== -1) {
-<<<<<<< HEAD
-                    this.addTypeTwoMessage("V1/VR/V2 DISAGREE", true);
-=======
-                    this.addTypeTwoMessage("V1/VR/V2 DISAGREE", "#ff9a00", this.checkVSpeedDisagree);
->>>>>>> bb2eed3d
+                    this.addTypeTwoMessage("V1/VR/V2 DISAGREE", true, this.checkVSpeedDisagree);
                 }
                 return true;
             }

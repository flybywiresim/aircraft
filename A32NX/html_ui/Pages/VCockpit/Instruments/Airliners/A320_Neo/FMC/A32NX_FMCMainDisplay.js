/*
 * A32NX
 * Copyright (C) 2020-2021 FlyByWire Simulations and its contributors
 *
 * This program is free software: you can redistribute it and/or modify
 * it under the terms of the GNU General Public License as published by
 * the Free Software Foundation, either version 3 of the License, or
 * (at your option) any later version.
 *
 * This program is distributed in the hope that it will be useful,
 * but WITHOUT ANY WARRANTY; without even the implied warranty of
 * MERCHANTABILITY or FITNESS FOR A PARTICULAR PURPOSE.  See the
 * GNU General Public License for more details.
 *
 * You should have received a copy of the GNU General Public License
 * along with this program.  If not, see <http://www.gnu.org/licenses/>.
 */

class FMCMainDisplay extends BaseAirliners {
    constructor() {
        super(...arguments);
        this.currentFlightPlanWaypointIndex = -1;
        this.costIndex = 0;
        this.maxCruiseFL = 390;
        this.routeIndex = 0;
        this.coRoute = "";
        this.tmpOrigin = "";
        this.transitionAltitude = NaN;
        this.perfTOTemp = NaN;
        this._overridenFlapApproachSpeed = NaN;
        this._overridenSlatApproachSpeed = NaN;
        this._routeFinalFuelWeight = 0;
        this._routeFinalFuelTime = 30;
        this._routeFinalFuelTimeDefault = 30;
        this._routeReservedWeight = 0;
        this._routeReservedPercent = 5;
        this.takeOffWeight = NaN;
        this.landingWeight = NaN;
        this.averageWind = 0;
        this.perfApprQNH = NaN;
        this.perfApprTemp = NaN;
        this.perfApprWindHeading = NaN;
        this.perfApprWindSpeed = NaN;
        this.perfApprTransAlt = NaN;
        this.vApp = NaN;
        this.perfApprMDA = NaN;
        this.perfApprDH = NaN;
        this.perfApprFlaps3 = false;
        this.currentFlightPhase = FlightPhase.FLIGHT_PHASE_TAKEOFF;
        this._lockConnectIls = false;
        this._apNavIndex = 1;
        this._apLocalizerOn = false;
        this._canSwitchToNav = false;
        this._vhf1Frequency = 0;
        this._vhf2Frequency = 0;
        this._vor1Frequency = 0;
        this._vor1Course = 0;
        this._vor2Frequency = 0;
        this._vor2Course = 0;
        this._ilsFrequency = 0;
        this._ilsFrequencyPilotEntered = false;
        this._ilsCourse = 0;
        this._adf1Frequency = 0;
        this._adf2Frequency = 0;
        this._rcl1Frequency = 0;
        this._pre2Frequency = 0;
        this._atc1Frequency = 0;
        this._radioNavOn = false;
        this._debug = 0;
        this._checkFlightPlan = 0;
        this.thrustReductionAltitude = NaN;
        this.thrustReductionAltitudeIsPilotEntered = false;
        this.accelerationAltitude = NaN;
        this.accelerationAltitudeIsPilotEntered = false;
        this.engineOutAccelerationAltitude = NaN;
        this.engineOutAccelerationAltitudeIsPilotEntered = false;

        this._windDirections = {
            TAILWIND : "TL",
            HEADWIND : "HD"
        };
        this._fuelPlanningPhases = {
            PLANNING : 1,
            IN_PROGRESS : 2,
            COMPLETED : 3
        };
        this._zeroFuelWeightZFWCGEntered = false;
        this._taxiEntered = false;
        this._windDir = this._windDirections.HEADWIND;
        this._DistanceToAlt = 0;
        this._routeAltFuelWeight = 0;
        this._routeAltFuelTime = 0;
        this._routeTripFuelWeight = 0;
        this._routeTripTime = 0;
        this._defaultTaxiFuelWeight = 0.2;
        this._rteRsvPercentOOR = false;
        this._rteReservedEntered = false;
        this._rteFinalCoeffecient = 0;
        this._rteFinalEntered = false;
        this._routeAltFuelEntered = false;
        this._minDestFob = 0;
        this._minDestFobEntered = false;
        this._defaultRouteFinalTime = 45;
        this._fuelPredDone = false;
        this._fuelPlanningPhase = this._fuelPlanningPhases.PLANNING;
        this._blockFuelEntered = false;
        /* CPDLC Fields */
        this.tropo = "";
        this._destDataChecked = false;
        this._towerHeadwind = 0;
        this._conversionWeight = parseFloat(NXDataStore.get("CONFIG_USING_METRIC_UNIT", "1"));
        this._EfobBelowMinClr = false;
        this.simbrief = {
            route: "",
            cruiseAltitude: "",
            originIcao: "",
            destinationIcao: "",
            blockFuel: "",
            payload: undefined,
            estZfw: "",
            sendStatus: "READY",
            costIndex: "",
            navlog: [],
            icao_airline: "",
            flight_number: "",
            alternateIcao: "",
            avgTropopause: "",
            ete: "",
            blockTime: "",
            outTime: "",
            onTime: "",
            inTime: "",
            offTime: "",
            taxiFuel: "",
            tripFuel: ""
        };
        this.aocWeight = {
            blockFuel: undefined,
            estZfw: undefined,
            taxiFuel: undefined,
            tripFuel: undefined,
            payload: undefined
        };
        this.aocTimes = {
            doors: 0,
            off: 0,
            out: 0,
            on: 0,
            in: 0,
        };
        this.winds = {
            climb: [],
            cruise: [],
            des: [],
            alternate: null
        };
        this.approachSpeeds = undefined; // based on selected config, not current config
        this._cruiseEntered = false;
        this._blockFuelEntered = false;
        this.currentFlightPhase = FlightPhase.FLIGHT_PHASE_PREFLIGHT;
        this.constraintAlt = 0;
        this.constraintAltCached = 0;
        this.fcuSelAlt = 0;
        this._forceNextAltitudeUpdate = false;
        this._lastUpdateAPTime = NaN;
        this.updateAutopilotCooldown = 0;
        this._lastHasReachFlex = false;
        this._apMasterStatus = false;
        this._apCooldown = 500;
        this._lastRequestedFLCModeWaypointIndex = -1;
<<<<<<< HEAD
        this.currentOrigin = "";
        this.currentDestination = "";
=======
        this.flightPhaseUpdateThrottler = new UpdateThrottler(800);
>>>>>>> 0f2481ad
    }

    Init() {
        super.Init();

        this.A32NXCore = new A32NX_Core();
        this.A32NXCore.init(this._lastTime);

        this.dataManager = new FMCDataManager(this);

        this.offlineTACore = new A32NX_TransitionAltitude();

        this.tempCurve = new Avionics.Curve();
        this.tempCurve.interpolationFunction = Avionics.CurveTool.NumberInterpolation;
        this.tempCurve.add(-10 * 3.28084, 21.50);
        this.tempCurve.add(0, 15.00);
        this.tempCurve.add(10 * 3.28084, 8.50);
        this.tempCurve.add(20 * 3.28084, 2.00);
        this.tempCurve.add(30 * 3.28084, -4.49);
        this.tempCurve.add(40 * 3.28084, -10.98);
        this.tempCurve.add(50 * 3.28084, -17.47);
        this.tempCurve.add(60 * 3.28084, -23.96);
        this.tempCurve.add(70 * 3.28084, -30.45);
        this.tempCurve.add(80 * 3.28084, -36.94);
        this.tempCurve.add(90 * 3.28084, -43.42);
        this.tempCurve.add(100 * 3.28084, -49.90);
        this.tempCurve.add(150 * 3.28084, -56.50);
        this.tempCurve.add(200 * 3.28084, -56.50);
        this.tempCurve.add(250 * 3.28084, -51.60);
        this.tempCurve.add(300 * 3.28084, -46.64);
        this.tempCurve.add(400 * 3.28084, -22.80);
        this.tempCurve.add(500 * 3.28084, -2.5);
        this.tempCurve.add(600 * 3.28084, -26.13);
        this.tempCurve.add(700 * 3.28084, -53.57);
        this.tempCurve.add(800 * 3.28084, -74.51);

        this.cruiseFlightLevel = SimVar.GetGameVarValue("AIRCRAFT CRUISE ALTITUDE", "feet");
        this.cruiseFlightLevel /= 100;

        SimVar.SetSimVarValue("L:FLIGHTPLAN_USE_DECEL_WAYPOINT", "number", 1);

        this.flightPlanManager.onCurrentGameFlightLoaded(() => {
            this.flightPlanManager.updateFlightPlan(() => {
                this.flightPlanManager.updateCurrentApproach(() => {
                    const frequency = this.flightPlanManager.getApproachNavFrequency();
                    if (isFinite(frequency)) {
                        const freq = Math.round(frequency * 100) / 100;
                        if (this.connectIlsFrequency(freq)) {
                            this._ilsFrequencyPilotEntered = false;
                            SimVar.SetSimVarValue("L:FLIGHTPLAN_APPROACH_ILS", "number", freq);
                            const approach = this.flightPlanManager.getApproach();
                            if (approach && approach.name && approach.name.indexOf("ILS") !== -1) {
                                const runway = this.flightPlanManager.getApproachRunway();
                                if (runway) {
                                    SimVar.SetSimVarValue("L:FLIGHTPLAN_APPROACH_COURSE", "number", runway.direction);
                                }
                            }
                        }
                    }
                });
                const callback = () => {
                    this.flightPlanManager.createNewFlightPlan();
                    SimVar.SetSimVarValue("L:AIRLINER_V1_SPEED", "Knots", NaN);
                    SimVar.SetSimVarValue("L:AIRLINER_V2_SPEED", "Knots", NaN);
                    SimVar.SetSimVarValue("L:AIRLINER_VR_SPEED", "Knots", NaN);
                    const cruiseAlt = Math.floor(this.flightPlanManager.cruisingAltitude / 100);
                    console.log("FlightPlan Cruise Override. Cruising at FL" + cruiseAlt + " instead of default FL" + this.cruiseFlightLevel);
                    if (cruiseAlt > 0) {
                        this.cruiseFlightLevel = cruiseAlt;
                    }
                };
                const arrivalIndex = this.flightPlanManager.getArrivalProcIndex();
                if (arrivalIndex >= 0) {
                    this.flightPlanManager.setArrivalProcIndex(arrivalIndex, callback);
                } else {
                    callback();
                }
            });
        });

        this.updateFuelVars();

        this.thrustReductionAltitude = 1500;
        SimVar.SetSimVarValue("L:AIRLINER_THR_RED_ALT", "Number", this.thrustReductionAltitude);

        // Start the check routine for system health and status
        setInterval(() => {
            if (this.currentFlightPhase === FlightPhase.FLIGHT_PHASE_CRUISE && !this._destDataChecked) {
                const dest = this.flightPlanManager.getDestination();
                if (dest && dest.liveDistanceTo < 180) {
                    this._destDataChecked = true;
                    this.checkDestData();
                }
            }
        }, 15000);
    }

    onUpdate(_deltaTime) {
        super.onUpdate(_deltaTime);

        if (this._debug++ > 180) {
            this._debug = 0;
        }
        if (this.flightPhaseUpdateThrottler.canUpdate(_deltaTime) !== -1) {
            this.checkUpdateFlightPhase();
        }
        this._checkFlightPlan--;
        if (this._checkFlightPlan <= 0) {
            this._checkFlightPlan = 120;
            this.flightPlanManager.updateFlightPlan();
            this.flightPlanManager.updateCurrentApproach();
        }
        if (this.currentFlightPhase === FlightPhase.FLIGHT_PHASE_APPROACH) {
            // Is this LVar used by anything? It doesn't look like it...
            //TODO: figure out usage
            // looks similar to usage in updateAutopilot
            SimVar.SetSimVarValue("L:AIRLINER_MANAGED_APPROACH_SPEED", "number", this.getAppManagedSpeed());
        }
        this.updateRadioNavState();

        this.A32NXCore.update();

        this.updateAutopilot();

        this.updateGPSMessage();

        this.updateDisplayedConstraints();

        this.updateDepartArrive(_deltaTime);
    }

    //TODO: for independence introduce new simvar for current flight phase "L:A32NX_FLIGHT_PHASE_CURRENT"
    checkUpdateFlightPhase() {
        const airSpeed = SimVar.GetSimVarValue("AIRSPEED TRUE", "knots");
        const flapsHandlePercent = Simplane.getFlapsHandlePercent();
        const leftThrottleDetent = Simplane.getEngineThrottleMode(0);
        const rightThrottleDetent = Simplane.getEngineThrottleMode(1);
        const highestThrottleDetent = (leftThrottleDetent >= rightThrottleDetent) ? leftThrottleDetent : rightThrottleDetent;

        if (this.currentFlightPhase <= FlightPhase.FLIGHT_PHASE_TAKEOFF) {
            const isAirborne = !Simplane.getIsGrounded(); // TODO replace with proper flight mode in future
            const isTogaFlex = highestThrottleDetent === ThrottleMode.TOGA || highestThrottleDetent === ThrottleMode.FLEX_MCT;
            const flapsSlatsRetracted = (
                SimVar.GetSimVarValue("TRAILING EDGE FLAPS LEFT ANGLE", "degrees") === 0 &&
                SimVar.GetSimVarValue("TRAILING EDGE FLAPS RIGHT ANGLE", "degrees") === 0 &&
                SimVar.GetSimVarValue("LEADING EDGE FLAPS LEFT ANGLE", "degrees") === 0 &&
                SimVar.GetSimVarValue("LEADING EDGE FLAPS RIGHT ANGLE", "degrees") === 0
            );
            const pitchTakeoffEngaged = !isAirborne && isFinite(this.v2Speed) && isTogaFlex && !flapsSlatsRetracted;
            const isTakeOffValid = pitchTakeoffEngaged ||
                SimVar.GetSimVarValue("GPS GROUND SPEED", "knots") > 90 ||
                (
                    SimVar.GetSimVarValue("ENG N1 RPM:1", "Percent") >= 85 &&
                    SimVar.GetSimVarValue("ENG N1 RPM:2", "Percent") >= 85
                );

            //End preflight when takeoff power is applied and engines are running
            if (this.currentFlightPhase < FlightPhase.FLIGHT_PHASE_TAKEOFF && isTakeOffValid) {
                this.currentFlightPhase = FlightPhase.FLIGHT_PHASE_TAKEOFF;
            }

            //Reset to preflight in case of RTO
            if (this.currentFlightPhase === FlightPhase.FLIGHT_PHASE_TAKEOFF && !isTakeOffValid) {
                this.currentFlightPhase = FlightPhase.FLIGHT_PHASE_PREFLIGHT;
                this.climbTransitionGroundAltitude = null;
            }
        }

        //Changes to climb phase when acceleration altitude is reached
        if (this.currentFlightPhase === FlightPhase.FLIGHT_PHASE_TAKEOFF && airSpeed > 80) {
            const planeAltitudeMsl = Simplane.getAltitude();
            let accelerationAltitudeMsl = (this.accelerationAltitude || this.thrustReductionAltitude);

            if (!accelerationAltitudeMsl) {
                if (!this.climbTransitionGroundAltitude) {
                    const origin = this.flightPlanManager.getOrigin();
                    if (origin) {
                        this.climbTransitionGroundAltitude = origin.altitudeinFP;
                    }

                    if (!this.climbTransitionGroundAltitude) {
                        this.climbTransitionGroundAltitude = (parseInt(SimVar.GetSimVarValue("GROUND ALTITUDE", "feet")) || 0); //TODO: figure out what this does
                    }
                }

                accelerationAltitudeMsl = this.climbTransitionGroundAltitude + parseInt(NXDataStore.get("CONFIG_ACCEL_ALT", "1500"));
            }

            if (planeAltitudeMsl > accelerationAltitudeMsl) {
                this.currentFlightPhase = FlightPhase.FLIGHT_PHASE_CLIMB;
                this.climbTransitionGroundAltitude = null;
            }
        }

        //(Mostly) Default Asobo logic
        if (this.currentFlightPhase === FlightPhase.FLIGHT_PHASE_CLIMB) {
            let remainInClimb = false;
            if (SimVar.GetSimVarValue("L:A32NX_GOAROUND_PASSED", "bool") === 1) {
                if (SimVar.GetSimVarValue("L:A32NX_CRZ_ALT_SET_INITIAL", "bool") !== 1) {
                    remainInClimb = true;
                }
            }
            const altitude = SimVar.GetSimVarValue("PLANE ALTITUDE", "feet");
            const cruiseFlightLevel = this.cruiseFlightLevel * 100;
            if (isFinite(cruiseFlightLevel)) {
                if (altitude >= 0.96 * cruiseFlightLevel) {
                    if (!remainInClimb) {
                        this.currentFlightPhase = FlightPhase.FLIGHT_PHASE_CRUISE;
                        SimVar.SetSimVarValue("L:A32NX_GOAROUND_PASSED", "bool", 0);
                        Coherent.call("GENERAL_ENG_THROTTLE_MANAGED_MODE_SET", ThrottleMode.AUTO);
                    }
                }
            }
        }
        //(Mostly) Default Asobo logic
        if (this.currentFlightPhase === FlightPhase.FLIGHT_PHASE_CRUISE) {
            const altitude = SimVar.GetSimVarValue("PLANE ALTITUDE", "feet");
            const cruiseFlightLevel = this.cruiseFlightLevel * 100;
            if (isFinite(cruiseFlightLevel)) {
                if (altitude < 0.94 * cruiseFlightLevel) {
                    this.currentFlightPhase = FlightPhase.FLIGHT_PHASE_DESCENT;
                    Coherent.call("GENERAL_ENG_THROTTLE_MANAGED_MODE_SET", ThrottleMode.AUTO);
                }
            }
        }
        //Default Asobo logic
        // Switches from any phase to APPR if less than 40 distance(?) from DEST
        if (this.flightPlanManager.getActiveWaypoint() === this.flightPlanManager.getDestination()) {
            if (SimVar.GetSimVarValue("L:FLIGHTPLAN_USE_DECEL_WAYPOINT", "number") !== 1) {
                const lat = SimVar.GetSimVarValue("PLANE LATITUDE", "degree latitude");
                const long = SimVar.GetSimVarValue("PLANE LONGITUDE", "degree longitude");
                const planeLla = new LatLongAlt(lat, long);
                const dist = Avionics.Utils.computeGreatCircleDistance(planeLla, this.flightPlanManager.getDestination().infos.coordinates);
                if (dist < 40 && this.currentFlightPhase !== FlightPhase.FLIGHT_PHASE_GOAROUND) {
                    this.connectIls();
                    this.flightPlanManager.activateApproach();
                    if (this.currentFlightPhase !== FlightPhase.FLIGHT_PHASE_APPROACH) {
                        console.log('switching to tryGoInApproachPhase: ' + JSON.stringify({lat, long, dist, prevPhase: this.currentFlightPhase}, null, 2));
                        this.tryGoInApproachPhase();
                    }
                }
            }
        }
        //Default Asobo logic
        // Switches from any phase to APPR if less than 3 distance(?) from DECEL
        if (SimVar.GetSimVarValue("L:FLIGHTPLAN_USE_DECEL_WAYPOINT", "number") === 1) {
            if (this.currentFlightPhase !== FlightPhase.FLIGHT_PHASE_APPROACH) {
                if (this.flightPlanManager.decelWaypoint) {
                    const lat = SimVar.GetSimVarValue("PLANE LATITUDE", "degree latitude");
                    const long = SimVar.GetSimVarValue("PLANE LONGITUDE", "degree longitude");
                    const planeLla = new LatLongAlt(lat, long);
                    const dist = Avionics.Utils.computeGreatCircleDistance(this.flightPlanManager.decelWaypoint.infos.coordinates, planeLla);
                    if (dist < 3 && this.currentFlightPhase !== FlightPhase.FLIGHT_PHASE_GOAROUND) {
                        this.flightPlanManager._decelReached = true;
                        this._waypointReachedAt = SimVar.GetGlobalVarValue("ZULU TIME", "seconds");
                        if (Simplane.getAltitudeAboveGround() < 9500) {
                            this.tryGoInApproachPhase();
                        }
                    }
                }
            }
        }
        //Logic to switch from APPR to GOAROUND
        //another condition getIsGrounded < 30sec
        if (this.currentFlightPhase === FlightPhase.FLIGHT_PHASE_APPROACH && highestThrottleDetent === ThrottleMode.TOGA && flapsHandlePercent !== 0 && !Simplane.getAutoPilotThrottleActive() && SimVar.GetSimVarValue("RADIO HEIGHT", "feet") < 2000) {

            this.currentFlightPhase = FlightPhase.FLIGHT_PHASE_GOAROUND;
            SimVar.SetSimVarValue("L:A32NX_GOAROUND_GATRK_MODE", "bool", 0);
            SimVar.SetSimVarValue("L:A32NX_GOAROUND_HDG_MODE", "bool", 0);
            SimVar.SetSimVarValue("L:A32NX_GOAROUND_NAV_MODE", "bool", 0);
            SimVar.SetSimVarValue("L:A32NX_GOAROUND_INIT_SPEED", "number", Simplane.getIndicatedSpeed());
            SimVar.SetSimVarValue("L:A32NX_GOAROUND_INIT_APP_SPEED", "number", this.getVApp());
            //delete override logic when we have valid nav data -aka goaround path- after goaround!
            SimVar.SetSimVarValue("L:A32NX_GOAROUND_NAV_OVERRIDE", "bool", 0);

            if (SimVar.GetSimVarValue("AUTOPILOT MASTER", "Bool") === 1) {
                SimVar.SetSimVarValue("K:AP_LOC_HOLD_ON", "number", 1); // Turns AP localizer hold !!ON/ARMED!! and glide-slope hold mode !!OFF!!
                SimVar.SetSimVarValue("K:AP_LOC_HOLD_OFF", "number", 1); // Turns !!OFF!! localizer hold mode
                SimVar.SetSimVarValue("K:AUTOPILOT_OFF", "number", 1);
                SimVar.SetSimVarValue("K:AUTOPILOT_ON", "number", 1);
                SimVar.SetSimVarValue("L:A32NX_AUTOPILOT_APPR_MODE", "bool", 0);
                SimVar.SetSimVarValue("L:A32NX_AUTOPILOT_LOC_MODE", "bool", 0);
            } else if (SimVar.GetSimVarValue("AUTOPILOT MASTER", "Bool") === 0 && SimVar.GetSimVarValue("AUTOPILOT APPROACH HOLD", "boolean") === 1) {
                SimVar.SetSimVarValue("AP_APR_HOLD_OFF", "number", 1);
                SimVar.SetSimVarValue("L:A32NX_AUTOPILOT_APPR_MODE", "bool", 0);
                SimVar.SetSimVarValue("L:A32NX_AUTOPILOT_LOC_MODE", "bool", 0);
            }

            const currentHeading = Simplane.getHeadingMagnetic();
            Coherent.call("HEADING_BUG_SET", 1, currentHeading);

            CDUPerformancePage.ShowGOAROUNDPage(this);
        }

        //Logic to switch back from GOAROUND to CLB/CRZ
        //When missed approach or sec fpl are implemented this needs rework
        //Exit Scenario after successful GOAROUND
        if (this.currentFlightPhase === FlightPhase.FLIGHT_PHASE_GOAROUND) {
            if (highestThrottleDetent === ThrottleMode.FLEX_MCT) {
                SimVar.SetSimVarValue("L:A32NX_GOAROUND_NAV_MODE", "bool", 1);
            }

            const planeAltitudeMsl = Simplane.getAltitude();
            const accelerationAltitudeMsl = this.accelerationAltitudeGoaround;

            if (planeAltitudeMsl > accelerationAltitudeMsl) {
                this.currentFlightPhase = FlightPhase.FLIGHT_PHASE_CLIMB;
                SimVar.SetSimVarValue("L:A32NX_GOAROUND_PASSED", "bool", 1);
            }
        }

        //Resets flight phase to preflight 30 seconds after touchdown
        if (this.currentFlightPhase === FlightPhase.FLIGHT_PHASE_APPROACH && Simplane.getAltitudeAboveGround() < 1.5) {
            if (this.landingResetTimer == null) {
                this.landingResetTimer = 30;
            }
            if (this.landingAutoBrakeTimer == null) {
                this.landingAutoBrakeTimer = SimVar.GetSimVarValue("L:XMLVAR_Autobrakes_Level", "Enum") === 1 ? 4 : 2;
            }
            if (this.lastPhaseUpdateTime == null) {
                this.lastPhaseUpdateTime = Date.now();
            }
            const deltaTime = Date.now() - this.lastPhaseUpdateTime;
            const deltaQuotient = deltaTime / 1000;
            this.lastPhaseUpdateTime = Date.now();
            this.landingResetTimer -= deltaQuotient;
            this.landingAutoBrakeTimer -= deltaQuotient;
            if (this.landingAutoBrakeTimer <= 0) {
                this.landingAutoBrakeTimer = null;
                SimVar.SetSimVarValue("L:A32NX_AUTOBRAKES_BRAKING", "Bool", 1);
            }
            if (this.landingResetTimer <= 0) {
                this.landingResetTimer = null;
                this.currentFlightPhase = FlightPhase.FLIGHT_PHASE_PREFLIGHT;
                SimVar.SetSimVarValue("L:A32NX_TO_CONFIG_NORMAL", "Bool", 0);
                CDUIdentPage.ShowPage(this);
            }
        } else {
            //Reset timer to 30 when airborne in case of go around
            this.landingResetTimer = 30;
            this.landingAutoBrakeTimer = SimVar.GetSimVarValue("L:XMLVAR_Autobrakes_Level", "Enum") === 1 ? 4 : 2;
        }

        if (SimVar.GetSimVarValue("L:AIRLINER_FLIGHT_PHASE", "number") !== this.currentFlightPhase) {
            this.landingAutoBrakeTimer = null;
            SimVar.SetSimVarValue("L:AIRLINER_FLIGHT_PHASE", "number", this.currentFlightPhase);
            this.onFlightPhaseChanged();
            SimVar.SetSimVarValue("L:A32NX_CABIN_READY", "Bool", 0);
        }
    }

    onFlightPhaseChanged() {
        this.updateConstraints();
        if (this.currentFlightPhase === FlightPhase.FLIGHT_PHASE_TAKEOFF) {
            this._destDataChecked = false;
        } else if (this.currentFlightPhase === FlightPhase.FLIGHT_PHASE_CLIMB) {
            this._destDataChecked = false;
            let preSelectedClbSpeed = this.preSelectedClbSpeed;
            if (SimVar.GetSimVarValue("L:A32NX_GOAROUND_PASSED", "bool") === 1) {
                preSelectedClbSpeed = this.computedVgd;
            }
            if (isFinite(preSelectedClbSpeed)) {
                this.setAPSelectedSpeed(preSelectedClbSpeed, Aircraft.A320_NEO);
                SimVar.SetSimVarValue("K:SPEED_SLOT_INDEX_SET", "number", 1);
            }
            SimVar.SetSimVarValue("L:A32NX_AUTOBRAKES_BRAKING", "Bool", 0);
        } else if (this.currentFlightPhase === FlightPhase.FLIGHT_PHASE_CRUISE) {
            if (isFinite(this.preSelectedCrzSpeed)) {
                this.setAPSelectedSpeed(this.preSelectedCrzSpeed, Aircraft.A320_NEO);
                SimVar.SetSimVarValue("K:SPEED_SLOT_INDEX_SET", "number", 1);
            }
        } else if (this.currentFlightPhase === FlightPhase.FLIGHT_PHASE_DESCENT) {
            this.checkDestData();
            if (isFinite(this.preSelectedDesSpeed)) {
                this.setAPSelectedSpeed(this.preSelectedDesSpeed, Aircraft.A320_NEO);
                SimVar.SetSimVarValue("K:SPEED_SLOT_INDEX_SET", "number", 1);
            }
        } else if (this.currentFlightPhase === FlightPhase.FLIGHT_PHASE_APPROACH) {
            this.checkDestData();
        }
        //TODO something for Goaround? Like Green Dot Speed SRS etc ...
    }

    updateRadioNavState() {
        if (this.isPrimary) {
            const radioNavOn = this.isRadioNavActive();
            if (radioNavOn !== this._radioNavOn) {
                this._radioNavOn = radioNavOn;
                if (!radioNavOn) {
                    this.initRadioNav(false);
                }
                if (this.refreshPageCallback) {
                    this.refreshPageCallback();
                }
            }
            let apNavIndex = 1;
            let gpsDriven = true;
            const apprHold = SimVar.GetSimVarValue("AUTOPILOT APPROACH HOLD", "Bool");
            if (apprHold) {
                if (this.canSwitchToNav()) {
                    let navid = 0;
                    const ils = this.radioNav.getBestILSBeacon();
                    if (ils.id > 0) {
                        navid = ils.id;
                    } else {
                        const vor = this.radioNav.getBestVORBeacon();
                        if (vor.id > 0) {
                            navid = vor.id;
                        }
                    }
                    if (navid > 0) {
                        apNavIndex = navid;
                        const hasFlightplan = Simplane.getAutopilotGPSActive();
                        const apprCaptured = Simplane.getAutoPilotAPPRCaptured();
                        if (apprCaptured || !hasFlightplan) {
                            gpsDriven = false;
                        }
                    }
                }
            }
            if (apNavIndex !== this._apNavIndex) {
                SimVar.SetSimVarValue("K:AP_NAV_SELECT_SET", "number", apNavIndex);
                this._apNavIndex = apNavIndex;
            }
            const curState = SimVar.GetSimVarValue("GPS DRIVES NAV1", "Bool");
            if (!!curState !== gpsDriven) {
                SimVar.SetSimVarValue("K:TOGGLE_GPS_DRIVES_NAV1", "Bool", 0);
            }
        }
    }

    updateAutopilot() {
        const now = performance.now();
        const dt = now - this._lastUpdateAPTime;
        let apLogicOn = (this._apMasterStatus || Simplane.getAutoPilotFlightDirectorActive(1));
        this._lastUpdateAPTime = now;
        if (isFinite(dt)) {
            this.updateAutopilotCooldown -= dt;
        }
        if (SimVar.GetSimVarValue("L:AIRLINER_FMC_FORCE_NEXT_UPDATE", "number") === 1) {
            SimVar.SetSimVarValue("L:AIRLINER_FMC_FORCE_NEXT_UPDATE", "number", 0);
            this.updateAutopilotCooldown = -1;
        }
        if (apLogicOn && this.currentFlightPhase >= FlightPhase.FLIGHT_PHASE_TAKEOFF) {
            if (this.isHeadingManaged()) {
                const heading = SimVar.GetSimVarValue("GPS COURSE TO STEER", "degree", "FMC");
                if (isFinite(heading)) {
                    Coherent.call("HEADING_BUG_SET", 2, heading);
                }
            }
        }
        if (this.updateAutopilotCooldown < 0) {
            this.updatePerfSpeeds();
            const currentApMasterStatus = SimVar.GetSimVarValue("AUTOPILOT MASTER", "boolean");
            if (currentApMasterStatus !== this._apMasterStatus) {
                this._apMasterStatus = currentApMasterStatus;
                apLogicOn = (this._apMasterStatus || Simplane.getAutoPilotFlightDirectorActive(1));
                this._forceNextAltitudeUpdate = true;
                console.log("Enforce AP in Altitude Lock mode. Cause : AP Master Status has changed.");
                SimVar.SetSimVarValue("L:A320_NEO_FCU_FORCE_IDLE_VS", "Number", 1);
                if (this._apMasterStatus) {
                    if (this.flightPlanManager.getWaypointsCount() === 0) {
                        this._onModeSelectedAltitude();
                        this._onModeSelectedHeading();
                        this._onModeSelectedSpeed();
                    }
                }
            }
            if (apLogicOn) {
                if (!Simplane.getAutoPilotFLCActive() && !SimVar.GetSimVarValue("AUTOPILOT AIRSPEED HOLD", "Boolean")) {
                    SimVar.SetSimVarValue("K:AP_PANEL_SPEED_HOLD", "Number", 1);
                }
                if (!SimVar.GetSimVarValue("AUTOPILOT HEADING LOCK", "Boolean")) {
                    if (!SimVar.GetSimVarValue("AUTOPILOT APPROACH HOLD", "Boolean")) {
                        SimVar.SetSimVarValue("K:AP_PANEL_HEADING_HOLD", "Number", 1);
                    }
                }
            }
            const currentHasReachedFlex = Simplane.getEngineThrottleMode(0) >= ThrottleMode.FLEX_MCT && Simplane.getEngineThrottleMode(1) >= ThrottleMode.FLEX_MCT;
            if (currentHasReachedFlex !== this._lastHasReachFlex) {
                this._lastHasReachFlex = currentHasReachedFlex;
                console.log("Current Has Reached Flex = " + currentHasReachedFlex);
                if (currentHasReachedFlex) {
                    if (!SimVar.GetSimVarValue("AUTOPILOT THROTTLE ARM", "boolean")) {
                        SimVar.SetSimVarValue("K:AUTO_THROTTLE_ARM", "number", 1);
                    }
                }
            }
            const currentAltitude = Simplane.getAltitude();
            const groundSpeed = Simplane.getGroundSpeed();
            const apTargetAltitude = Simplane.getAutoPilotAltitudeLockValue("feet");
            let showTopOfClimb = false;
            let topOfClimbLlaHeading;
            const planeCoordinates = new LatLong(SimVar.GetSimVarValue("PLANE LATITUDE", "degree latitude"), SimVar.GetSimVarValue("PLANE LONGITUDE", "degree longitude"));
            if (apTargetAltitude > currentAltitude + 40) {
                const vSpeed = Simplane.getVerticalSpeed();
                const climbDuration = (apTargetAltitude - currentAltitude) / vSpeed / 60;
                const climbDistance = climbDuration * groundSpeed;
                if (climbDistance > 1) {
                    topOfClimbLlaHeading = this.flightPlanManager.getCoordinatesHeadingAtDistanceAlongFlightPlan(climbDistance);
                    if (topOfClimbLlaHeading) {
                        showTopOfClimb = true;
                    }
                }
            }
            if (showTopOfClimb) {
                SimVar.SetSimVarValue("L:AIRLINER_FMS_SHOW_TOP_CLIMB", "number", 1);
                SimVar.SetSimVarValue("L:AIRLINER_FMS_LAT_TOP_CLIMB", "number", topOfClimbLlaHeading.lla.lat);
                SimVar.SetSimVarValue("L:AIRLINER_FMS_LONG_TOP_CLIMB", "number", topOfClimbLlaHeading.lla.long);
                SimVar.SetSimVarValue("L:AIRLINER_FMS_HEADING_TOP_CLIMB", "number", topOfClimbLlaHeading.heading);
            } else {
                SimVar.SetSimVarValue("L:AIRLINER_FMS_SHOW_TOP_CLIMB", "number", 0);
            }
            SimVar.SetSimVarValue("SIMVAR_AUTOPILOT_AIRSPEED_MIN_CALCULATED", "knots", Simplane.getStallProtectionMinSpeed());
            SimVar.SetSimVarValue("SIMVAR_AUTOPILOT_AIRSPEED_MAX_CALCULATED", "knots", Simplane.getMaxSpeed(Aircraft.A320_NEO));
            if (this.isAltitudeManaged()) {
                const prevWaypoint = this.flightPlanManager.getPreviousActiveWaypoint();
                const nextWaypoint = this.flightPlanManager.getActiveWaypoint();
                if (prevWaypoint && nextWaypoint) {
                    let targetAltitude = nextWaypoint.legAltitude1;
                    if (nextWaypoint.legAltitudeDescription === 4) {
                        targetAltitude = Math.max(nextWaypoint.legAltitude1, nextWaypoint.legAltitude2);
                    }
                    let showTopOfDescent = false;
                    let topOfDescentLat;
                    let topOfDescentLong;
                    let topOfDescentHeading;
                    if (currentAltitude > targetAltitude + 40) {
                        let vSpeed = Math.abs(Math.min(0, Simplane.getVerticalSpeed()));
                        if (vSpeed < 200) {
                            vSpeed = 2000;
                        }
                        const descentDuration = Math.abs(targetAltitude - currentAltitude) / vSpeed / 60;
                        const descentDistance = descentDuration * groundSpeed;
                        const distanceToTarget = Avionics.Utils.computeGreatCircleDistance(prevWaypoint.infos.coordinates, nextWaypoint.infos.coordinates);
                        showTopOfDescent = true;
                        const f = 1 - descentDistance / distanceToTarget;
                        topOfDescentLat = Avionics.Utils.lerpAngle(prevWaypoint.infos.lat, nextWaypoint.infos.lat, f);
                        topOfDescentLong = Avionics.Utils.lerpAngle(prevWaypoint.infos.long, nextWaypoint.infos.long, f);
                        topOfDescentHeading = nextWaypoint.bearingInFP;
                    }
                    if (showTopOfDescent) {
                        SimVar.SetSimVarValue("L:AIRLINER_FMS_SHOW_TOP_DSCNT", "number", 1);
                        SimVar.SetSimVarValue("L:AIRLINER_FMS_LAT_TOP_DSCNT", "number", topOfDescentLat);
                        SimVar.SetSimVarValue("L:AIRLINER_FMS_LONG_TOP_DSCNT", "number", topOfDescentLong);
                        SimVar.SetSimVarValue("L:AIRLINER_FMS_HEADING_TOP_DSCNT", "number", topOfDescentHeading);
                    } else {
                        SimVar.SetSimVarValue("L:AIRLINER_FMS_SHOW_TOP_DSCNT", "number", 0);
                    }
                    const activeWpIdx = this.flightPlanManager.getActiveWaypointIndex();
                    if (activeWpIdx !== this.activeWpIdx) {
                        this.activeWpIdx = activeWpIdx;
                        this.updateConstraints();
                    }
                    if (this.constraintAlt) {
                        SimVar.SetSimVarValue("L:A32NX_AP_CSTN_ALT", "feet", this.constraintAlt);
                        Coherent.call("AP_ALT_VAR_SET_ENGLISH", 2, this.constraintAlt, this._forceNextAltitudeUpdate);
                        this._forceNextAltitudeUpdate = false;
                        SimVar.SetSimVarValue("L:AP_CURRENT_TARGET_ALTITUDE_IS_CONSTRAINT", "number", 1);
                    } else {
                        const altitude = Simplane.getAutoPilotSelectedAltitudeLockValue("feet");
                        if (isFinite(altitude)) {
                            Coherent.call("AP_ALT_VAR_SET_ENGLISH", 2, altitude, this._forceNextAltitudeUpdate);
                            this._forceNextAltitudeUpdate = false;
                            SimVar.SetSimVarValue("L:AP_CURRENT_TARGET_ALTITUDE_IS_CONSTRAINT", "number", 0);
                        }
                    }
                } else {
                    const altitude = Simplane.getAutoPilotSelectedAltitudeLockValue("feet");
                    if (isFinite(altitude)) {
                        Coherent.call("AP_ALT_VAR_SET_ENGLISH", 2, altitude, this._forceNextAltitudeUpdate);
                        this._forceNextAltitudeUpdate = false;
                        SimVar.SetSimVarValue("L:AP_CURRENT_TARGET_ALTITUDE_IS_CONSTRAINT", "number", 0);
                    }
                }
            }
            if (!this.flightPlanManager.isActiveApproach()) {
                const activeWaypoint = this.flightPlanManager.getActiveWaypoint();
                const nextActiveWaypoint = this.flightPlanManager.getNextActiveWaypoint();
                if (activeWaypoint && nextActiveWaypoint) {
                    let pathAngle = nextActiveWaypoint.bearingInFP - activeWaypoint.bearingInFP;
                    while (pathAngle < 180) {
                        pathAngle += 360;
                    }
                    while (pathAngle > 180) {
                        pathAngle -= 360;
                    }
                    const absPathAngle = 180 - Math.abs(pathAngle);
                    const airspeed = Simplane.getIndicatedSpeed();
                    if (airspeed < 400) {
                        const turnRadius = airspeed * 360 / (1091 * 0.36 / airspeed) / 3600 / 2 / Math.PI;
                        const activateDistance = Math.pow(90 / absPathAngle, 1.6) * turnRadius * 1.2;
                        const distanceToActive = Avionics.Utils.computeGreatCircleDistance(planeCoordinates, activeWaypoint.infos.coordinates);
                        if (distanceToActive < activateDistance) {
                            this.flightPlanManager.setActiveWaypointIndex(this.flightPlanManager.getActiveWaypointIndex() + 1);
                        }
                    }
                }
            }
            if (Simplane.getAutoPilotAltitudeManaged() && SimVar.GetSimVarValue("L:A320_NEO_FCU_STATE", "number") !== 1) {
                const currentWaypointIndex = this.flightPlanManager.getActiveWaypointIndex();
                if (currentWaypointIndex !== this._lastRequestedFLCModeWaypointIndex) {
                    this._lastRequestedFLCModeWaypointIndex = currentWaypointIndex;
                    setTimeout(() => {
                        if (Simplane.getAutoPilotAltitudeManaged()) {
                            this._onModeManagedAltitude();
                        }
                    }, 1000);
                }
            }
            if (this.currentFlightPhase === FlightPhase.FLIGHT_PHASE_TAKEOFF) {
                const n1 = this.getThrustTakeOffLimit() / 100;
                SimVar.SetSimVarValue("AUTOPILOT THROTTLE MAX THRUST", "number", n1);
                if (this.isAirspeedManaged()) {
                    // getCleanTakeOffSpeed is a final fallback and not truth to reality
                    const speed = isFinite(this.v2Speed) ? this.v2Speed + 10 : this.computedVgd;
                    this.setAPManagedSpeed(speed, Aircraft.A320_NEO);
                }

            } else if (this.currentFlightPhase === FlightPhase.FLIGHT_PHASE_CLIMB) {
                let speed;
                if (SimVar.GetSimVarValue("L:A32NX_GOAROUND_PASSED", "bool") === 1) {
                    speed = this.computedVgd;
                    //delete override logic when we have valid nav data -aka goaround path- after goaround!
                    if (SimVar.GetSimVarValue("L:A32NX_GOAROUND_NAV_OVERRIDE", "bool") === 0) {
                        console.log("only once per goaround override to HDG selected");
                        SimVar.SetSimVarValue("L:A32NX_GOAROUND_NAV_OVERRIDE", "bool", 1);
                        this._onModeSelectedHeading();
                    }
                } else {
                    speed = this.getClbManagedSpeed();
                }
                if (this.isAirspeedManaged()) {
                    this.setAPManagedSpeed(speed, Aircraft.A320_NEO);
                }
            } else if (this.currentFlightPhase === FlightPhase.FLIGHT_PHASE_CRUISE) {
                if (this.isAirspeedManaged()) {
                    const speed = this.getCrzManagedSpeed();
                    this.setAPManagedSpeed(speed, Aircraft.A320_NEO);
                }
            } else if (this.currentFlightPhase === FlightPhase.FLIGHT_PHASE_DESCENT) {
                if (this.isAirspeedManaged()) {
                    const speed = this.getDesManagedSpeed();
                    this.setAPManagedSpeed(speed, Aircraft.A320_NEO);
                }
            } else if (this.currentFlightPhase === FlightPhase.FLIGHT_PHASE_APPROACH) {
                if (this.isAirspeedManaged()) {
                    const ctn = this.getSpeedConstraint(false);
                    let speed = this.getAppManagedSpeed();
                    let vls = this.getVApp();
                    if (isFinite(this.perfApprWindSpeed) && isFinite(this.perfApprWindHeading)) {
                        vls = NXSpeedsUtils.getVtargetGSMini(vls, NXSpeedsUtils.getHeadWindDiff(this._towerHeadwind));
                    }
                    if (ctn !== Infinity) {
                        vls = Math.max(vls, ctn);
                        speed = Math.max(speed, ctn);
                    }
                    SimVar.SetSimVarValue("L:A32NX_AP_APPVLS", "knots", vls);
                    this.setAPManagedSpeed(Math.max(speed, vls), Aircraft.A320_NEO);
                }
            }
            if (this.currentFlightPhase === FlightPhase.FLIGHT_PHASE_GOAROUND) {
                const eng1Running = SimVar.GetSimVarValue("ENG COMBUSTION:1", "bool");
                const eng2Running = SimVar.GetSimVarValue("ENG COMBUSTION:2", "bool");

                let maxSpeed;
                let speed;
                const gaInitSpeed = SimVar.GetSimVarValue("L:A32NX_GOAROUND_INIT_SPEED", "number");
                const gaAppSpeed = SimVar.GetSimVarValue("L:A32NX_GOAROUND_INIT_APP_SPEED", "number");

                if (eng1Running && eng2Running) {
                    maxSpeed = this.computedVls + 25;
                } else {
                    maxSpeed = this.computedVls + 15;
                }

                speed = Math.max(gaInitSpeed, gaAppSpeed);
                speed = Math.min(speed, maxSpeed);
                SimVar.SetSimVarValue("L:A32NX_TOGA_SPEED", "number", speed);

                if (this.isAirspeedManaged()) {
                    this.setAPManagedSpeed(speed, Aircraft.A320_NEO);
                }

                if (apLogicOn) {
                    //depending if on HDR/TRK or NAV mode, select appropriate Alt Mode (WIP)
                    //this._onModeManagedAltitude();
                    this._onModeSelectedAltitude();
                }
            }
            this.updateAutopilotCooldown = this._apCooldown;
        }
    }

    /**
     * Updates performance speeds such as GD, F, S, Vls and approach speeds
     */
    updatePerfSpeeds() {
        this.computedVgd = SimVar.GetSimVarValue("L:A32NX_SPEEDS_GD", "number");
        this.computedVfs = SimVar.GetSimVarValue("L:A32NX_SPEEDS_F", "number");
        this.computedVss = SimVar.GetSimVarValue("L:A32NX_SPEEDS_S", "number");
        this.computedVls = SimVar.GetSimVarValue("L:A32NX_SPEEDS_VLS", "number");

        let weight = this.tryEstimateLandingWeight();
        // Actual weight is used during approach phase (FCOM bulletin 46/2), and we also assume during go-around
        // We also fall back to current weight when landing weight is unavailable
        if (this.currentFlightPhase >= FlightPhase.FLIGHT_PHASE_APPROACH || !isFinite(weight)) {
            weight = SimVar.GetSimVarValue("TOTAL WEIGHT", "kg") / 1000;
        }
        // if pilot has set approach wind in MCDU we use it, otherwise fall back to current measured wind
        if (isFinite(this.perfApprWindSpeed) && isFinite(this.perfApprWindHeading)) {
            this.approachSpeeds = new NXSpeedsApp(weight, this.perfApprFlaps3, this._towerHeadwind);
        } else {
            this.approachSpeeds = new NXSpeedsApp(weight, this.perfApprFlaps3);
        }
        this.approachSpeeds.valid = this.currentFlightPhase >= FlightPhase.FLIGHT_PHASE_APPROACH || isFinite(weight);
    }

    updateGPSMessage() {
        if (!SimVar.GetSimVarValue("L:GPSPrimaryAcknowledged", "Bool")) {
            if (SimVar.GetSimVarValue("L:GPSPrimary", "Bool")) {
                SimVar.SetSimVarValue("L:A32NX_GPS_PRIMARY_LOST_MSG", "Bool", 0);
                if (!SimVar.GetSimVarValue("L:GPSPrimaryMessageDisplayed", "Bool")) {
                    SimVar.SetSimVarValue("L:GPSPrimaryMessageDisplayed", "Bool", 1);
                    this.tryRemoveMessage(NXSystemMessages.gpsPrimaryLost.text);
                    this.addNewMessage(NXSystemMessages.gpsPrimary, () => {
                        SimVar.SetSimVarValue("L:GPSPrimaryAcknowledged", "Bool", 1);
                    });
                }
            } else {
                SimVar.SetSimVarValue("L:GPSPrimaryMessageDisplayed", "Bool", 0);
                if (!SimVar.GetSimVarValue("L:A32NX_GPS_PRIMARY_LOST_MSG", "Bool")) {
                    SimVar.SetSimVarValue("L:A32NX_GPS_PRIMARY_LOST_MSG", "Bool", 1);
                    this.tryRemoveMessage(NXSystemMessages.gpsPrimary.text);
                    this.addNewMessage(NXSystemMessages.gpsPrimaryLost, () => {
                        SimVar.SetSimVarValue("L:A32NX_GPS_PRIMARY_LOST_MSG", "Bool", 1);
                    });
                }
            }
        }
    }

    updateDisplayedConstraints(force = false) {
        const fcuSelAlt = Simplane.getAutoPilotDisplayedAltitudeLockValue("feet");
        if (!force && fcuSelAlt === this.fcuSelAlt) {
            return;
        }
        this.fcuSelAlt = fcuSelAlt;
        this.constraintAlt = A32NX_ConstraintManager.getDisplayedConstraintAltitude(
            this.currentFlightPhase,
            this.fcuSelAlt,
            this.constraintAltCached
        );
    }

    updateConstraints() {
        this.constraintAltCached = A32NX_ConstraintManager.getConstraintAltitude(
            this.currentFlightPhase,
            this.flightPlanManager,
            this.constraintAltCached,
            this._cruiseFlightLevel * 100
        );
        this.updateDisplayedConstraints(true);
    }

    getSpeedConstraint() {
        if (this.flightPlanManager.getIsDirectTo()) {
            return Infinity;
        }
        const wpt = this.flightPlanManager.getActiveWaypoint();
        if (typeof wpt === 'undefined' || !isFinite(wpt.speedConstraint) || wpt.speedConstraint < 100) {
            return Infinity;
        }
        return wpt.speedConstraint;
    }

    getThrustTakeOffLimit() {
        if (this.perfTOTemp <= 10) {
            return 92.8;
        }
        if (this.perfTOTemp <= 40) {
            return 92.8;
        }
        if (this.perfTOTemp <= 45) {
            return 92.2;
        }
        if (this.perfTOTemp <= 50) {
            return 90.5;
        }
        if (this.perfTOTemp <= 55) {
            return 88.8;
        }
        return 88.4;
    }

    getClbManagedSpeed() {
        let maxSpeed = Infinity;
        if (isFinite(this.v2Speed)) {
            const altitude = Simplane.getAltitude();
            if (altitude < this.thrustReductionAltitude) {
                maxSpeed = this.v2Speed + 50;
            } else {
                maxSpeed = this.getSpeedConstraint();
            }
        }
        const dCI = (this.costIndex / 999) ** 2;
        let speed = 290 * (1 - dCI) + 330 * dCI;
        if (SimVar.GetSimVarValue("PLANE ALTITUDE", "feet") < 10000) {
            speed = Math.min(speed, 250);
        }
        return Math.min(maxSpeed, speed);
    }

    getCrzManagedSpeed() {
        const dCI = (this.costIndex / 999) ** 2;
        let speed = 290 * (1 - dCI) + 310 * dCI;
        if (SimVar.GetSimVarValue("PLANE ALTITUDE", "feet") < 10000) {
            speed = Math.min(speed, 250);
        }
        return speed;
    }

    getDesManagedSpeed() {
        const dCI = this.costIndex / 999;
        const flapsHandleIndex = Simplane.getFlapsHandleIndex();
        if (flapsHandleIndex !== 0) {
            return flapsHandleIndex === 1 ? this.computedVss : this.computedVfs;
        }
        let speed = 288 * (1 - dCI) + 300 * dCI;
        if (SimVar.GetSimVarValue("PLANE ALTITUDE", "feet") < 10000) {
            speed = Math.min(speed, 250);
        }
        return Math.min(speed, this.getSpeedConstraint());
    }

    getAppManagedSpeed() {
        switch (Simplane.getFlapsHandleIndex()) {
            case 0: return this.computedVgd;
            case 1: return this.computedVss;
            case 3: return this.perfApprFlaps3 ? this.getVApp() : this.computedVfs;
            case 4: return this.getVApp();
            default: return this.computedVfs;
        }
    }

    setAPSelectedSpeed(_speed, _aircraft) {
        if (isFinite(_speed)) {
            if (Simplane.getAutoPilotMachModeActive()) {
                const mach = SimVar.GetGameVarValue("FROM KIAS TO MACH", "number", _speed);
                Coherent.call("AP_MACH_VAR_SET", 1, mach);
                SimVar.SetSimVarValue("K:AP_MANAGED_SPEED_IN_MACH_ON", "number", 1);
                return;
            }
            Coherent.call("AP_SPD_VAR_SET", 1, _speed);
            SimVar.SetSimVarValue("K:AP_MANAGED_SPEED_IN_MACH_OFF", "number", 1);
        }
    }

    setAPManagedSpeed(_speed, _aircraft) {
        if (isFinite(_speed)) {
            if (Simplane.getAutoPilotMachModeActive()) {
                let mach = SimVar.GetGameVarValue("FROM KIAS TO MACH", "number", _speed);
                const cruiseMach = SimVar.GetGameVarValue("AIRCRAFT CRUISE MACH", "mach");
                mach = Math.min(mach, cruiseMach);
                Coherent.call("AP_MACH_VAR_SET", 2, mach);
                SimVar.SetSimVarValue("K:AP_MANAGED_SPEED_IN_MACH_ON", "number", 1);
                return;
            }
            Coherent.call("AP_SPD_VAR_SET", 2, _speed);
            SimVar.SetSimVarValue("K:AP_MANAGED_SPEED_IN_MACH_OFF", "number", 1);
        }
    }

    /* FMS EVENTS */

    onPowerOn() {
        super.onPowerOn();
        const gpsDriven = SimVar.GetSimVarValue("GPS DRIVES NAV1", "Bool");
        if (!gpsDriven) {
            SimVar.SetSimVarValue("K:TOGGLE_GPS_DRIVES_NAV1", "Bool", 0);
        }
        this.initRadioNav(true);

        if (Simplane.getAutoPilotAirspeedManaged()) {
            this._onModeManagedSpeed();
        } else if (Simplane.getAutoPilotAirspeedSelected()) {
            this._onModeSelectedSpeed();
        }
        this._onModeManagedHeading();
        this._onModeManagedAltitude();

        CDUPerformancePage.UpdateThrRedAccFromOrigin(this);
        CDUPerformancePage.UpdateThrRedAccFromDestination(this);

        SimVar.SetSimVarValue("K:VS_SLOT_INDEX_SET", "number", 1);

        this.taxiFuelWeight = 0.2;
        CDUInitPage.updateTowIfNeeded(this);
    }

    onEvent(_event) {
        if (_event === "MODE_SELECTED_SPEED") {
            this._onModeSelectedSpeed();
        }
        if (_event === "MODE_MANAGED_SPEED") {
            if (this.flightPlanManager.getWaypointsCount() === 0) {
                return;
            }
            this._onModeManagedSpeed();
        }
        if (_event === "MODE_SELECTED_HEADING") {
            SimVar.SetSimVarValue("L:A32NX_GOAROUND_HDG_MODE", "bool", 1);
            SimVar.SetSimVarValue("L:A32NX_GOAROUND_NAV_MODE", "bool", 0);
            if (Simplane.getAutoPilotHeadingManaged()) {
                if (SimVar.GetSimVarValue("L:A320_FCU_SHOW_SELECTED_HEADING", "number") === 0) {
                    const currentHeading = Simplane.getHeadingMagnetic();
                    Coherent.call("HEADING_BUG_SET", 1, currentHeading);
                }
            }
            this._onModeSelectedHeading();
        }
        if (_event === "MODE_MANAGED_HEADING") {
            SimVar.SetSimVarValue("L:A32NX_GOAROUND_HDG_MODE", "bool", 0);
            SimVar.SetSimVarValue("L:A32NX_GOAROUND_NAV_MODE", "bool", 1);
            if (this.flightPlanManager.getWaypointsCount() === 0) {
                return;
            }
            this._onModeManagedHeading();
        }
        if (_event === "MODE_SELECTED_ALTITUDE") {
            this._onModeSelectedAltitude();
        }
        if (_event === "MODE_MANAGED_ALTITUDE") {
            this._onModeManagedAltitude();
        }
        if (_event === "AP_DEC_SPEED" || _event === "AP_INC_SPEED") {
            if (SimVar.GetSimVarValue("L:A320_FCU_SHOW_SELECTED_SPEED", "number") === 0) {
                const currentSpeed = Simplane.getIndicatedSpeed();
                this.setAPSelectedSpeed(currentSpeed, Aircraft.A320_NEO);
            }
            SimVar.SetSimVarValue("L:A320_FCU_SHOW_SELECTED_SPEED", "number", 1);
        }
        if (_event === "AP_DEC_HEADING" || _event === "AP_INC_HEADING") {
            if (SimVar.GetSimVarValue("L:A320_FCU_SHOW_SELECTED_HEADING", "number") === 0) {
                const currentHeading = Simplane.getHeadingMagnetic();
                Coherent.call("HEADING_BUG_SET", 1, currentHeading);
            }
            SimVar.SetSimVarValue("L:A320_FCU_SHOW_SELECTED_HEADING", "number", 1);
        }
    }

    _onModeSelectedSpeed() {
        if (SimVar.GetSimVarValue("L:A320_FCU_SHOW_SELECTED_SPEED", "number") === 0) {
            const currentSpeed = Simplane.getIndicatedSpeed();
            this.setAPSelectedSpeed(currentSpeed, Aircraft.A320_NEO);
        }
        SimVar.SetSimVarValue("K:SPEED_SLOT_INDEX_SET", "number", 1);
    }

    _onModeManagedSpeed() {
        SimVar.SetSimVarValue("K:SPEED_SLOT_INDEX_SET", "number", 2);
        SimVar.SetSimVarValue("L:A320_FCU_SHOW_SELECTED_SPEED", "number", 0);
    }

    _onModeSelectedHeading() {
        if (SimVar.GetSimVarValue("AUTOPILOT APPROACH HOLD", "boolean")) {
            return;
        }
        if (!SimVar.GetSimVarValue("AUTOPILOT HEADING LOCK", "Boolean")) {
            SimVar.SetSimVarValue("K:AP_PANEL_HEADING_HOLD", "Number", 1);
        }
        SimVar.SetSimVarValue("K:HEADING_SLOT_INDEX_SET", "number", 1);
        SimVar.SetSimVarValue("L:A32NX_GOAROUND_HDG_MODE", "bool", 1);
    }

    _onModeManagedHeading() {
        if (SimVar.GetSimVarValue("AUTOPILOT APPROACH HOLD", "boolean")) {
            return;
        }
        if (!SimVar.GetSimVarValue("AUTOPILOT HEADING LOCK", "Boolean")) {
            SimVar.SetSimVarValue("K:AP_PANEL_HEADING_HOLD", "Number", 1);
        }
        SimVar.SetSimVarValue("K:HEADING_SLOT_INDEX_SET", "number", 2);
        SimVar.SetSimVarValue("L:A320_FCU_SHOW_SELECTED_HEADING", "number", 0);
    }

    _onModeSelectedAltitude() {
        if (!Simplane.getAutoPilotGlideslopeHold()) {
            SimVar.SetSimVarValue("L:A320_NEO_FCU_FORCE_IDLE_VS", "Number", 1);
        }
        SimVar.SetSimVarValue("K:ALTITUDE_SLOT_INDEX_SET", "number", 1);
        Coherent.call("AP_ALT_VAR_SET_ENGLISH", 1, Simplane.getAutoPilotDisplayedAltitudeLockValue(), this._forceNextAltitudeUpdate);
    }

    _onModeManagedAltitude() {
        SimVar.SetSimVarValue("K:ALTITUDE_SLOT_INDEX_SET", "number", 2);
        Coherent.call("AP_ALT_VAR_SET_ENGLISH", 1, Simplane.getAutoPilotDisplayedAltitudeLockValue(), this._forceNextAltitudeUpdate);
        Coherent.call("AP_ALT_VAR_SET_ENGLISH", 2, Simplane.getAutoPilotDisplayedAltitudeLockValue(), this._forceNextAltitudeUpdate);
        if (!Simplane.getAutoPilotGlideslopeHold()) {
            this.requestCall(() => {
                SimVar.SetSimVarValue("L:A320_NEO_FCU_FORCE_IDLE_VS", "Number", 1);
            });
        }
    }

    /* END OF FMS EVENTS */
    /* FMS CHECK ROUTINE */

    checkDestData() {
        if (!isFinite(this.perfApprQNH) || !isFinite(this.perfApprTemp) || !isFinite(this.perfApprWindHeading) || !isFinite(this.perfApprWindSpeed)) {
            this.addNewMessage(NXSystemMessages.enterDestData, () => {
                return isFinite(this.perfApprQNH) && isFinite(this.perfApprTemp) && isFinite(this.perfApprWindHeading) && isFinite(this.perfApprWindSpeed);
            });
        }
    }

    /* END OF FMS CHECK ROUTINE */
    /* MCDU GET/SET METHODS */

    get cruiseFlightLevel() {
        return this._cruiseFlightLevel;
    }

    set cruiseFlightLevel(fl) {
        this._cruiseFlightLevel = Math.round(fl);
        SimVar.SetSimVarValue("L:AIRLINER_CRUISE_ALTITUDE", "number", this._cruiseFlightLevel * 100);
    }

    setCruiseFlightLevelAndTemperature(input) {
        if (input === FMCMainDisplay.clrValue) {
            this.cruiseFlightLevel = undefined;
            this.cruiseTemperature = undefined;
            return true;
        }
        const flString = input.split("/")[0].replace("FL", "");
        const tempString = input.split("/")[1];
        const onlyTemp = flString.length === 0;

        if (!!flString && !onlyTemp && this.trySetCruiseFl(parseFloat(flString))) {
            if (SimVar.GetSimVarValue("L:A32NX_CRZ_ALT_SET_INITIAL", "bool") === 1 && SimVar.GetSimVarValue("L:A32NX_GOAROUND_PASSED", "bool") === 1) {
                SimVar.SetSimVarValue("L:A32NX_NEW_CRZ_ALT", "number", this.cruiseFlightLevel);
            } else {
                SimVar.SetSimVarValue("L:A32NX_CRZ_ALT_SET_INITIAL", "bool", 1);
            }
            if (!tempString) {
                return true;
            }
        }
        if (!!tempString) {
            const temp = parseInt(tempString.replace("M", "-"));
            console.log("tS: " + tempString);
            console.log("ti: " + temp);
            if (isFinite(temp) && this._cruiseEntered) {
                if (temp > -270 && temp < 100) {
                    this.cruiseTemperature = temp;
                    return true;
                } else {
                    this.addNewMessage(NXSystemMessages.entryOutOfRange);
                    return false;
                }
            } else {
                this.addNewMessage(NXSystemMessages.notAllowed);
                return false;
            }
        }
        this.addNewMessage(NXSystemMessages.formatError);
        return false;
    }

    tryUpdateCostIndex(costIndex) {
        const value = parseInt(costIndex);
        if (isFinite(value)) {
            if (value >= 0) {
                if (value < 1000) {
                    this.costIndex = value;
                    return true;
                } else {
                    this.addNewMessage(NXSystemMessages.entryOutOfRange);
                    return false;
                }
            }
        }
        this.addNewMessage(NXSystemMessages.notAllowed);
        return false;
    }

    /**
     * Any tropopause altitude up to 60,000 ft is able to be entered
     * @param {string | number} tropo Format: NNNN or NNNNN Leading 0’s must be included. Entry is rounded to the nearest 10 ft
     * @return {boolean} Whether tropopause could be set or not
     */
    tryUpdateTropo(tropo) {
        const _tropo = typeof tropo === 'number' ? tropo.toString() : tropo;
        if (_tropo.match(/^(?=(\D*\d){4,5}\D*$)/g)) {
            const value = parseInt(_tropo.padEnd(5, '0'));
            if (isFinite(value)) {
                if (value >= 0 && value <= 60000) {
                    const valueRounded = Math.round(value / 10) * 10;
                    this.tropo = valueRounded.toString();
                    return true;
                }
            }
        }
        this.addNewMessage(NXSystemMessages.notAllowed);
        return false;
    }

    ensureCurrentFlightPlanIsTemporary(callback = EmptyCallback.Boolean) {
        if (this.flightPlanManager.getCurrentFlightPlanIndex() === 0) {
            this.flightPlanManager.copyCurrentFlightPlanInto(1, () => {
                this.flightPlanManager.setCurrentFlightPlanIndex(1, (result) => {
                    SimVar.SetSimVarValue("L:FMC_FLIGHT_PLAN_IS_TEMPORARY", "number", 1);
                    SimVar.SetSimVarValue("L:MAP_SHOW_TEMPORARY_FLIGHT_PLAN", "number", 1);
                    callback(result);
                });
            });
        } else {
            callback(true);
        }
    }

    tryUpdateFromTo(fromTo, callback = EmptyCallback.Boolean) {
        if (fromTo === FMCMainDisplay.clrValue) {
            this.addNewMessage(NXSystemMessages.notAllowed);
            return callback(false);
        }
        const from = fromTo.split("/")[0];
        const to = fromTo.split("/")[1];
        this.dataManager.GetAirportByIdent(from).then((airportFrom) => {
            if (airportFrom) {
                this.dataManager.GetAirportByIdent(to).then((airportTo) => {
                    if (airportTo) {
                        this.eraseTemporaryFlightPlan(() => {
                            this.flightPlanManager.clearFlightPlan(() => {
                                this.flightPlanManager.setOrigin(airportFrom.icao, () => {
                                    this.tmpOrigin = airportFrom.ident;
                                    this.flightPlanManager.setDestination(airportTo.icao, () => {
                                        this.tmpOrigin = airportTo.ident;
                                        callback(true);
                                    });
                                });
                            });
                        });
                    } else {
                        this.addNewMessage(NXSystemMessages.notInDatabase);
                        callback(false);
                    }
                });
            } else {
                this.addNewMessage(NXSystemMessages.notInDatabase);
                callback(false);
            }
        });
    }

    /**
     * Computes distance between destination and alternate destination
     */
    tryUpdateDistanceToAlt() {
        this._DistanceToAlt = Avionics.Utils.computeGreatCircleDistance(
            this.flightPlanManager.getDestination().infos.coordinates,
            this.altDestination.infos.coordinates);
    }

    // only used by trySetRouteAlternateFuel
    isAltFuelInRange(fuel) {
        return 0 < fuel && fuel < (this.blockFuel - this._routeTripFuelWeight);
    }

    async trySetRouteAlternateFuel(altFuel) {
        if (altFuel === FMCMainDisplay.clrValue) {
            this._routeAltFuelEntered = false;
            return true;
        }
        const value = parseFloat(altFuel) * this._conversionWeight;
        if (isFinite(value)) {
            if (this.isAltFuelInRange(value)) {
                this._routeAltFuelEntered = true;
                this._routeAltFuelWeight = value;
                this._routeAltFuelTime = FMCMainDisplay.minutesTohhmm(A32NX_FuelPred.computeUserAltTime(this._routeAltFuelWeight * 1000, 290));
                return true;
            } else {
                this.addNewMessage(NXSystemMessages.entryOutOfRange);
                return false;
            }
        }
        this.addNewMessage(NXSystemMessages.formatError);
        return false;
    }

    async trySetMinDestFob(fuel) {
        if (fuel === FMCMainDisplay.clrValue) {
            this._minDestFobEntered = false;
            return true;
        }
        const value = parseFloat(fuel) * this._conversionWeight;
        if (isFinite(value)) {
            if (this.isMinDestFobInRange(value)) {
                this._minDestFobEntered = true;
                if (value < this._minDestFob) {
                    this.addNewMessage(NXSystemMessages.checkMinDestFob);
                }
                this._minDestFob = value;
                return true;
            } else {
                this.addNewMessage(NXSystemMessages.entryOutOfRange);
            }
        }
        this.addNewMessage(NXSystemMessages.formatError);
        return false;
    }

    async tryUpdateAltDestination(altDestIdent) {
        if (altDestIdent === "NONE" || altDestIdent === FMCMainDisplay.clrValue) {
            this.altDestination = undefined;
            this._DistanceToAlt = 0;
            return true;
        }
        const airportAltDest = await this.dataManager.GetAirportByIdent(altDestIdent);
        if (airportAltDest) {
            this.altDestination = airportAltDest;
            this.tryUpdateDistanceToAlt();
            return true;
        }
        this.addNewMessage(NXSystemMessages.notInDatabase);
        return false;
    }

    /**
     * Updates the Fuel weight cell to tons. Uses a place holder FL120 for 30 min
     */
    tryUpdateRouteFinalFuel() {
        if (this._routeFinalFuelTime <= 0) {
            this._routeFinalFuelTime = this._defaultRouteFinalTime;
        }
        this._routeFinalFuelWeight = A32NX_FuelPred.computeHoldingTrackFF(this.zeroFuelWeight, 120) / 1000;
        this._rteFinalCoeffecient = A32NX_FuelPred.computeHoldingTrackFF(this.zeroFuelWeight, 120) / 30;
    }

    /**
     * Updates the alternate fuel and time values using a place holder FL of 330 until that can be set
     */
    tryUpdateRouteAlternate() {
        if (this._DistanceToAlt < 20) {
            this._routeAltFuelWeight = 0;
            this._routeAltFuelTime = 0;
        } else {
            const placeholderFl = 120;
            let airDistance = 0;
            if (this._windDir === this._windDirections.TAILWIND) {
                airDistance = A32NX_FuelPred.computeAirDistance(Math.round(this._DistanceToAlt), this.averageWind);
            } else if (this._windDir === this._windDirections.HEADWIND) {
                airDistance = A32NX_FuelPred.computeAirDistance(Math.round(this._DistanceToAlt), -this.averageWind);
            }

            const deviation = (this.zeroFuelWeight + this._routeFinalFuelWeight - A32NX_FuelPred.refWeight) * A32NX_FuelPred.computeNumbers(airDistance, placeholderFl, A32NX_FuelPred.computations.CORRECTIONS, true);
            if ((20 < airDistance && airDistance < 200) && (100 < placeholderFl && placeholderFl < 290)) { //This will always be true until we can setup alternate routes
                this._routeAltFuelWeight = (A32NX_FuelPred.computeNumbers(airDistance, placeholderFl, A32NX_FuelPred.computations.FUEL, true) + deviation) / 1000;
                this._routeAltFuelTime = A32NX_FuelPred.computeNumbers(airDistance, placeholderFl, A32NX_FuelPred.computations.TIME, true);
            }
        }
    }

    /**
     * Attempts to calculate trip information. Is dynamic in that it will use liveDistanceTo the destination rather than a
     * static distance. Works down to 20NM airDistance and FL100 Up to 3100NM airDistance and FL390, anything out of those ranges and values
     * won't be updated.
     */
    tryUpdateRouteTrip(dynamic = false) {
        let airDistance = 0;
        const groundDistance = dynamic ? this.flightPlanManager.getDestination().liveDistanceTo : this.flightPlanManager.getDestination().cumulativeDistanceInFP;
        if (this._windDir === this._windDirections.TAILWIND) {
            airDistance = A32NX_FuelPred.computeAirDistance(groundDistance, this.averageWind);
        } else if (this._windDir === this._windDirections.HEADWIND) {
            airDistance = A32NX_FuelPred.computeAirDistance(groundDistance, -this.averageWind);
        }

        let altToUse = this.cruiseFlightLevel;
        // Use the cruise level for calculations otherwise after cruise use descent altitude down to 10,000 feet.
        if (this.currentFlightPhase >= FlightPhase.FLIGHT_PHASE_DESCENT) {
            altToUse = SimVar.GetSimVarValue("PLANE ALTITUDE", 'Feet') / 100;
        }

        if ((20 <= airDistance && airDistance <= 3100) && (100 <= altToUse && altToUse <= 390)) {
            const deviation = (this.zeroFuelWeight + this._routeFinalFuelWeight + this._routeAltFuelWeight - A32NX_FuelPred.refWeight) * A32NX_FuelPred.computeNumbers(airDistance, altToUse, A32NX_FuelPred.computations.CORRECTIONS, false);

            this._routeTripFuelWeight = (A32NX_FuelPred.computeNumbers(airDistance, altToUse, A32NX_FuelPred.computations.FUEL, false) + deviation) / 1000;
            this._routeTripTime = A32NX_FuelPred.computeNumbers(airDistance, altToUse, A32NX_FuelPred.computations.TIME, false);
        }
    }

    tryUpdateMinDestFob() {
        this._minDestFob = this._routeAltFuelWeight + this.getRouteFinalFuelWeight();
    }

    tryUpdateTOW() {
        this.takeOffWeight = this.getGW() - this.taxiFuelWeight;
    }

    tryUpdateLW() {
        this.landingWeight = this.takeOffWeight - this._routeTripFuelWeight;
    }

    /**
     * Computes extra fuel
     * @param {boolean}useFOB - States whether to use the FOB rather than block fuel when computing extra fuel
     * @returns {number}
     */
    tryGetExtraFuel(useFOB = false) {
        if (useFOB) {
            return this.getFOB() - this.getTotalTripFuelCons() - this._minDestFob - this.taxiFuelWeight;
        } else {
            return this.blockFuel - this.getTotalTripFuelCons() - this._minDestFob - this.taxiFuelWeight;
        }
    }

    /**
     * EXPERIMENTAL
     * Attempts to calculate the extra time
     */
    tryGetExtraTime(useFOB = false) {
        if (this.tryGetExtraFuel(useFOB) <= 0) {
            return 0;
        }
        const tempWeight = this.getGW() - this._minDestFob;
        const tempFFCoefficient = A32NX_FuelPred.computeHoldingTrackFF(tempWeight, 180) / 30;
        return (this.tryGetExtraFuel(useFOB) * 1000) / tempFFCoefficient;
    }

    getRouteAltFuelWeight() {
        return this._routeAltFuelWeight;
    }

    getRouteAltFuelTime() {
        return this._routeAltFuelTime;
    }

    setOriginRunwayIndex(runwayIndex, callback = EmptyCallback.Boolean) {
        this.ensureCurrentFlightPlanIsTemporary(() => {
            this.flightPlanManager.setDepartureProcIndex(-1, () => {
                this.flightPlanManager.setOriginRunwayIndex(runwayIndex, () => {
                    return callback(true);
                });
            });
        });
    }

    setRunwayIndex(runwayIndex, callback = EmptyCallback.Boolean) {
        this.ensureCurrentFlightPlanIsTemporary(() => {
            const routeOriginInfo = this.flightPlanManager.getOrigin().infos;
            if (!this.flightPlanManager.getOrigin()) {
                this.addNewMessage(NXFictionalMessages.noOriginSet);
                return callback(false);
            } else if (runwayIndex === -1) {
                this.flightPlanManager.setDepartureRunwayIndex(-1, () => {
                    this.flightPlanManager.setOriginRunwayIndex(-1, () => {
                        return callback(true);
                    });
                });
            } else if (routeOriginInfo instanceof AirportInfo) {
                if (routeOriginInfo.oneWayRunways[runwayIndex]) {
                    this.flightPlanManager.setDepartureRunwayIndex(runwayIndex, () => {
                        return callback(true);
                    });
                }
            } else {
                this.addNewMessage(NXSystemMessages.notInDatabase);
                callback(false);
            }
        });
    }

    setDepartureIndex(departureIndex, callback = EmptyCallback.Boolean) {
        this.ensureCurrentFlightPlanIsTemporary(() => {
            const currentRunway = this.flightPlanManager.getDepartureRunway();
            this.flightPlanManager.setDepartureProcIndex(departureIndex, () => {
                if (currentRunway) {
                    const departure = this.flightPlanManager.getDeparture();
                    const departureRunwayIndex = departure.runwayTransitions.findIndex(t => {
                        return t.name.indexOf(currentRunway.designation) !== -1;
                    });
                    if (departureRunwayIndex >= -1) {
                        return this.flightPlanManager.setDepartureRunwayIndex(departureRunwayIndex, () => {
                            return callback(true);
                        });
                    }
                }
                return callback(true);
            });
        });
    }

    setApproachTransitionIndex(transitionIndex, callback = EmptyCallback.Boolean) {
        const arrivalIndex = this.flightPlanManager.getArrivalProcIndex();
        this.ensureCurrentFlightPlanIsTemporary(() => {
            this.flightPlanManager.setApproachTransitionIndex(transitionIndex, () => {
                this.flightPlanManager.setArrivalProcIndex(arrivalIndex, () => {
                    callback(true);
                });
            });
        });
    }

    setArrivalProcIndex(arrivalIndex, callback = EmptyCallback.Boolean) {
        this.ensureCurrentFlightPlanIsTemporary(() => {
            this.flightPlanManager.setArrivalProcIndex(arrivalIndex, () => {
                callback(true);
            });
        });
    }

    setArrivalIndex(arrivalIndex, transitionIndex, callback = EmptyCallback.Boolean) {
        this.ensureCurrentFlightPlanIsTemporary(() => {
            this.flightPlanManager.setArrivalEnRouteTransitionIndex(transitionIndex, () => {
                this.flightPlanManager.setArrivalProcIndex(arrivalIndex, () => {
                    callback(true);
                });
            });
        });
    }

    setApproachIndex(approachIndex, callback = EmptyCallback.Boolean) {
        this.ensureCurrentFlightPlanIsTemporary(() => {
            this.flightPlanManager.setApproachIndex(approachIndex, () => {
                const frequency = this.flightPlanManager.getApproachNavFrequency();
                if (isFinite(frequency)) {
                    const freq = Math.round(frequency * 100) / 100;
                    if (this.connectIlsFrequency(freq)) {
                        this._ilsFrequencyPilotEntered = false;
                        SimVar.SetSimVarValue("L:FLIGHTPLAN_APPROACH_ILS", "number", freq);
                        const approach = this.flightPlanManager.getApproach();
                        if (approach && approach.name && approach.name.indexOf("ILS") !== -1) {
                            const runway = this.flightPlanManager.getApproachRunway();
                            if (runway) {
                                SimVar.SetSimVarValue("L:FLIGHTPLAN_APPROACH_COURSE", "number", runway.direction);
                            }
                        }
                    }
                }
                callback(true);
            });
        });
    }

    updateFlightNo(flightNo, callback = EmptyCallback.Boolean) {
        if (flightNo.length > 7) {
            this.addNewMessage(NXSystemMessages.notAllowed);
            return callback(false);
        }

        SimVar.SetSimVarValue("ATC FLIGHT NUMBER", "string", flightNo, "FMC").then(() => {
            NXApi.connectTelex(flightNo)
                .then(() => {
                    callback(true);
                })
                .catch((err) => {
                    if (err !== NXApi.disabledError) {
                        this.addNewMessage(NXFictionalMessages.fltNbrInUse);
                        return callback(false);
                    }

                    return callback(true);
                });
        });
    }

    updateCoRoute(coRoute, callback = EmptyCallback.Boolean) {
        if (coRoute.length > 2) {
            if (coRoute.length < 10) {
                if (coRoute === "NONE") {
                    this.coRoute = undefined;
                } else {
                    this.coRoute = coRoute;
                }
                return callback(true);
            }
        }
        this.addNewMessage(NXSystemMessages.notAllowed);
        return callback(false);
    }

    getTotalTripTime() {
        return this._routeTripTime;
    }

    getTotalTripFuelCons() {
        return this._routeTripFuelWeight;
    }

    getOrSelectVORsByIdent(ident, callback) {
        this.dataManager.GetVORsByIdent(ident).then((navaids) => {
            if (!navaids || navaids.length === 0) {
                this.addNewMessage(NXSystemMessages.notInDatabase);
                return callback(undefined);
            }
            if (navaids.length === 1) {
                return callback(navaids[0]);
            }
            A320_Neo_CDU_SelectWptPage.ShowPage(this, navaids, callback);
        });
    }
    getOrSelectNDBsByIdent(ident, callback) {
        this.dataManager.GetNDBsByIdent(ident).then((navaids) => {
            if (!navaids || navaids.length === 0) {
                this.addNewMessage(NXSystemMessages.notInDatabase);
                return callback(undefined);
            }
            if (navaids.length === 1) {
                return callback(navaids[0]);
            }
            A320_Neo_CDU_SelectWptPage.ShowPage(this, navaids, callback);
        });
    }

    getOrSelectWaypointByIdent(ident, callback) {
        this.dataManager.GetWaypointsByIdent(ident).then((waypoints) => {
            if (!waypoints || waypoints.length === 0) {
                return callback(undefined);
            }
            if (waypoints.length === 1) {
                return callback(waypoints[0]);
            }
            A320_Neo_CDU_SelectWptPage.ShowPage(this, waypoints, callback);
        });
    }

    insertWaypoint(newWaypointTo, index, callback = EmptyCallback.Boolean) {
        this.ensureCurrentFlightPlanIsTemporary(async () => {
            this.getOrSelectWaypointByIdent(newWaypointTo, (waypoint) => {
                if (!waypoint) {
                    this.addNewMessage(NXSystemMessages.notInDatabase);
                    return callback(false);
                }
                this.flightPlanManager.addWaypoint(waypoint.icao, index, () => {
                    return callback(true);
                });
            });
        });
    }

    activateDirectToWaypoint(waypoint, callback = EmptyCallback.Void) {
        const waypoints = this.flightPlanManager.getWaypoints();
        const indexInFlightPlan = waypoints.findIndex(w => {
            return w.icao === waypoint.icao;
        });
        let i = 1;
        const removeWaypointMethod = (callback = EmptyCallback.Void) => {
            if (i < indexInFlightPlan) {
                this.flightPlanManager.removeWaypoint(1, i === indexInFlightPlan - 1, () => {
                    i++;
                    removeWaypointMethod(callback);
                });
            } else {
                callback();
            }
        };
        removeWaypointMethod(() => {
            this.flightPlanManager.activateDirectTo(waypoint.infos.icao, callback);
        });
    }

    async insertWaypointsAlongAirway(lastWaypointIdent, index, airwayName, callback = EmptyCallback.Boolean) {
        const referenceWaypoint = this.flightPlanManager.getWaypoint(index - 1);
        const lastWaypointIdentPadEnd = lastWaypointIdent.padEnd(5, " ");
        if (referenceWaypoint) {
            const infos = referenceWaypoint.infos;
            if (infos instanceof WayPointInfo) {
                await referenceWaypoint.infos.UpdateAirways(); // Sometimes the waypoint is initialized without waiting to the airways array to be filled
                const airway = infos.airways.find(a => {
                    return a.name === airwayName;
                });
                if (airway) {
                    const firstIndex = airway.icaos.indexOf(referenceWaypoint.icao);
                    const lastWaypointIcao = airway.icaos.find(icao => icao.substring(7, 12) === lastWaypointIdentPadEnd);
                    const lastIndex = airway.icaos.indexOf(lastWaypointIcao);
                    if (firstIndex >= 0) {
                        if (lastIndex >= 0) {
                            let inc = 1;
                            if (lastIndex < firstIndex) {
                                inc = -1;
                            }
                            index -= 1;
                            const count = Math.abs(lastIndex - firstIndex);
                            for (let i = 1; i < count + 1; i++) { // 9 -> 6
                                const syncInsertWaypointByIcao = async (icao, idx) => {
                                    return new Promise(resolve => {
                                        console.log("add icao:" + icao + " @ " + idx);
                                        this.flightPlanManager.addWaypoint(icao, idx, () => {
                                            const waypoint = this.flightPlanManager.getWaypoint(idx);
                                            waypoint.infos.airwayIn = airwayName;
                                            if (i < count) {
                                                waypoint.infos.airwayOut = airwayName;
                                            }
                                            console.log("icao:" + icao + " added");
                                            resolve();
                                        });
                                    });
                                };

                                await syncInsertWaypointByIcao(airway.icaos[firstIndex + i * inc], index + i);
                            }
                            callback(true);
                            return;
                        }
                        this.addNewMessage(NXFictionalMessages.secondIndexNotFound);
                        return callback(false);
                    }
                    this.addNewMessage(NXFictionalMessages.firstIndexNotFound);
                    return callback(false);
                }
                this.addNewMessage(NXFictionalMessages.noRefWpt);
                return callback(false);
            }
            this.addNewMessage(NXFictionalMessages.noWptInfos);
            return callback(false);
        }
        this.addNewMessage(NXFictionalMessages.noRefWpt);
        return callback(false);
    }

    // Copy airway selections from temporary to active flightplan
    async copyAirwaySelections() {
        const temporaryFPWaypoints = this.flightPlanManager.getWaypoints(1);
        const activeFPWaypoints = this.flightPlanManager.getWaypoints(0);
        for (let i = 0; i < activeFPWaypoints.length; i++) {
            if (activeFPWaypoints[i].infos && temporaryFPWaypoints[i] && activeFPWaypoints[i].icao === temporaryFPWaypoints[i].icao && temporaryFPWaypoints[i].infos) {
                activeFPWaypoints[i].infos.airwayIn = temporaryFPWaypoints[i].infos.airwayIn;
                activeFPWaypoints[i].infos.airwayOut = temporaryFPWaypoints[i].infos.airwayOut;
            }
        }
    }

    removeWaypoint(index, callback = EmptyCallback.Void) {
        this.ensureCurrentFlightPlanIsTemporary(() => {
            this.flightPlanManager.removeWaypoint(index, true, callback);
        });
    }

    eraseTemporaryFlightPlan(callback = EmptyCallback.Void) {
        this.flightPlanManager.setCurrentFlightPlanIndex(0, () => {
            SimVar.SetSimVarValue("L:FMC_FLIGHT_PLAN_IS_TEMPORARY", "number", 0);
            SimVar.SetSimVarValue("L:MAP_SHOW_TEMPORARY_FLIGHT_PLAN", "number", 0);
            callback();
        });
    }

    insertTemporaryFlightPlan(callback = EmptyCallback.Void) {
        if (this.flightPlanManager.getCurrentFlightPlanIndex() === 1) {
            this.flightPlanManager.copyCurrentFlightPlanInto(0, () => {
                this.flightPlanManager.setCurrentFlightPlanIndex(0, () => {
                    SimVar.SetSimVarValue("L:FMC_FLIGHT_PLAN_IS_TEMPORARY", "number", 0);
                    SimVar.SetSimVarValue("L:MAP_SHOW_TEMPORARY_FLIGHT_PLAN", "number", 0);
                    callback();
                });
            });
        }
    }

    vSpeedsValid() {
        return (!!this.v1Speed && !!this.vRSpeed ? this.v1Speed <= this.vRSpeed : true)
            && (!!this.vRSpeed && !!this.v2Speed ? this.vRSpeed <= this.v2Speed : true)
            && (!!this.v1Speed && !!this.v2Speed ? this.v1Speed <= this.v2Speed : true);
    }

    vSpeedDisagreeCheck() {
        if (!this.vSpeedsValid()) {
            this.addNewMessage(NXSystemMessages.vToDisagree, this.vSpeedsValid.bind(this));
        }
    }

    //Needs PR Merge #3082
    trySetV1Speed(s) {
        if (s === FMCMainDisplay.clrValue) {
            this.addNewMessage(NXSystemMessages.notAllowed);
            return false;
        }
        const v = parseInt(s);
        if (!isFinite(v) || !/^\d{2,3}$/.test(s)) {
            this.addNewMessage(NXSystemMessages.formatError);
            return false;
        }
        if (v < 90 || v > 350) {
            this.addNewMessage(NXSystemMessages.entryOutOfRange);
            return false;
        }
        this.v1Speed = v;
        SimVar.SetSimVarValue("L:AIRLINER_V1_SPEED", "Knots", this.v1Speed).then(() => {
            this.vSpeedDisagreeCheck();
        });
        return true;
    }

    //Needs PR Merge #3082
    trySetVRSpeed(s) {
        if (s === FMCMainDisplay.clrValue) {
            this.addNewMessage(NXSystemMessages.notAllowed);
            return false;
        }
        const v = parseInt(s);
        if (!isFinite(v) || !/^\d{2,3}$/.test(s)) {
            this.addNewMessage(NXSystemMessages.formatError);
            return false;
        }
        if (v < 90 || v > 350) {
            this.addNewMessage(NXSystemMessages.entryOutOfRange);
            return false;
        }
        this.vRSpeed = v;
        SimVar.SetSimVarValue("L:AIRLINER_VR_SPEED", "Knots", this.vRSpeed).then(() => {
            this.vSpeedDisagreeCheck();
        });
        return true;
    }

    //Needs PR Merge #3082
    trySetV2Speed(s) {
        if (s === FMCMainDisplay.clrValue) {
            this.addNewMessage(NXSystemMessages.notAllowed);
            return false;
        }
        const v = parseInt(s);
        if (!isFinite(v) || !/^\d{2,3}$/.test(s)) {
            this.addNewMessage(NXSystemMessages.formatError);
            return false;
        }
        if (v < 90 || v > 350) {
            this.addNewMessage(NXSystemMessages.entryOutOfRange);
            return false;
        }
        this.v2Speed = v;
        SimVar.SetSimVarValue("L:AIRLINER_V2_SPEED", "Knots", this.v2Speed).then(() => {
            this.vSpeedDisagreeCheck();
        });
        return true;
    }

    trySetTakeOffTransAltitude(s) {
        if (s === FMCMainDisplay.clrValue) {
            this.transitionAltitude = NaN;
            this.transitionAltitudeIsPilotEntered = true;
            SimVar.SetSimVarValue("L:AIRLINER_TRANS_ALT", "Number", 0);
            return true;
        }

        let value = parseInt(s);
        if (!isFinite(value) || !/^\d{4,5}$/.test(s)) {
            this.addNewMessage(NXSystemMessages.formatError);
            return false;
        }

        value = Math.round(value / 10) * 10;
        if (value < 1000 || value > 45000) {
            this.addNewMessage(NXSystemMessages.entryOutOfRange);
            return false;
        }

        this.transitionAltitude = value;
        this.transitionAltitudeIsPilotEntered = true;
        SimVar.SetSimVarValue("L:AIRLINER_TRANS_ALT", "Number", value);
        return true;
    }

    async getTransitionAltitude(departICAO) {
        await NXApi.getAirport(departICAO)
            .then((data) => {
                this.transitionAltitude = data.transAlt;
                if (this.transitionAltitude === -1) {
                    console.log("NO DEPARTURE TA");
                    return 10000;
                } else {
                    SimVar.SetSimVarValue("L:AIRLINER_TRANS_ALT", "Number", this.transitionAltitude);
                    return this.transitionAltitude;
                }
            })
    }

    //Needs PR Merge #3082
    trySetThrustReductionAccelerationAltitude(s) {
        if (s === FMCMainDisplay.clrValue) {
            CDUPerformancePage.UpdateThrRedAccFromOrigin(this);
            return true;
        }

        const origin = this.flightPlanManager.getOrigin();
        const elevation = origin ? origin.altitudeinFP : 0;
        const minimumAltitude = elevation + 400;

        let newThrRedAlt = null;
        let newAccAlt = null;

        let [thrRedAlt, accAlt] = s.split("/");

        if (thrRedAlt && thrRedAlt.length > 0) {
            if (!/^\d{4,5}$/.test(thrRedAlt)) {
                this.addNewMessage(NXSystemMessages.formatError);
                return false;
            }

            thrRedAlt = parseInt(thrRedAlt);
            thrRedAlt = Math.round(thrRedAlt / 10) * 10;
            if (thrRedAlt < minimumAltitude || thrRedAlt > 45000) {
                this.addNewMessage(NXSystemMessages.entryOutOfRange);
                return false;
            }

            newThrRedAlt = thrRedAlt;
        }

        if (accAlt && accAlt.length > 0) {
            if (!/^\d{4,5}$/.test(accAlt)) {
                this.addNewMessage(NXSystemMessages.formatError);
                return false;
            }

            accAlt = parseInt(accAlt);
            accAlt = Math.round(accAlt / 10) * 10;
            if (accAlt < minimumAltitude || accAlt > 45000) {
                this.addNewMessage(NXSystemMessages.entryOutOfRange);
                return false;
            }

            newAccAlt = accAlt;
        }

        if (newThrRedAlt !== null) {
            this.thrustReductionAltitude = newThrRedAlt;
            this.thrustReductionAltitudeIsPilotEntered = true;
            SimVar.SetSimVarValue("L:AIRLINER_THR_RED_ALT", "Number", newThrRedAlt);
        }
        if (newAccAlt !== null) {
            this.accelerationAltitude = newAccAlt;
            this.accelerationAltitudeIsPilotEntered = true;
            SimVar.SetSimVarValue("L:AIRLINER_ACC_ALT", "Number", newAccAlt);
        }
        return true;
    }

    trySetEngineOutAcceleration(s) {
        if (s === FMCMainDisplay.clrValue) {
            CDUPerformancePage.UpdateEngOutAccFromOrigin(this);
            return true;
        }

        if (!/^\d{4,5}$/.test(s)) {
            this.addNewMessage(NXSystemMessages.formatError);
            return false;
        }

        const origin = this.flightPlanManager.getOrigin();
        const elevation = origin ? origin.altitudeinFP : 0;
        const minimumAltitude = elevation + 400;

        let engineOutAccAlt = parseInt(s);
        engineOutAccAlt = Math.round(engineOutAccAlt / 10) * 10;
        if (engineOutAccAlt < minimumAltitude || engineOutAccAlt > 45000) {
            this.addNewMessage(NXSystemMessages.entryOutOfRange);
            return false;
        }

        this.engineOutAccelerationAltitude = engineOutAccAlt;
        this.engineOutAccelerationAltitudeIsPilotEntered = true;
        SimVar.SetSimVarValue("L:A32NX_ENG_OUT_ACC_ALT", "feet", engineOutAccAlt);
        return true;
    }

    //Needs PR Merge #3082
    trySetThrustReductionAccelerationAltitudeGoaround(s) {
        let thrRed = NaN;
        let accAlt = NaN;
        if (s) {
            const sSplit = s.split("/");
            thrRed = parseInt(sSplit[0]);
            accAlt = parseInt(sSplit[1]);
        }
        if ((isFinite(thrRed) || isFinite(accAlt)) && thrRed <= accAlt) {
            if (isFinite(thrRed)) {
                this.thrustReductionAltitudeGoaround = thrRed;
                SimVar.SetSimVarValue("L:AIRLINER_THR_RED_ALT_GOAROUND", "Number", this.thrustReductionAltitudeGoaround);
            }
            if (isFinite(accAlt)) {
                this.accelerationAltitudeGoaround = accAlt;
                SimVar.SetSimVarValue("L:AIRLINER_ACC_ALT_GOAROUND", "Number", this.accelerationAltitudeGoaround);
            }
            return true;
        }
        this.addNewMessage(NXSystemMessages.notAllowed);
        return false;
    }

    trySetEngineOutAccelerationGoaround(s) {
        const engOutAcc = parseInt(s);
        if (isFinite(engOutAcc)) {
            this.engineOutAccelerationGoaround = engOutAcc;
            SimVar.SetSimVarValue("L:AIRLINER_ENG_OUT_ACC_ALT_GOAROUND", "Number", this.engineOutAccelerationGoaround);
            return true;
        }
        this.addNewMessage(NXSystemMessages.notAllowed);
        return false;
    }

    //Needs PR Merge #3082
    //TODO: with FADEC no longer needed
    setPerfTOFlexTemp(s) {
        if (s === FMCMainDisplay.clrValue) {
            this.perfTOTemp = NaN;
            // In future we probably want a better way of checking this, as 0 is
            // in the valid flex temperature range (-99 to 99).
            SimVar.SetSimVarValue("L:AIRLINER_TO_FLEX_TEMP", "Number", 0);
            return true;
        }
        let value = parseInt(s);
        if (!isFinite(value) || !/^[+\-]?\d{1,2}$/.test(s)) {
            this.addNewMessage(NXSystemMessages.formatError);
            return false;
        }
        if (value < -99 || value > 99) {
            this.addNewMessage(NXSystemMessages.entryOutOfRange);
            return false;
        }
        // As the sim uses 0 as a sentinel value to detect that no flex
        // temperature is set, we'll just use 0.1 as the actual value for flex 0
        // and make sure we never display it with decimals.
        if (value === 0) {
            value = 0.1;
        }
        this.perfTOTemp = value;
        SimVar.SetSimVarValue("L:AIRLINER_TO_FLEX_TEMP", "Number", value);
        return true;
    }

    /**
     * Attempts to predict required block fuel for trip
     * @returns {boolean}
     */
    //TODO: maybe make this part of an update routine?
    tryFuelPlanning() {
        if (this._fuelPlanningPhase === this._fuelPlanningPhases.IN_PROGRESS) {
            this._blockFuelEntered = true;
            this._fuelPlanningPhase = this._fuelPlanningPhases.COMPLETED;
            return true;
        }
        const tempRouteFinalFuelTime = this._routeFinalFuelTime;
        this.tryUpdateRouteFinalFuel();
        this.tryUpdateRouteAlternate();
        this.tryUpdateRouteTrip();
        this.tryUpdateMinDestFob();

        this._routeFinalFuelTime = tempRouteFinalFuelTime;
        this._routeFinalFuelWeight = (this._routeFinalFuelTime * this._rteFinalCoeffecient) / 1000;

        this.blockFuel = this.getTotalTripFuelCons() + this._minDestFob + this.taxiFuelWeight;
        this._fuelPlanningPhase = this._fuelPlanningPhases.IN_PROGRESS;
        return true;
    }

    trySetTaxiFuelWeight(s) {
        if (s === FMCMainDisplay.clrValue) {
            this.taxiFuelWeight = this._defaultTaxiFuelWeight;
            this._taxiEntered = false;
            return true;
        }
        if (!/[0-9]+(\.[0-9][0-9]?)?/.test(s)) {
            this.addNewMessage(NXSystemMessages.formatError);
            return false;
        }
        const value = parseFloat(s) * this._conversionWeight;
        if (isFinite(value) && value >= 0) {
            if (this.isTaxiFuelInRange(value)) {
                this._taxiEntered = true;
                this.taxiFuelWeight = value;
                return true;
            } else {
                this.addNewMessage(NXSystemMessages.entryOutOfRange);
                return false;
            }
        }
        this.addNewMessage(NXSystemMessages.notAllowed);
        return false;
    }

    getRouteFinalFuelWeight() {
        if (isFinite(this._routeFinalFuelWeight)) {
            this._routeFinalFuelWeight = (this._routeFinalFuelTime * this._rteFinalCoeffecient) / 1000;
            return this._routeFinalFuelWeight;
        }
    }

    getRouteFinalFuelTime() {
        return this._routeFinalFuelTime;
    }

    /**
     * This method is used to set initial Final Time for when INIT B is making predictions
     * @param {String} s - containing time value
     * @returns {boolean}
     */
    async trySetRouteFinalTime(s) {
        if (s) {
            if (s === FMCMainDisplay.clrValue) {
                this._routeFinalFuelTime = this._routeFinalFuelTimeDefault;
                return true;
            }
            const rteFinalTime = s.split("/")[1];
            if (rteFinalTime !== undefined) {
                if (this.isFinalTimeInRange(rteFinalTime)) {
                    this._routeFinalFuelTime = FMCMainDisplay.hhmmToMinutes(rteFinalTime.padStart(4,"0"));
                    return true;
                } else {
                    this.addNewMessage(NXSystemMessages.entryOutOfRange);
                    return false;
                }
            }
        }
        this.addNewMessage(NXSystemMessages.notAllowed);
        return false;
    }

    /**
     *
     * @param {string} s
     * @returns {Promise<boolean>}
     */
    async trySetRouteFinalFuel(s) {
        if (s === FMCMainDisplay.clrValue) {
            this._routeFinalFuelTime = this._routeFinalFuelTimeDefault;
            this._rteFinalEntered = false;
            return true;
        }
        if (s) {
            this._rteFinalEntered = true;
            const rteFinalWeight = parseFloat(s.split("/")[0]) / this._conversionWeight;
            const rteFinalTime = s.split("/")[1];
            if (rteFinalTime === undefined) {
                if (this.isFinalFuelInRange(rteFinalWeight)) {
                    this._routeFinalFuelWeight = rteFinalWeight;
                    this._routeFinalFuelTime = (rteFinalWeight * 1000) / this._rteFinalCoeffecient;
                    return true;
                } else {
                    this.addNewMessage(NXSystemMessages.entryOutOfRange);
                    return false;
                }
            } else {
                if (this.isFinalTimeInRange(rteFinalTime)) {
                    this._routeFinalFuelTime = FMCMainDisplay.hhmmToMinutes(rteFinalTime.padStart(4,"0"));
                    this._routeFinalFuelWeight = (this._routeFinalFuelTime * this._rteFinalCoeffecient) / 1000;
                    return true;
                } else {
                    this.addNewMessage(NXSystemMessages.entryOutOfRange);
                    return false;
                }
            }
        }
        this.addNewMessage(NXSystemMessages.notAllowed);
        return false;
    }

    getRouteReservedWeight() {
        if (isFinite(this._routeReservedWeight) && this._routeReservedWeight !== 0) {
            return this._routeReservedWeight;
        } else {
            return this._routeReservedPercent * this.blockFuel / 100;
        }
    }

    getRouteReservedPercent() {
        if (isFinite(this._routeReservedWeight) && isFinite(this.blockFuel) && this._routeReservedWeight !== 0) {
            return this._routeReservedWeight / this.blockFuel * 100;
        }
        return this._routeReservedPercent;
    }

    trySetRouteReservedPercent(s) {
        if (s) {
            if (s === FMCMainDisplay.clrValue) {
                this._rteReservedEntered = false;
                this._routeReservedWeight = 0;
                this._routeReservedPercent = 5;
                return true;
            }
            const rteRsvPercent = parseFloat(s.split("/")[1]);
            if (!this.isRteRsvPercentInRange(rteRsvPercent)) {
                this._rteRsvPercentOOR = true;
                this.addNewMessage(NXSystemMessages.notAllowed);
                return false;
            }
            this._rteRsvPercentOOR = false;
            if (isFinite(rteRsvPercent)) {
                this._routeReservedWeight = NaN;
                this._routeReservedPercent = rteRsvPercent;
                return true;
            }
            this.addNewMessage(NXSystemMessages.notAllowed);
            return false;
        }
        this.addNewMessage(NXSystemMessages.notAllowed);
        return false;
    }

    /**
     * Checks input and passes to trySetCruiseFl()
     * @param input
     * @returns {boolean} input passed checks
     */
    trySetCruiseFlCheckInput(input) {
        if (input === FMCMainDisplay.clrValue) {
            this.addNewMessage(NXSystemMessages.notAllowed);
            return false;
        }
        const flString = input.replace("FL", "");
        if (!flString) {
            this.addNewMessage(NXSystemMessages.notAllowed);
            return false;
        }
        return this.trySetCruiseFl(parseFloat(flString));
    }

    /**
     * Sets new Cruise FL if all conditions good
     * @param fl {number} Altitude or FL
     * @returns {boolean} input passed checks
     */
    trySetCruiseFl(fl) {
        if (!isFinite(fl)) {
            this.addNewMessage(NXSystemMessages.notAllowed);
            return false;
        }
        if (fl >= 1000) {
            fl = Math.floor(fl / 100);
        }
        if (fl > this.maxCruiseFL) {
            this.addNewMessage(NXSystemMessages.entryOutOfRange);
            return false;
        }
        const phase = Simplane.getCurrentFlightPhase();
        const selFl = Math.floor(Math.max(0, Simplane.getAutoPilotSelectedAltitudeLockValue("feet")) / 100);
        if (fl < selFl && phase === FlightPhase.FLIGHT_PHASE_CLIMB) {
            this.addNewMessage(NXSystemMessages.entryOutOfRange);
            return false;
        }
        if (fl > Math.floor(Simplane.getAltitude() / 100) && phase > FlightPhase.FLIGHT_PHASE_CRUISE) {
            this.addNewMessage(NXSystemMessages.entryOutOfRange);
            return false;
        }
        if (fl < selFl && fl < 10 && phase === FlightPhase.FLIGHT_PHASE_CLIMB || phase === FlightPhase.FLIGHT_PHASE_CRUISE) {
            this.cruiseFlightLevel = selFl;
            this._cruiseEntered = true;
            this.cruiseTemperature = undefined;
            this.updateConstraints();
            return true;
        }
        if (fl > 0 && fl <= this.maxCruiseFL) {
            this.cruiseFlightLevel = fl;
            this._cruiseEntered = true;
            this.cruiseTemperature = undefined;
            this.updateConstraints();
            return true;
        }
        this.addNewMessage(NXSystemMessages.entryOutOfRange);
        return false;
    }

    trySetRouteReservedFuel(s) {
        if (s) {
            if (s === FMCMainDisplay.clrValue) {
                this._rteReservedEntered = false;
                this._routeReservedWeight = 0;
                this._routeReservedPercent = 5;
                this._rteRsvPercentOOR = false;
                return true;
            }
            const rteRsvWeight = parseFloat(s.split("/")[0]) / this._conversionWeight;
            const rteRsvPercent = parseFloat(s.split("/")[1]);
            if (!this.isRteRsvPercentInRange(rteRsvPercent)) {
                this._rteRsvPercentOOR = true;
                return true;
            }
            this._rteRsvPercentOOR = false;
            this._rteReservedEntered = true;
            if (isFinite(rteRsvWeight)) {
                this._routeReservedWeight = rteRsvWeight;
                this._routeReservedPercent = 0;
                if (this.isRteRsvPercentInRange(this.getRouteReservedPercent())) { // Bit of a hacky method due previous tight coupling of weight and percentage calculations
                    return true;
                } else {
                    this.trySetRouteReservedFuel(FMCMainDisplay.clrValue);
                    this._rteRsvPercentOOR = true;
                    return false;
                }
            } else if (isFinite(rteRsvPercent)) {
                this._routeReservedWeight = NaN;
                this._routeReservedPercent = rteRsvPercent;
                return true;
            }
        }
        this.addNewMessage(NXSystemMessages.notAllowed);
        return false;
    }

    trySetZeroFuelWeightZFWCG(s) {
        if (s) {
            if (s.includes("/")) {
                const sSplit = s.split("/");
                const zfw = parseFloat(sSplit[0]) / this._conversionWeight;
                const zfwcg = parseFloat(sSplit[1]);
                if (isFinite(zfw) && isFinite(zfwcg)) {
                    if (this.isZFWInRange(zfw) && this.isZFWCGInRange(zfwcg)) {
                        this._zeroFuelWeightZFWCGEntered = true;
                        this.zeroFuelWeight = zfw;
                        this.zeroFuelWeightMassCenter = zfwcg;
                        return true;
                    }
                    this.addNewMessage(NXSystemMessages.entryOutOfRange);
                    return false;
                }
                if (!this._zeroFuelWeightZFWCGEntered) {
                    this.addNewMessage(NXSystemMessages.notAllowed);
                    return false;
                }
                if (this.isZFWInRange(zfw)) {
                    this.zeroFuelWeight = zfw;
                    return true;
                }
                if (this.isZFWCGInRange(zfwcg)) {
                    this.zeroFuelWeightMassCenter = zfwcg;
                    return true;
                }
                this.addNewMessage(NXSystemMessages.entryOutOfRange);
                return false;
            }
            if (!this._zeroFuelWeightZFWCGEntered) {
                this.addNewMessage(NXSystemMessages.notAllowed);
                return false;
            }
            const zfw = parseFloat(s) / this._conversionWeight;
            if (this.isZFWInRange(zfw)) {
                this.zeroFuelWeight = zfw;
                return true;
            }
            this.addNewMessage(NXSystemMessages.entryOutOfRange);
            return false;
        }
        this.addNewMessage(NXSystemMessages.formatError);
        return false;
    }

    /**
     *
     * @returns {number} Returns estimated fuel on board when arriving at the destination
     */
    getDestEFOB(useFOB = false) {
        return (useFOB ? this.getFOB() : this.blockFuel) - this._routeTripFuelWeight - this.taxiFuelWeight;
    }

    /**
     * @returns {number} Returns EFOB when arriving at the alternate dest
     */
    getAltEFOB(useFOB = false) {
        return this.getDestEFOB(useFOB) - this._routeAltFuelWeight;
    }

    trySetBlockFuel(s) {
        if (s === FMCMainDisplay.clrValue) {
            this.blockFuel = 0.0;
            this._blockFuelEntered = false;
            this._fuelPredDone = false;
            this._fuelPlanningPhase = this._fuelPlanningPhases.PLANNING;
            return true;
        }
        const value = parseFloat(s) / this._conversionWeight;
        if (isFinite(value) && this.isBlockFuelInRange(value)) {
            if (this.isBlockFuelInRange(value)) {
                this.blockFuel = value;
                this._blockFuelEntered = true;
                return true;
            } else {
                this.addNewMessage(NXSystemMessages.entryOutOfRange);
                return false;
            }
        }
        this.addNewMessage(NXSystemMessages.notAllowed);
        return false;
    }

    async trySetAverageWind(s) {
        const validDelims = ["HD", "H", "-", "TL", "T", "+", ""]; // Based on arrays being iterated, it will check values like "23" last
        const matchedIndex = validDelims.findIndex(element => s.includes(element));

        if (matchedIndex >= 0) {
            const wind = parseFloat(s.split(validDelims[matchedIndex])[1]);

            this._windDir = matchedIndex <= 2 ? this._windDirections.HEADWIND : this._windDirections.TAILWIND;

            if (isFinite(wind)) {
                if (this.isAvgWindInRange(wind)) {
                    this.averageWind = wind;
                    return true;
                } else {
                    this.addNewMessage(NXSystemMessages.entryOutOfRange);
                    return false;
                }
            } else {
                this.addNewMessage(NXSystemMessages.formatError);
                return false;
            }
        } else {
            this.addNewMessage(NXSystemMessages.formatError);
            return false;
        }
    }

    //TODO: fix this functionality
    trySetPreSelectedClimbSpeed(s) {
        const v = parseFloat(s);
        if (isFinite(v)) {
            this.preSelectedClbSpeed = v;
            return true;
        }
        this.addNewMessage(NXSystemMessages.notAllowed);
        return false;
    }

    //TODO: fix this functionality
    trySetPreSelectedCruiseSpeed(s) {
        const v = parseFloat(s);
        if (isFinite(v)) {
            this.preSelectedCrzSpeed = v;
            return true;
        }
        this.addNewMessage(NXSystemMessages.notAllowed);
        return false;
    }

    //TODO: fix this functionality
    trySetPreSelectedDescentSpeed(s) {
        const v = parseFloat(s);
        if (isFinite(v)) {
            this.preSelectedDesSpeed = v;
            return true;
        }
        this.addNewMessage(NXSystemMessages.notAllowed);
        return false;
    }

    setPerfApprQNH(s) {
        const value = parseFloat(s);
        const QNH_REGEX = /[0-9]{2}.[0-9]{2}/;

        if (QNH_REGEX.test(value)) {
            this.perfApprQNH = value;
            return true;
        } else if (isFinite(value)) {
            this.perfApprQNH = value;
            return true;
        }
        this.addNewMessage(NXSystemMessages.notAllowed);
        return false;
    }

    setPerfApprTemp(s) {
        const value = parseFloat(s);
        if (isFinite(value) && value > -270 && value < 150) {
            this.perfApprTemp = value;
            return true;
        }
        this.addNewMessage(NXSystemMessages.notAllowed);
        return false;
    }

    setPerfApprWind(s) {
        let heading = NaN;
        let speed = NaN;
        if (s) {
            const sSplit = s.split("/");
            heading = parseFloat(sSplit[0]);
            speed = parseFloat(sSplit[1]);
        }
        if ((isFinite(heading) && heading >= 0 && heading < 360) || (isFinite(speed) && speed > 0)) {
            if (isFinite(heading)) {
                this.perfApprWindHeading = heading;
            }
            if (isFinite(speed)) {
                this.perfApprWindSpeed = speed;
            }
            return true;
        }
        this.addNewMessage(NXSystemMessages.notAllowed);
        return false;
    }

    trySetPerfApprTransAlt(s) {
        if (s === FMCMainDisplay.clrValue) {
            this.transitionArrivalAltitude = NaN;
            this.transitionArrivalAltitudeIsPilotEntered = true;
            SimVar.SetSimVarValue("L:AIRLINER_APPR_TRANS_ALT", "Number", 0);
            return true;
        }

        let value = parseInt(s);
        if (!isFinite(value) || !/^\d{4,5}$/.test(s)) {
            this.addNewMessage(NXSystemMessages.formatError);
            return false;
        }

        value = Math.round(value / 10) * 10;
        if (value < 1000 || value > 45000) {
            this.addNewMessage(NXSystemMessages.entryOutOfRange);
            return false;
        }

        this.transitionArrivalAltitude = value;
        this.transitionArrivalAltitudeIsPilotEntered = true;
        SimVar.SetSimVarValue("L:AIRLINER_APPR_TRANS_ALT", "Number", value);
        return true;
    }

    async getArrivalTransitionAltitude(arrivalICAO) {
        await NXApi.getAirport(arrivalICAO)
            .then((data) => {
                this.transitionApprAltitude = data.transAlt;
                if (this.transitionApprAltitude === -1) {
                    console.log("NO ARRIVAL TA");
                    return 10000;
                } else {
                    SimVar.SetSimVarValue("L:AIRLINER_APPR_TRANS_ALT", "Number", this.transitionApprAltitude);
                    return this.transitionApprAltitude;
                }
            })
    }

    /**
     * VApp for _selected_ landing config
     */
    getVApp() {
        if (isFinite(this.vApp)) {
            return this.vApp;
        }
        return this.approachSpeeds.vapp;
    }

    //Needs PR Merge #3154
    setPerfApprVApp(s) {
        if (s === FMCMainDisplay.clrValue) {
            if (isFinite(this.vApp)) {
                this.vApp = NaN;
                return true;
            }
        } else {
            if (s.includes(".")) {
                this.addNewMessage(NXSystemMessages.formatError);
                return false;
            }
            const value = parseInt(s);
            if (isFinite(value) && value >= 90 && value <= 350) {
                this.vApp = value;
                return true;
            }
            this.addNewMessage(NXSystemMessages.entryOutOfRange);
            return false;
        }
        this.addNewMessage(NXSystemMessages.notAllowed);
        return false;
    }

    /**
     * Tries to estimate the landing weight at destination
     * NaN on failure
     */
    tryEstimateLandingWeight() {
        const altActive = false;
        const landingWeight = this.zeroFuelWeight + (altActive ? this.getAltEFOB(true) : this.getDestEFOB(true));
        return isFinite(landingWeight) ? landingWeight : NaN;
    }

    setPerfApprMDA(s) {
        if (s === FMCMainDisplay.clrValue) {
            this.perfApprMDA = NaN;
            SimVar.SetSimVarValue("L:AIRLINER_MINIMUM_DESCENT_ALTITUDE", "feet", 0);
            return true;
        } else {
            const value = parseFloat(s);
            if (isFinite(value)) {
                this.perfApprMDA = value;
                SimVar.SetSimVarValue("L:AIRLINER_MINIMUM_DESCENT_ALTITUDE", "feet", this.perfApprMDA);
                return true;
            }
            this.addNewMessage(NXSystemMessages.notAllowed);
            return false;
        }
    }

    setPerfApprDH(s) {
        if (s === FMCMainDisplay.clrValue) {
            this.perfApprDH = NaN;
            SimVar.SetSimVarValue("L:AIRLINER_DECISION_HEIGHT", "feet", -1);
            return true;
        } else if (s === "NO" || s === "NO DH" || s === "NODH") {
            if (Simplane.getAutoPilotApproachType() === 4) {
                this.perfApprDH = "NO DH";
                SimVar.SetSimVarValue("L:AIRLINER_DECISION_HEIGHT", "feet", -2);
                return true;
            } else {
                this.addNewMessage(NXSystemMessages.notAllowed);
                return false;
            }
        } else {
            const value = parseFloat(s);
            if (isFinite(value)) {
                if (value >= 0 && value <= 700) {
                    this.perfApprDH = value;
                    SimVar.SetSimVarValue("L:AIRLINER_DECISION_HEIGHT", "feet", this.perfApprDH);
                    return true;
                } else {
                    this.addNewMessage(NXSystemMessages.entryOutOfRange);
                    return false;
                }
            }
            this.addNewMessage(NXSystemMessages.notAllowed);
            return false;
        }
    }

    setPerfApprFlaps3(s) {
        this.perfApprFlaps3 = s;
        SimVar.SetSimVarValue("L:A32NX_SPEEDS_LANDING_CONF3", "boolean", s);
    }

    getIsFlying() {
        return this.currentFlightPhase >= FlightPhase.FLIGHT_PHASE_TAKEOFF;
    }

    tryGoInApproachPhase() {
        if (this.currentFlightPhase === FlightPhase.FLIGHT_PHASE_CLIMB) {
            this.currentFlightPhase = FlightPhase.FLIGHT_PHASE_APPROACH;
            Coherent.call("GENERAL_ENG_THROTTLE_MANAGED_MODE_SET", ThrottleMode.AUTO);
            SimVar.SetSimVarValue("L:A32NX_GOAROUND_PASSED", "bool", 0);
            return true;
        }
        if (this.currentFlightPhase === FlightPhase.FLIGHT_PHASE_CRUISE) {
            this.currentFlightPhase = FlightPhase.FLIGHT_PHASE_APPROACH;
            Coherent.call("GENERAL_ENG_THROTTLE_MANAGED_MODE_SET", ThrottleMode.AUTO);
            SimVar.SetSimVarValue("L:A32NX_GOAROUND_PASSED", "bool", 0);
            return true;
        }
        if (this.currentFlightPhase === FlightPhase.FLIGHT_PHASE_DESCENT) {
            this.currentFlightPhase = FlightPhase.FLIGHT_PHASE_APPROACH;
            Coherent.call("GENERAL_ENG_THROTTLE_MANAGED_MODE_SET", ThrottleMode.AUTO);
            SimVar.SetSimVarValue("L:A32NX_GOAROUND_PASSED", "bool", 0);
            return true;
        }
        if (this.currentFlightPhase === FlightPhase.FLIGHT_PHASE_GOAROUND) {
            this.currentFlightPhase = FlightPhase.FLIGHT_PHASE_APPROACH;
            Coherent.call("GENERAL_ENG_THROTTLE_MANAGED_MODE_SET", ThrottleMode.AUTO);
            SimVar.SetSimVarValue("L:A32NX_GOAROUND_PASSED", "bool", 0);
            return true;
        }
        if (this.currentFlightPhase === FlightPhase.FLIGHT_PHASE_APPROACH) {
            SimVar.SetSimVarValue("L:A32NX_GOAROUND_PASSED", "bool", 0);
            return true;
        }
        return false;
    }

    connectIlsFrequency(_freq) {
        if (_freq >= 108 && _freq <= 111.95 && RadioNav.isHz50Compliant(_freq)) {
            switch (this.radioNav.mode) {
                case NavMode.FOUR_SLOTS: {
                    this.ilsFrequency = _freq;
                    break;
                }
                case NavMode.TWO_SLOTS: {
                    this.vor1Frequency = _freq;
                    break;
                }
            }
            this.connectIls();
            return true;
        }
        return false;
    }

    connectIls() {
        if (this.isRadioNavActive()) {
            return;
        }
        if (this._lockConnectIls) {
            return;
        }
        this._lockConnectIls = true;
        setTimeout(() => {
            this._lockConnectIls = false;
        }, 1000);
        switch (this.radioNav.mode) {
            case NavMode.FOUR_SLOTS: {
                if (Math.abs(this.radioNav.getILSActiveFrequency(1) - this.ilsFrequency) > 0.005) {
                    this.radioNav.setILSActiveFrequency(1, this.ilsFrequency);
                }
                break;
            }
            case NavMode.TWO_SLOTS: {
                if (Math.abs(this.radioNav.getVORActiveFrequency(1) - this.vor1Frequency) > 0.005) {
                    this.radioNav.setVORActiveFrequency(1, this.vor1Frequency);
                }
                break;
            }
            default:
                console.error("Unknown RadioNav operating mode");
                break;
        }
    }

    setIlsFrequency(s) {
        if (s === FMCMainDisplay.clrValue) {
            this.ilsFrequency = 0;
            this.radioNav.setILSActiveFrequency(1, 0);
            this._ilsFrequencyPilotEntered = false;
            return true;
        }
        const v = parseFloat(s);
        if (isFinite(v)) {
            const freq = Math.round(v * 100) / 100;
            if (this.connectIlsFrequency(freq)) {
                this._ilsFrequencyPilotEntered = true;
                return true;
            }
            this.addNewMessage(NXSystemMessages.entryOutOfRange);
            return false;
        }
        this.addNewMessage(NXSystemMessages.notAllowed);
        return false;
    }

    initRadioNav(_boot) {
        if (this.isPrimary) {
            console.log("Init RadioNav");
            {
                if (_boot) {
                    this.vhf1Frequency = this.radioNav.getVHFActiveFrequency(this.instrumentIndex, 1);
                    this.vhf2Frequency = this.radioNav.getVHFActiveFrequency(this.instrumentIndex, 2);
                } else {
                    if (Math.abs(this.radioNav.getVHFActiveFrequency(this.instrumentIndex, 1) - this.vhf1Frequency) > 0.005) {
                        this.radioNav.setVHFActiveFrequency(this.instrumentIndex, 1, this.vhf1Frequency);
                    }
                    if (Math.abs(this.radioNav.getVHFActiveFrequency(this.instrumentIndex, 2) - this.vhf2Frequency) > 0.005) {
                        this.radioNav.setVHFActiveFrequency(this.instrumentIndex, 2, this.vhf2Frequency);
                    }
                }
            }
            {
                if (Math.abs(this.radioNav.getVORActiveFrequency(1) - this.vor1Frequency) > 0.005) {
                    this.radioNav.setVORActiveFrequency(1, this.vor1Frequency);
                }
                if (this.vor1Course >= 0) {
                    SimVar.SetSimVarValue("K:VOR1_SET", "number", this.vor1Course);
                }
                this.connectIls();
            }
            {
                if (Math.abs(this.radioNav.getVORActiveFrequency(2) - this.vor2Frequency) > 0.005) {
                    this.radioNav.setVORActiveFrequency(2, this.vor2Frequency);
                }
                if (this.vor2Course >= 0) {
                    SimVar.SetSimVarValue("K:VOR2_SET", "number", this.vor2Course);
                }
                if (Math.abs(this.radioNav.getILSActiveFrequency(2) - 0) > 0.005) {
                    this.radioNav.setILSActiveFrequency(2, 0);
                }
            }
            {
                if (_boot) {
                    this.adf1Frequency = this.radioNav.getADFActiveFrequency(1);
                    this.adf2Frequency = this.radioNav.getADFActiveFrequency(2);
                } else {
                    if (Math.abs(this.radioNav.getADFActiveFrequency(1) - this.adf1Frequency) > 0.005) {
                        SimVar.SetSimVarValue("K:ADF_COMPLETE_SET", "Frequency ADF BCD32", Avionics.Utils.make_adf_bcd32(this.adf1Frequency * 1000)).then(() => {
                        });
                    }
                    if (Math.abs(this.radioNav.getADFActiveFrequency(2) - this.adf2Frequency) > 0.005) {
                        SimVar.SetSimVarValue("K:ADF2_COMPLETE_SET", "Frequency ADF BCD32", Avionics.Utils.make_adf_bcd32(this.adf2Frequency * 1000)).then(() => {
                        });
                    }
                }
            }
            {
                if (this.atc1Frequency > 0) {
                    SimVar.SetSimVarValue("K:XPNDR_SET", "Frequency BCD16", Avionics.Utils.make_xpndr_bcd16(this.atc1Frequency));
                } else {
                    this.atc1Frequency = SimVar.GetSimVarValue("TRANSPONDER CODE:1", "number");
                }
            }
        }
    }

    canSwitchToNav() {
        if (!this._canSwitchToNav) {
            const altitude = Simplane.getAltitudeAboveGround();
            if (altitude >= 500) {
                this._canSwitchToNav = true;
            }
        }
        return this._canSwitchToNav;
    }

    isRadioNavActive() {
        return this.radioNav.getRADIONAVActive((this.isPrimary) ? 1 : 2);
    }

    get vhf1Frequency() {
        return this._vhf1Frequency;
    }

    get vhf2Frequency() {
        return this._vhf2Frequency;
    }

    get vor1Frequency() {
        return this._vor1Frequency;
    }

    get vor1Course() {
        return this._vor1Course;
    }

    get vor2Frequency() {
        return this._vor2Frequency;
    }

    get vor2Course() {
        return this._vor2Course;
    }

    get ilsFrequency() {
        return this._ilsFrequency;
    }

    get ilsCourse() {
        return this._ilsCourse;
    }

    get adf1Frequency() {
        return this._adf1Frequency;
    }

    get adf2Frequency() {
        return this._adf2Frequency;
    }

    get rcl1Frequency() {
        return this._rcl1Frequency;
    }

    get pre2Frequency() {
        return this._pre2Frequency;
    }

    get atc1Frequency() {
        return this._atc1Frequency;
    }

    set vhf1Frequency(_frq) {
        this._vhf1Frequency = _frq;
    }

    set vhf2Frequency(_frq) {
        this._vhf2Frequency = _frq;
    }

    set vor1Frequency(_frq) {
        this._vor1Frequency = _frq;
        SimVar.SetSimVarValue("L:FMC_VOR_FREQUENCY:1", "Hz", _frq * 1000000);
    }

    set vor1Course(_crs) {
        this._vor1Course = _crs;
    }

    set vor2Frequency(_frq) {
        this._vor2Frequency = _frq;
        SimVar.SetSimVarValue("L:FMC_VOR_FREQUENCY:2", "Hz", _frq * 1000000);
    }

    set vor2Course(_crs) {
        this._vor2Course = _crs;
    }

    set ilsFrequency(_frq) {
        this._ilsFrequency = _frq;
    }

    set ilsCourse(_crs) {
        this._ilsCourse = _crs;
    }

    set adf1Frequency(_frq) {
        this._adf1Frequency = _frq;
    }

    set adf2Frequency(_frq) {
        this._adf2Frequency = _frq;
    }

    set rcl1Frequency(_frq) {
        this._rcl1Frequency = _frq;
    }

    set pre2Frequency(_frq) {
        this._pre2Frequency = _frq;
    }

    set atc1Frequency(_frq) {
        this._atc1Frequency = _frq;
    }

    updateZfwVars() {
        const totalWeight = SimVar.GetSimVarValue("TOTAL WEIGHT", "kilograms") / 1000;
        const blockFuel = SimVar.GetSimVarValue("FUEL TOTAL QUANTITY", "gallons") * SimVar.GetSimVarValue("FUEL WEIGHT PER GALLON", "kilograms") / 1000;
        this.zeroFuelWeight = totalWeight - blockFuel;
        this.zeroFuelWeightMassCenter = SimVar.GetSimVarValue("CG PERCENT", "percent");
    }

    updateFuelVars() {
        this.blockFuel = SimVar.GetSimVarValue("FUEL TOTAL QUANTITY", "gallons") * SimVar.GetSimVarValue("FUEL WEIGHT PER GALLON", "kilograms") / 1000;
        this.updateZfwVars();
    }

    trySetFlapsTHS(s) {
        if (s === FMCMainDisplay.clrValue) {
            this.flaps = NaN;
            this.ths = NaN;
            SimVar.SetSimVarValue("L:A32NX_TO_CONFIG_FLAPS", "number", 0);
            SimVar.SetSimVarValue("L:A32NX_TO_CONFIG_FLAPS_ENTERED", "bool", false);
            SimVar.SetSimVarValue("L:A32NX_TO_CONFIG_THS", "degree", 0);
            SimVar.SetSimVarValue("L:A32NX_TO_CONFIG_THS_ENTERED", "bool", false);
            return true;
        }

        let newFlaps = null;
        let newThs = null;

        let [flaps, ths] = s.split("/");

        if (flaps && flaps.length > 0) {
            if (!/^\d$/.test(flaps)) {
                this.addNewMessage(NXSystemMessages.formatError);
                return false;
            }

            flaps = parseInt(flaps);
            if (flaps < 0 || flaps > 3) {
                this.addNewMessage(NXSystemMessages.entryOutOfRange);
                return false;
            }

            newFlaps = flaps;
        }

        if (ths && ths.length > 0) {
            // allow AAN.N and N.NAA, where AA is UP or DN
            if (!/^(UP|DN)(\d|\d?\.\d|\d\.\d?)|(\d|\d?\.\d|\d\.\d?)(UP|DN)$/.test(ths)) {
                this.addNewMessage(NXSystemMessages.formatError);
                return false;
            }

            let direction = null;
            ths = ths.replace(/(UP|DN)/g, (substr) => {
                direction = substr;
                return "";
            });

            if (direction) {
                ths = parseFloat(ths);
                if (direction === "DN") {
                    // Note that 0 *= -1 will result in -0, which is strictly
                    // the same as 0 (that is +0 === -0) and doesn't make a
                    // difference for the calculation itself. However, in order
                    // to differentiate between DN0.0 and UP0.0 we'll do check
                    // later when displaying this value using Object.is to
                    // determine whether the pilot entered DN0.0 or UP0.0.
                    ths *= -1;
                }
                if (!isFinite(ths) || ths < -5 || ths > 7) {
                    this.addNewMessage(NXSystemMessages.entryOutOfRange);
                    return false;
                }
                newThs = ths;
            }
        }

        if (newFlaps !== null) {
            this.flaps = newFlaps;
            SimVar.SetSimVarValue("L:A32NX_TO_CONFIG_FLAPS", "number", newFlaps);
            SimVar.SetSimVarValue("L:A32NX_TO_CONFIG_FLAPS_ENTERED", "bool", true);
        }
        if (newThs !== null) {
            this.ths = newThs;
            SimVar.SetSimVarValue("L:A32NX_TO_CONFIG_THS", "degree", newThs);
            SimVar.SetSimVarValue("L:A32NX_TO_CONFIG_THS_ENTERED", "bool", true);
        }
        return true;
    }

    checkEFOBBelowMin() {
        if (!this._minDestFobEntered) {
            this.tryUpdateMinDestFob();
        }
        const EFOBBelMin = this.isAnEngineOn() ? this.getDestEFOB(true) : this.getDestEFOB(false);

        if (EFOBBelMin < this._minDestFob) {
            if (this.isAnEngineOn()) {
                setTimeout(() => {
                    this.addNewMessage(NXSystemMessages.destEfobBelowMin, () => {
                        return this._EfobBelowMinClr === false;
                    }, () => {
                        this._EfobBelowMinClr = true;
                    });
                }, 180000);
            } else {
                this.addNewMessage(NXSystemMessages.destEfobBelowMin, () => {
                    return this._EfobBelowMinClr === false;
                }, () => {
                    this._EfobBelowMinClr = true;
                });
            }
        }
    }

    updateTowerHeadwind() {
        if (isFinite(this.perfApprWindSpeed) && isFinite(this.perfApprWindHeading)) {
            const rwy = this.flightPlanManager.getApproachRunway();
            if (rwy) {
                this._towerHeadwind = NXSpeedsUtils.getHeadwind(this.perfApprWindSpeed, this.perfApprWindHeading, rwy.direction);
            }
        }
    }

    _getV1Speed() {
        return (new NXSpeedsTo(SimVar.GetSimVarValue("TOTAL WEIGHT", "kg") / 1000, this.flaps, Simplane.getAltitude())).v1;
    }

    _getVRSpeed() {
        return (new NXSpeedsTo(SimVar.GetSimVarValue("TOTAL WEIGHT", "kg") / 1000, this.flaps, Simplane.getAltitude())).vr;
    }

    _getV2Speed() {
        return (new NXSpeedsTo(SimVar.GetSimVarValue("TOTAL WEIGHT", "kg") / 1000, this.flaps, Simplane.getAltitude())).v2;
    }

    /* END OF MCDU GET/SET METHODS */
    /* UNSORTED CODE BELOW */

    //TODO: can this be util?
    static secondsToUTC(seconds) {
        const h = Math.floor(seconds / 3600);
        const m = Math.floor((seconds - h * 3600) / 60);
        return (h % 24).toFixed(0).padStart(2, "0") + m.toFixed(0).padStart(2, "0");
    }
    //TODO: can this be util?
    static secondsTohhmm(seconds) {
        const h = Math.floor(seconds / 3600);
        const m = Math.floor((seconds - h * 3600) / 60);
        return h.toFixed(0).padStart(2, "0") + m.toFixed(0).padStart(2, "0");
    }

    //TODO: can this be util?
    static minuteToSeconds(minutes) {
        return minutes * 60;
    }

    //TODO: can this be util?
    static hhmmToSeconds(hhmm) {
        if (!hhmm) {
            return NaN;
        }
        const h = parseInt(hhmm.substring(0, 2));
        const m = parseInt(hhmm.substring(2, 4));
        return h * 3600 + m * 60;
    }

    /**
     * Computes hour and minutes when given minutes
     * @param {number} minutes - minutes used to make the conversion
     * @returns {string} A string in the format "HHMM" e.g "0235"
     */
    //TODO: can this be util?
    static minutesTohhmm(minutes) {
        const h = Math.floor(minutes / 60);
        const m = minutes - h * 60;
        return h.toFixed(0).padStart(2,"0") + m.toFixed(0).padStart(2, "0");
    }

    /**
     * computes minutes when given hour and minutes
     * @param {string} hhmm - string used ot make the conversion
     * @returns {number} numbers in minutes form
     */
    //TODO: can this be util?
    static hhmmToMinutes(hhmm) {
        if (!hhmm) {
            return NaN;
        }
        const h = parseInt(hhmm.substring(0, 2));
        const m = parseInt(hhmm.substring(2, 4));
        return h * 60 + m;
    }

    //TODO: can this be util?
    getNavDataDateRange() {
        return SimVar.GetGameVarValue("FLIGHT NAVDATA DATE RANGE", "string");
    }

    /**
     * Returns true if an engine is running (FF > 0)
     * @returns {boolean}
     */
    //TODO: can this be an util?
    isAnEngineOn() {
        return Simplane.getEngineActive(0) || Simplane.getEngineActive(1);
    }

    /**
     * Returns true if all engines are running (FF > 0)
     * @returns {boolean}
     */
    //TODO: can this be an util?
    isAllEngineOn() {
        return Simplane.getEngineActive(0) && Simplane.getEngineActive(1);
    }

    /**
     * Returns the ISA temperature for a given altitude
     * @param alt {number} altitude in ft
     * @returns {number} ISA temp in C°
     */
    //TODO: can this be an util?
    getIsaTemp(alt = Simplane.getAltitude()) {
        return alt / 1000 * (-1.98) + 15;
    }

    /**
     * Returns the deviation from ISA temperature and OAT at given altitude
     * @param alt {number} altitude in ft
     * @returns {number} ISA temp deviation from OAT in C°
     */
    //TODO: can this be an util?
    getIsaTempDeviation(alt = Simplane.getAltitude()) {
        return SimVar.GetSimVarValue("AMBIENT TEMPERATURE", "celsius") - this.getIsaTemp(alt);
    }

    /**
     * Returns the maximum cruise FL for ISA temp and GW
     * @param temp {number} ISA in C°
     * @param gw {number} GW in t
     * @returns {number} MAX FL
     */
    //TODO: can this be an util?
    getMaxFL(temp = this.getIsaTempDeviation(), gw = SimVar.GetSimVarValue("TOTAL WEIGHT", "kg") / 1000) {
        return Math.round(temp <= 10 ? -2.778 * gw + 578.667 : (temp * (-0.039) - 2.389) * gw + temp * (-0.667) + 585.334);
    }

    /**
     * Returns the maximum allowed cruise FL considering max service FL
     * @param fl {number} FL to check
     * @returns {number} maximum allowed cruise FL
     */
    //TODO: can this be an util?
    getMaxFlCorrected(fl = this.getMaxFL()) {
        return fl >= this.maxCruiseFL ? this.maxCruiseFL : fl;
    }

    // only used by trySetMinDestFob
    //TODO: Can this be util?
    isMinDestFobInRange(fuel) {
        return 0 <= fuel && fuel <= 80.0;
    }

    //TODO: Can this be util?
    isTaxiFuelInRange(taxi) {
        return 0 <= taxi && taxi <= 9.9;
    }

    //TODO: Can this be util?
    isFinalFuelInRange(fuel) {
        return 0 <= fuel && fuel <= 100;
    }

    //TODO: Can this be util?
    isFinalTimeInRange(time) {
        const convertedTime = FMCMainDisplay.hhmmToMinutes(time.padStart(4,"0"));
        return 0 <= convertedTime && convertedTime <= 90;
    }

    //TODO: Can this be util?
    isRteRsvPercentInRange(value) {
        return value > 0 && value < 15;
    }

    //TODO: Can this be util?
    isZFWInRange(zfw) {
        return 35.0 <= zfw && zfw <= 80.0;
    }

    //TODO: Can this be util?
    isZFWCGInRange(zfwcg) {
        return (8.0 <= zfwcg && zfwcg <= 50.0);
    }

    //TODO: Can this be util?
    isBlockFuelInRange(fuel) {
        return 0 <= fuel && fuel <= 80;
    }

    /**
     *
     * @returns {*}
     */
    //TODO: Can this be util?
    getFOB() {
        return (SimVar.GetSimVarValue("FUEL TOTAL QUANTITY WEIGHT", "pound") * 0.453592) / 1000;
    }

    /**
     * retrieves GW in Tons
     * @returns {number}
     */
    //TODO: Can this be util?
    getGW() {
        return (SimVar.GetSimVarValue("TOTAL WEIGHT", "Pounds") * 0.45359237) / 1000;
    }

    //TODO: Can this be util?
    getCG() {
        return SimVar.GetSimVarValue("CG PERCENT", "Percent over 100") * 100;
    }

    //TODO: Can this be util?
    isAvgWindInRange(wind) {
        return 0 <= wind && wind <= 250;
    }

    //TODO: make this util or local var?
    isAirspeedManaged() {
        return SimVar.GetSimVarValue("AUTOPILOT SPEED SLOT INDEX", "number") === 2;
    }

    //TODO: make this util or local var?
    isHeadingManaged() {
        return SimVar.GetSimVarValue("AUTOPILOT HEADING SLOT INDEX", "number") === 2;
    }

    //TODO: make this util or local var?
    isAltitudeManaged() {
        return SimVar.GetSimVarValue("AUTOPILOT ALTITUDE SLOT INDEX", "number") === 2;
    }

    updateDepartArrive(_deltaTime) {
        if (this.flightPlanManager.getOrigin() && this.flightPlanManager.getOrigin().ident) {
            const departureAirport = this.flightPlanManager.getOrigin().ident;
            if (this.currentOrigin !== departureAirport) {  //only update when changing departure & arrival airport.
                NXDataStore.set("PLAN_ORIGIN", departureAirport);
                this.getTransitionAltitude(departureAirport);
                this.offlineTACore.tryCheckAPI();
                this.currentOrigin = departureAirport;
            }
        }
        if (this.flightPlanManager.getDestination() && this.flightPlanManager.getDestination().ident) {
            const arrivalAirport = this.flightPlanManager.getDestination().ident;
            if (this.currentDestination !== arrivalAirport) {
                NXDataStore.set("PLAN_DESTINATION", arrivalAirport);
                this.getArrivalTransitionAltitude(arrivalAirport);
                this.offlineTACore.tryCheckAPI();
                this.currentDestination = arrivalAirport;
            }
        }
    }
}

FMCMainDisplay.clrValue = "\xa0\xa0\xa0\xa0\xa0CLR";
FMCMainDisplay._AvailableKeys = "ABCDEFGHIJKLMNOPQRSTUVWXYZ0123456789";<|MERGE_RESOLUTION|>--- conflicted
+++ resolved
@@ -168,12 +168,9 @@
         this._apMasterStatus = false;
         this._apCooldown = 500;
         this._lastRequestedFLCModeWaypointIndex = -1;
-<<<<<<< HEAD
+        this.flightPhaseUpdateThrottler = new UpdateThrottler(800);
         this.currentOrigin = "";
         this.currentDestination = "";
-=======
-        this.flightPhaseUpdateThrottler = new UpdateThrottler(800);
->>>>>>> 0f2481ad
     }
 
     Init() {

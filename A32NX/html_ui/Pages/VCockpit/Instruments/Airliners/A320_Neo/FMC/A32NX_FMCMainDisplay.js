/*
 * A32NX
 * Copyright (C) 2020-2021 FlyByWire Simulations and its contributors
 *
 * This program is free software: you can redistribute it and/or modify
 * it under the terms of the GNU General Public License as published by
 * the Free Software Foundation, either version 3 of the License, or
 * (at your option) any later version.
 *
 * This program is distributed in the hope that it will be useful,
 * but WITHOUT ANY WARRANTY; without even the implied warranty of
 * MERCHANTABILITY or FITNESS FOR A PARTICULAR PURPOSE.  See the
 * GNU General Public License for more details.
 *
 * You should have received a copy of the GNU General Public License
 * along with this program.  If not, see <http://www.gnu.org/licenses/>.
 */

class FMCMainDisplay extends BaseAirliners {
    constructor() {
        super(...arguments);
        this.currentFlightPlanWaypointIndex = -1;
        this._title = undefined;
        this._pageCurrent = undefined;
        this._pageCount = undefined;
        this._labels = [];
        this._lines = [];
        this._inOut = undefined;
        this.onLeftInput = [];
        this.onRightInput = [];
        this.leftInputDelay = [];
        this.rightInputDelay = [];
        this.costIndex = 0;
        this.lastUserInput = "";
        this.isDisplayingErrorMessage = false;
        this.isDisplayingTypeTwoMessage = false;
        this.maxCruiseFL = 390;
        this.routeIndex = 0;
        this.coRoute = "";
        this.tmpOrigin = "";
<<<<<<< HEAD
        this.tmpDestination = "";
        this.transitionAltitude = NaN;
=======
        this.transitionAltitude = 10000;
>>>>>>> a343d608
        this.perfTOTemp = 20;
        this._overridenFlapApproachSpeed = NaN;
        this._overridenSlatApproachSpeed = NaN;
        this._routeFinalFuelWeight = 0;
        this._routeFinalFuelTime = 30;
        this._routeFinalFuelTimeDefault = 30;
        this._routeReservedWeight = 0;
        this._routeReservedPercent = 5;
        this.takeOffWeight = NaN;
        this.landingWeight = NaN;
        this.averageWind = 0;
        this.perfCrzWindHeading = NaN;
        this.perfCrzWindSpeed = NaN;
        this.perfApprQNH = NaN;
        this.perfApprTemp = NaN;
        this.perfApprWindHeading = NaN;
        this.perfApprWindSpeed = NaN;
        this.perfApprTransAlt = NaN;
        this.vApp = NaN;
        this.perfApprMDA = NaN;
        this.perfApprDH = NaN;
        this.currentFlightPhase = FlightPhase.FLIGHT_PHASE_TAKEOFF;
        this._lockConnectIls = false;
        this._apNavIndex = 1;
        this._apLocalizerOn = false;
        this._canSwitchToNav = false;
        this._vhf1Frequency = 0;
        this._vhf2Frequency = 0;
        this._vor1Frequency = 0;
        this._vor1Course = 0;
        this._vor2Frequency = 0;
        this._vor2Course = 0;
        this._ilsFrequency = 0;
        this._ilsFrequencyPilotEntered = false;
        this._ilsCourse = 0;
        this._adf1Frequency = 0;
        this._adf2Frequency = 0;
        this._rcl1Frequency = 0;
        this._pre2Frequency = 0;
        this._atc1Frequency = 0;
        this._radioNavOn = false;
        this._debug = 0;
        this._checkFlightPlan = 0;

        this._windDirections = {
            TAILWIND : "TL",
            HEADWIND : "HD"
        };
        this._fuelPlanningPhases = {
            PLANNING : 1,
            IN_PROGRESS : 2,
            COMPLETED : 3
        };
        this._zeroFuelWeightZFWCGEntered = false;
        this._taxiEntered = false;
        this._windDir = this._windDirections.HEADWIND;
        this._DistanceToAlt = 0;
        this._routeAltFuelWeight = 0;
        this._routeAltFuelTime = 0;
        this._routeTripFuelWeight = 0;
        this._routeTripTime = 0;
        this._defaultTaxiFuelWeight = 0.2;
        this._rteRsvPercentOOR = false;
        this._rteReservedEntered = false;
        this._rteFinalCoeffecient = 0;
        this._rteFinalEntered = false;
        this._routeAltFuelEntered = false;
        this._minDestFob = 0;
        this._minDestFobEntered = false;
        this._defaultRouteFinalTime = 45;
        this._fuelPredDone = false;
        this._fuelPlanningPhase = this._fuelPlanningPhases.PLANNING;
        this._blockFuelEntered = false;
        /* CPDLC Fields */
        this.tropo = "";
    }

    getTitle() {
        if (this._title === undefined) {
            this._title = this._titleElement.textContent;
        }
        return this._title;
    }

    setTitle(content) {
        let color = content.split("[color]")[1];
        if (!color) {
            color = "white";
        }
        this._title = content.split("[color]")[0];
        this._titleElement.classList.remove("white", "cyan", "yellow", "green", "amber", "red", "magenta", "inop");
        this._titleElement.classList.add(color);
        this._titleElement.textContent = this._title;
    }

    setTitleLeft(content) {
        if (!content) {
            this._titleLeftElement.textContent = "";
            return;
        }
        let color = content.split("[color]")[1];
        if (!color) {
            color = "white";
        }
        this._titleLeft = content.split("[color]")[0];
        this._titleLeftElement.classList.remove("white", "blue", "yellow", "green", "red", "magenta", "inop");
        this._titleLeftElement.classList.add(color);
        this._titleLeftElement.textContent = this._titleLeft;
    }

    setPageCurrent(value) {
        if (typeof (value) === "number") {
            this._pageCurrent = value;
        } else if (typeof (value) === "string") {
            this._pageCurrent = parseInt(value);
        }
        this._pageCurrentElement.textContent = (this._pageCurrent > 0 ? this._pageCurrent : "") + "";
    }

    setPageCount(value) {
        if (typeof (value) === "number") {
            this._pageCount = value;
        } else if (typeof (value) === "string") {
            this._pageCount = parseInt(value);
        }
        this._pageCountElement.textContent = (this._pageCount > 0 ? this._pageCount : "") + "";
        if (this._pageCount === 0) {
            this.getChildById("page-slash").textContent = "";
        } else {
            this.getChildById("page-slash").textContent = "/";
        }
    }

    setLabel(label, row, col = -1) {
        if (col >= this._labelElements[row].length) {
            return;
        }
        if (!this._labels[row]) {
            this._labels[row] = [];
        }
        if (!label) {
            label = "";
        }
        if (col === -1) {
            for (let i = 0; i < this._labelElements[row].length; i++) {
                this._labels[row][i] = "";
                this._labelElements[row][i].textContent = "";
            }
            col = 0;
        }
        if (label === "__FMCSEPARATOR") {
            label = "------------------------";
        }
        if (label !== "") {
            if (label.indexOf("[b-text]") !== -1) {
                label = label.replace("[b-text]", "");
                this._lineElements[row][col].classList.remove("s-text");
                this._lineElements[row][col].classList.add("msg-text");
            } else {
                this._lineElements[row][col].classList.remove("msg-text");
            }

            let color = label.split("[color]")[1];
            if (!color) {
                color = "white";
            }
            const e = this._labelElements[row][col];
            e.classList.remove("white", "cyan", "yellow", "green", "amber", "red", "magenta", "inop");
            e.classList.add(color);
            label = label.split("[color]")[0];
        }
        this._labels[row][col] = label;
        this._labelElements[row][col].textContent = label;
    }

    setLine(content, row, col = -1) {
        if (col >= this._lineElements[row].length) {
            return;
        }
        if (!content) {
            content = "";
        }
        if (!this._lines[row]) {
            this._lines[row] = [];
        }
        if (col === -1) {
            for (let i = 0; i < this._lineElements[row].length; i++) {
                this._lines[row][i] = "";
                this._lineElements[row][i].textContent = "";
            }
            col = 0;
        }
        if (content === "__FMCSEPARATOR") {
            content = "------------------------";
        }
        if (content !== "") {
            if (content.indexOf("[s-text]") !== -1) {
                content = content.replace("[s-text]", "");
                this._lineElements[row][col].classList.add("s-text");
            } else {
                this._lineElements[row][col].classList.remove("s-text");
            }
            let color = content.split("[color]")[1];
            if (!color) {
                color = "white";
            }
            const e = this._lineElements[row][col];
            e.classList.remove("white", "cyan", "yellow", "green", "amber", "red", "magenta", "inop");
            e.classList.add(color);
            content = content.split("[color]")[0];
        }
        this._lines[row][col] = content;
        this._lineElements[row][col].textContent = this._lines[row][col];
    }

    get inOut() {
        return this.getInOut();
    }

    getInOut() {
        if (this._inOut === undefined) {
            this._inOut = this._inOutElement.textContent;
        }
        return this._inOut;
    }

    set inOut(v) {
        this.setInOut(v);
    }

    setInOut(content) {
        this._inOut = content;
        this._inOutElement.textContent = this._inOut;
    }

    setTemplate(template, large = false) {
        if (template[0]) {
            this.setTitle(template[0][0]);
            this.setPageCurrent(template[0][1]);
            this.setPageCount(template[0][2]);
            this.setTitleLeft(template[0][3]);
        }
        for (let i = 0; i < 6; i++) {
            let tIndex = 2 * i + 1;
            if (template[tIndex]) {
                if (large) {
                    if (template[tIndex][1] !== undefined) {
                        this.setLine(template[tIndex][0], i, 0);
                        this.setLine(template[tIndex][1], i, 1);
                        this.setLine(template[tIndex][2], i, 2);
                        this.setLine(template[tIndex][3], i, 3);
                    } else {
                        this.setLine(template[tIndex][0], i, -1);
                    }
                } else {
                    if (template[tIndex][1] !== undefined) {
                        this.setLabel(template[tIndex][0], i, 0);
                        this.setLabel(template[tIndex][1], i, 1);
                        this.setLabel(template[tIndex][2], i, 2);
                        this.setLabel(template[tIndex][3], i, 3);
                    } else {
                        this.setLabel(template[tIndex][0], i, -1);
                    }
                }
            }
            tIndex = 2 * i + 2;
            if (template[tIndex]) {
                if (template[tIndex][1] !== undefined) {
                    this.setLine(template[tIndex][0], i, 0);
                    this.setLine(template[tIndex][1], i, 1);
                    this.setLine(template[tIndex][2], i, 2);
                    this.setLine(template[tIndex][3], i, 3);
                } else {
                    this.setLine(template[tIndex][0], i, -1);
                }
            }
        }
        if (template[13]) {
            this.setInOut(template[13][0]);
        }
        SimVar.SetSimVarValue("L:AIRLINER_MCDU_CURRENT_FPLN_WAYPOINT", "number", this.currentFlightPlanWaypointIndex);
    }

    /**
     * Sets what arrows will be displayed in the corner of the screen. Arrows are removed when clearDisplay() is called.
     * @param {boolean} up - whether the up arrow will be displayed
     * @param {boolean} down - whether the down arrow will be displayed
     * @param {boolean} left - whether the left arrow will be displayed
     * @param {boolean} right - whether the right arrow will be displayed
     */
    setArrows(up, down, left, right) {
        this.arrowHorizontal.style.opacity = (left || right) ? "1" : "0";
        this.arrowVertical.style.opacity = (up || down) ? "1" : "0";
        if (up && down) {
            this.arrowVertical.innerHTML = "↓↑\xa0";
        } else if (up) {
            this.arrowVertical.innerHTML = "↑\xa0";
        } else {
            this.arrowVertical.innerHTML = "↓\xa0\xa0";
        }
        if (left && right) {
            this.arrowHorizontal.innerHTML = "←→\xa0";
        } else if (right) {
            this.arrowHorizontal.innerHTML = "→\xa0";
        } else {
            this.arrowHorizontal.innerHTML = "←\xa0\xa0";
        }
    }

    getNavDataDateRange() {
        return SimVar.GetGameVarValue("FLIGHT NAVDATA DATE RANGE", "string");
    }

    get cruiseFlightLevel() {
        return this._cruiseFlightLevel;
    }

    set cruiseFlightLevel(fl) {
        this._cruiseFlightLevel = Math.round(fl);
        SimVar.SetSimVarValue("L:AIRLINER_CRUISE_ALTITUDE", "number", this._cruiseFlightLevel * 100);
    }

    lastUserInputToScratchpad() {
        this.inOut = this.lastUserInput;
        this.lastUserInput = "";
    }

    clearUserInput() {
        if (!this.isDisplayingErrorMessage && !this.isDisplayingTypeTwoMessage) {
            this.lastUserInput = this.inOut;
            this.inOut = "";
            this._inOutElement.className = "white";
        }
        return this.lastUserInput;
    }

    tryClearOldUserInput() {
        if (!this.isDisplayingErrorMessage && !this.isDisplayingTypeTwoMessage) {
            this.lastUserInput = "";
        }
        this.tryShowMessage();
    }

    _showTypeOneMessage(message, color = false) {
        if (!this.isDisplayingErrorMessage && !this.isDisplayingTypeTwoMessage && !this.lastUserInput) {
            this.lastUserInput = this.inOut;
        }
        this.isDisplayingErrorMessage = true;
        this.inOut = message;
        this._inOutElement.className = color ? "amber" : "white";
    }

    /**
     * Returns true if an engine is running (FF > 0)
     * @returns {boolean}
     */
    isAnEngineOn() {
        return Simplane.getEngineActive(0) || Simplane.getEngineActive(1);
    }

    /**
     * Returns true if all engines are running (FF > 0)
     * @returns {boolean}
     */
    isAllEngineOn() {
        return Simplane.getEngineActive(0) && Simplane.getEngineActive(1);
    }

    /**
     * Returns the ISA temperature for a given altitude
     * @param alt {number} altitude in ft
     * @returns {number} ISA temp in C°
     */
    getIsaTemp(alt = Simplane.getAltitude()) {
        return alt / 1000 * (-1.98) + 15;
    }

    /**
     * Returns the deviation from ISA temperature and OAT at given altitude
     * @param alt {number} altitude in ft
     * @returns {number} ISA temp deviation from OAT in C°
     */
    getIsaTempDeviation(alt = Simplane.getAltitude()) {
        return SimVar.GetSimVarValue("AMBIENT TEMPERATURE", "celsius") - this.getIsaTemp(alt);
    }

    /**
     * Returns the maximum cruise FL for ISA temp and GW
     * @param temp {number} ISA in C°
     * @param gw {number} GW in t
     * @returns {number} MAX FL
     */
    getMaxFL(temp = this.getIsaTempDeviation(), gw = SimVar.GetSimVarValue("TOTAL WEIGHT", "kg") / 1000) {
        return Math.round(temp <= 10 ? -2.778 * gw + 578.667 : (temp * (-0.039) - 2.389) * gw + temp * (-0.667) + 585.334);
    }

    /**
     * Returns the maximum allowed cruise FL considering max service FL
     * @param fl {number} FL to check
     * @returns {number} maximum allowed cruise FL
     */
    getMaxFlCorrected(fl = this.getMaxFL()) {
        return fl >= this.maxCruiseFL ? this.maxCruiseFL : fl;
    }

    setCruiseFlightLevelAndTemperature(input) {
        if (input === FMCMainDisplay.clrValue) {
            this.cruiseFlightLevel = undefined;
            this.cruiseTemperature = undefined;
            return true;
        }
        const flString = input.split("/")[0].replace("FL", "");
        const tempString = input.split("/")[1];
        const onlyTemp = flString.length === 0;

        if (!!flString && !onlyTemp && this.trySetCruiseFl(parseFloat(flString))) {
            if (SimVar.GetSimVarValue("L:A32NX_CRZ_ALT_SET_INITIAL", "bool") === 1 && SimVar.GetSimVarValue("L:A32NX_GOAROUND_PASSED", "bool") === 1) {
                SimVar.SetSimVarValue("L:A32NX_NEW_CRZ_ALT", "number", this.cruiseFlightLevel);
            } else {
                SimVar.SetSimVarValue("L:A32NX_CRZ_ALT_SET_INITIAL", "bool", 1);
            }
            if (!tempString) {
                return true;
            }
        }
        if (!!tempString) {
            const temp = parseInt(tempString.replace("M", "-"));
            console.log("tS: " + tempString);
            console.log("ti: " + temp);
            if (isFinite(temp) && this._cruiseEntered) {
                if (temp > -270 && temp < 100) {
                    this.cruiseTemperature = temp;
                    return true;
                } else {
                    this.addNewMessage(NXSystemMessages.entryOutOfRange);
                    return false;
                }
            } else {
                this.addNewMessage(NXSystemMessages.notAllowed);
                return false;
            }
        }
        this.addNewMessage(NXSystemMessages.formatError);
        return false;
    }

    tryUpdateCostIndex(costIndex) {
        const value = parseInt(costIndex);
        if (isFinite(value)) {
            if (value >= 0) {
                if (value < 1000) {
                    this.costIndex = value;
                    return true;
                } else {
                    this.addNewMessage(NXSystemMessages.entryOutOfRange);
                    return false;
                }
            }
        }
        this.addNewMessage(NXSystemMessages.notAllowed);
        return false;
    }

    /**
     * Any tropopause altitude up to 60,000 ft is able to be entered
     * @param {string | number} tropo Format: NNNN or NNNNN Leading 0’s must be included. Entry is rounded to the nearest 10 ft
     * @return {boolean} Whether tropopause could be set or not
     */
    tryUpdateTropo(tropo) {
        const _tropo = typeof tropo === 'number' ? tropo.toString() : tropo;
        if (_tropo.match(/^(?=(\D*\d){4,5}\D*$)/g)) {
            const value = parseInt(_tropo.padEnd(5, '0'));
            if (isFinite(value)) {
                if (value >= 0 && value <= 60000) {
                    const valueRounded = Math.round(value / 10) * 10;
                    this.tropo = valueRounded.toString();
                    return true;
                }
            }
        }
        this.addNewMessage(NXSystemMessages.notAllowed);
        return false;
    }

    ensureCurrentFlightPlanIsTemporary(callback = EmptyCallback.Boolean) {
        if (this.flightPlanManager.getCurrentFlightPlanIndex() === 0) {
            this.flightPlanManager.copyCurrentFlightPlanInto(1, () => {
                this.flightPlanManager.setCurrentFlightPlanIndex(1, (result) => {
                    SimVar.SetSimVarValue("L:FMC_FLIGHT_PLAN_IS_TEMPORARY", "number", 1);
                    SimVar.SetSimVarValue("L:MAP_SHOW_TEMPORARY_FLIGHT_PLAN", "number", 1);
                    callback(result);
                });
            });
        } else {
            callback(true);
        }
    }

    tryUpdateFromTo(fromTo, callback = EmptyCallback.Boolean) {
        if (fromTo === FMCMainDisplay.clrValue) {
            this.addNewMessage(NXSystemMessages.notAllowed);
            return callback(false);
        }
        const from = fromTo.split("/")[0];
        const to = fromTo.split("/")[1];
        this.dataManager.GetAirportByIdent(from).then((airportFrom) => {
            if (airportFrom) {
                this.dataManager.GetAirportByIdent(to).then((airportTo) => {
                    if (airportTo) {
                        this.eraseTemporaryFlightPlan(() => {
                            this.flightPlanManager.clearFlightPlan(() => {
                                this.flightPlanManager.setOrigin(airportFrom.icao, () => {
                                    this.tmpOrigin = airportFrom.ident;
                                    this.flightPlanManager.setDestination(airportTo.icao, () => {
                                        this.tmpOrigin = airportTo.ident;
                                        callback(true);
                                    });
                                });
                            });
                        });
                    } else {
                        this.addNewMessage(NXSystemMessages.notInDatabase);
                        callback(false);
                    }
                });
            } else {
                this.addNewMessage(NXSystemMessages.notInDatabase);
                callback(false);
            }
        });
    }

    /**
     * Computes distance between destination and alternate destination
     */
    tryUpdateDistanceToAlt() {
        this._DistanceToAlt = Avionics.Utils.computeGreatCircleDistance(
            this.flightPlanManager.getDestination().infos.coordinates,
            this.altDestination.infos.coordinates);
    }

    isAltFuelInRange(fuel) {
        return 0 < fuel && fuel < (this.blockFuel - this._routeTripFuelWeight);
    }

    async trySetRouteAlternateFuel(altFuel) {
        if (altFuel === FMCMainDisplay.clrValue) {
            this._routeAltFuelEntered = false;
            return true;
        }
        const value = parseFloat(altFuel) * this._conversionWeight;
        if (isFinite(value)) {
            if (this.isAltFuelInRange(value)) {
                this._routeAltFuelEntered = true;
                this._routeAltFuelWeight = value;
                this._routeAltFuelTime = FMCMainDisplay.minutesTohhmm(A32NX_FuelPred.computeUserAltTime(this._routeAltFuelWeight * 1000, 290));
                return true;
            } else {
                this.addNewMessage(NXSystemMessages.entryOutOfRange);
                return false;
            }
        }
        this.addNewMessage(NXSystemMessages.formatError);
        return false;
    }

    isMinDestFobInRange(fuel) {
        return 0 <= fuel && fuel <= 80.0;
    }

    async trySetMinDestFob(fuel) {
        if (fuel === FMCMainDisplay.clrValue) {
            this._minDestFobEntered = false;
            return true;
        }
        const value = parseFloat(fuel) * this._conversionWeight;
        if (isFinite(value)) {
            if (this.isMinDestFobInRange(value)) {
                this._minDestFobEntered = true;
                if (value < this._minDestFob) {
                    this.addNewMessage(NXSystemMessages.checkMinDestFob);
                }
                this._minDestFob = value;
                return true;
            } else {
                this.addNewMessage(NXSystemMessages.entryOutOfRange);
            }
        }
        this.addNewMessage(NXSystemMessages.formatError);
        return false;
    }

    async tryUpdateAltDestination(altDestIdent) {
        if (altDestIdent === "NONE" || altDestIdent === FMCMainDisplay.clrValue) {
            this.altDestination = undefined;
            this._DistanceToAlt = 0;
            return true;
        }
        const airportAltDest = await this.dataManager.GetAirportByIdent(altDestIdent);
        if (airportAltDest) {
            this.altDestination = airportAltDest;
            this.tryUpdateDistanceToAlt();
            return true;
        }
        this.addNewMessage(NXSystemMessages.notInDatabase);
        return false;
    }

    /**
     * Updates the Fuel weight cell to tons. Uses a place holder FL120 for 30 min
     */
    tryUpdateRouteFinalFuel() {
        if (this._routeFinalFuelTime <= 0) {
            this._routeFinalFuelTime = this._defaultRouteFinalTime;
        }
        this._routeFinalFuelWeight = A32NX_FuelPred.computeHoldingTrackFF(this.zeroFuelWeight, 120) / 1000;
        this._rteFinalCoeffecient = A32NX_FuelPred.computeHoldingTrackFF(this.zeroFuelWeight, 120) / 30;
    }

    /**
     * Updates the alternate fuel and time values using a place holder FL of 330 until that can be set
     */
    tryUpdateRouteAlternate() {
        if (this._DistanceToAlt < 20) {
            this._routeAltFuelWeight = 0;
            this._routeAltFuelTime = 0;
        } else {
            const placeholderFl = 120;
            let airDistance = 0;
            if (this._windDir === this._windDirections.TAILWIND) {
                airDistance = A32NX_FuelPred.computeAirDistance(Math.round(this._DistanceToAlt), this.averageWind);
            } else if (this._windDir === this._windDirections.HEADWIND) {
                airDistance = A32NX_FuelPred.computeAirDistance(Math.round(this._DistanceToAlt), -this.averageWind);
            }

            const deviation = (this.zeroFuelWeight + this._routeFinalFuelWeight - A32NX_FuelPred.refWeight) * A32NX_FuelPred.computeNumbers(airDistance, placeholderFl, A32NX_FuelPred.computations.CORRECTIONS, true);
            if ((20 < airDistance && airDistance < 200) && (100 < placeholderFl && placeholderFl < 290)) { //This will always be true until we can setup alternate routes
                this._routeAltFuelWeight = (A32NX_FuelPred.computeNumbers(airDistance, placeholderFl, A32NX_FuelPred.computations.FUEL, true) + deviation) / 1000;
                this._routeAltFuelTime = A32NX_FuelPred.computeNumbers(airDistance, placeholderFl, A32NX_FuelPred.computations.TIME, true);
            }
        }
    }

    /**
     * Attempts to calculate trip information. Is dynamic in that it will use liveDistanceTo the destination rather than a
     * static distance. Works down to 20NM airDistance and FL100 Up to 3100NM airDistance and FL390, anything out of those ranges and values
     * won't be updated.
     */
    tryUpdateRouteTrip(dynamic = false) {
        let airDistance = 0;
        const groundDistance = dynamic ? this.flightPlanManager.getDestination().liveDistanceTo : this.flightPlanManager.getDestination().cumulativeDistanceInFP;
        if (this._windDir === this._windDirections.TAILWIND) {
            airDistance = A32NX_FuelPred.computeAirDistance(groundDistance, this.averageWind);
        } else if (this._windDir === this._windDirections.HEADWIND) {
            airDistance = A32NX_FuelPred.computeAirDistance(groundDistance, -this.averageWind);
        }

        let altToUse = this.cruiseFlightLevel;
        // Use the cruise level for calculations otherwise after cruise use descent altitude down to 10,000 feet.
        if (this.currentFlightPhase >= FlightPhase.FLIGHT_PHASE_DESCENT) {
            altToUse = SimVar.GetSimVarValue("PLANE ALTITUDE", 'Feet') / 100;
        }

        if ((20 <= airDistance && airDistance <= 3100) && (100 <= altToUse && altToUse <= 390)) {
            const deviation = (this.zeroFuelWeight + this._routeFinalFuelWeight + this._routeAltFuelWeight - A32NX_FuelPred.refWeight) * A32NX_FuelPred.computeNumbers(airDistance, altToUse, A32NX_FuelPred.computations.CORRECTIONS, false);

            this._routeTripFuelWeight = (A32NX_FuelPred.computeNumbers(airDistance, altToUse, A32NX_FuelPred.computations.FUEL, false) + deviation) / 1000;
            this._routeTripTime = A32NX_FuelPred.computeNumbers(airDistance, altToUse, A32NX_FuelPred.computations.TIME, false);
        }
    }

    tryUpdateMinDestFob() {
        this._minDestFob = this._routeAltFuelWeight + this.getRouteFinalFuelWeight();
    }

    tryUpdateTOW() {
        this.takeOffWeight = this.getGW() - this.taxiFuelWeight;
    }

    tryUpdateLW() {
        this.landingWeight = this.takeOffWeight - this._routeTripFuelWeight;
    }

    /**
     * Computes extra fuel
     * @param {boolean}useFOB - States whether to use the FOB rather than block fuel when computing extra fuel
     * @returns {number}
     */
    tryGetExtraFuel(useFOB = false) {
        if (useFOB) {
            return this.getFOB() - this.getTotalTripFuelCons() - this._minDestFob - this.taxiFuelWeight;
        } else {
            return this.blockFuel - this.getTotalTripFuelCons() - this._minDestFob - this.taxiFuelWeight;
        }
    }

    /**
     * EXPERIMENTAL
     * Attempts to calculate the extra time
     */
    tryGetExtraTime(useFOB = false) {
        if (this.tryGetExtraFuel(useFOB) <= 0) {
            return 0;
        }
        const tempWeight = this.getGW() - this._minDestFob;
        const tempFFCoefficient = A32NX_FuelPred.computeHoldingTrackFF(tempWeight, 180) / 30;
        return (this.tryGetExtraFuel(useFOB) * 1000) / tempFFCoefficient;
    }

    getRouteAltFuelWeight() {
        return this._routeAltFuelWeight;
    }

    getRouteAltFuelTime() {
        return this._routeAltFuelTime;
    }

    setOriginRunwayIndex(runwayIndex, callback = EmptyCallback.Boolean) {
        this.ensureCurrentFlightPlanIsTemporary(() => {
            this.flightPlanManager.setDepartureProcIndex(-1, () => {
                this.flightPlanManager.setOriginRunwayIndex(runwayIndex, () => {
                    return callback(true);
                });
            });
        });
    }

    setRunwayIndex(runwayIndex, callback = EmptyCallback.Boolean) {
        this.ensureCurrentFlightPlanIsTemporary(() => {
            const routeOriginInfo = this.flightPlanManager.getOrigin().infos;
            if (!this.flightPlanManager.getOrigin()) {
                this.addNewMessage(NXFictionalMessages.noOriginSet);
                return callback(false);
            } else if (runwayIndex === -1) {
                this.flightPlanManager.setDepartureRunwayIndex(-1, () => {
                    this.flightPlanManager.setOriginRunwayIndex(-1, () => {
                        return callback(true);
                    });
                });
            } else if (routeOriginInfo instanceof AirportInfo) {
                if (routeOriginInfo.oneWayRunways[runwayIndex]) {
                    this.flightPlanManager.setDepartureRunwayIndex(runwayIndex, () => {
                        return callback(true);
                    });
                }
            } else {
                this.addNewMessage(NXSystemMessages.notInDatabase);
                callback(false);
            }
        });
    }

    setDepartureIndex(departureIndex, callback = EmptyCallback.Boolean) {
        this.ensureCurrentFlightPlanIsTemporary(() => {
            const currentRunway = this.flightPlanManager.getDepartureRunway();
            this.flightPlanManager.setDepartureProcIndex(departureIndex, () => {
                if (currentRunway) {
                    const departure = this.flightPlanManager.getDeparture();
                    const departureRunwayIndex = departure.runwayTransitions.findIndex(t => {
                        return t.name.indexOf(currentRunway.designation) != -1;
                    });
                    if (departureRunwayIndex >= -1) {
                        return this.flightPlanManager.setDepartureRunwayIndex(departureRunwayIndex, () => {
                            return callback(true);
                        });
                    }
                }
                return callback(true);
            });
        });
    }

    setApproachTransitionIndex(transitionIndex, callback = EmptyCallback.Boolean) {
        const arrivalIndex = this.flightPlanManager.getArrivalProcIndex();
        this.ensureCurrentFlightPlanIsTemporary(() => {
            this.flightPlanManager.setApproachTransitionIndex(transitionIndex, () => {
                this.flightPlanManager.setArrivalProcIndex(arrivalIndex, () => {
                    callback(true);
                });
            });
        });
    }

    setArrivalProcIndex(arrivalIndex, callback = EmptyCallback.Boolean) {
        this.ensureCurrentFlightPlanIsTemporary(() => {
            this.flightPlanManager.setArrivalProcIndex(arrivalIndex, () => {
                callback(true);
            });
        });
    }

    setArrivalIndex(arrivalIndex, transitionIndex, callback = EmptyCallback.Boolean) {
        this.ensureCurrentFlightPlanIsTemporary(() => {
            this.flightPlanManager.setArrivalEnRouteTransitionIndex(transitionIndex, () => {
                this.flightPlanManager.setArrivalProcIndex(arrivalIndex, () => {
                    callback(true);
                });
            });
        });
    }

    setApproachIndex(approachIndex, callback = EmptyCallback.Boolean) {
        this.ensureCurrentFlightPlanIsTemporary(() => {
            this.flightPlanManager.setApproachIndex(approachIndex, () => {
                const frequency = this.flightPlanManager.getApproachNavFrequency();
                if (isFinite(frequency)) {
                    const freq = Math.round(frequency * 100) / 100;
                    if (this.connectIlsFrequency(freq)) {
                        this._ilsFrequencyPilotEntered = false;
                        SimVar.SetSimVarValue("L:FLIGHTPLAN_APPROACH_ILS", "number", freq);
                        const approach = this.flightPlanManager.getApproach();
                        if (approach && approach.name && approach.name.indexOf("ILS") !== -1) {
                            const runway = this.flightPlanManager.getApproachRunway();
                            if (runway) {
                                SimVar.SetSimVarValue("L:FLIGHTPLAN_APPROACH_COURSE", "number", runway.direction);
                            }
                        }
                    }
                }
                callback(true);
            });
        });
    }

    updateFlightNo(flightNo, callback = EmptyCallback.Boolean) {
        if (flightNo.length > 7) {
            this.addNewMessage(NXSystemMessages.notAllowed);
            return callback(false);
        }

        SimVar.SetSimVarValue("ATC FLIGHT NUMBER", "string", flightNo, "FMC").then(() => {
            NXApi.connectTelex(flightNo)
                .then(() => {
                    callback(true);
                })
                .catch((err) => {
                    if (err !== NXApi.disabledError) {
                        this.addNewMessage(NXFictionalMessages.fltNbrInUse);
                        return callback(false);
                    }

                    return callback(true);
                });
        });
    }

    updateCoRoute(coRoute, callback = EmptyCallback.Boolean) {
        if (coRoute.length > 2) {
            if (coRoute.length < 10) {
                if (coRoute === "NONE") {
                    this.coRoute = undefined;
                } else {
                    this.coRoute = coRoute;
                }
                return callback(true);
            }
        }
        this.addNewMessage(NXSystemMessages.notAllowed);
        return callback(false);
    }

    getTotalTripTime() {
        return this._routeTripTime;
    }

    getTotalTripFuelCons() {
        return this._routeTripFuelWeight;
    }

    getOrSelectVORsByIdent(ident, callback) {
        this.dataManager.GetVORsByIdent(ident).then((navaids) => {
            if (!navaids || navaids.length === 0) {
                this.addNewMessage(NXSystemMessages.notInDatabase);
                return callback(undefined);
            }
            if (navaids.length === 1) {
                return callback(navaids[0]);
            }
            A320_Neo_CDU_SelectWptPage.ShowPage(this, navaids, callback);
        });
    }
    getOrSelectNDBsByIdent(ident, callback) {
        this.dataManager.GetNDBsByIdent(ident).then((navaids) => {
            if (!navaids || navaids.length === 0) {
                this.addNewMessage(NXSystemMessages.notInDatabase);
                return callback(undefined);
            }
            if (navaids.length === 1) {
                return callback(navaids[0]);
            }
            A320_Neo_CDU_SelectWptPage.ShowPage(this, navaids, callback);
        });
    }

    getOrSelectWaypointByIdent(ident, callback) {
        this.dataManager.GetWaypointsByIdent(ident).then((waypoints) => {
            if (!waypoints || waypoints.length === 0) {
                return callback(undefined);
            }
            if (waypoints.length === 1) {
                return callback(waypoints[0]);
            }
            A320_Neo_CDU_SelectWptPage.ShowPage(this, waypoints, callback);
        });
    }

    insertWaypoint(newWaypointTo, index, callback = EmptyCallback.Boolean) {
        this.ensureCurrentFlightPlanIsTemporary(async () => {
            this.getOrSelectWaypointByIdent(newWaypointTo, (waypoint) => {
                if (!waypoint) {
                    this.addNewMessage(NXSystemMessages.notInDatabase);
                    return callback(false);
                }
                this.flightPlanManager.addWaypoint(waypoint.icao, index, () => {
                    return callback(true);
                });
            });
        });
    }

    activateDirectToWaypoint(waypoint, callback = EmptyCallback.Void) {
        const waypoints = this.flightPlanManager.getWaypoints();
        const indexInFlightPlan = waypoints.findIndex(w => {
            return w.icao === waypoint.icao;
        });
        let i = 1;
        const removeWaypointMethod = (callback = EmptyCallback.Void) => {
            if (i < indexInFlightPlan) {
                this.flightPlanManager.removeWaypoint(1, i === indexInFlightPlan - 1, () => {
                    i++;
                    removeWaypointMethod(callback);
                });
            } else {
                callback();
            }
        };
        removeWaypointMethod(() => {
            this.flightPlanManager.activateDirectTo(waypoint.infos.icao, callback);
        });
    }

    async insertWaypointsAlongAirway(lastWaypointIdent, index, airwayName, callback = EmptyCallback.Boolean) {
        const referenceWaypoint = this.flightPlanManager.getWaypoint(index - 1);
        const lastWaypointIdentPadEnd = lastWaypointIdent.padEnd(5, " ");
        if (referenceWaypoint) {
            const infos = referenceWaypoint.infos;
            if (infos instanceof WayPointInfo) {
                await referenceWaypoint.infos.UpdateAirways(); // Sometimes the waypoint is initialized without waiting to the airways array to be filled
                const airway = infos.airways.find(a => {
                    return a.name === airwayName;
                });
                if (airway) {
                    const firstIndex = airway.icaos.indexOf(referenceWaypoint.icao);
                    const lastWaypointIcao = airway.icaos.find(icao => icao.substring(7, 12) === lastWaypointIdentPadEnd);
                    const lastIndex = airway.icaos.indexOf(lastWaypointIcao);
                    if (firstIndex >= 0) {
                        if (lastIndex >= 0) {
                            let inc = 1;
                            if (lastIndex < firstIndex) {
                                inc = -1;
                            }
                            index -= 1;
                            const count = Math.abs(lastIndex - firstIndex);
                            for (let i = 1; i < count + 1; i++) { // 9 -> 6
                                const syncInsertWaypointByIcao = async (icao, idx) => {
                                    return new Promise(resolve => {
                                        console.log("add icao:" + icao + " @ " + idx);
                                        this.flightPlanManager.addWaypoint(icao, idx, () => {
                                            const waypoint = this.flightPlanManager.getWaypoint(idx);
                                            waypoint.infos.airwayIn = airwayName;
                                            if (i < count) {
                                                waypoint.infos.airwayOut = airwayName;
                                            }
                                            console.log("icao:" + icao + " added");
                                            resolve();
                                        });
                                    });
                                };

                                await syncInsertWaypointByIcao(airway.icaos[firstIndex + i * inc], index + i);
                            }
                            callback(true);
                            return;
                        }
                        this.addNewMessage(NXFictionalMessages.secondIndexNotFound);
                        return callback(false);
                    }
                    this.addNewMessage(NXFictionalMessages.firstIndexNotFound);
                    return callback(false);
                }
                this.addNewMessage(NXFictionalMessages.noRefWpt);
                return callback(false);
            }
            this.addNewMessage(NXFictionalMessages.noWptInfos);
            return callback(false);
        }
        this.addNewMessage(NXFictionalMessages.noRefWpt);
        return callback(false);
    }

    // Copy airway selections from temporary to active flightplan
    async copyAirwaySelections() {
        const temporaryFPWaypoints = this.flightPlanManager.getWaypoints(1);
        const activeFPWaypoints = this.flightPlanManager.getWaypoints(0);
        for (let i = 0; i < activeFPWaypoints.length; i++) {
            if (activeFPWaypoints[i].infos && temporaryFPWaypoints[i] && activeFPWaypoints[i].icao === temporaryFPWaypoints[i].icao && temporaryFPWaypoints[i].infos) {
                activeFPWaypoints[i].infos.airwayIn = temporaryFPWaypoints[i].infos.airwayIn;
                activeFPWaypoints[i].infos.airwayOut = temporaryFPWaypoints[i].infos.airwayOut;
            }
        }
    }

    removeWaypoint(index, callback = EmptyCallback.Void) {
        this.ensureCurrentFlightPlanIsTemporary(() => {
            this.flightPlanManager.removeWaypoint(index, true, callback);
        });
    }

    eraseTemporaryFlightPlan(callback = EmptyCallback.Void) {
        this.flightPlanManager.setCurrentFlightPlanIndex(0, () => {
            SimVar.SetSimVarValue("L:FMC_FLIGHT_PLAN_IS_TEMPORARY", "number", 0);
            SimVar.SetSimVarValue("L:MAP_SHOW_TEMPORARY_FLIGHT_PLAN", "number", 0);
            callback();
        });
    }

    insertTemporaryFlightPlan(callback = EmptyCallback.Void) {
        if (this.flightPlanManager.getCurrentFlightPlanIndex() === 1) {
            this.flightPlanManager.copyCurrentFlightPlanInto(0, () => {
                this.flightPlanManager.setCurrentFlightPlanIndex(0, () => {
                    SimVar.SetSimVarValue("L:FMC_FLIGHT_PLAN_IS_TEMPORARY", "number", 0);
                    SimVar.SetSimVarValue("L:MAP_SHOW_TEMPORARY_FLIGHT_PLAN", "number", 0);
                    callback();
                });
            });
        }
    }

    vSpeedsValid() {
        return (!!this.v1Speed && !!this.vRSpeed ? this.v1Speed <= this.vRSpeed : true)
            && (!!this.vRSpeed && !!this.v2Speed ? this.vRSpeed <= this.v2Speed : true)
            && (!!this.v1Speed && !!this.v2Speed ? this.v1Speed <= this.v2Speed : true);
    }

    vSpeedDisagreeCheck() {
        if (!this.vSpeedsValid()) {
            this.addNewMessage(NXSystemMessages.vToDisagree, this.vSpeedsValid.bind(this));
        }
    }

    trySetV1Speed(s) {
        if (!/^\d+$/.test(s)) {
            this.addNewMessage(NXSystemMessages.formatError);
            return false;
        }
        const v = parseInt(s);
        if (isFinite(v)) {
            if (v >= 90 && v < 1000) {
                this.v1Speed = v;
                SimVar.SetSimVarValue("L:AIRLINER_V1_SPEED", "Knots", this.v1Speed).then(() => {
                    this.vSpeedDisagreeCheck();
                });
                return true;
            }
            this.addNewMessage(NXSystemMessages.entryOutOfRange);
            return false;
        }
        this.addNewMessage(NXSystemMessages.notAllowed);
        return false;
    }

    trySetVRSpeed(s) {
        if (!/^\d+$/.test(s)) {
            this.addNewMessage(NXSystemMessages.formatError);
            return false;
        }
        const v = parseInt(s);
        if (isFinite(v)) {
            if (v >= 90 && v < 1000) {
                this.vRSpeed = v;
                SimVar.SetSimVarValue("L:AIRLINER_VR_SPEED", "Knots", this.vRSpeed).then(() => {
                    this.vSpeedDisagreeCheck();
                });
                return true;
            }
            this.addNewMessage(NXSystemMessages.entryOutOfRange);
            return false;
        }
        this.addNewMessage(NXSystemMessages.notAllowed);
        return false;
    }

    trySetV2Speed(s) {
        if (!/^\d+$/.test(s)) {
            this.addNewMessage(NXSystemMessages.formatError);
            return false;
        }
        const v = parseInt(s);
        if (isFinite(v)) {
            if (v >= 90 && v < 1000) {
                this.v2Speed = v;
                SimVar.SetSimVarValue("L:AIRLINER_V2_SPEED", "Knots", this.v2Speed).then(() => {
                    this.vSpeedDisagreeCheck();
                });
                return true;
            }
            this.addNewMessage(NXSystemMessages.entryOutOfRange);
            return false;
        }
        this.addNewMessage(NXSystemMessages.notAllowed);
        return false;
    }

    trySetTransAltitude(s) {
        if (!/^\d+$/.test(s)) {
            this.addNewMessage(NXSystemMessages.formatError);
            return false;
        }
        const v = parseInt(s);
        if (isFinite(v) && v > 0) {
            this.transitionAltitude = v;
            SimVar.SetSimVarValue("L:AIRLINER_TRANS_ALT", "Number", v);
            return true;
        }
        this.addNewMessage(NXSystemMessages.notAllowed);
        return false;
    }

    trySetThrustReductionAccelerationAltitude(s) {
        let thrRed = NaN;
        let accAlt = NaN;
        if (s) {
            const sSplit = s.split("/");
            thrRed = parseInt(sSplit[0]);
            accAlt = parseInt(sSplit[1]);
        }
        if (isFinite(thrRed) || isFinite(accAlt)) {
            if (isFinite(thrRed)) {
                this.thrustReductionAltitude = thrRed;
                SimVar.SetSimVarValue("L:AIRLINER_THR_RED_ALT", "Number", this.thrustReductionAltitude);
            }
            if (isFinite(accAlt)) {
                this.accelerationAltitude = accAlt;
                SimVar.SetSimVarValue("L:AIRLINER_ACC_ALT", "Number", this.accelerationAltitude);
            }
            return true;
        }
        this.addNewMessage(NXSystemMessages.notAllowed);
        return false;
    }

    trySetThrustReductionAccelerationAltitudeGoaround(s) {
        let thrRed = NaN;
        let accAlt = NaN;
        if (s) {
            const sSplit = s.split("/");
            thrRed = parseInt(sSplit[0]);
            accAlt = parseInt(sSplit[1]);
        }
        if ((isFinite(thrRed) || isFinite(accAlt)) && thrRed <= accAlt) {
            if (isFinite(thrRed)) {
                this.thrustReductionAltitudeGoaround = thrRed;
                SimVar.SetSimVarValue("L:AIRLINER_THR_RED_ALT_GOAROUND", "Number", this.thrustReductionAltitudeGoaround);
            }
            if (isFinite(accAlt)) {
                this.accelerationAltitudeGoaround = accAlt;
                SimVar.SetSimVarValue("L:AIRLINER_ACC_ALT_GOAROUND", "Number", this.accelerationAltitudeGoaround);
            }
            return true;
        }
        this.addNewMessage(NXSystemMessages.notAllowed);
        return false;
    }

    trySetEngineOutAcceleration(s) {
        const engOutAcc = parseInt(s);
        if (isFinite(engOutAcc)) {
            this.engineOutAccelerationGoaround = engOutAcc;
            SimVar.SetSimVarValue("L:AIRLINER_ENG_OUT_ACC_ALT_GOAROUND", "Number", this.engineOutAccelerationGoaround);
            return true;
        }
        this.addNewMessage(NXSystemMessages.notAllowed);
        return false;
    }

    getFlapSpeed() {
        const phase = Simplane.getCurrentFlightPhase();
        const flapsHandleIndex = Simplane.getFlapsHandleIndex();
        let flapSpeed = 100;
        if (flapsHandleIndex == 1) {
            let slatSpeed = 0;
            if (phase == FlightPhase.FLIGHT_PHASE_TAKEOFF || phase == FlightPhase.FLIGHT_PHASE_CLIMB || phase == FlightPhase.FLIGHT_PHASE_GOAROUND) {
                slatSpeed = Simplane.getStallSpeedPredicted(flapsHandleIndex - 1) * 1.25;
            } else if (phase == FlightPhase.FLIGHT_PHASE_DESCENT || phase == FlightPhase.FLIGHT_PHASE_APPROACH) {
                slatSpeed = this.getSlatApproachSpeed();
            }
            return slatSpeed;
        }
        if (flapsHandleIndex == 2 || flapsHandleIndex == 3) {
            if (phase == FlightPhase.FLIGHT_PHASE_TAKEOFF || phase == FlightPhase.FLIGHT_PHASE_CLIMB || phase == FlightPhase.FLIGHT_PHASE_GOAROUND) {
                flapSpeed = Simplane.getStallSpeedPredicted(flapsHandleIndex - 1) * 1.26;
            } else if (phase == FlightPhase.FLIGHT_PHASE_DESCENT || phase == FlightPhase.FLIGHT_PHASE_APPROACH) {
                flapSpeed = this.getFlapApproachSpeed();
            }
        }
        return flapSpeed;
    }

    getCleanTakeOffSpeed() {
        const dWeight = (this.getWeight() - 42) / (75 - 42);
        return 204 + 40 * dWeight;
    }

    updateCleanTakeOffSpeed() {
        const toGreenDotSpeed = this.getCleanTakeOffSpeed();
        if (isFinite(toGreenDotSpeed)) {
            SimVar.SetSimVarValue("L:AIRLINER_TO_GREEN_DOT_SPD", "Number", toGreenDotSpeed);
        }
    }

    setPerfTOFlexTemp(s) {
        const value = parseFloat(s);
        if (isFinite(value) && value > -270 && value < 150) {
            this.perfTOTemp = value;
            SimVar.SetSimVarValue("L:AIRLINER_TO_FLEX_TEMP", "Number", this.perfTOTemp);
            return true;
        }
        this.addNewMessage(NXSystemMessages.notAllowed);
        return false;
    }

    getCrzManagedSpeed() {
        let dCI = this.costIndex / 999;
        dCI = dCI * dCI;
        let speed = 290 * (1 - dCI) + 310 * dCI;
        if (SimVar.GetSimVarValue("PLANE ALTITUDE", "feet") < 10000) {
            speed = Math.min(speed, 250);
        }
        return speed;
    }

    getDesManagedSpeed() {
        const dCI = this.costIndex / 999;
        const flapsHandleIndex = Simplane.getFlapsHandleIndex();
        if (flapsHandleIndex != 0) {
            return this.getFlapSpeed();
        }
        let speed = 288 * (1 - dCI) + 300 * dCI;
        if (SimVar.GetSimVarValue("PLANE ALTITUDE", "feet") < 10000) {
            speed = Math.min(speed, 250);
        }
        return Math.min(speed, this.getSpeedConstraint());
    }

    getFlapApproachSpeed() {
        if (isFinite(this._overridenFlapApproachSpeed)) {
            return this._overridenFlapApproachSpeed;
        }
        const dWeight = SimVar.GetSimVarValue("TOTAL WEIGHT", "kilograms") / 1000;
        switch (true) {
            case (dWeight <= 50):
                return 131;
            case (dWeight <= 55):
                return Math.ceil(131 + 1.2 * (dWeight - 50));
            case (dWeight <= 60):
                return Math.ceil(137 + 1.4 * (dWeight - 55));
            case (dWeight <= 65):
                return Math.ceil(144 + dWeight - 60);
            case (dWeight <= 70):
                return Math.ceil(149 + 1.2 * (dWeight - 65));
            case (dWeight <= 75):
                return Math.ceil(155 + dWeight - 70);
            default:
                return Math.ceil(160 + 1.20 * (dWeight - 75));
        }
    }

    getSlatApproachSpeed() {
        if (isFinite(this._overridenSlatApproachSpeed)) {
            return this._overridenSlatApproachSpeed;
        }
        const dWeight = SimVar.GetSimVarValue("TOTAL WEIGHT", "kilograms") / 1000;
        switch (true) {
            case (dWeight <= 45):
                return Math.ceil(152 + 1.8 * (dWeight - 40));
            case (dWeight <= 50):
                return Math.ceil(161 + 1.6 * (dWeight - 45));
            case (dWeight <= 55):
                return Math.ceil(169 + 1.8 * (dWeight - 50));
            case (dWeight <= 60):
                return Math.ceil(178 + 1.6 * (dWeight - 55));
            default:
                return Math.ceil(186 + 1.4 * (dWeight - 60));
        }
    }

    getCleanApproachSpeed() {
        let dWeight = (this.getWeight() - 42) / (75 - 42);
        dWeight = Math.min(Math.max(dWeight, 0), 1);
        const base = Math.max(172, this.getVLS() + 5);
        return base + 40 * dWeight;
    }

    // Overridden by getManagedApproachSpeedMcdu in A320_Neo_CDU_MainDisplay
    // Not sure what to do with this
    getManagedApproachSpeed(flapsHandleIndex = NaN) {
        switch (((isNaN(flapsHandleIndex)) ? Simplane.getFlapsHandleIndex() : flapsHandleIndex)) {
            case 0:
                return this.getCleanApproachSpeed();
            case 1:
                return this.getSlatApproachSpeed();
            case 4:
                return this.getVApp();
            default:
                return this.getFlapApproachSpeed();
        }
    }

    updateCleanApproachSpeed() {
        const apprGreenDotSpeed = this.getCleanApproachSpeed();
        if (isFinite(apprGreenDotSpeed)) {
            SimVar.SetSimVarValue("L:AIRLINER_APPR_GREEN_DOT_SPD", "Number", apprGreenDotSpeed);
        }
    }
    isTaxiFuelInRange(taxi) {
        return 0 <= taxi && taxi <= 9.9;
    }

    /**
     * Attempts to predict required block fuel for trip
     * @returns {boolean}
     */
    tryFuelPlanning() {
        if (this._fuelPlanningPhase === this._fuelPlanningPhases.IN_PROGRESS) {
            this._blockFuelEntered = true;
            this._fuelPlanningPhase = this._fuelPlanningPhases.COMPLETED;
            return true;
        }
        const tempRouteFinalFuelTime = this._routeFinalFuelTime;
        this.tryUpdateRouteFinalFuel();
        this.tryUpdateRouteAlternate();
        this.tryUpdateRouteTrip();
        this.tryUpdateMinDestFob();

        this._routeFinalFuelTime = tempRouteFinalFuelTime;
        this._routeFinalFuelWeight = (this._routeFinalFuelTime * this._rteFinalCoeffecient) / 1000;

        this.blockFuel = this.getTotalTripFuelCons() + this._minDestFob + this.taxiFuelWeight;
        this._fuelPlanningPhase = this._fuelPlanningPhases.IN_PROGRESS;
        return true;
    }
    async trySetTaxiFuelWeight(s) {
        if (s === FMCMainDisplay.clrValue) {
            this.taxiFuelWeight = this._defaultTaxiFuelWeight;
            this._taxiEntered = false;
            return true;
        }
        if (!/[0-9]+(\.[0-9][0-9]?)?/.test(s)) {
            this.addNewMessage(NXSystemMessages.formatError);
            return false;
        }
        const value = parseFloat(s) * this._conversionWeight;
        if (isFinite(value) && value >= 0) {
            if (this.isTaxiFuelInRange(value)) {
                this._taxiEntered = true;
                this.taxiFuelWeight = value;
                return true;
            } else {
                this.addNewMessage(NXSystemMessages.entryOutOfRange);
                return false;
            }
        }
        this.addNewMessage(NXSystemMessages.notAllowed);
        return false;
    }

    getRouteFinalFuelWeight() {
        if (isFinite(this._routeFinalFuelWeight)) {
            this._routeFinalFuelWeight = (this._routeFinalFuelTime * this._rteFinalCoeffecient) / 1000;
            return this._routeFinalFuelWeight;
        }
    }

    getRouteFinalFuelTime() {
        return this._routeFinalFuelTime;
    }

    isFinalFuelInRange(fuel) {
        return 0 <= fuel && fuel <= 100;
    }

    isFinalTimeInRange(time) {
        const convertedTime = FMCMainDisplay.hhmmToMinutes(time.padStart(4,"0"));
        return 0 <= convertedTime && convertedTime <= 90;
    }

    /**
     * This method is used to set initial Final Time for when INIT B is making predictions
     * @param {String} s - containing time value
     * @returns {boolean}
     */
    async trySetRouteFinalTime(s) {
        if (s) {
            if (s === FMCMainDisplay.clrValue) {
                this._routeFinalFuelTime = this._routeFinalFuelTimeDefault;
                return true;
            }
            const rteFinalTime = s.split("/")[1];
            if (rteFinalTime !== undefined) {
                if (this.isFinalTimeInRange(rteFinalTime)) {
                    this._routeFinalFuelTime = FMCMainDisplay.hhmmToMinutes(rteFinalTime.padStart(4,"0"));
                    return true;
                } else {
                    this.addNewMessage(NXSystemMessages.entryOutOfRange);
                    return false;
                }
            }
        }
        this.addNewMessage(NXSystemMessages.notAllowed);
        return false;
    }

    /**
     *
     * @param {string} s
     * @returns {Promise<boolean>}
     */
    async trySetRouteFinalFuel(s) {
        if (s === FMCMainDisplay.clrValue) {
            this._routeFinalFuelTime = this._routeFinalFuelTimeDefault;
            this._rteFinalEntered = false;
            return true;
        }
        if (s) {
            this._rteFinalEntered = true;
            const rteFinalWeight = parseFloat(s.split("/")[0]) / this._conversionWeight;
            const rteFinalTime = s.split("/")[1];
            if (rteFinalTime === undefined) {
                if (this.isFinalFuelInRange(rteFinalWeight)) {
                    this._routeFinalFuelWeight = rteFinalWeight;
                    this._routeFinalFuelTime = (rteFinalWeight * 1000) / this._rteFinalCoeffecient;
                    return true;
                } else {
                    this.addNewMessage(NXSystemMessages.entryOutOfRange);
                    return false;
                }
            } else {
                if (this.isFinalTimeInRange(rteFinalTime)) {
                    this._routeFinalFuelTime = FMCMainDisplay.hhmmToMinutes(rteFinalTime.padStart(4,"0"));
                    this._routeFinalFuelWeight = (this._routeFinalFuelTime * this._rteFinalCoeffecient) / 1000;
                    return true;
                } else {
                    this.addNewMessage(NXSystemMessages.entryOutOfRange);
                    return false;
                }
            }
        }
        this.addNewMessage(NXSystemMessages.notAllowed);
        return false;
    }

    getRouteReservedWeight() {
        if (isFinite(this._routeReservedWeight) && this._routeReservedWeight !== 0) {
            return this._routeReservedWeight;
        } else {
            return this._routeReservedPercent * this.blockFuel / 100;
        }
    }

    getRouteReservedPercent() {
        if (isFinite(this._routeReservedWeight) && isFinite(this.blockFuel) && this._routeReservedWeight !== 0) {
            return this._routeReservedWeight / this.blockFuel * 100;
        }
        return this._routeReservedPercent;
    }
    trySetRouteReservedPercent(s) {
        if (s) {
            if (s === FMCMainDisplay.clrValue) {
                this._rteReservedEntered = false;
                this._routeReservedWeight = 0;
                this._routeReservedPercent = 5;
                return true;
            }
            const rteRsvPercent = parseFloat(s.split("/")[1]);
            if (!this.isRteRsvPercentInRange(rteRsvPercent)) {
                this._rteRsvPercentOOR = true;
                this.addNewMessage(NXSystemMessages.notAllowed);
                return false;
            }
            this._rteRsvPercentOOR = false;
            if (isFinite(rteRsvPercent)) {
                this._routeReservedWeight = NaN;
                this._routeReservedPercent = rteRsvPercent;
                return true;
            }
            this.addNewMessage(NXSystemMessages.notAllowed);
            return false;
        }
        this.addNewMessage(NXSystemMessages.notAllowed);
        return false;
    }

    /**
     * Checks input and passes to trySetCruiseFl()
     * @param input
     * @returns {boolean} input passed checks
     */
    trySetCruiseFlCheckInput(input) {
        if (input === FMCMainDisplay.clrValue) {
            this.addNewMessage(NXSystemMessages.notAllowed);
            return false;
        }
        const flString = input.replace("FL", "");
        if (!flString) {
            this.addNewMessage(NXSystemMessages.notAllowed);
            return false;
        }
        return this.trySetCruiseFl(parseFloat(flString));
    }

    /**
     * Sets new Cruise FL if all conditions good
     * @param fl {number} Altitude or FL
     * @returns {boolean} input passed checks
     */
    trySetCruiseFl(fl) {
        if (!isFinite(fl)) {
            this.addNewMessage(NXSystemMessages.notAllowed);
            return false;
        }
        if (fl >= 1000) {
            fl = Math.floor(fl / 100);
        }
        if (fl > this.maxCruiseFL) {
            this.addNewMessage(NXSystemMessages.entryOutOfRange);
            return false;
        }
        const phase = Simplane.getCurrentFlightPhase();
        const selFl = Math.floor(Math.max(0, Simplane.getAutoPilotSelectedAltitudeLockValue("feet")) / 100);
        if (fl < selFl && phase === FlightPhase.FLIGHT_PHASE_CLIMB) {
            this.addNewMessage(NXSystemMessages.entryOutOfRange);
            return false;
        }
        if (fl > Math.floor(Simplane.getAltitude() / 100) && phase > FlightPhase.FLIGHT_PHASE_CRUISE) {
            this.addNewMessage(NXSystemMessages.entryOutOfRange);
            return false;
        }
        if (fl < selFl && fl < 10 && phase === FlightPhase.FLIGHT_PHASE_CLIMB || phase === FlightPhase.FLIGHT_PHASE_CRUISE) {
            this.cruiseFlightLevel = selFl;
            this._cruiseEntered = true;
            this.cruiseTemperature = undefined;
            this.updateConstraints();
            return true;
        }
        if (fl > 0 && fl <= this.maxCruiseFL) {
            this.cruiseFlightLevel = fl;
            this._cruiseEntered = true;
            this.cruiseTemperature = undefined;
            this.updateConstraints();
            return true;
        }
        this.addNewMessage(NXSystemMessages.entryOutOfRange);
        return false;
    }

    isRteRsvPercentInRange(value) {
        return value > 0 && value < 15;
    }

    trySetRouteReservedFuel(s) {
        if (s) {
            if (s === FMCMainDisplay.clrValue) {
                this._rteReservedEntered = false;
                this._routeReservedWeight = 0;
                this._routeReservedPercent = 5;
                this._rteRsvPercentOOR = false;
                return true;
            }
            const rteRsvWeight = parseFloat(s.split("/")[0]) / this._conversionWeight;
            const rteRsvPercent = parseFloat(s.split("/")[1]);
            if (!this.isRteRsvPercentInRange(rteRsvPercent)) {
                this._rteRsvPercentOOR = true;
                return true;
            }
            this._rteRsvPercentOOR = false;
            this._rteReservedEntered = true;
            if (isFinite(rteRsvWeight)) {
                this._routeReservedWeight = rteRsvWeight;
                this._routeReservedPercent = 0;
                if (this.isRteRsvPercentInRange(this.getRouteReservedPercent())) { // Bit of a hacky method due previous tight coupling of weight and percentage calculations
                    return true;
                } else {
                    this.trySetRouteReservedFuel(FMCMainDisplay.clrValue);
                    this._rteRsvPercentOOR = true;
                    return false;
                }
            } else if (isFinite(rteRsvPercent)) {
                this._routeReservedWeight = NaN;
                this._routeReservedPercent = rteRsvPercent;
                return true;
            }
        }
        this.addNewMessage(NXSystemMessages.notAllowed);
        return false;
    }

    updateTakeOffTrim() {
        let d = (this.zeroFuelWeightMassCenter - 13) / (33 - 13);
        d = Math.min(Math.max(d, -0.5), 1);
        let dW = (this.getWeight(true) - 400) / (800 - 400);
        dW = Math.min(Math.max(dW, 0), 1);
        const minTrim = 3.5 * dW + 1.5 * (1 - dW);
        const maxTrim = 8.6 * dW + 4.3 * (1 - dW);
        this.takeOffTrim = minTrim * d + maxTrim * (1 - d);
    }

    getZeroFuelWeight(useLbs = false) {
        if (useLbs) {
            return this.zeroFuelWeight * 2.204623;
        }
        return this.zeroFuelWeight;
    }

    setZeroFuelWeight(s, callback = EmptyCallback.Boolean, useLbs = false) {
        let value = parseFloat(s);
        if (isFinite(value)) {
            if (useLbs) {
                value = value / 2.204623;
            }
            this.zeroFuelWeight = value;
            this.updateTakeOffTrim();
            return callback(true);
        }
        this.addNewMessage(NXSystemMessages.notAllowed);
        callback(false);
    }

    setZeroFuelCG(s, callback = EmptyCallback.Boolean) {
        const value = parseFloat(s);
        if (isFinite(value) && value > 0 && value < 100) {
            this.zeroFuelWeightMassCenter = value;
            this.updateTakeOffTrim();
            return callback(true);
        }
        this.addNewMessage(NXSystemMessages.notAllowed);
        callback(false);
    }

    isZFWInRange(zfw) {
        return 35.0 <= zfw && zfw <= 80.0; //TODO figure out how to handle LBs and KG input
    }

    isZFWCGInRange(zfwcg) {
        return (8.0 <= zfwcg && zfwcg <= 50.0);
    }

    tryEditZeroFuelWeightZFWCG(zfw = 0, zfwcg = 0, useLbs = false) {
        if (zfw > 0) {
            if (this.isZFWInRange(zfw)) {
                if (useLbs) {
                    zfw = zfw / 2.204623;
                }
                this.setZeroFuelWeight(zfw.toString());
            } else {
                this.addNewMessage(NXSystemMessages.entryOutOfRange);
                return false;
            }
        }
        if (zfwcg > 0) {
            if (this.isZFWCGInRange(zfwcg)) {
                this.setZeroFuelCG(zfwcg.toString());
            } else {
                this.addNewMessage(NXSystemMessages.entryOutOfRange);
                return false;
            }
        }
        this.updateTakeOffTrim();
        this.updateCleanTakeOffSpeed();
        this.updateCleanApproachSpeed();
        return true;
    }

    async trySetZeroFuelWeightZFWCG(s, useLbs = false) {
        let zfw = 0;
        let zfwcg = 0;
        if (s) {
            if (s.includes("/")) {
                const sSplit = s.split("/");
                zfw = parseFloat(sSplit[0]) / this._conversionWeight;
                zfwcg = parseFloat(sSplit[1]);
            } else {
                zfw = parseFloat(s) / this._conversionWeight;
            }
        }
        if (zfw > 0 && zfwcg > 0) {
            if (this.isZFWInRange(zfw) && this.isZFWCGInRange(zfwcg)) {
                this._zeroFuelWeightZFWCGEntered = true;
                if (useLbs) {
                    zfw = zfw / 2.204623;
                }

                this.setZeroFuelWeight(zfw.toString());
                this.setZeroFuelCG(zfwcg.toString());

                this.updateTakeOffTrim();
                this.updateCleanTakeOffSpeed();
                this.updateCleanApproachSpeed();
                return true;
            } else {
                this.addNewMessage(NXSystemMessages.entryOutOfRange);
                return false;
            }
        }
        if (this._zeroFuelWeightZFWCGEntered) {
            return this.tryEditZeroFuelWeightZFWCG(zfw, zfwcg, useLbs);
        }
        this.addNewMessage(NXSystemMessages.formatError);
        return false;
    }

    /**
     *
     * @param useLbs states whether to return the weight back in tons or pounds
     * @returns {*}
     */
    getFOB(useLbs = false) {
        if (useLbs) {
            return SimVar.GetSimVarValue("FUEL TOTAL QUANTITY WEIGHT", "pound");
        } else {
            return (SimVar.GetSimVarValue("FUEL TOTAL QUANTITY WEIGHT", "pound") * 0.453592) / 1000;
        }
    }

    /**
     * retrieves GW in Tons
     * @returns {number}
     */
    getGW() {
        return (SimVar.GetSimVarValue("TOTAL WEIGHT", "Pounds") * 0.45359237) / 1000;
    }

    getCG() {
        return SimVar.GetSimVarValue("CG PERCENT", "Percent over 100") * 100;
    }

    /**
     *
     * @returns {number} Returns estimated fuel on board when arriving at the destination
     */
    getDestEFOB(useFOB = false) {
        if (useFOB) {
            return this.getFOB() - this._routeTripFuelWeight - this.taxiFuelWeight;
        } else {
            return this.blockFuel - this._routeTripFuelWeight - this.taxiFuelWeight;
        }
    }

    /**
     * @returns {number} Returns EFOB when arriving at the alternate dest
     */
    getAltEFOB(useFOB = false) {
        return this.getDestEFOB(useFOB) - this._routeAltFuelWeight;
    }

    isBlockFuelInRange(fuel) {
        return 0 <= fuel && fuel <= 80;
    }

    trySetBlockFuel(s, useLbs = false) {
        if (s === FMCMainDisplay.clrValue) {
            this.blockFuel = 0.0;
            this._blockFuelEntered = false;
            this._fuelPredDone = false;
            this._fuelPlanningPhase = this._fuelPlanningPhases.PLANNING;
            return true;
        }
        let value = parseFloat(s) / this._conversionWeight;
        if (isFinite(value) && this.isBlockFuelInRange(value)) {
            if (this.isBlockFuelInRange(value)) {
                if (useLbs) {
                    value = value / 2.204623;
                }
                this.blockFuel = value;
                this.updateTakeOffTrim();
                this._blockFuelEntered = true;
                return true;
            } else {
                this.addNewMessage(NXSystemMessages.entryOutOfRange);
                return false;
            }

        }
        this.addNewMessage(NXSystemMessages.notAllowed);
        return false;
    }

    getWeight(useLbs = false) {
        let w = this.zeroFuelWeight + this.blockFuel;
        if (useLbs) {
            w *= 2.204623;
        }
        return w;
    }

    async trySetTakeOffWeightLandingWeight(s) {
        let tow = NaN;
        let lw = NaN;
        if (s) {
            const sSplit = s.split("/");
            tow = parseFloat(sSplit[0]);
            lw = parseFloat(sSplit[1]);
        }
        if (isFinite(tow) || isFinite(lw)) {
            if (isFinite(tow)) {
                this.takeOffWeight = tow;
            }
            if (isFinite(lw)) {
                this.landingWeight = lw;
            }
            return true;
        }
        this.addNewMessage(NXSystemMessages.notAllowed);
        return false;
    }

    isAvgWindInRange(wind) {
        return 0 <= wind && wind <= 250;
    }

    async trySetAverageWind(s) {
        const validDelims = ["HD", "H", "-", "TL", "T", "+", ""]; // Based on arrays being iterated, it will check values like "23" last
        const matchedIndex = validDelims.findIndex(element => s.includes(element));

        if (matchedIndex >= 0) {
            const wind = parseFloat(s.split(validDelims[matchedIndex])[1]);

            this._windDir = matchedIndex <= 2 ? this._windDirections.HEADWIND : this._windDirections.TAILWIND;

            if (isFinite(wind)) {
                if (this.isAvgWindInRange(wind)) {
                    this.averageWind = wind;
                    return true;
                } else {
                    this.addNewMessage(NXSystemMessages.entryOutOfRange);
                    return false;
                }
            } else {
                this.addNewMessage(NXSystemMessages.formatError);
                return false;
            }
        } else {
            this.addNewMessage(NXSystemMessages.formatError);
            return false;
        }
    }

    trySetPreSelectedClimbSpeed(s) {
        const v = parseFloat(s);
        if (isFinite(v)) {
            this.preSelectedClbSpeed = v;
            return true;
        }
        this.addNewMessage(NXSystemMessages.notAllowed);
        return false;
    }

    trySetPreSelectedCruiseSpeed(s) {
        const v = parseFloat(s);
        if (isFinite(v)) {
            this.preSelectedCrzSpeed = v;
            return true;
        }
        this.addNewMessage(NXSystemMessages.notAllowed);
        return false;
    }

    trySetPreSelectedDescentSpeed(s) {
        const v = parseFloat(s);
        if (isFinite(v)) {
            this.preSelectedDesSpeed = v;
            return true;
        }
        this.addNewMessage(NXSystemMessages.notAllowed);
        return false;
    }

    setPerfApprQNH(s) {
        const value = parseFloat(s);
        const QNH_REGEX = /[0-9]{2}.[0-9]{2}/;

        if (QNH_REGEX.test(value)) {
            this.perfApprQNH = value;
            return true;
        } else if (isFinite(value)) {
            this.perfApprQNH = value;
            return true;
        }
        this.addNewMessage(NXSystemMessages.notAllowed);
        return false;
    }

    setPerfApprTemp(s) {
        const value = parseFloat(s);
        if (isFinite(value) && value > -270 && value < 150) {
            this.perfApprTemp = value;
            return true;
        }
        this.addNewMessage(NXSystemMessages.notAllowed);
        return false;
    }

    setPerfApprWind(s) {
        let heading = NaN;
        let speed = NaN;
        if (s) {
            const sSplit = s.split("/");
            heading = parseFloat(sSplit[0]);
            speed = parseFloat(sSplit[1]);
        }
        if ((isFinite(heading) && heading >= 0 && heading < 360) || (isFinite(speed) && speed > 0)) {
            if (isFinite(heading)) {
                this.perfApprWindHeading = heading;
            }
            if (isFinite(speed)) {
                this.perfApprWindSpeed = speed;
            }
            return true;
        }
        this.addNewMessage(NXSystemMessages.notAllowed);
        return false;
    }

    setPerfApprTransAlt(s) {
        if (!/^\d+$/.test(s)) {
            this.addNewMessage(NXSystemMessages.formatError);
            return false;
        }
        const v = parseInt(s);
        if (isFinite(v) && v > 0) {
            this.perfApprTransAlt = v;
            SimVar.SetSimVarValue("L:AIRLINER_APPR_TRANS_ALT", "Number", v);
            return true;
        }
        this.addNewMessage(NXSystemMessages.notAllowed);
        return false;
    }

    getVApp() {
        if (isFinite(this.vApp)) {
            return this.vApp;
        }
        if (isFinite(this.perfApprWindSpeed) && isFinite(this.perfApprWindHeading)) {
            return Math.ceil(this.getVLS() + NXSpeedsUtils.addWindComponent(this._towerHeadwind / 3));
        }
        return Math.ceil(this.getVLS() + NXSpeedsUtils.addWindComponent());
    }

    setPerfApprVApp(s) {
        if (s === FMCMainDisplay.clrValue) {
            this.vApp = NaN;
        }
        const value = parseFloat(s);
        if (isFinite(value) && value > 0) {
            this.vApp = value;
            return true;
        }
        this.addNewMessage(NXSystemMessages.notAllowed);
        return false;
    }

    getVLS() {
        const dWeight = SimVar.GetSimVarValue("TOTAL WEIGHT", "kilograms") / 1000;
        const cg = this.zeroFuelWeightMassCenter;
        if (((isNaN(cg)) ? 24 : cg) < 25) {
            switch (true) {
                case (dWeight <= 50):
                    return 116;
                case (dWeight >= 75):
                    return Math.ceil(139 + .8 * (dWeight - 75));
                case (dWeight <= 55):
                    return Math.ceil(116 + .8 * (dWeight - 50));
                case (dWeight <= 70):
                    return Math.ceil(120 + dWeight - 55);
                default:
                    return Math.ceil(135 + .8 * (dWeight - 70));
            }
        }
        switch (true) {
            case (dWeight <= 50):
                return 116;
            case (dWeight >= 75):
                return Math.ceil(139 + .8 * (dWeight - 75));
            case (dWeight <= 55):
                return Math.ceil(116 + .6 * (dWeight - 50));
            default:
                return Math.ceil(119 + dWeight - 55);
        }
    }

    setPerfApprMDA(s) {
        if (s === FMCMainDisplay.clrValue) {
            this.perfApprMDA = NaN;
            SimVar.SetSimVarValue("L:AIRLINER_MINIMUM_DESCENT_ALTITUDE", "feet", 0);
            return true;
        } else {
            const value = parseFloat(s);
            if (isFinite(value)) {
                this.perfApprMDA = value;
                SimVar.SetSimVarValue("L:AIRLINER_MINIMUM_DESCENT_ALTITUDE", "feet", this.perfApprMDA);
                return true;
            }
            this.addNewMessage(NXSystemMessages.notAllowed);
            return false;
        }
    }

    setPerfApprDH(s) {
        if (s === FMCMainDisplay.clrValue) {
            this.perfApprDH = NaN;
            SimVar.SetSimVarValue("L:AIRLINER_DECISION_HEIGHT", "feet", -1);
            return true;
        } else if (s === "NO" || s === "NO DH" || s === "NODH") {
            if (Simplane.getAutoPilotApproachType() === 4) {
                this.perfApprDH = "NO DH";
                SimVar.SetSimVarValue("L:AIRLINER_DECISION_HEIGHT", "feet", -2);
                return true;
            } else {
                this.addNewMessage(NXSystemMessages.notAllowed);
                return false;
            }
        } else {
            const value = parseFloat(s);
            if (isFinite(value)) {
                if (value >= 0 && value <= 700) {
                    this.perfApprDH = value;
                    SimVar.SetSimVarValue("L:AIRLINER_DECISION_HEIGHT", "feet", this.perfApprDH);
                    return true;
                } else {
                    this.addNewMessage(NXSystemMessages.entryOutOfRange);
                    return false;
                }
            }
            this.addNewMessage(NXSystemMessages.notAllowed);
            return false;
        }
    }

    getIsFlying() {
        return this.currentFlightPhase >= FlightPhase.FLIGHT_PHASE_TAKEOFF;
    }

    async tryGoInApproachPhase() {
        if (this.currentFlightPhase === FlightPhase.FLIGHT_PHASE_CLIMB) {
            this.currentFlightPhase = FlightPhase.FLIGHT_PHASE_APPROACH;
            Coherent.call("GENERAL_ENG_THROTTLE_MANAGED_MODE_SET", ThrottleMode.AUTO);
            SimVar.SetSimVarValue("L:A32NX_GOAROUND_PASSED", "bool", 0);
            return true;
        }
        if (this.currentFlightPhase === FlightPhase.FLIGHT_PHASE_CRUISE) {
            this.currentFlightPhase = FlightPhase.FLIGHT_PHASE_APPROACH;
            Coherent.call("GENERAL_ENG_THROTTLE_MANAGED_MODE_SET", ThrottleMode.AUTO);
            SimVar.SetSimVarValue("L:A32NX_GOAROUND_PASSED", "bool", 0);
            return true;
        }
        if (this.currentFlightPhase === FlightPhase.FLIGHT_PHASE_DESCENT) {
            this.currentFlightPhase = FlightPhase.FLIGHT_PHASE_APPROACH;
            Coherent.call("GENERAL_ENG_THROTTLE_MANAGED_MODE_SET", ThrottleMode.AUTO);
            SimVar.SetSimVarValue("L:A32NX_GOAROUND_PASSED", "bool", 0);
            return true;
        }
        if (this.currentFlightPhase === FlightPhase.FLIGHT_PHASE_GOAROUND) {
            this.currentFlightPhase = FlightPhase.FLIGHT_PHASE_APPROACH;
            Coherent.call("GENERAL_ENG_THROTTLE_MANAGED_MODE_SET", ThrottleMode.AUTO);
            SimVar.SetSimVarValue("L:A32NX_GOAROUND_PASSED", "bool", 0);
            return true;
        }
        if (this.currentFlightPhase === FlightPhase.FLIGHT_PHASE_APPROACH) {
            SimVar.SetSimVarValue("L:A32NX_GOAROUND_PASSED", "bool", 0);
            return true;
        }
        return false;
    }

    checkUpdateFlightPhase() {
        const airSpeed = SimVar.GetSimVarValue("AIRSPEED TRUE", "knots");
        const flapsHandlePercent = Simplane.getFlapsHandlePercent();
        const leftThrottleDetent = Simplane.getEngineThrottleMode(0);
        const rightThrottleDetent = Simplane.getEngineThrottleMode(1);
        const highestThrottleDetent = (leftThrottleDetent >= rightThrottleDetent) ? leftThrottleDetent : rightThrottleDetent;

        if (this.currentFlightPhase <= FlightPhase.FLIGHT_PHASE_TAKEOFF) {
            const isAirborne = !Simplane.getIsGrounded(); // TODO replace with proper flight mode in future
            const isTogaFlex = highestThrottleDetent === ThrottleMode.TOGA || highestThrottleDetent === ThrottleMode.FLEX_MCT;
            const flapsSlatsRetracted = (
                SimVar.GetSimVarValue("TRAILING EDGE FLAPS LEFT ANGLE", "degrees") === 0 &&
                SimVar.GetSimVarValue("TRAILING EDGE FLAPS RIGHT ANGLE", "degrees") === 0 &&
                SimVar.GetSimVarValue("LEADING EDGE FLAPS LEFT ANGLE", "degrees") === 0 &&
                SimVar.GetSimVarValue("LEADING EDGE FLAPS RIGHT ANGLE", "degrees") === 0
            );
            const pitchTakeoffEngaged = !isAirborne && isFinite(this.v2Speed) && isTogaFlex && !flapsSlatsRetracted;
            const isTakeOffValid = pitchTakeoffEngaged ||
                SimVar.GetSimVarValue("GPS GROUND SPEED", "knots") > 90 ||
                (
                    SimVar.GetSimVarValue("ENG N1 RPM:1", "Percent") >= 85 &&
                    SimVar.GetSimVarValue("ENG N1 RPM:2", "Percent") >= 85
                );

            //End preflight when takeoff power is applied and engines are running
            if (this.currentFlightPhase < FlightPhase.FLIGHT_PHASE_TAKEOFF && isTakeOffValid) {
                this.currentFlightPhase = FlightPhase.FLIGHT_PHASE_TAKEOFF;
            }

            //Reset to preflight in case of RTO
            if (this.currentFlightPhase === FlightPhase.FLIGHT_PHASE_TAKEOFF && !isTakeOffValid) {
                this.currentFlightPhase = FlightPhase.FLIGHT_PHASE_PREFLIGHT;
                this.climbTransitionGroundAltitude = null;
            }
        }

        //Changes to climb phase when acceleration altitude is reached
        if (this.currentFlightPhase === FlightPhase.FLIGHT_PHASE_TAKEOFF && airSpeed > 80) {
            const planeAltitudeMsl = Simplane.getAltitude();
            let accelerationAltitudeMsl = (this.accelerationAltitude || this.thrustReductionAltitude);

            if (!accelerationAltitudeMsl) {
                if (!this.climbTransitionGroundAltitude) {
                    const origin = this.flightPlanManager.getOrigin();
                    if (origin) {
                        this.climbTransitionGroundAltitude = origin.altitudeinFP;
                    }

                    if (!this.climbTransitionGroundAltitude) {
                        this.climbTransitionGroundAltitude = (parseInt(SimVar.GetSimVarValue("GROUND ALTITUDE", "feet")) || 0);
                    }
                }

                accelerationAltitudeMsl = this.climbTransitionGroundAltitude + parseInt(NXDataStore.get("CONFIG_ACCEL_ALT", "1500"));
            }

            if (planeAltitudeMsl > accelerationAltitudeMsl) {
                this.currentFlightPhase = FlightPhase.FLIGHT_PHASE_CLIMB;
                this.climbTransitionGroundAltitude = null;
            }
        }

        //(Mostly) Default Asobo logic
        if (this.currentFlightPhase === FlightPhase.FLIGHT_PHASE_CLIMB) {
            let remainInClimb = false;
            if (SimVar.GetSimVarValue("L:A32NX_GOAROUND_PASSED", "bool") === 1) {
                if (SimVar.GetSimVarValue("L:A32NX_CRZ_ALT_SET_INITIAL", "bool") !== 1) {
                    remainInClimb = true;
                }
            }
            const altitude = SimVar.GetSimVarValue("PLANE ALTITUDE", "feet");
            const cruiseFlightLevel = this.cruiseFlightLevel * 100;
            if (isFinite(cruiseFlightLevel)) {
                if (altitude >= 0.96 * cruiseFlightLevel) {
                    if (!remainInClimb) {
                        this.currentFlightPhase = FlightPhase.FLIGHT_PHASE_CRUISE;
                        SimVar.SetSimVarValue("L:A32NX_GOAROUND_PASSED", "bool", 0);
                        Coherent.call("GENERAL_ENG_THROTTLE_MANAGED_MODE_SET", ThrottleMode.AUTO);
                    }
                }
            }
        }
        //(Mostly) Default Asobo logic
        if (this.currentFlightPhase === FlightPhase.FLIGHT_PHASE_CRUISE) {
            const altitude = SimVar.GetSimVarValue("PLANE ALTITUDE", "feets");
            const cruiseFlightLevel = this.cruiseFlightLevel * 100;
            if (isFinite(cruiseFlightLevel)) {
                if (altitude < 0.94 * cruiseFlightLevel) {
                    this.currentFlightPhase = FlightPhase.FLIGHT_PHASE_DESCENT;
                    Coherent.call("GENERAL_ENG_THROTTLE_MANAGED_MODE_SET", ThrottleMode.AUTO);
                }
            }
        }
        //Default Asobo logic
        // Switches from any phase to APPR if less than 40 distance(?) from DEST
        if (this.flightPlanManager.getActiveWaypoint() === this.flightPlanManager.getDestination()) {
            if (SimVar.GetSimVarValue("L:FLIGHTPLAN_USE_DECEL_WAYPOINT", "number") != 1) {
                const lat = SimVar.GetSimVarValue("PLANE LATITUDE", "degree latitude");
                const long = SimVar.GetSimVarValue("PLANE LONGITUDE", "degree longitude");
                const planeLla = new LatLongAlt(lat, long);
                const dist = Avionics.Utils.computeGreatCircleDistance(planeLla, this.flightPlanManager.getDestination().infos.coordinates);
                if (dist < 40 && this.currentFlightPhase != FlightPhase.FLIGHT_PHASE_GOAROUND) {
                    this.connectIls();
                    this.flightPlanManager.activateApproach();
                    if (this.currentFlightPhase != FlightPhase.FLIGHT_PHASE_APPROACH) {
                        console.log('switching to tryGoInApproachPhase: ' + JSON.stringify({lat, long, dist, prevPhase: this.currentFlightPhase}, null, 2));
                        this.tryGoInApproachPhase();
                    }
                }
            }
        }
        //Default Asobo logic
        // Switches from any phase to APPR if less than 3 distance(?) from DECEL
        if (SimVar.GetSimVarValue("L:FLIGHTPLAN_USE_DECEL_WAYPOINT", "number") === 1) {
            if (this.currentFlightPhase != FlightPhase.FLIGHT_PHASE_APPROACH) {
                if (this.flightPlanManager.decelWaypoint) {
                    const lat = SimVar.GetSimVarValue("PLANE LATITUDE", "degree latitude");
                    const long = SimVar.GetSimVarValue("PLANE LONGITUDE", "degree longitude");
                    const planeLla = new LatLongAlt(lat, long);
                    const dist = Avionics.Utils.computeGreatCircleDistance(this.flightPlanManager.decelWaypoint.infos.coordinates, planeLla);
                    if (dist < 3 && this.currentFlightPhase != FlightPhase.FLIGHT_PHASE_GOAROUND) {
                        this.flightPlanManager._decelReached = true;
                        this._waypointReachedAt = SimVar.GetGlobalVarValue("ZULU TIME", "seconds");
                        if (Simplane.getAltitudeAboveGround() < 9500) {
                            this.tryGoInApproachPhase();
                        }
                    }
                }
            }
        }
        //Logic to switch from APPR to GOAROUND
        //another condition getIsGrounded < 30sec
        if (this.currentFlightPhase == FlightPhase.FLIGHT_PHASE_APPROACH && highestThrottleDetent == ThrottleMode.TOGA && flapsHandlePercent != 0 && !Simplane.getAutoPilotThrottleActive() && SimVar.GetSimVarValue("RADIO HEIGHT", "feets") < 2000) {

            this.currentFlightPhase = FlightPhase.FLIGHT_PHASE_GOAROUND;
            SimVar.SetSimVarValue("L:A32NX_GOAROUND_GATRK_MODE", "bool", 0);
            SimVar.SetSimVarValue("L:A32NX_GOAROUND_HDG_MODE", "bool", 0);
            SimVar.SetSimVarValue("L:A32NX_GOAROUND_NAV_MODE", "bool", 0);
            SimVar.SetSimVarValue("L:A32NX_GOAROUND_INIT_SPEED", "number", Simplane.getIndicatedSpeed());
            SimVar.SetSimVarValue("L:A32NX_GOAROUND_INIT_APP_SPEED", "number", this.getVApp());
            //delete override logic when we have valid nav data -aka goaround path- after goaround!
            SimVar.SetSimVarValue("L:A32NX_GOAROUND_NAV_OVERRIDE", "bool", 0);

            if (SimVar.GetSimVarValue("AUTOPILOT MASTER", "Bool") === 1) {
                SimVar.SetSimVarValue("K:AP_LOC_HOLD_ON", "number", 1); // Turns AP localizer hold !!ON/ARMED!! and glide-slope hold mode !!OFF!!
                SimVar.SetSimVarValue("K:AP_LOC_HOLD_OFF", "number", 1); // Turns !!OFF!! localizer hold mode
                SimVar.SetSimVarValue("K:AUTOPILOT_OFF", "number", 1);
                SimVar.SetSimVarValue("K:AUTOPILOT_ON", "number", 1);
                SimVar.SetSimVarValue("L:A32NX_AUTOPILOT_APPR_MODE", "bool", 0);
                SimVar.SetSimVarValue("L:A32NX_AUTOPILOT_LOC_MODE", "bool", 0);
            } else if (SimVar.GetSimVarValue("AUTOPILOT MASTER", "Bool") === 0 && SimVar.GetSimVarValue("AUTOPILOT APPROACH HOLD", "boolean") === 1) {
                SimVar.SetSimVarValue("AP_APR_HOLD_OFF", "number", 1);
                SimVar.SetSimVarValue("L:A32NX_AUTOPILOT_APPR_MODE", "bool", 0);
                SimVar.SetSimVarValue("L:A32NX_AUTOPILOT_LOC_MODE", "bool", 0);
            }

            const currentHeading = Simplane.getHeadingMagnetic();
            Coherent.call("HEADING_BUG_SET", 1, currentHeading);

            CDUPerformancePage.ShowGOAROUNDPage(this);
        }

        //Logic to switch back from GOAROUND to CLB/CRZ
        //When missed approach or sec fpl are implemented this needs rework
        //Exit Scenario after successful GOAROUND
        if (this.currentFlightPhase === FlightPhase.FLIGHT_PHASE_GOAROUND) {
            if (highestThrottleDetent === ThrottleMode.FLEX_MCT) {
                SimVar.SetSimVarValue("L:A32NX_GOAROUND_NAV_MODE", "bool", 1);
            }

            const planeAltitudeMsl = Simplane.getAltitude();
            const accelerationAltitudeMsl = this.accelerationAltitudeGoaround;

            if (planeAltitudeMsl > accelerationAltitudeMsl) {
                this.currentFlightPhase = FlightPhase.FLIGHT_PHASE_CLIMB;
                SimVar.SetSimVarValue("L:A32NX_GOAROUND_PASSED", "bool", 1);
            }
        }

        //Resets flight phase to preflight 30 seconds after touchdown
        if (this.currentFlightPhase === FlightPhase.FLIGHT_PHASE_APPROACH && Simplane.getAltitudeAboveGround() < 1.5) {
            if (this.landingResetTimer == null) {
                this.landingResetTimer = 30;
            }
            if (this.landingAutoBrakeTimer == null) {
                this.landingAutoBrakeTimer = SimVar.GetSimVarValue("L:XMLVAR_Autobrakes_Level", "Enum") === 1 ? 4 : 2;
            }
            if (this.lastPhaseUpdateTime == null) {
                this.lastPhaseUpdateTime = Date.now();
            }
            const deltaTime = Date.now() - this.lastPhaseUpdateTime;
            const deltaQuotient = deltaTime / 1000;
            this.lastPhaseUpdateTime = Date.now();
            this.landingResetTimer -= deltaQuotient;
            this.landingAutoBrakeTimer -= deltaQuotient;
            if (this.landingAutoBrakeTimer <= 0) {
                this.landingAutoBrakeTimer = null;
                SimVar.SetSimVarValue("L:A32NX_AUTOBRAKES_BRAKING", "Bool", 1);
            }
            if (this.landingResetTimer <= 0) {
                this.landingResetTimer = null;
                this.currentFlightPhase = FlightPhase.FLIGHT_PHASE_PREFLIGHT;
                SimVar.SetSimVarValue("L:A32NX_TO_CONFIG_NORMAL", "Bool", 0);
                CDUIdentPage.ShowPage(this);
            }
        } else {
            //Reset timer to 30 when airborne in case of go around
            this.landingResetTimer = 30;
            this.landingAutoBrakeTimer = SimVar.GetSimVarValue("L:XMLVAR_Autobrakes_Level", "Enum") === 1 ? 4 : 2;
        }

        if (SimVar.GetSimVarValue("L:AIRLINER_FLIGHT_PHASE", "number") !== this.currentFlightPhase) {
            this.landingAutoBrakeTimer = null;
            SimVar.SetSimVarValue("L:AIRLINER_FLIGHT_PHASE", "number", this.currentFlightPhase);
            this.onFlightPhaseChanged();
            SimVar.SetSimVarValue("L:A32NX_CABIN_READY", "Bool", 0);
        }
    }

    connectIlsFrequency(_freq) {
        if (_freq >= 108 && _freq <= 111.95 && RadioNav.isHz50Compliant(_freq)) {
            switch (this.radioNav.mode) {
                case NavMode.FOUR_SLOTS: {
                    this.ilsFrequency = _freq;
                    break;
                }
                case NavMode.TWO_SLOTS: {
                    this.vor1Frequency = _freq;
                    break;
                }
            }
            this.connectIls();
            return true;
        }
        return false;
    }

    connectIls() {
        if (this.isRadioNavActive()) {
            return;
        }
        if (this._lockConnectIls) {
            return;
        }
        this._lockConnectIls = true;
        setTimeout(() => {
            this._lockConnectIls = false;
        }, 1000);
        switch (this.radioNav.mode) {
            case NavMode.FOUR_SLOTS: {
                if (Math.abs(this.radioNav.getILSActiveFrequency(1) - this.ilsFrequency) > 0.005) {
                    this.radioNav.setILSActiveFrequency(1, this.ilsFrequency);
                }
                break;
            }
            case NavMode.TWO_SLOTS: {
                if (Math.abs(this.radioNav.getVORActiveFrequency(1) - this.vor1Frequency) > 0.005) {
                    this.radioNav.setVORActiveFrequency(1, this.vor1Frequency);
                }
                break;
            }
            default:
                console.error("Unknown RadioNav operating mode");
                break;
        }
    }

    setIlsFrequency(s) {
        if (s === FMCMainDisplay.clrValue) {
            this.ilsFrequency = 0;
            this.radioNav.setILSActiveFrequency(1, 0);
            this._ilsFrequencyPilotEntered = false;
            return true;
        }
        const v = parseFloat(s);
        if (isFinite(v)) {
            const freq = Math.round(v * 100) / 100;
            if (this.connectIlsFrequency(freq)) {
                this._ilsFrequencyPilotEntered = true;
                return true;
            }
            this.addNewMessage(NXSystemMessages.entryOutOfRange);
            return false;
        }
        this.addNewMessage(NXSystemMessages.notAllowed);
        return false;
    }

    initRadioNav(_boot) {
        if (this.isPrimary) {
            console.log("Init RadioNav");
            {
                if (_boot) {
                    this.vhf1Frequency = this.radioNav.getVHFActiveFrequency(this.instrumentIndex, 1);
                    this.vhf2Frequency = this.radioNav.getVHFActiveFrequency(this.instrumentIndex, 2);
                } else {
                    if (Math.abs(this.radioNav.getVHFActiveFrequency(this.instrumentIndex, 1) - this.vhf1Frequency) > 0.005) {
                        this.radioNav.setVHFActiveFrequency(this.instrumentIndex, 1, this.vhf1Frequency);
                    }
                    if (Math.abs(this.radioNav.getVHFActiveFrequency(this.instrumentIndex, 2) - this.vhf2Frequency) > 0.005) {
                        this.radioNav.setVHFActiveFrequency(this.instrumentIndex, 2, this.vhf2Frequency);
                    }
                }
            }
            {
                if (Math.abs(this.radioNav.getVORActiveFrequency(1) - this.vor1Frequency) > 0.005) {
                    this.radioNav.setVORActiveFrequency(1, this.vor1Frequency);
                }
                if (this.vor1Course >= 0) {
                    SimVar.SetSimVarValue("K:VOR1_SET", "number", this.vor1Course);
                }
                this.connectIls();
            }
            {
                if (Math.abs(this.radioNav.getVORActiveFrequency(2) - this.vor2Frequency) > 0.005) {
                    this.radioNav.setVORActiveFrequency(2, this.vor2Frequency);
                }
                if (this.vor2Course >= 0) {
                    SimVar.SetSimVarValue("K:VOR2_SET", "number", this.vor2Course);
                }
                if (Math.abs(this.radioNav.getILSActiveFrequency(2) - 0) > 0.005) {
                    this.radioNav.setILSActiveFrequency(2, 0);
                }
            }
            {
                if (_boot) {
                    this.adf1Frequency = this.radioNav.getADFActiveFrequency(1);
                    this.adf2Frequency = this.radioNav.getADFActiveFrequency(2);
                } else {
                    if (Math.abs(this.radioNav.getADFActiveFrequency(1) - this.adf1Frequency) > 0.005) {
                        SimVar.SetSimVarValue("K:ADF_COMPLETE_SET", "Frequency ADF BCD32", Avionics.Utils.make_adf_bcd32(this.adf1Frequency * 1000)).then(() => {
                        });
                    }
                    if (Math.abs(this.radioNav.getADFActiveFrequency(2) - this.adf2Frequency) > 0.005) {
                        SimVar.SetSimVarValue("K:ADF2_COMPLETE_SET", "Frequency ADF BCD32", Avionics.Utils.make_adf_bcd32(this.adf2Frequency * 1000)).then(() => {
                        });
                    }
                }
            }
            {
                if (this.atc1Frequency > 0) {
                    SimVar.SetSimVarValue("K:XPNDR_SET", "Frequency BCD16", Avionics.Utils.make_xpndr_bcd16(this.atc1Frequency));
                } else {
                    this.atc1Frequency = SimVar.GetSimVarValue("TRANSPONDER CODE:1", "number");
                }
            }
        }
    }

    updateRadioNavState() {
        if (this.isPrimary) {
            const radioNavOn = this.isRadioNavActive();
            if (radioNavOn != this._radioNavOn) {
                this._radioNavOn = radioNavOn;
                if (!radioNavOn) {
                    this.initRadioNav(false);
                }
                if (this.refreshPageCallback) {
                    this.refreshPageCallback();
                }
            }
            let apNavIndex = 1;
            let gpsDriven = true;
            const apprHold = SimVar.GetSimVarValue("AUTOPILOT APPROACH HOLD", "Bool");
            if (apprHold) {
                if (this.canSwitchToNav()) {
                    let navid = 0;
                    const ils = this.radioNav.getBestILSBeacon();
                    if (ils.id > 0) {
                        navid = ils.id;
                    } else {
                        const vor = this.radioNav.getBestVORBeacon();
                        if (vor.id > 0) {
                            navid = vor.id;
                        }
                    }
                    if (navid > 0) {
                        apNavIndex = navid;
                        const hasFlightplan = Simplane.getAutopilotGPSActive();
                        const apprCaptured = Simplane.getAutoPilotAPPRCaptured();
                        if (apprCaptured || !hasFlightplan) {
                            gpsDriven = false;
                        }
                    }
                }
            }
            if (apNavIndex != this._apNavIndex) {
                SimVar.SetSimVarValue("K:AP_NAV_SELECT_SET", "number", apNavIndex);
                this._apNavIndex = apNavIndex;
            }
            const curState = SimVar.GetSimVarValue("GPS DRIVES NAV1", "Bool");
            if (curState != gpsDriven) {
                SimVar.SetSimVarValue("K:TOGGLE_GPS_DRIVES_NAV1", "Bool", 0);
            }
        }
    }

    canSwitchToNav() {
        if (!this._canSwitchToNav) {
            const altitude = Simplane.getAltitudeAboveGround();
            if (altitude >= 500) {
                this._canSwitchToNav = true;
            }
        }
        return this._canSwitchToNav;
    }

    isRadioNavActive() {
        return this.radioNav.getRADIONAVActive((this.isPrimary) ? 1 : 2);
    }

    get vhf1Frequency() {
        return this._vhf1Frequency;
    }

    get vhf2Frequency() {
        return this._vhf2Frequency;
    }

    get vor1Frequency() {
        return this._vor1Frequency;
    }

    get vor1Course() {
        return this._vor1Course;
    }

    get vor2Frequency() {
        return this._vor2Frequency;
    }

    get vor2Course() {
        return this._vor2Course;
    }

    get ilsFrequency() {
        return this._ilsFrequency;
    }

    get ilsCourse() {
        return this._ilsCourse;
    }

    get adf1Frequency() {
        return this._adf1Frequency;
    }

    get adf2Frequency() {
        return this._adf2Frequency;
    }

    get rcl1Frequency() {
        return this._rcl1Frequency;
    }

    get pre2Frequency() {
        return this._pre2Frequency;
    }

    get atc1Frequency() {
        return this._atc1Frequency;
    }

    set vhf1Frequency(_frq) {
        this._vhf1Frequency = _frq;
    }

    set vhf2Frequency(_frq) {
        this._vhf2Frequency = _frq;
    }

    set vor1Frequency(_frq) {
        this._vor1Frequency = _frq;
        SimVar.SetSimVarValue("L:FMC_VOR_FREQUENCY:1", "Hz", _frq * 1000000);
    }

    set vor1Course(_crs) {
        this._vor1Course = _crs;
    }

    set vor2Frequency(_frq) {
        this._vor2Frequency = _frq;
        SimVar.SetSimVarValue("L:FMC_VOR_FREQUENCY:2", "Hz", _frq * 1000000);
    }

    set vor2Course(_crs) {
        this._vor2Course = _crs;
    }

    set ilsFrequency(_frq) {
        this._ilsFrequency = _frq;
    }

    set ilsCourse(_crs) {
        this._ilsCourse = _crs;
    }

    set adf1Frequency(_frq) {
        this._adf1Frequency = _frq;
    }

    set adf2Frequency(_frq) {
        this._adf2Frequency = _frq;
    }

    set rcl1Frequency(_frq) {
        this._rcl1Frequency = _frq;
    }

    set pre2Frequency(_frq) {
        this._pre2Frequency = _frq;
    }

    set atc1Frequency(_frq) {
        this._atc1Frequency = _frq;
    }

    handlePreviousInputState() {
        if (this.inOut === FMCMainDisplay.clrValue) {
            this.inOut = "";
        }
        if (this.isDisplayingErrorMessage || this.isDisplayingTypeTwoMessage) {
            this.lastUserInputToScratchpad();
            this._inOutElement.className = "white";
            this.isDisplayingErrorMessage = false;
            this.isDisplayingTypeTwoMessage = false;
        }
    }

    Init() {
        super.Init();
        this.dataManager = new FMCDataManager(this);
        this.tempCurve = new Avionics.Curve();
        this.tempCurve.interpolationFunction = Avionics.CurveTool.NumberInterpolation;
        this.tempCurve.add(-10 * 3.28084, 21.50);
        this.tempCurve.add(0 * 3.28084, 15.00);
        this.tempCurve.add(10 * 3.28084, 8.50);
        this.tempCurve.add(20 * 3.28084, 2.00);
        this.tempCurve.add(30 * 3.28084, -4.49);
        this.tempCurve.add(40 * 3.28084, -10.98);
        this.tempCurve.add(50 * 3.28084, -17.47);
        this.tempCurve.add(60 * 3.28084, -23.96);
        this.tempCurve.add(70 * 3.28084, -30.45);
        this.tempCurve.add(80 * 3.28084, -36.94);
        this.tempCurve.add(90 * 3.28084, -43.42);
        this.tempCurve.add(100 * 3.28084, -49.90);
        this.tempCurve.add(150 * 3.28084, -56.50);
        this.tempCurve.add(200 * 3.28084, -56.50);
        this.tempCurve.add(250 * 3.28084, -51.60);
        this.tempCurve.add(300 * 3.28084, -46.64);
        this.tempCurve.add(400 * 3.28084, -22.80);
        this.tempCurve.add(500 * 3.28084, -2.5);
        this.tempCurve.add(600 * 3.28084, -26.13);
        this.tempCurve.add(700 * 3.28084, -53.57);
        this.tempCurve.add(800 * 3.28084, -74.51);
        let mainFrame = this.getChildById("Electricity");
        if (mainFrame == null) {
            mainFrame = this;
        }
        this.generateHTMLLayout(mainFrame);
        this._titleLeftElement = this.getChildById("title-left");
        this._titleElement = this.getChildById("title");
        this._pageCurrentElement = this.getChildById("page-current");
        this._pageCountElement = this.getChildById("page-count");
        this._labelElements = [];
        this._lineElements = [];
        for (let i = 0; i < 6; i++) {
            this._labelElements[i] = [
                this.getChildById("label-" + i + "-left"),
                this.getChildById("label-" + i + "-right"),
                this.getChildById("label-" + i + "-center")
            ];
            this._lineElements[i] = [
                this.getChildById("line-" + i + "-left"),
                this.getChildById("line-" + i + "-right"),
                this.getChildById("line-" + i + "-center")
            ];
        }
        this._inOutElement = this.getChildById("in-out");
        this._inOutElement.style.removeProperty("color");
        this._inOutElement.className = "white";
        this.onMenu = () => {
            FMCMainDisplayPages.MenuPage(this);
        };
        this.onLetterInput = (l) => {
            this.handlePreviousInputState();
            this.inOut += l;
        };
        this.onSp = () => {
            this.handlePreviousInputState();
            this.inOut += " ";
        };
        this.onDel = () => {
            this.handlePreviousInputState();
            if (this.inOut.length > 0) {
                this.inOut = this.inOut.slice(0, -1);
            }
        };
        this.onDiv = () => {
            this.handlePreviousInputState();
            this.inOut += "/";
        };
        this.onClr = () => {
            if (this.inOut === "") {
                this.inOut = FMCMainDisplay.clrValue;
            } else if (this.inOut === FMCMainDisplay.clrValue) {
                this.inOut = "";
            } else if (this.isDisplayingErrorMessage || this.isDisplayingTypeTwoMessage) {
                this.tryRemoveMessage();
                this.lastUserInputToScratchpad();
                this._inOutElement.className = "white";
                this.isDisplayingErrorMessage = false;
                this.isDisplayingTypeTwoMessage = false;
            } else {
                this.inOut = this.inOut.slice(0, -1);
            }
            this.tryShowMessage();
        };
        this.cruiseFlightLevel = SimVar.GetGameVarValue("AIRCRAFT CRUISE ALTITUDE", "feet");
        this.cruiseFlightLevel /= 100;
        SimVar.SetSimVarValue("L:FLIGHTPLAN_USE_DECEL_WAYPOINT", "number", 1);
        this.flightPlanManager.onCurrentGameFlightLoaded(() => {
            this.flightPlanManager.updateFlightPlan(() => {
                this.flightPlanManager.updateCurrentApproach(() => {
                    const frequency = this.flightPlanManager.getApproachNavFrequency();
                    if (isFinite(frequency)) {
                        const freq = Math.round(frequency * 100) / 100;
                        if (this.connectIlsFrequency(freq)) {
                            this._ilsFrequencyPilotEntered = false;
                            SimVar.SetSimVarValue("L:FLIGHTPLAN_APPROACH_ILS", "number", freq);
                            const approach = this.flightPlanManager.getApproach();
                            if (approach && approach.name && approach.name.indexOf("ILS") !== -1) {
                                const runway = this.flightPlanManager.getApproachRunway();
                                if (runway) {
                                    SimVar.SetSimVarValue("L:FLIGHTPLAN_APPROACH_COURSE", "number", runway.direction);
                                }
                            }
                        }
                    }
                });
                const callback = () => {
                    this.flightPlanManager.createNewFlightPlan();
                    SimVar.SetSimVarValue("L:AIRLINER_V1_SPEED", "Knots", NaN);
                    SimVar.SetSimVarValue("L:AIRLINER_V2_SPEED", "Knots", NaN);
                    SimVar.SetSimVarValue("L:AIRLINER_VR_SPEED", "Knots", NaN);
                    const cruiseAlt = Math.floor(this.flightPlanManager.cruisingAltitude / 100);
                    console.log("FlightPlan Cruise Override. Cruising at FL" + cruiseAlt + " instead of default FL" + this.cruiseFlightLevel);
                    if (cruiseAlt > 0) {
                        this.cruiseFlightLevel = cruiseAlt;
                    }
                };
                const arrivalIndex = this.flightPlanManager.getArrivalProcIndex();
                if (arrivalIndex >= 0) {
                    this.flightPlanManager.setArrivalProcIndex(arrivalIndex, callback);
                } else {
                    callback();
                }
            });
        });
        this.updateFuelVars();
        this.thrustReductionAltitude = 1500;
        SimVar.SetSimVarValue("L:AIRLINER_THR_RED_ALT", "Number", this.thrustReductionAltitude);
        this.PageTimeout = {
            Prog: 5000,
            Dyn: 1500
        };
        this.page = {
            SelfPtr: false,
            Current: 0,
            Clear: 0,
            AirportsMonitor: 1,
            AirwaysFromWaypointPage: 2,
            // AirwaysFromWaypointPageGetAllRows: 3,
            AvailableArrivalsPage: 4,
            AvailableArrivalsPageVias: 5,
            AvailableDeparturesPage: 6,
            AvailableFlightPlanPage: 7,
            DataIndexPage1: 8,
            DataIndexPage2: 9,
            DirectToPage: 10,
            FlightPlanPage: 11,
            FuelPredPage: 12,
            GPSMonitor: 13,
            HoldAtPage: 14,
            IdentPage: 15,
            InitPageA: 16,
            InitPageB: 17,
            IRSInit: 18,
            IRSMonitor: 19,
            IRSStatus: 20,
            IRSStatusFrozen: 21,
            LateralRevisionPage: 22,
            MenuPage: 23,
            NavaidPage: 24,
            NavRadioPage: 25,
            NewWaypoint: 26,
            PerformancePageTakeoff: 27,
            PerformancePageClb: 28,
            PerformancePageCrz: 29,
            PerformancePageDes: 30,
            PerformancePageAppr: 31,
            PerformancePageGoAround: 32,
            PilotsWaypoint: 33,
            PosFrozen: 34,
            PositionMonitorPage: 35,
            ProgressPage: 36,
            ProgressPageReport: 37,
            ProgressPagePredictiveGPS: 38,
            SelectedNavaids: 39,
            SelectWptPage: 40,
            VerticalRevisionPage: 41,
            WaypointPage: 42,
            AOCInit: 43,
            AOCInit2: 44,
            AOCOfpData: 45,
            AOCOfpData2: 46,
            ClimbWind: 47,
            CruiseWind: 48,
            DescentWind: 49,
        };
    }

    /**
     * Used for switching pages
     * @returns {number} delay in ms between 150 and 200
     */
    getDelaySwitchPage() {
        return 150 + 50 * Math.random();
    }

    /**
     * Used for basic inputs e.g. alternate airport, ci, fl, temp, constraints, ...
     * @returns {number} delay in ms between 300 and 400
     */
    getDelayBasic() {
        return 300 + 100 * Math.random();
    }

    /**
     * Used for e.g. loading time fore pages
     * @returns {number} delay in ms between 600 and 800
     */
    getDelayMedium() {
        return 600 + 200 * Math.random();
    }

    /**
     * Used for intense calculation
     * @returns {number} delay in ms between 900 and 12000
     */
    getDelayHigh() {
        return 900 + 300 * Math.random();
    }

    /**
     * Used for changes to the flight plan
     * @returns {number} dynamic delay in ms between ~300 and up to +2000 (depending on additional conditions)
     */
    getDelayRouteChange() {
        if (this._zeroFuelWeightZFWCGEntered && this._blockFuelEntered) {
            return Math.pow(this.flightPlanManager.getWaypointsCount(), 2) + (this.flightPlanManager.getDestination().cumulativeDistanceInFP) / 10 + Math.random() * 300;
        } else {
            return 300 + this.flightPlanManager.getWaypointsCount() * Math.random() + this.flightPlanManager.getDestination().cumulativeDistanceInFP * Math.random();
        }
    }

    /**
     * Used for calculation time for fuel pred page
     * @returns {number} dynamic delay in ms between 2000ms and 4000ms
     */
    getDelayFuelPred() {
        return 225 * this.flightPlanManager.getWaypointsCount() + (this.flightPlanManager.getDestination().cumulativeDistanceInFP / 2);
    }

    /**
     * Used to load wind data into fms
     * @returns {number} dynamic delay in ms dependent on amount of waypoints
     */
    getDelayWindLoad() {
        return Math.pow(this.flightPlanManager.getWaypointsCount(), 2);
    }

    /**
     * Tries to delete a pages timeout
     */
    tryDeleteTimeout() {
        if (this.page.SelfPtr) {
            clearTimeout(this.page.SelfPtr);
            this.page.SelfPtr = false;
        }
    }

    onPowerOn() {
        super.onPowerOn();
        const gpsDriven = SimVar.GetSimVarValue("GPS DRIVES NAV1", "Bool");
        if (!gpsDriven) {
            SimVar.SetSimVarValue("K:TOGGLE_GPS_DRIVES_NAV1", "Bool", 0);
        }
        this.initRadioNav(true);
    }

    updateZfwVars() {
        const totalWeight = SimVar.GetSimVarValue("TOTAL WEIGHT", "kilograms") / 1000;
        const blockFuel = SimVar.GetSimVarValue("FUEL TOTAL QUANTITY", "gallons") * SimVar.GetSimVarValue("FUEL WEIGHT PER GALLON", "kilograms") / 1000;
        this.zeroFuelWeight = totalWeight - blockFuel;
        this.zeroFuelWeightMassCenter = SimVar.GetSimVarValue("CG PERCENT", "percent");
    }

    updateFuelVars() {
        this.blockFuel = SimVar.GetSimVarValue("FUEL TOTAL QUANTITY", "gallons") * SimVar.GetSimVarValue("FUEL WEIGHT PER GALLON", "kilograms") / 1000;
        this.updateZfwVars();
    }

    onUpdate(_deltaTime) {
        super.onUpdate(_deltaTime);
        if (this._debug++ > 180) {
            this._debug = 0;
        }
        this.checkUpdateFlightPhase();
        this._checkFlightPlan--;
        if (this._checkFlightPlan <= 0) {
            this._checkFlightPlan = 120;
            this.flightPlanManager.updateFlightPlan();
            this.flightPlanManager.updateCurrentApproach();
        }
        if (this.pageUpdate) {
            this.pageUpdate();
        }
        if (SimVar.GetSimVarValue("L:FMC_UPDATE_CURRENT_PAGE", "number") === 1) {
            SimVar.SetSimVarValue("L:FMC_UPDATE_CURRENT_PAGE", "number", 0);
            if (this.refreshPageCallback) {
                this.refreshPageCallback();
            }
        }
        if (this.currentFlightPhase === FlightPhase.FLIGHT_PHASE_APPROACH) {
            // Is this LVar used by anything? It doesn't look like it...
            SimVar.SetSimVarValue("L:AIRLINER_MANAGED_APPROACH_SPEED", "number", this.getManagedApproachSpeed());
        }
        this.updateRadioNavState();
    }

    onEvent(_event) {
        if (_event.indexOf("1_BTN_") !== -1 || _event.indexOf("2_BTN_") !== -1 || _event.indexOf("BTN_") !== -1) {
            const input = _event.replace("1_BTN_", "").replace("2_BTN_", "").replace("BTN_", "");
            if (this.onInputAircraftSpecific(input)) {
                return;
            }
            if (input === "INIT") {
                this.onInit();
            } else if (input === "DEPARR") {
                this.onDepArr();
            } else if (input === "ATC") {
                this.onAtc();
            } else if (input === "FIX") {
                this.onFix();
            } else if (input === "HOLD") {
                this.onHold();
            } else if (input === "FMCCOMM") {
                this.onFmcComm();
            } else if (input === "PROG") {
                this.onProg();
            } else if (input === "MENU") {
                this.onMenu();
            } else if (input === "NAVRAD") {
                this.onRad();
            } else if (input === "PREVPAGE") {
                const cur = this.page.Current;
                setTimeout(() => {
                    if (this.page.Current === cur) {
                        this.onPrevPage();
                    }
                }, this.getDelaySwitchPage());
            } else if (input === "NEXTPAGE") {
                const cur = this.page.Current;
                setTimeout(() => {
                    if (this.page.Current === cur) {
                        this.onNextPage();
                    }
                }, this.getDelaySwitchPage());
            } else if (input === "SP") {
                setTimeout(() => {
                    this.onSp();
                }, this.getDelaySwitchPage());
            } else if (input === "DEL") {
                setTimeout(() => {
                    this.onDel();
                }, this.getDelaySwitchPage());
            } else if (input === "CLR") {
                setTimeout(() => {
                    this.onClr();
                }, this.getDelaySwitchPage());
            } else if (input === "DIV") {
                setTimeout(() => {
                    this.onDiv();
                }, this.getDelaySwitchPage());
            } else if (input === "DOT") {
                setTimeout(() => {
                    this.handlePreviousInputState();
                    this.inOut += ".";
                }, this.getDelaySwitchPage());
            } else if (input === "PLUSMINUS") {
                setTimeout(() => {
                    this.handlePreviousInputState();
                    const val = this.inOut;
                    if (val === "") {
                        this.inOut = "-";
                    } else if (val !== FMCMainDisplay.clrValue && (!this.isDisplayingErrorMessage || !this.isDisplayingTypeTwoMessage)) {
                        if (val.slice(-1) === "-") {
                            this.inOut = this.inOut.slice(0, -1) + "+";
                        } else if (val.slice(-1) === "+") {
                            this.inOut = this.inOut.slice(0, -1) + "-";
                        } else {
                            this.inOut += "-";
                        }
                    }
                }, this.getDelaySwitchPage());
            } else if (input === "Localizer") {
                this._apLocalizerOn = !this._apLocalizerOn;
            } else if (input.length === 2 && input[0] === "L") {
                const v = parseInt(input[1]);
                if (isFinite(v)) {
                    if (this.onLeftInput[v - 1]) {
                        const value = this.clearUserInput();
                        const cur = this.page.Current;
                        setTimeout(() => {
                            if (this.page.Current === cur) {
                                this.onLeftInput[v - 1](value);
                                this.tryClearOldUserInput();
                            }
                        }, this.leftInputDelay[v - 1] ? this.leftInputDelay[v - 1](value) : this.getDelayBasic());
                    }
                }
            } else if (input.length === 2 && input[0] === "R") {
                const v = parseInt(input[1]);
                if (isFinite(v)) {
                    if (this.onRightInput[v - 1]) {
                        const value = this.clearUserInput();
                        const cur = this.page.Current;
                        setTimeout(() => {
                            if (this.page.Current === cur) {
                                this.onRightInput[v - 1](value);
                                this.tryClearOldUserInput();
                            }
                        }, this.rightInputDelay[v - 1] ? this.rightInputDelay[v - 1]() : this.getDelayBasic());
                    }
                }
            } else if (input.length === 1 && FMCMainDisplay._AvailableKeys.indexOf(input) !== -1) {
                setTimeout(() => {
                    this.onLetterInput(input);
                }, this.getDelaySwitchPage());
            } else {
                console.log("'" + input + "'");
            }
        }
    }

    clearDisplay() {
        this.setTitle("UNTITLED");
        this.setPageCurrent(0);
        this.setPageCount(0);
        for (let i = 0; i < 6; i++) {
            this.setLabel("", i, -1);
        }
        for (let i = 0; i < 6; i++) {
            this.setLine("", i, -1);
        }
        this.onLeftInput = [];
        this.onRightInput = [];
        this.leftInputDelay = [];
        this.rightInputDelay = [];
        this.onPrevPage = () => {};
        this.onNextPage = () => {};
        this.pageUpdate = () => {};
        this.refreshPageCallback = undefined;
        if (this.page.Current === this.page.MenuPage) {
            this.forceClearScratchpad();
        }
        this.page.Current = this.page.Clear;
        this.setArrows(false, false);
        this.tryDeleteTimeout();
    }

    generateHTMLLayout(parent) {
        while (parent.children.length > 0) {
            parent.removeChild(parent.children[0]);
        }
        const header = document.createElement("div");
        header.id = "header";

        const titleLeft = document.createElement("div");
        titleLeft.classList.add("s-text");
        titleLeft.id = "title-left";
        parent.appendChild(titleLeft);

        const title = document.createElement("span");
        title.id = "title";
        header.appendChild(title);

        this.arrowHorizontal = document.createElement("span");
        this.arrowHorizontal.id = "arrow-horizontal";
        this.arrowHorizontal.innerHTML = "←→\xa0";
        header.appendChild(this.arrowHorizontal);

        parent.appendChild(header);

        const page = document.createElement("div");
        page.id = "page-info";
        page.classList.add("s-text");

        const pageCurrent = document.createElement("span");
        pageCurrent.id = "page-current";

        const pageSlash = document.createElement("span");
        pageSlash.id = "page-slash";
        pageSlash.textContent = "/";

        const pageCount = document.createElement("span");
        pageCount.id = "page-count";

        page.appendChild(pageCurrent);
        page.appendChild(pageSlash);
        page.appendChild(pageCount);
        parent.appendChild(page);

        for (let i = 0; i < 6; i++) {
            const label = document.createElement("div");
            label.classList.add("label", "s-text");
            const labelLeft = document.createElement("span");
            labelLeft.id = "label-" + i + "-left";
            labelLeft.classList.add("fmc-block", "label", "label-left");
            const labelRight = document.createElement("span");
            labelRight.id = "label-" + i + "-right";
            labelRight.classList.add("fmc-block", "label", "label-right");
            const labelCenter = document.createElement("span");
            labelCenter.id = "label-" + i + "-center";
            labelCenter.classList.add("fmc-block", "label", "label-center");
            label.appendChild(labelLeft);
            label.appendChild(labelRight);
            label.appendChild(labelCenter);
            parent.appendChild(label);
            const line = document.createElement("div");
            line.classList.add("line");
            const lineLeft = document.createElement("span");
            lineLeft.id = "line-" + i + "-left";
            lineLeft.classList.add("fmc-block", "line", "line-left");
            const lineRight = document.createElement("span");
            lineRight.id = "line-" + i + "-right";
            lineRight.classList.add("fmc-block", "line", "line-right");
            const lineCenter = document.createElement("span");
            lineCenter.id = "line-" + i + "-center";
            lineCenter.classList.add("fmc-block", "line", "line-center");
            line.appendChild(lineLeft);
            line.appendChild(lineRight);
            line.appendChild(lineCenter);
            parent.appendChild(line);
        }
        const footer = document.createElement("div");
        footer.classList.add("line");
        const inout = document.createElement("span");
        inout.id = "in-out";

        this.arrowVertical = document.createElement("span");
        this.arrowVertical.id = "arrow-vertical";
        this.arrowVertical.innerHTML = "↓↑\xa0";

        footer.appendChild(inout);
        footer.appendChild(this.arrowVertical);
        parent.appendChild(footer);
    }
    static secondsToUTC(seconds) {
        const h = Math.floor(seconds / 3600);
        seconds -= h * 3600;
        const m = Math.floor(seconds / 60);
        return (h % 24).toFixed(0).padStart(2, "0") + m.toFixed(0).padStart(2, "0");
    }
    static secondsTohhmm(seconds) {
        const h = Math.floor(seconds / 3600);
        seconds -= h * 3600;
        const m = Math.floor(seconds / 60);
        return h.toFixed(0).padStart(2, "0") + m.toFixed(0).padStart(2, "0");
    }

    static minuteToSeconds(minutes) {
        return minutes * 60;
    }

    static hhmmToSeconds(hhmm) {
        if (!hhmm) {
            return NaN;
        }
        const h = parseInt(hhmm.substring(0, 2));
        const m = parseInt(hhmm.substring(2, 4));
        return h * 3600 + m * 60;
    }

    /**
     * Computes hour and minutes when given minutes
     * @param {number} minutes - minutes used to make the conversion
     * @returns {string} A string in the format "HHMM" e.g "0235"
     */
    static minutesTohhmm(minutes) {
        const h = Math.floor(minutes / 60);
        minutes -= h * 60;
        const m = minutes;
        return h.toFixed(0).padStart(2,"0") + m.toFixed(0).padStart(2, "0");
    }

    /**
     * computes minutes when given hour and minutes
     * @param {string} hhmm - string used ot make the conversion
     * @returns {number} numbers in minutes form
     */
    static hhmmToMinutes(hhmm) {
        if (!hhmm) {
            return NaN;
        }
        const h = parseInt(hhmm.substring(0, 2));
        const m = parseInt(hhmm.substring(2, 4));
        return h * 60 + m;
    }

    setAPSelectedSpeed(_speed, _aircraft) {
        if (isFinite(_speed)) {
            if (Simplane.getAutoPilotMachModeActive()) {
                const mach = SimVar.GetGameVarValue("FROM KIAS TO MACH", "number", _speed);
                Coherent.call("AP_MACH_VAR_SET", 1, mach);
                SimVar.SetSimVarValue("K:AP_MANAGED_SPEED_IN_MACH_ON", "number", 1);
                return;
            }
            Coherent.call("AP_SPD_VAR_SET", 1, _speed);
            SimVar.SetSimVarValue("K:AP_MANAGED_SPEED_IN_MACH_OFF", "number", 1);
        }
    }

    setAPManagedSpeed(_speed, _aircraft) {
        if (isFinite(_speed)) {
            if (Simplane.getAutoPilotMachModeActive()) {
                let mach = SimVar.GetGameVarValue("FROM KIAS TO MACH", "number", _speed);
                const cruiseMach = SimVar.GetGameVarValue("AIRCRAFT CRUISE MACH", "mach");
                mach = Math.min(mach, cruiseMach);
                Coherent.call("AP_MACH_VAR_SET", 2, mach);
                SimVar.SetSimVarValue("K:AP_MANAGED_SPEED_IN_MACH_ON", "number", 1);
                return;
            }
            Coherent.call("AP_SPD_VAR_SET", 2, _speed);
            SimVar.SetSimVarValue("K:AP_MANAGED_SPEED_IN_MACH_OFF", "number", 1);
        }
    }
}

FMCMainDisplay.clrValue = "\xa0\xa0\xa0\xa0\xa0CLR";
FMCMainDisplay._AvailableKeys = "ABCDEFGHIJKLMNOPQRSTUVWXYZ0123456789";<|MERGE_RESOLUTION|>--- conflicted
+++ resolved
@@ -38,12 +38,7 @@
         this.routeIndex = 0;
         this.coRoute = "";
         this.tmpOrigin = "";
-<<<<<<< HEAD
-        this.tmpDestination = "";
         this.transitionAltitude = NaN;
-=======
-        this.transitionAltitude = 10000;
->>>>>>> a343d608
         this.perfTOTemp = 20;
         this._overridenFlapApproachSpeed = NaN;
         this._overridenSlatApproachSpeed = NaN;

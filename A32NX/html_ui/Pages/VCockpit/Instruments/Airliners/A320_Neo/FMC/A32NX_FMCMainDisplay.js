class FMCMainDisplay extends BaseAirliners {
    constructor() {
        super(...arguments);
        this.defaultInputErrorMessage = "INVALID ENTRY";
        this.currentFlightPlanWaypointIndex = -1;
        this._title = undefined;
        this._pageCurrent = undefined;
        this._pageCount = undefined;
        this._labels = [];
        this._lines = [];
        this._inOut = undefined;
        this.onLeftInput = [];
        this.onRightInput = [];
        this.lastPos = "";
        this.costIndex = 0;
        this.lastUserInput = "";
        this.isDisplayingErrorMessage = false;
        this.maxCruiseFL = 390;
        this.routeIndex = 0;
        this.coRoute = "";
        this.routeIsSelected = false;
        this.routePageCurrent = 1;
        this.routePageCount = 2;
        this.tmpOrigin = "";
        this.tmpDestination = "";
        this.transitionAltitude = 10000;
        this.perfTOTemp = 20;
        this._overridenFlapApproachSpeed = NaN;
        this._overridenSlatApproachSpeed = NaN;
        this._routeFinalFuelWeight = NaN;
        this._routeFinalFuelTime = NaN;
        this._routeReservedWeight = NaN;
        this._routeReservedPercent = 0;
        this._takeOffFlap = -1;
        this.takeOffWeight = NaN;
        this.landingWeight = NaN;
        this.averageWind = NaN;
        this.perfCrzWindHeading = NaN;
        this.perfCrzWindSpeed = NaN;
        this.perfApprQNH = NaN;
        this.perfApprTemp = NaN;
        this.perfApprWindHeading = NaN;
        this.perfApprWindSpeed = NaN;
        this.perfApprTransAlt = NaN;
        this.vApp = NaN;
        this.perfApprMDA = NaN;
        this.perfApprDH = NaN;
        this._flightPhases = ["PREFLIGHT", "TAXI", "TAKEOFF", "CLIMB", "CRUISE", "DESCENT", "APPROACH", "GOAROUND"];
        this.currentFlightPhase = FlightPhase.FLIGHT_PHASE_TAKEOFF;
        this._lockConnectIls = false;
        this._apNavIndex = 1;
        this._apLocalizerOn = false;
        this._canSwitchToNav = false;
        this._vhf1Frequency = 0;
        this._vhf2Frequency = 0;
        this._vor1Frequency = 0;
        this._vor1Course = 0;
        this._vor2Frequency = 0;
        this._vor2Course = 0;
        this._ilsFrequency = 0;
        this._ilsCourse = 0;
        this._adf1Frequency = 0;
        this._adf2Frequency = 0;
        this._rcl1Frequency = 0;
        this._pre2Frequency = 0;
        this._atc1Frequency = 0;
        this._radioNavOn = false;
        this._debug = 0;
        this._checkFlightPlan = 0;
        this._smoothedTargetHeading = NaN;
        this._smootherTargetPitch = NaN;

        this._zeroFuelWeightZFWCGEntered = false;
        this._taxiEntered = false;
        this._windDir = "HD";
    }

    static approachTypeStringToIndex(approachType) {
        approachType = approachType.trim();
        const index = FMCMainDisplay.approachTypes.indexOf(approachType);
        if (isFinite(index) && index > 0) {
            return index;
        }
        return 0;
    }

    getTitle() {
        if (this._title === undefined) {
            this._title = this._titleElement.textContent;
        }
        return this._title;
    }

    setTitle(content) {
        let color = content.split("[color]")[1];
        if (!color) {
            color = "white";
        }
        this._title = content.split("[color]")[0];
        this._titleElement.classList.remove("white", "blue", "yellow", "green", "red", "magenta", "inop");
        this._titleElement.classList.add(color);
        this._titleElement.textContent = this._title;
    }

    getPageCurrent() {
        if (this._pageCurrent === undefined) {
            this._pageCurrent = parseInt(this._pageCurrentElement.textContent);
        }
        return this._pageCurrent;
    }

    setPageCurrent(value) {
        if (typeof (value) === "number") {
            this._pageCurrent = value;
        } else if (typeof (value) === "string") {
            this._pageCurrent = parseInt(value);
        }
        this._pageCurrentElement.textContent = (this._pageCurrent > 0 ? this._pageCurrent : "") + "";
    }

    getPageCount() {
        if (this._pageCount === undefined) {
            this._pageCount = parseInt(this._pageCountElement.textContent);
        }
        return this._pageCount;
    }

    setPageCount(value) {
        if (typeof (value) === "number") {
            this._pageCount = value;
        } else if (typeof (value) === "string") {
            this._pageCount = parseInt(value);
        }
        this._pageCountElement.textContent = (this._pageCount > 0 ? this._pageCount : "") + "";
        if (this._pageCount === 0) {
            this.getChildById("page-slash").textContent = "";
        } else {
            this.getChildById("page-slash").textContent = "/";
        }
    }

    getLabel(row, col = 0) {
        if (!this._labels[row]) {
            this._labels[row] = [];
        }
        return this._labels[row][col];
    }

    setLabel(label, row, col = -1) {
        if (col >= this._labelElements[row].length) {
            return;
        }
        if (!this._labels[row]) {
            this._labels[row] = [];
        }
        if (!label) {
            label = "";
        }
        if (col === -1) {
            for (let i = 0; i < this._labelElements[row].length; i++) {
                this._labels[row][i] = "";
                this._labelElements[row][i].textContent = "";
            }
            col = 0;
        }
        if (label === "__FMCSEPARATOR") {
            label = "------------------------";
        }
        if (label !== "") {
            if (label.indexOf("[b-text]") !== -1) {
                label = label.replace("[b-text]", "");
                this._lineElements[row][col].classList.remove("s-text");
                this._lineElements[row][col].classList.add("msg-text");
            } else {
                this._lineElements[row][col].classList.remove("msg-text");
            }

            let color = label.split("[color]")[1];
            if (!color) {
                color = "white";
            }
            const e = this._labelElements[row][col];
            e.classList.remove("white", "blue", "yellow", "green", "red", "magenta", "inop");
            e.classList.add(color);
            label = label.split("[color]")[0];
        }
        this._labels[row][col] = label;
        this._labelElements[row][col].textContent = label;
    }

    getLine(row, col = 0) {
        if (!this._lines[row]) {
            this._lines[row] = [];
        }
        return this._lines[row][col];
    }

    setLine(content, row, col = -1) {
        if (col >= this._lineElements[row].length) {
            return;
        }
        if (!content) {
            content = "";
        }
        if (!this._lines[row]) {
            this._lines[row] = [];
        }
        if (col === -1) {
            for (let i = 0; i < this._lineElements[row].length; i++) {
                this._lines[row][i] = "";
                this._lineElements[row][i].textContent = "";
            }
            col = 0;
        }
        if (content === "__FMCSEPARATOR") {
            content = "------------------------";
        }
        if (content !== "") {
            if (content.indexOf("[s-text]") !== -1) {
                content = content.replace("[s-text]", "");
                this._lineElements[row][col].classList.add("s-text");
            } else {
                this._lineElements[row][col].classList.remove("s-text");
            }
            let color = content.split("[color]")[1];
            if (!color) {
                color = "white";
            }
            const e = this._lineElements[row][col];
            e.classList.remove("white", "blue", "yellow", "green", "red", "magenta", "inop");
            e.classList.add(color);
            content = content.split("[color]")[0];
        }
        this._lines[row][col] = content;
        this._lineElements[row][col].textContent = this._lines[row][col];
    }

    get inOut() {
        return this.getInOut();
    }

    getInOut() {
        if (this._inOut === undefined) {
            this._inOut = this._inOutElement.textContent;
        }
        return this._inOut;
    }

    set inOut(v) {
        this.setInOut(v);
    }

    setInOut(content) {
        this._inOut = content;
        this._inOutElement.textContent = this._inOut;
        if (content === FMCMainDisplay.clrValue) {
            this._inOutElement.style.paddingLeft = "8%";
        } else {
            this._inOutElement.style.paddingLeft = "";
        }
    }

    setTemplate(template, large = false) {
        if (template[0]) {
            this.setTitle(template[0][0]);
            this.setPageCurrent(template[0][1]);
            this.setPageCount(template[0][2]);
        }
        for (let i = 0; i < 6; i++) {
            let tIndex = 2 * i + 1;
            if (template[tIndex]) {
                if (large) {
                    if (template[tIndex][1] !== undefined) {
                        this.setLine(template[tIndex][0], i, 0);
                        this.setLine(template[tIndex][1], i, 1);
                        this.setLine(template[tIndex][2], i, 2);
                        this.setLine(template[tIndex][3], i, 3);
                    } else {
                        this.setLine(template[tIndex][0], i, -1);
                    }
                } else {
                    if (template[tIndex][1] !== undefined) {
                        this.setLabel(template[tIndex][0], i, 0);
                        this.setLabel(template[tIndex][1], i, 1);
                        this.setLabel(template[tIndex][2], i, 2);
                        this.setLabel(template[tIndex][3], i, 3);
                    } else {
                        this.setLabel(template[tIndex][0], i, -1);
                    }
                }
            }
            tIndex = 2 * i + 2;
            if (template[tIndex]) {
                if (template[tIndex][1] !== undefined) {
                    this.setLine(template[tIndex][0], i, 0);
                    this.setLine(template[tIndex][1], i, 1);
                    this.setLine(template[tIndex][2], i, 2);
                    this.setLine(template[tIndex][3], i, 3);
                } else {
                    this.setLine(template[tIndex][0], i, -1);
                }
            }
        }
        if (template[13]) {
            this.setInOut(template[13][0]);
        }
        SimVar.SetSimVarValue("L:AIRLINER_MCDU_CURRENT_FPLN_WAYPOINT", "number", this.currentFlightPlanWaypointIndex);
    }
    getNavDataDateRange() {
        return SimVar.GetGameVarValue("FLIGHT NAVDATA DATE RANGE", "string");
    }

    get cruiseFlightLevel() {
        return this._cruiseFlightLevel;
    }

    set cruiseFlightLevel(fl) {
        this._cruiseFlightLevel = Math.round(fl);
        SimVar.SetSimVarValue("L:AIRLINER_CRUISE_ALTITUDE", "number", this._cruiseFlightLevel * 100);
    }

    clearUserInput() {
        if (!this.isDisplayingErrorMessage) {
            this.lastUserInput = this.inOut;
        }
        this.inOut = "";
        this._inOutElement.style.color = "#ffffff";
    }

    showErrorMessage(message, color = "#ffffff") {
        if (!this.isDisplayingErrorMessage) {
            this.lastUserInput = this.inOut;
        }
        this.isDisplayingErrorMessage = true;
        this.inOut = message;
        this._inOutElement.style.color = color;
    }

    /**
     * Returns true if an engine is running (FF > 0)
     * @returns {number}
     */
    isAnEngineOn() {
        return Simplane.getEngineActive(0) || Simplane.getEngineActive(1);
    }

    /**
     * Returns true if all engines are running (FF > 0)
     * @returns {number}
     */
    isAllEngineOn() {
        return Simplane.getEngineActive(0) && Simplane.getEngineActive(1);
    }

    /**
     * Returns the ISA temperature for a given altitude
     * @param alt {number} altitude in ft
     * @returns {number} ISA temp in C°
     */
    getIsaTemp(alt = Simplane.getAltitude()) {
        return alt / 1000 * (-1.98) + 15;
    }

    /**
     * Returns the deviation from ISA temperature and OAT at given altitude
     * @param alt {number} altitude in ft
     * @returns {number} ISA temp deviation from OAT in C°
     */
    getIsaTempDeviation(alt = Simplane.getAltitude()) {
        return SimVar.GetSimVarValue("AMBIENT TEMPERATURE", "celsius") - this.getIsaTemp(alt);
    }

    /**
     * Returns the maximum cruise FL for ISA temp and GW
     * @param temp {number} ISA in C°
     * @param gw {number} GW in t
     * @returns {number} MAX FL
     */
    getMaxFL(temp = this.getIsaTempDeviation(), gw = SimVar.GetSimVarValue("TOTAL WEIGHT", "kg") / 1000) {
        return Math.round(temp <= 10 ? -2.778 * gw + 578.667 : (temp * (-0.039) - 2.389) * gw + temp * (-0.667) + 585.334);
    }

    /**
     * Returns the maximum allowed cruise FL considering max service FL
     * @param fl {number} FL to check
     * @returns {number} maximum allowed cruise FL
     */
    getMaxFlCorrected(fl = this.getMaxFL()) {
        return fl >= this.maxCruiseFL ? this.maxCruiseFL : fl;
    }

    async tryUpdateRefAirport(airportIdent) {
        const airport = await this.dataManager.GetAirportByIdent(airportIdent);
        if (!airport) {
            this.showErrorMessage("NOT IN DATABASE");
            return false;
        }
        this.refAirport = airport;
        return true;
    }

    tryUpdateGate(gate) {
        if (gate.length > 6) {
            this.showErrorMessage(this.defaultInputErrorMessage);
            return false;
        }
        this.refGate = gate;
        return true;
    }

    tryUpdateHeading(heading) {
        let nHeading = parseInt(heading);
        if (isNaN(nHeading)) {
            this.showErrorMessage(this.defaultInputErrorMessage);
            return false;
        }
        nHeading = Math.round(nHeading) % 360;
        this.refHeading = nHeading;
        return true;
    }

    async tryUpdateIrsCoordinatesDisplay(newIrsCoordinatesDisplay) {
        if (!this.dataManager.IsValidLatLon(newIrsCoordinatesDisplay)) {
            this.showErrorMessage(this.defaultInputErrorMessage);
            return false;
        }
        this.initCoordinates = newIrsCoordinatesDisplay;
        this.lastPos = this.initCoordinates;
        return true;
    }

    setCruiseFlightLevelAndTemperature(input) {
        if (input === FMCMainDisplay.clrValue) {
            this.cruiseFlightLevel = undefined;
            this.cruiseTemperature = undefined;
            return true;
        }
        const flString = input.split("/")[0].replace("FL", "");
        const tempString = input.split("/")[1];
        const onlyTemp = flString.length === 0;

        if (tempString) {
            const temp = parseFloat(tempString);
            if (isFinite(temp)) {
                if (temp > -270 && temp < 100) {
                    this.cruiseTemperature = temp;
                } else {
                    if (onlyTemp) {
                        this.showErrorMessage("ENTRY OUT OF RANGE");
                        return false;
                    }
                }
            } else {
                if (onlyTemp) {
                    this.showErrorMessage(this.defaultInputErrorMessage);
                    return false;
                }
            }
        }
        if (flString) {
<<<<<<< HEAD
            const fl = parseFloat(flString);
            if (isFinite(fl)) {
                let isValidCruiseFL = false;
                if (fl > 0 && fl <= this.maxCruiseFL) {
                    this.cruiseFlightLevel = fl;
                    isValidCruiseFL = true;
                } else if (fl >= 1000 && fl <= this.maxCruiseFL * 100) {
                    this.cruiseFlightLevel = Math.floor(fl / 100);
                    isValidCruiseFL = true;
                }
                if (isValidCruiseFL) {
                    if (SimVar.GetSimVarValue("L:A32NX_CRZ_ALT_SET_INITIAL", "bool") === 1 && SimVar.GetSimVarValue("L:A32NX_GOAROUND_PASSED", "bool") === 1) {
                        SimVar.SetSimVarValue("L:A32NX_NEW_CRZ_ALT", "number", this.cruiseFlightLevel);
                    } else {
                        SimVar.SetSimVarValue("L:A32NX_CRZ_ALT_SET_INITIAL", "bool", 1);
                    }
                    return true;
                }
                this.showErrorMessage("ENTRY OUT OF RANGE");
                return false;
            }
=======
            return this.trySetCruiseFl(parseFloat(flString));
>>>>>>> 6cb51166
        }
        this.showErrorMessage(this.defaultInputErrorMessage);
        return false;
    }

    trySetGroundTemperature(groundTemperature) {
        const value = parseInt(groundTemperature);
        if (isFinite(value)) {
            this.groundTemperature = value;
            return true;
        }
        this.showErrorMessage(this.defaultInputErrorMessage);
        return false;
    }

    tryUpdateCostIndex(costIndex) {
        const value = parseInt(costIndex);
        if (isFinite(value)) {
            if (value >= 0) {
                if (value < 1000) {
                    this.costIndex = value;
                    return true;
                }
            }
        }
        this.showErrorMessage(this.defaultInputErrorMessage);
        return false;
    }

    ensureCurrentFlightPlanIsTemporary(callback = EmptyCallback.Boolean) {
        if (this.flightPlanManager.getCurrentFlightPlanIndex() === 0) {
            this.flightPlanManager.copyCurrentFlightPlanInto(1, () => {
                this.flightPlanManager.setCurrentFlightPlanIndex(1, (result) => {
                    SimVar.SetSimVarValue("L:FMC_FLIGHT_PLAN_IS_TEMPORARY", "number", 1);
                    SimVar.SetSimVarValue("L:MAP_SHOW_TEMPORARY_FLIGHT_PLAN", "number", 1);
                    callback(result);
                });
            });
        } else {
            callback(true);
        }
    }

    tryUpdateFromTo(fromTo, callback = EmptyCallback.Boolean) {
        if (fromTo === FMCMainDisplay.clrValue) {
            this.showErrorMessage("NOT ALLOWED");
            return callback(false);
        }
        const from = fromTo.split("/")[0];
        const to = fromTo.split("/")[1];
        this.dataManager.GetAirportByIdent(from).then((airportFrom) => {
            if (airportFrom) {
                this.dataManager.GetAirportByIdent(to).then((airportTo) => {
                    if (airportTo) {
                        this.eraseTemporaryFlightPlan(() => {
                            this.flightPlanManager.clearFlightPlan(() => {
                                this.flightPlanManager.setOrigin(airportFrom.icao, () => {
                                    this.tmpOrigin = airportFrom.ident;
                                    this.flightPlanManager.setDestination(airportTo.icao, () => {
                                        this.tmpOrigin = airportTo.ident;
                                        this.currentFlightPhase = FlightPhase.FLIGHT_PHASE_TAKEOFF;
                                        callback(true);
                                    });
                                });
                            });
                        });
                    } else {
                        this.showErrorMessage("NOT IN DATABASE");
                        callback(false);
                    }
                });
            } else {
                this.showErrorMessage("NOT IN DATABASE");
                callback(false);
            }
        });
    }

    async tryUpdateAltDestination(altDestIdent) {
        if (altDestIdent === "NONE") {
            this.altDestination = undefined;
            return true;
        }
        const airportAltDest = await this.dataManager.GetAirportByIdent(altDestIdent);
        if (airportAltDest) {
            this.altDestination = airportAltDest;
            return true;
        }
        this.showErrorMessage("NOT IN DATABASE");
        return false;
    }

    updateRouteOrigin(newRouteOrigin, callback = EmptyCallback.Boolean) {
        this.dataManager.GetAirportByIdent(newRouteOrigin).then(airport => {
            if (!airport) {
                this.showErrorMessage("NOT IN DATABASE");
                return callback(false);
            }
            this.flightPlanManager.setOrigin(airport.icao, () => {
                this.tmpOrigin = airport.ident;
                callback(true);
            });
        });
    }

    updateRouteDestination(routeDestination, callback = EmptyCallback.Boolean) {
        this.dataManager.GetAirportByIdent(routeDestination).then(airport => {
            if (!airport) {
                this.showErrorMessage("NOT IN DATABASE");
                return callback(false);
            }
            this.flightPlanManager.setDestination(airport.icao, () => {
                this.tmpDestination = airport.ident;
                callback(true);
            });
        });
    }

    setOriginRunway(runwayName, callback = EmptyCallback.Boolean) {
        const origin = this.flightPlanManager.getOrigin();
        if (origin && origin.infos instanceof AirportInfo) {
            const runwayIndex = origin.infos.oneWayRunways.findIndex(r => {
                return Avionics.Utils.formatRunway(r.designation) === Avionics.Utils.formatRunway(runwayName);
            });
            if (runwayIndex >= 0) {
                this.ensureCurrentFlightPlanIsTemporary(() => {
                    this.flightPlanManager.setOriginRunwayIndex(runwayIndex, () => {
                        return callback(true);
                    });
                });
            } else {
                this.showErrorMessage("NOT IN DATABASE");
                return callback(false);
            }
        } else {
            this.showErrorMessage("NO ORIGIN AIRPORT");
            return callback(false);
        }
    }

    setOriginRunwayIndex(runwayIndex, callback = EmptyCallback.Boolean) {
        this.ensureCurrentFlightPlanIsTemporary(() => {
            this.flightPlanManager.setDepartureProcIndex(-1, () => {
                this.flightPlanManager.setOriginRunwayIndex(runwayIndex, () => {
                    return callback(true);
                });
            });
        });
    }

    setRunwayIndex(runwayIndex, callback = EmptyCallback.Boolean) {
        this.ensureCurrentFlightPlanIsTemporary(() => {
            const routeOriginInfo = this.flightPlanManager.getOrigin().infos;
            if (!this.flightPlanManager.getOrigin()) {
                this.showErrorMessage("NO ORIGIN SET");
                return callback(false);
            } else if (runwayIndex === -1) {
                this.flightPlanManager.setDepartureRunwayIndex(-1, () => {
                    this.flightPlanManager.setOriginRunwayIndex(-1, () => {
                        return callback(true);
                    });
                });
            } else if (routeOriginInfo instanceof AirportInfo) {
                if (routeOriginInfo.oneWayRunways[runwayIndex]) {
                    this.flightPlanManager.setDepartureRunwayIndex(runwayIndex, () => {
                        return callback(true);
                    });
                }
            } else {
                this.showErrorMessage("NOT IN DATABASE");
                callback(false);
            }
        });
    }

    setDepartureIndex(departureIndex, callback = EmptyCallback.Boolean) {
        this.ensureCurrentFlightPlanIsTemporary(() => {
            const currentRunway = this.flightPlanManager.getDepartureRunway();
            this.flightPlanManager.setDepartureProcIndex(departureIndex, () => {
                if (currentRunway) {
                    const departure = this.flightPlanManager.getDeparture();
                    const departureRunwayIndex = departure.runwayTransitions.findIndex(t => {
                        return t.name.indexOf(currentRunway.designation) != -1;
                    });
                    if (departureRunwayIndex >= -1) {
                        return this.flightPlanManager.setDepartureRunwayIndex(departureRunwayIndex, () => {
                            return callback(true);
                        });
                    }
                }
                return callback(true);
            });
        });
    }

    removeDeparture() {
        this.flightPlanManager.removeDeparture();
        return true;
    }

    setApproachTransitionIndex(transitionIndex, callback = EmptyCallback.Boolean) {
        const arrivalIndex = this.flightPlanManager.getArrivalProcIndex();
        this.ensureCurrentFlightPlanIsTemporary(() => {
            this.flightPlanManager.setApproachTransitionIndex(transitionIndex, () => {
                this.flightPlanManager.setArrivalProcIndex(arrivalIndex, () => {
                    callback(true);
                });
            });
        });
    }

    setArrivalProcIndex(arrivalIndex, callback = EmptyCallback.Boolean) {
        this.ensureCurrentFlightPlanIsTemporary(() => {
            this.flightPlanManager.setArrivalProcIndex(arrivalIndex, () => {
                callback(true);
            });
        });
    }

    setArrivalIndex(arrivalIndex, transitionIndex, callback = EmptyCallback.Boolean) {
        this.ensureCurrentFlightPlanIsTemporary(() => {
            this.flightPlanManager.setArrivalEnRouteTransitionIndex(transitionIndex, () => {
                this.flightPlanManager.setArrivalProcIndex(arrivalIndex, () => {
                    callback(true);
                });
            });
        });
    }

    removeArrival() {
        this.flightPlanManager.removeDeparture();
        return true;
    }

    setApproachIndex(approachIndex, callback = EmptyCallback.Boolean) {
        this.ensureCurrentFlightPlanIsTemporary(() => {
            this.flightPlanManager.setApproachIndex(approachIndex, () => {
                const frequency = this.flightPlanManager.getApproachNavFrequency();
                if (isFinite(frequency)) {
                    const freq = Math.round(frequency * 100) / 100;
                    if (this.connectIlsFrequency(freq)) {
                        SimVar.SetSimVarValue("L:FLIGHTPLAN_APPROACH_ILS", "number", freq);
                        const approach = this.flightPlanManager.getApproach();
                        if (approach && approach.name && approach.name.indexOf("ILS") !== -1) {
                            const runway = this.flightPlanManager.getApproachRunway();
                            if (runway) {
                                SimVar.SetSimVarValue("L:FLIGHTPLAN_APPROACH_COURSE", "number", runway.direction);
                            }
                        }
                    }
                }
                callback(true);
            });
        });
    }

    updateFlightNo(flightNo, callback = EmptyCallback.Boolean) {
        if (flightNo.length > 7) {
            this.showErrorMessage(this.defaultInputErrorMessage);
            return callback(false);
        }

        const storedTelexStatus = NXDataStore.get("CONFIG_TELEX_STATUS", "DISABLED");

        let connectSuccess = true;
        SimVar.SetSimVarValue("ATC FLIGHT NUMBER", "string", flightNo, "FMC").then(() => {
            if (storedTelexStatus === "ENABLED") {
                const initTelexServer = async () => {
                    NXApi.connectTelex(flightNo)
                        .catch((err) => {
                            if (err !== NXApi.disconnectedError) {
                                this.showErrorMessage("FLT NBR IN USE");
                            }

                            connectSuccess = false;
                        });
                };

                initTelexServer();
            }
            return callback(connectSuccess);
        });
    }

    updateCoRoute(coRoute, callback = EmptyCallback.Boolean) {
        if (coRoute.length > 2) {
            if (coRoute.length < 10) {
                if (coRoute === "NONE") {
                    this.coRoute = undefined;
                } else {
                    this.coRoute = coRoute;
                }
                return callback(true);
            }
        }
        this.showErrorMessage(this.defaultInputErrorMessage);
        return callback(false);
    }

    getTotalTripTime() {
        if (this.flightPlanManager.getOrigin()) {
            return this.flightPlanManager.getOrigin().infos.totalTimeInFP;
        }
        return NaN;
    }

    getTotalTripFuelCons() {
        if (this.flightPlanManager.getOrigin()) {
            return this.flightPlanManager.getOrigin().infos.totalFuelConsInFP;
        }
        return NaN;
    }

    getOrSelectWaypointByIdent(ident, callback) {
        this.dataManager.GetWaypointsByIdent(ident).then((waypoints) => {
            if (!waypoints || waypoints.length === 0) {
                return callback(undefined);
            }
            return callback(waypoints[0]);
        });
    }

    async tryAddNextAirway(newAirway) {
        this.showErrorMessage("NOT IMPLEMENTED");
        return false;
    }

    async tryAddNextWaypoint(newWaypointTo) {
        const waypoints = await this.dataManager.GetWaypointsByIdent(newWaypointTo);
        if (waypoints.length === 0) {
            this.showErrorMessage("NOT IN DATABASE");
            return false;
        }
        if (waypoints.length === 1) {
            this.flightPlanManager.addWaypoint(waypoints[0].icao);
            this.routeIsSelected = false;
            return true;
        }
        return false;
    }

    activateDirectToWaypointIdent(waypointIdent, callback = EmptyCallback.Void) {
        this.getOrSelectWaypointByIdent(waypointIdent, (w) => {
            if (w) {
                return this.activateDirectToWaypoint(w, callback);
            }
            return callback();
        });
    }

    activateDirectToWaypoint(waypoint, callback = EmptyCallback.Void) {
        const waypoints = this.flightPlanManager.getWaypoints();
        const indexInFlightPlan = waypoints.findIndex(w => {
            return w.icao === waypoint.icao;
        });
        let i = 1;
        const removeWaypointMethod = (callback = EmptyCallback.Void) => {
            if (i < indexInFlightPlan) {
                this.flightPlanManager.removeWaypoint(1, i === indexInFlightPlan - 1, () => {
                    i++;
                    removeWaypointMethod(callback);
                });
            } else {
                callback();
            }
        };
        removeWaypointMethod(() => {
            this.flightPlanManager.activateDirectTo(waypoint.infos.icao, callback);
        });
    }

    insertWaypointNextTo(newWaypointTo, referenceWaypoint, callback = EmptyCallback.Boolean) {
        const referenceWaypointIndex = this.flightPlanManager.indexOfWaypoint(referenceWaypoint);
        if (referenceWaypointIndex >= 0) {
            return this.insertWaypoint(newWaypointTo, referenceWaypointIndex + 1, callback);
        }
        this.showErrorMessage("NOT IN DATABASE");
        callback(false);
    }

    insertWaypoint(newWaypointTo, index, callback = EmptyCallback.Boolean) {
        this.ensureCurrentFlightPlanIsTemporary(async () => {
            this.getOrSelectWaypointByIdent(newWaypointTo, (waypoint) => {
                if (!waypoint) {
                    this.showErrorMessage("NOT IN DATABASE");
                    return callback(false);
                }
                this.flightPlanManager.addWaypoint(waypoint.icao, index, () => {
                    return callback(true);
                });
            });
        });
    }

    async insertWaypointsAlongAirway(lastWaypointIdent, index, airwayName, callback = EmptyCallback.Boolean) {
        const referenceWaypoint = this.flightPlanManager.getWaypoint(index - 1);
        const lastWaypointIdentPadEnd = lastWaypointIdent.padEnd(5, " ");
        if (referenceWaypoint) {
            const infos = referenceWaypoint.infos;
            if (infos instanceof WayPointInfo) {
                const airway = infos.airways.find(a => {
                    return a.name === airwayName;
                });
                if (airway) {
                    const firstIndex = airway.icaos.indexOf(referenceWaypoint.icao);
                    const lastWaypointIcao = airway.icaos.find(icao => icao.substring(7, 12) === lastWaypointIdentPadEnd);
                    const lastIndex = airway.icaos.indexOf(lastWaypointIcao);
                    if (firstIndex >= 0) {
                        if (lastIndex >= 0) {
                            let inc = 1;
                            if (lastIndex < firstIndex) {
                                inc = -1;
                            }
                            index -= 1;
                            const count = Math.abs(lastIndex - firstIndex);
                            for (let i = 1; i < count + 1; i++) { // 9 -> 6
                                const syncInsertWaypointByIcao = async (icao, idx) => {
                                    return new Promise(resolve => {
                                        console.log("add icao:" + icao + " @ " + idx);
                                        this.flightPlanManager.addWaypoint(icao, idx, () => {
                                            const waypoint = this.flightPlanManager.getWaypoint(idx);
                                            waypoint.infos.airwayIn = airwayName;
                                            if (i < count) {
                                                waypoint.infos.airwayOut = airwayName;
                                            }
                                            console.log("icao:" + icao + " added");
                                            resolve();
                                        });
                                    });
                                };

                                await syncInsertWaypointByIcao(airway.icaos[firstIndex + i * inc], index + i);
                            }
                            callback(true);
                            return;
                        }
                        this.showErrorMessage("2ND INDEX NOT FOUND");
                        return callback(false);
                    }
                    this.showErrorMessage("1ST INDEX NOT FOUND");
                    return callback(false);
                }
                this.showErrorMessage("NO REF WAYPOINT");
                return callback(false);
            }
            this.showErrorMessage("NO WAYPOINT INFOS");
            return callback(false);
        }
        this.showErrorMessage("NO REF WAYPOINT");
        return callback(false);
    }

    // Copy airway selections from temporary to active flightplan
    async copyAirwaySelections() {
        const temporaryFPWaypoints = this.flightPlanManager.getWaypoints(1);
        const activeFPWaypoints = this.flightPlanManager.getWaypoints(0);
        for (let i = 0; i < activeFPWaypoints.length; i++) {
            if (activeFPWaypoints[i].infos && temporaryFPWaypoints[i] && activeFPWaypoints[i].icao === temporaryFPWaypoints[i].icao && temporaryFPWaypoints[i].infos) {
                activeFPWaypoints[i].infos.airwayIn = temporaryFPWaypoints[i].infos.airwayIn;
                activeFPWaypoints[i].infos.airwayOut = temporaryFPWaypoints[i].infos.airwayOut;
            }
        }
    }

    async tryInsertAirwayByWaypointIdent(newWaypointIdent, from) {
        this.showErrorMessage("NOT IMPLEMENTED");
        return false;
    }

    async tryInsertAirway(newAirway, from) {
        this.showErrorMessage("NOT IMPLEMENTED");
        return false;
    }

    removeWaypoint(index, callback = EmptyCallback.Void) {
        this.ensureCurrentFlightPlanIsTemporary(() => {
            this.flightPlanManager.removeWaypoint(index, true, callback);
        });
    }

    async tryUpdateWaypointVia(via, waypointIndex) {
        this.showErrorMessage("NOT IMPLEMENTED");
        return false;
    }

    clearDepartureDiscontinuity(callback = EmptyCallback.Void) {
        this.flightPlanManager.clearDepartureDiscontinuity(callback);
    }

    clearArrivalDiscontinuity(callback = EmptyCallback.Void) {
        this.flightPlanManager.clearArrivalDiscontinuity(callback);
    }

    eraseTemporaryFlightPlan(callback = EmptyCallback.Void) {
        this.flightPlanManager.setCurrentFlightPlanIndex(0, () => {
            SimVar.SetSimVarValue("L:FMC_FLIGHT_PLAN_IS_TEMPORARY", "number", 0);
            SimVar.SetSimVarValue("L:MAP_SHOW_TEMPORARY_FLIGHT_PLAN", "number", 0);
            callback();
        });
    }

    insertTemporaryFlightPlan(callback = EmptyCallback.Void) {
        if (this.flightPlanManager.getCurrentFlightPlanIndex() === 1) {
            this.flightPlanManager.copyCurrentFlightPlanInto(0, () => {
                this.flightPlanManager.setCurrentFlightPlanIndex(0, () => {
                    SimVar.SetSimVarValue("L:FMC_FLIGHT_PLAN_IS_TEMPORARY", "number", 0);
                    SimVar.SetSimVarValue("L:MAP_SHOW_TEMPORARY_FLIGHT_PLAN", "number", 0);
                    callback();
                });
            });
        }
    }

    _computeV1Speed() {
        this.v1Speed = 120;
    }

    _computeVRSpeed() {
        this.vRSpeed = 130;
    }

    _computeV2Speed() {
        this.v2Speed = 140;
    }

    trySetV1Speed(s) {
        if (!/^\d+$/.test(s)) {
            this.showErrorMessage("FORMAT ERROR");
            return false;
        }
        const v = parseInt(s);
        if (isFinite(v)) {
            if (v > 0 && v < 1000) {
                this.v1Speed = v;
                SimVar.SetSimVarValue("L:AIRLINER_V1_SPEED", "Knots", this.v1Speed);
                return true;
            }
            this.showErrorMessage("ENTRY OUT OF RANGE");
            return false;
        }
        this.showErrorMessage(this.defaultInputErrorMessage);
        return false;
    }

    trySetVRSpeed(s) {
        if (!/^\d+$/.test(s)) {
            this.showErrorMessage("FORMAT ERROR");
            return false;
        }
        const v = parseInt(s);
        if (isFinite(v)) {
            if (v > 0 && v < 1000) {
                this.vRSpeed = v;
                SimVar.SetSimVarValue("L:AIRLINER_VR_SPEED", "Knots", this.vRSpeed);
                return true;
            }
            this.showErrorMessage("ENTRY OUT OF RANGE");
            return false;
        }
        this.showErrorMessage(this.defaultInputErrorMessage);
        return false;
    }

    trySetV2Speed(s) {
        if (!/^\d+$/.test(s)) {
            this.showErrorMessage("FORMAT ERROR");
            return false;
        }
        const v = parseInt(s);
        if (isFinite(v)) {
            if (v > 0 && v < 1000) {
                this.v2Speed = v;
                SimVar.SetSimVarValue("L:AIRLINER_V2_SPEED", "Knots", this.v2Speed);
                return true;
            }
            this.showErrorMessage("ENTRY OUT OF RANGE");
            return false;
        }
        this.showErrorMessage(this.defaultInputErrorMessage);
        return false;
    }

    trySetTransAltitude(s) {
        if (!/^\d+$/.test(s)) {
            this.showErrorMessage("FORMAT ERROR");
            return false;
        }
        const v = parseInt(s);
        if (isFinite(v) && v > 0) {
            this.transitionAltitude = v;
            SimVar.SetSimVarValue("L:AIRLINER_TRANS_ALT", "Number", this.v2Speed);
            return true;
        }
        this.showErrorMessage(this.defaultInputErrorMessage);
        return false;
    }

    trySetThrustReductionAccelerationAltitude(s) {
        let thrRed = NaN;
        let accAlt = NaN;
        if (s) {
            const sSplit = s.split("/");
            thrRed = parseInt(sSplit[0]);
            accAlt = parseInt(sSplit[1]);
        }
        if (isFinite(thrRed) || isFinite(accAlt)) {
            if (isFinite(thrRed)) {
                this.thrustReductionAltitude = thrRed;
                SimVar.SetSimVarValue("L:AIRLINER_THR_RED_ALT", "Number", this.thrustReductionAltitude);
            }
            if (isFinite(accAlt)) {
                this.accelerationAltitude = accAlt;
                SimVar.SetSimVarValue("L:AIRLINER_ACC_ALT", "Number", this.accelerationAltitude);
            }
            return true;
        }
        this.showErrorMessage(this.defaultInputErrorMessage);
        return false;
    }

    trySetThrustReductionAccelerationAltitudeGoaround(s) {
        let thrRed = NaN;
        let accAlt = NaN;
        if (s) {
            const sSplit = s.split("/");
            thrRed = parseInt(sSplit[0]);
            accAlt = parseInt(sSplit[1]);
        }
        if ((isFinite(thrRed) || isFinite(accAlt)) && thrRed <= accAlt) {
            if (isFinite(thrRed)) {
                this.thrustReductionAltitudeGoaround = thrRed;
                SimVar.SetSimVarValue("L:AIRLINER_THR_RED_ALT_GOAROUND", "Number", this.thrustReductionAltitudeGoaround);
            }
            if (isFinite(accAlt)) {
                this.accelerationAltitudeGoaround = accAlt;
                SimVar.SetSimVarValue("L:AIRLINER_ACC_ALT_GOAROUND", "Number", this.accelerationAltitudeGoaround);
            }
            return true;
        }
        this.showErrorMessage(this.defaultInputErrorMessage);
        return false;
    }

    trySetEngineOutAcceleration(s) {
        const engOutAcc = parseInt(s);
        if (isFinite(engOutAcc)) {
            this.engineOutAccelerationGoaround = engOutAcc;
            SimVar.SetSimVarValue("L:AIRLINER_ENG_OUT_ACC_ALT_GOAROUND", "Number", this.engineOutAccelerationGoaround);
            return true;
        }
        this.showErrorMessage(this.defaultInputErrorMessage);
        return false;
    }

    trySetFlapsTHS(s) {
        if (s) {
            const flaps = s.split("/")[0];
            let validEntry = false;
            if (!/^\d+$/.test(flaps)) {
                this.showErrorMessage("FORMAT ERROR");
                return false;
            }
            const vFlaps = parseInt(flaps);
            if (isFinite(vFlaps)) {
                this.flaps = vFlaps;
                validEntry = true;
            }
            const vThs = s.split("/")[1];
            if (vThs) {
                if (vThs.substr(0, 2) === "UP" || vThs.substr(0, 2) === "DN") {
                    if (isFinite(parseFloat(vThs.substr(2)))) {
                        this.ths = vThs;
                        validEntry = true;
                    }
                }
            }
            if (validEntry) {
                return true;
            }
        }
        this.showErrorMessage(this.defaultInputErrorMessage);
        return false;
    }

    getFlapSpeed() {
        const phase = Simplane.getCurrentFlightPhase();
        const flapsHandleIndex = Simplane.getFlapsHandleIndex();
        let flapSpeed = 100;
        if (flapsHandleIndex == 1) {
            let slatSpeed = 0;
            if (phase == FlightPhase.FLIGHT_PHASE_TAKEOFF || phase == FlightPhase.FLIGHT_PHASE_CLIMB || phase == FlightPhase.FLIGHT_PHASE_GOAROUND) {
                slatSpeed = Simplane.getStallSpeedPredicted(flapsHandleIndex - 1) * 1.25;
            } else if (phase == FlightPhase.FLIGHT_PHASE_DESCENT || phase == FlightPhase.FLIGHT_PHASE_APPROACH) {
                slatSpeed = this.getSlatApproachSpeed();
            }
            return slatSpeed;
        }
        if (flapsHandleIndex == 2 || flapsHandleIndex == 3) {
            if (phase == FlightPhase.FLIGHT_PHASE_TAKEOFF || phase == FlightPhase.FLIGHT_PHASE_CLIMB || phase == FlightPhase.FLIGHT_PHASE_GOAROUND) {
                flapSpeed = Simplane.getStallSpeedPredicted(flapsHandleIndex - 1) * 1.26;
            } else if (phase == FlightPhase.FLIGHT_PHASE_DESCENT || phase == FlightPhase.FLIGHT_PHASE_APPROACH) {
                flapSpeed = this.getFlapApproachSpeed();
            }
        }
        return flapSpeed;
    }

    getFlapTakeOffSpeed() {
        const dWeight = (this.getWeight() - 42) / (75 - 42);
        return 134 + 40 * dWeight;
    }

    getSlatTakeOffSpeed() {
        const dWeight = (this.getWeight() - 42) / (75 - 42);
        return 183 + 40 * dWeight;
    }

    getCleanTakeOffSpeed() {
        const dWeight = (this.getWeight() - 42) / (75 - 42);
        return 204 + 40 * dWeight;
    }

    updateCleanTakeOffSpeed() {
        const toGreenDotSpeed = this.getCleanTakeOffSpeed();
        if (isFinite(toGreenDotSpeed)) {
            SimVar.SetSimVarValue("L:AIRLINER_TO_GREEN_DOT_SPD", "Number", toGreenDotSpeed);
        }
    }

    setPerfTOFlexTemp(s) {
        const value = parseFloat(s);
        if (isFinite(value) && value > -270 && value < 150) {
            this.perfTOTemp = value;
            SimVar.SetSimVarValue("L:AIRLINER_TO_FLEX_TEMP", "Number", this.perfTOTemp);
            return true;
        }
        this.showErrorMessage(this.defaultInputErrorMessage);
        return false;
    }

    getClbManagedSpeed() {
        const dCI = this.costIndex / 999;
        const flapsHandleIndex = Simplane.getFlapsHandleIndex();
        if (flapsHandleIndex != 0) {
            return this.getFlapSpeed();
        }
        let speed = 220 * (1 - dCI) + 280 * dCI;
        if (SimVar.GetSimVarValue("PLANE ALTITUDE", "feet") < 10000) {
            speed = Math.min(speed, 250);
        }
        return speed;
    }

    getCrzManagedSpeed() {
        let dCI = this.costIndex / 999;
        dCI = dCI * dCI;
        const flapsHandleIndex = SimVar.GetSimVarValue("FLAPS HANDLE INDEX", "Number");
        if (flapsHandleIndex != 0) {
            return this.getFlapSpeed();
        }
        let speed = 290 * (1 - dCI) + 310 * dCI;
        if (SimVar.GetSimVarValue("PLANE ALTITUDE", "feet") < 10000) {
            speed = Math.min(speed, 250);
        }
        return speed;
    }

    getDesManagedSpeed() {
        const dCI = this.costIndex / 999;
        const flapsHandleIndex = Simplane.getFlapsHandleIndex();
        if (flapsHandleIndex != 0) {
            return this.getFlapSpeed();
        }
        let speed = 288 * (1 - dCI) + 260 * dCI;
        if (SimVar.GetSimVarValue("PLANE ALTITUDE", "feet") < 10000) {
            speed = Math.min(speed, 250);
        }
        return speed;
    }

    getFlapApproachSpeed(useCurrentWeight = true) {
        if (isFinite(this._overridenFlapApproachSpeed)) {
            return this._overridenFlapApproachSpeed;
        }
        const dWeight = SimVar.GetSimVarValue("TOTAL WEIGHT", "kilograms") / 1000;
        switch (true) {
            case (dWeight <= 50):
                return 131;
            case (dWeight <= 55):
                return Math.ceil(131 + 1.2 * (dWeight - 50));
            case (dWeight <= 60):
                return Math.ceil(137 + 1.4 * (dWeight - 55));
            case (dWeight <= 65):
                return Math.ceil(144 + dWeight - 60);
            case (dWeight <= 70):
                return Math.ceil(149 + 1.2 * (dWeight - 65));
            case (dWeight <= 75):
                return Math.ceil(155 + dWeight - 70);
            default:
                return Math.ceil(160 + 1.20 * (dWeight - 75));
        }
    }

    setFlapApproachSpeed(s) {
        if (s === FMCMainDisplay.clrValue) {
            this._overridenFlapApproachSpeed = NaN;
            return true;
        }
        const v = parseFloat(s);
        if (isFinite(v)) {
            if (v > 0 && v < 300) {
                this._overridenFlapApproachSpeed = v;
                return true;
            }
        }
        this.showErrorMessage(this.defaultInputErrorMessage);
        return false;
    }

    getSlatApproachSpeed(useCurrentWeight = true) {
        if (isFinite(this._overridenSlatApproachSpeed)) {
            return this._overridenSlatApproachSpeed;
        }
        const dWeight = SimVar.GetSimVarValue("TOTAL WEIGHT", "kilograms") / 1000;
        switch (true) {
            case (dWeight <= 45):
                return Math.ceil(152 + 1.8 * (dWeight - 40));
            case (dWeight <= 50):
                return Math.ceil(161 + 1.6 * (dWeight - 45));
            case (dWeight <= 55):
                return Math.ceil(169 + 1.8 * (dWeight - 50));
            case (dWeight <= 60):
                return Math.ceil(178 + 1.6 * (dWeight - 55));
            default:
                return Math.ceil(186 + 1.4 * (dWeight - 60));
        }
    }

    setSlatApproachSpeed(s) {
        if (s === FMCMainDisplay.clrValue) {
            this._overridenSlatApproachSpeed = NaN;
            return true;
        }
        const v = parseFloat(s);
        if (isFinite(v)) {
            if (v > 0 && v < 300) {
                this._overridenSlatApproachSpeed = v;
                return true;
            }
        }
        this.showErrorMessage(this.defaultInputErrorMessage);
        return false;
    }

    getCleanApproachSpeed() {
        let dWeight = (this.getWeight() - 42) / (75 - 42);
        dWeight = Math.min(Math.max(dWeight, 0), 1);
        const base = Math.max(172, this.getVLS() + 5);
        return base + 40 * dWeight;
    }

    // Overridden by getManagedApproachSpeedMcdu in A320_Neo_CDU_MainDisplay
    // Not sure what to do with this
    getManagedApproachSpeed(flapsHandleIndex = NaN) {
        switch (((isNaN(flapsHandleIndex)) ? Simplane.getFlapsHandleIndex() : flapsHandleIndex)) {
            case 0:
                return this.getCleanApproachSpeed();
            case 1:
                return this.getSlatApproachSpeed();
            case 4:
                return this.getVApp();
            default:
                return this.getFlapApproachSpeed();
        }
    }

    updateCleanApproachSpeed() {
        const apprGreenDotSpeed = this.getCleanApproachSpeed();
        if (isFinite(apprGreenDotSpeed)) {
            SimVar.SetSimVarValue("L:AIRLINER_APPR_GREEN_DOT_SPD", "Number", apprGreenDotSpeed);
        }
    }

    async trySetTaxiFuelWeight(s) {
        if (!/[0-9]+(\.[0-9][0-9]?)?/.test(s)) {
            this.showErrorMessage("FORMAT ERROR");
            return false;
        }
        this._taxiEntered = true;
        const value = parseFloat(s);
        if (isFinite(value) && value >= 0) {
            this.taxiFuelWeight = value;
            return true;
        }
        this.showErrorMessage(this.defaultInputErrorMessage);
        return false;
    }

    getRouteFinalFuelWeight() {
        if (isFinite(this._routeFinalFuelWeight)) {
            return this._routeFinalFuelWeight;
        } else if (isFinite(this._routeFinalFuelTime)) {
            return this.getTotalTripFuelCons() / this.getTotalTripTime() * this._routeFinalFuelTime;
        }
        return NaN;
    }

    getRouteFinalFuelTime() {
        if (isFinite(this._routeFinalFuelTime)) {
            return this._routeFinalFuelTime;
        } else if (isFinite(this._routeFinalFuelWeight)) {
            return this.getTotalTripTime() / this.getTotalTripFuelCons() * this._routeFinalFuelWeight;
        }
        return NaN;
    }

    async trySetRouteFinalFuel(s) {
        if (s) {
            const rteFinalWeight = parseFloat(s.split("/")[0]);
            const rteFinalTime = FMCMainDisplay.hhmmToSeconds(s.split("/")[1]);
            if (isFinite(rteFinalWeight)) {
                this._routeFinalFuelWeight = rteFinalWeight;
                this._routeFinalFuelTime = NaN;
                return true;
            } else if (isFinite(rteFinalTime)) {
                this._routeFinalFuelWeight = NaN;
                this._routeFinalFuelTime = rteFinalTime;
                return true;
            }
        }
        this.showErrorMessage(this.defaultInputErrorMessage);
        return false;
    }

    getRouteReservedWeight() {
        if (isFinite(this._routeReservedWeight)) {
            return this._routeReservedWeight;
        } else {
            return this._routeReservedPercent * this.blockFuel / 100;
        }
    }

    getRouteReservedPercent() {
        if (isFinite(this._routeReservedWeight) && isFinite(this.blockFuel)) {
            return this._routeReservedWeight / this.blockFuel * 100;
        }
        return this._routeReservedPercent;
    }

    /**
     * Checks input and passes to trySetCruiseFl()
     * @param input
     * @returns {boolean} input passed checks
     */
    trySetCruiseFlCheckInput(input) {
        if (input === FMCMainDisplay.clrValue) {
            this.showErrorMessage(this.defaultInputErrorMessage);
            return false;
        }
        const flString = input.replace("FL", "");
        if (!flString) {
            this.showErrorMessage(this.defaultInputErrorMessage);
            return false;
        }
        return this.trySetCruiseFl(parseFloat(flString));
    }

    /**
     * Sets new Cruise FL if all conditions good
     * @param fl {number} Altitude or FL
     * @returns {boolean} input passed checks
     */
    trySetCruiseFl(fl) {
        if (!isFinite(fl)) {
            this.showErrorMessage(this.defaultInputErrorMessage);
            return false;
        }
        if (fl >= 1000) {
            fl = Math.floor(fl / 100);
        }
        if (fl > this.maxCruiseFL) {
            this.showErrorMessage(this.defaultInputErrorMessage);
            return false;
        }
        const phase = Simplane.getCurrentFlightPhase();
        if (fl < Math.floor(Math.max(0, Simplane.getAutoPilotDisplayedAltitudeLockValue()) / 100) && phase === FlightPhase.FLIGHT_PHASE_CRUISE) {
            this.showErrorMessage(this.defaultInputErrorMessage);
            return false;
        }
        if (fl > Math.floor(Simplane.getAltitude() / 100) && phase > FlightPhase.FLIGHT_PHASE_CRUISE) {
            this.showErrorMessage("ENTRY OUT OF RANGE");
            return false;
        }
        if (fl > 0 && fl <= this.maxCruiseFL) {
            this.cruiseFlightLevel = fl;
            this._cruiseEntered = true;
            return true;
        }
        this.showErrorMessage("ENTRY OUT OF RANGE");
        return false;
    }

    trySetRouteReservedFuel(s) {
        if (s) {
            const rteRsvWeight = parseFloat(s.split("/")[0]);
            const rteRsvPercent = parseFloat(s.split("/")[1]);
            if (isFinite(rteRsvWeight)) {
                this._routeReservedWeight = rteRsvWeight;
                this._routeReservedPercent = 0;
                return true;
            } else if (isFinite(rteRsvPercent)) {
                this._routeReservedWeight = NaN;
                this._routeReservedPercent = rteRsvPercent;
                return true;
            }
        }
        this.showErrorMessage(this.defaultInputErrorMessage);
        return false;
    }

    updateTakeOffTrim() {
        let d = (this.zeroFuelWeightMassCenter - 13) / (33 - 13);
        d = Math.min(Math.max(d, -0.5), 1);
        let dW = (this.getWeight(true) - 400) / (800 - 400);
        dW = Math.min(Math.max(dW, 0), 1);
        const minTrim = 3.5 * dW + 1.5 * (1 - dW);
        const maxTrim = 8.6 * dW + 4.3 * (1 - dW);
        this.takeOffTrim = minTrim * d + maxTrim * (1 - d);
    }

    getTakeOffFlap() {
        return this._takeOffFlap;
    }

    setTakeOffFlap(s) {
        const value = Number.parseInt(s);
        if (isFinite(value)) {
            if (value >= 0 && value <= 30) {
                this._takeOffFlap = value;
                return true;
            }
        }
        this.showErrorMessage(this.defaultInputErrorMessage);
        return false;
    }

    getZeroFuelWeight(useLbs = false) {
        if (useLbs) {
            return this.zeroFuelWeight * 2.204623;
        }
        return this.zeroFuelWeight;
    }

    getApproachWeight(useLbs = false) {
        return this.getWeight(useLbs) * 0.25 + this.getZeroFuelWeight(useLbs) * 0.75;
    }

    setZeroFuelWeight(s, callback = EmptyCallback.Boolean, useLbs = false) {
        let value = parseFloat(s);
        if (isFinite(value)) {
            if (useLbs) {
                value = value / 2.204623;
            }
            this.zeroFuelWeight = value;
            this.updateTakeOffTrim();
            return callback(true);
        }
        this.showErrorMessage(this.defaultInputErrorMessage);
        callback(false);
    }

    setZeroFuelCG(s, callback = EmptyCallback.Boolean) {
        const value = parseFloat(s);
        if (isFinite(value) && value > 0 && value < 100) {
            this.zeroFuelWeightMassCenter = value;
            this.updateTakeOffTrim();
            return callback(true);
        }
        this.showErrorMessage(this.defaultInputErrorMessage);
        callback(false);
    }

    async trySetZeroFuelWeightZFWCG(s, useLbs = false) {
        let zfw = 0;
        let zfwcg = 0;
        if (s) {
            if (s.includes("/")) {
                const sSplit = s.split("/");
                zfw = parseFloat(sSplit[0]);
                zfwcg = parseFloat(sSplit[1]);
            } else {
                zfw = parseFloat(s);
            }
        }
        if (zfw > 0 && zfwcg > 0) {
            this._zeroFuelWeightZFWCGEntered = true;
            if (useLbs) {
                zfw = zfw / 2.204623;
            }

            this.setZeroFuelWeight(zfw.toString());
            this.setZeroFuelCG(zfwcg.toString());

            this.updateTakeOffTrim();
            this.updateCleanTakeOffSpeed();
            this.updateCleanApproachSpeed();
            return true;
        }
        if (this._zeroFuelWeightZFWCGEntered) {
            if (zfw > 0) {
                if (useLbs) {
                    zfw = zfw / 2.204623;
                }
                this.setZeroFuelWeight(zfw.toString());
            } else if (zfwcg > 0) {
                this.setZeroFuelCG(zfwcg.toString());
            }

            this.updateTakeOffTrim();
            this.updateCleanTakeOffSpeed();
            this.updateCleanApproachSpeed();
            return true;
        } else {
            this.showErrorMessage("FORMAT ERROR");
            return false;
        }
    }

    getBlockFuel(useLbs = false) {
        if (useLbs) {
            return this.blockFuel * 2.204623;
        }
        return this.blockFuel;
    }

    trySetBlockFuel(s, useLbs = false) {
        let value = parseFloat(s);
        if (isFinite(value)) {
            if (useLbs) {
                value = value / 2.204623;
            }
            this.blockFuel = value;
            this.updateTakeOffTrim();
            return true;
        }
        this.showErrorMessage(this.defaultInputErrorMessage);
        return false;
    }

    getWeight(useLbs = false) {
        let w = this.zeroFuelWeight + this.blockFuel;
        if (useLbs) {
            w *= 2.204623;
        }
        return w;
    }

    setWeight(a, callback = EmptyCallback.Boolean, useLbs = false) {
        let v = NaN;
        if (typeof (a) === "number") {
            v = a;
        } else if (typeof (a) === "string") {
            v = parseFloat(a);
        }
        if (isFinite(v)) {
            if (useLbs) {
                v = v / 2.204623;
            }
            if (isFinite(this.zeroFuelWeight)) {
                if (v - this.zeroFuelWeight > 0) {
                    this.blockFuel = v - this.zeroFuelWeight;
                    return callback(true);
                }
            } else {
                this.showErrorMessage("ZFW NOT SET");
                return callback(false);
            }
        }
        this.showErrorMessage(this.defaultInputErrorMessage);
        return callback(false);
    }

    async trySetTakeOffWeightLandingWeight(s) {
        let tow = NaN;
        let lw = NaN;
        if (s) {
            const sSplit = s.split("/");
            tow = parseFloat(sSplit[0]);
            lw = parseFloat(sSplit[1]);
        }
        if (isFinite(tow) || isFinite(lw)) {
            if (isFinite(tow)) {
                this.takeOffWeight = tow;
            }
            if (isFinite(lw)) {
                this.landingWeight = lw;
            }
            return true;
        }
        this.showErrorMessage(this.defaultInputErrorMessage);
        return false;
    }

    // If anyone wants to refactor this please do
    async trySetAverageWind(s) {
        let wind;
        if (s.includes("HD")) {
            wind = parseFloat(s.split("HD")[1]);
            this._windDir = "HD";
            if (isFinite(wind)) {
                this.averageWind = wind;
                return true;
            } else {
                this.showErrorMessage("FORMAT ERROR");
                return false;
            }
        } else if (s.includes("H")) {
            wind = parseFloat(s.split("H")[1]);
            this._windDir = "HD";
            if (isFinite(wind)) {
                this.averageWind = wind;
                return true;
            } else {
                this.showErrorMessage("FORMAT ERROR");
                return false;
            }
        } else if (s.includes("-")) {
            wind = parseFloat(s.split("-")[1]);
            this._windDir = "HD";
            if (isFinite(wind)) {
                this.averageWind = wind;
                return true;
            } else {
                this.showErrorMessage("FORMAT ERROR");
                return false;
            }
        } else if (s.includes("TL")) {
            wind = parseFloat(s.split("TL")[1]);
            this._windDir = "TL";
            if (isFinite(wind)) {
                this.averageWind = wind;
                return true;
            } else {
                this.showErrorMessage("FORMAT ERROR");
                return false;
            }
        } else if (s.includes("T")) {
            wind = parseFloat(s.split("T")[1]);
            this._windDir = "TL";
            if (isFinite(wind)) {
                this.averageWind = wind;
                return true;
            } else {
                this.showErrorMessage("FORMAT ERROR");
                return false;
            }
        } else if (s.includes("+")) { // Until the +- button on the MCDU actually shows a plus sign
            wind = parseFloat(s);
            this._windDir = "TL";
            if (isFinite(wind)) {
                this.averageWind = wind;
                return true;
            } else {
                this.showErrorMessage("FORMAT ERROR");
                return false;
            }
        }
    }

    setPerfCrzWind(s) {
        let heading = NaN;
        let speed = NaN;
        if (s) {
            const sSplit = s.split("/");
            heading = parseFloat(sSplit[0]);
            speed = parseFloat(sSplit[1]);
        }
        if ((isFinite(heading) && heading >= 0 && heading < 360) || (isFinite(speed) && speed > 0)) {
            if (isFinite(heading)) {
                this.perfCrzWindHeading = heading;
            }
            if (isFinite(speed)) {
                this.perfCrzWindSpeed = speed;
            }
            return true;
        }
        this.showErrorMessage(this.defaultInputErrorMessage);
        return false;
    }

    trySetPreSelectedClimbSpeed(s) {
        const v = parseFloat(s);
        if (isFinite(v)) {
            this.preSelectedClbSpeed = v;
            return true;
        }
        this.showErrorMessage(this.defaultInputErrorMessage);
        return false;
    }

    trySetPreSelectedCruiseSpeed(s) {
        const v = parseFloat(s);
        if (isFinite(v)) {
            this.preSelectedCrzSpeed = v;
            return true;
        }
        this.showErrorMessage(this.defaultInputErrorMessage);
        return false;
    }

    trySetPreSelectedDescentSpeed(s) {
        const v = parseFloat(s);
        if (isFinite(v)) {
            this.preSelectedDesSpeed = v;
            return true;
        }
        this.showErrorMessage(this.defaultInputErrorMessage);
        return false;
    }

    setPerfApprQNH(s) {
        const value = parseFloat(s);
        const QNH_REGEX = /[0-9]{2}.[0-9]{2}/;

        if (QNH_REGEX.test(value)) {
            this.perfApprQNH = value;
            return true;
        } else if (isFinite(value)) {
            this.perfApprQNH = value;
            return true;
        }
        this.showErrorMessage(this.defaultInputErrorMessage);
        return false;
    }

    setPerfApprTemp(s) {
        const value = parseFloat(s);
        if (isFinite(value) && value > -270 && value < 150) {
            this.perfApprTemp = value;
            return true;
        }
        this.showErrorMessage(this.defaultInputErrorMessage);
        return false;
    }

    setPerfApprWind(s) {
        let heading = NaN;
        let speed = NaN;
        if (s) {
            const sSplit = s.split("/");
            heading = parseFloat(sSplit[0]);
            speed = parseFloat(sSplit[1]);
        }
        if ((isFinite(heading) && heading >= 0 && heading < 360) || (isFinite(speed) && speed > 0)) {
            if (isFinite(heading)) {
                this.perfApprWindHeading = heading;
            }
            if (isFinite(speed)) {
                this.perfApprWindSpeed = speed;
            }
            return true;
        }
        this.showErrorMessage(this.defaultInputErrorMessage);
        return false;
    }

    setPerfApprTransAlt(s) {
        const value = parseFloat(s);
        if (isFinite(value) && value > 0 && value < 60000) {
            this.perfApprTransAlt = value;
            return true;
        }
        this.showErrorMessage(this.defaultInputErrorMessage);
        return false;
    }

    getVApp() {
        if (isFinite(this.vApp)) {
            return this.vApp;
        }
        let windComp = SimVar.GetSimVarValue("AIRCRAFT WIND Z", "knots") / 3;
        windComp = Math.max(windComp, 5);
        return Math.ceil(this.getVLS() + windComp);
    }

    setPerfApprVApp(s) {
        if (s === FMCMainDisplay.clrValue) {
            this.vApp = NaN;
        }
        const value = parseFloat(s);
        if (isFinite(value) && value > 0) {
            this.vApp = value;
            return true;
        }
        this.showErrorMessage(this.defaultInputErrorMessage);
        return false;
    }

    getVLS() {
        // for this to be implemented a FLAPS 3 landing logic is needed.
        /*const flapsHandleIndex = Simplane.getFlapsHandleIndex();
        if (flapsHandleIndex === 3) {
            const dWeight = SimVar.GetSimVarValue("TOTAL WEIGHT", "kilograms") / 1000;
            let cg = this.zeroFuelWeightMassCenter;
            if (((isNaN(cg)) ? 24 : cg)) < 25) {
                switch (true) {
                    case (dWeight <= 40): return 116;
                    case (dWeight <= 45): return Math.ceil(116 + 0.4 * (dWeight - 40));
                    case (dWeight <= 60): return Math.ceil(118 + 1.2 * (dWeight - 45));
                    case (dWeight <= 75): return Math.ceil(136 + dWeight - 60);
                    default: return Math.ceil(150 + dWeight - 75);
                }
            }
            switch (true) {
                case (dWeight <= 45): return 116;
                case (dWeight <= 50): return Math.ceil(116 + 1.4 * (dWeight - 45));
                case (dWeight <= 55): return Math.ceil(123 + 1.2 * (dWeight - 50));
                case (dWeight <= 60): return Math.ceil(129 + dWeight - 55);
                case (dWeight <= 65): return Math.ceil(134 + 1.2 * (dWeight - 60));
                default: Math.ceil(140 + dWeight - 65);
            }
        }*/
        const dWeight = SimVar.GetSimVarValue("TOTAL WEIGHT", "kilograms") / 1000;
        const cg = this.zeroFuelWeightMassCenter;
        if (((isNaN(cg)) ? 24 : cg) < 25) {
            switch (true) {
                case (dWeight <= 50):
                    return 116;
                case (dWeight >= 75):
                    return Math.ceil(139 + .8 * (dWeight - 75));
                case (dWeight <= 55):
                    return Math.ceil(116 + .8 * (dWeight - 50));
                case (dWeight <= 70):
                    return Math.ceil(120 + dWeight - 55);
                default:
                    return Math.ceil(135 + .8 * (dWeight - 70));
            }
        }
        switch (true) {
            case (dWeight <= 50):
                return 116;
            case (dWeight >= 75):
                return Math.ceil(139 + .8 * (dWeight - 75));
            case (dWeight <= 55):
                return Math.ceil(116 + .6 * (dWeight - 50));
            default:
                return Math.ceil(119 + dWeight - 55);
        }
    }

    setPerfApprMDA(s) {
        if (s === FMCMainDisplay.clrValue) {
            this.perfApprMDA = NaN;
            SimVar.SetSimVarValue("L:AIRLINER_MINIMUM_DESCENT_ALTITUDE", "number", 0);
            return true;
        } else {
            const value = parseFloat(s);
            if (isFinite(value)) {
                this.perfApprMDA = value;
                SimVar.SetSimVarValue("L:AIRLINER_MINIMUM_DESCENT_ALTITUDE", "number", this.perfApprMDA);
                return true;
            }
            this.showErrorMessage(this.defaultInputErrorMessage);
            return false;
        }
    }

    setPerfApprDH(s) {
        if (s === FMCMainDisplay.clrValue) {
            this.perfApprDH = NaN;
            SimVar.SetSimVarValue("L:AIRLINER_DECISION_HEIGHT", "number", -1);
            return true;
        } else if (s === "NO" || s === "NO DH" || s === "NODH") {
            if (Simplane.getAutoPilotApproachType() === 4) {
                this.perfApprDH = "NO DH";
                SimVar.SetSimVarValue("L:AIRLINER_DECISION_HEIGHT", "number", -2);
                return true;
            } else {
                this.showErrorMessage("NOT ALLOWED");
                return false;
            }
        } else {
            const value = parseFloat(s);
            if (isFinite(value)) {
                if (value >= 0 && value <= 700) {
                    this.perfApprDH = value;
                    SimVar.SetSimVarValue("L:AIRLINER_DECISION_HEIGHT", "number", this.perfApprDH);
                    return true;
                } else {
                    this.showErrorMessage("ENTRY OUT OF RANGE");
                    return false;
                }
            }
            this.showErrorMessage(this.defaultInputErrorMessage);
            return false;
        }
    }

    getIsFlying() {
        return this.currentFlightPhase >= FlightPhase.FLIGHT_PHASE_TAKEOFF;
    }

    async tryGoInApproachPhase() {
        if (this.currentFlightPhase === FlightPhase.FLIGHT_PHASE_CLIMB) {
            this.currentFlightPhase = FlightPhase.FLIGHT_PHASE_APPROACH;
            Coherent.call("GENERAL_ENG_THROTTLE_MANAGED_MODE_SET", ThrottleMode.AUTO);
            return true;
        }
        if (this.currentFlightPhase === FlightPhase.FLIGHT_PHASE_CRUISE) {
            this.currentFlightPhase = FlightPhase.FLIGHT_PHASE_APPROACH;
            Coherent.call("GENERAL_ENG_THROTTLE_MANAGED_MODE_SET", ThrottleMode.AUTO);
            return true;
        }
        if (this.currentFlightPhase === FlightPhase.FLIGHT_PHASE_DESCENT) {
            this.currentFlightPhase = FlightPhase.FLIGHT_PHASE_APPROACH;
            Coherent.call("GENERAL_ENG_THROTTLE_MANAGED_MODE_SET", ThrottleMode.AUTO);
            return true;
        }
        if (this.currentFlightPhase === FlightPhase.FLIGHT_PHASE_GOAROUND) {
            this.currentFlightPhase = FlightPhase.FLIGHT_PHASE_APPROACH;
            Coherent.call("GENERAL_ENG_THROTTLE_MANAGED_MODE_SET", ThrottleMode.AUTO);
            return true;
        }
        if (this.currentFlightPhase === FlightPhase.FLIGHT_PHASE_APPROACH) {
            return true;
        }
        return false;
    }

    checkUpdateFlightPhase() {
        const airSpeed = SimVar.GetSimVarValue("AIRSPEED TRUE", "knots");
        const flapsHandlePercent = Simplane.getFlapsHandlePercent();
        const leftThrottleDetent = Simplane.getEngineThrottleMode(0);
        const rightThrottleDetent = Simplane.getEngineThrottleMode(1);
        const highestThrottleDetent = (leftThrottleDetent >= rightThrottleDetent) ? leftThrottleDetent : rightThrottleDetent;
        if (airSpeed > 10) {
            if (this.currentFlightPhase === 0) {
                this.currentFlightPhase = FlightPhase.FLIGHT_PHASE_TAKEOFF;
            }
            if (this.currentFlightPhase === FlightPhase.FLIGHT_PHASE_TAKEOFF) {
                const toTakeOffSpeed = this.getCleanTakeOffSpeed();
                if (isFinite(toTakeOffSpeed)) {
                    if (airSpeed >= 0.95 * toTakeOffSpeed) {
                        this.currentFlightPhase = FlightPhase.FLIGHT_PHASE_CLIMB;
                    }
                }
                const agl = Simplane.getAltitudeAboveGround();
                if (agl > 50) {
                    this.currentFlightPhase = FlightPhase.FLIGHT_PHASE_CLIMB;
                }
            }
            if (this.currentFlightPhase === FlightPhase.FLIGHT_PHASE_CLIMB) {
                let cruiseFlightLevel;
                let remainInClimb = false;
                if (SimVar.GetSimVarValue("L:A32NX_GOAROUND_PASSED", "bool") === 1) {
                    const selectedAltFCU = SimVar.GetSimVarValue("L:HUD_AP_SELECTED_ALTITUDE", "Number");
                    if (SimVar.GetSimVarValue("L:A32NX_CRZ_ALT_SET_INITIAL", "bool") == 1) {
                        cruiseFlightLevel = SimVar.GetSimVarValue("L:A32NX_NEW_CRZ_ALT", "number");
                    } else {
                        cruiseFlightLevel = selectedAltFCU / 100;
                        remainInClimb = true;
                    }
                }
                const altitude = SimVar.GetSimVarValue("PLANE ALTITUDE", "feet");
                cruiseFlightLevel = this.cruiseFlightLevel * 100;
                if (isFinite(cruiseFlightLevel)) {
                    if (altitude >= 0.96 * cruiseFlightLevel) {
                        if (remainInClimb) {
                            console.log('remaining in FLIGHT_PHASE_CLIMB (no new DEST/CRZ ALT) : ' + JSON.stringify({altitude, cruiseFlightLevel, prevPhase: this.currentFlightPhase}, null, 2));
                        } else {
                            console.log('switching to FLIGHT_PHASE_CRUISE: ' + JSON.stringify({altitude, cruiseFlightLevel, prevPhase: this.currentFlightPhase}, null, 2));
                            this.currentFlightPhase = FlightPhase.FLIGHT_PHASE_CRUISE;
                            SimVar.SetSimVarValue("L:A32NX_GOAROUND_PASSED", "bool", 0);
                            Coherent.call("GENERAL_ENG_THROTTLE_MANAGED_MODE_SET", ThrottleMode.AUTO);
                        }
                    }
                }
            }
            if (this.currentFlightPhase === FlightPhase.FLIGHT_PHASE_CRUISE) {
                const altitude = SimVar.GetSimVarValue("PLANE ALTITUDE", "feet");
                const cruiseFlightLevel = this.cruiseFlightLevel;
                if (isFinite(cruiseFlightLevel)) {
                    if (altitude < 0.94 * cruiseFlightLevel) {
                        this.currentFlightPhase = FlightPhase.FLIGHT_PHASE_DESCENT;
                        Coherent.call("GENERAL_ENG_THROTTLE_MANAGED_MODE_SET", ThrottleMode.AUTO);
                    }
                }
            }
            if (this.flightPlanManager.getActiveWaypoint() === this.flightPlanManager.getDestination()) {
                if (SimVar.GetSimVarValue("L:FLIGHTPLAN_USE_DECEL_WAYPOINT", "number") != 1) {
                    const lat = SimVar.GetSimVarValue("PLANE LATITUDE", "degree latitude");
                    const long = SimVar.GetSimVarValue("PLANE LONGITUDE", "degree longitude");
                    const planeLla = new LatLongAlt(lat, long);
                    const dist = Avionics.Utils.computeGreatCircleDistance(planeLla, this.flightPlanManager.getDestination().infos.coordinates);
                    if (dist < 40 && this.currentFlightPhase != FlightPhase.FLIGHT_PHASE_GOAROUND) {
                        this.connectIls();
                        this.flightPlanManager.activateApproach();
                        if (this.currentFlightPhase != FlightPhase.FLIGHT_PHASE_APPROACH) {
                            this.tryGoInApproachPhase();
                        }
                    }
                }
            }
            if (SimVar.GetSimVarValue("L:FLIGHTPLAN_USE_DECEL_WAYPOINT", "number") === 1) {
                if (this.currentFlightPhase != FlightPhase.FLIGHT_PHASE_APPROACH) {
                    if (this.flightPlanManager.decelWaypoint) {
                        const lat = SimVar.GetSimVarValue("PLANE LATITUDE", "degree latitude");
                        const long = SimVar.GetSimVarValue("PLANE LONGITUDE", "degree longitude");
                        const planeLla = new LatLongAlt(lat, long);
                        const dist = Avionics.Utils.computeGreatCircleDistance(this.flightPlanManager.decelWaypoint.infos.coordinates, planeLla);
                        if (dist < 3 && this.currentFlightPhase != FlightPhase.FLIGHT_PHASE_GOAROUND) {
                            console.log("Switching into approach. DECEL lat : " + lat + " long " + long);
                            this.tryGoInApproachPhase();
                        }
                    }
                }
            }

            //Logic to switch from APPR to GOAROUND
            //another condition getIsGrounded < 30sec
            if (this.currentFlightPhase == FlightPhase.FLIGHT_PHASE_APPROACH && highestThrottleDetent == ThrottleMode.TOGA && flapsHandlePercent != 0 && !Simplane.getAutoPilotThrottleActive() && SimVar.GetSimVarValue("RADIO HEIGHT", "feets") < 2000) {

                this.currentFlightPhase = FlightPhase.FLIGHT_PHASE_GOAROUND;
                SimVar.SetSimVarValue("L:A32NX_GOAROUND_GATRK_MODE", "bool", 0);
                SimVar.SetSimVarValue("L:A32NX_GOAROUND_HDG_MODE", "bool", 0);
                SimVar.SetSimVarValue("L:A32NX_GOAROUND_NAV_MODE", "bool", 0);
                SimVar.SetSimVarValue("L:A32NX_GOAROUND_INIT_SPEED", "number", Simplane.getIndicatedSpeed());
                SimVar.SetSimVarValue("L:A32NX_GOAROUND_INIT_APP_SPEED", "number", this.getVApp());

                if (SimVar.GetSimVarValue("AUTOPILOT MASTER", "Bool") === 1) {
                    console.log("CDU AP is ON, toggle it off and disable APPR ");
                    SimVar.SetSimVarValue("K:AP_LOC_HOLD_ON", "number", 1); // Turns AP localizer hold !!ON/ARMED!! and glide-slope hold mode !!OFF!!
                    SimVar.SetSimVarValue("K:AP_LOC_HOLD_OFF", "number", 1); // Turns !!OFF!! localizer hold mode
                    SimVar.SetSimVarValue("K:AUTOPILOT_OFF", "number", 1);
                    SimVar.SetSimVarValue("K:AUTOPILOT_ON", "number", 1);
                } else if (SimVar.GetSimVarValue("AUTOPILOT MASTER", "Bool") === 0 && SimVar.GetSimVarValue("AUTOPILOT APPROACH HOLD", "boolean") === 1) {
                    SimVar.SetSimVarValue("AP_APR_HOLD_OFF", "number", 1);
                }

                CDUPerformancePage.ShowGOAROUNDPage(this);
            }

            //Logic to switch back from GOAROUND to CLB/CRZ
            //When missed approach or sec fpl are implemented this needs rework
            //Exit Scenario after successful GOAROUND
            if (this.currentFlightPhase == FlightPhase.FLIGHT_PHASE_GOAROUND) {

                const planeAltitudeMsl = Simplane.getAltitude();
                const accelerationAltitudeMsl = this.accelerationAltitudeGoaround;

                if (planeAltitudeMsl > accelerationAltitudeMsl) {
                    console.log('switching to FLIGHT_PHASE_CLIMB from GA: ' + JSON.stringify({planeAltitudeMsl, accelerationAltitudeMsl, prevPhase: this.currentFlightPhase}, null, 2));
                    this.currentFlightPhase = FlightPhase.FLIGHT_PHASE_CLIMB;
                    SimVar.SetSimVarValue("L:A32NX_GOAROUND_PASSED", "bool", 1);
                }

            } else if (this.currentFlightPhase == FlightPhase.FLIGHT_PHASE_GOAROUND && !Simplane.getAutoPilotFlightDirectorActive(1)) {
                //ToBeDefined
            }
        }
        if (SimVar.GetSimVarValue("L:AIRLINER_FLIGHT_PHASE", "number") != this.currentFlightPhase) {
            SimVar.SetSimVarValue("L:AIRLINER_FLIGHT_PHASE", "number", this.currentFlightPhase);
            this.onFlightPhaseChanged();
        }
    }

    onFlightPhaseChanged() {
    }

    connectIlsFrequency(_freq) {
        if (_freq >= 108 && _freq <= 111.95 && RadioNav.isHz50Compliant(_freq)) {
            switch (this.radioNav.mode) {
                case NavMode.FOUR_SLOTS: {
                    this.ilsFrequency = _freq;
                    break;
                }
                case NavMode.TWO_SLOTS: {
                    this.vor1Frequency = _freq;
                    break;
                }
            }
            this.connectIls();
            return true;
        }
        return false;
    }

    connectIls() {
        if (this.isRadioNavActive()) {
            return;
        }
        if (this._lockConnectIls) {
            return;
        }
        this._lockConnectIls = true;
        setTimeout(() => {
            this._lockConnectIls = false;
        }, 1000);
        switch (this.radioNav.mode) {
            case NavMode.FOUR_SLOTS: {
                if (Math.abs(this.radioNav.getILSActiveFrequency(1) - this.ilsFrequency) > 0.005) {
                    this.radioNav.setILSActiveFrequency(1, this.ilsFrequency);
                }
                break;
            }
            case NavMode.TWO_SLOTS: {
                if (Math.abs(this.radioNav.getVORActiveFrequency(1) - this.vor1Frequency) > 0.005) {
                    this.radioNav.setVORActiveFrequency(1, this.vor1Frequency);
                }
                break;
            }
            default:
                console.error("Unknown RadioNav operating mode");
                break;
        }
    }

    setIlsFrequency(s) {
        if (s === FMCMainDisplay.clrValue) {
            this.ilsFrequency = 0;
            return true;
        }
        const v = parseFloat(s);
        if (isFinite(v)) {
            const freq = Math.round(v * 100) / 100;
            if (this.connectIlsFrequency(freq)) {
                return true;
            }
            this.showErrorMessage("OUT OF RANGE");
            return false;
        }
        this.showErrorMessage(this.defaultInputErrorMessage);
        return false;
    }

    initRadioNav(_boot) {
        if (this.isPrimary) {
            console.log("Init RadioNav");
            {
                if (_boot) {
                    this.vhf1Frequency = this.radioNav.getVHFActiveFrequency(this.instrumentIndex, 1);
                    this.vhf2Frequency = this.radioNav.getVHFActiveFrequency(this.instrumentIndex, 2);
                } else {
                    if (Math.abs(this.radioNav.getVHFActiveFrequency(this.instrumentIndex, 1) - this.vhf1Frequency) > 0.005) {
                        this.radioNav.setVHFActiveFrequency(this.instrumentIndex, 1, this.vhf1Frequency);
                    }
                    if (Math.abs(this.radioNav.getVHFActiveFrequency(this.instrumentIndex, 2) - this.vhf2Frequency) > 0.005) {
                        this.radioNav.setVHFActiveFrequency(this.instrumentIndex, 2, this.vhf2Frequency);
                    }
                }
            }
            {
                if (Math.abs(this.radioNav.getVORActiveFrequency(1) - this.vor1Frequency) > 0.005) {
                    this.radioNav.setVORActiveFrequency(1, this.vor1Frequency);
                }
                if (this.vor1Course >= 0) {
                    SimVar.SetSimVarValue("K:VOR1_SET", "number", this.vor1Course);
                }
                this.connectIls();
            }
            {
                if (Math.abs(this.radioNav.getVORActiveFrequency(2) - this.vor2Frequency) > 0.005) {
                    this.radioNav.setVORActiveFrequency(2, this.vor2Frequency);
                }
                if (this.vor2Course >= 0) {
                    SimVar.SetSimVarValue("K:VOR2_SET", "number", this.vor2Course);
                }
                if (Math.abs(this.radioNav.getILSActiveFrequency(2) - 0) > 0.005) {
                    this.radioNav.setILSActiveFrequency(2, 0);
                }
            }
            {
                if (_boot) {
                    this.adf1Frequency = this.radioNav.getADFActiveFrequency(1);
                    this.adf2Frequency = this.radioNav.getADFActiveFrequency(2);
                } else {
                    if (Math.abs(this.radioNav.getADFActiveFrequency(1) - this.adf1Frequency) > 0.005) {
                        SimVar.SetSimVarValue("K:ADF_COMPLETE_SET", "Frequency ADF BCD32", Avionics.Utils.make_adf_bcd32(this.adf1Frequency * 1000)).then(() => {
                        });
                    }
                    if (Math.abs(this.radioNav.getADFActiveFrequency(2) - this.adf2Frequency) > 0.005) {
                        SimVar.SetSimVarValue("K:ADF2_COMPLETE_SET", "Frequency ADF BCD32", Avionics.Utils.make_adf_bcd32(this.adf2Frequency * 1000)).then(() => {
                        });
                    }
                }
            }
            {
                if (this.atc1Frequency > 0) {
                    SimVar.SetSimVarValue("K:XPNDR_SET", "Frequency BCD16", Avionics.Utils.make_xpndr_bcd16(this.atc1Frequency));
                } else {
                    this.atc1Frequency = SimVar.GetSimVarValue("TRANSPONDER CODE:1", "number");
                }
            }
        }
    }

    updateRadioNavState() {
        if (this.isPrimary) {
            const radioNavOn = this.isRadioNavActive();
            if (radioNavOn != this._radioNavOn) {
                this._radioNavOn = radioNavOn;
                if (!radioNavOn) {
                    this.initRadioNav(false);
                }
                if (this.refreshPageCallback) {
                    this.refreshPageCallback();
                }
            }
            let apNavIndex = 1;
            let gpsDriven = true;
            const apprHold = SimVar.GetSimVarValue("AUTOPILOT APPROACH HOLD", "Bool");
            if (apprHold) {
                if (this.canSwitchToNav()) {
                    let navid = 0;
                    const ils = this.radioNav.getBestILSBeacon();
                    if (ils.id > 0) {
                        navid = ils.id;
                    } else {
                        const vor = this.radioNav.getBestVORBeacon();
                        if (vor.id > 0) {
                            navid = vor.id;
                        }
                    }
                    if (navid > 0) {
                        apNavIndex = navid;
                        const hasFlightplan = Simplane.getAutopilotGPSActive();
                        const apprCaptured = Simplane.getAutoPilotAPPRCaptured();
                        if (apprCaptured || !hasFlightplan) {
                            gpsDriven = false;
                        }
                    }
                }
            }
            if (apNavIndex != this._apNavIndex) {
                SimVar.SetSimVarValue("K:AP_NAV_SELECT_SET", "number", apNavIndex);
                this._apNavIndex = apNavIndex;
            }
            const curState = SimVar.GetSimVarValue("GPS DRIVES NAV1", "Bool");
            if (curState != gpsDriven) {
                SimVar.SetSimVarValue("K:TOGGLE_GPS_DRIVES_NAV1", "Bool", 0);
            }
        }
    }

    canSwitchToNav() {
        if (!this._canSwitchToNav) {
            const altitude = Simplane.getAltitudeAboveGround();
            if (altitude >= 500) {
                this._canSwitchToNav = true;
            }
        }
        return this._canSwitchToNav;
    }

    isRadioNavActive() {
        return this.radioNav.getRADIONAVActive((this.isPrimary) ? 1 : 2);
    }

    get vhf1Frequency() {
        return this._vhf1Frequency;
    }

    get vhf2Frequency() {
        return this._vhf2Frequency;
    }

    get vor1Frequency() {
        return this._vor1Frequency;
    }

    get vor1Course() {
        return this._vor1Course;
    }

    get vor2Frequency() {
        return this._vor2Frequency;
    }

    get vor2Course() {
        return this._vor2Course;
    }

    get ilsFrequency() {
        return this._ilsFrequency;
    }

    get ilsCourse() {
        return this._ilsCourse;
    }

    get adf1Frequency() {
        return this._adf1Frequency;
    }

    get adf2Frequency() {
        return this._adf2Frequency;
    }

    get rcl1Frequency() {
        return this._rcl1Frequency;
    }

    get pre2Frequency() {
        return this._pre2Frequency;
    }

    get atc1Frequency() {
        return this._atc1Frequency;
    }

    set vhf1Frequency(_frq) {
        this._vhf1Frequency = _frq;
    }

    set vhf2Frequency(_frq) {
        this._vhf2Frequency = _frq;
    }

    set vor1Frequency(_frq) {
        this._vor1Frequency = _frq;
        SimVar.SetSimVarValue("L:FMC_VOR_FREQUENCY:1", "Hz", _frq * 1000000);
    }

    set vor1Course(_crs) {
        this._vor1Course = _crs;
    }

    set vor2Frequency(_frq) {
        this._vor2Frequency = _frq;
        SimVar.SetSimVarValue("L:FMC_VOR_FREQUENCY:2", "Hz", _frq * 1000000);
    }

    set vor2Course(_crs) {
        this._vor2Course = _crs;
    }

    set ilsFrequency(_frq) {
        this._ilsFrequency = _frq;
    }

    set ilsCourse(_crs) {
        this._ilsCourse = _crs;
    }

    set adf1Frequency(_frq) {
        this._adf1Frequency = _frq;
    }

    set adf2Frequency(_frq) {
        this._adf2Frequency = _frq;
    }

    set rcl1Frequency(_frq) {
        this._rcl1Frequency = _frq;
    }

    set pre2Frequency(_frq) {
        this._pre2Frequency = _frq;
    }

    set atc1Frequency(_frq) {
        this._atc1Frequency = _frq;
    }

    handlePreviousInputState() {
        if (this.inOut === FMCMainDisplay.clrValue) {
            this.inOut = "";
        }
        if (this.isDisplayingErrorMessage) {
            this.inOut = this.lastUserInput;
            this._inOutElement.style.color = "#ffffff";
            this.isDisplayingErrorMessage = false;
        }
    }

    Init() {
        super.Init();
        this.dataManager = new FMCDataManager(this);
        this.tempCurve = new Avionics.Curve();
        this.tempCurve.interpolationFunction = Avionics.CurveTool.NumberInterpolation;
        this.tempCurve.add(-10 * 3.28084, 21.50);
        this.tempCurve.add(0 * 3.28084, 15.00);
        this.tempCurve.add(10 * 3.28084, 8.50);
        this.tempCurve.add(20 * 3.28084, 2.00);
        this.tempCurve.add(30 * 3.28084, -4.49);
        this.tempCurve.add(40 * 3.28084, -10.98);
        this.tempCurve.add(50 * 3.28084, -17.47);
        this.tempCurve.add(60 * 3.28084, -23.96);
        this.tempCurve.add(70 * 3.28084, -30.45);
        this.tempCurve.add(80 * 3.28084, -36.94);
        this.tempCurve.add(90 * 3.28084, -43.42);
        this.tempCurve.add(100 * 3.28084, -49.90);
        this.tempCurve.add(150 * 3.28084, -56.50);
        this.tempCurve.add(200 * 3.28084, -56.50);
        this.tempCurve.add(250 * 3.28084, -51.60);
        this.tempCurve.add(300 * 3.28084, -46.64);
        this.tempCurve.add(400 * 3.28084, -22.80);
        this.tempCurve.add(500 * 3.28084, -2.5);
        this.tempCurve.add(600 * 3.28084, -26.13);
        this.tempCurve.add(700 * 3.28084, -53.57);
        this.tempCurve.add(800 * 3.28084, -74.51);
        let mainFrame = this.getChildById("Electricity");
        if (mainFrame == null) {
            mainFrame = this;
        }
        this.generateHTMLLayout(mainFrame);
        this._titleElement = this.getChildById("title");
        this._pageCurrentElement = this.getChildById("page-current");
        this._pageCountElement = this.getChildById("page-count");
        this._labelElements = [];
        this._lineElements = [];
        for (let i = 0; i < 6; i++) {
            this._labelElements[i] = [
                this.getChildById("label-" + i + "-left"),
                this.getChildById("label-" + i + "-right"),
                this.getChildById("label-" + i + "-center")
            ];
            this._lineElements[i] = [
                this.getChildById("line-" + i + "-left"),
                this.getChildById("line-" + i + "-right"),
                this.getChildById("line-" + i + "-center")
            ];
        }
        this._inOutElement = this.getChildById("in-out");
        this.onMenu = () => {
            FMCMainDisplayPages.MenuPage(this);
        };
        this.onLetterInput = (l) => {
            this.handlePreviousInputState();
            this.inOut += l;
        };
        this.onSp = () => {
            this.handlePreviousInputState();
            this.inOut += " ";
        };
        this.onDel = () => {
            this.handlePreviousInputState();
            if (this.inOut.length > 0) {
                this.inOut = this.inOut.slice(0, -1);
            }
        };
        this.onDiv = () => {
            this.handlePreviousInputState();
            this.inOut += "/";
        };
        this.onClr = () => {
            if (this.inOut === "") {
                this.inOut = FMCMainDisplay.clrValue;
            } else if (this.inOut === FMCMainDisplay.clrValue) {
                this.inOut = "";
            } else if (this.isDisplayingErrorMessage) {
                this.inOut = this.lastUserInput;
                this._inOutElement.style.color = "#ffffff";
                this.isDisplayingErrorMessage = false;
            } else {
                this.inOut = this.inOut.slice(0, -1);
            }
        };
        this.cruiseFlightLevel = SimVar.GetGameVarValue("AIRCRAFT CRUISE ALTITUDE", "feet");
        this.cruiseFlightLevel /= 100;
        SimVar.SetSimVarValue("L:FLIGHTPLAN_USE_DECEL_WAYPOINT", "number", 1);
        this.flightPlanManager.onCurrentGameFlightLoaded(() => {
            this.flightPlanManager.updateFlightPlan(() => {
                this.flightPlanManager.updateCurrentApproach(() => {
                    const frequency = this.flightPlanManager.getApproachNavFrequency();
                    if (isFinite(frequency)) {
                        const freq = Math.round(frequency * 100) / 100;
                        if (this.connectIlsFrequency(freq)) {
                            SimVar.SetSimVarValue("L:FLIGHTPLAN_APPROACH_ILS", "number", freq);
                            const approach = this.flightPlanManager.getApproach();
                            if (approach && approach.name && approach.name.indexOf("ILS") !== -1) {
                                const runway = this.flightPlanManager.getApproachRunway();
                                if (runway) {
                                    SimVar.SetSimVarValue("L:FLIGHTPLAN_APPROACH_COURSE", "number", runway.direction);
                                }
                            }
                        }
                    }
                });
                const callback = () => {
                    this.flightPlanManager.createNewFlightPlan();
                    this._computeV1Speed();
                    this._computeVRSpeed();
                    this._computeV2Speed();
                    SimVar.SetSimVarValue("L:AIRLINER_V1_SPEED", "Knots", this.v1Speed);
                    SimVar.SetSimVarValue("L:AIRLINER_V2_SPEED", "Knots", this.v2Speed);
                    SimVar.SetSimVarValue("L:AIRLINER_VR_SPEED", "Knots", this.vRSpeed);
                    const cruiseAlt = Math.floor(this.flightPlanManager.cruisingAltitude / 100);
                    console.log("FlightPlan Cruise Override. Cruising at FL" + cruiseAlt + " instead of default FL" + this.cruiseFlightLevel);
                    if (cruiseAlt > 0) {
                        this.cruiseFlightLevel = cruiseAlt;
                    }
                };
                const arrivalIndex = this.flightPlanManager.getArrivalProcIndex();
                if (arrivalIndex >= 0) {
                    this.flightPlanManager.setArrivalProcIndex(arrivalIndex, callback);
                } else {
                    callback();
                }
            });
        });
        this.updateFuelVars();
        this.thrustReductionAltitude = 1500;
        SimVar.SetSimVarValue("L:AIRLINER_THR_RED_ALT", "Number", this.thrustReductionAltitude);
        this.PageTimeout = {
            Prog: 5000
        };
        this.page = {
            SelfPtr: false,
            Current: 0,
            Clear: 0,
            AirportsMonitor: 1,
            AirwaysFromWaypointPage: 2,
            // AirwaysFromWaypointPageGetAllRows: 3,
            AvailableArrivalsPage: 4,
            AvailableArrivalsPageVias: 5,
            AvailableDeparturesPage: 6,
            AvailableFlightPlanPage: 7,
            DataIndexPage1: 8,
            DataIndexPage2: 9,
            DirectToPage: 10,
            FlightPlanPage: 11,
            FuelPredPage: 12,
            GPSMonitor: 13,
            HoldAtPage: 14,
            IdentPage: 15,
            InitPageA: 16,
            InitPageB: 17,
            IRSInit: 18,
            IRSMonitor: 19,
            IRSStatus: 20,
            IRSStatusFrozen: 21,
            LateralRevisionPage: 22,
            MenuPage: 23,
            NavaidPage: 24,
            NavRadioPage: 25,
            NewWaypoint: 26,
            PerformancePageTakeoff: 27,
            PerformancePageClb: 28,
            PerformancePageCrz: 29,
            PerformancePageDes: 30,
            PerformancePageAppr: 31,
            PerformancePageGoAround: 32,
            PilotsWaypoint: 33,
            PosFrozen: 34,
            PositionMonitorPage: 35,
            ProgressPage: 36,
            ProgressPageReport: 37,
            ProgressPagePredictiveGPS: 38,
            SelectedNavaids: 39,
            SelectWptPage: 40,
            VerticalRevisionPage: 41,
            WaypointPage: 42
        };
    }

    /**
     * Used for switching pages
     * @returns {number} delay in ms between 150 and 200
     */
    getDelaySwitchPage() {
        return 150 + 50 * Math.random();
    }

    /**
     * Used for basic inputs e.g. alternate airport, ci, fl, temp, constraints, ...
     * @returns {number} delay in ms between 300 and 400
     */
    getDelayBasic() {
        return 300 + 100 * Math.random();
    }

    /**
     * Used for e.g. loading time fore pages
     * @returns {number} delay in ms between 600 and 800
     */
    getDelayMedium() {
        return 600 + 200 * Math.random();
    }

    /**
     * Used for intense calculation
     * @returns {number} delay in ms between 900 and 12000
     */
    getDelayHigh() {
        return 900 + 300 * Math.random();
    }

    /**
     * Used for changes to the flight plan
     * @returns {number} dynamic delay in ms between ~300 and up to +2000 (depending on additional conditions)
     */
    getDelayRouteChange() {
        if (this._zeroFuelWeightZFWCGEntered && this._blockFuelEntered) {
            return Math.pow(this.flightPlanManager.getWaypointsCount(), 2) + (this.flightPlanManager.getDestination().cumulativeDistanceInFP) / 10 + Math.random() * 300;
        } else {
            return 300 + this.flightPlanManager.getWaypointsCount() * Math.random() + this.flightPlanManager.getDestination().cumulativeDistanceInFP * Math.random();
        }
    }

    /**
     * Used for calculation time for fuel pred page
     * @returns {number} dynamic delay in ms between 2000ms and 400ms
     */
    getDelayFuelPred() {
        return Math.pow(this.flightPlanManager.getWaypointsCount(), 2) + (this.flightPlanManager.getDestination().cumulativeDistanceInFP) / 10 + Math.random() * 300;
    }

    /**
     * Used to load wind data into fms
     * @returns {number} dynamic delay in ms dependent on amount of waypoints
     */
    getDelayWindLoad() {
        return Math.pow(this.flightPlanManager.getWaypointsCount(), 2);
    }

    /**
     * Tries to delete a pages timeout
     */
    tryDeleteTimeout() {
        if (this.page.SelfPtr) {
            clearTimeout(this.page.SelfPtr);
            this.page.SelfPtr = false;
        }
    }

    onPowerOn() {
        super.onPowerOn();
        const gpsDriven = SimVar.GetSimVarValue("GPS DRIVES NAV1", "Bool");
        if (!gpsDriven) {
            SimVar.SetSimVarValue("K:TOGGLE_GPS_DRIVES_NAV1", "Bool", 0);
        }
        this.initRadioNav(true);
    }

    updateFuelVars() {
        const totalWeight = SimVar.GetSimVarValue("TOTAL WEIGHT", "kilograms") / 1000;
        this.blockFuel = SimVar.GetSimVarValue("FUEL TOTAL QUANTITY", "gallons") * SimVar.GetSimVarValue("FUEL WEIGHT PER GALLON", "kilograms") / 1000;
        this.zeroFuelWeight = totalWeight - this.blockFuel;
        this.zeroFuelWeightMassCenter = SimVar.GetSimVarValue("CG PERCENT", "percent");
    }

    updateVSpeeds() {
        this.updateFuelVars();
        this._computeV1Speed();
        this._computeVRSpeed();
        this._computeV2Speed();
    }

    onUpdate(_deltaTime) {
        super.onUpdate(_deltaTime);
        if (this._debug++ > 180) {
            this._debug = 0;
        }
        this.checkUpdateFlightPhase();
        this._checkFlightPlan--;
        if (this._checkFlightPlan <= 0) {
            this._checkFlightPlan = 120;
            this.flightPlanManager.updateFlightPlan();
            this.flightPlanManager.updateCurrentApproach();
        }
        if (this.pageUpdate) {
            this.pageUpdate();
        }
        if (SimVar.GetSimVarValue("L:FMC_UPDATE_CURRENT_PAGE", "number") === 1) {
            SimVar.SetSimVarValue("L:FMC_UPDATE_CURRENT_PAGE", "number", 0);
            if (this.refreshPageCallback) {
                this.refreshPageCallback();
            }
        }
        if (this.currentFlightPhase === FlightPhase.FLIGHT_PHASE_APPROACH) {
            // Is this LVar used by anything? It doesn't look like it...
            SimVar.SetSimVarValue("L:AIRLINER_MANAGED_APPROACH_SPEED", "number", this.getManagedApproachSpeed());
        }
        this.updateRadioNavState();
    }

    onEvent(_event) {
        if (_event.indexOf("1_BTN_") !== -1 || _event.indexOf("BTN_") !== -1) {
            const input = _event.replace("1_BTN_", "").replace("BTN_", "");
            if (this.onInputAircraftSpecific(input)) {
                return;
            }
            if (input === "INIT") {
                this.onInit();
            } else if (input === "DEPARR") {
                this.onDepArr();
            } else if (input === "ATC") {
                this.onAtc();
            } else if (input === "FIX") {
                this.onFix();
            } else if (input === "HOLD") {
                this.onHold();
            } else if (input === "FMCCOMM") {
                this.onFmcComm();
            } else if (input === "PROG") {
                this.onProg();
            } else if (input === "MENU") {
                this.onMenu();
            } else if (input === "NAVRAD") {
                this.onRad();
            } else if (input === "PREVPAGE") {
                this.onPrevPage();
            } else if (input === "NEXTPAGE") {
                this.onNextPage();
            } else if (input === "SP") {
                this.onSp();
            } else if (input === "DEL") {
                this.onDel();
            } else if (input === "CLR") {
                this.onClr();
            } else if (input === "DIV") {
                this.onDiv();
            } else if (input === "DOT") {
                this.inOut += ".";
            } else if (input === "PLUSMINUS") {
                const val = this.inOut;
                if (val === "") {
                    this.inOut = "-";
                } else if (val !== FMCMainDisplay.clrValue && !this.isDisplayingErrorMessage) {
                    if (val.slice(-1) === "-") {
                        this.inOut = this.inOut.slice(0, -1) + "+";
                    } else if (val.slice(-1) === "+") {
                        this.inOut = this.inOut.slice(0, -1) + "-";
                    } else {
                        this.inOut += "-";
                    }
                }
            } else if (input === "Localizer") {
                this._apLocalizerOn = !this._apLocalizerOn;
            } else if (input.length === 2 && input[0] === "L") {
                const v = parseInt(input[1]);
                if (isFinite(v)) {
                    if (this.onLeftInput[v - 1]) {
                        this.onLeftInput[v - 1]();
                    }
                }
            } else if (input.length === 2 && input[0] === "R") {
                const v = parseInt(input[1]);
                if (isFinite(v)) {
                    if (this.onRightInput[v - 1]) {
                        this.onRightInput[v - 1]();
                    }
                }
            } else if (input.length === 1 && FMCMainDisplay._AvailableKeys.indexOf(input) !== -1) {
                this.onLetterInput(input);
            } else {
                console.log("'" + input + "'");
            }
        }
    }

    clearDisplay() {
        this.setTitle("UNTITLED");
        this.setPageCurrent(0);
        this.setPageCount(0);
        for (let i = 0; i < 6; i++) {
            this.setLabel("", i, -1);
        }
        for (let i = 0; i < 6; i++) {
            this.setLine("", i, -1);
        }
        this.onLeftInput = [];
        this.onRightInput = [];
        this.onPrevPage = undefined;
        this.onNextPage = undefined;
        this.pageUpdate = undefined;
        this.refreshPageCallback = undefined;
        this.page.Current = this.page.Clear;
        this.tryDeleteTimeout();
    }

    generateHTMLLayout(parent) {
        while (parent.children.length > 0) {
            parent.removeChild(parent.children[0]);
        }
        const header = document.createElement("div");
        header.id = "header";
        const title = document.createElement("span");
        title.id = "title";
        header.appendChild(title);
        parent.appendChild(header);
        const page = document.createElement("div");
        page.id = "page-info";
        page.classList.add("s-text");
        const pageCurrent = document.createElement("span");
        pageCurrent.id = "page-current";
        const pageSlash = document.createElement("span");
        pageSlash.id = "page-slash";
        pageSlash.textContent = "/";
        const pageCount = document.createElement("span");
        pageCount.id = "page-count";
        page.appendChild(pageCurrent);
        page.appendChild(pageSlash);
        page.appendChild(pageCount);
        parent.appendChild(page);
        for (let i = 0; i < 6; i++) {
            const label = document.createElement("div");
            label.classList.add("label", "s-text");
            const labelLeft = document.createElement("span");
            labelLeft.id = "label-" + i + "-left";
            labelLeft.classList.add("fmc-block", "label", "label-left");
            const labelRight = document.createElement("span");
            labelRight.id = "label-" + i + "-right";
            labelRight.classList.add("fmc-block", "label", "label-right");
            const labelCenter = document.createElement("span");
            labelCenter.id = "label-" + i + "-center";
            labelCenter.classList.add("fmc-block", "label", "label-center");
            label.appendChild(labelLeft);
            label.appendChild(labelRight);
            label.appendChild(labelCenter);
            parent.appendChild(label);
            const line = document.createElement("div");
            line.classList.add("line");
            const lineLeft = document.createElement("span");
            lineLeft.id = "line-" + i + "-left";
            lineLeft.classList.add("fmc-block", "line", "line-left");
            const lineRight = document.createElement("span");
            lineRight.id = "line-" + i + "-right";
            lineRight.classList.add("fmc-block", "line", "line-right");
            const lineCenter = document.createElement("span");
            lineCenter.id = "line-" + i + "-center";
            lineCenter.classList.add("fmc-block", "line", "line-center");
            line.appendChild(lineLeft);
            line.appendChild(lineRight);
            line.appendChild(lineCenter);
            parent.appendChild(line);
        }
        const footer = document.createElement("div");
        footer.classList.add("line");
        const inout = document.createElement("span");
        inout.id = "in-out";
        footer.appendChild(inout);
        parent.appendChild(footer);
    }
    static secondsToUTC(seconds) {
        const h = Math.floor(seconds / 3600);
        seconds -= h * 3600;
        const m = Math.floor(seconds / 60);
        return (h % 24).toFixed(0).padStart(2, "0") + m.toFixed(0).padStart(2, "0");
    }
    static secondsTohhmm(seconds) {
        const h = Math.floor(seconds / 3600);
        seconds -= h * 3600;
        const m = Math.floor(seconds / 60);
        return h.toFixed(0).padStart(2, "0") + m.toFixed(0).padStart(2, "0");
    }

    static hhmmToSeconds(hhmm) {
        if (!hhmm) {
            return NaN;
        }
        const h = parseInt(hhmm.substring(0, 2));
        const m = parseInt(hhmm.substring(2, 4));
        return h * 3600 + m * 60;
    }

    setAPSelectedSpeed(_speed, _aircraft) {
        if (isFinite(_speed)) {
            if (Simplane.getAutoPilotMachModeActive()) {
                const mach = SimVar.GetGameVarValue("FROM KIAS TO MACH", "number", _speed);
                Coherent.call("AP_MACH_VAR_SET", 1, mach);
                SimVar.SetSimVarValue("K:AP_MANAGED_SPEED_IN_MACH_ON", "number", 1);
                return;
            }
            Coherent.call("AP_SPD_VAR_SET", 1, _speed);
            SimVar.SetSimVarValue("K:AP_MANAGED_SPEED_IN_MACH_OFF", "number", 1);
        }
    }

    setAPManagedSpeed(_speed, _aircraft) {
        if (isFinite(_speed)) {
            if (Simplane.getAutoPilotMachModeActive()) {
                let mach = SimVar.GetGameVarValue("FROM KIAS TO MACH", "number", _speed);
                const cruiseMach = SimVar.GetGameVarValue("AIRCRAFT CRUISE MACH", "mach");
                mach = Math.min(mach, cruiseMach);
                Coherent.call("AP_MACH_VAR_SET", 2, mach);
                SimVar.SetSimVarValue("K:AP_MANAGED_SPEED_IN_MACH_ON", "number", 1);
                return;
            }
            Coherent.call("AP_SPD_VAR_SET", 2, _speed);
            SimVar.SetSimVarValue("K:AP_MANAGED_SPEED_IN_MACH_OFF", "number", 1);
        }
    }
}

FMCMainDisplay.approachTypes = [
    "UNKNOWN",
    "VFR",
    "HEL",
    "TACAN",
    "NDB",
    "LORAN",
    "RNAV",
    "VOR",
    "GPS",
    "SDF",
    "LDA",
    "LOC",
    "MLS",
    "ILS"
];
FMCMainDisplay.clrValue = " CLR ";
FMCMainDisplay._AvailableKeys = "ABCDEFGHIJKLMNOPQRSTUVWXYZ0123456789";
//# sourceMappingURL=FMCMainDisplay.js.map<|MERGE_RESOLUTION|>--- conflicted
+++ resolved
@@ -458,31 +458,15 @@
             }
         }
         if (flString) {
-<<<<<<< HEAD
-            const fl = parseFloat(flString);
-            if (isFinite(fl)) {
-                let isValidCruiseFL = false;
-                if (fl > 0 && fl <= this.maxCruiseFL) {
-                    this.cruiseFlightLevel = fl;
-                    isValidCruiseFL = true;
-                } else if (fl >= 1000 && fl <= this.maxCruiseFL * 100) {
-                    this.cruiseFlightLevel = Math.floor(fl / 100);
-                    isValidCruiseFL = true;
-                }
-                if (isValidCruiseFL) {
-                    if (SimVar.GetSimVarValue("L:A32NX_CRZ_ALT_SET_INITIAL", "bool") === 1 && SimVar.GetSimVarValue("L:A32NX_GOAROUND_PASSED", "bool") === 1) {
-                        SimVar.SetSimVarValue("L:A32NX_NEW_CRZ_ALT", "number", this.cruiseFlightLevel);
-                    } else {
-                        SimVar.SetSimVarValue("L:A32NX_CRZ_ALT_SET_INITIAL", "bool", 1);
-                    }
-                    return true;
-                }
-                this.showErrorMessage("ENTRY OUT OF RANGE");
-                return false;
-            }
-=======
-            return this.trySetCruiseFl(parseFloat(flString));
->>>>>>> 6cb51166
+            if (this.trySetCruiseFl(parseFloat(flString))) {
+                if (SimVar.GetSimVarValue("L:A32NX_CRZ_ALT_SET_INITIAL", "bool") === 1 && SimVar.GetSimVarValue("L:A32NX_GOAROUND_PASSED", "bool") === 1) {
+                    SimVar.SetSimVarValue("L:A32NX_NEW_CRZ_ALT", "number", this.cruiseFlightLevel);
+                } else {
+                    SimVar.SetSimVarValue("L:A32NX_CRZ_ALT_SET_INITIAL", "bool", 1);
+                }
+                return true;
+            }
+            return false;
         }
         this.showErrorMessage(this.defaultInputErrorMessage);
         return false;

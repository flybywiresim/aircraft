--- conflicted
+++ resolved
@@ -1134,15 +1134,10 @@
     _onStepClimbDescent(_targetFl) {
         // Only show the message on step climbs
         if (_targetFl > this.cruiseFlightLevel) {
-            const msg = NXSystemMessages.newCrzAlt;
-            this.addNewMessage({text: msg.text + _targetFl * 100, isAmber: msg.isAmber, isTypeTwo: msg.isTypeTwo});
+            this.addNewMessage(NXSystemMessages.newCrzAlt.getSetMessage(_targetFl * 100));
         }
         this.cruiseFlightLevel = _targetFl;
         this._cruiseFlightLevel = _targetFl;
-<<<<<<< HEAD
-        this.addNewMessage(NXSystemMessages.newCrzAlt.getSetMessage(_targetFl * 100));
-=======
->>>>>>> b95fdbff
     }
 
     /* END OF FMS EVENTS */

--- conflicted
+++ resolved
@@ -38,13 +38,8 @@
         this.routeIndex = 0;
         this.coRoute = "";
         this.tmpOrigin = "";
-<<<<<<< HEAD
         this.transitionAltitude = NaN;
-        this.perfTOTemp = 20;
-=======
-        this.transitionAltitude = 10000;
         this.perfTOTemp = NaN;
->>>>>>> 997cbd8f
         this._overridenFlapApproachSpeed = NaN;
         this._overridenSlatApproachSpeed = NaN;
         this._routeFinalFuelWeight = 0;

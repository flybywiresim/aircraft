--- conflicted
+++ resolved
@@ -542,11 +542,7 @@
         },
         {
             "path": "html_ui/Pages/VCockpit/Instruments/Airliners/A320_Neo/MFD/A320_Neo_MFD.css",
-<<<<<<< HEAD
-            "size": 8767,
-=======
             "size": 8655,
->>>>>>> 51931f35
             "date": "132402817714110148"
         },
         {
@@ -556,11 +552,7 @@
         },
         {
             "path": "html_ui/Pages/VCockpit/Instruments/Airliners/A320_Neo/MFD/A320_Neo_MFD.js",
-<<<<<<< HEAD
-            "size": 25131,
-=======
             "size": 24995,
->>>>>>> 51931f35
             "date": "132402817714110148"
         },
         {

--- conflicted
+++ resolved
@@ -442,11 +442,8 @@
         },
         {
             "path": "html_ui/Pages/VCockpit/Instruments/Airliners/A320_Neo/EICAS/ECAM/A320_Neo_LowerECAM_APU.js",
-<<<<<<< HEAD
-            "size": 12931,
-=======
+
             "size": 12993,
->>>>>>> 7cc8db75
             "date": "132402817714110148"
         },
         {

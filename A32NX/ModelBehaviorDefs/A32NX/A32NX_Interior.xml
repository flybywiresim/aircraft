<ModelBehaviors>

    <!--
    Template for defining continuous knobs with lower and upper bounds

    Main Parameters:
            - ANIM_SIMVAR           <no default>        The name of the simvar to use for the knob
            - ANIM_SIMVAR_UNITS     Default: "percent"  The simvar units
            - ANIM_SIMVAR_MIN       Default: 0          The lower bound of the position
            - ANIM_SIMVAR_MAX       Default: 100        The upper bound of the position
            - INCREMENT             Default: 1          The increment for each click / hold update

    Authors: Benjamin Dupont (@Benjozork) 10/10/20
    -->
    <Template Name="FBW_Continuous_Knob_Finite_From_Simvar">
        <DefaultTemplateParameters>
            <ANIM_SIMVAR_UNITS>percent</ANIM_SIMVAR_UNITS>
            <ANIM_SIMVAR_MIN>0</ANIM_SIMVAR_MIN>
            <ANIM_SIMVAR_MAX>100</ANIM_SIMVAR_MAX>
            <INCREMENT>1</INCREMENT>
            <WHEEL_INCREMENT>4</WHEEL_INCREMENT>
            <EXTRA_INTERACTION/>
            <ANIMREF_ID>0</ANIMREF_ID>
            <ANIMTIP_0_ON_CURSOR>TurnLeft</ANIMTIP_0_ON_CURSOR>
            <ANIMTIP_1_ON_CURSOR>TurnRight</ANIMTIP_1_ON_CURSOR>
            <ANIMTIP_0></ANIMTIP_0>
            <ANIMTIP_1></ANIMTIP_1>
            <ANIM_LAG>60</ANIM_LAG>
            <ANIM_WRAP>True</ANIM_WRAP>
        </DefaultTemplateParameters>

        <UseTemplate Name="ASOBO_GT_Anim_Code">
            <ANIM_CODE>
                (#ANIM_SIMVAR#, #ANIM_SIMVAR_UNITS#) #ANIM_SIMVAR_MIN# - #ANIM_SIMVAR_MAX# #ANIM_SIMVAR_MIN# - / 100 *
            </ANIM_CODE>
        </UseTemplate>
<<<<<<< HEAD

        <UseTemplate Name = "ASOBO_GT_Interaction_WheelAndContinuousLeft#EXTRA_INTERACTION#">
            <UPDATE_FREQUENCY>40</UPDATE_FREQUENCY>
=======
>>>>>>> a72a977f

        <UseTemplate Name="FBW_Continuous_Knob_Finite_From_Simvar_Impl">
            <CLOCKWISE_CODE>
                (#ANIM_SIMVAR#, #ANIM_SIMVAR_UNITS#) #INCREMENT# + #ANIM_SIMVAR_MAX# min (&gt;#ANIM_SIMVAR#)
            </CLOCKWISE_CODE>
            <ANTICLOCKWISE_CODE>
                (#ANIM_SIMVAR#, #ANIM_SIMVAR_UNITS#) #INCREMENT# - #ANIM_SIMVAR_MIN# max (&gt;#ANIM_SIMVAR#)
            </ANTICLOCKWISE_CODE>

            <!-- Provide the wheel code if we have WHEEL_INCREMENT -->
            <Condition Valid="WHEEL_INCREMENT">
                <True>
                    <WHEEL_CLOCKWISE_CODE>
                        (#ANIM_SIMVAR#, #ANIM_SIMVAR_UNITS#) #WHEEL_INCREMENT# + #ANIM_SIMVAR_MAX# min (&gt;#ANIM_SIMVAR#)
                    </WHEEL_CLOCKWISE_CODE>

                    <WHEEL_ANTICLOCKWISE_CODE>
                        (#ANIM_SIMVAR#, #ANIM_SIMVAR_UNITS#) #WHEEL_INCREMENT# - #ANIM_SIMVAR_MIN# max (&gt;#ANIM_SIMVAR#)
                    </WHEEL_ANTICLOCKWISE_CODE>
                </True>
            </Condition>
        </UseTemplate>

        <Condition Valid="WWISE_EVENT">
            <UseTemplate Name="ASOBO_GT_AnimTriggers_SoundEvents_Same">
            </UseTemplate>
        </Condition>
    </Template>

    <!-- Not for direct use -->
    <Template Name="FBW_Continuous_Knob_Finite_From_Simvar_Impl">
		<DefaultTemplateParameters>
			<LEFTARROW>TurnLeft</LEFTARROW>
			<RIGHTARROW>TurnRight</RIGHTARROW>
            <COOR_DIRECTION>X</COOR_DIRECTION>
			<UPDATE_FREQUENCY>40</UPDATE_FREQUENCY>
			<UPDATE_DELAY>0.4</UPDATE_DELAY>
		</DefaultTemplateParameters>

        <!-- We override the wheel code if we have WHEEL_CLOCKWISE_CODE, WHEEL_ANTICLOCKWISE_CODE -->
        <OverrideTemplateParameters>
            <Condition Valid="WHEEL_CLOCKWISE_CODE">
                <True>
                    <ACTUAL_WHEEL_CLOCKWISE_CODE>
                        #WHEEL_CLOCKWISE_CODE#
                    </ACTUAL_WHEEL_CLOCKWISE_CODE>
                </True>
                <False>
                    <ACTUAL_WHEEL_CLOCKWISE_CODE>
                        #CLOCKWISE_CODE#
                    </ACTUAL_WHEEL_CLOCKWISE_CODE>
                </False>
            </Condition>
            <Condition Valid="WHEEL_ANTICLOCKWISE_CODE">
                <True>
                    <ACTUAL_WHEEL_ANTICLOCKWISE_CODE>
                        #WHEEL_ANTICLOCKWISE_CODE#
                    </ACTUAL_WHEEL_ANTICLOCKWISE_CODE>
                </True>
                <False>
                    <ACTUAL_WHEEL_ANTICLOCKWISE_CODE>
                        #ANTICLOCKWISE_CODE#
                    </ACTUAL_WHEEL_ANTICLOCKWISE_CODE>
                </False>
            </Condition>
        </OverrideTemplateParameters>

        <Update Frequency="#UPDATE_FREQUENCY#">
            (O:XMLVAR_FirstUpdateTime) (E:SIMULATION TIME, seconds) &lt; if{
            (O:_MouseDownRelativePos#COOR_DIRECTION#) 0 &gt; if{ #CLOCKWISE_CODE# } els{
            (O:_MouseDownRelativePos#COOR_DIRECTION#) 0 &lt; if{ #ANTICLOCKWISE_CODE# } }
            }
        </Update>

        <UseTemplate Name="ASOBO_GT_MouseRect">
            <MouseFlags>LeftAll+WheelUp+WheelDown</MouseFlags>
            <CALLBACKCODE>
                (M:Event) 'WheelUp'    scmi 0 == if{ #ACTUAL_WHEEL_CLOCKWISE_CODE# } els{
                (M:Event) 'WheelDown'  scmi 0 == if{ #ACTUAL_WHEEL_ANTICLOCKWISE_CODE# } els{
                (M:Event) 'LeftSingle' scmi 0 == if{
                (M:Relative#COOR_DIRECTION#) (&gt;O:_MouseDownRelativePos#COOR_DIRECTION#)
                (E:SIMULATION TIME, seconds) #UPDATE_DELAY# + (&gt;O:XMLVAR_FirstUpdateTime)
                (O:_MouseDownRelativePos#COOR_DIRECTION#) 0 &gt; if{ #CLOCKWISE_CODE# } els{
                (O:_MouseDownRelativePos#COOR_DIRECTION#) 0 &lt; if{ #ANTICLOCKWISE_CODE# } }
                } els{ (M:Event) 'LeftRelease'   scmi 0 == if{
                0 (&gt;O:_MouseDownRelativePos#COOR_DIRECTION#)
                } } } }
            </CALLBACKCODE>
        </UseTemplate>
    </Template>

    <!--
    Template for rigging uncovered push buttons

    Takes into account the value of L:XMLVAR_SWITCH_OVHD_INTLT_ANNLT_Position.

    Main Parameters:
           - TOGGLE_NODE_ID        <no default>    Switch node ID   (anim name will be same)
           - TOGGLE_SIMVAR         <no default>    SimVar to contain the toggle state
           - SEQ1_CODE             0               Sequence 1 emissive code
           - SEQ1_CODE             0               Sequence 2 emissive code

    Authors: Benjamin Dupont (@Benjozork) 12/10/20
    -->
    <Template Name="FBW_Push_Toggle">
        <UseTemplate Name="ASOBO_GT_Push_Button_Airliner">
            <NODE_ID>#TOGGLE_NODE_ID#</NODE_ID>
            <ANIM_NAME>#TOGGLE_NODE_ID#</ANIM_NAME>

            <WWISE_EVENT_1>apu_generator_switch_on</WWISE_EVENT_1>
            <WWISE_EVENT_2>apu_generator_switch_off</WWISE_EVENT_2>
            <NORMALIZED_TIME_1>0.1</NORMALIZED_TIME_1>
            <NORMALIZED_TIME_2>0.5</NORMALIZED_TIME_2>

            <LEFT_SINGLE_CODE>
                (#TOGGLE_SIMVAR#, Bool) ! (&gt;#TOGGLE_SIMVAR#)
            </LEFT_SINGLE_CODE>

            <Condition Valid="SEQ1_CODE">
                <True>
                    <SEQ1_EMISSIVE_CODE>#SEQ1_CODE# (L:XMLVAR_SWITCH_OVHD_INTLT_ANNLT_Position) 0 == or</SEQ1_EMISSIVE_CODE>
                </True>
                <False>
                    <SEQ1_EMISSIVE_CODE>(L:XMLVAR_SWITCH_OVHD_INTLT_ANNLT_Position) 0 ==</SEQ1_EMISSIVE_CODE>
                </False>
            </Condition>

            <Condition Valid="SEQ2_CODE">
                <True>
                    <SEQ2_EMISSIVE_CODE>#SEQ2_CODE# (L:XMLVAR_SWITCH_OVHD_INTLT_ANNLT_Position) 0 == or</SEQ2_EMISSIVE_CODE>
                </True>
                <False>
                    <SEQ2_EMISSIVE_CODE>(#TOGGLE_SIMVAR#, Bool) (L:XMLVAR_SWITCH_OVHD_INTLT_ANNLT_Position) 0 == or</SEQ2_EMISSIVE_CODE>
                </False>
            </Condition>
        </UseTemplate>
    </Template>

    <!--
    Template for rigging covered push buttons

    Takes into account the value of L:XMLVAR_SWITCH_OVHD_INTLT_ANNLT_Position.

    Main Parameters:
           - TOGGLE_NODE_ID     <no default>    Switch node ID                              (anim name will be same)
           - LOCK_NODE_ID       <no default>    Lock node ID                                (anim name will be same)
           - TOGGLE_SIMVAR      <no default>    SimVar to contain the toggle state
           - SEQ1_CODE          0               Sequence 1 emissive code
           - SEQ1_CODE          0               Sequence 2 emissive code
           - INVERTED           False           Whether or not the switch is OFF by default

    Authors: Benjamin Dupont (@Benjozork) 11/10/20
    -->
    <Template Name="FBW_Covered_Push_Toggle">
        <UseTemplate Name="ASOBO_GT_Switch_Dummy">
            <NODE_ID>#LOCK_NODE_ID#</NODE_ID>
            <ANIM_NAME>#LOCK_NODE_ID#</ANIM_NAME>
            <WWISE_EVENT_1>apu_generator_switch_on</WWISE_EVENT_1>
            <WWISE_EVENT_2>apu_generator_switch_off</WWISE_EVENT_2>
            <LEFT_SINGLE_CODE>(#TOGGLE_SIMVAR#_LOCK) ! (&gt;#TOGGLE_SIMVAR#_LOCK)</LEFT_SINGLE_CODE>
        </UseTemplate>

        <UseTemplate Name="ASOBO_GT_Push_Button_Airliner">
            <NODE_ID>#TOGGLE_NODE_ID#</NODE_ID>
            <ANIM_NAME>#TOGGLE_NODE_ID#</ANIM_NAME>

            <WWISE_EVENT_1>apu_generator_switch_on</WWISE_EVENT_1>
            <WWISE_EVENT_2>apu_generator_switch_off</WWISE_EVENT_2>
            <NORMALIZED_TIME_1>0.1</NORMALIZED_TIME_1>
            <NORMALIZED_TIME_2>0.5</NORMALIZED_TIME_2>

            <LEFT_SINGLE_CODE>
                (#TOGGLE_SIMVAR#, Bool) ! (&gt;#TOGGLE_SIMVAR#)
            </LEFT_SINGLE_CODE>

            <Condition Check="SEQ1_CODE">
                <True>
                    <SEQ1_EMISSIVE_CODE>#SEQ1_CODE# (L:XMLVAR_SWITCH_OVHD_INTLT_ANNLT_Position) 0 == or</SEQ1_EMISSIVE_CODE>
                </True>
                <False>
                    <SEQ1_EMISSIVE_CODE>(L:XMLVAR_SWITCH_OVHD_INTLT_ANNLT_Position) 0 ==</SEQ1_EMISSIVE_CODE>
                </False>
            </Condition>

            <Condition Check="SEQ2_CODE">
                <True>
                    <SEQ2_EMISSIVE_CODE>#SEQ2_CODE# (L:XMLVAR_SWITCH_OVHD_INTLT_ANNLT_Position) 0 == or</SEQ2_EMISSIVE_CODE>
                </True>
                <False>
                    <Condition Check="INVERTED">
                        <True>
                            <SEQ2_EMISSIVE_CODE>(#TOGGLE_SIMVAR#, Bool) ! (L:XMLVAR_SWITCH_OVHD_INTLT_ANNLT_Position) 0 == or</SEQ2_EMISSIVE_CODE>
                        </True>
                        <False>
                            <SEQ2_EMISSIVE_CODE>(#TOGGLE_SIMVAR#, Bool) (L:XMLVAR_SWITCH_OVHD_INTLT_ANNLT_Position) 0 == or</SEQ2_EMISSIVE_CODE>
                        </False>
                    </Condition>
                </False>
            </Condition>
        </UseTemplate>
    </Template>

    <!--
    Template for defining panel lighting knobs tied to potentiometers

    Main Parameters:
            - NODE_ID           <no default>    The knob node ID
            - ANIM_NAME         <no default>    The knob animation name
            - POTENTIOMETER     <no default>    The potentiometer index

    Authors: Benjamin Dupont (@Benjozork) 12/10/20
    -->
    <Template Name="FBW_Lighting_Knob_With_Potentiometer">
        <DefaultTemplateParameters>
            <PART_ID>#NODE_ID#</PART_ID>
            <ANIM_WRAP>0</ANIM_WRAP>
            <ANIMREF_ID>0</ANIMREF_ID>
            <ANIMTIP_0>TT:COCKPIT.TOOLTIPS.LIGHTING_KNOB_PANEL_DECREASE</ANIMTIP_0>
            <ANIMTIP_0_ON_CURSOR>TurnLeft</ANIMTIP_0_ON_CURSOR>
            <ANIMTIP_1>TT:COCKPIT.TOOLTIPS.LIGHTING_KNOB_PANEL_INCREASE</ANIMTIP_1>
            <ANIMTIP_1_ON_CURSOR>TurnRight</ANIMTIP_1_ON_CURSOR>
        </DefaultTemplateParameters>

        <UseTemplate Name="ASOBO_LIGHTING_Knob_SubTemplate">
        </UseTemplate>
    </Template>

</ModelBehaviors><|MERGE_RESOLUTION|>--- conflicted
+++ resolved
@@ -34,12 +34,10 @@
                 (#ANIM_SIMVAR#, #ANIM_SIMVAR_UNITS#) #ANIM_SIMVAR_MIN# - #ANIM_SIMVAR_MAX# #ANIM_SIMVAR_MIN# - / 100 *
             </ANIM_CODE>
         </UseTemplate>
-<<<<<<< HEAD
 
         <UseTemplate Name = "ASOBO_GT_Interaction_WheelAndContinuousLeft#EXTRA_INTERACTION#">
             <UPDATE_FREQUENCY>40</UPDATE_FREQUENCY>
-=======
->>>>>>> a72a977f
+
 
         <UseTemplate Name="FBW_Continuous_Knob_Finite_From_Simvar_Impl">
             <CLOCKWISE_CODE>

--- conflicted
+++ resolved
@@ -1,13 +1,13 @@
 {
-    "creator": "FlyByWire Simulations",
+    "creator": "Iceman",
     "release_notes": {
         "neutral": {
             "LastUpdate": "",
             "OlderHistory": ""
         }
     },
-    "package_version": "0.3.1",
-    "title": "A32NX",
+    "package_version": "0.1.51",
+    "title": "A320NX",
     "dependencies": [
         {
             "package_version": "0.1.51",
@@ -27,11 +27,7 @@
         }
     ],
     "content_type": "AIRCRAFT",
-<<<<<<< HEAD
-    "total_package_size": "00000000000143306327",
-=======
-    "total_package_size": "00000000000178258847",
->>>>>>> 9bdb376c
+    "total_package_size": "00000000000143286869",
     "minimum_game_version": "1.7.12",
     "manufacturer": "Airbus"
 }
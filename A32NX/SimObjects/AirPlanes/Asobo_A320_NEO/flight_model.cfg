[VERSION]
major = 1
minor = 0

[WEIGHT_AND_BALANCE]
max_gross_weight = 174165 ; Empty weight, (LBS)
empty_weight = 90400 ; Empty weight, (LBS)
reference_datum_position = 0, 0, 0 ; Position of reference datum relative to FS(0,0,0) (FEET), z, x, y
empty_weight_CG_position = -9, 0, -1 ; Position of airplane empty weight CG relative to reference datum (FEET), z, x, y
CG_forward_limit = 0.16 ; Gravity center forward limit (longitudinal offset) for longitudinal stability
CG_aft_limit = 0.4 ; Gravity center after limit (longitudinal offset z) w.r.t reference datum for longitudinal stability (FEET)
empty_weight_pitch_MOI = 3027957 ; Empty pitch moment of inertia, Jxx (SLUG SQ FEET)
empty_weight_roll_MOI = 840695 ; Empty roll moment of inertia, Jzz (SLUG SQ FEET)
empty_weight_yaw_MOI = 3507948 ; Empty yaw moment of inertia, Jyy (SLUG SQ FEET)
empty_weight_coupled_MOI = 1000 ; Empty transverse moment of inertia, Jyz (SLUG SQ FEET)
activate_mach_limit_based_on_cg = 0 ; Activate mach limitation depending on CG position (true if > 0 /false othewise). Mostly for Concorde).
activate_cg_limit_based_on_mach = 0 ; Activate cg limitation depending on mach value (true if > 0 /false othewise). Mostly for Concorde).
max_number_of_stations = 6 ; Number of payload stations
station_load.0 = 170, 35.59, -1.86, 5.017127, TT:MENU.PAYLOAD.PILOT, 1
station_load.1 = 170, 35.59, 1.86, 5.017127, TT:MENU.PAYLOAD.COPILOT, 2
station_load.2 = 6115, 20.845893, 0, 5.039792, TT:MENU.PAYLOAD.BUSINESS_CLASS, 0
station_load.3 = 3505, 21.825772, 0, 0.94849, TT:MENU.PAYLOAD.FORWARD_BAGGAGE, 0
station_load.4 = 4000, -21.223969, 0, 5.794459, TT:MENU.PAYLOAD.ECONOMY_CLASS, 0
station_load.5 = 6310, -35.825745, 0.000001, 1.007935, TT:MENU.PAYLOAD.REAR_BAGGAGE, 0

[CONTACT_POINTS]
static_pitch = -0.2 ; degrees, pitch when at rest on the ground (+=Up, -=Dn)
static_cg_height = 8.89 ; feet, altitude of CG when at rest on the ground
gear_system_type = 1 ; gear system type (betweeen 0 and 4) 0 = electrical, 1 = hydraulic, 2 = pneumatic, 3 = manual, 4 = none, 5 = undefined
tailwheel_lock = 0 ; Is tailwheel lock available TRUE/FALSE
max_number_of_points = 9 ; Number of contact points
gear_locked_on_ground = 1 ; Defines whether or not the landing gear handle is locked to down when the plane is on the ground.
gear_locked_above_speed = -1 ; Defines the speed at which the landing gear handle becomes locked in the up position. (-1 = Disabled)==> Disabled is kept in favor of an XML-based solution
max_speed_full_steering = 33.7 ; Defines the speed under which the full angle of steering is available (in feet/second).==> 20 kts or 33.7 ft/sec (was 8)
max_speed_decreasing_steering = 67.5 ; Defines the speed above which the angle of steering stops decreasing (in feet/second). ==> 40 kts or 67.5 ft/sec (was 50)
min_available_steering_angle_pct = 0.08 ; Defines the percentage of steering which will always be available even above max_speed_decreasing_steering (in percent over 100) ===> 6 degrees or 0.08% of 75 degrees max deflection (was 0.2 or 15 degrees)
max_speed_full_steering_castering = 20 ; Defines the speed under which the full angle of steering is available for free castering wheels (in feet/second).
max_speed_decreasing_steering_castering = 40 ; Defines the speed above which the angle of steering stops decreasing for free castering wheels  (in feet/second).
min_castering_angle = 0.05236 ; Defines the minimum angle a free castering wheel can take (in radians).
max_castering_angle = 3.14159265358979 ; Defines the maximum angle a free castering wheel can take (in radians).
point.0 = 1, 27.1, 0, -9.3, 720, 0, 1.68, 75, 0.555, 2, 0.33, 9, 9.4, 0, 0, 0, 2
point.1 = 1, -13, -14, -9.58, 1500, 1, 1.68, 0, 0.637, 2, 0.33, 9.7, 9, 2, 0, 0, 2
point.2 = 1, -13, 14, -9.58, 1500, 2, 1.68, 0, 0.637, 2, 0.33, 9.2, 9.9, 3, 0, 0, 2
point.3 = 2, -26, -57, 6, 100, 0, 0, 0, 0, 0, 0, 0, 0, 5, 0, 0, 1
point.4 = 2, -26, 57, 6, 100, 0, 0, 0, 0, 0, 0, 0, 0, 6, 0, 0, 1
point.5 = 2, -79.2, 0, 8, 100, 0, 0, 0, 0, 0, 0, 0, 0, 9, 0, 0, 1
point.6 = 2, 45, 0, 2, 720, 0, 0, 0, 0, 0, 0, 0, 0, 4, 0, 0, 1
point.7 = 2, -68, 0, 4.1, 100, 0, 0, 0, 0, 0, 0, 0, 0, 7, 0, 0, 1
point.8 = 2, -75.2, 0, 32.3, 100, 0, 0, 0, 0, 0, 0, 0, 0, 8, 0, 0, 1

[FUEL]
LeftMain = -9, -13, 2, 1800, 0 ; For each tank: Tank position (z longitudinal, x lateral, y vertical) (FEET), total fuel capacity (GALLONS), unusable fuel capacity (GALLONS)
RightMain = -9, 13, 2, 1800, 0
Center1 = -11, 0, 1, 3000, 0
Center2 = 0, 0, 0, 0, 0
Center3 = 0, 0, 0, 0, 0
LeftAux = -13, -27, 3, 200, 0
LeftTip = 0, 0, 0, 0, 0
RightAux = -13, 27, 3, 200, 0
RightTip = 0, 0, 0, 0, 0
External1 = 0, 0, 0, 0, 0
External2 = 0, 0, 0, 0, 0
fuel_type = 2 ; 1 = OCTANE 100, 2 = JET_A, 3 = OCTANE 80, 4 = AUTO GAS, 5 = JET B
number_of_tank_selectors = 1 ; Max 4
electric_pump = 0
engine_driven_pump = 1
manual_transfer_pump = 0
manual_pump = 0
anemometer_pump = 0
fuel_dump_rate = 0.02
default_fuel_tank_selector.1 = 1 ; Default fuel selector used in case of autostart for engine 1, default is ALL.
default_fuel_tank_selector.2 = 1 ; Default fuel selector used in case of autostart for engine 2, default is ALL.
default_fuel_tank_selector.3 = 1 ; Default fuel selector used in case of autostart for engine 3, default is ALL.
default_fuel_tank_selector.4 = 1 ; Default fuel selector used in case of autostart for engine 4, default is ALL.

[FUEL_SYSTEM]
APU.1 = Name:APU#FuelBurnRate:33
Engine.1 = Name:LeftEngine#Index:1
Engine.2 = Name:RightEngine#Index:2
Tank.1 = Name:Center#Title:TT:MENU.FUEL.CENTER#Capacity:3000#UnusableCapacity:0#Position:-6,0,1#Priority:1#OutputOnlyLines:TankCenterToCenterTankPump1,TankCenterToCenterTankPump2
Tank.2 = Name:LeftInner#Title:TT:MENU.FUEL.LEFT_INNER#Capacity:1800#UnusableCapacity:0#Position:-8,-13,2#Priority:2#InputOnlyLines:Eng1ToTank2,Xfer1ToTank2,Xfer1ToTank2_2#OutputOnlyLines:TankLeftToLeftTankPump1,TankLeftToLeftTankPump2
Tank.3 = Name:RightInner#Title:TT:MENU.FUEL.RIGHT_INNER#Capacity:1800#UnusableCapacity:0#Position:-8,13,2#Priority:2#InputOnlyLines:Eng2ToTank3,Xfer2ToTank3,Xfer2ToTank3_2#OutputOnlyLines:TankRightToRightTankPump1,TankRightToRightTankPump2
Tank.4 = Name:LeftOuter#Title:TT:MENU.FUEL.LEFT_OUTER#Capacity:200#UnusableCapacity:0#Position:-13,-27,3#Priority:3#OutputOnlyLines:Tank4ToXfer1,Tank4ToXfer1_2
Tank.5 = Name:RightOuter#Title:TT:MENU.FUEL.RIGHT_OUTER#Capacity:200#UnusableCapacity:0#Position:-13,27,3#Priority:3#OutputOnlyLines:Tank5ToXfer2,Tank5ToXfer2_2
Line.1 = Name:TankCenterToCenterTankPump1#Source:Center#Destination:CenterTankPump1
Line.2 = Name:TankLeftToLeftTankPump1#Source:LeftInner#Destination:LeftInnerTankPump1
Line.3 = Name:TankRightToRightTankPump1#Source:RightInner#Destination:RightInnerTankPump1
Line.4 = Name:TankCenterToCenterTankPump2#Source:Center#Destination:CenterTankPump2
Line.5 = Name:TankLeftToLeftTankPump2#Source:LeftInner#Destination:LeftInnerTankPump2
Line.6 = Name:TankRightToRightTankPump2#Source:RightInner#Destination:RightInnerTankPump2
Line.7 = Name:PumpCenterToJuncLeftCenter#Source:CenterTankPump1#Destination:CenterLeftJunction
Line.8 = Name:PumpLeft1ToJuncLeft#Source:LeftInnerTankPump1#Destination:LeftJunction
Line.9 = Name:PumpRight1ToJuncRight#Source:RightInnerTankPump1#Destination:RightJunction
Line.10 = Name:PumpCenter2ToJuncRightCenter#Source:CenterTankPump2#Destination:CenterRightJunction
Line.11 = Name:PumpLeft2ToJuncLeft#Source:LeftInnerTankPump2#Destination:LeftJunction
Line.12 = Name:PumpRight2ToJuncRight#Source:RightInnerTankPump2#Destination:RightJunction
Line.13 = Name:Junc1ToEngValveLeft#Source:LeftJunction#Destination:LeftEngineValve
Line.14 = Name:Junc2ToEngValveRight#Source:RightJunction#Destination:RightEngineValve
Line.15 = Name:JuncAPUToAPUPump#Source:APUJunction#Destination:APUPump
Line.16 = Name:Junc1ToJuncAPU#Source:LeftJunction#Destination:APUJunction
Line.17 = Name:JuncAPUToJunc3#Source:APUJunction#Destination:CenterLeftJunction
Line.18 = Name:Junc3ToXFeed#Source:CenterLeftJunction#Destination:CrossFeedValve
Line.19 = Name:Junc4ToXFeed#Source:CenterRightJunction#Destination:CrossFeedValve
Line.20 = Name:Junc2ToJunc4#Source:RightJunction#Destination:CenterRightJunction
Line.21 = Name:Pump6ToAPUValve#Source:APUPump#Destination:APUValve
Line.22 = Name:APUValveToAPU#Source:APUValve#Destination:APU
Line.23 = Name:Eng1ToTank2#Source:LeftEngine#Destination:LeftInner
Line.24 = Name:Eng2ToTank3#Source:RightEngine#Destination:RightInner
Line.25 = Name:EngValveLeftToEngLeft#Source:LeftEngineValve#Destination:LeftEngine
Line.26 = Name:EngValveRightToEngRight#Source:RightEngineValve#Destination:RightEngine
Line.27 = Name:Tank4ToXfer1#Source:LeftOuter#Destination:LeftTransferValve1#GravityBasedFuelFlow:500
Line.28 = Name:Tank5ToXfer2#Source:RightOuter#Destination:RightTransferValve1#GravityBasedFuelFlow:500
Line.29 = Name:Xfer1ToTank2#Source:LeftTransferValve1#Destination:LeftInner#GravityBasedFuelFlow:500
Line.30 = Name:Xfer2ToTank3#Source:RightTransferValve1#Destination:RightInner#GravityBasedFuelFlow:500
Line.31 = Name:Tank4ToXfer1_2#Source:LeftOuter#Destination:LeftTransferValve2#GravityBasedFuelFlow:500
Line.32 = Name:Tank5ToXfer2_2#Source:RightOuter#Destination:RightTransferValve2#GravityBasedFuelFlow:500
Line.33 = Name:Xfer1ToTank2_2#Source:LeftTransferValve2#Destination:LeftInner#GravityBasedFuelFlow:500
Line.34 = Name:Xfer2ToTank3_2#Source:RightTransferValve2#Destination:RightInner#GravityBasedFuelFlow:500
Junction.1 = Name:LeftJunction#InputOnlyLines:PumpLeft1ToJuncLeft,PumpLeft2ToJuncLeft#OutputOnlyLines:Junc1ToEngValveLeft,Junc1ToJuncAPU
Junction.2 = Name:RightJunction#InputOnlyLines:PumpRight1ToJuncRight#OutputOnlyLines:Junc2ToEngValveRight
Junction.3 = Name:CenterLeftJunction#InputOnlyLines:PumpCenterToJuncLeftCenter
Junction.4 = Name:CenterRightJunction#InputOnlyLines:PumpCenter2ToJuncRightCenter
Junction.5 = Name:APUJunction#OutputOnlyLines:JuncAPUToAPUPump
Valve.1 = Name:LeftEngineValve#OpeningTime:3#Circuit:73
Valve.2 = Name:RightEngineValve#OpeningTime:3#Circuit:74
Valve.3 = Name:CrossFeedValve#OpeningTime:3#Circuit:68
Valve.4 = Name:LeftTransferValve1#Circuit:69
Valve.5 = Name:RightTransferValve1#Circuit:70
Valve.6 = Name:LeftTransferValve2#Circuit:71
Valve.7 = Name:RightTransferValve2#Circuit:72
Valve.8 = Name:APUValve#OpeningTime:3#Circuit:75
Pump.1 = Name:CenterTankPump1#Pressure:29#DestinationLine:PumpCenterToJuncLeftCenter#Type:Electric#Index:2
Pump.2 = Name:LeftInnerTankPump1#Pressure:25#DestinationLine:PumpLeft1ToJuncLeft#Type:Electric#Index:64
Pump.3 = Name:RightInnerTankPump1#Pressure:25#DestinationLine:PumpRight1ToJuncRight#Type:Electric#Index:65
Pump.4 = Name:CenterTankPump2#Pressure:29#DestinationLine:PumpCenter2ToJuncRightCenter#Type:Electric#Index:3
Pump.5 = Name:LeftInnerTankPump2#Pressure:25#DestinationLine:PumpLeft2ToJuncLeft#Type:Electric#Index:66
Pump.6 = Name:RightInnerTankPump2#Pressure:25#DestinationLine:PumpRight2ToJuncRight#Type:Electric#Index:67
Pump.7 = Name:APUPump#Pressure:5#DestinationLine:Pump6ToAPUValve#Type:APUDriven
Trigger.1 = Target:LeftInner#Threshold:250#Condition:TankQuantityBelow#EffectTrue:OpenValve.LeftTransferValve1,OpenValve.LeftTransferValve2#EffectFalse:CloseValve.LeftTransferValve1,CloseValve.LeftTransferValve2
Trigger.2 = Target:RightInner#Threshold:250#Condition:TankQuantityBelow#EffectTrue:OpenValve.RightTransferValve1,OpenValve.RightTransferValve2#EffectFalse:CloseValve.RightTransferValve1,CloseValve.RightTransferValve2
Trigger.3 = Condition:Autostart_Enabled#EffectTrue:OpenValve.LeftEngineValve,OpenValve.RightEngineValve,OpenValve.CrossFeedValve,OpenValve.APUValve,StartPump.CenterTankPump1,StartPump.LeftInnerTankPump1,StartPump.RightInnerTankPump1,StartPump.CenterTankPump2,StartPump.LeftInnerTankPump2,StartPump.RightInnerTankPump2,StartPump.APUPump
Trigger.4 = Condition:Autoshutdown_Enabled#EffectTrue:CloseValve.LeftEngineValve,CloseValve.RightEngineValve,CloseValve.CrossFeedValve,CloseValve.APUValve,StopPump.CenterTankPump1,StopPump.LeftInnerTankPump1,StopPump.RightInnerTankPump1,StopPump.CenterTankPump2,StopPump.LeftInnerTankPump2,StopPump.RightInnerTankPump2

[AIRPLANE_GEOMETRY]
wing_area = 1313.2 ; Wing area S (SQUARE FEET)
wing_span = 117.454 ; Wing span b (FEET)
wing_root_chord = 21 ; Wing root chord croot (FEET)
wing_camber = 1 ; (DEGREES)
wing_thickness_ratio = 0.02 ; Local thickness is local_chord(x)*wing_thickness_ratio, x = lateral coord
wing_dihedral = 7 ; Dihedral angle Lambda (DEGREES)
wing_incidence = 2 ; Wing incidence (DEGREES)
wing_twist = -2 ; Wing twist epsilon (DEGREES)
oswald_efficiency_factor = 0.75 ; Wing Oswald efficiency factor e (non dimensional)
wing_winglets_flag = 0 ; Has winglets true/false
wing_sweep = 28 ; Wing sweep (DEGREES)
wing_pos_apex_lon = 0 ; Longitudinal (z) position of wing apex w.r.t reference datum (FEET)
wing_pos_apex_vert = 0 ; Vertical (y) position of wing apex w.r.t reference datum (FEET)
htail_area = 200 ; Horizontal tail area (SQUARE FEET)
htail_span = 41.3 ; Horizontal tail span (FEET)
htail_pos_lon = -70 ; Longitudinal (z) position of horizontal tail  w.r.t reference datum (FEET)
htail_pos_vert = 9 ; Vertical (y) position of horizontal tail  w.r.t reference datum (FEET)
htail_incidence = 0 ; Horizontal tail incidence (DEGREES)
htail_sweep = 30 ; Horizontal tail sweep angle (DEGREES)
htail_thickness_ratio = 0.02 ; Local thickness is local_chord(x)*htail_thickness_ratio, x = lateral coord
vtail_area = 200 ; Vertical tail area (SQUARE FEET)
vtail_span = 20.4 ; Vertical tail span (FEET)
vtail_sweep = 30 ; Vertical tail sweep angle (DEGREES)
vtail_pos_lon = -65 ; Longitudinal (z) position of vertical tail  w.r.t reference datum (FEET)
vtail_pos_vert = 19.5 ; Vertical (y) position of vertical tail  w.r.t reference datum (FEET)
vtail_thickness_ratio = 0.03 ; Local thickness is local_chord(x)*vtail_thickness_ratio, x = lateral coord
fuselage_length = 123 ; Nose to tail (FEET)
fuselage_diameter = 13
fuselage_center_pos = -5, 0, 5
elevator_area = 150 ; Elevator area (SQUARE FEET)
aileron_area = 31 ; Elevator area (SQUARE FEET)
rudder_area = 150 ; Elevator area (SQUARE FEET)
elevator_up_limit = 16 ; Elevator max deflection up angle (DEGREES)
elevator_down_limit = 11.5 ; Elevator max deflection down angle (absolute value) (DEGREES)
aileron_up_limit = 17 ; Aileron max deflection  angle (DEGREES)
aileron_down_limit = 17 ; Aileron max deflection down angle (absolute value) (DEGREES)
rudder_limit = 25 ; Rudder max deflection angle (absolute value) (DEGREES)
rudder_trim_limit = 20 ; Rudder trim max deflection angle (absolute value) (DEGREES)
elevator_trim_limit = 13.5 ; Elevator trim max angle (absolute value) (DEGREES)
spoiler_limit = 35 ; Spoiler max deflection angle (absolute value) (DEGREES)
spoilerons_available = 1 ; Aircraft has spoilerons true/false
aileron_to_spoileron_gain = 0.5 ; Aileron influence on spoileron angle (non-dimensional)
min_ailerons_for_spoilerons = 2 ; Minimum aileron deflection (absolute value) in which spoilerons are active (DEGREES)
min_flaps_for_spoilerons = 0 ; Minimum flaps deflection (absolute value) in which spoilerons are active (DEGREES)
spoiler_extension_time = 2 ; Spoilers extension time (SECONDS)
spoiler_handle_available = 1 ; Spoiler handles available true/false
auto_spoiler_available = 1 ; Auto spoilers available true/false
auto_spoiler_min_speed = 72 ; Auto spoilers minimum trigger speed
positive_g_limit_flaps_up = 2.4 ; Flap positive load limit when up. Same dimension as gravity vector FEET/SECONDS^2
positive_g_limit_flaps_down = 1.68 ; Flap positive load limit when down. Same dimension as gravity vector FEET/SECONDS^2
negative_g_limit_flaps_up = -1.92 ; Flap negative load limit when up. Same dimension as gravity vector FEET/SECONDS^2
negative_g_limit_flaps_down = -1.44 ; Flap negative load limit when down. Same dimension as gravity vector FEET/SECONDS^2
load_safety_factor = 1 ; Flap negative load limit when down. Same dimension as gravity vector FEET/SECONDS^2
elevator_trim_neutral = 0 ; Elevator trim max angle (absolute value) (DEGREES), for indicators only (no influence on flight model)
aileron_to_rudder_scale = 0 ; non-dimensional
flap_to_aileron_scale = 0 ; non-dimensional
fly_by_wire = 1 ; Fly-by-wire available true/false
elevator_elasticity_table = 0:1, 90:1, 200:0.5, 400:0.33
aileron_elasticity_table = 0:1, 90:1, 200:0.5, 400:0.33
rudder_elasticity_table = 0:1, 90:1, 200:0.33, 400:0.136
elevator_trim_elasticity_table = 0:1, 120:1, 200:0.66, 400:0.33

[AERODYNAMICS]
lift_coef_pitch_rate = -39.21729 ; The change in lift per change in pitch rate
lift_coef_daoa = 0 ; lift per change in angle of attack rate
lift_coef_delta_elevator = -1.32794 ; The change in lift per change in elevator deflection
lift_coef_horizontal_incidence = 0 ; The change in lift per change in horizontal incidence angle
lift_coef_flaps = 1.6707 ; Change in lift due to flaps
lift_coef_spoilers = -0.1 ; Change in lift due to spoilers
drag_coef_zero_lift = 0.0237 ; The zero lift drag polar
drag_coef_flaps = 0.046
drag_coef_gear = 0.03
drag_coef_spoilers = 0.035
side_force_slip_angle = -3.53325 ; (yaw angle) The change in side force per change in side slip angle
side_force_roll_rate = 1.59695 ; (roll velocity)  The change in side force per change in roll rate
side_force_yaw_rate = 14.29526 ; (yaw velocity) The change in side force per change in yaw rate
side_force_delta_rudder = -3.07387 ; The change in side force per change in rudder deflection
pitch_moment_horizontal_incidence = 0 ; The change in pitch moment per change in horizontal incidence angle
pitch_moment_delta_elevator = -12.51784 ; The change in pitch moment per change in elevator deflection
pitch_moment_delta_trim = -6.51784 ; The change in pitch moment per change in trim
pitch_moment_pitch_damping = -1020.74249 ; The change in pitch moment per change in pitch rate(PRIMARY PITCH STABILITY FACTOR). deg/s
pitch_moment_aoa_0 = -0.28489 ; Pitch moment at zero angle - of - attack
pitch_moment_daoa = 0 ; The change in pitch moment per change in angle of attack
pitch_moment_flaps = -0.6335 ; The pitch moment due to flaps
pitch_moment_gear = 0.00242 ; The pitch moment due to gear
pitch_moment_spoilers = 0.01028 ; The pitch moment due to spoilers
pitch_moment_delta_elevator_propwash = -1.62946
pitch_moment_pitch_propwash = 0
roll_moment_slip_angle = 0.59403 ; The change in roll moment per sideslip angle(DIHEDRAL EFFECT)
roll_moment_roll_damping = -1.83367
roll_moment_yaw_rate = -2.21666
roll_moment_spoilers = 0 ; The change in roll moment due to spoilers
roll_moment_delta_aileron = -0.17593 ; (control)The change in roll moment per change in aileron deflection
roll_moment_delta_rudder = 0.50011 ; (control)The change in roll moment per change rudder deflection
roll_moment_delta_aileron_trim_scalar = -0.17593 ; Change in roll moment due to aileron trim
yaw_moment_slip_angle = 1.39497 ; The change in yaw moment per change sideslip angle(WEATHER VANING EFFECT)
yaw_moment_roll = 0.62633 ; (adverse yaw) The change in yaw moment per change in roll rate deg/s
yaw_moment_yaw_damping = -33.77382 ; (damping)The change in yaw moment per change in yaw rate(PRIMARY YAW STABILITY FACTOR deg/s)
yaw_moment_yaw_propwash = 0 ; (damping)
yaw_moment_delta_aileron = -0.00258 ; (adverse yaw)  The change in yaw moment per change aileron deflection
yaw_moment_delta_rudder = 1.31766 ; (control)The change in yaw moment per change in rudder deflection PRIMARY YAW POWER FACTOR
yaw_moment_delta_rudder_propwash = 0.32942 ; (control)
yaw_moment_delta_rudder_trim_scalar = 1.31766 ; Change in yaw moment due to rudder trim
compute_aero_center = 0
aero_center_lift = -8.75 ; Init to center
lift_coef_aoa_table = -3.15:0, -0.5:-1.389, 0:0.143, 0.087:0.313, 0.139:0.44, 0.2:0.5953, 0.23:1.5555, 0.26:1.7094, 0.29:1.644, 0.31:1.6207, 0.4:1.4956, 0.8:0.7925, 3.15:0
lift_coef_ground_effect_mach_table = 0.0001:1.25
lift_coef_mach_table = 0:1
lift_coef_delta_elevator_mach_table = 0:0
lift_coef_daoa_mach_table = 0:0
lift_coef_pitch_rate_mach_table = 0:0
lift_coef_horizontal_incidence_mach_table = 0:0
drag_coef_zero_lift_mach_tab = 0:0, 0.5:0, 0.55:0, 0.6:0, 0.65:0, 0.7:0, 0.75:0, 0.8:0, 0.85:0, 0.9:0.15, 0.95:0.333, 1:0.5, 1.1:0.265, 1.5:0.03
side_force_slip_angle_mach_table = 0:0
side_force_delta_rudder_mach_table = 0:0
side_force_yaw_rate_mach_table = 0:0
side_force_roll_rate_mach_table = 0:0
pitch_moment_aoa_table = -3.15:0, -0.8:-2.402, -0.4:-1.861, -0.2:-0.842, -0.1:-0.442, 0:0, 0.2:1.173, 0.23:1.337, 0.26:1.489, 0.29:1.723, 0.31:1.919, 0.4:2.276, 0.8:2.992, 3.15:0
pitch_moment_delta_elevator_aoa_table = -180:-1, -40:0.05, -20:0.455, -10:0.853, -5:1.007, 0:1, 5:0.839, 10:0.693, 20:0.381, 40:-0.08, 180:-1 ; AoA(alpha) is given in DEGREES
pitch_moment_horizontal_incidence_aoa_table = 0:1 ; AoA(alpha) is given in DEGREES
pitch_moment_daoa_aoa_table = 0:1 ; AoA(alpha) is given in DEGREES
pitch_moment_pitch_alpha_table = 0:1 ; AoA(alpha) is given in DEGREES
pitch_moment_delta_elevator_mach_table = 0:0
pitch_moment_daoa_mach_table = 0:0
pitch_moment_pitch_rate_mach_table = 0:0
pitch_moment_horizontal_incidence_mach_table = 0:0
pitch_moment_aoa_0_mach_table = 0:0
roll_moment_aoa_table = 0:0 ; Cl (roll moment coef) versus AoA
roll_moment_slip_angle_aoa_table = 0:1
roll_moment_roll_rate_aoa_table = 0:1
roll_moment_delta_aileron_aoa_table = 0:1
roll_moment_slip_angle_mach_table = 0:0
roll_moment_delta_rudder_mach_table = 0:0
roll_moment_delta_aileron_mach_table = 0:0
roll_moment_yaw_rate_mach_table = 0:0
roll_moment_roll_rate_mach_table = 0:0
yaw_moment_aoa_table = 0:0 ; Cn (yaw moment coef) versus AoA
yaw_moment_slip_angle_aoa_table = 0:1
yaw_moment_yaw_rate_aoa_table = 0:1
yaw_moment_delta_rudder_aoa_table = 0:1
yaw_moment_slip_angle_mach_table = 0:0
yaw_moment_delta_rudder_mach_table = 0:0
yaw_moment_delta_aileron_mach_table = 0:0
yaw_moment_yaw_rate_mach_table = 0:0
yaw_moment_roll_rate_mach_table = 0:0
elevator_scaling_table = 0:1 ; scales control based on its deflection
aileron_scaling_table = 0:1 ; scales control based on its deflection
rudder_scaling_table = 0:1 ; scales control based on its deflection
aileron_load_factor_effectiveness_table = 0:1 ; scaling of roll_moment_delta_aileron versus gravity forces, G effects on aileron effectiveness, acts on roll_moment_delta_aileron
lift_coef_at_drag_zero = 0.10000
lift_coef_at_drag_zero_flaps = 0.10000

[FLIGHT_TUNING]
cruise_lift_scalar = 1.2
parasite_drag_scalar = 1
induced_drag_scalar = 1
flap_induced_drag_scalar = 1
elevator_effectiveness = 0.1
elevator_maxangle_scalar = 1
<<<<<<< HEAD
aileron_effectiveness = 1
rudder_effectiveness = 0.2
=======
aileron_effectiveness = 2
rudder_effectiveness = 1
>>>>>>> eee4d2a7
rudder_maxangle_scalar = 0.5
pitch_stability = 5.25
roll_stability = 3.25
yaw_stability = 0.25
pitch_gyro_stability = 1
roll_gyro_stability = 1
yaw_gyro_stability = 1
elevator_trim_effectiveness = 1
aileron_trim_effectiveness = 1
rudder_trim_effectiveness = 1
hi_alpha_on_roll = 0
hi_alpha_on_yaw = 0
p_factor_on_yaw = 0
torque_on_roll = 0
gyro_precession_on_roll = 0
gyro_precession_on_yaw = 0
engine_wash_on_roll = 0 ; Torque effect
wingflex_scalar = 0.75
wingflex_offset = -0.25

[REFERENCE SPEEDS]
full_flaps_stall_speed = 114 ; Knots True (KTAS; 
flaps_up_stall_speed = 173 ; Knots True (KTAS); 
cruise_speed = 455 ; Knots True (KTAS)
cruise_mach = 0.78
crossover_speed = 320 ; Knots Indicated (KIAS)
max_mach = 0.82 ; MMO
max_indicated_speed = 500 ; Red line (KIAS)
max_flaps_extended = 274.030126
normal_operating_speed = 350 ; VMO
airspeed_indicator_max = 562.5
rotation_speed_min = 120 ; Min speed required (Kts)
climb_speed = 231 ; Climb speed (Kts)
cruise_alt = 36000 ; (ft)
takeoff_speed = 115 ; Takeoff Speed (Kts)
spawn_cruise_altitude = 5000 ; Spawn Cruise Altitude (ft)
spawn_descent_altitude = 500 ; Spawn Descent Altitude (ft)
best_angle_climb_speed = 0 ; Best angle climb speed (Kts)
approach_speed = 0 ; Approach speed (Kts)
best_glide = 0 ; Best Glide (Kts)
max_gear_extended = 280 ; (Kts)

[INTERACTIVE POINTS]
number_of_interactive_points = 10
interactive_point.0 = 0.4, 27.93, -6.05, 3.02, 0, 0, 0, -86, 72, 16, 85, 3, -2, 33
interactive_point.1 = 0.4, 27.93, 6.05, 3.02, 0, 0, 0, 86, 85, 3, 72, 16, -2, 33
interactive_point.2 = 0.4, -53, -5.2, 3, 0, 0, 0, -103, 0, 0, 0, 0, 0, 0
interactive_point.3 = 0.4, -53, 5.2, 3, 0, 0, 0, 103, 0, 0, 0, 0, 0, 0
interactive_point.4 = 0.4, -29.5, 2, -1.8, 1, 0, 0, 90, 0, 0, 0, 0, 0, 0
interactive_point.5 = 0.4, 18, 1.93, -1.9, 1, 0, 0, 90, 0, 0, 0, 0, 0, 0
interactive_point.6 = 0.4, -4, -6, 6.2, 2, 0, 0, -90, 0, 0, 0, 0, 0, 0
interactive_point.7 = 0.4, -4, 6, 6.2, 2, 0, 0, 90, 0, 0, 0, 0, 0, 0
interactive_point.8 = 0, 36.3, 10.78, -5.18, 4, 0, 0, 45, 0, 0, 0, 0, 0, 0
interactive_point.9 = 0, 0, -54.59, -7.57, 3, 0, 0, -90, 0, 0, 0, 0, 0, 0

[STALL PROTECTION]
stall_protection = 1		        ; Alpha Protection  
off_limit = 11				; Alpha below which the Alpha Protection can be disabled (If also below off_yoke_limit)
off_yoke_limit = 1			; Yoke position (in Pct) below which the Alpha Protection can be disabled (If also below off_limit)
on_limit = 14				; Alpha above which the Alpha Protection timer starts
on_goal = 10				; The alpha that the Alpha Protection will attempt to reach when triggered
timer_trigger = 1.0			; Duration (in Sec) the alpha must be above on_limit before the Alpha Protection is triggered

;===================== FLAPS =====================

[FLAPS.0] ; drag, pitch
type = 1 ; Flap type 0 = None, 1 = trailing edge, 2 = leading edge
system_type = 1 ; Flap system type 0 = electrical, 1 = hydraulic, 2 = pneumatic, 3 = manual, 4 = none
span-outboard = 0.8 ; Outboard span area (added area) (percentage, non dimensional)
extending-time = 12 ; Flap extension time (SECONDS)
damaging-speed = 233 ; Speed above which flap is damaged (Kts)
blowout-speed = 250 ; Speed above which flap is blown out (Kts)
maneuvering_flaps = 0
lift_scalar = 0 ; Scalar coefficient to ponderate global flap lift coef (non dimensioned)
drag_scalar = 1 ; Scalar coefficient to ponderate global flap drag coef (non dimensioned)
pitch_scalar = 1 ; Scalar coefficient to ponderate global flap pitch coef (non dimensioned)
max_on_ground_position = 4 ; Dynamically set in-tool to last flap-position index by defaut when -1 is found.
flaps-position.0 = 0, -1, 0
flaps-position.1 = 10, 230, 0.5857
flaps-position-autoretract.1 = 0, 210, 230
flaps-position-inhibit.1 = air,increasing
flaps-position.2 = 15, 200, 0.8286
flaps-position.3 = 20, 185, 0.8967
flaps-position.4 = 35, 177, 1

[FLAPS.1] ; lift only
type = 1 ; Flap type 0 = None, 1 = trailing edge, 2 = leading edge
system_type = 1 ; Flap system type 0 = electrical, 1 = hydraulic, 2 = pneumatic, 3 = manual, 4 = none
span-outboard = 0.8 ; Outboard span area (added area) (percentage, non dimensional)
extending-time = 12 ; Flap extension time (SECONDS)
damaging-speed = 233 ; Speed above which flap is damaged (Kts)
blowout-speed = 250 ; Speed above which flap is blown out (Kts)
maneuvering_flaps = 0
lift_scalar = 2.12 ; Scalar coefficient to ponderate global flap lift coef (non dimensioned)
drag_scalar = 0 ; Scalar coefficient to ponderate global flap drag coef (non dimensioned)
pitch_scalar = 0 ; Scalar coefficient to ponderate global flap pitch coef (non dimensioned)
max_on_ground_position = 4 ; Dynamically set in-tool to last flap-position index by defaut when -1 is found.
flaps-position.0 = 0, -1, 0
flaps-position.1 = 10, 230, 0.5857
flaps-position-autoretract.1 = 0, 210, 230
flaps-position-inhibit.1 = air,increasing
flaps-position.2 = 14, 200, 0.8286
flaps-position.3 = 17, 185, 0.8967
flaps-position.4 = 26, 177, 1

[FLAPS.2] ; drag, pitch
type = 2 ; Flap type 0 = None, 1 = trailing edge, 2 = leading edge
system_type = 1 ; Flap system type 0 = electrical, 1 = hydraulic, 2 = pneumatic, 3 = manual, 4 = none
span-outboard = 0.75 ; Outboard span area (added area) (percentage, non dimensional)
extending-time = 12 ; Flap extension time (SECONDS)
damaging-speed = 260 ; Speed above which flap is damaged (Kts)
blowout-speed = 270 ; Speed above which flap is blown out (Kts)
maneuvering_flaps = 0
lift_scalar = 0 ; Scalar coefficient to ponderate global flap lift coef (non dimensioned)
drag_scalar = 1.85 ; Scalar coefficient to ponderate global flap drag coef (non dimensioned)
pitch_scalar = 1 ; Scalar coefficient to ponderate global flap pitch coef (non dimensioned)
max_on_ground_position = 4 ; Dynamically set in-tool to last flap-position index by defaut when -1 is found.
flaps-position.0 = 0, -1, 0
flaps-position.1 = 18, 230, 0.6667
flaps-position.2 = 22, 200, 0.8848
flaps-position.3 = 22, 185, 0.8848
flaps-position.4 = 27, 177, 1

[FLAPS.3]  ; lift only
type = 2 ; Flap type 0 = None, 1 = trailing edge, 2 = leading edge
system_type = 1 ; Flap system type 0 = electrical, 1 = hydraulic, 2 = pneumatic, 3 = manual, 4 = none
span-outboard = 0.75 ; Outboard span area (added area) (percentage, non dimensional)
extending-time = 12 ; Flap extension time (SECONDS)
damaging-speed = 260 ; Speed above which flap is damaged (Kts)
blowout-speed = 270 ; Speed above which flap is blown out (Kts)
maneuvering_flaps = 0
lift_scalar = 1.6 ; Scalar coefficient to ponderate global flap lift coef (non dimensioned)
drag_scalar = 0 ; Scalar coefficient to ponderate global flap drag coef (non dimensioned)
pitch_scalar = 0 ; Scalar coefficient to ponderate global flap pitch coef (non dimensioned)
max_on_ground_position = 4 ; Dynamically set in-tool to last flap-position index by defaut when -1 is found.
flaps-position.0 = 0, -1, 0
flaps-position.1 = 14.5, 230, 0.6667
flaps-position.2 = 13, 200, 0.8848
flaps-position.3 = 13, 185, 0.8848
flaps-position.4 = 12, 177, 1<|MERGE_RESOLUTION|>--- conflicted
+++ resolved
@@ -301,16 +301,11 @@
 flap_induced_drag_scalar = 1
 elevator_effectiveness = 0.1
 elevator_maxangle_scalar = 1
-<<<<<<< HEAD
 aileron_effectiveness = 1
 rudder_effectiveness = 0.2
-=======
-aileron_effectiveness = 2
-rudder_effectiveness = 1
->>>>>>> eee4d2a7
 rudder_maxangle_scalar = 0.5
-pitch_stability = 5.25
-roll_stability = 3.25
+pitch_stability = 1
+roll_stability = 1
 yaw_stability = 0.25
 pitch_gyro_stability = 1
 roll_gyro_stability = 1

<?xml version="1.0" encoding="utf-8" ?>
<!--
  ~ A32NX
  ~ Copyright (C) 2020-2021 FlyByWire Simulations and its contributors
  ~
  ~ This program is free software: you can redistribute it and/or modify
  ~ it under the terms of the GNU General Public License as published by
  ~ the Free Software Foundation, either version 3 of the License, or
  ~ (at your option) any later version.
  ~
  ~ This program is distributed in the hope that it will be useful,
  ~ but WITHOUT ANY WARRANTY; without even the implied warranty of
  ~ MERCHANTABILITY or FITNESS FOR A PARTICULAR PURPOSE.  See the
  ~ GNU General Public License for more details.
  ~
  ~ You should have received a copy of the GNU General Public License
  ~ along with this program.  If not, see <http://www.gnu.org/licenses/>.
  -->

<ModelInfo>
    <LODS>
        <!-- Highest LOD -->
        <!-- minimum display size in % (should be bounding sphere vertical screen size, sphere will often be slightly larger than you expect) -->
        <!-- default minSize is 0 -->
        <LOD minSize="150" ModelFile="A320_NEO_INTERIOR_LOD00.gltf"/>
        <LOD minSize="100" ModelFile="A320_NEO_INTERIOR_LOD01.gltf"/>
        <LOD minSize="60" ModelFile="A320_NEO_INTERIOR_LOD02.gltf"/>
        <LOD minSize="20" ModelFile="A320_NEO_INTERIOR_LOD03.gltf"/>
        <LOD minSize="10" ModelFile="A320_NEO_INTERIOR_LOD04.gltf"/>
    </LODS>

    <Behaviors>
        <Include ModelBehaviorFile="A32NX\Interior\A32NX_Interior_Includes.xml"/>
        <Include ModelBehaviorFile="A32NX\A32NX_Interior_Generics.xml"/>
        <Include ModelBehaviorFile="Asobo\Common.xml"/>
        <Include ModelBehaviorFile="Asobo\Airliner\GlassCockpit.xml"/>

        <!-- EFB -->

        <Component ID="EFB_L" Node="SCREEN_EFB">
            <DefaultTemplateParameters>
                <NODE_ID>SCREEN_EFB</NODE_ID>
            </DefaultTemplateParameters>

            <UseTemplate Name="ASOBO_GT_Material_Emissive_Code">
                <EMISSIVE_CODE>(L:A32NX_EFB_BRIGHTNESS, number) 10 max 100 min 100 /</EMISSIVE_CODE>
            </UseTemplate>
        </Component>

        <!-- MCDU -->

        <Component ID="MCDU">
            <UseTemplate Name="ASOBO_FMC_A320">
                <ID>1</ID>
                <POTENTIOMETER>85</POTENTIOMETER>
                <NODE_ID_DIR>PUSH_MCDUL_DIR</NODE_ID_DIR>
                <ANIM_NAME_DIR>PUSH_MCDUL_DIR</ANIM_NAME_DIR>
                <NODE_ID_PROG>PUSH_MCDUL_PROG</NODE_ID_PROG>
                <ANIM_NAME_PROG>PUSH_MCDUL_PROG</ANIM_NAME_PROG>
                <NODE_ID_PERF>PUSH_MCDUL_PERF</NODE_ID_PERF>
                <ANIM_NAME_PERF>PUSH_MCDUL_PERF</ANIM_NAME_PERF>
                <NODE_ID_INIT>PUSH_MCDUL_INIT</NODE_ID_INIT>
                <ANIM_NAME_INIT>PUSH_MCDUL_INIT</ANIM_NAME_INIT>
                <NODE_ID_DATA>PUSH_MCDUL_DATA</NODE_ID_DATA>
                <ANIM_NAME_DATA>PUSH_MCDUL_DATA</ANIM_NAME_DATA>
                <NODE_ID_FPLN>PUSH_MCDUL_FPLN</NODE_ID_FPLN>
                <ANIM_NAME_FPLN>PUSH_MCDUL_FPLN</ANIM_NAME_FPLN>
                <NODE_ID_NAV_RAD>PUSH_MCDUL_RAD</NODE_ID_NAV_RAD>
                <ANIM_NAME_NAV_RAD>PUSH_MCDUL_RAD</ANIM_NAME_NAV_RAD>
                <NODE_ID_FUEL_PRED>PUSH_MCDUL_FUEL</NODE_ID_FUEL_PRED>
                <ANIM_NAME_FUEL_PRED>PUSH_MCDUL_FUEL</ANIM_NAME_FUEL_PRED>
                <NODE_ID_SEC_FPLN>PUSH_MCDUL_SEC</NODE_ID_SEC_FPLN>
                <ANIM_NAME_SEC_FPLN>PUSH_MCDUL_SEC</ANIM_NAME_SEC_FPLN>
                <NODE_ID_ATC_COMM>PUSH_MCDUL_ATC</NODE_ID_ATC_COMM>
                <ANIM_NAME_ATC_COMM>PUSH_MCDUL_ATC</ANIM_NAME_ATC_COMM>
                <NODE_ID_MCDU_MENU>PUSH_MCDUL_MENU</NODE_ID_MCDU_MENU>
                <ANIM_NAME_MCDU_MENU>PUSH_MCDUL_MENU</ANIM_NAME_MCDU_MENU>
                <NODE_ID_AIRPORT>PUSH_MCDUL_AIRPORT</NODE_ID_AIRPORT>
                <ANIM_NAME_AIRPORT>PUSH_MCDUL_AIRPORT</ANIM_NAME_AIRPORT>
                <NODE_ID_UP>PUSH_MCDUL_UARROW</NODE_ID_UP>
                <ANIM_NAME_UP>PUSH_MCDUL_UARROW</ANIM_NAME_UP>
                <NODE_ID_DOWN>PUSH_MCDUL_DARROW</NODE_ID_DOWN>
                <ANIM_NAME_DOWN>PUSH_MCDUL_DARROW</ANIM_NAME_DOWN>
                <NODE_ID_PREV_PAGE>PUSH_MCDUL_LARROW</NODE_ID_PREV_PAGE>
                <ANIM_NAME_PREV_PAGE>PUSH_MCDUL_LARROW</ANIM_NAME_PREV_PAGE>
                <NODE_ID_NEXT_PAGE>PUSH_MCDUL_RARROW</NODE_ID_NEXT_PAGE>
                <ANIM_NAME_NEXT_PAGE>PUSH_MCDUL_RARROW</ANIM_NAME_NEXT_PAGE>
                <NODE_ID_L1>PUSH_MCDUL_L1</NODE_ID_L1>
                <ANIM_NAME_L1>PUSH_MCDUL_L1</ANIM_NAME_L1>
                <NODE_ID_L2>PUSH_MCDUL_L2</NODE_ID_L2>
                <ANIM_NAME_L2>PUSH_MCDUL_L2</ANIM_NAME_L2>
                <NODE_ID_L3>PUSH_MCDUL_L3</NODE_ID_L3>
                <ANIM_NAME_L3>PUSH_MCDUL_L3</ANIM_NAME_L3>
                <NODE_ID_L4>PUSH_MCDUL_L4</NODE_ID_L4>
                <ANIM_NAME_L4>PUSH_MCDUL_L4</ANIM_NAME_L4>
                <NODE_ID_L5>PUSH_MCDUL_L5</NODE_ID_L5>
                <ANIM_NAME_L5>PUSH_MCDUL_L5</ANIM_NAME_L5>
                <NODE_ID_L6>PUSH_MCDUL_L6</NODE_ID_L6>
                <ANIM_NAME_L6>PUSH_MCDUL_L6</ANIM_NAME_L6>
                <NODE_ID_R1>PUSH_MCDUL_R1</NODE_ID_R1>
                <ANIM_NAME_R1>PUSH_MCDUL_R1</ANIM_NAME_R1>
                <NODE_ID_R2>PUSH_MCDUL_R2</NODE_ID_R2>
                <ANIM_NAME_R2>PUSH_MCDUL_R2</ANIM_NAME_R2>
                <NODE_ID_R3>PUSH_MCDUL_R3</NODE_ID_R3>
                <ANIM_NAME_R3>PUSH_MCDUL_R3</ANIM_NAME_R3>
                <NODE_ID_R4>PUSH_MCDUL_R4</NODE_ID_R4>
                <ANIM_NAME_R4>PUSH_MCDUL_R4</ANIM_NAME_R4>
                <NODE_ID_R5>PUSH_MCDUL_R5</NODE_ID_R5>
                <ANIM_NAME_R5>PUSH_MCDUL_R5</ANIM_NAME_R5>
                <NODE_ID_R6>PUSH_MCDUL_R6</NODE_ID_R6>
                <ANIM_NAME_R6>PUSH_MCDUL_R6</ANIM_NAME_R6>
                <NODE_ID_0>PUSH_MCDUL_0</NODE_ID_0>
                <ANIM_NAME_0>PUSH_MCDUL_0</ANIM_NAME_0>
                <NODE_ID_1>PUSH_MCDUL_1</NODE_ID_1>
                <ANIM_NAME_1>PUSH_MCDUL_1</ANIM_NAME_1>
                <NODE_ID_2>PUSH_MCDUL_2</NODE_ID_2>
                <ANIM_NAME_2>PUSH_MCDUL_2</ANIM_NAME_2>
                <NODE_ID_3>PUSH_MCDUL_3</NODE_ID_3>
                <ANIM_NAME_3>PUSH_MCDUL_3</ANIM_NAME_3>
                <NODE_ID_4>PUSH_MCDUL_4</NODE_ID_4>
                <ANIM_NAME_4>PUSH_MCDUL_4</ANIM_NAME_4>
                <NODE_ID_5>PUSH_MCDUL_5</NODE_ID_5>
                <ANIM_NAME_5>PUSH_MCDUL_5</ANIM_NAME_5>
                <NODE_ID_6>PUSH_MCDUL_6</NODE_ID_6>
                <ANIM_NAME_6>PUSH_MCDUL_6</ANIM_NAME_6>
                <NODE_ID_7>PUSH_MCDUL_7</NODE_ID_7>
                <ANIM_NAME_7>PUSH_MCDUL_7</ANIM_NAME_7>
                <NODE_ID_8>PUSH_MCDUL_8</NODE_ID_8>
                <ANIM_NAME_8>PUSH_MCDUL_8</ANIM_NAME_8>
                <NODE_ID_9>PUSH_MCDUL_9</NODE_ID_9>
                <ANIM_NAME_9>PUSH_MCDUL_9</ANIM_NAME_9>
                <NODE_ID_A>PUSH_MCDUL_A</NODE_ID_A>
                <ANIM_NAME_A>PUSH_MCDUL_A</ANIM_NAME_A>
                <NODE_ID_B>PUSH_MCDUL_B</NODE_ID_B>
                <ANIM_NAME_B>PUSH_MCDUL_B</ANIM_NAME_B>
                <NODE_ID_C>PUSH_MCDUL_C</NODE_ID_C>
                <ANIM_NAME_C>PUSH_MCDUL_C</ANIM_NAME_C>
                <NODE_ID_D>PUSH_MCDUL_D</NODE_ID_D>
                <ANIM_NAME_D>PUSH_MCDUL_D</ANIM_NAME_D>
                <NODE_ID_E>PUSH_MCDUL_E</NODE_ID_E>
                <ANIM_NAME_E>PUSH_MCDUL_E</ANIM_NAME_E>
                <NODE_ID_F>PUSH_MCDUL_F</NODE_ID_F>
                <ANIM_NAME_F>PUSH_MCDUL_F</ANIM_NAME_F>
                <NODE_ID_G>PUSH_MCDUL_G</NODE_ID_G>
                <ANIM_NAME_G>PUSH_MCDUL_G</ANIM_NAME_G>
                <NODE_ID_H>PUSH_MCDUL_H</NODE_ID_H>
                <ANIM_NAME_H>PUSH_MCDUL_H</ANIM_NAME_H>
                <NODE_ID_I>PUSH_MCDUL_I</NODE_ID_I>
                <ANIM_NAME_I>PUSH_MCDUL_I</ANIM_NAME_I>
                <NODE_ID_J>PUSH_MCDUL_J</NODE_ID_J>
                <ANIM_NAME_J>PUSH_MCDUL_J</ANIM_NAME_J>
                <NODE_ID_K>PUSH_MCDUL_K</NODE_ID_K>
                <ANIM_NAME_K>PUSH_MCDUL_K</ANIM_NAME_K>
                <NODE_ID_L>PUSH_MCDUL_L</NODE_ID_L>
                <ANIM_NAME_L>PUSH_MCDUL_L</ANIM_NAME_L>
                <NODE_ID_M>PUSH_MCDUL_M</NODE_ID_M>
                <ANIM_NAME_M>PUSH_MCDUL_M</ANIM_NAME_M>
                <NODE_ID_N>PUSH_MCDUL_N</NODE_ID_N>
                <ANIM_NAME_N>PUSH_MCDUL_N</ANIM_NAME_N>
                <NODE_ID_O>PUSH_MCDUL_O</NODE_ID_O>
                <ANIM_NAME_O>PUSH_MCDUL_O</ANIM_NAME_O>
                <NODE_ID_P>PUSH_MCDUL_P</NODE_ID_P>
                <ANIM_NAME_P>PUSH_MCDUL_P</ANIM_NAME_P>
                <NODE_ID_Q>PUSH_MCDUL_Q</NODE_ID_Q>
                <ANIM_NAME_Q>PUSH_MCDUL_Q</ANIM_NAME_Q>
                <NODE_ID_R>PUSH_MCDUL_R</NODE_ID_R>
                <ANIM_NAME_R>PUSH_MCDUL_R</ANIM_NAME_R>
                <NODE_ID_S>PUSH_MCDUL_S</NODE_ID_S>
                <ANIM_NAME_S>PUSH_MCDUL_S</ANIM_NAME_S>
                <NODE_ID_T>PUSH_MCDUL_T</NODE_ID_T>
                <ANIM_NAME_T>PUSH_MCDUL_T</ANIM_NAME_T>
                <NODE_ID_U>PUSH_MCDUL_U</NODE_ID_U>
                <ANIM_NAME_U>PUSH_MCDUL_U</ANIM_NAME_U>
                <NODE_ID_V>PUSH_MCDUL_V</NODE_ID_V>
                <ANIM_NAME_V>PUSH_MCDUL_V</ANIM_NAME_V>
                <NODE_ID_W>PUSH_MCDUL_W</NODE_ID_W>
                <ANIM_NAME_W>PUSH_MCDUL_W</ANIM_NAME_W>
                <NODE_ID_X>PUSH_MCDUL_X</NODE_ID_X>
                <ANIM_NAME_X>PUSH_MCDUL_X</ANIM_NAME_X>
                <NODE_ID_Y>PUSH_MCDUL_Y</NODE_ID_Y>
                <ANIM_NAME_Y>PUSH_MCDUL_Y</ANIM_NAME_Y>
                <NODE_ID_Z>PUSH_MCDUL_Z</NODE_ID_Z>
                <ANIM_NAME_Z>PUSH_MCDUL_Z</ANIM_NAME_Z>
                <NODE_ID_DOT>PUSH_MCDUL_DOT</NODE_ID_DOT>
                <ANIM_NAME_DOT>PUSH_MCDUL_DOT</ANIM_NAME_DOT>
                <NODE_ID_PLUSMINUS>PUSH_MCDUL_PLUSMINUS</NODE_ID_PLUSMINUS>
                <ANIM_NAME_PLUSMINUS>PUSH_MCDUL_PLUSMINUS</ANIM_NAME_PLUSMINUS>
                <NODE_ID_SP>PUSH_MCDUL_SP</NODE_ID_SP>
                <ANIM_NAME_SP>PUSH_MCDUL_SP</ANIM_NAME_SP>
                <NODE_ID_DIV>PUSH_MCDUL_SLASH</NODE_ID_DIV>
                <ANIM_NAME_DIV>PUSH_MCDUL_SLASH</ANIM_NAME_DIV>
                <NODE_ID_OVFY>PUSH_MCDUL_OVFY</NODE_ID_OVFY>
                <ANIM_NAME_OVFY>PUSH_MCDUL_OVFY</ANIM_NAME_OVFY>
                <NODE_ID_CLR>PUSH_MCDUL_CLR</NODE_ID_CLR>
                <ANIM_NAME_CLR>PUSH_MCDUL_CLR</ANIM_NAME_CLR>
                <NODE_ID_BRT_DIM>PUSH_MCDUL_BRT</NODE_ID_BRT_DIM>
                <ANIM_NAME_BRT_DIM>PUSH_MCDUL_BRT</ANIM_NAME_BRT_DIM>
                <NODE_ID_BRT_DIM_SEQ1>PUSH_MCDUL_BRT_SEQ1</NODE_ID_BRT_DIM_SEQ1>
                <NODE_ID_BRT_DIM_SEQ2>PUSH_MCDUL_DIM_SEQ1</NODE_ID_BRT_DIM_SEQ2>
                <NODE_ID_SCREEN>SCREEN_MCDUL</NODE_ID_SCREEN>
                <CAMERA_TITLE>ECAM</CAMERA_TITLE>
            </UseTemplate>
            <UseTemplate Name="ASOBO_FMC_A320">
                <ID>2</ID>
                <POTENTIOMETER>85</POTENTIOMETER>
                <NODE_ID_DIR>PUSH_MCDUR_DIR</NODE_ID_DIR>
                <ANIM_NAME_DIR>PUSH_MCDUR_DIR</ANIM_NAME_DIR>
                <NODE_ID_PROG>PUSH_MCDUR_PROG</NODE_ID_PROG>
                <ANIM_NAME_PROG>PUSH_MCDUR_PROG</ANIM_NAME_PROG>
                <NODE_ID_PERF>PUSH_MCDUR_PERF</NODE_ID_PERF>
                <ANIM_NAME_PERF>PUSH_MCDUR_PERF</ANIM_NAME_PERF>
                <NODE_ID_INIT>PUSH_MCDUR_INIT</NODE_ID_INIT>
                <ANIM_NAME_INIT>PUSH_MCDUR_INIT</ANIM_NAME_INIT>
                <NODE_ID_DATA>PUSH_MCDUR_DATA</NODE_ID_DATA>
                <ANIM_NAME_DATA>PUSH_MCDUR_DATA</ANIM_NAME_DATA>
                <NODE_ID_FPLN>PUSH_MCDUR_FPLN</NODE_ID_FPLN>
                <ANIM_NAME_FPLN>PUSH_MCDUR_FPLN</ANIM_NAME_FPLN>
                <NODE_ID_NAV_RAD>PUSH_MCDUR_RAD</NODE_ID_NAV_RAD>
                <ANIM_NAME_NAV_RAD>PUSH_MCDUR_RAD</ANIM_NAME_NAV_RAD>
                <NODE_ID_FUEL_PRED>PUSH_MCDUR_FUEL</NODE_ID_FUEL_PRED>
                <ANIM_NAME_FUEL_PRED>PUSH_MCDUR_FUEL</ANIM_NAME_FUEL_PRED>
                <NODE_ID_SEC_FPLN>PUSH_MCDUR_SEC</NODE_ID_SEC_FPLN>
                <ANIM_NAME_SEC_FPLN>PUSH_MCDUR_SEC</ANIM_NAME_SEC_FPLN>
                <NODE_ID_ATC_COMM>PUSH_MCDUR_ATC</NODE_ID_ATC_COMM>
                <ANIM_NAME_ATC_COMM>PUSH_MCDUR_ATC</ANIM_NAME_ATC_COMM>
                <NODE_ID_MCDU_MENU>PUSH_MCDUR_MENU</NODE_ID_MCDU_MENU>
                <ANIM_NAME_MCDU_MENU>PUSH_MCDUR_MENU</ANIM_NAME_MCDU_MENU>
                <NODE_ID_AIRPORT>PUSH_MCDUR_AIRPORT</NODE_ID_AIRPORT>
                <ANIM_NAME_AIRPORT>PUSH_MCDUR_AIRPORT</ANIM_NAME_AIRPORT>
                <NODE_ID_UP>PUSH_MCDUR_UARROW</NODE_ID_UP>
                <ANIM_NAME_UP>PUSH_MCDUR_UARROW</ANIM_NAME_UP>
                <NODE_ID_DOWN>PUSH_MCDUR_DARROW</NODE_ID_DOWN>
                <ANIM_NAME_DOWN>PUSH_MCDUR_DARROW</ANIM_NAME_DOWN>
                <NODE_ID_PREV_PAGE>PUSH_MCDUR_LARROW</NODE_ID_PREV_PAGE>
                <ANIM_NAME_PREV_PAGE>PUSH_MCDUR_LARROW</ANIM_NAME_PREV_PAGE>
                <NODE_ID_NEXT_PAGE>PUSH_MCDUR_RARROW</NODE_ID_NEXT_PAGE>
                <ANIM_NAME_NEXT_PAGE>PUSH_MCDUR_RARROW</ANIM_NAME_NEXT_PAGE>
                <NODE_ID_L1>PUSH_MCDUR_L1</NODE_ID_L1>
                <ANIM_NAME_L1>PUSH_MCDUR_L1</ANIM_NAME_L1>
                <NODE_ID_L2>PUSH_MCDUR_L2</NODE_ID_L2>
                <ANIM_NAME_L2>PUSH_MCDUR_L2</ANIM_NAME_L2>
                <NODE_ID_L3>PUSH_MCDUR_L3</NODE_ID_L3>
                <ANIM_NAME_L3>PUSH_MCDUR_L3</ANIM_NAME_L3>
                <NODE_ID_L4>PUSH_MCDUR_L4</NODE_ID_L4>
                <ANIM_NAME_L4>PUSH_MCDUR_L4</ANIM_NAME_L4>
                <NODE_ID_L5>PUSH_MCDUR_L5</NODE_ID_L5>
                <ANIM_NAME_L5>PUSH_MCDUR_L5</ANIM_NAME_L5>
                <NODE_ID_L6>PUSH_MCDUR_L6</NODE_ID_L6>
                <ANIM_NAME_L6>PUSH_MCDUR_L6</ANIM_NAME_L6>
                <NODE_ID_R1>PUSH_MCDUR_R1</NODE_ID_R1>
                <ANIM_NAME_R1>PUSH_MCDUR_R1</ANIM_NAME_R1>
                <NODE_ID_R2>PUSH_MCDUR_R2</NODE_ID_R2>
                <ANIM_NAME_R2>PUSH_MCDUR_R2</ANIM_NAME_R2>
                <NODE_ID_R3>PUSH_MCDUR_R3</NODE_ID_R3>
                <ANIM_NAME_R3>PUSH_MCDUR_R3</ANIM_NAME_R3>
                <NODE_ID_R4>PUSH_MCDUR_R4</NODE_ID_R4>
                <ANIM_NAME_R4>PUSH_MCDUR_R4</ANIM_NAME_R4>
                <NODE_ID_R5>PUSH_MCDUR_R5</NODE_ID_R5>
                <ANIM_NAME_R5>PUSH_MCDUR_R5</ANIM_NAME_R5>
                <NODE_ID_R6>PUSH_MCDUR_R6</NODE_ID_R6>
                <ANIM_NAME_R6>PUSH_MCDUR_R6</ANIM_NAME_R6>
                <NODE_ID_0>PUSH_MCDUR_0</NODE_ID_0>
                <ANIM_NAME_0>PUSH_MCDUR_0</ANIM_NAME_0>
                <NODE_ID_1>PUSH_MCDUR_1</NODE_ID_1>
                <ANIM_NAME_1>PUSH_MCDUR_1</ANIM_NAME_1>
                <NODE_ID_2>PUSH_MCDUR_2</NODE_ID_2>
                <ANIM_NAME_2>PUSH_MCDUR_2</ANIM_NAME_2>
                <NODE_ID_3>PUSH_MCDUR_3</NODE_ID_3>
                <ANIM_NAME_3>PUSH_MCDUR_3</ANIM_NAME_3>
                <NODE_ID_4>PUSH_MCDUR_4</NODE_ID_4>
                <ANIM_NAME_4>PUSH_MCDUR_4</ANIM_NAME_4>
                <NODE_ID_5>PUSH_MCDUR_5</NODE_ID_5>
                <ANIM_NAME_5>PUSH_MCDUR_5</ANIM_NAME_5>
                <NODE_ID_6>PUSH_MCDUR_6</NODE_ID_6>
                <ANIM_NAME_6>PUSH_MCDUR_6</ANIM_NAME_6>
                <NODE_ID_7>PUSH_MCDUR_7</NODE_ID_7>
                <ANIM_NAME_7>PUSH_MCDUR_7</ANIM_NAME_7>
                <NODE_ID_8>PUSH_MCDUR_8</NODE_ID_8>
                <ANIM_NAME_8>PUSH_MCDUR_8</ANIM_NAME_8>
                <NODE_ID_9>PUSH_MCDUR_9</NODE_ID_9>
                <ANIM_NAME_9>PUSH_MCDUR_9</ANIM_NAME_9>
                <NODE_ID_A>PUSH_MCDUR_A</NODE_ID_A>
                <ANIM_NAME_A>PUSH_MCDUR_A</ANIM_NAME_A>
                <NODE_ID_B>PUSH_MCDUR_B</NODE_ID_B>
                <ANIM_NAME_B>PUSH_MCDUR_B</ANIM_NAME_B>
                <NODE_ID_C>PUSH_MCDUR_C</NODE_ID_C>
                <ANIM_NAME_C>PUSH_MCDUR_C</ANIM_NAME_C>
                <NODE_ID_D>PUSH_MCDUR_D</NODE_ID_D>
                <ANIM_NAME_D>PUSH_MCDUR_D</ANIM_NAME_D>
                <NODE_ID_E>PUSH_MCDUR_E</NODE_ID_E>
                <ANIM_NAME_E>PUSH_MCDUR_E</ANIM_NAME_E>
                <NODE_ID_F>PUSH_MCDUR_F</NODE_ID_F>
                <ANIM_NAME_F>PUSH_MCDUR_F</ANIM_NAME_F>
                <NODE_ID_G>PUSH_MCDUR_G</NODE_ID_G>
                <ANIM_NAME_G>PUSH_MCDUR_G</ANIM_NAME_G>
                <NODE_ID_H>PUSH_MCDUR_H</NODE_ID_H>
                <ANIM_NAME_H>PUSH_MCDUR_H</ANIM_NAME_H>
                <NODE_ID_I>PUSH_MCDUR_I</NODE_ID_I>
                <ANIM_NAME_I>PUSH_MCDUR_I</ANIM_NAME_I>
                <NODE_ID_J>PUSH_MCDUR_J</NODE_ID_J>
                <ANIM_NAME_J>PUSH_MCDUR_J</ANIM_NAME_J>
                <NODE_ID_K>PUSH_MCDUR_K</NODE_ID_K>
                <ANIM_NAME_K>PUSH_MCDUR_K</ANIM_NAME_K>
                <NODE_ID_L>PUSH_MCDUR_L</NODE_ID_L>
                <ANIM_NAME_L>PUSH_MCDUR_L</ANIM_NAME_L>
                <NODE_ID_M>PUSH_MCDUR_M</NODE_ID_M>
                <ANIM_NAME_M>PUSH_MCDUR_M</ANIM_NAME_M>
                <NODE_ID_N>PUSH_MCDUR_N</NODE_ID_N>
                <ANIM_NAME_N>PUSH_MCDUR_N</ANIM_NAME_N>
                <NODE_ID_O>PUSH_MCDUR_O</NODE_ID_O>
                <ANIM_NAME_O>PUSH_MCDUR_O</ANIM_NAME_O>
                <NODE_ID_P>PUSH_MCDUR_P</NODE_ID_P>
                <ANIM_NAME_P>PUSH_MCDUR_P</ANIM_NAME_P>
                <NODE_ID_Q>PUSH_MCDUR_Q</NODE_ID_Q>
                <ANIM_NAME_Q>PUSH_MCDUR_Q</ANIM_NAME_Q>
                <NODE_ID_R>PUSH_MCDUR_R</NODE_ID_R>
                <ANIM_NAME_R>PUSH_MCDUR_R</ANIM_NAME_R>
                <NODE_ID_S>PUSH_MCDUR_S</NODE_ID_S>
                <ANIM_NAME_S>PUSH_MCDUR_S</ANIM_NAME_S>
                <NODE_ID_T>PUSH_MCDUR_T</NODE_ID_T>
                <ANIM_NAME_T>PUSH_MCDUR_T</ANIM_NAME_T>
                <NODE_ID_U>PUSH_MCDUR_U</NODE_ID_U>
                <ANIM_NAME_U>PUSH_MCDUR_U</ANIM_NAME_U>
                <NODE_ID_V>PUSH_MCDUR_V</NODE_ID_V>
                <ANIM_NAME_V>PUSH_MCDUR_V</ANIM_NAME_V>
                <NODE_ID_W>PUSH_MCDUR_W</NODE_ID_W>
                <ANIM_NAME_W>PUSH_MCDUR_W</ANIM_NAME_W>
                <NODE_ID_X>PUSH_MCDUR_X</NODE_ID_X>
                <ANIM_NAME_X>PUSH_MCDUR_X</ANIM_NAME_X>
                <NODE_ID_Y>PUSH_MCDUR_Y</NODE_ID_Y>
                <ANIM_NAME_Y>PUSH_MCDUR_Y</ANIM_NAME_Y>
                <NODE_ID_Z>PUSH_MCDUR_Z</NODE_ID_Z>
                <ANIM_NAME_Z>PUSH_MCDUR_Z</ANIM_NAME_Z>
                <NODE_ID_DOT>PUSH_MCDUR_DOT</NODE_ID_DOT>
                <ANIM_NAME_DOT>PUSH_MCDUR_DOT</ANIM_NAME_DOT>
                <NODE_ID_PLUSMINUS>PUSH_MCDUR_PLUSMINUS</NODE_ID_PLUSMINUS>
                <ANIM_NAME_PLUSMINUS>PUSH_MCDUR_PLUSMINUS</ANIM_NAME_PLUSMINUS>
                <NODE_ID_SP>PUSH_MCDUR_SP</NODE_ID_SP>
                <ANIM_NAME_SP>PUSH_MCDUR_SP</ANIM_NAME_SP>
                <NODE_ID_DIV>PUSH_MCDUR_SLASH</NODE_ID_DIV>
                <ANIM_NAME_DIV>PUSH_MCDUR_SLASH</ANIM_NAME_DIV>
                <NODE_ID_OVFY>PUSH_MCDUR_OVFY</NODE_ID_OVFY>
                <ANIM_NAME_OVFY>PUSH_MCDUR_OVFY</ANIM_NAME_OVFY>
                <NODE_ID_CLR>PUSH_MCDUR_CLR</NODE_ID_CLR>
                <ANIM_NAME_CLR>PUSH_MCDUR_CLR</ANIM_NAME_CLR>
                <NODE_ID_BRT_DIM>PUSH_MCDUR_BRT</NODE_ID_BRT_DIM>
                <ANIM_NAME_BRT_DIM>PUSH_MCDUR_BRT</ANIM_NAME_BRT_DIM>
                <NODE_ID_BRT_DIM_SEQ1>PUSH_MCDUR_BRT_SEQ1</NODE_ID_BRT_DIM_SEQ1>
                <NODE_ID_BRT_DIM_SEQ2>PUSH_MCDUR_DIM_SEQ1</NODE_ID_BRT_DIM_SEQ2>
                <NODE_ID_SCREEN>SCREEN_MCDUR</NODE_ID_SCREEN>
            </UseTemplate>
        </Component>

        <!-- Integrated lighting -->

        <Component ID="LIGHTING">
            <UseTemplate Name="ASOBO_LIGHTING_Knob_Pedestal_Template">
                <NODE_ID>LIGHTING_Knob_Pedestal</NODE_ID>
                <ANIM_NAME>LIGHTING_Knob_Pedestal</ANIM_NAME>
                <ANIMTIP_0>TT:COCKPIT.TOOLTIPS.LIGHTING_KNOB_PEDESTAL_DECREASE</ANIMTIP_0>
                <ANIMTIP_1>TT:COCKPIT.TOOLTIPS.LIGHTING_KNOB_PEDESTAL_INCREASE</ANIMTIP_1>
                <POTENTIOMETER>76</POTENTIOMETER>
            </UseTemplate>

            <UseTemplate Name="ASOBO_LIGHTING_Pedestal_Emissive_Template">
                <NODE_ID>LIGHT_OVHD_TOPEDESTAL</NODE_ID>
            </UseTemplate>

            <UseTemplate Name="ASOBO_LIGHTING_Knob_Panel_Template">
                <POTENTIOMETER>85</POTENTIOMETER>
                <SIMVAR_INDEX>1</SIMVAR_INDEX>
                <NODE_ID>LIGHTING_Knob_Panel</NODE_ID>
                <ANIM_NAME>LIGHTING_Knob_Panel</ANIM_NAME>
            </UseTemplate>

            <!-- All Pedestal & Main Panel Backlighting should be on potentiometer 85 -->
            <UseTemplate Name="ASOBO_LIGHTING_Panel_Emissive_Template">
                <NODE_ID>LIGHTS_PEDESTAL</NODE_ID>
                <POTENTIOMETER>85</POTENTIOMETER>
            </UseTemplate>

            <UseTemplate Name="ASOBO_LIGHTING_Panel_Emissive_Template">
                <NODE_ID>LEVER_ELEVATORTRIM_DECAL</NODE_ID>
                <POTENTIOMETER>85</POTENTIOMETER>
            </UseTemplate>

            <UseTemplate Name="ASOBO_LIGHTING_Panel_Emissive_Template">
                <NODE_ID>LIGHTS_MAINPANEL</NODE_ID>
                <POTENTIOMETER>85</POTENTIOMETER>
            </UseTemplate>

            <!-- Front Glareshields -->
            <UseTemplate Name="ASOBO_LIGHTING_Knob_Glareshield_Template">
                <ID>1</ID>
                <PART_ID>Lighting_Knob_Glareshield_Pilot_0</PART_ID>
                <SIMVAR_INDEX>1</SIMVAR_INDEX>
                <POTENTIOMETER>10</POTENTIOMETER>
                <ANIMTIP_0>TT:COCKPIT.TOOLTIPS.LIGHTING_MAIN_PANEL_FLOOD_DECREASE</ANIMTIP_0>
                <ANIMTIP_1>TT:COCKPIT.TOOLTIPS.LIGHTING_MAIN_PANEL_FLOOD_INCREASE</ANIMTIP_1>
            </UseTemplate>

            <UseTemplate Name="ASOBO_LIGHTING_Glareshield_Emissive_Template">
                <NODE_ID>LIGHTS_Glareshield_Front_1</NODE_ID>
                <SIMVAR_INDEX>1</SIMVAR_INDEX>
                <POTENTIOMETER>10</POTENTIOMETER>
            </UseTemplate>

            <UseTemplate Name="ASOBO_LIGHTING_Knob_Glareshield_Template">
                <NODE_ID>LIGHTING_Knob_Glareshield_4</NODE_ID>
                <ANIM_NAME>LIGHTING_Knob_Glareshield_4</ANIM_NAME>
                <PART_ID>Lighting_Knob_Glareshield_Copilot_0</PART_ID>
                <ID>2</ID>
                <SIMVAR_INDEX>2</SIMVAR_INDEX>
                <POTENTIOMETER>11</POTENTIOMETER>
                <ANIMTIP_0>TT:COCKPIT.TOOLTIPS.LIGHTING_MAIN_PANEL_FLOOD_DECREASE</ANIMTIP_0>
                <ANIMTIP_1>TT:COCKPIT.TOOLTIPS.LIGHTING_MAIN_PANEL_FLOOD_INCREASE</ANIMTIP_1>
            </UseTemplate>

            <UseTemplate Name="ASOBO_LIGHTING_Glareshield_Emissive_Template">
                <NODE_ID>LIGHTS_Glareshield_Front_2</NODE_ID>
                <SIMVAR_INDEX>2</SIMVAR_INDEX>
                <POTENTIOMETER>11</POTENTIOMETER>
            </UseTemplate>

            <!-- Triangle Glareshields -->
            <UseTemplate Name="ASOBO_LIGHTING_Knob_Glareshield_Template">
                <NODE_ID>LIGHTING_Knob_Glareshield</NODE_ID>
                <ANIM_NAME>LIGHTING_Knob_Glareshield</ANIM_NAME>
                <PART_ID>Lighting_Knob_Glareshield_1</PART_ID>
                <ID>3</ID>
                <SIMVAR_INDEX>3</SIMVAR_INDEX>
                <POTENTIOMETER>83</POTENTIOMETER>
            </UseTemplate>

            <UseTemplate Name="ASOBO_LIGHTING_Glareshield_Emissive_Template">
                <NODE_ID>LIGHTS_Glareshield_1</NODE_ID>
                <SIMVAR_INDEX>3</SIMVAR_INDEX>
                <POTENTIOMETER>83</POTENTIOMETER>
            </UseTemplate>

            <UseTemplate Name="ASOBO_LIGHTING_Glareshield_Emissive_Template">
                <NODE_ID>LIGHTS_Glareshield_2</NODE_ID>
                <SIMVAR_INDEX>3</SIMVAR_INDEX>
                <POTENTIOMETER>83</POTENTIOMETER>
            </UseTemplate>

            <UseTemplate Name="ASOBO_LIGHTING_Glareshield_Emissive_Template">
                <NODE_ID>LIGHTS_Glareshield_3</NODE_ID>
                <SIMVAR_INDEX>3</SIMVAR_INDEX>
                <POTENTIOMETER>83</POTENTIOMETER>
            </UseTemplate>

            <UseTemplate Name="ASOBO_LIGHTING_Glareshield_Emissive_Template">
                <NODE_ID>LIGHTS_Glareshield_4</NODE_ID>
                <SIMVAR_INDEX>3</SIMVAR_INDEX>
                <POTENTIOMETER>83</POTENTIOMETER>
            </UseTemplate>

            <!-- Panel Lights -->
            <UseTemplate Name="ASOBO_LIGHTING_Knob_Panel_Template">
                <NODE_ID>LIGHTING_Knob_Glareshield_2</NODE_ID>
                <PART_ID>Lighting_Knob_Glareshield_2</PART_ID>
                <ANIM_NAME>LIGHTING_Knob_Glareshield_2</ANIM_NAME>
                <ID>2</ID>
                <SIMVAR_INDEX>2</SIMVAR_INDEX>
                <POTENTIOMETER>84</POTENTIOMETER>
            </UseTemplate>

            <UseTemplate Name="ASOBO_LIGHTING_Panel_Emissive_Template">
                <NODE_ID>LIGHTS_AUTOPILOT</NODE_ID>
                <SIMVAR_INDEX>2</SIMVAR_INDEX>
                <POTENTIOMETER>84</POTENTIOMETER>
            </UseTemplate>

            <UseTemplate Name="ASOBO_LIGHTING_Knob_Potentiometer_Template">
                <NODE_ID>LIGHTING_Knob_Glareshield_3</NODE_ID>
                <PART_ID>Lighting_Knob_Glareshield_3</PART_ID>
                <ANIM_NAME>LIGHTING_Knob_Glareshield_3</ANIM_NAME>
                <POTENTIOMETER>87</POTENTIOMETER>
                <ANIMTIP_0>TT:COCKPIT.TOOLTIPS.FD_DISPLAY_BRIGHTNESS_DECREASE</ANIMTIP_0>
                <ANIMTIP_1>TT:COCKPIT.TOOLTIPS.FD_DISPLAY_BRIGHTNESS_INCREASE</ANIMTIP_1>
            </UseTemplate>

            <UseTemplate Name="ASOBO_LIGHTING_Potentiometer_Emissive_Template">
                <NODE_ID>SCREEN_AUTOPILOT</NODE_ID>
                <POTENTIOMETER>87</POTENTIOMETER>
            </UseTemplate>
            <CameraTitle>PA</CameraTitle>
        </Component>

        <!-- G1000 ###################################### -->

        <Component ID="Screen_emissive" Node="DYN_SCREEN">
            <Material>
                <EmissiveFactor>
                    <Parameter>
                        <Code>0.5</Code>
                    </Parameter>
                </EmissiveFactor>
            </Material>
        </Component>

        <Component ID="Pedestal_Fwd">
            <!-- TODO - Test this with new anim -->
            <UseTemplate Name="FBW_ENGINE_Lever_Throttle_Template">
                <ID>1</ID>
                <NODE_ID>LEVER_THROTTLE_1</NODE_ID>
                <ANIM_NAME>throttle_lever_0</ANIM_NAME>
                <ANIM_NAME_REVERSE_LOCK>LEVER_THROTTLE_1_LOCK</ANIM_NAME_REVERSE_LOCK>
                <AIRBUS_TYPE/>
                <DRAG_SPEED>-10</DRAG_SPEED>
                <POSITION_TYPE>L</POSITION_TYPE>
                <POSITION_VAR>XMLVAR_Throttle1Position</POSITION_VAR>
                <TOOLTIPID>TT:COCKPIT.TOOLTIPS.ENG1_THROTTLE_CONTROL</TOOLTIPID>
            </UseTemplate>
            <UseTemplate Name="FBW_ENGINE_Lever_Throttle_Template">
                <ID>2</ID>
                <NODE_ID>LEVER_THROTTLE_2</NODE_ID>
                <ANIM_NAME>throttle_lever_1</ANIM_NAME>
                <ANIM_NAME_REVERSE_LOCK>LEVER_THROTTLE_2_LOCK</ANIM_NAME_REVERSE_LOCK>
                <AIRBUS_TYPE/>
                <DRAG_SPEED>-10</DRAG_SPEED>
                <POSITION_TYPE>L</POSITION_TYPE>
                <POSITION_VAR>XMLVAR_Throttle2Position</POSITION_VAR>
                <TOOLTIPID>TT:COCKPIT.TOOLTIPS.ENG2_THROTTLE_CONTROL</TOOLTIPID>
            </UseTemplate>
            <Component ID="Throttle_1_Visibility" Node="LEVER_THROTTLE_1">
                <UseTemplate Name="ASOBO_GT_Visibility_Code">
                    <VISIBILITY_CODE>(L:XMLVAR_LeverThrottleHidden1) !</VISIBILITY_CODE>
                </UseTemplate>
            </Component>
            <Component ID="Throttle_2_Visibility" Node="LEVER_THROTTLE_2">
                <UseTemplate Name="ASOBO_GT_Visibility_Code">
                    <VISIBILITY_CODE>(L:XMLVAR_LeverThrottleHidden2) !</VISIBILITY_CODE>
                </UseTemplate>
            </Component>

            <UseTemplate Name="ASOBO_AUTOPILOT_Push_AutoThrottle_Disengage_Template">
                <NODE_ID>PUSH_THROTTLE_1</NODE_ID>
                <PART_ID>Autothrottle_button</PART_ID>
                <ANIM_NAME>PUSH_THROTTLE_1</ANIM_NAME>
                <NO_INDICATOR>True</NO_INDICATOR>
                <NO_TEXT_EMISSIVE>True</NO_TEXT_EMISSIVE>
            </UseTemplate>

            <UseTemplate Name="ASOBO_AUTOPILOT_Push_AutoThrottle_Disengage_Template">
                <NODE_ID>PUSH_THROTTLE_2</NODE_ID>
                <ANIM_NAME>PUSH_THROTTLE_2</ANIM_NAME>
                <NO_INDICATOR>True</NO_INDICATOR>
                <NO_TEXT_EMISSIVE>True</NO_TEXT_EMISSIVE>
            </UseTemplate>

            <UseTemplate Name="ASOBO_HANDLING_Wheel_ElevatorTrim_Template">
                <ANIM_NAME>lever_trimtab_elevator_key_pct</ANIM_NAME>
                <NODE_ID>LEVER_ELEVATORTRIM_1</NODE_ID>
                <NODE_ID2>LEVER_ELEVATORTRIM_2</NODE_ID2>
                <DOUBLE_WHEEL/>
                <REPEAT_ANIM>5</REPEAT_ANIM>
                <DRAG_AXIS_SCALE>20</DRAG_AXIS_SCALE>
                <DRAG_MIN_VALUE>-4854</DRAG_MIN_VALUE>                <!-- Limit to -4.5 deg -->

            </UseTemplate>

            <UseTemplate Name="ASOBO_HANDLING_Indicator_ElevatorTrim_Template">
                <ANIM_NAME>LEVER_ELEVATORTRIM_DECAL</ANIM_NAME>
                <MIN_DISPLAYABLE>-4</MIN_DISPLAYABLE>
                <MAX_DISPLAYABLE>13.5</MAX_DISPLAYABLE>
                <REF_VALUE_0>-4</REF_VALUE_0>
                <ANIM_VALUE_0>0</ANIM_VALUE_0>
                <REF_VALUE_1>13</REF_VALUE_1>
                <ANIM_VALUE_1>94</ANIM_VALUE_1>
                <REF_VALUE_2>13.5</REF_VALUE_2>
                <ANIM_VALUE_2>100</ANIM_VALUE_2>
                <MAX_POINT_INDEX>2</MAX_POINT_INDEX>
            </UseTemplate>

            <UseTemplate Name="ASOBO_GT_Component_Emissive_Gauge">
                <NODE_ID>DECAL_THROTTLE_01</NODE_ID>
                <POTENTIOMETER>85</POTENTIOMETER>
            </UseTemplate>

            <UseTemplate Name="ASOBO_GT_Component_Emissive_Gauge">
                <NODE_ID>DECAL_THROTTLE_02</NODE_ID>
                <POTENTIOMETER>85</POTENTIOMETER>
            </UseTemplate>

            <CameraTitle>PedestalFwd</CameraTitle>
        </Component>

        <Component ID="Pedestal_Aft">
            <Component ID="Engines">
                <UseTemplate Name="FBW_ENGINE_Switch_Master_Template">
                    <AIRBUS_TYPE/>
                    <ANIM_NAME>SWITCH_ENGINES_ENG1</ANIM_NAME>
                    <NODE_ID>SWITCH_ENGINES_ENG1</NODE_ID>
                    <ID>1</ID>
                    <VALVE_ID>1</VALVE_ID>
                    <!-- This makes it not light up -->
                    <POTENTIOMETER>9999</POTENTIOMETER>
                </UseTemplate>

                <UseTemplate Name="FBW_ENGINE_Switch_Master_Template">
                    <AIRBUS_TYPE/>
                    <ANIM_NAME>SWITCH_ENGINES_ENG2</ANIM_NAME>
                    <NODE_ID>SWITCH_ENGINES_ENG2</NODE_ID>
                    <ID>2</ID>
                    <VALVE_ID>2</VALVE_ID>
                    <!-- This makes it not light up -->
                    <POTENTIOMETER>9999</POTENTIOMETER>
                </UseTemplate>

                <UseTemplate Name="FBW_AIRBUS_Update_PTU_Template">
                </UseTemplate>

                <!-- Mixture Lever does not exist in A320 but can be set to 0 by Auto Shutdown. Ensure it is always >0.9 -->
                <Update Frequency="1">
                (A:GENERAL ENG MIXTURE LEVER POSITION:1, Percent over 100) 0.9 &lt; if{ (&gt;K:MIXTURE1_RICH) }
                (A:GENERAL ENG MIXTURE LEVER POSITION:2, Percent over 100) 0.9 &lt; if{ (&gt;K:MIXTURE2_RICH) }
                </Update>
                <UseTemplate Name="A32NX_ENGINE_MODE_SELECTOR_TEMPLATE">
                    <AIRBUS_TYPE/>
                    <ANIM_NAME>KNOB_ENGINES_MODE</ANIM_NAME>
                    <NODE_ID>KNOB_ENGINES_MODE</NODE_ID>
                    <ID>0</ID>
                    <ANIMREF_ID>0</ANIMREF_ID>
                    <ANIMTIP_0_ON_PERCENT>0</ANIMTIP_0_ON_PERCENT>
                    <ANIMTIP_1_ON_PERCENT>.5</ANIMTIP_1_ON_PERCENT>
                    <ANIMTIP_2_ON_PERCENT>1</ANIMTIP_2_ON_PERCENT>
                    <ANIMTIP_0>TT:COCKPIT.TOOLTIPS.ENGINE_MODE_SELECTOR_SET_CRANK</ANIMTIP_0>
                    <ANIMTIP_1>TT:COCKPIT.TOOLTIPS.ENGINE_MODE_SELECTOR_SET_NORM</ANIMTIP_1>
                    <ANIMTIP_2>TT:COCKPIT.TOOLTIPS.ENGINE_MODE_SELECTOR_SET_IGN_START</ANIMTIP_2>
                </UseTemplate>
            </Component>

            <Component ID="HANDLING">
                <UseTemplate Name="FBW_HANDLING_Knob_RudderTrim_Template">
                    <AIRBUS_TYPE/>
                    <ANIM_NAME>KNOB_RUDDERTRIM</ANIM_NAME>
                    <NODE_ID>KNOB_RUDDERTRIM</NODE_ID>
                    <RESET_PUSH_ANIM_NAME>PUSH_RUDDERTRIM_RESET</RESET_PUSH_ANIM_NAME>
                    <RESET_PUSH_NODE_ID>PUSH_RUDDERTRIM_RESET</RESET_PUSH_NODE_ID>
                </UseTemplate>

                <UseTemplate Name="FBW_HANDLING_Lever_With_Button_Flaps_Template">
                    <NODE_ID>LEVER_FLAPS</NODE_ID>
                    <ANIM_NAME_LEVER>flaps_lever</ANIM_NAME_LEVER>
                    <ANIM_NAME_BUTTON>lock_flaps</ANIM_NAME_BUTTON>
                    <USE_TRAJECTORY_DRAG_MODE>True</USE_TRAJECTORY_DRAG_MODE>
                    <MAX_HANDLE_INDEX>4</MAX_HANDLE_INDEX>
                    <MIN_DELTA>0.2</MIN_DELTA>
                    <BUTTON_ANIM_LAG>500</BUTTON_ANIM_LAG>
                    <USE_ANIM_TRIGGERS/>
                    <ANIMTIP_0_ON_PERCENT>0</ANIMTIP_0_ON_PERCENT>
                    <ANIMTIP_1_ON_PERCENT>.25</ANIMTIP_1_ON_PERCENT>
                    <ANIMTIP_2_ON_PERCENT>.5</ANIMTIP_2_ON_PERCENT>
                    <ANIMTIP_3_ON_PERCENT>.75</ANIMTIP_3_ON_PERCENT>
                    <ANIMTIP_4_ON_PERCENT>1</ANIMTIP_4_ON_PERCENT>
                    <ANIMTIP_0>TT:COCKPIT.TOOLTIPS.FLAPS_LEVER_UP</ANIMTIP_0>
                    <ANIMTIP_1>TT:COCKPIT.TOOLTIPS.FLAPS_LEVER_P1</ANIMTIP_1>
                    <ANIMTIP_2>TT:COCKPIT.TOOLTIPS.FLAPS_LEVER_P2</ANIMTIP_2>
                    <ANIMTIP_3>TT:COCKPIT.TOOLTIPS.FLAPS_LEVER_LDG</ANIMTIP_3>
                    <ANIMTIP_4>TT:COCKPIT.TOOLTIPS.FLAPS_LEVER_FULL</ANIMTIP_4>

                </UseTemplate>

                <UseTemplate Name="FBW_LANDING_GEAR_Switch_ParkingBrake_Template">
                    <ANIM_NAME>lever_parking_brake</ANIM_NAME>
                    <NODE_ID>LEVER_PARKINGBRAKE</NODE_ID>
                </UseTemplate>

                <Component ID="Parking_Brake_Text" Node="LEVER_PARKINGBRAKE_SEQ1">
                    <UseTemplate Name="ASOBO_GT_Emissive_Potentiometer">
                        <POTENTIOMETER>85</POTENTIOMETER>
                        <EMISSIVE_CODE>0</EMISSIVE_CODE>
                    </UseTemplate>
                </Component>

                <UseTemplate Name="ASOBO_HANDLING_Lever_Spoilers_Template">
                    <ANIM_NAME>lever_speed_brake</ANIM_NAME>
                    <NODE_ID>LEVER_SPEEDBRAKE</NODE_ID>
                    <TYPE>AIRLINER</TYPE>
                    <TOOLTIPID>TT:COCKPIT.TOOLTIPS.SPEEDBRAKE_LEVER</TOOLTIPID>
                </UseTemplate>
            </Component>

            <Component ID="WeatherRadar">
                <UseTemplate Name="FBW_AIRBUS_WeatherRadar_Template">
                    <NODE_ID_MODE_KNOB>KNOB_RADAR_MODE</NODE_ID_MODE_KNOB>
                    <ANIM_NAME_MODE_KNOB>KNOB_RADAR_MODE</ANIM_NAME_MODE_KNOB>
                    <NODE_ID_ONOFF_SWITCH>SWITCH_RADAR_SYS</NODE_ID_ONOFF_SWITCH>
                    <ANIM_NAME_ONOFF_SWITCH>SWITCH_RADAR_SYS</ANIM_NAME_ONOFF_SWITCH>
                </UseTemplate>

                <UseTemplate Name="A32NX_GT_Switch_Dummy">
                    <NODE_ID>SWITCH_RADAR_PWS</NODE_ID>
                    <Part_ID>PWS_Switch</Part_ID>
                    <ANIM_NAME>SWITCH_RADAR_PWS</ANIM_NAME>
                    <SWITCH_POSITION_TYPE>L</SWITCH_POSITION_TYPE>
                    <SWITCH_POSITION_VAR>A32NX_SWITCH_RADAR_PWS_Position</SWITCH_POSITION_VAR>
                    <ANIMTIP_0>Set predictive windshear to AUTO (INOP)</ANIMTIP_0>
                    <ANIMTIP_1>Turn OFF predictive windshear (Inop.)</ANIMTIP_1>
                    <WWISE_EVENT_1>lswitch</WWISE_EVENT_1>
                    <WWISE_EVENT_2>lswitch</WWISE_EVENT_2>
                    <NORMALIZED_TIME_1>0.1</NORMALIZED_TIME_1>
                    <NORMALIZED_TIME_2>0.5</NORMALIZED_TIME_2>
                </UseTemplate>
                <UseTemplate Name="A32NX_GT_Switch_Dummy">
                    <NODE_ID>SWITCH_RADAR_MULTISCAN</NODE_ID>
                    <ANIM_NAME>SWITCH_RADAR_MULTISCAN</ANIM_NAME>
                    <TOGGLE_SIMVAR>L:A32NX_RADAR_MULTISCAN_AUTO</TOGGLE_SIMVAR>
                    <ANIMTIP_0>Set Multiscans to AUTO (Inop.)</ANIMTIP_0>
                    <ANIMTIP_1>Set Multiscans to MAN (Inop.)</ANIMTIP_1>
                    <WWISE_EVENT_1>lswitch</WWISE_EVENT_1>
                    <WWISE_EVENT_2>lswitch</WWISE_EVENT_2>
                    <NORMALIZED_TIME_1>0.1</NORMALIZED_TIME_1>
                    <NORMALIZED_TIME_2>0.5</NORMALIZED_TIME_2>
                </UseTemplate>
                <UseTemplate Name="A32NX_GT_Switch_Dummy">
                    <NODE_ID>SWITCH_RADAR_GCS</NODE_ID>
                    <TOGGLE_SIMVAR>L:A32NX_RADAR_GCS_AUTO</TOGGLE_SIMVAR>
                    <ANIM_NAME>SWITCH_RADAR_GCS</ANIM_NAME>
                    <ANIMTIP_0>Set GCS to AUTO (Inop.)</ANIMTIP_0>
                    <ANIMTIP_1>Set GCS to OFF (Inop.)</ANIMTIP_1>
                    <WWISE_EVENT_1>lswitch</WWISE_EVENT_1>
                    <WWISE_EVENT_2>lswitch</WWISE_EVENT_2>
                    <NORMALIZED_TIME_1>0.1</NORMALIZED_TIME_1>
                    <NORMALIZED_TIME_2>0.5</NORMALIZED_TIME_2>
                </UseTemplate>
            </Component>
            <CameraTitle>PedestalAft</CameraTitle>
        </Component>

        <Component ID="Front_Sides">
            <UseTemplate Name="ASOBO_HANDLING_RudderPedals_Template">
                <RUDDERPEDALS_TYPE>MIXED</RUDDERPEDALS_TYPE>
                <NODE_ID_L_RUDDER>PEDALS_LEFT</NODE_ID_L_RUDDER>
                <NODE_ID_R_RUDDER>PEDALS_RIGHT</NODE_ID_R_RUDDER>
                <NODE_ID_L_BRAKE_1>PEDALS_BRAKE_1_1</NODE_ID_L_BRAKE_1>
                <NODE_ID_L_BRAKE_2>PEDALS_BRAKE_2_1</NODE_ID_L_BRAKE_2>
                <NODE_ID_R_BRAKE_1>PEDALS_BRAKE_1_2</NODE_ID_R_BRAKE_1>
                <NODE_ID_R_BRAKE_2>PEDALS_BRAKE_2_2</NODE_ID_R_BRAKE_2>
                <ANIM_NAME>pedals_lever_l_r</ANIM_NAME>
                <DONT_BRAKE_ON_PARKINGBRAKE>True</DONT_BRAKE_ON_PARKINGBRAKE>
            </UseTemplate>
            <UseTemplate Name="ASOBO_HANDLING_Yoke_Template">
                <NODE_ID>YOKE_LEFT</NODE_ID>
                <ANIM_NAME_YOKE_X>yoke_lever_stick1_l_r</ANIM_NAME_YOKE_X>
                <ANIM_NAME_YOKE_Y>yoke_lever_stick_fore1_aft</ANIM_NAME_YOKE_Y>
            </UseTemplate>
            <UseTemplate Name="ASOBO_HANDLING_Yoke_Template">
                <NODE_ID>YOKE_RIGHT</NODE_ID>
                <ANIM_NAME_YOKE_X>yoke_lever_stick2_l_r</ANIM_NAME_YOKE_X>
                <ANIM_NAME_YOKE_Y>yoke_lever_stick_fore2_aft</ANIM_NAME_YOKE_Y>
            </UseTemplate>

            <UseTemplate Name="FBW_Airbus_Sidestick_Priority">
                <NODE_ID>PUSH_YOKE_LEFT</NODE_ID>
                <ANIM_NAME>PUSH_YOKE_LEFT</ANIM_NAME>
                <ID>1</ID>
            </UseTemplate>
            <UseTemplate Name="FBW_Airbus_Sidestick_Priority">
                <NODE_ID>PUSH_YOKE_RIGHT</NODE_ID>
                <ANIM_NAME>PUSH_YOKE_RIGHT</ANIM_NAME>
                <ID>2</ID>
            </UseTemplate>

            <UseTemplate Name="ASOBO_HANDLING_Steering_Tiller_Template">
                <NODE_ID>HANDLE_LEFT_YOKE</NODE_ID>
                <ANIM_NAME>HANDLE_LEFT_YOKE</ANIM_NAME>
                <MAX_STEERING_VELOCITY>30</MAX_STEERING_VELOCITY>
            </UseTemplate>
            <UseTemplate Name="ASOBO_HANDLING_Steering_Tiller_Template">
                <NODE_ID>HANDLE_RIGHT_YOKE</NODE_ID>
                <ANIM_NAME>HANDLE_RIGHT_YOKE</ANIM_NAME>
                <MAX_STEERING_VELOCITY>30</MAX_STEERING_VELOCITY>
            </UseTemplate>


            <UseTemplate Name="ASOBO_GT_Component_Emissive_Gauge">
                <NODE_ID>PUSH_HANDLE_LEFT_YOKE</NODE_ID>
                <!--<POTENTIOMETER>85</POTENTIOMETER>-->
                <EMISSIVE_CODE>0</EMISSIVE_CODE>
            </UseTemplate>
            <UseTemplate Name="ASOBO_GT_Component_Emissive_Gauge">
                <NODE_ID>PUSH_HANDLE_RIGHT_YOKE</NODE_ID>
                <!--<POTENTIOMETER>85</POTENTIOMETER>-->
                <EMISSIVE_CODE>0</EMISSIVE_CODE>
            </UseTemplate>
            <!-- Controls tiller deflection plate emissive -->
            <UseTemplate Name="ASOBO_LIGHTING_Panel_Emissive_Template">
                <NODE_ID>YOKE_DECAL</NODE_ID>
                <POTENTIOMETER>85</POTENTIOMETER>
            </UseTemplate>

            <!-- NYI
        <UseTemplate Name="FBW_AIRBUS_Push_Transfer_Template">
            <NODE_ID>PUSH_EFIS_CS_PFD</NODE_ID>
            <ANIM_NAME>PUSH_EFIS_CS_PFD</ANIM_NAME>
            <ID>1</ID>
        </UseTemplate>

        <UseTemplate Name="FBW_AIRBUS_Push_Transfer_Template">
            <NODE_ID>PUSH_EFIS_FO_PFD</NODE_ID>
            <ANIM_NAME>PUSH_EFIS_FO_PFD</ANIM_NAME>
            <ID>2</ID>
        </UseTemplate>
        -->

            <Component ID="Screens_Left">
                <DefaultTemplateParameters>
                    <PLANE_NAME>A32NX</PLANE_NAME>
                </DefaultTemplateParameters>

                <UseTemplate Name="ASOBO_LIGHTING_Knob_Potentiometer_Template">
                    <POTENTIOMETER>88</POTENTIOMETER>
                    <NODE_ID>KNOB_EFIS_CS_PFD</NODE_ID>
                    <PART_ID>PFD_Brightness</PART_ID>
                    <ANIM_NAME>KNOB_EFIS_CS_PFD</ANIM_NAME>
                    <MIN_VALUE>0</MIN_VALUE>
                    <ANIMTIP_0>TT:COCKPIT.TOOLTIPS.LIGHTING_KNOB_L_PFD_DECREASE</ANIMTIP_0>
                    <ANIMTIP_1>TT:COCKPIT.TOOLTIPS.LIGHTING_KNOB_L_PFD_INCREASE</ANIMTIP_1>
                </UseTemplate>

                <UseTemplate Name="FBW_Airbus_Push_EFIS_GPWS">
                    <NODE_ID>PUSH_EFIS_CS_GPWS</NODE_ID>
                    <ANIM_NAME>PUSH_EFIS_CS_GPWS</ANIM_NAME>
                </UseTemplate>

                <UseTemplate Name="FBW_AIRBUS_Push_TERRONND_Template">
                    <NODE_ID>PUSH_TERRONND</NODE_ID>
                    <ANIM_NAME>PUSH_TERRONND</ANIM_NAME>
                    <SEQ1_EMISSIVE_DRIVES_VISIBILITY>False</SEQ1_EMISSIVE_DRIVES_VISIBILITY>
                    <SEQ2_EMISSIVE_DRIVES_VISIBILITY>False</SEQ2_EMISSIVE_DRIVES_VISIBILITY>
                    <SEQ1_CODE_DRIVES_VISIBILITY>False</SEQ1_CODE_DRIVES_VISIBILITY>
                    <SEQ2_CODE_DRIVES_VISIBILITY>False</SEQ2_CODE_DRIVES_VISIBILITY>
                    <ID>1</ID>
                </UseTemplate>

                <UseTemplate Name="FBW_AIRBUS_Push_TERRONND_Template">
                    <NODE_ID>PUSH_AUTOBKR_TERRONND</NODE_ID>
                    <ANIM_NAME>PUSH_AUTOBKR_TERRONND</ANIM_NAME>
                    <SEQ1_EMISSIVE_DRIVES_VISIBILITY>False</SEQ1_EMISSIVE_DRIVES_VISIBILITY>
                    <SEQ2_EMISSIVE_DRIVES_VISIBILITY>False</SEQ2_EMISSIVE_DRIVES_VISIBILITY>
                    <SEQ1_CODE_DRIVES_VISIBILITY>False</SEQ1_CODE_DRIVES_VISIBILITY>
                    <SEQ2_CODE_DRIVES_VISIBILITY>False</SEQ2_CODE_DRIVES_VISIBILITY>
                    <ID>2</ID>
                </UseTemplate>

                <UseTemplate Name="FBW_Airbus_PRINTER">
                    <NODE_ID>Print</NODE_ID>
                </UseTemplate>

                <UseTemplate Name="FBW_Airbus_PRINTER_PAPER">
                    <NODE_ID>PAPER</NODE_ID>
                    <PAGE>1</PAGE>
                </UseTemplate>

                <UseTemplate Name="FBW_Airbus_PRINTER_PAPER">
                    <NODE_ID>PAPER</NODE_ID>
                    <PAGE>2</PAGE>
                </UseTemplate>

                <UseTemplate Name="FBW_Airbus_PRINTER_PAPER">
                    <NODE_ID>PAPER</NODE_ID>
                    <PAGE>3</PAGE>
                </UseTemplate>

                <UseTemplate Name="FBW_Airbus_PRINTER_PAPER">
                    <NODE_ID>PAPER</NODE_ID>
                    <PAGE>4</PAGE>
                </UseTemplate>

                <UseTemplate Name="FBW_Airbus_PAPER_PAGE_BUTTON">
                    <NODE_ID>PAPER_NEXT</NODE_ID>
                    <DIRECTION>1</DIRECTION>
                    <TOOLTIPID>Next page</TOOLTIPID>
                    <CURSOR>RightArrow</CURSOR>
                </UseTemplate>

                <UseTemplate Name="FBW_Airbus_PAPER_PAGE_BUTTON">
                    <NODE_ID>PAPER_PREV</NODE_ID>
                    <DIRECTION>-1</DIRECTION>
                    <TOOLTIPID>Previous page</TOOLTIPID>
                    <CURSOR>LeftArrow</CURSOR>
                </UseTemplate>

                <UseTemplate Name="FBW_Airbus_PAPER_DISCARD_BUTTON">
                    <NODE_ID>PAPER_DISCARD</NODE_ID>
                </UseTemplate>

                <UseTemplate Name="FBW_Airbus_PAPER_TORN">
                    <NODE_ID>PRINT_TORN</NODE_ID>
                </UseTemplate>

                <UseTemplate Name="ASOBO_GT_Component_Emissive_Gauge">
                    <NODE_ID>SCREEN_PFD_L</NODE_ID>
                    <POTENTIOMETER>88</POTENTIOMETER>
                    <PART_ID>SCREEN_PFD1</PART_ID>
                    <CAMERA_TITLE>PFD</CAMERA_TITLE>
                </UseTemplate>

                <UseTemplate Name="ASOBO_LIGHTING_Knob_Potentiometer_Template">
                    <POTENTIOMETER>89</POTENTIOMETER>
                    <NODE_ID>KNOB_EFIS_CS_ND_SMALL</NODE_ID>
                    <PART_ID>ND_Brightness</PART_ID>
                    <ANIM_NAME>KNOB_EFIS_CS_ND_SMALL</ANIM_NAME>
                    <MIN_VALUE>0</MIN_VALUE>
                    <ANIMTIP_0>TT:COCKPIT.TOOLTIPS.LIGHTING_KNOB_L_ND_DECREASE</ANIMTIP_0>
                    <ANIMTIP_1>TT:COCKPIT.TOOLTIPS.LIGHTING_KNOB_L_ND_INCREASE</ANIMTIP_1>
                </UseTemplate>

                <UseTemplate Name="ASOBO_LIGHTING_Knob_Potentiometer_Template">
                    <POTENTIOMETER>94</POTENTIOMETER>
                    <NODE_ID>KNOB_EFIS_CS_ND</NODE_ID>
                    <PART_ID>ND_WX_Brightness_CS</PART_ID>
                    <ANIM_NAME>KNOB_EFIS_CS_ND</ANIM_NAME>
                    <MIN_VALUE>0</MIN_VALUE>
                    <ANIMTIP_0>Decrease left WX/TERR brightness</ANIMTIP_0>
                    <ANIMTIP_1>Increase left WX/TERR brightness</ANIMTIP_1>
                </UseTemplate>

                <UseTemplate Name="ASOBO_GT_Component_Emissive_Gauge">
                    <NODE_ID>SCREEN_MFD_L</NODE_ID>
                    <POTENTIOMETER>89</POTENTIOMETER>
                    <PART_ID>SCREEN_MFD1</PART_ID>
                    <CAMERA_TITLE>MFD</CAMERA_TITLE>
                </UseTemplate>

                <!-- DCDU -->
                <UseTemplate Name="ASOBO_GT_Component_Emissive_Gauge">
                    <NODE_ID>SCREEN_COM_L</NODE_ID>
                    <EMISSIVE_CODE>(L:#PLANE_NAME#_PANEL_DCDU_L_BRIGHTNESS, percent over 100)</EMISSIVE_CODE>
                    <PART_ID>SCREEN_COM1</PART_ID>
                    <CAMERA_TITLE>ECAM</CAMERA_TITLE>
                </UseTemplate>
            </Component>

            <Component ID="Screens_Right">
                <DefaultTemplateParameters>
                    <PLANE_NAME>A32NX</PLANE_NAME>
                </DefaultTemplateParameters>

                <UseTemplate Name="ASOBO_LIGHTING_Knob_Potentiometer_Template">
                    <POTENTIOMETER>90</POTENTIOMETER>
                    <NODE_ID>KNOB_EFIS_FO_PFD</NODE_ID>
                    <PART_ID>PFD_Brightness_FO</PART_ID>
                    <ANIM_NAME>KNOB_EFIS_FO_PFD</ANIM_NAME>
                    <MIN_VALUE>0</MIN_VALUE>
                    <ANIMTIP_0>TT:COCKPIT.TOOLTIPS.LIGHTING_KNOB_R_PFD_DECREASE</ANIMTIP_0>
                    <ANIMTIP_1>TT:COCKPIT.TOOLTIPS.LIGHTING_KNOB_R_PFD_INCREASE</ANIMTIP_1>
                </UseTemplate>

                <UseTemplate Name="FBW_Airbus_Push_EFIS_GPWS">
                    <NODE_ID>PUSH_EFIS_FO_GPWS</NODE_ID>
                    <ANIM_NAME>PUSH_EFIS_FO_GPWS</ANIM_NAME>
                </UseTemplate>

                <UseTemplate Name="ASOBO_GT_Component_Emissive_Gauge">
                    <NODE_ID>SCREEN_PFD_R</NODE_ID>
                    <POTENTIOMETER>90</POTENTIOMETER>
                    <PART_ID>SCREEN_PFD2</PART_ID>
                </UseTemplate>

                <UseTemplate Name="ASOBO_LIGHTING_Knob_Potentiometer_Template">
                    <POTENTIOMETER>91</POTENTIOMETER>
                    <NODE_ID>KNOB_EFIS_FO_ND_SMALL</NODE_ID>
                    <PART_ID>ND_Brightness_FO</PART_ID>
                    <ANIM_NAME>KNOB_EFIS_FO_ND_SMALL</ANIM_NAME>
                    <MIN_VALUE>0</MIN_VALUE>
                    <ANIMTIP_0>TT:COCKPIT.TOOLTIPS.LIGHTING_KNOB_R_ND_DECREASE</ANIMTIP_0>
                    <ANIMTIP_1>TT:COCKPIT.TOOLTIPS.LIGHTING_KNOB_R_ND_INCREASE</ANIMTIP_1>
                </UseTemplate>

                <UseTemplate Name="ASOBO_LIGHTING_Knob_Potentiometer_Template">
                    <POTENTIOMETER>95</POTENTIOMETER>
                    <NODE_ID>KNOB_EFIS_FO_ND</NODE_ID>
                    <PART_ID>ND_WX_Brightness_FO</PART_ID>
                    <ANIM_NAME>KNOB_EFIS_FO_ND</ANIM_NAME>
                    <MIN_VALUE>0</MIN_VALUE>
                    <ANIMTIP_0>Decrease right WX/TERR brightness</ANIMTIP_0>
                    <ANIMTIP_1>Increase right WX/TERR brightness</ANIMTIP_1>
                </UseTemplate>

                <UseTemplate Name="ASOBO_GT_Component_Emissive_Gauge">
                    <NODE_ID>SCREEN_MFD_R</NODE_ID>
                    <POTENTIOMETER>91</POTENTIOMETER>
                    <PART_ID>SCREEN_MFD2</PART_ID>
                </UseTemplate>

                <!-- DCDU -->
                <UseTemplate Name="ASOBO_GT_Component_Emissive_Gauge">
                    <NODE_ID>SCREEN_COM_R</NODE_ID>
                    <EMISSIVE_CODE>(L:#PLANE_NAME#_PANEL_DCDU_R_BRIGHTNESS, percent over 100)</EMISSIVE_CODE>
                    <PART_ID>SCREEN_COM2</PART_ID>
                    <CAMERA_TITLE>ECAM</CAMERA_TITLE>
                </UseTemplate>
            </Component>
            <CameraTitle>Pilot</CameraTitle>
        </Component>

        <Component ID="Front_Middle">
            <Component ID="Brake_Fan_Imported">
                <UseTemplate Name="FBW_Push_BrkFan_Toggle">
                    <NODE_ID>PUSH_BKRFAN_IMPORTED</NODE_ID>
                    <ANIM_NAME>PUSH_BKRFAN_IMPORTED</ANIM_NAME>
                    <NODE_ID_ON>PUSH_BKRFAN_IMPORTED_SEQ2</NODE_ID_ON>
                    <NODE_ID_HOT>PUSH_BKRFAN_IMPORTED_SEQ1</NODE_ID_HOT>
                    <TOGGLE_SIMVAR>L:A32NX_BRAKE_FAN_BTN_PRESSED</TOGGLE_SIMVAR>
                    <SEQ2_EMISSIVE_DRIVES_VISIBILITY>False</SEQ2_EMISSIVE_DRIVES_VISIBILITY>
                    <SEQ2_CODE_DRIVES_VISIBILITY>False</SEQ2_CODE_DRIVES_VISIBILITY>
                    <TOOLTIPID>%((L:A32NX_BRAKE_FAN_BTN_PRESSED, Bool))%{if}Turn OFF brake fan%{else}Turn ON brake fan%{end}</TOOLTIPID>
                </UseTemplate>
            </Component>

            <UseTemplate Name="ASOBO_LANDING_GEAR_Lever_Gear_Template">
                <ANIM_NAME>lever_landing_gear</ANIM_NAME>
                <NODE_ID>LEVER_LANDINGGEAR</NODE_ID>
            </UseTemplate>
            <UseTemplate Name="FBW_Airbus_LANDING_GEAR_Light_Template">
                <NODE_ID>PUSH_AUTOBKR_LDGGEAR_1</NODE_ID>
                <ID>1</ID>
                <GEAR_ID>1</GEAR_ID>
            </UseTemplate>
            <UseTemplate Name="FBW_Airbus_LANDING_GEAR_Light_Template">
                <NODE_ID>PUSH_AUTOBKR_LDGGEAR_2</NODE_ID>
                <ID>2</ID>
                <GEAR_ID>0</GEAR_ID>
            </UseTemplate>
            <UseTemplate Name="FBW_Airbus_LANDING_GEAR_Light_Template">
                <NODE_ID>PUSH_AUTOBKR_LDGGEAR_3</NODE_ID>
                <ID>3</ID>
                <GEAR_ID>2</GEAR_ID>
            </UseTemplate>
            <UseTemplate Name="ASOBO_LANDING_GEAR_Warning_Template">
                <ANIM_NAME>DECAL_LANDING_INDICATOR</ANIM_NAME>
            </UseTemplate>
            <UseTemplate Name="FBW_Airbus_HANDLING_Push_Autobrakes_Template">
                <NODE_ID>PUSH_AUTOBKR_LO</NODE_ID>
                <PART_ID>Autobrake_1</PART_ID>
                <ANIM_NAME>PUSH_AUTOBKR_LO</ANIM_NAME>
                <NODE_ID_DECEL>PUSH_AUTOBKR_LO_SEQ1</NODE_ID_DECEL>
                <NODE_ID_ON>PUSH_AUTOBKR_LO_SEQ2</NODE_ID_ON>
                <AUTOBRAKE_LEVEL>1</AUTOBRAKE_LEVEL>
                <MIN_DECEL_FPSS>-7</MIN_DECEL_FPSS>
                <OFF_TOOLTIP>COCKPIT.TOOLTIPS.AUTO_BRK_SET_LO</OFF_TOOLTIP>
            </UseTemplate>
            <UseTemplate Name="FBW_Airbus_HANDLING_Push_Autobrakes_Template">
                <NODE_ID>PUSH_AUTOBKR_MED</NODE_ID>
                <PART_ID>Autobrake_2</PART_ID>
                <ANIM_NAME>PUSH_AUTOBKR_MED</ANIM_NAME>
                <NODE_ID_DECEL>PUSH_AUTOBKR_MED_SEQ1</NODE_ID_DECEL>
                <NODE_ID_ON>PUSH_AUTOBKR_MED_SEQ2</NODE_ID_ON>
                <AUTOBRAKE_LEVEL>2</AUTOBRAKE_LEVEL>
                <MIN_DECEL_FPSS>-14</MIN_DECEL_FPSS>
                <OFF_TOOLTIP>COCKPIT.TOOLTIPS.AUTO_BRK_SET_MED</OFF_TOOLTIP>
            </UseTemplate>
            <UseTemplate Name="FBW_Airbus_HANDLING_Push_Autobrakes_Template">
                <NODE_ID>PUSH_AUTOBKR_MAX</NODE_ID>
                <PART_ID>Autobrake_3</PART_ID>
                <ANIM_NAME>PUSH_AUTOBKR_MAX</ANIM_NAME>
                <NODE_ID_DECEL>PUSH_AUTOBKR_MAX_SEQ1</NODE_ID_DECEL>
                <NODE_ID_ON>PUSH_AUTOBKR_MAX_SEQ2</NODE_ID_ON>
                <AUTOBRAKE_LEVEL>3</AUTOBRAKE_LEVEL>
                <MIN_DECEL_FPSS>-21</MIN_DECEL_FPSS>
                <OFF_TOOLTIP>COCKPIT.TOOLTIPS.AUTO_BRK_SET_MAX</OFF_TOOLTIP>
            </UseTemplate>

            <UseTemplate Name="ASOBO_HANDLING_Switch_AntiSkid_Template">
                <NODE_ID>SWITCH_AUTOBKR_ASKID</NODE_ID>
                <PART_ID>Antiskid_Switch</PART_ID>
                <ANIM_NAME>SWITCH_AUTOBKR_ASKID</ANIM_NAME>
                <ANIMTIP_0>TT:COCKPIT.TOOLTIPS.ANTISKID_TURN_ON</ANIMTIP_0>
                <ANIMTIP_1>TT:COCKPIT.TOOLTIPS.ANTISKID_TURN_OFF</ANIMTIP_1>
            </UseTemplate>

            <Component ID="Standby_Indicator">
                <!-- TODO: Model change required to not affect brake/clock - Uncomment when this is done -->
                <!--
                <UseTemplate Name="ASOBO_GT_Component_Emissive_Gauge">
                    <NODE_ID>DYN_SCREEN</NODE_ID>
                    <EMISSIVE_CODE>(L:A32NX_BARO_BRIGHTNESS, Percent over 100)</EMISSIVE_CODE>
                </UseTemplate> -->

                <UseTemplate Name="ASOBO_AUTOPILOT_Knob_Baro_Template">
                    <ANIM_NAME>AUTOPILOT_Knob_Baro</ANIM_NAME>
                    <NODE_ID>AUTOPILOT_Knob_Baro</NODE_ID>
                    <ID>3</ID>
                    <BARO_ID> (L:A32NX_BARO_BUGS_ACTIVE) 0 == if{ 2 } els{ -1 } </BARO_ID>
                    <CLOCKWISE_CONDITION> (H:A320_Neo_SAI_KNOB_BARO_C) ! (>H:A320_Neo_SAI_KNOB_BARO_C) 1</CLOCKWISE_CONDITION>
                    <ANTICLOCKWISE_CONDITION> (H:A320_Neo_SAI_KNOB_BARO_AC) ! (>H:A320_Neo_SAI_KNOB_BARO_AC) 1</ANTICLOCKWISE_CONDITION>

                    <ANIMREF_ID>-1</ANIMREF_ID>
                    <ANIMTIP_0>TT:COCKPIT.TOOLTIPS.STBY_TUNING_KNOB_INCREASE</ANIMTIP_0>
                    <ANIMTIP_0_ON_CURSOR>TurnRight</ANIMTIP_0_ON_CURSOR>
                    <ANIMTIP_1>TT:COCKPIT.TOOLTIPS.STBY_TUNING_KNOB_DECREASE</ANIMTIP_1>
                    <ANIMTIP_1_ON_CURSOR>TurnLeft</ANIMTIP_1_ON_CURSOR>

                </UseTemplate>
                <CameraTitle>PA</CameraTitle>

                <Component ID="BARO">
                    <DefaultTemplateParameters>
                        <POTENTIOMETER_SEQ1>85</POTENTIOMETER_SEQ1>
                        <SEQ1_EMISSIVE_DRIVES_VISIBILITY>False</SEQ1_EMISSIVE_DRIVES_VISIBILITY>
                    </DefaultTemplateParameters>

                    <UseTemplate Name="A32NX_Push_BARO_Template">
                        <NODE_ID>PUSH_BARO_BUGS</NODE_ID>
                        <TOOLTIPID>Toggle ISI Bugs</TOOLTIPID>
                        <BTN_ID>BARO_BUGS</BTN_ID>
                        <ONLY_SEQ1/>
                    </UseTemplate>
                    <UseTemplate Name="A32NX_Push_BARO_Template">
                        <NODE_ID>PUSH_BARO_LS</NODE_ID>
                        <TOOLTIPID>Inop.</TOOLTIPID>
                        <BTN_ID>BARO_LS</BTN_ID>
                        <ONLY_SEQ1/>
                    </UseTemplate>
                    <UseTemplate Name="A32NX_Push_BARO_Template">
                        <NODE_ID>PUSH_BARO_PLUS</NODE_ID>
                        <TOOLTIPID>Increase ISI brightness</TOOLTIPID>
                        <BTN_ID>BARO_PLUS</BTN_ID>
                        <ONLY_SEQ1/>
                    </UseTemplate>
                    <UseTemplate Name="A32NX_Push_BARO_Template">
                        <NODE_ID>PUSH_BARO_MINUS</NODE_ID>
                        <TOOLTIPID>Decrease ISI brightness</TOOLTIPID>
                        <BTN_ID>BARO_MINUS</BTN_ID>
                        <ONLY_SEQ1/>
                    </UseTemplate>
                    <UseTemplate Name="A32NX_Push_BARO_Template">
                        <NODE_ID>PUSH_BARO_RST</NODE_ID>
                        <TOOLTIPID>Reset ISI Attitude</TOOLTIPID>
                        <BTN_ID>BARO_RST</BTN_ID>
                        <ONLY_SEQ1/>
                    </UseTemplate>
                </Component>
            </Component>

            <Component ID="Dummies">
                <UseTemplate Name="FBW_AIRBUS_Push_Dummy_Template">
                    <NODE_ID>PUSH_AUTOPILOT_SIDESTICK_L</NODE_ID>
                    <ONLY_SEQ1/>
                </UseTemplate>
                <UseTemplate Name="FBW_AIRBUS_Push_Dummy_Template">
                    <NODE_ID>PUSH_AUTOPILOT_SIDESTICK_R</NODE_ID>
                    <ONLY_SEQ1/>
                </UseTemplate>
                <UseTemplate Name="FBW_AIRBUS_Push_Dummy_Template">
                    <NODE_ID>PUSH_AUTOPILOT_AUTOLAND_L</NODE_ID>
                    <ONLY_SEQ1/>
                </UseTemplate>
                <UseTemplate Name="FBW_AIRBUS_Push_Dummy_Template">
                    <NODE_ID>PUSH_AUTOPILOT_AUTOLAND_R</NODE_ID>
                    <ONLY_SEQ1/>
                </UseTemplate>
            </Component>

            <Component ID="EICAS_Screens">
                <UseTemplate Name="ASOBO_LIGHTING_Knob_Potentiometer_Template">
                    <POTENTIOMETER>92</POTENTIOMETER>
                    <NODE_ID>KNOB_ECAM_UPPER</NODE_ID>
                    <ANIM_NAME>KNOB_ECAM_UPPER</ANIM_NAME>
                    <MIN_VALUE>0</MIN_VALUE>
                    <ANIMTIP_0>TT:COCKPIT.TOOLTIPS.LIGHTING_KNOB_UPPER_ECAM_DECREASE</ANIMTIP_0>
                    <ANIMTIP_1>TT:COCKPIT.TOOLTIPS.LIGHTING_KNOB_UPPER_ECAM_INCREASE</ANIMTIP_1>
                </UseTemplate>
                <UseTemplate Name="ASOBO_GT_Component_Emissive_Gauge">
                    <NODE_ID>SCREEN_EICAS1</NODE_ID>
                    <POTENTIOMETER>92</POTENTIOMETER>
                    <PART_ID>SCREEN_EICAS1</PART_ID>
                    <CAMERA_TITLE>ECAM</CAMERA_TITLE>
                </UseTemplate>
                <UseTemplate Name="ASOBO_LIGHTING_Knob_Potentiometer_Template">
                    <POTENTIOMETER>93</POTENTIOMETER>
                    <NODE_ID>KNOB_ECAM_LOWER</NODE_ID>
                    <ANIM_NAME>KNOB_ECAM_LOWER</ANIM_NAME>
                    <MIN_VALUE>0</MIN_VALUE>
                    <ANIMTIP_0>TT:COCKPIT.TOOLTIPS.LIGHTING_KNOB_LOWER_ECAM_DECREASE</ANIMTIP_0>
                    <ANIMTIP_1>TT:COCKPIT.TOOLTIPS.LIGHTING_KNOB_LOWER_ECAM_INCREASE</ANIMTIP_1>
                </UseTemplate>
                <UseTemplate Name="ASOBO_GT_Component_Emissive_Gauge">
                    <NODE_ID>SCREEN_EICAS2</NODE_ID>
                    <POTENTIOMETER>93</POTENTIOMETER>
                    <PART_ID>SCREEN_EICAS2</PART_ID>
                    <CAMERA_TITLE>ECAM</CAMERA_TITLE>
                </UseTemplate>
            </Component>

            <!-- DCDU / CPDLC screens -->
            <Component ID="DCDU_Screens">

                <!-- Captain side -->
                <Component ID="Left_DCDU">
                    <DefaultTemplateParameters>
                        <PLANE_NAME>A32NX</PLANE_NAME>
                    </DefaultTemplateParameters>

                    <!-- Brightness -->
                    <UseTemplate Name="FBW_Airbus_DCDU_Brightness_Switch">
                        <DCDU_SIDE>L</DCDU_SIDE>
                    </UseTemplate>

                    <UseTemplate Name="FBW_Airbus_DCDU_Generic_Inop_Switch">
                        <NODE_ID>PUSH_MPL_MS0MINUS</NODE_ID>
                    </UseTemplate>

                    <UseTemplate Name="FBW_Airbus_DCDU_Generic_Inop_Switch">
                        <NODE_ID>PUSH_MPL_MS0PLUS</NODE_ID>
                    </UseTemplate>

                    <UseTemplate Name="FBW_Airbus_DCDU_Generic_Inop_Switch">
                        <NODE_ID>PUSH_MPL_L1</NODE_ID>
                    </UseTemplate>

                    <UseTemplate Name="FBW_Airbus_DCDU_Generic_Inop_Switch">
                        <NODE_ID>PUSH_MPL_L2</NODE_ID>
                    </UseTemplate>

                    <UseTemplate Name="FBW_Airbus_DCDU_Generic_Inop_Switch">
                        <NODE_ID>PUSH_MPL_PRINT</NODE_ID>
                    </UseTemplate>

                    <UseTemplate Name="FBW_Airbus_DCDU_Generic_Inop_Switch">
                        <NODE_ID>PUSH_MPL_POEMINUS</NODE_ID>
                    </UseTemplate>

                    <UseTemplate Name="FBW_Airbus_DCDU_Generic_Inop_Switch">
                        <NODE_ID>PUSH_MPL_POEPLUS</NODE_ID>
                    </UseTemplate>

                    <UseTemplate Name="FBW_Airbus_DCDU_Generic_Inop_Switch">
                        <NODE_ID>PUSH_MPL_R1</NODE_ID>
                    </UseTemplate>

                    <UseTemplate Name="FBW_Airbus_DCDU_Generic_Inop_Switch">
                        <NODE_ID>PUSH_MPL_R2</NODE_ID>
                    </UseTemplate>
                </Component>

                <!-- F/O side -->
                <Component ID="Right_DCDU">
                    <DefaultTemplateParameters>
                        <PLANE_NAME>A32NX</PLANE_NAME>
                    </DefaultTemplateParameters>

                    <!-- Brightness -->
                    <UseTemplate Name="FBW_Airbus_DCDU_Brightness_Switch">
                        <DCDU_SIDE>R</DCDU_SIDE>
                    </UseTemplate>

                    <UseTemplate Name="FBW_Airbus_DCDU_Generic_Inop_Switch">
                        <NODE_ID>PUSH_MPR_MS0MINUS</NODE_ID>
                    </UseTemplate>

                    <UseTemplate Name="FBW_Airbus_DCDU_Generic_Inop_Switch">
                        <NODE_ID>PUSH_MPR_MS0PLUS</NODE_ID>
                    </UseTemplate>

                    <UseTemplate Name="FBW_Airbus_DCDU_Generic_Inop_Switch">
                        <NODE_ID>PUSH_MPR_L1</NODE_ID>
                    </UseTemplate>

                    <UseTemplate Name="FBW_Airbus_DCDU_Generic_Inop_Switch">
                        <NODE_ID>PUSH_MPR_L2</NODE_ID>
                    </UseTemplate>

                    <UseTemplate Name="FBW_Airbus_DCDU_Generic_Inop_Switch">
                        <NODE_ID>PUSH_MPR_PRINT</NODE_ID>
                    </UseTemplate>

                    <UseTemplate Name="FBW_Airbus_DCDU_Generic_Inop_Switch">
                        <NODE_ID>PUSH_MPR_POEMINUS</NODE_ID>
                    </UseTemplate>

                    <UseTemplate Name="FBW_Airbus_DCDU_Generic_Inop_Switch">
                        <NODE_ID>PUSH_MPR_POEPLUS</NODE_ID>
                    </UseTemplate>

                    <UseTemplate Name="FBW_Airbus_DCDU_Generic_Inop_Switch">
                        <NODE_ID>PUSH_MPR_R1</NODE_ID>
                    </UseTemplate>

                    <UseTemplate Name="FBW_Airbus_DCDU_Generic_Inop_Switch">
                        <NODE_ID>PUSH_MPR_R2</NODE_ID>
                    </UseTemplate>
                </Component>

            </Component>

            <CameraTitle>ECAM</CameraTitle>
        </Component>

        <Component ID="OVERHEAD">
            <Component ID="Overhead_Electricals">
                <DefaultTemplateParameters>
                    <TYPE>AIRBUS</TYPE>
                </DefaultTemplateParameters>

                <UseTemplate Name="FBW_Airbus_Battery_Master_Switch">
                    <NODE_ID>PUSH_OVHD_ELEC_BAT1</NODE_ID>
                    <PART_ID>BATTERY_MASTER_SWITCH_1</PART_ID>
                    <ID>1</ID>
                    <BATTERY_BUS_ID>10</BATTERY_BUS_ID>
                    <HOT_BATTERY_BUS_ID>6</HOT_BATTERY_BUS_ID>
                    <SEQ2_EMISSIVE_DRIVES_VISIBILITY>False</SEQ2_EMISSIVE_DRIVES_VISIBILITY>
                    <SEQ1_CODE_DRIVES_VISIBILITY>False</SEQ1_CODE_DRIVES_VISIBILITY>
                    <SEQ2_CODE_DRIVES_VISIBILITY>False</SEQ2_CODE_DRIVES_VISIBILITY>
                </UseTemplate>

                <UseTemplate Name="FBW_Airbus_Battery_Master_Switch">
                    <NODE_ID>PUSH_OVHD_ELEC_BAT2</NODE_ID>
                    <PART_ID>BATTERY_MASTER_SWITCH_2</PART_ID>
                    <ID>2</ID>
                    <BATTERY_BUS_ID>11</BATTERY_BUS_ID>
                    <HOT_BATTERY_BUS_ID>6</HOT_BATTERY_BUS_ID>
                    <SEQ2_EMISSIVE_DRIVES_VISIBILITY>False</SEQ2_EMISSIVE_DRIVES_VISIBILITY>
                    <SEQ1_CODE_DRIVES_VISIBILITY>False</SEQ1_CODE_DRIVES_VISIBILITY>
                    <SEQ2_CODE_DRIVES_VISIBILITY>False</SEQ2_CODE_DRIVES_VISIBILITY>
                </UseTemplate>

                <UseTemplate Name="FBW_Airbus_Engine_Generator_Switch">
                    <NODE_ID>PUSH_OVHD_ELEC_GEN1</NODE_ID>
                    <ID>1</ID>
                    <SEQ2_EMISSIVE_DRIVES_VISIBILITY>False</SEQ2_EMISSIVE_DRIVES_VISIBILITY>
                    <SEQ1_CODE_DRIVES_VISIBILITY>False</SEQ1_CODE_DRIVES_VISIBILITY>
                    <SEQ2_CODE_DRIVES_VISIBILITY>False</SEQ2_CODE_DRIVES_VISIBILITY>
                </UseTemplate>

                <UseTemplate Name="FBW_Airbus_Engine_Generator_Switch">
                    <NODE_ID>PUSH_OVHD_ELEC_GEN2</NODE_ID>
                    <ID>2</ID>
                    <SEQ2_EMISSIVE_DRIVES_VISIBILITY>False</SEQ2_EMISSIVE_DRIVES_VISIBILITY>
                    <SEQ1_CODE_DRIVES_VISIBILITY>False</SEQ1_CODE_DRIVES_VISIBILITY>
                    <SEQ2_CODE_DRIVES_VISIBILITY>False</SEQ2_CODE_DRIVES_VISIBILITY>
                </UseTemplate>

                <UseTemplate Name="FBW_Airbus_APU_Generator_Switch">
                    <NODE_ID>PUSH_OVHD_ELEC_APUGEN</NODE_ID>
                    <ID>1</ID>
                    <SEQ2_EMISSIVE_DRIVES_VISIBILITY>False</SEQ2_EMISSIVE_DRIVES_VISIBILITY>
                    <SEQ1_CODE_DRIVES_VISIBILITY>False</SEQ1_CODE_DRIVES_VISIBILITY>
                    <SEQ2_CODE_DRIVES_VISIBILITY>False</SEQ2_CODE_DRIVES_VISIBILITY>
                </UseTemplate>

                <!-- EXT PWR -->
                <UseTemplate Name="FBW_Airbus_External_Power_Switch">
                    <NODE_ID>PUSH_OVHD_ELEC_EXTPWR</NODE_ID>
                    <PART_ID>ELECTRICAL_Switch_ExternalPower</PART_ID>
                    <ID>1</ID>
                    <FAILURE_CIRCUIT>76</FAILURE_CIRCUIT>
                    <SEQ2_EMISSIVE_DRIVES_VISIBILITY>False</SEQ2_EMISSIVE_DRIVES_VISIBILITY>
                    <SEQ1_CODE_DRIVES_VISIBILITY>False</SEQ1_CODE_DRIVES_VISIBILITY>
                    <SEQ2_CODE_DRIVES_VISIBILITY>False</SEQ2_CODE_DRIVES_VISIBILITY>
                </UseTemplate>

                <UseTemplate Name="FBW_Airbus_Engine_Bleed_Switch">
                    <NODE_ID>PUSH_OVHD_AIRCOND_ENG1BLEED</NODE_ID>
                    <ID>1</ID>
                    <SEQ2_EMISSIVE_DRIVES_VISIBILITY>False</SEQ2_EMISSIVE_DRIVES_VISIBILITY>
                    <SEQ1_CODE_DRIVES_VISIBILITY>False</SEQ1_CODE_DRIVES_VISIBILITY>
                    <SEQ2_CODE_DRIVES_VISIBILITY>False</SEQ2_CODE_DRIVES_VISIBILITY>
                </UseTemplate>

                <UseTemplate Name="FBW_Airbus_Engine_Bleed_Switch">
                    <NODE_ID>PUSH_OVHD_AIRCOND_ENG2BLEED</NODE_ID>
                    <ID>2</ID>
                    <SEQ2_EMISSIVE_DRIVES_VISIBILITY>False</SEQ2_EMISSIVE_DRIVES_VISIBILITY>
                    <SEQ1_CODE_DRIVES_VISIBILITY>False</SEQ1_CODE_DRIVES_VISIBILITY>
                    <SEQ2_CODE_DRIVES_VISIBILITY>False</SEQ2_CODE_DRIVES_VISIBILITY>
                </UseTemplate>

                <UseTemplate Name="FBW_Airbus_APU_Bleed_Switch">
                    <NODE_ID>PUSH_OVHD_AIRCOND_APUBLEED</NODE_ID>
                    <PART_ID>ELECTRICAL_Switch_APU_Bleed</PART_ID>
                    <SEQ2_EMISSIVE_DRIVES_VISIBILITY>False</SEQ2_EMISSIVE_DRIVES_VISIBILITY>
                    <SEQ1_CODE_DRIVES_VISIBILITY>False</SEQ1_CODE_DRIVES_VISIBILITY>
                    <SEQ2_CODE_DRIVES_VISIBILITY>False</SEQ2_CODE_DRIVES_VISIBILITY>
                </UseTemplate>

                <!-- ELEC COMMERCIAL -->
                <UseTemplate Name="FBW_Push_Toggle">
                    <NODE_ID>PUSH_OVHD_ELEC_COMMERCIAL</NODE_ID>
                    <TOGGLE_SIMVAR>L:A32NX_OVHD_ELEC_COMMERCIAL_PB_IS_ON</TOGGLE_SIMVAR>
                    <SEQ2_CODE>(L:A32NX_OVHD_ELEC_COMMERCIAL_PB_IS_ON, Bool) !</SEQ2_CODE>
                    <SEQ1_EMISSIVE_DRIVES_VISIBILITY>False</SEQ1_EMISSIVE_DRIVES_VISIBILITY>
                    <SEQ2_EMISSIVE_DRIVES_VISIBILITY>False</SEQ2_EMISSIVE_DRIVES_VISIBILITY>
                    <SEQ1_CODE_DRIVES_VISIBILITY>False</SEQ1_CODE_DRIVES_VISIBILITY>
                    <SEQ2_CODE_DRIVES_VISIBILITY>False</SEQ2_CODE_DRIVES_VISIBILITY>
                    <TOOLTIPID>%((L:A32NX_OVHD_ELEC_COMMERCIAL_PB_IS_ON, Bool))%{if}Turn OFF commercial%{else}Turn ON commercial%{end}</TOOLTIPID>
                </UseTemplate>

                <!-- ELEC GALY & CAB AUTO -->
                <UseTemplate Name="FBW_Push_Toggle">
                    <NODE_ID>PUSH_OVHD_ELEC_GALYCAB</NODE_ID>
                    <TOGGLE_SIMVAR>L:A32NX_OVHD_ELEC_GALY_AND_CAB_PB_IS_AUTO</TOGGLE_SIMVAR>
                    <SEQ1_CODE>(L:A32NX_OVHD_ELEC_GALY_AND_CAB_PB_HAS_FAULT, Bool)</SEQ1_CODE>
                    <SEQ2_CODE>(L:A32NX_OVHD_ELEC_GALY_AND_CAB_PB_IS_AUTO, Bool) !</SEQ2_CODE>
                    <SEQ2_EMISSIVE_DRIVES_VISIBILITY>False</SEQ2_EMISSIVE_DRIVES_VISIBILITY>
                    <SEQ1_CODE_DRIVES_VISIBILITY>False</SEQ1_CODE_DRIVES_VISIBILITY>
                    <SEQ2_CODE_DRIVES_VISIBILITY>False</SEQ2_CODE_DRIVES_VISIBILITY>
                    <TOOLTIPID>%((L:A32NX_OVHD_ELEC_GALY_AND_CAB_PB_IS_AUTO, Bool))%{if}Turn OFF galy &amp; cab%{else}Turn ON galy &amp; cab%{end}</TOOLTIPID>
                </UseTemplate>

                <!-- IDG 1 -->
                <UseTemplate Name="FBW_Covered_Push_Toggle">
                    <NODE_ID>PUSH_OVHD_ELEC_IDG1</NODE_ID>
                    <LOCK_NODE_ID>LOCK_OVHD_ELEC_IDG1</LOCK_NODE_ID>
                    <LEFT_SINGLE_CODE>1 (&gt;L:A32NX_OVHD_ELEC_IDG_1_PB_IS_RELEASED)</LEFT_SINGLE_CODE>
                    <SEQ1_CODE>(L:A32NX_OVHD_ELEC_IDG_1_PB_HAS_FAULT)</SEQ1_CODE>
                    <SEQ2_EMISSIVE_DRIVES_VISIBILITY>False</SEQ2_EMISSIVE_DRIVES_VISIBILITY>
                    <SEQ1_CODE_DRIVES_VISIBILITY>False</SEQ1_CODE_DRIVES_VISIBILITY>
                    <SEQ2_CODE_DRIVES_VISIBILITY>False</SEQ2_CODE_DRIVES_VISIBILITY>
                    <MOMENTARY/>
                </UseTemplate>

                <!-- IDG 2 -->
                <UseTemplate Name="FBW_Covered_Push_Toggle">
                    <NODE_ID>PUSH_OVHD_ELEC_IDG2</NODE_ID>
                    <LOCK_NODE_ID>LOCK_OVHD_ELEC_IDG2</LOCK_NODE_ID>
                    <LEFT_SINGLE_CODE>1 (&gt;L:A32NX_OVHD_ELEC_IDG_2_PB_IS_RELEASED)</LEFT_SINGLE_CODE>
                    <SEQ1_CODE>(L:A32NX_OVHD_ELEC_IDG_2_PB_HAS_FAULT)</SEQ1_CODE>
                    <SEQ2_EMISSIVE_DRIVES_VISIBILITY>False</SEQ2_EMISSIVE_DRIVES_VISIBILITY>
                    <SEQ1_CODE_DRIVES_VISIBILITY>False</SEQ1_CODE_DRIVES_VISIBILITY>
                    <SEQ2_CODE_DRIVES_VISIBILITY>False</SEQ2_CODE_DRIVES_VISIBILITY>
                    <MOMENTARY/>
                </UseTemplate>

                <!-- BUS TIE AUTO -->
                <UseTemplate Name="FBW_Push_Toggle">
                    <NODE_ID>PUSH_OVHD_ELEC_BUSTIE</NODE_ID>
                    <TOGGLE_SIMVAR>L:A32NX_OVHD_ELEC_BUS_TIE_PB_IS_AUTO</TOGGLE_SIMVAR>
                    <SEQ2_CODE>(L:A32NX_OVHD_ELEC_BUS_TIE_PB_IS_AUTO, Bool) !</SEQ2_CODE>
                    <SEQ1_EMISSIVE_DRIVES_VISIBILITY>False</SEQ1_EMISSIVE_DRIVES_VISIBILITY>
                    <SEQ2_EMISSIVE_DRIVES_VISIBILITY>False</SEQ2_EMISSIVE_DRIVES_VISIBILITY>
                    <SEQ1_CODE_DRIVES_VISIBILITY>False</SEQ1_CODE_DRIVES_VISIBILITY>
                    <SEQ2_CODE_DRIVES_VISIBILITY>False</SEQ2_CODE_DRIVES_VISIBILITY>
                </UseTemplate>

                <!-- AC ESS FEED -->
                <UseTemplate Name="FBW_Push_Toggle">
                    <NODE_ID>PUSH_OVHD_ELEC_ACESSFEED</NODE_ID>
                    <TOGGLE_SIMVAR>L:A32NX_OVHD_ELEC_AC_ESS_FEED_PB_IS_NORMAL</TOGGLE_SIMVAR>
                    <SEQ1_CODE>(L:A32NX_OVHD_ELEC_AC_ESS_FEED_PB_HAS_FAULT, Bool)</SEQ1_CODE>
                    <SEQ2_CODE>(L:A32NX_OVHD_ELEC_AC_ESS_FEED_PB_IS_NORMAL, Bool) !</SEQ2_CODE>
                    <SEQ2_EMISSIVE_DRIVES_VISIBILITY>False</SEQ2_EMISSIVE_DRIVES_VISIBILITY>
                    <SEQ1_CODE_DRIVES_VISIBILITY>False</SEQ1_CODE_DRIVES_VISIBILITY>
                    <SEQ2_CODE_DRIVES_VISIBILITY>False</SEQ2_CODE_DRIVES_VISIBILITY>
                </UseTemplate>

                <!-- APU MASTER SW -->
                <UseTemplate Name="FBW_Push_Toggle">
                    <NODE_ID>PUSH_OVHD_APU_MASTERSW</NODE_ID>
                    <PART_ID>ELECTRICAL_Switch_APU_Master</PART_ID>
                    <LEFT_SINGLE_CODE>
                        (L:A32NX_OVHD_APU_MASTER_SW_PB_IS_ON, Bool) if{
                            0 (&gt;L:A32NX_OVHD_APU_MASTER_SW_PB_IS_ON)
                        } els{
                            (A:ELECTRICAL MAIN BUS VOLTAGE, Volts) 20 &gt; if{
                                1 (&gt;L:A32NX_OVHD_APU_MASTER_SW_PB_IS_ON)
                            }
                        }
                    </LEFT_SINGLE_CODE>
                    <DOWN_CODE>(L:A32NX_OVHD_APU_MASTER_SW_PB_IS_ON, Bool)</DOWN_CODE>
                    <SEQ1_CODE>(L:A32NX_OVHD_APU_MASTER_SW_PB_HAS_FAULT, Bool)</SEQ1_CODE>
                    <SEQ2_CODE>(L:A32NX_OVHD_APU_MASTER_SW_PB_IS_ON, Bool)</SEQ2_CODE>
                    <SEQ2_EMISSIVE_DRIVES_VISIBILITY>False</SEQ2_EMISSIVE_DRIVES_VISIBILITY>
                    <SEQ1_CODE_DRIVES_VISIBILITY>False</SEQ1_CODE_DRIVES_VISIBILITY>
                    <SEQ2_CODE_DRIVES_VISIBILITY>False</SEQ2_CODE_DRIVES_VISIBILITY>
                    <TOOLTIPID>%((L:A32NX_OVHD_APU_MASTER_SW_PB_IS_ON, Bool))%{if}TT:COCKPIT.TOOLTIPS.APU_SWITCH_TURN_OFF%{else}TT:COCKPIT.TOOLTIPS.APU_SWITCH_TURN_ON%{end}</TOOLTIPID>
                </UseTemplate>

                <!-- APU START -->
                <UseTemplate Name="FBW_Airbus_APU_Starter_Switch">
                    <NODE_ID>PUSH_OVHD_APU_START</NODE_ID>
                    <PART_ID>ELECTRICAL_Switch_APU_Starter</PART_ID>
                    <EXTRA_CONDITION>(A:ELECTRICAL MAIN BUS VOLTAGE, Volts) 20 &gt; (L:A32NX_OVHD_APU_MASTER_SW_PB_IS_ON, Bool) and</EXTRA_CONDITION>
                    <SEQ2_EMISSIVE_DRIVES_VISIBILITY>False</SEQ2_EMISSIVE_DRIVES_VISIBILITY>
                    <SEQ1_CODE_DRIVES_VISIBILITY>False</SEQ1_CODE_DRIVES_VISIBILITY>
                    <SEQ2_CODE_DRIVES_VISIBILITY>False</SEQ2_CODE_DRIVES_VISIBILITY>
                </UseTemplate>
            </Component>

            <Component ID="Overhead_Cond">
                <UseTemplate Name="A32NX_AIRBUS_PACK_SELECTOR_TEMPLATE">
                    <Node_ID>KNOB_OVHD_AIRCOND_XBLEED</Node_ID>
                    <PART_ID>KNOB_OVHD_AIRCOND_XBLEED</PART_ID>
                    <ANIM_NAME>KNOB_OVHD_AIRCOND_XBLEED</ANIM_NAME>
                    <ANIM_CODE>50</ANIM_CODE>
                    <ANIMTIP_0>Set cross bleed to SHUT</ANIMTIP_0>
                    <ANIMTIP_1>Set cross bleed to AUTO</ANIMTIP_1>
                    <ANIMTIP_2>Set cross bleed to OPEN</ANIMTIP_2>
                </UseTemplate>

                <UseTemplate Name="A32NX_AIRBUS_PACK_SELECTOR_TEMPLATE">
                    <Node_ID>KNOB_OVHD_AIRCOND_PACKFLOW</Node_ID>
                    <ANIM_NAME>KNOB_OVHD_AIRCOND_PACKFLOW</ANIM_NAME>
                    <ANIM_CODE>50</ANIM_CODE>
                    <ANIMTIP_0>Set pack flow to LO</ANIMTIP_0>
                    <ANIMTIP_1>Set pack flow to NORM</ANIMTIP_1>
                    <ANIMTIP_2>Set pack flow to HIGH</ANIMTIP_2>
                </UseTemplate>
            </Component>

            <Component ID="Overhead_Lights">
                <!-- Lights -->
                <UseTemplate Name="ASOBO_LIGHTING_Switch_Light_Strobe_Template">
                    <NODE_ID>SWITCH_OVHD_EXTLT_STROBE</NODE_ID>
                    <ANIM_NAME>SWITCH_OVHD_EXTLT_STROBE</ANIM_NAME>
                    <HAS_AUTO>True</HAS_AUTO>
                    <INVERT_ANIM>True</INVERT_ANIM>
                    <POTENTIOMETER>24</POTENTIOMETER>
                    <ANIMTIP_0>Turn OFF strobe lights</ANIMTIP_0>
                    <ANIMTIP_1_ON_PERCENT>0.5</ANIMTIP_1_ON_PERCENT>
                    <ANIMTIP_1>Set strobe lights to AUTO</ANIMTIP_1>
                    <ANIMTIP_2>Turn ON strobe lights</ANIMTIP_2>

                    <WWISE_EVENT>lswitch</WWISE_EVENT>
                </UseTemplate>

                <!-- TODO: Seatbelt Light DUMMY -->
                <UseTemplate Name="A32NX_GT_Switch_Dummy">
                    <NODE_ID>SWITCH_OVHD_INTLT_SEATBELT</NODE_ID>
                    <PART_ID>Seatbelt_Switch</PART_ID>
                    <ANIM_NAME>SWITCH_OVHD_INTLT_SEATBELT</ANIM_NAME>
                    <LIGHT_TYPE>SEATBELT</LIGHT_TYPE>
                    <SWITCH_POSITION_TYPE>L</SWITCH_POSITION_TYPE>
                    <SWITCH_POSITION_VAR>XMLVAR_SWITCH_OVHD_INTLT_SEATBELT_Position</SWITCH_POSITION_VAR>
                    <ANIMTIP_0>TT:COCKPIT.TOOLTIPS.LIGHTS_SEATBELT_OFF</ANIMTIP_0>
                    <ANIMTIP_1>TT:COCKPIT.TOOLTIPS.LIGHTS_SEATBELT_ON</ANIMTIP_1>
                    <WWISE_EVENT_1>lswitch</WWISE_EVENT_1>
                    <WWISE_EVENT_2>lswitch</WWISE_EVENT_2>
                    <NORMALIZED_TIME_1>0.1</NORMALIZED_TIME_1>
                    <NORMALIZED_TIME_2>0.5</NORMALIZED_TIME_2>
                </UseTemplate>

                <UseTemplate Name="A32NX_GT_Switch_Dummy">
                    <NODE_ID>SWITCH_OVHD_INTLT_NOSMOKING</NODE_ID>
                    <PART_ID>Smoking_Switch</PART_ID>
                    <ANIM_NAME>SWITCH_OVHD_INTLT_NOSMOKING</ANIM_NAME>
                    <NUM_STATES>3</NUM_STATES>
                    <SWITCH_DIRECTION>Vertical</SWITCH_DIRECTION>
                    <INVERT_ANIM>True</INVERT_ANIM>
                    <SWITCH_POSITION_TYPE>L</SWITCH_POSITION_TYPE>
                    <SWITCH_POSITION_VAR>XMLVAR_SWITCH_OVHD_INTLT_NOSMOKING_Position</SWITCH_POSITION_VAR>
                    <LIGHT_TYPE>NO_SMOKING</LIGHT_TYPE>
                    <ANIMTIP_1_ON_PERCENT>0.5</ANIMTIP_1_ON_PERCENT>
                    <!-- TODO: Figure out how to add custom TT in .locPak and .loc files. -->
                    <ANIMTIP_0>TT:COCKPIT.TOOLTIPS.LIGHTS_NOSMOKE_ON</ANIMTIP_0>
                    <ANIMTIP_1>Set "no smoke" prompt light to AUTO</ANIMTIP_1>
                    <ANIMTIP_2>TT:COCKPIT.TOOLTIPS.LIGHTS_NOSMOKE_OFF</ANIMTIP_2>
                    <WWISE_EVENT>lswitch</WWISE_EVENT>
                </UseTemplate>

                <UseTemplate Name="A32NX_GT_Switch_Dummy">
                    <NODE_ID>SWITCH_OVHD_INTLT_EMEREXIT</NODE_ID>
                    <PART_ID>Emergency_Exit_Switch</PART_ID>
                    <ANIM_NAME>SWITCH_OVHD_INTLT_EMEREXIT</ANIM_NAME>
                    <NUM_STATES>3</NUM_STATES>
                    <SWITCH_DIRECTION>Vertical</SWITCH_DIRECTION>
                    <LIGHT_TYPE>EMER_EXIT</LIGHT_TYPE>
                    <SWITCH_POSITION_TYPE>L</SWITCH_POSITION_TYPE>
                    <SWITCH_POSITION_VAR>XMLVAR_SWITCH_OVHD_INTLT_EMEREXIT_Position</SWITCH_POSITION_VAR>
                    <ANIMTIP_1_ON_PERCENT>0.5</ANIMTIP_1_ON_PERCENT>
                    <ANIMTIP_0>Turn ON emergency exit signs</ANIMTIP_0>
                    <ANIMTIP_1>Set emergency exit signs to ARM</ANIMTIP_1>
                    <ANIMTIP_2>Turn OFF emergency exit signs</ANIMTIP_2>
                    <WWISE_EVENT>lswitch</WWISE_EVENT>
                </UseTemplate>

                <UseTemplate Name="FBW_AIRLINER_SIGNS_LIGHT_Template">
                    <NODE_ID>PUSH_OVHD_SIGNS</NODE_ID>
                    <SEQ1_EMISSIVE_DRIVES_VISIBILITY>False</SEQ1_EMISSIVE_DRIVES_VISIBILITY>
                    <SEQ1_CODE_DRIVES_VISIBILITY>False</SEQ1_CODE_DRIVES_VISIBILITY>
                    <SEQ2_CODE_DRIVES_VISIBILITY>False</SEQ2_CODE_DRIVES_VISIBILITY>
                </UseTemplate>

                <UseTemplate Name="A32NX_GT_Switch_Dummy">
                    <NODE_ID>SWITCH_OVHD_INTLT_ANNLT</NODE_ID>
                    <ANIM_NAME>SWITCH_OVHD_INTLT_ANNLT</ANIM_NAME>
                    <NUM_STATES>3</NUM_STATES>
                    <SWITCH_DIRECTION>Vertical</SWITCH_DIRECTION>
                    <LIGHT_TYPE>ANN_LT</LIGHT_TYPE>
                    <SWITCH_POSITION_TYPE>L</SWITCH_POSITION_TYPE>
                    <SWITCH_POSITION_VAR>XMLVAR_SWITCH_OVHD_INTLT_ANNLT_Position</SWITCH_POSITION_VAR>
                    <ANIMTIP_1_ON_PERCENT>0.5</ANIMTIP_1_ON_PERCENT>
                    <ANIMTIP_0>Test annunciator lights</ANIMTIP_0>
                    <ANIMTIP_1>Set annunciator lights to BRT</ANIMTIP_1>
                    <ANIMTIP_2>Set annunciator lights to DIM</ANIMTIP_2>
                    <WWISE_EVENT>lswitch</WWISE_EVENT>
                    <NORMALIZED_TIME_1>0.1</NORMALIZED_TIME_1>
                    <NORMALIZED_TIME_2>0.5</NORMALIZED_TIME_2>
                    <CODE_POS_0>1 (&gt;L:XMLVAR_LTS_Test)</CODE_POS_0>
                    <CODE_POS_1>0 (&gt;L:XMLVAR_LTS_Test)</CODE_POS_1>
                    <CODE_POS_2>0 (&gt;L:XMLVAR_LTS_Test)</CODE_POS_2>
                </UseTemplate>

                <UseTemplate Name="ASOBO_GT_Switch_Dummy">
                    <NODE_ID>SWITCH_OVHD_INTLT_STBYCOMPAS</NODE_ID>
                    <ANIM_NAME>SWITCH_OVHD_INTLT_STBYCOMPAS</ANIM_NAME>
                    <LIGHT_TYPE>STBYCOMPAS</LIGHT_TYPE>
                    <ANIMTIP_0>Turn ON standby compass light</ANIMTIP_0>
                    <ANIMTIP_1>Turn OFF standby compass light</ANIMTIP_1>
                    <WWISE_EVENT_1>lswitch</WWISE_EVENT_1>
                    <WWISE_EVENT_2>lswitch</WWISE_EVENT_2>
                    <NORMALIZED_TIME_1>0.1</NORMALIZED_TIME_1>
                    <NORMALIZED_TIME_2>0.5</NORMALIZED_TIME_2>
                    <SWITCH_POSITION_TYPE>L</SWITCH_POSITION_TYPE>
                    <SWITCH_POSITION_VAR>A32NX_STBY_COMPASS_LIGHT_TOGGLE</SWITCH_POSITION_VAR>
                </UseTemplate>

                <!-- BEACON -->
                <UseTemplate Name="FBW_Airbus_LIGHTING_Switch_Light_Beacon_Template">
                    <NODE_ID>SWITCH_OVHD_EXTLT_BEACON</NODE_ID>
                    <PART_ID>Beacon_Light_Switch</PART_ID>
                    <ANIM_NAME>SWITCH_OVHD_EXTLT_BEACON</ANIM_NAME>

                    <WWISE_EVENT_1>lswitch</WWISE_EVENT_1>
                    <WWISE_EVENT_2>lswitch</WWISE_EVENT_2>
                </UseTemplate>

                <!-- RWY TURN OFF -->
                <UseTemplate Name="ASOBO_LIGHTING_Switch_Light_Taxi_Template">
                    <NODE_ID>SWITCH_OVHD_EXTLT_RWY</NODE_ID>
                    <ANIM_NAME>SWITCH_OVHD_EXTLT_RWY</ANIM_NAME>
                    <ID>1</ID>
                    <SIMVAR_INDEX>2</SIMVAR_INDEX>
                    <SIMVAR_INDEX_2>3</SIMVAR_INDEX_2>
                    <ANIMTIP_0>TT:COCKPIT.TOOLTIPS.RWY_TURNOFF_LIGHTS_OFF</ANIMTIP_0>
                    <ANIMTIP_1>TT:COCKPIT.TOOLTIPS.RWY_TURNOFF_LIGHTS_ON</ANIMTIP_1>

                    <WWISE_EVENT_1>lswitch</WWISE_EVENT_1>
                    <WWISE_EVENT_2>lswitch</WWISE_EVENT_2>
                </UseTemplate>

                <!-- LANDING LEFT -->
                <UseTemplate Name="FBW_Airbus_LIGHTING_Switch_Light_Landing_Template">
                    <NODE_ID>SWITCH_OVHD_EXTLT_LANDL</NODE_ID>
                    <ANIM_NAME>SWITCH_OVHD_EXTLT_LANDL</ANIM_NAME>
                    <Part_ID>LANDING_Light_L</Part_ID>
                    <SIMVAR_INDEX>2</SIMVAR_INDEX>
                    <ID>1</ID>
                    <ANIMTIP_0>TT:COCKPIT.TOOLTIPS.LANDING_LIGHT_L_OFF</ANIMTIP_0>
                    <ANIMTIP_1>TT:COCKPIT.TOOLTIPS.LANDING_LIGHT_L_ON</ANIMTIP_1>
                    <ANIMTIP_2>TT:COCKPIT.TOOLTIPS.LANDING_LIGHT_L_RETRACT</ANIMTIP_2>

                    <RETRACTABLE/>
                </UseTemplate>

                <!-- LANDING RIGHT -->
                <UseTemplate Name="FBW_Airbus_LIGHTING_Switch_Light_Landing_Template">
                    <NODE_ID>SWITCH_OVHD_EXTLT_LANDR</NODE_ID>
                    <ANIM_NAME>SWITCH_OVHD_EXTLT_LANDR</ANIM_NAME>
                    <Part_ID>LANDING_Light_R</Part_ID>
                    <SIMVAR_INDEX>3</SIMVAR_INDEX>
                    <ID>2</ID>
                    <ANIMTIP_0>TT:COCKPIT.TOOLTIPS.LANDING_LIGHT_R_OFF</ANIMTIP_0>
                    <ANIMTIP_1>TT:COCKPIT.TOOLTIPS.LANDING_LIGHT_R_ON</ANIMTIP_1>
                    <ANIMTIP_2>TT:COCKPIT.TOOLTIPS.LANDING_LIGHT_R_RETRACT</ANIMTIP_2>

                    <RETRACTABLE/>
                </UseTemplate>

                <!-- WING -->
                <UseTemplate Name="FBW_Airbus_LIGHTING_Switch_Light_Wing_Template">
                    <NODE_ID>SWITCH_OVHD_EXTLT_WING</NODE_ID>
                    <ANIM_NAME>SWITCH_OVHD_EXTLT_WING</ANIM_NAME>

                    <WWISE_EVENT>lswitch</WWISE_EVENT>
                    <WWISE_EVENT_1>lswitch</WWISE_EVENT_1>
                    <WWISE_EVENT_2>lswitch</WWISE_EVENT_2>
                </UseTemplate>

                <UseTemplate Name="ASOBO_LIGHTING_Switch_Light_Navigation_Template">
                    <NODE_ID>SWITCH_OVHD_EXTLT_NAVLOGO</NODE_ID>
                    <ANIM_NAME>SWITCH_OVHD_EXTLT_NAVLOGO</ANIM_NAME>
                    <SIMVAR_INDEX>0</SIMVAR_INDEX>
                    <SIMVAR_INDEX_2>0</SIMVAR_INDEX_2>
                    <LIGHT_TYPE2>LOGO</LIGHT_TYPE2>

                    <WWISE_EVENT_1>lswitch</WWISE_EVENT_1>
                    <WWISE_EVENT_2>lswitch</WWISE_EVENT_2>
                </UseTemplate>

                <!-- turn off the connection to the logo lights when the plane is not on ground and the flaps are retracted -->
                <UseTemplate Name="ASOBO_GT_Update">
                    <FREQUENCY>5</FREQUENCY>
                    <UPDATE_CODE>
                    (A:SIM ON GROUND, BOOL) 0 != (A:FLAPS HANDLE PERCENT, percent) 0 &gt; or (&gt;O:_ShouldBeConnectedToPowerGrid)
                    (O:_ShouldBeConnectedToPowerGrid) sp0
                    2 (&gt;A:BUS LOOKUP INDEX, Number)
                    (A:CIRCUIT CONNECTION ON:29, Bool) l0 != if{ 29 2 (&gt;K:2:ELECTRICAL_BUS_TO_CIRCUIT_CONNECTION_TOGGLE) }
                    (A:CIRCUIT CONNECTION ON:30, Bool) l0 != if{ 30 2 (&gt;K:2:ELECTRICAL_BUS_TO_CIRCUIT_CONNECTION_TOGGLE) }
                    </UPDATE_CODE>
                </UseTemplate>

                <UseTemplate Name="ASOBO_LIGHTING_Switch_Light_Double_Template">
                    <NODE_ID>SWITCH_OVHD_EXTLT_NOSE</NODE_ID>
                    <PART_ID>LIGHTING_Switch_Light_Double</PART_ID>
                    <ANIM_NAME>SWITCH_OVHD_EXTLT_NOSE</ANIM_NAME>
                    <LIGHT_TYPE1>LANDING</LIGHT_TYPE1>
                    <KEY_ID1>LANDING_LIGHTS_TOGGLE</KEY_ID1>
                    <LIGHT_TYPE2>TAXI</LIGHT_TYPE2>
                    <SIMVAR_INDEX1>1</SIMVAR_INDEX1>
                    <SIMVAR_INDEX2>1</SIMVAR_INDEX2>
                    <ANIMTIP_0>TT:COCKPIT.TOOLTIPS.NOSE_LIGHT_SET_TO</ANIMTIP_0>
                    <ANIMTIP_1>TT:COCKPIT.TOOLTIPS.NOSE_LIGHT_SET_TAXI</ANIMTIP_1>
                    <ANIMTIP_2>TT:COCKPIT.TOOLTIPS.NOSE_LIGHT_SET_OFF</ANIMTIP_2>

                    <WWISE_EVENT>lswitch</WWISE_EVENT>
                </UseTemplate>

                <!-- Turn off the conenction to the lights when the landing gear is retracted-->
                <UseTemplate Name="ASOBO_GT_Update">
                    <FREQUENCY>5</FREQUENCY>
                    <UPDATE_CODE>
                    (A:GEAR HANDLE POSITION, Bool) (A:GEAR POSITION, percent) 99.9 &gt; and (&gt;O:_ShouldBeConnectedToPowerGrid)
                    (O:_ShouldBeConnectedToPowerGrid) sp0
                    2 (&gt;A:BUS LOOKUP INDEX, Number)
                    (A:CIRCUIT CONNECTION ON:17, Bool) l0 != if{ 17 2 (&gt;K:2:ELECTRICAL_BUS_TO_CIRCUIT_CONNECTION_TOGGLE) }
                    (A:CIRCUIT CONNECTION ON:20, Bool) l0 != if{ 20 2 (&gt;K:2:ELECTRICAL_BUS_TO_CIRCUIT_CONNECTION_TOGGLE) }
                    (A:CIRCUIT CONNECTION ON:21, Bool) l0 != if{ 21 2 (&gt;K:2:ELECTRICAL_BUS_TO_CIRCUIT_CONNECTION_TOGGLE) }
                    (A:CIRCUIT CONNECTION ON:22, Bool) l0 != if{ 22 2 (&gt;K:2:ELECTRICAL_BUS_TO_CIRCUIT_CONNECTION_TOGGLE) }
                    </UPDATE_CODE>
                </UseTemplate>

                <UseTemplate Name="ASOBO_LIGHTING_Knob_Panel_Template">
                    <NODE_ID>KNOB_OVHD_INTLT_BRT</NODE_ID>
                    <ANIM_NAME>KNOB_OVHD_INTLT_BRT</ANIM_NAME>
                    <WWISE_EVENT></WWISE_EVENT>
                    <ID>4</ID>
                    <SIMVAR_INDEX>4</SIMVAR_INDEX>
                    <SIMVAR_INDEX>4</SIMVAR_INDEX>
                    <POTENTIOMETER>86</POTENTIOMETER>
                    <ANIM_WRAP>False</ANIM_WRAP>
                    <ANIMTIP_0>TT:COCKPIT.TOOLTIPS.LIGHT_OVHD_PANEL_SUBPANEL_DECREASE</ANIMTIP_0>
                    <ANIMTIP_1>TT:COCKPIT.TOOLTIPS.LIGHT_OVHD_PANEL_SUBPANEL_INCREASE</ANIMTIP_1>
                </UseTemplate>

                <UseTemplate Name="ASOBO_LIGHTING_Panel_Emissive_Template">
                    <NODE_ID>LIGHTS_OVHD</NODE_ID>
                    <SIMVAR_INDEX>4</SIMVAR_INDEX>
                    <POTENTIOMETER>86</POTENTIOMETER>
                </UseTemplate>

                <UseTemplate Name="ASOBO_LIGHTING_Switch_Light_Cabin_Template">
                    <POTENTIOMETER>7</POTENTIOMETER>
                    <DIMMER/>
                    <NODE_ID>SWITCH_OVHD_INTLT_DOME</NODE_ID>
                    <ANIM_NAME>SWITCH_OVHD_INTLT_DOME</ANIM_NAME>
                    <ANIMTIP_0_ON_PERCENT>0</ANIMTIP_0_ON_PERCENT>
                    <ANIMTIP_1_ON_PERCENT>0.5</ANIMTIP_1_ON_PERCENT>
                    <ANIMTIP_2_ON_PERCENT>1</ANIMTIP_2_ON_PERCENT>
                    <ANIMTIP_0>TT:COCKPIT.TOOLTIPS.DOME_LIGHT_SET_BRT</ANIMTIP_0>
                    <ANIMTIP_1>TT:COCKPIT.TOOLTIPS.DOME_LIGHT_SET_DIM</ANIMTIP_1>
                    <ANIMTIP_2>TT:COCKPIT.TOOLTIPS.DOME_LIGHT_SET_OFF</ANIMTIP_2>
                    <ANIMCURSOR_MIN>0</ANIMCURSOR_MIN>
                    <ANIMCURSOR_MAX>1</ANIMCURSOR_MAX>
                    <WWISE_EVENT>lswitch</WWISE_EVENT>
                </UseTemplate>

                <UseTemplate Name="ASOBO_LIGHTING_Cabin_Emissive_Template">
                    <NODE_ID>LIGHTS_Overhead</NODE_ID>
                    <POTENTIOMETER>7</POTENTIOMETER>
                </UseTemplate>
            </Component>

            <Component ID="Overhead_Fuel">
                <DefaultTemplateParameters>
                    <TYPE>AIRBUS</TYPE>
                </DefaultTemplateParameters>
                <UseTemplate Name="FBW_Airbus_Fuel_Crossfeed">
                    <NODE_ID>PUSH_OVHD_FUEL_XFEED</NODE_ID>
                    <ID>3</ID>
                    <SEQ2_EMISSIVE_DRIVES_VISIBILITY>False</SEQ2_EMISSIVE_DRIVES_VISIBILITY>
                    <SEQ1_CODE_DRIVES_VISIBILITY>False</SEQ1_CODE_DRIVES_VISIBILITY>
                    <SEQ2_CODE_DRIVES_VISIBILITY>False</SEQ2_CODE_DRIVES_VISIBILITY>
                    <OFF_TOOLTIP>COCKPIT.TOOLTIPS.FUEL_XFEED_TURN_ON</OFF_TOOLTIP>
                    <ON_TOOLTIP>COCKPIT.TOOLTIPS.FUEL_XFEED_TURN_OFF</ON_TOOLTIP>
                </UseTemplate>
                <UseTemplate Name="FBW_Airbus_Fuel_Pump">
                    <NODE_ID>PUSH_OVHD_FUEL_LTKPUMPS1</NODE_ID>
                    <ID>2</ID>
                    <SEQ2_EMISSIVE_DRIVES_VISIBILITY>False</SEQ2_EMISSIVE_DRIVES_VISIBILITY>
                    <SEQ1_CODE_DRIVES_VISIBILITY>False</SEQ1_CODE_DRIVES_VISIBILITY>
                    <SEQ2_CODE_DRIVES_VISIBILITY>False</SEQ2_CODE_DRIVES_VISIBILITY>
                    <OFF_TOOLTIP>COCKPIT.TOOLTIPS.ENG_1_L_TK_PUMP1_OFF</OFF_TOOLTIP>
                    <ON_TOOLTIP>COCKPIT.TOOLTIPS.ENG_1_L_TK_PUMP1_ON</ON_TOOLTIP>
                </UseTemplate>
                <UseTemplate Name="FBW_Airbus_Fuel_Pump">
                    <NODE_ID>PUSH_OVHD_FUEL_LTKPUMPS2</NODE_ID>
                    <ID>5</ID>
                    <SEQ2_EMISSIVE_DRIVES_VISIBILITY>False</SEQ2_EMISSIVE_DRIVES_VISIBILITY>
                    <SEQ1_CODE_DRIVES_VISIBILITY>False</SEQ1_CODE_DRIVES_VISIBILITY>
                    <SEQ2_CODE_DRIVES_VISIBILITY>False</SEQ2_CODE_DRIVES_VISIBILITY>
                    <OFF_TOOLTIP>COCKPIT.TOOLTIPS.ENG_1_L_TK_PUMP2_OFF</OFF_TOOLTIP>
                    <ON_TOOLTIP>COCKPIT.TOOLTIPS.ENG_1_L_TK_PUMP2_ON</ON_TOOLTIP>
                </UseTemplate>
                <UseTemplate Name="FBW_Airbus_Fuel_Pump">
                    <NODE_ID>PUSH_OVHD_FUEL_PUMP1</NODE_ID>
                    <ID>1</ID>
                    <SEQ2_EMISSIVE_DRIVES_VISIBILITY>False</SEQ2_EMISSIVE_DRIVES_VISIBILITY>
                    <SEQ1_CODE_DRIVES_VISIBILITY>False</SEQ1_CODE_DRIVES_VISIBILITY>
                    <SEQ2_CODE_DRIVES_VISIBILITY>False</SEQ2_CODE_DRIVES_VISIBILITY>
                    <OFF_TOOLTIP>COCKPIT.TOOLTIPS.CTR_TK_PUMP_1_OFF</OFF_TOOLTIP>
                    <ON_TOOLTIP>COCKPIT.TOOLTIPS.CTR_TK_PUMP_1_ON</ON_TOOLTIP>
                </UseTemplate>
                <UseTemplate Name="FBW_Airbus_Fuel_Pump">
                    <NODE_ID>PUSH_OVHD_FUEL_PUMP2</NODE_ID>
                    <ID>4</ID>
                    <SEQ2_EMISSIVE_DRIVES_VISIBILITY>False</SEQ2_EMISSIVE_DRIVES_VISIBILITY>
                    <SEQ1_CODE_DRIVES_VISIBILITY>False</SEQ1_CODE_DRIVES_VISIBILITY>
                    <SEQ2_CODE_DRIVES_VISIBILITY>False</SEQ2_CODE_DRIVES_VISIBILITY>
                    <OFF_TOOLTIP>COCKPIT.TOOLTIPS.CTR_TK_PUMP_2_OFF</OFF_TOOLTIP>
                    <ON_TOOLTIP>COCKPIT.TOOLTIPS.CTR_TK_PUMP_2_ON</ON_TOOLTIP>
                </UseTemplate>
                <UseTemplate Name="FBW_Airbus_Fuel_Pump">
                    <NODE_ID>PUSH_OVHD_FUEL_RTKPUMPS1</NODE_ID>
                    <ID>3</ID>
                    <SEQ2_EMISSIVE_DRIVES_VISIBILITY>False</SEQ2_EMISSIVE_DRIVES_VISIBILITY>
                    <SEQ1_CODE_DRIVES_VISIBILITY>False</SEQ1_CODE_DRIVES_VISIBILITY>
                    <SEQ2_CODE_DRIVES_VISIBILITY>False</SEQ2_CODE_DRIVES_VISIBILITY>
                    <OFF_TOOLTIP>COCKPIT.TOOLTIPS.ENG_2_R_TK_PUMP1_OFF</OFF_TOOLTIP>
                    <ON_TOOLTIP>COCKPIT.TOOLTIPS.ENG_2_R_TK_PUMP1_ON</ON_TOOLTIP>
                </UseTemplate>
                <UseTemplate Name="FBW_Airbus_Fuel_Pump">
                    <NODE_ID>PUSH_OVHD_FUEL_RTKPUMPS2</NODE_ID>
                    <OFF_TOOLTIP>COCKPIT.TOOLTIPS.ENG_2_R_TK_PUMP2_OFF</OFF_TOOLTIP>
                    <ON_TOOLTIP>COCKPIT.TOOLTIPS.ENG_2_R_TK_PUMP2_ON</ON_TOOLTIP>
                    <ID>6</ID>
                    <SEQ2_EMISSIVE_DRIVES_VISIBILITY>False</SEQ2_EMISSIVE_DRIVES_VISIBILITY>
                    <SEQ1_CODE_DRIVES_VISIBILITY>False</SEQ1_CODE_DRIVES_VISIBILITY>
                    <SEQ2_CODE_DRIVES_VISIBILITY>False</SEQ2_CODE_DRIVES_VISIBILITY>
                </UseTemplate>
                <UseTemplate Name="FBW_AIRBUS_Push_Dummy_Template">
                    <NODE_ID>PUSH_OVHD_FUEL_MODESEL</NODE_ID>
                    <SEQ1_EMISSIVE_CODE>
                    (A:FUELSYSTEM TANK WEIGHT:1, pound) 550 &gt;
                    (A:FUELSYSTEM TANK WEIGHT:2, pound) 11000 &lt;
                    (A:FUELSYSTEM TANK WEIGHT:3, pound) 11000 &lt; or and
                    </SEQ1_EMISSIVE_CODE>
                    <SEQ2_EMISSIVE_DRIVES_VISIBILITY>False</SEQ2_EMISSIVE_DRIVES_VISIBILITY>
                    <SEQ1_CODE_DRIVES_VISIBILITY>False</SEQ1_CODE_DRIVES_VISIBILITY>
                    <SEQ2_CODE_DRIVES_VISIBILITY>False</SEQ2_CODE_DRIVES_VISIBILITY>
                </UseTemplate>
            </Component>

            <!-- FLT CTL -->
            <Component ID="Flight_Controls_Left">
                <!-- ELAC 1 -->
                <UseTemplate Name="FBW_AIRBUS_Push_ELAC_Template">
                    <ID>1</ID>
                </UseTemplate>

                <!-- SEC 1 -->
                <UseTemplate Name="FBW_AIRBUS_Push_SEC_Template">
                    <ID>1</ID>
                </UseTemplate>

                <!-- FAC 1 -->
                <UseTemplate Name="FBW_AIRBUS_Push_FAC_Template">
                    <ID>1</ID>
                </UseTemplate>
            </Component>

            <Component ID="Overhead_Dummies">
                <Component ID="Left_Column">
                    <!-- ELT-->
                    <UseTemplate Name="FBW_Push_Held">
                        <NODE_ID>PUSH_OVHD_ELT_TEST</NODE_ID>
                        <HOLD_SIMVAR>L:A32NX_ELT_TEST_RESET</HOLD_SIMVAR>
                        <TOOLTIPID>Test/Reset ELT (Inop.)</TOOLTIPID>
                    </UseTemplate>
                    <UseTemplate Name="FBW_Push_Held">
                        <NODE_ID>PUSH_OVHD_ELT_ON</NODE_ID>
                        <LEFT_SINGLE_CODE>1 (&gt;L:A32NX_ELT_ON)</LEFT_SINGLE_CODE>
                        <TOOLTIPID>Turn ON ELT (Inop.)</TOOLTIPID>
                    </UseTemplate>

                    <!-- PA -->
                    <UseTemplate Name="FBW_Push_Toggle">
                        <NODE_ID>PUSH_OVHD_PA</NODE_ID>
                        <SEQ1_EMISSIVE_DRIVES_VISIBILITY>False</SEQ1_EMISSIVE_DRIVES_VISIBILITY>
                        <SEQ1_CODE_DRIVES_VISIBILITY>False</SEQ1_CODE_DRIVES_VISIBILITY>
                        <TOOLTIPID>PA Annunciator</TOOLTIPID>
                        <DUMMY_BUTTON/>
                    </UseTemplate>

                    <!-- COCKPIT DOOR VIDEO -->
                    <UseTemplate Name="FBW_Push_Toggle">
                        <NODE_ID>PUSH_OVHD_COCKPITDOORVIDEO</NODE_ID>
                        <TOGGLE_SIMVAR>L:A32NX_OVHD_COCKPITDOORVIDEO_TOGGLE</TOGGLE_SIMVAR>
                        <SEQ2_CODE>(L:A32NX_OVHD_COCKPITDOORVIDEO_TOGGLE, Bool) !</SEQ2_CODE>
                        <SEQ1_EMISSIVE_DRIVES_VISIBILITY>False</SEQ1_EMISSIVE_DRIVES_VISIBILITY>
                        <SEQ2_EMISSIVE_DRIVES_VISIBILITY>False</SEQ2_EMISSIVE_DRIVES_VISIBILITY>
                        <SEQ1_CODE_DRIVES_VISIBILITY>False</SEQ1_CODE_DRIVES_VISIBILITY>
                        <SEQ2_CODE_DRIVES_VISIBILITY>False</SEQ2_CODE_DRIVES_VISIBILITY>
                        <TOOLTIPID>%((L:A32NX_OVHD_COCKPITDOORVIDEO_TOGGLE, Bool))%{if}Turn OFF door video%{else}Turn ON door video%{end}</TOOLTIPID>
                    </UseTemplate>

                    <UseTemplate Name="FBW_Push_Held">
                        <NODE_ID>PUSH_DOORPANEL_VIDEO</NODE_ID>
                        <HOLD_SIMVAR>L:PUSH_DOORPANEL_VIDEO</HOLD_SIMVAR>
                    </UseTemplate>

                    <Component ID="ADIRS">
                        <UseTemplate Name="FBW_Airbus_ADIRS_Light">
                            <ID>1</ID>
                            <SEQ2_EMISSIVE_DRIVES_VISIBILITY>False</SEQ2_EMISSIVE_DRIVES_VISIBILITY>
                            <SEQ1_CODE_DRIVES_VISIBILITY>False</SEQ1_CODE_DRIVES_VISIBILITY>
                            <SEQ2_CODE_DRIVES_VISIBILITY>False</SEQ2_CODE_DRIVES_VISIBILITY>
                        </UseTemplate>

                        <UseTemplate Name="FBW_Airbus_ADIRS_Light">
                            <ID>2</ID>
                            <SEQ2_EMISSIVE_DRIVES_VISIBILITY>False</SEQ2_EMISSIVE_DRIVES_VISIBILITY>
                            <SEQ1_CODE_DRIVES_VISIBILITY>False</SEQ1_CODE_DRIVES_VISIBILITY>
                            <SEQ2_CODE_DRIVES_VISIBILITY>False</SEQ2_CODE_DRIVES_VISIBILITY>
                        </UseTemplate>

                        <UseTemplate Name="FBW_Airbus_ADIRS_Light">
                            <ID>3</ID>
                            <SEQ2_EMISSIVE_DRIVES_VISIBILITY>False</SEQ2_EMISSIVE_DRIVES_VISIBILITY>
                            <SEQ1_CODE_DRIVES_VISIBILITY>False</SEQ1_CODE_DRIVES_VISIBILITY>
                            <SEQ2_CODE_DRIVES_VISIBILITY>False</SEQ2_CODE_DRIVES_VISIBILITY>
                        </UseTemplate>

                        <UseTemplate Name="FBW_Push_Toggle">
                            <NODE_ID>PUSH_OVHD_ADIRS</NODE_ID>
                            <SEQ1_CODE>(L:A32NX_ADIRS_ON_BAT, Bool)</SEQ1_CODE>
                            <DUMMY_BUTTON/>
                        </UseTemplate>

                        <UseTemplate Name="FBW_Airbus_ADIRS_Knob">
                            <ID>1</ID>
                            <ANIM_CODE>50</ANIM_CODE>
                            <NODE_ID>KNOB_OVHD_ADIRS_1</NODE_ID>
                            <ANIM_NAME>KNOB_OVHD_ADIRS_1</ANIM_NAME>
                        </UseTemplate>

                        <UseTemplate Name="FBW_Airbus_ADIRS_Knob">
                            <ID>2</ID>
                            <ANIM_CODE>50</ANIM_CODE>
                            <NODE_ID>KNOB_OVHD_ADIRS_2</NODE_ID>
                            <ANIM_NAME>KNOB_OVHD_ADIRS_2</ANIM_NAME>
                        </UseTemplate>

                        <UseTemplate Name="FBW_Airbus_ADIRS_Knob">
                            <ID>3</ID>
                            <ANIM_CODE>50</ANIM_CODE>
                            <NODE_ID>KNOB_OVHD_ADIRS_3</NODE_ID>
                            <ANIM_NAME>KNOB_OVHD_ADIRS_3</ANIM_NAME>
                        </UseTemplate>

                        <UseTemplate Name="FBW_AIRBUS_Push_Dummy_Template">
                            <NODE_ID>PUSH_OVHD_ADIRS_1</NODE_ID>
                            <ID>1</ID>
                            <SEQ2_EMISSIVE_DRIVES_VISIBILITY>False</SEQ2_EMISSIVE_DRIVES_VISIBILITY>
                            <SEQ1_CODE_DRIVES_VISIBILITY>False</SEQ1_CODE_DRIVES_VISIBILITY>
                            <SEQ2_CODE_DRIVES_VISIBILITY>False</SEQ2_CODE_DRIVES_VISIBILITY>
                        </UseTemplate>
                        <UseTemplate Name="FBW_AIRBUS_Push_Dummy_Template">
                            <NODE_ID>PUSH_OVHD_ADIRS_2</NODE_ID>
                            <ID>2</ID>
                            <SEQ2_EMISSIVE_DRIVES_VISIBILITY>False</SEQ2_EMISSIVE_DRIVES_VISIBILITY>
                            <SEQ1_CODE_DRIVES_VISIBILITY>False</SEQ1_CODE_DRIVES_VISIBILITY>
                            <SEQ2_CODE_DRIVES_VISIBILITY>False</SEQ2_CODE_DRIVES_VISIBILITY>
                        </UseTemplate>
                        <UseTemplate Name="FBW_AIRBUS_Push_Dummy_Template">
                            <NODE_ID>PUSH_OVHD_ADIRS_3</NODE_ID>
                            <ID>3</ID>
                            <SEQ2_EMISSIVE_DRIVES_VISIBILITY>False</SEQ2_EMISSIVE_DRIVES_VISIBILITY>
                            <SEQ1_CODE_DRIVES_VISIBILITY>False</SEQ1_CODE_DRIVES_VISIBILITY>
                            <SEQ2_CODE_DRIVES_VISIBILITY>False</SEQ2_CODE_DRIVES_VISIBILITY>
                        </UseTemplate>

                    <Component ID="EVAC">
                        <!-- COMMAND -->
                        <UseTemplate Name="FBW_Covered_Push_Toggle">
                            <NODE_ID>PUSH_OVHD_EVAC_COMMAND</NODE_ID>
                            <LOCK_NODE_ID>LOCK_OVHD_EVAC_COMMAND</LOCK_NODE_ID>

                            <TOGGLE_SIMVAR>L:A32NX_EVAC_COMMAND_TOGGLE</TOGGLE_SIMVAR>

                            <SEQ1_CODE>(L:A32NX_EVAC_COMMAND_FAULT, Bool)</SEQ1_CODE>
                            <SEQ2_CODE>(L:A32NX_EVAC_COMMAND_TOGGLE, Bool) !</SEQ2_CODE>

                            <TOOLTIPID>%((L:A32NX_EVAC_COMMAND_TOGGLE, Bool))%{if}Turn ON evacuation horn%{else}Turn OFF evacuation horn%{end}</TOOLTIPID>
                        </UseTemplate>

                        <!-- HORN SHUT OFF -->
                        <UseTemplate Name="FBW_Push_Toggle">
                            <NODE_ID>PUSH_OVHD_EVAC_HORN</NODE_ID>
                            <LEFT_SINGLE_CODE>(L:PUSH_OVHD_EVAC_HORN) ! (&gt;L:PUSH_OVHD_EVAC_HORN)</LEFT_SINGLE_CODE>

                            <MOMENTARY/>
                        </UseTemplate>

                        <!-- CAPT & PURS / CAPT -->
                        <UseTemplate Name="ASOBO_GT_Switch_Dummy">
                            <NODE_ID>SWITCH_OVHD_EVAC_CAPT</NODE_ID>
                            <ANIM_NAME>SWITCH_OVHD_EVAC_CAPT</ANIM_NAME>
                            <ANIM_CODE>100</ANIM_CODE>
                            <WWISE_EVENT_1>lswitch</WWISE_EVENT_1>
                            <WWISE_EVENT_2>lswitch</WWISE_EVENT_2>
                            <LEFT_SINGLE_CODE>(L:A32NX_EVAC_CAPT_TOGGLE) ! (>L:A32NX_EVAC_CAPT_TOGGLE)</LEFT_SINGLE_CODE>
                        </UseTemplate>
                    </Component>


                    <Component ID="EMER_ELEC_PWR">
                        <!-- EMER GEN TEST -->
                        <UseTemplate Name="FBW_Covered_Push_Toggle">
                            <NODE_ID>PUSH_OVHD_EMERELECPWR_EMERTEST</NODE_ID>
                            <LOCK_NODE_ID>LOCK_OVHD_EMERELECPWR_EMERTEST</LOCK_NODE_ID>

                            <LEFT_SINGLE_CODE>1 (&gt;L:A32NX_EMERELECPWR_GEN_TEST)</LEFT_SINGLE_CODE>

                            <TOOLTIPID>Test emergency generator (Inop.)</TOOLTIPID>

                            <MOMENTARY/>
                        </UseTemplate>

                        <!-- GEN 1 LINE -->
                        <UseTemplate Name="FBW_Push_Toggle">
                            <NODE_ID>PUSH_OVHD_EMERELECPWR_GEN1</NODE_ID>
                            <TOGGLE_SIMVAR>L:A32NX_EMERELECPWR_GEN1_TOGGLE</TOGGLE_SIMVAR>
                            <SEQ1_CODE>(L:A32NX_EMERELECPWR_GEN1_FAULT, Bool)</SEQ1_CODE>
                            <SEQ2_CODE>(L:A32NX_EMERELECPWR_GEN1_TOGGLE, Bool) !</SEQ2_CODE>
                            <SEQ2_EMISSIVE_DRIVES_VISIBILITY>False</SEQ2_EMISSIVE_DRIVES_VISIBILITY>
                            <SEQ1_CODE_DRIVES_VISIBILITY>False</SEQ1_CODE_DRIVES_VISIBILITY>
                            <SEQ2_CODE_DRIVES_VISIBILITY>False</SEQ2_CODE_DRIVES_VISIBILITY>
                            <TOOLTIPID>%((L:A32NX_EMERELECPWR_GEN1_TOGGLE, Bool))%{if}Turn OFF gen 1 line%{else}Turn ON gen 1 line%{end}</TOOLTIPID>
                        </UseTemplate>

                        <!-- RAT & EMER GEN -->
                        <UseTemplate Name="ASOBO_GT_Push_Button_Airliner">
                            <NODE_ID>PUSH_OVHD_EMERELECPWR_RAT</NODE_ID>
                            <SEQ1_EMISSIVE_CODE>(L:A32NX_EMERELECPWR_RAT_FAULT, Bool) (L:XMLVAR_SWITCH_OVHD_INTLT_ANNLT_Position) 0 == or</SEQ1_EMISSIVE_CODE>
                            <SEQ2_EMISSIVE_CODE>1 ! (L:XMLVAR_SWITCH_OVHD_INTLT_ANNLT_Position) 0 == or</SEQ2_EMISSIVE_CODE>
                            <SEQ2_EMISSIVE_DRIVES_VISIBILITY>False</SEQ2_EMISSIVE_DRIVES_VISIBILITY>
                            <SEQ1_CODE_DRIVES_VISIBILITY>False</SEQ1_CODE_DRIVES_VISIBILITY>
                            <SEQ2_CODE_DRIVES_VISIBILITY>False</SEQ2_CODE_DRIVES_VISIBILITY>
                            <TOOLTIPID>%((L:A32NX_EMERELECPWR_RAT_FAULT, Bool))%{if}RAT and emer gen FAULT%{else}RAT and emer gen NORMAL%{end}</TOOLTIPID>
                            <DUMMY_BUTTON/>
                        </UseTemplate>

                        <!-- MAN ON -->
                        <UseTemplate Name="FBW_Covered_Push_Toggle">
                            <NODE_ID>PUSH_OVHD_EMERELECPWR_MANON</NODE_ID>
                            <LOCK_NODE_ID>LOCK_OVHD_EMERELECPWR_MANON</LOCK_NODE_ID>
                            <LEFT_SINGLE_CODE>1 (&gt;L:A32NX_EMERELECPWR_MAN_ON)</LEFT_SINGLE_CODE>
                            <TOOLTIPID>%((L:A32NX_EMERELECPWR_MAN_ON, Bool))%{if}Ram air turbine deployed (Inop.)%{else}Deploy ram air turbine (Inop.)%{end}</TOOLTIPID>
                            <MOMENTARY/>
                        </UseTemplate>
                    </Component>
                </Component>

                <Component ID="Center_Column">
                    <!-- ENG 1 PUMP -->
                    <UseTemplate Name="FBW_Push_Toggle">
                        <NODE_ID>PUSH_OVHD_HYD_ENG1PUMP</NODE_ID>
                        <TOGGLE_SIMVAR>L:A32NX_HYD_ENG1PUMP_TOGGLE</TOGGLE_SIMVAR>
                        <SEQ1_CODE>(L:A32NX_HYD_ENG1PUMP_FAULT, Bool)</SEQ1_CODE>
                        <SEQ2_CODE>(L:A32NX_HYD_ENG1PUMP_TOGGLE, Bool) !</SEQ2_CODE>
                        <SEQ2_EMISSIVE_DRIVES_VISIBILITY>False</SEQ2_EMISSIVE_DRIVES_VISIBILITY>
                        <SEQ1_CODE_DRIVES_VISIBILITY>False</SEQ1_CODE_DRIVES_VISIBILITY>
                        <SEQ2_CODE_DRIVES_VISIBILITY>False</SEQ2_CODE_DRIVES_VISIBILITY>
                        <TOOLTIPID>%((L:A32NX_HYD_ENG1PUMP_TOGGLE, Bool))%{if}Turn OFF eng 1 hyd pump%{else}Turn ON eng 1 hyd pump%{end}</TOOLTIPID>
                    </UseTemplate>

                    <!-- ENG 2 PUMP -->
                    <UseTemplate Name="FBW_Push_Toggle">
                        <NODE_ID>PUSH_OVHD_HYD_ENG2PUMP</NODE_ID>
                        <TOGGLE_SIMVAR>L:A32NX_HYD_ENG2PUMP_TOGGLE</TOGGLE_SIMVAR>
                        <SEQ1_CODE>(L:A32NX_HYD_ENG2PUMP_FAULT, Bool)</SEQ1_CODE>
                        <SEQ2_CODE>(L:A32NX_HYD_ENG2PUMP_TOGGLE, Bool) !</SEQ2_CODE>
                        <SEQ2_EMISSIVE_DRIVES_VISIBILITY>False</SEQ2_EMISSIVE_DRIVES_VISIBILITY>
                        <SEQ1_CODE_DRIVES_VISIBILITY>False</SEQ1_CODE_DRIVES_VISIBILITY>
                        <SEQ2_CODE_DRIVES_VISIBILITY>False</SEQ2_CODE_DRIVES_VISIBILITY>
                        <TOOLTIPID>%((L:A32NX_HYD_ENG2PUMP_TOGGLE, Bool))%{if}Turn OFF eng 2 hyd pump%{else}Turn ON eng 2 hyd pump%{end}</TOOLTIPID>
                    </UseTemplate>

                    <UseTemplate Name="ASOBO_GT_Switch_Dummy">
                        <NODE_ID>LOCK_OVHD_HYD_RATMANON</NODE_ID>
                        <ANIM_NAME>LOCK_OVHD_HYD_RATMANON</ANIM_NAME>
                        <WWISE_EVENT_1>apu_generator_switch_on</WWISE_EVENT_1>
                        <WWISE_EVENT_2>apu_generator_switch_off</WWISE_EVENT_2>
                        <SWITCH_POSITION_TYPE>L</SWITCH_POSITION_TYPE>
                        <SWITCH_POSITION_VAR>A32NX_HYD_RATMANONLOCK_TOGGLE</SWITCH_POSITION_VAR>
                    </UseTemplate>

                    <!-- BLUE ELEC PUMP -->
                    <UseTemplate Name="FBW_Covered_Push_Toggle">
                        <NODE_ID>PUSH_OVHD_HYD_ELECPUMP</NODE_ID>
                        <LOCK_NODE_ID>LOCK_OVHD_HYD_ELECPUMP</LOCK_NODE_ID>
                        <TOGGLE_SIMVAR>L:A32NX_HYD_ELECPUMP_TOGGLE</TOGGLE_SIMVAR>
                        <SEQ1_CODE>(L:A32NX_HYD_ELECPUMP_FAULT, Bool)</SEQ1_CODE>
                        <SEQ2_CODE>(L:A32NX_HYD_ELECPUMP_TOGGLE, Bool) !</SEQ2_CODE>
                        <SEQ2_EMISSIVE_DRIVES_VISIBILITY>False</SEQ2_EMISSIVE_DRIVES_VISIBILITY>
                        <SEQ1_CODE_DRIVES_VISIBILITY>False</SEQ1_CODE_DRIVES_VISIBILITY>
                        <SEQ2_CODE_DRIVES_VISIBILITY>False</SEQ2_CODE_DRIVES_VISIBILITY>
                        <TOOLTIPID>%((L:A32NX_HYD_ELECPUMP_TOGGLE, Bool))%{if}Turn OFF elec hyd pump%{else}Turn ON elec hyd pump%{end}</TOOLTIPID>
                    </UseTemplate>

                    <!-- PTU -->
                    <UseTemplate Name="FBW_Push_Toggle">
                        <NODE_ID>PUSH_OVHD_HYD_PTU</NODE_ID>
                        <TOGGLE_SIMVAR>L:A32NX_HYD_PTU_TOGGLE</TOGGLE_SIMVAR>
                        <SEQ1_CODE>(L:A32NX_HYD_PTU_FAULT, Bool)</SEQ1_CODE>
                        <SEQ2_CODE>(L:A32NX_HYD_PTU_TOGGLE, Bool) !</SEQ2_CODE>
                        <SEQ2_EMISSIVE_DRIVES_VISIBILITY>False</SEQ2_EMISSIVE_DRIVES_VISIBILITY>
                        <SEQ1_CODE_DRIVES_VISIBILITY>False</SEQ1_CODE_DRIVES_VISIBILITY>
                        <SEQ2_CODE_DRIVES_VISIBILITY>False</SEQ2_CODE_DRIVES_VISIBILITY>
                        <TOOLTIPID>%((L:A32NX_HYD_PTU_TOGGLE, Bool))%{if}Turn OFF PTU%{else}Turn ON PTU%{end}</TOOLTIPID>
                    </UseTemplate>

                    <!-- YELLOW ELEC PUMP -->
                    <UseTemplate Name="FBW_Push_Toggle">
                        <NODE_ID>PUSH_OVHD_HYD_ELECPUMPY</NODE_ID>
                        <TOGGLE_SIMVAR>L:A32NX_HYD_ELECPUMPY_TOGGLE</TOGGLE_SIMVAR>
                        <SEQ1_CODE>(L:A32NX_HYD_ELECPUMPY_FAULT, Bool)</SEQ1_CODE>
                        <SEQ2_CODE>(L:A32NX_HYD_ELECPUMPY_TOGGLE, Bool) !</SEQ2_CODE>
                        <SEQ2_EMISSIVE_DRIVES_VISIBILITY>False</SEQ2_EMISSIVE_DRIVES_VISIBILITY>
                        <SEQ1_CODE_DRIVES_VISIBILITY>False</SEQ1_CODE_DRIVES_VISIBILITY>
                        <SEQ2_CODE_DRIVES_VISIBILITY>False</SEQ2_CODE_DRIVES_VISIBILITY>
                        <MOMENTARY />
                        <TOOLTIPID>%((L:A32NX_HYD_ELECPUMPY_TOGGLE, Bool))%{if}Turn ON yellow elec hyd pump%{else}Turn OFF yellow elec hyd pump%{end}</TOOLTIPID>
                    </UseTemplate>

                    <!-- PACK 1 -->
                    <UseTemplate Name="FBW_Push_Toggle">
                        <NODE_ID>PUSH_OVHD_AIRCOND_PACK1</NODE_ID>
                        <TOGGLE_SIMVAR>L:A32NX_AIRCOND_PACK1_TOGGLE</TOGGLE_SIMVAR>
                        <SEQ1_CODE>(L:A32NX_AIRCOND_PACK1_FAULT, Bool)</SEQ1_CODE>
                        <SEQ2_CODE>(L:A32NX_AIRCOND_PACK1_TOGGLE, Bool) !</SEQ2_CODE>
                        <SEQ2_EMISSIVE_DRIVES_VISIBILITY>False</SEQ2_EMISSIVE_DRIVES_VISIBILITY>
                        <SEQ1_CODE_DRIVES_VISIBILITY>False</SEQ1_CODE_DRIVES_VISIBILITY>
                        <SEQ2_CODE_DRIVES_VISIBILITY>False</SEQ2_CODE_DRIVES_VISIBILITY>
                        <TOOLTIPID>%((L:A32NX_AIRCOND_PACK1_TOGGLE, Bool))%{if}Turn OFF pack 1%{else}Turn ON pack 1%{end}</TOOLTIPID>
                    </UseTemplate>

                    <!-- PACK 2 -->
                    <UseTemplate Name="FBW_Push_Toggle">
                        <NODE_ID>PUSH_OVHD_AIRCOND_PACK2</NODE_ID>
                        <TOGGLE_SIMVAR>L:A32NX_AIRCOND_PACK2_TOGGLE</TOGGLE_SIMVAR>
                        <SEQ1_CODE>(L:A32NX_AIRCOND_PACK2_FAULT, Bool)</SEQ1_CODE>
                        <SEQ2_CODE>(L:A32NX_AIRCOND_PACK2_TOGGLE, Bool) !</SEQ2_CODE>
                        <SEQ2_EMISSIVE_DRIVES_VISIBILITY>False</SEQ2_EMISSIVE_DRIVES_VISIBILITY>
                        <SEQ1_CODE_DRIVES_VISIBILITY>False</SEQ1_CODE_DRIVES_VISIBILITY>
                        <SEQ2_CODE_DRIVES_VISIBILITY>False</SEQ2_CODE_DRIVES_VISIBILITY>
                        <TOOLTIPID>%((L:A32NX_AIRCOND_PACK2_TOGGLE, Bool))%{if}Turn OFF pack 2%{else}Turn ON pack 2%{end}</TOOLTIPID>
                    </UseTemplate>

                    <!-- HOT AIR -->
                    <UseTemplate Name="FBW_Push_Toggle">
                        <NODE_ID>PUSH_OVHD_AIRCOND_HOTAIR</NODE_ID>
                        <TOGGLE_SIMVAR>L:A32NX_AIRCOND_HOTAIR_TOGGLE</TOGGLE_SIMVAR>
                        <SEQ1_CODE>(L:A32NX_AIRCOND_HOTAIR_FAULT, Bool)</SEQ1_CODE>
                        <SEQ2_CODE>(L:A32NX_AIRCOND_HOTAIR_TOGGLE, Bool) !</SEQ2_CODE>
                        <SEQ2_EMISSIVE_DRIVES_VISIBILITY>False</SEQ2_EMISSIVE_DRIVES_VISIBILITY>
                        <SEQ1_CODE_DRIVES_VISIBILITY>False</SEQ1_CODE_DRIVES_VISIBILITY>
                        <SEQ2_CODE_DRIVES_VISIBILITY>False</SEQ2_CODE_DRIVES_VISIBILITY>
                        <TOOLTIPID>%((L:A32NX_AIRCOND_HOTAIR_TOGGLE, Bool))%{if}Turn OFF hot air%{else}Turn ON hot air%{end}</TOOLTIPID>
                    </UseTemplate>

                    <!-- RAM AIR -->
                    <UseTemplate Name="FBW_Covered_Push_Toggle">
                        <NODE_ID>PUSH_OVHD_AIRCOND_RAMAIR</NODE_ID>
                        <LOCK_NODE_ID>LOCK_OVHD_AIRCOND_RAMAIR</LOCK_NODE_ID>
                        <TOGGLE_SIMVAR>L:A32NX_AIRCOND_RAMAIR_TOGGLE</TOGGLE_SIMVAR>
                        <SEQ1_CODE>(L:A32NX_AIRCOND_RAMAIR_FAULT, Bool)</SEQ1_CODE>
                        <SEQ2_CODE>(L:A32NX_AIRCOND_RAMAIR_TOGGLE, Bool) !</SEQ2_CODE>
                        <SEQ1_EMISSIVE_DRIVES_VISIBILITY>False</SEQ1_EMISSIVE_DRIVES_VISIBILITY>
                        <SEQ2_EMISSIVE_DRIVES_VISIBILITY>False</SEQ2_EMISSIVE_DRIVES_VISIBILITY>
                        <SEQ1_CODE_DRIVES_VISIBILITY>False</SEQ1_CODE_DRIVES_VISIBILITY>
                        <SEQ2_CODE_DRIVES_VISIBILITY>False</SEQ2_CODE_DRIVES_VISIBILITY>
                        <TOOLTIPID>%((L:A32NX_AIRCOND_RAMAIR_TOGGLE, Bool))%{if}Turn OFF ram air%{else}Turn ON ram air%{end}</TOOLTIPID>
                    </UseTemplate>

                    <UseTemplate Name="FBW_AIRLINER_Aircond_Knob_Template">
                        <ID>1</ID>
                        <ANIM_CODE>50</ANIM_CODE>
                        <ANIM_NAME>KNOB_OVHD_AIRCOND_COCKPIT</ANIM_NAME>
                        <NODE_ID>KNOB_OVHD_AIRCOND_COCKPIT</NODE_ID>
                    </UseTemplate>
                    <UseTemplate Name="FBW_AIRLINER_Aircond_Knob_Template">
                        <ID>2</ID>
                        <ANIM_CODE>50</ANIM_CODE>
                        <ANIM_NAME>KNOB_OVHD_AIRCOND_FWDCABIN</ANIM_NAME>
                        <NODE_ID>KNOB_OVHD_AIRCOND_FWDCABIN</NODE_ID>
                    </UseTemplate>
                    <UseTemplate Name="FBW_AIRLINER_Aircond_Knob_Template">
                        <ID>3</ID>
                        <ANIM_CODE>50</ANIM_CODE>
                        <ANIM_NAME>KNOB_OVHD_AIRCOND_AFTCABIN</ANIM_NAME>
                        <NODE_ID>KNOB_OVHD_AIRCOND_AFTCABIN</NODE_ID>
                    </UseTemplate>

                    <UseTemplate Name="ASOBO_GT_Switch_Dummy">
                        <Node_ID>KNOB_OVHD_AUDIOSWITCH</Node_ID>
                        <ANIM_NAME>KNOB_OVHD_AUDIOSWITCH</ANIM_NAME>
                        <NUM_STATES>3</NUM_STATES>
                        <SWITCH_DIRECTION>Horizontal</SWITCH_DIRECTION>
                        <ARROW_TYPE>Curved</ARROW_TYPE>
                        <WWISE_EVENT>turnknob</WWISE_EVENT>
                        <INIT_VALUE>1</INIT_VALUE>
                        <SWITCH_POSITION_VAR>KNOB_OVHD_AUDIOSWITCH_Position</SWITCH_POSITION_VAR>
                    </UseTemplate>
                </Component>

                <Component ID="Right_Column">
                    <UseTemplate Name="FBW_Push_Held">
                        <NODE_ID>PUSH_CWRHEADSET</NODE_ID>
                        <HOLD_SIMVAR>L:A32NX_CREW_HEAD_SET</HOLD_SIMVAR>
                        <TOOLTIPID>CVR headset (Inop.)</TOOLTIPID>
                    </UseTemplate>
                    <UseTemplate Name="FBW_Push_Toggle">
                        <NODE_ID>PUSH_OXYGEN_TWRRESET</NODE_ID>
                        <LEFT_SINGLE_CODE>
                        (L:A32NX_OXYGEN_TMR_RESET, Bool) ! (&gt;L:A32NX_OXYGEN_TMR_RESET, Bool)
                        (L:A32NX_OXYGEN_MASKS_DEPLOYED, Bool) ! (&gt;L:A32NX_OXYGEN_MASKS_DEPLOYED, Bool)
                         0 (&gt;L:A32NX_OXYGEN_PASSENGER_LIGHT_ON)
                        </LEFT_SINGLE_CODE>
                        <SEQ1_CODE>(L:A32NX_OXYGEN_TMR_RESET_FAULT, Bool)</SEQ1_CODE>
                        <SEQ2_CODE>(L:A32NX_OXYGEN_TMR_RESET, Bool)</SEQ2_CODE>
                        <SEQ2_EMISSIVE_DRIVES_VISIBILITY>False</SEQ2_EMISSIVE_DRIVES_VISIBILITY>
                        <SEQ1_CODE_DRIVES_VISIBILITY>False</SEQ1_CODE_DRIVES_VISIBILITY>
                        <SEQ2_CODE_DRIVES_VISIBILITY>False</SEQ2_CODE_DRIVES_VISIBILITY>
                        <TOOLTIPID>Reset oxygen timer</TOOLTIPID>
                    </UseTemplate>
                    <UseTemplate Name="FBW_Push_Toggle">
                        <NODE_ID>PUSH_OVHD_SVGEINT</NODE_ID>
                        <TOGGLE_SIMVAR>L:A32NX_SVGEINT_OVRD_ON</TOGGLE_SIMVAR>
<<<<<<< HEAD
=======

>>>>>>> 3524c175
                        <SEQ2_CODE>(L:A32NX_SVGEINT_OVRD_ON, Bool)</SEQ2_CODE>
                        <SEQ1_EMISSIVE_DRIVES_VISIBILITY>False</SEQ1_EMISSIVE_DRIVES_VISIBILITY>
                        <SEQ2_EMISSIVE_DRIVES_VISIBILITY>False</SEQ2_EMISSIVE_DRIVES_VISIBILITY>
                        <SEQ1_CODE_DRIVES_VISIBILITY>False</SEQ1_CODE_DRIVES_VISIBILITY>
                        <SEQ2_CODE_DRIVES_VISIBILITY>False</SEQ2_CODE_DRIVES_VISIBILITY>
                        <TOOLTIPID>%((L:A32NX_SVGEINT_OVRD_ON, Bool))%{if}Turn OFF SVGE INT OVRD (Inop.)%{else}Turn ON SVGE INT OVRD (Inop.)%{end}</TOOLTIPID>
                    </UseTemplate>
                    <UseTemplate Name="FBW_Push_Toggle">
                        <NODE_ID>PUSH_OVHD_AVIONICS_COMPLT</NODE_ID>
                        <TOGGLE_SIMVAR>L:A32NX_AVIONICS_COMPLT_ON</TOGGLE_SIMVAR>
                        <SEQ2_CODE>(L:A32NX_AVIONICS_COMPLT_ON, Bool)</SEQ2_CODE>
                        <SEQ1_EMISSIVE_DRIVES_VISIBILITY>False</SEQ1_EMISSIVE_DRIVES_VISIBILITY>
                        <SEQ2_EMISSIVE_DRIVES_VISIBILITY>False</SEQ2_EMISSIVE_DRIVES_VISIBILITY>
                        <SEQ1_CODE_DRIVES_VISIBILITY>False</SEQ1_CODE_DRIVES_VISIBILITY>
                        <SEQ2_CODE_DRIVES_VISIBILITY>False</SEQ2_CODE_DRIVES_VISIBILITY>
                        <TOOLTIPID>%((L:A32NX_AVIONICS_COMPLT_ON, Bool))%{if}Set avionics comp lt to AUTO (Inop.)%{else}Turn ON avionics comp lt (Inop.)%{end}</TOOLTIPID>
                    </UseTemplate>
                    <UseTemplate Name="FBW_AIRBUS_Push_Dummy_Template">
                        <NODE_ID>PUSH_OVHD_CARGOVENT_AFTISOL</NODE_ID>
                        <SEQ2_EMISSIVE_DRIVES_VISIBILITY>False</SEQ2_EMISSIVE_DRIVES_VISIBILITY>
                        <SEQ1_CODE_DRIVES_VISIBILITY>False</SEQ1_CODE_DRIVES_VISIBILITY>
                        <SEQ2_CODE_DRIVES_VISIBILITY>False</SEQ2_CODE_DRIVES_VISIBILITY>
                    </UseTemplate>
                    <UseTemplate Name="FBW_AIRBUS_Push_Dummy_Template">
                        <NODE_ID>PUSH_OVHD_CARGOSMOKE_FWD1</NODE_ID>
                        <ONLY_SEQ1/>
                    </UseTemplate>
                    <UseTemplate Name="FBW_AIRBUS_Push_Dummy_Template">
                        <NODE_ID>PUSH_OVHD_CARGOSMOKE_FWD2</NODE_ID>
                        <ONLY_SEQ1/>
                    </UseTemplate>

                    <!-- Data Loading Selector-->
                    <Component ID="Data_Loading_Selector">
                        <UseTemplate Name="FBW_Push_Toggle">
                            <NODE_ID>PUSH_OVHD_DLS_SELCTL</NODE_ID>
                            <LEFT_SINGLE_CODE></LEFT_SINGLE_CODE>

                            <TOOLTIPID>Select/Control (Inop.)</TOOLTIPID>
                            <MOMENTARY/>
                        </UseTemplate>
                        <UseTemplate Name="FBW_Push_Toggle">
                            <NODE_ID>PUSH_OVHD_DLS_PREV</NODE_ID>
                            <LEFT_SINGLE_CODE></LEFT_SINGLE_CODE>

                            <TOOLTIPID>Previous (Inop.)</TOOLTIPID>
                            <MOMENTARY/>
                        </UseTemplate>
                        <UseTemplate Name="FBW_Push_Toggle">
                            <NODE_ID>PUSH_OVHD_DLS_NEXT</NODE_ID>
                            <LEFT_SINGLE_CODE></LEFT_SINGLE_CODE>

                            <TOOLTIPID>Next (Inop.)</TOOLTIPID>
                            <MOMENTARY/>
                        </UseTemplate>
                        <UseTemplate Name="A32NX_GT_Switch_Dummy">
                            <NODE_ID>SWITCH_OVHD_DLS</NODE_ID>
                            <TOGGLE_SIMVAR>L:A32NX_DLS_ON</TOGGLE_SIMVAR>
                            <ANIM_NAME>SWITCH_OVHD_DLS</ANIM_NAME>
                            <ANIMTIP_0>Turn ON data loading selector (Inop.)</ANIMTIP_0>
                            <ANIMTIP_1>Turn OFF data loading selector (Inop.)</ANIMTIP_1>
                            <WWISE_EVENT_1>lswitch</WWISE_EVENT_1>
                            <WWISE_EVENT_2>lswitch</WWISE_EVENT_2>
                            <NORMALIZED_TIME_1>0.1</NORMALIZED_TIME_1>
                            <NORMALIZED_TIME_2>0.5</NORMALIZED_TIME_2>
                        </UseTemplate>
                    </Component>

                    <!-- FLT CTL -->
                    <Component ID="Flight_Controls_Right">
                        <!-- ELAC 2 -->
                        <UseTemplate Name="FBW_AIRBUS_Push_ELAC_Template">
                            <ID>2</ID>
                        </UseTemplate>

                        <!-- SEC 2 -->
                        <UseTemplate Name="FBW_AIRBUS_Push_SEC_Template">
                            <ID>2</ID>
                        </UseTemplate>

                        <!-- SEC 3 -->
                        <UseTemplate Name="FBW_AIRBUS_Push_SEC_Template">
                            <ID>3</ID>
                        </UseTemplate>

                        <!-- FAC 2 -->
                        <UseTemplate Name="FBW_AIRBUS_Push_FAC_Template">
                            <ID>2</ID>
                        </UseTemplate>
                    </Component>

                    <!-- VENTILATION -->
                    <Component ID="Ventilation">
                        <!-- BLOWER -->
                        <UseTemplate Name="FBW_Push_Toggle">
                            <NODE_ID>PUSH_OVHD_VENTILATION_BLOWER</NODE_ID>
                            <TOGGLE_SIMVAR>L:A32NX_VENTILATION_BLOWER_TOGGLE</TOGGLE_SIMVAR>
                            <SEQ1_CODE>(L:A32NX_VENTILATION_BLOWER_FAULT, Bool)</SEQ1_CODE>
                            <SEQ2_CODE>(L:A32NX_VENTILATION_BLOWER_TOGGLE, Bool) !</SEQ2_CODE>
                            <SEQ2_EMISSIVE_DRIVES_VISIBILITY>False</SEQ2_EMISSIVE_DRIVES_VISIBILITY>
                            <SEQ1_CODE_DRIVES_VISIBILITY>False</SEQ1_CODE_DRIVES_VISIBILITY>
                            <SEQ2_CODE_DRIVES_VISIBILITY>False</SEQ2_CODE_DRIVES_VISIBILITY>
                            <TOOLTIPID>%((L:A32NX_VENTILATION_BLOWER_TOGGLE, Bool))%{if}Turn OFF blower fan%{else}Turn blower fan to AUTO%{end}</TOOLTIPID>
                        </UseTemplate>

                        <!-- EXTRACT -->
                        <UseTemplate Name="FBW_Push_Toggle">
                            <NODE_ID>PUSH_OVHD_VENTILATION_EXTRACT</NODE_ID>
                            <TOGGLE_SIMVAR>L:A32NX_VENTILATION_EXTRACT_TOGGLE</TOGGLE_SIMVAR>
                            <SEQ1_CODE>(L:A32NX_VENTILATION_EXTRACT_FAULT, Bool)</SEQ1_CODE>
                            <SEQ2_CODE>(L:A32NX_VENTILATION_EXTRACT_TOGGLE, Bool) !</SEQ2_CODE>
                            <SEQ2_EMISSIVE_DRIVES_VISIBILITY>False</SEQ2_EMISSIVE_DRIVES_VISIBILITY>
                            <SEQ1_CODE_DRIVES_VISIBILITY>False</SEQ1_CODE_DRIVES_VISIBILITY>
                            <SEQ2_CODE_DRIVES_VISIBILITY>False</SEQ2_CODE_DRIVES_VISIBILITY>
                            <TOOLTIPID>%((L:A32NX_VENTILATION_EXTRACT_TOGGLE, Bool))%{if}Turn OFF extraction fan%{else}Turn extraction fan to AUTO%{end}</TOOLTIPID>
                        </UseTemplate>

                        <!-- CAB FANS -->
                        <UseTemplate Name="FBW_Push_Toggle">
                            <NODE_ID>PUSH_OVHD_VENTILATION_CABFANS</NODE_ID>
                            <TOGGLE_SIMVAR>L:A32NX_VENTILATION_CABFANS_TOGGLE</TOGGLE_SIMVAR>
                            <SEQ2_CODE>(L:A32NX_VENTILATION_CABFANS_TOGGLE, Bool) !</SEQ2_CODE>
                            <SEQ1_EMISSIVE_DRIVES_VISIBILITY>False</SEQ1_EMISSIVE_DRIVES_VISIBILITY>
                            <SEQ2_EMISSIVE_DRIVES_VISIBILITY>False</SEQ2_EMISSIVE_DRIVES_VISIBILITY>
                            <SEQ1_CODE_DRIVES_VISIBILITY>False</SEQ1_CODE_DRIVES_VISIBILITY>
                            <SEQ2_CODE_DRIVES_VISIBILITY>False</SEQ2_CODE_DRIVES_VISIBILITY>
                            <TOOLTIPID>%((L:A32NX_VENTILATION_CABFANS_TOGGLE, Bool))%{if}Turn OFF cabin fans%{else}Turn ON cabin fans%{end}</TOOLTIPID>
                        </UseTemplate>
                    </Component>

                    <!-- ENG MAN START -->
                    <Component ID="Eng_Man_Start">
                        <!-- 1 -->
                        <UseTemplate Name="FBW_Covered_Push_Toggle">
                            <NODE_ID>PUSH_OVHD_ENGMANSTART_1</NODE_ID>
                            <LOCK_NODE_ID>LOCK_OVHD_ENGMANSTART_1</LOCK_NODE_ID>
                            <TOGGLE_SIMVAR>L:A32NX_ENGMANSTART1_TOGGLE</TOGGLE_SIMVAR>
                            <SEQ2_CODE>(L:A32NX_ENGMANSTART1_TOGGLE, Bool)</SEQ2_CODE>
                            <SEQ1_EMISSIVE_DRIVES_VISIBILITY>False</SEQ1_EMISSIVE_DRIVES_VISIBILITY>
                            <SEQ2_EMISSIVE_DRIVES_VISIBILITY>False</SEQ2_EMISSIVE_DRIVES_VISIBILITY>
                            <SEQ1_CODE_DRIVES_VISIBILITY>False</SEQ1_CODE_DRIVES_VISIBILITY>
                            <SEQ2_CODE_DRIVES_VISIBILITY>False</SEQ2_CODE_DRIVES_VISIBILITY>
                            <TOOLTIPID>%((L:A32NX_ENGMANSTART1_TOGGLE, Bool))%{if}Turn OFF engine 1 manual start%{else}Turn ON engine 1 manual start%{end}</TOOLTIPID>
                        </UseTemplate>

                        <!-- 2 -->
                        <UseTemplate Name="FBW_Covered_Push_Toggle">
                            <NODE_ID>PUSH_OVHD_ENGMANSTART_2</NODE_ID>
                            <LOCK_NODE_ID>LOCK_OVHD_ENGMANSTART_2</LOCK_NODE_ID>
                            <TOGGLE_SIMVAR>L:A32NX_ENGMANSTART2_TOGGLE</TOGGLE_SIMVAR>
                            <SEQ2_CODE>(L:A32NX_ENGMANSTART2_TOGGLE, Bool)</SEQ2_CODE>
                            <SEQ1_EMISSIVE_DRIVES_VISIBILITY>False</SEQ1_EMISSIVE_DRIVES_VISIBILITY>
                            <SEQ2_EMISSIVE_DRIVES_VISIBILITY>False</SEQ2_EMISSIVE_DRIVES_VISIBILITY>
                            <SEQ1_CODE_DRIVES_VISIBILITY>False</SEQ1_CODE_DRIVES_VISIBILITY>
                            <SEQ2_CODE_DRIVES_VISIBILITY>False</SEQ2_CODE_DRIVES_VISIBILITY>
                            <TOOLTIPID>%((L:A32NX_ENGMANSTART2_TOGGLE, Bool))%{if}Turn OFF engine 2 manual start%{else}Turn ON engine 2 manual start%{end}</TOOLTIPID>
                        </UseTemplate>
                    </Component>

                    <!-- ENG N1 MODE -->
                    <Component ID="Eng_N1_Mode">
                        <!-- 1 SHOULD NOT BE USED; IS NOT IN REAL AIRCRAFT-->
                        <UseTemplate Name="FBW_AIRBUS_Push_Dummy_Template">
                            <NODE_ID>PUSH_OVHD_ENGN1MODE_1</NODE_ID>
                            <LOCK_NODE_ID>LOCK_OVHD_ENGN1MODE_1</LOCK_NODE_ID>
                            <SEQ1_EMISSIVE_DRIVES_VISIBILITY>False</SEQ1_EMISSIVE_DRIVES_VISIBILITY>
                            <SEQ2_EMISSIVE_DRIVES_VISIBILITY>False</SEQ2_EMISSIVE_DRIVES_VISIBILITY>
                            <SEQ1_CODE_DRIVES_VISIBILITY>False</SEQ1_CODE_DRIVES_VISIBILITY>
                            <SEQ2_CODE_DRIVES_VISIBILITY>False</SEQ2_CODE_DRIVES_VISIBILITY>
                        </UseTemplate>

                        <!-- 2 SHOULD NOT BE USED; IS NOT IN REAL AIRCRAFT-->
                        <UseTemplate Name="FBW_AIRBUS_Push_Dummy_Template">
                            <NODE_ID>PUSH_OVHD_ENGN1MODE_2</NODE_ID>
                            <LOCK_NODE_ID>LOCK_OVHD_ENGN1MODE_2</LOCK_NODE_ID>
                            <SEQ1_EMISSIVE_DRIVES_VISIBILITY>False</SEQ1_EMISSIVE_DRIVES_VISIBILITY>
                            <SEQ2_EMISSIVE_DRIVES_VISIBILITY>False</SEQ2_EMISSIVE_DRIVES_VISIBILITY>
                            <SEQ1_CODE_DRIVES_VISIBILITY>False</SEQ1_CODE_DRIVES_VISIBILITY>
                            <SEQ2_CODE_DRIVES_VISIBILITY>False</SEQ2_CODE_DRIVES_VISIBILITY>
                        </UseTemplate>
                    </Component>

                    <Component ID="Overhead_Audio_Panel">
                        <OverrideTemplateParameters>
                            <EMISSIVE_CODE>(L:XMLVAR_SWITCH_OVHD_INTLT_ANNLT_Position) 0 ==</EMISSIVE_CODE>
                        </OverrideTemplateParameters>

                        <UseTemplate Name="A32NX_Audio_Panel_Volume_Dummy">
                            <NODE_ID>PUSH_OVHD_RADIO_VOR1_EMIS</NODE_ID>
                        </UseTemplate>
                        <UseTemplate Name="A32NX_Audio_Panel_Volume_Dummy">
                            <NODE_ID>PUSH_OVHD_RADIO_VOR2_EMIS</NODE_ID>
                        </UseTemplate>
                        <UseTemplate Name="A32NX_Audio_Panel_Volume_Dummy">
                            <NODE_ID>PUSH_OVHD_RADIO_MKR_EMIS</NODE_ID>
                        </UseTemplate>
                        <UseTemplate Name="A32NX_Audio_Panel_Volume_Dummy">
                            <NODE_ID>PUSH_OVHD_RADIO_ILS_EMIS</NODE_ID>
                        </UseTemplate>
                        <UseTemplate Name="A32NX_Audio_Panel_Volume_Dummy">
                            <NODE_ID>PUSH_OVHD_RADIO_MLS_EMIS</NODE_ID>
                        </UseTemplate>
                        <UseTemplate Name="A32NX_Audio_Panel_Volume_Dummy">
                            <NODE_ID>PUSH_OVHD_RADIO_ADF1_EMIS</NODE_ID>
                        </UseTemplate>
                        <UseTemplate Name="A32NX_Audio_Panel_Volume_Dummy">
                            <NODE_ID>PUSH_OVHD_RADIO_ADF2_EMIS</NODE_ID>
                        </UseTemplate>
                        <UseTemplate Name="A32NX_Audio_Panel_Volume_Dummy">
                            <NODE_ID>PUSH_OVHD_RADIO_INT_EMIS</NODE_ID>
                        </UseTemplate>
                        <UseTemplate Name="FBW_AIRBUS_Push_Dummy_Template">
                            <NODE_ID>SWITCH_OVHD_RADIO_INT</NODE_ID>
                        </UseTemplate>
                        <UseTemplate Name="FBW_AIRBUS_Push_Dummy_Template">
                            <NODE_ID>PUSH_OVHD_RADIO_VOICE</NODE_ID>
                        </UseTemplate>
                        <UseTemplate Name="FBW_AIRBUS_Push_Dummy_Template">
                            <NODE_ID>PUSH_OVHD_RADIO_RESET</NODE_ID>
                        </UseTemplate>
                        <UseTemplate Name="A32NX_Audio_Panel_Volume_Dummy">
                            <NODE_ID>PUSH_OVHD_RADIO_PA1_EMIS</NODE_ID>
                        </UseTemplate>
                        <UseTemplate Name="FBW_AIRBUS_Push_Dummy_Template">
                            <NODE_ID>PUSH_OVHD_RADIO_PA</NODE_ID>
                        </UseTemplate>
                        <UseTemplate Name="A32NX_Audio_Panel_Volume_Dummy">
                            <NODE_ID>PUSH_OVHD_RADIO_VHF1_EMIS</NODE_ID>
                        </UseTemplate>
                        <UseTemplate Name="A32NX_Audio_Panel_Volume_Dummy">
                            <NODE_ID>PUSH_OVHD_RADIO_VHF2_EMIS</NODE_ID>
                        </UseTemplate>
                        <UseTemplate Name="A32NX_Audio_Panel_Volume_Dummy">
                            <NODE_ID>PUSH_OVHD_RADIO_VHF3_EMIS</NODE_ID>
                        </UseTemplate>
                        <UseTemplate Name="A32NX_Audio_Panel_Volume_Dummy">
                            <NODE_ID>PUSH_OVHD_RADIO_HF1_EMIS</NODE_ID>
                        </UseTemplate>
                        <UseTemplate Name="A32NX_Audio_Panel_Volume_Dummy">
                            <NODE_ID>PUSH_OVHD_RADIO_HF2_EMIS</NODE_ID>
                        </UseTemplate>
                        <UseTemplate Name="A32NX_Audio_Panel_Volume_Dummy">
                            <NODE_ID>PUSH_OVHD_RADIO_CAB_EMIS</NODE_ID>
                        </UseTemplate>
                        <UseTemplate Name="FBW_AIRBUS_Push_Dummy_Template">
                            <NODE_ID>PUSH_OVHD_RADIO_ATT</NODE_ID>
                        </UseTemplate>
                        <UseTemplate Name="FBW_AIRBUS_Push_Dummy_Template">
                            <NODE_ID>PUSH_OVHD_RADIO_MECH</NODE_ID>
                        </UseTemplate>
                        <UseTemplate Name="FBW_AIRBUS_Push_Dummy_Template">
                            <NODE_ID>PUSH_OVHD_RADIO_CALL5</NODE_ID>
                        </UseTemplate>
                        <UseTemplate Name="FBW_AIRBUS_Push_Dummy_Template">
                            <NODE_ID>PUSH_OVHD_RADIO_CALL4</NODE_ID>
                        </UseTemplate>
                        <UseTemplate Name="FBW_AIRBUS_Push_Dummy_Template">
                            <NODE_ID>PUSH_OVHD_RADIO_CALL3</NODE_ID>
                        </UseTemplate>
                        <UseTemplate Name="FBW_AIRBUS_Push_Dummy_Template">
                            <NODE_ID>PUSH_OVHD_RADIO_CALL2</NODE_ID>
                        </UseTemplate>
                        <UseTemplate Name="FBW_AIRBUS_Push_Dummy_Template">
                            <NODE_ID>PUSH_OVHD_RADIO_CALL1</NODE_ID>
                        </UseTemplate>
                    </Component>
                </Component>

                <Component ID="Back_Panel">
                    <!--                    <UseTemplate Name="FBW_AIRBUS_Push_Dummy_Template">-->
                    <!--                        <NODE_ID>PUSH_OVHD_HYD_BLUEPUMP</NODE_ID>-->
                    <!--                        <BLOCK_SEQ1>1</BLOCK_SEQ1>-->
                    <!--                    </UseTemplate>-->
                </Component>
            </Component>

                <Component ID="OverHead_AntiIce">
                    <UseTemplate Name="FBW_Airbus_AntiIce_Engine">
                        <NODE_ID>PUSH_OVHD_ANTIICE_ENG1</NODE_ID>
                        <ID>1</ID>
                        <SEQ2_EMISSIVE_DRIVES_VISIBILITY>False</SEQ2_EMISSIVE_DRIVES_VISIBILITY>
                        <SEQ1_CODE_DRIVES_VISIBILITY>False</SEQ1_CODE_DRIVES_VISIBILITY>
                        <SEQ2_CODE_DRIVES_VISIBILITY>False</SEQ2_CODE_DRIVES_VISIBILITY>
                    </UseTemplate>
                    <UseTemplate Name="FBW_Airbus_AntiIce_Engine">
                        <NODE_ID>PUSH_OVHD_ANTIICE_ENG2</NODE_ID>
                        <ID>2</ID>
                        <SEQ2_EMISSIVE_DRIVES_VISIBILITY>False</SEQ2_EMISSIVE_DRIVES_VISIBILITY>
                        <SEQ1_CODE_DRIVES_VISIBILITY>False</SEQ1_CODE_DRIVES_VISIBILITY>
                        <SEQ2_CODE_DRIVES_VISIBILITY>False</SEQ2_CODE_DRIVES_VISIBILITY>
                    </UseTemplate>
                    <UseTemplate Name="FBW_Airbus_AntiIce_Wing">
                        <NODE_ID>PUSH_OVHD_ANTIICE_WING</NODE_ID>
                        <SEQ2_EMISSIVE_DRIVES_VISIBILITY>False</SEQ2_EMISSIVE_DRIVES_VISIBILITY>
                        <SEQ1_CODE_DRIVES_VISIBILITY>False</SEQ1_CODE_DRIVES_VISIBILITY>
                        <SEQ2_CODE_DRIVES_VISIBILITY>False</SEQ2_CODE_DRIVES_VISIBILITY>
                    </UseTemplate>
                    <UseTemplate Name="FBW_Airbus_Probes_Window_Heat">
                        <NODE_ID>PUSH_OVHD_PROBESWINDOW</NODE_ID>
                        <SEQ1_EMISSIVE_DRIVES_VISIBILITY>False</SEQ1_EMISSIVE_DRIVES_VISIBILITY>
                        <SEQ2_EMISSIVE_DRIVES_VISIBILITY>False</SEQ2_EMISSIVE_DRIVES_VISIBILITY>
                        <SEQ1_CODE_DRIVES_VISIBILITY>False</SEQ1_CODE_DRIVES_VISIBILITY>
                        <SEQ2_CODE_DRIVES_VISIBILITY>False</SEQ2_CODE_DRIVES_VISIBILITY>
                    </UseTemplate>
                </Component>

                <Component ID="Overhead_Handling">
                    <UseTemplate Name="FBW_Push_Held">
                        <NODE_ID>PUSH_OVHD_RAINRPLNTL</NODE_ID>
                        <HOLD_SIMVAR>L:A32NX_RAIN_REPELLENT_LEFT_ON</HOLD_SIMVAR>
                        <TOOLTIPID>Dispense rain repellent (Inop.)</TOOLTIPID>
                    </UseTemplate>
                    <UseTemplate Name="FBW_Push_Held">
                        <NODE_ID>PUSH_OVHD_RAINRPNLTR</NODE_ID>
                        <HOLD_SIMVAR>L:A32NX_RAIN_REPELLENT_RIGHT_ON</HOLD_SIMVAR>
                        <TOOLTIPID>Dispense rain repellent (Inop.)</TOOLTIPID>
                    </UseTemplate>
                    <UseTemplate Name="FBW_Airbus_Wiper_Knob">
                        <NODE_ID>HANDLING_Switch_Wiper_left</NODE_ID>
                        <ANIM_NAME>HANDLING_Switch_Wiper_left</ANIM_NAME>
                        <CIRCUIT_ID_WIPERS>77</CIRCUIT_ID_WIPERS>
                        <PART_ID>HANDLING_Switch_Wipers</PART_ID>
                        <ANIMTIP_0>Set left wiper to OFF</ANIMTIP_0>
                        <ANIMTIP_1>Set left wiper to SLOW</ANIMTIP_1>
                        <ANIMTIP_2>Set left wiper to FAST</ANIMTIP_2>
                    </UseTemplate>
                    <UseTemplate Name="FBW_Airbus_Wiper_Knob">
                        <NODE_ID>HANDLING_Switch_Wiper_right</NODE_ID>
                        <ANIM_NAME>HANDLING_Switch_Wiper_right</ANIM_NAME>
                        <CIRCUIT_ID_WIPERS>80</CIRCUIT_ID_WIPERS>
                        <ANIMTIP_0>Set right wiper to OFF</ANIMTIP_0>
                        <ANIMTIP_1>Set right wiper to SLOW</ANIMTIP_1>
                        <ANIMTIP_2>Set right wiper to FAST</ANIMTIP_2>
                    </UseTemplate>
                </Component>

                <Component ID="Overhead_Fire">
                    <Component ID="ENG1">
                        <DefaultTemplateParameters>
                            <TYPE>ENG</TYPE>
                            <ID>1</ID>
                        </DefaultTemplateParameters>

                        <UseTemplate Name="FBW_Airbus_FIRE_TEST_BUTTON">
                            <NODE_ID>PUSH_FIRE_ENG1_TEST</NODE_ID>
                            <PART_ID>Fire_test_eng1</PART_ID>
                        </UseTemplate>
                        <UseTemplate Name="FBW_Airbus_FIRE_AGENT">
                            <NODE_ID>PUSH_OVHD_FIRE_ENG1_AGENT1</NODE_ID>
                            <AGENT_ID>1</AGENT_ID>
                            <SEQ2_EMISSIVE_DRIVES_VISIBILITY>False</SEQ2_EMISSIVE_DRIVES_VISIBILITY>
                            <SEQ1_CODE_DRIVES_VISIBILITY>False</SEQ1_CODE_DRIVES_VISIBILITY>
                            <SEQ2_CODE_DRIVES_VISIBILITY>False</SEQ2_CODE_DRIVES_VISIBILITY>
                        </UseTemplate>
                        <UseTemplate Name="FBW_Airbus_FIRE_AGENT">
                            <NODE_ID>PUSH_OVHD_FIRE_ENG1_AGENT2</NODE_ID>
                            <AGENT_ID>2</AGENT_ID>
                            <SEQ2_EMISSIVE_DRIVES_VISIBILITY>False</SEQ2_EMISSIVE_DRIVES_VISIBILITY>
                            <SEQ1_CODE_DRIVES_VISIBILITY>False</SEQ1_CODE_DRIVES_VISIBILITY>
                            <SEQ2_CODE_DRIVES_VISIBILITY>False</SEQ2_CODE_DRIVES_VISIBILITY>
                        </UseTemplate>
                        <UseTemplate Name="FBW_Airbus_FIRE_TEST_LIGHTS">
                            <NODE_ID>PUSH_ENGINES_1</NODE_ID>
                        </UseTemplate>
                        <UseTemplate Name="FBW_Airbus_FIRE_GUARD">
                            <NODE_ID>LOCK_OVHD_ENG1</NODE_ID>
                        </UseTemplate>
                        <UseTemplate Name="FBW_Airbus_FIRE_BUTTON">
                            <NODE_ID>PUSH_OVHD_FIRE_ENG1</NODE_ID>
                        </UseTemplate>
                    </Component>

                    <Component ID="ENG2">
                        <DefaultTemplateParameters>
                            <TYPE>ENG</TYPE>
                            <ID>2</ID>
                        </DefaultTemplateParameters>

                        <UseTemplate Name="FBW_Airbus_FIRE_TEST_BUTTON">
                            <NODE_ID>PUSH_FIRE_ENG2_TEST</NODE_ID>
                            <PART_ID>Fire_test_eng2</PART_ID>
                            <HOLD_SIMVAR>L:A32NX_FIRE_TEST_ENG2</HOLD_SIMVAR>
                        </UseTemplate>
                        <UseTemplate Name="FBW_Airbus_FIRE_AGENT">
                            <NODE_ID>PUSH_OVHD_FIRE_ENG2_AGENT1</NODE_ID>
                            <AGENT_ID>1</AGENT_ID>
                            <SEQ2_EMISSIVE_DRIVES_VISIBILITY>False</SEQ2_EMISSIVE_DRIVES_VISIBILITY>
                            <SEQ1_CODE_DRIVES_VISIBILITY>False</SEQ1_CODE_DRIVES_VISIBILITY>
                            <SEQ2_CODE_DRIVES_VISIBILITY>False</SEQ2_CODE_DRIVES_VISIBILITY>
                        </UseTemplate>
                        <UseTemplate Name="FBW_Airbus_FIRE_AGENT">
                            <NODE_ID>PUSH_OVHD_FIRE_ENG2_AGENT2</NODE_ID>
                            <AGENT_ID>2</AGENT_ID>
                            <SEQ2_EMISSIVE_DRIVES_VISIBILITY>False</SEQ2_EMISSIVE_DRIVES_VISIBILITY>
                            <SEQ1_CODE_DRIVES_VISIBILITY>False</SEQ1_CODE_DRIVES_VISIBILITY>
                            <SEQ2_CODE_DRIVES_VISIBILITY>False</SEQ2_CODE_DRIVES_VISIBILITY>
                        </UseTemplate>
                        <UseTemplate Name="FBW_Airbus_FIRE_TEST_LIGHTS">
                            <NODE_ID>PUSH_ENGINES_2</NODE_ID>
                        </UseTemplate>
                        <UseTemplate Name="FBW_Airbus_FIRE_GUARD">
                            <NODE_ID>LOCK_OVHD_ENG2</NODE_ID>
                        </UseTemplate>
                        <UseTemplate Name="FBW_Airbus_FIRE_BUTTON">
                            <NODE_ID>PUSH_OVHD_FIRE_ENG2</NODE_ID>
                        </UseTemplate>
                    </Component>

                    <Component ID="APU">
                        <DefaultTemplateParameters>
                            <TYPE>APU</TYPE>
                            <ID></ID>
                        </DefaultTemplateParameters>

                        <UseTemplate Name="FBW_Airbus_FIRE_TEST_BUTTON">
                            <NODE_ID>PUSH_FIRE_APU_TEST</NODE_ID>
                            <PART_ID>APU_FIRE_TEST_BUTTON</PART_ID>
                            <HOLD_SIMVAR>L:FIRE_TEST_APU</HOLD_SIMVAR>
                        </UseTemplate>
                        <UseTemplate Name="FBW_Airbus_FIRE_AGENT">
                            <NODE_ID>PUSH_OVHD_FIRE_AGENT</NODE_ID>
                            <AGENT_ID>1</AGENT_ID>
                            <SEQ2_EMISSIVE_DRIVES_VISIBILITY>False</SEQ2_EMISSIVE_DRIVES_VISIBILITY>
                            <SEQ1_CODE_DRIVES_VISIBILITY>False</SEQ1_CODE_DRIVES_VISIBILITY>
                            <SEQ2_CODE_DRIVES_VISIBILITY>False</SEQ2_CODE_DRIVES_VISIBILITY>
                        </UseTemplate>
                        <UseTemplate Name="FBW_Airbus_FIRE_BUTTON">
                            <NODE_ID>PUSH_OVHD_FIRE_APU</NODE_ID>
                        </UseTemplate>
                        <UseTemplate Name="FBW_Airbus_FIRE_GUARD">
                            <NODE_ID>LOCK_OVHD_APU</NODE_ID>
                        </UseTemplate>
                    </Component>

                    <Component ID="CARGO_SMOKE">
                        <DefaultTemplateParameters>
                            <TYPE>CARGO</TYPE>
                            <ID></ID>
                        </DefaultTemplateParameters>
                        <UseTemplate Name="FBW_Airbus_FIRE_TEST_BUTTON">
                            <NODE_ID>PUSH_OVHD_CARGOSMOKE_TEST</NODE_ID>
                        </UseTemplate>
                        <UseTemplate Name="FBW_Airbus_FIRE_TEST_LIGHTS">
                            <NODE_ID>PUSH_OVHD_CARGOSMOKE_FWD2</NODE_ID>
                        </UseTemplate>
                        <UseTemplate Name="FBW_Airbus_FIRE_TEST_LIGHTS">
                            <NODE_ID>PUSH_OVHD_CARGOSMOKE_FWD1</NODE_ID>
                        </UseTemplate>
                        <UseTemplate Name="ASOBO_GT_Switch_Dummy">
                            <NODE_ID>LOCK_OVHD_CARGOSMOKE_2</NODE_ID>
                            <ANIM_NAME>LOCK_OVHD_CARGOSMOKE_2</ANIM_NAME>
                            <WWISE_EVENT_1>apu_generator_switch_on</WWISE_EVENT_1>
                            <WWISE_EVENT_2>apu_generator_switch_off</WWISE_EVENT_2>
                            <SWITCH_POSITION_TYPE>L</SWITCH_POSITION_TYPE>
                            <SWITCH_POSITION_VAR>A32NX_CARGOSMOKE_DISCH2LOCK_TOGGLE</SWITCH_POSITION_VAR>
                        </UseTemplate>
                        <UseTemplate Name="FBW_Covered_Push_Toggle">
                            <NODE_ID>PUSH_OVHD_CARGOSMOKE_2</NODE_ID>
                            <LOCK_NODE_ID>LOCK_OVHD_CARGOSMOKE_2</LOCK_NODE_ID>
                            <LEFT_SINGLE_CODE>1 (&gt;L:A32NX_CARGOSMOKE_AFT_DISCHARGED)</LEFT_SINGLE_CODE>
                            <TOOLTIPID>%((L:A32NX_CARGOSMOKE_AFT_DISCHARGED, Bool))%{if}Fire-extinguisher discharged (Inop.)%{else}Discharge fire-extinguisher (Inop.)%{end}</TOOLTIPID>
                            <MOMENTARY/>
                        </UseTemplate>
                        <UseTemplate Name="FBW_Covered_Push_Toggle">
                            <NODE_ID>PUSH_OVHD_CARGOSMOKE_1</NODE_ID>
                            <LOCK_NODE_ID>LOCK_OVHD_CARGOSMOKE_1</LOCK_NODE_ID>
                            <LEFT_SINGLE_CODE>1 (&gt;L:A32NX_CARGOSMOKE_FWD_DISCHARGED)</LEFT_SINGLE_CODE>
                            <TOOLTIPID>%((L:A32NX_CARGOSMOKE_FWD_DISCHARGED, Bool))%{if}Fire-extinguisher discharged (Inop.)%{else}Discharge fire-extinguisher (Inop.)%{end}</TOOLTIPID>
                            <MOMENTARY/>
                        </UseTemplate>
                    </Component>
                </Component>

                <Component ID="Overhead_Misc">
                    <Component ID="Left_Column">

                        <Component ID="GPWS">
                            <UseTemplate Name="FBW_Push_Toggle">
                                <NODE_ID>PUSH_OVHD_GPWS_TERR</NODE_ID>
                                <TOGGLE_SIMVAR>L:A32NX_GPWS_TERR_OFF</TOGGLE_SIMVAR>
                                <DOWN_CODE>(L:A32NX_GPWS_TERR_OFF, Bool) !</DOWN_CODE>
                                <SEQ2_EMISSIVE_DRIVES_VISIBILITY>False</SEQ2_EMISSIVE_DRIVES_VISIBILITY>
                                <SEQ1_CODE_DRIVES_VISIBILITY>False</SEQ1_CODE_DRIVES_VISIBILITY>
                                <SEQ2_CODE_DRIVES_VISIBILITY>False</SEQ2_CODE_DRIVES_VISIBILITY>
                                <TOOLTIPID>%((L:A32NX_GPWS_TERR_OFF, Bool))%{if}(Inop.) Turn ON GPWS TERR%{else}(Inop.) Turn OFF GPWS TERR%{end}</TOOLTIPID>
                            </UseTemplate>

                            <UseTemplate Name="FBW_Push_Toggle">
                                <NODE_ID>PUSH_OVHD_GPWS_SYS</NODE_ID>
                                <TOGGLE_SIMVAR>L:A32NX_GPWS_SYS_OFF</TOGGLE_SIMVAR>
                                <DOWN_CODE>(L:A32NX_GPWS_SYS_OFF, Bool) !</DOWN_CODE>
                                <SEQ2_EMISSIVE_DRIVES_VISIBILITY>False</SEQ2_EMISSIVE_DRIVES_VISIBILITY>
                                <SEQ1_CODE_DRIVES_VISIBILITY>False</SEQ1_CODE_DRIVES_VISIBILITY>
                                <SEQ2_CODE_DRIVES_VISIBILITY>False</SEQ2_CODE_DRIVES_VISIBILITY>
                                <TOOLTIPID>%((L:A32NX_GPWS_SYS_OFF, Bool))%{if}Turn ON GPWS SYS%{else}Turn OFF GPWS SYS%{end}</TOOLTIPID>
                            </UseTemplate>

                            <UseTemplate Name="FBW_Push_Toggle">
                                <NODE_ID>PUSH_OVHD_GPWS_GSMODE</NODE_ID>
                                <TOGGLE_SIMVAR>L:A32NX_GPWS_GS_OFF</TOGGLE_SIMVAR>
                                <DOWN_CODE>(L:A32NX_GPWS_GS_OFF, Bool) !</DOWN_CODE>
                                <SEQ1_EMISSIVE_DRIVES_VISIBILITY>False</SEQ1_EMISSIVE_DRIVES_VISIBILITY>
                                <SEQ2_EMISSIVE_DRIVES_VISIBILITY>False</SEQ2_EMISSIVE_DRIVES_VISIBILITY>
                                <SEQ1_CODE_DRIVES_VISIBILITY>False</SEQ1_CODE_DRIVES_VISIBILITY>
                                <SEQ2_CODE_DRIVES_VISIBILITY>False</SEQ2_CODE_DRIVES_VISIBILITY>
                                <TOOLTIPID>%((L:A32NX_GPWS_GS_OFF, Bool))%{if}Turn ON GPWS G/S mode%{else}Turn OFF GPWS G/S mode%{end}</TOOLTIPID>
                            </UseTemplate>

                            <UseTemplate Name="FBW_Push_Toggle">
                                <NODE_ID>PUSH_OVHD_GPWS_FLAP</NODE_ID>
                                <PART_ID>GPWS_Flap</PART_ID>
                                <TOGGLE_SIMVAR>L:A32NX_GPWS_FLAP_OFF</TOGGLE_SIMVAR>
                                <DOWN_CODE>(L:A32NX_GPWS_FLAP_OFF, Bool) !</DOWN_CODE>
                                <SEQ1_EMISSIVE_DRIVES_VISIBILITY>False</SEQ1_EMISSIVE_DRIVES_VISIBILITY>
                                <SEQ2_EMISSIVE_DRIVES_VISIBILITY>False</SEQ2_EMISSIVE_DRIVES_VISIBILITY>
                                <SEQ1_CODE_DRIVES_VISIBILITY>False</SEQ1_CODE_DRIVES_VISIBILITY>
                                <SEQ2_CODE_DRIVES_VISIBILITY>False</SEQ2_CODE_DRIVES_VISIBILITY>
                                <TOOLTIPID>%((L:A32NX_GPWS_FLAP_OFF, Bool))%{if}Turn ON GPWS flap mode%{else}Turn OFF GPWS flap mode%{end}</TOOLTIPID>
                            </UseTemplate>

                            <!-- LDG FLAP 3 -->
                            <UseTemplate Name="FBW_Push_Toggle">
                                <NODE_ID>PUSH_OVHD_GPWS_LDG</NODE_ID>
                                <PART_ID>GPWS_Flap3</PART_ID>
                                <TOGGLE_SIMVAR>L:A32NX_GPWS_FLAPS3</TOGGLE_SIMVAR>
                                <DOWN_CODE>(L:A32NX_GPWS_FLAPS3, Bool)</DOWN_CODE>
                                <SEQ1_EMISSIVE_DRIVES_VISIBILITY>False</SEQ1_EMISSIVE_DRIVES_VISIBILITY>
                                <SEQ2_EMISSIVE_DRIVES_VISIBILITY>False</SEQ2_EMISSIVE_DRIVES_VISIBILITY>
                                <SEQ1_CODE_DRIVES_VISIBILITY>False</SEQ1_CODE_DRIVES_VISIBILITY>
                                <SEQ2_CODE_DRIVES_VISIBILITY>False</SEQ2_CODE_DRIVES_VISIBILITY>
                                <TOOLTIPID>%((L:A32NX_GPWS_FLAPS3, Bool))%{if}Switch landing flaps to FULL%{else}Switch landing flaps to 3%{end}</TOOLTIPID>
                            </UseTemplate>
                        </Component>

                        <Component ID="RCDR">
<<<<<<< HEAD
                            <UseTemplate Name="FBW_Push_Toggle">
                                <NODE_ID>PUSH_OVHD_RCDR_GNDCTL</NODE_ID>
                                <TOGGLE_SIMVAR>L:A32NX_RCDR_GROUND_CONTROL_ON</TOGGLE_SIMVAR>
=======
                             <UseTemplate Name="FBW_Push_Toggle">
                             <NODE_ID>PUSH_OVHD_RCDR_GNDCTL</NODE_ID>
                             <TOGGLE_SIMVAR>L:A32NX_RCDR_GROUND_CONTROL_ON</TOGGLE_SIMVAR>

>>>>>>> 3524c175
                                <SEQ2_CODE>(L:A32NX_RCDR_GROUND_CONTROL_ON, Bool)</SEQ2_CODE>
                                <SEQ1_EMISSIVE_DRIVES_VISIBILITY>False</SEQ1_EMISSIVE_DRIVES_VISIBILITY>
                                <SEQ2_EMISSIVE_DRIVES_VISIBILITY>False</SEQ2_EMISSIVE_DRIVES_VISIBILITY>
                                <SEQ1_CODE_DRIVES_VISIBILITY>False</SEQ1_CODE_DRIVES_VISIBILITY>
                                <SEQ2_CODE_DRIVES_VISIBILITY>False</SEQ2_CODE_DRIVES_VISIBILITY>
                                <TOOLTIPID>%((L:A32NX_RCDR_GROUND_CONTROL_ON, Bool))%{if}Set Ground Control to AUTO (Inop.)%{else}Turn ON Ground Control (Inop.)%{end}</TOOLTIPID>
                            </UseTemplate>
                            <UseTemplate Name="FBW_Push_Held">
                                <NODE_ID>PUSH_OVHD_RCDR_ERASE</NODE_ID>
                                <TOOLTIPID>Erase CVR (Inop.)</TOOLTIPID>
                            </UseTemplate>
                            <UseTemplate Name="FBW_Push_Held">
                                <NODE_ID>PUSH_OVHD_RCDR_TEST</NODE_ID>
                                <HOLD_SIMVAR>L:A32NX_RCDR_TEST</HOLD_SIMVAR>
                                <TOOLTIPID>Test CVR (Inop.)</TOOLTIPID>
                            </UseTemplate>
                        </Component>

                        <Component ID="OXYGEN">
                            <UseTemplate Name="FBW_Covered_Push_Toggle">
                                <NODE_ID>PUSH_OVHD_OXYGEN_RATMANON</NODE_ID>
                                <LOCK_NODE_ID>LOCK_OVHD_OXYGEN_RATMANON</LOCK_NODE_ID>

                                <LEFT_SINGLE_CODE>
                                1 (&gt;L:A32NX_OXYGEN_MASKS_DEPLOYED)
                                1 (&gt;L:A32NX_OXYGEN_PASSENGER_LIGHT_ON)</LEFT_SINGLE_CODE>
                            <TOOLTIPID>%((L:A32NX_OXYGEN_MASKS_DEPLOYED, Bool))%{if}Cabin oxygen masks deployed%{else}Deploy cabin oxygen masks%{end}</TOOLTIPID>
                            <MOMENTARY/>
                            </UseTemplate>

                            <UseTemplate Name="FBW_Push_Toggle">
                                <NODE_ID>PUSH_OVHD_OXYGEN_PASSENGER</NODE_ID>
                                <SEQ1_CODE>(L:A32NX_OXYGEN_PASSENGER_LIGHT_ON, Bool)</SEQ1_CODE>
                                <SEQ2_EMISSIVE_DRIVES_VISIBILITY>False</SEQ2_EMISSIVE_DRIVES_VISIBILITY>
                                <SEQ1_CODE_DRIVES_VISIBILITY>False</SEQ1_CODE_DRIVES_VISIBILITY>
                                <SEQ2_CODE_DRIVES_VISIBILITY>False</SEQ2_CODE_DRIVES_VISIBILITY>
                                <TOOLTIPID>Oxygen mask doors annunciator</TOOLTIPID>
                                <DUMMY_BUTTON/>
                            </UseTemplate>

                            <UseTemplate Name="FBW_Push_Toggle">
                                <NODE_ID>PUSH_OVHD_OXYGEN_CREW</NODE_ID>
                                <PART_ID>Crew_Supply</PART_ID>
                                <TOGGLE_SIMVAR>L:PUSH_OVHD_OXYGEN_CREW</TOGGLE_SIMVAR>
                                <DOWN_CODE>(L:PUSH_OVHD_OXYGEN_CREW, Bool) !</DOWN_CODE>
                                <SEQ1_EMISSIVE_DRIVES_VISIBILITY>False</SEQ1_EMISSIVE_DRIVES_VISIBILITY>
                                <SEQ2_EMISSIVE_DRIVES_VISIBILITY>False</SEQ2_EMISSIVE_DRIVES_VISIBILITY>
                                <SEQ1_CODE_DRIVES_VISIBILITY>False</SEQ1_CODE_DRIVES_VISIBILITY>
                                <SEQ2_CODE_DRIVES_VISIBILITY>False</SEQ2_CODE_DRIVES_VISIBILITY>
                                <TOOLTIPID>Crew oxygen supply</TOOLTIPID>
                            </UseTemplate>
                        </Component>

                        <Component ID="CALLS">
                            <UseTemplate Name="FBW_Push_Held">
                                <NODE_ID>PUSH_OVHD_CALLS_MECH</NODE_ID>
                                <HOLD_SIMVAR>L:PUSH_OVHD_CALLS_MECH</HOLD_SIMVAR>
                            </UseTemplate>
                            <UseTemplate Name="FBW_Push_Held">
                                <NODE_ID>PUSH_OVHD_CALLS_ALL</NODE_ID>
                                <HOLD_SIMVAR>L:PUSH_OVHD_CALLS_ALL</HOLD_SIMVAR>
                            </UseTemplate>
                            <UseTemplate Name="FBW_Push_Held">
                                <NODE_ID>PUSH_OVHD_CALLS_FWD</NODE_ID>
                                <HOLD_SIMVAR>L:PUSH_OVHD_CALLS_FWD</HOLD_SIMVAR>
                            </UseTemplate>
                            <UseTemplate Name="FBW_Push_Held">
                                <NODE_ID>PUSH_OVHD_CALLS_AFT</NODE_ID>
                                <HOLD_SIMVAR>L:PUSH_OVHD_CALLS_AFT</HOLD_SIMVAR>
                            </UseTemplate>
                            <UseTemplate Name="FBW_Covered_Push_Toggle">
                                <NODE_ID>PUSH_OVHD_CALLS_EMER</NODE_ID>
                                <LOCK_NODE_ID>LOCK_OVHD_CALLS_EMER</LOCK_NODE_ID>
                                <TOGGLE_SIMVAR>L:A32NX_CALLS_EMER_ON</TOGGLE_SIMVAR>
                                <TOOLTIPID>%((L:A32NX_CALLS_EMER_ON, Bool))%{if}Turn OFF emergency call%{else}Turn ON emergency call%{end}</TOOLTIPID>
                                <SEQ1_CODE>(L:A32NX_CALLS_EMER_ON, Bool)</SEQ1_CODE>
                                <SEQ2_CODE>0</SEQ2_CODE>
                                <SEQ2_EMISSIVE_DRIVES_VISIBILITY>False</SEQ2_EMISSIVE_DRIVES_VISIBILITY>
                                <SEQ1_CODE_DRIVES_VISIBILITY>False</SEQ1_CODE_DRIVES_VISIBILITY>
                                <SEQ2_CODE_DRIVES_VISIBILITY>False</SEQ2_CODE_DRIVES_VISIBILITY>
                            </UseTemplate>
                        </Component>
                    </Component>
                </Component>

                <Component ID="Right_Pedestal_Misc">
                    <UseTemplate Name="FBW_Push_Held">
                        <NODE_ID>PUSH_PANELCS_AIDS</NODE_ID>
                        <HOLD_SIMVAR>L:A32NX_AIDS_PRINT_ON</HOLD_SIMVAR>
                        <TOOLTIP>Print data</TOOLTIP>
                    </UseTemplate>
                    <UseTemplate Name="FBW_Push_Held">
                        <NODE_ID>PUSH_PANELCS_DFDR</NODE_ID>
                        <HOLD_SIMVAR>L:A32NX_DFDR_EVENT_ON</HOLD_SIMVAR>
                        <TOOLTIP>Print data (Inop.)</TOOLTIP>
                    </UseTemplate>
                </Component>

                <Component ID="Overhead_Reading_Lights">
                    <!-- Left knob -->
                    <UseTemplate Name="FBW_Lighting_Knob_With_Potentiometer">
                        <NODE_ID>KNOB_OVHD_READINGLTL</NODE_ID>
                        <ANIM_NAME>KNOB_OVHD_READINGLTL</ANIM_NAME>
                        <POTENTIOMETER>96</POTENTIOMETER>
                        <ANIMTIP_0>Decrease reading light brightness</ANIMTIP_0>
                        <ANIMTIP_1>Increase reading light brightness</ANIMTIP_1>
                    </UseTemplate>

                    <!-- Left light -->
                    <UseTemplate Name="ASOBO_LIGHTING_Panel_Emissive_Template">
                        <NODE_ID>LIGHT_OVHD_READINGLLT</NODE_ID>
                        <POTENTIOMETER>96</POTENTIOMETER>
                    </UseTemplate>

                    <!-- Right knob -->
                    <UseTemplate Name="FBW_Lighting_Knob_With_Potentiometer">
                        <NODE_ID>KNOB_OVHD_READINGLTR</NODE_ID>
                        <ANIM_NAME>KNOB_OVHD_READINGLTR</ANIM_NAME>
                        <POTENTIOMETER>97</POTENTIOMETER>
                        <ANIMTIP_0>Decrease reading light brightness</ANIMTIP_0>
                        <ANIMTIP_1>Increase reading light brightness</ANIMTIP_1>
                    </UseTemplate>

                    <!-- Right light -->
                    <UseTemplate Name="ASOBO_LIGHTING_Panel_Emissive_Template">
                        <NODE_ID>LIGHT_OVHD_READINGLTR</NODE_ID>
                        <POTENTIOMETER>97</POTENTIOMETER>
                    </UseTemplate>
                </Component>

                <Component ID="Overhead_Back_Panel">
                    <!-- "BLUE PUMP OVRD" -->

                    <UseTemplate Name="FBW_Covered_Push_Toggle">
                        <!-- This name is wrong, but it refers to the node we want -->
                        <NODE_ID>PUSH_OVHD_HYD_BLUEPUMP</NODE_ID>
                        <LOCK_NODE_ID>LOCK_OVHD_HYD_BLUEPUMPOVRD</LOCK_NODE_ID>
                        <TOGGLE_SIMVAR>L:A32NX_OVHD_HYD_BLUEPUMP_OVRD</TOGGLE_SIMVAR>
                        <SEQ1_EMISSIVE_DRIVES_VISIBILITY>False</SEQ1_EMISSIVE_DRIVES_VISIBILITY>
                        <SEQ2_EMISSIVE_DRIVES_VISIBILITY>False</SEQ2_EMISSIVE_DRIVES_VISIBILITY>
                        <SEQ1_CODE_DRIVES_VISIBILITY>False</SEQ1_CODE_DRIVES_VISIBILITY>
                        <SEQ2_CODE_DRIVES_VISIBILITY>False</SEQ2_CODE_DRIVES_VISIBILITY>
                    </UseTemplate>

                    <!-- "HYD LEAK MEASUREMENT VALVES" -->

                    <!-- G -->

                    <UseTemplate Name="FBW_Covered_Push_Toggle">
                        <NODE_ID>PUSH_OVHD_HYD_G</NODE_ID>
                        <LOCK_NODE_ID>LOCK_OVHD_HYD_G</LOCK_NODE_ID>
                        <TOGGLE_SIMVAR>L:A32NX_OVHD_HYD_LEAK_MEASUREMENT_G</TOGGLE_SIMVAR>
                        <SEQ1_EMISSIVE_DRIVES_VISIBILITY>False</SEQ1_EMISSIVE_DRIVES_VISIBILITY>
                        <SEQ2_EMISSIVE_DRIVES_VISIBILITY>False</SEQ2_EMISSIVE_DRIVES_VISIBILITY>
                        <SEQ1_CODE_DRIVES_VISIBILITY>False</SEQ1_CODE_DRIVES_VISIBILITY>
                        <SEQ2_CODE_DRIVES_VISIBILITY>False</SEQ2_CODE_DRIVES_VISIBILITY>
                        <INVERTED/>
                    </UseTemplate>

                    <!-- B -->

                    <UseTemplate Name="FBW_Covered_Push_Toggle">
                        <NODE_ID>PUSH_OVHD_HYD_B</NODE_ID>
                        <LOCK_NODE_ID>LOCK_OVHD_HYD_B</LOCK_NODE_ID>
                        <TOGGLE_SIMVAR>L:A32NX_OVHD_HYD_LEAK_MEASUREMENT_B</TOGGLE_SIMVAR>
                        <SEQ1_EMISSIVE_DRIVES_VISIBILITY>False</SEQ1_EMISSIVE_DRIVES_VISIBILITY>
                        <SEQ2_EMISSIVE_DRIVES_VISIBILITY>False</SEQ2_EMISSIVE_DRIVES_VISIBILITY>
                        <SEQ1_CODE_DRIVES_VISIBILITY>False</SEQ1_CODE_DRIVES_VISIBILITY>
                        <SEQ2_CODE_DRIVES_VISIBILITY>False</SEQ2_CODE_DRIVES_VISIBILITY>
                        <INVERTED/>
                    </UseTemplate>

                    <!-- Y -->

                    <UseTemplate Name="FBW_Covered_Push_Toggle">
                        <NODE_ID>PUSH_OVHD_HYD_Y</NODE_ID>
                        <LOCK_NODE_ID>LOCK_OVHD_HYD_Y</LOCK_NODE_ID>
                        <TOGGLE_SIMVAR>L:A32NX_OVHD_HYD_LEAK_MEASUREMENT_Y</TOGGLE_SIMVAR>
                        <SEQ1_EMISSIVE_DRIVES_VISIBILITY>False</SEQ1_EMISSIVE_DRIVES_VISIBILITY>
                        <SEQ2_EMISSIVE_DRIVES_VISIBILITY>False</SEQ2_EMISSIVE_DRIVES_VISIBILITY>
                        <SEQ1_CODE_DRIVES_VISIBILITY>False</SEQ1_CODE_DRIVES_VISIBILITY>
                        <SEQ2_CODE_DRIVES_VISIBILITY>False</SEQ2_CODE_DRIVES_VISIBILITY>
                        <INVERTED/>
                    </UseTemplate>

                    <!-- ENG FADEC GND PWR -->

                    <!-- 1 -->

                    <UseTemplate Name="FBW_Covered_Push_Toggle">
                        <NODE_ID>PUSH_OVHD_ENG_FADEC2</NODE_ID>
                        <LOCK_NODE_ID>LOCK_OVHD_ENG_FADEC2</LOCK_NODE_ID>
                        <TOGGLE_SIMVAR>L:A32NX_OVHD_FADEC_1</TOGGLE_SIMVAR>
                        <SEQ1_EMISSIVE_DRIVES_VISIBILITY>False</SEQ1_EMISSIVE_DRIVES_VISIBILITY>
                        <SEQ2_EMISSIVE_DRIVES_VISIBILITY>False</SEQ2_EMISSIVE_DRIVES_VISIBILITY>
                        <SEQ1_CODE_DRIVES_VISIBILITY>False</SEQ1_CODE_DRIVES_VISIBILITY>
                        <SEQ2_CODE_DRIVES_VISIBILITY>False</SEQ2_CODE_DRIVES_VISIBILITY>
                    </UseTemplate>

                    <!-- 2 -->

                    <UseTemplate Name="FBW_Covered_Push_Toggle">
                        <NODE_ID>PUSH_OVHD_ENG_FADEC1</NODE_ID>
                        <LOCK_NODE_ID>LOCK_OVHD_ENG_FADEC1</LOCK_NODE_ID>
                        <TOGGLE_SIMVAR>L:A32NX_OVHD_FADEC_2</TOGGLE_SIMVAR>
                        <SEQ1_EMISSIVE_DRIVES_VISIBILITY>False</SEQ1_EMISSIVE_DRIVES_VISIBILITY>
                        <SEQ2_EMISSIVE_DRIVES_VISIBILITY>False</SEQ2_EMISSIVE_DRIVES_VISIBILITY>
                        <SEQ1_CODE_DRIVES_VISIBILITY>False</SEQ1_CODE_DRIVES_VISIBILITY>
                        <SEQ2_CODE_DRIVES_VISIBILITY>False</SEQ2_CODE_DRIVES_VISIBILITY>
                    </UseTemplate>

                    <!-- APU AUTO EXTING TEST-->

                    <UseTemplate Name="FBW_Push_Toggle">
                        <NODE_ID>PUSH_OVHD_APU_AUTOEXITING_TEST</NODE_ID>
                        <TOGGLE_SIMVAR>L:A32NX_APU_AUTOEXITING_TEST_ON</TOGGLE_SIMVAR>
                         <SEQ1_CODE>(L:A32NX_APU_AUTOEXITING_TEST_OK)</SEQ1_CODE>
                         <SEQ2_CODE>(L:A32NX_APU_AUTOEXITING_TEST_ON)</SEQ2_CODE>
                         <SEQ2_EMISSIVE_DRIVES_VISIBILITY>False</SEQ2_EMISSIVE_DRIVES_VISIBILITY>
                         <SEQ1_CODE_DRIVES_VISIBILITY>False</SEQ1_CODE_DRIVES_VISIBILITY>
                         <SEQ2_CODE_DRIVES_VISIBILITY>False</SEQ2_CODE_DRIVES_VISIBILITY>
                         <TOOLTIPID>Test APU autoexiting (Inop.)</TOOLTIPID>
                    </UseTemplate>

                    <!-- APU AUTO EXITING RESET-->

                    <UseTemplate Name="FBW_Push_Held">
                        <NODE_ID>PUSH_OVHD_APU_AUTOEXITING_RESET</NODE_ID>
                        <HOLD_SIMVAR>L:A32NX_APU_AUTOEXITING_RESET</HOLD_SIMVAR>
                        <TOOLTIPID>Reset APU autoexiting (Inop.)</TOOLTIPID>
                    </UseTemplate>
                </Component>

                <Component ID="Overhead_CabinPress">
                    <Component ID="KNOB_OVHD_CABINPRESS_LDGELEV" Node="KNOB_OVHD_CABINPRESS_LDGELEV">
                        <UseTemplate Name="FBW_Continuous_Knob_Limited_From_Simvar">
                            <NODE_ID>KNOB_OVHD_CABINPRESS_LDGELEV</NODE_ID>
                            <ANIM_NAME>KNOB_OVHD_CABINPRESS_LDGELEV</ANIM_NAME>
                            <LOCAL_SIMVAR>L:A32NX_LANDING_ELEVATION</LOCAL_SIMVAR>
                            <LOCAL_SIMVAR_UNITS>feet</LOCAL_SIMVAR_UNITS>
                            <INCREMENT>0.5</INCREMENT>
                            <MAX_ROT_PERCENT>88</MAX_ROT_PERCENT>
                            <CONVERSION_FORMULA>193.182 * 2000 -</CONVERSION_FORMULA>
                        </UseTemplate>
                    </Component>

                    <UseTemplate Name="FBW_3State_Springloaded_Switch">
                        <NODE_ID>SWITCH_OVHD_CABINPRESS_MANVSCTL</NODE_ID>
                        <ANIM_SIMVAR>L:A32NX_MAN_VS_CONTROL</ANIM_SIMVAR>
                        <INVERT_ANIM>1</INVERT_ANIM>
                    </UseTemplate>

                    <!-- MODE SEL -->
                    <UseTemplate Name="FBW_Push_Toggle">
                        <NODE_ID>PUSH_OVHD_CABINPRESS_MODESEL</NODE_ID>
                        <TOGGLE_SIMVAR>L:A32NX_CAB_PRESS_MODE_MAN</TOGGLE_SIMVAR>
                        <SEQ1_CODE>(L:A32NX_CAB_PRESS_SYS_FAULT)</SEQ1_CODE>
                        <SEQ2_CODE>(L:A32NX_CAB_PRESS_MODE_MAN)</SEQ2_CODE>
                        <SEQ2_EMISSIVE_DRIVES_VISIBILITY>False</SEQ2_EMISSIVE_DRIVES_VISIBILITY>
                        <SEQ1_CODE_DRIVES_VISIBILITY>False</SEQ1_CODE_DRIVES_VISIBILITY>
                        <SEQ2_CODE_DRIVES_VISIBILITY>False</SEQ2_CODE_DRIVES_VISIBILITY>
                    </UseTemplate>

                    <UseTemplate Name="FBW_Covered_Push_Toggle">
                        <NODE_ID>PUSH_OVHD_CABINPRESS_DITCHING</NODE_ID>
                        <LOCK_NODE_ID>LOCK_OVHD_CABINPRESS_DITCHING</LOCK_NODE_ID>
                        <TOGGLE_SIMVAR>L:A32NX_DITCHING</TOGGLE_SIMVAR>

                        <SEQ2_CODE>(L:A32NX_DITCHING)</SEQ2_CODE>
                    </UseTemplate>
                </Component>
            </Component>

            <CameraTitle>OverheadLower</CameraTitle>
        </Component>

        <Component ID="AUTOPILOT">
            <DefaultTemplateParameters>
                <SEQ1_EMISSIVE_DRIVES_VISIBILITY>False</SEQ1_EMISSIVE_DRIVES_VISIBILITY>
                <SEQ2_EMISSIVE_DRIVES_VISIBILITY>False</SEQ2_EMISSIVE_DRIVES_VISIBILITY>
                <DEFAULT_TEMPLATE_EMISSIVE>ASOBO_LIGHTING_Potentiometer_Emissive_Template</DEFAULT_TEMPLATE_EMISSIVE>

                <PLANE_NAME>A32NX</PLANE_NAME>
            </DefaultTemplateParameters>

            <UseTemplate Name="FBW_AIRLINER_Switch_Baro_Selector_Template">
                <NODE_ID>KNOB_AUTOPILOT_SELECTOR_L1</NODE_ID>
                <ANIM_NAME>KNOB_AUTOPILOT_SELECTOR_L1</ANIM_NAME>
            </UseTemplate>
            <UseTemplate Name="FBW_AIRLINER_Switch_Baro_Selector_Template">
                <NODE_ID>KNOB_AUTOPILOT_SELECTOR_R1</NODE_ID>
                <ANIM_NAME>KNOB_AUTOPILOT_SELECTOR_R1</ANIM_NAME>
            </UseTemplate>

            <UseTemplate Name="FBW_Airbus_FCU_Baro_Knob">
                <NODE_ID>KNOB_AUTOPILOT_KNOB1_L</NODE_ID>
                <ANIM_NAME_KNOB>KNOB_AUTOPILOT_KNOB1_L</ANIM_NAME_KNOB>
                <ANIM_NAME_PUSHPULL>PUSH_AUTOPILOT_KNOB1_L</ANIM_NAME_PUSHPULL>
                <AIRLINER_TYPE>A320</AIRLINER_TYPE>
            </UseTemplate>
            <UseTemplate Name="FBW_Airbus_FCU_Baro_Knob">
                <NODE_ID>KNOB_AUTOPILOT_KNOB1_R</NODE_ID>
                <ANIM_NAME_KNOB>KNOB_AUTOPILOT_KNOB1_R</ANIM_NAME_KNOB>
                <ANIM_NAME_PUSHPULL>PUSH_AUTOPILOT_KNOB1_R</ANIM_NAME_PUSHPULL>
                <AIRLINER_TYPE>A320</AIRLINER_TYPE>
            </UseTemplate>

            <UseTemplate Name="ASOBO_AUTOPILOT_Push_FlightDirector_Template">
                <NODE_ID>PUSH_AUTOPILOT_FD_L</NODE_ID>
                <ANIM_NAME>PUSH_AUTOPILOT_FD_L</ANIM_NAME>
                <ACTIVE_NODE_ID>PUSH_AUTOPILOT_FD_L_SEQ1</ACTIVE_NODE_ID>
                <EMISSIVE_NODE_ID>PUSH_AUTOPILOT_FD_L_SEQ2</EMISSIVE_NODE_ID>
                <POTENTIOMETER>84</POTENTIOMETER>
                <ID>1</ID>
            </UseTemplate>

            <UseTemplate Name="ASOBO_AUTOPILOT_Push_FlightDirector_Template">
                <NODE_ID>PUSH_AUTOPILOT_FD_R</NODE_ID>
                <ANIM_NAME>PUSH_AUTOPILOT_FD_R</ANIM_NAME>
                <ACTIVE_NODE_ID>PUSH_AUTOPILOT_FD_R_SEQ1</ACTIVE_NODE_ID>
                <EMISSIVE_NODE_ID>PUSH_AUTOPILOT_FD_R_SEQ2</EMISSIVE_NODE_ID>
                <POTENTIOMETER>84</POTENTIOMETER>
                <ID>2</ID>
            </UseTemplate>

            <UseTemplate Name="FBW_AIRBUS_Push_ILS_Template">
                <NODE_ID>PUSH_AUTOPILOT_LS_L</NODE_ID>
                <ANIM_NAME>PUSH_AUTOPILOT_LS_L</ANIM_NAME>
                <POTENTIOMETER_SEQ2>84</POTENTIOMETER_SEQ2>
                <ID>1</ID>
            </UseTemplate>

            <UseTemplate Name="FBW_AIRBUS_Push_ILS_Template">
                <NODE_ID>PUSH_AUTOPILOT_LS_R</NODE_ID>
                <ANIM_NAME>PUSH_AUTOPILOT_LS_R</ANIM_NAME>
                <POTENTIOMETER_SEQ2>84</POTENTIOMETER_SEQ2>
                <ID>2</ID>
            </UseTemplate>

            <UseTemplate Name="FBW_AIRLINER_Knob_ND_Template">
                <TYPE>AIRBUS</TYPE>
                <NODE_ID>KNOB_AUTOPILOT_ROSE_L</NODE_ID>
                <ANIM_NAME>KNOB_AUTOPILOT_ROSE_L_</ANIM_NAME>
                <KNOB_POSITION_VAR>A320_Neo_MFD_NAV_MODE_1</KNOB_POSITION_VAR>
            </UseTemplate>

            <UseTemplate Name="FBW_AIRLINER_Knob_ND_Range_Template">
                <TYPE>AIRBUS</TYPE>
                <NODE_ID>KNOB_AUTOPILOT_L1</NODE_ID>
                <ANIM_NAME>KNOB_AUTOPILOT_L1</ANIM_NAME>
                <KNOB_POSITION_VAR>A320_Neo_MFD_Range_1</KNOB_POSITION_VAR>
            </UseTemplate>

            <UseTemplate Name="FBW_AIRLINER_Knob_ND_Template">
                <TYPE>AIRBUS</TYPE>
                <NODE_ID>KNOB_AUTOPILOT_ROSE_R</NODE_ID>
                <ANIM_NAME>KNOB_AUTOPILOT_ROSE_R</ANIM_NAME>
                <KNOB_POSITION_VAR>A320_Neo_MFD_NAV_MODE_2</KNOB_POSITION_VAR>
            </UseTemplate>

            <UseTemplate Name="FBW_AIRLINER_Knob_ND_Range_Template">
                <TYPE>AIRBUS</TYPE>
                <NODE_ID>KNOB_AUTOPILOT_R1</NODE_ID>
                <ANIM_NAME>KNOB_AUTOPILOT_R1</ANIM_NAME>
                <KNOB_POSITION_VAR>A320_Neo_MFD_Range_2</KNOB_POSITION_VAR>
            </UseTemplate>

            <UseTemplate Name="FBW_AIRBUS_Push_CSTR_Template">
                <NODE_ID>PUSH_AUTOPILOT_CSTR_L</NODE_ID>
                <ANIM_NAME>PUSH_AUTOPILOT_CSTR_L</ANIM_NAME>
                <POTENTIOMETER_SEQ2>84</POTENTIOMETER_SEQ2>
                <BTN_ID>CSTR_1</BTN_ID>
            </UseTemplate>

            <UseTemplate Name="FBW_AIRBUS_Push_VORD_Template">
                <NODE_ID>PUSH_AUTOPILOT_VORD_L</NODE_ID>
                <ANIM_NAME>PUSH_AUTOPILOT_VORD_L</ANIM_NAME>
                <POTENTIOMETER_SEQ2>84</POTENTIOMETER_SEQ2>
                <BTN_ID>VORD_1</BTN_ID>
            </UseTemplate>

            <UseTemplate Name="FBW_AIRBUS_Push_WPT_Template">
                <NODE_ID>PUSH_AUTOPILOT_WPT_L</NODE_ID>
                <ANIM_NAME>PUSH_AUTOPILOT_WPT_L</ANIM_NAME>
                <POTENTIOMETER_SEQ2>84</POTENTIOMETER_SEQ2>
                <BTN_ID>WPT_1</BTN_ID>
            </UseTemplate>

            <UseTemplate Name="FBW_AIRBUS_Push_NDB_Template">
                <NODE_ID>PUSH_AUTOPILOT_NDB_L</NODE_ID>
                <ANIM_NAME>PUSH_AUTOPILOT_NDB_L</ANIM_NAME>
                <POTENTIOMETER_SEQ2>84</POTENTIOMETER_SEQ2>
                <BTN_ID>NDB_1</BTN_ID>
            </UseTemplate>

            <UseTemplate Name="FBW_AIRBUS_Push_ARPT_Template">
                <NODE_ID>PUSH_AUTOPILOT_ARPT_L</NODE_ID>
                <ANIM_NAME>PUSH_AUTOPILOT_ARPT_L</ANIM_NAME>
                <POTENTIOMETER_SEQ2>84</POTENTIOMETER_SEQ2>
                <BTN_ID>ARPT_1</BTN_ID>
            </UseTemplate>

            <UseTemplate Name="FBW_AIRBUS_Push_CSTR_Template">
                <NODE_ID>PUSH_AUTOPILOT_CSTR_R</NODE_ID>
                <ANIM_NAME>PUSH_AUTOPILOT_CSTR_R</ANIM_NAME>
                <POTENTIOMETER_SEQ2>84</POTENTIOMETER_SEQ2>
                <BTN_ID>CSTR_2</BTN_ID>
            </UseTemplate>

            <UseTemplate Name="FBW_AIRBUS_Push_VORD_Template">
                <NODE_ID>PUSH_AUTOPILOT_VORD_R</NODE_ID>
                <ANIM_NAME>PUSH_AUTOPILOT_VORD_R</ANIM_NAME>
                <POTENTIOMETER_SEQ2>84</POTENTIOMETER_SEQ2>
                <BTN_ID>VORD_2</BTN_ID>
            </UseTemplate>

            <UseTemplate Name="FBW_AIRBUS_Push_WPT_Template">
                <NODE_ID>PUSH_AUTOPILOT_WPT_R</NODE_ID>
                <ANIM_NAME>PUSH_AUTOPILOT_WPT_R</ANIM_NAME>
                <POTENTIOMETER_SEQ2>84</POTENTIOMETER_SEQ2>
                <BTN_ID>WPT_2</BTN_ID>
            </UseTemplate>

            <UseTemplate Name="FBW_AIRBUS_Push_NDB_Template">
                <NODE_ID>PUSH_AUTOPILOT_NDB_R</NODE_ID>
                <ANIM_NAME>PUSH_AUTOPILOT_NDB_R</ANIM_NAME>
                <POTENTIOMETER_SEQ2>84</POTENTIOMETER_SEQ2>
                <BTN_ID>NDB_2</BTN_ID>
            </UseTemplate>

            <UseTemplate Name="FBW_AIRBUS_Push_ARPT_Template">
                <NODE_ID>PUSH_AUTOPILOT_ARPT_R</NODE_ID>
                <ANIM_NAME>PUSH_AUTOPILOT_ARPT_R</ANIM_NAME>
                <POTENTIOMETER_SEQ2>84</POTENTIOMETER_SEQ2>
                <BTN_ID>ARPT_2</BTN_ID>
            </UseTemplate>

            <UseTemplate Name="ASOBO_AUTOPILOT_Push_SpeedToggle_Template">
                <NODE_ID>PUSH_AUTOPILOT_SPDMACH_L</NODE_ID>
                <ANIM_NAME>PUSH_AUTOPILOT_SPDMACH_L</ANIM_NAME>
                <NO_INDICATOR>True</NO_INDICATOR>
                <NO_TEXT_EMISSIVE>True</NO_TEXT_EMISSIVE>
                <TYPE>AIRBUS</TYPE>
            </UseTemplate>

            <UseTemplate Name="FBW_AUTOPILOT_Knob_SpeedMach_Template">
                <NODE_ID>KNOB_AUTOPILOT_L2</NODE_ID>
                <PART_ID>Speed_knob</PART_ID>
                <ANIM_NAME>KNOB_AUTOPILOT_L2</ANIM_NAME>
                <ANIM_NAME_PUSHPULL>PUSH_AUTOPILOT_L2</ANIM_NAME_PUSHPULL>
                <TYPE>AIRBUS</TYPE>
            </UseTemplate>

            <UseTemplate Name="FBW_Airbus_Autopilot_Knob_Heading_Template">
                <NODE_ID>KNOB_AUTOPILOT_L3</NODE_ID>
                <ANIM_NAME_KNOB>KNOB_AUTOPILOT_L3</ANIM_NAME_KNOB>
                <ANIM_NAME_PUSHPULL>PUSH_AUTOPILOT_L3</ANIM_NAME_PUSHPULL>
                <ANIMTIP_2>TT:COCKPIT.TOOLTIPS.AUTOPILOT_PANEL_HDG_ENGAGE_MANAGED_MODE</ANIMTIP_2>
                <ANIMTIP_2_ON_CURSOR>UpArrow</ANIMTIP_2_ON_CURSOR>
                <ANIMTIP_3>TT:COCKPIT.TOOLTIPS.AUTOPILOT_PANEL_HDG_ENGAGE_SELECTED_HEADING_MODE</ANIMTIP_3>
                <ANIMTIP_3_ON_CURSOR>DownArrow</ANIMTIP_3_ON_CURSOR>
            </UseTemplate>

            <UseTemplate Name="FBW_AIRBUS_Push_Heading_Track_Template">
                <NODE_ID>PUSH_AUTOPILOT_HDGTRK</NODE_ID>
                <ANIM_NAME>PUSH_AUTOPILOT_HDGTRK</ANIM_NAME>
            </UseTemplate>

            <UseTemplate Name="FBW_Airbus_Autopilot_Master">
                <NODE_ID>PUSH_AUTOPILOT_AP1</NODE_ID>
                <PART_ID>PUSH_AUTOPILOT_AP1</PART_ID>
                <ANIM_NAME>PUSH_AUTOPILOT_AP1</ANIM_NAME>
                <POTENTIOMETER>84</POTENTIOMETER>
                <ACTIVE_NODE_ID>PUSH_AUTOPILOT_AP1_SEQ1</ACTIVE_NODE_ID>
                <EMISSIVE_NODE_ID>PUSH_AUTOPILOT_AP1_SEQ2</EMISSIVE_NODE_ID>
                <ID>1</ID>
                <AP_COUNT>2</AP_COUNT>
                <TYPE>EXCLUSIVE_AP</TYPE>
                <TOOLTIPID>%((L:XMLVAR_Autopilot_1_Status, bool))%{if}TT:COCKPIT.TOOLTIPS.AUTOPILOT_PANEL_AP_ON%{else}TT:COCKPIT.TOOLTIPS.AUTOPILOT_PANEL_AP_OFF%{end}</TOOLTIPID>
            </UseTemplate>

            <UseTemplate Name="FBW_Airbus_Autopilot_Master">
                <NODE_ID>PUSH_AUTOPILOT_AP2</NODE_ID>
                <PART_ID>PUSH_AUTOPILOT_AP2</PART_ID>
                <ANIM_NAME>PUSH_AUTOPILOT_AP2</ANIM_NAME>
                <POTENTIOMETER>84</POTENTIOMETER>
                <ACTIVE_NODE_ID>PUSH_AUTOPILOT_AP2_SEQ1</ACTIVE_NODE_ID>
                <EMISSIVE_NODE_ID>PUSH_AUTOPILOT_AP2_SEQ2</EMISSIVE_NODE_ID>
                <ID>2</ID>
                <AP_COUNT>2</AP_COUNT>
                <TYPE>EXCLUSIVE_AP</TYPE>
                <TOOLTIPID>%((L:XMLVAR_Autopilot_2_Status, bool))%{if}TT:COCKPIT.TOOLTIPS.AUTOPILOT_PANEL_AP_ON%{else}TT:COCKPIT.TOOLTIPS.AUTOPILOT_PANEL_AP_OFF%{end}</TOOLTIPID>
            </UseTemplate>

            <UseTemplate Name="ASOBO_AUTOPILOT_Push_AutoThrottle_Template">
                <NODE_ID>PUSH_AUTOPILOT_ATHR</NODE_ID>
                <ANIM_NAME>PUSH_AUTOPILOT_ATHR</ANIM_NAME>
                <POTENTIOMETER>84</POTENTIOMETER>
                <ACTIVE_NODE_ID>PUSH_AUTOPILOT_ATHR_SEQ1</ACTIVE_NODE_ID>
                <EMISSIVE_NODE_ID>PUSH_AUTOPILOT_ATHR_SEQ2</EMISSIVE_NODE_ID>
                <TOOLTIPID>%((A:AUTOPILOT THROTTLE ARM,Bool))%{if}TT:COCKPIT.TOOLTIPS.AUTOPILOT_PANEL_AUTOTHROTTLE_ARMED%{else}TT:COCKPIT.TOOLTIPS.AUTOPILOT_PANEL_AUTOTHROTTLE_OFF%{end}</TOOLTIPID>
            </UseTemplate>

            <UseTemplate Name="FBW_Airbus_Autopilot_Push_Localiser">
                <NODE_ID>PUSH_AUTOPILOT_LOC</NODE_ID>
                <ANIM_NAME>PUSH_AUTOPILOT_LOC</ANIM_NAME>
                <POTENTIOMETER>84</POTENTIOMETER>
                <ACTIVE_NODE_ID>PUSH_AUTOPILOT_LOC_SEQ1</ACTIVE_NODE_ID>
                <EMISSIVE_NODE_ID>PUSH_AUTOPILOT_LOC_SEQ2</EMISSIVE_NODE_ID>
            </UseTemplate>

            <UseTemplate Name="FBW_Airbus_Autopilot_Push_Approach">
                <NODE_ID>PUSH_AUTOPILOT_APPR</NODE_ID>
                <ANIM_NAME>PUSH_AUTOPILOT_APPR</ANIM_NAME>
                <POTENTIOMETER>84</POTENTIOMETER>
                <ACTIVE_NODE_ID>PUSH_AUTOPILOT_APPR_SEQ1</ACTIVE_NODE_ID>
                <EMISSIVE_NODE_ID>PUSH_AUTOPILOT_APPR_SEQ2</EMISSIVE_NODE_ID>
            </UseTemplate>

            <UseTemplate Name="ASOBO_AIRBUS_Push_Expedite_Template">
                <NODE_ID>PUSH_AUTOPILOT_EXPED</NODE_ID>
                <ANIM_NAME>PUSH_AUTOPILOT_EXPED</ANIM_NAME>
                <ACTIVE_NODE_ID>PUSH_AUTOPILOT_EXPED_SEQ1</ACTIVE_NODE_ID>
                <EMISSIVE_NODE_ID>PUSH_AUTOPILOT_EXPED_SEQ2</EMISSIVE_NODE_ID>
                <POTENTIOMETER>84</POTENTIOMETER>
            </UseTemplate>

            <UseTemplate Name="FBW_AIRBUS_Push_Metric_Alt_Template">
                <NODE_ID>PUSH_AUTOPILOT_METRICALT</NODE_ID>
                <ANIM_NAME>PUSH_AUTOPILOT_METRICALT</ANIM_NAME>
            </UseTemplate>

            <UseTemplate Name="ASOBO_AUTOPILOT_Switch_Altitude_Increment_Template">
                <NODE_ID>KNOB_AUTOPILOT_SELECTOR_ALT</NODE_ID>
                <ANIM_NAME>KNOB_AUTOPILOT_SELECTOR_ALT</ANIM_NAME>
                <WWISE_EVENT_1>lswitch</WWISE_EVENT_1>
                <WWISE_EVENT_2>lswitch</WWISE_EVENT_2>
            </UseTemplate>

            <UseTemplate Name="ASOBO_LIGHTING_Potentiometer_Emissive_Template">
                <NODE_ID>KNOB_AUTOPILOT_SELECTOR_ALT</NODE_ID>
                <POTENTIOMETER>84</POTENTIOMETER>
                <DONT_OVERRIDE_BASE_EMISSIVE>True</DONT_OVERRIDE_BASE_EMISSIVE>
            </UseTemplate>

            <UseTemplate Name="FBW_Airbus_FCU_Altitude_Knob">
                <NODE_ID>KNOB_AUTOPILOT_KNOB_ALT</NODE_ID>
                <ANIM_NAME_KNOB>KNOB_AUTOPILOT_ALT</ANIM_NAME_KNOB>
                <ANIM_NAME_PUSHPULL>PUSH_AUTOPILOT_ALT</ANIM_NAME_PUSHPULL>
                <ANIMREF_ID>-1</ANIMREF_ID>
                <ANIMTIP_0>TT:COCKPIT.TOOLTIPS.AUTOPILOT_PANEL_ALT_DECREASE</ANIMTIP_0>
                <ANIMTIP_0_ON_CURSOR>TurnLeft</ANIMTIP_0_ON_CURSOR>
                <ANIMTIP_1>TT:COCKPIT.TOOLTIPS.AUTOPILOT_PANEL_ALT_INCREASE</ANIMTIP_1>
                <ANIMTIP_1_ON_CURSOR>TurnRight</ANIMTIP_1_ON_CURSOR>
                <ANIMTIP_2>TT:COCKPIT.TOOLTIPS.AUTOPILOT_PANEL_ENGAGE_MANAGED_ALTITUDE_MODE</ANIMTIP_2>
                <ANIMTIP_2_ON_CURSOR>UpArrow</ANIMTIP_2_ON_CURSOR>
                <ANIMTIP_3>TT:COCKPIT.TOOLTIPS.AUTOPILOT_PANEL_ENGAGE_SELECTED_ALTITUDE_MODE</ANIMTIP_3>
                <ANIMTIP_3_ON_CURSOR>DownArrow</ANIMTIP_3_ON_CURSOR>
            </UseTemplate>

            <UseTemplate Name="FBW_Airbus_Autopilot_Knob_VerticalSpeed_Template">
                <NODE_ID>KNOB_AUTOPILOT_UPDN</NODE_ID>
                <ANIM_NAME_KNOB>KNOB_AUTOPILOT_UPDN</ANIM_NAME_KNOB>
                <ANIM_NAME_PUSHPULL>PUSH_AUTOPILOT_UPDN</ANIM_NAME_PUSHPULL>
                <ANIMREF_ID>0</ANIMREF_ID>
                <ANIMTIP_2>TT:COCKPIT.TOOLTIPS.AUTOPILOT_PANEL_LEVEL_OFF</ANIMTIP_2>
                <ANIMTIP_2_ON_CURSOR>UpArrow</ANIMTIP_2_ON_CURSOR>
            </UseTemplate>

            <UseTemplate Name="FBW_AIRBUS_NAV_AID_SWITCH_Template">
                <BASE_NAME>SWITCH_AUTOPILOT_ADF1_L</BASE_NAME>
                <STATE_VAR_NAME>XMLVAR_NAV_AID_SWITCH_L1_State</STATE_VAR_NAME>
                <ANIMTIP_0>TT:COCKPIT.TOOLTIPS.EFIS_PANEL_ADFSWITCH_ADF1</ANIMTIP_0>
                <ANIMTIP_1>TT:COCKPIT.TOOLTIPS.EFIS_PANEL_ADFSWITCH_OFF1</ANIMTIP_1>
                <ANIMTIP_2>TT:COCKPIT.TOOLTIPS.EFIS_PANEL_ADFSWITCH_VOR1</ANIMTIP_2>
            </UseTemplate>

            <UseTemplate Name="FBW_AIRBUS_NAV_AID_SWITCH_Template">
                <BASE_NAME>SWITCH_AUTOPILOT_ADF2_L</BASE_NAME>
                <STATE_VAR_NAME>XMLVAR_NAV_AID_SWITCH_L2_State</STATE_VAR_NAME>
                <ANIMTIP_0>TT:COCKPIT.TOOLTIPS.EFIS_PANEL_ADFSWITCH_ADF2</ANIMTIP_0>
                <ANIMTIP_1>TT:COCKPIT.TOOLTIPS.EFIS_PANEL_ADFSWITCH_OFF2</ANIMTIP_1>
                <ANIMTIP_2>TT:COCKPIT.TOOLTIPS.EFIS_PANEL_ADFSWITCH_VOR2</ANIMTIP_2>
            </UseTemplate>

            <UseTemplate Name="FBW_AIRBUS_NAV_AID_SWITCH_Template">
                <BASE_NAME>SWITCH_AUTOPILOT_ADF1_R</BASE_NAME>
                <STATE_VAR_NAME>XMLVAR_NAV_AID_SWITCH_R1_State</STATE_VAR_NAME>
                <ANIMTIP_0>TT:COCKPIT.TOOLTIPS.EFIS_PANEL_ADFSWITCH_ADF1</ANIMTIP_0>
                <ANIMTIP_1>TT:COCKPIT.TOOLTIPS.EFIS_PANEL_ADFSWITCH_OFF1</ANIMTIP_1>
                <ANIMTIP_2>TT:COCKPIT.TOOLTIPS.EFIS_PANEL_ADFSWITCH_VOR1</ANIMTIP_2>
            </UseTemplate>

            <UseTemplate Name="FBW_AIRBUS_NAV_AID_SWITCH_Template">
                <BASE_NAME>SWITCH_AUTOPILOT_ADF2_R</BASE_NAME>
                <STATE_VAR_NAME>XMLVAR_NAV_AID_SWITCH_R2_State</STATE_VAR_NAME>
                <ANIMTIP_0>TT:COCKPIT.TOOLTIPS.EFIS_PANEL_ADFSWITCH_ADF2</ANIMTIP_0>
                <ANIMTIP_1>TT:COCKPIT.TOOLTIPS.EFIS_PANEL_ADFSWITCH_OFF2</ANIMTIP_1>
                <ANIMTIP_2>TT:COCKPIT.TOOLTIPS.EFIS_PANEL_ADFSWITCH_VOR2</ANIMTIP_2>
            </UseTemplate>
            <CameraTitle>PA</CameraTitle>
        </Component>

        <Component ID="Airbus_EICAS">
            <UseTemplate Name="ASOBO_Airbus_EICAS_Template">
                <BOTH_SCREENS_ON_ONE_NODE/>
                <NODE_ID>DYN_SCREEN</NODE_ID>
            </UseTemplate>

            <UseTemplate Name="FBW_ECAM_PAGE_SELECTION_Template">
                <POTENTIOMETER>85</POTENTIOMETER>
            </UseTemplate>

            <CameraTitle>ECAM</CameraTitle>
        </Component>

        <Component ID="Airbus_FDW">
            <DefaultTemplateParameters>
                <POTENTIOMETER>85</POTENTIOMETER>
                <TYPE>AIRBUS</TYPE>
            </DefaultTemplateParameters>
            <Component ID="Updater">
                <UseTemplate Name="FBW_AIRLINER_Audio_Panel_Updater">
                </UseTemplate>
            </Component>
            <Component ID="Radio_Left">
                <UseTemplate Name="FBW_RADIO_MANAGEMENT_PANEL_Template">
                    <SIDE>L</SIDE>
                    <!-- The left RMP is powered by the DC bus. -->
                    <ELEC_BUS>(L:DCPowerAvailable, boolean)</ELEC_BUS>
                </UseTemplate>
            </Component>
            <Component ID="Audio_Panel_Left">
                <UseTemplate Name="FBW_AIRLINER_Audio_Panel_Template">
                    <ID>1</ID>
                    <NODE_ID_RECEIVER_VHF_L>KNOB_AUDIOL_VHF1</NODE_ID_RECEIVER_VHF_L>
                    <NODE_ID_LIGHT_RECEIVER_VHF_L>PUSH_AUDIOL_VHF1_EMIS</NODE_ID_LIGHT_RECEIVER_VHF_L>
                    <ANIM_NAME_KNOB_RECEIVER_VHF_L>KNOB_AUDIOL_VHF1</ANIM_NAME_KNOB_RECEIVER_VHF_L>
                    <ANIM_NAME_PUSH_RECEIVER_VHF_L>PUSH_AUDIOL_VHF1</ANIM_NAME_PUSH_RECEIVER_VHF_L>
                    <NODE_ID_BUTTON_VHF_L>PUSH_AUDIOL_CALL1</NODE_ID_BUTTON_VHF_L>
                    <ANIM_NAME_BUTTON_VHF_L>PUSH_AUDIOL_CALL1</ANIM_NAME_BUTTON_VHF_L>
                    <NODE_ID_BUTTON_SEQ1_VHF_L>PUSH_AUDIOL_CALL1_SEQ1</NODE_ID_BUTTON_SEQ1_VHF_L>
                    <NODE_ID_BUTTON_SEQ2_VHF_L>PUSH_AUDIOL_CALL1_SEQ2</NODE_ID_BUTTON_SEQ2_VHF_L>
                    <NODE_ID_RECEIVER_VHF_C>KNOB_AUDIOL_VHF2</NODE_ID_RECEIVER_VHF_C>
                    <NODE_ID_LIGHT_RECEIVER_VHF_C>PUSH_AUDIOL_VHF2_EMIS</NODE_ID_LIGHT_RECEIVER_VHF_C>
                    <ANIM_NAME_KNOB_RECEIVER_VHF_C>KNOB_AUDIOL_VHF2</ANIM_NAME_KNOB_RECEIVER_VHF_C>
                    <ANIM_NAME_PUSH_RECEIVER_VHF_C>PUSH_AUDIOL_VHF2</ANIM_NAME_PUSH_RECEIVER_VHF_C>
                    <NODE_ID_BUTTON_VHF_C>PUSH_AUDIOL_CALL2</NODE_ID_BUTTON_VHF_C>
                    <ANIM_NAME_BUTTON_VHF_C>PUSH_AUDIOL_CALL2</ANIM_NAME_BUTTON_VHF_C>
                    <NODE_ID_BUTTON_SEQ1_VHF_C>PUSH_AUDIOL_CALL2_SEQ1</NODE_ID_BUTTON_SEQ1_VHF_C>
                    <NODE_ID_BUTTON_SEQ2_VHF_C>PUSH_AUDIOL_CALL2_SEQ2</NODE_ID_BUTTON_SEQ2_VHF_C>
                    <NODE_ID_RECEIVER_VHF_R>KNOB_AUDIOL_VHF3</NODE_ID_RECEIVER_VHF_R>
                    <NODE_ID_LIGHT_RECEIVER_VHF_R>PUSH_AUDIOL_VHF3_EMIS</NODE_ID_LIGHT_RECEIVER_VHF_R>
                    <ANIM_NAME_KNOB_RECEIVER_VHF_R>KNOB_AUDIOL_VHF3</ANIM_NAME_KNOB_RECEIVER_VHF_R>
                    <ANIM_NAME_PUSH_RECEIVER_VHF_R>PUSH_AUDIOL_VHF3</ANIM_NAME_PUSH_RECEIVER_VHF_R>
                    <NODE_ID_BUTTON_VHF_R>PUSH_AUDIOL_CALL3</NODE_ID_BUTTON_VHF_R>
                    <ANIM_NAME_BUTTON_VHF_R>PUSH_AUDIOL_CALL3</ANIM_NAME_BUTTON_VHF_R>
                    <NODE_ID_BUTTON_SEQ1_VHF_R>PUSH_AUDIOL_CALL3_SEQ1</NODE_ID_BUTTON_SEQ1_VHF_R>
                    <NODE_ID_BUTTON_SEQ2_VHF_R>PUSH_AUDIOL_CALL3_SEQ2</NODE_ID_BUTTON_SEQ2_VHF_R>
                </UseTemplate>
                <Component ID="Audio_Panel_Left_Dummies">
                    <OverrideTemplateParameters>
                        <SEQ1_EMISSIVE_CODE>(L:XMLVAR_SWITCH_OVHD_INTLT_ANNLT_Position) 0 ==</SEQ1_EMISSIVE_CODE>
                        <SEQ2_EMISSIVE_CODE>1</SEQ2_EMISSIVE_CODE>
                        <SEQ1_EMISSIVE_DRIVES_VISIBILITY>False</SEQ1_EMISSIVE_DRIVES_VISIBILITY>
                        <SEQ2_EMISSIVE_DRIVES_VISIBILITY>False</SEQ2_EMISSIVE_DRIVES_VISIBILITY>
                    </OverrideTemplateParameters>
                    <UseTemplate Name="FBW_AIRBUS_Push_Dummy_Template">
                        <NODE_ID>PUSH_AUDIOL_RESET</NODE_ID>
                        <NO_SEQ1/>
                    </UseTemplate>
                    <UseTemplate Name="FBW_AIRBUS_Push_Dummy_Template">
                        <NODE_ID>PUSH_AUDIOL_VOICE</NODE_ID>
                    </UseTemplate>
                    <UseTemplate Name="FBW_AIRBUS_Push_Dummy_Template">
                        <NODE_ID>PUSH_AUDIOL_PA</NODE_ID>
                        <NO_SEQ2/>
                    </UseTemplate>
                    <UseTemplate Name="FBW_AIRBUS_Push_Dummy_Template">
                        <NODE_ID>PUSH_AUDIOL_ATT</NODE_ID>
                    </UseTemplate>
                    <UseTemplate Name="FBW_AIRBUS_Push_Dummy_Template">
                        <NODE_ID>PUSH_AUDIOL_MECH</NODE_ID>
                    </UseTemplate>
                    <UseTemplate Name="FBW_AIRBUS_Push_Dummy_Template">
                        <NODE_ID>PUSH_AUDIOL_CALL4</NODE_ID>
                    </UseTemplate>
                    <UseTemplate Name="FBW_AIRBUS_Push_Dummy_Template">
                        <NODE_ID>PUSH_AUDIOL_CALL5</NODE_ID>
                    </UseTemplate>
                </Component>
                <Component ID="Audio_Panel_Left_Volume_Dummies">
                    <OverrideTemplateParameters>
                        <EMISSIVE_CODE>(L:XMLVAR_SWITCH_OVHD_INTLT_ANNLT_Position) 0 == 16 *</EMISSIVE_CODE>
                    </OverrideTemplateParameters>
                    <UseTemplate Name="A32NX_Audio_Panel_Volume_Dummy">
                        <NODE_ID>PUSH_AUDIOL_VOR1_EMIS</NODE_ID>
                    </UseTemplate>
                    <UseTemplate Name="A32NX_Audio_Panel_Volume_Dummy">
                        <NODE_ID>PUSH_AUDIOL_VOR2_EMIS</NODE_ID>
                    </UseTemplate>
                    <UseTemplate Name="A32NX_Audio_Panel_Volume_Dummy">
                        <NODE_ID>PUSH_AUDIOL_MKR_EMIS</NODE_ID>
                    </UseTemplate>
                    <UseTemplate Name="A32NX_Audio_Panel_Volume_Dummy">
                        <NODE_ID>PUSH_AUDIOL_ILS_EMIS</NODE_ID>
                    </UseTemplate>
                    <UseTemplate Name="A32NX_Audio_Panel_Volume_Dummy">
                        <NODE_ID>PUSH_AUDIOL_HF1_EMIS</NODE_ID>
                    </UseTemplate>
                    <UseTemplate Name="A32NX_Audio_Panel_Volume_Dummy">
                        <NODE_ID>PUSH_AUDIOL_MLS_EMIS</NODE_ID>
                    </UseTemplate>
                    <UseTemplate Name="A32NX_Audio_Panel_Volume_Dummy">
                        <NODE_ID>PUSH_AUDIOL_HF2_EMIS</NODE_ID>
                    </UseTemplate>
                    <UseTemplate Name="A32NX_Audio_Panel_Volume_Dummy">
                        <NODE_ID>PUSH_AUDIOL_ADF1_EMIS</NODE_ID>
                    </UseTemplate>
                    <UseTemplate Name="A32NX_Audio_Panel_Volume_Dummy">
                        <NODE_ID>PUSH_AUDIOL_INT_EMIS</NODE_ID>
                    </UseTemplate>
                    <UseTemplate Name="A32NX_Audio_Panel_Volume_Dummy">
                        <NODE_ID>PUSH_AUDIOL_ADF2_EMIS</NODE_ID>
                    </UseTemplate>
                    <UseTemplate Name="A32NX_Audio_Panel_Volume_Dummy">
                        <NODE_ID>PUSH_AUDIOL_CAB_EMIS</NODE_ID>
                    </UseTemplate>
                    <UseTemplate Name="A32NX_Audio_Panel_Volume_Dummy">
                        <NODE_ID>PUSH_AUDIOL_PA1_EMIS</NODE_ID>
                    </UseTemplate>
                </Component>
            </Component>

            <Component ID="Radio_Right">
                <UseTemplate Name="FBW_RADIO_MANAGEMENT_PANEL_Template">
                    <SIDE>R</SIDE>
                </UseTemplate>
            </Component>
            <Component ID="Audio_Panel_Right">
                <UseTemplate Name="FBW_AIRLINER_Audio_Panel_Template">
                    <ID>2</ID>
                    <NODE_ID_RECEIVER_VHF_L>KNOB_AUDIOR_VHF1</NODE_ID_RECEIVER_VHF_L>
                    <NODE_ID_LIGHT_RECEIVER_VHF_L>PUSH_AUDIOR_VHF1_EMIS</NODE_ID_LIGHT_RECEIVER_VHF_L>
                    <ANIM_NAME_KNOB_RECEIVER_VHF_L>KNOB_AUDIOR_VHF1</ANIM_NAME_KNOB_RECEIVER_VHF_L>
                    <ANIM_NAME_PUSH_RECEIVER_VHF_L>PUSH_AUDIOR_VHF1</ANIM_NAME_PUSH_RECEIVER_VHF_L>
                    <NODE_ID_BUTTON_VHF_L>PUSH_AUDIOR_CALL1</NODE_ID_BUTTON_VHF_L>
                    <ANIM_NAME_BUTTON_VHF_L>PUSH_AUDIOR_CALL1</ANIM_NAME_BUTTON_VHF_L>
                    <NODE_ID_BUTTON_SEQ1_VHF_L>PUSH_AUDIOR_CALL1_SEQ1</NODE_ID_BUTTON_SEQ1_VHF_L>
                    <NODE_ID_BUTTON_SEQ2_VHF_L>PUSH_AUDIOR_CALL1_SEQ2</NODE_ID_BUTTON_SEQ2_VHF_L>
                    <NODE_ID_RECEIVER_VHF_C>KNOB_AUDIOR_VHF2</NODE_ID_RECEIVER_VHF_C>
                    <NODE_ID_LIGHT_RECEIVER_VHF_C>PUSH_AUDIOR_VHF2_EMIS</NODE_ID_LIGHT_RECEIVER_VHF_C>
                    <ANIM_NAME_KNOB_RECEIVER_VHF_C>KNOB_AUDIOR_VHF2</ANIM_NAME_KNOB_RECEIVER_VHF_C>
                    <ANIM_NAME_PUSH_RECEIVER_VHF_C>PUSH_AUDIOR_VHF2</ANIM_NAME_PUSH_RECEIVER_VHF_C>
                    <NODE_ID_BUTTON_VHF_C>PUSH_AUDIOR_CALL2</NODE_ID_BUTTON_VHF_C>
                    <ANIM_NAME_BUTTON_VHF_C>PUSH_AUDIOR_CALL2</ANIM_NAME_BUTTON_VHF_C>
                    <NODE_ID_BUTTON_SEQ1_VHF_C>PUSH_AUDIOR_CALL2_SEQ1</NODE_ID_BUTTON_SEQ1_VHF_C>
                    <NODE_ID_BUTTON_SEQ2_VHF_C>PUSH_AUDIOR_CALL2_SEQ2</NODE_ID_BUTTON_SEQ2_VHF_C>
                    <NODE_ID_RECEIVER_VHF_R>KNOB_AUDIOR_VHF3</NODE_ID_RECEIVER_VHF_R>
                    <NODE_ID_LIGHT_RECEIVER_VHF_R>PUSH_AUDIOR_VHF3_EMIS</NODE_ID_LIGHT_RECEIVER_VHF_R>
                    <ANIM_NAME_KNOB_RECEIVER_VHF_R>KNOB_AUDIOR_VHF3</ANIM_NAME_KNOB_RECEIVER_VHF_R>
                    <ANIM_NAME_PUSH_RECEIVER_VHF_R>PUSH_AUDIOR_VHF3</ANIM_NAME_PUSH_RECEIVER_VHF_R>
                    <NODE_ID_BUTTON_VHF_R>PUSH_AUDIOR_CALL3</NODE_ID_BUTTON_VHF_R>
                    <ANIM_NAME_BUTTON_VHF_R>PUSH_AUDIOR_CALL3</ANIM_NAME_BUTTON_VHF_R>
                    <NODE_ID_BUTTON_SEQ1_VHF_R>PUSH_AUDIOR_CALL3_SEQ1</NODE_ID_BUTTON_SEQ1_VHF_R>
                    <NODE_ID_BUTTON_SEQ2_VHF_R>PUSH_AUDIOR_CALL3_SEQ2</NODE_ID_BUTTON_SEQ2_VHF_R>
                </UseTemplate>
                <Component ID="Audio_Panel_Right_Dummies">
                    <OverrideTemplateParameters>
                        <SEQ1_EMISSIVE_CODE>(L:XMLVAR_SWITCH_OVHD_INTLT_ANNLT_Position) 0 ==</SEQ1_EMISSIVE_CODE>
                        <SEQ2_EMISSIVE_CODE>1</SEQ2_EMISSIVE_CODE>
                        <SEQ1_EMISSIVE_DRIVES_VISIBILITY>False</SEQ1_EMISSIVE_DRIVES_VISIBILITY>
                        <SEQ2_EMISSIVE_DRIVES_VISIBILITY>False</SEQ2_EMISSIVE_DRIVES_VISIBILITY>
                    </OverrideTemplateParameters>
                    <UseTemplate Name="FBW_AIRBUS_Push_Dummy_Template">
                        <NODE_ID>PUSH_AUDIOR_RESET</NODE_ID>
                        <NO_SEQ1/>
                    </UseTemplate>
                    <UseTemplate Name="FBW_AIRBUS_Push_Dummy_Template">
                        <NODE_ID>PUSH_AUDIOR_VOICE</NODE_ID>
                    </UseTemplate>
                    <UseTemplate Name="FBW_AIRBUS_Push_Dummy_Template">
                        <NODE_ID>PUSH_AUDIOR_PA</NODE_ID>
                        <NO_SEQ2/>
                    </UseTemplate>
                    <UseTemplate Name="FBW_AIRBUS_Push_Dummy_Template">
                        <NODE_ID>PUSH_AUDIOR_ATT</NODE_ID>
                    </UseTemplate>
                    <UseTemplate Name="FBW_AIRBUS_Push_Dummy_Template">
                        <NODE_ID>PUSH_AUDIOR_MECH</NODE_ID>
                    </UseTemplate>
                    <UseTemplate Name="FBW_AIRBUS_Push_Dummy_Template">
                        <NODE_ID>PUSH_AUDIOR_CALL4</NODE_ID>
                    </UseTemplate>
                    <UseTemplate Name="FBW_AIRBUS_Push_Dummy_Template">
                        <NODE_ID>PUSH_AUDIOR_CALL5</NODE_ID>
                    </UseTemplate>
                </Component>
                <Component ID="Audio_Panel_Right_Volume_Dummies">
                    <OverrideTemplateParameters>
                        <EMISSIVE_CODE>(L:XMLVAR_SWITCH_OVHD_INTLT_ANNLT_Position) 0 == 16 *</EMISSIVE_CODE>
                    </OverrideTemplateParameters>
                    <UseTemplate Name="A32NX_Audio_Panel_Volume_Dummy">
                        <NODE_ID>PUSH_AUDIOR_VOR1_EMIS</NODE_ID>
                    </UseTemplate>
                    <UseTemplate Name="A32NX_Audio_Panel_Volume_Dummy">
                        <NODE_ID>PUSH_AUDIOR_VOR2_EMIS</NODE_ID>
                    </UseTemplate>
                    <UseTemplate Name="A32NX_Audio_Panel_Volume_Dummy">
                        <NODE_ID>PUSH_AUDIOR_MKR_EMIS</NODE_ID>
                    </UseTemplate>
                    <UseTemplate Name="A32NX_Audio_Panel_Volume_Dummy">
                        <NODE_ID>PUSH_AUDIOR_ILS_EMIS</NODE_ID>
                    </UseTemplate>
                    <UseTemplate Name="A32NX_Audio_Panel_Volume_Dummy">
                        <NODE_ID>PUSH_AUDIOR_HF1_EMIS</NODE_ID>
                    </UseTemplate>
                    <UseTemplate Name="A32NX_Audio_Panel_Volume_Dummy">
                        <NODE_ID>PUSH_AUDIOR_MLS_EMIS</NODE_ID>
                    </UseTemplate>
                    <UseTemplate Name="A32NX_Audio_Panel_Volume_Dummy">
                        <NODE_ID>PUSH_AUDIOR_HF2_EMIS</NODE_ID>
                    </UseTemplate>
                    <UseTemplate Name="A32NX_Audio_Panel_Volume_Dummy">
                        <NODE_ID>PUSH_AUDIOR_ADF1_EMIS</NODE_ID>
                    </UseTemplate>
                    <UseTemplate Name="A32NX_Audio_Panel_Volume_Dummy">
                        <NODE_ID>PUSH_AUDIOR_INT_EMIS</NODE_ID>
                    </UseTemplate>
                    <UseTemplate Name="A32NX_Audio_Panel_Volume_Dummy">
                        <NODE_ID>PUSH_AUDIOR_ADF2_EMIS</NODE_ID>
                    </UseTemplate>
                    <UseTemplate Name="A32NX_Audio_Panel_Volume_Dummy">
                        <NODE_ID>PUSH_AUDIOR_CAB_EMIS</NODE_ID>
                    </UseTemplate>
                    <UseTemplate Name="A32NX_Audio_Panel_Volume_Dummy">
                        <NODE_ID>PUSH_AUDIOR_PA1_EMIS</NODE_ID>
                    </UseTemplate>
                </Component>
            </Component>
        </Component>

        <Component ID="Airbus_ATC">
            <UseTemplate Name="FBW_Airbus_ATC_Template">
                <TYPE>AIRBUS</TYPE>
                <PUSH_BTN_PREFIX>PUSH_ATC_</PUSH_BTN_PREFIX>
                <POTENTIOMETER>85</POTENTIOMETER>
            </UseTemplate>
            <UseTemplate Name="ASOBO_GT_Component_Emissive_Gauge">
                <NODE_ID>PUSH_ATC_FAIL_SEQ2</NODE_ID>
                <EMISSIVE_CODE>(L:XMLVAR_LTS_Test)</EMISSIVE_CODE>
            </UseTemplate>
            <UseTemplate Name="FBW_Airbus_ATC_Panel_TARA">
                <Node_ID>KNOB_ATC_TARA</Node_ID>
                <ANIMTIP_0>Set TCAS to STBY</ANIMTIP_0>
                <ANIMTIP_1>Set TCAS to TA</ANIMTIP_1>
                <ANIMTIP_2>Set TCAS to TA/RA</ANIMTIP_2>
            </UseTemplate>
            <UseTemplate Name="FBW_Airbus_ATC_Panel_Traffic">
                <Node_ID>KNOB_ATC_THRT</Node_ID>
                <ANIMTIP_0>Set TCAS traffic to THRT</ANIMTIP_0>
                <ANIMTIP_1>Set TCAS traffic to ALL</ANIMTIP_1>
                <ANIMTIP_2>Set TCAS traffic to ABV</ANIMTIP_2>
                <ANIMTIP_3>Set TCAS traffic to BLW</ANIMTIP_3>
            </UseTemplate>
        </Component>

        <Component ID="Airbus_Pedestal_Radios">
            <Component ID="Switching_Panel">
                <UseTemplate Name="A32NX_AIRBUS_DATA_SWITCHING_TEMPLATE">
                    <Node_ID>KNOB_SWITCHING_1</Node_ID>
                    <ANIM_NAME>KNOB_SWITCHING_1</ANIM_NAME>
                    <ANIM_CODE>50</ANIM_CODE>
                    <ANIMTIP_0>Set ATT HDG to CAPT</ANIMTIP_0>
                    <ANIMTIP_1>Set ATT HDG to NORM</ANIMTIP_1>
                    <ANIMTIP_2>Set ATT HDG to F/O</ANIMTIP_2>
                </UseTemplate>
                <UseTemplate Name="A32NX_AIRBUS_DATA_SWITCHING_TEMPLATE">
                    <Node_ID>KNOB_SWITCHING_2</Node_ID>
                    <ANIM_NAME>KNOB_SWITCHING_2</ANIM_NAME>
                    <ANIM_CODE>50</ANIM_CODE>
                    <ANIMTIP_0>Set AIR DATA to CAPT</ANIMTIP_0>
                    <ANIMTIP_1>Set AIR DATA to NORM</ANIMTIP_1>
                    <ANIMTIP_2>Set AIR DATA to F/O</ANIMTIP_2>
                </UseTemplate>
                <UseTemplate Name="A32NX_AIRBUS_DATA_SWITCHING_TEMPLATE">
                    <Node_ID>KNOB_SWITCHING_3</Node_ID>
                    <ANIM_NAME>KNOB_SWITCHING_3</ANIM_NAME>
                    <ANIM_CODE>50</ANIM_CODE>
                    <ANIMTIP_0>Set EIS DMC to CAPT</ANIMTIP_0>
                    <ANIMTIP_1>Set EIS DMC to NORM</ANIMTIP_1>
                    <ANIMTIP_2>Set EIS DMC to F/O</ANIMTIP_2>
                </UseTemplate>
                <UseTemplate Name="A32NX_AIRBUS_DATA_SWITCHING_TEMPLATE">
                    <Node_ID>KNOB_SWITCHING_4</Node_ID>
                    <ANIM_NAME>KNOB_SWITCHING_4</ANIM_NAME>
                    <ANIM_CODE>50</ANIM_CODE>
                    <ANIMTIP_0>Set ECAM/ND XFR to CAPT</ANIMTIP_0>
                    <ANIMTIP_1>Set ECAM/ND XFR to NORM</ANIMTIP_1>
                    <ANIMTIP_2>Set ECAM/ND XFR to F/O</ANIMTIP_2>
                </UseTemplate>
            </Component>
        </Component>

        <Template Name="FBW_AUTOPILOT_Knob_Heading_Template">
            <DefaultTemplateParameters>
                <ID>1</ID>
            </DefaultTemplateParameters>

            <UseTemplate Name="ASOBO_GT_Helper_Suffix_ID_Appender">
                <TEMPLATE_TO_CALL>FBW_AUTOPILOT_Knob_Heading_SubTemplate</TEMPLATE_TO_CALL>
            </UseTemplate>
        </Template>

        <Template Name="FBW_AUTOPILOT_Knob_VerticalSpeed_Template">
            <DefaultTemplateParameters>
                <ID>1</ID>
            </DefaultTemplateParameters>
        </Template>

        <Component ID="SAFETY">
            <UseTemplate Name="ASOBO_SAFETY_Push_Template">
                <LEFT_SINGLE_CODE>0 (&gt;L:A32NX_MASTER_WARNING)</LEFT_SINGLE_CODE>
                <EMISSIVE_CODE>(L:Generic_Master_Warning_Active) (#VAR_SCOPE#:#VAR_NAME#) or (L:XMLVAR_SWITCH_OVHD_INTLT_ANNLT_Position) 0 == or</EMISSIVE_CODE>
                <TOOLTIPID>TT:COCKPIT.TOOLTIPS.MASTER_WARNING_ACKNOWLEDGE</TOOLTIPID>
                <VAR_SCOPE>L</VAR_SCOPE>
                <VAR_NAME>XMLVAR_LTS_Test</VAR_NAME>
                <NODE_ID>PUSH_AUTOPILOT_MASTERAWARN_L</NODE_ID>
                <NODE_ID_SEQ1>PUSH_AUTOPILOT_MASTERAWARN_L_SEQ1</NODE_ID_SEQ1>
                <NODE_ID_SEQ2>PUSH_AUTOPILOT_MASTERAWARN_L_SEQ2</NODE_ID_SEQ2>
                <ANIM_NAME>PUSH_AUTOPILOT_MASTERAWARN_L</ANIM_NAME>
                <WWISE_EVENT_1>mpb1on</WWISE_EVENT_1>
                <WWISE_EVENT_2>mpb1off</WWISE_EVENT_2>
                <AIRBUS_TYPE/>
                <NO_SEQ2/>
            </UseTemplate>
            <UseTemplate Name="ASOBO_SAFETY_Push_Template">
                <ID>Caution</ID>
                <LEFT_SINGLE_CODE>0 (&gt;L:A32NX_MASTER_CAUTION)</LEFT_SINGLE_CODE>
                <EMISSIVE_CODE>(L:Generic_Master_Caution_Active) (L:XMLVAR_SWITCH_OVHD_INTLT_ANNLT_Position) 0 == or</EMISSIVE_CODE>
                <TOOLTIPID>TT:COCKPIT.TOOLTIPS.MASTER_CAUTION_ACKNOWLEDGE</TOOLTIPID>
                <VAR_SCOPE>L</VAR_SCOPE>
                <VAR_NAME>XMLVAR_LTS_Test</VAR_NAME>
                <NODE_ID>PUSH_AUTOPILOT_MASTERCAUT_L</NODE_ID>
                <NODE_ID_SEQ1>PUSH_AUTOPILOT_MASTERCAUT_L_SEQ1</NODE_ID_SEQ1>
                <NODE_ID_SEQ2>PUSH_AUTOPILOT_MASTERCAUT_L_SEQ2</NODE_ID_SEQ2>
                <ANIM_NAME>PUSH_AUTOPILOT_MASTERCAUT_L</ANIM_NAME>
                <WWISE_EVENT_1>mpb1on</WWISE_EVENT_1>
                <WWISE_EVENT_2>mpb1off</WWISE_EVENT_2>
                <AIRBUS_TYPE/>
                <NO_SEQ2/>
            </UseTemplate>
            <UseTemplate Name="ASOBO_SAFETY_Push_Template">
                <LEFT_SINGLE_CODE>0 (&gt;L:A32NX_MASTER_WARNING)</LEFT_SINGLE_CODE>
                <EMISSIVE_CODE>(L:Generic_Master_Warning_Active) (#VAR_SCOPE#:#VAR_NAME#) or (L:XMLVAR_SWITCH_OVHD_INTLT_ANNLT_Position) 0 == or</EMISSIVE_CODE>
                <TOOLTIPID>TT:COCKPIT.TOOLTIPS.MASTER_WARNING_ACKNOWLEDGE</TOOLTIPID>
                <VAR_SCOPE>L</VAR_SCOPE>
                <VAR_NAME>XMLVAR_LTS_Test</VAR_NAME>
                <NODE_ID>PUSH_AUTOPILOT_MASTERAWARN_R</NODE_ID>
                <NODE_ID_SEQ1>PUSH_AUTOPILOT_MASTERAWARN_R_SEQ1</NODE_ID_SEQ1>
                <NODE_ID_SEQ2>PUSH_AUTOPILOT_MASTERAWARN_R_SEQ2</NODE_ID_SEQ2>
                <ANIM_NAME>PUSH_AUTOPILOT_MASTERAWARN_R</ANIM_NAME>
                <WWISE_EVENT_1>mpb1on</WWISE_EVENT_1>
                <WWISE_EVENT_2>mpb1off</WWISE_EVENT_2>
                <AIRBUS_TYPE/>
                <NO_SEQ2/>
            </UseTemplate>
            <UseTemplate Name="ASOBO_SAFETY_Push_Template">
                <ID>Caution</ID>
                <LEFT_SINGLE_CODE>0 (&gt;L:A32NX_MASTER_CAUTION)</LEFT_SINGLE_CODE>
                <EMISSIVE_CODE>(L:Generic_Master_Caution_Active) (L:XMLVAR_SWITCH_OVHD_INTLT_ANNLT_Position) 0 == or</EMISSIVE_CODE>
                <TOOLTIPID>TT:COCKPIT.TOOLTIPS.MASTER_CAUTION_ACKNOWLEDGE</TOOLTIPID>
                <VAR_SCOPE>L</VAR_SCOPE>
                <VAR_NAME>XMLVAR_LTS_Test</VAR_NAME>
                <NODE_ID>PUSH_AUTOPILOT_MASTERCAUT_R</NODE_ID>
                <NODE_ID_SEQ1>PUSH_AUTOPILOT_MASTERCAUT_R_SEQ1</NODE_ID_SEQ1>
                <NODE_ID_SEQ2>PUSH_AUTOPILOT_MASTERCAUT_R_SEQ2</NODE_ID_SEQ2>
                <ANIM_NAME>PUSH_AUTOPILOT_MASTERCAUT_R</ANIM_NAME>
                <WWISE_EVENT_1>mpb1on</WWISE_EVENT_1>
                <WWISE_EVENT_2>mpb1off</WWISE_EVENT_2>
                <AIRBUS_TYPE/>
                <NO_SEQ2/>
            </UseTemplate>
        </Component>

        <Component ID="Warning">
            <UseTemplate Name="FBW_Push_Held">
                <NODE_ID>PUSH_AUTOPILOT_MASTERAWARN_L</NODE_ID>
                <HOLD_SIMVAR>L:PUSH_AUTOPILOT_MASTERAWARN_L</HOLD_SIMVAR>
            </UseTemplate>
            <UseTemplate Name="FBW_Push_Held">
                <NODE_ID>PUSH_AUTOPILOT_MASTERAWARN_R</NODE_ID>
                <HOLD_SIMVAR>L:PUSH_AUTOPILOT_MASTERAWARN_R</HOLD_SIMVAR>
            </UseTemplate>
            <UseTemplate Name="FBW_Push_Held">
                <NODE_ID>PUSH_AUTOPILOT_MASTERCAUT_L</NODE_ID>
                <HOLD_SIMVAR>L:PUSH_AUTOPILOT_MASTERCAUT_L</HOLD_SIMVAR>
            </UseTemplate>
            <UseTemplate Name="FBW_Push_Held">
                <NODE_ID>PUSH_AUTOPILOT_MASTERCAUT_R</NODE_ID>
                <HOLD_SIMVAR>L:PUSH_AUTOPILOT_MASTERCAUT_R</HOLD_SIMVAR>
            </UseTemplate>
        </Component>

        <Component ID="DOOR_PANEL">
            <UseTemplate Name="A32NX_SWITCH_DOORPANEL_LOCK">
                <NODE_ID>SWITCH_DOORPANEL_LOCK</NODE_ID>
                <ANIM_NAME>SWITCH_DOORPANEL_LOCK</ANIM_NAME>
                <INVERT_ANIM>1</INVERT_ANIM>
            </UseTemplate>
            <UseTemplate Name="A32NX_PUSH_DOORPANEL_OPEN">
                <NODE_ID>PUSH_DOORPANEL_OPEN</NODE_ID>
                <ANIM_NAME>PUSH_DOORPANEL_OPEN</ANIM_NAME>
            </UseTemplate>
        </Component>

        <Component ID="Chronometer">
            <UseTemplate Name="FBW_AIRBUS_Chronometer_Button">
                <NODE_ID>PUSH_AUTOPILOT_CHRONO_L</NODE_ID>
                <ANIM_NAME>PUSH_AUTOPILOT_CHRONO_L</ANIM_NAME>
            </UseTemplate>
            <UseTemplate Name="FBW_AIRBUS_Chronometer_Button">
                <NODE_ID>PUSH_AUTOPILOT_CHRONO_R</NODE_ID>
                <ANIM_NAME>PUSH_AUTOPILOT_CHRONO_R</ANIM_NAME>
            </UseTemplate>

            <UseTemplate Name="FBW_AIRBUS_Chronometer_Button">
                <NODE_ID>PUSH_CHRONO_RST</NODE_ID>
                <TOOLTIPID>Reset Chronometer</TOOLTIPID>
                <ANIM_NAME>PUSH_CHRONO_RST</ANIM_NAME>
            </UseTemplate>

            <UseTemplate Name="FBW_AIRBUS_Chronometer_Button">
                <NODE_ID>PUSH_CHRONO_CHR</NODE_ID>
                <TOOLTIPID>%((L:PUSH_CHRONO_CHR, Bool) !)%{if}Start%{else}Stop%{end} Chronometer</TOOLTIPID>
                <ANIM_NAME>PUSH_CHRONO_CHR</ANIM_NAME>
            </UseTemplate>

            <UseTemplate Name="FBW_AIRBUS_Chronometer_Button">
                <NODE_ID>PUSH_CHRONO_SET</NODE_ID>
                <TOOLTIPID>Set chronometer to %((L:PUSH_CHRONO_SET, Bool) !)%{if}date%{else}time%{end}</TOOLTIPID>
                <ANIM_NAME>PUSH_CHRONO_SET</ANIM_NAME>
            </UseTemplate>

            <UseTemplate Name="ASOBO_GT_Interaction_Tooltip">
                <NODE_ID>KNOB_CHRONO_GPS</NODE_ID>
            </UseTemplate>

            <UseTemplate Name="ASOBO_GT_Interaction_Tooltip">
                <NODE_ID>KNOB_CHRONO_RUN</NODE_ID>
            </UseTemplate>

            <CameraTitle>ECAM</CameraTitle>
        </Component>

        <Component ID="INOP">
            <UseTemplate Name="ASOBO_GT_Interaction_Tooltip">
                <NODE_ID>SWITCH_LEFT</NODE_ID>
            </UseTemplate>
            <UseTemplate Name="ASOBO_GT_Interaction_Tooltip">
                <NODE_ID>PUSH_AUTOPILOT_LL</NODE_ID>
            </UseTemplate>
            <UseTemplate Name="ASOBO_GT_Interaction_Tooltip">
                <NODE_ID>PUSH_AUTOPILOT_AUTOLAND_L</NODE_ID>
            </UseTemplate>
            <UseTemplate Name="ASOBO_GT_Interaction_Tooltip">
                <NODE_ID>PUSH_AUTOPILOT_SIDESTICK_L</NODE_ID>
            </UseTemplate>
            <UseTemplate Name="ASOBO_GT_Interaction_Tooltip">
                <NODE_ID>PUSH_AUTOPILOT_SIDESTICK_R</NODE_ID>
            </UseTemplate>
            <UseTemplate Name="ASOBO_GT_Interaction_Tooltip">
                <NODE_ID>PUSH_AUTOPILOT_AUTOLAND_R</NODE_ID>
            </UseTemplate>
            <UseTemplate Name="ASOBO_GT_Interaction_Tooltip">
                <NODE_ID>PUSH_AUTOPILOT_RR</NODE_ID>
            </UseTemplate>
            <UseTemplate Name="ASOBO_GT_Interaction_Tooltip">
                <NODE_ID>SWITCH_RIGHT</NODE_ID>
            </UseTemplate>
            <UseTemplate Name="ASOBO_GT_Interaction_Tooltip">
                <NODE_ID>KNOB_RIGHT</NODE_ID>
            </UseTemplate>
            <!-- Landing Light Indicators
        <UseTemplate Name="ASOBO_GT_Interaction_Tooltip">
            <NODE_ID>PUSH_AUTOBKR_LDGGEAR_1</NODE_ID>
        </UseTemplate>
        <UseTemplate Name="ASOBO_GT_Interaction_Tooltip">
            <NODE_ID>PUSH_AUTOBKR_LDGGEAR_2</NODE_ID>
        </UseTemplate>
        <UseTemplate Name="ASOBO_GT_Interaction_Tooltip">
            <NODE_ID>PUSH_AUTOBKR_LDGGEAR_3</NODE_ID>
        </UseTemplate>
         -->
            <UseTemplate Name="ASOBO_GT_Interaction_Tooltip">
                <NODE_ID>PUSH_EFIS_FO_PFD</NODE_ID>
            </UseTemplate>
            <UseTemplate Name="ASOBO_GT_Interaction_Tooltip">
                <NODE_ID>SWITCH_EFIS_FO_CONSOLE</NODE_ID>
            </UseTemplate>
            <UseTemplate Name="ASOBO_GT_Interaction_Tooltip">
                <NODE_ID>KNOB_EFIS_FO_LOUDSPKR</NODE_ID>
            </UseTemplate>
            <UseTemplate Name="ASOBO_GT_Interaction_Tooltip">
                <NODE_ID>PUSH_AUDIOL_RESET</NODE_ID>
            </UseTemplate>
            <UseTemplate Name="ASOBO_GT_Interaction_Tooltip">
                <NODE_ID>PUSH_AUDIOL_VOICE</NODE_ID>
            </UseTemplate>
            <UseTemplate Name="ASOBO_GT_Interaction_Tooltip">
                <NODE_ID>PUSH_AUDIOL_ADF2</NODE_ID>
            </UseTemplate>
            <UseTemplate Name="ASOBO_GT_Interaction_Tooltip">
                <NODE_ID>KNOB_AUDIOL_ADF2</NODE_ID>
            </UseTemplate>
            <UseTemplate Name="ASOBO_GT_Interaction_Tooltip">
                <NODE_ID>PUSH_AUDIOL_ADF1</NODE_ID>
            </UseTemplate>
            <UseTemplate Name="ASOBO_GT_Interaction_Tooltip">
                <NODE_ID>KNOB_AUDIOL_ADF1</NODE_ID>
            </UseTemplate>
            <UseTemplate Name="ASOBO_GT_Interaction_Tooltip">
                <NODE_ID>PUSH_AUDIOL_MLS</NODE_ID>
            </UseTemplate>
            <UseTemplate Name="ASOBO_GT_Interaction_Tooltip">
                <NODE_ID>KNOB_AUDIOL_MLS</NODE_ID>
            </UseTemplate>
            <UseTemplate Name="ASOBO_GT_Interaction_Tooltip">
                <NODE_ID>PUSH_AUDIOL_ILS</NODE_ID>
            </UseTemplate>
            <UseTemplate Name="ASOBO_GT_Interaction_Tooltip">
                <NODE_ID>KNOB_AUDIOL_ILS</NODE_ID>
            </UseTemplate>
            <UseTemplate Name="ASOBO_GT_Interaction_Tooltip">
                <NODE_ID>PUSH_AUDIOL_MKR</NODE_ID>
            </UseTemplate>
            <UseTemplate Name="ASOBO_GT_Interaction_Tooltip">
                <NODE_ID>KNOB_AUDIOL_MKR</NODE_ID>
            </UseTemplate>
            <UseTemplate Name="ASOBO_GT_Interaction_Tooltip">
                <NODE_ID>PUSH_AUDIOL_VOR1</NODE_ID>
            </UseTemplate>
            <UseTemplate Name="ASOBO_GT_Interaction_Tooltip">
                <NODE_ID>KNOB_AUDIOL_VOR1</NODE_ID>
            </UseTemplate>
            <UseTemplate Name="ASOBO_GT_Interaction_Tooltip">
                <NODE_ID>PUSH_AUDIOL_VOR2</NODE_ID>
            </UseTemplate>
            <UseTemplate Name="ASOBO_GT_Interaction_Tooltip">
                <NODE_ID>KNOB_AUDIOL_VOR2</NODE_ID>
            </UseTemplate>
            <UseTemplate Name="ASOBO_GT_Interaction_Tooltip">
                <NODE_ID>PUSH_AUDIOL_PA</NODE_ID>
            </UseTemplate>
            <UseTemplate Name="ASOBO_GT_Interaction_Tooltip">
                <NODE_ID>KNOB_AUDIOL_PA</NODE_ID>
            </UseTemplate>
            <UseTemplate Name="ASOBO_GT_Interaction_Tooltip">
                <NODE_ID>PUSH_AUDIOL_ATT</NODE_ID>
            </UseTemplate>
            <UseTemplate Name="ASOBO_GT_Interaction_Tooltip">
                <NODE_ID>KNOB_AUDIOL_CAB</NODE_ID>
            </UseTemplate>
            <UseTemplate Name="ASOBO_GT_Interaction_Tooltip">
                <NODE_ID>PUSH_AUDIOL_MECH</NODE_ID>
            </UseTemplate>
            <UseTemplate Name="ASOBO_GT_Interaction_Tooltip">
                <NODE_ID>KNOB_AUDIOL_INT</NODE_ID>
            </UseTemplate>
            <UseTemplate Name="ASOBO_GT_Interaction_Tooltip">
                <NODE_ID>PUSH_AUDIOL_CALL4</NODE_ID>
            </UseTemplate>
            <UseTemplate Name="ASOBO_GT_Interaction_Tooltip">
                <NODE_ID>KNOB_AUDIOL_HF1</NODE_ID>
            </UseTemplate>
            <UseTemplate Name="ASOBO_GT_Interaction_Tooltip">
                <NODE_ID>PUSH_AUDIOL_CALL5</NODE_ID>
            </UseTemplate>
            <UseTemplate Name="ASOBO_GT_Interaction_Tooltip">
                <NODE_ID>KNOB_AUDIOL_HF2</NODE_ID>
            </UseTemplate>
            <UseTemplate Name="ASOBO_GT_Interaction_Tooltip">
                <NODE_ID>PUSH_AUDIOR_RESET</NODE_ID>
            </UseTemplate>
            <UseTemplate Name="ASOBO_GT_Interaction_Tooltip">
                <NODE_ID>PUSH_AUDIOR_VOICE</NODE_ID>
            </UseTemplate>
            <UseTemplate Name="ASOBO_GT_Interaction_Tooltip">
                <NODE_ID>PUSH_AUDIOR_ADF2</NODE_ID>
            </UseTemplate>
            <UseTemplate Name="ASOBO_GT_Interaction_Tooltip">
                <NODE_ID>KNOB_AUDIOR_ADF2</NODE_ID>
            </UseTemplate>
            <UseTemplate Name="ASOBO_GT_Interaction_Tooltip">
                <NODE_ID>PUSH_AUDIOR_ADF1</NODE_ID>
            </UseTemplate>
            <UseTemplate Name="ASOBO_GT_Interaction_Tooltip">
                <NODE_ID>KNOB_AUDIOR_ADF1</NODE_ID>
            </UseTemplate>
            <UseTemplate Name="ASOBO_GT_Interaction_Tooltip">
                <NODE_ID>PUSH_AUDIOR_MLS</NODE_ID>
            </UseTemplate>
            <UseTemplate Name="ASOBO_GT_Interaction_Tooltip">
                <NODE_ID>KNOB_AUDIOR_MLS</NODE_ID>
            </UseTemplate>
            <UseTemplate Name="ASOBO_GT_Interaction_Tooltip">
                <NODE_ID>PUSH_AUDIOR_ILS</NODE_ID>
            </UseTemplate>
            <UseTemplate Name="ASOBO_GT_Interaction_Tooltip">
                <NODE_ID>KNOB_AUDIOR_ILS</NODE_ID>
            </UseTemplate>
            <UseTemplate Name="ASOBO_GT_Interaction_Tooltip">
                <NODE_ID>PUSH_AUDIOR_MKR</NODE_ID>
            </UseTemplate>
            <UseTemplate Name="ASOBO_GT_Interaction_Tooltip">
                <NODE_ID>KNOB_AUDIOR_MKR</NODE_ID>
            </UseTemplate>
            <UseTemplate Name="ASOBO_GT_Interaction_Tooltip">
                <NODE_ID>PUSH_AUDIOR_VOR1</NODE_ID>
            </UseTemplate>
            <UseTemplate Name="ASOBO_GT_Interaction_Tooltip">
                <NODE_ID>KNOB_AUDIOR_VOR1</NODE_ID>
            </UseTemplate>
            <UseTemplate Name="ASOBO_GT_Interaction_Tooltip">
                <NODE_ID>PUSH_AUDIOR_VOR2</NODE_ID>
            </UseTemplate>
            <UseTemplate Name="ASOBO_GT_Interaction_Tooltip">
                <NODE_ID>KNOB_AUDIOR_VOR2</NODE_ID>
            </UseTemplate>
            <UseTemplate Name="ASOBO_GT_Interaction_Tooltip">
                <NODE_ID>PUSH_AUDIOR_PA</NODE_ID>
            </UseTemplate>
            <UseTemplate Name="ASOBO_GT_Interaction_Tooltip">
                <NODE_ID>KNOB_AUDIOR_PA</NODE_ID>
            </UseTemplate>
            <UseTemplate Name="ASOBO_GT_Interaction_Tooltip">
                <NODE_ID>PUSH_AUDIOR_ATT</NODE_ID>
            </UseTemplate>
            <UseTemplate Name="ASOBO_GT_Interaction_Tooltip">
                <NODE_ID>KNOB_AUDIOR_CAB</NODE_ID>
            </UseTemplate>
            <UseTemplate Name="ASOBO_GT_Interaction_Tooltip">
                <NODE_ID>PUSH_AUDIOR_MECH</NODE_ID>
            </UseTemplate>
            <UseTemplate Name="ASOBO_GT_Interaction_Tooltip">
                <NODE_ID>KNOB_AUDIOR_INT</NODE_ID>
            </UseTemplate>
            <UseTemplate Name="ASOBO_GT_Interaction_Tooltip">
                <NODE_ID>PUSH_AUDIOR_CALL4</NODE_ID>
            </UseTemplate>
            <UseTemplate Name="ASOBO_GT_Interaction_Tooltip">
                <NODE_ID>KNOB_AUDIOR_HF1</NODE_ID>
            </UseTemplate>
            <UseTemplate Name="ASOBO_GT_Interaction_Tooltip">
                <NODE_ID>PUSH_AUDIOR_CALL5</NODE_ID>
            </UseTemplate>
            <UseTemplate Name="ASOBO_GT_Interaction_Tooltip">
                <NODE_ID>KNOB_AUDIOR_HF2</NODE_ID>
            </UseTemplate>
            <UseTemplate Name="ASOBO_GT_Interaction_Tooltip">
                <NODE_ID>SWITCH_AUDIOL_INT</NODE_ID>
            </UseTemplate>
            <UseTemplate Name="ASOBO_GT_Interaction_Tooltip">
                <NODE_ID>SWITCH_AUDIOR_INT</NODE_ID>
            </UseTemplate>
            <UseTemplate Name="ASOBO_GT_Interaction_Tooltip">
                <NODE_ID>KNOB_RADAR_GAIN</NODE_ID>
            </UseTemplate>
            <UseTemplate Name="ASOBO_GT_Interaction_Tooltip">
                <NODE_ID>KNOB_RADAR_TILT</NODE_ID>
            </UseTemplate>
            <UseTemplate Name="ASOBO_GT_Interaction_Tooltip">
                <NODE_ID>KNOB_ATC_1</NODE_ID>
            </UseTemplate>
            <UseTemplate Name="ASOBO_GT_Interaction_Tooltip">
                <NODE_ID>PUSH_HANDLE_LEFT_YOKE</NODE_ID>
            </UseTemplate>
            <UseTemplate Name="ASOBO_GT_Interaction_Tooltip">
                <NODE_ID>PUSH_HANDLE_RIGHT_YOKE</NODE_ID>
            </UseTemplate>
            <UseTemplate Name="ASOBO_GT_Interaction_Tooltip">
                <NODE_ID>HANDLE_LEFT_YOKE</NODE_ID>
            </UseTemplate>
            <UseTemplate Name="ASOBO_GT_Interaction_Tooltip">
                <NODE_ID>HANDLE_RIGHT_YOKE</NODE_ID>
            </UseTemplate>
            <UseTemplate Name="ASOBO_GT_Interaction_Tooltip">
                <NODE_ID>HANDLE_LEFT</NODE_ID>
            </UseTemplate>
            <UseTemplate Name="ASOBO_GT_Interaction_Tooltip">
                <NODE_ID>HANDLE_RIGHT</NODE_ID>
            </UseTemplate>
            <UseTemplate Name="ASOBO_GT_Interaction_Tooltip">
                <NODE_ID>PUSH_OVHD_ADIRS_1</NODE_ID>
            </UseTemplate>
            <UseTemplate Name="ASOBO_GT_Interaction_Tooltip">
                <NODE_ID>PUSH_OVHD_ADIRS_2</NODE_ID>
            </UseTemplate>
            <UseTemplate Name="ASOBO_GT_Interaction_Tooltip">
                <NODE_ID>PUSH_OVHD_ADIRS_3</NODE_ID>
            </UseTemplate>
            <UseTemplate Name="ASOBO_GT_Interaction_Tooltip">
                <NODE_ID>PUSH_OVHD_HYD_RATMANON</NODE_ID>
            </UseTemplate>
            <UseTemplate Name="ASOBO_GT_Interaction_Tooltip">
                <NODE_ID>PUSH_OVHD_FUEL_MODESEL</NODE_ID>
            </UseTemplate>
            <UseTemplate Name="ASOBO_GT_Interaction_Tooltip">
                <NODE_ID>PUSH_OVHD_CARGOVENT_AFTISOL</NODE_ID>
            </UseTemplate>
            <UseTemplate Name="ASOBO_GT_Interaction_Tooltip">
                <NODE_ID>PUSH_OVHD_RADIO_VOR1</NODE_ID>
            </UseTemplate>
            <UseTemplate Name="ASOBO_GT_Interaction_Tooltip">
                <NODE_ID>PUSH_OVHD_RADIO_VOR2</NODE_ID>
            </UseTemplate>
            <UseTemplate Name="ASOBO_GT_Interaction_Tooltip">
                <NODE_ID>PUSH_OVHD_RADIO_MKR</NODE_ID>
            </UseTemplate>
            <UseTemplate Name="ASOBO_GT_Interaction_Tooltip">
                <NODE_ID>PUSH_OVHD_RADIO_ILS</NODE_ID>
            </UseTemplate>
            <UseTemplate Name="ASOBO_GT_Interaction_Tooltip">
                <NODE_ID>PUSH_OVHD_RADIO_MLS</NODE_ID>
            </UseTemplate>
            <UseTemplate Name="ASOBO_GT_Interaction_Tooltip">
                <NODE_ID>PUSH_OVHD_RADIO_ADF1</NODE_ID>
            </UseTemplate>
            <UseTemplate Name="ASOBO_GT_Interaction_Tooltip">
                <NODE_ID>PUSH_OVHD_RADIO_ADF2</NODE_ID>
            </UseTemplate>
            <UseTemplate Name="ASOBO_GT_Interaction_Tooltip">
                <NODE_ID>SWITCH_OVHD_RADIO_INT</NODE_ID>
            </UseTemplate>
            <UseTemplate Name="ASOBO_GT_Interaction_Tooltip">
                <NODE_ID>PUSH_OVHD_RADIO_VOICE</NODE_ID>
            </UseTemplate>
            <UseTemplate Name="ASOBO_GT_Interaction_Tooltip">
                <NODE_ID>PUSH_OVHD_RADIO_RESET</NODE_ID>
            </UseTemplate>
            <UseTemplate Name="ASOBO_GT_Interaction_Tooltip">
                <NODE_ID>PUSH_OVHD_RADIO_PA1</NODE_ID>
            </UseTemplate>
            <UseTemplate Name="ASOBO_GT_Interaction_Tooltip">
                <NODE_ID>PUSH_OVHD_RADIO_PA</NODE_ID>
            </UseTemplate>
            <UseTemplate Name="ASOBO_GT_Interaction_Tooltip">
                <NODE_ID>PUSH_OVHD_RADIO_VHF1</NODE_ID>
            </UseTemplate>
            <UseTemplate Name="ASOBO_GT_Interaction_Tooltip">
                <NODE_ID>PUSH_OVHD_RADIO_VHF2</NODE_ID>
            </UseTemplate>
            <UseTemplate Name="ASOBO_GT_Interaction_Tooltip">
                <NODE_ID>PUSH_OVHD_RADIO_VHF3</NODE_ID>
            </UseTemplate>
            <UseTemplate Name="ASOBO_GT_Interaction_Tooltip">
                <NODE_ID>PUSH_OVHD_RADIO_HF1</NODE_ID>
            </UseTemplate>
            <UseTemplate Name="ASOBO_GT_Interaction_Tooltip">
                <NODE_ID>PUSH_OVHD_RADIO_HF2</NODE_ID>
            </UseTemplate>
            <UseTemplate Name="ASOBO_GT_Interaction_Tooltip">
                <NODE_ID>PUSH_OVHD_RADIO_CAB</NODE_ID>
            </UseTemplate>
            <UseTemplate Name="ASOBO_GT_Interaction_Tooltip">
                <NODE_ID>PUSH_OVHD_RADIO_ATT</NODE_ID>
            </UseTemplate>
            <UseTemplate Name="ASOBO_GT_Interaction_Tooltip">
                <NODE_ID>PUSH_OVHD_RADIO_MECH</NODE_ID>
            </UseTemplate>
            <UseTemplate Name="ASOBO_GT_Interaction_Tooltip">
                <NODE_ID>PUSH_OVHD_RADIO_CALL5</NODE_ID>
            </UseTemplate>
            <UseTemplate Name="ASOBO_GT_Interaction_Tooltip">
                <NODE_ID>PUSH_OVHD_RADIO_CALL4</NODE_ID>
            </UseTemplate>
            <UseTemplate Name="ASOBO_GT_Interaction_Tooltip">
                <NODE_ID>PUSH_OVHD_RADIO_CALL3</NODE_ID>
            </UseTemplate>
            <UseTemplate Name="ASOBO_GT_Interaction_Tooltip">
                <NODE_ID>PUSH_OVHD_RADIO_CALL2</NODE_ID>
            </UseTemplate>
            <UseTemplate Name="ASOBO_GT_Interaction_Tooltip">
                <NODE_ID>PUSH_OVHD_RADIO_CALL1</NODE_ID>
            </UseTemplate>
            <!--            <UseTemplate Name="ASOBO_GT_Interaction_Tooltip">-->
            <!--                <NODE_ID>KNOB_OVHD_READINGLTR</NODE_ID>-->
            <!--            </UseTemplate>-->
            <!--            <UseTemplate Name="ASOBO_GT_Interaction_Tooltip">-->
            <!--                <NODE_ID>LOCK_OVHD_ENG_FADEC2</NODE_ID>-->
            <!--            </UseTemplate>-->
            <!--            <UseTemplate Name="ASOBO_GT_Interaction_Tooltip">-->
            <!--                <NODE_ID>PUSH_OVHD_ENG_FADEC2</NODE_ID>-->
            <!--            </UseTemplate>-->
            <!--            <UseTemplate Name="ASOBO_GT_Interaction_Tooltip">-->
            <!--                <NODE_ID>LOCK_OVHD_ENG_FADEC1</NODE_ID>-->
            <!--            </UseTemplate>-->
            <!--            <UseTemplate Name="ASOBO_GT_Interaction_Tooltip">-->
            <!--                <NODE_ID>PUSH_OVHD_ENG_FADEC1</NODE_ID>-->
            <!--            </UseTemplate>-->
            <!--            <UseTemplate Name="ASOBO_GT_Interaction_Tooltip">-->
            <!--                <NODE_ID>LOCK_OVHD_HYD_Y</NODE_ID>-->
            <!--            </UseTemplate>-->
            <!--            <UseTemplate Name="ASOBO_GT_Interaction_Tooltip">-->
            <!--                <NODE_ID>PUSH_OVHD_HYD_Y</NODE_ID>-->
            <!--            </UseTemplate>-->
            <!--            <UseTemplate Name="ASOBO_GT_Interaction_Tooltip">-->
            <!--                <NODE_ID>LOCK_OVHD_HYD_B</NODE_ID>-->
            <!--            </UseTemplate>-->
            <!--            <UseTemplate Name="ASOBO_GT_Interaction_Tooltip">-->
            <!--                <NODE_ID>PUSH_OVHD_HYD_B</NODE_ID>-->
            <!--            </UseTemplate>-->
            <!--            <UseTemplate Name="ASOBO_GT_Interaction_Tooltip">-->
            <!--                <NODE_ID>PUSH_OVHD_HYD_G</NODE_ID>-->
            <!--            </UseTemplate>-->
            <!--            <UseTemplate Name="ASOBO_GT_Interaction_Tooltip">-->
            <!--                <NODE_ID>LOCK_OVHD_HYD_G</NODE_ID>-->
            <!--            </UseTemplate>-->
            <!--            <UseTemplate Name="ASOBO_GT_Interaction_Tooltip">-->
            <!--                <NODE_ID>LOCK_OVHD_HYD_BLUEPUMPOVRD</NODE_ID>-->
            <!--            </UseTemplate>-->
            <!--            <UseTemplate Name="ASOBO_GT_Interaction_Tooltip">-->
            <!--                <NODE_ID>PUSH_OVHD_CKPTDOOR_BOT</NODE_ID>-->
            <!--            </UseTemplate>-->
            <!--            <UseTemplate Name="ASOBO_GT_Interaction_Tooltip">-->
            <!--                <NODE_ID>PUSH_OVHD_CKPTDOOR_MID</NODE_ID>-->
            <!--            </UseTemplate>-->
            <!--            <UseTemplate Name="ASOBO_GT_Interaction_Tooltip">-->
            <!--                <NODE_ID>PUSH_OVHD_CKPTDOOR_TOP</NODE_ID>-->
            <!--            </UseTemplate>-->
            <!--            <UseTemplate Name="ASOBO_GT_Interaction_Tooltip">-->
            <!--                <NODE_ID>PUSH_OVHD_CKPTDOOR_LEFT</NODE_ID>-->
            <!--            </UseTemplate>-->
            <!--            <UseTemplate Name="ASOBO_GT_Interaction_Tooltip">-->
            <!--                <NODE_ID>PUSH_OVHD_CKPTDOOR_RIGHT</NODE_ID>-->
            <!--            </UseTemplate>-->
            <!--            <UseTemplate Name="ASOBO_GT_Interaction_Tooltip">-->
            <!--                <NODE_ID>PUSH_OVHD_CKPTDOOR_CHAN2</NODE_ID>-->
            <!--            </UseTemplate>-->
            <!--            <UseTemplate Name="ASOBO_GT_Interaction_Tooltip">-->
            <!--                <NODE_ID>PUSH_OVHD_CKPTDOOR_CHAN1</NODE_ID>-->
            <!--            </UseTemplate>-->
        </Component>

        <Component ID="COFFEE">
            <UseTemplate Name="FBW_Coffee_Cup">
                <NODE_ID>COCKPIT_COFFEE_L</NODE_ID>
            </UseTemplate>
            <UseTemplate Name="FBW_Coffee_Cup">
                <NODE_ID>COCKPIT_COFFEE_R</NODE_ID>
            </UseTemplate>
        </Component>
    </Behaviors>
</ModelInfo><|MERGE_RESOLUTION|>--- conflicted
+++ resolved
@@ -2232,10 +2232,6 @@
                     <UseTemplate Name="FBW_Push_Toggle">
                         <NODE_ID>PUSH_OVHD_SVGEINT</NODE_ID>
                         <TOGGLE_SIMVAR>L:A32NX_SVGEINT_OVRD_ON</TOGGLE_SIMVAR>
-<<<<<<< HEAD
-=======
-
->>>>>>> 3524c175
                         <SEQ2_CODE>(L:A32NX_SVGEINT_OVRD_ON, Bool)</SEQ2_CODE>
                         <SEQ1_EMISSIVE_DRIVES_VISIBILITY>False</SEQ1_EMISSIVE_DRIVES_VISIBILITY>
                         <SEQ2_EMISSIVE_DRIVES_VISIBILITY>False</SEQ2_EMISSIVE_DRIVES_VISIBILITY>
@@ -2771,16 +2767,9 @@
                         </Component>
 
                         <Component ID="RCDR">
-<<<<<<< HEAD
                             <UseTemplate Name="FBW_Push_Toggle">
                                 <NODE_ID>PUSH_OVHD_RCDR_GNDCTL</NODE_ID>
                                 <TOGGLE_SIMVAR>L:A32NX_RCDR_GROUND_CONTROL_ON</TOGGLE_SIMVAR>
-=======
-                             <UseTemplate Name="FBW_Push_Toggle">
-                             <NODE_ID>PUSH_OVHD_RCDR_GNDCTL</NODE_ID>
-                             <TOGGLE_SIMVAR>L:A32NX_RCDR_GROUND_CONTROL_ON</TOGGLE_SIMVAR>
-
->>>>>>> 3524c175
                                 <SEQ2_CODE>(L:A32NX_RCDR_GROUND_CONTROL_ON, Bool)</SEQ2_CODE>
                                 <SEQ1_EMISSIVE_DRIVES_VISIBILITY>False</SEQ1_EMISSIVE_DRIVES_VISIBILITY>
                                 <SEQ2_EMISSIVE_DRIVES_VISIBILITY>False</SEQ2_EMISSIVE_DRIVES_VISIBILITY>

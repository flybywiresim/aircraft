<?xml version="1.0" encoding="utf-8" ?>
<!--
  ~ A32NX
  ~ Copyright (C) 2020-2021 FlyByWire Simulations and its contributors
  ~
  ~ This program is free software: you can redistribute it and/or modify
  ~ it under the terms of the GNU General Public License as published by
  ~ the Free Software Foundation, either version 3 of the License, or
  ~ (at your option) any later version.
  ~
  ~ This program is distributed in the hope that it will be useful,
  ~ but WITHOUT ANY WARRANTY; without even the implied warranty of
  ~ MERCHANTABILITY or FITNESS FOR A PARTICULAR PURPOSE.  See the
  ~ GNU General Public License for more details.
  ~
  ~ You should have received a copy of the GNU General Public License
  ~ along with this program.  If not, see <http://www.gnu.org/licenses/>.
  -->

<ModelInfo>
    <LODS>
        <!-- Highest LOD -->
        <!-- minimum display size in % (should be bounding sphere vertical screen size, sphere will often be slightly larger than you expect) -->
        <!-- default minSize is 0 -->
        <LOD minSize="150" ModelFile="A320_NEO_INTERIOR_LOD00.gltf"/>
        <LOD minSize="100" ModelFile="A320_NEO_INTERIOR_LOD01.gltf"/>
        <LOD minSize="60" ModelFile="A320_NEO_INTERIOR_LOD02.gltf"/>
        <LOD minSize="20" ModelFile="A320_NEO_INTERIOR_LOD03.gltf"/>
        <LOD minSize="10" ModelFile="A320_NEO_INTERIOR_LOD04.gltf"/>
    </LODS>

    <Behaviors>
        <Include ModelBehaviorFile="A32NX\Interior\A32NX_Interior_Includes.xml"/>
        <Include ModelBehaviorFile="A32NX\A32NX_Interior_Generics.xml"/>
        <Include ModelBehaviorFile="Asobo\Common.xml"/>
        <Include ModelBehaviorFile="Asobo\Airliner\GlassCockpit.xml"/>

        <!-- EFB -->

        <Component ID="EFB_L" Node="SCREEN_EFB">
            <DefaultTemplateParameters>
                <NODE_ID>SCREEN_EFB</NODE_ID>
            </DefaultTemplateParameters>

            <UseTemplate Name="ASOBO_GT_Material_Emissive_Code">
                <EMISSIVE_CODE>(L:A32NX_EFB_BRIGHTNESS, number) 10 max 100 min 100 /</EMISSIVE_CODE>
            </UseTemplate>
        </Component>

        <!-- MCDU -->

        <Component ID="MCDU">
            <UseTemplate Name="ASOBO_FMC_A320">
                <ID>1</ID>
                <POTENTIOMETER>85</POTENTIOMETER>
                <NODE_ID_DIR>PUSH_MCDUL_DIR</NODE_ID_DIR>
                <ANIM_NAME_DIR>PUSH_MCDUL_DIR</ANIM_NAME_DIR>
                <NODE_ID_PROG>PUSH_MCDUL_PROG</NODE_ID_PROG>
                <ANIM_NAME_PROG>PUSH_MCDUL_PROG</ANIM_NAME_PROG>
                <NODE_ID_PERF>PUSH_MCDUL_PERF</NODE_ID_PERF>
                <ANIM_NAME_PERF>PUSH_MCDUL_PERF</ANIM_NAME_PERF>
                <NODE_ID_INIT>PUSH_MCDUL_INIT</NODE_ID_INIT>
                <ANIM_NAME_INIT>PUSH_MCDUL_INIT</ANIM_NAME_INIT>
                <NODE_ID_DATA>PUSH_MCDUL_DATA</NODE_ID_DATA>
                <ANIM_NAME_DATA>PUSH_MCDUL_DATA</ANIM_NAME_DATA>
                <NODE_ID_FPLN>PUSH_MCDUL_FPLN</NODE_ID_FPLN>
                <ANIM_NAME_FPLN>PUSH_MCDUL_FPLN</ANIM_NAME_FPLN>
                <NODE_ID_NAV_RAD>PUSH_MCDUL_RAD</NODE_ID_NAV_RAD>
                <ANIM_NAME_NAV_RAD>PUSH_MCDUL_RAD</ANIM_NAME_NAV_RAD>
                <NODE_ID_FUEL_PRED>PUSH_MCDUL_FUEL</NODE_ID_FUEL_PRED>
                <ANIM_NAME_FUEL_PRED>PUSH_MCDUL_FUEL</ANIM_NAME_FUEL_PRED>
                <NODE_ID_SEC_FPLN>PUSH_MCDUL_SEC</NODE_ID_SEC_FPLN>
                <ANIM_NAME_SEC_FPLN>PUSH_MCDUL_SEC</ANIM_NAME_SEC_FPLN>
                <NODE_ID_ATC_COMM>PUSH_MCDUL_ATC</NODE_ID_ATC_COMM>
                <ANIM_NAME_ATC_COMM>PUSH_MCDUL_ATC</ANIM_NAME_ATC_COMM>
                <NODE_ID_MCDU_MENU>PUSH_MCDUL_MENU</NODE_ID_MCDU_MENU>
                <ANIM_NAME_MCDU_MENU>PUSH_MCDUL_MENU</ANIM_NAME_MCDU_MENU>
                <NODE_ID_AIRPORT>PUSH_MCDUL_AIRPORT</NODE_ID_AIRPORT>
                <ANIM_NAME_AIRPORT>PUSH_MCDUL_AIRPORT</ANIM_NAME_AIRPORT>
                <NODE_ID_UP>PUSH_MCDUL_UARROW</NODE_ID_UP>
                <ANIM_NAME_UP>PUSH_MCDUL_UARROW</ANIM_NAME_UP>
                <NODE_ID_DOWN>PUSH_MCDUL_DARROW</NODE_ID_DOWN>
                <ANIM_NAME_DOWN>PUSH_MCDUL_DARROW</ANIM_NAME_DOWN>
                <NODE_ID_PREV_PAGE>PUSH_MCDUL_LARROW</NODE_ID_PREV_PAGE>
                <ANIM_NAME_PREV_PAGE>PUSH_MCDUL_LARROW</ANIM_NAME_PREV_PAGE>
                <NODE_ID_NEXT_PAGE>PUSH_MCDUL_RARROW</NODE_ID_NEXT_PAGE>
                <ANIM_NAME_NEXT_PAGE>PUSH_MCDUL_RARROW</ANIM_NAME_NEXT_PAGE>
                <NODE_ID_L1>PUSH_MCDUL_L1</NODE_ID_L1>
                <ANIM_NAME_L1>PUSH_MCDUL_L1</ANIM_NAME_L1>
                <NODE_ID_L2>PUSH_MCDUL_L2</NODE_ID_L2>
                <ANIM_NAME_L2>PUSH_MCDUL_L2</ANIM_NAME_L2>
                <NODE_ID_L3>PUSH_MCDUL_L3</NODE_ID_L3>
                <ANIM_NAME_L3>PUSH_MCDUL_L3</ANIM_NAME_L3>
                <NODE_ID_L4>PUSH_MCDUL_L4</NODE_ID_L4>
                <ANIM_NAME_L4>PUSH_MCDUL_L4</ANIM_NAME_L4>
                <NODE_ID_L5>PUSH_MCDUL_L5</NODE_ID_L5>
                <ANIM_NAME_L5>PUSH_MCDUL_L5</ANIM_NAME_L5>
                <NODE_ID_L6>PUSH_MCDUL_L6</NODE_ID_L6>
                <ANIM_NAME_L6>PUSH_MCDUL_L6</ANIM_NAME_L6>
                <NODE_ID_R1>PUSH_MCDUL_R1</NODE_ID_R1>
                <ANIM_NAME_R1>PUSH_MCDUL_R1</ANIM_NAME_R1>
                <NODE_ID_R2>PUSH_MCDUL_R2</NODE_ID_R2>
                <ANIM_NAME_R2>PUSH_MCDUL_R2</ANIM_NAME_R2>
                <NODE_ID_R3>PUSH_MCDUL_R3</NODE_ID_R3>
                <ANIM_NAME_R3>PUSH_MCDUL_R3</ANIM_NAME_R3>
                <NODE_ID_R4>PUSH_MCDUL_R4</NODE_ID_R4>
                <ANIM_NAME_R4>PUSH_MCDUL_R4</ANIM_NAME_R4>
                <NODE_ID_R5>PUSH_MCDUL_R5</NODE_ID_R5>
                <ANIM_NAME_R5>PUSH_MCDUL_R5</ANIM_NAME_R5>
                <NODE_ID_R6>PUSH_MCDUL_R6</NODE_ID_R6>
                <ANIM_NAME_R6>PUSH_MCDUL_R6</ANIM_NAME_R6>
                <NODE_ID_0>PUSH_MCDUL_0</NODE_ID_0>
                <ANIM_NAME_0>PUSH_MCDUL_0</ANIM_NAME_0>
                <NODE_ID_1>PUSH_MCDUL_1</NODE_ID_1>
                <ANIM_NAME_1>PUSH_MCDUL_1</ANIM_NAME_1>
                <NODE_ID_2>PUSH_MCDUL_2</NODE_ID_2>
                <ANIM_NAME_2>PUSH_MCDUL_2</ANIM_NAME_2>
                <NODE_ID_3>PUSH_MCDUL_3</NODE_ID_3>
                <ANIM_NAME_3>PUSH_MCDUL_3</ANIM_NAME_3>
                <NODE_ID_4>PUSH_MCDUL_4</NODE_ID_4>
                <ANIM_NAME_4>PUSH_MCDUL_4</ANIM_NAME_4>
                <NODE_ID_5>PUSH_MCDUL_5</NODE_ID_5>
                <ANIM_NAME_5>PUSH_MCDUL_5</ANIM_NAME_5>
                <NODE_ID_6>PUSH_MCDUL_6</NODE_ID_6>
                <ANIM_NAME_6>PUSH_MCDUL_6</ANIM_NAME_6>
                <NODE_ID_7>PUSH_MCDUL_7</NODE_ID_7>
                <ANIM_NAME_7>PUSH_MCDUL_7</ANIM_NAME_7>
                <NODE_ID_8>PUSH_MCDUL_8</NODE_ID_8>
                <ANIM_NAME_8>PUSH_MCDUL_8</ANIM_NAME_8>
                <NODE_ID_9>PUSH_MCDUL_9</NODE_ID_9>
                <ANIM_NAME_9>PUSH_MCDUL_9</ANIM_NAME_9>
                <NODE_ID_A>PUSH_MCDUL_A</NODE_ID_A>
                <ANIM_NAME_A>PUSH_MCDUL_A</ANIM_NAME_A>
                <NODE_ID_B>PUSH_MCDUL_B</NODE_ID_B>
                <ANIM_NAME_B>PUSH_MCDUL_B</ANIM_NAME_B>
                <NODE_ID_C>PUSH_MCDUL_C</NODE_ID_C>
                <ANIM_NAME_C>PUSH_MCDUL_C</ANIM_NAME_C>
                <NODE_ID_D>PUSH_MCDUL_D</NODE_ID_D>
                <ANIM_NAME_D>PUSH_MCDUL_D</ANIM_NAME_D>
                <NODE_ID_E>PUSH_MCDUL_E</NODE_ID_E>
                <ANIM_NAME_E>PUSH_MCDUL_E</ANIM_NAME_E>
                <NODE_ID_F>PUSH_MCDUL_F</NODE_ID_F>
                <ANIM_NAME_F>PUSH_MCDUL_F</ANIM_NAME_F>
                <NODE_ID_G>PUSH_MCDUL_G</NODE_ID_G>
                <ANIM_NAME_G>PUSH_MCDUL_G</ANIM_NAME_G>
                <NODE_ID_H>PUSH_MCDUL_H</NODE_ID_H>
                <ANIM_NAME_H>PUSH_MCDUL_H</ANIM_NAME_H>
                <NODE_ID_I>PUSH_MCDUL_I</NODE_ID_I>
                <ANIM_NAME_I>PUSH_MCDUL_I</ANIM_NAME_I>
                <NODE_ID_J>PUSH_MCDUL_J</NODE_ID_J>
                <ANIM_NAME_J>PUSH_MCDUL_J</ANIM_NAME_J>
                <NODE_ID_K>PUSH_MCDUL_K</NODE_ID_K>
                <ANIM_NAME_K>PUSH_MCDUL_K</ANIM_NAME_K>
                <NODE_ID_L>PUSH_MCDUL_L</NODE_ID_L>
                <ANIM_NAME_L>PUSH_MCDUL_L</ANIM_NAME_L>
                <NODE_ID_M>PUSH_MCDUL_M</NODE_ID_M>
                <ANIM_NAME_M>PUSH_MCDUL_M</ANIM_NAME_M>
                <NODE_ID_N>PUSH_MCDUL_N</NODE_ID_N>
                <ANIM_NAME_N>PUSH_MCDUL_N</ANIM_NAME_N>
                <NODE_ID_O>PUSH_MCDUL_O</NODE_ID_O>
                <ANIM_NAME_O>PUSH_MCDUL_O</ANIM_NAME_O>
                <NODE_ID_P>PUSH_MCDUL_P</NODE_ID_P>
                <ANIM_NAME_P>PUSH_MCDUL_P</ANIM_NAME_P>
                <NODE_ID_Q>PUSH_MCDUL_Q</NODE_ID_Q>
                <ANIM_NAME_Q>PUSH_MCDUL_Q</ANIM_NAME_Q>
                <NODE_ID_R>PUSH_MCDUL_R</NODE_ID_R>
                <ANIM_NAME_R>PUSH_MCDUL_R</ANIM_NAME_R>
                <NODE_ID_S>PUSH_MCDUL_S</NODE_ID_S>
                <ANIM_NAME_S>PUSH_MCDUL_S</ANIM_NAME_S>
                <NODE_ID_T>PUSH_MCDUL_T</NODE_ID_T>
                <ANIM_NAME_T>PUSH_MCDUL_T</ANIM_NAME_T>
                <NODE_ID_U>PUSH_MCDUL_U</NODE_ID_U>
                <ANIM_NAME_U>PUSH_MCDUL_U</ANIM_NAME_U>
                <NODE_ID_V>PUSH_MCDUL_V</NODE_ID_V>
                <ANIM_NAME_V>PUSH_MCDUL_V</ANIM_NAME_V>
                <NODE_ID_W>PUSH_MCDUL_W</NODE_ID_W>
                <ANIM_NAME_W>PUSH_MCDUL_W</ANIM_NAME_W>
                <NODE_ID_X>PUSH_MCDUL_X</NODE_ID_X>
                <ANIM_NAME_X>PUSH_MCDUL_X</ANIM_NAME_X>
                <NODE_ID_Y>PUSH_MCDUL_Y</NODE_ID_Y>
                <ANIM_NAME_Y>PUSH_MCDUL_Y</ANIM_NAME_Y>
                <NODE_ID_Z>PUSH_MCDUL_Z</NODE_ID_Z>
                <ANIM_NAME_Z>PUSH_MCDUL_Z</ANIM_NAME_Z>
                <NODE_ID_DOT>PUSH_MCDUL_DOT</NODE_ID_DOT>
                <ANIM_NAME_DOT>PUSH_MCDUL_DOT</ANIM_NAME_DOT>
                <NODE_ID_PLUSMINUS>PUSH_MCDUL_PLUSMINUS</NODE_ID_PLUSMINUS>
                <ANIM_NAME_PLUSMINUS>PUSH_MCDUL_PLUSMINUS</ANIM_NAME_PLUSMINUS>
                <NODE_ID_SP>PUSH_MCDUL_SP</NODE_ID_SP>
                <ANIM_NAME_SP>PUSH_MCDUL_SP</ANIM_NAME_SP>
                <NODE_ID_DIV>PUSH_MCDUL_SLASH</NODE_ID_DIV>
                <ANIM_NAME_DIV>PUSH_MCDUL_SLASH</ANIM_NAME_DIV>
                <NODE_ID_OVFY>PUSH_MCDUL_OVFY</NODE_ID_OVFY>
                <ANIM_NAME_OVFY>PUSH_MCDUL_OVFY</ANIM_NAME_OVFY>
                <NODE_ID_CLR>PUSH_MCDUL_CLR</NODE_ID_CLR>
                <ANIM_NAME_CLR>PUSH_MCDUL_CLR</ANIM_NAME_CLR>
                <NODE_ID_BRT_DIM>PUSH_MCDUL_BRT</NODE_ID_BRT_DIM>
                <ANIM_NAME_BRT_DIM>PUSH_MCDUL_BRT</ANIM_NAME_BRT_DIM>
                <NODE_ID_BRT_DIM_SEQ1>PUSH_MCDUL_BRT_SEQ1</NODE_ID_BRT_DIM_SEQ1>
                <NODE_ID_BRT_DIM_SEQ2>PUSH_MCDUL_DIM_SEQ1</NODE_ID_BRT_DIM_SEQ2>
                <NODE_ID_SCREEN>SCREEN_MCDUL</NODE_ID_SCREEN>
                <CAMERA_TITLE>ECAM</CAMERA_TITLE>
            </UseTemplate>
            <UseTemplate Name="ASOBO_FMC_A320">
                <ID>2</ID>
                <POTENTIOMETER>85</POTENTIOMETER>
                <NODE_ID_DIR>PUSH_MCDUR_DIR</NODE_ID_DIR>
                <ANIM_NAME_DIR>PUSH_MCDUR_DIR</ANIM_NAME_DIR>
                <NODE_ID_PROG>PUSH_MCDUR_PROG</NODE_ID_PROG>
                <ANIM_NAME_PROG>PUSH_MCDUR_PROG</ANIM_NAME_PROG>
                <NODE_ID_PERF>PUSH_MCDUR_PERF</NODE_ID_PERF>
                <ANIM_NAME_PERF>PUSH_MCDUR_PERF</ANIM_NAME_PERF>
                <NODE_ID_INIT>PUSH_MCDUR_INIT</NODE_ID_INIT>
                <ANIM_NAME_INIT>PUSH_MCDUR_INIT</ANIM_NAME_INIT>
                <NODE_ID_DATA>PUSH_MCDUR_DATA</NODE_ID_DATA>
                <ANIM_NAME_DATA>PUSH_MCDUR_DATA</ANIM_NAME_DATA>
                <NODE_ID_FPLN>PUSH_MCDUR_FPLN</NODE_ID_FPLN>
                <ANIM_NAME_FPLN>PUSH_MCDUR_FPLN</ANIM_NAME_FPLN>
                <NODE_ID_NAV_RAD>PUSH_MCDUR_RAD</NODE_ID_NAV_RAD>
                <ANIM_NAME_NAV_RAD>PUSH_MCDUR_RAD</ANIM_NAME_NAV_RAD>
                <NODE_ID_FUEL_PRED>PUSH_MCDUR_FUEL</NODE_ID_FUEL_PRED>
                <ANIM_NAME_FUEL_PRED>PUSH_MCDUR_FUEL</ANIM_NAME_FUEL_PRED>
                <NODE_ID_SEC_FPLN>PUSH_MCDUR_SEC</NODE_ID_SEC_FPLN>
                <ANIM_NAME_SEC_FPLN>PUSH_MCDUR_SEC</ANIM_NAME_SEC_FPLN>
                <NODE_ID_ATC_COMM>PUSH_MCDUR_ATC</NODE_ID_ATC_COMM>
                <ANIM_NAME_ATC_COMM>PUSH_MCDUR_ATC</ANIM_NAME_ATC_COMM>
                <NODE_ID_MCDU_MENU>PUSH_MCDUR_MENU</NODE_ID_MCDU_MENU>
                <ANIM_NAME_MCDU_MENU>PUSH_MCDUR_MENU</ANIM_NAME_MCDU_MENU>
                <NODE_ID_AIRPORT>PUSH_MCDUR_AIRPORT</NODE_ID_AIRPORT>
                <ANIM_NAME_AIRPORT>PUSH_MCDUR_AIRPORT</ANIM_NAME_AIRPORT>
                <NODE_ID_UP>PUSH_MCDUR_UARROW</NODE_ID_UP>
                <ANIM_NAME_UP>PUSH_MCDUR_UARROW</ANIM_NAME_UP>
                <NODE_ID_DOWN>PUSH_MCDUR_DARROW</NODE_ID_DOWN>
                <ANIM_NAME_DOWN>PUSH_MCDUR_DARROW</ANIM_NAME_DOWN>
                <NODE_ID_PREV_PAGE>PUSH_MCDUR_LARROW</NODE_ID_PREV_PAGE>
                <ANIM_NAME_PREV_PAGE>PUSH_MCDUR_LARROW</ANIM_NAME_PREV_PAGE>
                <NODE_ID_NEXT_PAGE>PUSH_MCDUR_RARROW</NODE_ID_NEXT_PAGE>
                <ANIM_NAME_NEXT_PAGE>PUSH_MCDUR_RARROW</ANIM_NAME_NEXT_PAGE>
                <NODE_ID_L1>PUSH_MCDUR_L1</NODE_ID_L1>
                <ANIM_NAME_L1>PUSH_MCDUR_L1</ANIM_NAME_L1>
                <NODE_ID_L2>PUSH_MCDUR_L2</NODE_ID_L2>
                <ANIM_NAME_L2>PUSH_MCDUR_L2</ANIM_NAME_L2>
                <NODE_ID_L3>PUSH_MCDUR_L3</NODE_ID_L3>
                <ANIM_NAME_L3>PUSH_MCDUR_L3</ANIM_NAME_L3>
                <NODE_ID_L4>PUSH_MCDUR_L4</NODE_ID_L4>
                <ANIM_NAME_L4>PUSH_MCDUR_L4</ANIM_NAME_L4>
                <NODE_ID_L5>PUSH_MCDUR_L5</NODE_ID_L5>
                <ANIM_NAME_L5>PUSH_MCDUR_L5</ANIM_NAME_L5>
                <NODE_ID_L6>PUSH_MCDUR_L6</NODE_ID_L6>
                <ANIM_NAME_L6>PUSH_MCDUR_L6</ANIM_NAME_L6>
                <NODE_ID_R1>PUSH_MCDUR_R1</NODE_ID_R1>
                <ANIM_NAME_R1>PUSH_MCDUR_R1</ANIM_NAME_R1>
                <NODE_ID_R2>PUSH_MCDUR_R2</NODE_ID_R2>
                <ANIM_NAME_R2>PUSH_MCDUR_R2</ANIM_NAME_R2>
                <NODE_ID_R3>PUSH_MCDUR_R3</NODE_ID_R3>
                <ANIM_NAME_R3>PUSH_MCDUR_R3</ANIM_NAME_R3>
                <NODE_ID_R4>PUSH_MCDUR_R4</NODE_ID_R4>
                <ANIM_NAME_R4>PUSH_MCDUR_R4</ANIM_NAME_R4>
                <NODE_ID_R5>PUSH_MCDUR_R5</NODE_ID_R5>
                <ANIM_NAME_R5>PUSH_MCDUR_R5</ANIM_NAME_R5>
                <NODE_ID_R6>PUSH_MCDUR_R6</NODE_ID_R6>
                <ANIM_NAME_R6>PUSH_MCDUR_R6</ANIM_NAME_R6>
                <NODE_ID_0>PUSH_MCDUR_0</NODE_ID_0>
                <ANIM_NAME_0>PUSH_MCDUR_0</ANIM_NAME_0>
                <NODE_ID_1>PUSH_MCDUR_1</NODE_ID_1>
                <ANIM_NAME_1>PUSH_MCDUR_1</ANIM_NAME_1>
                <NODE_ID_2>PUSH_MCDUR_2</NODE_ID_2>
                <ANIM_NAME_2>PUSH_MCDUR_2</ANIM_NAME_2>
                <NODE_ID_3>PUSH_MCDUR_3</NODE_ID_3>
                <ANIM_NAME_3>PUSH_MCDUR_3</ANIM_NAME_3>
                <NODE_ID_4>PUSH_MCDUR_4</NODE_ID_4>
                <ANIM_NAME_4>PUSH_MCDUR_4</ANIM_NAME_4>
                <NODE_ID_5>PUSH_MCDUR_5</NODE_ID_5>
                <ANIM_NAME_5>PUSH_MCDUR_5</ANIM_NAME_5>
                <NODE_ID_6>PUSH_MCDUR_6</NODE_ID_6>
                <ANIM_NAME_6>PUSH_MCDUR_6</ANIM_NAME_6>
                <NODE_ID_7>PUSH_MCDUR_7</NODE_ID_7>
                <ANIM_NAME_7>PUSH_MCDUR_7</ANIM_NAME_7>
                <NODE_ID_8>PUSH_MCDUR_8</NODE_ID_8>
                <ANIM_NAME_8>PUSH_MCDUR_8</ANIM_NAME_8>
                <NODE_ID_9>PUSH_MCDUR_9</NODE_ID_9>
                <ANIM_NAME_9>PUSH_MCDUR_9</ANIM_NAME_9>
                <NODE_ID_A>PUSH_MCDUR_A</NODE_ID_A>
                <ANIM_NAME_A>PUSH_MCDUR_A</ANIM_NAME_A>
                <NODE_ID_B>PUSH_MCDUR_B</NODE_ID_B>
                <ANIM_NAME_B>PUSH_MCDUR_B</ANIM_NAME_B>
                <NODE_ID_C>PUSH_MCDUR_C</NODE_ID_C>
                <ANIM_NAME_C>PUSH_MCDUR_C</ANIM_NAME_C>
                <NODE_ID_D>PUSH_MCDUR_D</NODE_ID_D>
                <ANIM_NAME_D>PUSH_MCDUR_D</ANIM_NAME_D>
                <NODE_ID_E>PUSH_MCDUR_E</NODE_ID_E>
                <ANIM_NAME_E>PUSH_MCDUR_E</ANIM_NAME_E>
                <NODE_ID_F>PUSH_MCDUR_F</NODE_ID_F>
                <ANIM_NAME_F>PUSH_MCDUR_F</ANIM_NAME_F>
                <NODE_ID_G>PUSH_MCDUR_G</NODE_ID_G>
                <ANIM_NAME_G>PUSH_MCDUR_G</ANIM_NAME_G>
                <NODE_ID_H>PUSH_MCDUR_H</NODE_ID_H>
                <ANIM_NAME_H>PUSH_MCDUR_H</ANIM_NAME_H>
                <NODE_ID_I>PUSH_MCDUR_I</NODE_ID_I>
                <ANIM_NAME_I>PUSH_MCDUR_I</ANIM_NAME_I>
                <NODE_ID_J>PUSH_MCDUR_J</NODE_ID_J>
                <ANIM_NAME_J>PUSH_MCDUR_J</ANIM_NAME_J>
                <NODE_ID_K>PUSH_MCDUR_K</NODE_ID_K>
                <ANIM_NAME_K>PUSH_MCDUR_K</ANIM_NAME_K>
                <NODE_ID_L>PUSH_MCDUR_L</NODE_ID_L>
                <ANIM_NAME_L>PUSH_MCDUR_L</ANIM_NAME_L>
                <NODE_ID_M>PUSH_MCDUR_M</NODE_ID_M>
                <ANIM_NAME_M>PUSH_MCDUR_M</ANIM_NAME_M>
                <NODE_ID_N>PUSH_MCDUR_N</NODE_ID_N>
                <ANIM_NAME_N>PUSH_MCDUR_N</ANIM_NAME_N>
                <NODE_ID_O>PUSH_MCDUR_O</NODE_ID_O>
                <ANIM_NAME_O>PUSH_MCDUR_O</ANIM_NAME_O>
                <NODE_ID_P>PUSH_MCDUR_P</NODE_ID_P>
                <ANIM_NAME_P>PUSH_MCDUR_P</ANIM_NAME_P>
                <NODE_ID_Q>PUSH_MCDUR_Q</NODE_ID_Q>
                <ANIM_NAME_Q>PUSH_MCDUR_Q</ANIM_NAME_Q>
                <NODE_ID_R>PUSH_MCDUR_R</NODE_ID_R>
                <ANIM_NAME_R>PUSH_MCDUR_R</ANIM_NAME_R>
                <NODE_ID_S>PUSH_MCDUR_S</NODE_ID_S>
                <ANIM_NAME_S>PUSH_MCDUR_S</ANIM_NAME_S>
                <NODE_ID_T>PUSH_MCDUR_T</NODE_ID_T>
                <ANIM_NAME_T>PUSH_MCDUR_T</ANIM_NAME_T>
                <NODE_ID_U>PUSH_MCDUR_U</NODE_ID_U>
                <ANIM_NAME_U>PUSH_MCDUR_U</ANIM_NAME_U>
                <NODE_ID_V>PUSH_MCDUR_V</NODE_ID_V>
                <ANIM_NAME_V>PUSH_MCDUR_V</ANIM_NAME_V>
                <NODE_ID_W>PUSH_MCDUR_W</NODE_ID_W>
                <ANIM_NAME_W>PUSH_MCDUR_W</ANIM_NAME_W>
                <NODE_ID_X>PUSH_MCDUR_X</NODE_ID_X>
                <ANIM_NAME_X>PUSH_MCDUR_X</ANIM_NAME_X>
                <NODE_ID_Y>PUSH_MCDUR_Y</NODE_ID_Y>
                <ANIM_NAME_Y>PUSH_MCDUR_Y</ANIM_NAME_Y>
                <NODE_ID_Z>PUSH_MCDUR_Z</NODE_ID_Z>
                <ANIM_NAME_Z>PUSH_MCDUR_Z</ANIM_NAME_Z>
                <NODE_ID_DOT>PUSH_MCDUR_DOT</NODE_ID_DOT>
                <ANIM_NAME_DOT>PUSH_MCDUR_DOT</ANIM_NAME_DOT>
                <NODE_ID_PLUSMINUS>PUSH_MCDUR_PLUSMINUS</NODE_ID_PLUSMINUS>
                <ANIM_NAME_PLUSMINUS>PUSH_MCDUR_PLUSMINUS</ANIM_NAME_PLUSMINUS>
                <NODE_ID_SP>PUSH_MCDUR_SP</NODE_ID_SP>
                <ANIM_NAME_SP>PUSH_MCDUR_SP</ANIM_NAME_SP>
                <NODE_ID_DIV>PUSH_MCDUR_SLASH</NODE_ID_DIV>
                <ANIM_NAME_DIV>PUSH_MCDUR_SLASH</ANIM_NAME_DIV>
                <NODE_ID_OVFY>PUSH_MCDUR_OVFY</NODE_ID_OVFY>
                <ANIM_NAME_OVFY>PUSH_MCDUR_OVFY</ANIM_NAME_OVFY>
                <NODE_ID_CLR>PUSH_MCDUR_CLR</NODE_ID_CLR>
                <ANIM_NAME_CLR>PUSH_MCDUR_CLR</ANIM_NAME_CLR>
                <NODE_ID_BRT_DIM>PUSH_MCDUR_BRT</NODE_ID_BRT_DIM>
                <ANIM_NAME_BRT_DIM>PUSH_MCDUR_BRT</ANIM_NAME_BRT_DIM>
                <NODE_ID_BRT_DIM_SEQ1>PUSH_MCDUR_BRT_SEQ1</NODE_ID_BRT_DIM_SEQ1>
                <NODE_ID_BRT_DIM_SEQ2>PUSH_MCDUR_DIM_SEQ1</NODE_ID_BRT_DIM_SEQ2>
                <NODE_ID_SCREEN>SCREEN_MCDUR</NODE_ID_SCREEN>
            </UseTemplate>
        </Component>

        <!-- Integrated lighting -->

        <Component ID="LIGHTING">
            <UseTemplate Name="ASOBO_LIGHTING_Knob_Pedestal_Template">
                <NODE_ID>LIGHTING_Knob_Pedestal</NODE_ID>
                <ANIM_NAME>LIGHTING_Knob_Pedestal</ANIM_NAME>
                <ANIMTIP_0>TT:COCKPIT.TOOLTIPS.LIGHTING_KNOB_PEDESTAL_DECREASE</ANIMTIP_0>
                <ANIMTIP_1>TT:COCKPIT.TOOLTIPS.LIGHTING_KNOB_PEDESTAL_INCREASE</ANIMTIP_1>
                <POTENTIOMETER>76</POTENTIOMETER>
            </UseTemplate>

            <UseTemplate Name="ASOBO_LIGHTING_Pedestal_Emissive_Template">
                <NODE_ID>LIGHT_OVHD_TOPEDESTAL</NODE_ID>
            </UseTemplate>

            <UseTemplate Name="ASOBO_LIGHTING_Knob_Panel_Template">
                <POTENTIOMETER>85</POTENTIOMETER>
                <SIMVAR_INDEX>1</SIMVAR_INDEX>
                <NODE_ID>LIGHTING_Knob_Panel</NODE_ID>
                <ANIM_NAME>LIGHTING_Knob_Panel</ANIM_NAME>
            </UseTemplate>

            <!-- All Pedestal & Main Panel Backlighting should be on potentiometer 85 -->
            <UseTemplate Name="ASOBO_LIGHTING_Panel_Emissive_Template">
                <NODE_ID>LIGHTS_PEDESTAL</NODE_ID>
                <POTENTIOMETER>85</POTENTIOMETER>
            </UseTemplate>

            <UseTemplate Name="ASOBO_LIGHTING_Panel_Emissive_Template">
                <NODE_ID>LEVER_ELEVATORTRIM_DECAL</NODE_ID>
                <POTENTIOMETER>85</POTENTIOMETER>
            </UseTemplate>

            <UseTemplate Name="ASOBO_LIGHTING_Panel_Emissive_Template">
                <NODE_ID>LIGHTS_MAINPANEL</NODE_ID>
                <POTENTIOMETER>85</POTENTIOMETER>
            </UseTemplate>

            <!-- Front Glareshields -->
            <UseTemplate Name="ASOBO_LIGHTING_Knob_Glareshield_Template">
                <ID>1</ID>
                <PART_ID>Lighting_Knob_Glareshield_Pilot_0</PART_ID>
                <SIMVAR_INDEX>1</SIMVAR_INDEX>
                <POTENTIOMETER>10</POTENTIOMETER>
                <ANIMTIP_0>TT:COCKPIT.TOOLTIPS.LIGHTING_MAIN_PANEL_FLOOD_DECREASE</ANIMTIP_0>
                <ANIMTIP_1>TT:COCKPIT.TOOLTIPS.LIGHTING_MAIN_PANEL_FLOOD_INCREASE</ANIMTIP_1>
            </UseTemplate>

            <UseTemplate Name="ASOBO_LIGHTING_Glareshield_Emissive_Template">
                <NODE_ID>LIGHTS_Glareshield_Front_1</NODE_ID>
                <SIMVAR_INDEX>1</SIMVAR_INDEX>
                <POTENTIOMETER>10</POTENTIOMETER>
            </UseTemplate>

            <UseTemplate Name="ASOBO_LIGHTING_Knob_Glareshield_Template">
                <NODE_ID>LIGHTING_Knob_Glareshield_4</NODE_ID>
                <ANIM_NAME>LIGHTING_Knob_Glareshield_4</ANIM_NAME>
                <PART_ID>Lighting_Knob_Glareshield_Copilot_0</PART_ID>
                <ID>2</ID>
                <SIMVAR_INDEX>2</SIMVAR_INDEX>
                <POTENTIOMETER>11</POTENTIOMETER>
                <ANIMTIP_0>TT:COCKPIT.TOOLTIPS.LIGHTING_MAIN_PANEL_FLOOD_DECREASE</ANIMTIP_0>
                <ANIMTIP_1>TT:COCKPIT.TOOLTIPS.LIGHTING_MAIN_PANEL_FLOOD_INCREASE</ANIMTIP_1>
            </UseTemplate>

            <UseTemplate Name="ASOBO_LIGHTING_Glareshield_Emissive_Template">
                <NODE_ID>LIGHTS_Glareshield_Front_2</NODE_ID>
                <SIMVAR_INDEX>2</SIMVAR_INDEX>
                <POTENTIOMETER>11</POTENTIOMETER>
            </UseTemplate>

            <!-- Triangle Glareshields -->
            <UseTemplate Name="ASOBO_LIGHTING_Knob_Glareshield_Template">
                <NODE_ID>LIGHTING_Knob_Glareshield</NODE_ID>
                <ANIM_NAME>LIGHTING_Knob_Glareshield</ANIM_NAME>
                <PART_ID>Lighting_Knob_Glareshield_1</PART_ID>
                <ID>3</ID>
                <SIMVAR_INDEX>3</SIMVAR_INDEX>
                <POTENTIOMETER>83</POTENTIOMETER>
            </UseTemplate>

            <UseTemplate Name="ASOBO_LIGHTING_Glareshield_Emissive_Template">
                <NODE_ID>LIGHTS_Glareshield_1</NODE_ID>
                <SIMVAR_INDEX>3</SIMVAR_INDEX>
                <POTENTIOMETER>83</POTENTIOMETER>
            </UseTemplate>

            <UseTemplate Name="ASOBO_LIGHTING_Glareshield_Emissive_Template">
                <NODE_ID>LIGHTS_Glareshield_2</NODE_ID>
                <SIMVAR_INDEX>3</SIMVAR_INDEX>
                <POTENTIOMETER>83</POTENTIOMETER>
            </UseTemplate>

            <UseTemplate Name="ASOBO_LIGHTING_Glareshield_Emissive_Template">
                <NODE_ID>LIGHTS_Glareshield_3</NODE_ID>
                <SIMVAR_INDEX>3</SIMVAR_INDEX>
                <POTENTIOMETER>83</POTENTIOMETER>
            </UseTemplate>

            <UseTemplate Name="ASOBO_LIGHTING_Glareshield_Emissive_Template">
                <NODE_ID>LIGHTS_Glareshield_4</NODE_ID>
                <SIMVAR_INDEX>3</SIMVAR_INDEX>
                <POTENTIOMETER>83</POTENTIOMETER>
            </UseTemplate>

            <!-- Panel Lights -->
            <UseTemplate Name="ASOBO_LIGHTING_Knob_Panel_Template">
                <NODE_ID>LIGHTING_Knob_Glareshield_2</NODE_ID>
                <PART_ID>Lighting_Knob_Glareshield_2</PART_ID>
                <ANIM_NAME>LIGHTING_Knob_Glareshield_2</ANIM_NAME>
                <ID>2</ID>
                <SIMVAR_INDEX>2</SIMVAR_INDEX>
                <POTENTIOMETER>84</POTENTIOMETER>
            </UseTemplate>

            <UseTemplate Name="ASOBO_LIGHTING_Panel_Emissive_Template">
                <NODE_ID>LIGHTS_AUTOPILOT</NODE_ID>
                <SIMVAR_INDEX>2</SIMVAR_INDEX>
                <POTENTIOMETER>84</POTENTIOMETER>
            </UseTemplate>

            <UseTemplate Name="ASOBO_LIGHTING_Knob_Potentiometer_Template">
                <NODE_ID>LIGHTING_Knob_Glareshield_3</NODE_ID>
                <PART_ID>Lighting_Knob_Glareshield_3</PART_ID>
                <ANIM_NAME>LIGHTING_Knob_Glareshield_3</ANIM_NAME>
                <POTENTIOMETER>87</POTENTIOMETER>
                <ANIMTIP_0>TT:COCKPIT.TOOLTIPS.FD_DISPLAY_BRIGHTNESS_DECREASE</ANIMTIP_0>
                <ANIMTIP_1>TT:COCKPIT.TOOLTIPS.FD_DISPLAY_BRIGHTNESS_INCREASE</ANIMTIP_1>
            </UseTemplate>

            <UseTemplate Name="ASOBO_LIGHTING_Potentiometer_Emissive_Template">
                <NODE_ID>SCREEN_AUTOPILOT</NODE_ID>
                <POTENTIOMETER>87</POTENTIOMETER>
            </UseTemplate>
            <CameraTitle>PA</CameraTitle>

            <!-- Console/Floor Lights -->
            <UseTemplate Name="FBW_LIGHTING_Switch_Console_Template">
                <POTENTIOMETER>8</POTENTIOMETER>
                <NODE_ID>SWITCH_EFIS_CS_CONSOLE</NODE_ID>
                <ANIM_NAME>SWITCH_EFIS_CS_CONSOLE</ANIM_NAME>
            </UseTemplate>

            <UseTemplate Name="FBW_LIGHTING_Switch_Console_Template">
                <POTENTIOMETER>9</POTENTIOMETER>
                <NODE_ID>SWITCH_EFIS_FO_CONSOLE</NODE_ID>
                <ANIM_NAME>SWITCH_EFIS_FO_CONSOLE</ANIM_NAME>
            </UseTemplate>
        </Component>

        <!-- G1000 ###################################### -->

        <Component ID="Screen_emissive" Node="DYN_SCREEN">
            <Material>
                <EmissiveFactor>
                    <Parameter>
                        <Code>0.5</Code>
                    </Parameter>
                </EmissiveFactor>
            </Material>
        </Component>

        <Component ID="Pedestal_Fwd">
            <!-- TODO - Test this with new anim -->
            <UseTemplate Name="FBW_ENGINE_Lever_Throttle_Template">
                <ID>1</ID>
                <NODE_ID>LEVER_THROTTLE_1</NODE_ID>
                <ANIM_NAME>throttle_lever_0</ANIM_NAME>
                <ANIM_NAME_REVERSE_LOCK>LEVER_THROTTLE_1_LOCK</ANIM_NAME_REVERSE_LOCK>
                <AIRBUS_TYPE/>
                <DRAG_SPEED>-10</DRAG_SPEED>
                <POSITION_TYPE>L</POSITION_TYPE>
                <POSITION_VAR>XMLVAR_Throttle1Position</POSITION_VAR>
                <TOOLTIPID>TT:COCKPIT.TOOLTIPS.ENG1_THROTTLE_CONTROL</TOOLTIPID>
            </UseTemplate>
            <UseTemplate Name="FBW_ENGINE_Lever_Throttle_Template">
                <ID>2</ID>
                <NODE_ID>LEVER_THROTTLE_2</NODE_ID>
                <ANIM_NAME>throttle_lever_1</ANIM_NAME>
                <ANIM_NAME_REVERSE_LOCK>LEVER_THROTTLE_2_LOCK</ANIM_NAME_REVERSE_LOCK>
                <AIRBUS_TYPE/>
                <DRAG_SPEED>-10</DRAG_SPEED>
                <POSITION_TYPE>L</POSITION_TYPE>
                <POSITION_VAR>XMLVAR_Throttle2Position</POSITION_VAR>
                <TOOLTIPID>TT:COCKPIT.TOOLTIPS.ENG2_THROTTLE_CONTROL</TOOLTIPID>
            </UseTemplate>
            <Component ID="Throttle_1_Visibility" Node="LEVER_THROTTLE_1">
                <UseTemplate Name="ASOBO_GT_Visibility_Code">
                    <VISIBILITY_CODE>(L:XMLVAR_LeverThrottleHidden1) !</VISIBILITY_CODE>
                </UseTemplate>
            </Component>
            <Component ID="Throttle_2_Visibility" Node="LEVER_THROTTLE_2">
                <UseTemplate Name="ASOBO_GT_Visibility_Code">
                    <VISIBILITY_CODE>(L:XMLVAR_LeverThrottleHidden2) !</VISIBILITY_CODE>
                </UseTemplate>
            </Component>

            <UseTemplate Name="ASOBO_AUTOPILOT_Push_AutoThrottle_Disengage_Template">
                <NODE_ID>PUSH_THROTTLE_1</NODE_ID>
                <PART_ID>Autothrottle_button</PART_ID>
                <ANIM_NAME>PUSH_THROTTLE_1</ANIM_NAME>
                <NO_INDICATOR>True</NO_INDICATOR>
                <NO_TEXT_EMISSIVE>True</NO_TEXT_EMISSIVE>
            </UseTemplate>

            <UseTemplate Name="ASOBO_AUTOPILOT_Push_AutoThrottle_Disengage_Template">
                <NODE_ID>PUSH_THROTTLE_2</NODE_ID>
                <ANIM_NAME>PUSH_THROTTLE_2</ANIM_NAME>
                <NO_INDICATOR>True</NO_INDICATOR>
                <NO_TEXT_EMISSIVE>True</NO_TEXT_EMISSIVE>
            </UseTemplate>

            <UseTemplate Name="ASOBO_HANDLING_Wheel_ElevatorTrim_Template">
                <ANIM_NAME>lever_trimtab_elevator_key_pct</ANIM_NAME>
                <NODE_ID>LEVER_ELEVATORTRIM_1</NODE_ID>
                <NODE_ID2>LEVER_ELEVATORTRIM_2</NODE_ID2>
                <DOUBLE_WHEEL/>
                <REPEAT_ANIM>5</REPEAT_ANIM>
                <DRAG_AXIS_SCALE>20</DRAG_AXIS_SCALE>
                <DRAG_MIN_VALUE>-4854</DRAG_MIN_VALUE>                <!-- Limit to -4.5 deg -->

            </UseTemplate>

            <UseTemplate Name="ASOBO_HANDLING_Indicator_ElevatorTrim_Template">
                <ANIM_NAME>LEVER_ELEVATORTRIM_DECAL</ANIM_NAME>
                <MIN_DISPLAYABLE>-4</MIN_DISPLAYABLE>
                <MAX_DISPLAYABLE>13.5</MAX_DISPLAYABLE>
                <REF_VALUE_0>-4</REF_VALUE_0>
                <ANIM_VALUE_0>0</ANIM_VALUE_0>
                <REF_VALUE_1>13</REF_VALUE_1>
                <ANIM_VALUE_1>94</ANIM_VALUE_1>
                <REF_VALUE_2>13.5</REF_VALUE_2>
                <ANIM_VALUE_2>100</ANIM_VALUE_2>
                <MAX_POINT_INDEX>2</MAX_POINT_INDEX>
            </UseTemplate>

            <UseTemplate Name="ASOBO_GT_Component_Emissive_Gauge">
                <NODE_ID>DECAL_THROTTLE_01</NODE_ID>
                <POTENTIOMETER>85</POTENTIOMETER>
            </UseTemplate>

            <UseTemplate Name="ASOBO_GT_Component_Emissive_Gauge">
                <NODE_ID>DECAL_THROTTLE_02</NODE_ID>
                <POTENTIOMETER>85</POTENTIOMETER>
            </UseTemplate>

            <CameraTitle>PedestalFwd</CameraTitle>
        </Component>

        <Component ID="Pedestal_Aft">
            <Component ID="Engines">
                <UseTemplate Name="FBW_ENGINE_Switch_Master_Template">
                    <AIRBUS_TYPE/>
                    <ANIM_NAME>SWITCH_ENGINES_ENG1</ANIM_NAME>
                    <NODE_ID>SWITCH_ENGINES_ENG1</NODE_ID>
                    <ID>1</ID>
                    <VALVE_ID>1</VALVE_ID>
                    <!-- This makes it not light up -->
                    <POTENTIOMETER>9999</POTENTIOMETER>
                </UseTemplate>

                <UseTemplate Name="FBW_ENGINE_Switch_Master_Template">
                    <AIRBUS_TYPE/>
                    <ANIM_NAME>SWITCH_ENGINES_ENG2</ANIM_NAME>
                    <NODE_ID>SWITCH_ENGINES_ENG2</NODE_ID>
                    <ID>2</ID>
                    <VALVE_ID>2</VALVE_ID>
                    <!-- This makes it not light up -->
                    <POTENTIOMETER>9999</POTENTIOMETER>
                </UseTemplate>

                <UseTemplate Name="FBW_AIRBUS_Update_PTU_Template">
                </UseTemplate>

                <!-- Mixture Lever does not exist in A320 but can be set to 0 by Auto Shutdown. Ensure it is always >0.9 -->
                <Update Frequency="1">
                (A:GENERAL ENG MIXTURE LEVER POSITION:1, Percent over 100) 0.9 &lt; if{ (&gt;K:MIXTURE1_RICH) }
                (A:GENERAL ENG MIXTURE LEVER POSITION:2, Percent over 100) 0.9 &lt; if{ (&gt;K:MIXTURE2_RICH) }
                </Update>
                <UseTemplate Name="A32NX_ENGINE_MODE_SELECTOR_TEMPLATE">
                    <AIRBUS_TYPE/>
                    <ANIM_NAME>KNOB_ENGINES_MODE</ANIM_NAME>
                    <NODE_ID>KNOB_ENGINES_MODE</NODE_ID>
                    <ID>0</ID>
                    <ANIMREF_ID>0</ANIMREF_ID>
                    <ANIMTIP_0_ON_PERCENT>0</ANIMTIP_0_ON_PERCENT>
                    <ANIMTIP_1_ON_PERCENT>.5</ANIMTIP_1_ON_PERCENT>
                    <ANIMTIP_2_ON_PERCENT>1</ANIMTIP_2_ON_PERCENT>
                    <ANIMTIP_0>TT:COCKPIT.TOOLTIPS.ENGINE_MODE_SELECTOR_SET_CRANK</ANIMTIP_0>
                    <ANIMTIP_1>TT:COCKPIT.TOOLTIPS.ENGINE_MODE_SELECTOR_SET_NORM</ANIMTIP_1>
                    <ANIMTIP_2>TT:COCKPIT.TOOLTIPS.ENGINE_MODE_SELECTOR_SET_IGN_START</ANIMTIP_2>
                </UseTemplate>
            </Component>

            <Component ID="HANDLING">
                <UseTemplate Name="FBW_HANDLING_Knob_RudderTrim_Template">
                    <AIRBUS_TYPE/>
                    <ANIM_NAME>KNOB_RUDDERTRIM</ANIM_NAME>
                    <NODE_ID>KNOB_RUDDERTRIM</NODE_ID>
                    <RESET_PUSH_ANIM_NAME>PUSH_RUDDERTRIM_RESET</RESET_PUSH_ANIM_NAME>
                    <RESET_PUSH_NODE_ID>PUSH_RUDDERTRIM_RESET</RESET_PUSH_NODE_ID>
                </UseTemplate>

                <UseTemplate Name="FBW_HANDLING_Lever_With_Button_Flaps_Template">
                    <NODE_ID>LEVER_FLAPS</NODE_ID>
                    <ANIM_NAME_LEVER>flaps_lever</ANIM_NAME_LEVER>
                    <ANIM_NAME_BUTTON>lock_flaps</ANIM_NAME_BUTTON>
                    <USE_TRAJECTORY_DRAG_MODE>True</USE_TRAJECTORY_DRAG_MODE>
                    <MAX_HANDLE_INDEX>4</MAX_HANDLE_INDEX>
                    <MIN_DELTA>0.2</MIN_DELTA>
                    <BUTTON_ANIM_LAG>500</BUTTON_ANIM_LAG>
                    <USE_ANIM_TRIGGERS/>
                    <ANIMTIP_0_ON_PERCENT>0</ANIMTIP_0_ON_PERCENT>
                    <ANIMTIP_1_ON_PERCENT>.25</ANIMTIP_1_ON_PERCENT>
                    <ANIMTIP_2_ON_PERCENT>.5</ANIMTIP_2_ON_PERCENT>
                    <ANIMTIP_3_ON_PERCENT>.75</ANIMTIP_3_ON_PERCENT>
                    <ANIMTIP_4_ON_PERCENT>1</ANIMTIP_4_ON_PERCENT>
                    <ANIMTIP_0>TT:COCKPIT.TOOLTIPS.FLAPS_LEVER_UP</ANIMTIP_0>
                    <ANIMTIP_1>TT:COCKPIT.TOOLTIPS.FLAPS_LEVER_P1</ANIMTIP_1>
                    <ANIMTIP_2>TT:COCKPIT.TOOLTIPS.FLAPS_LEVER_P2</ANIMTIP_2>
                    <ANIMTIP_3>TT:COCKPIT.TOOLTIPS.FLAPS_LEVER_LDG</ANIMTIP_3>
                    <ANIMTIP_4>TT:COCKPIT.TOOLTIPS.FLAPS_LEVER_FULL</ANIMTIP_4>

                </UseTemplate>

                <UseTemplate Name="FBW_LANDING_GEAR_Switch_ParkingBrake_Template">
                    <ANIM_NAME>lever_parking_brake</ANIM_NAME>
                    <NODE_ID>LEVER_PARKINGBRAKE</NODE_ID>
                </UseTemplate>

                <Component ID="Parking_Brake_Text" Node="LEVER_PARKINGBRAKE_SEQ1">
                    <UseTemplate Name="ASOBO_GT_Emissive_Potentiometer">
                        <POTENTIOMETER>85</POTENTIOMETER>
                        <EMISSIVE_CODE>0</EMISSIVE_CODE>
                    </UseTemplate>
                </Component>

                <UseTemplate Name="ASOBO_HANDLING_Lever_Spoilers_Template">
                    <ANIM_NAME>lever_speed_brake</ANIM_NAME>
                    <NODE_ID>LEVER_SPEEDBRAKE</NODE_ID>
                    <TYPE>AIRLINER</TYPE>
                    <TOOLTIPID>TT:COCKPIT.TOOLTIPS.SPEEDBRAKE_LEVER</TOOLTIPID>
                </UseTemplate>
            </Component>

            <Component ID="WeatherRadar">
                <UseTemplate Name="FBW_AIRBUS_WeatherRadar_Template">
                    <NODE_ID_MODE_KNOB>KNOB_RADAR_MODE</NODE_ID_MODE_KNOB>
                    <ANIM_NAME_MODE_KNOB>KNOB_RADAR_MODE</ANIM_NAME_MODE_KNOB>
                    <NODE_ID_ONOFF_SWITCH>SWITCH_RADAR_SYS</NODE_ID_ONOFF_SWITCH>
                    <ANIM_NAME_ONOFF_SWITCH>SWITCH_RADAR_SYS</ANIM_NAME_ONOFF_SWITCH>
                </UseTemplate>

                <UseTemplate Name="A32NX_GT_Switch_Dummy">
                    <NODE_ID>SWITCH_RADAR_PWS</NODE_ID>
                    <Part_ID>PWS_Switch</Part_ID>
                    <ANIM_NAME>SWITCH_RADAR_PWS</ANIM_NAME>
                    <SWITCH_POSITION_TYPE>L</SWITCH_POSITION_TYPE>
                    <SWITCH_POSITION_VAR>A32NX_SWITCH_RADAR_PWS_Position</SWITCH_POSITION_VAR>
                    <ANIMTIP_0>Set predictive windshear to AUTO (INOP)</ANIMTIP_0>
                    <ANIMTIP_1>Turn OFF predictive windshear (Inop.)</ANIMTIP_1>
                    <WWISE_EVENT_1>lswitch</WWISE_EVENT_1>
                    <WWISE_EVENT_2>lswitch</WWISE_EVENT_2>
                    <NORMALIZED_TIME_1>0.1</NORMALIZED_TIME_1>
                    <NORMALIZED_TIME_2>0.5</NORMALIZED_TIME_2>
                </UseTemplate>
                <UseTemplate Name="A32NX_GT_Switch_Dummy">
                    <NODE_ID>SWITCH_RADAR_MULTISCAN</NODE_ID>
                    <ANIM_NAME>SWITCH_RADAR_MULTISCAN</ANIM_NAME>
                    <TOGGLE_SIMVAR>L:A32NX_RADAR_MULTISCAN_AUTO</TOGGLE_SIMVAR>
                    <ANIMTIP_0>Set Multiscans to AUTO (Inop.)</ANIMTIP_0>
                    <ANIMTIP_1>Set Multiscans to MAN (Inop.)</ANIMTIP_1>
                    <WWISE_EVENT_1>lswitch</WWISE_EVENT_1>
                    <WWISE_EVENT_2>lswitch</WWISE_EVENT_2>
                    <NORMALIZED_TIME_1>0.1</NORMALIZED_TIME_1>
                    <NORMALIZED_TIME_2>0.5</NORMALIZED_TIME_2>
                </UseTemplate>
                <UseTemplate Name="A32NX_GT_Switch_Dummy">
                    <NODE_ID>SWITCH_RADAR_GCS</NODE_ID>
                    <TOGGLE_SIMVAR>L:A32NX_RADAR_GCS_AUTO</TOGGLE_SIMVAR>
                    <ANIM_NAME>SWITCH_RADAR_GCS</ANIM_NAME>
                    <ANIMTIP_0>Set GCS to AUTO (Inop.)</ANIMTIP_0>
                    <ANIMTIP_1>Set GCS to OFF (Inop.)</ANIMTIP_1>
                    <WWISE_EVENT_1>lswitch</WWISE_EVENT_1>
                    <WWISE_EVENT_2>lswitch</WWISE_EVENT_2>
                    <NORMALIZED_TIME_1>0.1</NORMALIZED_TIME_1>
                    <NORMALIZED_TIME_2>0.5</NORMALIZED_TIME_2>
                </UseTemplate>
            </Component>
            <CameraTitle>PedestalAft</CameraTitle>
        </Component>

        <Component ID="Front_Sides">
            <UseTemplate Name="ASOBO_HANDLING_RudderPedals_Template">
                <RUDDERPEDALS_TYPE>MIXED</RUDDERPEDALS_TYPE>
                <NODE_ID_L_RUDDER>PEDALS_LEFT</NODE_ID_L_RUDDER>
                <NODE_ID_R_RUDDER>PEDALS_RIGHT</NODE_ID_R_RUDDER>
                <NODE_ID_L_BRAKE_1>PEDALS_BRAKE_1_1</NODE_ID_L_BRAKE_1>
                <NODE_ID_L_BRAKE_2>PEDALS_BRAKE_2_1</NODE_ID_L_BRAKE_2>
                <NODE_ID_R_BRAKE_1>PEDALS_BRAKE_1_2</NODE_ID_R_BRAKE_1>
                <NODE_ID_R_BRAKE_2>PEDALS_BRAKE_2_2</NODE_ID_R_BRAKE_2>
                <ANIM_NAME>pedals_lever_l_r</ANIM_NAME>
                <DONT_BRAKE_ON_PARKINGBRAKE>True</DONT_BRAKE_ON_PARKINGBRAKE>
            </UseTemplate>
            <UseTemplate Name="ASOBO_HANDLING_Yoke_Template">
                <NODE_ID>YOKE_LEFT</NODE_ID>
                <ANIM_NAME_YOKE_X>yoke_lever_stick1_l_r</ANIM_NAME_YOKE_X>
                <ANIM_NAME_YOKE_Y>yoke_lever_stick_fore1_aft</ANIM_NAME_YOKE_Y>
            </UseTemplate>
            <UseTemplate Name="ASOBO_HANDLING_Yoke_Template">
                <NODE_ID>YOKE_RIGHT</NODE_ID>
                <ANIM_NAME_YOKE_X>yoke_lever_stick2_l_r</ANIM_NAME_YOKE_X>
                <ANIM_NAME_YOKE_Y>yoke_lever_stick_fore2_aft</ANIM_NAME_YOKE_Y>
            </UseTemplate>

            <UseTemplate Name="FBW_Airbus_Sidestick_Priority">
                <NODE_ID>PUSH_YOKE_LEFT</NODE_ID>
                <ANIM_NAME>PUSH_YOKE_LEFT</ANIM_NAME>
                <ID>1</ID>
            </UseTemplate>
            <UseTemplate Name="FBW_Airbus_Sidestick_Priority">
                <NODE_ID>PUSH_YOKE_RIGHT</NODE_ID>
                <ANIM_NAME>PUSH_YOKE_RIGHT</ANIM_NAME>
                <ID>2</ID>
            </UseTemplate>

            <UseTemplate Name="ASOBO_HANDLING_Steering_Tiller_Template">
                <NODE_ID>HANDLE_LEFT_YOKE</NODE_ID>
                <ANIM_NAME>HANDLE_LEFT_YOKE</ANIM_NAME>
                <MAX_STEERING_VELOCITY>30</MAX_STEERING_VELOCITY>
            </UseTemplate>
            <UseTemplate Name="ASOBO_HANDLING_Steering_Tiller_Template">
                <NODE_ID>HANDLE_RIGHT_YOKE</NODE_ID>
                <ANIM_NAME>HANDLE_RIGHT_YOKE</ANIM_NAME>
                <MAX_STEERING_VELOCITY>30</MAX_STEERING_VELOCITY>
            </UseTemplate>


            <UseTemplate Name="ASOBO_GT_Component_Emissive_Gauge">
                <NODE_ID>PUSH_HANDLE_LEFT_YOKE</NODE_ID>
                <!--<POTENTIOMETER>85</POTENTIOMETER>-->
                <EMISSIVE_CODE>0</EMISSIVE_CODE>
            </UseTemplate>
            <UseTemplate Name="ASOBO_GT_Component_Emissive_Gauge">
                <NODE_ID>PUSH_HANDLE_RIGHT_YOKE</NODE_ID>
                <!--<POTENTIOMETER>85</POTENTIOMETER>-->
                <EMISSIVE_CODE>0</EMISSIVE_CODE>
            </UseTemplate>
            <!-- Controls tiller deflection plate emissive -->
            <UseTemplate Name="ASOBO_LIGHTING_Panel_Emissive_Template">
                <NODE_ID>YOKE_DECAL</NODE_ID>
                <POTENTIOMETER>85</POTENTIOMETER>
            </UseTemplate>

            <!-- NYI
        <UseTemplate Name="FBW_AIRBUS_Push_Transfer_Template">
            <NODE_ID>PUSH_EFIS_CS_PFD</NODE_ID>
            <ANIM_NAME>PUSH_EFIS_CS_PFD</ANIM_NAME>
            <ID>1</ID>
        </UseTemplate>

        <UseTemplate Name="FBW_AIRBUS_Push_Transfer_Template">
            <NODE_ID>PUSH_EFIS_FO_PFD</NODE_ID>
            <ANIM_NAME>PUSH_EFIS_FO_PFD</ANIM_NAME>
            <ID>2</ID>
        </UseTemplate>
        -->

            <Component ID="Screens_Left">
                <DefaultTemplateParameters>
                    <PLANE_NAME>A32NX</PLANE_NAME>
                </DefaultTemplateParameters>

                <UseTemplate Name="ASOBO_LIGHTING_Knob_Potentiometer_Template">
                    <POTENTIOMETER>88</POTENTIOMETER>
                    <NODE_ID>KNOB_EFIS_CS_PFD</NODE_ID>
                    <PART_ID>PFD_Brightness</PART_ID>
                    <ANIM_NAME>KNOB_EFIS_CS_PFD</ANIM_NAME>
                    <MIN_VALUE>0</MIN_VALUE>
                    <ANIMTIP_0>TT:COCKPIT.TOOLTIPS.LIGHTING_KNOB_L_PFD_DECREASE</ANIMTIP_0>
                    <ANIMTIP_1>TT:COCKPIT.TOOLTIPS.LIGHTING_KNOB_L_PFD_INCREASE</ANIMTIP_1>
                </UseTemplate>

                <UseTemplate Name="FBW_Airbus_Push_EFIS_GPWS">
                    <NODE_ID>PUSH_EFIS_CS_GPWS</NODE_ID>
                    <ANIM_NAME>PUSH_EFIS_CS_GPWS</ANIM_NAME>
                </UseTemplate>

                <UseTemplate Name="FBW_AIRBUS_Push_TERRONND_Template">
                    <NODE_ID>PUSH_TERRONND</NODE_ID>
                    <ANIM_NAME>PUSH_TERRONND</ANIM_NAME>
                    <SEQ1_EMISSIVE_DRIVES_VISIBILITY>False</SEQ1_EMISSIVE_DRIVES_VISIBILITY>
                    <SEQ2_EMISSIVE_DRIVES_VISIBILITY>False</SEQ2_EMISSIVE_DRIVES_VISIBILITY>
                    <SEQ1_CODE_DRIVES_VISIBILITY>False</SEQ1_CODE_DRIVES_VISIBILITY>
                    <SEQ2_CODE_DRIVES_VISIBILITY>False</SEQ2_CODE_DRIVES_VISIBILITY>
                    <ID>1</ID>
                </UseTemplate>

                <UseTemplate Name="FBW_AIRBUS_Push_TERRONND_Template">
                    <NODE_ID>PUSH_AUTOBKR_TERRONND</NODE_ID>
                    <ANIM_NAME>PUSH_AUTOBKR_TERRONND</ANIM_NAME>
                    <SEQ1_EMISSIVE_DRIVES_VISIBILITY>False</SEQ1_EMISSIVE_DRIVES_VISIBILITY>
                    <SEQ2_EMISSIVE_DRIVES_VISIBILITY>False</SEQ2_EMISSIVE_DRIVES_VISIBILITY>
                    <SEQ1_CODE_DRIVES_VISIBILITY>False</SEQ1_CODE_DRIVES_VISIBILITY>
                    <SEQ2_CODE_DRIVES_VISIBILITY>False</SEQ2_CODE_DRIVES_VISIBILITY>
                    <ID>2</ID>
                </UseTemplate>

                <UseTemplate Name="FBW_Airbus_PRINTER">
                    <NODE_ID>Print</NODE_ID>
                </UseTemplate>

                <UseTemplate Name="FBW_Airbus_PRINTER_PAPER">
                    <NODE_ID>PAPER</NODE_ID>
                    <PAGE>1</PAGE>
                </UseTemplate>

                <UseTemplate Name="FBW_Airbus_PRINTER_PAPER">
                    <NODE_ID>PAPER</NODE_ID>
                    <PAGE>2</PAGE>
                </UseTemplate>

                <UseTemplate Name="FBW_Airbus_PRINTER_PAPER">
                    <NODE_ID>PAPER</NODE_ID>
                    <PAGE>3</PAGE>
                </UseTemplate>

                <UseTemplate Name="FBW_Airbus_PRINTER_PAPER">
                    <NODE_ID>PAPER</NODE_ID>
                    <PAGE>4</PAGE>
                </UseTemplate>

                <UseTemplate Name="FBW_Airbus_PAPER_PAGE_BUTTON">
                    <NODE_ID>PAPER_NEXT</NODE_ID>
                    <DIRECTION>1</DIRECTION>
                    <TOOLTIPID>Next page</TOOLTIPID>
                    <CURSOR>RightArrow</CURSOR>
                </UseTemplate>

                <UseTemplate Name="FBW_Airbus_PAPER_PAGE_BUTTON">
                    <NODE_ID>PAPER_PREV</NODE_ID>
                    <DIRECTION>-1</DIRECTION>
                    <TOOLTIPID>Previous page</TOOLTIPID>
                    <CURSOR>LeftArrow</CURSOR>
                </UseTemplate>

                <UseTemplate Name="FBW_Airbus_PAPER_DISCARD_BUTTON">
                    <NODE_ID>PAPER_DISCARD</NODE_ID>
                </UseTemplate>

                <UseTemplate Name="FBW_Airbus_PAPER_TORN">
                    <NODE_ID>PRINT_TORN</NODE_ID>
                </UseTemplate>

                <UseTemplate Name="ASOBO_GT_Component_Emissive_Gauge">
                    <NODE_ID>SCREEN_PFD_L</NODE_ID>
                    <POTENTIOMETER>88</POTENTIOMETER>
                    <PART_ID>SCREEN_PFD1</PART_ID>
                    <CAMERA_TITLE>PFD</CAMERA_TITLE>
                </UseTemplate>

                <UseTemplate Name="ASOBO_LIGHTING_Knob_Potentiometer_Template">
                    <POTENTIOMETER>89</POTENTIOMETER>
                    <NODE_ID>KNOB_EFIS_CS_ND_SMALL</NODE_ID>
                    <PART_ID>ND_Brightness</PART_ID>
                    <ANIM_NAME>KNOB_EFIS_CS_ND_SMALL</ANIM_NAME>
                    <MIN_VALUE>0</MIN_VALUE>
                    <ANIMTIP_0>TT:COCKPIT.TOOLTIPS.LIGHTING_KNOB_L_ND_DECREASE</ANIMTIP_0>
                    <ANIMTIP_1>TT:COCKPIT.TOOLTIPS.LIGHTING_KNOB_L_ND_INCREASE</ANIMTIP_1>
                </UseTemplate>

                <UseTemplate Name="ASOBO_LIGHTING_Knob_Potentiometer_Template">
                    <POTENTIOMETER>94</POTENTIOMETER>
                    <NODE_ID>KNOB_EFIS_CS_ND</NODE_ID>
                    <PART_ID>ND_WX_Brightness_CS</PART_ID>
                    <ANIM_NAME>KNOB_EFIS_CS_ND</ANIM_NAME>
                    <MIN_VALUE>0</MIN_VALUE>
                    <ANIMTIP_0>Decrease left WX/TERR brightness</ANIMTIP_0>
                    <ANIMTIP_1>Increase left WX/TERR brightness</ANIMTIP_1>
                </UseTemplate>

                <UseTemplate Name="ASOBO_GT_Component_Emissive_Gauge">
                    <NODE_ID>SCREEN_MFD_L</NODE_ID>
                    <POTENTIOMETER>89</POTENTIOMETER>
                    <PART_ID>SCREEN_MFD1</PART_ID>
                    <CAMERA_TITLE>MFD</CAMERA_TITLE>
                </UseTemplate>

                <!-- DCDU -->
                <UseTemplate Name="ASOBO_GT_Component_Emissive_Gauge">
                    <NODE_ID>SCREEN_COM_L</NODE_ID>
                    <EMISSIVE_CODE>(L:#PLANE_NAME#_PANEL_DCDU_L_BRIGHTNESS, percent over 100)</EMISSIVE_CODE>
                    <PART_ID>SCREEN_COM1</PART_ID>
                    <CAMERA_TITLE>ECAM</CAMERA_TITLE>
                </UseTemplate>
            </Component>

            <Component ID="Screens_Right">
                <DefaultTemplateParameters>
                    <PLANE_NAME>A32NX</PLANE_NAME>
                </DefaultTemplateParameters>

                <UseTemplate Name="ASOBO_LIGHTING_Knob_Potentiometer_Template">
                    <POTENTIOMETER>90</POTENTIOMETER>
                    <NODE_ID>KNOB_EFIS_FO_PFD</NODE_ID>
                    <PART_ID>PFD_Brightness_FO</PART_ID>
                    <ANIM_NAME>KNOB_EFIS_FO_PFD</ANIM_NAME>
                    <MIN_VALUE>0</MIN_VALUE>
                    <ANIMTIP_0>TT:COCKPIT.TOOLTIPS.LIGHTING_KNOB_R_PFD_DECREASE</ANIMTIP_0>
                    <ANIMTIP_1>TT:COCKPIT.TOOLTIPS.LIGHTING_KNOB_R_PFD_INCREASE</ANIMTIP_1>
                </UseTemplate>

                <UseTemplate Name="FBW_Airbus_Push_EFIS_GPWS">
                    <NODE_ID>PUSH_EFIS_FO_GPWS</NODE_ID>
                    <ANIM_NAME>PUSH_EFIS_FO_GPWS</ANIM_NAME>
                </UseTemplate>

                <UseTemplate Name="ASOBO_GT_Component_Emissive_Gauge">
                    <NODE_ID>SCREEN_PFD_R</NODE_ID>
                    <POTENTIOMETER>90</POTENTIOMETER>
                    <PART_ID>SCREEN_PFD2</PART_ID>
                </UseTemplate>

                <UseTemplate Name="ASOBO_LIGHTING_Knob_Potentiometer_Template">
                    <POTENTIOMETER>91</POTENTIOMETER>
                    <NODE_ID>KNOB_EFIS_FO_ND_SMALL</NODE_ID>
                    <PART_ID>ND_Brightness_FO</PART_ID>
                    <ANIM_NAME>KNOB_EFIS_FO_ND_SMALL</ANIM_NAME>
                    <MIN_VALUE>0</MIN_VALUE>
                    <ANIMTIP_0>TT:COCKPIT.TOOLTIPS.LIGHTING_KNOB_R_ND_DECREASE</ANIMTIP_0>
                    <ANIMTIP_1>TT:COCKPIT.TOOLTIPS.LIGHTING_KNOB_R_ND_INCREASE</ANIMTIP_1>
                </UseTemplate>

                <UseTemplate Name="ASOBO_LIGHTING_Knob_Potentiometer_Template">
                    <POTENTIOMETER>95</POTENTIOMETER>
                    <NODE_ID>KNOB_EFIS_FO_ND</NODE_ID>
                    <PART_ID>ND_WX_Brightness_FO</PART_ID>
                    <ANIM_NAME>KNOB_EFIS_FO_ND</ANIM_NAME>
                    <MIN_VALUE>0</MIN_VALUE>
                    <ANIMTIP_0>Decrease right WX/TERR brightness</ANIMTIP_0>
                    <ANIMTIP_1>Increase right WX/TERR brightness</ANIMTIP_1>
                </UseTemplate>

                <UseTemplate Name="ASOBO_GT_Component_Emissive_Gauge">
                    <NODE_ID>SCREEN_MFD_R</NODE_ID>
                    <POTENTIOMETER>91</POTENTIOMETER>
                    <PART_ID>SCREEN_MFD2</PART_ID>
                </UseTemplate>

                <!-- DCDU -->
                <UseTemplate Name="ASOBO_GT_Component_Emissive_Gauge">
                    <NODE_ID>SCREEN_COM_R</NODE_ID>
                    <EMISSIVE_CODE>(L:#PLANE_NAME#_PANEL_DCDU_R_BRIGHTNESS, percent over 100)</EMISSIVE_CODE>
                    <PART_ID>SCREEN_COM2</PART_ID>
                    <CAMERA_TITLE>ECAM</CAMERA_TITLE>
                </UseTemplate>
            </Component>
            <CameraTitle>Pilot</CameraTitle>
        </Component>

        <Component ID="Front_Middle">
            <Component ID="Brake_Fan_Imported">
                <UseTemplate Name="FBW_Push_BrkFan_Toggle">
                    <NODE_ID>PUSH_BKRFAN_IMPORTED</NODE_ID>
                    <ANIM_NAME>PUSH_BKRFAN_IMPORTED</ANIM_NAME>
                    <NODE_ID_ON>PUSH_BKRFAN_IMPORTED_SEQ2</NODE_ID_ON>
                    <NODE_ID_HOT>PUSH_BKRFAN_IMPORTED_SEQ1</NODE_ID_HOT>
                    <TOGGLE_SIMVAR>L:A32NX_BRAKE_FAN_BTN_PRESSED</TOGGLE_SIMVAR>
                    <SEQ2_EMISSIVE_DRIVES_VISIBILITY>False</SEQ2_EMISSIVE_DRIVES_VISIBILITY>
                    <SEQ2_CODE_DRIVES_VISIBILITY>False</SEQ2_CODE_DRIVES_VISIBILITY>
                    <TOOLTIPID>%((L:A32NX_BRAKE_FAN_BTN_PRESSED, Bool))%{if}Turn OFF brake fan%{else}Turn ON brake fan%{end}</TOOLTIPID>
                </UseTemplate>
            </Component>

            <UseTemplate Name="ASOBO_LANDING_GEAR_Lever_Gear_Template">
                <ANIM_NAME>lever_landing_gear</ANIM_NAME>
                <NODE_ID>LEVER_LANDINGGEAR</NODE_ID>
            </UseTemplate>
            <UseTemplate Name="FBW_Airbus_LANDING_GEAR_Light_Template">
                <NODE_ID>PUSH_AUTOBKR_LDGGEAR_1</NODE_ID>
                <ID>1</ID>
                <GEAR_ID>1</GEAR_ID>
            </UseTemplate>
            <UseTemplate Name="FBW_Airbus_LANDING_GEAR_Light_Template">
                <NODE_ID>PUSH_AUTOBKR_LDGGEAR_2</NODE_ID>
                <ID>2</ID>
                <GEAR_ID>0</GEAR_ID>
            </UseTemplate>
            <UseTemplate Name="FBW_Airbus_LANDING_GEAR_Light_Template">
                <NODE_ID>PUSH_AUTOBKR_LDGGEAR_3</NODE_ID>
                <ID>3</ID>
                <GEAR_ID>2</GEAR_ID>
            </UseTemplate>
            <UseTemplate Name="ASOBO_LANDING_GEAR_Warning_Template">
                <ANIM_NAME>DECAL_LANDING_INDICATOR</ANIM_NAME>
            </UseTemplate>
            <UseTemplate Name="FBW_Airbus_HANDLING_Push_Autobrakes_Template">
                <NODE_ID>PUSH_AUTOBKR_LO</NODE_ID>
                <PART_ID>Autobrake_1</PART_ID>
                <ANIM_NAME>PUSH_AUTOBKR_LO</ANIM_NAME>
                <NODE_ID_DECEL>PUSH_AUTOBKR_LO_SEQ1</NODE_ID_DECEL>
                <NODE_ID_ON>PUSH_AUTOBKR_LO_SEQ2</NODE_ID_ON>
                <AUTOBRAKE_LEVEL>1</AUTOBRAKE_LEVEL>
                <MIN_DECEL_FPSS>-7</MIN_DECEL_FPSS>
                <OFF_TOOLTIP>COCKPIT.TOOLTIPS.AUTO_BRK_SET_LO</OFF_TOOLTIP>
            </UseTemplate>
            <UseTemplate Name="FBW_Airbus_HANDLING_Push_Autobrakes_Template">
                <NODE_ID>PUSH_AUTOBKR_MED</NODE_ID>
                <PART_ID>Autobrake_2</PART_ID>
                <ANIM_NAME>PUSH_AUTOBKR_MED</ANIM_NAME>
                <NODE_ID_DECEL>PUSH_AUTOBKR_MED_SEQ1</NODE_ID_DECEL>
                <NODE_ID_ON>PUSH_AUTOBKR_MED_SEQ2</NODE_ID_ON>
                <AUTOBRAKE_LEVEL>2</AUTOBRAKE_LEVEL>
                <MIN_DECEL_FPSS>-14</MIN_DECEL_FPSS>
                <OFF_TOOLTIP>COCKPIT.TOOLTIPS.AUTO_BRK_SET_MED</OFF_TOOLTIP>
            </UseTemplate>
            <UseTemplate Name="FBW_Airbus_HANDLING_Push_Autobrakes_Template">
                <NODE_ID>PUSH_AUTOBKR_MAX</NODE_ID>
                <PART_ID>Autobrake_3</PART_ID>
                <ANIM_NAME>PUSH_AUTOBKR_MAX</ANIM_NAME>
                <NODE_ID_DECEL>PUSH_AUTOBKR_MAX_SEQ1</NODE_ID_DECEL>
                <NODE_ID_ON>PUSH_AUTOBKR_MAX_SEQ2</NODE_ID_ON>
                <AUTOBRAKE_LEVEL>3</AUTOBRAKE_LEVEL>
                <MIN_DECEL_FPSS>-21</MIN_DECEL_FPSS>
                <OFF_TOOLTIP>COCKPIT.TOOLTIPS.AUTO_BRK_SET_MAX</OFF_TOOLTIP>
            </UseTemplate>

            <UseTemplate Name="ASOBO_HANDLING_Switch_AntiSkid_Template">
                <NODE_ID>SWITCH_AUTOBKR_ASKID</NODE_ID>
                <PART_ID>Antiskid_Switch</PART_ID>
                <ANIM_NAME>SWITCH_AUTOBKR_ASKID</ANIM_NAME>
                <ANIMTIP_0>TT:COCKPIT.TOOLTIPS.ANTISKID_TURN_ON</ANIMTIP_0>
                <ANIMTIP_1>TT:COCKPIT.TOOLTIPS.ANTISKID_TURN_OFF</ANIMTIP_1>
            </UseTemplate>

            <Component ID="Standby_Indicator">
                <!-- TODO: Model change required to not affect brake/clock - Uncomment when this is done -->
                <!--
                <UseTemplate Name="ASOBO_GT_Component_Emissive_Gauge">
                    <NODE_ID>DYN_SCREEN</NODE_ID>
                    <EMISSIVE_CODE>(L:A32NX_BARO_BRIGHTNESS, Percent over 100)</EMISSIVE_CODE>
                </UseTemplate> -->

                <UseTemplate Name="ASOBO_AUTOPILOT_Knob_Baro_Template">
                    <ANIM_NAME>AUTOPILOT_Knob_Baro</ANIM_NAME>
                    <NODE_ID>AUTOPILOT_Knob_Baro</NODE_ID>
                    <ID>3</ID>
                    <BARO_ID> (L:A32NX_BARO_BUGS_ACTIVE) 0 == if{ 2 } els{ -1 } </BARO_ID>
                    <CLOCKWISE_CONDITION> (H:A320_Neo_SAI_KNOB_BARO_C) ! (>H:A320_Neo_SAI_KNOB_BARO_C) 1</CLOCKWISE_CONDITION>
                    <ANTICLOCKWISE_CONDITION> (H:A320_Neo_SAI_KNOB_BARO_AC) ! (>H:A320_Neo_SAI_KNOB_BARO_AC) 1</ANTICLOCKWISE_CONDITION>

                    <ANIMREF_ID>-1</ANIMREF_ID>
                    <ANIMTIP_0>TT:COCKPIT.TOOLTIPS.STBY_TUNING_KNOB_INCREASE</ANIMTIP_0>
                    <ANIMTIP_0_ON_CURSOR>TurnRight</ANIMTIP_0_ON_CURSOR>
                    <ANIMTIP_1>TT:COCKPIT.TOOLTIPS.STBY_TUNING_KNOB_DECREASE</ANIMTIP_1>
                    <ANIMTIP_1_ON_CURSOR>TurnLeft</ANIMTIP_1_ON_CURSOR>

                </UseTemplate>
                <CameraTitle>PA</CameraTitle>

                <Component ID="BARO">
                    <DefaultTemplateParameters>
                        <POTENTIOMETER_SEQ1>85</POTENTIOMETER_SEQ1>
                        <SEQ1_EMISSIVE_DRIVES_VISIBILITY>False</SEQ1_EMISSIVE_DRIVES_VISIBILITY>
                    </DefaultTemplateParameters>

                    <UseTemplate Name="A32NX_Push_BARO_Template">
                        <NODE_ID>PUSH_BARO_BUGS</NODE_ID>
                        <TOOLTIPID>Toggle ISI Bugs</TOOLTIPID>
                        <BTN_ID>BARO_BUGS</BTN_ID>
                        <ONLY_SEQ1/>
                    </UseTemplate>
                    <UseTemplate Name="A32NX_Push_BARO_Template">
                        <NODE_ID>PUSH_BARO_LS</NODE_ID>
                        <TOOLTIPID>Inop.</TOOLTIPID>
                        <BTN_ID>BARO_LS</BTN_ID>
                        <ONLY_SEQ1/>
                    </UseTemplate>
                    <UseTemplate Name="A32NX_Push_BARO_Template">
                        <NODE_ID>PUSH_BARO_PLUS</NODE_ID>
                        <TOOLTIPID>Increase ISI brightness</TOOLTIPID>
                        <BTN_ID>BARO_PLUS</BTN_ID>
                        <ONLY_SEQ1/>
                    </UseTemplate>
                    <UseTemplate Name="A32NX_Push_BARO_Template">
                        <NODE_ID>PUSH_BARO_MINUS</NODE_ID>
                        <TOOLTIPID>Decrease ISI brightness</TOOLTIPID>
                        <BTN_ID>BARO_MINUS</BTN_ID>
                        <ONLY_SEQ1/>
                    </UseTemplate>
                    <UseTemplate Name="A32NX_Push_BARO_Template">
                        <NODE_ID>PUSH_BARO_RST</NODE_ID>
                        <TOOLTIPID>Reset ISI Attitude</TOOLTIPID>
                        <BTN_ID>BARO_RST</BTN_ID>
                        <ONLY_SEQ1/>
                    </UseTemplate>
                </Component>
            </Component>

            <Component ID="Dummies">
                <UseTemplate Name="FBW_AIRBUS_Push_Dummy_Template">
                    <NODE_ID>PUSH_AUTOPILOT_SIDESTICK_L</NODE_ID>
                    <ONLY_SEQ1/>
                </UseTemplate>
                <UseTemplate Name="FBW_AIRBUS_Push_Dummy_Template">
                    <NODE_ID>PUSH_AUTOPILOT_SIDESTICK_R</NODE_ID>
                    <ONLY_SEQ1/>
                </UseTemplate>
                <UseTemplate Name="FBW_AIRBUS_Push_Dummy_Template">
                    <NODE_ID>PUSH_AUTOPILOT_AUTOLAND_L</NODE_ID>
                    <ONLY_SEQ1/>
                </UseTemplate>
                <UseTemplate Name="FBW_AIRBUS_Push_Dummy_Template">
                    <NODE_ID>PUSH_AUTOPILOT_AUTOLAND_R</NODE_ID>
                    <ONLY_SEQ1/>
                </UseTemplate>
            </Component>

            <Component ID="EICAS_Screens">
                <UseTemplate Name="ASOBO_LIGHTING_Knob_Potentiometer_Template">
                    <POTENTIOMETER>92</POTENTIOMETER>
                    <NODE_ID>KNOB_ECAM_UPPER</NODE_ID>
                    <ANIM_NAME>KNOB_ECAM_UPPER</ANIM_NAME>
                    <MIN_VALUE>0</MIN_VALUE>
                    <ANIMTIP_0>TT:COCKPIT.TOOLTIPS.LIGHTING_KNOB_UPPER_ECAM_DECREASE</ANIMTIP_0>
                    <ANIMTIP_1>TT:COCKPIT.TOOLTIPS.LIGHTING_KNOB_UPPER_ECAM_INCREASE</ANIMTIP_1>
                </UseTemplate>
                <UseTemplate Name="ASOBO_GT_Component_Emissive_Gauge">
                    <NODE_ID>SCREEN_EICAS1</NODE_ID>
                    <POTENTIOMETER>92</POTENTIOMETER>
                    <PART_ID>SCREEN_EICAS1</PART_ID>
                    <CAMERA_TITLE>ECAM</CAMERA_TITLE>
                </UseTemplate>
                <UseTemplate Name="ASOBO_LIGHTING_Knob_Potentiometer_Template">
                    <POTENTIOMETER>93</POTENTIOMETER>
                    <NODE_ID>KNOB_ECAM_LOWER</NODE_ID>
                    <ANIM_NAME>KNOB_ECAM_LOWER</ANIM_NAME>
                    <MIN_VALUE>0</MIN_VALUE>
                    <ANIMTIP_0>TT:COCKPIT.TOOLTIPS.LIGHTING_KNOB_LOWER_ECAM_DECREASE</ANIMTIP_0>
                    <ANIMTIP_1>TT:COCKPIT.TOOLTIPS.LIGHTING_KNOB_LOWER_ECAM_INCREASE</ANIMTIP_1>
                </UseTemplate>
                <UseTemplate Name="ASOBO_GT_Component_Emissive_Gauge">
                    <NODE_ID>SCREEN_EICAS2</NODE_ID>
                    <POTENTIOMETER>93</POTENTIOMETER>
                    <PART_ID>SCREEN_EICAS2</PART_ID>
                    <CAMERA_TITLE>ECAM</CAMERA_TITLE>
                </UseTemplate>
            </Component>

            <!-- DCDU / CPDLC screens -->
            <Component ID="DCDU_Screens">

                <!-- Captain side -->
                <Component ID="Left_DCDU">
                    <DefaultTemplateParameters>
                        <PLANE_NAME>A32NX</PLANE_NAME>
                    </DefaultTemplateParameters>

                    <!-- Brightness -->
                    <UseTemplate Name="FBW_Airbus_DCDU_Brightness_Switch">
                        <DCDU_SIDE>L</DCDU_SIDE>
                    </UseTemplate>

                    <UseTemplate Name="FBW_Airbus_DCDU_Generic_Inop_Switch">
                        <NODE_ID>PUSH_MPL_MS0MINUS</NODE_ID>
                    </UseTemplate>

                    <UseTemplate Name="FBW_Airbus_DCDU_Generic_Inop_Switch">
                        <NODE_ID>PUSH_MPL_MS0PLUS</NODE_ID>
                    </UseTemplate>

                    <UseTemplate Name="FBW_Airbus_DCDU_Generic_Inop_Switch">
                        <NODE_ID>PUSH_MPL_L1</NODE_ID>
                    </UseTemplate>

                    <UseTemplate Name="FBW_Airbus_DCDU_Generic_Inop_Switch">
                        <NODE_ID>PUSH_MPL_L2</NODE_ID>
                    </UseTemplate>

                    <UseTemplate Name="FBW_Airbus_DCDU_Generic_Inop_Switch">
                        <NODE_ID>PUSH_MPL_PRINT</NODE_ID>
                    </UseTemplate>

                    <UseTemplate Name="FBW_Airbus_DCDU_Generic_Inop_Switch">
                        <NODE_ID>PUSH_MPL_POEMINUS</NODE_ID>
                    </UseTemplate>

                    <UseTemplate Name="FBW_Airbus_DCDU_Generic_Inop_Switch">
                        <NODE_ID>PUSH_MPL_POEPLUS</NODE_ID>
                    </UseTemplate>

                    <UseTemplate Name="FBW_Airbus_DCDU_Generic_Inop_Switch">
                        <NODE_ID>PUSH_MPL_R1</NODE_ID>
                    </UseTemplate>

                    <UseTemplate Name="FBW_Airbus_DCDU_Generic_Inop_Switch">
                        <NODE_ID>PUSH_MPL_R2</NODE_ID>
                    </UseTemplate>
                </Component>

                <!-- F/O side -->
                <Component ID="Right_DCDU">
                    <DefaultTemplateParameters>
                        <PLANE_NAME>A32NX</PLANE_NAME>
                    </DefaultTemplateParameters>

                    <!-- Brightness -->
                    <UseTemplate Name="FBW_Airbus_DCDU_Brightness_Switch">
                        <DCDU_SIDE>R</DCDU_SIDE>
                    </UseTemplate>

                    <UseTemplate Name="FBW_Airbus_DCDU_Generic_Inop_Switch">
                        <NODE_ID>PUSH_MPR_MS0MINUS</NODE_ID>
                    </UseTemplate>

                    <UseTemplate Name="FBW_Airbus_DCDU_Generic_Inop_Switch">
                        <NODE_ID>PUSH_MPR_MS0PLUS</NODE_ID>
                    </UseTemplate>

                    <UseTemplate Name="FBW_Airbus_DCDU_Generic_Inop_Switch">
                        <NODE_ID>PUSH_MPR_L1</NODE_ID>
                    </UseTemplate>

                    <UseTemplate Name="FBW_Airbus_DCDU_Generic_Inop_Switch">
                        <NODE_ID>PUSH_MPR_L2</NODE_ID>
                    </UseTemplate>

                    <UseTemplate Name="FBW_Airbus_DCDU_Generic_Inop_Switch">
                        <NODE_ID>PUSH_MPR_PRINT</NODE_ID>
                    </UseTemplate>

                    <UseTemplate Name="FBW_Airbus_DCDU_Generic_Inop_Switch">
                        <NODE_ID>PUSH_MPR_POEMINUS</NODE_ID>
                    </UseTemplate>

                    <UseTemplate Name="FBW_Airbus_DCDU_Generic_Inop_Switch">
                        <NODE_ID>PUSH_MPR_POEPLUS</NODE_ID>
                    </UseTemplate>

                    <UseTemplate Name="FBW_Airbus_DCDU_Generic_Inop_Switch">
                        <NODE_ID>PUSH_MPR_R1</NODE_ID>
                    </UseTemplate>

                    <UseTemplate Name="FBW_Airbus_DCDU_Generic_Inop_Switch">
                        <NODE_ID>PUSH_MPR_R2</NODE_ID>
                    </UseTemplate>
                </Component>

            </Component>

            <CameraTitle>ECAM</CameraTitle>
        </Component>

        <Component ID="OVERHEAD">
            <Component ID="Overhead_Electricals">
                <DefaultTemplateParameters>
                    <TYPE>AIRBUS</TYPE>
                </DefaultTemplateParameters>

                <UseTemplate Name="FBW_Airbus_Battery_Master_Switch">
                    <NODE_ID>PUSH_OVHD_ELEC_BAT1</NODE_ID>
                    <PART_ID>BATTERY_MASTER_SWITCH_1</PART_ID>
                    <ID>1</ID>
                    <BATTERY_BUS_ID>10</BATTERY_BUS_ID>
                    <HOT_BATTERY_BUS_ID>6</HOT_BATTERY_BUS_ID>
                    <SEQ2_EMISSIVE_DRIVES_VISIBILITY>False</SEQ2_EMISSIVE_DRIVES_VISIBILITY>
                    <SEQ1_CODE_DRIVES_VISIBILITY>False</SEQ1_CODE_DRIVES_VISIBILITY>
                    <SEQ2_CODE_DRIVES_VISIBILITY>False</SEQ2_CODE_DRIVES_VISIBILITY>
                </UseTemplate>

                <UseTemplate Name="FBW_Airbus_Battery_Master_Switch">
                    <NODE_ID>PUSH_OVHD_ELEC_BAT2</NODE_ID>
                    <PART_ID>BATTERY_MASTER_SWITCH_2</PART_ID>
                    <ID>2</ID>
                    <BATTERY_BUS_ID>11</BATTERY_BUS_ID>
                    <HOT_BATTERY_BUS_ID>6</HOT_BATTERY_BUS_ID>
                    <SEQ2_EMISSIVE_DRIVES_VISIBILITY>False</SEQ2_EMISSIVE_DRIVES_VISIBILITY>
                    <SEQ1_CODE_DRIVES_VISIBILITY>False</SEQ1_CODE_DRIVES_VISIBILITY>
                    <SEQ2_CODE_DRIVES_VISIBILITY>False</SEQ2_CODE_DRIVES_VISIBILITY>
                </UseTemplate>

                <UseTemplate Name="FBW_Airbus_Engine_Generator_Switch">
                    <NODE_ID>PUSH_OVHD_ELEC_GEN1</NODE_ID>
                    <ID>1</ID>
                    <SEQ2_EMISSIVE_DRIVES_VISIBILITY>False</SEQ2_EMISSIVE_DRIVES_VISIBILITY>
                    <SEQ1_CODE_DRIVES_VISIBILITY>False</SEQ1_CODE_DRIVES_VISIBILITY>
                    <SEQ2_CODE_DRIVES_VISIBILITY>False</SEQ2_CODE_DRIVES_VISIBILITY>
                </UseTemplate>

                <UseTemplate Name="FBW_Airbus_Engine_Generator_Switch">
                    <NODE_ID>PUSH_OVHD_ELEC_GEN2</NODE_ID>
                    <ID>2</ID>
                    <SEQ2_EMISSIVE_DRIVES_VISIBILITY>False</SEQ2_EMISSIVE_DRIVES_VISIBILITY>
                    <SEQ1_CODE_DRIVES_VISIBILITY>False</SEQ1_CODE_DRIVES_VISIBILITY>
                    <SEQ2_CODE_DRIVES_VISIBILITY>False</SEQ2_CODE_DRIVES_VISIBILITY>
                </UseTemplate>

                <UseTemplate Name="FBW_Airbus_APU_Generator_Switch">
                    <NODE_ID>PUSH_OVHD_ELEC_APUGEN</NODE_ID>
                    <ID>1</ID>
                    <SEQ2_EMISSIVE_DRIVES_VISIBILITY>False</SEQ2_EMISSIVE_DRIVES_VISIBILITY>
                    <SEQ1_CODE_DRIVES_VISIBILITY>False</SEQ1_CODE_DRIVES_VISIBILITY>
                    <SEQ2_CODE_DRIVES_VISIBILITY>False</SEQ2_CODE_DRIVES_VISIBILITY>
                </UseTemplate>

                <!-- EXT PWR -->
                <UseTemplate Name="FBW_Airbus_External_Power_Switch">
                    <NODE_ID>PUSH_OVHD_ELEC_EXTPWR</NODE_ID>
                    <PART_ID>ELECTRICAL_Switch_ExternalPower</PART_ID>
                    <ID>1</ID>
                    <FAILURE_CIRCUIT>76</FAILURE_CIRCUIT>
                    <SEQ2_EMISSIVE_DRIVES_VISIBILITY>False</SEQ2_EMISSIVE_DRIVES_VISIBILITY>
                    <SEQ1_CODE_DRIVES_VISIBILITY>False</SEQ1_CODE_DRIVES_VISIBILITY>
                    <SEQ2_CODE_DRIVES_VISIBILITY>False</SEQ2_CODE_DRIVES_VISIBILITY>
                </UseTemplate>

                <UseTemplate Name="FBW_Airbus_Engine_Bleed_Switch">
                    <NODE_ID>PUSH_OVHD_AIRCOND_ENG1BLEED</NODE_ID>
                    <ID>1</ID>
                    <SEQ2_EMISSIVE_DRIVES_VISIBILITY>False</SEQ2_EMISSIVE_DRIVES_VISIBILITY>
                    <SEQ1_CODE_DRIVES_VISIBILITY>False</SEQ1_CODE_DRIVES_VISIBILITY>
                    <SEQ2_CODE_DRIVES_VISIBILITY>False</SEQ2_CODE_DRIVES_VISIBILITY>
                </UseTemplate>

                <UseTemplate Name="FBW_Airbus_Engine_Bleed_Switch">
                    <NODE_ID>PUSH_OVHD_AIRCOND_ENG2BLEED</NODE_ID>
                    <ID>2</ID>
                    <SEQ2_EMISSIVE_DRIVES_VISIBILITY>False</SEQ2_EMISSIVE_DRIVES_VISIBILITY>
                    <SEQ1_CODE_DRIVES_VISIBILITY>False</SEQ1_CODE_DRIVES_VISIBILITY>
                    <SEQ2_CODE_DRIVES_VISIBILITY>False</SEQ2_CODE_DRIVES_VISIBILITY>
                </UseTemplate>

                <UseTemplate Name="FBW_Airbus_APU_Bleed_Switch">
                    <NODE_ID>PUSH_OVHD_AIRCOND_APUBLEED</NODE_ID>
                    <PART_ID>ELECTRICAL_Switch_APU_Bleed</PART_ID>
                    <SEQ2_EMISSIVE_DRIVES_VISIBILITY>False</SEQ2_EMISSIVE_DRIVES_VISIBILITY>
                    <SEQ1_CODE_DRIVES_VISIBILITY>False</SEQ1_CODE_DRIVES_VISIBILITY>
                    <SEQ2_CODE_DRIVES_VISIBILITY>False</SEQ2_CODE_DRIVES_VISIBILITY>
                </UseTemplate>

                <!-- ELEC COMMERCIAL -->
                <UseTemplate Name="FBW_Push_Toggle">
                    <NODE_ID>PUSH_OVHD_ELEC_COMMERCIAL</NODE_ID>
                    <TOGGLE_SIMVAR>L:A32NX_OVHD_ELEC_COMMERCIAL_PB_IS_ON</TOGGLE_SIMVAR>
                    <SEQ2_CODE>(L:A32NX_OVHD_ELEC_COMMERCIAL_PB_IS_ON, Bool) !</SEQ2_CODE>
                    <SEQ1_EMISSIVE_DRIVES_VISIBILITY>False</SEQ1_EMISSIVE_DRIVES_VISIBILITY>
                    <SEQ2_EMISSIVE_DRIVES_VISIBILITY>False</SEQ2_EMISSIVE_DRIVES_VISIBILITY>
                    <SEQ1_CODE_DRIVES_VISIBILITY>False</SEQ1_CODE_DRIVES_VISIBILITY>
                    <SEQ2_CODE_DRIVES_VISIBILITY>False</SEQ2_CODE_DRIVES_VISIBILITY>
                    <TOOLTIPID>%((L:A32NX_OVHD_ELEC_COMMERCIAL_PB_IS_ON, Bool))%{if}Turn OFF commercial%{else}Turn ON commercial%{end}</TOOLTIPID>
                </UseTemplate>

                <!-- ELEC GALY & CAB AUTO -->
                <UseTemplate Name="FBW_Push_Toggle">
                    <NODE_ID>PUSH_OVHD_ELEC_GALYCAB</NODE_ID>
                    <TOGGLE_SIMVAR>L:A32NX_OVHD_ELEC_GALY_AND_CAB_PB_IS_AUTO</TOGGLE_SIMVAR>
                    <SEQ1_CODE>(L:A32NX_OVHD_ELEC_GALY_AND_CAB_PB_HAS_FAULT, Bool)</SEQ1_CODE>
                    <SEQ2_CODE>(L:A32NX_OVHD_ELEC_GALY_AND_CAB_PB_IS_AUTO, Bool) !</SEQ2_CODE>
                    <SEQ2_EMISSIVE_DRIVES_VISIBILITY>False</SEQ2_EMISSIVE_DRIVES_VISIBILITY>
                    <SEQ1_CODE_DRIVES_VISIBILITY>False</SEQ1_CODE_DRIVES_VISIBILITY>
                    <SEQ2_CODE_DRIVES_VISIBILITY>False</SEQ2_CODE_DRIVES_VISIBILITY>
                    <TOOLTIPID>%((L:A32NX_OVHD_ELEC_GALY_AND_CAB_PB_IS_AUTO, Bool))%{if}Turn OFF galy &amp; cab%{else}Turn ON galy &amp; cab%{end}</TOOLTIPID>
                </UseTemplate>

                <!-- IDG 1 -->
                <UseTemplate Name="FBW_Covered_Push_Toggle">
                    <NODE_ID>PUSH_OVHD_ELEC_IDG1</NODE_ID>
                    <LOCK_NODE_ID>LOCK_OVHD_ELEC_IDG1</LOCK_NODE_ID>
                    <LEFT_SINGLE_CODE>1 (&gt;L:A32NX_OVHD_ELEC_IDG_1_PB_IS_RELEASED)</LEFT_SINGLE_CODE>
                    <SEQ1_CODE>(L:A32NX_OVHD_ELEC_IDG_1_PB_HAS_FAULT)</SEQ1_CODE>
                    <SEQ2_EMISSIVE_DRIVES_VISIBILITY>False</SEQ2_EMISSIVE_DRIVES_VISIBILITY>
                    <SEQ1_CODE_DRIVES_VISIBILITY>False</SEQ1_CODE_DRIVES_VISIBILITY>
                    <SEQ2_CODE_DRIVES_VISIBILITY>False</SEQ2_CODE_DRIVES_VISIBILITY>
                    <MOMENTARY/>
                </UseTemplate>

                <!-- IDG 2 -->
                <UseTemplate Name="FBW_Covered_Push_Toggle">
                    <NODE_ID>PUSH_OVHD_ELEC_IDG2</NODE_ID>
                    <LOCK_NODE_ID>LOCK_OVHD_ELEC_IDG2</LOCK_NODE_ID>
                    <LEFT_SINGLE_CODE>1 (&gt;L:A32NX_OVHD_ELEC_IDG_2_PB_IS_RELEASED)</LEFT_SINGLE_CODE>
                    <SEQ1_CODE>(L:A32NX_OVHD_ELEC_IDG_2_PB_HAS_FAULT)</SEQ1_CODE>
                    <SEQ2_EMISSIVE_DRIVES_VISIBILITY>False</SEQ2_EMISSIVE_DRIVES_VISIBILITY>
                    <SEQ1_CODE_DRIVES_VISIBILITY>False</SEQ1_CODE_DRIVES_VISIBILITY>
                    <SEQ2_CODE_DRIVES_VISIBILITY>False</SEQ2_CODE_DRIVES_VISIBILITY>
                    <MOMENTARY/>
                </UseTemplate>

                <!-- BUS TIE AUTO -->
                <UseTemplate Name="FBW_Push_Toggle">
                    <NODE_ID>PUSH_OVHD_ELEC_BUSTIE</NODE_ID>
                    <TOGGLE_SIMVAR>L:A32NX_OVHD_ELEC_BUS_TIE_PB_IS_AUTO</TOGGLE_SIMVAR>
                    <SEQ2_CODE>(L:A32NX_OVHD_ELEC_BUS_TIE_PB_IS_AUTO, Bool) !</SEQ2_CODE>
                    <SEQ1_EMISSIVE_DRIVES_VISIBILITY>False</SEQ1_EMISSIVE_DRIVES_VISIBILITY>
                    <SEQ2_EMISSIVE_DRIVES_VISIBILITY>False</SEQ2_EMISSIVE_DRIVES_VISIBILITY>
                    <SEQ1_CODE_DRIVES_VISIBILITY>False</SEQ1_CODE_DRIVES_VISIBILITY>
                    <SEQ2_CODE_DRIVES_VISIBILITY>False</SEQ2_CODE_DRIVES_VISIBILITY>
                </UseTemplate>

                <!-- AC ESS FEED -->
                <UseTemplate Name="FBW_Push_Toggle">
                    <NODE_ID>PUSH_OVHD_ELEC_ACESSFEED</NODE_ID>
                    <TOGGLE_SIMVAR>L:A32NX_OVHD_ELEC_AC_ESS_FEED_PB_IS_NORMAL</TOGGLE_SIMVAR>
                    <SEQ1_CODE>(L:A32NX_OVHD_ELEC_AC_ESS_FEED_PB_HAS_FAULT, Bool)</SEQ1_CODE>
                    <SEQ2_CODE>(L:A32NX_OVHD_ELEC_AC_ESS_FEED_PB_IS_NORMAL, Bool) !</SEQ2_CODE>
                    <SEQ2_EMISSIVE_DRIVES_VISIBILITY>False</SEQ2_EMISSIVE_DRIVES_VISIBILITY>
                    <SEQ1_CODE_DRIVES_VISIBILITY>False</SEQ1_CODE_DRIVES_VISIBILITY>
                    <SEQ2_CODE_DRIVES_VISIBILITY>False</SEQ2_CODE_DRIVES_VISIBILITY>
                </UseTemplate>

                <!-- APU MASTER SW -->
                <UseTemplate Name="FBW_Push_Toggle">
                    <NODE_ID>PUSH_OVHD_APU_MASTERSW</NODE_ID>
                    <PART_ID>ELECTRICAL_Switch_APU_Master</PART_ID>
                    <LEFT_SINGLE_CODE>
                        (L:A32NX_OVHD_APU_MASTER_SW_PB_IS_ON, Bool) if{
                            0 (&gt;L:A32NX_OVHD_APU_MASTER_SW_PB_IS_ON)
                        } els{
                            (A:ELECTRICAL MAIN BUS VOLTAGE, Volts) 20 &gt; if{
                                1 (&gt;L:A32NX_OVHD_APU_MASTER_SW_PB_IS_ON)
                            }
                        }
                    </LEFT_SINGLE_CODE>
                    <DOWN_CODE>(L:A32NX_OVHD_APU_MASTER_SW_PB_IS_ON, Bool)</DOWN_CODE>
                    <SEQ1_CODE>(L:A32NX_OVHD_APU_MASTER_SW_PB_HAS_FAULT, Bool)</SEQ1_CODE>
                    <SEQ2_CODE>(L:A32NX_OVHD_APU_MASTER_SW_PB_IS_ON, Bool)</SEQ2_CODE>
                    <SEQ2_EMISSIVE_DRIVES_VISIBILITY>False</SEQ2_EMISSIVE_DRIVES_VISIBILITY>
                    <SEQ1_CODE_DRIVES_VISIBILITY>False</SEQ1_CODE_DRIVES_VISIBILITY>
                    <SEQ2_CODE_DRIVES_VISIBILITY>False</SEQ2_CODE_DRIVES_VISIBILITY>
                    <TOOLTIPID>%((L:A32NX_OVHD_APU_MASTER_SW_PB_IS_ON, Bool))%{if}TT:COCKPIT.TOOLTIPS.APU_SWITCH_TURN_OFF%{else}TT:COCKPIT.TOOLTIPS.APU_SWITCH_TURN_ON%{end}</TOOLTIPID>
                </UseTemplate>

                <!-- APU START -->
                <UseTemplate Name="FBW_Airbus_APU_Starter_Switch">
                    <NODE_ID>PUSH_OVHD_APU_START</NODE_ID>
                    <PART_ID>ELECTRICAL_Switch_APU_Starter</PART_ID>
                    <EXTRA_CONDITION>(A:ELECTRICAL MAIN BUS VOLTAGE, Volts) 20 &gt; (L:A32NX_OVHD_APU_MASTER_SW_PB_IS_ON, Bool) and</EXTRA_CONDITION>
                    <SEQ2_EMISSIVE_DRIVES_VISIBILITY>False</SEQ2_EMISSIVE_DRIVES_VISIBILITY>
                    <SEQ1_CODE_DRIVES_VISIBILITY>False</SEQ1_CODE_DRIVES_VISIBILITY>
                    <SEQ2_CODE_DRIVES_VISIBILITY>False</SEQ2_CODE_DRIVES_VISIBILITY>
                </UseTemplate>
            </Component>

            <Component ID="Overhead_Cond">
                <UseTemplate Name="A32NX_AIRBUS_PACK_SELECTOR_TEMPLATE">
                    <Node_ID>KNOB_OVHD_AIRCOND_XBLEED</Node_ID>
                    <PART_ID>KNOB_OVHD_AIRCOND_XBLEED</PART_ID>
                    <ANIM_NAME>KNOB_OVHD_AIRCOND_XBLEED</ANIM_NAME>
                    <ANIM_CODE>50</ANIM_CODE>
                    <ANIMTIP_0>Set cross bleed to SHUT</ANIMTIP_0>
                    <ANIMTIP_1>Set cross bleed to AUTO</ANIMTIP_1>
                    <ANIMTIP_2>Set cross bleed to OPEN</ANIMTIP_2>
                </UseTemplate>

                <UseTemplate Name="A32NX_AIRBUS_PACK_SELECTOR_TEMPLATE">
                    <Node_ID>KNOB_OVHD_AIRCOND_PACKFLOW</Node_ID>
                    <ANIM_NAME>KNOB_OVHD_AIRCOND_PACKFLOW</ANIM_NAME>
                    <ANIM_CODE>50</ANIM_CODE>
                    <ANIMTIP_0>Set pack flow to LO</ANIMTIP_0>
                    <ANIMTIP_1>Set pack flow to NORM</ANIMTIP_1>
                    <ANIMTIP_2>Set pack flow to HIGH</ANIMTIP_2>
                </UseTemplate>
            </Component>

            <Component ID="Overhead_Lights">
                <!-- Lights -->
                <UseTemplate Name="ASOBO_LIGHTING_Switch_Light_Strobe_Template">
                    <NODE_ID>SWITCH_OVHD_EXTLT_STROBE</NODE_ID>
                    <ANIM_NAME>SWITCH_OVHD_EXTLT_STROBE</ANIM_NAME>
                    <HAS_AUTO>True</HAS_AUTO>
                    <INVERT_ANIM>True</INVERT_ANIM>
                    <POTENTIOMETER>24</POTENTIOMETER>
                    <ANIMTIP_0>Turn OFF strobe lights</ANIMTIP_0>
                    <ANIMTIP_1_ON_PERCENT>0.5</ANIMTIP_1_ON_PERCENT>
                    <ANIMTIP_1>Set strobe lights to AUTO</ANIMTIP_1>
                    <ANIMTIP_2>Turn ON strobe lights</ANIMTIP_2>

                    <WWISE_EVENT>lswitch</WWISE_EVENT>
                </UseTemplate>

                <!-- TODO: Seatbelt Light DUMMY -->
                <UseTemplate Name="A32NX_GT_Switch_Dummy">
                    <NODE_ID>SWITCH_OVHD_INTLT_SEATBELT</NODE_ID>
                    <PART_ID>Seatbelt_Switch</PART_ID>
                    <ANIM_NAME>SWITCH_OVHD_INTLT_SEATBELT</ANIM_NAME>
                    <LIGHT_TYPE>SEATBELT</LIGHT_TYPE>
                    <SWITCH_POSITION_TYPE>L</SWITCH_POSITION_TYPE>
                    <SWITCH_POSITION_VAR>XMLVAR_SWITCH_OVHD_INTLT_SEATBELT_Position</SWITCH_POSITION_VAR>
                    <ANIMTIP_0>TT:COCKPIT.TOOLTIPS.LIGHTS_SEATBELT_OFF</ANIMTIP_0>
                    <ANIMTIP_1>TT:COCKPIT.TOOLTIPS.LIGHTS_SEATBELT_ON</ANIMTIP_1>
                    <WWISE_EVENT_1>lswitch</WWISE_EVENT_1>
                    <WWISE_EVENT_2>lswitch</WWISE_EVENT_2>
                    <NORMALIZED_TIME_1>0.1</NORMALIZED_TIME_1>
                    <NORMALIZED_TIME_2>0.5</NORMALIZED_TIME_2>
                </UseTemplate>

                <UseTemplate Name="A32NX_GT_Switch_Dummy">
                    <NODE_ID>SWITCH_OVHD_INTLT_NOSMOKING</NODE_ID>
                    <PART_ID>Smoking_Switch</PART_ID>
                    <ANIM_NAME>SWITCH_OVHD_INTLT_NOSMOKING</ANIM_NAME>
                    <NUM_STATES>3</NUM_STATES>
                    <SWITCH_DIRECTION>Vertical</SWITCH_DIRECTION>
                    <INVERT_ANIM>True</INVERT_ANIM>
                    <SWITCH_POSITION_TYPE>L</SWITCH_POSITION_TYPE>
                    <SWITCH_POSITION_VAR>XMLVAR_SWITCH_OVHD_INTLT_NOSMOKING_Position</SWITCH_POSITION_VAR>
                    <LIGHT_TYPE>NO_SMOKING</LIGHT_TYPE>
                    <ANIMTIP_1_ON_PERCENT>0.5</ANIMTIP_1_ON_PERCENT>
                    <!-- TODO: Figure out how to add custom TT in .locPak and .loc files. -->
                    <ANIMTIP_0>TT:COCKPIT.TOOLTIPS.LIGHTS_NOSMOKE_ON</ANIMTIP_0>
                    <ANIMTIP_1>Set "no smoke" prompt light to AUTO</ANIMTIP_1>
                    <ANIMTIP_2>TT:COCKPIT.TOOLTIPS.LIGHTS_NOSMOKE_OFF</ANIMTIP_2>
                    <WWISE_EVENT>lswitch</WWISE_EVENT>
                </UseTemplate>

                <UseTemplate Name="A32NX_GT_Switch_Dummy">
                    <NODE_ID>SWITCH_OVHD_INTLT_EMEREXIT</NODE_ID>
                    <PART_ID>Emergency_Exit_Switch</PART_ID>
                    <ANIM_NAME>SWITCH_OVHD_INTLT_EMEREXIT</ANIM_NAME>
                    <NUM_STATES>3</NUM_STATES>
                    <SWITCH_DIRECTION>Vertical</SWITCH_DIRECTION>
                    <LIGHT_TYPE>EMER_EXIT</LIGHT_TYPE>
                    <SWITCH_POSITION_TYPE>L</SWITCH_POSITION_TYPE>
                    <SWITCH_POSITION_VAR>XMLVAR_SWITCH_OVHD_INTLT_EMEREXIT_Position</SWITCH_POSITION_VAR>
                    <ANIMTIP_1_ON_PERCENT>0.5</ANIMTIP_1_ON_PERCENT>
                    <ANIMTIP_0>Turn ON emergency exit signs</ANIMTIP_0>
                    <ANIMTIP_1>Set emergency exit signs to ARM</ANIMTIP_1>
                    <ANIMTIP_2>Turn OFF emergency exit signs</ANIMTIP_2>
                    <WWISE_EVENT>lswitch</WWISE_EVENT>
                </UseTemplate>

                <UseTemplate Name="FBW_AIRLINER_SIGNS_LIGHT_Template">
                    <NODE_ID>PUSH_OVHD_SIGNS</NODE_ID>
                    <SEQ1_EMISSIVE_DRIVES_VISIBILITY>False</SEQ1_EMISSIVE_DRIVES_VISIBILITY>
                    <SEQ1_CODE_DRIVES_VISIBILITY>False</SEQ1_CODE_DRIVES_VISIBILITY>
                    <SEQ2_CODE_DRIVES_VISIBILITY>False</SEQ2_CODE_DRIVES_VISIBILITY>
                </UseTemplate>

                <UseTemplate Name="A32NX_GT_Switch_Dummy">
                    <NODE_ID>SWITCH_OVHD_INTLT_ANNLT</NODE_ID>
                    <ANIM_NAME>SWITCH_OVHD_INTLT_ANNLT</ANIM_NAME>
                    <NUM_STATES>3</NUM_STATES>
                    <SWITCH_DIRECTION>Vertical</SWITCH_DIRECTION>
                    <LIGHT_TYPE>ANN_LT</LIGHT_TYPE>
                    <SWITCH_POSITION_TYPE>L</SWITCH_POSITION_TYPE>
                    <SWITCH_POSITION_VAR>XMLVAR_SWITCH_OVHD_INTLT_ANNLT_Position</SWITCH_POSITION_VAR>
                    <ANIMTIP_1_ON_PERCENT>0.5</ANIMTIP_1_ON_PERCENT>
                    <ANIMTIP_0>Test annunciator lights</ANIMTIP_0>
                    <ANIMTIP_1>Set annunciator lights to BRT</ANIMTIP_1>
                    <ANIMTIP_2>Set annunciator lights to DIM</ANIMTIP_2>
                    <WWISE_EVENT>lswitch</WWISE_EVENT>
                    <NORMALIZED_TIME_1>0.1</NORMALIZED_TIME_1>
                    <NORMALIZED_TIME_2>0.5</NORMALIZED_TIME_2>
                    <CODE_POS_0>1 (&gt;L:XMLVAR_LTS_Test)</CODE_POS_0>
                    <CODE_POS_1>0 (&gt;L:XMLVAR_LTS_Test)</CODE_POS_1>
                    <CODE_POS_2>0 (&gt;L:XMLVAR_LTS_Test)</CODE_POS_2>
                </UseTemplate>

                <UseTemplate Name="ASOBO_GT_Switch_Dummy">
                    <NODE_ID>SWITCH_OVHD_INTLT_STBYCOMPAS</NODE_ID>
                    <ANIM_NAME>SWITCH_OVHD_INTLT_STBYCOMPAS</ANIM_NAME>
                    <LIGHT_TYPE>STBYCOMPAS</LIGHT_TYPE>
                    <ANIMTIP_0>Turn ON standby compass light</ANIMTIP_0>
                    <ANIMTIP_1>Turn OFF standby compass light</ANIMTIP_1>
                    <WWISE_EVENT_1>lswitch</WWISE_EVENT_1>
                    <WWISE_EVENT_2>lswitch</WWISE_EVENT_2>
                    <NORMALIZED_TIME_1>0.1</NORMALIZED_TIME_1>
                    <NORMALIZED_TIME_2>0.5</NORMALIZED_TIME_2>
                    <SWITCH_POSITION_TYPE>L</SWITCH_POSITION_TYPE>
                    <SWITCH_POSITION_VAR>A32NX_STBY_COMPASS_LIGHT_TOGGLE</SWITCH_POSITION_VAR>
                </UseTemplate>

                <!-- BEACON -->
                <UseTemplate Name="FBW_Airbus_LIGHTING_Switch_Light_Beacon_Template">
                    <NODE_ID>SWITCH_OVHD_EXTLT_BEACON</NODE_ID>
                    <PART_ID>Beacon_Light_Switch</PART_ID>
                    <ANIM_NAME>SWITCH_OVHD_EXTLT_BEACON</ANIM_NAME>

                    <WWISE_EVENT_1>lswitch</WWISE_EVENT_1>
                    <WWISE_EVENT_2>lswitch</WWISE_EVENT_2>
                </UseTemplate>

                <!-- RWY TURN OFF -->
                <UseTemplate Name="ASOBO_LIGHTING_Switch_Light_Taxi_Template">
                    <NODE_ID>SWITCH_OVHD_EXTLT_RWY</NODE_ID>
                    <ANIM_NAME>SWITCH_OVHD_EXTLT_RWY</ANIM_NAME>
                    <ID>1</ID>
                    <SIMVAR_INDEX>2</SIMVAR_INDEX>
                    <SIMVAR_INDEX_2>3</SIMVAR_INDEX_2>
                    <ANIMTIP_0>TT:COCKPIT.TOOLTIPS.RWY_TURNOFF_LIGHTS_OFF</ANIMTIP_0>
                    <ANIMTIP_1>TT:COCKPIT.TOOLTIPS.RWY_TURNOFF_LIGHTS_ON</ANIMTIP_1>

                    <WWISE_EVENT_1>lswitch</WWISE_EVENT_1>
                    <WWISE_EVENT_2>lswitch</WWISE_EVENT_2>
                </UseTemplate>

                <!-- LANDING LEFT -->
                <UseTemplate Name="FBW_Airbus_LIGHTING_Switch_Light_Landing_Template">
                    <NODE_ID>SWITCH_OVHD_EXTLT_LANDL</NODE_ID>
                    <ANIM_NAME>SWITCH_OVHD_EXTLT_LANDL</ANIM_NAME>
                    <Part_ID>LANDING_Light_L</Part_ID>
                    <SIMVAR_INDEX>2</SIMVAR_INDEX>
                    <ID>1</ID>
                    <ANIMTIP_0>TT:COCKPIT.TOOLTIPS.LANDING_LIGHT_L_OFF</ANIMTIP_0>
                    <ANIMTIP_1>TT:COCKPIT.TOOLTIPS.LANDING_LIGHT_L_ON</ANIMTIP_1>
                    <ANIMTIP_2>TT:COCKPIT.TOOLTIPS.LANDING_LIGHT_L_RETRACT</ANIMTIP_2>

                    <RETRACTABLE/>
                </UseTemplate>

                <!-- LANDING RIGHT -->
                <UseTemplate Name="FBW_Airbus_LIGHTING_Switch_Light_Landing_Template">
                    <NODE_ID>SWITCH_OVHD_EXTLT_LANDR</NODE_ID>
                    <ANIM_NAME>SWITCH_OVHD_EXTLT_LANDR</ANIM_NAME>
                    <Part_ID>LANDING_Light_R</Part_ID>
                    <SIMVAR_INDEX>3</SIMVAR_INDEX>
                    <ID>2</ID>
                    <ANIMTIP_0>TT:COCKPIT.TOOLTIPS.LANDING_LIGHT_R_OFF</ANIMTIP_0>
                    <ANIMTIP_1>TT:COCKPIT.TOOLTIPS.LANDING_LIGHT_R_ON</ANIMTIP_1>
                    <ANIMTIP_2>TT:COCKPIT.TOOLTIPS.LANDING_LIGHT_R_RETRACT</ANIMTIP_2>

                    <RETRACTABLE/>
                </UseTemplate>

                <!-- WING -->
                <UseTemplate Name="FBW_Airbus_LIGHTING_Switch_Light_Wing_Template">
                    <NODE_ID>SWITCH_OVHD_EXTLT_WING</NODE_ID>
                    <ANIM_NAME>SWITCH_OVHD_EXTLT_WING</ANIM_NAME>

                    <WWISE_EVENT>lswitch</WWISE_EVENT>
                    <WWISE_EVENT_1>lswitch</WWISE_EVENT_1>
                    <WWISE_EVENT_2>lswitch</WWISE_EVENT_2>
                </UseTemplate>

                <UseTemplate Name="ASOBO_LIGHTING_Switch_Light_Navigation_Template">
                    <NODE_ID>SWITCH_OVHD_EXTLT_NAVLOGO</NODE_ID>
                    <ANIM_NAME>SWITCH_OVHD_EXTLT_NAVLOGO</ANIM_NAME>
                    <SIMVAR_INDEX>0</SIMVAR_INDEX>
                    <SIMVAR_INDEX_2>0</SIMVAR_INDEX_2>
                    <LIGHT_TYPE2>LOGO</LIGHT_TYPE2>

                    <WWISE_EVENT_1>lswitch</WWISE_EVENT_1>
                    <WWISE_EVENT_2>lswitch</WWISE_EVENT_2>
                </UseTemplate>

                <!-- turn off the connection to the logo lights when the plane is not on ground and the flaps are retracted -->
                <UseTemplate Name="ASOBO_GT_Update">
                    <FREQUENCY>5</FREQUENCY>
                    <UPDATE_CODE>
                    (A:SIM ON GROUND, BOOL) 0 != (A:FLAPS HANDLE PERCENT, percent) 0 &gt; or (&gt;O:_ShouldBeConnectedToPowerGrid)
                    (O:_ShouldBeConnectedToPowerGrid) sp0
                    2 (&gt;A:BUS LOOKUP INDEX, Number)
                    (A:CIRCUIT CONNECTION ON:29, Bool) l0 != if{ 29 2 (&gt;K:2:ELECTRICAL_BUS_TO_CIRCUIT_CONNECTION_TOGGLE) }
                    (A:CIRCUIT CONNECTION ON:30, Bool) l0 != if{ 30 2 (&gt;K:2:ELECTRICAL_BUS_TO_CIRCUIT_CONNECTION_TOGGLE) }
                    </UPDATE_CODE>
                </UseTemplate>

                <UseTemplate Name="ASOBO_LIGHTING_Switch_Light_Double_Template">
                    <NODE_ID>SWITCH_OVHD_EXTLT_NOSE</NODE_ID>
                    <PART_ID>LIGHTING_Switch_Light_Double</PART_ID>
                    <ANIM_NAME>SWITCH_OVHD_EXTLT_NOSE</ANIM_NAME>
                    <LIGHT_TYPE1>LANDING</LIGHT_TYPE1>
                    <KEY_ID1>LANDING_LIGHTS_TOGGLE</KEY_ID1>
                    <LIGHT_TYPE2>TAXI</LIGHT_TYPE2>
                    <SIMVAR_INDEX1>1</SIMVAR_INDEX1>
                    <SIMVAR_INDEX2>1</SIMVAR_INDEX2>
                    <ANIMTIP_0>TT:COCKPIT.TOOLTIPS.NOSE_LIGHT_SET_TO</ANIMTIP_0>
                    <ANIMTIP_1>TT:COCKPIT.TOOLTIPS.NOSE_LIGHT_SET_TAXI</ANIMTIP_1>
                    <ANIMTIP_2>TT:COCKPIT.TOOLTIPS.NOSE_LIGHT_SET_OFF</ANIMTIP_2>

                    <WWISE_EVENT>lswitch</WWISE_EVENT>
                </UseTemplate>

                <!-- Turn off the conenction to the lights when the landing gear is retracted-->
                <UseTemplate Name="ASOBO_GT_Update">
                    <FREQUENCY>5</FREQUENCY>
                    <UPDATE_CODE>
                    (A:GEAR HANDLE POSITION, Bool) (A:GEAR POSITION, percent) 99.9 &gt; and (&gt;O:_ShouldBeConnectedToPowerGrid)
                    (O:_ShouldBeConnectedToPowerGrid) sp0
                    2 (&gt;A:BUS LOOKUP INDEX, Number)
                    (A:CIRCUIT CONNECTION ON:17, Bool) l0 != if{ 17 2 (&gt;K:2:ELECTRICAL_BUS_TO_CIRCUIT_CONNECTION_TOGGLE) }
                    (A:CIRCUIT CONNECTION ON:20, Bool) l0 != if{ 20 2 (&gt;K:2:ELECTRICAL_BUS_TO_CIRCUIT_CONNECTION_TOGGLE) }
                    (A:CIRCUIT CONNECTION ON:21, Bool) l0 != if{ 21 2 (&gt;K:2:ELECTRICAL_BUS_TO_CIRCUIT_CONNECTION_TOGGLE) }
                    (A:CIRCUIT CONNECTION ON:22, Bool) l0 != if{ 22 2 (&gt;K:2:ELECTRICAL_BUS_TO_CIRCUIT_CONNECTION_TOGGLE) }
                    </UPDATE_CODE>
                </UseTemplate>

                <UseTemplate Name="ASOBO_LIGHTING_Knob_Panel_Template">
                    <NODE_ID>KNOB_OVHD_INTLT_BRT</NODE_ID>
                    <ANIM_NAME>KNOB_OVHD_INTLT_BRT</ANIM_NAME>
                    <WWISE_EVENT></WWISE_EVENT>
                    <ID>4</ID>
                    <SIMVAR_INDEX>4</SIMVAR_INDEX>
                    <SIMVAR_INDEX>4</SIMVAR_INDEX>
                    <POTENTIOMETER>86</POTENTIOMETER>
                    <ANIM_WRAP>False</ANIM_WRAP>
                    <ANIMTIP_0>TT:COCKPIT.TOOLTIPS.LIGHT_OVHD_PANEL_SUBPANEL_DECREASE</ANIMTIP_0>
                    <ANIMTIP_1>TT:COCKPIT.TOOLTIPS.LIGHT_OVHD_PANEL_SUBPANEL_INCREASE</ANIMTIP_1>
                </UseTemplate>

                <UseTemplate Name="ASOBO_LIGHTING_Panel_Emissive_Template">
                    <NODE_ID>LIGHTS_OVHD</NODE_ID>
                    <SIMVAR_INDEX>4</SIMVAR_INDEX>
                    <POTENTIOMETER>86</POTENTIOMETER>
                </UseTemplate>

                <UseTemplate Name="ASOBO_LIGHTING_Switch_Light_Cabin_Template">
                    <POTENTIOMETER>7</POTENTIOMETER>
                    <DIMMER/>
                    <NODE_ID>SWITCH_OVHD_INTLT_DOME</NODE_ID>
                    <ANIM_NAME>SWITCH_OVHD_INTLT_DOME</ANIM_NAME>
                    <ANIMTIP_0_ON_PERCENT>0</ANIMTIP_0_ON_PERCENT>
                    <ANIMTIP_1_ON_PERCENT>0.5</ANIMTIP_1_ON_PERCENT>
                    <ANIMTIP_2_ON_PERCENT>1</ANIMTIP_2_ON_PERCENT>
                    <ANIMTIP_0>TT:COCKPIT.TOOLTIPS.DOME_LIGHT_SET_BRT</ANIMTIP_0>
                    <ANIMTIP_1>TT:COCKPIT.TOOLTIPS.DOME_LIGHT_SET_DIM</ANIMTIP_1>
                    <ANIMTIP_2>TT:COCKPIT.TOOLTIPS.DOME_LIGHT_SET_OFF</ANIMTIP_2>
                    <ANIMCURSOR_MIN>0</ANIMCURSOR_MIN>
                    <ANIMCURSOR_MAX>1</ANIMCURSOR_MAX>
                    <WWISE_EVENT>lswitch</WWISE_EVENT>
                </UseTemplate>

                <UseTemplate Name="ASOBO_LIGHTING_Cabin_Emissive_Template">
                    <NODE_ID>LIGHTS_Overhead</NODE_ID>
                    <POTENTIOMETER>7</POTENTIOMETER>
                </UseTemplate>
            </Component>

            <Component ID="Overhead_Fuel">
                <DefaultTemplateParameters>
                    <TYPE>AIRBUS</TYPE>
                </DefaultTemplateParameters>
                <UseTemplate Name="FBW_Airbus_Fuel_Crossfeed">
                    <NODE_ID>PUSH_OVHD_FUEL_XFEED</NODE_ID>
                    <ID>3</ID>
                    <SEQ2_EMISSIVE_DRIVES_VISIBILITY>False</SEQ2_EMISSIVE_DRIVES_VISIBILITY>
                    <SEQ1_CODE_DRIVES_VISIBILITY>False</SEQ1_CODE_DRIVES_VISIBILITY>
                    <SEQ2_CODE_DRIVES_VISIBILITY>False</SEQ2_CODE_DRIVES_VISIBILITY>
                    <OFF_TOOLTIP>COCKPIT.TOOLTIPS.FUEL_XFEED_TURN_ON</OFF_TOOLTIP>
                    <ON_TOOLTIP>COCKPIT.TOOLTIPS.FUEL_XFEED_TURN_OFF</ON_TOOLTIP>
                </UseTemplate>
                <UseTemplate Name="FBW_Airbus_Fuel_Pump">
                    <NODE_ID>PUSH_OVHD_FUEL_LTKPUMPS1</NODE_ID>
                    <ID>2</ID>
                    <SEQ2_EMISSIVE_DRIVES_VISIBILITY>False</SEQ2_EMISSIVE_DRIVES_VISIBILITY>
                    <SEQ1_CODE_DRIVES_VISIBILITY>False</SEQ1_CODE_DRIVES_VISIBILITY>
                    <SEQ2_CODE_DRIVES_VISIBILITY>False</SEQ2_CODE_DRIVES_VISIBILITY>
                    <OFF_TOOLTIP>COCKPIT.TOOLTIPS.ENG_1_L_TK_PUMP1_OFF</OFF_TOOLTIP>
                    <ON_TOOLTIP>COCKPIT.TOOLTIPS.ENG_1_L_TK_PUMP1_ON</ON_TOOLTIP>
                </UseTemplate>
                <UseTemplate Name="FBW_Airbus_Fuel_Pump">
                    <NODE_ID>PUSH_OVHD_FUEL_LTKPUMPS2</NODE_ID>
                    <ID>5</ID>
                    <SEQ2_EMISSIVE_DRIVES_VISIBILITY>False</SEQ2_EMISSIVE_DRIVES_VISIBILITY>
                    <SEQ1_CODE_DRIVES_VISIBILITY>False</SEQ1_CODE_DRIVES_VISIBILITY>
                    <SEQ2_CODE_DRIVES_VISIBILITY>False</SEQ2_CODE_DRIVES_VISIBILITY>
                    <OFF_TOOLTIP>COCKPIT.TOOLTIPS.ENG_1_L_TK_PUMP2_OFF</OFF_TOOLTIP>
                    <ON_TOOLTIP>COCKPIT.TOOLTIPS.ENG_1_L_TK_PUMP2_ON</ON_TOOLTIP>
                </UseTemplate>
                <UseTemplate Name="FBW_Airbus_Fuel_Pump">
                    <NODE_ID>PUSH_OVHD_FUEL_PUMP1</NODE_ID>
                    <ID>1</ID>
                    <SEQ2_EMISSIVE_DRIVES_VISIBILITY>False</SEQ2_EMISSIVE_DRIVES_VISIBILITY>
                    <SEQ1_CODE_DRIVES_VISIBILITY>False</SEQ1_CODE_DRIVES_VISIBILITY>
                    <SEQ2_CODE_DRIVES_VISIBILITY>False</SEQ2_CODE_DRIVES_VISIBILITY>
                    <OFF_TOOLTIP>COCKPIT.TOOLTIPS.CTR_TK_PUMP_1_OFF</OFF_TOOLTIP>
                    <ON_TOOLTIP>COCKPIT.TOOLTIPS.CTR_TK_PUMP_1_ON</ON_TOOLTIP>
                </UseTemplate>
                <UseTemplate Name="FBW_Airbus_Fuel_Pump">
                    <NODE_ID>PUSH_OVHD_FUEL_PUMP2</NODE_ID>
                    <ID>4</ID>
                    <SEQ2_EMISSIVE_DRIVES_VISIBILITY>False</SEQ2_EMISSIVE_DRIVES_VISIBILITY>
                    <SEQ1_CODE_DRIVES_VISIBILITY>False</SEQ1_CODE_DRIVES_VISIBILITY>
                    <SEQ2_CODE_DRIVES_VISIBILITY>False</SEQ2_CODE_DRIVES_VISIBILITY>
                    <OFF_TOOLTIP>COCKPIT.TOOLTIPS.CTR_TK_PUMP_2_OFF</OFF_TOOLTIP>
                    <ON_TOOLTIP>COCKPIT.TOOLTIPS.CTR_TK_PUMP_2_ON</ON_TOOLTIP>
                </UseTemplate>
                <UseTemplate Name="FBW_Airbus_Fuel_Pump">
                    <NODE_ID>PUSH_OVHD_FUEL_RTKPUMPS1</NODE_ID>
                    <ID>3</ID>
                    <SEQ2_EMISSIVE_DRIVES_VISIBILITY>False</SEQ2_EMISSIVE_DRIVES_VISIBILITY>
                    <SEQ1_CODE_DRIVES_VISIBILITY>False</SEQ1_CODE_DRIVES_VISIBILITY>
                    <SEQ2_CODE_DRIVES_VISIBILITY>False</SEQ2_CODE_DRIVES_VISIBILITY>
                    <OFF_TOOLTIP>COCKPIT.TOOLTIPS.ENG_2_R_TK_PUMP1_OFF</OFF_TOOLTIP>
                    <ON_TOOLTIP>COCKPIT.TOOLTIPS.ENG_2_R_TK_PUMP1_ON</ON_TOOLTIP>
                </UseTemplate>
                <UseTemplate Name="FBW_Airbus_Fuel_Pump">
                    <NODE_ID>PUSH_OVHD_FUEL_RTKPUMPS2</NODE_ID>
                    <OFF_TOOLTIP>COCKPIT.TOOLTIPS.ENG_2_R_TK_PUMP2_OFF</OFF_TOOLTIP>
                    <ON_TOOLTIP>COCKPIT.TOOLTIPS.ENG_2_R_TK_PUMP2_ON</ON_TOOLTIP>
                    <ID>6</ID>
                    <SEQ2_EMISSIVE_DRIVES_VISIBILITY>False</SEQ2_EMISSIVE_DRIVES_VISIBILITY>
                    <SEQ1_CODE_DRIVES_VISIBILITY>False</SEQ1_CODE_DRIVES_VISIBILITY>
                    <SEQ2_CODE_DRIVES_VISIBILITY>False</SEQ2_CODE_DRIVES_VISIBILITY>
                </UseTemplate>
                <UseTemplate Name="FBW_AIRBUS_Push_Dummy_Template">
                    <NODE_ID>PUSH_OVHD_FUEL_MODESEL</NODE_ID>
                    <SEQ1_EMISSIVE_CODE>
                    (A:FUELSYSTEM TANK WEIGHT:1, pound) 550 &gt;
                    (A:FUELSYSTEM TANK WEIGHT:2, pound) 11000 &lt;
                    (A:FUELSYSTEM TANK WEIGHT:3, pound) 11000 &lt; or and
                    </SEQ1_EMISSIVE_CODE>
                    <SEQ2_EMISSIVE_DRIVES_VISIBILITY>False</SEQ2_EMISSIVE_DRIVES_VISIBILITY>
                    <SEQ1_CODE_DRIVES_VISIBILITY>False</SEQ1_CODE_DRIVES_VISIBILITY>
                    <SEQ2_CODE_DRIVES_VISIBILITY>False</SEQ2_CODE_DRIVES_VISIBILITY>
                </UseTemplate>
            </Component>

            <!-- FLT CTL -->
            <Component ID="Flight_Controls_Left">
                <!-- ELAC 1 -->
                <UseTemplate Name="FBW_AIRBUS_Push_ELAC_Template">
                    <ID>1</ID>
                </UseTemplate>

                <!-- SEC 1 -->
                <UseTemplate Name="FBW_AIRBUS_Push_SEC_Template">
                    <ID>1</ID>
                </UseTemplate>

                <!-- FAC 1 -->
                <UseTemplate Name="FBW_AIRBUS_Push_FAC_Template">
                    <ID>1</ID>
                </UseTemplate>
            </Component>

            <Component ID="Overhead_Dummies">
                <Component ID="Left_Column">
                    <!-- ELT-->
                    <UseTemplate Name="FBW_Push_Held">
                        <NODE_ID>PUSH_OVHD_ELT_TEST</NODE_ID>
                        <HOLD_SIMVAR>L:A32NX_ELT_TEST_RESET</HOLD_SIMVAR>
                        <TOOLTIPID>Test/Reset ELT (Inop.)</TOOLTIPID>
                    </UseTemplate>
                    <UseTemplate Name="FBW_Push_Held">
                        <NODE_ID>PUSH_OVHD_ELT_ON</NODE_ID>
                        <LEFT_SINGLE_CODE>1 (&gt;L:A32NX_ELT_ON)</LEFT_SINGLE_CODE>
                        <TOOLTIPID>Turn ON ELT (Inop.)</TOOLTIPID>
                    </UseTemplate>

                    <!-- PA -->
                    <UseTemplate Name="FBW_Push_Toggle">
                        <NODE_ID>PUSH_OVHD_PA</NODE_ID>
                        <SEQ1_EMISSIVE_DRIVES_VISIBILITY>False</SEQ1_EMISSIVE_DRIVES_VISIBILITY>
                        <SEQ1_CODE_DRIVES_VISIBILITY>False</SEQ1_CODE_DRIVES_VISIBILITY>
                        <TOOLTIPID>PA Annunciator</TOOLTIPID>
                        <DUMMY_BUTTON/>
                    </UseTemplate>

                    <!-- COCKPIT DOOR VIDEO -->
                    <UseTemplate Name="FBW_Push_Toggle">
                        <NODE_ID>PUSH_OVHD_COCKPITDOORVIDEO</NODE_ID>
                        <TOGGLE_SIMVAR>L:A32NX_OVHD_COCKPITDOORVIDEO_TOGGLE</TOGGLE_SIMVAR>
                        <SEQ2_CODE>(L:A32NX_OVHD_COCKPITDOORVIDEO_TOGGLE, Bool) !</SEQ2_CODE>
                        <SEQ1_EMISSIVE_DRIVES_VISIBILITY>False</SEQ1_EMISSIVE_DRIVES_VISIBILITY>
                        <SEQ2_EMISSIVE_DRIVES_VISIBILITY>False</SEQ2_EMISSIVE_DRIVES_VISIBILITY>
                        <SEQ1_CODE_DRIVES_VISIBILITY>False</SEQ1_CODE_DRIVES_VISIBILITY>
                        <SEQ2_CODE_DRIVES_VISIBILITY>False</SEQ2_CODE_DRIVES_VISIBILITY>
                        <TOOLTIPID>%((L:A32NX_OVHD_COCKPITDOORVIDEO_TOGGLE, Bool))%{if}Turn OFF door video%{else}Turn ON door video%{end}</TOOLTIPID>
                    </UseTemplate>

                    <UseTemplate Name="FBW_Push_Held">
                        <NODE_ID>PUSH_DOORPANEL_VIDEO</NODE_ID>
                        <HOLD_SIMVAR>L:PUSH_DOORPANEL_VIDEO</HOLD_SIMVAR>
                    </UseTemplate>

                    <Component ID="ADIRS">
                        <UseTemplate Name="FBW_Airbus_ADIRS_Light">
                            <ID>1</ID>
                            <SEQ2_EMISSIVE_DRIVES_VISIBILITY>False</SEQ2_EMISSIVE_DRIVES_VISIBILITY>
                            <SEQ1_CODE_DRIVES_VISIBILITY>False</SEQ1_CODE_DRIVES_VISIBILITY>
                            <SEQ2_CODE_DRIVES_VISIBILITY>False</SEQ2_CODE_DRIVES_VISIBILITY>
                        </UseTemplate>

                        <UseTemplate Name="FBW_Airbus_ADIRS_Light">
                            <ID>2</ID>
                            <SEQ2_EMISSIVE_DRIVES_VISIBILITY>False</SEQ2_EMISSIVE_DRIVES_VISIBILITY>
                            <SEQ1_CODE_DRIVES_VISIBILITY>False</SEQ1_CODE_DRIVES_VISIBILITY>
                            <SEQ2_CODE_DRIVES_VISIBILITY>False</SEQ2_CODE_DRIVES_VISIBILITY>
                        </UseTemplate>

                        <UseTemplate Name="FBW_Airbus_ADIRS_Light">
                            <ID>3</ID>
                            <SEQ2_EMISSIVE_DRIVES_VISIBILITY>False</SEQ2_EMISSIVE_DRIVES_VISIBILITY>
                            <SEQ1_CODE_DRIVES_VISIBILITY>False</SEQ1_CODE_DRIVES_VISIBILITY>
                            <SEQ2_CODE_DRIVES_VISIBILITY>False</SEQ2_CODE_DRIVES_VISIBILITY>
                        </UseTemplate>

                        <UseTemplate Name="FBW_Push_Toggle">
                            <NODE_ID>PUSH_OVHD_ADIRS</NODE_ID>
                            <SEQ1_CODE>(L:A32NX_ADIRS_ON_BAT, Bool)</SEQ1_CODE>
                            <DUMMY_BUTTON/>
                        </UseTemplate>

                        <UseTemplate Name="FBW_Airbus_ADIRS_Knob">
                            <ID>1</ID>
                            <ANIM_CODE>50</ANIM_CODE>
                            <NODE_ID>KNOB_OVHD_ADIRS_1</NODE_ID>
                            <ANIM_NAME>KNOB_OVHD_ADIRS_1</ANIM_NAME>
                        </UseTemplate>

                        <UseTemplate Name="FBW_Airbus_ADIRS_Knob">
                            <ID>2</ID>
                            <ANIM_CODE>50</ANIM_CODE>
                            <NODE_ID>KNOB_OVHD_ADIRS_2</NODE_ID>
                            <ANIM_NAME>KNOB_OVHD_ADIRS_2</ANIM_NAME>
                        </UseTemplate>

                        <UseTemplate Name="FBW_Airbus_ADIRS_Knob">
                            <ID>3</ID>
                            <ANIM_CODE>50</ANIM_CODE>
                            <NODE_ID>KNOB_OVHD_ADIRS_3</NODE_ID>
                            <ANIM_NAME>KNOB_OVHD_ADIRS_3</ANIM_NAME>
                        </UseTemplate>

                        <UseTemplate Name="FBW_AIRBUS_Push_Dummy_Template">
                            <NODE_ID>PUSH_OVHD_ADIRS_1</NODE_ID>
                            <ID>1</ID>
                            <SEQ2_EMISSIVE_DRIVES_VISIBILITY>False</SEQ2_EMISSIVE_DRIVES_VISIBILITY>
                            <SEQ1_CODE_DRIVES_VISIBILITY>False</SEQ1_CODE_DRIVES_VISIBILITY>
                            <SEQ2_CODE_DRIVES_VISIBILITY>False</SEQ2_CODE_DRIVES_VISIBILITY>
                        </UseTemplate>
                        <UseTemplate Name="FBW_AIRBUS_Push_Dummy_Template">
                            <NODE_ID>PUSH_OVHD_ADIRS_2</NODE_ID>
                            <ID>2</ID>
                            <SEQ2_EMISSIVE_DRIVES_VISIBILITY>False</SEQ2_EMISSIVE_DRIVES_VISIBILITY>
                            <SEQ1_CODE_DRIVES_VISIBILITY>False</SEQ1_CODE_DRIVES_VISIBILITY>
                            <SEQ2_CODE_DRIVES_VISIBILITY>False</SEQ2_CODE_DRIVES_VISIBILITY>
                        </UseTemplate>
                        <UseTemplate Name="FBW_AIRBUS_Push_Dummy_Template">
                            <NODE_ID>PUSH_OVHD_ADIRS_3</NODE_ID>
                            <ID>3</ID>
                            <SEQ2_EMISSIVE_DRIVES_VISIBILITY>False</SEQ2_EMISSIVE_DRIVES_VISIBILITY>
                            <SEQ1_CODE_DRIVES_VISIBILITY>False</SEQ1_CODE_DRIVES_VISIBILITY>
                            <SEQ2_CODE_DRIVES_VISIBILITY>False</SEQ2_CODE_DRIVES_VISIBILITY>
                        </UseTemplate>

                    <Component ID="EVAC">
                        <!-- COMMAND -->
                        <UseTemplate Name="FBW_Covered_Push_Toggle">
                            <NODE_ID>PUSH_OVHD_EVAC_COMMAND</NODE_ID>
                            <LOCK_NODE_ID>LOCK_OVHD_EVAC_COMMAND</LOCK_NODE_ID>

                            <TOGGLE_SIMVAR>L:A32NX_EVAC_COMMAND_TOGGLE</TOGGLE_SIMVAR>

                            <SEQ1_CODE>(L:A32NX_EVAC_COMMAND_FAULT, Bool)</SEQ1_CODE>
                            <SEQ2_CODE>(L:A32NX_EVAC_COMMAND_TOGGLE, Bool) !</SEQ2_CODE>

                            <TOOLTIPID>%((L:A32NX_EVAC_COMMAND_TOGGLE, Bool))%{if}Turn ON evacuation horn%{else}Turn OFF evacuation horn%{end}</TOOLTIPID>
                        </UseTemplate>

                        <!-- HORN SHUT OFF -->
                        <UseTemplate Name="FBW_Push_Toggle">
                            <NODE_ID>PUSH_OVHD_EVAC_HORN</NODE_ID>
                            <LEFT_SINGLE_CODE>(L:PUSH_OVHD_EVAC_HORN) ! (&gt;L:PUSH_OVHD_EVAC_HORN)</LEFT_SINGLE_CODE>

                            <MOMENTARY/>
                        </UseTemplate>

                        <!-- CAPT & PURS / CAPT -->
                        <UseTemplate Name="ASOBO_GT_Switch_Dummy">
                            <NODE_ID>SWITCH_OVHD_EVAC_CAPT</NODE_ID>
                            <ANIM_NAME>SWITCH_OVHD_EVAC_CAPT</ANIM_NAME>
                            <ANIM_CODE>100</ANIM_CODE>
                            <WWISE_EVENT_1>lswitch</WWISE_EVENT_1>
                            <WWISE_EVENT_2>lswitch</WWISE_EVENT_2>
                            <LEFT_SINGLE_CODE>(L:A32NX_EVAC_CAPT_TOGGLE) ! (>L:A32NX_EVAC_CAPT_TOGGLE)</LEFT_SINGLE_CODE>
                        </UseTemplate>
                    </Component>


                    <Component ID="EMER_ELEC_PWR">
                        <!-- EMER GEN TEST -->
                        <UseTemplate Name="FBW_Covered_Push_Toggle">
                            <NODE_ID>PUSH_OVHD_EMERELECPWR_EMERTEST</NODE_ID>
                            <LOCK_NODE_ID>LOCK_OVHD_EMERELECPWR_EMERTEST</LOCK_NODE_ID>

                            <LEFT_SINGLE_CODE>1 (&gt;L:A32NX_EMERELECPWR_GEN_TEST)</LEFT_SINGLE_CODE>

                            <TOOLTIPID>Test emergency generator (Inop.)</TOOLTIPID>

                            <MOMENTARY/>
                        </UseTemplate>

                        <!-- GEN 1 LINE -->
                        <UseTemplate Name="FBW_Push_Toggle">
                            <NODE_ID>PUSH_OVHD_EMERELECPWR_GEN1</NODE_ID>
                            <TOGGLE_SIMVAR>L:A32NX_EMERELECPWR_GEN1_TOGGLE</TOGGLE_SIMVAR>
                            <SEQ1_CODE>(L:A32NX_EMERELECPWR_GEN1_FAULT, Bool)</SEQ1_CODE>
                            <SEQ2_CODE>(L:A32NX_EMERELECPWR_GEN1_TOGGLE, Bool) !</SEQ2_CODE>
                            <SEQ2_EMISSIVE_DRIVES_VISIBILITY>False</SEQ2_EMISSIVE_DRIVES_VISIBILITY>
                            <SEQ1_CODE_DRIVES_VISIBILITY>False</SEQ1_CODE_DRIVES_VISIBILITY>
                            <SEQ2_CODE_DRIVES_VISIBILITY>False</SEQ2_CODE_DRIVES_VISIBILITY>
                            <TOOLTIPID>%((L:A32NX_EMERELECPWR_GEN1_TOGGLE, Bool))%{if}Turn OFF gen 1 line%{else}Turn ON gen 1 line%{end}</TOOLTIPID>
                        </UseTemplate>

                        <!-- RAT & EMER GEN -->
                        <UseTemplate Name="ASOBO_GT_Push_Button_Airliner">
                            <NODE_ID>PUSH_OVHD_EMERELECPWR_RAT</NODE_ID>
                            <SEQ1_EMISSIVE_CODE>(L:A32NX_EMERELECPWR_RAT_FAULT, Bool) (L:XMLVAR_SWITCH_OVHD_INTLT_ANNLT_Position) 0 == or</SEQ1_EMISSIVE_CODE>
                            <SEQ2_EMISSIVE_CODE>1 ! (L:XMLVAR_SWITCH_OVHD_INTLT_ANNLT_Position) 0 == or</SEQ2_EMISSIVE_CODE>
                            <SEQ2_EMISSIVE_DRIVES_VISIBILITY>False</SEQ2_EMISSIVE_DRIVES_VISIBILITY>
                            <SEQ1_CODE_DRIVES_VISIBILITY>False</SEQ1_CODE_DRIVES_VISIBILITY>
                            <SEQ2_CODE_DRIVES_VISIBILITY>False</SEQ2_CODE_DRIVES_VISIBILITY>
                            <TOOLTIPID>%((L:A32NX_EMERELECPWR_RAT_FAULT, Bool))%{if}RAT and emer gen FAULT%{else}RAT and emer gen NORMAL%{end}</TOOLTIPID>
                            <DUMMY_BUTTON/>
                        </UseTemplate>

                        <!-- MAN ON -->
                        <UseTemplate Name="FBW_Covered_Push_Toggle">
                            <NODE_ID>PUSH_OVHD_EMERELECPWR_MANON</NODE_ID>
                            <LOCK_NODE_ID>LOCK_OVHD_EMERELECPWR_MANON</LOCK_NODE_ID>
                            <LEFT_SINGLE_CODE>1 (&gt;L:A32NX_EMERELECPWR_MAN_ON)</LEFT_SINGLE_CODE>
                            <TOOLTIPID>%((L:A32NX_EMERELECPWR_MAN_ON, Bool))%{if}Ram air turbine deployed (Inop.)%{else}Deploy ram air turbine (Inop.)%{end}</TOOLTIPID>
                            <MOMENTARY/>
                        </UseTemplate>
                    </Component>
                </Component>

                <Component ID="Center_Column">
                    <!-- ENG 1 PUMP -->
                    <UseTemplate Name="FBW_Push_Toggle">
                        <NODE_ID>PUSH_OVHD_HYD_ENG1PUMP</NODE_ID>
<<<<<<< HEAD

                        <TOGGLE_SIMVAR>L:A32NX_OVHD_HYD_ENG_1_PUMP_PB_IS_AUTO</TOGGLE_SIMVAR>

                        <SEQ1_CODE>(L:A32NX_OVHD_HYD_ENG_1_PUMP_PB_HAS_FAULT, Bool)</SEQ1_CODE>
                        <SEQ2_CODE>(L:A32NX_OVHD_HYD_ENG_1_PUMP_PB_IS_AUTO, Bool) !</SEQ2_CODE>

                        <TOOLTIPID>%((L:A32NX_OVHD_HYD_ENG_1_PUMP_PB_IS_AUTO, Bool))%{if}Turn OFF eng 1 hyd pump%{else}Turn ON eng 1 hyd pump%{end}</TOOLTIPID>
=======
                        <TOGGLE_SIMVAR>L:A32NX_HYD_ENG1PUMP_TOGGLE</TOGGLE_SIMVAR>
                        <SEQ1_CODE>(L:A32NX_HYD_ENG1PUMP_FAULT, Bool)</SEQ1_CODE>
                        <SEQ2_CODE>(L:A32NX_HYD_ENG1PUMP_TOGGLE, Bool) !</SEQ2_CODE>
                        <SEQ2_EMISSIVE_DRIVES_VISIBILITY>False</SEQ2_EMISSIVE_DRIVES_VISIBILITY>
                        <SEQ1_CODE_DRIVES_VISIBILITY>False</SEQ1_CODE_DRIVES_VISIBILITY>
                        <SEQ2_CODE_DRIVES_VISIBILITY>False</SEQ2_CODE_DRIVES_VISIBILITY>
                        <TOOLTIPID>%((L:A32NX_HYD_ENG1PUMP_TOGGLE, Bool))%{if}Turn OFF eng 1 hyd pump%{else}Turn ON eng 1 hyd pump%{end}</TOOLTIPID>
>>>>>>> a0ec8ec4
                    </UseTemplate>

                    <!-- ENG 2 PUMP -->
                    <UseTemplate Name="FBW_Push_Toggle">
                        <NODE_ID>PUSH_OVHD_HYD_ENG2PUMP</NODE_ID>
<<<<<<< HEAD

                        <TOGGLE_SIMVAR>L:A32NX_OVHD_HYD_ENG_2_PUMP_PB_IS_AUTO</TOGGLE_SIMVAR>

                        <SEQ1_CODE>(L:A32NX_OVHD_HYD_ENG_2_PUMP_PB_HAS_FAULT, Bool)</SEQ1_CODE>
                        <SEQ2_CODE>(L:A32NX_OVHD_HYD_ENG_2_PUMP_PB_IS_AUTO, Bool) !</SEQ2_CODE>

                        <TOOLTIPID>%((L:A32NX_OVHD_HYD_ENG_2_PUMP_PB_IS_AUTO, Bool))%{if}Turn OFF eng 2 hyd pump%{else}Turn ON eng 2 hyd pump%{end}</TOOLTIPID>
=======
                        <TOGGLE_SIMVAR>L:A32NX_HYD_ENG2PUMP_TOGGLE</TOGGLE_SIMVAR>
                        <SEQ1_CODE>(L:A32NX_HYD_ENG2PUMP_FAULT, Bool)</SEQ1_CODE>
                        <SEQ2_CODE>(L:A32NX_HYD_ENG2PUMP_TOGGLE, Bool) !</SEQ2_CODE>
                        <SEQ2_EMISSIVE_DRIVES_VISIBILITY>False</SEQ2_EMISSIVE_DRIVES_VISIBILITY>
                        <SEQ1_CODE_DRIVES_VISIBILITY>False</SEQ1_CODE_DRIVES_VISIBILITY>
                        <SEQ2_CODE_DRIVES_VISIBILITY>False</SEQ2_CODE_DRIVES_VISIBILITY>
                        <TOOLTIPID>%((L:A32NX_HYD_ENG2PUMP_TOGGLE, Bool))%{if}Turn OFF eng 2 hyd pump%{else}Turn ON eng 2 hyd pump%{end}</TOOLTIPID>
>>>>>>> a0ec8ec4
                    </UseTemplate>

                    <UseTemplate Name="ASOBO_GT_Switch_Dummy">
                        <NODE_ID>LOCK_OVHD_HYD_RATMANON</NODE_ID>
                        <ANIM_NAME>LOCK_OVHD_HYD_RATMANON</ANIM_NAME>
                        <WWISE_EVENT_1>apu_generator_switch_on</WWISE_EVENT_1>
                        <WWISE_EVENT_2>apu_generator_switch_off</WWISE_EVENT_2>
                        <SWITCH_POSITION_TYPE>L</SWITCH_POSITION_TYPE>
                        <SWITCH_POSITION_VAR>A32NX_HYD_RATMANONLOCK_TOGGLE</SWITCH_POSITION_VAR>
                    </UseTemplate>

                    <!-- BLUE ELEC PUMP -->
                    <UseTemplate Name="FBW_Covered_Push_Toggle">
                        <NODE_ID>PUSH_OVHD_HYD_ELECPUMP</NODE_ID>
                        <LOCK_NODE_ID>LOCK_OVHD_HYD_ELECPUMP</LOCK_NODE_ID>
<<<<<<< HEAD
                        <TOGGLE_SIMVAR>L:A32NX_OVHD_HYD_EPUMPB_PB_IS_AUTO</TOGGLE_SIMVAR>

                        <SEQ1_CODE>(L:A32NX_OVHD_HYD_EPUMPB_PB_HAS_FAULT, Bool)</SEQ1_CODE>
                        <SEQ2_CODE>(L:A32NX_OVHD_HYD_EPUMPB_PB_IS_AUTO, Bool) !</SEQ2_CODE>

                        <TOOLTIPID>%((L:A32NX_OVHD_HYD_EPUMPB_PB_IS_AUTO, Bool))%{if}Turn OFF elec hyd pump%{else}Turn ON elec hyd pump%{end}</TOOLTIPID>
=======
                        <TOGGLE_SIMVAR>L:A32NX_HYD_ELECPUMP_TOGGLE</TOGGLE_SIMVAR>
                        <SEQ1_CODE>(L:A32NX_HYD_ELECPUMP_FAULT, Bool)</SEQ1_CODE>
                        <SEQ2_CODE>(L:A32NX_HYD_ELECPUMP_TOGGLE, Bool) !</SEQ2_CODE>
                        <SEQ2_EMISSIVE_DRIVES_VISIBILITY>False</SEQ2_EMISSIVE_DRIVES_VISIBILITY>
                        <SEQ1_CODE_DRIVES_VISIBILITY>False</SEQ1_CODE_DRIVES_VISIBILITY>
                        <SEQ2_CODE_DRIVES_VISIBILITY>False</SEQ2_CODE_DRIVES_VISIBILITY>
                        <TOOLTIPID>%((L:A32NX_HYD_ELECPUMP_TOGGLE, Bool))%{if}Turn OFF elec hyd pump%{else}Turn ON elec hyd pump%{end}</TOOLTIPID>
>>>>>>> a0ec8ec4
                    </UseTemplate>

                    <!-- PTU -->
                    <UseTemplate Name="FBW_Push_Toggle">
                        <NODE_ID>PUSH_OVHD_HYD_PTU</NODE_ID>
<<<<<<< HEAD
                        <TOGGLE_SIMVAR>L:A32NX_OVHD_HYD_PTU_PB_IS_AUTO</TOGGLE_SIMVAR>

                        <SEQ1_CODE>(L:A32NX_OVHD_HYD_PTU_PB_HAS_FAULT, Bool)</SEQ1_CODE>
                        <SEQ2_CODE>(L:A32NX_OVHD_HYD_PTU_PB_IS_AUTO, Bool) !</SEQ2_CODE>

                        <TOOLTIPID>%((L:A32NX_OVHD_HYD_PTU_PB_IS_AUTO, Bool))%{if}Turn OFF PTU%{else}Turn ON PTU%{end}</TOOLTIPID>
=======
                        <TOGGLE_SIMVAR>L:A32NX_HYD_PTU_TOGGLE</TOGGLE_SIMVAR>
                        <SEQ1_CODE>(L:A32NX_HYD_PTU_FAULT, Bool)</SEQ1_CODE>
                        <SEQ2_CODE>(L:A32NX_HYD_PTU_TOGGLE, Bool) !</SEQ2_CODE>
                        <SEQ2_EMISSIVE_DRIVES_VISIBILITY>False</SEQ2_EMISSIVE_DRIVES_VISIBILITY>
                        <SEQ1_CODE_DRIVES_VISIBILITY>False</SEQ1_CODE_DRIVES_VISIBILITY>
                        <SEQ2_CODE_DRIVES_VISIBILITY>False</SEQ2_CODE_DRIVES_VISIBILITY>
                        <TOOLTIPID>%((L:A32NX_HYD_PTU_TOGGLE, Bool))%{if}Turn OFF PTU%{else}Turn ON PTU%{end}</TOOLTIPID>
>>>>>>> a0ec8ec4
                    </UseTemplate>

                    <!-- YELLOW ELEC PUMP -->
                    <UseTemplate Name="FBW_Push_Toggle">
                        <NODE_ID>PUSH_OVHD_HYD_ELECPUMPY</NODE_ID>
<<<<<<< HEAD
                        <TOGGLE_SIMVAR>L:A32NX_OVHD_HYD_EPUMPY_PB_IS_AUTO</TOGGLE_SIMVAR>

                        <SEQ1_CODE>(L:A32NX_OVHD_HYD_EPUMPY_PB_HAS_FAULT, Bool)</SEQ1_CODE>
                        <SEQ2_CODE>(L:A32NX_OVHD_HYD_EPUMPY_PB_IS_AUTO, Bool) !</SEQ2_CODE>

                        <MOMENTARY />

                        <TOOLTIPID>%((L:A32NX_OVHD_HYD_EPUMPY_PB_IS_AUTO, Bool))%{if}Turn ON yellow elec hyd pump%{else}Turn OFF yellow elec hyd pump%{end}</TOOLTIPID>
=======
                        <TOGGLE_SIMVAR>L:A32NX_HYD_ELECPUMPY_TOGGLE</TOGGLE_SIMVAR>
                        <SEQ1_CODE>(L:A32NX_HYD_ELECPUMPY_FAULT, Bool)</SEQ1_CODE>
                        <SEQ2_CODE>(L:A32NX_HYD_ELECPUMPY_TOGGLE, Bool) !</SEQ2_CODE>
                        <SEQ2_EMISSIVE_DRIVES_VISIBILITY>False</SEQ2_EMISSIVE_DRIVES_VISIBILITY>
                        <SEQ1_CODE_DRIVES_VISIBILITY>False</SEQ1_CODE_DRIVES_VISIBILITY>
                        <SEQ2_CODE_DRIVES_VISIBILITY>False</SEQ2_CODE_DRIVES_VISIBILITY>
                        <MOMENTARY />
                        <TOOLTIPID>%((L:A32NX_HYD_ELECPUMPY_TOGGLE, Bool))%{if}Turn ON yellow elec hyd pump%{else}Turn OFF yellow elec hyd pump%{end}</TOOLTIPID>
>>>>>>> a0ec8ec4
                    </UseTemplate>

                    <!-- PACK 1 -->
                    <UseTemplate Name="FBW_Push_Toggle">
                        <NODE_ID>PUSH_OVHD_AIRCOND_PACK1</NODE_ID>
                        <TOGGLE_SIMVAR>L:A32NX_AIRCOND_PACK1_TOGGLE</TOGGLE_SIMVAR>
                        <SEQ1_CODE>(L:A32NX_AIRCOND_PACK1_FAULT, Bool)</SEQ1_CODE>
                        <SEQ2_CODE>(L:A32NX_AIRCOND_PACK1_TOGGLE, Bool) !</SEQ2_CODE>
                        <SEQ2_EMISSIVE_DRIVES_VISIBILITY>False</SEQ2_EMISSIVE_DRIVES_VISIBILITY>
                        <SEQ1_CODE_DRIVES_VISIBILITY>False</SEQ1_CODE_DRIVES_VISIBILITY>
                        <SEQ2_CODE_DRIVES_VISIBILITY>False</SEQ2_CODE_DRIVES_VISIBILITY>
                        <TOOLTIPID>%((L:A32NX_AIRCOND_PACK1_TOGGLE, Bool))%{if}Turn OFF pack 1%{else}Turn ON pack 1%{end}</TOOLTIPID>
                    </UseTemplate>

                    <!-- PACK 2 -->
                    <UseTemplate Name="FBW_Push_Toggle">
                        <NODE_ID>PUSH_OVHD_AIRCOND_PACK2</NODE_ID>
                        <TOGGLE_SIMVAR>L:A32NX_AIRCOND_PACK2_TOGGLE</TOGGLE_SIMVAR>
                        <SEQ1_CODE>(L:A32NX_AIRCOND_PACK2_FAULT, Bool)</SEQ1_CODE>
                        <SEQ2_CODE>(L:A32NX_AIRCOND_PACK2_TOGGLE, Bool) !</SEQ2_CODE>
                        <SEQ2_EMISSIVE_DRIVES_VISIBILITY>False</SEQ2_EMISSIVE_DRIVES_VISIBILITY>
                        <SEQ1_CODE_DRIVES_VISIBILITY>False</SEQ1_CODE_DRIVES_VISIBILITY>
                        <SEQ2_CODE_DRIVES_VISIBILITY>False</SEQ2_CODE_DRIVES_VISIBILITY>
                        <TOOLTIPID>%((L:A32NX_AIRCOND_PACK2_TOGGLE, Bool))%{if}Turn OFF pack 2%{else}Turn ON pack 2%{end}</TOOLTIPID>
                    </UseTemplate>

                    <!-- HOT AIR -->
                    <UseTemplate Name="FBW_Push_Toggle">
                        <NODE_ID>PUSH_OVHD_AIRCOND_HOTAIR</NODE_ID>
                        <TOGGLE_SIMVAR>L:A32NX_AIRCOND_HOTAIR_TOGGLE</TOGGLE_SIMVAR>
                        <SEQ1_CODE>(L:A32NX_AIRCOND_HOTAIR_FAULT, Bool)</SEQ1_CODE>
                        <SEQ2_CODE>(L:A32NX_AIRCOND_HOTAIR_TOGGLE, Bool) !</SEQ2_CODE>
                        <SEQ2_EMISSIVE_DRIVES_VISIBILITY>False</SEQ2_EMISSIVE_DRIVES_VISIBILITY>
                        <SEQ1_CODE_DRIVES_VISIBILITY>False</SEQ1_CODE_DRIVES_VISIBILITY>
                        <SEQ2_CODE_DRIVES_VISIBILITY>False</SEQ2_CODE_DRIVES_VISIBILITY>
                        <TOOLTIPID>%((L:A32NX_AIRCOND_HOTAIR_TOGGLE, Bool))%{if}Turn OFF hot air%{else}Turn ON hot air%{end}</TOOLTIPID>
                    </UseTemplate>

                    <!-- RAM AIR -->
                    <UseTemplate Name="FBW_Covered_Push_Toggle">
                        <NODE_ID>PUSH_OVHD_AIRCOND_RAMAIR</NODE_ID>
                        <LOCK_NODE_ID>LOCK_OVHD_AIRCOND_RAMAIR</LOCK_NODE_ID>
                        <TOGGLE_SIMVAR>L:A32NX_AIRCOND_RAMAIR_TOGGLE</TOGGLE_SIMVAR>
                        <SEQ1_CODE>(L:A32NX_AIRCOND_RAMAIR_FAULT, Bool)</SEQ1_CODE>
                        <SEQ2_CODE>(L:A32NX_AIRCOND_RAMAIR_TOGGLE, Bool) !</SEQ2_CODE>
                        <SEQ1_EMISSIVE_DRIVES_VISIBILITY>False</SEQ1_EMISSIVE_DRIVES_VISIBILITY>
                        <SEQ2_EMISSIVE_DRIVES_VISIBILITY>False</SEQ2_EMISSIVE_DRIVES_VISIBILITY>
                        <SEQ1_CODE_DRIVES_VISIBILITY>False</SEQ1_CODE_DRIVES_VISIBILITY>
                        <SEQ2_CODE_DRIVES_VISIBILITY>False</SEQ2_CODE_DRIVES_VISIBILITY>
                        <TOOLTIPID>%((L:A32NX_AIRCOND_RAMAIR_TOGGLE, Bool))%{if}Turn OFF ram air%{else}Turn ON ram air%{end}</TOOLTIPID>
                    </UseTemplate>

                    <UseTemplate Name="FBW_AIRLINER_Aircond_Knob_Template">
                        <ID>1</ID>
                        <ANIM_CODE>50</ANIM_CODE>
                        <ANIM_NAME>KNOB_OVHD_AIRCOND_COCKPIT</ANIM_NAME>
                        <NODE_ID>KNOB_OVHD_AIRCOND_COCKPIT</NODE_ID>
                    </UseTemplate>
                    <UseTemplate Name="FBW_AIRLINER_Aircond_Knob_Template">
                        <ID>2</ID>
                        <ANIM_CODE>50</ANIM_CODE>
                        <ANIM_NAME>KNOB_OVHD_AIRCOND_FWDCABIN</ANIM_NAME>
                        <NODE_ID>KNOB_OVHD_AIRCOND_FWDCABIN</NODE_ID>
                    </UseTemplate>
                    <UseTemplate Name="FBW_AIRLINER_Aircond_Knob_Template">
                        <ID>3</ID>
                        <ANIM_CODE>50</ANIM_CODE>
                        <ANIM_NAME>KNOB_OVHD_AIRCOND_AFTCABIN</ANIM_NAME>
                        <NODE_ID>KNOB_OVHD_AIRCOND_AFTCABIN</NODE_ID>
                    </UseTemplate>

                    <UseTemplate Name="ASOBO_GT_Switch_Dummy">
                        <Node_ID>KNOB_OVHD_AUDIOSWITCH</Node_ID>
                        <ANIM_NAME>KNOB_OVHD_AUDIOSWITCH</ANIM_NAME>
                        <NUM_STATES>3</NUM_STATES>
                        <SWITCH_DIRECTION>Horizontal</SWITCH_DIRECTION>
                        <ARROW_TYPE>Curved</ARROW_TYPE>
                        <WWISE_EVENT>turnknob</WWISE_EVENT>
                        <INIT_VALUE>1</INIT_VALUE>
                        <SWITCH_POSITION_VAR>KNOB_OVHD_AUDIOSWITCH_Position</SWITCH_POSITION_VAR>
                    </UseTemplate>
                </Component>

                <Component ID="Right_Column">
                    <UseTemplate Name="FBW_Push_Held">
                        <NODE_ID>PUSH_CWRHEADSET</NODE_ID>
                        <HOLD_SIMVAR>L:A32NX_CREW_HEAD_SET</HOLD_SIMVAR>
                        <TOOLTIPID>CVR headset (Inop.)</TOOLTIPID>
                    </UseTemplate>
                    <UseTemplate Name="FBW_Push_Toggle">
                        <NODE_ID>PUSH_OXYGEN_TWRRESET</NODE_ID>
                        <LEFT_SINGLE_CODE>
                        (L:A32NX_OXYGEN_TMR_RESET, Bool) ! (&gt;L:A32NX_OXYGEN_TMR_RESET, Bool)
                        (L:A32NX_OXYGEN_MASKS_DEPLOYED, Bool) ! (&gt;L:A32NX_OXYGEN_MASKS_DEPLOYED, Bool)
                         0 (&gt;L:A32NX_OXYGEN_PASSENGER_LIGHT_ON)
                        </LEFT_SINGLE_CODE>
                        <SEQ1_CODE>(L:A32NX_OXYGEN_TMR_RESET_FAULT, Bool)</SEQ1_CODE>
                        <SEQ2_CODE>(L:A32NX_OXYGEN_TMR_RESET, Bool)</SEQ2_CODE>
                        <SEQ2_EMISSIVE_DRIVES_VISIBILITY>False</SEQ2_EMISSIVE_DRIVES_VISIBILITY>
                        <SEQ1_CODE_DRIVES_VISIBILITY>False</SEQ1_CODE_DRIVES_VISIBILITY>
                        <SEQ2_CODE_DRIVES_VISIBILITY>False</SEQ2_CODE_DRIVES_VISIBILITY>
                        <TOOLTIPID>Reset oxygen timer</TOOLTIPID>
                    </UseTemplate>
                    <UseTemplate Name="FBW_Push_Toggle">
                        <NODE_ID>PUSH_OVHD_SVGEINT</NODE_ID>
                        <TOGGLE_SIMVAR>L:A32NX_SVGEINT_OVRD_ON</TOGGLE_SIMVAR>
                        <SEQ2_CODE>(L:A32NX_SVGEINT_OVRD_ON, Bool)</SEQ2_CODE>
                        <SEQ1_EMISSIVE_DRIVES_VISIBILITY>False</SEQ1_EMISSIVE_DRIVES_VISIBILITY>
                        <SEQ2_EMISSIVE_DRIVES_VISIBILITY>False</SEQ2_EMISSIVE_DRIVES_VISIBILITY>
                        <SEQ1_CODE_DRIVES_VISIBILITY>False</SEQ1_CODE_DRIVES_VISIBILITY>
                        <SEQ2_CODE_DRIVES_VISIBILITY>False</SEQ2_CODE_DRIVES_VISIBILITY>
                        <TOOLTIPID>%((L:A32NX_SVGEINT_OVRD_ON, Bool))%{if}Turn OFF SVGE INT OVRD (Inop.)%{else}Turn ON SVGE INT OVRD (Inop.)%{end}</TOOLTIPID>
                    </UseTemplate>
                    <UseTemplate Name="FBW_Push_Toggle">
                        <NODE_ID>PUSH_OVHD_AVIONICS_COMPLT</NODE_ID>
                        <TOGGLE_SIMVAR>L:A32NX_AVIONICS_COMPLT_ON</TOGGLE_SIMVAR>
                        <SEQ2_CODE>(L:A32NX_AVIONICS_COMPLT_ON, Bool)</SEQ2_CODE>
                        <SEQ1_EMISSIVE_DRIVES_VISIBILITY>False</SEQ1_EMISSIVE_DRIVES_VISIBILITY>
                        <SEQ2_EMISSIVE_DRIVES_VISIBILITY>False</SEQ2_EMISSIVE_DRIVES_VISIBILITY>
                        <SEQ1_CODE_DRIVES_VISIBILITY>False</SEQ1_CODE_DRIVES_VISIBILITY>
                        <SEQ2_CODE_DRIVES_VISIBILITY>False</SEQ2_CODE_DRIVES_VISIBILITY>
                        <TOOLTIPID>%((L:A32NX_AVIONICS_COMPLT_ON, Bool))%{if}Set avionics comp lt to AUTO (Inop.)%{else}Turn ON avionics comp lt (Inop.)%{end}</TOOLTIPID>
                    </UseTemplate>
                    <UseTemplate Name="FBW_AIRBUS_Push_Dummy_Template">
                        <NODE_ID>PUSH_OVHD_CARGOVENT_AFTISOL</NODE_ID>
                        <SEQ2_EMISSIVE_DRIVES_VISIBILITY>False</SEQ2_EMISSIVE_DRIVES_VISIBILITY>
                        <SEQ1_CODE_DRIVES_VISIBILITY>False</SEQ1_CODE_DRIVES_VISIBILITY>
                        <SEQ2_CODE_DRIVES_VISIBILITY>False</SEQ2_CODE_DRIVES_VISIBILITY>
                    </UseTemplate>
                    <UseTemplate Name="FBW_AIRBUS_Push_Dummy_Template">
                        <NODE_ID>PUSH_OVHD_CARGOSMOKE_FWD1</NODE_ID>
                        <ONLY_SEQ1/>
                    </UseTemplate>
                    <UseTemplate Name="FBW_AIRBUS_Push_Dummy_Template">
                        <NODE_ID>PUSH_OVHD_CARGOSMOKE_FWD2</NODE_ID>
                        <ONLY_SEQ1/>
                    </UseTemplate>

                    <!-- Data Loading Selector-->
                    <Component ID="Data_Loading_Selector">
                        <UseTemplate Name="FBW_Push_Toggle">
                            <NODE_ID>PUSH_OVHD_DLS_SELCTL</NODE_ID>
                            <LEFT_SINGLE_CODE></LEFT_SINGLE_CODE>

                            <TOOLTIPID>Select/Control (Inop.)</TOOLTIPID>
                            <MOMENTARY/>
                        </UseTemplate>
                        <UseTemplate Name="FBW_Push_Toggle">
                            <NODE_ID>PUSH_OVHD_DLS_PREV</NODE_ID>
                            <LEFT_SINGLE_CODE></LEFT_SINGLE_CODE>

                            <TOOLTIPID>Previous (Inop.)</TOOLTIPID>
                            <MOMENTARY/>
                        </UseTemplate>
                        <UseTemplate Name="FBW_Push_Toggle">
                            <NODE_ID>PUSH_OVHD_DLS_NEXT</NODE_ID>
                            <LEFT_SINGLE_CODE></LEFT_SINGLE_CODE>

                            <TOOLTIPID>Next (Inop.)</TOOLTIPID>
                            <MOMENTARY/>
                        </UseTemplate>
                        <UseTemplate Name="A32NX_GT_Switch_Dummy">
                            <NODE_ID>SWITCH_OVHD_DLS</NODE_ID>
                            <TOGGLE_SIMVAR>L:A32NX_DLS_ON</TOGGLE_SIMVAR>
                            <ANIM_NAME>SWITCH_OVHD_DLS</ANIM_NAME>
                            <ANIMTIP_0>Turn ON data loading selector (Inop.)</ANIMTIP_0>
                            <ANIMTIP_1>Turn OFF data loading selector (Inop.)</ANIMTIP_1>
                            <WWISE_EVENT_1>lswitch</WWISE_EVENT_1>
                            <WWISE_EVENT_2>lswitch</WWISE_EVENT_2>
                            <NORMALIZED_TIME_1>0.1</NORMALIZED_TIME_1>
                            <NORMALIZED_TIME_2>0.5</NORMALIZED_TIME_2>
                        </UseTemplate>
                    </Component>

                    <!-- FLT CTL -->
                    <Component ID="Flight_Controls_Right">
                        <!-- ELAC 2 -->
                        <UseTemplate Name="FBW_AIRBUS_Push_ELAC_Template">
                            <ID>2</ID>
                        </UseTemplate>

                        <!-- SEC 2 -->
                        <UseTemplate Name="FBW_AIRBUS_Push_SEC_Template">
                            <ID>2</ID>
                        </UseTemplate>

                        <!-- SEC 3 -->
                        <UseTemplate Name="FBW_AIRBUS_Push_SEC_Template">
                            <ID>3</ID>
                        </UseTemplate>

                        <!-- FAC 2 -->
                        <UseTemplate Name="FBW_AIRBUS_Push_FAC_Template">
                            <ID>2</ID>
                        </UseTemplate>
                    </Component>

                    <!-- VENTILATION -->
                    <Component ID="Ventilation">
                        <!-- BLOWER -->
                        <UseTemplate Name="FBW_Push_Toggle">
                            <NODE_ID>PUSH_OVHD_VENTILATION_BLOWER</NODE_ID>
                            <TOGGLE_SIMVAR>L:A32NX_VENTILATION_BLOWER_TOGGLE</TOGGLE_SIMVAR>
                            <SEQ1_CODE>(L:A32NX_VENTILATION_BLOWER_FAULT, Bool)</SEQ1_CODE>
                            <SEQ2_CODE>(L:A32NX_VENTILATION_BLOWER_TOGGLE, Bool) !</SEQ2_CODE>
                            <SEQ2_EMISSIVE_DRIVES_VISIBILITY>False</SEQ2_EMISSIVE_DRIVES_VISIBILITY>
                            <SEQ1_CODE_DRIVES_VISIBILITY>False</SEQ1_CODE_DRIVES_VISIBILITY>
                            <SEQ2_CODE_DRIVES_VISIBILITY>False</SEQ2_CODE_DRIVES_VISIBILITY>
                            <TOOLTIPID>%((L:A32NX_VENTILATION_BLOWER_TOGGLE, Bool))%{if}Turn OFF blower fan%{else}Turn blower fan to AUTO%{end}</TOOLTIPID>
                        </UseTemplate>

                        <!-- EXTRACT -->
                        <UseTemplate Name="FBW_Push_Toggle">
                            <NODE_ID>PUSH_OVHD_VENTILATION_EXTRACT</NODE_ID>
                            <TOGGLE_SIMVAR>L:A32NX_VENTILATION_EXTRACT_TOGGLE</TOGGLE_SIMVAR>
                            <SEQ1_CODE>(L:A32NX_VENTILATION_EXTRACT_FAULT, Bool)</SEQ1_CODE>
                            <SEQ2_CODE>(L:A32NX_VENTILATION_EXTRACT_TOGGLE, Bool) !</SEQ2_CODE>
                            <SEQ2_EMISSIVE_DRIVES_VISIBILITY>False</SEQ2_EMISSIVE_DRIVES_VISIBILITY>
                            <SEQ1_CODE_DRIVES_VISIBILITY>False</SEQ1_CODE_DRIVES_VISIBILITY>
                            <SEQ2_CODE_DRIVES_VISIBILITY>False</SEQ2_CODE_DRIVES_VISIBILITY>
                            <TOOLTIPID>%((L:A32NX_VENTILATION_EXTRACT_TOGGLE, Bool))%{if}Turn OFF extraction fan%{else}Turn extraction fan to AUTO%{end}</TOOLTIPID>
                        </UseTemplate>

                        <!-- CAB FANS -->
                        <UseTemplate Name="FBW_Push_Toggle">
                            <NODE_ID>PUSH_OVHD_VENTILATION_CABFANS</NODE_ID>
                            <TOGGLE_SIMVAR>L:A32NX_VENTILATION_CABFANS_TOGGLE</TOGGLE_SIMVAR>
                            <SEQ2_CODE>(L:A32NX_VENTILATION_CABFANS_TOGGLE, Bool) !</SEQ2_CODE>
                            <SEQ1_EMISSIVE_DRIVES_VISIBILITY>False</SEQ1_EMISSIVE_DRIVES_VISIBILITY>
                            <SEQ2_EMISSIVE_DRIVES_VISIBILITY>False</SEQ2_EMISSIVE_DRIVES_VISIBILITY>
                            <SEQ1_CODE_DRIVES_VISIBILITY>False</SEQ1_CODE_DRIVES_VISIBILITY>
                            <SEQ2_CODE_DRIVES_VISIBILITY>False</SEQ2_CODE_DRIVES_VISIBILITY>
                            <TOOLTIPID>%((L:A32NX_VENTILATION_CABFANS_TOGGLE, Bool))%{if}Turn OFF cabin fans%{else}Turn ON cabin fans%{end}</TOOLTIPID>
                        </UseTemplate>
                    </Component>

                    <!-- ENG MAN START -->
                    <Component ID="Eng_Man_Start">
                        <!-- 1 -->
                        <UseTemplate Name="FBW_Covered_Push_Toggle">
                            <NODE_ID>PUSH_OVHD_ENGMANSTART_1</NODE_ID>
                            <LOCK_NODE_ID>LOCK_OVHD_ENGMANSTART_1</LOCK_NODE_ID>
                            <TOGGLE_SIMVAR>L:A32NX_ENGMANSTART1_TOGGLE</TOGGLE_SIMVAR>
                            <SEQ2_CODE>(L:A32NX_ENGMANSTART1_TOGGLE, Bool)</SEQ2_CODE>
                            <SEQ1_EMISSIVE_DRIVES_VISIBILITY>False</SEQ1_EMISSIVE_DRIVES_VISIBILITY>
                            <SEQ2_EMISSIVE_DRIVES_VISIBILITY>False</SEQ2_EMISSIVE_DRIVES_VISIBILITY>
                            <SEQ1_CODE_DRIVES_VISIBILITY>False</SEQ1_CODE_DRIVES_VISIBILITY>
                            <SEQ2_CODE_DRIVES_VISIBILITY>False</SEQ2_CODE_DRIVES_VISIBILITY>
                            <TOOLTIPID>%((L:A32NX_ENGMANSTART1_TOGGLE, Bool))%{if}Turn OFF engine 1 manual start%{else}Turn ON engine 1 manual start%{end}</TOOLTIPID>
                        </UseTemplate>

                        <!-- 2 -->
                        <UseTemplate Name="FBW_Covered_Push_Toggle">
                            <NODE_ID>PUSH_OVHD_ENGMANSTART_2</NODE_ID>
                            <LOCK_NODE_ID>LOCK_OVHD_ENGMANSTART_2</LOCK_NODE_ID>
                            <TOGGLE_SIMVAR>L:A32NX_ENGMANSTART2_TOGGLE</TOGGLE_SIMVAR>
                            <SEQ2_CODE>(L:A32NX_ENGMANSTART2_TOGGLE, Bool)</SEQ2_CODE>
                            <SEQ1_EMISSIVE_DRIVES_VISIBILITY>False</SEQ1_EMISSIVE_DRIVES_VISIBILITY>
                            <SEQ2_EMISSIVE_DRIVES_VISIBILITY>False</SEQ2_EMISSIVE_DRIVES_VISIBILITY>
                            <SEQ1_CODE_DRIVES_VISIBILITY>False</SEQ1_CODE_DRIVES_VISIBILITY>
                            <SEQ2_CODE_DRIVES_VISIBILITY>False</SEQ2_CODE_DRIVES_VISIBILITY>
                            <TOOLTIPID>%((L:A32NX_ENGMANSTART2_TOGGLE, Bool))%{if}Turn OFF engine 2 manual start%{else}Turn ON engine 2 manual start%{end}</TOOLTIPID>
                        </UseTemplate>
                    </Component>

                    <!-- ENG N1 MODE -->
                    <Component ID="Eng_N1_Mode">
                        <!-- 1 SHOULD NOT BE USED; IS NOT IN REAL AIRCRAFT-->
                        <UseTemplate Name="FBW_AIRBUS_Push_Dummy_Template">
                            <NODE_ID>PUSH_OVHD_ENGN1MODE_1</NODE_ID>
                            <LOCK_NODE_ID>LOCK_OVHD_ENGN1MODE_1</LOCK_NODE_ID>
                            <SEQ1_EMISSIVE_DRIVES_VISIBILITY>False</SEQ1_EMISSIVE_DRIVES_VISIBILITY>
                            <SEQ2_EMISSIVE_DRIVES_VISIBILITY>False</SEQ2_EMISSIVE_DRIVES_VISIBILITY>
                            <SEQ1_CODE_DRIVES_VISIBILITY>False</SEQ1_CODE_DRIVES_VISIBILITY>
                            <SEQ2_CODE_DRIVES_VISIBILITY>False</SEQ2_CODE_DRIVES_VISIBILITY>
                        </UseTemplate>

                        <!-- 2 SHOULD NOT BE USED; IS NOT IN REAL AIRCRAFT-->
                        <UseTemplate Name="FBW_AIRBUS_Push_Dummy_Template">
                            <NODE_ID>PUSH_OVHD_ENGN1MODE_2</NODE_ID>
                            <LOCK_NODE_ID>LOCK_OVHD_ENGN1MODE_2</LOCK_NODE_ID>
                            <SEQ1_EMISSIVE_DRIVES_VISIBILITY>False</SEQ1_EMISSIVE_DRIVES_VISIBILITY>
                            <SEQ2_EMISSIVE_DRIVES_VISIBILITY>False</SEQ2_EMISSIVE_DRIVES_VISIBILITY>
                            <SEQ1_CODE_DRIVES_VISIBILITY>False</SEQ1_CODE_DRIVES_VISIBILITY>
                            <SEQ2_CODE_DRIVES_VISIBILITY>False</SEQ2_CODE_DRIVES_VISIBILITY>
                        </UseTemplate>
                    </Component>

                    <Component ID="Overhead_Audio_Panel">
                        <OverrideTemplateParameters>
                            <EMISSIVE_CODE>(L:XMLVAR_SWITCH_OVHD_INTLT_ANNLT_Position) 0 ==</EMISSIVE_CODE>
                        </OverrideTemplateParameters>

                        <UseTemplate Name="A32NX_Audio_Panel_Volume_Dummy">
                            <NODE_ID>PUSH_OVHD_RADIO_VOR1_EMIS</NODE_ID>
                        </UseTemplate>
                        <UseTemplate Name="A32NX_Audio_Panel_Volume_Dummy">
                            <NODE_ID>PUSH_OVHD_RADIO_VOR2_EMIS</NODE_ID>
                        </UseTemplate>
                        <UseTemplate Name="A32NX_Audio_Panel_Volume_Dummy">
                            <NODE_ID>PUSH_OVHD_RADIO_MKR_EMIS</NODE_ID>
                        </UseTemplate>
                        <UseTemplate Name="A32NX_Audio_Panel_Volume_Dummy">
                            <NODE_ID>PUSH_OVHD_RADIO_ILS_EMIS</NODE_ID>
                        </UseTemplate>
                        <UseTemplate Name="A32NX_Audio_Panel_Volume_Dummy">
                            <NODE_ID>PUSH_OVHD_RADIO_MLS_EMIS</NODE_ID>
                        </UseTemplate>
                        <UseTemplate Name="A32NX_Audio_Panel_Volume_Dummy">
                            <NODE_ID>PUSH_OVHD_RADIO_ADF1_EMIS</NODE_ID>
                        </UseTemplate>
                        <UseTemplate Name="A32NX_Audio_Panel_Volume_Dummy">
                            <NODE_ID>PUSH_OVHD_RADIO_ADF2_EMIS</NODE_ID>
                        </UseTemplate>
                        <UseTemplate Name="A32NX_Audio_Panel_Volume_Dummy">
                            <NODE_ID>PUSH_OVHD_RADIO_INT_EMIS</NODE_ID>
                        </UseTemplate>
                        <UseTemplate Name="FBW_AIRBUS_Push_Dummy_Template">
                            <NODE_ID>SWITCH_OVHD_RADIO_INT</NODE_ID>
                        </UseTemplate>
                        <UseTemplate Name="FBW_AIRBUS_Push_Dummy_Template">
                            <NODE_ID>PUSH_OVHD_RADIO_VOICE</NODE_ID>
                        </UseTemplate>
                        <UseTemplate Name="FBW_AIRBUS_Push_Dummy_Template">
                            <NODE_ID>PUSH_OVHD_RADIO_RESET</NODE_ID>
                        </UseTemplate>
                        <UseTemplate Name="A32NX_Audio_Panel_Volume_Dummy">
                            <NODE_ID>PUSH_OVHD_RADIO_PA1_EMIS</NODE_ID>
                        </UseTemplate>
                        <UseTemplate Name="FBW_AIRBUS_Push_Dummy_Template">
                            <NODE_ID>PUSH_OVHD_RADIO_PA</NODE_ID>
                        </UseTemplate>
                        <UseTemplate Name="A32NX_Audio_Panel_Volume_Dummy">
                            <NODE_ID>PUSH_OVHD_RADIO_VHF1_EMIS</NODE_ID>
                        </UseTemplate>
                        <UseTemplate Name="A32NX_Audio_Panel_Volume_Dummy">
                            <NODE_ID>PUSH_OVHD_RADIO_VHF2_EMIS</NODE_ID>
                        </UseTemplate>
                        <UseTemplate Name="A32NX_Audio_Panel_Volume_Dummy">
                            <NODE_ID>PUSH_OVHD_RADIO_VHF3_EMIS</NODE_ID>
                        </UseTemplate>
                        <UseTemplate Name="A32NX_Audio_Panel_Volume_Dummy">
                            <NODE_ID>PUSH_OVHD_RADIO_HF1_EMIS</NODE_ID>
                        </UseTemplate>
                        <UseTemplate Name="A32NX_Audio_Panel_Volume_Dummy">
                            <NODE_ID>PUSH_OVHD_RADIO_HF2_EMIS</NODE_ID>
                        </UseTemplate>
                        <UseTemplate Name="A32NX_Audio_Panel_Volume_Dummy">
                            <NODE_ID>PUSH_OVHD_RADIO_CAB_EMIS</NODE_ID>
                        </UseTemplate>
                        <UseTemplate Name="FBW_AIRBUS_Push_Dummy_Template">
                            <NODE_ID>PUSH_OVHD_RADIO_ATT</NODE_ID>
                        </UseTemplate>
                        <UseTemplate Name="FBW_AIRBUS_Push_Dummy_Template">
                            <NODE_ID>PUSH_OVHD_RADIO_MECH</NODE_ID>
                        </UseTemplate>
                        <UseTemplate Name="FBW_AIRBUS_Push_Dummy_Template">
                            <NODE_ID>PUSH_OVHD_RADIO_CALL5</NODE_ID>
                        </UseTemplate>
                        <UseTemplate Name="FBW_AIRBUS_Push_Dummy_Template">
                            <NODE_ID>PUSH_OVHD_RADIO_CALL4</NODE_ID>
                        </UseTemplate>
                        <UseTemplate Name="FBW_AIRBUS_Push_Dummy_Template">
                            <NODE_ID>PUSH_OVHD_RADIO_CALL3</NODE_ID>
                        </UseTemplate>
                        <UseTemplate Name="FBW_AIRBUS_Push_Dummy_Template">
                            <NODE_ID>PUSH_OVHD_RADIO_CALL2</NODE_ID>
                        </UseTemplate>
                        <UseTemplate Name="FBW_AIRBUS_Push_Dummy_Template">
                            <NODE_ID>PUSH_OVHD_RADIO_CALL1</NODE_ID>
                        </UseTemplate>
                    </Component>
                </Component>

                <Component ID="Back_Panel">
                    <!--                    <UseTemplate Name="FBW_AIRBUS_Push_Dummy_Template">-->
                    <!--                        <NODE_ID>PUSH_OVHD_HYD_BLUEPUMP</NODE_ID>-->
                    <!--                        <BLOCK_SEQ1>1</BLOCK_SEQ1>-->
                    <!--                    </UseTemplate>-->
                </Component>
            </Component>

                <Component ID="OverHead_AntiIce">
                    <UseTemplate Name="FBW_Airbus_AntiIce_Engine">
                        <NODE_ID>PUSH_OVHD_ANTIICE_ENG1</NODE_ID>
                        <ID>1</ID>
                        <SEQ2_EMISSIVE_DRIVES_VISIBILITY>False</SEQ2_EMISSIVE_DRIVES_VISIBILITY>
                        <SEQ1_CODE_DRIVES_VISIBILITY>False</SEQ1_CODE_DRIVES_VISIBILITY>
                        <SEQ2_CODE_DRIVES_VISIBILITY>False</SEQ2_CODE_DRIVES_VISIBILITY>
                    </UseTemplate>
                    <UseTemplate Name="FBW_Airbus_AntiIce_Engine">
                        <NODE_ID>PUSH_OVHD_ANTIICE_ENG2</NODE_ID>
                        <ID>2</ID>
                        <SEQ2_EMISSIVE_DRIVES_VISIBILITY>False</SEQ2_EMISSIVE_DRIVES_VISIBILITY>
                        <SEQ1_CODE_DRIVES_VISIBILITY>False</SEQ1_CODE_DRIVES_VISIBILITY>
                        <SEQ2_CODE_DRIVES_VISIBILITY>False</SEQ2_CODE_DRIVES_VISIBILITY>
                    </UseTemplate>
                    <UseTemplate Name="FBW_Airbus_AntiIce_Wing">
                        <NODE_ID>PUSH_OVHD_ANTIICE_WING</NODE_ID>
                        <SEQ2_EMISSIVE_DRIVES_VISIBILITY>False</SEQ2_EMISSIVE_DRIVES_VISIBILITY>
                        <SEQ1_CODE_DRIVES_VISIBILITY>False</SEQ1_CODE_DRIVES_VISIBILITY>
                        <SEQ2_CODE_DRIVES_VISIBILITY>False</SEQ2_CODE_DRIVES_VISIBILITY>
                    </UseTemplate>
                    <UseTemplate Name="FBW_Airbus_Probes_Window_Heat">
                        <NODE_ID>PUSH_OVHD_PROBESWINDOW</NODE_ID>
                        <SEQ1_EMISSIVE_DRIVES_VISIBILITY>False</SEQ1_EMISSIVE_DRIVES_VISIBILITY>
                        <SEQ2_EMISSIVE_DRIVES_VISIBILITY>False</SEQ2_EMISSIVE_DRIVES_VISIBILITY>
                        <SEQ1_CODE_DRIVES_VISIBILITY>False</SEQ1_CODE_DRIVES_VISIBILITY>
                        <SEQ2_CODE_DRIVES_VISIBILITY>False</SEQ2_CODE_DRIVES_VISIBILITY>
                    </UseTemplate>
                </Component>

                <Component ID="Overhead_Handling">
                    <UseTemplate Name="FBW_Push_Held">
                        <NODE_ID>PUSH_OVHD_RAINRPLNTL</NODE_ID>
                        <HOLD_SIMVAR>L:A32NX_RAIN_REPELLENT_LEFT_ON</HOLD_SIMVAR>
                        <TOOLTIPID>Dispense rain repellent (Inop.)</TOOLTIPID>
                    </UseTemplate>
                    <UseTemplate Name="FBW_Push_Held">
                        <NODE_ID>PUSH_OVHD_RAINRPNLTR</NODE_ID>
                        <HOLD_SIMVAR>L:A32NX_RAIN_REPELLENT_RIGHT_ON</HOLD_SIMVAR>
                        <TOOLTIPID>Dispense rain repellent (Inop.)</TOOLTIPID>
                    </UseTemplate>
                    <UseTemplate Name="FBW_Airbus_Wiper_Knob">
                        <NODE_ID>HANDLING_Switch_Wiper_left</NODE_ID>
                        <ANIM_NAME>HANDLING_Switch_Wiper_left</ANIM_NAME>
                        <CIRCUIT_ID_WIPERS>77</CIRCUIT_ID_WIPERS>
                        <PART_ID>HANDLING_Switch_Wipers</PART_ID>
                        <ANIMTIP_0>Set left wiper to OFF</ANIMTIP_0>
                        <ANIMTIP_1>Set left wiper to SLOW</ANIMTIP_1>
                        <ANIMTIP_2>Set left wiper to FAST</ANIMTIP_2>
                    </UseTemplate>
                    <UseTemplate Name="FBW_Airbus_Wiper_Knob">
                        <NODE_ID>HANDLING_Switch_Wiper_right</NODE_ID>
                        <ANIM_NAME>HANDLING_Switch_Wiper_right</ANIM_NAME>
                        <CIRCUIT_ID_WIPERS>80</CIRCUIT_ID_WIPERS>
                        <ANIMTIP_0>Set right wiper to OFF</ANIMTIP_0>
                        <ANIMTIP_1>Set right wiper to SLOW</ANIMTIP_1>
                        <ANIMTIP_2>Set right wiper to FAST</ANIMTIP_2>
                    </UseTemplate>
                </Component>

                <Component ID="Overhead_Fire">
                    <Component ID="ENG1">
                        <DefaultTemplateParameters>
                            <TYPE>ENG</TYPE>
                            <ID>1</ID>
                        </DefaultTemplateParameters>

                        <UseTemplate Name="FBW_Airbus_FIRE_TEST_BUTTON">
                            <NODE_ID>PUSH_FIRE_ENG1_TEST</NODE_ID>
                            <PART_ID>Fire_test_eng1</PART_ID>
                        </UseTemplate>
                        <UseTemplate Name="FBW_Airbus_FIRE_AGENT">
                            <NODE_ID>PUSH_OVHD_FIRE_ENG1_AGENT1</NODE_ID>
                            <AGENT_ID>1</AGENT_ID>
                            <SEQ2_EMISSIVE_DRIVES_VISIBILITY>False</SEQ2_EMISSIVE_DRIVES_VISIBILITY>
                            <SEQ1_CODE_DRIVES_VISIBILITY>False</SEQ1_CODE_DRIVES_VISIBILITY>
                            <SEQ2_CODE_DRIVES_VISIBILITY>False</SEQ2_CODE_DRIVES_VISIBILITY>
                        </UseTemplate>
                        <UseTemplate Name="FBW_Airbus_FIRE_AGENT">
                            <NODE_ID>PUSH_OVHD_FIRE_ENG1_AGENT2</NODE_ID>
                            <AGENT_ID>2</AGENT_ID>
                            <SEQ2_EMISSIVE_DRIVES_VISIBILITY>False</SEQ2_EMISSIVE_DRIVES_VISIBILITY>
                            <SEQ1_CODE_DRIVES_VISIBILITY>False</SEQ1_CODE_DRIVES_VISIBILITY>
                            <SEQ2_CODE_DRIVES_VISIBILITY>False</SEQ2_CODE_DRIVES_VISIBILITY>
                        </UseTemplate>
                        <UseTemplate Name="FBW_Airbus_FIRE_TEST_LIGHTS">
                            <NODE_ID>PUSH_ENGINES_1</NODE_ID>
                        </UseTemplate>
                        <UseTemplate Name="FBW_Airbus_FIRE_GUARD">
                            <NODE_ID>LOCK_OVHD_ENG1</NODE_ID>
                        </UseTemplate>
                        <UseTemplate Name="FBW_Airbus_FIRE_BUTTON">
                            <NODE_ID>PUSH_OVHD_FIRE_ENG1</NODE_ID>
                        </UseTemplate>
                    </Component>

                    <Component ID="ENG2">
                        <DefaultTemplateParameters>
                            <TYPE>ENG</TYPE>
                            <ID>2</ID>
                        </DefaultTemplateParameters>

                        <UseTemplate Name="FBW_Airbus_FIRE_TEST_BUTTON">
                            <NODE_ID>PUSH_FIRE_ENG2_TEST</NODE_ID>
                            <PART_ID>Fire_test_eng2</PART_ID>
                            <HOLD_SIMVAR>L:A32NX_FIRE_TEST_ENG2</HOLD_SIMVAR>
                        </UseTemplate>
                        <UseTemplate Name="FBW_Airbus_FIRE_AGENT">
                            <NODE_ID>PUSH_OVHD_FIRE_ENG2_AGENT1</NODE_ID>
                            <AGENT_ID>1</AGENT_ID>
                            <SEQ2_EMISSIVE_DRIVES_VISIBILITY>False</SEQ2_EMISSIVE_DRIVES_VISIBILITY>
                            <SEQ1_CODE_DRIVES_VISIBILITY>False</SEQ1_CODE_DRIVES_VISIBILITY>
                            <SEQ2_CODE_DRIVES_VISIBILITY>False</SEQ2_CODE_DRIVES_VISIBILITY>
                        </UseTemplate>
                        <UseTemplate Name="FBW_Airbus_FIRE_AGENT">
                            <NODE_ID>PUSH_OVHD_FIRE_ENG2_AGENT2</NODE_ID>
                            <AGENT_ID>2</AGENT_ID>
                            <SEQ2_EMISSIVE_DRIVES_VISIBILITY>False</SEQ2_EMISSIVE_DRIVES_VISIBILITY>
                            <SEQ1_CODE_DRIVES_VISIBILITY>False</SEQ1_CODE_DRIVES_VISIBILITY>
                            <SEQ2_CODE_DRIVES_VISIBILITY>False</SEQ2_CODE_DRIVES_VISIBILITY>
                        </UseTemplate>
                        <UseTemplate Name="FBW_Airbus_FIRE_TEST_LIGHTS">
                            <NODE_ID>PUSH_ENGINES_2</NODE_ID>
                        </UseTemplate>
                        <UseTemplate Name="FBW_Airbus_FIRE_GUARD">
                            <NODE_ID>LOCK_OVHD_ENG2</NODE_ID>
                        </UseTemplate>
                        <UseTemplate Name="FBW_Airbus_FIRE_BUTTON">
                            <NODE_ID>PUSH_OVHD_FIRE_ENG2</NODE_ID>
                        </UseTemplate>
                    </Component>

                    <Component ID="APU">
                        <DefaultTemplateParameters>
                            <TYPE>APU</TYPE>
                            <ID></ID>
                        </DefaultTemplateParameters>

                        <UseTemplate Name="FBW_Airbus_FIRE_TEST_BUTTON">
                            <NODE_ID>PUSH_FIRE_APU_TEST</NODE_ID>
                            <PART_ID>APU_FIRE_TEST_BUTTON</PART_ID>
                            <HOLD_SIMVAR>L:FIRE_TEST_APU</HOLD_SIMVAR>
                        </UseTemplate>
                        <UseTemplate Name="FBW_Airbus_FIRE_AGENT">
                            <NODE_ID>PUSH_OVHD_FIRE_AGENT</NODE_ID>
                            <AGENT_ID>1</AGENT_ID>
                            <SEQ2_EMISSIVE_DRIVES_VISIBILITY>False</SEQ2_EMISSIVE_DRIVES_VISIBILITY>
                            <SEQ1_CODE_DRIVES_VISIBILITY>False</SEQ1_CODE_DRIVES_VISIBILITY>
                            <SEQ2_CODE_DRIVES_VISIBILITY>False</SEQ2_CODE_DRIVES_VISIBILITY>
                        </UseTemplate>
                        <UseTemplate Name="FBW_Airbus_FIRE_BUTTON">
                            <NODE_ID>PUSH_OVHD_FIRE_APU</NODE_ID>
                        </UseTemplate>
                        <UseTemplate Name="FBW_Airbus_FIRE_GUARD">
                            <NODE_ID>LOCK_OVHD_APU</NODE_ID>
                        </UseTemplate>
                    </Component>

                    <Component ID="CARGO_SMOKE">
                        <DefaultTemplateParameters>
                            <TYPE>CARGO</TYPE>
                            <ID></ID>
                        </DefaultTemplateParameters>
                        <UseTemplate Name="FBW_Airbus_FIRE_TEST_BUTTON">
                            <NODE_ID>PUSH_OVHD_CARGOSMOKE_TEST</NODE_ID>
                        </UseTemplate>
                        <UseTemplate Name="FBW_Airbus_FIRE_TEST_LIGHTS">
                            <NODE_ID>PUSH_OVHD_CARGOSMOKE_FWD2</NODE_ID>
                        </UseTemplate>
                        <UseTemplate Name="FBW_Airbus_FIRE_TEST_LIGHTS">
                            <NODE_ID>PUSH_OVHD_CARGOSMOKE_FWD1</NODE_ID>
                        </UseTemplate>
                        <UseTemplate Name="ASOBO_GT_Switch_Dummy">
                            <NODE_ID>LOCK_OVHD_CARGOSMOKE_2</NODE_ID>
                            <ANIM_NAME>LOCK_OVHD_CARGOSMOKE_2</ANIM_NAME>
                            <WWISE_EVENT_1>apu_generator_switch_on</WWISE_EVENT_1>
                            <WWISE_EVENT_2>apu_generator_switch_off</WWISE_EVENT_2>
                            <SWITCH_POSITION_TYPE>L</SWITCH_POSITION_TYPE>
                            <SWITCH_POSITION_VAR>A32NX_CARGOSMOKE_DISCH2LOCK_TOGGLE</SWITCH_POSITION_VAR>
                        </UseTemplate>
                        <UseTemplate Name="FBW_Covered_Push_Toggle">
                            <NODE_ID>PUSH_OVHD_CARGOSMOKE_2</NODE_ID>
                            <LOCK_NODE_ID>LOCK_OVHD_CARGOSMOKE_2</LOCK_NODE_ID>
                            <LEFT_SINGLE_CODE>1 (&gt;L:A32NX_CARGOSMOKE_AFT_DISCHARGED)</LEFT_SINGLE_CODE>
                            <TOOLTIPID>%((L:A32NX_CARGOSMOKE_AFT_DISCHARGED, Bool))%{if}Fire-extinguisher discharged (Inop.)%{else}Discharge fire-extinguisher (Inop.)%{end}</TOOLTIPID>
                            <MOMENTARY/>
                        </UseTemplate>
                        <UseTemplate Name="FBW_Covered_Push_Toggle">
                            <NODE_ID>PUSH_OVHD_CARGOSMOKE_1</NODE_ID>
                            <LOCK_NODE_ID>LOCK_OVHD_CARGOSMOKE_1</LOCK_NODE_ID>
                            <LEFT_SINGLE_CODE>1 (&gt;L:A32NX_CARGOSMOKE_FWD_DISCHARGED)</LEFT_SINGLE_CODE>
                            <TOOLTIPID>%((L:A32NX_CARGOSMOKE_FWD_DISCHARGED, Bool))%{if}Fire-extinguisher discharged (Inop.)%{else}Discharge fire-extinguisher (Inop.)%{end}</TOOLTIPID>
                            <MOMENTARY/>
                        </UseTemplate>
                    </Component>
                </Component>

                <Component ID="Overhead_Misc">
                    <Component ID="Left_Column">

                        <Component ID="GPWS">
                            <UseTemplate Name="FBW_Push_Toggle">
                                <NODE_ID>PUSH_OVHD_GPWS_TERR</NODE_ID>
                                <TOGGLE_SIMVAR>L:A32NX_GPWS_TERR_OFF</TOGGLE_SIMVAR>
                                <DOWN_CODE>(L:A32NX_GPWS_TERR_OFF, Bool) !</DOWN_CODE>
                                <SEQ2_EMISSIVE_DRIVES_VISIBILITY>False</SEQ2_EMISSIVE_DRIVES_VISIBILITY>
                                <SEQ1_CODE_DRIVES_VISIBILITY>False</SEQ1_CODE_DRIVES_VISIBILITY>
                                <SEQ2_CODE_DRIVES_VISIBILITY>False</SEQ2_CODE_DRIVES_VISIBILITY>
                                <TOOLTIPID>%((L:A32NX_GPWS_TERR_OFF, Bool))%{if}(Inop.) Turn ON GPWS TERR%{else}(Inop.) Turn OFF GPWS TERR%{end}</TOOLTIPID>
                            </UseTemplate>

                            <UseTemplate Name="FBW_Push_Toggle">
                                <NODE_ID>PUSH_OVHD_GPWS_SYS</NODE_ID>
                                <TOGGLE_SIMVAR>L:A32NX_GPWS_SYS_OFF</TOGGLE_SIMVAR>
                                <DOWN_CODE>(L:A32NX_GPWS_SYS_OFF, Bool) !</DOWN_CODE>
                                <SEQ2_EMISSIVE_DRIVES_VISIBILITY>False</SEQ2_EMISSIVE_DRIVES_VISIBILITY>
                                <SEQ1_CODE_DRIVES_VISIBILITY>False</SEQ1_CODE_DRIVES_VISIBILITY>
                                <SEQ2_CODE_DRIVES_VISIBILITY>False</SEQ2_CODE_DRIVES_VISIBILITY>
                                <TOOLTIPID>%((L:A32NX_GPWS_SYS_OFF, Bool))%{if}Turn ON GPWS SYS%{else}Turn OFF GPWS SYS%{end}</TOOLTIPID>
                            </UseTemplate>

                            <UseTemplate Name="FBW_Push_Toggle">
                                <NODE_ID>PUSH_OVHD_GPWS_GSMODE</NODE_ID>
                                <TOGGLE_SIMVAR>L:A32NX_GPWS_GS_OFF</TOGGLE_SIMVAR>
                                <DOWN_CODE>(L:A32NX_GPWS_GS_OFF, Bool) !</DOWN_CODE>
                                <SEQ1_EMISSIVE_DRIVES_VISIBILITY>False</SEQ1_EMISSIVE_DRIVES_VISIBILITY>
                                <SEQ2_EMISSIVE_DRIVES_VISIBILITY>False</SEQ2_EMISSIVE_DRIVES_VISIBILITY>
                                <SEQ1_CODE_DRIVES_VISIBILITY>False</SEQ1_CODE_DRIVES_VISIBILITY>
                                <SEQ2_CODE_DRIVES_VISIBILITY>False</SEQ2_CODE_DRIVES_VISIBILITY>
                                <TOOLTIPID>%((L:A32NX_GPWS_GS_OFF, Bool))%{if}Turn ON GPWS G/S mode%{else}Turn OFF GPWS G/S mode%{end}</TOOLTIPID>
                            </UseTemplate>

                            <UseTemplate Name="FBW_Push_Toggle">
                                <NODE_ID>PUSH_OVHD_GPWS_FLAP</NODE_ID>
                                <PART_ID>GPWS_Flap</PART_ID>
                                <TOGGLE_SIMVAR>L:A32NX_GPWS_FLAP_OFF</TOGGLE_SIMVAR>
                                <DOWN_CODE>(L:A32NX_GPWS_FLAP_OFF, Bool) !</DOWN_CODE>
                                <SEQ1_EMISSIVE_DRIVES_VISIBILITY>False</SEQ1_EMISSIVE_DRIVES_VISIBILITY>
                                <SEQ2_EMISSIVE_DRIVES_VISIBILITY>False</SEQ2_EMISSIVE_DRIVES_VISIBILITY>
                                <SEQ1_CODE_DRIVES_VISIBILITY>False</SEQ1_CODE_DRIVES_VISIBILITY>
                                <SEQ2_CODE_DRIVES_VISIBILITY>False</SEQ2_CODE_DRIVES_VISIBILITY>
                                <TOOLTIPID>%((L:A32NX_GPWS_FLAP_OFF, Bool))%{if}Turn ON GPWS flap mode%{else}Turn OFF GPWS flap mode%{end}</TOOLTIPID>
                            </UseTemplate>

                            <!-- LDG FLAP 3 -->
                            <UseTemplate Name="FBW_Push_Toggle">
                                <NODE_ID>PUSH_OVHD_GPWS_LDG</NODE_ID>
                                <PART_ID>GPWS_Flap3</PART_ID>
                                <TOGGLE_SIMVAR>L:A32NX_GPWS_FLAPS3</TOGGLE_SIMVAR>
                                <DOWN_CODE>(L:A32NX_GPWS_FLAPS3, Bool)</DOWN_CODE>
                                <SEQ1_EMISSIVE_DRIVES_VISIBILITY>False</SEQ1_EMISSIVE_DRIVES_VISIBILITY>
                                <SEQ2_EMISSIVE_DRIVES_VISIBILITY>False</SEQ2_EMISSIVE_DRIVES_VISIBILITY>
                                <SEQ1_CODE_DRIVES_VISIBILITY>False</SEQ1_CODE_DRIVES_VISIBILITY>
                                <SEQ2_CODE_DRIVES_VISIBILITY>False</SEQ2_CODE_DRIVES_VISIBILITY>
                                <TOOLTIPID>%((L:A32NX_GPWS_FLAPS3, Bool))%{if}Switch landing flaps to FULL%{else}Switch landing flaps to 3%{end}</TOOLTIPID>
                            </UseTemplate>
                        </Component>

                        <Component ID="RCDR">
                            <UseTemplate Name="FBW_Push_Toggle">
                                <NODE_ID>PUSH_OVHD_RCDR_GNDCTL</NODE_ID>
                                <TOGGLE_SIMVAR>L:A32NX_RCDR_GROUND_CONTROL_ON</TOGGLE_SIMVAR>
                                <SEQ2_CODE>(L:A32NX_RCDR_GROUND_CONTROL_ON, Bool)</SEQ2_CODE>
                                <SEQ1_EMISSIVE_DRIVES_VISIBILITY>False</SEQ1_EMISSIVE_DRIVES_VISIBILITY>
                                <SEQ2_EMISSIVE_DRIVES_VISIBILITY>False</SEQ2_EMISSIVE_DRIVES_VISIBILITY>
                                <SEQ1_CODE_DRIVES_VISIBILITY>False</SEQ1_CODE_DRIVES_VISIBILITY>
                                <SEQ2_CODE_DRIVES_VISIBILITY>False</SEQ2_CODE_DRIVES_VISIBILITY>
                                <TOOLTIPID>%((L:A32NX_RCDR_GROUND_CONTROL_ON, Bool))%{if}Set Ground Control to AUTO (Inop.)%{else}Turn ON Ground Control (Inop.)%{end}</TOOLTIPID>
                            </UseTemplate>
                            <UseTemplate Name="FBW_Push_Held">
                                <NODE_ID>PUSH_OVHD_RCDR_ERASE</NODE_ID>
                                <TOOLTIPID>Erase CVR (Inop.)</TOOLTIPID>
                            </UseTemplate>
                            <UseTemplate Name="FBW_Push_Held">
                                <NODE_ID>PUSH_OVHD_RCDR_TEST</NODE_ID>
                                <HOLD_SIMVAR>L:A32NX_RCDR_TEST</HOLD_SIMVAR>
                                <TOOLTIPID>Test CVR (Inop.)</TOOLTIPID>
                            </UseTemplate>
                        </Component>

                        <Component ID="OXYGEN">
                            <UseTemplate Name="FBW_Covered_Push_Toggle">
                                <NODE_ID>PUSH_OVHD_OXYGEN_RATMANON</NODE_ID>
                                <LOCK_NODE_ID>LOCK_OVHD_OXYGEN_RATMANON</LOCK_NODE_ID>

                                <LEFT_SINGLE_CODE>
                                1 (&gt;L:A32NX_OXYGEN_MASKS_DEPLOYED)
                                1 (&gt;L:A32NX_OXYGEN_PASSENGER_LIGHT_ON)</LEFT_SINGLE_CODE>
                            <TOOLTIPID>%((L:A32NX_OXYGEN_MASKS_DEPLOYED, Bool))%{if}Cabin oxygen masks deployed%{else}Deploy cabin oxygen masks%{end}</TOOLTIPID>
                            <MOMENTARY/>
                            </UseTemplate>

                            <UseTemplate Name="FBW_Push_Toggle">
                                <NODE_ID>PUSH_OVHD_OXYGEN_PASSENGER</NODE_ID>
                                <SEQ1_CODE>(L:A32NX_OXYGEN_PASSENGER_LIGHT_ON, Bool)</SEQ1_CODE>
                                <SEQ2_EMISSIVE_DRIVES_VISIBILITY>False</SEQ2_EMISSIVE_DRIVES_VISIBILITY>
                                <SEQ1_CODE_DRIVES_VISIBILITY>False</SEQ1_CODE_DRIVES_VISIBILITY>
                                <SEQ2_CODE_DRIVES_VISIBILITY>False</SEQ2_CODE_DRIVES_VISIBILITY>
                                <TOOLTIPID>Oxygen mask doors annunciator</TOOLTIPID>
                                <DUMMY_BUTTON/>
                            </UseTemplate>

                            <UseTemplate Name="FBW_Push_Toggle">
                                <NODE_ID>PUSH_OVHD_OXYGEN_CREW</NODE_ID>
                                <PART_ID>Crew_Supply</PART_ID>
                                <TOGGLE_SIMVAR>L:PUSH_OVHD_OXYGEN_CREW</TOGGLE_SIMVAR>
                                <DOWN_CODE>(L:PUSH_OVHD_OXYGEN_CREW, Bool) !</DOWN_CODE>
                                <SEQ1_EMISSIVE_DRIVES_VISIBILITY>False</SEQ1_EMISSIVE_DRIVES_VISIBILITY>
                                <SEQ2_EMISSIVE_DRIVES_VISIBILITY>False</SEQ2_EMISSIVE_DRIVES_VISIBILITY>
                                <SEQ1_CODE_DRIVES_VISIBILITY>False</SEQ1_CODE_DRIVES_VISIBILITY>
                                <SEQ2_CODE_DRIVES_VISIBILITY>False</SEQ2_CODE_DRIVES_VISIBILITY>
                                <TOOLTIPID>Crew oxygen supply</TOOLTIPID>
                            </UseTemplate>
                        </Component>

                        <Component ID="CALLS">
                            <UseTemplate Name="FBW_Push_Held">
                                <NODE_ID>PUSH_OVHD_CALLS_MECH</NODE_ID>
                                <HOLD_SIMVAR>L:PUSH_OVHD_CALLS_MECH</HOLD_SIMVAR>
                            </UseTemplate>
                            <UseTemplate Name="FBW_Push_Held">
                                <NODE_ID>PUSH_OVHD_CALLS_ALL</NODE_ID>
                                <HOLD_SIMVAR>L:PUSH_OVHD_CALLS_ALL</HOLD_SIMVAR>
                            </UseTemplate>
                            <UseTemplate Name="FBW_Push_Held">
                                <NODE_ID>PUSH_OVHD_CALLS_FWD</NODE_ID>
                                <HOLD_SIMVAR>L:PUSH_OVHD_CALLS_FWD</HOLD_SIMVAR>
                            </UseTemplate>
                            <UseTemplate Name="FBW_Push_Held">
                                <NODE_ID>PUSH_OVHD_CALLS_AFT</NODE_ID>
                                <HOLD_SIMVAR>L:PUSH_OVHD_CALLS_AFT</HOLD_SIMVAR>
                            </UseTemplate>
                            <UseTemplate Name="FBW_Covered_Push_Toggle">
                                <NODE_ID>PUSH_OVHD_CALLS_EMER</NODE_ID>
                                <LOCK_NODE_ID>LOCK_OVHD_CALLS_EMER</LOCK_NODE_ID>
                                <TOGGLE_SIMVAR>L:A32NX_CALLS_EMER_ON</TOGGLE_SIMVAR>
                                <TOOLTIPID>%((L:A32NX_CALLS_EMER_ON, Bool))%{if}Turn OFF emergency call%{else}Turn ON emergency call%{end}</TOOLTIPID>
                                <SEQ1_CODE>(L:A32NX_CALLS_EMER_ON, Bool)</SEQ1_CODE>
                                <SEQ2_CODE>0</SEQ2_CODE>
                                <SEQ2_EMISSIVE_DRIVES_VISIBILITY>False</SEQ2_EMISSIVE_DRIVES_VISIBILITY>
                                <SEQ1_CODE_DRIVES_VISIBILITY>False</SEQ1_CODE_DRIVES_VISIBILITY>
                                <SEQ2_CODE_DRIVES_VISIBILITY>False</SEQ2_CODE_DRIVES_VISIBILITY>
                            </UseTemplate>
                        </Component>
                    </Component>
                </Component>

                <Component ID="Right_Pedestal_Misc">
                    <UseTemplate Name="FBW_Push_Held">
                        <NODE_ID>PUSH_PANELCS_AIDS</NODE_ID>
                        <HOLD_SIMVAR>L:A32NX_AIDS_PRINT_ON</HOLD_SIMVAR>
                        <TOOLTIP>Print data</TOOLTIP>
                    </UseTemplate>
                    <UseTemplate Name="FBW_Push_Held">
                        <NODE_ID>PUSH_PANELCS_DFDR</NODE_ID>
                        <HOLD_SIMVAR>L:A32NX_DFDR_EVENT_ON</HOLD_SIMVAR>
                        <TOOLTIP>Print data (Inop.)</TOOLTIP>
                    </UseTemplate>
                </Component>

                <Component ID="Overhead_Reading_Lights">
                    <!-- Left knob -->
                    <UseTemplate Name="FBW_Lighting_Knob_With_Potentiometer">
                        <NODE_ID>KNOB_OVHD_READINGLTL</NODE_ID>
                        <ANIM_NAME>KNOB_OVHD_READINGLTL</ANIM_NAME>
                        <POTENTIOMETER>96</POTENTIOMETER>
                        <ANIMTIP_0>Decrease reading light brightness</ANIMTIP_0>
                        <ANIMTIP_1>Increase reading light brightness</ANIMTIP_1>
                    </UseTemplate>

                    <!-- Left light -->
                    <UseTemplate Name="ASOBO_LIGHTING_Panel_Emissive_Template">
                        <NODE_ID>LIGHT_OVHD_READINGLLT</NODE_ID>
                        <POTENTIOMETER>96</POTENTIOMETER>
                    </UseTemplate>

                    <!-- Right knob -->
                    <UseTemplate Name="FBW_Lighting_Knob_With_Potentiometer">
                        <NODE_ID>KNOB_OVHD_READINGLTR</NODE_ID>
                        <ANIM_NAME>KNOB_OVHD_READINGLTR</ANIM_NAME>
                        <POTENTIOMETER>97</POTENTIOMETER>
                        <ANIMTIP_0>Decrease reading light brightness</ANIMTIP_0>
                        <ANIMTIP_1>Increase reading light brightness</ANIMTIP_1>
                    </UseTemplate>

                    <!-- Right light -->
                    <UseTemplate Name="ASOBO_LIGHTING_Panel_Emissive_Template">
                        <NODE_ID>LIGHT_OVHD_READINGLTR</NODE_ID>
                        <POTENTIOMETER>97</POTENTIOMETER>
                    </UseTemplate>
                </Component>

                <Component ID="Overhead_Back_Panel">
                    <!-- "BLUE PUMP OVRD" -->

                    <UseTemplate Name="FBW_Covered_Push_Toggle">
                        <!-- This name is wrong, but it refers to the node we want -->
                        <NODE_ID>PUSH_OVHD_HYD_BLUEPUMP</NODE_ID>
                        <LOCK_NODE_ID>LOCK_OVHD_HYD_BLUEPUMPOVRD</LOCK_NODE_ID>
<<<<<<< HEAD
                        <TOGGLE_SIMVAR>L:A32NX_OVHD_HYD_EPUMPY_OVRD_PB_IS_ON</TOGGLE_SIMVAR>

                        <INVERTED/>
=======
                        <TOGGLE_SIMVAR>L:A32NX_OVHD_HYD_BLUEPUMP_OVRD</TOGGLE_SIMVAR>
                        <SEQ1_EMISSIVE_DRIVES_VISIBILITY>False</SEQ1_EMISSIVE_DRIVES_VISIBILITY>
                        <SEQ2_EMISSIVE_DRIVES_VISIBILITY>False</SEQ2_EMISSIVE_DRIVES_VISIBILITY>
                        <SEQ1_CODE_DRIVES_VISIBILITY>False</SEQ1_CODE_DRIVES_VISIBILITY>
                        <SEQ2_CODE_DRIVES_VISIBILITY>False</SEQ2_CODE_DRIVES_VISIBILITY>
>>>>>>> a0ec8ec4
                    </UseTemplate>

                    <!-- "HYD LEAK MEASUREMENT VALVES" -->

                    <!-- G -->

                    <UseTemplate Name="FBW_Covered_Push_Toggle">
                        <NODE_ID>PUSH_OVHD_HYD_G</NODE_ID>
                        <LOCK_NODE_ID>LOCK_OVHD_HYD_G</LOCK_NODE_ID>
                        <TOGGLE_SIMVAR>L:A32NX_OVHD_HYD_LEAK_MEASUREMENT_G</TOGGLE_SIMVAR>
                        <SEQ1_EMISSIVE_DRIVES_VISIBILITY>False</SEQ1_EMISSIVE_DRIVES_VISIBILITY>
                        <SEQ2_EMISSIVE_DRIVES_VISIBILITY>False</SEQ2_EMISSIVE_DRIVES_VISIBILITY>
                        <SEQ1_CODE_DRIVES_VISIBILITY>False</SEQ1_CODE_DRIVES_VISIBILITY>
                        <SEQ2_CODE_DRIVES_VISIBILITY>False</SEQ2_CODE_DRIVES_VISIBILITY>
                        <INVERTED/>
                    </UseTemplate>

                    <!-- B -->

                    <UseTemplate Name="FBW_Covered_Push_Toggle">
                        <NODE_ID>PUSH_OVHD_HYD_B</NODE_ID>
                        <LOCK_NODE_ID>LOCK_OVHD_HYD_B</LOCK_NODE_ID>
                        <TOGGLE_SIMVAR>L:A32NX_OVHD_HYD_LEAK_MEASUREMENT_B</TOGGLE_SIMVAR>
                        <SEQ1_EMISSIVE_DRIVES_VISIBILITY>False</SEQ1_EMISSIVE_DRIVES_VISIBILITY>
                        <SEQ2_EMISSIVE_DRIVES_VISIBILITY>False</SEQ2_EMISSIVE_DRIVES_VISIBILITY>
                        <SEQ1_CODE_DRIVES_VISIBILITY>False</SEQ1_CODE_DRIVES_VISIBILITY>
                        <SEQ2_CODE_DRIVES_VISIBILITY>False</SEQ2_CODE_DRIVES_VISIBILITY>
                        <INVERTED/>
                    </UseTemplate>

                    <!-- Y -->

                    <UseTemplate Name="FBW_Covered_Push_Toggle">
                        <NODE_ID>PUSH_OVHD_HYD_Y</NODE_ID>
                        <LOCK_NODE_ID>LOCK_OVHD_HYD_Y</LOCK_NODE_ID>
                        <TOGGLE_SIMVAR>L:A32NX_OVHD_HYD_LEAK_MEASUREMENT_Y</TOGGLE_SIMVAR>
                        <SEQ1_EMISSIVE_DRIVES_VISIBILITY>False</SEQ1_EMISSIVE_DRIVES_VISIBILITY>
                        <SEQ2_EMISSIVE_DRIVES_VISIBILITY>False</SEQ2_EMISSIVE_DRIVES_VISIBILITY>
                        <SEQ1_CODE_DRIVES_VISIBILITY>False</SEQ1_CODE_DRIVES_VISIBILITY>
                        <SEQ2_CODE_DRIVES_VISIBILITY>False</SEQ2_CODE_DRIVES_VISIBILITY>
                        <INVERTED/>
                    </UseTemplate>

                    <!-- ENG FADEC GND PWR -->

                    <!-- 1 -->

                    <UseTemplate Name="FBW_Covered_Push_Toggle">
                        <NODE_ID>PUSH_OVHD_ENG_FADEC2</NODE_ID>
                        <LOCK_NODE_ID>LOCK_OVHD_ENG_FADEC2</LOCK_NODE_ID>
                        <TOGGLE_SIMVAR>L:A32NX_OVHD_FADEC_1</TOGGLE_SIMVAR>
                        <SEQ1_EMISSIVE_DRIVES_VISIBILITY>False</SEQ1_EMISSIVE_DRIVES_VISIBILITY>
                        <SEQ2_EMISSIVE_DRIVES_VISIBILITY>False</SEQ2_EMISSIVE_DRIVES_VISIBILITY>
                        <SEQ1_CODE_DRIVES_VISIBILITY>False</SEQ1_CODE_DRIVES_VISIBILITY>
                        <SEQ2_CODE_DRIVES_VISIBILITY>False</SEQ2_CODE_DRIVES_VISIBILITY>
                    </UseTemplate>

                    <!-- 2 -->

                    <UseTemplate Name="FBW_Covered_Push_Toggle">
                        <NODE_ID>PUSH_OVHD_ENG_FADEC1</NODE_ID>
                        <LOCK_NODE_ID>LOCK_OVHD_ENG_FADEC1</LOCK_NODE_ID>
                        <TOGGLE_SIMVAR>L:A32NX_OVHD_FADEC_2</TOGGLE_SIMVAR>
                        <SEQ1_EMISSIVE_DRIVES_VISIBILITY>False</SEQ1_EMISSIVE_DRIVES_VISIBILITY>
                        <SEQ2_EMISSIVE_DRIVES_VISIBILITY>False</SEQ2_EMISSIVE_DRIVES_VISIBILITY>
                        <SEQ1_CODE_DRIVES_VISIBILITY>False</SEQ1_CODE_DRIVES_VISIBILITY>
                        <SEQ2_CODE_DRIVES_VISIBILITY>False</SEQ2_CODE_DRIVES_VISIBILITY>
                    </UseTemplate>

                    <!-- APU AUTO EXTING TEST-->

                    <UseTemplate Name="FBW_Push_Toggle">
                        <NODE_ID>PUSH_OVHD_APU_AUTOEXITING_TEST</NODE_ID>
                        <TOGGLE_SIMVAR>L:A32NX_APU_AUTOEXITING_TEST_ON</TOGGLE_SIMVAR>
                         <SEQ1_CODE>(L:A32NX_APU_AUTOEXITING_TEST_OK)</SEQ1_CODE>
                         <SEQ2_CODE>(L:A32NX_APU_AUTOEXITING_TEST_ON)</SEQ2_CODE>
                         <SEQ2_EMISSIVE_DRIVES_VISIBILITY>False</SEQ2_EMISSIVE_DRIVES_VISIBILITY>
                         <SEQ1_CODE_DRIVES_VISIBILITY>False</SEQ1_CODE_DRIVES_VISIBILITY>
                         <SEQ2_CODE_DRIVES_VISIBILITY>False</SEQ2_CODE_DRIVES_VISIBILITY>
                         <TOOLTIPID>Test APU autoexiting (Inop.)</TOOLTIPID>
                    </UseTemplate>

                    <!-- APU AUTO EXITING RESET-->

                    <UseTemplate Name="FBW_Push_Held">
                        <NODE_ID>PUSH_OVHD_APU_AUTOEXITING_RESET</NODE_ID>
                        <HOLD_SIMVAR>L:A32NX_APU_AUTOEXITING_RESET</HOLD_SIMVAR>
                        <TOOLTIPID>Reset APU autoexiting (Inop.)</TOOLTIPID>
                    </UseTemplate>
                </Component>

                <Component ID="Overhead_CabinPress">
                    <Component ID="KNOB_OVHD_CABINPRESS_LDGELEV" Node="KNOB_OVHD_CABINPRESS_LDGELEV">
                        <UseTemplate Name="FBW_Continuous_Knob_Limited_From_Simvar">
                            <NODE_ID>KNOB_OVHD_CABINPRESS_LDGELEV</NODE_ID>
                            <ANIM_NAME>KNOB_OVHD_CABINPRESS_LDGELEV</ANIM_NAME>
                            <LOCAL_SIMVAR>L:A32NX_LANDING_ELEVATION</LOCAL_SIMVAR>
                            <LOCAL_SIMVAR_UNITS>feet</LOCAL_SIMVAR_UNITS>
                            <INCREMENT>0.5</INCREMENT>
                            <MAX_ROT_PERCENT>88</MAX_ROT_PERCENT>
                            <CONVERSION_FORMULA>193.182 * 2000 -</CONVERSION_FORMULA>
                        </UseTemplate>
                    </Component>

                    <UseTemplate Name="FBW_3State_Springloaded_Switch">
                        <NODE_ID>SWITCH_OVHD_CABINPRESS_MANVSCTL</NODE_ID>
                        <ANIM_SIMVAR>L:A32NX_MAN_VS_CONTROL</ANIM_SIMVAR>
                        <INVERT_ANIM>1</INVERT_ANIM>
                    </UseTemplate>

                    <!-- MODE SEL -->
                    <UseTemplate Name="FBW_Push_Toggle">
                        <NODE_ID>PUSH_OVHD_CABINPRESS_MODESEL</NODE_ID>
                        <TOGGLE_SIMVAR>L:A32NX_CAB_PRESS_MODE_MAN</TOGGLE_SIMVAR>
                        <SEQ1_CODE>(L:A32NX_CAB_PRESS_SYS_FAULT)</SEQ1_CODE>
                        <SEQ2_CODE>(L:A32NX_CAB_PRESS_MODE_MAN)</SEQ2_CODE>
                        <SEQ2_EMISSIVE_DRIVES_VISIBILITY>False</SEQ2_EMISSIVE_DRIVES_VISIBILITY>
                        <SEQ1_CODE_DRIVES_VISIBILITY>False</SEQ1_CODE_DRIVES_VISIBILITY>
                        <SEQ2_CODE_DRIVES_VISIBILITY>False</SEQ2_CODE_DRIVES_VISIBILITY>
                    </UseTemplate>

                    <UseTemplate Name="FBW_Covered_Push_Toggle">
                        <NODE_ID>PUSH_OVHD_CABINPRESS_DITCHING</NODE_ID>
                        <LOCK_NODE_ID>LOCK_OVHD_CABINPRESS_DITCHING</LOCK_NODE_ID>
                        <TOGGLE_SIMVAR>L:A32NX_DITCHING</TOGGLE_SIMVAR>

                        <SEQ2_CODE>(L:A32NX_DITCHING)</SEQ2_CODE>
                    </UseTemplate>
                </Component>
            </Component>

            <CameraTitle>OverheadLower</CameraTitle>
        </Component>

        <Component ID="AUTOPILOT">
            <DefaultTemplateParameters>
                <SEQ1_EMISSIVE_DRIVES_VISIBILITY>False</SEQ1_EMISSIVE_DRIVES_VISIBILITY>
                <SEQ2_EMISSIVE_DRIVES_VISIBILITY>False</SEQ2_EMISSIVE_DRIVES_VISIBILITY>
                <DEFAULT_TEMPLATE_EMISSIVE>ASOBO_LIGHTING_Potentiometer_Emissive_Template</DEFAULT_TEMPLATE_EMISSIVE>

                <PLANE_NAME>A32NX</PLANE_NAME>
            </DefaultTemplateParameters>

            <UseTemplate Name="FBW_AIRLINER_Switch_Baro_Selector_Template">
                <NODE_ID>KNOB_AUTOPILOT_SELECTOR_L1</NODE_ID>
                <ANIM_NAME>KNOB_AUTOPILOT_SELECTOR_L1</ANIM_NAME>
            </UseTemplate>
            <UseTemplate Name="FBW_AIRLINER_Switch_Baro_Selector_Template">
                <NODE_ID>KNOB_AUTOPILOT_SELECTOR_R1</NODE_ID>
                <ANIM_NAME>KNOB_AUTOPILOT_SELECTOR_R1</ANIM_NAME>
            </UseTemplate>

            <UseTemplate Name="FBW_Airbus_FCU_Baro_Knob">
                <NODE_ID>KNOB_AUTOPILOT_KNOB1_L</NODE_ID>
                <ANIM_NAME_KNOB>KNOB_AUTOPILOT_KNOB1_L</ANIM_NAME_KNOB>
                <ANIM_NAME_PUSHPULL>PUSH_AUTOPILOT_KNOB1_L</ANIM_NAME_PUSHPULL>
                <AIRLINER_TYPE>A320</AIRLINER_TYPE>
            </UseTemplate>
            <UseTemplate Name="FBW_Airbus_FCU_Baro_Knob">
                <NODE_ID>KNOB_AUTOPILOT_KNOB1_R</NODE_ID>
                <ANIM_NAME_KNOB>KNOB_AUTOPILOT_KNOB1_R</ANIM_NAME_KNOB>
                <ANIM_NAME_PUSHPULL>PUSH_AUTOPILOT_KNOB1_R</ANIM_NAME_PUSHPULL>
                <AIRLINER_TYPE>A320</AIRLINER_TYPE>
            </UseTemplate>

            <UseTemplate Name="ASOBO_AUTOPILOT_Push_FlightDirector_Template">
                <NODE_ID>PUSH_AUTOPILOT_FD_L</NODE_ID>
                <ANIM_NAME>PUSH_AUTOPILOT_FD_L</ANIM_NAME>
                <ACTIVE_NODE_ID>PUSH_AUTOPILOT_FD_L_SEQ1</ACTIVE_NODE_ID>
                <EMISSIVE_NODE_ID>PUSH_AUTOPILOT_FD_L_SEQ2</EMISSIVE_NODE_ID>
                <POTENTIOMETER>84</POTENTIOMETER>
                <ID>1</ID>
            </UseTemplate>

            <UseTemplate Name="ASOBO_AUTOPILOT_Push_FlightDirector_Template">
                <NODE_ID>PUSH_AUTOPILOT_FD_R</NODE_ID>
                <ANIM_NAME>PUSH_AUTOPILOT_FD_R</ANIM_NAME>
                <ACTIVE_NODE_ID>PUSH_AUTOPILOT_FD_R_SEQ1</ACTIVE_NODE_ID>
                <EMISSIVE_NODE_ID>PUSH_AUTOPILOT_FD_R_SEQ2</EMISSIVE_NODE_ID>
                <POTENTIOMETER>84</POTENTIOMETER>
                <ID>2</ID>
            </UseTemplate>

            <UseTemplate Name="FBW_AIRBUS_Push_ILS_Template">
                <NODE_ID>PUSH_AUTOPILOT_LS_L</NODE_ID>
                <ANIM_NAME>PUSH_AUTOPILOT_LS_L</ANIM_NAME>
                <POTENTIOMETER_SEQ2>84</POTENTIOMETER_SEQ2>
                <ID>1</ID>
            </UseTemplate>

            <UseTemplate Name="FBW_AIRBUS_Push_ILS_Template">
                <NODE_ID>PUSH_AUTOPILOT_LS_R</NODE_ID>
                <ANIM_NAME>PUSH_AUTOPILOT_LS_R</ANIM_NAME>
                <POTENTIOMETER_SEQ2>84</POTENTIOMETER_SEQ2>
                <ID>2</ID>
            </UseTemplate>

            <UseTemplate Name="FBW_AIRLINER_Knob_ND_Template">
                <TYPE>AIRBUS</TYPE>
                <NODE_ID>KNOB_AUTOPILOT_ROSE_L</NODE_ID>
                <ANIM_NAME>KNOB_AUTOPILOT_ROSE_L_</ANIM_NAME>
                <KNOB_POSITION_VAR>A320_Neo_MFD_NAV_MODE_1</KNOB_POSITION_VAR>
            </UseTemplate>

            <UseTemplate Name="FBW_AIRLINER_Knob_ND_Range_Template">
                <TYPE>AIRBUS</TYPE>
                <NODE_ID>KNOB_AUTOPILOT_L1</NODE_ID>
                <ANIM_NAME>KNOB_AUTOPILOT_L1</ANIM_NAME>
                <KNOB_POSITION_VAR>A320_Neo_MFD_Range_1</KNOB_POSITION_VAR>
            </UseTemplate>

            <UseTemplate Name="FBW_AIRLINER_Knob_ND_Template">
                <TYPE>AIRBUS</TYPE>
                <NODE_ID>KNOB_AUTOPILOT_ROSE_R</NODE_ID>
                <ANIM_NAME>KNOB_AUTOPILOT_ROSE_R</ANIM_NAME>
                <KNOB_POSITION_VAR>A320_Neo_MFD_NAV_MODE_2</KNOB_POSITION_VAR>
            </UseTemplate>

            <UseTemplate Name="FBW_AIRLINER_Knob_ND_Range_Template">
                <TYPE>AIRBUS</TYPE>
                <NODE_ID>KNOB_AUTOPILOT_R1</NODE_ID>
                <ANIM_NAME>KNOB_AUTOPILOT_R1</ANIM_NAME>
                <KNOB_POSITION_VAR>A320_Neo_MFD_Range_2</KNOB_POSITION_VAR>
            </UseTemplate>

            <UseTemplate Name="FBW_AIRBUS_Push_CSTR_Template">
                <NODE_ID>PUSH_AUTOPILOT_CSTR_L</NODE_ID>
                <ANIM_NAME>PUSH_AUTOPILOT_CSTR_L</ANIM_NAME>
                <POTENTIOMETER_SEQ2>84</POTENTIOMETER_SEQ2>
                <BTN_ID>CSTR_1</BTN_ID>
            </UseTemplate>

            <UseTemplate Name="FBW_AIRBUS_Push_VORD_Template">
                <NODE_ID>PUSH_AUTOPILOT_VORD_L</NODE_ID>
                <ANIM_NAME>PUSH_AUTOPILOT_VORD_L</ANIM_NAME>
                <POTENTIOMETER_SEQ2>84</POTENTIOMETER_SEQ2>
                <BTN_ID>VORD_1</BTN_ID>
            </UseTemplate>

            <UseTemplate Name="FBW_AIRBUS_Push_WPT_Template">
                <NODE_ID>PUSH_AUTOPILOT_WPT_L</NODE_ID>
                <ANIM_NAME>PUSH_AUTOPILOT_WPT_L</ANIM_NAME>
                <POTENTIOMETER_SEQ2>84</POTENTIOMETER_SEQ2>
                <BTN_ID>WPT_1</BTN_ID>
            </UseTemplate>

            <UseTemplate Name="FBW_AIRBUS_Push_NDB_Template">
                <NODE_ID>PUSH_AUTOPILOT_NDB_L</NODE_ID>
                <ANIM_NAME>PUSH_AUTOPILOT_NDB_L</ANIM_NAME>
                <POTENTIOMETER_SEQ2>84</POTENTIOMETER_SEQ2>
                <BTN_ID>NDB_1</BTN_ID>
            </UseTemplate>

            <UseTemplate Name="FBW_AIRBUS_Push_ARPT_Template">
                <NODE_ID>PUSH_AUTOPILOT_ARPT_L</NODE_ID>
                <ANIM_NAME>PUSH_AUTOPILOT_ARPT_L</ANIM_NAME>
                <POTENTIOMETER_SEQ2>84</POTENTIOMETER_SEQ2>
                <BTN_ID>ARPT_1</BTN_ID>
            </UseTemplate>

            <UseTemplate Name="FBW_AIRBUS_Push_CSTR_Template">
                <NODE_ID>PUSH_AUTOPILOT_CSTR_R</NODE_ID>
                <ANIM_NAME>PUSH_AUTOPILOT_CSTR_R</ANIM_NAME>
                <POTENTIOMETER_SEQ2>84</POTENTIOMETER_SEQ2>
                <BTN_ID>CSTR_2</BTN_ID>
            </UseTemplate>

            <UseTemplate Name="FBW_AIRBUS_Push_VORD_Template">
                <NODE_ID>PUSH_AUTOPILOT_VORD_R</NODE_ID>
                <ANIM_NAME>PUSH_AUTOPILOT_VORD_R</ANIM_NAME>
                <POTENTIOMETER_SEQ2>84</POTENTIOMETER_SEQ2>
                <BTN_ID>VORD_2</BTN_ID>
            </UseTemplate>

            <UseTemplate Name="FBW_AIRBUS_Push_WPT_Template">
                <NODE_ID>PUSH_AUTOPILOT_WPT_R</NODE_ID>
                <ANIM_NAME>PUSH_AUTOPILOT_WPT_R</ANIM_NAME>
                <POTENTIOMETER_SEQ2>84</POTENTIOMETER_SEQ2>
                <BTN_ID>WPT_2</BTN_ID>
            </UseTemplate>

            <UseTemplate Name="FBW_AIRBUS_Push_NDB_Template">
                <NODE_ID>PUSH_AUTOPILOT_NDB_R</NODE_ID>
                <ANIM_NAME>PUSH_AUTOPILOT_NDB_R</ANIM_NAME>
                <POTENTIOMETER_SEQ2>84</POTENTIOMETER_SEQ2>
                <BTN_ID>NDB_2</BTN_ID>
            </UseTemplate>

            <UseTemplate Name="FBW_AIRBUS_Push_ARPT_Template">
                <NODE_ID>PUSH_AUTOPILOT_ARPT_R</NODE_ID>
                <ANIM_NAME>PUSH_AUTOPILOT_ARPT_R</ANIM_NAME>
                <POTENTIOMETER_SEQ2>84</POTENTIOMETER_SEQ2>
                <BTN_ID>ARPT_2</BTN_ID>
            </UseTemplate>

            <UseTemplate Name="ASOBO_AUTOPILOT_Push_SpeedToggle_Template">
                <NODE_ID>PUSH_AUTOPILOT_SPDMACH_L</NODE_ID>
                <ANIM_NAME>PUSH_AUTOPILOT_SPDMACH_L</ANIM_NAME>
                <NO_INDICATOR>True</NO_INDICATOR>
                <NO_TEXT_EMISSIVE>True</NO_TEXT_EMISSIVE>
                <TYPE>AIRBUS</TYPE>
            </UseTemplate>

            <UseTemplate Name="FBW_AUTOPILOT_Knob_SpeedMach_Template">
                <NODE_ID>KNOB_AUTOPILOT_L2</NODE_ID>
                <PART_ID>Speed_knob</PART_ID>
                <ANIM_NAME>KNOB_AUTOPILOT_L2</ANIM_NAME>
                <ANIM_NAME_PUSHPULL>PUSH_AUTOPILOT_L2</ANIM_NAME_PUSHPULL>
                <TYPE>AIRBUS</TYPE>
            </UseTemplate>

            <UseTemplate Name="FBW_Airbus_Autopilot_Knob_Heading_Template">
                <NODE_ID>KNOB_AUTOPILOT_L3</NODE_ID>
                <ANIM_NAME_KNOB>KNOB_AUTOPILOT_L3</ANIM_NAME_KNOB>
                <ANIM_NAME_PUSHPULL>PUSH_AUTOPILOT_L3</ANIM_NAME_PUSHPULL>
                <ANIMTIP_2>TT:COCKPIT.TOOLTIPS.AUTOPILOT_PANEL_HDG_ENGAGE_MANAGED_MODE</ANIMTIP_2>
                <ANIMTIP_2_ON_CURSOR>UpArrow</ANIMTIP_2_ON_CURSOR>
                <ANIMTIP_3>TT:COCKPIT.TOOLTIPS.AUTOPILOT_PANEL_HDG_ENGAGE_SELECTED_HEADING_MODE</ANIMTIP_3>
                <ANIMTIP_3_ON_CURSOR>DownArrow</ANIMTIP_3_ON_CURSOR>
            </UseTemplate>

            <UseTemplate Name="FBW_AIRBUS_Push_Heading_Track_Template">
                <NODE_ID>PUSH_AUTOPILOT_HDGTRK</NODE_ID>
                <ANIM_NAME>PUSH_AUTOPILOT_HDGTRK</ANIM_NAME>
            </UseTemplate>

            <UseTemplate Name="FBW_Airbus_Autopilot_Master">
                <NODE_ID>PUSH_AUTOPILOT_AP1</NODE_ID>
                <PART_ID>PUSH_AUTOPILOT_AP1</PART_ID>
                <ANIM_NAME>PUSH_AUTOPILOT_AP1</ANIM_NAME>
                <POTENTIOMETER>84</POTENTIOMETER>
                <ACTIVE_NODE_ID>PUSH_AUTOPILOT_AP1_SEQ1</ACTIVE_NODE_ID>
                <EMISSIVE_NODE_ID>PUSH_AUTOPILOT_AP1_SEQ2</EMISSIVE_NODE_ID>
                <ID>1</ID>
                <AP_COUNT>2</AP_COUNT>
                <TYPE>EXCLUSIVE_AP</TYPE>
                <TOOLTIPID>%((L:XMLVAR_Autopilot_1_Status, bool))%{if}TT:COCKPIT.TOOLTIPS.AUTOPILOT_PANEL_AP_ON%{else}TT:COCKPIT.TOOLTIPS.AUTOPILOT_PANEL_AP_OFF%{end}</TOOLTIPID>
            </UseTemplate>

            <UseTemplate Name="FBW_Airbus_Autopilot_Master">
                <NODE_ID>PUSH_AUTOPILOT_AP2</NODE_ID>
                <PART_ID>PUSH_AUTOPILOT_AP2</PART_ID>
                <ANIM_NAME>PUSH_AUTOPILOT_AP2</ANIM_NAME>
                <POTENTIOMETER>84</POTENTIOMETER>
                <ACTIVE_NODE_ID>PUSH_AUTOPILOT_AP2_SEQ1</ACTIVE_NODE_ID>
                <EMISSIVE_NODE_ID>PUSH_AUTOPILOT_AP2_SEQ2</EMISSIVE_NODE_ID>
                <ID>2</ID>
                <AP_COUNT>2</AP_COUNT>
                <TYPE>EXCLUSIVE_AP</TYPE>
                <TOOLTIPID>%((L:XMLVAR_Autopilot_2_Status, bool))%{if}TT:COCKPIT.TOOLTIPS.AUTOPILOT_PANEL_AP_ON%{else}TT:COCKPIT.TOOLTIPS.AUTOPILOT_PANEL_AP_OFF%{end}</TOOLTIPID>
            </UseTemplate>

            <UseTemplate Name="ASOBO_AUTOPILOT_Push_AutoThrottle_Template">
                <NODE_ID>PUSH_AUTOPILOT_ATHR</NODE_ID>
                <ANIM_NAME>PUSH_AUTOPILOT_ATHR</ANIM_NAME>
                <POTENTIOMETER>84</POTENTIOMETER>
                <ACTIVE_NODE_ID>PUSH_AUTOPILOT_ATHR_SEQ1</ACTIVE_NODE_ID>
                <EMISSIVE_NODE_ID>PUSH_AUTOPILOT_ATHR_SEQ2</EMISSIVE_NODE_ID>
                <TOOLTIPID>%((A:AUTOPILOT THROTTLE ARM,Bool))%{if}TT:COCKPIT.TOOLTIPS.AUTOPILOT_PANEL_AUTOTHROTTLE_ARMED%{else}TT:COCKPIT.TOOLTIPS.AUTOPILOT_PANEL_AUTOTHROTTLE_OFF%{end}</TOOLTIPID>
            </UseTemplate>

            <UseTemplate Name="FBW_Airbus_Autopilot_Push_Localiser">
                <NODE_ID>PUSH_AUTOPILOT_LOC</NODE_ID>
                <ANIM_NAME>PUSH_AUTOPILOT_LOC</ANIM_NAME>
                <POTENTIOMETER>84</POTENTIOMETER>
                <ACTIVE_NODE_ID>PUSH_AUTOPILOT_LOC_SEQ1</ACTIVE_NODE_ID>
                <EMISSIVE_NODE_ID>PUSH_AUTOPILOT_LOC_SEQ2</EMISSIVE_NODE_ID>
            </UseTemplate>

            <UseTemplate Name="FBW_Airbus_Autopilot_Push_Approach">
                <NODE_ID>PUSH_AUTOPILOT_APPR</NODE_ID>
                <ANIM_NAME>PUSH_AUTOPILOT_APPR</ANIM_NAME>
                <POTENTIOMETER>84</POTENTIOMETER>
                <ACTIVE_NODE_ID>PUSH_AUTOPILOT_APPR_SEQ1</ACTIVE_NODE_ID>
                <EMISSIVE_NODE_ID>PUSH_AUTOPILOT_APPR_SEQ2</EMISSIVE_NODE_ID>
            </UseTemplate>

            <UseTemplate Name="ASOBO_AIRBUS_Push_Expedite_Template">
                <NODE_ID>PUSH_AUTOPILOT_EXPED</NODE_ID>
                <ANIM_NAME>PUSH_AUTOPILOT_EXPED</ANIM_NAME>
                <ACTIVE_NODE_ID>PUSH_AUTOPILOT_EXPED_SEQ1</ACTIVE_NODE_ID>
                <EMISSIVE_NODE_ID>PUSH_AUTOPILOT_EXPED_SEQ2</EMISSIVE_NODE_ID>
                <POTENTIOMETER>84</POTENTIOMETER>
            </UseTemplate>

            <UseTemplate Name="FBW_AIRBUS_Push_Metric_Alt_Template">
                <NODE_ID>PUSH_AUTOPILOT_METRICALT</NODE_ID>
                <ANIM_NAME>PUSH_AUTOPILOT_METRICALT</ANIM_NAME>
            </UseTemplate>

            <UseTemplate Name="ASOBO_AUTOPILOT_Switch_Altitude_Increment_Template">
                <NODE_ID>KNOB_AUTOPILOT_SELECTOR_ALT</NODE_ID>
                <ANIM_NAME>KNOB_AUTOPILOT_SELECTOR_ALT</ANIM_NAME>
                <WWISE_EVENT_1>lswitch</WWISE_EVENT_1>
                <WWISE_EVENT_2>lswitch</WWISE_EVENT_2>
            </UseTemplate>

            <UseTemplate Name="ASOBO_LIGHTING_Potentiometer_Emissive_Template">
                <NODE_ID>KNOB_AUTOPILOT_SELECTOR_ALT</NODE_ID>
                <POTENTIOMETER>84</POTENTIOMETER>
                <DONT_OVERRIDE_BASE_EMISSIVE>True</DONT_OVERRIDE_BASE_EMISSIVE>
            </UseTemplate>

            <UseTemplate Name="FBW_Airbus_FCU_Altitude_Knob">
                <NODE_ID>KNOB_AUTOPILOT_KNOB_ALT</NODE_ID>
                <ANIM_NAME_KNOB>KNOB_AUTOPILOT_ALT</ANIM_NAME_KNOB>
                <ANIM_NAME_PUSHPULL>PUSH_AUTOPILOT_ALT</ANIM_NAME_PUSHPULL>
                <ANIMREF_ID>-1</ANIMREF_ID>
                <ANIMTIP_0>TT:COCKPIT.TOOLTIPS.AUTOPILOT_PANEL_ALT_DECREASE</ANIMTIP_0>
                <ANIMTIP_0_ON_CURSOR>TurnLeft</ANIMTIP_0_ON_CURSOR>
                <ANIMTIP_1>TT:COCKPIT.TOOLTIPS.AUTOPILOT_PANEL_ALT_INCREASE</ANIMTIP_1>
                <ANIMTIP_1_ON_CURSOR>TurnRight</ANIMTIP_1_ON_CURSOR>
                <ANIMTIP_2>TT:COCKPIT.TOOLTIPS.AUTOPILOT_PANEL_ENGAGE_MANAGED_ALTITUDE_MODE</ANIMTIP_2>
                <ANIMTIP_2_ON_CURSOR>UpArrow</ANIMTIP_2_ON_CURSOR>
                <ANIMTIP_3>TT:COCKPIT.TOOLTIPS.AUTOPILOT_PANEL_ENGAGE_SELECTED_ALTITUDE_MODE</ANIMTIP_3>
                <ANIMTIP_3_ON_CURSOR>DownArrow</ANIMTIP_3_ON_CURSOR>
            </UseTemplate>

            <UseTemplate Name="FBW_Airbus_Autopilot_Knob_VerticalSpeed_Template">
                <NODE_ID>KNOB_AUTOPILOT_UPDN</NODE_ID>
                <ANIM_NAME_KNOB>KNOB_AUTOPILOT_UPDN</ANIM_NAME_KNOB>
                <ANIM_NAME_PUSHPULL>PUSH_AUTOPILOT_UPDN</ANIM_NAME_PUSHPULL>
                <ANIMREF_ID>0</ANIMREF_ID>
                <ANIMTIP_2>TT:COCKPIT.TOOLTIPS.AUTOPILOT_PANEL_LEVEL_OFF</ANIMTIP_2>
                <ANIMTIP_2_ON_CURSOR>UpArrow</ANIMTIP_2_ON_CURSOR>
            </UseTemplate>

            <UseTemplate Name="FBW_AIRBUS_NAV_AID_SWITCH_Template">
                <BASE_NAME>SWITCH_AUTOPILOT_ADF1_L</BASE_NAME>
                <STATE_VAR_NAME>XMLVAR_NAV_AID_SWITCH_L1_State</STATE_VAR_NAME>
                <ANIMTIP_0>TT:COCKPIT.TOOLTIPS.EFIS_PANEL_ADFSWITCH_ADF1</ANIMTIP_0>
                <ANIMTIP_1>TT:COCKPIT.TOOLTIPS.EFIS_PANEL_ADFSWITCH_OFF1</ANIMTIP_1>
                <ANIMTIP_2>TT:COCKPIT.TOOLTIPS.EFIS_PANEL_ADFSWITCH_VOR1</ANIMTIP_2>
            </UseTemplate>

            <UseTemplate Name="FBW_AIRBUS_NAV_AID_SWITCH_Template">
                <BASE_NAME>SWITCH_AUTOPILOT_ADF2_L</BASE_NAME>
                <STATE_VAR_NAME>XMLVAR_NAV_AID_SWITCH_L2_State</STATE_VAR_NAME>
                <ANIMTIP_0>TT:COCKPIT.TOOLTIPS.EFIS_PANEL_ADFSWITCH_ADF2</ANIMTIP_0>
                <ANIMTIP_1>TT:COCKPIT.TOOLTIPS.EFIS_PANEL_ADFSWITCH_OFF2</ANIMTIP_1>
                <ANIMTIP_2>TT:COCKPIT.TOOLTIPS.EFIS_PANEL_ADFSWITCH_VOR2</ANIMTIP_2>
            </UseTemplate>

            <UseTemplate Name="FBW_AIRBUS_NAV_AID_SWITCH_Template">
                <BASE_NAME>SWITCH_AUTOPILOT_ADF1_R</BASE_NAME>
                <STATE_VAR_NAME>XMLVAR_NAV_AID_SWITCH_R1_State</STATE_VAR_NAME>
                <ANIMTIP_0>TT:COCKPIT.TOOLTIPS.EFIS_PANEL_ADFSWITCH_ADF1</ANIMTIP_0>
                <ANIMTIP_1>TT:COCKPIT.TOOLTIPS.EFIS_PANEL_ADFSWITCH_OFF1</ANIMTIP_1>
                <ANIMTIP_2>TT:COCKPIT.TOOLTIPS.EFIS_PANEL_ADFSWITCH_VOR1</ANIMTIP_2>
            </UseTemplate>

            <UseTemplate Name="FBW_AIRBUS_NAV_AID_SWITCH_Template">
                <BASE_NAME>SWITCH_AUTOPILOT_ADF2_R</BASE_NAME>
                <STATE_VAR_NAME>XMLVAR_NAV_AID_SWITCH_R2_State</STATE_VAR_NAME>
                <ANIMTIP_0>TT:COCKPIT.TOOLTIPS.EFIS_PANEL_ADFSWITCH_ADF2</ANIMTIP_0>
                <ANIMTIP_1>TT:COCKPIT.TOOLTIPS.EFIS_PANEL_ADFSWITCH_OFF2</ANIMTIP_1>
                <ANIMTIP_2>TT:COCKPIT.TOOLTIPS.EFIS_PANEL_ADFSWITCH_VOR2</ANIMTIP_2>
            </UseTemplate>
            <CameraTitle>PA</CameraTitle>
        </Component>

        <Component ID="Airbus_EICAS">
            <UseTemplate Name="ASOBO_Airbus_EICAS_Template">
                <BOTH_SCREENS_ON_ONE_NODE/>
                <NODE_ID>DYN_SCREEN</NODE_ID>
            </UseTemplate>

            <UseTemplate Name="FBW_ECAM_PAGE_SELECTION_Template">
                <POTENTIOMETER>85</POTENTIOMETER>
            </UseTemplate>

            <CameraTitle>ECAM</CameraTitle>
        </Component>

        <Component ID="Airbus_FDW">
            <DefaultTemplateParameters>
                <POTENTIOMETER>85</POTENTIOMETER>
                <TYPE>AIRBUS</TYPE>
            </DefaultTemplateParameters>
            <Component ID="Updater">
                <UseTemplate Name="FBW_AIRLINER_Audio_Panel_Updater">
                </UseTemplate>
            </Component>
            <Component ID="Radio_Left">
                <UseTemplate Name="FBW_RADIO_MANAGEMENT_PANEL_Template">
                    <SIDE>L</SIDE>
                    <!-- The left RMP is powered by the DC bus. -->
                    <ELEC_BUS>(L:DCPowerAvailable, boolean)</ELEC_BUS>
                </UseTemplate>
            </Component>
            <Component ID="Audio_Panel_Left">
                <UseTemplate Name="FBW_AIRLINER_Audio_Panel_Template">
                    <ID>1</ID>
                    <NODE_ID_RECEIVER_VHF_L>KNOB_AUDIOL_VHF1</NODE_ID_RECEIVER_VHF_L>
                    <NODE_ID_LIGHT_RECEIVER_VHF_L>PUSH_AUDIOL_VHF1_EMIS</NODE_ID_LIGHT_RECEIVER_VHF_L>
                    <ANIM_NAME_KNOB_RECEIVER_VHF_L>KNOB_AUDIOL_VHF1</ANIM_NAME_KNOB_RECEIVER_VHF_L>
                    <ANIM_NAME_PUSH_RECEIVER_VHF_L>PUSH_AUDIOL_VHF1</ANIM_NAME_PUSH_RECEIVER_VHF_L>
                    <NODE_ID_BUTTON_VHF_L>PUSH_AUDIOL_CALL1</NODE_ID_BUTTON_VHF_L>
                    <ANIM_NAME_BUTTON_VHF_L>PUSH_AUDIOL_CALL1</ANIM_NAME_BUTTON_VHF_L>
                    <NODE_ID_BUTTON_SEQ1_VHF_L>PUSH_AUDIOL_CALL1_SEQ1</NODE_ID_BUTTON_SEQ1_VHF_L>
                    <NODE_ID_BUTTON_SEQ2_VHF_L>PUSH_AUDIOL_CALL1_SEQ2</NODE_ID_BUTTON_SEQ2_VHF_L>
                    <NODE_ID_RECEIVER_VHF_C>KNOB_AUDIOL_VHF2</NODE_ID_RECEIVER_VHF_C>
                    <NODE_ID_LIGHT_RECEIVER_VHF_C>PUSH_AUDIOL_VHF2_EMIS</NODE_ID_LIGHT_RECEIVER_VHF_C>
                    <ANIM_NAME_KNOB_RECEIVER_VHF_C>KNOB_AUDIOL_VHF2</ANIM_NAME_KNOB_RECEIVER_VHF_C>
                    <ANIM_NAME_PUSH_RECEIVER_VHF_C>PUSH_AUDIOL_VHF2</ANIM_NAME_PUSH_RECEIVER_VHF_C>
                    <NODE_ID_BUTTON_VHF_C>PUSH_AUDIOL_CALL2</NODE_ID_BUTTON_VHF_C>
                    <ANIM_NAME_BUTTON_VHF_C>PUSH_AUDIOL_CALL2</ANIM_NAME_BUTTON_VHF_C>
                    <NODE_ID_BUTTON_SEQ1_VHF_C>PUSH_AUDIOL_CALL2_SEQ1</NODE_ID_BUTTON_SEQ1_VHF_C>
                    <NODE_ID_BUTTON_SEQ2_VHF_C>PUSH_AUDIOL_CALL2_SEQ2</NODE_ID_BUTTON_SEQ2_VHF_C>
                    <NODE_ID_RECEIVER_VHF_R>KNOB_AUDIOL_VHF3</NODE_ID_RECEIVER_VHF_R>
                    <NODE_ID_LIGHT_RECEIVER_VHF_R>PUSH_AUDIOL_VHF3_EMIS</NODE_ID_LIGHT_RECEIVER_VHF_R>
                    <ANIM_NAME_KNOB_RECEIVER_VHF_R>KNOB_AUDIOL_VHF3</ANIM_NAME_KNOB_RECEIVER_VHF_R>
                    <ANIM_NAME_PUSH_RECEIVER_VHF_R>PUSH_AUDIOL_VHF3</ANIM_NAME_PUSH_RECEIVER_VHF_R>
                    <NODE_ID_BUTTON_VHF_R>PUSH_AUDIOL_CALL3</NODE_ID_BUTTON_VHF_R>
                    <ANIM_NAME_BUTTON_VHF_R>PUSH_AUDIOL_CALL3</ANIM_NAME_BUTTON_VHF_R>
                    <NODE_ID_BUTTON_SEQ1_VHF_R>PUSH_AUDIOL_CALL3_SEQ1</NODE_ID_BUTTON_SEQ1_VHF_R>
                    <NODE_ID_BUTTON_SEQ2_VHF_R>PUSH_AUDIOL_CALL3_SEQ2</NODE_ID_BUTTON_SEQ2_VHF_R>
                </UseTemplate>
                <Component ID="Audio_Panel_Left_Dummies">
                    <OverrideTemplateParameters>
                        <SEQ1_EMISSIVE_CODE>(L:XMLVAR_SWITCH_OVHD_INTLT_ANNLT_Position) 0 ==</SEQ1_EMISSIVE_CODE>
                        <SEQ2_EMISSIVE_CODE>1</SEQ2_EMISSIVE_CODE>
                        <SEQ1_EMISSIVE_DRIVES_VISIBILITY>False</SEQ1_EMISSIVE_DRIVES_VISIBILITY>
                        <SEQ2_EMISSIVE_DRIVES_VISIBILITY>False</SEQ2_EMISSIVE_DRIVES_VISIBILITY>
                    </OverrideTemplateParameters>
                    <UseTemplate Name="FBW_AIRBUS_Push_Dummy_Template">
                        <NODE_ID>PUSH_AUDIOL_RESET</NODE_ID>
                        <NO_SEQ1/>
                    </UseTemplate>
                    <UseTemplate Name="FBW_AIRBUS_Push_Dummy_Template">
                        <NODE_ID>PUSH_AUDIOL_VOICE</NODE_ID>
                    </UseTemplate>
                    <UseTemplate Name="FBW_AIRBUS_Push_Dummy_Template">
                        <NODE_ID>PUSH_AUDIOL_PA</NODE_ID>
                        <NO_SEQ2/>
                    </UseTemplate>
                    <UseTemplate Name="FBW_AIRBUS_Push_Dummy_Template">
                        <NODE_ID>PUSH_AUDIOL_ATT</NODE_ID>
                    </UseTemplate>
                    <UseTemplate Name="FBW_AIRBUS_Push_Dummy_Template">
                        <NODE_ID>PUSH_AUDIOL_MECH</NODE_ID>
                    </UseTemplate>
                    <UseTemplate Name="FBW_AIRBUS_Push_Dummy_Template">
                        <NODE_ID>PUSH_AUDIOL_CALL4</NODE_ID>
                    </UseTemplate>
                    <UseTemplate Name="FBW_AIRBUS_Push_Dummy_Template">
                        <NODE_ID>PUSH_AUDIOL_CALL5</NODE_ID>
                    </UseTemplate>
                </Component>
                <Component ID="Audio_Panel_Left_Volume_Dummies">
                    <OverrideTemplateParameters>
                        <EMISSIVE_CODE>(L:XMLVAR_SWITCH_OVHD_INTLT_ANNLT_Position) 0 == 16 *</EMISSIVE_CODE>
                    </OverrideTemplateParameters>
                    <UseTemplate Name="A32NX_Audio_Panel_Volume_Dummy">
                        <NODE_ID>PUSH_AUDIOL_VOR1_EMIS</NODE_ID>
                    </UseTemplate>
                    <UseTemplate Name="A32NX_Audio_Panel_Volume_Dummy">
                        <NODE_ID>PUSH_AUDIOL_VOR2_EMIS</NODE_ID>
                    </UseTemplate>
                    <UseTemplate Name="A32NX_Audio_Panel_Volume_Dummy">
                        <NODE_ID>PUSH_AUDIOL_MKR_EMIS</NODE_ID>
                    </UseTemplate>
                    <UseTemplate Name="A32NX_Audio_Panel_Volume_Dummy">
                        <NODE_ID>PUSH_AUDIOL_ILS_EMIS</NODE_ID>
                    </UseTemplate>
                    <UseTemplate Name="A32NX_Audio_Panel_Volume_Dummy">
                        <NODE_ID>PUSH_AUDIOL_HF1_EMIS</NODE_ID>
                    </UseTemplate>
                    <UseTemplate Name="A32NX_Audio_Panel_Volume_Dummy">
                        <NODE_ID>PUSH_AUDIOL_MLS_EMIS</NODE_ID>
                    </UseTemplate>
                    <UseTemplate Name="A32NX_Audio_Panel_Volume_Dummy">
                        <NODE_ID>PUSH_AUDIOL_HF2_EMIS</NODE_ID>
                    </UseTemplate>
                    <UseTemplate Name="A32NX_Audio_Panel_Volume_Dummy">
                        <NODE_ID>PUSH_AUDIOL_ADF1_EMIS</NODE_ID>
                    </UseTemplate>
                    <UseTemplate Name="A32NX_Audio_Panel_Volume_Dummy">
                        <NODE_ID>PUSH_AUDIOL_INT_EMIS</NODE_ID>
                    </UseTemplate>
                    <UseTemplate Name="A32NX_Audio_Panel_Volume_Dummy">
                        <NODE_ID>PUSH_AUDIOL_ADF2_EMIS</NODE_ID>
                    </UseTemplate>
                    <UseTemplate Name="A32NX_Audio_Panel_Volume_Dummy">
                        <NODE_ID>PUSH_AUDIOL_CAB_EMIS</NODE_ID>
                    </UseTemplate>
                    <UseTemplate Name="A32NX_Audio_Panel_Volume_Dummy">
                        <NODE_ID>PUSH_AUDIOL_PA1_EMIS</NODE_ID>
                    </UseTemplate>
                </Component>
            </Component>

            <Component ID="Radio_Right">
                <UseTemplate Name="FBW_RADIO_MANAGEMENT_PANEL_Template">
                    <SIDE>R</SIDE>
                </UseTemplate>
            </Component>
            <Component ID="Audio_Panel_Right">
                <UseTemplate Name="FBW_AIRLINER_Audio_Panel_Template">
                    <ID>2</ID>
                    <NODE_ID_RECEIVER_VHF_L>KNOB_AUDIOR_VHF1</NODE_ID_RECEIVER_VHF_L>
                    <NODE_ID_LIGHT_RECEIVER_VHF_L>PUSH_AUDIOR_VHF1_EMIS</NODE_ID_LIGHT_RECEIVER_VHF_L>
                    <ANIM_NAME_KNOB_RECEIVER_VHF_L>KNOB_AUDIOR_VHF1</ANIM_NAME_KNOB_RECEIVER_VHF_L>
                    <ANIM_NAME_PUSH_RECEIVER_VHF_L>PUSH_AUDIOR_VHF1</ANIM_NAME_PUSH_RECEIVER_VHF_L>
                    <NODE_ID_BUTTON_VHF_L>PUSH_AUDIOR_CALL1</NODE_ID_BUTTON_VHF_L>
                    <ANIM_NAME_BUTTON_VHF_L>PUSH_AUDIOR_CALL1</ANIM_NAME_BUTTON_VHF_L>
                    <NODE_ID_BUTTON_SEQ1_VHF_L>PUSH_AUDIOR_CALL1_SEQ1</NODE_ID_BUTTON_SEQ1_VHF_L>
                    <NODE_ID_BUTTON_SEQ2_VHF_L>PUSH_AUDIOR_CALL1_SEQ2</NODE_ID_BUTTON_SEQ2_VHF_L>
                    <NODE_ID_RECEIVER_VHF_C>KNOB_AUDIOR_VHF2</NODE_ID_RECEIVER_VHF_C>
                    <NODE_ID_LIGHT_RECEIVER_VHF_C>PUSH_AUDIOR_VHF2_EMIS</NODE_ID_LIGHT_RECEIVER_VHF_C>
                    <ANIM_NAME_KNOB_RECEIVER_VHF_C>KNOB_AUDIOR_VHF2</ANIM_NAME_KNOB_RECEIVER_VHF_C>
                    <ANIM_NAME_PUSH_RECEIVER_VHF_C>PUSH_AUDIOR_VHF2</ANIM_NAME_PUSH_RECEIVER_VHF_C>
                    <NODE_ID_BUTTON_VHF_C>PUSH_AUDIOR_CALL2</NODE_ID_BUTTON_VHF_C>
                    <ANIM_NAME_BUTTON_VHF_C>PUSH_AUDIOR_CALL2</ANIM_NAME_BUTTON_VHF_C>
                    <NODE_ID_BUTTON_SEQ1_VHF_C>PUSH_AUDIOR_CALL2_SEQ1</NODE_ID_BUTTON_SEQ1_VHF_C>
                    <NODE_ID_BUTTON_SEQ2_VHF_C>PUSH_AUDIOR_CALL2_SEQ2</NODE_ID_BUTTON_SEQ2_VHF_C>
                    <NODE_ID_RECEIVER_VHF_R>KNOB_AUDIOR_VHF3</NODE_ID_RECEIVER_VHF_R>
                    <NODE_ID_LIGHT_RECEIVER_VHF_R>PUSH_AUDIOR_VHF3_EMIS</NODE_ID_LIGHT_RECEIVER_VHF_R>
                    <ANIM_NAME_KNOB_RECEIVER_VHF_R>KNOB_AUDIOR_VHF3</ANIM_NAME_KNOB_RECEIVER_VHF_R>
                    <ANIM_NAME_PUSH_RECEIVER_VHF_R>PUSH_AUDIOR_VHF3</ANIM_NAME_PUSH_RECEIVER_VHF_R>
                    <NODE_ID_BUTTON_VHF_R>PUSH_AUDIOR_CALL3</NODE_ID_BUTTON_VHF_R>
                    <ANIM_NAME_BUTTON_VHF_R>PUSH_AUDIOR_CALL3</ANIM_NAME_BUTTON_VHF_R>
                    <NODE_ID_BUTTON_SEQ1_VHF_R>PUSH_AUDIOR_CALL3_SEQ1</NODE_ID_BUTTON_SEQ1_VHF_R>
                    <NODE_ID_BUTTON_SEQ2_VHF_R>PUSH_AUDIOR_CALL3_SEQ2</NODE_ID_BUTTON_SEQ2_VHF_R>
                </UseTemplate>
                <Component ID="Audio_Panel_Right_Dummies">
                    <OverrideTemplateParameters>
                        <SEQ1_EMISSIVE_CODE>(L:XMLVAR_SWITCH_OVHD_INTLT_ANNLT_Position) 0 ==</SEQ1_EMISSIVE_CODE>
                        <SEQ2_EMISSIVE_CODE>1</SEQ2_EMISSIVE_CODE>
                        <SEQ1_EMISSIVE_DRIVES_VISIBILITY>False</SEQ1_EMISSIVE_DRIVES_VISIBILITY>
                        <SEQ2_EMISSIVE_DRIVES_VISIBILITY>False</SEQ2_EMISSIVE_DRIVES_VISIBILITY>
                    </OverrideTemplateParameters>
                    <UseTemplate Name="FBW_AIRBUS_Push_Dummy_Template">
                        <NODE_ID>PUSH_AUDIOR_RESET</NODE_ID>
                        <NO_SEQ1/>
                    </UseTemplate>
                    <UseTemplate Name="FBW_AIRBUS_Push_Dummy_Template">
                        <NODE_ID>PUSH_AUDIOR_VOICE</NODE_ID>
                    </UseTemplate>
                    <UseTemplate Name="FBW_AIRBUS_Push_Dummy_Template">
                        <NODE_ID>PUSH_AUDIOR_PA</NODE_ID>
                        <NO_SEQ2/>
                    </UseTemplate>
                    <UseTemplate Name="FBW_AIRBUS_Push_Dummy_Template">
                        <NODE_ID>PUSH_AUDIOR_ATT</NODE_ID>
                    </UseTemplate>
                    <UseTemplate Name="FBW_AIRBUS_Push_Dummy_Template">
                        <NODE_ID>PUSH_AUDIOR_MECH</NODE_ID>
                    </UseTemplate>
                    <UseTemplate Name="FBW_AIRBUS_Push_Dummy_Template">
                        <NODE_ID>PUSH_AUDIOR_CALL4</NODE_ID>
                    </UseTemplate>
                    <UseTemplate Name="FBW_AIRBUS_Push_Dummy_Template">
                        <NODE_ID>PUSH_AUDIOR_CALL5</NODE_ID>
                    </UseTemplate>
                </Component>
                <Component ID="Audio_Panel_Right_Volume_Dummies">
                    <OverrideTemplateParameters>
                        <EMISSIVE_CODE>(L:XMLVAR_SWITCH_OVHD_INTLT_ANNLT_Position) 0 == 16 *</EMISSIVE_CODE>
                    </OverrideTemplateParameters>
                    <UseTemplate Name="A32NX_Audio_Panel_Volume_Dummy">
                        <NODE_ID>PUSH_AUDIOR_VOR1_EMIS</NODE_ID>
                    </UseTemplate>
                    <UseTemplate Name="A32NX_Audio_Panel_Volume_Dummy">
                        <NODE_ID>PUSH_AUDIOR_VOR2_EMIS</NODE_ID>
                    </UseTemplate>
                    <UseTemplate Name="A32NX_Audio_Panel_Volume_Dummy">
                        <NODE_ID>PUSH_AUDIOR_MKR_EMIS</NODE_ID>
                    </UseTemplate>
                    <UseTemplate Name="A32NX_Audio_Panel_Volume_Dummy">
                        <NODE_ID>PUSH_AUDIOR_ILS_EMIS</NODE_ID>
                    </UseTemplate>
                    <UseTemplate Name="A32NX_Audio_Panel_Volume_Dummy">
                        <NODE_ID>PUSH_AUDIOR_HF1_EMIS</NODE_ID>
                    </UseTemplate>
                    <UseTemplate Name="A32NX_Audio_Panel_Volume_Dummy">
                        <NODE_ID>PUSH_AUDIOR_MLS_EMIS</NODE_ID>
                    </UseTemplate>
                    <UseTemplate Name="A32NX_Audio_Panel_Volume_Dummy">
                        <NODE_ID>PUSH_AUDIOR_HF2_EMIS</NODE_ID>
                    </UseTemplate>
                    <UseTemplate Name="A32NX_Audio_Panel_Volume_Dummy">
                        <NODE_ID>PUSH_AUDIOR_ADF1_EMIS</NODE_ID>
                    </UseTemplate>
                    <UseTemplate Name="A32NX_Audio_Panel_Volume_Dummy">
                        <NODE_ID>PUSH_AUDIOR_INT_EMIS</NODE_ID>
                    </UseTemplate>
                    <UseTemplate Name="A32NX_Audio_Panel_Volume_Dummy">
                        <NODE_ID>PUSH_AUDIOR_ADF2_EMIS</NODE_ID>
                    </UseTemplate>
                    <UseTemplate Name="A32NX_Audio_Panel_Volume_Dummy">
                        <NODE_ID>PUSH_AUDIOR_CAB_EMIS</NODE_ID>
                    </UseTemplate>
                    <UseTemplate Name="A32NX_Audio_Panel_Volume_Dummy">
                        <NODE_ID>PUSH_AUDIOR_PA1_EMIS</NODE_ID>
                    </UseTemplate>
                </Component>
            </Component>
        </Component>

        <Component ID="Airbus_ATC">
            <UseTemplate Name="FBW_Airbus_ATC_Template">
                <TYPE>AIRBUS</TYPE>
                <PUSH_BTN_PREFIX>PUSH_ATC_</PUSH_BTN_PREFIX>
                <POTENTIOMETER>85</POTENTIOMETER>
            </UseTemplate>
            <UseTemplate Name="ASOBO_GT_Component_Emissive_Gauge">
                <NODE_ID>PUSH_ATC_FAIL_SEQ2</NODE_ID>
                <EMISSIVE_CODE>(L:XMLVAR_LTS_Test)</EMISSIVE_CODE>
            </UseTemplate>
            <UseTemplate Name="FBW_Airbus_ATC_Panel_TARA">
                <Node_ID>KNOB_ATC_TARA</Node_ID>
                <ANIMTIP_0>Set TCAS to STBY</ANIMTIP_0>
                <ANIMTIP_1>Set TCAS to TA</ANIMTIP_1>
                <ANIMTIP_2>Set TCAS to TA/RA</ANIMTIP_2>
            </UseTemplate>
            <UseTemplate Name="FBW_Airbus_ATC_Panel_Traffic">
                <Node_ID>KNOB_ATC_THRT</Node_ID>
                <ANIMTIP_0>Set TCAS traffic to THRT</ANIMTIP_0>
                <ANIMTIP_1>Set TCAS traffic to ALL</ANIMTIP_1>
                <ANIMTIP_2>Set TCAS traffic to ABV</ANIMTIP_2>
                <ANIMTIP_3>Set TCAS traffic to BLW</ANIMTIP_3>
            </UseTemplate>
        </Component>

        <Component ID="Airbus_Pedestal_Radios">
            <Component ID="Switching_Panel">
                <UseTemplate Name="A32NX_AIRBUS_DATA_SWITCHING_TEMPLATE">
                    <Node_ID>KNOB_SWITCHING_1</Node_ID>
                    <ANIM_NAME>KNOB_SWITCHING_1</ANIM_NAME>
                    <ANIM_CODE>50</ANIM_CODE>
                    <ANIMTIP_0>Set ATT HDG to CAPT</ANIMTIP_0>
                    <ANIMTIP_1>Set ATT HDG to NORM</ANIMTIP_1>
                    <ANIMTIP_2>Set ATT HDG to F/O</ANIMTIP_2>
                </UseTemplate>
                <UseTemplate Name="A32NX_AIRBUS_DATA_SWITCHING_TEMPLATE">
                    <Node_ID>KNOB_SWITCHING_2</Node_ID>
                    <ANIM_NAME>KNOB_SWITCHING_2</ANIM_NAME>
                    <ANIM_CODE>50</ANIM_CODE>
                    <ANIMTIP_0>Set AIR DATA to CAPT</ANIMTIP_0>
                    <ANIMTIP_1>Set AIR DATA to NORM</ANIMTIP_1>
                    <ANIMTIP_2>Set AIR DATA to F/O</ANIMTIP_2>
                </UseTemplate>
                <UseTemplate Name="A32NX_AIRBUS_DATA_SWITCHING_TEMPLATE">
                    <Node_ID>KNOB_SWITCHING_3</Node_ID>
                    <ANIM_NAME>KNOB_SWITCHING_3</ANIM_NAME>
                    <ANIM_CODE>50</ANIM_CODE>
                    <ANIMTIP_0>Set EIS DMC to CAPT</ANIMTIP_0>
                    <ANIMTIP_1>Set EIS DMC to NORM</ANIMTIP_1>
                    <ANIMTIP_2>Set EIS DMC to F/O</ANIMTIP_2>
                </UseTemplate>
                <UseTemplate Name="A32NX_AIRBUS_DATA_SWITCHING_TEMPLATE">
                    <Node_ID>KNOB_SWITCHING_4</Node_ID>
                    <ANIM_NAME>KNOB_SWITCHING_4</ANIM_NAME>
                    <ANIM_CODE>50</ANIM_CODE>
                    <ANIMTIP_0>Set ECAM/ND XFR to CAPT</ANIMTIP_0>
                    <ANIMTIP_1>Set ECAM/ND XFR to NORM</ANIMTIP_1>
                    <ANIMTIP_2>Set ECAM/ND XFR to F/O</ANIMTIP_2>
                </UseTemplate>
            </Component>
        </Component>

        <Template Name="FBW_AUTOPILOT_Knob_Heading_Template">
            <DefaultTemplateParameters>
                <ID>1</ID>
            </DefaultTemplateParameters>

            <UseTemplate Name="ASOBO_GT_Helper_Suffix_ID_Appender">
                <TEMPLATE_TO_CALL>FBW_AUTOPILOT_Knob_Heading_SubTemplate</TEMPLATE_TO_CALL>
            </UseTemplate>
        </Template>

        <Template Name="FBW_AUTOPILOT_Knob_VerticalSpeed_Template">
            <DefaultTemplateParameters>
                <ID>1</ID>
            </DefaultTemplateParameters>
        </Template>

        <Component ID="SAFETY">
            <UseTemplate Name="ASOBO_SAFETY_Push_Template">
                <LEFT_SINGLE_CODE>0 (&gt;L:A32NX_MASTER_WARNING)</LEFT_SINGLE_CODE>
                <EMISSIVE_CODE>(L:Generic_Master_Warning_Active) (#VAR_SCOPE#:#VAR_NAME#) or (L:XMLVAR_SWITCH_OVHD_INTLT_ANNLT_Position) 0 == or</EMISSIVE_CODE>
                <TOOLTIPID>TT:COCKPIT.TOOLTIPS.MASTER_WARNING_ACKNOWLEDGE</TOOLTIPID>
                <VAR_SCOPE>L</VAR_SCOPE>
                <VAR_NAME>XMLVAR_LTS_Test</VAR_NAME>
                <NODE_ID>PUSH_AUTOPILOT_MASTERAWARN_L</NODE_ID>
                <NODE_ID_SEQ1>PUSH_AUTOPILOT_MASTERAWARN_L_SEQ1</NODE_ID_SEQ1>
                <NODE_ID_SEQ2>PUSH_AUTOPILOT_MASTERAWARN_L_SEQ2</NODE_ID_SEQ2>
                <ANIM_NAME>PUSH_AUTOPILOT_MASTERAWARN_L</ANIM_NAME>
                <WWISE_EVENT_1>mpb1on</WWISE_EVENT_1>
                <WWISE_EVENT_2>mpb1off</WWISE_EVENT_2>
                <EMISSIVE_DRIVES_VISIBILITY>True</EMISSIVE_DRIVES_VISIBILITY>
                <AIRBUS_TYPE/>
                <NO_SEQ2/>
            </UseTemplate>
            <UseTemplate Name="ASOBO_SAFETY_Push_Template">
                <ID>Caution</ID>
                <LEFT_SINGLE_CODE>0 (&gt;L:A32NX_MASTER_CAUTION)</LEFT_SINGLE_CODE>
                <EMISSIVE_CODE>(L:Generic_Master_Caution_Active) (L:XMLVAR_SWITCH_OVHD_INTLT_ANNLT_Position) 0 == or</EMISSIVE_CODE>
                <TOOLTIPID>TT:COCKPIT.TOOLTIPS.MASTER_CAUTION_ACKNOWLEDGE</TOOLTIPID>
                <VAR_SCOPE>L</VAR_SCOPE>
                <VAR_NAME>XMLVAR_LTS_Test</VAR_NAME>
                <NODE_ID>PUSH_AUTOPILOT_MASTERCAUT_L</NODE_ID>
                <NODE_ID_SEQ1>PUSH_AUTOPILOT_MASTERCAUT_L_SEQ1</NODE_ID_SEQ1>
                <NODE_ID_SEQ2>PUSH_AUTOPILOT_MASTERCAUT_L_SEQ2</NODE_ID_SEQ2>
                <ANIM_NAME>PUSH_AUTOPILOT_MASTERCAUT_L</ANIM_NAME>
                <WWISE_EVENT_1>mpb1on</WWISE_EVENT_1>
                <WWISE_EVENT_2>mpb1off</WWISE_EVENT_2>
                <EMISSIVE_DRIVES_VISIBILITY>True</EMISSIVE_DRIVES_VISIBILITY>
                <AIRBUS_TYPE/>
                <NO_SEQ2/>
            </UseTemplate>
            <UseTemplate Name="ASOBO_SAFETY_Push_Template">
                <LEFT_SINGLE_CODE>0 (&gt;L:A32NX_MASTER_WARNING)</LEFT_SINGLE_CODE>
                <EMISSIVE_CODE>(L:Generic_Master_Warning_Active) (#VAR_SCOPE#:#VAR_NAME#) or (L:XMLVAR_SWITCH_OVHD_INTLT_ANNLT_Position) 0 == or</EMISSIVE_CODE>
                <TOOLTIPID>TT:COCKPIT.TOOLTIPS.MASTER_WARNING_ACKNOWLEDGE</TOOLTIPID>
                <VAR_SCOPE>L</VAR_SCOPE>
                <VAR_NAME>XMLVAR_LTS_Test</VAR_NAME>
                <NODE_ID>PUSH_AUTOPILOT_MASTERAWARN_R</NODE_ID>
                <NODE_ID_SEQ1>PUSH_AUTOPILOT_MASTERAWARN_R_SEQ1</NODE_ID_SEQ1>
                <NODE_ID_SEQ2>PUSH_AUTOPILOT_MASTERAWARN_R_SEQ2</NODE_ID_SEQ2>
                <ANIM_NAME>PUSH_AUTOPILOT_MASTERAWARN_R</ANIM_NAME>
                <WWISE_EVENT_1>mpb1on</WWISE_EVENT_1>
                <WWISE_EVENT_2>mpb1off</WWISE_EVENT_2>
                <EMISSIVE_DRIVES_VISIBILITY>True</EMISSIVE_DRIVES_VISIBILITY>
                <AIRBUS_TYPE/>
                <NO_SEQ2/>
            </UseTemplate>
            <UseTemplate Name="ASOBO_SAFETY_Push_Template">
                <ID>Caution</ID>
                <LEFT_SINGLE_CODE>0 (&gt;L:A32NX_MASTER_CAUTION)</LEFT_SINGLE_CODE>
                <EMISSIVE_CODE>(L:Generic_Master_Caution_Active) (L:XMLVAR_SWITCH_OVHD_INTLT_ANNLT_Position) 0 == or</EMISSIVE_CODE>
                <TOOLTIPID>TT:COCKPIT.TOOLTIPS.MASTER_CAUTION_ACKNOWLEDGE</TOOLTIPID>
                <VAR_SCOPE>L</VAR_SCOPE>
                <VAR_NAME>XMLVAR_LTS_Test</VAR_NAME>
                <NODE_ID>PUSH_AUTOPILOT_MASTERCAUT_R</NODE_ID>
                <NODE_ID_SEQ1>PUSH_AUTOPILOT_MASTERCAUT_R_SEQ1</NODE_ID_SEQ1>
                <NODE_ID_SEQ2>PUSH_AUTOPILOT_MASTERCAUT_R_SEQ2</NODE_ID_SEQ2>
                <ANIM_NAME>PUSH_AUTOPILOT_MASTERCAUT_R</ANIM_NAME>
                <WWISE_EVENT_1>mpb1on</WWISE_EVENT_1>
                <WWISE_EVENT_2>mpb1off</WWISE_EVENT_2>
                <EMISSIVE_DRIVES_VISIBILITY>True</EMISSIVE_DRIVES_VISIBILITY>
                <AIRBUS_TYPE/>
                <NO_SEQ2/>
            </UseTemplate>
        </Component>

        <Component ID="Warning">
            <UseTemplate Name="FBW_Push_Held">
                <NODE_ID>PUSH_AUTOPILOT_MASTERAWARN_L</NODE_ID>
                <HOLD_SIMVAR>L:PUSH_AUTOPILOT_MASTERAWARN_L</HOLD_SIMVAR>
            </UseTemplate>
            <UseTemplate Name="FBW_Push_Held">
                <NODE_ID>PUSH_AUTOPILOT_MASTERAWARN_R</NODE_ID>
                <HOLD_SIMVAR>L:PUSH_AUTOPILOT_MASTERAWARN_R</HOLD_SIMVAR>
            </UseTemplate>
            <UseTemplate Name="FBW_Push_Held">
                <NODE_ID>PUSH_AUTOPILOT_MASTERCAUT_L</NODE_ID>
                <HOLD_SIMVAR>L:PUSH_AUTOPILOT_MASTERCAUT_L</HOLD_SIMVAR>
            </UseTemplate>
            <UseTemplate Name="FBW_Push_Held">
                <NODE_ID>PUSH_AUTOPILOT_MASTERCAUT_R</NODE_ID>
                <HOLD_SIMVAR>L:PUSH_AUTOPILOT_MASTERCAUT_R</HOLD_SIMVAR>
            </UseTemplate>
        </Component>

        <Component ID="DOOR_PANEL">
            <UseTemplate Name="A32NX_SWITCH_DOORPANEL_LOCK">
                <NODE_ID>SWITCH_DOORPANEL_LOCK</NODE_ID>
                <ANIM_NAME>SWITCH_DOORPANEL_LOCK</ANIM_NAME>
                <INVERT_ANIM>1</INVERT_ANIM>
            </UseTemplate>
            <UseTemplate Name="A32NX_PUSH_DOORPANEL_OPEN">
                <NODE_ID>PUSH_DOORPANEL_OPEN</NODE_ID>
                <ANIM_NAME>PUSH_DOORPANEL_OPEN</ANIM_NAME>
            </UseTemplate>
        </Component>

        <Component ID="Chronometer">
            <UseTemplate Name="FBW_AIRBUS_Chronometer_Button">
                <NODE_ID>PUSH_AUTOPILOT_CHRONO_L</NODE_ID>
                <ANIM_NAME>PUSH_AUTOPILOT_CHRONO_L</ANIM_NAME>
            </UseTemplate>
            <UseTemplate Name="FBW_AIRBUS_Chronometer_Button">
                <NODE_ID>PUSH_AUTOPILOT_CHRONO_R</NODE_ID>
                <ANIM_NAME>PUSH_AUTOPILOT_CHRONO_R</ANIM_NAME>
            </UseTemplate>

            <UseTemplate Name="FBW_Push_Toggle">
                <NODE_ID>PUSH_CHRONO_RST</NODE_ID>
                <TOOLTIPID>Reset Chronometer</TOOLTIPID>
                <MOMENTARY />
                <LEFT_SINGLE_CODE>(&gt;H:A32NX_CHRONO_RST)</LEFT_SINGLE_CODE>
            </UseTemplate>

            <UseTemplate Name="FBW_Push_Toggle">
                <NODE_ID>PUSH_CHRONO_CHR</NODE_ID>
                <TOOLTIPID>Start/Stop Chronometer</TOOLTIPID>
                <MOMENTARY/>
                <LEFT_SINGLE_CODE>(&gt;H:A32NX_CHRONO_TOGGLE)</LEFT_SINGLE_CODE>
            </UseTemplate>

            <UseTemplate Name="FBW_Push_Held">
                <NODE_ID>PUSH_CHRONO_SET</NODE_ID>
                <TOOLTIPID>Toggle clock date/time</TOOLTIPID>
                <LEFT_SINGLE_CODE>(&gt;H:A32NX_CHRONO_DATE)</LEFT_SINGLE_CODE>
            </UseTemplate>

            <UseTemplate Name="ASOBO_GT_Interaction_Tooltip">
                <NODE_ID>KNOB_CHRONO_GPS</NODE_ID>
            </UseTemplate>

            <!-- Should be springloaded in the 3rd position, not sure how to do that. -->
            <Component ID="KNOB_CHRONO_RUN" Node="KNOB_CHRONO_RUN">
                <UseTemplate Name="ASOBO_GT_Knob_Finite_Code">
                    <NODE_ID>KNOB_CHRONO_RUN</NODE_ID>
                    <ANIM_NAME>KNOB_CHRONO_RUN</ANIM_NAME>
                    <WWISE_EVENT>lswitch</WWISE_EVENT>
                    <NORMALIZED_TIME_1>0.1</NORMALIZED_TIME_1>
                    <NORMALIZED_TIME_2>0.5</NORMALIZED_TIME_2>
                    <ANIM_CODE>(L:A32NX_CHRONO_ET_SWITCH_POS, number) 10 *</ANIM_CODE>
                    <CLOCKWISE_CODE>
                        (L:A32NX_CHRONO_ET_SWITCH_POS, number) 1 + 2 min (&gt;L:A32NX_CHRONO_ET_SWITCH_POS, number)
                        (&gt;H:A32NX_CHRONO_ET_POS_CHANGED)
                    </CLOCKWISE_CODE>
                    <ANTICLOCKWISE_CODE>
                        (L:A32NX_CHRONO_ET_SWITCH_POS, number) 1 - 0 max (&gt;L:A32NX_CHRONO_ET_SWITCH_POS, number)
                        (&gt;H:A32NX_CHRONO_ET_POS_CHANGED)
                    </ANTICLOCKWISE_CODE>
                </UseTemplate>
            </Component>

            <CameraTitle>ECAM</CameraTitle>
        </Component>

        <Component ID="INOP">
            <UseTemplate Name="ASOBO_GT_Interaction_Tooltip">
                <NODE_ID>SWITCH_LEFT</NODE_ID>
            </UseTemplate>
            <UseTemplate Name="ASOBO_GT_Interaction_Tooltip">
                <NODE_ID>PUSH_AUTOPILOT_LL</NODE_ID>
            </UseTemplate>
            <UseTemplate Name="ASOBO_GT_Interaction_Tooltip">
                <NODE_ID>PUSH_AUTOPILOT_AUTOLAND_L</NODE_ID>
            </UseTemplate>
            <UseTemplate Name="ASOBO_GT_Interaction_Tooltip">
                <NODE_ID>PUSH_AUTOPILOT_SIDESTICK_L</NODE_ID>
            </UseTemplate>
            <UseTemplate Name="ASOBO_GT_Interaction_Tooltip">
                <NODE_ID>PUSH_AUTOPILOT_SIDESTICK_R</NODE_ID>
            </UseTemplate>
            <UseTemplate Name="ASOBO_GT_Interaction_Tooltip">
                <NODE_ID>PUSH_AUTOPILOT_AUTOLAND_R</NODE_ID>
            </UseTemplate>
            <UseTemplate Name="ASOBO_GT_Interaction_Tooltip">
                <NODE_ID>PUSH_AUTOPILOT_RR</NODE_ID>
            </UseTemplate>
            <UseTemplate Name="ASOBO_GT_Interaction_Tooltip">
                <NODE_ID>SWITCH_RIGHT</NODE_ID>
            </UseTemplate>
            <UseTemplate Name="ASOBO_GT_Interaction_Tooltip">
                <NODE_ID>KNOB_RIGHT</NODE_ID>
            </UseTemplate>
            <!-- Landing Light Indicators
        <UseTemplate Name="ASOBO_GT_Interaction_Tooltip">
            <NODE_ID>PUSH_AUTOBKR_LDGGEAR_1</NODE_ID>
        </UseTemplate>
        <UseTemplate Name="ASOBO_GT_Interaction_Tooltip">
            <NODE_ID>PUSH_AUTOBKR_LDGGEAR_2</NODE_ID>
        </UseTemplate>
        <UseTemplate Name="ASOBO_GT_Interaction_Tooltip">
            <NODE_ID>PUSH_AUTOBKR_LDGGEAR_3</NODE_ID>
        </UseTemplate>
         -->
            <UseTemplate Name="ASOBO_GT_Interaction_Tooltip">
                <NODE_ID>PUSH_EFIS_FO_PFD</NODE_ID>
            </UseTemplate>
            <UseTemplate Name="ASOBO_GT_Interaction_Tooltip">
                <NODE_ID>KNOB_EFIS_FO_LOUDSPKR</NODE_ID>
            </UseTemplate>
            <UseTemplate Name="ASOBO_GT_Interaction_Tooltip">
                <NODE_ID>PUSH_AUDIOL_RESET</NODE_ID>
            </UseTemplate>
            <UseTemplate Name="ASOBO_GT_Interaction_Tooltip">
                <NODE_ID>PUSH_AUDIOL_VOICE</NODE_ID>
            </UseTemplate>
            <UseTemplate Name="ASOBO_GT_Interaction_Tooltip">
                <NODE_ID>PUSH_AUDIOL_ADF2</NODE_ID>
            </UseTemplate>
            <UseTemplate Name="ASOBO_GT_Interaction_Tooltip">
                <NODE_ID>KNOB_AUDIOL_ADF2</NODE_ID>
            </UseTemplate>
            <UseTemplate Name="ASOBO_GT_Interaction_Tooltip">
                <NODE_ID>PUSH_AUDIOL_ADF1</NODE_ID>
            </UseTemplate>
            <UseTemplate Name="ASOBO_GT_Interaction_Tooltip">
                <NODE_ID>KNOB_AUDIOL_ADF1</NODE_ID>
            </UseTemplate>
            <UseTemplate Name="ASOBO_GT_Interaction_Tooltip">
                <NODE_ID>PUSH_AUDIOL_MLS</NODE_ID>
            </UseTemplate>
            <UseTemplate Name="ASOBO_GT_Interaction_Tooltip">
                <NODE_ID>KNOB_AUDIOL_MLS</NODE_ID>
            </UseTemplate>
            <UseTemplate Name="ASOBO_GT_Interaction_Tooltip">
                <NODE_ID>PUSH_AUDIOL_ILS</NODE_ID>
            </UseTemplate>
            <UseTemplate Name="ASOBO_GT_Interaction_Tooltip">
                <NODE_ID>KNOB_AUDIOL_ILS</NODE_ID>
            </UseTemplate>
            <UseTemplate Name="ASOBO_GT_Interaction_Tooltip">
                <NODE_ID>PUSH_AUDIOL_MKR</NODE_ID>
            </UseTemplate>
            <UseTemplate Name="ASOBO_GT_Interaction_Tooltip">
                <NODE_ID>KNOB_AUDIOL_MKR</NODE_ID>
            </UseTemplate>
            <UseTemplate Name="ASOBO_GT_Interaction_Tooltip">
                <NODE_ID>PUSH_AUDIOL_VOR1</NODE_ID>
            </UseTemplate>
            <UseTemplate Name="ASOBO_GT_Interaction_Tooltip">
                <NODE_ID>KNOB_AUDIOL_VOR1</NODE_ID>
            </UseTemplate>
            <UseTemplate Name="ASOBO_GT_Interaction_Tooltip">
                <NODE_ID>PUSH_AUDIOL_VOR2</NODE_ID>
            </UseTemplate>
            <UseTemplate Name="ASOBO_GT_Interaction_Tooltip">
                <NODE_ID>KNOB_AUDIOL_VOR2</NODE_ID>
            </UseTemplate>
            <UseTemplate Name="ASOBO_GT_Interaction_Tooltip">
                <NODE_ID>PUSH_AUDIOL_PA</NODE_ID>
            </UseTemplate>
            <UseTemplate Name="ASOBO_GT_Interaction_Tooltip">
                <NODE_ID>KNOB_AUDIOL_PA</NODE_ID>
            </UseTemplate>
            <UseTemplate Name="ASOBO_GT_Interaction_Tooltip">
                <NODE_ID>PUSH_AUDIOL_ATT</NODE_ID>
            </UseTemplate>
            <UseTemplate Name="ASOBO_GT_Interaction_Tooltip">
                <NODE_ID>KNOB_AUDIOL_CAB</NODE_ID>
            </UseTemplate>
            <UseTemplate Name="ASOBO_GT_Interaction_Tooltip">
                <NODE_ID>PUSH_AUDIOL_MECH</NODE_ID>
            </UseTemplate>
            <UseTemplate Name="ASOBO_GT_Interaction_Tooltip">
                <NODE_ID>KNOB_AUDIOL_INT</NODE_ID>
            </UseTemplate>
            <UseTemplate Name="ASOBO_GT_Interaction_Tooltip">
                <NODE_ID>PUSH_AUDIOL_CALL4</NODE_ID>
            </UseTemplate>
            <UseTemplate Name="ASOBO_GT_Interaction_Tooltip">
                <NODE_ID>KNOB_AUDIOL_HF1</NODE_ID>
            </UseTemplate>
            <UseTemplate Name="ASOBO_GT_Interaction_Tooltip">
                <NODE_ID>PUSH_AUDIOL_CALL5</NODE_ID>
            </UseTemplate>
            <UseTemplate Name="ASOBO_GT_Interaction_Tooltip">
                <NODE_ID>KNOB_AUDIOL_HF2</NODE_ID>
            </UseTemplate>
            <UseTemplate Name="ASOBO_GT_Interaction_Tooltip">
                <NODE_ID>PUSH_AUDIOR_RESET</NODE_ID>
            </UseTemplate>
            <UseTemplate Name="ASOBO_GT_Interaction_Tooltip">
                <NODE_ID>PUSH_AUDIOR_VOICE</NODE_ID>
            </UseTemplate>
            <UseTemplate Name="ASOBO_GT_Interaction_Tooltip">
                <NODE_ID>PUSH_AUDIOR_ADF2</NODE_ID>
            </UseTemplate>
            <UseTemplate Name="ASOBO_GT_Interaction_Tooltip">
                <NODE_ID>KNOB_AUDIOR_ADF2</NODE_ID>
            </UseTemplate>
            <UseTemplate Name="ASOBO_GT_Interaction_Tooltip">
                <NODE_ID>PUSH_AUDIOR_ADF1</NODE_ID>
            </UseTemplate>
            <UseTemplate Name="ASOBO_GT_Interaction_Tooltip">
                <NODE_ID>KNOB_AUDIOR_ADF1</NODE_ID>
            </UseTemplate>
            <UseTemplate Name="ASOBO_GT_Interaction_Tooltip">
                <NODE_ID>PUSH_AUDIOR_MLS</NODE_ID>
            </UseTemplate>
            <UseTemplate Name="ASOBO_GT_Interaction_Tooltip">
                <NODE_ID>KNOB_AUDIOR_MLS</NODE_ID>
            </UseTemplate>
            <UseTemplate Name="ASOBO_GT_Interaction_Tooltip">
                <NODE_ID>PUSH_AUDIOR_ILS</NODE_ID>
            </UseTemplate>
            <UseTemplate Name="ASOBO_GT_Interaction_Tooltip">
                <NODE_ID>KNOB_AUDIOR_ILS</NODE_ID>
            </UseTemplate>
            <UseTemplate Name="ASOBO_GT_Interaction_Tooltip">
                <NODE_ID>PUSH_AUDIOR_MKR</NODE_ID>
            </UseTemplate>
            <UseTemplate Name="ASOBO_GT_Interaction_Tooltip">
                <NODE_ID>KNOB_AUDIOR_MKR</NODE_ID>
            </UseTemplate>
            <UseTemplate Name="ASOBO_GT_Interaction_Tooltip">
                <NODE_ID>PUSH_AUDIOR_VOR1</NODE_ID>
            </UseTemplate>
            <UseTemplate Name="ASOBO_GT_Interaction_Tooltip">
                <NODE_ID>KNOB_AUDIOR_VOR1</NODE_ID>
            </UseTemplate>
            <UseTemplate Name="ASOBO_GT_Interaction_Tooltip">
                <NODE_ID>PUSH_AUDIOR_VOR2</NODE_ID>
            </UseTemplate>
            <UseTemplate Name="ASOBO_GT_Interaction_Tooltip">
                <NODE_ID>KNOB_AUDIOR_VOR2</NODE_ID>
            </UseTemplate>
            <UseTemplate Name="ASOBO_GT_Interaction_Tooltip">
                <NODE_ID>PUSH_AUDIOR_PA</NODE_ID>
            </UseTemplate>
            <UseTemplate Name="ASOBO_GT_Interaction_Tooltip">
                <NODE_ID>KNOB_AUDIOR_PA</NODE_ID>
            </UseTemplate>
            <UseTemplate Name="ASOBO_GT_Interaction_Tooltip">
                <NODE_ID>PUSH_AUDIOR_ATT</NODE_ID>
            </UseTemplate>
            <UseTemplate Name="ASOBO_GT_Interaction_Tooltip">
                <NODE_ID>KNOB_AUDIOR_CAB</NODE_ID>
            </UseTemplate>
            <UseTemplate Name="ASOBO_GT_Interaction_Tooltip">
                <NODE_ID>PUSH_AUDIOR_MECH</NODE_ID>
            </UseTemplate>
            <UseTemplate Name="ASOBO_GT_Interaction_Tooltip">
                <NODE_ID>KNOB_AUDIOR_INT</NODE_ID>
            </UseTemplate>
            <UseTemplate Name="ASOBO_GT_Interaction_Tooltip">
                <NODE_ID>PUSH_AUDIOR_CALL4</NODE_ID>
            </UseTemplate>
            <UseTemplate Name="ASOBO_GT_Interaction_Tooltip">
                <NODE_ID>KNOB_AUDIOR_HF1</NODE_ID>
            </UseTemplate>
            <UseTemplate Name="ASOBO_GT_Interaction_Tooltip">
                <NODE_ID>PUSH_AUDIOR_CALL5</NODE_ID>
            </UseTemplate>
            <UseTemplate Name="ASOBO_GT_Interaction_Tooltip">
                <NODE_ID>KNOB_AUDIOR_HF2</NODE_ID>
            </UseTemplate>
            <UseTemplate Name="ASOBO_GT_Interaction_Tooltip">
                <NODE_ID>SWITCH_AUDIOL_INT</NODE_ID>
            </UseTemplate>
            <UseTemplate Name="ASOBO_GT_Interaction_Tooltip">
                <NODE_ID>SWITCH_AUDIOR_INT</NODE_ID>
            </UseTemplate>
            <UseTemplate Name="ASOBO_GT_Interaction_Tooltip">
                <NODE_ID>KNOB_RADAR_GAIN</NODE_ID>
            </UseTemplate>
            <UseTemplate Name="ASOBO_GT_Interaction_Tooltip">
                <NODE_ID>KNOB_RADAR_TILT</NODE_ID>
            </UseTemplate>
            <UseTemplate Name="ASOBO_GT_Interaction_Tooltip">
                <NODE_ID>KNOB_ATC_1</NODE_ID>
            </UseTemplate>
            <UseTemplate Name="ASOBO_GT_Interaction_Tooltip">
                <NODE_ID>PUSH_HANDLE_LEFT_YOKE</NODE_ID>
            </UseTemplate>
            <UseTemplate Name="ASOBO_GT_Interaction_Tooltip">
                <NODE_ID>PUSH_HANDLE_RIGHT_YOKE</NODE_ID>
            </UseTemplate>
            <UseTemplate Name="ASOBO_GT_Interaction_Tooltip">
                <NODE_ID>HANDLE_LEFT_YOKE</NODE_ID>
            </UseTemplate>
            <UseTemplate Name="ASOBO_GT_Interaction_Tooltip">
                <NODE_ID>HANDLE_RIGHT_YOKE</NODE_ID>
            </UseTemplate>
            <UseTemplate Name="ASOBO_GT_Interaction_Tooltip">
                <NODE_ID>HANDLE_LEFT</NODE_ID>
            </UseTemplate>
            <UseTemplate Name="ASOBO_GT_Interaction_Tooltip">
                <NODE_ID>HANDLE_RIGHT</NODE_ID>
            </UseTemplate>
            <UseTemplate Name="ASOBO_GT_Interaction_Tooltip">
                <NODE_ID>PUSH_OVHD_ADIRS_1</NODE_ID>
            </UseTemplate>
            <UseTemplate Name="ASOBO_GT_Interaction_Tooltip">
                <NODE_ID>PUSH_OVHD_ADIRS_2</NODE_ID>
            </UseTemplate>
            <UseTemplate Name="ASOBO_GT_Interaction_Tooltip">
                <NODE_ID>PUSH_OVHD_ADIRS_3</NODE_ID>
            </UseTemplate>
            <UseTemplate Name="ASOBO_GT_Interaction_Tooltip">
                <NODE_ID>PUSH_OVHD_HYD_RATMANON</NODE_ID>
            </UseTemplate>
            <UseTemplate Name="ASOBO_GT_Interaction_Tooltip">
                <NODE_ID>PUSH_OVHD_FUEL_MODESEL</NODE_ID>
            </UseTemplate>
            <UseTemplate Name="ASOBO_GT_Interaction_Tooltip">
                <NODE_ID>PUSH_OVHD_CARGOVENT_AFTISOL</NODE_ID>
            </UseTemplate>
            <UseTemplate Name="ASOBO_GT_Interaction_Tooltip">
                <NODE_ID>PUSH_OVHD_RADIO_VOR1</NODE_ID>
            </UseTemplate>
            <UseTemplate Name="ASOBO_GT_Interaction_Tooltip">
                <NODE_ID>PUSH_OVHD_RADIO_VOR2</NODE_ID>
            </UseTemplate>
            <UseTemplate Name="ASOBO_GT_Interaction_Tooltip">
                <NODE_ID>PUSH_OVHD_RADIO_MKR</NODE_ID>
            </UseTemplate>
            <UseTemplate Name="ASOBO_GT_Interaction_Tooltip">
                <NODE_ID>PUSH_OVHD_RADIO_ILS</NODE_ID>
            </UseTemplate>
            <UseTemplate Name="ASOBO_GT_Interaction_Tooltip">
                <NODE_ID>PUSH_OVHD_RADIO_MLS</NODE_ID>
            </UseTemplate>
            <UseTemplate Name="ASOBO_GT_Interaction_Tooltip">
                <NODE_ID>PUSH_OVHD_RADIO_ADF1</NODE_ID>
            </UseTemplate>
            <UseTemplate Name="ASOBO_GT_Interaction_Tooltip">
                <NODE_ID>PUSH_OVHD_RADIO_ADF2</NODE_ID>
            </UseTemplate>
            <UseTemplate Name="ASOBO_GT_Interaction_Tooltip">
                <NODE_ID>SWITCH_OVHD_RADIO_INT</NODE_ID>
            </UseTemplate>
            <UseTemplate Name="ASOBO_GT_Interaction_Tooltip">
                <NODE_ID>PUSH_OVHD_RADIO_VOICE</NODE_ID>
            </UseTemplate>
            <UseTemplate Name="ASOBO_GT_Interaction_Tooltip">
                <NODE_ID>PUSH_OVHD_RADIO_RESET</NODE_ID>
            </UseTemplate>
            <UseTemplate Name="ASOBO_GT_Interaction_Tooltip">
                <NODE_ID>PUSH_OVHD_RADIO_PA1</NODE_ID>
            </UseTemplate>
            <UseTemplate Name="ASOBO_GT_Interaction_Tooltip">
                <NODE_ID>PUSH_OVHD_RADIO_PA</NODE_ID>
            </UseTemplate>
            <UseTemplate Name="ASOBO_GT_Interaction_Tooltip">
                <NODE_ID>PUSH_OVHD_RADIO_VHF1</NODE_ID>
            </UseTemplate>
            <UseTemplate Name="ASOBO_GT_Interaction_Tooltip">
                <NODE_ID>PUSH_OVHD_RADIO_VHF2</NODE_ID>
            </UseTemplate>
            <UseTemplate Name="ASOBO_GT_Interaction_Tooltip">
                <NODE_ID>PUSH_OVHD_RADIO_VHF3</NODE_ID>
            </UseTemplate>
            <UseTemplate Name="ASOBO_GT_Interaction_Tooltip">
                <NODE_ID>PUSH_OVHD_RADIO_HF1</NODE_ID>
            </UseTemplate>
            <UseTemplate Name="ASOBO_GT_Interaction_Tooltip">
                <NODE_ID>PUSH_OVHD_RADIO_HF2</NODE_ID>
            </UseTemplate>
            <UseTemplate Name="ASOBO_GT_Interaction_Tooltip">
                <NODE_ID>PUSH_OVHD_RADIO_CAB</NODE_ID>
            </UseTemplate>
            <UseTemplate Name="ASOBO_GT_Interaction_Tooltip">
                <NODE_ID>PUSH_OVHD_RADIO_ATT</NODE_ID>
            </UseTemplate>
            <UseTemplate Name="ASOBO_GT_Interaction_Tooltip">
                <NODE_ID>PUSH_OVHD_RADIO_MECH</NODE_ID>
            </UseTemplate>
            <UseTemplate Name="ASOBO_GT_Interaction_Tooltip">
                <NODE_ID>PUSH_OVHD_RADIO_CALL5</NODE_ID>
            </UseTemplate>
            <UseTemplate Name="ASOBO_GT_Interaction_Tooltip">
                <NODE_ID>PUSH_OVHD_RADIO_CALL4</NODE_ID>
            </UseTemplate>
            <UseTemplate Name="ASOBO_GT_Interaction_Tooltip">
                <NODE_ID>PUSH_OVHD_RADIO_CALL3</NODE_ID>
            </UseTemplate>
            <UseTemplate Name="ASOBO_GT_Interaction_Tooltip">
                <NODE_ID>PUSH_OVHD_RADIO_CALL2</NODE_ID>
            </UseTemplate>
            <UseTemplate Name="ASOBO_GT_Interaction_Tooltip">
                <NODE_ID>PUSH_OVHD_RADIO_CALL1</NODE_ID>
            </UseTemplate>
            <!--            <UseTemplate Name="ASOBO_GT_Interaction_Tooltip">-->
            <!--                <NODE_ID>KNOB_OVHD_READINGLTR</NODE_ID>-->
            <!--            </UseTemplate>-->
            <!--            <UseTemplate Name="ASOBO_GT_Interaction_Tooltip">-->
            <!--                <NODE_ID>LOCK_OVHD_ENG_FADEC2</NODE_ID>-->
            <!--            </UseTemplate>-->
            <!--            <UseTemplate Name="ASOBO_GT_Interaction_Tooltip">-->
            <!--                <NODE_ID>PUSH_OVHD_ENG_FADEC2</NODE_ID>-->
            <!--            </UseTemplate>-->
            <!--            <UseTemplate Name="ASOBO_GT_Interaction_Tooltip">-->
            <!--                <NODE_ID>LOCK_OVHD_ENG_FADEC1</NODE_ID>-->
            <!--            </UseTemplate>-->
            <!--            <UseTemplate Name="ASOBO_GT_Interaction_Tooltip">-->
            <!--                <NODE_ID>PUSH_OVHD_ENG_FADEC1</NODE_ID>-->
            <!--            </UseTemplate>-->
            <!--            <UseTemplate Name="ASOBO_GT_Interaction_Tooltip">-->
            <!--                <NODE_ID>LOCK_OVHD_HYD_Y</NODE_ID>-->
            <!--            </UseTemplate>-->
            <!--            <UseTemplate Name="ASOBO_GT_Interaction_Tooltip">-->
            <!--                <NODE_ID>PUSH_OVHD_HYD_Y</NODE_ID>-->
            <!--            </UseTemplate>-->
            <!--            <UseTemplate Name="ASOBO_GT_Interaction_Tooltip">-->
            <!--                <NODE_ID>LOCK_OVHD_HYD_B</NODE_ID>-->
            <!--            </UseTemplate>-->
            <!--            <UseTemplate Name="ASOBO_GT_Interaction_Tooltip">-->
            <!--                <NODE_ID>PUSH_OVHD_HYD_B</NODE_ID>-->
            <!--            </UseTemplate>-->
            <!--            <UseTemplate Name="ASOBO_GT_Interaction_Tooltip">-->
            <!--                <NODE_ID>PUSH_OVHD_HYD_G</NODE_ID>-->
            <!--            </UseTemplate>-->
            <!--            <UseTemplate Name="ASOBO_GT_Interaction_Tooltip">-->
            <!--                <NODE_ID>LOCK_OVHD_HYD_G</NODE_ID>-->
            <!--            </UseTemplate>-->
            <!--            <UseTemplate Name="ASOBO_GT_Interaction_Tooltip">-->
            <!--                <NODE_ID>LOCK_OVHD_HYD_BLUEPUMPOVRD</NODE_ID>-->
            <!--            </UseTemplate>-->
            <!--            <UseTemplate Name="ASOBO_GT_Interaction_Tooltip">-->
            <!--                <NODE_ID>PUSH_OVHD_CKPTDOOR_BOT</NODE_ID>-->
            <!--            </UseTemplate>-->
            <!--            <UseTemplate Name="ASOBO_GT_Interaction_Tooltip">-->
            <!--                <NODE_ID>PUSH_OVHD_CKPTDOOR_MID</NODE_ID>-->
            <!--            </UseTemplate>-->
            <!--            <UseTemplate Name="ASOBO_GT_Interaction_Tooltip">-->
            <!--                <NODE_ID>PUSH_OVHD_CKPTDOOR_TOP</NODE_ID>-->
            <!--            </UseTemplate>-->
            <!--            <UseTemplate Name="ASOBO_GT_Interaction_Tooltip">-->
            <!--                <NODE_ID>PUSH_OVHD_CKPTDOOR_LEFT</NODE_ID>-->
            <!--            </UseTemplate>-->
            <!--            <UseTemplate Name="ASOBO_GT_Interaction_Tooltip">-->
            <!--                <NODE_ID>PUSH_OVHD_CKPTDOOR_RIGHT</NODE_ID>-->
            <!--            </UseTemplate>-->
            <!--            <UseTemplate Name="ASOBO_GT_Interaction_Tooltip">-->
            <!--                <NODE_ID>PUSH_OVHD_CKPTDOOR_CHAN2</NODE_ID>-->
            <!--            </UseTemplate>-->
            <!--            <UseTemplate Name="ASOBO_GT_Interaction_Tooltip">-->
            <!--                <NODE_ID>PUSH_OVHD_CKPTDOOR_CHAN1</NODE_ID>-->
            <!--            </UseTemplate>-->
        </Component>

        <Component ID="COFFEE">
            <UseTemplate Name="FBW_Coffee_Cup">
                <NODE_ID>COCKPIT_COFFEE_L</NODE_ID>
            </UseTemplate>
            <UseTemplate Name="FBW_Coffee_Cup">
                <NODE_ID>COCKPIT_COFFEE_R</NODE_ID>
            </UseTemplate>
        </Component>
    </Behaviors>
</ModelInfo><|MERGE_RESOLUTION|>--- conflicted
+++ resolved
@@ -2073,45 +2073,26 @@
                     <!-- ENG 1 PUMP -->
                     <UseTemplate Name="FBW_Push_Toggle">
                         <NODE_ID>PUSH_OVHD_HYD_ENG1PUMP</NODE_ID>
-<<<<<<< HEAD
-
                         <TOGGLE_SIMVAR>L:A32NX_OVHD_HYD_ENG_1_PUMP_PB_IS_AUTO</TOGGLE_SIMVAR>
-
                         <SEQ1_CODE>(L:A32NX_OVHD_HYD_ENG_1_PUMP_PB_HAS_FAULT, Bool)</SEQ1_CODE>
                         <SEQ2_CODE>(L:A32NX_OVHD_HYD_ENG_1_PUMP_PB_IS_AUTO, Bool) !</SEQ2_CODE>
-
-                        <TOOLTIPID>%((L:A32NX_OVHD_HYD_ENG_1_PUMP_PB_IS_AUTO, Bool))%{if}Turn OFF eng 1 hyd pump%{else}Turn ON eng 1 hyd pump%{end}</TOOLTIPID>
-=======
-                        <TOGGLE_SIMVAR>L:A32NX_HYD_ENG1PUMP_TOGGLE</TOGGLE_SIMVAR>
-                        <SEQ1_CODE>(L:A32NX_HYD_ENG1PUMP_FAULT, Bool)</SEQ1_CODE>
-                        <SEQ2_CODE>(L:A32NX_HYD_ENG1PUMP_TOGGLE, Bool) !</SEQ2_CODE>
                         <SEQ2_EMISSIVE_DRIVES_VISIBILITY>False</SEQ2_EMISSIVE_DRIVES_VISIBILITY>
                         <SEQ1_CODE_DRIVES_VISIBILITY>False</SEQ1_CODE_DRIVES_VISIBILITY>
                         <SEQ2_CODE_DRIVES_VISIBILITY>False</SEQ2_CODE_DRIVES_VISIBILITY>
-                        <TOOLTIPID>%((L:A32NX_HYD_ENG1PUMP_TOGGLE, Bool))%{if}Turn OFF eng 1 hyd pump%{else}Turn ON eng 1 hyd pump%{end}</TOOLTIPID>
->>>>>>> a0ec8ec4
+                        <TOOLTIPID>%((L:A32NX_OVHD_HYD_ENG_1_PUMP_PB_IS_AUTO, Bool))%{if}Turn OFF eng 1 hyd pump%{else}Turn ON eng 1 hyd pump%{end}</TOOLTIPID>
                     </UseTemplate>
 
                     <!-- ENG 2 PUMP -->
                     <UseTemplate Name="FBW_Push_Toggle">
                         <NODE_ID>PUSH_OVHD_HYD_ENG2PUMP</NODE_ID>
-<<<<<<< HEAD
 
                         <TOGGLE_SIMVAR>L:A32NX_OVHD_HYD_ENG_2_PUMP_PB_IS_AUTO</TOGGLE_SIMVAR>
-
                         <SEQ1_CODE>(L:A32NX_OVHD_HYD_ENG_2_PUMP_PB_HAS_FAULT, Bool)</SEQ1_CODE>
                         <SEQ2_CODE>(L:A32NX_OVHD_HYD_ENG_2_PUMP_PB_IS_AUTO, Bool) !</SEQ2_CODE>
-
-                        <TOOLTIPID>%((L:A32NX_OVHD_HYD_ENG_2_PUMP_PB_IS_AUTO, Bool))%{if}Turn OFF eng 2 hyd pump%{else}Turn ON eng 2 hyd pump%{end}</TOOLTIPID>
-=======
-                        <TOGGLE_SIMVAR>L:A32NX_HYD_ENG2PUMP_TOGGLE</TOGGLE_SIMVAR>
-                        <SEQ1_CODE>(L:A32NX_HYD_ENG2PUMP_FAULT, Bool)</SEQ1_CODE>
-                        <SEQ2_CODE>(L:A32NX_HYD_ENG2PUMP_TOGGLE, Bool) !</SEQ2_CODE>
                         <SEQ2_EMISSIVE_DRIVES_VISIBILITY>False</SEQ2_EMISSIVE_DRIVES_VISIBILITY>
                         <SEQ1_CODE_DRIVES_VISIBILITY>False</SEQ1_CODE_DRIVES_VISIBILITY>
                         <SEQ2_CODE_DRIVES_VISIBILITY>False</SEQ2_CODE_DRIVES_VISIBILITY>
-                        <TOOLTIPID>%((L:A32NX_HYD_ENG2PUMP_TOGGLE, Bool))%{if}Turn OFF eng 2 hyd pump%{else}Turn ON eng 2 hyd pump%{end}</TOOLTIPID>
->>>>>>> a0ec8ec4
+                        <TOOLTIPID>%((L:A32NX_OVHD_HYD_ENG_2_PUMP_PB_IS_AUTO, Bool))%{if}Turn OFF eng 2 hyd pump%{else}Turn ON eng 2 hyd pump%{end}</TOOLTIPID>
                     </UseTemplate>
 
                     <UseTemplate Name="ASOBO_GT_Switch_Dummy">
@@ -2127,67 +2108,38 @@
                     <UseTemplate Name="FBW_Covered_Push_Toggle">
                         <NODE_ID>PUSH_OVHD_HYD_ELECPUMP</NODE_ID>
                         <LOCK_NODE_ID>LOCK_OVHD_HYD_ELECPUMP</LOCK_NODE_ID>
-<<<<<<< HEAD
                         <TOGGLE_SIMVAR>L:A32NX_OVHD_HYD_EPUMPB_PB_IS_AUTO</TOGGLE_SIMVAR>
-
                         <SEQ1_CODE>(L:A32NX_OVHD_HYD_EPUMPB_PB_HAS_FAULT, Bool)</SEQ1_CODE>
                         <SEQ2_CODE>(L:A32NX_OVHD_HYD_EPUMPB_PB_IS_AUTO, Bool) !</SEQ2_CODE>
-
-                        <TOOLTIPID>%((L:A32NX_OVHD_HYD_EPUMPB_PB_IS_AUTO, Bool))%{if}Turn OFF elec hyd pump%{else}Turn ON elec hyd pump%{end}</TOOLTIPID>
-=======
-                        <TOGGLE_SIMVAR>L:A32NX_HYD_ELECPUMP_TOGGLE</TOGGLE_SIMVAR>
-                        <SEQ1_CODE>(L:A32NX_HYD_ELECPUMP_FAULT, Bool)</SEQ1_CODE>
-                        <SEQ2_CODE>(L:A32NX_HYD_ELECPUMP_TOGGLE, Bool) !</SEQ2_CODE>
                         <SEQ2_EMISSIVE_DRIVES_VISIBILITY>False</SEQ2_EMISSIVE_DRIVES_VISIBILITY>
                         <SEQ1_CODE_DRIVES_VISIBILITY>False</SEQ1_CODE_DRIVES_VISIBILITY>
                         <SEQ2_CODE_DRIVES_VISIBILITY>False</SEQ2_CODE_DRIVES_VISIBILITY>
-                        <TOOLTIPID>%((L:A32NX_HYD_ELECPUMP_TOGGLE, Bool))%{if}Turn OFF elec hyd pump%{else}Turn ON elec hyd pump%{end}</TOOLTIPID>
->>>>>>> a0ec8ec4
+                        <TOOLTIPID>%((L:A32NX_OVHD_HYD_EPUMPB_PB_IS_AUTO, Bool))%{if}Turn OFF elec hyd pump%{else}Turn ON elec hyd pump%{end}</TOOLTIPID>
                     </UseTemplate>
 
                     <!-- PTU -->
                     <UseTemplate Name="FBW_Push_Toggle">
                         <NODE_ID>PUSH_OVHD_HYD_PTU</NODE_ID>
-<<<<<<< HEAD
                         <TOGGLE_SIMVAR>L:A32NX_OVHD_HYD_PTU_PB_IS_AUTO</TOGGLE_SIMVAR>
-
                         <SEQ1_CODE>(L:A32NX_OVHD_HYD_PTU_PB_HAS_FAULT, Bool)</SEQ1_CODE>
                         <SEQ2_CODE>(L:A32NX_OVHD_HYD_PTU_PB_IS_AUTO, Bool) !</SEQ2_CODE>
-
-                        <TOOLTIPID>%((L:A32NX_OVHD_HYD_PTU_PB_IS_AUTO, Bool))%{if}Turn OFF PTU%{else}Turn ON PTU%{end}</TOOLTIPID>
-=======
-                        <TOGGLE_SIMVAR>L:A32NX_HYD_PTU_TOGGLE</TOGGLE_SIMVAR>
-                        <SEQ1_CODE>(L:A32NX_HYD_PTU_FAULT, Bool)</SEQ1_CODE>
-                        <SEQ2_CODE>(L:A32NX_HYD_PTU_TOGGLE, Bool) !</SEQ2_CODE>
                         <SEQ2_EMISSIVE_DRIVES_VISIBILITY>False</SEQ2_EMISSIVE_DRIVES_VISIBILITY>
                         <SEQ1_CODE_DRIVES_VISIBILITY>False</SEQ1_CODE_DRIVES_VISIBILITY>
                         <SEQ2_CODE_DRIVES_VISIBILITY>False</SEQ2_CODE_DRIVES_VISIBILITY>
-                        <TOOLTIPID>%((L:A32NX_HYD_PTU_TOGGLE, Bool))%{if}Turn OFF PTU%{else}Turn ON PTU%{end}</TOOLTIPID>
->>>>>>> a0ec8ec4
+                        <TOOLTIPID>%((L:A32NX_OVHD_HYD_PTU_PB_IS_AUTO, Bool))%{if}Turn OFF PTU%{else}Turn ON PTU%{end}</TOOLTIPID>
                     </UseTemplate>
 
                     <!-- YELLOW ELEC PUMP -->
                     <UseTemplate Name="FBW_Push_Toggle">
                         <NODE_ID>PUSH_OVHD_HYD_ELECPUMPY</NODE_ID>
-<<<<<<< HEAD
                         <TOGGLE_SIMVAR>L:A32NX_OVHD_HYD_EPUMPY_PB_IS_AUTO</TOGGLE_SIMVAR>
-
                         <SEQ1_CODE>(L:A32NX_OVHD_HYD_EPUMPY_PB_HAS_FAULT, Bool)</SEQ1_CODE>
                         <SEQ2_CODE>(L:A32NX_OVHD_HYD_EPUMPY_PB_IS_AUTO, Bool) !</SEQ2_CODE>
-
-                        <MOMENTARY />
-
-                        <TOOLTIPID>%((L:A32NX_OVHD_HYD_EPUMPY_PB_IS_AUTO, Bool))%{if}Turn ON yellow elec hyd pump%{else}Turn OFF yellow elec hyd pump%{end}</TOOLTIPID>
-=======
-                        <TOGGLE_SIMVAR>L:A32NX_HYD_ELECPUMPY_TOGGLE</TOGGLE_SIMVAR>
-                        <SEQ1_CODE>(L:A32NX_HYD_ELECPUMPY_FAULT, Bool)</SEQ1_CODE>
-                        <SEQ2_CODE>(L:A32NX_HYD_ELECPUMPY_TOGGLE, Bool) !</SEQ2_CODE>
                         <SEQ2_EMISSIVE_DRIVES_VISIBILITY>False</SEQ2_EMISSIVE_DRIVES_VISIBILITY>
                         <SEQ1_CODE_DRIVES_VISIBILITY>False</SEQ1_CODE_DRIVES_VISIBILITY>
                         <SEQ2_CODE_DRIVES_VISIBILITY>False</SEQ2_CODE_DRIVES_VISIBILITY>
                         <MOMENTARY />
-                        <TOOLTIPID>%((L:A32NX_HYD_ELECPUMPY_TOGGLE, Bool))%{if}Turn ON yellow elec hyd pump%{else}Turn OFF yellow elec hyd pump%{end}</TOOLTIPID>
->>>>>>> a0ec8ec4
+                        <TOOLTIPID>%((L:A32NX_OVHD_HYD_EPUMPY_PB_IS_AUTO, Bool))%{if}Turn ON yellow elec hyd pump%{else}Turn OFF yellow elec hyd pump%{end}</TOOLTIPID>
                     </UseTemplate>
 
                     <!-- PACK 1 -->
@@ -2969,17 +2921,11 @@
                         <!-- This name is wrong, but it refers to the node we want -->
                         <NODE_ID>PUSH_OVHD_HYD_BLUEPUMP</NODE_ID>
                         <LOCK_NODE_ID>LOCK_OVHD_HYD_BLUEPUMPOVRD</LOCK_NODE_ID>
-<<<<<<< HEAD
                         <TOGGLE_SIMVAR>L:A32NX_OVHD_HYD_EPUMPY_OVRD_PB_IS_ON</TOGGLE_SIMVAR>
-
-                        <INVERTED/>
-=======
-                        <TOGGLE_SIMVAR>L:A32NX_OVHD_HYD_BLUEPUMP_OVRD</TOGGLE_SIMVAR>
                         <SEQ1_EMISSIVE_DRIVES_VISIBILITY>False</SEQ1_EMISSIVE_DRIVES_VISIBILITY>
                         <SEQ2_EMISSIVE_DRIVES_VISIBILITY>False</SEQ2_EMISSIVE_DRIVES_VISIBILITY>
                         <SEQ1_CODE_DRIVES_VISIBILITY>False</SEQ1_CODE_DRIVES_VISIBILITY>
                         <SEQ2_CODE_DRIVES_VISIBILITY>False</SEQ2_CODE_DRIVES_VISIBILITY>
->>>>>>> a0ec8ec4
                     </UseTemplate>
 
                     <!-- "HYD LEAK MEASUREMENT VALVES" -->

--- conflicted
+++ resolved
@@ -29,13 +29,10 @@
     ],
     instruments: [
         msfsAvionicsInstrument('Clock'),
-<<<<<<< HEAD
-        msfsAvionicsInstrument('EWDv2'),
-=======
         msfsAvionicsInstrument('ND'),
         msfsAvionicsInstrument('PFD'),
         msfsAvionicsInstrument('RMP'),
->>>>>>> 5d351484
+        msfsAvionicsInstrument('EWDv2'),
 
         reactInstrument('BAT'),
         reactInstrument('EFB', ['/Pages/VCockpit/Instruments/Shared/Map/MapInstrument.html']),

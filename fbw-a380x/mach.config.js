const imagePlugin = require('esbuild-plugin-inline-image');
const postCssPlugin = require('esbuild-style-plugin-v2');
const tailwind = require('tailwindcss');
const postCssColorFunctionalNotation = require('postcss-color-functional-notation');
const postCssInset = require('postcss-inset');
const { typecheckingPlugin } = require("#build-utils");

/** @type { import('@synaptic-simulations/mach').MachConfig } */
module.exports = {
    packageName: 'A380X',
    packageDir: 'out/flybywire-aircraft-a380-842',
    plugins: [
        imagePlugin({ limit: -1 }),
        postCssPlugin({
            extract: true,
            postcss: {
                plugins: [
                    tailwind('../fbw-common/src/systems/instruments/src/EFB/tailwind.config.js'),

                    // transform: hsl(x y z / alpha) -> hsl(x, y, z, alpha)
                    postCssColorFunctionalNotation(),

                    // transform: inset: 0; -> top/right/left/bottom: 0;
                    postCssInset(),
                ],
            }
        }),
        typecheckingPlugin(),
    ],
    instruments: [
        msfsAvionicsInstrument('MFD'),
        msfsAvionicsInstrument('Clock'),
        msfsAvionicsInstrument('EWD'),
        msfsAvionicsInstrument('ND'),
        msfsAvionicsInstrument('PFD'),
        msfsAvionicsInstrument('RMP'),

        reactInstrument('BAT'),
        reactInstrument('EFB', ['/Pages/VCockpit/Instruments/Shared/Map/MapInstrument.html']),
<<<<<<< HEAD
        reactInstrument('EWD'),
=======
        reactInstrument('MFD'),
>>>>>>> 67bf93b3
        reactInstrument('OIT'),
        reactInstrument('SD'),
    ],
};

function msfsAvionicsInstrument(name, folder = name) {
    return {
        name,
        index: `src/systems/instruments/src/${folder}/instrument.tsx`,
        simulatorPackage: {
            type: 'baseInstrument',
            templateId: `A380X_${name}`,
            mountElementId: `${name}_CONTENT`,
            fileName: name.toLowerCase(),
            imports: ['/JS/dataStorage.js', '/JS/fbw-a32nx/A32NX_Util.js'],
        },
    };
}

function reactInstrument(name, additionalImports) {
    return {
        name,
        index: `src/systems/instruments/src/${name}/index.tsx`,
        simulatorPackage: {
            type: 'react',
            isInteractive: false,
            fileName: name.toLowerCase(),
            imports: ['/JS/dataStorage.js','/JS/fbw-a380x/A380X_Simvars.js', ...(additionalImports ?? [])],
        },
    };
}<|MERGE_RESOLUTION|>--- conflicted
+++ resolved
@@ -28,20 +28,15 @@
         typecheckingPlugin(),
     ],
     instruments: [
-        msfsAvionicsInstrument('MFD'),
         msfsAvionicsInstrument('Clock'),
         msfsAvionicsInstrument('EWD'),
+        msfsAvionicsInstrument('MFD'),
         msfsAvionicsInstrument('ND'),
         msfsAvionicsInstrument('PFD'),
         msfsAvionicsInstrument('RMP'),
 
         reactInstrument('BAT'),
         reactInstrument('EFB', ['/Pages/VCockpit/Instruments/Shared/Map/MapInstrument.html']),
-<<<<<<< HEAD
-        reactInstrument('EWD'),
-=======
-        reactInstrument('MFD'),
->>>>>>> 67bf93b3
         reactInstrument('OIT'),
         reactInstrument('SD'),
     ],

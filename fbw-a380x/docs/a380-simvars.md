--- conflicted
+++ resolved
@@ -6,11 +6,8 @@
   - [Uncategorized](#uncategorized)
   - [Air Conditioning / Pressurisation / Ventilation ATA21](#air-conditioning-pressurisation-ventilation-ata-21)
   - [Electrical ATA 24](#electrical-ata-24)
-<<<<<<< HEAD
   - [Fire and Smoke Protection ATA 26](#fire-and-smoke-protection-ata-26)
-=======
   - [Flaps / Slats (ATA 27)](#flaps--slats-ata-27)
->>>>>>> 49209eb7
   - [Indicating/Recording ATA 31](#indicating-recording-ata-31)
   - [ECAM Control Panel ATA 31](#ecam-control-panel-ata-31)
   - [EFIS Control Panel ATA 31](#efis-control-panel-ata-31)
@@ -507,7 +504,6 @@
         - 3
         - 4
 
-<<<<<<< HEAD
 ## Fire and Smoke Protection ATA 26
 
 - A32NX_{zone}_ON_FIRE
@@ -516,6 +512,7 @@
     - {zone}
         - APU
         - MLG
+
 
 - A32NX_FIRE_DETECTED_ENG{number}
     - Bool
@@ -589,7 +586,8 @@
 - A32NX_FIRE_TEST_ENG1
     - Bool
     - True when the overhead fire test pushbutton is pressed
-=======
+
+
 ## Flaps / Slats (ATA 27)
 
 - A32NX_SFCC_SLAT_FLAP_ACTUAL_POSITION_WORD
@@ -617,7 +615,7 @@
       | 27  | Spoiler Limit Demand                     |
       | 28  | Slat System Jam                          |
       | 29  | Flap System Jam                          |
->>>>>>> 49209eb7
+
 
 ## Indicating-Recording ATA 31
 

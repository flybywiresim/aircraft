# A380 Local SimVars

## Contents

- [A380 Local SimVars](#a380-local-simvars)
<<<<<<< HEAD
  - [Uncategorized](#uncategorized)
  - [Electrical ATA 24](#electrical-ata-24)
=======
  - [Air Conditioning / Pressurisation / Ventilation ATA21](#air-conditioning-pressurisation-ventilation-ata-21)
>>>>>>> b46f3ff2
  - [Indicating/Recording ATA 31](#indicating-recording-ata-31)
  - [Bleed Air ATA 36](#bleed-air-ata-36)
  - [Integrated Modular Avionics ATA 42](#integrated-modular-avionics-ata-42)

<<<<<<< HEAD
## Uncategorized

- A32NX_OVHD_{name}_PB_IS_AVAILABLE
    - Bool
    - True when the push button's AVAIL light should illuminate
    - {name}
        - APU_START

- A32NX_OVHD_{name}_PB_HAS_FAULT
    - Bool
    - Indicates if the push button's FAULT light should illuminate
    - {name}
        - APU_MASTER_SW
        - ELEC_BAT_1
        - ELEC_BAT_2
        - ELEC_BAT_ESS
        - ELEC_BAT_APU
        - ELEC_IDG_1
        - ELEC_IDG_2
        - ELEC_IDG_3
        - ELEC_IDG_4
        - ELEC_ENG_GEN_1
        - ELEC_ENG_GEN_2
        - ELEC_ENG_GEN_3
        - ELEC_ENG_GEN_4
        - ELEC_AC_ESS_FEED
        - ELEC_GALY_AND_CAB

- A32NX_OVHD_EMER_ELEC_RAT_AND_EMER_GEN_HAS_FAULT
    - Bool
    - Indicates if the RAT & EMER GEN FAULT light should illuminate

- A32NX_OVHD_EMER_ELEC_RAT_AND_EMER_GEN_IS_PRESSED
    - Bool
    - True if Ram Air Turbine has been manually deployed.

- A32NX_OVHD_{name}_PB_IS_AUTO
    - Bool
    - True when the push button is AUTO
    - {name}
        - ELEC_BAT_1
        - ELEC_BAT_2
        - ELEC_BAT_ESS
        - ELEC_BAT_APU
        - ELEC_BUS_TIE_PB
        - ELEC_GALY_AND_CAB

- A32NX_OVHD_{name}_PB_IS_RELEASED
    - Bool
    - True when the push button is RELEASED
    - {name}
        - ELEC_IDG_1
        - ELEC_IDG_2
        - ELEC_IDG_3
        - ELEC_IDG_4

- A32NX_OVHD_ELEC_AC_ESS_FEED_PB_IS_NORMAL
    - Bool
    - True when the AC ESS FEED push button is NORMAL

## Electrical ATA 24

- A32NX_ELEC_CONTACTOR_{name}_IS_CLOSED
    - Bool
    - True when the contactor is CLOSED
    - {name}
        - 3XB.1: Contactor between the static inverter and AC EMER BUS (AC ESS)
        - 3XB.2: Contactor between AC ESS BUS (AC ESS SCHED) and AC EMER BUS (AC ESS)
        - 3XC1: AC ESS feed contactor between AC BUS 1 and AC ESS BUS (AC ESS SCHED)
        - 3XC2: AC ESS feed contactor between AC BUS 4 and AC ESS BUS (AC ESS SCHED)
        - 5PB: Battery APU contactor
        - 5XE: Emergency generator contactor
        - 6PB3: Battery ESS contactor
        - 6PC1: Contactor from battery 1 to DC ESS BUS
        - 6PC2: Inter bus line contactor between DC BUS 1 and DC ESS BUS
        - 6PE: Contactor between TR ESS and DC ESS BUS
        - 7PU: Contactor between TR APU and DC APU BAT BUS
        - 7XB: Contactor to the static inverter
        - 10KA_AND_5KA: The two contactors leading to the APU start motor
        - 14PH: Contactor from DC ESS BUS to DC EHA BUS
        - 900XU: System isolation contactor
        - 911XN: Contactor from AC BUS 3 to AC EHA BUS
        - 911XH: Contactor from AC ESS BUS (AC ESS SCHED) to AC EHA BUS
        - 970PN: Contactor from DC BUS 2 to DC GND/FLT SVC BUS
        - 970PN2: Contactor from DC BUS 2 to DC EHA BUS
        - 980PC: Inter bus line contactor between DC BUS 1 and DC BUS 2
        - 980XU1: AC BUS tie contactor 1
        - 980XU2: AC BUS tie contactor 2
        - 980XU3: AC BUS tie contactor 3
        - 980XU4: AC BUS tie contactor 4
        - 980XU5: AC BUS tie contactor 5
        - 980XU6: AC BUS tie contactor 6
        - 990PB1: Battery 1 contactor
        - 990PB2: Battery 2 contactor
        - 990PU1: Contactor between TR1 and DC BUS 1
        - 990PU2: Contactor between TR1 and DC BUS 2
        - 990PX: Contactor from TR2 to DC GND/FLT SVC BUS
        - 990XG1: External power contactor 1
        - 990XG2: External power contactor 2
        - 990XG3: External power contactor 3
        - 990XG4: External power contactor 4
        - 990XS1: APU generator line contactor 1
        - 990XS2: APU generator line contactor 2
        - 990XU1: Engine generator line contactor 1
        - 990XU2: Engine generator line contactor 2
        - 990XU3: Engine generator line contactor 3
        - 990XU4: Engine generator line contactor 4

- A32NX_ELEC_{name}_BUS_IS_POWERED
    - Bool
    - True when the given bus is powered
    - {name}
      - AC_1
      - AC_2
      - AC_3
      - AC_4
      - AC_ESS
      - AC_ESS_SCHED
      - AC_247XP
      - DC_1
      - DC_2
      - DC_ESS
      - DC_247PP
      - DC_HOT_1
      - DC_HOT_2
      - DC_HOT_3
      - DC_HOT_4
      - DC_GND_FLT_SVC

- A32NX_ELEC_{name}_POTENTIAL
    - Volts
    - The electric potential of the given element
    - {name}
      - APU_GEN_1
      - APU_GEN_2
      - ENG_GEN_1
      - ENG_GEN_2
      - ENG_GEN_3
      - ENG_GEN_4
      - EXT_PWR
      - STAT_INV
      - EMER_GEN
      - TR_1
      - TR_2
      - TR_3: TR ESS
      - TR_4: TR APU
      - BAT_1
      - BAT_2
      - BAT_3: BAT ESS
      - BAT_4: BAT APU

- A32NX_ELEC_{name}_POTENTIAL_NORMAL
    - Bool
    - Indicates if the potential is within the normal range
    - {name}
        - APU_GEN_1
        - APU_GEN_2
        - ENG_GEN_1
        - ENG_GEN_2
        - ENG_GEN_3
        - ENG_GEN_4
        - EXT_PWR
        - STAT_INV
        - EMER_GEN
        - TR_1
        - TR_2
        - TR_3: TR ESS
        - TR_4: TR APU
        - BAT_1
        - BAT_2
        - BAT_3: BAT ESS
        - BAT_4: BAT APU

- A32NX_ELEC_{name}_FREQUENCY:
    - Hertz
    - The frequency of the alternating current of the given element
    - {name}
        - APU_GEN_1
        - APU_GEN_2
        - ENG_GEN_1
        - ENG_GEN_2
        - ENG_GEN_3
        - ENG_GEN_4
        - EXT_PWR
        - STAT_INV
        - EMER_GEN

- A32NX_ELEC_{name}_FREQUENCY_NORMAL
    - Hertz
    - Indicates if the frequency is within the normal range
    - {name}
        - APU_GEN_1
        - APU_GEN_2
        - ENG_GEN_1
        - ENG_GEN_2
        - ENG_GEN_3
        - ENG_GEN_4
        - EXT_PWR
        - STAT_INV
        - EMER_GEN

- A32NX_ELEC_{name}_LOAD
    - Percent
    - The load the generator is providing compared to its maximum
    - {name}
        - APU_GEN_1
        - APU_GEN_2
        - ENG_GEN_1
        - ENG_GEN_2
        - ENG_GEN_3
        - ENG_GEN_4

- A32NX_ELEC_{name}_LOAD_NORMAL
    - Percent
    - Indicates if the load is within the normal range
    - {name}
        - APU_GEN_1
        - APU_GEN_2
        - ENG_GEN_1
        - ENG_GEN_2
        - ENG_GEN_3
        - ENG_GEN_4

- A32NX_ELEC_{name}_CURRENT
    - Ampere
    - The electric current flowing through the given element
    - {name}
        - TR_1
        - TR_2
        - TR_3: TR ESS
        - TR_4: TR APU
        - BAT_1: Battery 1 (negative when discharging, positive when charging)
        - BAT_2: Battery 2 (negative when discharging, positive when charging)
        - BAT_3: Battery ESS (negative when discharging, positive when charging)
        - BAT_4: Battery APU (negative when discharging, positive when charging)

- A32NX_ELEC_{name}_CURRENT_NORMAL
    - Ampere
    - Indicates if the current is within the normal range
    - {name}
        - TR_1
        - TR_2
        - TR_3: TR ESS
        - TR_4: TR APU
        - BAT_1: Battery 1
        - BAT_2: Battery 2
        - BAT_3: Battery ESS
        - BAT_4: Battery APU

- A32NX_ELEC_ENG_GEN_{number}_IDG_OIL_OUTLET_TEMPERATURE
    - Celsius
    - The integrated drive generator's oil outlet temperature
    - {number}
        - 1
        - 2
        - 3
        - 4

- A32NX_ELEC_ENG_GEN_{number}_IDG_IS_CONNECTED
    - Bool
    - Indicates if the given integrated drive generator is connected
    - {number}
        - 1
        - 2
        - 3
        - 4
=======
## Air Conditioning Pressurisation Ventilation ATA 21

- A32NX_COND_{id}_TEMP
    - Degree Celsius
    - Temperature as measured in each of the cabin zones and cockpit
    - {id}
        - CKPT
        - MAIN_DECK_1
        - MAIN_DECK_2
        - MAIN_DECK_3
        - MAIN_DECK_4
        - MAIN_DECK_5
        - MAIN_DECK_6
        - MAIN_DECK_7
        - MAIN_DECK_8
        - UPPER_DECK_1
        - UPPER_DECK_2
        - UPPER_DECK_3
        - UPPER_DECK_4
        - UPPER_DECK_5
        - UPPER_DECK_6
        - UPPER_DECK_7

- A32NX_COND_{id}_DUCT_TEMP
    - Degree Celsius
    - Temperature of trim air coming out of the ducts in the cabin and cockpit
    - {id}
        - Same as A32NX_COND_{id}_TEMP

- A32NX_COND_{id}_TRIM_AIR_VALVE_POSITION
    - Percentage
    - Percentage opening of each trim air valve (hot air)
    - {id}
        - Same as A32NX_COND_{id}_TEMP

- A32NX_OVHD_COND_{id}_SELECTOR_KNOB
    - Number (0 to 300)
    - Rotation amount of the overhead temperature selectors for the cockpit and the cabin
    - To transform the value into degree celsius use this formula: this * 0.04 + 18
    - {id}
        - CKPT
        - CABIN

- A32NX_OVHD_COND_HOT_AIR_{index}_PB_IS_ON
    - Bool
    - True if the hot air pushbutton {1 or 2} is pressed in the on position (no white light)

- A32NX_OVHD_COND_HOT_AIR_{index}_PB_HAS_FAULT
    - Bool
    - True if the hot air {1 or 2} trim system has a fault

- A32NX_OVHD_COND_RAM_AIR_PB_IS_ON
    - Bool
    - True if the ram air pushbutton is pressed in the on position
  (on light iluminates)

- A32NX_OVHD_CARGO_AIR_{id}_SELECTOR_KNOB
    - Number (0 to 300)
    - Rotation amount of the overhead temperature selectors for the cockpit and the cabin
    - To transform the value into degree celsius use this formula: this * 0.0667 + 5
    - {id}
        - FWD
        - BULK

- A32NX_OVHD_CARGO_AIR_ISOL_VALVES_{id}_PB_IS_ON
    - Bool
    - True if the {BULK or FWD} isolation valves are open (no white light)

- A32NX_OVHD_CARGO_AIR_ISOL_VALVES_{id}_PB_HAS_FAULT
    - Bool
    - True if the {BULK or FWD} isolation valves are failed

- A32NX_OVHD_CARGO_AIR_HEATER_PB_IS_ON
    - Bool
    - True if the bulk cargo heater is operating automatically

- A32NX_OVHD_CARGO_AIR_HEATER_PB_HAS_FAULT
    - Bool
    - True if the bulk cargo heater is failed
>>>>>>> b46f3ff2

## Indicating/Recording ATA 31

- A32NX_CDS_CAN_BUS_1_1_AVAIL
  - Bool
  - Indicates if the first CAN bus of the CDS on the captain's side is available

- A32NX_CDS_CAN_BUS_1_2_AVAIL
  - Bool
  - Indicates if the first CAN bus of the CDS on the captain's side is available

- A32NX_CDS_CAN_BUS_2_1_AVAIL
  - Bool
  - Indicates if the first CAN bus of the CDS on the first officer's side is available

- A32NX_CDS_CAN_BUS_2_2_AVAIL
  - Bool
  - Indicates if the first CAN bus of the CDS on the first officer's side is available

- A32NX_CDS_CAN_BUS_1_1_FAILURE
  - Bool
  - Indicates if the first CAN bus of the CDS on the captain's side simulates a failure

- A32NX_CDS_CAN_BUS_1_2_FAILURE
  - Bool
  - Indicates if the first CAN bus of the CDS on the captain's side simulates a failure

- A32NX_CDS_CAN_BUS_2_1_FAILURE
  - Bool
  - Indicates if the first CAN bus of the CDS on the first officer's side simulates a failure

- A32NX_CDS_CAN_BUS_2_2_FAILURE
  - Bool
  - Indicates if the first CAN bus of the CDS on the first officer's side simulates a failure

- A32NX_CDS_CAN_BUS_1_1_<FUNCTION_ID>_RECEIVED
  - Bool
  - Indicates if the system per function ID in the CDS bus received the last sent message

- A32NX_CDS_CAN_BUS_1_1
  - ArincWord852<>
  - First CAN bus of the CDS on the captain's side

- A32NX_CDS_CAN_BUS_1_2
  - ArincWord852<>
  - Second CAN bus of the CDS on the captain's side

- A32NX_CDS_CAN_BUS_2_1
  - ArincWord852<>
  - First CAN bus of the CDS on the first officer's side

- A32NX_CDS_CAN_BUS_2_2
  - ArincWord852<>
  - Second CAN bus of the CDS on the first officer's side

## Bleed Air ATA 36

- A32NX_PNEU_ENG_{number}_INTERMEDIATE_TRANSDUCER_PRESSURE
  - Psi
  - Pressure measured at the intermediate pressure transducer at engine {number}, -1 if no output

## Integrated Modular Avionics ATA 42

-A32NX_AFDX_<SOURCE_ID>_<DESTINATION_ID>_REACHABLE
  - Bool
  - Indicates if the AFDX switch with the source id can reach the switch with the destination id

- A32NX_AFDX_SWITCH_<ID>_FAILURE
  - Bool
  - Indicates if a specific AFDX switch is in a failure mode

- A32NX_AFDX_SWITCH_<ID>_AVAIL
  - Bool
  - Indicates if a specific AFDX switch is available

- A32NX_CPIOM_<NAME>_FAILURE
  - Bool
  - Indicates if a specific CPIOM system is in a failure mode

- A32NX_CPIOM_<NAME>_AVAIL
  - Bool
  - Indicates if a specific CPIOM system is available

- A32NX_IOM_<NAME>_FAILURE
  - Bool
  - Indicates if a specific IOM system is in a failure mode

- A32NX_IOM_<NAME>_AVAIL
  - Bool
  - Indicates if a specific IOM system is available<|MERGE_RESOLUTION|>--- conflicted
+++ resolved
@@ -3,17 +3,13 @@
 ## Contents
 
 - [A380 Local SimVars](#a380-local-simvars)
-<<<<<<< HEAD
   - [Uncategorized](#uncategorized)
+  - [Air Conditioning / Pressurisation / Ventilation ATA21](#air-conditioning-pressurisation-ventilation-ata-21)
   - [Electrical ATA 24](#electrical-ata-24)
-=======
-  - [Air Conditioning / Pressurisation / Ventilation ATA21](#air-conditioning-pressurisation-ventilation-ata-21)
->>>>>>> b46f3ff2
   - [Indicating/Recording ATA 31](#indicating-recording-ata-31)
   - [Bleed Air ATA 36](#bleed-air-ata-36)
   - [Integrated Modular Avionics ATA 42](#integrated-modular-avionics-ata-42)
 
-<<<<<<< HEAD
 ## Uncategorized
 
 - A32NX_OVHD_{name}_PB_IS_AVAILABLE
@@ -73,6 +69,86 @@
 - A32NX_OVHD_ELEC_AC_ESS_FEED_PB_IS_NORMAL
     - Bool
     - True when the AC ESS FEED push button is NORMAL
+
+## Air Conditioning Pressurisation Ventilation ATA 21
+
+- A32NX_COND_{id}_TEMP
+    - Degree Celsius
+    - Temperature as measured in each of the cabin zones and cockpit
+    - {id}
+        - CKPT
+        - MAIN_DECK_1
+        - MAIN_DECK_2
+        - MAIN_DECK_3
+        - MAIN_DECK_4
+        - MAIN_DECK_5
+        - MAIN_DECK_6
+        - MAIN_DECK_7
+        - MAIN_DECK_8
+        - UPPER_DECK_1
+        - UPPER_DECK_2
+        - UPPER_DECK_3
+        - UPPER_DECK_4
+        - UPPER_DECK_5
+        - UPPER_DECK_6
+        - UPPER_DECK_7
+
+- A32NX_COND_{id}_DUCT_TEMP
+    - Degree Celsius
+    - Temperature of trim air coming out of the ducts in the cabin and cockpit
+    - {id}
+        - Same as A32NX_COND_{id}_TEMP
+
+- A32NX_COND_{id}_TRIM_AIR_VALVE_POSITION
+    - Percentage
+    - Percentage opening of each trim air valve (hot air)
+    - {id}
+        - Same as A32NX_COND_{id}_TEMP
+
+- A32NX_OVHD_COND_{id}_SELECTOR_KNOB
+    - Number (0 to 300)
+    - Rotation amount of the overhead temperature selectors for the cockpit and the cabin
+    - To transform the value into degree celsius use this formula: this * 0.04 + 18
+    - {id}
+        - CKPT
+        - CABIN
+
+- A32NX_OVHD_COND_HOT_AIR_{index}_PB_IS_ON
+    - Bool
+    - True if the hot air pushbutton {1 or 2} is pressed in the on position (no white light)
+
+- A32NX_OVHD_COND_HOT_AIR_{index}_PB_HAS_FAULT
+    - Bool
+    - True if the hot air {1 or 2} trim system has a fault
+
+- A32NX_OVHD_COND_RAM_AIR_PB_IS_ON
+    - Bool
+    - True if the ram air pushbutton is pressed in the on position
+  (on light iluminates)
+
+- A32NX_OVHD_CARGO_AIR_{id}_SELECTOR_KNOB
+    - Number (0 to 300)
+    - Rotation amount of the overhead temperature selectors for the cockpit and the cabin
+    - To transform the value into degree celsius use this formula: this * 0.0667 + 5
+    - {id}
+        - FWD
+        - BULK
+
+- A32NX_OVHD_CARGO_AIR_ISOL_VALVES_{id}_PB_IS_ON
+    - Bool
+    - True if the {BULK or FWD} isolation valves are open (no white light)
+
+- A32NX_OVHD_CARGO_AIR_ISOL_VALVES_{id}_PB_HAS_FAULT
+    - Bool
+    - True if the {BULK or FWD} isolation valves are failed
+
+- A32NX_OVHD_CARGO_AIR_HEATER_PB_IS_ON
+    - Bool
+    - True if the bulk cargo heater is operating automatically
+
+- A32NX_OVHD_CARGO_AIR_HEATER_PB_HAS_FAULT
+    - Bool
+    - True if the bulk cargo heater is failed
 
 ## Electrical ATA 24
 
@@ -280,87 +356,6 @@
         - 2
         - 3
         - 4
-=======
-## Air Conditioning Pressurisation Ventilation ATA 21
-
-- A32NX_COND_{id}_TEMP
-    - Degree Celsius
-    - Temperature as measured in each of the cabin zones and cockpit
-    - {id}
-        - CKPT
-        - MAIN_DECK_1
-        - MAIN_DECK_2
-        - MAIN_DECK_3
-        - MAIN_DECK_4
-        - MAIN_DECK_5
-        - MAIN_DECK_6
-        - MAIN_DECK_7
-        - MAIN_DECK_8
-        - UPPER_DECK_1
-        - UPPER_DECK_2
-        - UPPER_DECK_3
-        - UPPER_DECK_4
-        - UPPER_DECK_5
-        - UPPER_DECK_6
-        - UPPER_DECK_7
-
-- A32NX_COND_{id}_DUCT_TEMP
-    - Degree Celsius
-    - Temperature of trim air coming out of the ducts in the cabin and cockpit
-    - {id}
-        - Same as A32NX_COND_{id}_TEMP
-
-- A32NX_COND_{id}_TRIM_AIR_VALVE_POSITION
-    - Percentage
-    - Percentage opening of each trim air valve (hot air)
-    - {id}
-        - Same as A32NX_COND_{id}_TEMP
-
-- A32NX_OVHD_COND_{id}_SELECTOR_KNOB
-    - Number (0 to 300)
-    - Rotation amount of the overhead temperature selectors for the cockpit and the cabin
-    - To transform the value into degree celsius use this formula: this * 0.04 + 18
-    - {id}
-        - CKPT
-        - CABIN
-
-- A32NX_OVHD_COND_HOT_AIR_{index}_PB_IS_ON
-    - Bool
-    - True if the hot air pushbutton {1 or 2} is pressed in the on position (no white light)
-
-- A32NX_OVHD_COND_HOT_AIR_{index}_PB_HAS_FAULT
-    - Bool
-    - True if the hot air {1 or 2} trim system has a fault
-
-- A32NX_OVHD_COND_RAM_AIR_PB_IS_ON
-    - Bool
-    - True if the ram air pushbutton is pressed in the on position
-  (on light iluminates)
-
-- A32NX_OVHD_CARGO_AIR_{id}_SELECTOR_KNOB
-    - Number (0 to 300)
-    - Rotation amount of the overhead temperature selectors for the cockpit and the cabin
-    - To transform the value into degree celsius use this formula: this * 0.0667 + 5
-    - {id}
-        - FWD
-        - BULK
-
-- A32NX_OVHD_CARGO_AIR_ISOL_VALVES_{id}_PB_IS_ON
-    - Bool
-    - True if the {BULK or FWD} isolation valves are open (no white light)
-
-- A32NX_OVHD_CARGO_AIR_ISOL_VALVES_{id}_PB_HAS_FAULT
-    - Bool
-    - True if the {BULK or FWD} isolation valves are failed
-
-- A32NX_OVHD_CARGO_AIR_HEATER_PB_IS_ON
-    - Bool
-    - True if the bulk cargo heater is operating automatically
-
-- A32NX_OVHD_CARGO_AIR_HEATER_PB_HAS_FAULT
-    - Bool
-    - True if the bulk cargo heater is failed
->>>>>>> b46f3ff2
 
 ## Indicating/Recording ATA 31
 

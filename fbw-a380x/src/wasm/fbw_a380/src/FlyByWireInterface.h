--- conflicted
+++ resolved
@@ -356,12 +356,10 @@
 
   std::unique_ptr<LocalVariable> idFmGrossWeight;
 
-<<<<<<< HEAD
+  std::unique_ptr<LocalVariable> idCgPercentMac;
+
   // CPIOM status
   std::unique_ptr<LocalVariable> idCpiomCxAvailable[2];
-=======
-  std::unique_ptr<LocalVariable> idCgPercentMac;
->>>>>>> 0f7801cb
 
   // RA bus inputs
   std::unique_ptr<LocalVariable> idRadioAltimeterHeight[3];

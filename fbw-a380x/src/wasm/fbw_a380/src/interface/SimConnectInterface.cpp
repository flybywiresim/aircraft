#include "SimConnectInterface.h"
#include <cmath>
#include <iostream>
#include <map>
#include <vector>

// remove when aileron events can be processed via SimConnect
bool SimConnectInterface::loggingFlightControlsEnabled = false;
// remove when aileron events can be processed via SimConnect
SimInput SimConnectInterface::simInput = {};
// remove when aileron events can be processed via SimConnect
double SimConnectInterface::flightControlsKeyChangeAileron = 0.0;

bool SimConnectInterface::connect(bool clientDataEnabled,
                                  bool autopilotStateMachineEnabled,
                                  bool autopilotLawsEnabled,
                                  bool flyByWireEnabled,
                                  int primDisabled,
                                  int secDisabled,
                                  int facDisabled,
                                  const std::vector<std::shared_ptr<ThrottleAxisMapping>>& throttleAxis,
                                  std::shared_ptr<SpoilersHandler> spoilersHandler,
                                  double keyChangeAileron,
                                  double keyChangeElevator,
                                  double keyChangeRudder,
                                  bool disableXboxCompatibilityRudderPlusMinus,
                                  bool enableRudder2AxisMode,
                                  double minSimulationRate,
                                  double maxSimulationRate,
                                  bool limitSimulationRateByPerformance) {
  // info message
  std::cout << "WASM: Connecting..." << std::endl;

  // connect
  HRESULT result = SimConnect_Open(&hSimConnect, "FlyByWire", nullptr, 0, 0, 0);

  if (S_OK == result) {
    // we are now connected
    isConnected = true;
    std::cout << "WASM: Connected" << std::endl;
    // store throttle axis handler
    this->throttleAxis = throttleAxis;
    // store spoilers handler
    this->spoilersHandler = spoilersHandler;
    // store maximum allowed simulation rate
    this->minSimulationRate = minSimulationRate;
    this->maxSimulationRate = maxSimulationRate;
    this->limitSimulationRateByPerformance = limitSimulationRateByPerformance;
    // store is client data is enabled
    this->clientDataEnabled = clientDataEnabled;
    this->primDisabled = primDisabled;
    this->secDisabled = secDisabled;
    this->facDisabled = facDisabled;
    // store key change value for each axis
    flightControlsKeyChangeAileron = keyChangeAileron;
    flightControlsKeyChangeElevator = keyChangeElevator;
    flightControlsKeyChangeRudder = keyChangeRudder;
    // store if XBOX compatibility should be disabled for rudder axis plus/minus
    this->disableXboxCompatibilityRudderPlusMinus = disableXboxCompatibilityRudderPlusMinus;
    this->enableRudder2AxisMode = enableRudder2AxisMode;
    // register local variables
    idFcuEventSetSPEED = std::make_unique<LocalVariable>("A320_Neo_FCU_SPEED_SET_DATA");
    idFcuEventSetHDG = std::make_unique<LocalVariable>("A320_Neo_FCU_HDG_SET_DATA");
    idFcuEventSetVS = std::make_unique<LocalVariable>("A320_Neo_FCU_VS_SET_DATA");
    // add data to definition
    bool prepareResult = prepareSimDataSimConnectDataDefinitions();
    prepareResult &= prepareSimInputSimConnectDataDefinitions();
    prepareResult &= prepareSimOutputSimConnectDataDefinitions();
    if (clientDataEnabled) {
      prepareResult &= prepareClientDataDefinitions();
    }
    // check result
    if (!prepareResult) {
      // failed to add data definition -> disconnect
      std::cout << "WASM: Failed to prepare data definitions" << std::endl;
      disconnect();
      // failed to connect
      return false;
    }
    // register key event handler
    // remove when aileron events can be processed via SimConnect
    register_key_event_handler_EX1(static_cast<GAUGE_KEY_EVENT_HANDLER_EX1>(processKeyEvent), NULL);
    // register for pause event
    SimConnect_SubscribeToSystemEvent(hSimConnect, Events::SYSTEM_EVENT_PAUSE, "Pause_EX1");
    // send initial event to FCU to force HDG mode
    execute_calculator_code("(>H:A320_Neo_FCU_HDG_PULL)", nullptr, nullptr, nullptr);
    // success
    return true;
  }
  // fallback -> failed
  return false;
}

void SimConnectInterface::disconnect() {
  if (isConnected) {
    // unregister key event handler
    // remove when aileron events can be processed via SimConnect
    unregister_key_event_handler_EX1(static_cast<GAUGE_KEY_EVENT_HANDLER_EX1>(processKeyEvent), NULL);
    // unregister from pause events
    SimConnect_UnsubscribeFromSystemEvent(hSimConnect, Events::SYSTEM_EVENT_PAUSE);
    // info message
    std::cout << "WASM: Disconnecting..." << std::endl;
    // close connection
    SimConnect_Close(hSimConnect);
    // set flag
    isConnected = false;
    // reset handle
    hSimConnect = 0;
    // info message
    std::cout << "WASM: Disconnected" << std::endl;
  }
}

void SimConnectInterface::setSampleTime(double sampleTime) {
  this->sampleTime = sampleTime;
}

void SimConnectInterface::updateSimulationRateLimits(double minSimulationRate, double maxSimulationRate) {
  this->minSimulationRate = minSimulationRate;
  this->maxSimulationRate = maxSimulationRate;
}

bool SimConnectInterface::isSimInAnyPause() {
  return (pauseState > 0);
}

bool SimConnectInterface::isSimInActivePause() {
  return (pauseState == 4);
}

bool SimConnectInterface::isSimInPause() {
  return (pauseState == 8);
}

bool SimConnectInterface::prepareSimDataSimConnectDataDefinitions() {
  bool result = true;

  result &= addDataDefinition(hSimConnect, 0, SIMCONNECT_DATATYPE_FLOAT64, "G FORCE", "GFORCE");
  result &= addDataDefinition(hSimConnect, 0, SIMCONNECT_DATATYPE_FLOAT64, "PLANE PITCH DEGREES", "DEGREE");
  result &= addDataDefinition(hSimConnect, 0, SIMCONNECT_DATATYPE_FLOAT64, "PLANE BANK DEGREES", "DEGREE");
  result &= addDataDefinition(hSimConnect, 0, SIMCONNECT_DATATYPE_XYZ, "STRUCT BODY ROTATION VELOCITY", "STRUCT");
  result &= addDataDefinition(hSimConnect, 0, SIMCONNECT_DATATYPE_XYZ, "STRUCT BODY ROTATION ACCELERATION", "STRUCT");
  result &= addDataDefinition(hSimConnect, 0, SIMCONNECT_DATATYPE_FLOAT64, "ACCELERATION BODY Z", "METER PER SECOND SQUARED");
  result &= addDataDefinition(hSimConnect, 0, SIMCONNECT_DATATYPE_FLOAT64, "ACCELERATION BODY X", "METER PER SECOND SQUARED");
  result &= addDataDefinition(hSimConnect, 0, SIMCONNECT_DATATYPE_FLOAT64, "ACCELERATION BODY Y", "METER PER SECOND SQUARED");
  result &= addDataDefinition(hSimConnect, 0, SIMCONNECT_DATATYPE_FLOAT64, "PLANE HEADING DEGREES MAGNETIC", "DEGREES");
  result &= addDataDefinition(hSimConnect, 0, SIMCONNECT_DATATYPE_FLOAT64, "PLANE HEADING DEGREES TRUE", "DEGREES");
  result &= addDataDefinition(hSimConnect, 0, SIMCONNECT_DATATYPE_FLOAT64, "GPS GROUND MAGNETIC TRACK", "DEGREES");
  result &= addDataDefinition(hSimConnect, 0, SIMCONNECT_DATATYPE_FLOAT64, "ELEVATOR POSITION", "POSITION");
  result &= addDataDefinition(hSimConnect, 0, SIMCONNECT_DATATYPE_FLOAT64, "ELEVATOR TRIM POSITION", "DEGREE");
  result &= addDataDefinition(hSimConnect, 0, SIMCONNECT_DATATYPE_FLOAT64, "AILERON POSITION", "POSITION");
  result &= addDataDefinition(hSimConnect, 0, SIMCONNECT_DATATYPE_FLOAT64, "RUDDER POSITION", "POSITION");
  result &= addDataDefinition(hSimConnect, 0, SIMCONNECT_DATATYPE_FLOAT64, "RUDDER TRIM PCT", "PERCENT OVER 100");
  result &= addDataDefinition(hSimConnect, 0, SIMCONNECT_DATATYPE_FLOAT64, "INCIDENCE ALPHA", "DEGREE");
  result &= addDataDefinition(hSimConnect, 0, SIMCONNECT_DATATYPE_FLOAT64, "INCIDENCE BETA", "DEGREE");
  result &= addDataDefinition(hSimConnect, 0, SIMCONNECT_DATATYPE_FLOAT64, "BETA DOT", "DEGREE PER SECOND");
  result &= addDataDefinition(hSimConnect, 0, SIMCONNECT_DATATYPE_FLOAT64, "AIRSPEED INDICATED", "KNOTS");
  result &= addDataDefinition(hSimConnect, 0, SIMCONNECT_DATATYPE_FLOAT64, "AIRSPEED TRUE", "KNOTS");
  result &= addDataDefinition(hSimConnect, 0, SIMCONNECT_DATATYPE_FLOAT64, "AIRSPEED MACH", "MACH");
  result &= addDataDefinition(hSimConnect, 0, SIMCONNECT_DATATYPE_FLOAT64, "GROUND VELOCITY", "KNOTS");
  // workaround for altitude issues due to MSFS bug, needs to be changed to PRESSURE ALTITUDE again when solved
  result &= addDataDefinition(hSimConnect, 0, SIMCONNECT_DATATYPE_FLOAT64, "INDICATED ALTITUDE:3", "FEET");
  result &= addDataDefinition(hSimConnect, 0, SIMCONNECT_DATATYPE_FLOAT64, "INDICATED ALTITUDE", "FEET");
  result &= addDataDefinition(hSimConnect, 0, SIMCONNECT_DATATYPE_FLOAT64, "PLANE ALT ABOVE GROUND MINUS CG", "FEET");
  result &= addDataDefinition(hSimConnect, 0, SIMCONNECT_DATATYPE_FLOAT64, "VELOCITY WORLD Y", "FEET PER MINUTE");
  result &= addDataDefinition(hSimConnect, 0, SIMCONNECT_DATATYPE_FLOAT64, "CG PERCENT", "PERCENT OVER 100");
  result &= addDataDefinition(hSimConnect, 0, SIMCONNECT_DATATYPE_FLOAT64, "TOTAL WEIGHT", "KILOGRAMS");
  result &= addDataDefinition(hSimConnect, 0, SIMCONNECT_DATATYPE_FLOAT64, "GEAR ANIMATION POSITION:0", "NUMBER");
  result &= addDataDefinition(hSimConnect, 0, SIMCONNECT_DATATYPE_FLOAT64, "GEAR ANIMATION POSITION:1", "NUMBER");
  result &= addDataDefinition(hSimConnect, 0, SIMCONNECT_DATATYPE_FLOAT64, "GEAR ANIMATION POSITION:2", "NUMBER");
  result &= addDataDefinition(hSimConnect, 0, SIMCONNECT_DATATYPE_FLOAT64, "SPOILERS HANDLE POSITION", "POSITION");
  result &= addDataDefinition(hSimConnect, 0, SIMCONNECT_DATATYPE_FLOAT64, "SPOILERS LEFT POSITION", "PERCENT OVER 100");
  result &= addDataDefinition(hSimConnect, 0, SIMCONNECT_DATATYPE_FLOAT64, "SPOILERS RIGHT POSITION", "PERCENT OVER 100");
  result &= addDataDefinition(hSimConnect, 0, SIMCONNECT_DATATYPE_INT64, "IS SLEW ACTIVE", "BOOL");
  result &= addDataDefinition(hSimConnect, 0, SIMCONNECT_DATATYPE_INT64, "AUTOPILOT MASTER", "BOOL");
  result &= addDataDefinition(hSimConnect, 0, SIMCONNECT_DATATYPE_INT64, "AUTOPILOT FLIGHT DIRECTOR ACTIVE:1", "BOOL");
  result &= addDataDefinition(hSimConnect, 0, SIMCONNECT_DATATYPE_INT64, "AUTOPILOT FLIGHT DIRECTOR ACTIVE:2", "BOOL");
  result &= addDataDefinition(hSimConnect, 0, SIMCONNECT_DATATYPE_FLOAT64, "AUTOPILOT AIRSPEED HOLD VAR", "KNOTS");
  result &= addDataDefinition(hSimConnect, 0, SIMCONNECT_DATATYPE_FLOAT64, "AUTOPILOT ALTITUDE LOCK VAR:3", "FEET");
  result &= addDataDefinition(hSimConnect, 0, SIMCONNECT_DATATYPE_FLOAT64, "SIMULATION TIME", "NUMBER");
  result &= addDataDefinition(hSimConnect, 0, SIMCONNECT_DATATYPE_FLOAT64, "SIMULATION RATE", "NUMBER");
  result &= addDataDefinition(hSimConnect, 0, SIMCONNECT_DATATYPE_FLOAT64, "STRUCTURAL ICE PCT", "PERCENT OVER 100");
  result &= addDataDefinition(hSimConnect, 0, SIMCONNECT_DATATYPE_FLOAT64, "LINEAR CL ALPHA", "PER DEGREE");
  result &= addDataDefinition(hSimConnect, 0, SIMCONNECT_DATATYPE_FLOAT64, "STALL ALPHA", "DEGREE");
  result &= addDataDefinition(hSimConnect, 0, SIMCONNECT_DATATYPE_FLOAT64, "ZERO LIFT ALPHA", "DEGREE");
  result &= addDataDefinition(hSimConnect, 0, SIMCONNECT_DATATYPE_FLOAT64, "AMBIENT DENSITY", "KILOGRAM PER CUBIC METER");
  result &= addDataDefinition(hSimConnect, 0, SIMCONNECT_DATATYPE_FLOAT64, "AMBIENT PRESSURE", "MILLIBARS");
  result &= addDataDefinition(hSimConnect, 0, SIMCONNECT_DATATYPE_FLOAT64, "AMBIENT TEMPERATURE", "CELSIUS");
  result &= addDataDefinition(hSimConnect, 0, SIMCONNECT_DATATYPE_FLOAT64, "AMBIENT WIND X", "KNOTS");
  result &= addDataDefinition(hSimConnect, 0, SIMCONNECT_DATATYPE_FLOAT64, "AMBIENT WIND Y", "KNOTS");
  result &= addDataDefinition(hSimConnect, 0, SIMCONNECT_DATATYPE_FLOAT64, "AMBIENT WIND Z", "KNOTS");
  result &= addDataDefinition(hSimConnect, 0, SIMCONNECT_DATATYPE_FLOAT64, "AMBIENT WIND VELOCITY", "KNOTS");
  result &= addDataDefinition(hSimConnect, 0, SIMCONNECT_DATATYPE_FLOAT64, "AMBIENT WIND DIRECTION", "DEGREES");
  result &= addDataDefinition(hSimConnect, 0, SIMCONNECT_DATATYPE_FLOAT64, "TOTAL AIR TEMPERATURE", "CELSIUS");
  result &= addDataDefinition(hSimConnect, 0, SIMCONNECT_DATATYPE_FLOAT64, "PLANE LATITUDE", "DEGREES");
  result &= addDataDefinition(hSimConnect, 0, SIMCONNECT_DATATYPE_FLOAT64, "PLANE LONGITUDE", "DEGREES");
  result &= addDataDefinition(hSimConnect, 0, SIMCONNECT_DATATYPE_FLOAT64, "GENERAL ENG THROTTLE LEVER POSITION:1", "PERCENT");
  result &= addDataDefinition(hSimConnect, 0, SIMCONNECT_DATATYPE_FLOAT64, "GENERAL ENG THROTTLE LEVER POSITION:2", "PERCENT");
  result &= addDataDefinition(hSimConnect, 0, SIMCONNECT_DATATYPE_FLOAT64, "TURB ENG JET THRUST:1", "POUNDS");
  result &= addDataDefinition(hSimConnect, 0, SIMCONNECT_DATATYPE_FLOAT64, "TURB ENG JET THRUST:2", "POUNDS");
  result &= addDataDefinition(hSimConnect, 0, SIMCONNECT_DATATYPE_INT64, "NAV HAS NAV:3", "BOOL");
  result &= addDataDefinition(hSimConnect, 0, SIMCONNECT_DATATYPE_FLOAT64, "NAV LOCALIZER:3", "DEGREES");
  result &= addDataDefinition(hSimConnect, 0, SIMCONNECT_DATATYPE_FLOAT64, "NAV RAW GLIDE SLOPE:3", "DEGREES");
  result &= addDataDefinition(hSimConnect, 0, SIMCONNECT_DATATYPE_INT64, "NAV HAS DME:3", "BOOL");
  result &= addDataDefinition(hSimConnect, 0, SIMCONNECT_DATATYPE_FLOAT64, "NAV DME:3", "NAUTICAL MILES");
  result &= addDataDefinition(hSimConnect, 0, SIMCONNECT_DATATYPE_INT64, "NAV HAS LOCALIZER:3", "BOOL");
  result &= addDataDefinition(hSimConnect, 0, SIMCONNECT_DATATYPE_FLOAT64, "NAV RADIAL ERROR:3", "DEGREES");
  result &= addDataDefinition(hSimConnect, 0, SIMCONNECT_DATATYPE_INT64, "NAV HAS GLIDE SLOPE:3", "BOOL");
  result &= addDataDefinition(hSimConnect, 0, SIMCONNECT_DATATYPE_FLOAT64, "NAV GLIDE SLOPE ERROR:3", "DEGREES");
  result &= addDataDefinition(hSimConnect, 0, SIMCONNECT_DATATYPE_INT64, "AUTOTHROTTLE ACTIVE", "BOOL");
  result &= addDataDefinition(hSimConnect, 0, SIMCONNECT_DATATYPE_FLOAT64, "TURB ENG CORRECTED N1:1", "PERCENT");
  result &= addDataDefinition(hSimConnect, 0, SIMCONNECT_DATATYPE_FLOAT64, "TURB ENG CORRECTED N1:2", "PERCENT");
  result &= addDataDefinition(hSimConnect, 0, SIMCONNECT_DATATYPE_INT64, "GPS IS ACTIVE FLIGHT PLAN", "BOOL");
  result &= addDataDefinition(hSimConnect, 0, SIMCONNECT_DATATYPE_FLOAT64, "GPS WP CROSS TRK", "NAUTICAL MILES");
  result &= addDataDefinition(hSimConnect, 0, SIMCONNECT_DATATYPE_FLOAT64, "GPS WP TRACK ANGLE ERROR", "DEGREES");
  result &= addDataDefinition(hSimConnect, 0, SIMCONNECT_DATATYPE_FLOAT64, "GPS COURSE TO STEER", "DEGREES");
  result &= addDataDefinition(hSimConnect, 0, SIMCONNECT_DATATYPE_FLOAT64, "TURB ENG COMMANDED N1:1", "PERCENT");
  result &= addDataDefinition(hSimConnect, 0, SIMCONNECT_DATATYPE_FLOAT64, "TURB ENG COMMANDED N1:2", "PERCENT");
  result &= addDataDefinition(hSimConnect, 0, SIMCONNECT_DATATYPE_FLOAT64, "TURB ENG COMMANDED N1:3", "PERCENT");
  result &= addDataDefinition(hSimConnect, 0, SIMCONNECT_DATATYPE_FLOAT64, "TURB ENG COMMANDED N1:4", "PERCENT");
  result &= addDataDefinition(hSimConnect, 0, SIMCONNECT_DATATYPE_FLOAT64, "TURB ENG N1:1", "PERCENT");
  result &= addDataDefinition(hSimConnect, 0, SIMCONNECT_DATATYPE_FLOAT64, "TURB ENG N1:2", "PERCENT");
  result &= addDataDefinition(hSimConnect, 0, SIMCONNECT_DATATYPE_FLOAT64, "TURB ENG N1:3", "PERCENT");
  result &= addDataDefinition(hSimConnect, 0, SIMCONNECT_DATATYPE_FLOAT64, "TURB ENG N1:4", "PERCENT");
  result &= addDataDefinition(hSimConnect, 0, SIMCONNECT_DATATYPE_FLOAT64, "TURB ENG CORRECTED N1:1", "PERCENT");
  result &= addDataDefinition(hSimConnect, 0, SIMCONNECT_DATATYPE_FLOAT64, "TURB ENG CORRECTED N1:2", "PERCENT");
  result &= addDataDefinition(hSimConnect, 0, SIMCONNECT_DATATYPE_FLOAT64, "TURB ENG CORRECTED N1:3", "PERCENT");
  result &= addDataDefinition(hSimConnect, 0, SIMCONNECT_DATATYPE_FLOAT64, "TURB ENG CORRECTED N1:4", "PERCENT");
  result &= addDataDefinition(hSimConnect, 0, SIMCONNECT_DATATYPE_INT64, "ENG COMBUSTION:1", "BOOL");
  result &= addDataDefinition(hSimConnect, 0, SIMCONNECT_DATATYPE_INT64, "ENG COMBUSTION:2", "BOOL");
  result &= addDataDefinition(hSimConnect, 0, SIMCONNECT_DATATYPE_INT64, "ENG COMBUSTION:3", "BOOL");
  result &= addDataDefinition(hSimConnect, 0, SIMCONNECT_DATATYPE_INT64, "ENG COMBUSTION:4", "BOOL");
  result &= addDataDefinition(hSimConnect, 0, SIMCONNECT_DATATYPE_INT64, "AUTOPILOT MANAGED SPEED IN MACH", "BOOL");
  result &= addDataDefinition(hSimConnect, 0, SIMCONNECT_DATATYPE_INT64, "AUTOPILOT SPEED SLOT INDEX", "NUMBER");
  result &= addDataDefinition(hSimConnect, 0, SIMCONNECT_DATATYPE_INT64, "ENG ANTI ICE:1", "BOOL");
  result &= addDataDefinition(hSimConnect, 0, SIMCONNECT_DATATYPE_INT64, "ENG ANTI ICE:2", "BOOL");
  result &= addDataDefinition(hSimConnect, 0, SIMCONNECT_DATATYPE_INT64, "SIM ON GROUND", "BOOL");
  result &= addDataDefinition(hSimConnect, 0, SIMCONNECT_DATATYPE_FLOAT64, "GENERAL ENG ELAPSED TIME:1", "SECONDS");
  result &= addDataDefinition(hSimConnect, 0, SIMCONNECT_DATATYPE_FLOAT64, "GENERAL ENG ELAPSED TIME:2", "SECONDS");
  result &= addDataDefinition(hSimConnect, 0, SIMCONNECT_DATATYPE_FLOAT64, "STANDARD ATM TEMPERATURE", "CELSIUS");
  result &= addDataDefinition(hSimConnect, 0, SIMCONNECT_DATATYPE_FLOAT64, "TURB ENG CORRECTED FF:1", "POUNDS PER HOUR");
  result &= addDataDefinition(hSimConnect, 0, SIMCONNECT_DATATYPE_FLOAT64, "TURB ENG CORRECTED FF:2", "POUNDS PER HOUR");
  result &= addDataDefinition(hSimConnect, 0, SIMCONNECT_DATATYPE_FLOAT64, "FUEL TANK LEFT AUX CAPACITY", "GALLONS");
  result &= addDataDefinition(hSimConnect, 0, SIMCONNECT_DATATYPE_FLOAT64, "FUEL TANK RIGHT AUX CAPACITY", "GALLONS");
  result &= addDataDefinition(hSimConnect, 0, SIMCONNECT_DATATYPE_FLOAT64, "FUEL TANK LEFT MAIN CAPACITY", "GALLONS");
  result &= addDataDefinition(hSimConnect, 0, SIMCONNECT_DATATYPE_FLOAT64, "FUEL TANK RIGHT MAIN CAPACITY", "GALLONS");
  result &= addDataDefinition(hSimConnect, 0, SIMCONNECT_DATATYPE_FLOAT64, "FUEL TANK CENTER CAPACITY", "GALLONS");
  result &= addDataDefinition(hSimConnect, 0, SIMCONNECT_DATATYPE_FLOAT64, "FUEL TANK LEFT AUX QUANTITY", "GALLONS");
  result &= addDataDefinition(hSimConnect, 0, SIMCONNECT_DATATYPE_FLOAT64, "FUEL TANK RIGHT AUX QUANTITY", "GALLONS");
  result &= addDataDefinition(hSimConnect, 0, SIMCONNECT_DATATYPE_FLOAT64, "FUEL TANK LEFT MAIN QUANTITY", "GALLONS");
  result &= addDataDefinition(hSimConnect, 0, SIMCONNECT_DATATYPE_FLOAT64, "FUEL TANK RIGHT MAIN QUANTITY", "GALLONS");
  result &= addDataDefinition(hSimConnect, 0, SIMCONNECT_DATATYPE_FLOAT64, "FUEL TANK CENTER QUANTITY", "GALLONS");
  result &= addDataDefinition(hSimConnect, 0, SIMCONNECT_DATATYPE_FLOAT64, "FUEL TOTAL QUANTITY", "GALLONS");
  result &= addDataDefinition(hSimConnect, 0, SIMCONNECT_DATATYPE_FLOAT64, "FUEL WEIGHT PER GALLON", "POUNDS");
  result &= addDataDefinition(hSimConnect, 0, SIMCONNECT_DATATYPE_FLOAT64, "KOHLSMAN SETTING MB:0", "MBAR");
  result &= addDataDefinition(hSimConnect, 0, SIMCONNECT_DATATYPE_FLOAT64, "KOHLSMAN SETTING MB:1", "MBAR");
  result &= addDataDefinition(hSimConnect, 0, SIMCONNECT_DATATYPE_INT64, "KOHLSMAN SETTING STD:3", "BOOL");
  result &= addDataDefinition(hSimConnect, 0, SIMCONNECT_DATATYPE_INT64, "CAMERA STATE", "NUMBER");
  result &= addDataDefinition(hSimConnect, 0, SIMCONNECT_DATATYPE_FLOAT64, "PLANE ALTITUDE", "METERS");
  result &= addDataDefinition(hSimConnect, 0, SIMCONNECT_DATATYPE_FLOAT64, "NAV MAGVAR:3", "DEGREES");
  result &= addDataDefinition(hSimConnect, 0, SIMCONNECT_DATATYPE_LATLONALT, "NAV VOR LATLONALT:3", "STRUCT");
  result &= addDataDefinition(hSimConnect, 0, SIMCONNECT_DATATYPE_LATLONALT, "NAV GS LATLONALT:3", "STRUCT");
  result &= addDataDefinition(hSimConnect, 0, SIMCONNECT_DATATYPE_FLOAT64, "BRAKE LEFT POSITION", "POSITION");
  result &= addDataDefinition(hSimConnect, 0, SIMCONNECT_DATATYPE_FLOAT64, "BRAKE RIGHT POSITION", "POSITION");
  result &= addDataDefinition(hSimConnect, 0, SIMCONNECT_DATATYPE_FLOAT64, "FLAPS HANDLE INDEX", "NUMBER");
  result &= addDataDefinition(hSimConnect, 0, SIMCONNECT_DATATYPE_FLOAT64, "GEAR HANDLE POSITION", "POSITION");
  result &= addDataDefinition(hSimConnect, 0, SIMCONNECT_DATATYPE_INT64, "ASSISTANCE TAKEOFF ENABLED", "BOOL");
  result &= addDataDefinition(hSimConnect, 0, SIMCONNECT_DATATYPE_INT64, "ASSISTANCE LANDING ENABLED", "BOOL");
  result &= addDataDefinition(hSimConnect, 0, SIMCONNECT_DATATYPE_INT64, "AI AUTOTRIM ACTIVE", "BOOL");
  result &= addDataDefinition(hSimConnect, 0, SIMCONNECT_DATATYPE_INT64, "AI CONTROLS", "BOOL");
  // FIX ME: MSFS DO NOT UPDATE INDEXES 3 AND 4 SPEEDS, for now we just copy speeds from wing bogeys
  // For now it's replaced by LVARS A32NX_WHEEL_RPM_X
  result &= addDataDefinition(hSimConnect, 0, SIMCONNECT_DATATYPE_FLOAT64, "WHEEL RPM:1", "RPM");
  result &= addDataDefinition(hSimConnect, 0, SIMCONNECT_DATATYPE_FLOAT64, "WHEEL RPM:2", "RPM");
  result &= addDataDefinition(hSimConnect, 0, SIMCONNECT_DATATYPE_FLOAT64, "WHEEL RPM:1", "RPM");
  result &= addDataDefinition(hSimConnect, 0, SIMCONNECT_DATATYPE_FLOAT64, "WHEEL RPM:2", "RPM");
<<<<<<< HEAD
=======
  result &= addDataDefinition(hSimConnect, 0, SIMCONNECT_DATATYPE_FLOAT64, "WHEEL RPM:3", "RPM");
  result &= addDataDefinition(hSimConnect, 0, SIMCONNECT_DATATYPE_FLOAT64, "WHEEL RPM:4", "RPM");
  result &= addDataDefinition(hSimConnect, 0, SIMCONNECT_DATATYPE_FLOAT64, "CONTACT POINT COMPRESSION", "PERCENT");
  result &= addDataDefinition(hSimConnect, 0, SIMCONNECT_DATATYPE_FLOAT64, "CONTACT POINT COMPRESSION:1", "PERCENT");
  result &= addDataDefinition(hSimConnect, 0, SIMCONNECT_DATATYPE_FLOAT64, "CONTACT POINT COMPRESSION:2", "PERCENT");
  result &= addDataDefinition(hSimConnect, 0, SIMCONNECT_DATATYPE_FLOAT64, "CONTACT POINT COMPRESSION:3", "PERCENT");
  result &= addDataDefinition(hSimConnect, 0, SIMCONNECT_DATATYPE_FLOAT64, "CONTACT POINT COMPRESSION:4", "PERCENT");
>>>>>>> c3895907

  return result;
}

bool SimConnectInterface::prepareSimInputSimConnectDataDefinitions() {
  bool result = true;

  result &= addInputDataDefinition(hSimConnect, 0, Events::AXIS_ELEVATOR_SET, "AXIS_ELEVATOR_SET", true);
  result &= addInputDataDefinition(hSimConnect, 0, Events::AXIS_AILERONS_SET, "AXIS_AILERONS_SET", true);
  result &= addInputDataDefinition(hSimConnect, 0, Events::AXIS_RUDDER_SET, "AXIS_RUDDER_SET", true);

  result &= addInputDataDefinition(hSimConnect, 0, Events::RUDDER_SET, "RUDDER_SET", true);
  result &= addInputDataDefinition(hSimConnect, 0, Events::RUDDER_LEFT, "RUDDER_LEFT", true);
  result &= addInputDataDefinition(hSimConnect, 0, Events::RUDDER_AXIS_PLUS, "RUDDER_AXIS_PLUS", true);
  result &= addInputDataDefinition(hSimConnect, 0, Events::RUDDER_CENTER, "RUDDER_CENTER", true);
  result &= addInputDataDefinition(hSimConnect, 0, Events::RUDDER_RIGHT, "RUDDER_RIGHT", true);
  result &= addInputDataDefinition(hSimConnect, 0, Events::RUDDER_AXIS_MINUS, "RUDDER_AXIS_MINUS", true);

  result &= addInputDataDefinition(hSimConnect, 0, Events::RUDDER_TRIM_LEFT, "RUDDER_TRIM_LEFT", true);
  result &= addInputDataDefinition(hSimConnect, 0, Events::RUDDER_TRIM_RESET, "RUDDER_TRIM_RESET", true);
  result &= addInputDataDefinition(hSimConnect, 0, Events::RUDDER_TRIM_RIGHT, "RUDDER_TRIM_RIGHT", true);
  result &= addInputDataDefinition(hSimConnect, 0, Events::RUDDER_TRIM_SET, "RUDDER_TRIM_SET", true);
  result &= addInputDataDefinition(hSimConnect, 0, Events::RUDDER_TRIM_SET_EX1, "RUDDER_TRIM_SET_EX1", true);

  result &= addInputDataDefinition(hSimConnect, 0, Events::AILERON_SET, "AILERON_SET", true);
  result &= addInputDataDefinition(hSimConnect, 0, Events::AILERONS_LEFT, "AILERONS_LEFT", true);
  result &= addInputDataDefinition(hSimConnect, 0, Events::AILERONS_RIGHT, "AILERONS_RIGHT", true);

  result &= addInputDataDefinition(hSimConnect, 0, Events::CENTER_AILER_RUDDER, "CENTER_AILER_RUDDER", true);

  result &= addInputDataDefinition(hSimConnect, 0, Events::ELEVATOR_SET, "ELEVATOR_SET", true);
  result &= addInputDataDefinition(hSimConnect, 0, Events::ELEV_DOWN, "ELEV_DOWN", true);
  result &= addInputDataDefinition(hSimConnect, 0, Events::ELEV_UP, "ELEV_UP", true);

  result &= addInputDataDefinition(hSimConnect, 0, Events::ELEV_TRIM_DN, "ELEV_TRIM_DN", true);
  result &= addInputDataDefinition(hSimConnect, 0, Events::ELEV_TRIM_UP, "ELEV_TRIM_UP", true);
  result &= addInputDataDefinition(hSimConnect, 0, Events::ELEVATOR_TRIM_SET, "ELEVATOR_TRIM_SET", true);
  result &= addInputDataDefinition(hSimConnect, 0, Events::AXIS_ELEV_TRIM_SET, "AXIS_ELEV_TRIM_SET", true);

  result &= addInputDataDefinition(hSimConnect, 0, Events::AP_MASTER, "AP_MASTER", true);
  result &= addInputDataDefinition(hSimConnect, 0, Events::AUTOPILOT_OFF, "AUTOPILOT_OFF", false);
  result &= addInputDataDefinition(hSimConnect, 0, Events::AUTOPILOT_ON, "AUTOPILOT_ON", true);
  result &= addInputDataDefinition(hSimConnect, 0, Events::AUTOPILOT_DISENGAGE_SET, "AUTOPILOT_DISENGAGE_SET", true);
  result &= addInputDataDefinition(hSimConnect, 0, Events::AUTOPILOT_DISENGAGE_TOGGLE, "AUTOPILOT_DISENGAGE_TOGGLE", true);
  result &= addInputDataDefinition(hSimConnect, 0, Events::TOGGLE_FLIGHT_DIRECTOR, "TOGGLE_FLIGHT_DIRECTOR", false);
  result &= addInputDataDefinition(hSimConnect, 0, Events::A32NX_FCU_AP_1_PUSH, "A32NX.FCU_AP_1_PUSH", false);
  result &= addInputDataDefinition(hSimConnect, 0, Events::A32NX_FCU_AP_2_PUSH, "A32NX.FCU_AP_2_PUSH", false);
  result &= addInputDataDefinition(hSimConnect, 0, Events::A32NX_FCU_AP_DISCONNECT_PUSH, "A32NX.FCU_AP_DISCONNECT_PUSH", false);
  result &= addInputDataDefinition(hSimConnect, 0, Events::A32NX_FCU_ATHR_PUSH, "A32NX.FCU_ATHR_PUSH", false);
  result &= addInputDataDefinition(hSimConnect, 0, Events::A32NX_FCU_ATHR_DISCONNECT_PUSH, "A32NX.FCU_ATHR_DISCONNECT_PUSH", false);
  result &= addInputDataDefinition(hSimConnect, 0, Events::A32NX_FCU_SPD_INC, "A32NX.FCU_SPD_INC", false);
  result &= addInputDataDefinition(hSimConnect, 0, Events::A32NX_FCU_SPD_DEC, "A32NX.FCU_SPD_DEC", false);
  result &= addInputDataDefinition(hSimConnect, 0, Events::A32NX_FCU_SPD_SET, "A32NX.FCU_SPD_SET", false);
  result &= addInputDataDefinition(hSimConnect, 0, Events::A32NX_FCU_SPD_PUSH, "A32NX.FCU_SPD_PUSH", false);
  result &= addInputDataDefinition(hSimConnect, 0, Events::A32NX_FCU_SPD_PULL, "A32NX.FCU_SPD_PULL", false);
  result &= addInputDataDefinition(hSimConnect, 0, Events::A32NX_FCU_SPD_MACH_TOGGLE_PUSH, "A32NX.FCU_SPD_MACH_TOGGLE_PUSH", false);
  result &= addInputDataDefinition(hSimConnect, 0, Events::A32NX_FCU_HDG_INC, "A32NX.FCU_HDG_INC", false);
  result &= addInputDataDefinition(hSimConnect, 0, Events::A32NX_FCU_HDG_DEC, "A32NX.FCU_HDG_DEC", false);
  result &= addInputDataDefinition(hSimConnect, 0, Events::A32NX_FCU_HDG_SET, "A32NX.FCU_HDG_SET", false);
  result &= addInputDataDefinition(hSimConnect, 0, Events::A32NX_FCU_HDG_PUSH, "A32NX.FCU_HDG_PUSH", false);
  result &= addInputDataDefinition(hSimConnect, 0, Events::A32NX_FCU_HDG_PULL, "A32NX.FCU_HDG_PULL", false);
  result &= addInputDataDefinition(hSimConnect, 0, Events::A32NX_FCU_TRK_FPA_TOGGLE_PUSH, "A32NX.FCU_TRK_FPA_TOGGLE_PUSH", false);
  result &= addInputDataDefinition(hSimConnect, 0, Events::A32NX_FCU_TO_AP_HDG_PUSH, "A32NX.FCU_TO_AP_HDG_PUSH", false);
  result &= addInputDataDefinition(hSimConnect, 0, Events::A32NX_FCU_TO_AP_HDG_PULL, "A32NX.FCU_TO_AP_HDG_PULL", false);
  result &= addInputDataDefinition(hSimConnect, 0, Events::A32NX_FCU_ALT_INC, "A32NX.FCU_ALT_INC", false);
  result &= addInputDataDefinition(hSimConnect, 0, Events::A32NX_FCU_ALT_DEC, "A32NX.FCU_ALT_DEC", false);
  result &= addInputDataDefinition(hSimConnect, 0, Events::A32NX_FCU_ALT_SET, "A32NX.FCU_ALT_SET", false);
  result &= addInputDataDefinition(hSimConnect, 0, Events::A32NX_FCU_ALT_INCREMENT_TOGGLE, "A32NX.FCU_ALT_INCREMENT_TOGGLE", false);
  result &= addInputDataDefinition(hSimConnect, 0, Events::A32NX_FCU_ALT_INCREMENT_SET, "A32NX.FCU_ALT_INCREMENT_SET", false);
  result &= addInputDataDefinition(hSimConnect, 0, Events::A32NX_FCU_ALT_PUSH, "A32NX.FCU_ALT_PUSH", false);
  result &= addInputDataDefinition(hSimConnect, 0, Events::A32NX_FCU_ALT_PULL, "A32NX.FCU_ALT_PULL", false);
  result &= addInputDataDefinition(hSimConnect, 0, Events::A32NX_FCU_VS_INC, "A32NX.FCU_VS_INC", false);
  result &= addInputDataDefinition(hSimConnect, 0, Events::A32NX_FCU_VS_DEC, "A32NX.FCU_VS_DEC", false);
  result &= addInputDataDefinition(hSimConnect, 0, Events::A32NX_FCU_VS_SET, "A32NX.FCU_VS_SET", false);
  result &= addInputDataDefinition(hSimConnect, 0, Events::A32NX_FCU_VS_PUSH, "A32NX.FCU_VS_PUSH", false);
  result &= addInputDataDefinition(hSimConnect, 0, Events::A32NX_FCU_VS_PULL, "A32NX.FCU_VS_PULL", false);
  result &= addInputDataDefinition(hSimConnect, 0, Events::A32NX_FCU_TO_AP_VS_PUSH, "A32NX.FCU_TO_AP_VS_PUSH", false);
  result &= addInputDataDefinition(hSimConnect, 0, Events::A32NX_FCU_TO_AP_VS_PULL, "A32NX.FCU_TO_AP_VS_PULL", false);
  result &= addInputDataDefinition(hSimConnect, 0, Events::A32NX_FCU_LOC_PUSH, "A32NX.FCU_LOC_PUSH", false);
  result &= addInputDataDefinition(hSimConnect, 0, Events::A32NX_FCU_APPR_PUSH, "A32NX.FCU_APPR_PUSH", false);
  result &= addInputDataDefinition(hSimConnect, 0, Events::A32NX_FCU_EXPED_PUSH, "A32NX.FCU_EXPED_PUSH", false);
  result &= addInputDataDefinition(hSimConnect, 0, Events::A32NX_FMGC_DIR_TO_TRIGGER, "A32NX.FMGC_DIR_TO_TRIGGER", false);

  result &= addInputDataDefinition(hSimConnect, 0, Events::A32NX_EFIS_L_CHRONO_PUSHED, "A32NX.EFIS_L_CHRONO_PUSHED", false);
  result &= addInputDataDefinition(hSimConnect, 0, Events::A32NX_EFIS_R_CHRONO_PUSHED, "A32NX.EFIS_R_CHRONO_PUSHED", false);

  result &= addInputDataDefinition(hSimConnect, 0, Events::AP_SPEED_SLOT_INDEX_SET, "SPEED_SLOT_INDEX_SET", false);
  result &= addInputDataDefinition(hSimConnect, 0, Events::AP_SPD_VAR_INC, "AP_SPD_VAR_INC", true);
  result &= addInputDataDefinition(hSimConnect, 0, Events::AP_SPD_VAR_DEC, "AP_SPD_VAR_DEC", true);
  result &= addInputDataDefinition(hSimConnect, 0, Events::AP_MACH_VAR_INC, "AP_MACH_VAR_INC", true);
  result &= addInputDataDefinition(hSimConnect, 0, Events::AP_MACH_VAR_DEC, "AP_MACH_VAR_DEC", true);
  result &= addInputDataDefinition(hSimConnect, 0, Events::AP_HEADING_SLOT_INDEX_SET, "HEADING_SLOT_INDEX_SET", false);
  result &= addInputDataDefinition(hSimConnect, 0, Events::HEADING_BUG_INC, "HEADING_BUG_INC", true);
  result &= addInputDataDefinition(hSimConnect, 0, Events::HEADING_BUG_DEC, "HEADING_BUG_DEC", true);
  result &= addInputDataDefinition(hSimConnect, 0, Events::AP_ALTITUDE_SLOT_INDEX_SET, "ALTITUDE_SLOT_INDEX_SET", false);
  result &= addInputDataDefinition(hSimConnect, 0, Events::AP_ALT_VAR_INC, "AP_ALT_VAR_INC", true);
  result &= addInputDataDefinition(hSimConnect, 0, Events::AP_ALT_VAR_DEC, "AP_ALT_VAR_DEC", true);
  result &= addInputDataDefinition(hSimConnect, 0, Events::AP_VS_SLOT_INDEX_SET, "VS_SLOT_INDEX_SET", false);
  result &= addInputDataDefinition(hSimConnect, 0, Events::AP_VS_VAR_INC, "AP_VS_VAR_INC", true);
  result &= addInputDataDefinition(hSimConnect, 0, Events::AP_VS_VAR_DEC, "AP_VS_VAR_DEC", true);
  result &= addInputDataDefinition(hSimConnect, 0, Events::AP_APR_HOLD, "AP_APR_HOLD", true);
  result &= addInputDataDefinition(hSimConnect, 0, Events::AP_LOC_HOLD, "AP_LOC_HOLD", true);
  result &= addInputDataDefinition(hSimConnect, 0, Events::AP_AIRSPEED_ON, "AP_AIRSPEED_ON", true);
  result &= addInputDataDefinition(hSimConnect, 0, Events::AP_AIRSPEED_OFF, "AP_AIRSPEED_OFF", true);
  result &= addInputDataDefinition(hSimConnect, 0, Events::AP_HDG_HOLD_ON, "AP_HDG_HOLD_ON", true);
  result &= addInputDataDefinition(hSimConnect, 0, Events::AP_HDG_HOLD_OFF, "AP_HDG_HOLD_OFF", true);
  result &= addInputDataDefinition(hSimConnect, 0, Events::AP_ALT_HOLD_ON, "AP_ALT_HOLD_ON", true);
  result &= addInputDataDefinition(hSimConnect, 0, Events::AP_ALT_HOLD_OFF, "AP_ALT_HOLD_OFF", true);
  result &= addInputDataDefinition(hSimConnect, 0, Events::AP_VS_ON, "AP_VS_ON", true);
  result &= addInputDataDefinition(hSimConnect, 0, Events::AP_VS_OFF, "AP_VS_OFF", true);
  result &= addInputDataDefinition(hSimConnect, 0, Events::AP_ALT_HOLD, "AP_ALT_HOLD", true);
  result &= addInputDataDefinition(hSimConnect, 0, Events::AP_VS_HOLD, "AP_VS_HOLD", true);
  result &= addInputDataDefinition(hSimConnect, 0, Events::AP_ATT_HOLD, "AP_ATT_HOLD", true);
  result &= addInputDataDefinition(hSimConnect, 0, Events::AP_MACH_HOLD, "AP_MACH_HOLD", true);

  result &= addInputDataDefinition(hSimConnect, 0, Events::AUTO_THROTTLE_ARM, "AUTO_THROTTLE_ARM", true);
  result &= addInputDataDefinition(hSimConnect, 0, Events::AUTO_THROTTLE_DISCONNECT, "AUTO_THROTTLE_DISCONNECT", true);
  result &= addInputDataDefinition(hSimConnect, 0, Events::AUTO_THROTTLE_TO_GA, "AUTO_THROTTLE_TO_GA", true);
  result &= addInputDataDefinition(hSimConnect, 0, Events::A32NX_ATHR_RESET_DISABLE, "A32NX.ATHR_RESET_DISABLE", false);

  result &=
      addInputDataDefinition(hSimConnect, 0, Events::A32NX_THROTTLE_MAPPING_SET_DEFAULTS, "A32NX.THROTTLE_MAPPING_SET_DEFAULTS", false);
  result &=
      addInputDataDefinition(hSimConnect, 0, Events::A32NX_THROTTLE_MAPPING_LOAD_FROM_FILE, "A32NX.THROTTLE_MAPPING_LOAD_FROM_FILE", false);
  result &= addInputDataDefinition(hSimConnect, 0, Events::A32NX_THROTTLE_MAPPING_LOAD_FROM_LOCAL_VARIABLES,
                                   "A32NX.THROTTLE_MAPPING_LOAD_FROM_LOCAL_VARIABLES", false);
  result &=
      addInputDataDefinition(hSimConnect, 0, Events::A32NX_THROTTLE_MAPPING_SAVE_TO_FILE, "A32NX.THROTTLE_MAPPING_SAVE_TO_FILE", false);

  result &= addInputDataDefinition(hSimConnect, 0, Events::THROTTLE_SET, "THROTTLE_SET", true);
  result &= addInputDataDefinition(hSimConnect, 0, Events::THROTTLE1_SET, "THROTTLE1_SET", true);
  result &= addInputDataDefinition(hSimConnect, 0, Events::THROTTLE2_SET, "THROTTLE2_SET", true);
  result &= addInputDataDefinition(hSimConnect, 0, Events::THROTTLE3_SET, "THROTTLE3_SET", true);
  result &= addInputDataDefinition(hSimConnect, 0, Events::THROTTLE4_SET, "THROTTLE4_SET", true);

  result &= addInputDataDefinition(hSimConnect, 0, Events::THROTTLE_AXIS_SET_EX1, "THROTTLE_AXIS_SET_EX1", true);
  result &= addInputDataDefinition(hSimConnect, 0, Events::THROTTLE1_AXIS_SET_EX1, "THROTTLE1_AXIS_SET_EX1", true);
  result &= addInputDataDefinition(hSimConnect, 0, Events::THROTTLE2_AXIS_SET_EX1, "THROTTLE2_AXIS_SET_EX1", true);
  result &= addInputDataDefinition(hSimConnect, 0, Events::THROTTLE3_AXIS_SET_EX1, "THROTTLE3_AXIS_SET_EX1", true);
  result &= addInputDataDefinition(hSimConnect, 0, Events::THROTTLE4_AXIS_SET_EX1, "THROTTLE4_AXIS_SET_EX1", true);

  result &= addInputDataDefinition(hSimConnect, 0, Events::THROTTLE_FULL, "THROTTLE_FULL", true);
  result &= addInputDataDefinition(hSimConnect, 0, Events::THROTTLE_CUT, "THROTTLE_CUT", true);
  result &= addInputDataDefinition(hSimConnect, 0, Events::THROTTLE_INCR, "THROTTLE_INCR", true);
  result &= addInputDataDefinition(hSimConnect, 0, Events::THROTTLE_DECR, "THROTTLE_DECR", true);
  result &= addInputDataDefinition(hSimConnect, 0, Events::THROTTLE_INCR_SMALL, "THROTTLE_INCR_SMALL", true);
  result &= addInputDataDefinition(hSimConnect, 0, Events::THROTTLE_DECR_SMALL, "THROTTLE_DECR_SMALL", true);

  result &= addInputDataDefinition(hSimConnect, 0, Events::THROTTLE_10, "THROTTLE_10", true);
  result &= addInputDataDefinition(hSimConnect, 0, Events::THROTTLE_20, "THROTTLE_20", true);
  result &= addInputDataDefinition(hSimConnect, 0, Events::THROTTLE_30, "THROTTLE_30", true);
  result &= addInputDataDefinition(hSimConnect, 0, Events::THROTTLE_40, "THROTTLE_40", true);
  result &= addInputDataDefinition(hSimConnect, 0, Events::THROTTLE_50, "THROTTLE_50", true);
  result &= addInputDataDefinition(hSimConnect, 0, Events::THROTTLE_60, "THROTTLE_60", true);
  result &= addInputDataDefinition(hSimConnect, 0, Events::THROTTLE_70, "THROTTLE_70", true);
  result &= addInputDataDefinition(hSimConnect, 0, Events::THROTTLE_80, "THROTTLE_80", true);
  result &= addInputDataDefinition(hSimConnect, 0, Events::THROTTLE_90, "THROTTLE_90", true);

  result &= addInputDataDefinition(hSimConnect, 0, Events::THROTTLE1_FULL, "THROTTLE1_FULL", true);
  result &= addInputDataDefinition(hSimConnect, 0, Events::THROTTLE1_CUT, "THROTTLE1_CUT", true);
  result &= addInputDataDefinition(hSimConnect, 0, Events::THROTTLE1_INCR, "THROTTLE1_INCR", true);
  result &= addInputDataDefinition(hSimConnect, 0, Events::THROTTLE1_DECR, "THROTTLE1_DECR", true);
  result &= addInputDataDefinition(hSimConnect, 0, Events::THROTTLE1_INCR_SMALL, "THROTTLE1_INCR_SMALL", true);
  result &= addInputDataDefinition(hSimConnect, 0, Events::THROTTLE1_DECR_SMALL, "THROTTLE1_DECR_SMALL", true);

  result &= addInputDataDefinition(hSimConnect, 0, Events::THROTTLE2_FULL, "THROTTLE2_FULL", true);
  result &= addInputDataDefinition(hSimConnect, 0, Events::THROTTLE2_CUT, "THROTTLE2_CUT", true);
  result &= addInputDataDefinition(hSimConnect, 0, Events::THROTTLE2_INCR, "THROTTLE2_INCR", true);
  result &= addInputDataDefinition(hSimConnect, 0, Events::THROTTLE2_DECR, "THROTTLE2_DECR", true);
  result &= addInputDataDefinition(hSimConnect, 0, Events::THROTTLE2_INCR_SMALL, "THROTTLE2_INCR_SMALL", true);
  result &= addInputDataDefinition(hSimConnect, 0, Events::THROTTLE2_DECR_SMALL, "THROTTLE2_DECR_SMALL", true);

  result &= addInputDataDefinition(hSimConnect, 0, Events::THROTTLE3_FULL, "THROTTLE3_FULL", true);
  result &= addInputDataDefinition(hSimConnect, 0, Events::THROTTLE3_CUT, "THROTTLE3_CUT", true);
  result &= addInputDataDefinition(hSimConnect, 0, Events::THROTTLE3_INCR, "THROTTLE3_INCR", true);
  result &= addInputDataDefinition(hSimConnect, 0, Events::THROTTLE3_DECR, "THROTTLE3_DECR", true);
  result &= addInputDataDefinition(hSimConnect, 0, Events::THROTTLE3_INCR_SMALL, "THROTTLE3_INCR_SMALL", true);
  result &= addInputDataDefinition(hSimConnect, 0, Events::THROTTLE3_DECR_SMALL, "THROTTLE3_DECR_SMALL", true);

  result &= addInputDataDefinition(hSimConnect, 0, Events::THROTTLE4_FULL, "THROTTLE4_FULL", true);
  result &= addInputDataDefinition(hSimConnect, 0, Events::THROTTLE4_CUT, "THROTTLE4_CUT", true);
  result &= addInputDataDefinition(hSimConnect, 0, Events::THROTTLE4_INCR, "THROTTLE4_INCR", true);
  result &= addInputDataDefinition(hSimConnect, 0, Events::THROTTLE4_DECR, "THROTTLE4_DECR", true);
  result &= addInputDataDefinition(hSimConnect, 0, Events::THROTTLE4_INCR_SMALL, "THROTTLE4_INCR_SMALL", true);
  result &= addInputDataDefinition(hSimConnect, 0, Events::THROTTLE4_DECR_SMALL, "THROTTLE4_DECR_SMALL", true);

  result &= addInputDataDefinition(hSimConnect, 0, Events::THROTTLE_REVERSE_THRUST_TOGGLE, "THROTTLE_REVERSE_THRUST_TOGGLE", true);
  result &= addInputDataDefinition(hSimConnect, 0, Events::THROTTLE_REVERSE_THRUST_HOLD, "THROTTLE_REVERSE_THRUST_HOLD", true);

  result &= addInputDataDefinition(hSimConnect, 0, Events::SPOILERS_ON, "SPOILERS_ON", true);
  result &= addInputDataDefinition(hSimConnect, 0, Events::SPOILERS_OFF, "SPOILERS_OFF", true);
  result &= addInputDataDefinition(hSimConnect, 0, Events::SPOILERS_TOGGLE, "SPOILERS_TOGGLE", true);
  result &= addInputDataDefinition(hSimConnect, 0, Events::SPOILERS_SET, "SPOILERS_SET", true);
  result &= addInputDataDefinition(hSimConnect, 0, Events::AXIS_SPOILER_SET, "AXIS_SPOILER_SET", true);
  result &= addInputDataDefinition(hSimConnect, 0, Events::SPOILERS_ARM_ON, "SPOILERS_ARM_ON", true);
  result &= addInputDataDefinition(hSimConnect, 0, Events::SPOILERS_ARM_OFF, "SPOILERS_ARM_OFF", true);
  result &= addInputDataDefinition(hSimConnect, 0, Events::SPOILERS_ARM_TOGGLE, "SPOILERS_ARM_TOGGLE", true);
  result &= addInputDataDefinition(hSimConnect, 0, Events::SPOILERS_ARM_SET, "SPOILERS_ARM_SET", true);

  result &= addInputDataDefinition(hSimConnect, 0, Events::SIM_RATE_INCR, "SIM_RATE_INCR", true);
  result &= addInputDataDefinition(hSimConnect, 0, Events::SIM_RATE_DECR, "SIM_RATE_DECR", true);
  result &= addInputDataDefinition(hSimConnect, 0, Events::SIM_RATE_SET, "SIM_RATE_SET", true);

  return result;
}

bool SimConnectInterface::prepareSimOutputSimConnectDataDefinitions() {
  bool result = true;

  result &= addDataDefinition(hSimConnect, 2, SIMCONNECT_DATATYPE_FLOAT64, "ELEVATOR TRIM POSITION", "DEGREE");

  result &= addDataDefinition(hSimConnect, 3, SIMCONNECT_DATATYPE_FLOAT64, "RUDDER TRIM PCT", "PERCENT OVER 100");

  result &= addDataDefinition(hSimConnect, 4, SIMCONNECT_DATATYPE_FLOAT64, "GENERAL ENG THROTTLE LEVER POSITION:1", "PERCENT");
  result &= addDataDefinition(hSimConnect, 4, SIMCONNECT_DATATYPE_FLOAT64, "GENERAL ENG THROTTLE LEVER POSITION:2", "PERCENT");
  result &= addDataDefinition(hSimConnect, 4, SIMCONNECT_DATATYPE_FLOAT64, "GENERAL ENG THROTTLE LEVER POSITION:3", "PERCENT");
  result &= addDataDefinition(hSimConnect, 4, SIMCONNECT_DATATYPE_FLOAT64, "GENERAL ENG THROTTLE LEVER POSITION:4", "PERCENT");
  result &= addDataDefinition(hSimConnect, 4, SIMCONNECT_DATATYPE_FLOAT64, "GENERAL ENG THROTTLE MANAGED MODE:1", "NUMBER");
  result &= addDataDefinition(hSimConnect, 4, SIMCONNECT_DATATYPE_FLOAT64, "GENERAL ENG THROTTLE MANAGED MODE:2", "NUMBER");
  result &= addDataDefinition(hSimConnect, 4, SIMCONNECT_DATATYPE_FLOAT64, "GENERAL ENG THROTTLE MANAGED MODE:3", "NUMBER");
  result &= addDataDefinition(hSimConnect, 4, SIMCONNECT_DATATYPE_FLOAT64, "GENERAL ENG THROTTLE MANAGED MODE:4", "NUMBER");

  result &= addDataDefinition(hSimConnect, 6, SIMCONNECT_DATATYPE_FLOAT64, "SPOILERS HANDLE POSITION", "POSITION");

  result &= addDataDefinition(hSimConnect, 7, SIMCONNECT_DATATYPE_INT64, "KOHLSMAN SETTING STD:3", "BOOL");

  return result;
}

bool SimConnectInterface::prepareClientDataDefinitions() {
  // variable for result
  HRESULT result;

  // ------------------------------------------------------------------------------------------------------------------

  // map client id
  result = SimConnect_MapClientDataNameToID(hSimConnect, "A32NX_CLIENT_DATA_AUTOPILOT_STATE_MACHINE", ClientData::AUTOPILOT_STATE_MACHINE);
  // create client data
  result &= SimConnect_CreateClientData(hSimConnect, ClientData::AUTOPILOT_STATE_MACHINE, sizeof(ClientDataAutopilotStateMachine),
                                        SIMCONNECT_CREATE_CLIENT_DATA_FLAG_DEFAULT);
  // add data definitions
  result &= SimConnect_AddToClientDataDefinition(hSimConnect, ClientData::AUTOPILOT_STATE_MACHINE, SIMCONNECT_CLIENTDATAOFFSET_AUTO,
                                                 SIMCONNECT_CLIENTDATATYPE_INT64);
  result &= SimConnect_AddToClientDataDefinition(hSimConnect, ClientData::AUTOPILOT_STATE_MACHINE, SIMCONNECT_CLIENTDATAOFFSET_AUTO,
                                                 SIMCONNECT_CLIENTDATATYPE_INT64);
  result &= SimConnect_AddToClientDataDefinition(hSimConnect, ClientData::AUTOPILOT_STATE_MACHINE, SIMCONNECT_CLIENTDATAOFFSET_AUTO,
                                                 SIMCONNECT_CLIENTDATATYPE_FLOAT64);
  result &= SimConnect_AddToClientDataDefinition(hSimConnect, ClientData::AUTOPILOT_STATE_MACHINE, SIMCONNECT_CLIENTDATAOFFSET_AUTO,
                                                 SIMCONNECT_CLIENTDATATYPE_FLOAT64);
  result &= SimConnect_AddToClientDataDefinition(hSimConnect, ClientData::AUTOPILOT_STATE_MACHINE, SIMCONNECT_CLIENTDATAOFFSET_AUTO,
                                                 SIMCONNECT_CLIENTDATATYPE_FLOAT64);
  result &= SimConnect_AddToClientDataDefinition(hSimConnect, ClientData::AUTOPILOT_STATE_MACHINE, SIMCONNECT_CLIENTDATAOFFSET_AUTO,
                                                 SIMCONNECT_CLIENTDATATYPE_FLOAT64);
  result &= SimConnect_AddToClientDataDefinition(hSimConnect, ClientData::AUTOPILOT_STATE_MACHINE, SIMCONNECT_CLIENTDATAOFFSET_AUTO,
                                                 SIMCONNECT_CLIENTDATATYPE_FLOAT64);
  result &= SimConnect_AddToClientDataDefinition(hSimConnect, ClientData::AUTOPILOT_STATE_MACHINE, SIMCONNECT_CLIENTDATAOFFSET_AUTO,
                                                 SIMCONNECT_CLIENTDATATYPE_FLOAT64);
  result &= SimConnect_AddToClientDataDefinition(hSimConnect, ClientData::AUTOPILOT_STATE_MACHINE, SIMCONNECT_CLIENTDATAOFFSET_AUTO,
                                                 SIMCONNECT_CLIENTDATATYPE_FLOAT64);
  result &= SimConnect_AddToClientDataDefinition(hSimConnect, ClientData::AUTOPILOT_STATE_MACHINE, SIMCONNECT_CLIENTDATAOFFSET_AUTO,
                                                 SIMCONNECT_CLIENTDATATYPE_FLOAT64);
  result &= SimConnect_AddToClientDataDefinition(hSimConnect, ClientData::AUTOPILOT_STATE_MACHINE, SIMCONNECT_CLIENTDATAOFFSET_AUTO,
                                                 SIMCONNECT_CLIENTDATATYPE_FLOAT64);
  result &= SimConnect_AddToClientDataDefinition(hSimConnect, ClientData::AUTOPILOT_STATE_MACHINE, SIMCONNECT_CLIENTDATAOFFSET_AUTO,
                                                 SIMCONNECT_CLIENTDATATYPE_FLOAT64);
  result &= SimConnect_AddToClientDataDefinition(hSimConnect, ClientData::AUTOPILOT_STATE_MACHINE, SIMCONNECT_CLIENTDATAOFFSET_AUTO,
                                                 SIMCONNECT_CLIENTDATATYPE_FLOAT64);
  result &= SimConnect_AddToClientDataDefinition(hSimConnect, ClientData::AUTOPILOT_STATE_MACHINE, SIMCONNECT_CLIENTDATAOFFSET_AUTO,
                                                 SIMCONNECT_CLIENTDATATYPE_FLOAT64);
  result &= SimConnect_AddToClientDataDefinition(hSimConnect, ClientData::AUTOPILOT_STATE_MACHINE, SIMCONNECT_CLIENTDATAOFFSET_AUTO,
                                                 SIMCONNECT_CLIENTDATATYPE_FLOAT64);
  result &= SimConnect_AddToClientDataDefinition(hSimConnect, ClientData::AUTOPILOT_STATE_MACHINE, SIMCONNECT_CLIENTDATAOFFSET_AUTO,
                                                 SIMCONNECT_CLIENTDATATYPE_FLOAT64);
  result &= SimConnect_AddToClientDataDefinition(hSimConnect, ClientData::AUTOPILOT_STATE_MACHINE, SIMCONNECT_CLIENTDATAOFFSET_AUTO,
                                                 SIMCONNECT_CLIENTDATATYPE_FLOAT64);
  result &= SimConnect_AddToClientDataDefinition(hSimConnect, ClientData::AUTOPILOT_STATE_MACHINE, SIMCONNECT_CLIENTDATAOFFSET_AUTO,
                                                 SIMCONNECT_CLIENTDATATYPE_FLOAT64);
  result &= SimConnect_AddToClientDataDefinition(hSimConnect, ClientData::AUTOPILOT_STATE_MACHINE, SIMCONNECT_CLIENTDATAOFFSET_AUTO,
                                                 SIMCONNECT_CLIENTDATATYPE_FLOAT64);
  result &= SimConnect_AddToClientDataDefinition(hSimConnect, ClientData::AUTOPILOT_STATE_MACHINE, SIMCONNECT_CLIENTDATAOFFSET_AUTO,
                                                 SIMCONNECT_CLIENTDATATYPE_FLOAT64);
  result &= SimConnect_AddToClientDataDefinition(hSimConnect, ClientData::AUTOPILOT_STATE_MACHINE, SIMCONNECT_CLIENTDATAOFFSET_AUTO,
                                                 SIMCONNECT_CLIENTDATATYPE_FLOAT64);
  result &= SimConnect_AddToClientDataDefinition(hSimConnect, ClientData::AUTOPILOT_STATE_MACHINE, SIMCONNECT_CLIENTDATAOFFSET_AUTO,
                                                 SIMCONNECT_CLIENTDATATYPE_FLOAT64);
  result &= SimConnect_AddToClientDataDefinition(hSimConnect, ClientData::AUTOPILOT_STATE_MACHINE, SIMCONNECT_CLIENTDATAOFFSET_AUTO,
                                                 SIMCONNECT_CLIENTDATATYPE_FLOAT64);
  result &= SimConnect_AddToClientDataDefinition(hSimConnect, ClientData::AUTOPILOT_STATE_MACHINE, SIMCONNECT_CLIENTDATAOFFSET_AUTO,
                                                 SIMCONNECT_CLIENTDATATYPE_FLOAT64);
  result &= SimConnect_AddToClientDataDefinition(hSimConnect, ClientData::AUTOPILOT_STATE_MACHINE, SIMCONNECT_CLIENTDATAOFFSET_AUTO,
                                                 SIMCONNECT_CLIENTDATATYPE_FLOAT64);
  result &= SimConnect_AddToClientDataDefinition(hSimConnect, ClientData::AUTOPILOT_STATE_MACHINE, SIMCONNECT_CLIENTDATAOFFSET_AUTO,
                                                 SIMCONNECT_CLIENTDATATYPE_FLOAT64);
  result &= SimConnect_AddToClientDataDefinition(hSimConnect, ClientData::AUTOPILOT_STATE_MACHINE, SIMCONNECT_CLIENTDATAOFFSET_AUTO,
                                                 SIMCONNECT_CLIENTDATATYPE_FLOAT64);
  result &= SimConnect_AddToClientDataDefinition(hSimConnect, ClientData::AUTOPILOT_STATE_MACHINE, SIMCONNECT_CLIENTDATAOFFSET_AUTO,
                                                 SIMCONNECT_CLIENTDATATYPE_FLOAT64);
  result &= SimConnect_AddToClientDataDefinition(hSimConnect, ClientData::AUTOPILOT_STATE_MACHINE, SIMCONNECT_CLIENTDATAOFFSET_AUTO,
                                                 SIMCONNECT_CLIENTDATATYPE_FLOAT64);
  result &= SimConnect_AddToClientDataDefinition(hSimConnect, ClientData::AUTOPILOT_STATE_MACHINE, SIMCONNECT_CLIENTDATAOFFSET_AUTO,
                                                 SIMCONNECT_CLIENTDATATYPE_FLOAT64);
  result &= SimConnect_AddToClientDataDefinition(hSimConnect, ClientData::AUTOPILOT_STATE_MACHINE, SIMCONNECT_CLIENTDATAOFFSET_AUTO,
                                                 SIMCONNECT_CLIENTDATATYPE_INT64);
  result &= SimConnect_AddToClientDataDefinition(hSimConnect, ClientData::AUTOPILOT_STATE_MACHINE, SIMCONNECT_CLIENTDATAOFFSET_AUTO,
                                                 SIMCONNECT_CLIENTDATATYPE_INT64);
  result &= SimConnect_AddToClientDataDefinition(hSimConnect, ClientData::AUTOPILOT_STATE_MACHINE, SIMCONNECT_CLIENTDATAOFFSET_AUTO,
                                                 SIMCONNECT_CLIENTDATATYPE_INT64);

  // request data to be updated when set
  result &= SimConnect_RequestClientData(hSimConnect, ClientData::AUTOPILOT_STATE_MACHINE, ClientData::AUTOPILOT_STATE_MACHINE,
                                         ClientData::AUTOPILOT_STATE_MACHINE, SIMCONNECT_CLIENT_DATA_PERIOD_ON_SET);

  // ------------------------------------------------------------------------------------------------------------------

  // map client id
  result &= SimConnect_MapClientDataNameToID(hSimConnect, "A32NX_CLIENT_DATA_AUTOPILOT_LAWS", ClientData::AUTOPILOT_LAWS);
  // create client data
  result &= SimConnect_CreateClientData(hSimConnect, ClientData::AUTOPILOT_LAWS, sizeof(ClientDataAutopilotLaws),
                                        SIMCONNECT_CREATE_CLIENT_DATA_FLAG_DEFAULT);
  // add data definitions
  result &= SimConnect_AddToClientDataDefinition(hSimConnect, ClientData::AUTOPILOT_LAWS, SIMCONNECT_CLIENTDATAOFFSET_AUTO,
                                                 SIMCONNECT_CLIENTDATATYPE_INT64);
  result &= SimConnect_AddToClientDataDefinition(hSimConnect, ClientData::AUTOPILOT_LAWS, SIMCONNECT_CLIENTDATAOFFSET_AUTO,
                                                 SIMCONNECT_CLIENTDATATYPE_FLOAT64);
  result &= SimConnect_AddToClientDataDefinition(hSimConnect, ClientData::AUTOPILOT_LAWS, SIMCONNECT_CLIENTDATAOFFSET_AUTO,
                                                 SIMCONNECT_CLIENTDATATYPE_FLOAT64);
  result &= SimConnect_AddToClientDataDefinition(hSimConnect, ClientData::AUTOPILOT_LAWS, SIMCONNECT_CLIENTDATAOFFSET_AUTO,
                                                 SIMCONNECT_CLIENTDATATYPE_FLOAT64);
  result &= SimConnect_AddToClientDataDefinition(hSimConnect, ClientData::AUTOPILOT_LAWS, SIMCONNECT_CLIENTDATAOFFSET_AUTO,
                                                 SIMCONNECT_CLIENTDATATYPE_FLOAT64);
  result &= SimConnect_AddToClientDataDefinition(hSimConnect, ClientData::AUTOPILOT_LAWS, SIMCONNECT_CLIENTDATAOFFSET_AUTO,
                                                 SIMCONNECT_CLIENTDATATYPE_FLOAT64);
  result &= SimConnect_AddToClientDataDefinition(hSimConnect, ClientData::AUTOPILOT_LAWS, SIMCONNECT_CLIENTDATAOFFSET_AUTO,
                                                 SIMCONNECT_CLIENTDATATYPE_FLOAT64);
  result &= SimConnect_AddToClientDataDefinition(hSimConnect, ClientData::AUTOPILOT_LAWS, SIMCONNECT_CLIENTDATAOFFSET_AUTO,
                                                 SIMCONNECT_CLIENTDATATYPE_FLOAT64);
  result &= SimConnect_AddToClientDataDefinition(hSimConnect, ClientData::AUTOPILOT_LAWS, SIMCONNECT_CLIENTDATAOFFSET_AUTO,
                                                 SIMCONNECT_CLIENTDATATYPE_INT64);

  // request data to be updated when set
  result &= SimConnect_RequestClientData(hSimConnect, ClientData::AUTOPILOT_LAWS, ClientData::AUTOPILOT_LAWS, ClientData::AUTOPILOT_LAWS,
                                         SIMCONNECT_CLIENT_DATA_PERIOD_ON_SET);

  // ------------------------------------------------------------------------------------------------------------------

  // map client id
  result &= SimConnect_MapClientDataNameToID(hSimConnect, "A32NX_CLIENT_DATA_AUTOTHRUST", ClientData::AUTOTHRUST);
  // create client data
  result &= SimConnect_CreateClientData(hSimConnect, ClientData::AUTOTHRUST, sizeof(ClientDataAutothrust),
                                        SIMCONNECT_CREATE_CLIENT_DATA_FLAG_DEFAULT);
  // add data definitions
  result &= SimConnect_AddToClientDataDefinition(hSimConnect, ClientData::AUTOTHRUST, SIMCONNECT_CLIENTDATAOFFSET_AUTO,
                                                 SIMCONNECT_CLIENTDATATYPE_FLOAT64);
  result &= SimConnect_AddToClientDataDefinition(hSimConnect, ClientData::AUTOTHRUST, SIMCONNECT_CLIENTDATAOFFSET_AUTO,
                                                 SIMCONNECT_CLIENTDATATYPE_FLOAT64);
  result &= SimConnect_AddToClientDataDefinition(hSimConnect, ClientData::AUTOTHRUST, SIMCONNECT_CLIENTDATAOFFSET_AUTO,
                                                 SIMCONNECT_CLIENTDATATYPE_FLOAT64);
  result &= SimConnect_AddToClientDataDefinition(hSimConnect, ClientData::AUTOTHRUST, SIMCONNECT_CLIENTDATAOFFSET_AUTO,
                                                 SIMCONNECT_CLIENTDATATYPE_FLOAT64);
  result &= SimConnect_AddToClientDataDefinition(hSimConnect, ClientData::AUTOTHRUST, SIMCONNECT_CLIENTDATAOFFSET_AUTO,
                                                 SIMCONNECT_CLIENTDATATYPE_FLOAT64);
  result &= SimConnect_AddToClientDataDefinition(hSimConnect, ClientData::AUTOTHRUST, SIMCONNECT_CLIENTDATAOFFSET_AUTO,
                                                 SIMCONNECT_CLIENTDATATYPE_FLOAT64);
  result &= SimConnect_AddToClientDataDefinition(hSimConnect, ClientData::AUTOTHRUST, SIMCONNECT_CLIENTDATAOFFSET_AUTO,
                                                 SIMCONNECT_CLIENTDATATYPE_FLOAT64);
  result &= SimConnect_AddToClientDataDefinition(hSimConnect, ClientData::AUTOTHRUST, SIMCONNECT_CLIENTDATAOFFSET_AUTO,
                                                 SIMCONNECT_CLIENTDATATYPE_FLOAT64);
  result &= SimConnect_AddToClientDataDefinition(hSimConnect, ClientData::AUTOTHRUST, SIMCONNECT_CLIENTDATAOFFSET_AUTO,
                                                 SIMCONNECT_CLIENTDATATYPE_FLOAT64);
  result &= SimConnect_AddToClientDataDefinition(hSimConnect, ClientData::AUTOTHRUST, SIMCONNECT_CLIENTDATAOFFSET_AUTO,
                                                 SIMCONNECT_CLIENTDATATYPE_FLOAT64);
  result &= SimConnect_AddToClientDataDefinition(hSimConnect, ClientData::AUTOTHRUST, SIMCONNECT_CLIENTDATAOFFSET_AUTO,
                                                 SIMCONNECT_CLIENTDATATYPE_FLOAT64);

  // request data to be updated when set
  result &= SimConnect_RequestClientData(hSimConnect, ClientData::AUTOTHRUST, ClientData::AUTOTHRUST, ClientData::AUTOTHRUST,
                                         SIMCONNECT_CLIENT_DATA_PERIOD_ON_SET);

  // ------------------------------------------------------------------------------------------------------------------

  // map client id
  result &= SimConnect_MapClientDataNameToID(hSimConnect, "A32NX_CLIENT_DATA_PRIM_DISCRETE_INPUT", ClientData::PRIM_DISCRETE_INPUTS);
  // create client data
  result &= SimConnect_CreateClientData(hSimConnect, ClientData::PRIM_DISCRETE_INPUTS, sizeof(base_prim_discrete_inputs),
                                        SIMCONNECT_CREATE_CLIENT_DATA_FLAG_DEFAULT);
  // add data definitions
  result &= SimConnect_AddToClientDataDefinition(hSimConnect, ClientData::PRIM_DISCRETE_INPUTS, SIMCONNECT_CLIENTDATAOFFSET_AUTO,
                                                 sizeof(base_prim_discrete_inputs));

  // ------------------------------------------------------------------------------------------------------------------

  // map client id
  result &= SimConnect_MapClientDataNameToID(hSimConnect, "A32NX_CLIENT_DATA_PRIM_ANALOG_INPUT", ClientData::PRIM_ANALOG_INPUTS);
  // create client data
  result &= SimConnect_CreateClientData(hSimConnect, ClientData::PRIM_ANALOG_INPUTS, sizeof(base_prim_analog_inputs),
                                        SIMCONNECT_CREATE_CLIENT_DATA_FLAG_DEFAULT);
  // add data definitions
  for (int i = 0; i < 34; i++) {
    result &= SimConnect_AddToClientDataDefinition(hSimConnect, ClientData::PRIM_ANALOG_INPUTS, SIMCONNECT_CLIENTDATAOFFSET_AUTO,
                                                   SIMCONNECT_CLIENTDATATYPE_FLOAT64);
  }

  // ------------------------------------------------------------------------------------------------------------------

  // map client id
  result &= SimConnect_MapClientDataNameToID(hSimConnect, "A32NX_CLIENT_DATA_PRIM_DISCRETES_OUTPUT", ClientData::PRIM_DISCRETE_OUTPUTS);
  // create client data
  result &= SimConnect_CreateClientData(hSimConnect, ClientData::PRIM_DISCRETE_OUTPUTS, sizeof(base_prim_discrete_outputs),
                                        SIMCONNECT_CREATE_CLIENT_DATA_FLAG_DEFAULT);
  // add data definitions
  for (int i = 0; i < 18; i++) {
    result &= SimConnect_AddToClientDataDefinition(hSimConnect, ClientData::PRIM_DISCRETE_OUTPUTS, SIMCONNECT_CLIENTDATAOFFSET_AUTO,
                                                   SIMCONNECT_CLIENTDATATYPE_INT8);
  }

  // request data to be updated when set
  result &= SimConnect_RequestClientData(hSimConnect, ClientData::PRIM_DISCRETE_OUTPUTS, ClientData::PRIM_DISCRETE_OUTPUTS,
                                         ClientData::PRIM_DISCRETE_OUTPUTS, SIMCONNECT_CLIENT_DATA_PERIOD_ON_SET);

  // ------------------------------------------------------------------------------------------------------------------

  // map client id
  result &= SimConnect_MapClientDataNameToID(hSimConnect, "A32NX_CLIENT_DATA_PRIM_ANALOGS_OUTPUT", ClientData::PRIM_ANALOG_OUTPUTS);
  // create client data
  result &= SimConnect_CreateClientData(hSimConnect, ClientData::PRIM_ANALOG_OUTPUTS, sizeof(base_prim_analog_outputs),
                                        SIMCONNECT_CREATE_CLIENT_DATA_FLAG_DEFAULT);
  // add data definitions
  for (int i = 0; i < 12; i++) {
    result &= SimConnect_AddToClientDataDefinition(hSimConnect, ClientData::PRIM_ANALOG_OUTPUTS, SIMCONNECT_CLIENTDATAOFFSET_AUTO,
                                                   SIMCONNECT_CLIENTDATATYPE_FLOAT64);
  }

  // request data to be updated when set
  result &= SimConnect_RequestClientData(hSimConnect, ClientData::PRIM_ANALOG_OUTPUTS, ClientData::PRIM_ANALOG_OUTPUTS,
                                         ClientData::PRIM_ANALOG_OUTPUTS, SIMCONNECT_CLIENT_DATA_PERIOD_ON_SET);

  // ------------------------------------------------------------------------------------------------------------------

  for (int i = 0; i < 3; i++) {
    auto defineId = ClientData::PRIM_1_BUS_OUTPUT + i;

    // map client id
    result &= SimConnect_MapClientDataNameToID(hSimConnect, ("A32NX_CLIENT_DATA_PRIM_" + std::to_string(i + 1) + "_BUS").c_str(), defineId);
    // create client data
    result &= SimConnect_CreateClientData(hSimConnect, defineId, sizeof(base_prim_out_bus), SIMCONNECT_CREATE_CLIENT_DATA_FLAG_DEFAULT);
    // add data definitions
    for (int i = 0; i < 52; i++) {
      result &=
          SimConnect_AddToClientDataDefinition(hSimConnect, defineId, SIMCONNECT_CLIENTDATAOFFSET_AUTO, SIMCONNECT_CLIENTDATATYPE_FLOAT64);
    }

    // request data to be updated when set
    if (i == primDisabled) {
      result &= SimConnect_RequestClientData(hSimConnect, defineId, defineId, defineId, SIMCONNECT_CLIENT_DATA_PERIOD_ON_SET);
    }
  }

  // ------------------------------------------------------------------------------------------------------------------

  for (int i = 0; i < 3; i++) {
    auto defineId = ClientData::ADR_1_INPUTS + i;

    // map client id
    result &=
        SimConnect_MapClientDataNameToID(hSimConnect, ("A32NX_CLIENT_DATA_ADR_" + std::to_string(i + 1) + "_INPUT").c_str(), defineId);
    // create client data
    result &= SimConnect_CreateClientData(hSimConnect, defineId, sizeof(base_adr_bus), SIMCONNECT_CREATE_CLIENT_DATA_FLAG_DEFAULT);
    // add data definitions
    for (int i = 0; i < 8; i++) {
      result &=
          SimConnect_AddToClientDataDefinition(hSimConnect, defineId, SIMCONNECT_CLIENTDATAOFFSET_AUTO, SIMCONNECT_CLIENTDATATYPE_FLOAT64);
    }
  }

  // ------------------------------------------------------------------------------------------------------------------

  for (int i = 0; i < 3; i++) {
    auto defineId = ClientData::IR_1_INPUTS + i;

    // map client id
    result &= SimConnect_MapClientDataNameToID(hSimConnect, ("A32NX_CLIENT_DATA_IR_" + std::to_string(i + 1) + "_INPUT").c_str(), defineId);
    // create client data
    result &= SimConnect_CreateClientData(hSimConnect, defineId, sizeof(base_ir_bus), SIMCONNECT_CREATE_CLIENT_DATA_FLAG_DEFAULT);
    // add data definitions
    for (int i = 0; i < 31; i++) {
      result &=
          SimConnect_AddToClientDataDefinition(hSimConnect, defineId, SIMCONNECT_CLIENTDATAOFFSET_AUTO, SIMCONNECT_CLIENTDATATYPE_FLOAT64);
    }
  }

  // ------------------------------------------------------------------------------------------------------------------

  for (int i = 0; i < 3; i++) {
    auto defineId = ClientData::RA_1_BUS + i;
    // map client id
    result &= SimConnect_MapClientDataNameToID(hSimConnect, ("A32NX_CLIENT_DATA_RA_" + std::to_string(i + 1) + "_BUS").c_str(), defineId);
    // create client data
    result &= SimConnect_CreateClientData(hSimConnect, defineId, sizeof(base_ra_bus), SIMCONNECT_CREATE_CLIENT_DATA_FLAG_DEFAULT);
    // add data definitions
    result &=
        SimConnect_AddToClientDataDefinition(hSimConnect, defineId, SIMCONNECT_CLIENTDATAOFFSET_AUTO, SIMCONNECT_CLIENTDATATYPE_FLOAT64);
  }

  // ------------------------------------------------------------------------------------------------------------------

  for (int i = 0; i < 2; i++) {
    auto defineId = ClientData::LGCIU_1_BUS + i;
    // map client id
    result &=
        SimConnect_MapClientDataNameToID(hSimConnect, ("A32NX_CLIENT_DATA_LGCIU_" + std::to_string(i + 1) + "_BUS").c_str(), defineId);
    // create client data
    result &= SimConnect_CreateClientData(hSimConnect, defineId, sizeof(base_lgciu_bus), SIMCONNECT_CREATE_CLIENT_DATA_FLAG_DEFAULT);
    // add data definitions
    for (int i = 0; i < 4; i++) {
      result &=
          SimConnect_AddToClientDataDefinition(hSimConnect, defineId, SIMCONNECT_CLIENTDATAOFFSET_AUTO, SIMCONNECT_CLIENTDATATYPE_FLOAT64);
    }
  }

  // ------------------------------------------------------------------------------------------------------------------

  for (int i = 0; i < 2; i++) {
    auto defineId = ClientData::SFCC_1_BUS + i;
    // map client id
    result &= SimConnect_MapClientDataNameToID(hSimConnect, ("A32NX_CLIENT_DATA_SFCC_" + std::to_string(i + 1) + "_BUS").c_str(), defineId);
    // create client data
    result &= SimConnect_CreateClientData(hSimConnect, defineId, sizeof(base_sfcc_bus), SIMCONNECT_CREATE_CLIENT_DATA_FLAG_DEFAULT);
    // add data definitions
    for (int i = 0; i < 5; i++) {
      result &=
          SimConnect_AddToClientDataDefinition(hSimConnect, defineId, SIMCONNECT_CLIENTDATAOFFSET_AUTO, SIMCONNECT_CLIENTDATATYPE_FLOAT64);
    }
  }

  // ------------------------------------------------------------------------------------------------------------------

  for (int i = 0; i < 2; i++) {
    auto defineId = ClientData::FMGC_1_B_BUS + i;
    // map client id
    result &=
        SimConnect_MapClientDataNameToID(hSimConnect, ("A32NX_CLIENT_DATA_FMGC_" + std::to_string(i + 1) + "_B_BUS").c_str(), defineId);
    // create client data
    result &= SimConnect_CreateClientData(hSimConnect, defineId, sizeof(base_fmgc_b_bus), SIMCONNECT_CREATE_CLIENT_DATA_FLAG_DEFAULT);
    // add data definitions
    for (int i = 0; i < 18; i++) {
      result &=
          SimConnect_AddToClientDataDefinition(hSimConnect, defineId, SIMCONNECT_CLIENTDATAOFFSET_AUTO, SIMCONNECT_CLIENTDATATYPE_FLOAT64);
    }
  }

  // ------------------------------------------------------------------------------------------------------------------

  // map client id
  result &= SimConnect_MapClientDataNameToID(hSimConnect, "A32NX_CLIENT_DATA_A380_SEC_DISCRETE_INPUT", ClientData::SEC_DISCRETE_INPUTS);
  // create client data
  result &= SimConnect_CreateClientData(hSimConnect, ClientData::SEC_DISCRETE_INPUTS, sizeof(base_sec_discrete_inputs),
                                        SIMCONNECT_CREATE_CLIENT_DATA_FLAG_DEFAULT);
  // add data definitions
  for (int i = 0; i < 13; i++) {
    result &= SimConnect_AddToClientDataDefinition(hSimConnect, ClientData::SEC_DISCRETE_INPUTS, SIMCONNECT_CLIENTDATAOFFSET_AUTO,
                                                   SIMCONNECT_CLIENTDATATYPE_INT8);
  }

  // ------------------------------------------------------------------------------------------------------------------

  // map client id
  result &= SimConnect_MapClientDataNameToID(hSimConnect, "A32NX_CLIENT_DATA_A380_SEC_ANALOG_INPUT", ClientData::SEC_ANALOG_INPUTS);
  // create client data
  result &= SimConnect_CreateClientData(hSimConnect, ClientData::SEC_ANALOG_INPUTS, sizeof(base_sec_analog_inputs),
                                        SIMCONNECT_CREATE_CLIENT_DATA_FLAG_DEFAULT);
  // add data definitions
  for (int i = 0; i < 20; i++) {
    result &= SimConnect_AddToClientDataDefinition(hSimConnect, ClientData::SEC_ANALOG_INPUTS, SIMCONNECT_CLIENTDATAOFFSET_AUTO,
                                                   SIMCONNECT_CLIENTDATATYPE_FLOAT64);
  }

  // ------------------------------------------------------------------------------------------------------------------

  // map client id
  result &= SimConnect_MapClientDataNameToID(hSimConnect, "A32NX_CLIENT_DATA_A380_SEC_DISCRETES_OUTPUT", ClientData::SEC_DISCRETE_OUTPUTS);
  // create client data
  result &= SimConnect_CreateClientData(hSimConnect, ClientData::SEC_DISCRETE_OUTPUTS, sizeof(base_sec_discrete_outputs),
                                        SIMCONNECT_CREATE_CLIENT_DATA_FLAG_DEFAULT);
  // add data definitions
  for (int i = 0; i < 14; i++) {
    result &= SimConnect_AddToClientDataDefinition(hSimConnect, ClientData::SEC_DISCRETE_OUTPUTS, SIMCONNECT_CLIENTDATAOFFSET_AUTO,
                                                   SIMCONNECT_CLIENTDATATYPE_INT8);
  }

  // request data to be updated when set
  result &= SimConnect_RequestClientData(hSimConnect, ClientData::SEC_DISCRETE_OUTPUTS, ClientData::SEC_DISCRETE_OUTPUTS,
                                         ClientData::SEC_DISCRETE_OUTPUTS, SIMCONNECT_CLIENT_DATA_PERIOD_ON_SET);

  // ------------------------------------------------------------------------------------------------------------------

  // map client id
  result &= SimConnect_MapClientDataNameToID(hSimConnect, "A32NX_CLIENT_DATA_A380_SEC_ANALOGS_OUTPUT", ClientData::SEC_ANALOG_OUTPUTS);
  // create client data
  result &= SimConnect_CreateClientData(hSimConnect, ClientData::SEC_ANALOG_OUTPUTS, sizeof(base_sec_analog_outputs),
                                        SIMCONNECT_CREATE_CLIENT_DATA_FLAG_DEFAULT);
  // add data definitions
  for (int i = 0; i < 15; i++) {
    result &= SimConnect_AddToClientDataDefinition(hSimConnect, ClientData::SEC_ANALOG_OUTPUTS, SIMCONNECT_CLIENTDATAOFFSET_AUTO,
                                                   SIMCONNECT_CLIENTDATATYPE_FLOAT64);
  }

  // request data to be updated when set
  result &= SimConnect_RequestClientData(hSimConnect, ClientData::SEC_ANALOG_OUTPUTS, ClientData::SEC_ANALOG_OUTPUTS,
                                         ClientData::SEC_ANALOG_OUTPUTS, SIMCONNECT_CLIENT_DATA_PERIOD_ON_SET);

  // ------------------------------------------------------------------------------------------------------------------

  for (int i = 0; i < 3; i++) {
    auto defineId = ClientData::SEC_1_BUS_OUTPUT + i;

    // map client id
    result &=
        SimConnect_MapClientDataNameToID(hSimConnect, ("A32NX_CLIENT_DATA_A380_SEC_" + std::to_string(i + 1) + "_BUS").c_str(), defineId);
    // create client data
    result &= SimConnect_CreateClientData(hSimConnect, defineId, sizeof(base_sec_out_bus), SIMCONNECT_CREATE_CLIENT_DATA_FLAG_DEFAULT);
    // add data definitions
    for (int i = 0; i < 25; i++) {
      result &=
          SimConnect_AddToClientDataDefinition(hSimConnect, defineId, SIMCONNECT_CLIENTDATAOFFSET_AUTO, SIMCONNECT_CLIENTDATATYPE_FLOAT64);
    }

    // request data to be updated when set
    if (i == secDisabled) {
      result &= SimConnect_RequestClientData(hSimConnect, defineId, defineId, defineId, SIMCONNECT_CLIENT_DATA_PERIOD_ON_SET);
    }
  }

  // ------------------------------------------------------------------------------------------------------------------

  // map client id
  result &= SimConnect_MapClientDataNameToID(hSimConnect, "A32NX_CLIENT_DATA_FAC_DISCRETE_INPUT", ClientData::FAC_DISCRETE_INPUTS);
  // create client data
  result &= SimConnect_CreateClientData(hSimConnect, ClientData::FAC_DISCRETE_INPUTS, sizeof(base_fac_discrete_inputs),
                                        SIMCONNECT_CREATE_CLIENT_DATA_FLAG_DEFAULT);
  // add data definitions
  for (int i = 0; i < 22; i++) {
    result &= SimConnect_AddToClientDataDefinition(hSimConnect, ClientData::FAC_DISCRETE_INPUTS, SIMCONNECT_CLIENTDATAOFFSET_AUTO,
                                                   SIMCONNECT_CLIENTDATATYPE_INT8);
  }

  // ------------------------------------------------------------------------------------------------------------------

  // map client id
  result &= SimConnect_MapClientDataNameToID(hSimConnect, "A32NX_CLIENT_DATA_FAC_ANALOG_INPUT", ClientData::FAC_ANALOG_INPUTS);
  // create client data
  result &= SimConnect_CreateClientData(hSimConnect, ClientData::FAC_ANALOG_INPUTS, sizeof(base_fac_analog_inputs),
                                        SIMCONNECT_CREATE_CLIENT_DATA_FLAG_DEFAULT);
  // add data definitions
  for (int i = 0; i < 3; i++) {
    result &= SimConnect_AddToClientDataDefinition(hSimConnect, ClientData::FAC_ANALOG_INPUTS, SIMCONNECT_CLIENTDATAOFFSET_AUTO,
                                                   SIMCONNECT_CLIENTDATATYPE_FLOAT64);
  }

  // ------------------------------------------------------------------------------------------------------------------

  // map client id
  result &= SimConnect_MapClientDataNameToID(hSimConnect, "A32NX_CLIENT_DATA_FAC_DISCRETES_OUTPUT", ClientData::FAC_DISCRETE_OUTPUTS);
  // create client data
  result &= SimConnect_CreateClientData(hSimConnect, ClientData::FAC_DISCRETE_OUTPUTS, sizeof(base_fac_discrete_outputs),
                                        SIMCONNECT_CREATE_CLIENT_DATA_FLAG_DEFAULT);
  // add data definitions
  for (int i = 0; i < 6; i++) {
    result &= SimConnect_AddToClientDataDefinition(hSimConnect, ClientData::FAC_DISCRETE_OUTPUTS, SIMCONNECT_CLIENTDATAOFFSET_AUTO,
                                                   SIMCONNECT_CLIENTDATATYPE_INT8);
  }

  // request data to be updated when set
  result &= SimConnect_RequestClientData(hSimConnect, ClientData::FAC_DISCRETE_OUTPUTS, ClientData::FAC_DISCRETE_OUTPUTS,
                                         ClientData::FAC_DISCRETE_OUTPUTS, SIMCONNECT_CLIENT_DATA_PERIOD_ON_SET);

  // ------------------------------------------------------------------------------------------------------------------

  // map client id
  result &= SimConnect_MapClientDataNameToID(hSimConnect, "A32NX_CLIENT_DATA_FAC_ANALOGS_OUTPUT", ClientData::FAC_ANALOG_OUTPUTS);
  // create client data
  result &= SimConnect_CreateClientData(hSimConnect, ClientData::FAC_ANALOG_OUTPUTS, sizeof(base_fac_analog_outputs),
                                        SIMCONNECT_CREATE_CLIENT_DATA_FLAG_DEFAULT);
  // add data definitions
  for (int i = 0; i < 3; i++) {
    result &= SimConnect_AddToClientDataDefinition(hSimConnect, ClientData::FAC_ANALOG_OUTPUTS, SIMCONNECT_CLIENTDATAOFFSET_AUTO,
                                                   SIMCONNECT_CLIENTDATATYPE_FLOAT64);
  }

  // request data to be updated when set
  result &= SimConnect_RequestClientData(hSimConnect, ClientData::FAC_ANALOG_OUTPUTS, ClientData::FAC_ANALOG_OUTPUTS,
                                         ClientData::FAC_ANALOG_OUTPUTS, SIMCONNECT_CLIENT_DATA_PERIOD_ON_SET);

  // ------------------------------------------------------------------------------------------------------------------

  for (int i = 0; i < 2; i++) {
    auto defineId = ClientData::FAC_1_BUS_OUTPUT + i;

    // map client id
    result &= SimConnect_MapClientDataNameToID(hSimConnect, ("A32NX_CLIENT_DATA_FAC_" + std::to_string(i + 1) + "_BUS").c_str(), defineId);
    // create client data
    result &= SimConnect_CreateClientData(hSimConnect, defineId, sizeof(base_fac_bus), SIMCONNECT_CREATE_CLIENT_DATA_FLAG_DEFAULT);
    // add data definitions
    for (int i = 0; i < 28; i++) {
      result &=
          SimConnect_AddToClientDataDefinition(hSimConnect, defineId, SIMCONNECT_CLIENTDATAOFFSET_AUTO, SIMCONNECT_CLIENTDATATYPE_FLOAT64);
    }

    // request data to be updated when set
    if (i == facDisabled) {
      result &= SimConnect_RequestClientData(hSimConnect, defineId, defineId, defineId, SIMCONNECT_CLIENT_DATA_PERIOD_ON_SET);
    }
  }

  // ------------------------------------------------------------------------------------------------------------------

  // map client id
  result &= SimConnect_MapClientDataNameToID(hSimConnect, "A32NX_CLIENT_DATA_LOCAL_VARIABLES", ClientData::LOCAL_VARIABLES);
  // create client data
  result &= SimConnect_CreateClientData(hSimConnect, ClientData::LOCAL_VARIABLES, sizeof(ClientDataLocalVariables),
                                        SIMCONNECT_CREATE_CLIENT_DATA_FLAG_DEFAULT);
  // add data definitions
  result &= SimConnect_AddToClientDataDefinition(hSimConnect, ClientData::LOCAL_VARIABLES, SIMCONNECT_CLIENTDATAOFFSET_AUTO,
                                                 SIMCONNECT_CLIENTDATATYPE_FLOAT64);
  result &= SimConnect_AddToClientDataDefinition(hSimConnect, ClientData::LOCAL_VARIABLES, SIMCONNECT_CLIENTDATAOFFSET_AUTO,
                                                 SIMCONNECT_CLIENTDATATYPE_FLOAT64);
  result &= SimConnect_AddToClientDataDefinition(hSimConnect, ClientData::LOCAL_VARIABLES, SIMCONNECT_CLIENTDATAOFFSET_AUTO,
                                                 SIMCONNECT_CLIENTDATATYPE_FLOAT64);
  result &= SimConnect_AddToClientDataDefinition(hSimConnect, ClientData::LOCAL_VARIABLES, SIMCONNECT_CLIENTDATAOFFSET_AUTO,
                                                 SIMCONNECT_CLIENTDATATYPE_FLOAT64);
  result &= SimConnect_AddToClientDataDefinition(hSimConnect, ClientData::LOCAL_VARIABLES, SIMCONNECT_CLIENTDATAOFFSET_AUTO,
                                                 SIMCONNECT_CLIENTDATATYPE_FLOAT64);
  result &= SimConnect_AddToClientDataDefinition(hSimConnect, ClientData::LOCAL_VARIABLES, SIMCONNECT_CLIENTDATAOFFSET_AUTO,
                                                 SIMCONNECT_CLIENTDATATYPE_FLOAT64);
  result &= SimConnect_AddToClientDataDefinition(hSimConnect, ClientData::LOCAL_VARIABLES, SIMCONNECT_CLIENTDATAOFFSET_AUTO,
                                                 SIMCONNECT_CLIENTDATATYPE_FLOAT64);
  result &= SimConnect_AddToClientDataDefinition(hSimConnect, ClientData::LOCAL_VARIABLES, SIMCONNECT_CLIENTDATAOFFSET_AUTO,
                                                 SIMCONNECT_CLIENTDATATYPE_FLOAT64);
  result &= SimConnect_AddToClientDataDefinition(hSimConnect, ClientData::LOCAL_VARIABLES, SIMCONNECT_CLIENTDATAOFFSET_AUTO,
                                                 SIMCONNECT_CLIENTDATATYPE_FLOAT64);
  result &= SimConnect_AddToClientDataDefinition(hSimConnect, ClientData::LOCAL_VARIABLES, SIMCONNECT_CLIENTDATAOFFSET_AUTO,
                                                 SIMCONNECT_CLIENTDATATYPE_FLOAT64);
  result &= SimConnect_AddToClientDataDefinition(hSimConnect, ClientData::LOCAL_VARIABLES, SIMCONNECT_CLIENTDATAOFFSET_AUTO,
                                                 SIMCONNECT_CLIENTDATATYPE_FLOAT64);
  result &= SimConnect_AddToClientDataDefinition(hSimConnect, ClientData::LOCAL_VARIABLES, SIMCONNECT_CLIENTDATAOFFSET_AUTO,
                                                 SIMCONNECT_CLIENTDATATYPE_FLOAT64);
  result &= SimConnect_AddToClientDataDefinition(hSimConnect, ClientData::LOCAL_VARIABLES, SIMCONNECT_CLIENTDATAOFFSET_AUTO,
                                                 SIMCONNECT_CLIENTDATATYPE_FLOAT64);
  result &= SimConnect_AddToClientDataDefinition(hSimConnect, ClientData::LOCAL_VARIABLES, SIMCONNECT_CLIENTDATAOFFSET_AUTO,
                                                 SIMCONNECT_CLIENTDATATYPE_FLOAT64);
  result &= SimConnect_AddToClientDataDefinition(hSimConnect, ClientData::LOCAL_VARIABLES, SIMCONNECT_CLIENTDATAOFFSET_AUTO,
                                                 SIMCONNECT_CLIENTDATATYPE_FLOAT64);
  result &= SimConnect_AddToClientDataDefinition(hSimConnect, ClientData::LOCAL_VARIABLES, SIMCONNECT_CLIENTDATAOFFSET_AUTO,
                                                 SIMCONNECT_CLIENTDATATYPE_FLOAT64);
  result &= SimConnect_AddToClientDataDefinition(hSimConnect, ClientData::LOCAL_VARIABLES, SIMCONNECT_CLIENTDATAOFFSET_AUTO,
                                                 SIMCONNECT_CLIENTDATATYPE_FLOAT64);
  result &= SimConnect_AddToClientDataDefinition(hSimConnect, ClientData::LOCAL_VARIABLES, SIMCONNECT_CLIENTDATAOFFSET_AUTO,
                                                 SIMCONNECT_CLIENTDATATYPE_FLOAT64);
  result &= SimConnect_AddToClientDataDefinition(hSimConnect, ClientData::LOCAL_VARIABLES, SIMCONNECT_CLIENTDATAOFFSET_AUTO,
                                                 SIMCONNECT_CLIENTDATATYPE_FLOAT64);
  result &= SimConnect_AddToClientDataDefinition(hSimConnect, ClientData::LOCAL_VARIABLES, SIMCONNECT_CLIENTDATAOFFSET_AUTO,
                                                 SIMCONNECT_CLIENTDATATYPE_FLOAT64);
  result &= SimConnect_AddToClientDataDefinition(hSimConnect, ClientData::LOCAL_VARIABLES, SIMCONNECT_CLIENTDATAOFFSET_AUTO,
                                                 SIMCONNECT_CLIENTDATATYPE_FLOAT64);
  result &= SimConnect_AddToClientDataDefinition(hSimConnect, ClientData::LOCAL_VARIABLES, SIMCONNECT_CLIENTDATAOFFSET_AUTO,
                                                 SIMCONNECT_CLIENTDATATYPE_FLOAT64);
  result &= SimConnect_AddToClientDataDefinition(hSimConnect, ClientData::LOCAL_VARIABLES, SIMCONNECT_CLIENTDATAOFFSET_AUTO,
                                                 SIMCONNECT_CLIENTDATATYPE_FLOAT64);
  result &= SimConnect_AddToClientDataDefinition(hSimConnect, ClientData::LOCAL_VARIABLES, SIMCONNECT_CLIENTDATAOFFSET_AUTO,
                                                 SIMCONNECT_CLIENTDATATYPE_INT64);
  result &= SimConnect_AddToClientDataDefinition(hSimConnect, ClientData::LOCAL_VARIABLES, SIMCONNECT_CLIENTDATAOFFSET_AUTO,
                                                 SIMCONNECT_CLIENTDATATYPE_FLOAT64);
  result &= SimConnect_AddToClientDataDefinition(hSimConnect, ClientData::LOCAL_VARIABLES, SIMCONNECT_CLIENTDATAOFFSET_AUTO,
                                                 SIMCONNECT_CLIENTDATATYPE_FLOAT64);
  result &= SimConnect_AddToClientDataDefinition(hSimConnect, ClientData::LOCAL_VARIABLES, SIMCONNECT_CLIENTDATAOFFSET_AUTO,
                                                 SIMCONNECT_CLIENTDATATYPE_INT64);
  result &= SimConnect_AddToClientDataDefinition(hSimConnect, ClientData::LOCAL_VARIABLES, SIMCONNECT_CLIENTDATAOFFSET_AUTO,
                                                 SIMCONNECT_CLIENTDATATYPE_INT64);
  result &= SimConnect_AddToClientDataDefinition(hSimConnect, ClientData::LOCAL_VARIABLES, SIMCONNECT_CLIENTDATAOFFSET_AUTO,
                                                 SIMCONNECT_CLIENTDATATYPE_FLOAT64);
  result &= SimConnect_AddToClientDataDefinition(hSimConnect, ClientData::LOCAL_VARIABLES, SIMCONNECT_CLIENTDATAOFFSET_AUTO,
                                                 SIMCONNECT_CLIENTDATATYPE_FLOAT64);
  result &= SimConnect_AddToClientDataDefinition(hSimConnect, ClientData::LOCAL_VARIABLES, SIMCONNECT_CLIENTDATAOFFSET_AUTO,
                                                 SIMCONNECT_CLIENTDATATYPE_INT64);
  result &= SimConnect_AddToClientDataDefinition(hSimConnect, ClientData::LOCAL_VARIABLES, SIMCONNECT_CLIENTDATAOFFSET_AUTO,
                                                 SIMCONNECT_CLIENTDATATYPE_INT64);
  result &= SimConnect_AddToClientDataDefinition(hSimConnect, ClientData::LOCAL_VARIABLES, SIMCONNECT_CLIENTDATAOFFSET_AUTO,
                                                 SIMCONNECT_CLIENTDATATYPE_FLOAT64);
  result &= SimConnect_AddToClientDataDefinition(hSimConnect, ClientData::LOCAL_VARIABLES, SIMCONNECT_CLIENTDATAOFFSET_AUTO,
                                                 SIMCONNECT_CLIENTDATATYPE_FLOAT64);
  result &= SimConnect_AddToClientDataDefinition(hSimConnect, ClientData::LOCAL_VARIABLES, SIMCONNECT_CLIENTDATAOFFSET_AUTO,
                                                 SIMCONNECT_CLIENTDATATYPE_FLOAT64);
  result &= SimConnect_AddToClientDataDefinition(hSimConnect, ClientData::LOCAL_VARIABLES, SIMCONNECT_CLIENTDATAOFFSET_AUTO,
                                                 SIMCONNECT_CLIENTDATATYPE_INT64);

  // ------------------------------------------------------------------------------------------------------------------

  // map client id
  result &=
      SimConnect_MapClientDataNameToID(hSimConnect, "A32NX_CLIENT_DATA_LOCAL_VARIABLES_AUTOTHRUST", ClientData::LOCAL_VARIABLES_AUTOTHRUST);
  // create client
  result &= SimConnect_CreateClientData(hSimConnect, ClientData::LOCAL_VARIABLES_AUTOTHRUST, sizeof(ClientDataLocalVariablesAutothrust),
                                        SIMCONNECT_CREATE_CLIENT_DATA_FLAG_DEFAULT);
  // add data definitions
  result &= SimConnect_AddToClientDataDefinition(hSimConnect, ClientData::LOCAL_VARIABLES_AUTOTHRUST, SIMCONNECT_CLIENTDATAOFFSET_AUTO,
                                                 SIMCONNECT_CLIENTDATATYPE_FLOAT64);
  result &= SimConnect_AddToClientDataDefinition(hSimConnect, ClientData::LOCAL_VARIABLES_AUTOTHRUST, SIMCONNECT_CLIENTDATAOFFSET_AUTO,
                                                 SIMCONNECT_CLIENTDATATYPE_FLOAT64);
  result &= SimConnect_AddToClientDataDefinition(hSimConnect, ClientData::LOCAL_VARIABLES_AUTOTHRUST, SIMCONNECT_CLIENTDATAOFFSET_AUTO,
                                                 SIMCONNECT_CLIENTDATATYPE_FLOAT64);
  result &= SimConnect_AddToClientDataDefinition(hSimConnect, ClientData::LOCAL_VARIABLES_AUTOTHRUST, SIMCONNECT_CLIENTDATAOFFSET_AUTO,
                                                 SIMCONNECT_CLIENTDATATYPE_FLOAT64);
  result &= SimConnect_AddToClientDataDefinition(hSimConnect, ClientData::LOCAL_VARIABLES_AUTOTHRUST, SIMCONNECT_CLIENTDATAOFFSET_AUTO,
                                                 SIMCONNECT_CLIENTDATATYPE_FLOAT64);
  result &= SimConnect_AddToClientDataDefinition(hSimConnect, ClientData::LOCAL_VARIABLES_AUTOTHRUST, SIMCONNECT_CLIENTDATAOFFSET_AUTO,
                                                 SIMCONNECT_CLIENTDATATYPE_FLOAT64);
  result &= SimConnect_AddToClientDataDefinition(hSimConnect, ClientData::LOCAL_VARIABLES_AUTOTHRUST, SIMCONNECT_CLIENTDATAOFFSET_AUTO,
                                                 SIMCONNECT_CLIENTDATATYPE_FLOAT64);
  result &= SimConnect_AddToClientDataDefinition(hSimConnect, ClientData::LOCAL_VARIABLES_AUTOTHRUST, SIMCONNECT_CLIENTDATAOFFSET_AUTO,
                                                 SIMCONNECT_CLIENTDATATYPE_FLOAT64);
  result &= SimConnect_AddToClientDataDefinition(hSimConnect, ClientData::LOCAL_VARIABLES_AUTOTHRUST, SIMCONNECT_CLIENTDATAOFFSET_AUTO,
                                                 SIMCONNECT_CLIENTDATATYPE_FLOAT64);
  result &= SimConnect_AddToClientDataDefinition(hSimConnect, ClientData::LOCAL_VARIABLES_AUTOTHRUST, SIMCONNECT_CLIENTDATAOFFSET_AUTO,
                                                 SIMCONNECT_CLIENTDATATYPE_FLOAT64);
  result &= SimConnect_AddToClientDataDefinition(hSimConnect, ClientData::LOCAL_VARIABLES_AUTOTHRUST, SIMCONNECT_CLIENTDATAOFFSET_AUTO,
                                                 SIMCONNECT_CLIENTDATATYPE_FLOAT64);
  result &= SimConnect_AddToClientDataDefinition(hSimConnect, ClientData::LOCAL_VARIABLES_AUTOTHRUST, SIMCONNECT_CLIENTDATAOFFSET_AUTO,
                                                 SIMCONNECT_CLIENTDATATYPE_FLOAT64);
  result &= SimConnect_AddToClientDataDefinition(hSimConnect, ClientData::LOCAL_VARIABLES_AUTOTHRUST, SIMCONNECT_CLIENTDATAOFFSET_AUTO,
                                                 SIMCONNECT_CLIENTDATATYPE_FLOAT64);
  result &= SimConnect_AddToClientDataDefinition(hSimConnect, ClientData::LOCAL_VARIABLES_AUTOTHRUST, SIMCONNECT_CLIENTDATAOFFSET_AUTO,
                                                 SIMCONNECT_CLIENTDATATYPE_FLOAT64);
  result &= SimConnect_AddToClientDataDefinition(hSimConnect, ClientData::LOCAL_VARIABLES_AUTOTHRUST, SIMCONNECT_CLIENTDATAOFFSET_AUTO,
                                                 SIMCONNECT_CLIENTDATATYPE_FLOAT64);
  result &= SimConnect_AddToClientDataDefinition(hSimConnect, ClientData::LOCAL_VARIABLES_AUTOTHRUST, SIMCONNECT_CLIENTDATAOFFSET_AUTO,
                                                 SIMCONNECT_CLIENTDATATYPE_FLOAT64);
  result &= SimConnect_AddToClientDataDefinition(hSimConnect, ClientData::LOCAL_VARIABLES_AUTOTHRUST, SIMCONNECT_CLIENTDATAOFFSET_AUTO,
                                                 SIMCONNECT_CLIENTDATATYPE_FLOAT64);
  result &= SimConnect_AddToClientDataDefinition(hSimConnect, ClientData::LOCAL_VARIABLES_AUTOTHRUST, SIMCONNECT_CLIENTDATAOFFSET_AUTO,
                                                 SIMCONNECT_CLIENTDATATYPE_FLOAT64);
  result &= SimConnect_AddToClientDataDefinition(hSimConnect, ClientData::LOCAL_VARIABLES_AUTOTHRUST, SIMCONNECT_CLIENTDATAOFFSET_AUTO,
                                                 SIMCONNECT_CLIENTDATATYPE_FLOAT64);
  result &= SimConnect_AddToClientDataDefinition(hSimConnect, ClientData::LOCAL_VARIABLES_AUTOTHRUST, SIMCONNECT_CLIENTDATAOFFSET_AUTO,
                                                 SIMCONNECT_CLIENTDATATYPE_FLOAT64);
  result &= SimConnect_AddToClientDataDefinition(hSimConnect, ClientData::LOCAL_VARIABLES_AUTOTHRUST, SIMCONNECT_CLIENTDATAOFFSET_AUTO,
                                                 SIMCONNECT_CLIENTDATATYPE_FLOAT64);
  result &= SimConnect_AddToClientDataDefinition(hSimConnect, ClientData::LOCAL_VARIABLES_AUTOTHRUST, SIMCONNECT_CLIENTDATAOFFSET_AUTO,
                                                 SIMCONNECT_CLIENTDATATYPE_FLOAT64);
  result &= SimConnect_AddToClientDataDefinition(hSimConnect, ClientData::LOCAL_VARIABLES_AUTOTHRUST, SIMCONNECT_CLIENTDATAOFFSET_AUTO,
                                                 SIMCONNECT_CLIENTDATATYPE_FLOAT64);
  result &= SimConnect_AddToClientDataDefinition(hSimConnect, ClientData::LOCAL_VARIABLES_AUTOTHRUST, SIMCONNECT_CLIENTDATAOFFSET_AUTO,
                                                 SIMCONNECT_CLIENTDATATYPE_FLOAT64);
  result &= SimConnect_AddToClientDataDefinition(hSimConnect, ClientData::LOCAL_VARIABLES_AUTOTHRUST, SIMCONNECT_CLIENTDATAOFFSET_AUTO,
                                                 SIMCONNECT_CLIENTDATATYPE_FLOAT64);
  result &= SimConnect_AddToClientDataDefinition(hSimConnect, ClientData::LOCAL_VARIABLES_AUTOTHRUST, SIMCONNECT_CLIENTDATAOFFSET_AUTO,
                                                 SIMCONNECT_CLIENTDATATYPE_FLOAT64);
  result &= SimConnect_AddToClientDataDefinition(hSimConnect, ClientData::LOCAL_VARIABLES_AUTOTHRUST, SIMCONNECT_CLIENTDATAOFFSET_AUTO,
                                                 SIMCONNECT_CLIENTDATATYPE_FLOAT64);

  // ------------------------------------------------------------------------------------------------------------------

  // return result
  return SUCCEEDED(result);
}

bool SimConnectInterface::requestData() {
  // check if we are connected
  if (!isConnected) {
    return false;
  }

  // request data
  HRESULT result = SimConnect_RequestDataOnSimObject(hSimConnect, 0, 0, SIMCONNECT_OBJECT_ID_USER, SIMCONNECT_PERIOD_VISUAL_FRAME);

  // check result of data request
  if (result != S_OK) {
    // request failed
    return false;
  }

  // success
  return true;
}

bool SimConnectInterface::readData() {
  // check if we are connected
  if (!isConnected) {
    return false;
  }

  // get next dispatch message(s) and process them
  DWORD cbData;
  SIMCONNECT_RECV* pData;
  while (SUCCEEDED(SimConnect_GetNextDispatch(hSimConnect, &pData, &cbData))) {
    simConnectProcessDispatchMessage(pData, &cbData);
  }

  // success
  return true;
}

bool SimConnectInterface::sendData(SimOutputZetaTrim output) {
  // write data and return result
  return sendData(3, sizeof(output), &output);
}

bool SimConnectInterface::sendData(SimOutputThrottles output) {
  // write data and return result
  return sendData(4, sizeof(output), &output);
}

bool SimConnectInterface::sendData(SimOutputSpoilers output) {
  // write data and return result
  return sendData(6, sizeof(output), &output);
}

bool SimConnectInterface::sendData(SimOutputAltimeter output) {
  // write data and return result
  return sendData(7, sizeof(output), &output);
}

bool SimConnectInterface::sendEvent(Events eventId) {
  return sendEvent(eventId, 0, SIMCONNECT_GROUP_PRIORITY_HIGHEST);
}

bool SimConnectInterface::sendEvent(Events eventId, DWORD data) {
  return sendEvent(eventId, data, SIMCONNECT_GROUP_PRIORITY_HIGHEST);
}

bool SimConnectInterface::sendEvent(Events eventId, DWORD data, DWORD priority) {
  // check if we are connected
  if (!isConnected) {
    return false;
  }

  // send event
  HRESULT result = SimConnect_TransmitClientEvent(hSimConnect, 0, eventId, data, priority, SIMCONNECT_EVENT_FLAG_GROUPID_IS_PRIORITY);

  // check result of data request
  if (result != S_OK) {
    // request failed
    return false;
  }

  // success
  return true;
}

bool SimConnectInterface::setClientDataLocalVariables(ClientDataLocalVariables output) {
  // write data and return result
  return sendClientData(ClientData::LOCAL_VARIABLES, sizeof(output), &output);
}

bool SimConnectInterface::setClientDataLocalVariablesAutothrust(ClientDataLocalVariablesAutothrust output) {
  // write data and return result
  return sendClientData(ClientData::LOCAL_VARIABLES_AUTOTHRUST, sizeof(output), &output);
}

SimData SimConnectInterface::getSimData() {
  return simData;
}

SimInput SimConnectInterface::getSimInput() {
  return simInput;
}

SimInputAutopilot SimConnectInterface::getSimInputAutopilot() {
  return simInputAutopilot;
}

SimInputPitchTrim SimConnectInterface::getSimInputPitchTrim() {
  return simInputPitchTrim;
}

SimInputRudderTrim SimConnectInterface::getSimInputRudderTrim() {
  return simInputRudderTrim;
}

SimInputThrottles SimConnectInterface::getSimInputThrottles() {
  return simInputThrottles;
}

void SimConnectInterface::resetSimInputAutopilot() {
  simInputAutopilot.AP_engage = 0;
  simInputAutopilot.AP_1_push = 0;
  simInputAutopilot.AP_2_push = 0;
  simInputAutopilot.AP_disconnect = 0;
  simInputAutopilot.HDG_push = 0;
  simInputAutopilot.HDG_pull = 0;
  simInputAutopilot.ALT_push = 0;
  simInputAutopilot.ALT_pull = 0;
  simInputAutopilot.VS_push = 0;
  simInputAutopilot.VS_pull = 0;
  simInputAutopilot.LOC_push = 0;
  simInputAutopilot.APPR_push = 0;
  simInputAutopilot.EXPED_push = 0;
  simInputAutopilot.DIR_TO_trigger = 0;
}

void SimConnectInterface::resetSimInputPitchTrim() {
  simInputPitchTrim.pitchTrimSwitchUp = false;
  simInputPitchTrim.pitchTrimSwitchDown = false;
}

void SimConnectInterface::resetSimInputRudderTrim() {
  simInputRudderTrim.rudderTrimSwitchLeft = false;
  simInputRudderTrim.rudderTrimSwitchRight = false;
  simInputRudderTrim.rudderTrimReset = false;
}

void SimConnectInterface::resetSimInputThrottles() {
  simInputThrottles.ATHR_push = 0;
  simInputThrottles.ATHR_disconnect = 0;
  simInputThrottles.ATHR_reset_disable = 0;
}

bool SimConnectInterface::setClientDataAutopilotLaws(ClientDataAutopilotLaws output) {
  // write data and return result
  return sendClientData(ClientData::AUTOPILOT_LAWS, sizeof(output), &output);
}

ClientDataAutopilotLaws SimConnectInterface::getClientDataAutopilotLaws() {
  return clientDataAutopilotLaws;
}

bool SimConnectInterface::setClientDataAutopilotStateMachine(ClientDataAutopilotStateMachine output) {
  // write data and return result
  return sendClientData(ClientData::AUTOPILOT_STATE_MACHINE, sizeof(output), &output);
}

ClientDataAutopilotStateMachine SimConnectInterface::getClientDataAutopilotStateMachine() {
  return clientDataAutopilotStateMachine;
}

ClientDataAutothrust SimConnectInterface::getClientDataAutothrust() {
  return clientDataAutothrust;
}

ClientDataFlyByWire SimConnectInterface::getClientDataFlyByWire() {
  return clientDataFlyByWire;
}

bool SimConnectInterface::setClientDataPrimDiscretes(base_prim_discrete_inputs output) {
  return sendClientData(ClientData::PRIM_DISCRETE_INPUTS, sizeof(output), &output);
}

bool SimConnectInterface::setClientDataPrimAnalog(base_prim_analog_inputs output) {
  return sendClientData(ClientData::PRIM_ANALOG_INPUTS, sizeof(output), &output);
}

bool SimConnectInterface::setClientDataPrimBusInput(base_prim_out_bus output, int primIndex) {
  return sendClientData(ClientData::PRIM_1_BUS_OUTPUT + primIndex, sizeof(output), &output);
}

bool SimConnectInterface::setClientDataSecDiscretes(base_sec_discrete_inputs output) {
  return sendClientData(ClientData::SEC_DISCRETE_INPUTS, sizeof(output), &output);
}

bool SimConnectInterface::setClientDataSecAnalog(base_sec_analog_inputs output) {
  return sendClientData(ClientData::SEC_ANALOG_INPUTS, sizeof(output), &output);
}

bool SimConnectInterface::setClientDataSecBus(base_sec_out_bus output, int secIndex) {
  return sendClientData(ClientData::SEC_1_BUS_OUTPUT + secIndex, sizeof(output), &output);
}

bool SimConnectInterface::setClientDataFacDiscretes(base_fac_discrete_inputs output) {
  return sendClientData(ClientData::FAC_DISCRETE_INPUTS, sizeof(output), &output);
}

bool SimConnectInterface::setClientDataFacAnalog(base_fac_analog_inputs output) {
  return sendClientData(ClientData::FAC_ANALOG_INPUTS, sizeof(output), &output);
}

bool SimConnectInterface::setClientDataFacBus(base_fac_bus output, int facIndex) {
  return sendClientData(ClientData::FAC_1_BUS_OUTPUT + facIndex, sizeof(output), &output);
}

base_prim_discrete_outputs SimConnectInterface::getClientDataPrimDiscretesOutput() {
  return clientDataPrimDiscreteOutputs;
}

base_prim_analog_outputs SimConnectInterface::getClientDataPrimAnalogsOutput() {
  return clientDataPrimAnalogOutputs;
}

base_prim_out_bus SimConnectInterface::getClientDataPrimBusOutput() {
  return clientDataPrimBusOutputs;
}

base_sec_discrete_outputs SimConnectInterface::getClientDataSecDiscretesOutput() {
  return clientDataSecDiscreteOutputs;
}

base_sec_analog_outputs SimConnectInterface::getClientDataSecAnalogsOutput() {
  return clientDataSecAnalogOutputs;
}

base_sec_out_bus SimConnectInterface::getClientDataSecBusOutput() {
  return clientDataSecBusOutputs;
}

base_fac_discrete_outputs SimConnectInterface::getClientDataFacDiscretesOutput() {
  return clientDataFacDiscreteOutputs;
}

base_fac_analog_outputs SimConnectInterface::getClientDataFacAnalogsOutput() {
  return clientDataFacAnalogOutputs;
}

base_fac_bus SimConnectInterface::getClientDataFacBusOutput() {
  return clientDataFacBusOutputs;
}

bool SimConnectInterface::setClientDataAdr(base_adr_bus output, int adrIndex) {
  return sendClientData(ClientData::ADR_1_INPUTS + adrIndex, sizeof(output), &output);
}

bool SimConnectInterface::setClientDataIr(base_ir_bus output, int irIndex) {
  return sendClientData(ClientData::IR_1_INPUTS + irIndex, sizeof(output), &output);
}

bool SimConnectInterface::setClientDataRa(base_ra_bus output, int raIndex) {
  return sendClientData(ClientData::RA_1_BUS + raIndex, sizeof(output), &output);
}

bool SimConnectInterface::setClientDataLgciu(base_lgciu_bus output, int lgciuIndex) {
  return sendClientData(ClientData::LGCIU_1_BUS + lgciuIndex, sizeof(output), &output);
}

bool SimConnectInterface::setClientDataSfcc(base_sfcc_bus output, int sfccIndex) {
  return sendClientData(ClientData::SFCC_1_BUS + sfccIndex, sizeof(output), &output);
}

bool SimConnectInterface::setClientDataFmgcB(base_fmgc_b_bus output, int fmgcIndex) {
  return sendClientData(ClientData::FMGC_1_B_BUS + fmgcIndex, sizeof(output), &output);
}

void SimConnectInterface::setLoggingFlightControlsEnabled(bool enabled) {
  loggingFlightControlsEnabled = enabled;
}

bool SimConnectInterface::getLoggingFlightControlsEnabled() {
  return loggingFlightControlsEnabled;
}

void SimConnectInterface::setLoggingThrottlesEnabled(bool enabled) {
  loggingThrottlesEnabled = enabled;
}

bool SimConnectInterface::getLoggingThrottlesEnabled() {
  return loggingThrottlesEnabled;
}

// remove when aileron events can be processed via SimConnect (which also allows to mask the events)
void SimConnectInterface::processKeyEvent(ID32 event,
                                          UINT32 evdata0,
                                          UINT32 evdata1,
                                          UINT32 evdata2,
                                          UINT32 evdata3,
                                          UINT32 evdata4,
                                          PVOID userdata) {
  switch (event) {
    case KEY_AILERON_LEFT: {
      simInput.inputs[AXIS_AILERONS_SET] = std::fmin(1.0, simInput.inputs[AXIS_AILERONS_SET] + flightControlsKeyChangeAileron);
      if (loggingFlightControlsEnabled) {
        std::cout << "WASM: AILERONS_LEFT: ";
        std::cout << "(no data)";
        std::cout << " -> ";
        std::cout << simInput.inputs[AXIS_AILERONS_SET];
        std::cout << std::endl;
      }
      break;
    }
    case KEY_AILERON_RIGHT: {
      simInput.inputs[AXIS_AILERONS_SET] = std::fmax(-1.0, simInput.inputs[AXIS_AILERONS_SET] - flightControlsKeyChangeAileron);
      if (loggingFlightControlsEnabled) {
        std::cout << "WASM: AILERONS_RIGHT: ";
        std::cout << "(no data)";
        std::cout << " -> ";
        std::cout << simInput.inputs[AXIS_AILERONS_SET];
        std::cout << std::endl;
      }
      break;
    }
    default: {
      return;
    }
  }
}

void SimConnectInterface::simConnectProcessDispatchMessage(SIMCONNECT_RECV* pData, DWORD* cbData) {
  switch (pData->dwID) {
    case SIMCONNECT_RECV_ID_OPEN:
      // connection established
      std::cout << "WASM: SimConnect connection established" << std::endl;
      break;

    case SIMCONNECT_RECV_ID_QUIT:
      // connection lost
      std::cout << "WASM: Received SimConnect connection quit message" << std::endl;
      disconnect();
      break;

    case SIMCONNECT_RECV_ID_EVENT:
      simConnectProcessEvent(static_cast<SIMCONNECT_RECV_EVENT*>(pData));
      break;

    case SIMCONNECT_RECV_ID_EVENT_EX1:
      simConnectProcessEvent_EX1(static_cast<SIMCONNECT_RECV_EVENT_EX1*>(pData));
      break;

    case SIMCONNECT_RECV_ID_SIMOBJECT_DATA:
      // process data
      simConnectProcessSimObjectData(static_cast<SIMCONNECT_RECV_SIMOBJECT_DATA*>(pData));
      break;

    case SIMCONNECT_RECV_ID_CLIENT_DATA:
      // process data
      simConnectProcessClientData(static_cast<SIMCONNECT_RECV_CLIENT_DATA*>(pData));
      break;

    case SIMCONNECT_RECV_ID_EXCEPTION:
      // exception
      std::cout << "WASM: Exception in SimConnect connection: ";
      std::cout << getSimConnectExceptionString(
          static_cast<SIMCONNECT_EXCEPTION>(static_cast<SIMCONNECT_RECV_EXCEPTION*>(pData)->dwException));
      std::cout << std::endl;
      break;

    default:
      break;
  }
}

void SimConnectInterface::simConnectProcessEvent(const SIMCONNECT_RECV_EVENT* event) {
  const DWORD eventId = event->uEventID;
  const DWORD data0 = event->dwData;
  processEventWithOneParam(eventId, data0);
}

void SimConnectInterface::simConnectProcessEvent_EX1(const SIMCONNECT_RECV_EVENT_EX1* event) {
  const DWORD eventId = event->uEventID;
  const DWORD data0 = event->dwData0;
  processEventWithOneParam(eventId, data0);
}

void SimConnectInterface::processEventWithOneParam(const DWORD eventId, const DWORD data0) {
  // process depending on event id
  switch (eventId) {
    case Events::SYSTEM_EVENT_PAUSE: {
      pauseState = static_cast<long>(data0);
      std::cout << "WASM: SYSTEM_EVENT_PAUSE: ";
      std::cout << static_cast<long>(data0);
      std::cout << std::endl;
      break;
    }

    case Events::AXIS_ELEVATOR_SET: {
      simInput.inputs[AXIS_ELEVATOR_SET] = static_cast<long>(data0) / 16384.0;
      if (loggingFlightControlsEnabled) {
        std::cout << "WASM: AXIS_ELEVATOR_SET: ";
        std::cout << static_cast<long>(data0);
        std::cout << " -> ";
        std::cout << simInput.inputs[AXIS_ELEVATOR_SET];
        std::cout << std::endl;
      }
      break;
    }

    case Events::AXIS_AILERONS_SET: {
      simInput.inputs[AXIS_AILERONS_SET] = static_cast<long>(data0) / 16384.0;
      if (loggingFlightControlsEnabled) {
        std::cout << "WASM: AXIS_AILERONS_SET: ";
        std::cout << static_cast<long>(data0);
        std::cout << " -> ";
        std::cout << simInput.inputs[AXIS_AILERONS_SET];
        std::cout << std::endl;
      }
      break;
    }

    case Events::AXIS_RUDDER_SET: {
      simInput.inputs[AXIS_RUDDER_SET] = static_cast<long>(data0) / 16384.0;
      if (loggingFlightControlsEnabled) {
        std::cout << "WASM: AXIS_RUDDER_SET: ";
        std::cout << static_cast<long>(data0);
        std::cout << " -> ";
        std::cout << simInput.inputs[AXIS_RUDDER_SET];
        std::cout << std::endl;
      }
      break;
    }

    case Events::RUDDER_SET: {
      simInput.inputs[AXIS_RUDDER_SET] = static_cast<long>(data0) / 16384.0;
      if (loggingFlightControlsEnabled) {
        std::cout << "WASM: RUDDER_SET: ";
        std::cout << static_cast<long>(data0);
        std::cout << " -> ";
        std::cout << simInput.inputs[AXIS_RUDDER_SET];
        std::cout << std::endl;
      }
      break;
    }

    case Events::RUDDER_LEFT: {
      simInput.inputs[AXIS_RUDDER_SET] = std::fmin(1.0, simInput.inputs[AXIS_RUDDER_SET] + flightControlsKeyChangeRudder);
      if (loggingFlightControlsEnabled) {
        std::cout << "WASM: RUDDER_LEFT: ";
        std::cout << "(no data)";
        std::cout << " -> ";
        std::cout << simInput.inputs[AXIS_RUDDER_SET];
        std::cout << std::endl;
      }
      break;
    }

    case Events::RUDDER_CENTER: {
      simInput.inputs[AXIS_RUDDER_SET] = 0.0;
      if (loggingFlightControlsEnabled) {
        std::cout << "WASM: RUDDER_CENTER: ";
        std::cout << "(no data)";
        std::cout << " -> ";
        std::cout << simInput.inputs[AXIS_RUDDER_SET];
        std::cout << std::endl;
      }
      break;
    }

    case Events::RUDDER_RIGHT: {
      simInput.inputs[AXIS_RUDDER_SET] = std::fmax(-1.0, simInput.inputs[AXIS_RUDDER_SET] - flightControlsKeyChangeRudder);
      if (loggingFlightControlsEnabled) {
        std::cout << "WASM: RUDDER_RIGHT: ";
        std::cout << "(no data)";
        std::cout << " -> ";
        std::cout << simInput.inputs[AXIS_RUDDER_SET];
        std::cout << std::endl;
      }
      break;
    }

    case Events::RUDDER_AXIS_MINUS: {
      double tmpValue = 0;
      if (this->disableXboxCompatibilityRudderPlusMinus) {
        // normal axis
        tmpValue = +1.0 * ((static_cast<long>(data0) + 16384.0) / 32768.0);
      } else {
        // xbox controller
        tmpValue = +1.0 * (static_cast<long>(data0) / 16384.0);
      }

      // This allows using two independent axis for rudder which are mapped to RUDDER AXIS LEFT and RUDDER AXIS RIGHT
      // As it might be incompatible with some controllers, it is configurable
      if (this->enableRudder2AxisMode) {
        rudderLeftAxis = tmpValue;
        tmpValue = -1 * ((rudderRightAxis - rudderLeftAxis) / 2.0);
      }

      simInput.inputs[AXIS_RUDDER_SET] = tmpValue;
      if (loggingFlightControlsEnabled) {
        std::cout << "WASM: RUDDER_AXIS_MINUS: ";
        std::cout << static_cast<long>(data0);
        std::cout << " -> ";
        std::cout << simInput.inputs[AXIS_RUDDER_SET];
        if (this->enableRudder2AxisMode) {
          std::cout << " (left: " << rudderLeftAxis << ", right: " << rudderRightAxis << ")";
        }
        std::cout << std::endl;
      }
      break;
    }

    case Events::RUDDER_AXIS_PLUS: {
      double tmpValue = 0;
      if (this->disableXboxCompatibilityRudderPlusMinus) {
        // normal axis
        tmpValue = -1.0 * ((static_cast<long>(data0) + 16384.0) / 32768.0);
      } else {
        // xbox controller
        tmpValue = -1.0 * (static_cast<long>(data0) / 16384.0);
      }

      // This allows using two independent axis for rudder which are mapped to RUDDER AXIS LEFT and RUDDER AXIS RIGHT
      // As it might be incompatible with some controllers, it is configurable
      if (this->enableRudder2AxisMode) {
        rudderRightAxis = -tmpValue;
        tmpValue = -1 * ((rudderRightAxis - rudderLeftAxis) / 2.0);
      }

      simInput.inputs[AXIS_RUDDER_SET] = tmpValue;
      if (loggingFlightControlsEnabled) {
        std::cout << "WASM: RUDDER_AXIS_PLUS: ";
        std::cout << static_cast<long>(data0);
        std::cout << " -> ";
        std::cout << simInput.inputs[AXIS_RUDDER_SET];
        if (this->enableRudder2AxisMode) {
          std::cout << " (left: " << rudderLeftAxis << ", right: " << rudderRightAxis << ")";
        }
        std::cout << std::endl;
      }
      break;
    }

    case Events::RUDDER_TRIM_LEFT: {
      simInputRudderTrim.rudderTrimSwitchLeft = true;
      if (loggingFlightControlsEnabled) {
        std::cout << "WASM: RUDDER_TRIM_LEFT: ";
        std::cout << "(no data)";
        std::cout << std::endl;
      }
      break;
    }

    case Events::RUDDER_TRIM_RESET: {
      simInputRudderTrim.rudderTrimReset = true;
      if (loggingFlightControlsEnabled) {
        std::cout << "WASM: RUDDER_TRIM_RESET: ";
        std::cout << "(no data)";
        std::cout << std::endl;
      }
      break;
    }

    case Events::RUDDER_TRIM_RIGHT: {
      simInputRudderTrim.rudderTrimSwitchRight = true;
      if (loggingFlightControlsEnabled) {
        std::cout << "WASM: RUDDER_TRIM_RIGHT: ";
        std::cout << "(no data)";
        std::cout << std::endl;
      }
      break;
    }

    case Events::RUDDER_TRIM_SET: {
      if (loggingFlightControlsEnabled) {
        std::cout << "WASM: RUDDER_TRIM_SET: ";
        std::cout << static_cast<long>(data0);
        std::cout << std::endl;
      }
      break;
    }

    case Events::RUDDER_TRIM_SET_EX1: {
      if (loggingFlightControlsEnabled) {
        std::cout << "WASM: RUDDER_TRIM_SET_EX1: ";
        std::cout << static_cast<long>(data0);
        std::cout << std::endl;
      }
      break;
    }

    case Events::AILERON_SET: {
      simInput.inputs[AXIS_AILERONS_SET] = static_cast<long>(data0) / 16384.0;
      if (loggingFlightControlsEnabled) {
        std::cout << "WASM: AILERON_SET: ";
        std::cout << static_cast<long>(data0);
        std::cout << " -> ";
        std::cout << simInput.inputs[AXIS_AILERONS_SET];
        std::cout << std::endl;
      }
      break;
    }

    case Events::AILERONS_LEFT: {
      simInput.inputs[AXIS_AILERONS_SET] = std::fmin(1.0, simInput.inputs[AXIS_AILERONS_SET] + flightControlsKeyChangeAileron);
      if (loggingFlightControlsEnabled) {
        std::cout << "WASM: AILERONS_LEFT: ";
        std::cout << "(no data)";
        std::cout << " -> ";
        std::cout << simInput.inputs[AXIS_AILERONS_SET];
        std::cout << std::endl;
      }
      break;
    }

    case Events::AILERONS_RIGHT: {
      simInput.inputs[AXIS_AILERONS_SET] = std::fmax(-1.0, simInput.inputs[AXIS_AILERONS_SET] - flightControlsKeyChangeAileron);
      if (loggingFlightControlsEnabled) {
        std::cout << "WASM: AILERONS_RIGHT: ";
        std::cout << "(no data)";
        std::cout << " -> ";
        std::cout << simInput.inputs[AXIS_AILERONS_SET];
        std::cout << std::endl;
      }
      break;
    }

    case Events::CENTER_AILER_RUDDER: {
      simInput.inputs[AXIS_RUDDER_SET] = 0.0;
      simInput.inputs[AXIS_AILERONS_SET] = 0.0;
      if (loggingFlightControlsEnabled) {
        std::cout << "WASM: CENTER_AILER_RUDDER: ";
        std::cout << "(no data)";
        std::cout << " -> ";
        std::cout << simInput.inputs[AXIS_AILERONS_SET];
        std::cout << " / ";
        std::cout << simInput.inputs[AXIS_RUDDER_SET];
        std::cout << std::endl;
      }
      break;
    }

    case Events::ELEVATOR_SET: {
      simInput.inputs[AXIS_ELEVATOR_SET] = static_cast<long>(data0) / 16384.0;
      if (loggingFlightControlsEnabled) {
        std::cout << "WASM: ELEVATOR_SET: ";
        std::cout << static_cast<long>(data0);
        std::cout << " -> ";
        std::cout << simInput.inputs[AXIS_ELEVATOR_SET];
        std::cout << std::endl;
      }
      break;
    }

    case Events::ELEV_DOWN: {
      simInput.inputs[AXIS_ELEVATOR_SET] = std::fmin(1.0, simInput.inputs[AXIS_ELEVATOR_SET] + flightControlsKeyChangeElevator);
      if (loggingFlightControlsEnabled) {
        std::cout << "WASM: ELEV_DOWN: ";
        std::cout << "(no data)";
        std::cout << " -> ";
        std::cout << simInput.inputs[AXIS_ELEVATOR_SET];
        std::cout << std::endl;
      }
      break;
    }

    case Events::ELEV_UP: {
      simInput.inputs[AXIS_ELEVATOR_SET] = std::fmax(-1.0, simInput.inputs[AXIS_ELEVATOR_SET] - flightControlsKeyChangeElevator);
      if (loggingFlightControlsEnabled) {
        std::cout << "WASM: ELEV_UP: ";
        std::cout << "(no data)";
        std::cout << " -> ";
        std::cout << simInput.inputs[AXIS_ELEVATOR_SET];
        std::cout << std::endl;
      }
      break;
    }

    case Events::ELEV_TRIM_DN: {
      simInputPitchTrim.pitchTrimSwitchDown = true;
      if (loggingFlightControlsEnabled) {
        std::cout << "WASM: ELEV_TRIM_DN: ";
        std::cout << "(no data)";
        std::cout << std::endl;
      }
      break;
    }

    case Events::ELEV_TRIM_UP: {
      simInputPitchTrim.pitchTrimSwitchUp = true;
      if (loggingFlightControlsEnabled) {
        std::cout << "WASM: ELEV_TRIM_UP: ";
        std::cout << "(no data)";
        std::cout << std::endl;
      }
      break;
    }

    case Events::ELEVATOR_TRIM_SET: {
      if (loggingFlightControlsEnabled) {
        std::cout << "WASM: ELEVATOR_TRIM_SET: ";
        std::cout << static_cast<long>(data0);
        std::cout << " (IGNORING)";
        std::cout << std::endl;
      }
      break;
    }

    case Events::AXIS_ELEV_TRIM_SET: {
      if (loggingFlightControlsEnabled) {
        std::cout << "WASM: AXIS_ELEV_TRIM_SET: ";
        std::cout << static_cast<long>(data0);
        std::cout << " (IGNORING)";
        std::cout << std::endl;
      }
      break;
    }

    case Events::AUTOPILOT_OFF: {
      simInputAutopilot.AP_disconnect = 1;
      std::cout << "WASM: event triggered: AUTOPILOT_OFF" << std::endl;
      break;
    }

    case Events::AUTOPILOT_ON: {
      simInputAutopilot.AP_engage = 1;
      std::cout << "WASM: event triggered: AUTOPILOT_ON" << std::endl;
      break;
    }

    case Events::TOGGLE_FLIGHT_DIRECTOR: {
      std::cout << "WASM: event triggered: TOGGLE_FLIGHT_DIRECTOR:" << static_cast<long>(data0) << std::endl;
      break;
    }

    case Events::AP_MASTER: {
      simInputAutopilot.AP_1_push = 1;
      std::cout << "WASM: event triggered: AP_MASTER" << std::endl;
      break;
    }

    case Events::AUTOPILOT_DISENGAGE_SET: {
      if (static_cast<long>(data0) == 1) {
        simInputAutopilot.AP_disconnect = 1;
        std::cout << "WASM: event triggered: AUTOPILOT_DISENGAGE_SET" << std::endl;
      }
      break;
    }

    case Events::AUTOPILOT_DISENGAGE_TOGGLE: {
      simInputAutopilot.AP_1_push = 1;
      std::cout << "WASM: event triggered: AUTOPILOT_DISENGAGE_TOGGLE" << std::endl;
      break;
    }

    case Events::A32NX_FCU_AP_1_PUSH: {
      simInputAutopilot.AP_1_push = 1;
      std::cout << "WASM: event triggered: A32NX_FCU_AP_1_PUSH" << std::endl;
      break;
    }

    case Events::A32NX_FCU_AP_2_PUSH: {
      simInputAutopilot.AP_2_push = 1;
      std::cout << "WASM: event triggered: A32NX_FCU_AP_2_PUSH" << std::endl;
      break;
    }

    case Events::A32NX_FCU_AP_DISCONNECT_PUSH: {
      simInputAutopilot.AP_disconnect = 1;
      std::cout << "WASM: event triggered: A32NX_FCU_AP_DISCONNECT_PUSH" << std::endl;
      break;
    }

    case Events::A32NX_FCU_ATHR_PUSH: {
      simInputThrottles.ATHR_push = 1;
      std::cout << "WASM: event triggered: A32NX_FCU_ATHR_PUSH" << std::endl;
      break;
    }

    case Events::A32NX_FCU_ATHR_DISCONNECT_PUSH: {
      simInputThrottles.ATHR_disconnect = 1;
      std::cout << "WASM: event triggered: A32NX_FCU_ATHR_DISCONNECT_PUSH" << std::endl;
      break;
    }

    case Events::A32NX_FCU_SPD_INC: {
      execute_calculator_code("(>H:A320_Neo_FCU_SPEED_INC)", nullptr, nullptr, nullptr);
      std::cout << "WASM: event triggered: A32NX_FCU_SPD_INC" << std::endl;
      break;
    }

    case Events::A32NX_FCU_SPD_DEC: {
      execute_calculator_code("(>H:A320_Neo_FCU_SPEED_DEC)", nullptr, nullptr, nullptr);
      std::cout << "WASM: event triggered: A32NX_FCU_SPD_DEC" << std::endl;
      break;
    }

    case Events::A32NX_FCU_SPD_SET: {
      idFcuEventSetSPEED->set(static_cast<long>(data0));
      execute_calculator_code("(>H:A320_Neo_FCU_SPEED_SET)", nullptr, nullptr, nullptr);
      std::cout << "WASM: event triggered: A32NX_FCU_SPD_SET: " << static_cast<long>(data0) << std::endl;
      break;
    }

    case Events::A32NX_FCU_SPD_PUSH:
    case Events::AP_AIRSPEED_ON: {
      execute_calculator_code("(>H:A320_Neo_FCU_SPEED_PUSH)", nullptr, nullptr, nullptr);
      std::cout << "WASM: event triggered: A32NX_FCU_SPD_PUSH" << std::endl;
      break;
    }

    case Events::A32NX_FCU_SPD_PULL:
    case Events::AP_AIRSPEED_OFF: {
      execute_calculator_code("(>H:A320_Neo_FCU_SPEED_PULL)", nullptr, nullptr, nullptr);
      std::cout << "WASM: event triggered: A32NX_FCU_SPD_PULL" << std::endl;
      break;
    }

    case Events::A32NX_FCU_SPD_MACH_TOGGLE_PUSH:
    case Events::AP_MACH_HOLD: {
      execute_calculator_code("(>H:A320_Neo_FCU_SPEED_TOGGLE_SPEED_MACH)", nullptr, nullptr, nullptr);
      std::cout << "WASM: event triggered: A32NX_FCU_SPD_MACH_TOGGLE_PUSH" << std::endl;
      break;
    }

    case Events::A32NX_FCU_HDG_INC: {
      execute_calculator_code(
          "(L:A32NX_TRK_FPA_MODE_ACTIVE, bool) 1 == if{ (>H:A320_Neo_FCU_HDG_INC_TRACK) } els{ (>H:A320_Neo_FCU_HDG_INC_HEADING) }",
          nullptr, nullptr, nullptr);
      std::cout << "WASM: event triggered: A32NX_FCU_HDG_INC" << std::endl;
      break;
    }

    case Events::A32NX_FCU_HDG_DEC: {
      execute_calculator_code(
          "(L:A32NX_TRK_FPA_MODE_ACTIVE, bool) 1 == if{ (>H:A320_Neo_FCU_HDG_DEC_TRACK) } els{ (>H:A320_Neo_FCU_HDG_DEC_HEADING) }",
          nullptr, nullptr, nullptr);
      std::cout << "WASM: event triggered: A32NX_FCU_HDG_DEC" << std::endl;
      break;
    }

    case Events::A32NX_FCU_HDG_SET: {
      idFcuEventSetHDG->set(static_cast<long>(data0));
      execute_calculator_code("(>H:A320_Neo_FCU_HDG_SET)", nullptr, nullptr, nullptr);
      std::cout << "WASM: event triggered: A32NX_FCU_HDG_SET: " << static_cast<long>(data0) << std::endl;
      break;
    }

    case Events::A32NX_FCU_HDG_PUSH:
    case Events::AP_HDG_HOLD_ON: {
      execute_calculator_code("(>H:A320_Neo_FCU_HDG_PUSH)", nullptr, nullptr, nullptr);
      std::cout << "WASM: event triggered: A32NX_FCU_HDG_PUSH" << std::endl;
      break;
    }

    case Events::A32NX_FCU_HDG_PULL:
    case Events::AP_HDG_HOLD_OFF: {
      execute_calculator_code("(>H:A320_Neo_FCU_HDG_PULL)", nullptr, nullptr, nullptr);
      std::cout << "WASM: event triggered: A32NX_FCU_HDG_PULL" << std::endl;
      break;
    }

    case Events::A32NX_FCU_TRK_FPA_TOGGLE_PUSH:
    case Events::AP_VS_HOLD: {
      execute_calculator_code("(L:A32NX_TRK_FPA_MODE_ACTIVE) ! (>L:A32NX_TRK_FPA_MODE_ACTIVE)", nullptr, nullptr, nullptr);
      std::cout << "WASM: event triggered: A32NX_FCU_TRK_FPA_TOGGLE_PUSH" << std::endl;
      break;
    }

    case Events::A32NX_FCU_TO_AP_HDG_PUSH: {
      simInputAutopilot.HDG_push = 1;
      std::cout << "WASM: event triggered: A32NX_FCU_TO_AP_HDG_PUSH" << std::endl;
      break;
    }

    case Events::A32NX_FCU_TO_AP_HDG_PULL: {
      simInputAutopilot.HDG_pull = 1;
      std::cout << "WASM: event triggered: A32NX_FCU_TO_AP_HDG_PULL" << std::endl;
      break;
    }

    case Events::A32NX_FCU_ALT_INC: {
      long increment = static_cast<long>(data0);
      if (increment == 100) {
        execute_calculator_code(
            "3 (A:AUTOPILOT ALTITUDE LOCK VAR:3, feet) 100 + (A:AUTOPILOT ALTITUDE LOCK VAR:3, feet) "
            "100 % - 49000 min (>K:2:AP_ALT_VAR_SET_ENGLISH) (>H:AP_KNOB_Up) "
            "(>H:A320_Neo_CDU_AP_INC_ALT)",
            nullptr, nullptr, nullptr);
      } else if (increment == 1000) {
        execute_calculator_code(
            "3 (A:AUTOPILOT ALTITUDE LOCK VAR:3, feet) 1000 + (A:AUTOPILOT ALTITUDE LOCK VAR:3, feet) "
            "1000 % - 49000 min (>K:2:AP_ALT_VAR_SET_ENGLISH) (>H:AP_KNOB_Up) "
            "(>H:A320_Neo_CDU_AP_INC_ALT)",
            nullptr, nullptr, nullptr);
      } else {
        execute_calculator_code(
            "3 (A:AUTOPILOT ALTITUDE LOCK VAR:3, feet) (L:XMLVAR_Autopilot_Altitude_Increment) + (A:AUTOPILOT ALTITUDE LOCK VAR:3, feet) "
            "(L:XMLVAR_Autopilot_Altitude_Increment) % - 49000 min (>K:2:AP_ALT_VAR_SET_ENGLISH) (>H:AP_KNOB_Up) "
            "(>H:A320_Neo_CDU_AP_INC_ALT)",
            nullptr, nullptr, nullptr);
      }
      std::cout << "WASM: event triggered: A32NX_FCU_ALT_INC" << std::endl;
      break;
    }

    case Events::A32NX_FCU_ALT_DEC: {
      long increment = static_cast<long>(data0);
      if (increment == 100) {
        execute_calculator_code(
            "3 (A:AUTOPILOT ALTITUDE LOCK VAR:3, feet) 100 - 100 "
            "(A:AUTOPILOT ALTITUDE LOCK VAR:3, feet) 100 % - 100 % "
            "+ 100 max (>K:2:AP_ALT_VAR_SET_ENGLISH) (>H:AP_KNOB_Down) (>H:A320_Neo_CDU_AP_DEC_ALT)",
            nullptr, nullptr, nullptr);
      } else if (increment == 1000) {
        execute_calculator_code(
            "3 (A:AUTOPILOT ALTITUDE LOCK VAR:3, feet) 1000 - 1000 "
            "(A:AUTOPILOT ALTITUDE LOCK VAR:3, feet) 1000 % - 1000 % "
            "+ 100 max (>K:2:AP_ALT_VAR_SET_ENGLISH) (>H:AP_KNOB_Down) (>H:A320_Neo_CDU_AP_DEC_ALT)",
            nullptr, nullptr, nullptr);
      } else {
        execute_calculator_code(
            "3 (A:AUTOPILOT ALTITUDE LOCK VAR:3, feet) (L:XMLVAR_Autopilot_Altitude_Increment) - (L:XMLVAR_Autopilot_Altitude_Increment) "
            "(A:AUTOPILOT ALTITUDE LOCK VAR:3, feet) (L:XMLVAR_Autopilot_Altitude_Increment) % - (L:XMLVAR_Autopilot_Altitude_Increment) "
            "% "
            "+ 100 max (>K:2:AP_ALT_VAR_SET_ENGLISH) (>H:AP_KNOB_Down) (>H:A320_Neo_CDU_AP_DEC_ALT)",
            nullptr, nullptr, nullptr);
      }
      std::cout << "WASM: event triggered: A32NX_FCU_ALT_DEC" << std::endl;
      break;
    }

    case Events::A32NX_FCU_ALT_SET: {
      long value = 100 * (static_cast<long>(data0) / 100);
      std::ostringstream stringStream;
      stringStream << value;
      stringStream << " (>K:3:AP_ALT_VAR_SET_ENGLISH)";
      execute_calculator_code(stringStream.str().c_str(), nullptr, nullptr, nullptr);
      std::cout << "WASM: event triggered: A32NX_FCU_ALT_SET: " << value << std::endl;
      break;
    }

    case Events::A32NX_FCU_ALT_INCREMENT_TOGGLE:
    case Events::AP_ALT_HOLD: {
      execute_calculator_code(
          "(L:XMLVAR_Autopilot_Altitude_Increment, number) 100 == "
          "if{ 1000 (>L:XMLVAR_Autopilot_Altitude_Increment) } "
          "els{ 100 (>L:XMLVAR_Autopilot_Altitude_Increment) }",
          nullptr, nullptr, nullptr);
      std::cout << "WASM: event triggered: A32NX_FCU_ALT_INCREMENT_TOGGLE" << std::endl;
      break;
    }

    case Events::A32NX_FCU_ALT_INCREMENT_SET: {
      long value = static_cast<long>(data0);
      if (value == 100 || value == 1000) {
        std::ostringstream stringStream;
        stringStream << value;
        stringStream << " (>L:XMLVAR_Autopilot_Altitude_Increment)";
        execute_calculator_code(stringStream.str().c_str(), nullptr, nullptr, nullptr);
        std::cout << "WASM: event triggered: A32NX_FCU_ALT_INCREMENT_SET: " << value << std::endl;
      }
      break;
    }

    case Events::A32NX_FCU_ALT_PUSH:
    case Events::AP_ALT_HOLD_ON: {
      simInputAutopilot.ALT_push = 1;
      execute_calculator_code("(>H:A320_Neo_CDU_MODE_MANAGED_ALTITUDE)", nullptr, nullptr, nullptr);
      std::cout << "WASM: event triggered: A32NX_FCU_ALT_PUSH" << std::endl;
      break;
    }

    case Events::A32NX_FCU_ALT_PULL:
    case Events::AP_ALT_HOLD_OFF: {
      simInputAutopilot.ALT_pull = 1;
      execute_calculator_code("(>H:A320_Neo_CDU_MODE_SELECTED_ALTITUDE)", nullptr, nullptr, nullptr);
      std::cout << "WASM: event triggered: A32NX_FCU_ALT_PULL" << std::endl;
      break;
    }

    case Events::A32NX_FCU_VS_INC: {
      execute_calculator_code(
          "(L:A32NX_TRK_FPA_MODE_ACTIVE, bool) 1 == if{ (>H:A320_Neo_FCU_VS_INC_FPA) } els{ (>H:A320_Neo_FCU_VS_INC_VS) } "
          "(>H:A320_Neo_CDU_VS)",
          nullptr, nullptr, nullptr);
      std::cout << "WASM: event triggered: A32NX_FCU_VS_INC" << std::endl;
      break;
    }

    case Events::A32NX_FCU_VS_DEC: {
      execute_calculator_code(
          "(L:A32NX_TRK_FPA_MODE_ACTIVE, bool) 1 == if{ (>H:A320_Neo_FCU_VS_DEC_FPA) } els{ (>H:A320_Neo_FCU_VS_DEC_VS) } "
          "(>H:A320_Neo_CDU_VS)",
          nullptr, nullptr, nullptr);
      std::cout << "WASM: event triggered: A32NX_FCU_VS_DEC" << std::endl;
      break;
    }

    case Events::A32NX_FCU_VS_SET: {
      idFcuEventSetVS->set(static_cast<long>(data0));
      execute_calculator_code("(>H:A320_Neo_FCU_VS_SET) (>H:A320_Neo_CDU_VS)", nullptr, nullptr, nullptr);
      std::cout << "WASM: event triggered: A32NX_FCU_VS_SET: " << static_cast<long>(data0) << std::endl;
      break;
    }

    case Events::A32NX_FCU_VS_PUSH:
    case Events::AP_VS_ON: {
      execute_calculator_code("(>H:A320_Neo_FCU_VS_PUSH) (>H:A320_Neo_CDU_VS)", nullptr, nullptr, nullptr);
      std::cout << "WASM: event triggered: A32NX_FCU_VS_PUSH" << std::endl;
      break;
    }

    case Events::A32NX_FCU_VS_PULL:
    case Events::AP_VS_OFF: {
      execute_calculator_code("(>H:A320_Neo_FCU_VS_PULL) (>H:A320_Neo_CDU_VS)", nullptr, nullptr, nullptr);
      std::cout << "WASM: event triggered: A32NX_FCU_VS_PULL" << std::endl;
      break;
    }

    case Events::A32NX_FCU_TO_AP_VS_PUSH: {
      simInputAutopilot.VS_push = 1;
      std::cout << "WASM: event triggered: A32NX_FCU_TO_AP_VS_PUSH" << std::endl;
      break;
    }
    case Events::A32NX_FCU_TO_AP_VS_PULL: {
      simInputAutopilot.VS_pull = 1;
      std::cout << "WASM: event triggered: A32NX_FCU_TO_AP_VS_PULL" << std::endl;
      break;
    }

    case Events::A32NX_FCU_LOC_PUSH: {
      simInputAutopilot.LOC_push = 1;
      std::cout << "WASM: event triggered: A32NX_FCU_LOC_PUSH" << std::endl;
      break;
    }

    case Events::A32NX_FCU_APPR_PUSH: {
      simInputAutopilot.APPR_push = 1;
      std::cout << "WASM: event triggered: A32NX_FCU_APPR_PUSH" << std::endl;
      break;
    }

    case Events::A32NX_FCU_EXPED_PUSH:
    case Events::AP_ATT_HOLD: {
      simInputAutopilot.EXPED_push = 1;
      std::cout << "WASM: event triggered: A32NX_FCU_EXPED_PUSH" << std::endl;
      break;
    }

    case Events::A32NX_FMGC_DIR_TO_TRIGGER: {
      simInputAutopilot.DIR_TO_trigger = 1;
      std::cout << "WASM: event triggered: A32NX_FMGC_DIR_TO_TRIGGER" << std::endl;
      break;
    }

    case Events::A32NX_EFIS_L_CHRONO_PUSHED: {
      execute_calculator_code("(>H:A32NX_EFIS_L_CHRONO_PUSHED)", nullptr, nullptr, nullptr);
      std::cout << "WASM: event triggered: A32NX_EFIS_L_CHRONO_PUSHED" << std::endl;
      break;
    }

    case Events::A32NX_EFIS_R_CHRONO_PUSHED: {
      execute_calculator_code("(>H:A32NX_EFIS_R_CHRONO_PUSHED)", nullptr, nullptr, nullptr);
      std::cout << "WASM: event triggered: A32NX_EFIS_R_CHRONO_PUSHED" << std::endl;
      break;
    }

    case Events::AP_SPEED_SLOT_INDEX_SET: {
      // for the time being do not activate, it ends in a loop. more work has to be done to support this
      // if (static_cast<long>(data0) == 2) {
      //   execute_calculator_code("(>H:A320_Neo_FCU_SPEED_PUSH)", nullptr, nullptr, nullptr);
      // } else {
      //   execute_calculator_code("(>H:A320_Neo_FCU_SPEED_PULL)", nullptr, nullptr, nullptr);
      // }
      std::cout << "WASM: event triggered: SPEED_SLOT_INDEX_SET: " << static_cast<long>(data0) << std::endl;
      break;
    }

    case Events::AP_SPD_VAR_INC: {
      execute_calculator_code("(>H:A320_Neo_FCU_SPEED_INC)", nullptr, nullptr, nullptr);
      std::cout << "WASM: event triggered: AP_SPD_VAR_INC" << std::endl;
      break;
    }

    case Events::AP_SPD_VAR_DEC: {
      execute_calculator_code("(>H:A320_Neo_FCU_SPEED_DEC)", nullptr, nullptr, nullptr);
      std::cout << "WASM: event triggered: AP_SPD_VAR_DEC" << std::endl;
      break;
    }

    case Events::AP_MACH_VAR_INC: {
      execute_calculator_code("(>H:A320_Neo_FCU_SPEED_INC)", nullptr, nullptr, nullptr);
      std::cout << "WASM: event triggered: AP_MACH_VAR_INC" << std::endl;
      break;
    }

    case Events::AP_MACH_VAR_DEC: {
      execute_calculator_code("(>H:A320_Neo_FCU_SPEED_DEC)", nullptr, nullptr, nullptr);
      std::cout << "WASM: event triggered: AP_MACH_VAR_DEC" << std::endl;
      break;
    }

    case Events::AP_HEADING_SLOT_INDEX_SET: {
      // for the time being do not activate, it ends in a loop. more work has to be done to support this
      // if (static_cast<long>(data0) == 2) {
      //   execute_calculator_code("(>H:A320_Neo_FCU_VS_PUSH)", nullptr, nullptr, nullptr);
      // } else {
      //   execute_calculator_code("(>H:A320_Neo_FCU_VS_PULL)", nullptr, nullptr, nullptr);
      // }
      std::cout << "WASM: event triggered: HEADING_SLOT_INDEX_SET: " << static_cast<long>(data0) << std::endl;
      break;
    }

    case Events::HEADING_BUG_INC: {
      execute_calculator_code(
          "(L:A32NX_TRK_FPA_MODE_ACTIVE, bool) 1 == if{ (>H:A320_Neo_FCU_HDG_INC_TRACK) } els{ (>H:A320_Neo_FCU_HDG_INC_HEADING) }",
          nullptr, nullptr, nullptr);
      std::cout << "WASM: event triggered: HEADING_BUG_INC" << std::endl;
      break;
    }

    case Events::HEADING_BUG_DEC: {
      execute_calculator_code(
          "(L:A32NX_TRK_FPA_MODE_ACTIVE, bool) 1 == if{ (>H:A320_Neo_FCU_HDG_DEC_TRACK) } els{ (>H:A320_Neo_FCU_HDG_DEC_HEADING) }",
          nullptr, nullptr, nullptr);
      std::cout << "WASM: event triggered: HEADING_BUG_DEC" << std::endl;
      break;
    }

    case Events::AP_ALTITUDE_SLOT_INDEX_SET: {
      // for the time being do not activate, it ends in a loop. more work has to be done to support this
      // if (static_cast<long>(data0) == 2) {
      //   execute_calculator_code("(>H:A320_Neo_FCU_ALT_PUSH) (>H:A320_Neo_CDU_MODE_MANAGED_ALTITUDE)", nullptr, nullptr, nullptr);
      // } else {
      //   execute_calculator_code("(>H:A320_Neo_FCU_ALT_PULL) (>H:A320_Neo_CDU_MODE_SELECTED_ALTITUDE)", nullptr, nullptr, nullptr);
      // }
      std::cout << "WASM: event triggered: ALTITUDE_SLOT_INDEX_SET: " << static_cast<long>(data0) << std::endl;
      break;
    }

    case Events::AP_ALT_VAR_INC: {
      execute_calculator_code(
          "3 (A:AUTOPILOT ALTITUDE LOCK VAR:3, feet) (L:XMLVAR_Autopilot_Altitude_Increment) + (A:AUTOPILOT ALTITUDE LOCK VAR:3, feet) "
          "(L:XMLVAR_Autopilot_Altitude_Increment) % - 49000 min (>K:2:AP_ALT_VAR_SET_ENGLISH) (>H:AP_KNOB_Up) "
          "(>H:A320_Neo_CDU_AP_INC_ALT)",
          nullptr, nullptr, nullptr);
      std::cout << "WASM: event triggered: AP_ALT_VAR_INC" << std::endl;
      break;
    }

    case Events::AP_ALT_VAR_DEC: {
      execute_calculator_code(
          "3 (A:AUTOPILOT ALTITUDE LOCK VAR:3, feet) (L:XMLVAR_Autopilot_Altitude_Increment) - (L:XMLVAR_Autopilot_Altitude_Increment) "
          "(A:AUTOPILOT ALTITUDE LOCK VAR:3, feet) (L:XMLVAR_Autopilot_Altitude_Increment) % - (L:XMLVAR_Autopilot_Altitude_Increment) % "
          "+ 100 max (>K:2:AP_ALT_VAR_SET_ENGLISH) (>H:AP_KNOB_Down) (>H:A320_Neo_CDU_AP_DEC_ALT)",
          nullptr, nullptr, nullptr);
      std::cout << "WASM: event triggered: AP_ALT_VAR_DEC" << std::endl;
      break;
    }

    case Events::AP_VS_SLOT_INDEX_SET: {
      // for the time being do not activate, it ends in a loop. more work has to be done to support this
      // if (static_cast<long>(data0) == 2) {
      //   execute_calculator_code("(>H:A320_Neo_FCU_VS_PUSH)", nullptr, nullptr, nullptr);
      // } else {
      //   execute_calculator_code("(>H:A320_Neo_FCU_VS_PULL)", nullptr, nullptr, nullptr);
      // }
      std::cout << "WASM: event triggered: VS_SLOT_INDEX_SET: " << static_cast<long>(data0) << std::endl;
      break;
    }

    case Events::AP_VS_VAR_INC: {
      execute_calculator_code(
          "(L:A32NX_TRK_FPA_MODE_ACTIVE, bool) 1 == if{ (>H:A320_Neo_FCU_VS_INC_FPA) } els{ (>H:A320_Neo_FCU_VS_INC_VS) }", nullptr,
          nullptr, nullptr);
      std::cout << "WASM: event triggered: AP_VS_VAR_INC" << std::endl;
      break;
    }

    case Events::AP_VS_VAR_DEC: {
      execute_calculator_code(
          "(L:A32NX_TRK_FPA_MODE_ACTIVE, bool) 1 == if{ (>H:A320_Neo_FCU_VS_DEC_FPA) } els{ (>H:A320_Neo_FCU_VS_DEC_VS) }", nullptr,
          nullptr, nullptr);
      std::cout << "WASM: event triggered: AP_VS_VAR_DEC" << std::endl;
      break;
    }

    case Events::AP_APR_HOLD: {
      simInputAutopilot.APPR_push = 1;
      std::cout << "WASM: event triggered: AP_APR_HOLD" << std::endl;
      break;
    }

    case Events::AP_LOC_HOLD: {
      simInputAutopilot.LOC_push = 1;
      std::cout << "WASM: event triggered: AP_LOC_HOLD" << std::endl;
      break;
    }

    case Events::AUTO_THROTTLE_ARM: {
      simInputThrottles.ATHR_push = 1;
      std::cout << "WASM: event triggered: AUTO_THROTTLE_ARM" << std::endl;
      break;
    }

    case Events::AUTO_THROTTLE_DISCONNECT: {
      simInputThrottles.ATHR_disconnect = 1;
      std::cout << "WASM: event triggered: AUTO_THROTTLE_DISCONNECT" << std::endl;

      // Re emitting masked event for autobrake disconnection
      execute_calculator_code("(>K:A32NX.AUTO_THROTTLE_DISCONNECT)", nullptr, nullptr, nullptr);
      break;
    }

    case Events::A32NX_ATHR_RESET_DISABLE: {
      simInputThrottles.ATHR_reset_disable = 1;
      std::cout << "WASM: event triggered: ATHR_RESET_DISABLE" << std::endl;
      break;
    }

    case Events::AUTO_THROTTLE_TO_GA: {
      throttleAxis[0]->onEventThrottleFull();
      throttleAxis[1]->onEventThrottleFull();
      throttleAxis[2]->onEventThrottleFull();
      throttleAxis[3]->onEventThrottleFull();
      std::cout << "WASM: event triggered: AUTO_THROTTLE_TO_GA (treated like THROTTLE_FULL)" << std::endl;
      break;
    }

    case Events::A32NX_THROTTLE_MAPPING_SET_DEFAULTS: {
      throttleAxis[0]->applyDefaults();
      throttleAxis[1]->applyDefaults();
      throttleAxis[2]->applyDefaults();
      throttleAxis[3]->applyDefaults();
      std::cout << "WASM: event triggered: THROTTLE_MAPPING_SET_DEFAULTS" << std::endl;
      break;
    }

    case Events::A32NX_THROTTLE_MAPPING_LOAD_FROM_FILE: {
      throttleAxis[0]->loadFromFile();
      throttleAxis[1]->loadFromFile();
      throttleAxis[2]->loadFromFile();
      throttleAxis[3]->loadFromFile();
      std::cout << "WASM: event triggered: THROTTLE_MAPPING_LOAD_FROM_FILE" << std::endl;
      break;
    }

    case Events::A32NX_THROTTLE_MAPPING_LOAD_FROM_LOCAL_VARIABLES: {
      throttleAxis[0]->loadFromLocalVariables();
      throttleAxis[1]->loadFromLocalVariables();
      throttleAxis[2]->loadFromLocalVariables();
      throttleAxis[3]->loadFromLocalVariables();
      std::cout << "WASM: event triggered: THROTTLE_MAPPING_LOAD_FROM_LOCAL_VARIABLES" << std::endl;
      break;
    }

    case Events::A32NX_THROTTLE_MAPPING_SAVE_TO_FILE: {
      std::cout << "WASM: event triggered: THROTTLE_MAPPING_SAVE_TO_FILE" << std::endl;
      throttleAxis[0]->saveToFile();
      throttleAxis[1]->saveToFile();
      throttleAxis[2]->saveToFile();
      throttleAxis[3]->saveToFile();
      break;
    }

    case Events::THROTTLE_SET: {
      throttleAxis[0]->onEventThrottleSet(static_cast<long>(data0));
      throttleAxis[1]->onEventThrottleSet(static_cast<long>(data0));
      throttleAxis[2]->onEventThrottleSet(static_cast<long>(data0));
      throttleAxis[3]->onEventThrottleSet(static_cast<long>(data0));
      if (loggingThrottlesEnabled) {
        std::cout << "WASM: THROTTLE_SET: " << static_cast<long>(data0) << std::endl;
      }
      break;
    }

    case Events::THROTTLE1_SET: {
      throttleAxis[0]->onEventThrottleSet(static_cast<long>(data0));
      if (loggingThrottlesEnabled) {
        std::cout << "WASM: THROTTLE1_SET: " << static_cast<long>(data0) << std::endl;
      }
      break;
    }

    case Events::THROTTLE2_SET: {
      throttleAxis[1]->onEventThrottleSet(static_cast<long>(data0));
      if (loggingThrottlesEnabled) {
        std::cout << "WASM: THROTTLE2_SET: " << static_cast<long>(data0) << std::endl;
      }
      break;
    }

    case Events::THROTTLE3_SET: {
      throttleAxis[2]->onEventThrottleSet(static_cast<long>(data0));
      if (loggingThrottlesEnabled) {
        std::cout << "WASM: THROTTLE3_SET: " << static_cast<long>(data0) << std::endl;
      }
      break;
    }

    case Events::THROTTLE4_SET: {
      throttleAxis[3]->onEventThrottleSet(static_cast<long>(data0));
      if (loggingThrottlesEnabled) {
        std::cout << "WASM: THROTTLE4_SET: " << static_cast<long>(data0) << std::endl;
      }
      break;
    }

    case Events::THROTTLE_AXIS_SET_EX1: {
      throttleAxis[0]->onEventThrottleSet(static_cast<long>(data0));
      throttleAxis[1]->onEventThrottleSet(static_cast<long>(data0));
      throttleAxis[2]->onEventThrottleSet(static_cast<long>(data0));
      throttleAxis[3]->onEventThrottleSet(static_cast<long>(data0));
      if (loggingThrottlesEnabled) {
        std::cout << "WASM: THROTTLE_AXIS_SET_EX1: " << static_cast<long>(data0) << std::endl;
      }
      break;
    }

    case Events::THROTTLE1_AXIS_SET_EX1: {
      throttleAxis[0]->onEventThrottleSet(static_cast<long>(data0));
      if (loggingThrottlesEnabled) {
        std::cout << "WASM: THROTTLE1_AXIS_SET_EX1: " << static_cast<long>(data0) << std::endl;
      }
      break;
    }

    case Events::THROTTLE2_AXIS_SET_EX1: {
      throttleAxis[1]->onEventThrottleSet(static_cast<long>(data0));
      if (loggingThrottlesEnabled) {
        std::cout << "WASM: THROTTLE2_AXIS_SET_EX1: " << static_cast<long>(data0) << std::endl;
      }
      break;
    }

    case Events::THROTTLE3_AXIS_SET_EX1: {
      throttleAxis[2]->onEventThrottleSet(static_cast<long>(data0));
      if (loggingThrottlesEnabled) {
        std::cout << "WASM: THROTTLE3_AXIS_SET_EX1: " << static_cast<long>(data0) << std::endl;
      }
      break;
    }

    case Events::THROTTLE4_AXIS_SET_EX1: {
      throttleAxis[3]->onEventThrottleSet(static_cast<long>(data0));
      if (loggingThrottlesEnabled) {
        std::cout << "WASM: THROTTLE4_AXIS_SET_EX1: " << static_cast<long>(data0) << std::endl;
      }
      break;
    }

    case Events::THROTTLE_FULL: {
      throttleAxis[0]->onEventThrottleFull();
      throttleAxis[1]->onEventThrottleFull();
      throttleAxis[2]->onEventThrottleFull();
      throttleAxis[3]->onEventThrottleFull();
      if (loggingThrottlesEnabled) {
        std::cout << "WASM: THROTTLE_FULL" << std::endl;
      }
      break;
    }

    case Events::THROTTLE_CUT: {
      throttleAxis[0]->onEventThrottleCut();
      throttleAxis[1]->onEventThrottleCut();
      throttleAxis[2]->onEventThrottleCut();
      throttleAxis[3]->onEventThrottleCut();
      if (loggingThrottlesEnabled) {
        std::cout << "WASM: THROTTLE_CUT" << std::endl;
      }
      break;
    }

    case Events::THROTTLE_INCR: {
      throttleAxis[0]->onEventThrottleIncrease();
      throttleAxis[1]->onEventThrottleIncrease();
      throttleAxis[2]->onEventThrottleIncrease();
      throttleAxis[3]->onEventThrottleIncrease();
      if (loggingThrottlesEnabled) {
        std::cout << "WASM: THROTTLE_INCR" << std::endl;
      }
      break;
    }

    case Events::THROTTLE_DECR: {
      throttleAxis[0]->onEventThrottleDecrease();
      throttleAxis[1]->onEventThrottleDecrease();
      throttleAxis[2]->onEventThrottleDecrease();
      throttleAxis[3]->onEventThrottleDecrease();
      if (loggingThrottlesEnabled) {
        std::cout << "WASM: THROTTLE_DECR" << std::endl;
      }
      break;
    }

    case Events::THROTTLE_INCR_SMALL: {
      throttleAxis[0]->onEventThrottleIncreaseSmall();
      throttleAxis[1]->onEventThrottleIncreaseSmall();
      throttleAxis[2]->onEventThrottleIncreaseSmall();
      throttleAxis[3]->onEventThrottleIncreaseSmall();
      if (loggingThrottlesEnabled) {
        std::cout << "WASM: THROTTLE_INCR_SMALL" << std::endl;
      }
      break;
    }

    case Events::THROTTLE_DECR_SMALL: {
      throttleAxis[0]->onEventThrottleDecreaseSmall();
      throttleAxis[1]->onEventThrottleDecreaseSmall();
      throttleAxis[2]->onEventThrottleDecreaseSmall();
      throttleAxis[3]->onEventThrottleDecreaseSmall();
      if (loggingThrottlesEnabled) {
        std::cout << "WASM: THROTTLE_DECR_SMALL" << std::endl;
      }
      break;
    }

    case Events::THROTTLE_10: {
      throttleAxis[0]->onEventThrottleSet_10();
      throttleAxis[1]->onEventThrottleSet_10();
      throttleAxis[2]->onEventThrottleSet_10();
      throttleAxis[3]->onEventThrottleSet_10();
      if (loggingThrottlesEnabled) {
        std::cout << "WASM: THROTTLE_10" << std::endl;
      }
      break;
    }

    case Events::THROTTLE_20: {
      throttleAxis[0]->onEventThrottleSet_20();
      throttleAxis[1]->onEventThrottleSet_20();
      throttleAxis[2]->onEventThrottleSet_20();
      throttleAxis[3]->onEventThrottleSet_20();
      if (loggingThrottlesEnabled) {
        std::cout << "WASM: THROTTLE_20" << std::endl;
      }
      break;
    }

    case Events::THROTTLE_30: {
      throttleAxis[0]->onEventThrottleSet_30();
      throttleAxis[1]->onEventThrottleSet_30();
      throttleAxis[2]->onEventThrottleSet_30();
      throttleAxis[3]->onEventThrottleSet_30();
      if (loggingThrottlesEnabled) {
        std::cout << "WASM: THROTTLE_30" << std::endl;
      }
      break;
    }

    case Events::THROTTLE_40: {
      throttleAxis[0]->onEventThrottleSet_40();
      throttleAxis[1]->onEventThrottleSet_40();
      throttleAxis[2]->onEventThrottleSet_40();
      throttleAxis[3]->onEventThrottleSet_40();
      if (loggingThrottlesEnabled) {
        std::cout << "WASM: THROTTLE_40" << std::endl;
      }
      break;
    }

    case Events::THROTTLE_50: {
      throttleAxis[0]->onEventThrottleSet_50();
      throttleAxis[1]->onEventThrottleSet_50();
      throttleAxis[2]->onEventThrottleSet_50();
      throttleAxis[3]->onEventThrottleSet_50();
      if (loggingThrottlesEnabled) {
        std::cout << "WASM: THROTTLE_50" << std::endl;
      }
      break;
    }

    case Events::THROTTLE_60: {
      throttleAxis[0]->onEventThrottleSet_60();
      throttleAxis[1]->onEventThrottleSet_60();
      throttleAxis[2]->onEventThrottleSet_60();
      throttleAxis[3]->onEventThrottleSet_60();
      if (loggingThrottlesEnabled) {
        std::cout << "WASM: THROTTLE_60" << std::endl;
      }
      break;
    }

    case Events::THROTTLE_70: {
      throttleAxis[0]->onEventThrottleSet_70();
      throttleAxis[1]->onEventThrottleSet_70();
      throttleAxis[2]->onEventThrottleSet_70();
      throttleAxis[3]->onEventThrottleSet_70();
      if (loggingThrottlesEnabled) {
        std::cout << "WASM: THROTTLE_70" << std::endl;
      }
      break;
    }

    case Events::THROTTLE_80: {
      throttleAxis[0]->onEventThrottleSet_80();
      throttleAxis[1]->onEventThrottleSet_80();
      throttleAxis[2]->onEventThrottleSet_80();
      throttleAxis[3]->onEventThrottleSet_80();
      if (loggingThrottlesEnabled) {
        std::cout << "WASM: THROTTLE_80" << std::endl;
      }
      break;
    }

    case Events::THROTTLE_90: {
      throttleAxis[0]->onEventThrottleSet_90();
      throttleAxis[1]->onEventThrottleSet_90();
      throttleAxis[2]->onEventThrottleSet_90();
      throttleAxis[3]->onEventThrottleSet_90();
      if (loggingThrottlesEnabled) {
        std::cout << "WASM: THROTTLE_90" << std::endl;
      }
      break;
    }

    case Events::THROTTLE1_FULL: {
      throttleAxis[0]->onEventThrottleFull();
      if (loggingThrottlesEnabled) {
        std::cout << "WASM: THROTTLE1_FULL" << std::endl;
      }
      break;
    }

    case Events::THROTTLE1_CUT: {
      throttleAxis[0]->onEventThrottleCut();
      if (loggingThrottlesEnabled) {
        std::cout << "WASM: THROTTLE1_CUT" << std::endl;
      }
      break;
    }

    case Events::THROTTLE1_INCR: {
      throttleAxis[0]->onEventThrottleIncrease();
      if (loggingThrottlesEnabled) {
        std::cout << "WASM: THROTTLE1_INCR" << std::endl;
      }
      break;
    }

    case Events::THROTTLE1_DECR: {
      throttleAxis[0]->onEventThrottleDecrease();
      if (loggingThrottlesEnabled) {
        std::cout << "WASM: THROTTLE1_DECR" << std::endl;
      }
      break;
    }

    case Events::THROTTLE1_INCR_SMALL: {
      throttleAxis[0]->onEventThrottleIncreaseSmall();
      if (loggingThrottlesEnabled) {
        std::cout << "WASM: THROTTLE1_INCR_SMALL" << std::endl;
      }
      break;
    }

    case Events::THROTTLE1_DECR_SMALL: {
      throttleAxis[0]->onEventThrottleDecreaseSmall();
      if (loggingThrottlesEnabled) {
        std::cout << "WASM: THROTTLE1_DECR_SMALL" << std::endl;
      }
      break;
    }

    case Events::THROTTLE2_FULL: {
      throttleAxis[1]->onEventThrottleFull();
      if (loggingThrottlesEnabled) {
        std::cout << "WASM: THROTTLE2_FULL" << std::endl;
      }
      break;
    }

    case Events::THROTTLE2_CUT: {
      throttleAxis[1]->onEventThrottleCut();
      if (loggingThrottlesEnabled) {
        std::cout << "WASM: THROTTLE2_CUT" << std::endl;
      }
      break;
    }

    case Events::THROTTLE2_INCR: {
      throttleAxis[1]->onEventThrottleIncrease();
      if (loggingThrottlesEnabled) {
        std::cout << "WASM: THROTTLE2_INCR" << std::endl;
      }
      break;
    }

    case Events::THROTTLE2_DECR: {
      throttleAxis[1]->onEventThrottleDecrease();
      if (loggingThrottlesEnabled) {
        std::cout << "WASM: THROTTLE2_DECR" << std::endl;
      }
      break;
    }

    case Events::THROTTLE2_INCR_SMALL: {
      throttleAxis[1]->onEventThrottleIncreaseSmall();
      if (loggingThrottlesEnabled) {
        std::cout << "WASM: THROTTLE2_INCR_SMALL" << std::endl;
      }
      break;
    }

    case Events::THROTTLE2_DECR_SMALL: {
      throttleAxis[1]->onEventThrottleDecreaseSmall();
      if (loggingThrottlesEnabled) {
        std::cout << "WASM: THROTTLE2_DECR_SMALL" << std::endl;
      }
      break;
    }

    case Events::THROTTLE3_FULL: {
      throttleAxis[2]->onEventThrottleFull();
      if (loggingThrottlesEnabled) {
        std::cout << "WASM: THROTTLE3_FULL" << std::endl;
      }
      break;
    }

    case Events::THROTTLE3_CUT: {
      throttleAxis[2]->onEventThrottleCut();
      if (loggingThrottlesEnabled) {
        std::cout << "WASM: THROTTLE3_CUT" << std::endl;
      }
      break;
    }

    case Events::THROTTLE3_INCR: {
      throttleAxis[2]->onEventThrottleIncrease();
      if (loggingThrottlesEnabled) {
        std::cout << "WASM: THROTTLE3_INCR" << std::endl;
      }
      break;
    }

    case Events::THROTTLE3_DECR: {
      throttleAxis[2]->onEventThrottleDecrease();
      if (loggingThrottlesEnabled) {
        std::cout << "WASM: THROTTLE3_DECR" << std::endl;
      }
      break;
    }

    case Events::THROTTLE3_INCR_SMALL: {
      throttleAxis[2]->onEventThrottleIncreaseSmall();
      if (loggingThrottlesEnabled) {
        std::cout << "WASM: THROTTLE3_INCR_SMALL" << std::endl;
      }
      break;
    }

    case Events::THROTTLE3_DECR_SMALL: {
      throttleAxis[2]->onEventThrottleDecreaseSmall();
      if (loggingThrottlesEnabled) {
        std::cout << "WASM: THROTTLE3_DECR_SMALL" << std::endl;
      }
      break;
    }

    case Events::THROTTLE4_FULL: {
      throttleAxis[3]->onEventThrottleFull();
      if (loggingThrottlesEnabled) {
        std::cout << "WASM: THROTTLE4_FULL" << std::endl;
      }
      break;
    }

    case Events::THROTTLE4_CUT: {
      throttleAxis[3]->onEventThrottleCut();
      if (loggingThrottlesEnabled) {
        std::cout << "WASM: THROTTLE4_CUT" << std::endl;
      }
      break;
    }

    case Events::THROTTLE4_INCR: {
      throttleAxis[3]->onEventThrottleIncrease();
      if (loggingThrottlesEnabled) {
        std::cout << "WASM: THROTTLE4_INCR" << std::endl;
      }
      break;
    }

    case Events::THROTTLE4_DECR: {
      throttleAxis[3]->onEventThrottleDecrease();
      if (loggingThrottlesEnabled) {
        std::cout << "WASM: THROTTLE4_DECR" << std::endl;
      }
      break;
    }

    case Events::THROTTLE4_INCR_SMALL: {
      throttleAxis[3]->onEventThrottleIncreaseSmall();
      if (loggingThrottlesEnabled) {
        std::cout << "WASM: THROTTLE4_INCR_SMALL" << std::endl;
      }
      break;
    }

    case Events::THROTTLE4_DECR_SMALL: {
      throttleAxis[3]->onEventThrottleDecreaseSmall();
      if (loggingThrottlesEnabled) {
        std::cout << "WASM: THROTTLE4_DECR_SMALL" << std::endl;
      }
      break;
    }

    case Events::THROTTLE_REVERSE_THRUST_TOGGLE: {
      throttleAxis[0]->onEventReverseToggle();
      throttleAxis[1]->onEventReverseToggle();
      throttleAxis[2]->onEventReverseToggle();
      throttleAxis[3]->onEventReverseToggle();
      if (loggingThrottlesEnabled) {
        std::cout << "WASM: THROTTLE_REVERSE_THRUST_TOGGLE" << std::endl;
      }
      break;
    }
    case Events::THROTTLE_REVERSE_THRUST_HOLD: {
      throttleAxis[0]->onEventReverseHold(static_cast<bool>(data0));
      throttleAxis[1]->onEventReverseHold(static_cast<bool>(data0));
      throttleAxis[2]->onEventReverseHold(static_cast<bool>(data0));
      throttleAxis[3]->onEventReverseHold(static_cast<bool>(data0));
      if (loggingThrottlesEnabled) {
        std::cout << "WASM: THROTTLE_REVERSE_THRUST_HOLD: " << static_cast<long>(data0) << std::endl;
      }
      break;
    }

    case Events::SPOILERS_ON: {
      spoilersHandler->onEventSpoilersOn();
      if (loggingFlightControlsEnabled) {
        std::cout << "WASM: SPOILERS_ON: ";
        std::cout << "(no data)";
        std::cout << " -> ";
        std::cout << spoilersHandler->getHandlePosition();
        std::cout << " / ";
        std::cout << spoilersHandler->getIsArmed();
        std::cout << std::endl;
      }
      break;
    }

    case Events::SPOILERS_OFF: {
      spoilersHandler->onEventSpoilersOff();
      if (loggingFlightControlsEnabled) {
        std::cout << "WASM: SPOILERS_OFF: ";
        std::cout << "(no data)";
        std::cout << " -> ";
        std::cout << spoilersHandler->getHandlePosition();
        std::cout << " / ";
        std::cout << spoilersHandler->getIsArmed();
        std::cout << std::endl;
      }
      break;
    }

    case Events::SPOILERS_TOGGLE: {
      spoilersHandler->onEventSpoilersToggle();
      if (loggingFlightControlsEnabled) {
        std::cout << "WASM: SPOILERS_TOGGLE: ";
        std::cout << "(no data)";
        std::cout << " -> ";
        std::cout << spoilersHandler->getHandlePosition();
        std::cout << " / ";
        std::cout << spoilersHandler->getIsArmed();
        std::cout << std::endl;
      }
      break;
    }

    case Events::SPOILERS_SET: {
      spoilersHandler->onEventSpoilersSet(static_cast<long>(data0));
      if (loggingFlightControlsEnabled) {
        std::cout << "WASM: SPOILERS_SET: ";
        std::cout << static_cast<long>(data0);
        std::cout << " -> ";
        std::cout << spoilersHandler->getHandlePosition();
        std::cout << " / ";
        std::cout << spoilersHandler->getIsArmed();
        std::cout << std::endl;
      }
      break;
    }

    case Events::AXIS_SPOILER_SET: {
      spoilersHandler->onEventSpoilersAxisSet(static_cast<long>(data0));
      if (loggingFlightControlsEnabled) {
        std::cout << "WASM: AXIS_SPOILER_SET: ";
        std::cout << static_cast<long>(data0);
        std::cout << " -> ";
        std::cout << spoilersHandler->getHandlePosition();
        std::cout << " / ";
        std::cout << spoilersHandler->getIsArmed();
        std::cout << std::endl;
      }
      break;
    }

    case Events::SPOILERS_ARM_ON: {
      spoilersHandler->onEventSpoilersArmOn();
      if (loggingFlightControlsEnabled) {
        std::cout << "WASM: SPOILERS_ARM_ON: ";
        std::cout << "(no data)";
        std::cout << " -> ";
        std::cout << spoilersHandler->getHandlePosition();
        std::cout << " / ";
        std::cout << spoilersHandler->getIsArmed();
        std::cout << std::endl;
      }
      break;
    }

    case Events::SPOILERS_ARM_OFF: {
      spoilersHandler->onEventSpoilersArmOff();
      if (loggingFlightControlsEnabled) {
        std::cout << "WASM: SPOILERS_ARM_OFF: ";
        std::cout << "(no data)";
        std::cout << " -> ";
        std::cout << spoilersHandler->getHandlePosition();
        std::cout << " / ";
        std::cout << spoilersHandler->getIsArmed();
        std::cout << std::endl;
      }
      break;
    }

    case Events::SPOILERS_ARM_TOGGLE: {
      spoilersHandler->onEventSpoilersArmToggle();
      if (loggingFlightControlsEnabled) {
        std::cout << "WASM: SPOILERS_ARM_TOGGLE: ";
        std::cout << "(no data)";
        std::cout << " -> ";
        std::cout << spoilersHandler->getHandlePosition();
        std::cout << " / ";
        std::cout << spoilersHandler->getIsArmed();
        std::cout << std::endl;
      }
      break;
    }

    case Events::SPOILERS_ARM_SET: {
      spoilersHandler->onEventSpoilersArmSet(static_cast<long>(data0) == 1);
      if (loggingFlightControlsEnabled) {
        std::cout << "WASM: SPOILERS_ARM_SET: ";
        std::cout << static_cast<long>(data0);
        std::cout << " -> ";
        std::cout << spoilersHandler->getHandlePosition();
        std::cout << " / ";
        std::cout << spoilersHandler->getIsArmed();
        std::cout << std::endl;
      }
      break;
    }

    case Events::SIM_RATE_INCR: {
      // calculate frame rate that will be seen by FBW / AP
      double theoreticalFrameRate = (1 / sampleTime) / (simData.simulation_rate * 2);
      // determine if an increase of simulation rate can be allowed
      if ((simData.simulation_rate < maxSimulationRate && theoreticalFrameRate >= 8) || simData.simulation_rate < 1 ||
          !limitSimulationRateByPerformance) {
        sendEvent(Events::SIM_RATE_INCR, 0, SIMCONNECT_GROUP_PRIORITY_DEFAULT);
        std::cout << "WASM: Simulation rate " << simData.simulation_rate;
        std::cout << " -> " << simData.simulation_rate * 2;
        std::cout << " (theoretical fps " << theoreticalFrameRate << ")" << std::endl;
      } else {
        std::cout << "WASM: Simulation rate " << simData.simulation_rate;
        std::cout << " -> " << simData.simulation_rate;
        std::cout << " (limited by max sim rate or theoretical fps " << theoreticalFrameRate << ")" << std::endl;
      }
      break;
    }

    case Events::SIM_RATE_DECR: {
      if (simData.simulation_rate > minSimulationRate) {
        sendEvent(Events::SIM_RATE_DECR, 0, SIMCONNECT_GROUP_PRIORITY_DEFAULT);
        std::cout << "WASM: Simulation rate " << simData.simulation_rate;
        std::cout << " -> " << simData.simulation_rate / 2;
        std::cout << std::endl;
      } else {
        std::cout << "WASM: Simulation rate " << simData.simulation_rate;
        std::cout << " -> " << simData.simulation_rate;
        std::cout << " (limited by min sim rate)" << std::endl;
      }
      break;
    }

    case Events::SIM_RATE_SET: {
      long targetSimulationRate = std::min(static_cast<long>(maxSimulationRate), std::max(1l, static_cast<long>(data0)));
      sendEvent(Events::SIM_RATE_SET, targetSimulationRate, SIMCONNECT_GROUP_PRIORITY_DEFAULT);
      std::cout << "WASM: Simulation Rate set to " << targetSimulationRate << std::endl;
      break;
    }

    default:
      break;
  }
}

void SimConnectInterface::simConnectProcessSimObjectData(const SIMCONNECT_RECV_SIMOBJECT_DATA* data) {
  // process depending on request id
  switch (data->dwRequestID) {
    case 0:
      // store aircraft data
      simData = *((SimData*)&data->dwData);
      return;

    default:
      // print unknown request id
      std::cout << "WASM: Unknown request id in SimConnect connection: ";
      std::cout << data->dwRequestID << std::endl;
      return;
  }
}

void SimConnectInterface::simConnectProcessClientData(const SIMCONNECT_RECV_CLIENT_DATA* data) {
  // process depending on request id
  switch (data->dwRequestID) {
    case ClientData::AUTOPILOT_STATE_MACHINE:
      // store aircraft data
      clientDataAutopilotStateMachine = *((ClientDataAutopilotStateMachine*)&data->dwData);
      return;

    case ClientData::AUTOPILOT_LAWS:
      // store aircraft data
      clientDataAutopilotLaws = *((ClientDataAutopilotLaws*)&data->dwData);
      return;

    case ClientData::AUTOTHRUST:
      // store aircraft data
      clientDataAutothrust = *((ClientDataAutothrust*)&data->dwData);
      return;

    case ClientData::PRIM_DISCRETE_OUTPUTS:
      // store aircraft data
      clientDataPrimDiscreteOutputs = *((base_prim_discrete_outputs*)&data->dwData);
      return;

    case ClientData::PRIM_ANALOG_OUTPUTS:
      // store aircraft data
      clientDataPrimAnalogOutputs = *((base_prim_analog_outputs*)&data->dwData);
      return;

    case ClientData::PRIM_1_BUS_OUTPUT:
      // store aircraft data
      clientDataPrimBusOutputs = *((base_prim_out_bus*)&data->dwData);
      return;

    case ClientData::PRIM_2_BUS_OUTPUT:
      // store aircraft data
      clientDataPrimBusOutputs = *((base_prim_out_bus*)&data->dwData);
      return;

    case ClientData::PRIM_3_BUS_OUTPUT:
      // store aircraft data
      clientDataPrimBusOutputs = *((base_prim_out_bus*)&data->dwData);
      return;

    case ClientData::SEC_DISCRETE_OUTPUTS:
      // store aircraft data
      clientDataSecDiscreteOutputs = *((base_sec_discrete_outputs*)&data->dwData);
      return;

    case ClientData::SEC_ANALOG_OUTPUTS:
      // store aircraft data
      clientDataSecAnalogOutputs = *((base_sec_analog_outputs*)&data->dwData);
      return;

    case ClientData::SEC_1_BUS_OUTPUT:
      // store aircraft data
      clientDataSecBusOutputs = *((base_sec_out_bus*)&data->dwData);
      return;

    case ClientData::SEC_2_BUS_OUTPUT:
      // store aircraft data
      clientDataSecBusOutputs = *((base_sec_out_bus*)&data->dwData);
      return;

    case ClientData::SEC_3_BUS_OUTPUT:
      // store aircraft data
      clientDataSecBusOutputs = *((base_sec_out_bus*)&data->dwData);
      return;

    case ClientData::FAC_DISCRETE_OUTPUTS:
      // store aircraft data
      clientDataFacDiscreteOutputs = *((base_fac_discrete_outputs*)&data->dwData);
      return;

    case ClientData::FAC_ANALOG_OUTPUTS:
      // store aircraft data
      clientDataFacAnalogOutputs = *((base_fac_analog_outputs*)&data->dwData);
      return;

    case ClientData::FAC_1_BUS_OUTPUT:
      // store aircraft data
      clientDataFacBusOutputs = *((base_fac_bus*)&data->dwData);
      return;

    case ClientData::FAC_2_BUS_OUTPUT:
      // store aircraft data
      clientDataFacBusOutputs = *((base_fac_bus*)&data->dwData);
      return;

    default:
      // print unknown request id
      std::cout << "WASM: Unknown request id in SimConnect connection: ";
      std::cout << data->dwRequestID << std::endl;
      return;
  }
}

bool SimConnectInterface::sendClientData(SIMCONNECT_DATA_DEFINITION_ID id, DWORD size, void* data) {
  // check if we are connected
  if (!isConnected) {
    return false;
  }

  // check if client data is enabled
  if (!clientDataEnabled) {
    std::cout << "WASM: Client data is disabled but tried to write it!";
    return true;
  }

  // set output data
  HRESULT result = SimConnect_SetClientData(hSimConnect, id, id, SIMCONNECT_CLIENT_DATA_SET_FLAG_DEFAULT, 0, size, data);

  // check result of data request
  if (result != S_OK) {
    // request failed
    return false;
  }

  // success
  return true;
}

bool SimConnectInterface::sendData(SIMCONNECT_DATA_DEFINITION_ID id, DWORD size, void* data) {
  // check if we are connected
  if (!isConnected) {
    return false;
  }

  // set output data
  HRESULT result = SimConnect_SetDataOnSimObject(hSimConnect, id, SIMCONNECT_OBJECT_ID_USER, 0, 0, size, data);

  // check result of data request
  if (result != S_OK) {
    // request failed
    return false;
  }

  // success
  return true;
}

bool SimConnectInterface::addDataDefinition(const HANDLE connectionHandle,
                                            const SIMCONNECT_DATA_DEFINITION_ID id,
                                            const SIMCONNECT_DATATYPE dataType,
                                            const std::string& dataName,
                                            const std::string& dataUnit) {
  HRESULT result =
      SimConnect_AddToDataDefinition(connectionHandle, id, dataName.c_str(),
                                     SimConnectInterface::isSimConnectDataTypeStruct(dataType) ? nullptr : dataUnit.c_str(), dataType);

  return (result == S_OK);
}

bool SimConnectInterface::addInputDataDefinition(const HANDLE connectionHandle,
                                                 const SIMCONNECT_DATA_DEFINITION_ID groupId,
                                                 const SIMCONNECT_CLIENT_EVENT_ID eventId,
                                                 const std::string& eventName,
                                                 const bool maskEvent) {
  HRESULT result = SimConnect_MapClientEventToSimEvent(connectionHandle, eventId, eventName.c_str());

  if (result != S_OK) {
    // failed -> abort
    return false;
  }

  result = SimConnect_AddClientEventToNotificationGroup(connectionHandle, groupId, eventId, maskEvent ? TRUE : FALSE);
  if (result != S_OK) {
    // failed -> abort
    return false;
  }

  result = SimConnect_SetNotificationGroupPriority(connectionHandle, groupId, SIMCONNECT_GROUP_PRIORITY_HIGHEST_MASKABLE);

  if (result != S_OK) {
    // failed -> abort
    return false;
  }

  // success
  return true;
}

bool SimConnectInterface::isSimConnectDataTypeStruct(SIMCONNECT_DATATYPE type) {
  switch (type) {
    case SIMCONNECT_DATATYPE_INITPOSITION:
    case SIMCONNECT_DATATYPE_MARKERSTATE:
    case SIMCONNECT_DATATYPE_WAYPOINT:
    case SIMCONNECT_DATATYPE_LATLONALT:
    case SIMCONNECT_DATATYPE_XYZ:
      return true;

    default:
      return false;
  }
  return false;
}

std::string SimConnectInterface::getSimConnectExceptionString(SIMCONNECT_EXCEPTION exception) {
  switch (exception) {
    case SIMCONNECT_EXCEPTION_NONE:
      return "NONE";

    case SIMCONNECT_EXCEPTION_ERROR:
      return "ERROR";

    case SIMCONNECT_EXCEPTION_SIZE_MISMATCH:
      return "SIZE_MISMATCH";

    case SIMCONNECT_EXCEPTION_UNRECOGNIZED_ID:
      return "UNRECOGNIZED_ID";

    case SIMCONNECT_EXCEPTION_UNOPENED:
      return "UNOPENED";

    case SIMCONNECT_EXCEPTION_VERSION_MISMATCH:
      return "VERSION_MISMATCH";

    case SIMCONNECT_EXCEPTION_TOO_MANY_GROUPS:
      return "TOO_MANY_GROUPS";

    case SIMCONNECT_EXCEPTION_NAME_UNRECOGNIZED:
      return "NAME_UNRECOGNIZED";

    case SIMCONNECT_EXCEPTION_TOO_MANY_EVENT_NAMES:
      return "TOO_MANY_EVENT_NAMES";

    case SIMCONNECT_EXCEPTION_EVENT_ID_DUPLICATE:
      return "EVENT_ID_DUPLICATE";

    case SIMCONNECT_EXCEPTION_TOO_MANY_MAPS:
      return "TOO_MANY_MAPS";

    case SIMCONNECT_EXCEPTION_TOO_MANY_OBJECTS:
      return "TOO_MANY_OBJECTS";

    case SIMCONNECT_EXCEPTION_TOO_MANY_REQUESTS:
      return "TOO_MANY_REQUESTS";

    case SIMCONNECT_EXCEPTION_WEATHER_INVALID_PORT:
      return "WEATHER_INVALID_PORT";

    case SIMCONNECT_EXCEPTION_WEATHER_INVALID_METAR:
      return "WEATHER_INVALID_METAR";

    case SIMCONNECT_EXCEPTION_WEATHER_UNABLE_TO_GET_OBSERVATION:
      return "WEATHER_UNABLE_TO_GET_OBSERVATION";

    case SIMCONNECT_EXCEPTION_WEATHER_UNABLE_TO_CREATE_STATION:
      return "WEATHER_UNABLE_TO_CREATE_STATION";

    case SIMCONNECT_EXCEPTION_WEATHER_UNABLE_TO_REMOVE_STATION:
      return "WEATHER_UNABLE_TO_REMOVE_STATION";

    case SIMCONNECT_EXCEPTION_INVALID_DATA_TYPE:
      return "INVALID_DATA_TYPE";

    case SIMCONNECT_EXCEPTION_INVALID_DATA_SIZE:
      return "INVALID_DATA_SIZE";

    case SIMCONNECT_EXCEPTION_DATA_ERROR:
      return "DATA_ERROR";

    case SIMCONNECT_EXCEPTION_INVALID_ARRAY:
      return "INVALID_ARRAY";

    case SIMCONNECT_EXCEPTION_CREATE_OBJECT_FAILED:
      return "CREATE_OBJECT_FAILED";

    case SIMCONNECT_EXCEPTION_LOAD_FLIGHTPLAN_FAILED:
      return "LOAD_FLIGHTPLAN_FAILED";

    case SIMCONNECT_EXCEPTION_OPERATION_INVALID_FOR_OBJECT_TYPE:
      return "OPERATION_INVALID_FOR_OBJECT_TYPE";

    case SIMCONNECT_EXCEPTION_ILLEGAL_OPERATION:
      return "ILLEGAL_OPERATION";

    case SIMCONNECT_EXCEPTION_ALREADY_SUBSCRIBED:
      return "ALREADY_SUBSCRIBED";

    case SIMCONNECT_EXCEPTION_INVALID_ENUM:
      return "INVALID_ENUM";

    case SIMCONNECT_EXCEPTION_DEFINITION_ERROR:
      return "DEFINITION_ERROR";

    case SIMCONNECT_EXCEPTION_DUPLICATE_ID:
      return "DUPLICATE_ID";

    case SIMCONNECT_EXCEPTION_DATUM_ID:
      return "DATUM_ID";

    case SIMCONNECT_EXCEPTION_OUT_OF_BOUNDS:
      return "OUT_OF_BOUNDS";

    case SIMCONNECT_EXCEPTION_ALREADY_CREATED:
      return "ALREADY_CREATED";

    case SIMCONNECT_EXCEPTION_OBJECT_OUTSIDE_REALITY_BUBBLE:
      return "OBJECT_OUTSIDE_REALITY_BUBBLE";

    case SIMCONNECT_EXCEPTION_OBJECT_CONTAINER:
      return "OBJECT_CONTAINER";

    case SIMCONNECT_EXCEPTION_OBJECT_AI:
      return "OBJECT_AI";

    case SIMCONNECT_EXCEPTION_OBJECT_ATC:
      return "OBJECT_ATC";

    case SIMCONNECT_EXCEPTION_OBJECT_SCHEDULE:
      return "OBJECT_SCHEDULE";

    default:
      return "UNKNOWN";
  }
}<|MERGE_RESOLUTION|>--- conflicted
+++ resolved
@@ -274,16 +274,11 @@
   result &= addDataDefinition(hSimConnect, 0, SIMCONNECT_DATATYPE_FLOAT64, "WHEEL RPM:2", "RPM");
   result &= addDataDefinition(hSimConnect, 0, SIMCONNECT_DATATYPE_FLOAT64, "WHEEL RPM:1", "RPM");
   result &= addDataDefinition(hSimConnect, 0, SIMCONNECT_DATATYPE_FLOAT64, "WHEEL RPM:2", "RPM");
-<<<<<<< HEAD
-=======
-  result &= addDataDefinition(hSimConnect, 0, SIMCONNECT_DATATYPE_FLOAT64, "WHEEL RPM:3", "RPM");
-  result &= addDataDefinition(hSimConnect, 0, SIMCONNECT_DATATYPE_FLOAT64, "WHEEL RPM:4", "RPM");
   result &= addDataDefinition(hSimConnect, 0, SIMCONNECT_DATATYPE_FLOAT64, "CONTACT POINT COMPRESSION", "PERCENT");
   result &= addDataDefinition(hSimConnect, 0, SIMCONNECT_DATATYPE_FLOAT64, "CONTACT POINT COMPRESSION:1", "PERCENT");
   result &= addDataDefinition(hSimConnect, 0, SIMCONNECT_DATATYPE_FLOAT64, "CONTACT POINT COMPRESSION:2", "PERCENT");
   result &= addDataDefinition(hSimConnect, 0, SIMCONNECT_DATATYPE_FLOAT64, "CONTACT POINT COMPRESSION:3", "PERCENT");
   result &= addDataDefinition(hSimConnect, 0, SIMCONNECT_DATATYPE_FLOAT64, "CONTACT POINT COMPRESSION:4", "PERCENT");
->>>>>>> c3895907
 
   return result;
 }

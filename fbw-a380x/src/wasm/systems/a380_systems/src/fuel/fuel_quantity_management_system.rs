--- conflicted
+++ resolved
@@ -121,12 +121,8 @@
         self.refuel_rate_setting
     }
 
-<<<<<<< HEAD
     fn refuel_is_enabled(&self, context: &UpdateContext) -> bool {
-=======
-    fn refuel_is_enabled(&self) -> bool {
         // TODO: Should this be if two engines are running instead of just one?
->>>>>>> 51f0662f
         self.refuel_status
             && self
                 .engine_states

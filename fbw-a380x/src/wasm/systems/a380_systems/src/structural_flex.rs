--- conflicted
+++ resolved
@@ -1,10 +1,6 @@
 use systems::{
     fuel::FuelPayload,
-<<<<<<< HEAD
-    shared::{height_over_ground, SurfacesPositions},
-=======
-    shared::{random_from_range, SurfacesPositions},
->>>>>>> 7445b157
+    shared::{height_over_ground, random_from_range, SurfacesPositions},
     simulation::{
         InitContext, Read, SimulationElement, SimulationElementVisitor, SimulatorReader,
         SimulatorWriter, UpdateContext, VariableIdentifier, Write,
@@ -13,12 +9,8 @@
         elevator_flex::FlexibleElevators,
         engine_wobble::EnginesFlexiblePhysics,
         wing_flex::{
-<<<<<<< HEAD
-            FlexPhysicsNG, WingAnimationMapper, WingFuelNodeMapper, WingLift, WingRootAcceleration,
-=======
             FlexPhysicsNG, GearStrutId, WingAnimationMapper, WingFuelNodeMapper, WingLift,
             WingRootAcceleration,
->>>>>>> 7445b157
         },
         SurfaceVibrationGenerator,
     },
@@ -26,17 +18,14 @@
 
 use crate::fuel::A380FuelTankType;
 
-<<<<<<< HEAD
-use uom::si::{f64::*, force::newton, length::meter, mass::kilogram, ratio::ratio};
-=======
 use uom::si::{
     f64::*,
     force::newton,
+    length::meter,
     mass::kilogram,
     ratio::ratio,
     velocity::{knot, meter_per_second},
 };
->>>>>>> 7445b157
 
 use nalgebra::{Vector3, Vector5};
 

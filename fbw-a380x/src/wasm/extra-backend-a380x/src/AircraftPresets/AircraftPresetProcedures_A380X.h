// Copyright (c) 2023 FlyByWire Simulations
// SPDX-License-Identifier: GPL-3.0

#ifndef FLYBYWIRE_AIRCRAFT_AIRCRAFTPRESETPROCEDURES_A32NX_H
#define FLYBYWIRE_AIRCRAFT_AIRCRAFTPRESETPROCEDURES_A32NX_H

#include "AircraftPresets/PresetProceduresDefinition.h"
#include "AircraftPresets/ProcedureStep.h"

/**
 * A380X specific aircraft procedures definition.
 *
 * @see AircraftProceduresDefinition
 *
 * TODO: As A380X development progresses, this file will be updated to reflect the latest procedures.
 */
class AircraftPresetProcedures_A380X {
 public:
  const inline static PresetProceduresDefinition aircraftProcedureDefinition{
      // clang-format off
      // @formatter:off

      .POWERED_CONFIG_ON {
        // SOP: PRELIMINARY COCKPIT PREPARATION
        ProcedureStep{"BAT1 On",                  1010, false, 1000, "(L:A32NX_OVHD_ELEC_BAT_1_PB_IS_AUTO)",                 "1 (>L:A32NX_OVHD_ELEC_BAT_1_PB_IS_AUTO)"},
        ProcedureStep{"BAT ESS On",               1012, false, 1000, "(L:A32NX_OVHD_ELEC_BAT_ESS_PB_IS_AUTO)",               "1 (>L:A32NX_OVHD_ELEC_BAT_ESS_PB_IS_AUTO)"},
        ProcedureStep{"BAT2 On",                  1014, false, 1000, "(L:A32NX_OVHD_ELEC_BAT_2_PB_IS_AUTO)",                 "1 (>L:A32NX_OVHD_ELEC_BAT_2_PB_IS_AUTO)"},
        ProcedureStep{"BAT APU On",               1016, false, 3000, "(L:A32NX_OVHD_ELEC_BAT_APU_PB_IS_AUTO)",               "1 (>L:A32NX_OVHD_ELEC_BAT_APU_PB_IS_AUTO)"},

        ProcedureStep{"EXT PWR 2 On",             1020, false, 1000, "(L:A32NX_ELEC_AC_1_BUS_IS_POWERED)",                   "(A:EXTERNAL POWER ON:2, BOOL) ! if{ 2 (>K:TOGGLE_EXTERNAL_POWER) }"},
        ProcedureStep{"EXT PWR 3 On",             1022, false, 1000, "(A:EXTERNAL POWER ON:2, BOOL) !",                      "(A:EXTERNAL POWER ON:3, BOOL) ! if{ 3 (>K:TOGGLE_EXTERNAL_POWER) }"},
        ProcedureStep{"EXT PWR 1 On",             1024, false, 1000, "(A:EXTERNAL POWER ON:2, BOOL) !",                      "(A:EXTERNAL POWER ON:1, BOOL) ! if{ 1 (>K:TOGGLE_EXTERNAL_POWER) }"},
        ProcedureStep{"EXT PWR 4 On",             1026, false, 3000, "(A:EXTERNAL POWER ON:2, BOOL) !",                      "(A:EXTERNAL POWER ON:4, BOOL) ! if{ 4 (>K:TOGGLE_EXTERNAL_POWER) }"},

        // ENG fire test (the A380X only has on test button and this is currently mapped to the ENG 1 test)
        ProcedureStep{"ENG Fire Test On",         1030, false, 2000, "(L:A32NX_AIRCRAFT_PRESET_FIRE_TEST_ENG1_DONE)",        "1 (>L:A32NX_FIRE_TEST_ENG1)"},
        ProcedureStep{"ENG Fire Test Off",        1032, false, 2000, "(L:A32NX_AIRCRAFT_PRESET_FIRE_TEST_ENG1_DONE)",        "0 (>L:A32NX_FIRE_TEST_ENG1) 1 (>L:A32NX_AIRCRAFT_PRESET_FIRE_TEST_ENG1_DONE)"},

        // After fire test we start the APU
        ProcedureStep{"APU Master On",            1040, false, 3000, "(L:A32NX_ENGINE_STATE:1) 1 == "
                                                                     "(L:A32NX_ENGINE_STATE:2) 1 == && "
                                                                     "(L:A32NX_OVHD_APU_MASTER_SW_PB_IS_ON) 1 == ||",        "1 (>L:A32NX_OVHD_APU_MASTER_SW_PB_IS_ON)"},
        ProcedureStep{"APU Start On",             1042, false, 1000, "(L:A32NX_OVHD_APU_MASTER_SW_PB_IS_ON) ! "
                                                                     "(L:A32NX_OVHD_APU_START_PB_IS_AVAILABLE) ||",          "1 (>L:A32NX_OVHD_APU_START_PB_IS_ON)"},

        ProcedureStep{"Waiting on AC BUS Availability", 1044, true,  2000, "",                                               "(L:A32NX_ELEC_AC_1_BUS_IS_POWERED)"},

        // SOP: COCKPIT PREPARATION
        ProcedureStep{"Crew Oxy On",              1050, false, 1000, "(L:PUSH_OVHD_OXYGEN_CREW) 0 ==",                       "0 (>L:PUSH_OVHD_OXYGEN_CREW)"},
        ProcedureStep{"GND CTL On",               1052, false, 1000, "(L:A32NX_ENGINE_STATE:1) 1 == "
                                                                     "(L:A32NX_ENGINE_STATE:2) 1 == || "
                                                                     "(L:A32NX_RCDR_GROUND_CONTROL_ON) 1 == ||",             "1 (>L:A32NX_RCDR_GROUND_CONTROL_ON)"},

        ProcedureStep{"ADIRS 1 Nav",              1060, false, 500,  "(L:A32NX_OVHD_ADIRS_IR_1_MODE_SELECTOR_KNOB) 1 ==",    "1 (>L:A32NX_OVHD_ADIRS_IR_1_MODE_SELECTOR_KNOB)"},
        ProcedureStep{"ADIRS 2 Nav",              1062, false, 500,  "(L:A32NX_OVHD_ADIRS_IR_2_MODE_SELECTOR_KNOB) 1 ==",    "1 (>L:A32NX_OVHD_ADIRS_IR_2_MODE_SELECTOR_KNOB)"},
        ProcedureStep{"ADIRS 3 Nav",              1064, false, 1500, "(L:A32NX_OVHD_ADIRS_IR_3_MODE_SELECTOR_KNOB) 1 ==",    "1 (>L:A32NX_OVHD_ADIRS_IR_3_MODE_SELECTOR_KNOB)"},

        ProcedureStep{"Strobe Auto",              1070, false, 1000, "(L:LIGHTING_STROBE_0) 1 ==",                           "1 (>L:LIGHTING_STROBE_0)"},
        ProcedureStep{"Nav & Logo Lt On",         1072, false, 1000, "(A:LIGHT LOGO, Bool) (A:LIGHT NAV, Bool) &&",          "1 (>K:2:LOGO_LIGHTS_SET) 1 (>K:2:NAV_LIGHTS_SET)"},

        ProcedureStep{"SEAT BELTS On",            1080, false, 1000, "(A:CABIN SEATBELTS ALERT SWITCH:1, BOOL)",             "(A:CABIN SEATBELTS ALERT SWITCH:1, BOOL) ! if{ 1 (>K:CABIN_SEATBELTS_ALERT_SWITCH_TOGGLE) }"},
        ProcedureStep{"NO SMOKING Auto",          1082, false, 1000, "(L:XMLVAR_SWITCH_OVHD_INTLT_NOSMOKING_POSITION) 1 ==", "1 (>L:XMLVAR_SWITCH_OVHD_INTLT_NOSMOKING_POSITION)"},
        ProcedureStep{"EMER EXT Lt Arm",          1084, false, 1000, "(L:XMLVAR_SWITCH_OVHD_INTLT_EMEREXIT_POSITION) 1 ==",  "1 (>L:XMLVAR_SWITCH_OVHD_INTLT_EMEREXIT_POSITION)"},

        // TODO: find a way to expedite this
        ProcedureStep{"Waiting on APU Availability", 1090, true,  2000, "",                                                  "(L:A32NX_OVHD_APU_MASTER_SW_PB_IS_ON) ! (L:A32NX_OVHD_APU_START_PB_IS_AVAILABLE) ||"},
        ProcedureStep{"APU Bleed On",                1092, false, 1000, "(L:A32NX_OVHD_APU_MASTER_SW_PB_IS_ON) ! "
                                                                        "(L:A32NX_OVHD_PNEU_APU_BLEED_PB_IS_ON) ||",         "1 (>L:A32NX_OVHD_PNEU_APU_BLEED_PB_IS_ON)"}
      },

      .POWERED_CONFIG_OFF = {
        ProcedureStep{"APU Bleed Off",         1093, false, 1500, "(L:A32NX_OVHD_PNEU_APU_BLEED_PB_IS_ON) 0 ==",          "0 (>L:A32NX_OVHD_PNEU_APU_BLEED_PB_IS_ON)"},
        ProcedureStep{"EMER EXT Lt Off",       1085, false, 1500, "(L:XMLVAR_SWITCH_OVHD_INTLT_EMEREXIT_POSITION) 2 ==",  "2 (>L:XMLVAR_SWITCH_OVHD_INTLT_EMEREXIT_POSITION)"},
        ProcedureStep{"NO SMOKING Off",        1083, false, 1000, "(L:XMLVAR_SWITCH_OVHD_INTLT_NOSMOKING_POSITION) 2 ==", "2 (>L:XMLVAR_SWITCH_OVHD_INTLT_NOSMOKING_POSITION)"},
        ProcedureStep{"SEAT BELTS Off",        1081, false, 2000, "(A:CABIN SEATBELTS ALERT SWITCH:1, BOOL) !",           "(A:CABIN SEATBELTS ALERT SWITCH:1, BOOL) if{ 1 (>K:CABIN_SEATBELTS_ALERT_SWITCH_TOGGLE) }"},
        ProcedureStep{"Nav & Logo Lt Off",     1073, false, 500,  "(A:LIGHT LOGO, Bool) ! (A:LIGHT NAV, Bool) ! &&",      "0 (>K:2:LOGO_LIGHTS_SET) 0 (>K:2:NAV_LIGHTS_SET)"},
        ProcedureStep{"Strobe Off",            1071, false, 1000, "(L:LIGHTING_STROBE_0) 2 ==",                           "2 (>L:LIGHTING_STROBE_0)"},
        ProcedureStep{"ADIRS 3 Off",           1065, false, 500,  "(L:A32NX_OVHD_ADIRS_IR_3_MODE_SELECTOR_KNOB) 0 ==",    "0 (>L:A32NX_OVHD_ADIRS_IR_3_MODE_SELECTOR_KNOB)"},
        ProcedureStep{"ADIRS 2 Off",           1063, false, 500,  "(L:A32NX_OVHD_ADIRS_IR_2_MODE_SELECTOR_KNOB) 0 ==",    "0 (>L:A32NX_OVHD_ADIRS_IR_2_MODE_SELECTOR_KNOB)"},
        ProcedureStep{"ADIRS 1 Off",           1061, false, 1000, "(L:A32NX_OVHD_ADIRS_IR_1_MODE_SELECTOR_KNOB) 0 ==",    "0 (>L:A32NX_OVHD_ADIRS_IR_1_MODE_SELECTOR_KNOB)"},
        ProcedureStep{"GND CTL Off",           1053, false, 1000, "(L:A32NX_RCDR_GROUND_CONTROL_ON) 0 ==",                "0 (>L:A32NX_RCDR_GROUND_CONTROL_ON)"},
        ProcedureStep{"Crew Oxy Off",          1051, false, 1000, "(L:PUSH_OVHD_OXYGEN_CREW) 1 ==",                       "1 (>L:PUSH_OVHD_OXYGEN_CREW)"},
        ProcedureStep{"APU Master Off",        1041, false, 2000, "(L:A32NX_OVHD_APU_MASTER_SW_PB_IS_ON) 0 ==",           "0 (>L:A32NX_OVHD_APU_MASTER_SW_PB_IS_ON)"},
        ProcedureStep{"EXT PWR 4 Off",         1027, false, 3000, "(A:EXTERNAL POWER ON:4, BOOL) !",                      "(A:EXTERNAL POWER ON:4, BOOL) if{ 4 (>K:TOGGLE_EXTERNAL_POWER) }"},
        ProcedureStep{"EXT PWR 1 Off",         1025, false, 1000, "(A:EXTERNAL POWER ON:1, BOOL) !",                      "(A:EXTERNAL POWER ON:1, BOOL) if{ 1 (>K:TOGGLE_EXTERNAL_POWER) }"},
        ProcedureStep{"EXT PWR 3 Off",         1023, false, 1000, "(A:EXTERNAL POWER ON:3, BOOL) !",                      "(A:EXTERNAL POWER ON:3, BOOL) if{ 3 (>K:TOGGLE_EXTERNAL_POWER) }"},
        ProcedureStep{"EXT PWR 2 Off",         1021, false, 3000, "(A:EXTERNAL POWER ON:2, BOOL) !",                      "(A:EXTERNAL POWER ON:2, BOOL) if{ 2 (>K:TOGGLE_EXTERNAL_POWER) }"},
        ProcedureStep{"BAT APU Off",           1017, false, 1000, "(L:A32NX_OVHD_ELEC_BAT_APU_PB_IS_AUTO) 0 ==",          "0 (>L:A32NX_OVHD_ELEC_BAT_APU_PB_IS_AUTO)"},
        ProcedureStep{"BAT2 Off",              1015, false, 1000, "(L:A32NX_OVHD_ELEC_BAT_2_PB_IS_AUTO) 0 ==",            "0 (>L:A32NX_OVHD_ELEC_BAT_2_PB_IS_AUTO)"},
        ProcedureStep{"BAT ESS Off",           1013, false, 1000, "(L:A32NX_OVHD_ELEC_BAT_ESS_PB_IS_AUTO) 0 ==",          "0 (>L:A32NX_OVHD_ELEC_BAT_ESS_PB_IS_AUTO)"},
        ProcedureStep{"BAT1 Off",              1011, false, 1000, "(L:A32NX_OVHD_ELEC_BAT_1_PB_IS_AUTO) 0 ==",            "0 (>L:A32NX_OVHD_ELEC_BAT_1_PB_IS_AUTO)"},
        ProcedureStep{"AC BUS Off Check",      1009, true,  5000, "",                                                     "(L:A32NX_ELEC_AC_1_BUS_IS_POWERED) !"},
        ProcedureStep{"ENG 1 Fire Test Reset", 1033, false, 0,    "",                                                     "0 (>L:A32NX_AIRCRAFT_PRESET_FIRE_TEST_ENG1_DONE)"},
        // ProcedureStep{"FWC Init Reset",     1066, false, 0,    "",                                                     "0 (>L:A32NX_AIRCRAFT_PRESET_FWC_INIT_DONE)"}
      },

      .PUSHBACK_CONFIG_ON = {
        // SOP: BEFORE PUSHBACK OR START
        ProcedureStep{"EXT PWR 4 Off",               1027, false, 1000, "(A:EXTERNAL POWER ON:4, BOOL) !",              "(A:EXTERNAL POWER ON:4, BOOL) if{ 4 (>K:TOGGLE_EXTERNAL_POWER) }"},
        ProcedureStep{"EXT PWR 1 Off",               1025, false, 1000, "(A:EXTERNAL POWER ON:1, BOOL) !",              "(A:EXTERNAL POWER ON:1, BOOL) if{ 1 (>K:TOGGLE_EXTERNAL_POWER) }"},
        ProcedureStep{"EXT PWR 3 Off",               1023, false, 1000, "(A:EXTERNAL POWER ON:3, BOOL) !",              "(A:EXTERNAL POWER ON:3, BOOL) if{ 3 (>K:TOGGLE_EXTERNAL_POWER) }"},
        ProcedureStep{"EXT PWR 2 Off",               1021, false, 3000, "(A:EXTERNAL POWER ON:2, BOOL) !",              "(A:EXTERNAL POWER ON:2, BOOL) if{ 2 (>K:TOGGLE_EXTERNAL_POWER) }"},

        ProcedureStep{"Beacon On",                   2010, false, 1000, "(A:LIGHT BEACON, Bool)",                       "0 (>K:BEACON_LIGHTS_ON)"},

        ProcedureStep{"Fuel Pump Feed TK1 Main On",  2020, false, 100,  "(A:CIRCUIT CONNECTION ON:2,  Bool)",            "2 1 (>K:2:ELECTRICAL_BUS_TO_CIRCUIT_CONNECTION_TOGGLE)"},
        ProcedureStep{"Fuel Pump Feed TK1 Stby On",  2022, false, 500,  "(A:CIRCUIT CONNECTION ON:3,  Bool)",            "3 1 (>K:2:ELECTRICAL_BUS_TO_CIRCUIT_CONNECTION_TOGGLE)"},
        ProcedureStep{"Fuel Pump Feed TK2 Main On",  2024, false, 100,  "(A:CIRCUIT CONNECTION ON:64, Bool)",           "64 1 (>K:2:ELECTRICAL_BUS_TO_CIRCUIT_CONNECTION_TOGGLE)"},
        ProcedureStep{"Fuel Pump Feed TK2 Stby On",  2026, false, 500,  "(A:CIRCUIT CONNECTION ON:65, Bool)",           "65 1 (>K:2:ELECTRICAL_BUS_TO_CIRCUIT_CONNECTION_TOGGLE)"},
        ProcedureStep{"Fuel Pump Feed TK3 Main On",  2028, false, 100,  "(A:CIRCUIT CONNECTION ON:66, Bool)",           "66 1 (>K:2:ELECTRICAL_BUS_TO_CIRCUIT_CONNECTION_TOGGLE)"},
        ProcedureStep{"Fuel Pump Feed TK3 Stby On",  2030, false, 500,  "(A:CIRCUIT CONNECTION ON:67, Bool)",           "67 1 (>K:2:ELECTRICAL_BUS_TO_CIRCUIT_CONNECTION_TOGGLE)"},
        ProcedureStep{"Fuel Pump Feed TK4 Main On",  2032, false, 100,  "(A:CIRCUIT CONNECTION ON:68, Bool)",           "68 1 (>K:2:ELECTRICAL_BUS_TO_CIRCUIT_CONNECTION_TOGGLE)"},
        ProcedureStep{"Fuel Pump Feed TK4 Stby On",  2034, false, 500,  "(A:CIRCUIT CONNECTION ON:69, Bool)",           "69 1 (>K:2:ELECTRICAL_BUS_TO_CIRCUIT_CONNECTION_TOGGLE)"},

        ProcedureStep{"Fuel Pump L OUTR TK On",      2036, false, 500,  "(A:CIRCUIT CONNECTION ON:70, Bool)",           "70 1 (>K:2:ELECTRICAL_BUS_TO_CIRCUIT_CONNECTION_TOGGLE)"},
        ProcedureStep{"Fuel Pump L MID FWD TK On",   2038, false, 100,  "(A:CIRCUIT CONNECTION ON:71, Bool)",           "71 1 (>K:2:ELECTRICAL_BUS_TO_CIRCUIT_CONNECTION_TOGGLE)"},
        ProcedureStep{"Fuel Pump L MID AFT TK On",   2040, false, 500,  "(A:CIRCUIT CONNECTION ON:72, Bool)",           "72 1 (>K:2:ELECTRICAL_BUS_TO_CIRCUIT_CONNECTION_TOGGLE)"},
        ProcedureStep{"Fuel Pump L INR FWD TK On",   2042, false, 100,  "(A:CIRCUIT CONNECTION ON:73, Bool)",           "73 1 (>K:2:ELECTRICAL_BUS_TO_CIRCUIT_CONNECTION_TOGGLE)"},
        ProcedureStep{"Fuel Pump L INR AFT TK On",   2044, false, 500,  "(A:CIRCUIT CONNECTION ON:74, Bool)",           "74 1 (>K:2:ELECTRICAL_BUS_TO_CIRCUIT_CONNECTION_TOGGLE)"},
        ProcedureStep{"Fuel Pump R INR AFT TK On",   2046, false, 100,  "(A:CIRCUIT CONNECTION ON:78, Bool)",           "78 1 (>K:2:ELECTRICAL_BUS_TO_CIRCUIT_CONNECTION_TOGGLE)"},
        ProcedureStep{"Fuel Pump R INR FWD TK On",   2048, false, 500,  "(A:CIRCUIT CONNECTION ON:79, Bool)",           "79 1 (>K:2:ELECTRICAL_BUS_TO_CIRCUIT_CONNECTION_TOGGLE)"},
        ProcedureStep{"Fuel Pump R MID AFT TK On",   2050, false, 100,  "(A:CIRCUIT CONNECTION ON:76, Bool)",           "76 1 (>K:2:ELECTRICAL_BUS_TO_CIRCUIT_CONNECTION_TOGGLE)"},
        ProcedureStep{"Fuel Pump R MID FWD TK On",   2052, false, 500,  "(A:CIRCUIT CONNECTION ON:77, Bool)",           "77 1 (>K:2:ELECTRICAL_BUS_TO_CIRCUIT_CONNECTION_TOGGLE)"},
        ProcedureStep{"Fuel Pump R OUTR TK On",      2054, false, 500,  "(A:CIRCUIT CONNECTION ON:75, Bool)",           "75 1 (>K:2:ELECTRICAL_BUS_TO_CIRCUIT_CONNECTION_TOGGLE)"},

        ProcedureStep{"Fuel Trim TK L On",           2056, false, 500,  "(A:CIRCUIT CONNECTION ON:80, Bool)",           "80 1 (>K:2:ELECTRICAL_BUS_TO_CIRCUIT_CONNECTION_TOGGLE)"},
        ProcedureStep{"Fuel Trim TK R On",           2058, false, 500,  "(A:CIRCUIT CONNECTION ON:81, Bool)",           "81 1 (>K:2:ELECTRICAL_BUS_TO_CIRCUIT_CONNECTION_TOGGLE)"},

        ProcedureStep{"Cockpit Door Locked",         2060, false, 2000, "(L:A32NX_COCKPIT_DOOR_LOCKED) 1 ==",           "1 (>L:A32NX_COCKPIT_DOOR_LOCKED)"},

        // TODO: find a way to expedite this
        ProcedureStep{"Await ADIRS 1 Alignment",     2062, true,  2000, "",                                             "(L:A32NX_ADIRS_ADIRU_1_STATE) 2 =="},
        ProcedureStep{"Await ADIRS 2 Alignment",     2064, true,  2000, "",                                             "(L:A32NX_ADIRS_ADIRU_2_STATE) 2 =="},
        ProcedureStep{"Await ADIRS 3 Alignment",     2066, true,  2000, "",                                             "(L:A32NX_ADIRS_ADIRU_3_STATE) 2 =="},
      },

      .PUSHBACK_CONFIG_OFF = {
        ProcedureStep{"Cockpit Door Open",           2061, false, 2000, "(L:A32NX_COCKPIT_DOOR_LOCKED) 0 ==",           "0 (>L:A32NX_COCKPIT_DOOR_LOCKED)"},

        ProcedureStep{"Fuel Trim TK R Off",          2059, false, 500,  "(A:CIRCUIT CONNECTION ON:81, Bool) !",         "81 1 (>K:2:ELECTRICAL_BUS_TO_CIRCUIT_CONNECTION_TOGGLE)"},
        ProcedureStep{"Fuel Trim TK L Off",          2057, false, 500,  "(A:CIRCUIT CONNECTION ON:80, Bool) !",         "80 1 (>K:2:ELECTRICAL_BUS_TO_CIRCUIT_CONNECTION_TOGGLE)"},

        ProcedureStep{"Fuel Pump R OUTR TK Off",     2055, false, 500,  "(A:CIRCUIT CONNECTION ON:75, Bool) !",         "75 1 (>K:2:ELECTRICAL_BUS_TO_CIRCUIT_CONNECTION_TOGGLE)"},
        ProcedureStep{"Fuel Pump R MID FWD TK Off",  2053, false, 500,  "(A:CIRCUIT CONNECTION ON:77, Bool) !",         "77 1 (>K:2:ELECTRICAL_BUS_TO_CIRCUIT_CONNECTION_TOGGLE)"},
        ProcedureStep{"Fuel Pump R MID AFT TK Off",  2051, false, 100,  "(A:CIRCUIT CONNECTION ON:76, Bool) !",         "76 1 (>K:2:ELECTRICAL_BUS_TO_CIRCUIT_CONNECTION_TOGGLE)"},
        ProcedureStep{"Fuel Pump R INR FWD TK Off",  2049, false, 500,  "(A:CIRCUIT CONNECTION ON:79, Bool) !",         "79 1 (>K:2:ELECTRICAL_BUS_TO_CIRCUIT_CONNECTION_TOGGLE)"},
        ProcedureStep{"Fuel Pump R INR AFT TK Off",  2047, false, 100,  "(A:CIRCUIT CONNECTION ON:78, Bool) !",         "78 1 (>K:2:ELECTRICAL_BUS_TO_CIRCUIT_CONNECTION_TOGGLE)"},
        ProcedureStep{"Fuel Pump L INR AFT TK Off",  2045, false, 500,  "(A:CIRCUIT CONNECTION ON:74, Bool) !",         "74 1 (>K:2:ELECTRICAL_BUS_TO_CIRCUIT_CONNECTION_TOGGLE)"},
        ProcedureStep{"Fuel Pump L INR FWD TK Off",  2043, false, 100,  "(A:CIRCUIT CONNECTION ON:73, Bool) !",         "73 1 (>K:2:ELECTRICAL_BUS_TO_CIRCUIT_CONNECTION_TOGGLE)"},
        ProcedureStep{"Fuel Pump L MID AFT TK Off",  2041, false, 500,  "(A:CIRCUIT CONNECTION ON:72, Bool) !",         "72 1 (>K:2:ELECTRICAL_BUS_TO_CIRCUIT_CONNECTION_TOGGLE)"},
        ProcedureStep{"Fuel Pump L MID FWD TK Off",  2039, false, 100,  "(A:CIRCUIT CONNECTION ON:71, Bool) !",         "71 1 (>K:2:ELECTRICAL_BUS_TO_CIRCUIT_CONNECTION_TOGGLE)"},
        ProcedureStep{"Fuel Pump L OUTR TK Off",     2037, false, 500,  "(A:CIRCUIT CONNECTION ON:70, Bool) !",         "70 1 (>K:2:ELECTRICAL_BUS_TO_CIRCUIT_CONNECTION_TOGGLE)"},

        ProcedureStep{"Fuel Pump Feed TK4 Stby Off", 2035, false, 500,  "(A:CIRCUIT CONNECTION ON:69, Bool) !",         "69 1 (>K:2:ELECTRICAL_BUS_TO_CIRCUIT_CONNECTION_TOGGLE)"},
        ProcedureStep{"Fuel Pump Feed TK4 Main Off", 2033, false, 100,  "(A:CIRCUIT CONNECTION ON:68, Bool) !",         "68 1 (>K:2:ELECTRICAL_BUS_TO_CIRCUIT_CONNECTION_TOGGLE)"},
        ProcedureStep{"Fuel Pump Feed TK3 Stby Off", 2031, false, 500,  "(A:CIRCUIT CONNECTION ON:67, Bool) !",         "67 1 (>K:2:ELECTRICAL_BUS_TO_CIRCUIT_CONNECTION_TOGGLE)"},
        ProcedureStep{"Fuel Pump Feed TK3 Main Off", 2029, false, 100,  "(A:CIRCUIT CONNECTION ON:66, Bool) !",         "66 1 (>K:2:ELECTRICAL_BUS_TO_CIRCUIT_CONNECTION_TOGGLE)"},
        ProcedureStep{"Fuel Pump Feed TK2 Stby Off", 2027, false, 500,  "(A:CIRCUIT CONNECTION ON:65, Bool) !",         "65 1 (>K:2:ELECTRICAL_BUS_TO_CIRCUIT_CONNECTION_TOGGLE)"},
        ProcedureStep{"Fuel Pump Feed TK2 Main Off", 2025, false, 100,  "(A:CIRCUIT CONNECTION ON:64, Bool) !",         "64 1 (>K:2:ELECTRICAL_BUS_TO_CIRCUIT_CONNECTION_TOGGLE)"},
        ProcedureStep{"Fuel Pump Feed TK1 Stby Off", 2023, false, 500,  "(A:CIRCUIT CONNECTION ON:3,  Bool) !",          "3 1 (>K:2:ELECTRICAL_BUS_TO_CIRCUIT_CONNECTION_TOGGLE)"},
        ProcedureStep{"Fuel Pump Feed TK1 Main Off", 2021, false, 100,  "(A:CIRCUIT CONNECTION ON:2,  Bool) !",          "2 1 (>K:2:ELECTRICAL_BUS_TO_CIRCUIT_CONNECTION_TOGGLE)"},

        ProcedureStep{"Beacon Off",                  2011, false, 1000, "(A:LIGHT BEACON, Bool) !",                     "0 (>K:BEACON_LIGHTS_OFF)"},
      },

      .TAXI_CONFIG_ON = {
        // SOP: ENGINE START
        ProcedureStep{"ENG MODE SEL Start",   3010, false, 3000,  "(L:A32NX_ENGINE_STATE:1) 1 == "
                                                                  "(L:A32NX_ENGINE_STATE:2) 1 == "
                                                                  "(L:A32NX_ENGINE_STATE:3) 1 == "
                                                                  "(L:A32NX_ENGINE_STATE:4) 1 == 1 && && && && ",       "2 (>K:TURBINE_IGNITION_SWITCH_SET1) "
                                                                                                                        "2 (>K:TURBINE_IGNITION_SWITCH_SET2) "
                                                                                                                        "2 (>K:TURBINE_IGNITION_SWITCH_SET3) "
                                                                                                                        "2 (>K:TURBINE_IGNITION_SWITCH_SET4)"},

        ProcedureStep{"ENG 1 On",             3020, false, 1000,  "(A:FUELSYSTEM VALVE OPEN:1, Bool)",                  "1 (>K:FUELSYSTEM_VALVE_OPEN)"},
        ProcedureStep{"ENG 2 On",             3022, false, 20000, "(A:FUELSYSTEM VALVE OPEN:2, Bool)",                  "2 (>K:FUELSYSTEM_VALVE_OPEN)"},
        ProcedureStep{"Await ENG 1 Avail",    3024, true,  5000,  "",                                                   "(L:A32NX_ENGINE_STATE:1) 1 =="},
        ProcedureStep{"Await ENG 2 Avail",    3025, true,  5000,  "",                                                   "(L:A32NX_ENGINE_STATE:2) 1 =="},
        ProcedureStep{"ENG 3 On",             3026, false, 1000,  "(A:FUELSYSTEM VALVE OPEN:3, Bool)",                  "3 (>K:FUELSYSTEM_VALVE_OPEN)"},
        ProcedureStep{"ENG 4 On",             3028, false, 20000, "(A:FUELSYSTEM VALVE OPEN:4, Bool)",                  "4 (>K:FUELSYSTEM_VALVE_OPEN)"},
        ProcedureStep{"Await ENG 3 Avail",    3030, true,  5000,  "",                                                   "(L:A32NX_ENGINE_STATE:3) 1 =="},
        ProcedureStep{"Await ENG 4 Avail",    3031, true,  5000,  "",                                                   "(L:A32NX_ENGINE_STATE:4) 1 =="},

//        // SOP: AFTER START
        ProcedureStep{"ENG MODE SEL Norm",    3011, false, 3000,  "(A:TURB ENG IGNITION SWITCH EX1:1) 1 == "
                                                                  "(A:TURB ENG IGNITION SWITCH EX1:2) 1 == "
                                                                  "(A:TURB ENG IGNITION SWITCH EX1:3) 1 == "
                                                                  "(A:TURB ENG IGNITION SWITCH EX1:4) 1 == "
                                                                  "0 || || || ||",                                      "1 (>K:TURBINE_IGNITION_SWITCH_SET1) "
                                                                                                                        "1 (>K:TURBINE_IGNITION_SWITCH_SET2) "
                                                                                                                        "1 (>K:TURBINE_IGNITION_SWITCH_SET3) "
                                                                                                                        "1 (>K:TURBINE_IGNITION_SWITCH_SET4)"},

        ProcedureStep{"APU Bleed Off",        1093, false, 1500,  "(L:A32NX_OVHD_PNEU_APU_BLEED_PB_IS_ON) 0 ==",        "0 (>L:A32NX_OVHD_PNEU_APU_BLEED_PB_IS_ON)"},
        ProcedureStep{"APU Master Off",       1041, false, 2000,  "(L:A32NX_OVHD_APU_MASTER_SW_PB_IS_ON) 0 ==",         "0 (>L:A32NX_OVHD_APU_MASTER_SW_PB_IS_ON)"},

        ProcedureStep{"Spoiler Arm",          3040, false, 2000,  "(L:A32NX_SPOILERS_ARMED) 1 ==",                      "1 (>K:SPOILERS_ARM_SET)"},
        ProcedureStep{"Rudder Trim Reset",    3042, false, 2000,  "(A:RUDDER TRIM, Radians) 0 ==",                      "0 (>K:RUDDER_TRIM_SET)"},
        ProcedureStep{"Flaps 1",              3044, false, 3000,  "(L:A32NX_FLAPS_HANDLE_INDEX) 1 ==",                  "1 (>L:A32NX_FLAPS_HANDLE_INDEX)"},

        // SOP: TAXI
<<<<<<< HEAD
        ProcedureStep{"NOSE Lt Taxi",         3120, false, 1000,  "(A:CIRCUIT SWITCH ON:20, Bool)",                   "0 (>L:LIGHTING_LANDING_1) (A:CIRCUIT SWITCH ON:20, Bool) ! if{ 20 (>K:ELECTRICAL_CIRCUIT_TOGGLE)"},
        ProcedureStep{"RWY TURN OFF Lt L On", 3130, false, 0,     "(A:CIRCUIT SWITCH ON:21, Bool)",                   "(A:CIRCUIT SWITCH ON:21, Bool) ! if{ 21 (>K:ELECTRICAL_CIRCUIT_TOGGLE)"},
        ProcedureStep{"RWY TURN OFF Lt R On", 3140, false, 2000,  "(A:CIRCUIT SWITCH ON:22, Bool)",                   "(A:CIRCUIT SWITCH ON:22, Bool) ! if{ 22 (>K:ELECTRICAL_CIRCUIT_TOGGLE)"},
        ProcedureStep{"PWS Auto",             2070, false, 1000,  "(L:A32NX_SWITCH_RADAR_PWS_POSITION) 1 ==",         "1 (>L:A32NX_SWITCH_RADAR_PWS_POSITION)"},
        ProcedureStep{"Transponder On",       2080, false, 1000,  "(L:A32NX_TRANSPONDER_MODE) 1 ==",                  "1 (>L:A32NX_TRANSPONDER_MODE)"},
        ProcedureStep{"ATC ALT RPTG On",      2090, false, 1000,  "(L:A32NX_SWITCH_ATC_ALT) 1 ==",                    "1 (>L:A32NX_SWITCH_ATC_ALT)"},
        ProcedureStep{"TCAS TRAFFIC ABV",     2100, false, 2000,  "(L:A32NX_SWITCH_TCAS_TRAFFIC_POSITION) 2 ==",      "2 (>L:A32NX_SWITCH_TCAS_TRAFFIC_POSITION)"},
        ProcedureStep{"Autobrake RTO",        3080, false, 2000,  "(L:A32NX_AUTOBRAKES_ARMED_MODE) 6 ==",             "1 (>L:A32NX_OVHD_AUTOBRK_RTO_ARM_IS_PRESSED)"},
        ProcedureStep{"TERR ON ND Capt. On",  3080, false, 2000,  "(L:A32NX_EFIS_TERR_L_ACTIVE) 1 ==",                "1 (>L:A32NX_EFIS_TERR_L_ACTIVE)"},
        ProcedureStep{"T.O. Config",          3085, false, 2000,  "",                                                 "1 (>L:A32NX_TO_CONFIG_NORMAL)"},
=======
        ProcedureStep{"NOSE Lt Taxi",         3050, false, 1000,  "(A:LIGHT TAXI, Number) 1 ==",                        "1 (>K:TAXI_LIGHTS_ON)"},
        ProcedureStep{"RWY TURN OFF Lt On",   3052, false, 1000,  "(A:LIGHT TAXI:2, Number) 1 == "
                                                                  "(A:LIGHT TAXI:3, Number) 1 == &&",                   "2 (>K:TAXI_LIGHTS_ON) 3 (>K:TAXI_LIGHTS_ON)"},
        ProcedureStep{"PWS Auto",             3060, false, 1000,  "(L:A32NX_SWITCH_RADAR_PWS_POSITION) 1 ==",           "1 (>L:A32NX_SWITCH_RADAR_PWS_POSITION)"},
        ProcedureStep{"Transponder On",       3062, false, 1000,  "(L:A32NX_TRANSPONDER_MODE) 1 ==",                    "1 (>L:A32NX_TRANSPONDER_MODE)"},
        ProcedureStep{"ATC ALT RPTG On",      3064, false, 1000,  "(L:A32NX_SWITCH_ATC_ALT) 1 ==",                      "1 (>L:A32NX_SWITCH_ATC_ALT)"},
        ProcedureStep{"TCAS TRAFFIC Abv",     3066, false, 2000,  "(L:A32NX_SWITCH_TCAS_TRAFFIC_POSITION) 2 ==",        "2 (>L:A32NX_SWITCH_TCAS_TRAFFIC_POSITION)"},
        ProcedureStep{"Autobrake RTO",        3068, false,  200,  "(L:A32NX_AUTOBRAKES_RTO_ARMED) 1 ==",                "1 (>L:A32NX_OVHD_AUTOBRK_RTO_ARM_IS_PRESSED)"},
        ProcedureStep{"Autobrake RTO",        3068, false, 2000,  "(L:A32NX_OVHD_AUTOBRK_RTO_ARM_IS_PRESSED) 0 ==",     "0 (>L:A32NX_OVHD_AUTOBRK_RTO_ARM_IS_PRESSED)"},
        ProcedureStep{"TERR ON ND Capt. On",  3070, false, 2000,  "(L:A32NX_EFIS_TERR_L_ACTIVE) 1 ==",                  "1 (>L:A32NX_EFIS_TERR_L_ACTIVE)"},

        ProcedureStep{"T.O. Config",          3080, false, 2000,  "",                                                   "1 (>L:A32NX_TO_CONFIG_NORMAL)"},
>>>>>>> e1931cbe
      },

      .TAXI_CONFIG_OFF = {
        ProcedureStep{"TERR ON ND Capt. Off",  3071, false, 2000, "(L:A32NX_EFIS_TERR_L_ACTIVE) 0 ==",                  "0 (>L:A32NX_EFIS_TERR_L_ACTIVE)"},
        ProcedureStep{"Autobrake RTO Off",     3069, false,  200, "(L:A32NX_AUTOBRAKES_RTO_ARMED) 0 ==",                "1 (>L:A32NX_OVHD_AUTOBRK_RTO_ARM_IS_PRESSED)"},
        ProcedureStep{"Autobrake RTO Off",     3069, false, 2000, "(L:A32NX_OVHD_AUTOBRK_RTO_ARM_IS_PRESSED) 0 ==",     "0 (>L:A32NX_OVHD_AUTOBRK_RTO_ARM_IS_PRESSED)"},

        ProcedureStep{"TCAS TRAFFIC Abv",      3067, false, 1000, "(L:A32NX_SWITCH_TCAS_TRAFFIC_POSITION) 2 ==",        "2 (>L:A32NX_SWITCH_TCAS_TRAFFIC_POSITION)"},
        ProcedureStep{"ATC ALT RPTG Off",      3065, false, 1000, "(L:A32NX_SWITCH_ATC_ALT) 1 ==",                      "1 (>L:A32NX_SWITCH_ATC_ALT)"},
        ProcedureStep{"Transponder Off",       3063, false, 1000, "(L:A32NX_TRANSPONDER_MODE) 0 ==",                    "0 (>L:A32NX_TRANSPONDER_MODE)"},
        ProcedureStep{"PWS Off",               3061, false, 1000, "(L:A32NX_SWITCH_RADAR_PWS_POSITION) 0 ==",           "0 (>L:A32NX_SWITCH_RADAR_PWS_POSITION)"},

        ProcedureStep{"RWY TURN OFF Lt Off",   3053, false, 2000, "(A:LIGHT TAXI:2, Number) 0 == "
                                                                  "(A:LIGHT TAXI:3, Number) 0 == &&",                   "2 (>K:TAXI_LIGHTS_OFF) 3 (>K:TAXI_LIGHTS_OFF)"},
        ProcedureStep{"NOSE Lt Taxi",          3051, false, 1000, "(A:LIGHT TAXI, Number) 0 == ",                       "1 (>K:TAXI_LIGHTS_OFF)"},

        ProcedureStep{"Flaps 0",               3041, false, 2000, "(L:A32NX_FLAPS_HANDLE_INDEX) 0 ==",                  "0 (>L:A32NX_FLAPS_HANDLE_INDEX)"},
        ProcedureStep{"Rudder Trim Reset",     3043, false, 2000, "(A:RUDDER TRIM, Radians) 0 ==",                      "0 (>K:RUDDER_TRIM_SET)"},
        ProcedureStep{"Spoiler Disarm",        3041, false, 2000, "(L:A32NX_SPOILERS_ARMED) 0 ==",                      "0 (>K:SPOILERS_ARM_SET)"},

        ProcedureStep{"ENG 4 Off",             3029, false, 2000, "(A:FUELSYSTEM VALVE OPEN:4, Bool) !",                "4 (>K:FUELSYSTEM_VALVE_CLOSE)"},
        ProcedureStep{"ENG 3 Off",             3027, false, 2000, "(A:FUELSYSTEM VALVE OPEN:3, Bool) !",                "3 (>K:FUELSYSTEM_VALVE_CLOSE)"},
        ProcedureStep{"ENG 2 Off",             3023, false, 2000, "(A:FUELSYSTEM VALVE OPEN:2, Bool) !",                "2 (>K:FUELSYSTEM_VALVE_CLOSE)"},
        ProcedureStep{"ENG 1 Off",             3021, false, 2000, "(A:FUELSYSTEM VALVE OPEN:1, Bool) !",                "1 (>K:FUELSYSTEM_VALVE_CLOSE)"},
        ProcedureStep{"ENG 4 N1 <3%",          3032, true,   500, "",                                                   "(L:A32NX_ENGINE_N1:4) 3 <"},
        ProcedureStep{"ENG 3 N1 <3%",          3033, true,   500, "",                                                   "(L:A32NX_ENGINE_N1:3) 3 <"},
        ProcedureStep{"ENG 2 N1 <3%",          3034, true,   500, "",                                                   "(L:A32NX_ENGINE_N1:2) 3 <"},
        ProcedureStep{"ENG 1 N1 <3%",          3035, true,   500, "",                                                   "(L:A32NX_ENGINE_N1:1) 3 <"}
      },

      .TAKEOFF_CONFIG_ON = {
      // SOP: TAXI
        //  ProcedureStep{"WX Radar On",          4000, false, 1000, "(L:XMLVAR_A320_WEATHERRADAR_SYS) 0 ==",  "0 (>L:XMLVAR_A320_WEATHERRADAR_SYS)"},
        //  ProcedureStep{"WX Radar Mode",        4010, false, 1000, "(L:XMLVAR_A320_WEATHERRADAR_MODE) 1 ==", "1 (>L:XMLVAR_A320_WEATHERRADAR_MODE)"},
        // SOP: BEFORE TAKEOFF
        ProcedureStep{"TCAS Switch TA/RA",      4010, false, 2000, "(L:A32NX_SWITCH_TCAS_POSITION) 2 ==",               "2 (>L:A32NX_SWITCH_TCAS_POSITION)"},
        ProcedureStep{"Strobe On",              4020, false, 1000, "(L:LIGHTING_STROBE_0) 0 ==",                        "0 (>L:LIGHTING_STROBE_0)"},
        ProcedureStep{"Cabin Read On",          4022, false, 1000, "",                                                  "1 (>L:A32NX_CABIN_READY)"},
        ProcedureStep{"Cabin Ready Off",        4023, false, 1000, "",                                                  "0 (>L:A32NX_CABIN_READY)"},
        // SOP: TAKE OFF
        ProcedureStep{"NOSE Lt Takeoff",        4030, false, 1000, "(A:LIGHT LANDING:1, Number) 1 ==",                  "1 (>K:LANDING_LIGHTS_ON)"},
        ProcedureStep{"Landing Lights On",      4040, false, 0,    "(A:LIGHT LANDING:2, Number) 1 ==",                  "2 (>K:LANDING_LIGHTS_ON)"},
      },

      .TAKEOFF_CONFIG_OFF = {
        ProcedureStep{"Landing Lights Off",     4041, false, 0,    "(A:LIGHT LANDING:2, Number) 0 ==",                  "2 (>K:LANDING_LIGHTS_OFF)"},
        ProcedureStep{"NOSE Lt Takeoff",        4031, false, 2000, "(A:LIGHT LANDING:1, Number) 0 ==",                  "1 (>K:LANDING_LIGHTS_OFF)"},
        ProcedureStep{"Strobe Auto",            1070, false, 1000, "(L:LIGHTING_STROBE_0) 1 ==",                        "1 (>L:LIGHTING_STROBE_0)"},

        ProcedureStep{"TCAS Switch TA/RA",      4011, false, 1000, "(L:A32NX_SWITCH_TCAS_POSITION) 0 ==",               "0 (>L:A32NX_SWITCH_TCAS_POSITION)"},
        // ProcedureStep{"WX Radar Mode",        4110, false, 1000, "(L:XMLVAR_A320_WEATHERRADAR_MODE) 1 ==",                 "1 (>L:XMLVAR_A320_WEATHERRADAR_MODE)"},
        // ProcedureStep{"WX Radar Off",         4100, false, 1000, "(L:XMLVAR_A320_WEATHERRADAR_SYS) 1 ==",                  "1 (>L:XMLVAR_A320_WEATHERRADAR_SYS)"},
      }

      // @formatter:on
      // clang-format on
  };
};

#endif  // FLYBYWIRE_AIRCRAFT_AIRCRAFTPRESETPROCEDURES_A32NX_H<|MERGE_RESOLUTION|>--- conflicted
+++ resolved
@@ -200,18 +200,6 @@
         ProcedureStep{"Flaps 1",              3044, false, 3000,  "(L:A32NX_FLAPS_HANDLE_INDEX) 1 ==",                  "1 (>L:A32NX_FLAPS_HANDLE_INDEX)"},
 
         // SOP: TAXI
-<<<<<<< HEAD
-        ProcedureStep{"NOSE Lt Taxi",         3120, false, 1000,  "(A:CIRCUIT SWITCH ON:20, Bool)",                   "0 (>L:LIGHTING_LANDING_1) (A:CIRCUIT SWITCH ON:20, Bool) ! if{ 20 (>K:ELECTRICAL_CIRCUIT_TOGGLE)"},
-        ProcedureStep{"RWY TURN OFF Lt L On", 3130, false, 0,     "(A:CIRCUIT SWITCH ON:21, Bool)",                   "(A:CIRCUIT SWITCH ON:21, Bool) ! if{ 21 (>K:ELECTRICAL_CIRCUIT_TOGGLE)"},
-        ProcedureStep{"RWY TURN OFF Lt R On", 3140, false, 2000,  "(A:CIRCUIT SWITCH ON:22, Bool)",                   "(A:CIRCUIT SWITCH ON:22, Bool) ! if{ 22 (>K:ELECTRICAL_CIRCUIT_TOGGLE)"},
-        ProcedureStep{"PWS Auto",             2070, false, 1000,  "(L:A32NX_SWITCH_RADAR_PWS_POSITION) 1 ==",         "1 (>L:A32NX_SWITCH_RADAR_PWS_POSITION)"},
-        ProcedureStep{"Transponder On",       2080, false, 1000,  "(L:A32NX_TRANSPONDER_MODE) 1 ==",                  "1 (>L:A32NX_TRANSPONDER_MODE)"},
-        ProcedureStep{"ATC ALT RPTG On",      2090, false, 1000,  "(L:A32NX_SWITCH_ATC_ALT) 1 ==",                    "1 (>L:A32NX_SWITCH_ATC_ALT)"},
-        ProcedureStep{"TCAS TRAFFIC ABV",     2100, false, 2000,  "(L:A32NX_SWITCH_TCAS_TRAFFIC_POSITION) 2 ==",      "2 (>L:A32NX_SWITCH_TCAS_TRAFFIC_POSITION)"},
-        ProcedureStep{"Autobrake RTO",        3080, false, 2000,  "(L:A32NX_AUTOBRAKES_ARMED_MODE) 6 ==",             "1 (>L:A32NX_OVHD_AUTOBRK_RTO_ARM_IS_PRESSED)"},
-        ProcedureStep{"TERR ON ND Capt. On",  3080, false, 2000,  "(L:A32NX_EFIS_TERR_L_ACTIVE) 1 ==",                "1 (>L:A32NX_EFIS_TERR_L_ACTIVE)"},
-        ProcedureStep{"T.O. Config",          3085, false, 2000,  "",                                                 "1 (>L:A32NX_TO_CONFIG_NORMAL)"},
-=======
         ProcedureStep{"NOSE Lt Taxi",         3050, false, 1000,  "(A:LIGHT TAXI, Number) 1 ==",                        "1 (>K:TAXI_LIGHTS_ON)"},
         ProcedureStep{"RWY TURN OFF Lt On",   3052, false, 1000,  "(A:LIGHT TAXI:2, Number) 1 == "
                                                                   "(A:LIGHT TAXI:3, Number) 1 == &&",                   "2 (>K:TAXI_LIGHTS_ON) 3 (>K:TAXI_LIGHTS_ON)"},
@@ -224,7 +212,6 @@
         ProcedureStep{"TERR ON ND Capt. On",  3070, false, 2000,  "(L:A32NX_EFIS_TERR_L_ACTIVE) 1 ==",                  "1 (>L:A32NX_EFIS_TERR_L_ACTIVE)"},
 
         ProcedureStep{"T.O. Config",          3080, false, 2000,  "",                                                   "1 (>L:A32NX_TO_CONFIG_NORMAL)"},
->>>>>>> e1931cbe
       },
 
       .TAXI_CONFIG_OFF = {

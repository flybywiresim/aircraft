--- conflicted
+++ resolved
@@ -30,11 +30,7 @@
 import { AutoThrustMode, AutoThrustModeMessage } from '@shared/autopilot';
 
 export class EngineWarningDisplay extends DestroyableComponent<{ bus: ArincEventBus }> {
-<<<<<<< HEAD
-  private readonly sub = this.props.bus.getSubscriber<EwdSimvars & FwsEwdEvents & FGVars>();
-=======
-  private readonly sub = this.props.bus.getSubscriber<EwdSimvars & FwsEvents>();
->>>>>>> 9c476540
+  private readonly sub = this.props.bus.getSubscriber<EwdSimvars & FwsEvents & FgVars>();
 
   private readonly fwsAvailChecker = new FwsEwdAvailabilityChecker(this.props.bus);
   private readonly cpiomAvailChecker = new CpiomEwdAvailabilityChecker(this.props.bus, this.fwsAvailChecker);
@@ -155,7 +151,6 @@
     this.fwsAvailChecker.fwsAvail,
   ).map((s) => (s ? 'visible' : 'hidden'));
 
-<<<<<<< HEAD
   private readonly autoThrustMode = ConsumerSubject.create(this.sub.on('fg.athr.mode'), AutoThrustMode.NONE);
 
   private readonly alphaFloorHiddenElement = this.autoThrustMode.map(
@@ -175,13 +170,13 @@
     SubscribableMapFunctions.or(),
     this.reverserSelected,
     this.thrustLockActive,
-=======
+    );
+  
   private readonly deferredProcedures = ConsumerSubject.create(this.sub.on('fws_deferred_procedures'), []);
   private readonly stsIndicationLabel = MappedSubject.create(
     ([sts, deferred]) => (sts && deferred.length > 0 ? 'STS & DEFRD PROC' : 'STS'),
     this.stsIndicationRequested,
     this.deferredProcedures,
->>>>>>> 9c476540
   );
 
   public onAfterRender(node: VNode): void {

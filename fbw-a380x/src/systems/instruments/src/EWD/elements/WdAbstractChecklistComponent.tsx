import {
  ClockEvents,
  ConsumerSubject,
  DisplayComponent,
  EventBus,
  FSComponent,
  MappedSubject,
  Subject,
  Subscribable,
  VNode,
} from '@microsoft/msfs-sdk';
import { EwdSimvars } from 'instruments/src/EWD/shared/EwdSimvarPublisher';
<<<<<<< HEAD
import { FwsEvents } from '../../MsfsAvionicsCommon/providers/FwsPublisher';
=======
import { FcdcSimvars } from '../../MsfsAvionicsCommon/providers/FcdcPublisher';
import { FwsEwdEvents } from '../../MsfsAvionicsCommon/providers/FwsEwdPublisher';
>>>>>>> e872ac33
import {
  ChecklistLineStyle,
  WD_NUM_LINES,
  WdLineData,
  WdSpecialLine,
} from 'instruments/src/MsfsAvionicsCommon/EcamMessages';
import { DestroyableComponent } from 'instruments/src/MsfsAvionicsCommon/DestroyableComponent';
import { FormattedFwcText } from 'instruments/src/EWD/elements/FormattedFwcText';
<<<<<<< HEAD
import { EclSoftKeys } from 'instruments/src/EWD/elements/EclSoftKeys';
=======
import { EclSoftKeys } from 'instruments/src/EWD/elements/EclClickspots';
import { AdrBusEvents, CpiomData, IrBusEvents } from '@flybywiresim/fbw-sdk';
import { CpiomEwdAvailabilityChecker } from '../EWD';
>>>>>>> e872ac33

interface WdAbstractChecklistComponentProps {
  bus: EventBus;
  visible: Subscribable<boolean>;
  abnormal: boolean;
  fwsAvail?: Subscribable<boolean>;
  cpiomAvailChecker?: CpiomEwdAvailabilityChecker;
}

<<<<<<< HEAD
export class WdAbstractChecklistComponent extends DisplayComponent<WdAbstractChecklistComponentProps> {
  protected readonly sub = this.props.bus.getSubscriber<ClockEvents & EwdSimvars & FwsEvents>();
=======
export class WdAbstractChecklistComponent extends DestroyableComponent<WdAbstractChecklistComponentProps> {
  protected readonly sub = this.props.bus.getSubscriber<
    AdrBusEvents & ClockEvents & CpiomData & EwdSimvars & FcdcSimvars & FwsEwdEvents & IrBusEvents
  >();
>>>>>>> e872ac33

  protected readonly lineData: WdLineData[] = [];

  protected readonly activeLine = ConsumerSubject.create(this.sub.on('fws_active_item'), 0);

  protected readonly showFromLine = ConsumerSubject.create(this.sub.on('fws_show_from_line'), 0);
  protected readonly totalLines = Subject.create(0);

  // Overflow indicators
  protected readonly overflowTopVisibility = this.showFromLine.map((l) => (l > 0 ? 'visible' : 'hidden'));
  protected readonly overflowBottomVisibility = MappedSubject.create(
    ([sf, tl]) => (tl > WD_NUM_LINES && tl - WD_NUM_LINES > sf ? 'visible' : 'hidden'),
    this.showFromLine,
    this.totalLines,
  );

  static DefaultLineData: WdLineData = {
    activeProcedure: false,
    sensed: false,
    checked: false,
    text: '',
    style: ChecklistLineStyle.Standard,
    firstLine: false,
    lastLine: false,
  };

  // Subjects for rendering the WD lines
  private readonly lineDataSubject = Array.from(Array(WD_NUM_LINES), () =>
    Subject.create<WdLineData>(WdAbstractChecklistComponent.DefaultLineData),
  );
  private readonly lineSelected = Array.from(Array(WD_NUM_LINES), () => Subject.create<boolean>(false));

  public updateChecklists(notifyIndexes?: number[]) {
    let lineIdx = 0;
    this.totalLines.set(this.lineData.length);

    this.lineData.forEach((ld, index) => {
      if (index >= this.showFromLine.get() && lineIdx < WD_NUM_LINES) {
        if (notifyIndexes && notifyIndexes.findIndex((i) => i === index) !== -1) {
          this.lineDataSubject[lineIdx].notify();
        }
        this.lineDataSubject[lineIdx].set(ld);
        this.lineSelected[lineIdx].set(
          ld.originalItemIndex !== undefined && ld.activeProcedure
            ? ld.originalItemIndex === this.activeLine.get()
            : false,
        );
        lineIdx++;
      }
    });

    // Fill remaining lines blank
    while (lineIdx < WD_NUM_LINES) {
      this.lineDataSubject[lineIdx].set({
        activeProcedure: false,
        sensed: true,
        checked: false,
        text: '',
        style: ChecklistLineStyle.ChecklistItem,
        firstLine: true,
        lastLine: true,
        specialLine: WdSpecialLine.Empty,
      });
      this.lineSelected[lineIdx].set(false);
      lineIdx++;
    }
  }

  public onAfterRender(node: VNode): void {
    super.onAfterRender(node);

    this.activeLine.sub(() => this.updateChecklists());
    this.showFromLine.sub(() => this.updateChecklists());
  }

  // 18 lines
  render() {
    return (
      <div class="ProceduresContainer" style={{ display: this.props.visible.map((it) => (it ? 'flex' : 'none')) }}>
        <div class="OverflowIndicatorColumn">
          <div style={{ visibility: this.overflowTopVisibility }}>
            <OverflowArrowSymbol facingUp={true} />
          </div>
          <div style={{ visibility: this.overflowBottomVisibility }}>
            <OverflowArrowSymbol facingUp={false} />
          </div>
        </div>
        <div class="WarningsColumn">
          {Array.from(Array(WD_NUM_LINES), () => '').map((_, index) => (
            <EclLine data={this.lineDataSubject[index]} selected={this.lineSelected[index]} />
          ))}
        </div>
        <EclSoftKeys />
      </div>
    );
  }
}

interface EclLineProps {
  data: Subscribable<WdLineData>;
  selected: Subscribable<boolean>;
}

export class EclLine extends DisplayComponent<EclLineProps> {
  render() {
    return (
      <div class="EclLineContainer">
        <div
          class={{
            EclLine: true,
            Selected: this.props.selected,
            ChecklistItem: this.props.data.map(
              (d) => !d.abnormalProcedure && d.style === ChecklistLineStyle.ChecklistItem,
            ),
            Inactive: this.props.data.map((d) => d.inactive === true),
            AbnormalItem: this.props.data.map((d) => d.abnormalProcedure === true),
            Headline: this.props.data.map((d) =>
              [
                ChecklistLineStyle.Headline,
                ChecklistLineStyle.SubHeadline,
                ChecklistLineStyle.CenteredSubHeadline,
              ].includes(d.style),
            ),
            Underline: this.props.data.map(
              (d) => d.style === ChecklistLineStyle.CenteredSubHeadline || d.style === ChecklistLineStyle.SubHeadline,
            ),
            Centered: this.props.data.map((d) => d.style === ChecklistLineStyle.CenteredSubHeadline),
            Checked: this.props.data.map((d) => d.checked),
            ChecklistCompleted: this.props.data.map((d) => d.style === ChecklistLineStyle.CompletedChecklist),
            DeferredProcedure: this.props.data.map((d) => d.style === ChecklistLineStyle.DeferredProcedure),
            CompletedDeferredProcedure: this.props.data.map(
              (d) => d.style === ChecklistLineStyle.CompletedDeferredProcedure,
            ),
            ChecklistCondition: this.props.data.map((d) => d.style === ChecklistLineStyle.ChecklistCondition),
            Green: this.props.data.map((d) => d.style === ChecklistLineStyle.Green),
            Cyan: this.props.data.map((d) => d.style === ChecklistLineStyle.Cyan),
            Amber: this.props.data.map((d) => d.style === ChecklistLineStyle.Amber),
            White: this.props.data.map((d) => d.style === ChecklistLineStyle.White),
            OmissionDots: this.props.data.map((d) => d.style === ChecklistLineStyle.OmissionDots),
            LandAnsa: this.props.data.map((d) => d.style === ChecklistLineStyle.LandAnsa),
            LandAsap: this.props.data.map((d) => d.style === ChecklistLineStyle.LandAsap),
          }}
          style={{
            display: this.props.data.map((d) => (d.style === ChecklistLineStyle.SeparationLine ? 'none' : 'flex')),
          }}
        >
          <div
            class={{
              EclLineCheckboxArea: true,
              AbnormalItem: this.props.data.map((d) => d.abnormalProcedure === true),
              ChecklistCondition: this.props.data.map((d) => d.style === ChecklistLineStyle.ChecklistCondition),
              Inactive: this.props.data.map((d) => d.inactive === true),
              Checked: this.props.data.map((d) => d.checked),
              HiddenElement: this.props.data.map(
                (d) =>
                  d.style === ChecklistLineStyle.Headline ||
                  d.style === ChecklistLineStyle.OmissionDots ||
                  d.style === ChecklistLineStyle.LandAnsa ||
                  d.style === ChecklistLineStyle.LandAsap,
              ),
              Invisible: this.props.data.map(
                (d) => d.sensed || (d.firstLine && d.lastLine) || d.specialLine === WdSpecialLine.Empty,
              ),
            }}
          >
            {this.props.data.map((d) => (d.checked ? '\u25A0' : '\u25A1'))}
          </div>
          <span
            class="EclLineText"
            style={{
              display: this.props.data.map((d) =>
                d.abnormalProcedure === true && d.style === ChecklistLineStyle.Headline ? 'none' : 'block',
              ),
            }}
          >
            {this.props.data.map((d) => d.text.substring(0, 39))}
          </span>
          <svg
            version="1.1"
            xmlns="http://www.w3.org/2000/svg"
            width="680"
            height="33"
            style={{
              display: this.props.data.map((d) =>
                d.abnormalProcedure === true && d.style === ChecklistLineStyle.Headline ? 'block' : 'none',
              ),
            }}
          >
            <FormattedFwcText x={10} y={24} message={this.props.data.map((d) => d.text)} />
          </svg>
        </div>
        <div
          class={{
            EclSeparationLine: true,
            HiddenElement: this.props.data.map((d) => d.style !== ChecklistLineStyle.SeparationLine),
          }}
          style={{
            display: this.props.data.map((d) => (d.style === ChecklistLineStyle.SeparationLine ? 'block' : 'none')),
          }}
        />
        <div
          class={{
            EclLineEndMarker: true,
            Selected: this.props.selected,
            First: this.props.data.map((d) => d.firstLine),
            Last: this.props.data.map((d) => d.lastLine),
            HiddenElement: this.props.data.map(
              (d) => (d.firstLine && d.lastLine) || d.specialLine === WdSpecialLine.Empty,
            ),
          }}
        />
      </div>
    );
  }
}

class OverflowArrowSymbol extends DisplayComponent<{ facingUp: boolean }> {
  render() {
    return (
      <svg xmlns="http://www.w3.org/2000/svg" width="30" viewBox="0 0 36 40" preserveAspectRatio="meet">
        <g transform={this.props.facingUp ? 'rotate (180, 18, 20)' : ''}>
          <rect
            stroke="#000"
            stroke-width="0"
            height="17.42185"
            width="9.53173"
            y="1.62429"
            x="13.25006"
            fill="#00ff00"
          />
          <path
            stroke="#000"
            d="m0.13726,14.20717l17.68697,24.02628c6.01023,-8.01338 12.02045,-16.02675 18.03068,-24.04013"
            stroke-width="0"
            fill="#00ff00"
          />
        </g>
      </svg>
    );
  }
}<|MERGE_RESOLUTION|>--- conflicted
+++ resolved
@@ -10,12 +10,8 @@
   VNode,
 } from '@microsoft/msfs-sdk';
 import { EwdSimvars } from 'instruments/src/EWD/shared/EwdSimvarPublisher';
-<<<<<<< HEAD
+import { FcdcSimvars } from '../../MsfsAvionicsCommon/providers/FcdcPublisher';
 import { FwsEvents } from '../../MsfsAvionicsCommon/providers/FwsPublisher';
-=======
-import { FcdcSimvars } from '../../MsfsAvionicsCommon/providers/FcdcPublisher';
-import { FwsEwdEvents } from '../../MsfsAvionicsCommon/providers/FwsEwdPublisher';
->>>>>>> e872ac33
 import {
   ChecklistLineStyle,
   WD_NUM_LINES,
@@ -24,13 +20,9 @@
 } from 'instruments/src/MsfsAvionicsCommon/EcamMessages';
 import { DestroyableComponent } from 'instruments/src/MsfsAvionicsCommon/DestroyableComponent';
 import { FormattedFwcText } from 'instruments/src/EWD/elements/FormattedFwcText';
-<<<<<<< HEAD
 import { EclSoftKeys } from 'instruments/src/EWD/elements/EclSoftKeys';
-=======
-import { EclSoftKeys } from 'instruments/src/EWD/elements/EclClickspots';
 import { AdrBusEvents, CpiomData, IrBusEvents } from '@flybywiresim/fbw-sdk';
 import { CpiomEwdAvailabilityChecker } from '../EWD';
->>>>>>> e872ac33
 
 interface WdAbstractChecklistComponentProps {
   bus: EventBus;
@@ -40,15 +32,10 @@
   cpiomAvailChecker?: CpiomEwdAvailabilityChecker;
 }
 
-<<<<<<< HEAD
-export class WdAbstractChecklistComponent extends DisplayComponent<WdAbstractChecklistComponentProps> {
-  protected readonly sub = this.props.bus.getSubscriber<ClockEvents & EwdSimvars & FwsEvents>();
-=======
 export class WdAbstractChecklistComponent extends DestroyableComponent<WdAbstractChecklistComponentProps> {
   protected readonly sub = this.props.bus.getSubscriber<
-    AdrBusEvents & ClockEvents & CpiomData & EwdSimvars & FcdcSimvars & FwsEwdEvents & IrBusEvents
+    AdrBusEvents & ClockEvents & CpiomData & EwdSimvars & FcdcSimvars & FwsEvents & IrBusEvents
   >();
->>>>>>> e872ac33
 
   protected readonly lineData: WdLineData[] = [];
 

import { useSimVar } from '@instruments/common/simVars';
import { Position, EngineNumber, FadecActive } from '@instruments/common/types';
import React from 'react';

const IgnitionBorder: React.FC<Position & EngineNumber & FadecActive> = ({ x, y, engine, active }) => {
<<<<<<< HEAD
    const [engineState] = useSimVar(`L:A32NX_ENGINE_STATE:${engine}`, 'enum', 500);
    const [N1Percent] = useSimVar(`L:A32NX_ENGINE_N1:${engine}`, 'percent', 100);
    const [N1Idle] = useSimVar('L:A32NX_ENGINE_IDLE_N1', 'percent', 1000);
=======
    const [engineState] = useSimVar(`L:A32NX_ENGINE_STATE:${engine}`, 'number', 500);
    const [N1Percent] = useSimVar(`L:A32NX_ENGINE_N1:${engine}`, 'number', 100);
    const [N1Idle] = useSimVar('L:A32NX_ENGINE_IDLE_N1', 'number', 1000);
>>>>>>> 0f825133
    const showBorder = !!((N1Percent < Math.floor(N1Idle) - 1) && (engineState === 2));
    // const showBorder = true;

    return (
        <>
            <g id={`ignition-border-${engine}`}>
                {active && showBorder
                    && (
                        <>
                            <path className='WhiteLine' d={`m ${x - 74} ${y - 13} l 0,-72 l 162,0 l 0,72`} />
                            <path className='WhiteLine' d={`m ${x - 74} ${y + 168} l 0,72 l 162,0 l 0,-72`} />
                        </>
                    )}
            </g>
        </>
    );
};

export default IgnitionBorder;<|MERGE_RESOLUTION|>--- conflicted
+++ resolved
@@ -3,15 +3,9 @@
 import React from 'react';
 
 const IgnitionBorder: React.FC<Position & EngineNumber & FadecActive> = ({ x, y, engine, active }) => {
-<<<<<<< HEAD
-    const [engineState] = useSimVar(`L:A32NX_ENGINE_STATE:${engine}`, 'enum', 500);
-    const [N1Percent] = useSimVar(`L:A32NX_ENGINE_N1:${engine}`, 'percent', 100);
-    const [N1Idle] = useSimVar('L:A32NX_ENGINE_IDLE_N1', 'percent', 1000);
-=======
     const [engineState] = useSimVar(`L:A32NX_ENGINE_STATE:${engine}`, 'number', 500);
     const [N1Percent] = useSimVar(`L:A32NX_ENGINE_N1:${engine}`, 'number', 100);
     const [N1Idle] = useSimVar('L:A32NX_ENGINE_IDLE_N1', 'number', 1000);
->>>>>>> 0f825133
     const showBorder = !!((N1Percent < Math.floor(N1Idle) - 1) && (engineState === 2));
     // const showBorder = true;
 

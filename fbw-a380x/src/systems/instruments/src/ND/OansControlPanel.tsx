--- conflicted
+++ resolved
@@ -57,19 +57,12 @@
 import { TopTabNavigator, TopTabNavigatorPage } from 'instruments/src/MsfsAvionicsCommon/UiWidgets/TopTabNavigator';
 import { Coordinates, distanceTo, placeBearingDistance } from 'msfs-geo';
 import { AdirsSimVars } from 'instruments/src/MsfsAvionicsCommon/SimVarTypes';
-<<<<<<< HEAD
-import { NavigationDatabase, NavigationDatabaseBackend, NavigationDatabaseService } from '@fmgc/index';
 import { NDSimvars } from 'instruments/src/ND/NDSimvarPublisher';
 import { Feature, Geometry, LineString, Point, Position } from '@turf/turf';
+import { NavigationDatabaseService } from '@fmgc/flightplanning/NavigationDatabaseService';
+import { NavigationDatabase, NavigationDatabaseBackend } from '@fmgc/NavigationDatabase';
 import { ResetPanelSimvars } from 'instruments/src/MsfsAvionicsCommon/providers/ResetPanelPublisher';
 import { InteractionMode, InternalKccuKeyEvent } from 'instruments/src/MFD/shared/MFDSimvarPublisher';
-=======
-import { InteractionMode, InternalKccuKeyEvent } from 'instruments/src/MFD/shared/MFDSimvarPublisher';
-import { NDSimvars } from 'instruments/src/ND/NDSimvarPublisher';
-import { Position } from '@turf/turf';
-import { NavigationDatabaseService } from '@fmgc/flightplanning/NavigationDatabaseService';
-import { NavigationDatabase, NavigationDatabaseBackend } from '@fmgc/NavigationDatabase';
->>>>>>> cc884bb3
 
 export interface OansProps extends ComponentProps {
   bus: EventBus;
@@ -866,10 +859,10 @@
                         BTV STOP DISTANCE
                       </div>
                       <div>
-                        <InputField<number>
+                        <InputField<number, number, false>
                           dataEntryFormat={new LengthFormat(Subject.create(0), Subject.create(4000))}
                           dataHandlerDuringValidation={async (val) => this.btvFallbackSetDistance(val)}
-                          value={this.reqStoppingDistance}
+                          readonlyValue={this.reqStoppingDistance}
                           mandatory={Subject.create(false)}
                           inactive={this.selectedEntityString.map((it) => !it)}
                           hEventConsumer={this.hEventConsumer}

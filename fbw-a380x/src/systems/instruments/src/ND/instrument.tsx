--- conflicted
+++ resolved
@@ -111,10 +111,6 @@
                     side={this.efisSide}
                     rangeValues={a380EfisRangeSettings}
                 />
-<<<<<<< HEAD
-                <VerticalDisplayDummy bus={this.bus} side={this.efisSide} />
-=======
->>>>>>> 84c1622f
             </CdsDisplayUnit>,
             document.getElementById('ND_CONTENT'),
         );

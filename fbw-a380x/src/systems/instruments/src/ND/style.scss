// Copyright (c) 2021-2024 FlyByWire Simulations
// SPDX-License-Identifier: GPL-3.0

@import "../MsfsAvionicsCommon/definitions.scss";
@import "../../../../../../fbw-common/src/systems/instruments/src/ND/style.scss";

@font-face {
  font-family: "Ecam";
  //noinspection CssUnknownTarget
  src: url("/Fonts/fbw-a380x/FBW-Display-EIS-A380.ttf") format("truetype");
  font-weight: normal;
  font-style: normal;
}

@font-face {
  font-family: "NDChrono";
  //noinspection CssUnknownTarget
  src: url("/Fonts/fbw-a380x/NDChrono.ttf") format("truetype");
  font-weight: normal;
  font-style: normal;
}

.vd-svg {
  background: transparent;
  font-family: "Ecam", monospace !important;
  pointer-events: none;
}

.nd-inverted-map-area {
  background: $display-background;
  fill: rgb(0,0,0);
<<<<<<< HEAD
}

path.rounded {
  stroke-linecap: round;
  stroke-linejoin: round;
}

.hidden {
  display: none;
}

.a380xInvisible {
  display: none;
=======
>>>>>>> dd9f337e
}<|MERGE_RESOLUTION|>--- conflicted
+++ resolved
@@ -29,20 +29,8 @@
 .nd-inverted-map-area {
   background: $display-background;
   fill: rgb(0,0,0);
-<<<<<<< HEAD
-}
-
-path.rounded {
-  stroke-linecap: round;
-  stroke-linejoin: round;
-}
-
-.hidden {
-  display: none;
 }
 
 .a380xInvisible {
   display: none;
-=======
->>>>>>> dd9f337e
 }
// Copyright (c) 2024 FlyByWire Simulations
// SPDX-License-Identifier: GPL-3.0

export const WD_NUM_LINES = 17;

import {
  EcamAbnormalSensedAta212223,
  EcamDeferredProcAta212223,
} from 'instruments/src/MsfsAvionicsCommon/EcamMessages/AbnormalSensed/ata21-22-23';
import { EcamAbnormalSensedAta24 } from 'instruments/src/MsfsAvionicsCommon/EcamMessages/AbnormalSensed/ata24';
import { EcamAbnormalSensedAta26 } from 'instruments/src/MsfsAvionicsCommon/EcamMessages/AbnormalSensed/ata26';
import {
  EcamAbnormalSensedAta27,
  EcamDeferredProcAta27,
} from 'instruments/src/MsfsAvionicsCommon/EcamMessages/AbnormalSensed/ata27';
import { EcamAbnormalSensedAta28 } from 'instruments/src/MsfsAvionicsCommon/EcamMessages/AbnormalSensed/ata28';
import { EcamAbnormalSensedAta2930 } from 'instruments/src/MsfsAvionicsCommon/EcamMessages/AbnormalSensed/ata29-30';
import {
  EcamAbnormalSensedAta313233,
  EcamDeferredProcAta313233,
} from 'instruments/src/MsfsAvionicsCommon/EcamMessages/AbnormalSensed/ata31-32-33';
import { EcamAbnormalSensedAta34 } from 'instruments/src/MsfsAvionicsCommon/EcamMessages/AbnormalSensed/ata34';
import { EcamAbnormalSensedAta353642 } from 'instruments/src/MsfsAvionicsCommon/EcamMessages/AbnormalSensed/ata35-36-42';
import { EcamAbnormalSensedAta46495256 } from 'instruments/src/MsfsAvionicsCommon/EcamMessages/AbnormalSensed/ata46-49-52-56';
import { EcamAbnormalSensedAta70 } from 'instruments/src/MsfsAvionicsCommon/EcamMessages/AbnormalSensed/ata70';
import { EcamAbnormalSensedAta80Rest } from 'instruments/src/MsfsAvionicsCommon/EcamMessages/AbnormalSensed/ata80-rest';
import { EcamAbnormalSecondaryFailures } from 'instruments/src/MsfsAvionicsCommon/EcamMessages/AbnormalSensed/secondary-failures';
import { AbnormalNonSensedCategory } from 'instruments/src/MsfsAvionicsCommon/providers/FwsEwdPublisher';

// Convention for IDs:
// First two digits: ATA chapter. 00 for T.O and LDG memos
// Third digit: Sub chapter, if needed
// Fourth digit:
//    0 for MEMOs,
//    1 for normal checklists,
//    2 for infos,
//    3 for INOP SYS,
//    4 for limitations,
//    8 for ABN sensed procedures,
//    9 for ABN non-sensed procedures

/** All MEMOs should be here, EWD and PFD. */
export const EcamMemos: { [n: string]: string } = {
  '000000001': '              \x1b<3mNORMAL',
  '000001001': ' \x1b<7m\x1b4mT.O\x1bm',
  '000001002': '   \x1b<5m-SEAT BELTS ....ON',
  '000001003': '   \x1b<3m-SEAT BELTS ON',
  '000001006': '   \x1b<5m-GND SPLRs ....ARM',
  '000001007': '   \x1b<3m-GND SPLRs ARM',
  '000001008': '   \x1b<5m-FLAPS ........T.O',
  '000001009': '   \x1b<3m-FLAPS : T.O',
  '000001010': '   \x1b<5m-AUTO BRK .....RTO',
  '000001011': '   \x1b<3m-AUTO BRK RTO',
  '000001012': '   \x1b<5m-T.O CONFIG ..TEST',
  '000001013': '   \x1b<3m-T.O CONFIG NORM',
  '000002001': ' \x1b<7m\x1b4mLDG\x1bm',
  '000002002': '   \x1b<5m-SEAT BELTS ....ON',
  '000002003': '   \x1b<3m-SEAT BELTS ON',
  '000002006': '   \x1b<5m-LDG GEAR ....DOWN',
  '000002007': '   \x1b<3m-LDG GEAR DOWN',
  '000002008': '   \x1b<5m-GND SPLRs ....ARM',
  '000002009': '   \x1b<3m-GND SPLRs ARM',
  '000002010': '   \x1b<5m-FLAPS ........LDG',
  '000002011': '   \x1b<3m-FLAPS : LDG',
  '000017001': '\x1b<3mAPU AVAIL',
  '000018001': '\x1b<3mAPU BLEED',
  '000029001': '\x1b<3mSWITCHG PNL',
  '210000001': '\x1b<3mHI ALT AIRPORT',
  '220000001': '\x1b<2mAP OFF',
  '220000002': '\x1b<4mA/THR OFF',
  '221000001': '\x1b<3mFMS SWTG',
  '240000001': '\x1b<3mCOMMERCIAL PART SHED',
  '241000001': '\x1b<4mELEC EXT PWR',
  '241000002': '\x1b<3mELEC EXT PWR',
  '242000001': '\x1b<4mRAT OUT',
  '242000002': '\x1b<3mRAT OUT',
  '243000001': '\x1b<3mREMOTE C/B CTL ON',
  '230000001': '\x1b<3mCAPT ON RMP 3',
  '230000002': '\x1b<3mF/O ON RMP 3',
  '230000003': '\x1b<3mCAPT+F/O ON RMP 3',
  '230000004': '\x1b<3mCABIN READY',
  '230000005': '\x1b<3mCPNY DTLNK NOT AVAIL',
  '230000006': '\x1b<3mGND HF DATALINK OVRD',
  '230000007': '\x1b<3mHF VOICE',
  '230000008': '\x1b<3mPA IN USE',
  '230000009': '\x1b<3mRMP 1+2+3 OFF',
  '230000010': '\x1b<3mRMP 1+3 OFF',
  '230000011': '\x1b<3mRMP 2+3 OFF',
  '230000012': '\x1b<3mRMP 3 OFF',
  '230000013': '\x1b<3mSATCOM ALERT',
  '230000014': '\x1b<3mVHF DTLNK MAN SCAN',
  '230000015': '\x1b<3mVHF VOICE',
  '271000001': '\x1b<3mGND SPLRs ARMED',
  '280000001': '\x1b<3mCROSSFEED OPEN',
  '280000013': '\x1b<4mCROSSFEED OPEN',
  '280000002': '\x1b<3mCOLDFUEL OUTR TK XFR',
  '280000003': '\x1b<3mDEFUEL IN PROGRESS',
  '280000004': '\x1b<3mFWD XFR IN PROGRESS',
  '280000005': '\x1b<3mGND XFR IN PROGRESS',
  '280000006': '\x1b<3mJETTISON IN PROGRESS',
  '280000007': '\x1b<3mOUTR TK XFR IN PROG',
  '280000008': '\x1b<3mOUTR TKS XFRD',
  '280000009': '\x1b<3mREFUEL IN PROGRESS',
  '280000010': '\x1b<3mREFUEL PNL DOOR OPEN',
  '280000011': '\x1b<3mREFUEL PNL DOOR OPEN',
  '280000012': '\x1b<3mTRIM TK XFRD',
  '290000001': '\x1b<3mG ELEC PMP A CTL',
  '290000002': '\x1b<3mG ELEC PMP B CTL',
  '290000003': '\x1b<3mY ELEC PMP A CTL',
  '290000004': '\x1b<3mY ELEC PMP B CTL',
  '300000001': '\x1b<3mENG A-ICE',
  '300000002': '\x1b<3mWING A-ICE',
  '300000003': '\x1b<3mICE NOT DETECTED',
  '310000001': '\x1b<4mMEMO NOT AVAIL',
  '314000001': '\x1b<6mT.O INHIBIT',
  '314000002': '\x1b<6mLDG INHIBIT',
  '317000001': '\x1b<3mCLOCK INT',
  '320000001': '\x1b<4mAUTO BRK OFF',
  '320000002': '\x1b<3mPARK BRK ON',
  '321000001': '\x1b<3mFLT L/G DOWN',
  '321000002': '\x1b<3mL/G GRVTY EXTN',
  '322000001': '\x1b<4mN/W STEER DISC',
  '322000002': '\x1b<3mN/W STEER DISC',
  '333000001': '\x1b<3mSTROBE LT OFF',
  '335000001': '\x1b<3mSEAT BELTS',
  '335000002': '\x1b<3mNO SMOKING',
  '335000003': '\x1b<3mNO MOBILE',
  '340000001': '\x1b<3mTRUE NORTH REF',
  '340002701': '\x1b<3mIR 1 IN ATT ALIGN',
  '340002702': '\x1b<3mIR 2 IN ATT ALIGN',
  '340002703': '\x1b<3mIR 3 IN ATT ALIGN',
  '340002704': '\x1b<3mIR 1+2 IN ATT ALIGN',
  '340002705': '\x1b<3mIR 1+3 IN ATT ALIGN',
  '340002706': '\x1b<3mIR 2+3 IN ATT ALIGN',
  '340002707': '\x1b<3mIR 1+2+3 IN ATT ALIGN',
  '340003001': '\x1b<3mIR IN ALIGN > 7 MN',
  '340003002': '\x1b<4mIR IN ALIGN > 7 MN',
  '340003003': '\x1b<3mIR IN ALIGN 6 MN',
  '340003004': '\x1b<4mIR IN ALIGN 6 MN',
  '340003005': '\x1b<3mIR IN ALIGN 5 MN',
  '340003006': '\x1b<4mIR IN ALIGN 5 MN',
  '340003007': '\x1b<3mIR IN ALIGN 4 MN',
  '340003008': '\x1b<4mIR IN ALIGN 4 MN',
  '340003101': '\x1b<3mIR IN ALIGN 3 MN',
  '340003102': '\x1b<4mIR IN ALIGN 3 MN',
  '340003103': '\x1b<3mIR IN ALIGN 2 MN',
  '340003104': '\x1b<4mIR IN ALIGN 2 MN',
  '340003105': '\x1b<3mIR IN ALIGN 1 MN',
  '340003106': '\x1b<4mIR IN ALIGN 1 MN',
  '340003107': '\x1b<3mIR IN ALIGN',
  '340003108': '\x1b<4mIR IN ALIGN',
  '340003109': '\x1b<3mIR ALIGNED',
  '340068001': '\x1b<3mADIRS SWTG',
  '341000001': '\x1b<3mGPWS OFF',
  '341000002': '\x1b<3mTAWS FLAP MODE OFF',
  '341000003': '\x1b<3mTAWS G/S MODE OFF',
  '341000004': '\x1b<3mTERR SYS OFF',
  '341000005': '\x1b<3mTERR STBY',
  '342000001': '\x1b<4mPRED W/S OFF',
  '342000002': '\x1b<3mPRED W/S OFF',
  '342000003': '\x1b<3mWXR TURB OFF',
  '342000004': '\x1b<3mWXR ON',
  '342000005': '\x1b<4mWXR OFF',
  '343000001': '\x1b<3mTCAS STBY',
  '343000002': '\x1b<3mALT RPTG OFF',
  '343000003': '\x1b<3mXPDR STBY',
  '350000001': '\x1b<3mOXY PAX SYS ON',
  '350000002': '\x1b<4mOXY PAX SYS ON',
  '460000001': '\x1b<3mCOMPANY MSG',
  '460000002': '\x1b<3mCOMPANY MSG:PRNTR',
  '460000003': '\x1b<3mCOMPANY ALERT',
  '460000004': '\x1b<3mCOMPANY ALERT:PRNTR',
  '460000005': '\x1b<3mCALL COMPANY',
  '709000001': '\x1b<3mIGNITION',
};

/** Only these IDs will be shown in the PFD MEMO section */
export const pfdMemoDisplay: string[] = ['000006002', '220000001', '220000002', '300000001', '300000002', '320000001'];

/** All possible INFOs (e.g. CAT 3 SINGLE ONLY), with special formatting characters. */
export const EcamInfos: { [n: string]: string } = {
  210200001: '\x1b<3mCABIN TEMP REGUL DEGRADED',
  210200002: '\x1b<3mFWD CRG VENT DEGRADED',
  210200003: '\x1b<3mFWD CRG TEMP REGUL DEGRADED',
  220200001: '\x1b<3mFMS 1 ON FMC-C',
  220200002: '\x1b<3mFMS 2 ON FMC-C',
  220200003: '\x1b<3mSTBY INSTRUMENTS NAV AVAIL',
  220200004: '\x1b<3mCAT 2 ONLY',
  220200005: '\x1b<3mCAT 3 SINGLE ONLY',
  220200006: '\x1b<3mFOR AUTOLAND: MAN ROLL OUT ONLY',
  220200007: '\x1b<3mAPPR MODE NOT AVAIL',
  220200008: '\x1b<3mLOC MODE AVAIL ONLY',
  220200009: '\x1b<3mWHEN L/G DOWN AND AP OFF: USE MAN PITCH TRIM',
  220200010: '\x1b<3mCAT 1 ONLY',
<<<<<<< HEAD
  220200011: '\x1b<3mAUTOLAND : RECOMMENDED',
  220200012: '\x1b<3mMINIMIZE XWIND FOR LANDING',
  230200001: '\x1b<3mSATCOM DATALINK AVAIL',
  260200001: '\x1b<3mBEFORE CARGO OPENING : PAX DISEMBARK',
  270200001: '\x1bON DRY RWY ONLY : LDG DIST AFFECTED < 15%',
  270200002: '\x1bGND SPLRs WILL EXTEND AT REV SELECTION',
=======
  220200011: '\x1b<3mFMS PRED UNRELIABLE WITHOUT ACCURATE FMS FUEL PENALTY INSERTION',
  230200001: '\x1b<3mSATCOM DATALINK AVAIL',
  260200001: '\x1b<3mBEFORE CARGO OPENING : PAX DISEMBARK',
  270200001: '\x1b<3mON DRY RWY ONLY : LDG DIST AFFECTED < 15%',
  270200002: '\x1bF/CTL BKUP CTL ACTIVE',
>>>>>>> e8d236ed
  320200001: '\x1b<3mALTN BRK WITH A-SKID',
  320200002: '\x1b<3mBRK PRESS AUTO LIMITED ON ALL L/Gs',
  320200003: '\x1b<3mDELAY BRAKING UNTIL NLG TOUCHDOWN',
  320200004: '\x1b<3mFOR LDG:USE DIFF BRAKING AS RQRD',
  340200002: '\x1b<3mALTN LAW : PROT LOST',
  340200003: '\x1b<3mFLS LIMITED TO F-APP + RAW',
  340200004: '\x1b<3mDIRECT LAW : PROT LOST',
  340200005: '\x1b<3mPFD BKUP SPEED & ALT AVAIL',
  340200006: '\x1b<3mFPV / VV AVAIL',
  340200007: '\x1b<3mCABIN ALT TRGT: SEE FCOM', // TODO add table
  340200008: '\x1b<3mSTANDBY NAV IN TRUE GPS TRK',
<<<<<<< HEAD
  800200001: '\x1b<3mFMS PRED UNRELIABLE WITHOUT ACCURATE FMS FUEL PENALTY INSERTION',
  800200002: '\x1b<3mON DRY RWY ONLY : LDG DIST AFFECTED < 15%',
=======
  800200001: '\x1b<3mFMS PRED UNRELIABLE',
>>>>>>> e8d236ed
  800200003: '\x1b<3mTAXI WITH CARE',
  800200004: '\x1b<5mAVOID MAX TILLER ANGLE TURN ON WET/CONTAM RWY',
  800200005: '\x1b<3mNO BRAKED PIVOT TURN',
};

/** All possible LIMITATIONs, with special formatting characters. */
export const EcamLimitations: { [n: string]: string } = {
  1: '\x1b<2mLAND ASAP',
  2: '\x1b<4mLAND ANSA',
  210400001: '\x1b<5mMAX FL : 100/MEA-MORA',
  210400003: '\x1b<5mMAN PRESS : DO NOT USE',
  210400004: '\x1b<5mAVOID HI DESCENT V/S',
  220400001: '\x1b<5mNO AUTOLAND',
  230400001: '\x1b<5mNO COM AVAIL',
  240400001: '\x1b<5mGA THR : TOGA ONLY',
  240400002: '\x1b<5mMAX SPEED: 310/.86',
  240400003: '\x1b<5mSPD BRK: DO NOT USE',
  240400004: '\x1b<5mMANEUVER WITH CARE',
  260400001: '\x1b<5mAPU BLEED DO NOT USE',
  260400002: '\x1b<5mMAX SPEED : 250/.55',
  270400001: '\x1b<5mFOR LDG : FLAP LVR 3',
<<<<<<< HEAD
  270400002: '\x1b<5mFOR LDG : FLAP LVR 1',
  270400003: '\x1b<5mUSE RUDDER WITH CARE',
=======
  270400002: '\x1b<5mMAX SPEED: 310 KT', // for altn law
>>>>>>> e8d236ed
  290400001: '\x1b<5mSLATS SLOW',
  290400002: '\x1b<5mFLAPS SLOW',
  300400001: '\x1b<5mAVOID ICING CONDs',
  320400001: '\x1b<5mMAX SPEED : 220 KT', // for lg extension
  320400002: '\x1b<5mL/G GRVTY EXTN ONLY',
  320400003: '\x1b<5mSTEER ENDUR LIMITED',
  320400004: '\x1b<5mAUTO BRK:DO NOT USE',
  700400001: '\x1b<5mREV : SYM USE ONLY',
  800400001: '\x1b<5mFUEL CONSUMPT INCRSD',
  800400002: '\x1b<5mLDG DIST AFFECTED',
  800400003: '\x1b<5mLDG PERF AFFECTED',
  800400004: '\x1b<5mFOR GA : KEEP S/F CONF',
};

/** All possible INOP sys, with special formatting characters. */
export const EcamInopSys: { [n: string]: string } = {
  210300001: '\x1b<4mPACK 1 CTL 1',
  210300002: '\x1b<4mPACK 1 CTL 2',
  210300003: '\x1b<4mPACK 2 CTL 1',
  210300004: '\x1b<4mPACK 2 CTL 2',
  210300005: '\x1b<4mPACK 1 CTL DEGRADED',
  210300006: '\x1b<4mPACK 2 CTL DEGRADED',
  210300007: '\x1b<4mPACK 1 CTL REDUND',
  210300008: '\x1b<4mPACK 2 CTL REDUND',
  210300009: '\x1b<4mPACK 1',
  210300010: '\x1b<4mPACK 2',
  210300011: '\x1b<4mPACK 1+2',
  210300012: '\x1b<4mALL PRIMARY CAB FANS',
  210300013: '\x1b<4mBULK CRG HEATER',
  210300014: '\x1b<4mBULK CRG ISOL',
  210300015: '\x1b<4mBULK CRG VENT',
  210300016: '\x1b<4mFWD CRG ISOL',
  210300017: '\x1b<4mFWD CRG VENT',
  210300018: '\x1b<4mFWD CRG TEMP REGUL',
  210300019: '\x1b<4mCKPT TEMP REGUL',
  210300020: '\x1b<4mCAB PART TEMP REGUL',
  210300021: '\x1b<4mTEMP CTL 1',
  210300022: '\x1b<4mTEMP CTL 2',
  210300023: '\x1b<4mALL ZONES TEMP REGUL',
  210300024: '\x1b<4mTEMP CTL REDUND',
  210300025: '\x1b<4m1 PRIMARY CAB FAN',
  210300026: '\x1b<4m2 PRIMARY CAB FANS',
  210300027: '\x1b<4m3 PRIMARY CAB FANS',
  210300028: '\x1b<4mTEMP CTL DEGRADED',
  212300001: '\x1b<4mAFT VENT CTL 1',
  212300002: '\x1b<4mAFT VENT CTL 2',
  212300003: '\x1b<4mAFT VENT CTL DEGRADED',
  212300004: '\x1b<4mCAB AIR EXTRACT VLV',
  212300005: '\x1b<4mAFT VENT CTL',
  212300006: '\x1b<4mAFT VENT CTL REDUND',
  212300007: '\x1b<4mFWD VENT CTL 1',
  212300008: '\x1b<4mFWD VENT CTL 2',
  212300009: '\x1b<4mFWD VENT CTL DEGRADED',
  212300010: '\x1b<4mIFE BAY VENT',
  212300011: '\x1b<4mRAM AIR',
  212300012: '\x1b<4mFWD VENT CTL',
  212300013: '\x1b<4mFWD VENT CTL REDUND',
  213300001: '\x1b<4mOUTFLW VLV CTL 1 FAULT',
  213300002: '\x1b<4mOUTFLW VLV CTL 2 FAULT',
  213300003: '\x1b<4mOUTFLW VLV CTL 3 FAULT',
  213300004: '\x1b<4mOUTFLW VLV CTL 4 FAULT',
  213300005: '\x1b<4mCAB PRESS SYS',
  213300006: '\x1b<4mOUTFLW VLV CTL 1+2',
  213300007: '\x1b<4mOUTFLW VLV CTL 1+3',
  213300008: '\x1b<4mOUTFLW VLV CTL 1+4',
  213300009: '\x1b<4mOUTFLW VLV CTL 2+3',
  213300010: '\x1b<4mOUTFLW VLV CTL 2+4',
  213300011: '\x1b<4mOUTFLW VLV CTL 1+2+3',
  213300012: '\x1b<4mOUTFLW VLV CTL 1+2+4',
  213300013: '\x1b<4mOUTFLW VLV CTL 1+3+4',
  213300014: '\x1b<4mOUTFLW VLV CTL 2+3+4',
  213300015: '\x1b<4mOUTFLW VLV CTL 2+4',
  213300016: '\x1b<4mCAB PRESS AUTO CTL 1',
  213300017: '\x1b<4mCAB PRESS AUTO CTL 2',
  213300018: '\x1b<4mCAB PRESS AUTO CTL 3',
  213300019: '\x1b<4mCAB PRESS AUTO CTL 4',
  220300001: '\x1b<4mA/THR',
  220300002: '\x1b<4mCAT 3',
  220300004: '\x1b<4mAFS CTL PNL',
  220300005: '\x1b<4mAP 1',
  220300006: '\x1b<4mAP 2',
  220300007: '\x1b<4mAP 1+2',
  220300008: '\x1b<4mCAT 3 DUAL',
  220300009: '\x1b<4mCAT 2',
  220300010: '\x1b<4mGLS AUTOLAND',
  220300012: '\x1b<4mCAPT AFS BKUP CTL',
  220300013: '\x1b<4mF/O AFS BKUP CTL',
  220300014: '\x1b<4mENG 1 A/THR',
  220300015: '\x1b<4mENG 2 A/THR',
  220300016: '\x1b<4mENG 3 A/THR',
  220300017: '\x1b<4mENG 4 A/THR',
  220300018: '\x1b<4mROLL OUT',
  220300020: '\x1b<4mAP/FD TCAS MODE',
  220300021: '\x1b<4mREACTIVE W/S DET',
  220300022: '\x1b<4mFD 1',
  220300023: '\x1b<4mFD 2',
  220300024: '\x1b<4mFD 1+2',
  220300025: '\x1b<4mGA SOFT',
  220300026: '\x1b<4mAUTOLAND',
  221300001: '\x1b<4mFMC-A',
  221300002: '\x1b<4mFMC-B',
  221300003: '\x1b<4mFMC-C',
  221300004: '\x1b<4mFMS 1',
  221300005: '\x1b<4mFMS 2',
  221300006: '\x1b<4mFMS 1+2',
  230300001: '\x1b<4mCIDS 1+2+3',
  230300002: '\x1b<4mUPPER DECK PA',
  230300003: '\x1b<4mMAIN DECK PA',
  230300004: '\x1b<4mLOWER DECK PA',
  230300005: '\x1b<4mCABIN INTERPHONE',
  230300006: '\x1b<4mDATALINK',
  230300007: '\x1b<4mHF 1 DATALINK',
  230300008: '\x1b<4mHF 2 DATALINK',
  230300009: '\x1b<4mRMP 1',
  230300010: '\x1b<4mRMP 2',
  230300011: '\x1b<4mRMP 3',
  230300012: '\x1b<4mRMP 1+2',
  230300013: '\x1b<4mRMP 1+3',
  230300014: '\x1b<4mRMP 2+3',
  230300015: '\x1b<4mSTBY RAD NAV',
  230300016: '\x1b<4mRMP 1+2+3',
  230300017: '\x1b<4mVHF 1+2+3',
  230300018: '\x1b<4mHF 1+2',
  230300019: '\x1b<4mSATCOM',
  230300020: '\x1b<4mSATCOM DATALINK',
  230300021: '\x1b<4mVHF 3 DATALINK',
  240300001: '\x1b<4mAPU BAT',
  240300002: '\x1b<4mAPU GEN A ',
  240300003: '\x1b<4mAPU GEN B',
  240300004: '\x1b<4mAPU TR',
  240300005: '\x1b<4mBAT 1',
  240300006: '\x1b<4mBAT 2',
  240300007: '\x1b<4mBAT ESS',
  240300008: '\x1b<4mBAT 1+2',
  240300009: '\x1b<4mC/B MONITORING',
  240300010: '\x1b<4mGEN 1',
  240300011: '\x1b<4mGEN 2',
  240300012: '\x1b<4mGEN 3',
  240300013: '\x1b<4mGEN 4',
  240300014: '\x1b<4mAPU GEN A',
  240300015: '\x1b<4mAPU GEN B',
  240300016: '\x1b<4mEXT PWR 1',
  240300017: '\x1b<4mEXT PWR 2',
  240300018: '\x1b<4mEXT PWR 3',
  240300019: '\x1b<4mEXT PWR 4',
  240300020: '\x1b<4mENMU 1',
  240300021: '\x1b<4mENMU 2',
  240300022: '\x1b<4mPART GALLEY',
  240300023: '\x1b<4mEMER C/B MONITORING',
  240300024: '\x1b<4mELEC LOAD MANAGT',
  240300025: '\x1b<4mELEC PRIMARY CTR 1',
  240300026: '\x1b<4mELEC PRIMARY CTR 2',
  240300027: '\x1b<4mCOMMERCIAL',
  240300028: '\x1b<4mPART COMMERCIAL',
  240300029: '\x1b<4mRAT',
  240300030: '\x1b<4mELEC SECONDARY CTR 1',
  240300031: '\x1b<4mELEC SECONDARY CTR 2',
  240300032: '\x1b<4mPART ELEC SEC CTR 1',
  240300033: '\x1b<4mPART ELEC SEC CTR 2',
  240300034: '\x1b<4mTR 1',
  240300035: '\x1b<4mTR 2',
  240300036: '\x1b<4mTR ESS',
  260300001: '\x1b<4mAPU FIRE DET',
  260300002: '\x1b<4mENG 1 BLEED',
  260300003: '\x1b<4mENG 2 BLEED',
  260300004: '\x1b<4mENG 3 BLEED',
  260300005: '\x1b<4mENG 4 BLEED',
  260300006: '\x1b<4mAPU BLEED',
  260300007: '\x1b<4mL X BLEED AUTO CTL',
  260300008: '\x1b<4mR X BLEED AUTO CTL',
  260300009: '\x1b<4mCTR X BLEED AUTO CTL',
  260300010: '\x1b<4mENG 1 FIRE DET',
  260300011: '\x1b<4mENG 2 FIRE DET',
  260300012: '\x1b<4mENG 3 FIRE DET',
  260300013: '\x1b<4mENG 4 FIRE DET',
  260300014: '\x1b<4mENG 1 FIRE LOOP A',
  260300015: '\x1b<4mENG 1 FIRE LOOP B',
  260300016: '\x1b<4mENG 2 FIRE LOOP A',
  260300017: '\x1b<4mENG 2 FIRE LOOP B',
  260300018: '\x1b<4mENG 3 FIRE LOOP A',
  260300019: '\x1b<4mENG 3 FIRE LOOP B',
  260300020: '\x1b<4mENG 4 FIRE LOOP A',
  260300021: '\x1b<4mENG 4 FIRE LOOP B',
  260300022: '\x1b<4mMLG BAY FIRE DET',
  260300023: '\x1b<4mMLG BAY FIRE LOOP A',
  260300024: '\x1b<4mMLG BAY FIRE LOOP B',
  260300025: '\x1b<4mAPU FIRE LOOP A',
  260300026: '\x1b<4mAPU FIRE LOOP B',
  260300027: '\x1b<4mAFT AVNCS SMK DET',
  260300028: '\x1b<4mALL CAB FANS',
  260300029: '\x1b<4mALL SMOKE DET',
  260300030: '\x1b<4mFWD CRG VENT',
  260300031: '\x1b<4mFWD CGR TEMP REGUL',
  260300032: '\x1b<4mBULK CRG VENT',
  260300033: '\x1b<4mBULK CRG HEATER',
  260300034: '\x1b<4mIFE BAY SMK DET',
  260300035: '\x1b<4mL MAIN AVNCS SMK DET',
  260300036: '\x1b<4mL UPPR AVNCS SMK DET',
  260300037: '\x1b<4mR MAIN AVNCS SMK DET',
  260300038: '\x1b<4mR UPPR AVNCS SMK DET',
  260300039: '\x1b<4mFACILITIES SMK DET',
  260300040: '\x1b<4mFWD CARGO BTLs',
  260300041: '\x1b<4mAFT CARGO BTLs',
  260300042: '\x1b<4mFWD CRG TEMP REGUL',
  260300043: '\x1b<4mFWD CARGO SMK DET',
  260300044: '\x1b<4mAFT CARGO SMK DET',
  260300045: '\x1b<4mFWD+AFT CRGs BTL 1',
  260300046: '\x1b<4mFWD+AFT CRGs BTL 2',
  260300047: '\x1b<4mFWD LWR REST BTL 1',
  260300048: '\x1b<4mFWD LWR REST BTL 2',
  260300049: '\x1b<4mFWD LWR REST SMK DET',
  260300050: '\x1b<4mM5L FLT REST SMK DET',
  260300051: '\x1b<4mM5L CAB REST SMK DET',
  260300052: '\x1b<4mMAIN LAV SMK DET',
  260300053: '\x1b<4mUPPER LAV SMK DET',
  260300054: '\x1b<4mLOWER LAV SMK DET',
  260300055: '\x1b<4mM2L CWS SMK DET',
  260300056: '\x1b<4mM2L RCC SMK DET',
  260300057: '\x1b<4mU1L CWS SMK DET',
  260300058: '\x1b<4mU1L RCC SMK DET',
  260300059: '\x1b<4mU3R CWS SMK DET',
  260300060: '\x1b<4mU3R RCC SMK DET',
  260300061: '\x1b<4mU1L SHOWER SMK DET',
  260300062: '\x1b<4mU1R SHOWER SMK DET',
  270300001: '\x1b<4mSEC 1',
  270300002: '\x1b<4mSEC 2',
  270300003: '\x1b<4mSEC 3',
  270300004: '\x1b<4mRUDDER TRIM',
  270300005: '\x1b<4mRUDDER TRIM 1',
  270300006: '\x1b<4mRUDDER TRIM 2',
  270300007: '\x1b<4mF/CTL REDUNDANCY',
  270300008: '\x1b<4mUPPR RUDDER',
  270300009: '\x1b<4mLWR RUDDER',
  290100001: '\x1b<4mPART SPLRs',
  290100003: '\x1b<4mFLAPS SYS 1',
  290100004: '\x1b<4mFLAPS SYS 2',
  290100005: '\x1b<4mSLATS SYS 1',
  290100006: '\x1b<4mSLATS SYS 2',
  290100007: '\x1b<4mSTABILIZER',
  290100008: '\x1b<4mF/CTL PROT',
  290100009: '\x1b<4mL OUTR AILERON',
  290100010: '\x1b<4mR OUTR AILERON',
  290100011: '\x1b<4mMOST SPLRs',
  290100012: '\x1b<4mFLAPS',
  290300001: '\x1b<4mG ELEC PMP A',
  290300002: '\x1b<4mG ELEC PMP B',
  290300003: '\x1b<4mY ELEC PMP A',
  290300004: '\x1b<4mY ELEC PMP B',
  290300005: '\x1b<4mG ENG 1 PMP A',
  290300006: '\x1b<4mG ENG 1 PMP B',
  290300007: '\x1b<4mG ENG 2 PMP A',
  290300008: '\x1b<4mG ENG 2 PMP B',
  290300009: '\x1b<4mY ENG 3 PMP A',
  290300010: '\x1b<4mY ENG 3 PMP B',
  290300011: '\x1b<4mY ENG 4 PMP A',
  290300012: '\x1b<4mY ENG 4 PMP B',
  290300013: '\x1b<4mG SYS CHAN A OVHT DET',
  290300014: '\x1b<4mG SYS CHAN B OVHT DET',
  290300015: '\x1b<4mY SYS CHAN A OVHT DET',
  290300016: '\x1b<4mY SYS CHAN B OVHT DET',
  290300017: '\x1b<4mG HSMU',
  290300018: '\x1b<4mY HSMU',
  290300019: '\x1b<4mG SYS OVHT DET',
  290300020: '\x1b<4mY SYS OVHT DET',
  290300021: '\x1b<4mG HYD SYS',
  290300022: '\x1b<4mY HYD SYS',
  310300001: '\x1b<4mAUTO CALLOUT',
  310300002: '\x1b<4mFWS 1',
  310300003: '\x1b<4mFWS 2',
  320300001: '\x1b<4mA-SKID',
  320300002: '\x1b<4mAUTO BRK',
  320300003: '\x1b<4mPART A-SKID',
  320300004: '\x1b<4mBRK ACCU',
  320300005: '\x1b<4mALTN BRK',
  320300006: '\x1b<4mEMER BRK',
  320300007: '\x1b<4mBTV',
  320300008: '\x1b<4mNORM BRK',
  320300009: '\x1b<4mPARK BRK',
  320300010: '\x1b<4mPPEDAL BRAKING',
  320300011: '\x1b<4mL/G CTL 1+2',
  320300012: '\x1b<4mL/G DOORS',
  320300013: '\x1b<4mL/G RETRACTION',
  320300014: '\x1b<4mB/W STEER',
  320300015: '\x1b<4mCAPT STEER TILLER',
  320300016: '\x1b<4mFO STEER TILLER',
  320300017: '\x1b<4mN/W + B/W STEER',
  320300018: '\x1b<4mN/W STEER DISC',
  320300019: '\x1b<4mN/W STEER',
  320300020: '\x1b<4mNORM N/W STEER',
  320300021: '\x1b<4mPEDAL STEER CTL',
  320300022: '\x1b<4mROW/ROP',
  320300023: '\x1b<4mPART L/G RETRACTION',
  320300024: '\x1b<4mNORM B/W STEER',
  340300001: '\x1b<4mGPWS 1',
  340300002: '\x1b<4mGPWS 2',
  340300003: '\x1b<4mGPWS 1+2',
  340300004: '\x1b<4mADR 1',
  340300005: '\x1b<4mADR 2',
  340300006: '\x1b<4mADR 3',
  340300007: '\x1b<4mADR 1+2',
  340300008: '\x1b<4mADR 2+3',
  340300009: '\x1b<4mADR 1+3',
  340300010: '\x1b<4mADR 1+2+3',
  340300011: '\x1b<4mTCAS 1',
  340300012: '\x1b<4mTCAS 2',
  340300013: '\x1b<4mF/CTL PROT',
  340300014: '\x1b<4mLOAD ALLEVIATION',
  340300021: '\x1b<4mGUST LOAD PROT',
  340300022: '\x1b<4mRA SYS A',
  340300023: '\x1b<4mRA SYS B',
  340300024: '\x1b<4mRA SYS C',
  340300025: '\x1b<4mRA SYS A+B',
  340300026: '\x1b<4mRA SYS A+C',
  340300027: '\x1b<4mRA SYS B+C',
  340300028: '\x1b<4mRA SYS A+B+C',
  340300029: '\x1b<4mTCAS 1+2',
  340300030: '\x1b<4mIR 1',
  340300031: '\x1b<4mIR 2',
  340300032: '\x1b<4mIR 3',
  340300033: '\x1b<4mIR 1+2',
  340300034: '\x1b<4mIR 1+3',
  340300035: '\x1b<4mIR 2+3',
  340300036: '\x1b<4mIR 1+2+3',
  340300037: '\x1b<4mWXR 1',
  340300038: '\x1b<4mWXR 2',
  340300043: '\x1b<4mWXR 1+2',
  340300039: '\x1b<4mTERR SYS 1',
  340300040: '\x1b<4mTERR SYS 2',
  340300044: '\x1b<4mTERR SYS 1+2',
  340300041: '\x1b<4mADS-B RPTG 1',
  340300042: '\x1b<4mADS-B RPTG 2',
  340300045: '\x1b<4mADS-B RPTG 1+2',
  341300001: '\x1b<4mPRED W/S 1',
  341300002: '\x1b<4mPRED W/S 2',
  341300003: '\x1b<4mPRED W/S 1+2',
  340300046: '\x1b<4mTAWS SYS 1',
  340300047: '\x1b<4mTAWS SYS 2',
  340300048: '\x1b<4mTAWS SYS 1+2',
};

export enum ChecklistLineStyle {
  Standard = 'Standard',
  Cyan = 'Cyan',
  Green = 'Green',
  Amber = 'Amber',
  White = 'White',
  Headline = 'Headline',
  SubHeadline = 'SubHeadline',
  CenteredSubHeadline = 'CenteredSubHeadline',
  SeparationLine = 'SeparationLine',
  ChecklistItem = 'ChecklistItem',
  CompletedChecklist = 'CompletedChecklist',
  CompletedDeferredProcedure = 'CompletedDeferredProcedure',
  DeferredProcedure = 'DeferredProcedure',
  OmissionDots = 'OmissionDots',
  LandAsap = 'LandAsap',
  LandAnsa = 'LandAnsa',
  ChecklistCondition = 'ChecklistCondition',
}

interface AbstractChecklistItem {
  /** The name of the item, displayed at the beginning of the line. Does not accept special formatting tokens. No leading dot. For conditions, don't include the leading "IF" */
  name: string;
  /** Sensed or not sensed item. Sensed items are automatically checked. Non-sensed items will have a checkbox drawn in front of them on the EWD */
  sensed: boolean;
  /** On which level of indentation to print the item. 0 equals the first level. Optional, not set means first level. Important for items subordinated to conditions. */
  level?: number;
  /** Manually define style. standard (cyan when not completed, white/green when completed), or always cyan/green/amber. Standard, if not set. */
  style?: ChecklistLineStyle;
}
export interface ChecklistAction extends AbstractChecklistItem {
  /** Label at the end of the line if action is not completed. */
  labelNotCompleted: string;
  /** Label after "name" if action is completed. Optional, only fill if different from "labelNotCompleted". */
  labelCompleted?: string;
  /** Whether to show a colon (:) between item name and labelCompleted. Default is true. */
  colonIfCompleted?: boolean;
}

export interface ChecklistCondition extends AbstractChecklistItem {
  /** If this line is a condition. Can be sensed or not sensed (i.e. manually activated). */
  condition: true;
}

export interface ChecklistSpecialItem extends AbstractChecklistItem {}

export function isChecklistAction(c: AbstractChecklistItem): c is ChecklistAction {
  return (c as ChecklistAction)?.labelNotCompleted !== undefined;
}

export function isChecklistHeadline(c: AbstractChecklistItem) {
  return [ChecklistLineStyle.SubHeadline, ChecklistLineStyle.CenteredSubHeadline].includes(c.style);
}

export function isChecklistCondition(c: AbstractChecklistItem): c is ChecklistCondition {
  return (c as ChecklistCondition)?.condition !== undefined;
}

export function isAbnormalSensedProcedure(
  c: AbnormalProcedure | DeferredProcedure | NormalProcedure,
): c is AbnormalProcedure {
  return (c as AbnormalProcedure)?.recommendation !== undefined;
}

export interface AbnormalProcedure {
  /** Title of the fault, e.g. "_HYD_ G SYS PRESS LO". \n produces second line. Accepts special formatting tokens  */
  title: string;
  /** sensed or not sensed abnormal procedure */
  sensed: boolean;
  /** An array of possible checklist items. */
  items: (ChecklistAction | ChecklistCondition | ChecklistSpecialItem)[];
  /** LAND ASAP or LAND ANSA displayed below title? Optional, don't fill if no recommendation */
  recommendation?: 'LAND ASAP' | 'LAND ANSA';
}

export interface NormalProcedure {
  /** Title of the checklist, e.g. "BEFORE START".  */
  title: string;
  /** An array of possible checklist items.. */
  items: (ChecklistAction | ChecklistCondition | ChecklistSpecialItem)[];
  /** Checklist is only activated by request, deactivated per default */
  onlyActivatedByRequest?: boolean;
}

export enum DeferredProcedureType {
  ALL_PHASES,
  AT_TOP_OF_DESCENT,
  FOR_APPROACH,
  FOR_LANDING,
}
export interface DeferredProcedure {
  /** Which abnormal procedures triggers this deferred procedure */
  fromAbnormalProcs: string[];
  /** (optional, only used from batch 7) Title of the procedure, Accepts special formatting tokens  */
  title?: string;
  /** An array of possible checklist items. */
  items: (ChecklistAction | ChecklistCondition | ChecklistSpecialItem)[];
  type: DeferredProcedureType;
}

/** All abnormal sensed procedures (alerts, via ECL) should be here. */
export const EcamAbnormalSensedProcedures: { [n: string]: AbnormalProcedure } = {
  ...EcamAbnormalSensedAta212223,
  ...EcamAbnormalSensedAta24,
  ...EcamAbnormalSensedAta26,
  ...EcamAbnormalSensedAta27,
  ...EcamAbnormalSensedAta28,
  ...EcamAbnormalSensedAta2930,
  ...EcamAbnormalSensedAta313233,
  ...EcamAbnormalSensedAta34,
  ...EcamAbnormalSensedAta353642,
  ...EcamAbnormalSensedAta46495256,
  ...EcamAbnormalSensedAta70,
  ...EcamAbnormalSensedAta80Rest,
  ...EcamAbnormalSecondaryFailures,
};

// Abnormal non-sensed are also contained in EcamAbnormalSensedProcedures
export const EcamAbnormalProcedures: { [n: string]: AbnormalProcedure } = EcamAbnormalSensedProcedures;

export const EcamAbNormalSensedSubMenuVector: AbnormalNonSensedCategory[] = [
  'ENG',
  'F/CTL',
  'L/G',
  'NAV',
  'FUEL',
  'MISCELLANEOUS',
];

/** All abnormal sensed procedures (alerts, via ECL) should be here. */
export const EcamDeferredProcedures: { [n: string]: DeferredProcedure } = {
  ...EcamDeferredProcAta212223,
  ...EcamDeferredProcAta27,
  ...EcamDeferredProcAta313233,
};

/** Used for one common representation of data defining the visual appearance of ECAM lines on the WD (for the ECL part) */
export interface WdLineData {
  activeProcedure: boolean;
  sensed: boolean; // Line is selectable if false
  checked: boolean;
  text: string;
  style: ChecklistLineStyle;
  firstLine: boolean;
  lastLine: boolean;
  specialLine?: WdSpecialLine;
  abnormalProcedure?: boolean;
  originalItemIndex?: number;
  inactive?: boolean;
}

export enum WdSpecialLine {
  ClComplete,
  Reset,
  Clear,
  Empty,
  SeparationLine,
}<|MERGE_RESOLUTION|>--- conflicted
+++ resolved
@@ -192,20 +192,14 @@
   220200008: '\x1b<3mLOC MODE AVAIL ONLY',
   220200009: '\x1b<3mWHEN L/G DOWN AND AP OFF: USE MAN PITCH TRIM',
   220200010: '\x1b<3mCAT 1 ONLY',
-<<<<<<< HEAD
-  220200011: '\x1b<3mAUTOLAND : RECOMMENDED',
+  220200011: '\x1b<3mFMS PRED UNRELIABLE WITHOUT ACCURATE FMS FUEL PENALTY INSERTION',
   220200012: '\x1b<3mMINIMIZE XWIND FOR LANDING',
-  230200001: '\x1b<3mSATCOM DATALINK AVAIL',
-  260200001: '\x1b<3mBEFORE CARGO OPENING : PAX DISEMBARK',
-  270200001: '\x1bON DRY RWY ONLY : LDG DIST AFFECTED < 15%',
-  270200002: '\x1bGND SPLRs WILL EXTEND AT REV SELECTION',
-=======
-  220200011: '\x1b<3mFMS PRED UNRELIABLE WITHOUT ACCURATE FMS FUEL PENALTY INSERTION',
+  220200013: '\x1b<3mAUTOLAND : RECOMMENDED',
   230200001: '\x1b<3mSATCOM DATALINK AVAIL',
   260200001: '\x1b<3mBEFORE CARGO OPENING : PAX DISEMBARK',
   270200001: '\x1b<3mON DRY RWY ONLY : LDG DIST AFFECTED < 15%',
-  270200002: '\x1bF/CTL BKUP CTL ACTIVE',
->>>>>>> e8d236ed
+  270200002: '\x1bGND SPLRs WILL EXTEND AT REV SELECTION',
+  270200003: '\x1bF/CTL BKUP CTL ACTIVE',
   320200001: '\x1b<3mALTN BRK WITH A-SKID',
   320200002: '\x1b<3mBRK PRESS AUTO LIMITED ON ALL L/Gs',
   320200003: '\x1b<3mDELAY BRAKING UNTIL NLG TOUCHDOWN',
@@ -217,12 +211,8 @@
   340200006: '\x1b<3mFPV / VV AVAIL',
   340200007: '\x1b<3mCABIN ALT TRGT: SEE FCOM', // TODO add table
   340200008: '\x1b<3mSTANDBY NAV IN TRUE GPS TRK',
-<<<<<<< HEAD
   800200001: '\x1b<3mFMS PRED UNRELIABLE WITHOUT ACCURATE FMS FUEL PENALTY INSERTION',
   800200002: '\x1b<3mON DRY RWY ONLY : LDG DIST AFFECTED < 15%',
-=======
-  800200001: '\x1b<3mFMS PRED UNRELIABLE',
->>>>>>> e8d236ed
   800200003: '\x1b<3mTAXI WITH CARE',
   800200004: '\x1b<5mAVOID MAX TILLER ANGLE TURN ON WET/CONTAM RWY',
   800200005: '\x1b<3mNO BRAKED PIVOT TURN',
@@ -244,12 +234,9 @@
   260400001: '\x1b<5mAPU BLEED DO NOT USE',
   260400002: '\x1b<5mMAX SPEED : 250/.55',
   270400001: '\x1b<5mFOR LDG : FLAP LVR 3',
-<<<<<<< HEAD
-  270400002: '\x1b<5mFOR LDG : FLAP LVR 1',
+  270400002: '\x1b<5mMAX SPEED: 310 KT', // for altn law
   270400003: '\x1b<5mUSE RUDDER WITH CARE',
-=======
-  270400002: '\x1b<5mMAX SPEED: 310 KT', // for altn law
->>>>>>> e8d236ed
+  270400004: '\x1b<5mFOR LDG : FLAP LVR 1',
   290400001: '\x1b<5mSLATS SLOW',
   290400002: '\x1b<5mFLAPS SLOW',
   300400001: '\x1b<5mAVOID ICING CONDs',

--- conflicted
+++ resolved
@@ -573,13 +573,10 @@
   341300001: '\x1b<4mPRED W/S 1',
   341300002: '\x1b<4mPRED W/S 2',
   341300003: '\x1b<4mPRED W/S 1+2',
-<<<<<<< HEAD
-  490300001: '\x1b<4mAPU',
-=======
   340300046: '\x1b<4mTAWS SYS 1',
   340300047: '\x1b<4mTAWS SYS 2',
   340300048: '\x1b<4mTAWS SYS 1+2',
->>>>>>> c031646c
+  490300001: '\x1b<4mAPU',
 };
 
 export enum ChecklistLineStyle {

// Copyright (c) 2024-2025 FlyByWire Simulations
// SPDX-License-Identifier: GPL-3.0

import { Subject, Subscribable } from '@microsoft/msfs-sdk';
import {
  AbnormalProcedure,
  ChecklistAction,
  ChecklistCondition,
  ChecklistLineStyle,
  ChecklistSpecialItem,
  DeferredProcedure,
  EcamAbnormalProcedures,
  EcamDeferredProcedures,
  isChecklistAction,
  isChecklistCondition,
  isChecklistHeadline,
  NormalProcedure,
  WdLineData,
} from 'instruments/src/MsfsAvionicsCommon/EcamMessages';
import { EcamNormalProcedures } from 'instruments/src/MsfsAvionicsCommon/EcamMessages/NormalProcedures';
import { ChecklistState } from 'instruments/src/MsfsAvionicsCommon/providers/FwsEwdPublisher';

export enum ProcedureType {
  Normal,
  Abnormal,
  Deferred,
  FwsFailedFallback,
}

export interface ProcedureItemInfo {
  procedureItem: ChecklistAction | ChecklistCondition | ChecklistSpecialItem;
  isSelected: boolean;
}

// Reserve -1 for moveDown (start before top of list and move down to select first selectable)
const SPECIAL_INDEX_ACTIVATE = -2;
const SPECIAL_INDEX_DEFERRED_PROC_COMPLETE = -3;
const SPECIAL_INDEX_DEFERRED_PROC_RECALL = -4;
const SPECIAL_INDEX_NORMAL_CL_COMPLETE = -5;
const SPECIAL_INDEX_NORMAL_RESET = -6;
const SPECIAL_INDEX_CLEAR = -7;
const SPECIAL_INDEX_DEACTIVATE = -8;
const HIGHEST_SPECIAL_INDEX = SPECIAL_INDEX_ACTIVATE;
export const SPECIAL_INDEX_DEFERRED_PAGE_CLEAR = -99;

export class ProcedureLinesGenerator {
  public readonly selectedItemIndex = Subject.create(0);

  private procedure: AbnormalProcedure | NormalProcedure | DeferredProcedure;
  private items: (ChecklistAction | ChecklistCondition | ChecklistSpecialItem)[];

  constructor(
    public procedureId: string,
    public procedureIsActive: Subscribable<boolean>,
    private type: ProcedureType,
    public checklistState: ChecklistState,
    private itemCheckedCallback?: (newState: ChecklistState) => void,
    private procedureClearedOrResetCallback?: (newState: ChecklistState) => void,
    private procedureCompletedCallback?: (newState: ChecklistState) => void,
    private recommendation?: 'LAND ASAP' | 'LAND ANSA' | undefined,
    private isLastProcedure: boolean = false,
  ) {
    if (type === ProcedureType.Normal) {
      this.procedure = EcamNormalProcedures[procedureId];
    } else if (type === ProcedureType.Abnormal) {
      this.procedure = EcamAbnormalProcedures[procedureId];
    } else if (type === ProcedureType.Deferred) {
      this.procedure = EcamDeferredProcedures[procedureId];
    } else if (type === ProcedureType.FwsFailedFallback) {
      this.procedure = EcamAbnormalProcedures[procedureId];
    }
    this.items = this.procedure.items;
  }

  static readonly nonSelectableItemStyles = [
    ChecklistLineStyle.Headline,
    ChecklistLineStyle.OmissionDots,
    ChecklistLineStyle.SeparationLine,
    ChecklistLineStyle.SubHeadline,
    ChecklistLineStyle.CenteredSubHeadline,
  ];

  static conditionalActiveItems(
    proc: AbnormalProcedure | DeferredProcedure | NormalProcedure,
    itemsChecked: boolean[],
    itemsActive: boolean[],
  ) {
    // Additional logic for conditions: Modify itemsActive based on condition activation status
    if (proc.items && proc.items.some((v) => isChecklistCondition(v))) {
      proc.items.forEach((v, i) => {
        if (v.level) {
          // Look for parent condition(s)
          let active = true;
          for (let recI = i; recI >= 0; recI--) {
            const isParentCondition = (proc.items[recI].level ?? 0) < v.level && isChecklistCondition(proc.items[recI]);
            active = isParentCondition ? active && itemsChecked[recI] : active;

            if (isParentCondition) {
              break;
            }
          }
          itemsActive[i] = active;
        }
      });
    }
    return itemsActive;
  }

  public numLinesUntilSelected(): number {
    return this.getActualShownItems().findIndex((v) => v === this.sii);
  }

  private numTotalLines(): number {
    return this.getActualShownItems().length;
  }

  private get selectedItem() {
    return this.items[this.selectedItemIndex.get()];
  }

  /** Shorthand for this.selectedItemIndex.get() */
  private get sii() {
    return this.selectedItemIndex.get();
  }

  public firstLineIsSelected() {
    if (this.type === ProcedureType.Deferred) {
      return this.checklistState.procedureActivated
        ? this.getActualShownItems()[0]
        : this.sii === SPECIAL_INDEX_ACTIVATE;
    } else if (this.type === ProcedureType.Abnormal) {
      return this.checklistState.procedureActivated
        ? this.getActualShownItems()[0]
        : this.sii === SPECIAL_INDEX_ACTIVATE;
    } else {
      return false;
    }
  }

  public lastLineIsSelected() {
    if (this.type === ProcedureType.Deferred) {
      return this.checklistState.procedureActivated
        ? this.sii === SPECIAL_INDEX_DEFERRED_PROC_COMPLETE || this.sii === SPECIAL_INDEX_DEFERRED_PROC_RECALL
        : this.sii === SPECIAL_INDEX_ACTIVATE;
    } else if (this.type === ProcedureType.Abnormal) {
      return this.checklistState.procedureActivated
        ? this.sii === SPECIAL_INDEX_CLEAR
        : this.sii === SPECIAL_INDEX_ACTIVATE;
    } else {
      return false;
    }
  }

  moveUp() {
    if (
      (this.type === ProcedureType.Deferred || this.type === ProcedureType.Abnormal) &&
      !this.checklistState.procedureActivated
    ) {
      this.selectedItemIndex.set(SPECIAL_INDEX_ACTIVATE);
      return;
    }

    const selectable = this.selectableItems(true);

    if (selectable.length === 0) {
      this.selectFirst();
      return;
    }
    const sii = this.selectedItemIndex.get();
    if (sii === SPECIAL_INDEX_NORMAL_RESET) {
      this.selectedItemIndex.set(SPECIAL_INDEX_NORMAL_CL_COMPLETE);
    } else if (
      sii === SPECIAL_INDEX_DEFERRED_PROC_COMPLETE ||
      sii === SPECIAL_INDEX_NORMAL_CL_COMPLETE ||
      sii === SPECIAL_INDEX_CLEAR
    ) {
      this.selectedItemIndex.set(selectable[selectable.length - 1]);
    } else if (sii >= 0) {
      if (
        sii === selectable[0] &&
        this.type === ProcedureType.Abnormal &&
        EcamAbnormalProcedures[this.procedureId]?.sensed === false
      ) {
        this.selectedItemIndex.set(SPECIAL_INDEX_ACTIVATE);
      } else {
        const previousElement = () => {
          for (let i = selectable.length - 1; i >= 0; i--) {
            if (selectable[i] < sii) {
              return selectable[i];
            }
          }
          return -1;
        };
        const pEl = previousElement();

        if (pEl >= 0) {
          this.selectedItemIndex.set(Math.max(pEl, 0));
        }
      }
    }
  }

  moveDown(skipCompletedSensed = true) {
    if (
      (this.type === ProcedureType.Deferred || this.type === ProcedureType.Abnormal) &&
      !this.checklistState.procedureActivated
    ) {
      this.selectedItemIndex.set(SPECIAL_INDEX_ACTIVATE);
      return;
    }

    const selectable = this.selectableItems(skipCompletedSensed);
    if (selectable.length == 0 || this.selectedItemIndex.get() >= selectable[selectable.length - 1]) {
      // Last element before first special line (CLEAR etc.)
      if (this.type === ProcedureType.Normal) {
        this.selectedItemIndex.set(SPECIAL_INDEX_NORMAL_CL_COMPLETE);
      } else if (this.type === ProcedureType.Abnormal) {
        this.selectedItemIndex.set(SPECIAL_INDEX_CLEAR);
      } else if (this.type === ProcedureType.Deferred) {
        this.selectedItemIndex.set(
          this.checklistState.procedureCompleted
            ? SPECIAL_INDEX_DEFERRED_PROC_RECALL
            : SPECIAL_INDEX_DEFERRED_PROC_COMPLETE,
        );
      }
    } else {
      const sii = this.selectedItemIndex.get();
      // Check for special lines
      if (sii === SPECIAL_INDEX_NORMAL_CL_COMPLETE) {
        this.selectedItemIndex.set(SPECIAL_INDEX_NORMAL_RESET);
      } else if (sii === SPECIAL_INDEX_ACTIVATE) {
        this.selectedItemIndex.set(selectable[0]);
      } else if (sii > HIGHEST_SPECIAL_INDEX) {
        this.selectedItemIndex.set(
          Math.min(
            selectable.find((v) => v > sii) ?? selectable[selectable.length - 1],
            selectable[selectable.length - 1],
          ),
        );
      }
    }
  }

  checkSelected() {
    const clState: ChecklistState = {
      id: this.checklistState.id,
      procedureActivated: this.checklistState.procedureActivated,
      procedureCompleted: this.checklistState.procedureCompleted,
      itemsToShow: [...this.checklistState.itemsToShow],
      itemsChecked: [...this.checklistState.itemsChecked],
      itemsActive: [...this.checklistState.itemsActive],
    };
    const shownItemsNoSpecial = this.getActualShownItems().filter((v) => !isNaN(v) && v > HIGHEST_SPECIAL_INDEX);
    const lastItemIndex = shownItemsNoSpecial[shownItemsNoSpecial.length - 1];
    if (
      this.selectedItemIndex.get() >= 0 &&
      this.selectedItemIndex.get() <= lastItemIndex &&
      !this.selectedItem?.sensed
    ) {
      clState.itemsChecked[this.sii] = !clState.itemsChecked[this.sii];
      this.itemCheckedCallback(clState);

      if (clState.itemsChecked[this.sii]) {
        if (isChecklistCondition(this.selectedItem) && this.selectedItem.condition) {
          // Force 'active' status update
          ProcedureLinesGenerator.conditionalActiveItems(this.procedure, clState.itemsChecked, clState.itemsActive);
        }
        this.moveDown(false);
      }
    } else if (this.sii === SPECIAL_INDEX_CLEAR) {
      this.procedureClearedOrResetCallback(clState);
    } else if (this.sii === SPECIAL_INDEX_NORMAL_CL_COMPLETE) {
      clState.procedureCompleted = true;
      clState.itemsChecked = clState.itemsChecked.map((val, index) => (this.items[index].sensed ? val : true));
      this.procedureCompletedCallback(clState);
    } else if (this.sii === SPECIAL_INDEX_NORMAL_RESET) {
      clState.procedureCompleted = false;
      clState.itemsChecked = clState.itemsChecked.map((val, index) => (this.items[index].sensed ? val : false));
      this.procedureClearedOrResetCallback(clState);
    } else if (this.sii === SPECIAL_INDEX_ACTIVATE) {
      clState.procedureActivated = !clState.procedureActivated;
      this.procedureClearedOrResetCallback(clState);
    } else if (this.sii === SPECIAL_INDEX_DEFERRED_PROC_COMPLETE) {
      clState.procedureCompleted = true;
      this.selectedItemIndex.set(SPECIAL_INDEX_DEFERRED_PROC_RECALL);
      this.procedureCompletedCallback(clState);
    } else if (this.sii === SPECIAL_INDEX_DEFERRED_PROC_RECALL) {
      clState.procedureCompleted = false;
      this.selectedItemIndex.set(SPECIAL_INDEX_DEFERRED_PROC_COMPLETE);
      this.procedureCompletedCallback(clState);
    }
    this.checklistState = clState;

    if (this.sii === SPECIAL_INDEX_NORMAL_RESET || this.sii === SPECIAL_INDEX_ACTIVATE) {
      this.selectFirst();
    }
  }

  selectFirst() {
    if (
      (this.type === ProcedureType.Deferred || this.type === ProcedureType.Abnormal) &&
      this.checklistState.procedureActivated === false
    ) {
      this.selectedItemIndex.set(SPECIAL_INDEX_ACTIVATE);
      return;
    } else if (this.type === ProcedureType.Deferred && this.checklistState.procedureCompleted) {
      this.selectedItemIndex.set(SPECIAL_INDEX_DEFERRED_PROC_RECALL);
      return;
    } else if (this.type === ProcedureType.Normal && this.checklistState.procedureCompleted) {
      this.selectedItemIndex.set(SPECIAL_INDEX_NORMAL_RESET);
      return;
    }

    const selectableAndNotChecked = this.selectableItems(false);
    this.selectedItemIndex.set(
      selectableAndNotChecked[0] !== undefined
        ? selectableAndNotChecked[0] - 1
        : this.checklistState.itemsChecked.length - 1,
    );
    this.moveDown(false);
  }

  private selectableItems(skipCompletedSensed: boolean) {
    return this.procedure.items
      .map((_, index: number) => (this.itemIsSelectable(index, skipCompletedSensed) ? index : null))
      .filter((v) => v !== null);
  }

  private getActualShownItems() {
    return this.toLineData().map((ld) => ld.originalItemIndex ?? NaN);
  }

  /**
   * Used for up/down navigation, to skip not selectable items
   * @param skipCompletedSensed Whether sensed item is only selectable if unchecked. Not sensed items can't be skipped.
   * @returns Procedure item is selectable with arrow keys
   */
  private itemIsSelectable(itemIndex: number, skipCompletedSensed: boolean): boolean {
    return (
      (!this.items[itemIndex].sensed || (!skipCompletedSensed && !this.checklistState.itemsChecked[itemIndex])) &&
      this.checklistState.itemsActive[itemIndex] &&
      this.checklistState.itemsToShow[itemIndex] &&
      !ProcedureLinesGenerator.nonSelectableItemStyles.includes(this.items[itemIndex].style)
    );
  }

  public toLineData(): WdLineData[] {
    const lineData: WdLineData[] = [];

    const isAbnormalOrDeferred =
      this.type === ProcedureType.Abnormal ||
      this.type === ProcedureType.Deferred ||
      this.type === ProcedureType.FwsFailedFallback;
    const isAbnormal = this.type === ProcedureType.Abnormal;
    const isAbnormalNotSensed =
      this.type === ProcedureType.Abnormal && EcamAbnormalProcedures[this.procedureId]?.sensed === false;
    const isDeferred = this.type === ProcedureType.Deferred;

    if (isDeferred) {
      lineData.push({
        abnormalProcedure: true,
        activeProcedure: this.procedureIsActive.get(),
        sensed: true,
        checked: false,
        text: `${this.checklistState.procedureCompleted ? '\x1b<7m> ' : '\x1b<4m> '}${this.procedure.title}`,
        style: ChecklistLineStyle.Headline,
        firstLine: false,
        lastLine: false,
      });
    } else {
      lineData.push({
        abnormalProcedure: isAbnormalOrDeferred,
        activeProcedure: this.procedureIsActive.get(),
        sensed: true,
        checked: false,
        text: this.procedure.title,
        style: ChecklistLineStyle.Headline,
        firstLine: true,
        lastLine: this.procedureIsActive.get() ? false : true,
      });
    }

    if (!isAbnormal || this.procedureIsActive.get()) {
      if (this.recommendation) {
        lineData.push({
          abnormalProcedure: isAbnormalOrDeferred,
          activeProcedure: this.procedureIsActive.get(),
          sensed: true,
          checked: false,
          text: this.recommendation,
          style: this.recommendation === 'LAND ASAP' ? ChecklistLineStyle.LandAsap : ChecklistLineStyle.LandAnsa,
          firstLine: false,
          lastLine: false,
        });
      }

      if ((isDeferred && !this.checklistState.procedureCompleted) || isAbnormalNotSensed) {
        lineData.push({
          abnormalProcedure: isAbnormalOrDeferred,
          activeProcedure: this.procedureIsActive.get(),
          sensed: false,
          checked: this.checklistState.procedureActivated ?? false,
          text: `${'\xa0'.repeat(31)}ACTIVATE`,
          style: ChecklistLineStyle.ChecklistItem,
          firstLine: false,
          lastLine: false,
          originalItemIndex: SPECIAL_INDEX_ACTIVATE,
        });
      }

      this.items.forEach((item, itemIndex) => {
        if (
          (isAbnormal && !this.checklistState.itemsToShow[itemIndex]) ||
          (isDeferred && this.checklistState.procedureCompleted)
        ) {
          return;
        }

        let clStyle: ChecklistLineStyle = item.style ? item.style : ChecklistLineStyle.ChecklistItem;
<<<<<<< HEAD
        let text = item.level ? '\xa0'.repeat(item.level) : '';
        const itemComplete = this.checklistState.itemsChecked[itemIndex];
        let isCondition = false;
        if (isChecklistAction(item)) {
          text = ProcedureLinesGenerator.getChecklistActionText(
            item,
            clStyle,
            itemIndex,
            itemComplete,
            this.checklistState,
          );
          if (
            (!this.checklistState.itemsActive[itemIndex] || !this.checklistState.procedureActivated) &&
            clStyle === ChecklistLineStyle.ChecklistItem
          ) {
            clStyle = ChecklistLineStyle.ChecklistItemInactive;
          }
=======
        let inactive = false;
        let text = item.level && item.style !== ChecklistLineStyle.CenteredSubHeadline ? '\xa0'.repeat(item.level) : '';
        if (!this.checklistState.itemsActive[itemIndex] || !this.checklistState.procedureActivated) {
          inactive = true;
        }

        if (isChecklistAction(item)) {
          text += '-';
          text += item.name;
          if (this.checklistState.itemsChecked[itemIndex] && item.labelCompleted) {
            text += `${item.colonIfCompleted === false ? ' ' : ' : '}${item.labelCompleted}`;
          } else if (this.checklistState.itemsChecked[itemIndex] && item.labelNotCompleted) {
            text += `${item.colonIfCompleted === false ? ' ' : ' : '}${item.labelNotCompleted}`;
          } else if (!this.checklistState.itemsChecked[itemIndex] && item.labelNotCompleted) {
            // Pad to 39 characters max
            const paddingNeeded = Math.max(
              0,
              39 - (item.labelNotCompleted.length + item.name.length + (item.level ?? 0) * 1 + 2),
            );

            text += ` ${'.'.repeat(paddingNeeded)}${item.labelNotCompleted}`;
          }
        } else if (isChecklistHeadline(item)) {
          text += clStyle === ChecklistLineStyle.CenteredSubHeadline ? '.' : '';
          text += item.name;
>>>>>>> bfe23a1e
        } else if (isChecklistCondition(item)) {
          isCondition = true;
          clStyle = ChecklistLineStyle.ChecklistCondition;
<<<<<<< HEAD
          text = ProcedureLinesGenerator.getChecklistConditionText(item, itemIndex, itemComplete, this.checklistState);
=======
          if (item.name.substring(0, 4) === 'WHEN') {
            text += `.${item.name}`;
          } else {
            text += this.checklistState.itemsChecked[itemIndex]
              ? `.AS ${item.name.substring(0, 2) === 'IF' ? item.name.substring(2) : item.name}`
              : `.IF ${item.name.substring(0, 2) === 'IF' ? item.name.substring(2) : item.name}`;
          }
        } else {
          text += `\xa0${item.name}`;
>>>>>>> bfe23a1e
        }

        lineData.push({
          procedureId: this.procedureId,
          abnormalProcedure: isAbnormalOrDeferred,
          activeProcedure: this.procedureIsActive.get(),
          sensed: isCondition ? true : item.sensed,
          checked: this.checklistState.itemsChecked[itemIndex],
          text: text.substring(0, 39),
          style: clStyle,
          firstLine: (!this.procedureIsActive.get() && isAbnormal) || this.type === ProcedureType.FwsFailedFallback,
          lastLine: (!this.procedureIsActive.get() && isAbnormal) || this.type === ProcedureType.FwsFailedFallback,
<<<<<<< HEAD
          originalItemIndex: isCondition ? undefined : itemIndex,
          procedureItemIndex: itemIndex,
        });

        if (isCondition && !item.sensed && !item.time) {
          // Insert CONFIRM <condition>
          const confirmText = `${item.level ? '\xa0'.repeat(item.level) : ''}CONFIRM ${item.name.substring(0, 2) === 'IF' ? item.name.substring(2) : item.name}`;
=======
          originalItemIndex: isChecklistCondition(item) ? undefined : itemIndex,
          inactive: inactive,
        });

        if (isChecklistCondition(item) && !item.sensed) {
          // Insert CONFIRM <condition>, remove trailing colon
          const itemName = item.name.slice(-1) === ':' ? item.name.slice(0, -1) : item.name;
          const confirmText = `${item.level ? '\xa0'.repeat(item.level) : ''}CONFIRM ${itemName.substring(0, 2) === 'IF' ? itemName.substring(2) : itemName}`;
>>>>>>> bfe23a1e
          lineData.push({
            abnormalProcedure: isAbnormalOrDeferred,
            activeProcedure: this.procedureIsActive.get(),
            sensed: item.sensed,
            checked: this.checklistState.itemsChecked[itemIndex],
            text: confirmText,
            style: clStyle,
            firstLine: !this.procedureIsActive.get() && isAbnormal,
            lastLine: !this.procedureIsActive.get() && isAbnormal,
            originalItemIndex: itemIndex,
            inactive: inactive,
          });
        }
      });

      if (isAbnormal) {
        lineData.push({
          abnormalProcedure: isAbnormalOrDeferred,
          activeProcedure: this.procedureIsActive.get(),
          sensed: false,
          checked: false,
          text: `${'\xa0'.repeat(34)}CLEAR`,
          style: ChecklistLineStyle.ChecklistItem,
          firstLine: false,
          lastLine: this.isLastProcedure,
          originalItemIndex: SPECIAL_INDEX_CLEAR,
        });
      } else if (this.type === ProcedureType.Normal) {
        lineData.push({
          activeProcedure: this.procedureIsActive.get(),
          sensed: false,
          checked: this.checklistState.procedureCompleted ?? false,
          text: `${'\xa0'.repeat(27)}C/L COMPLETE`,
          style: ChecklistLineStyle.ChecklistItem,
          firstLine: false,
          lastLine: false,
          originalItemIndex: SPECIAL_INDEX_NORMAL_CL_COMPLETE,
        });

        lineData.push({
          activeProcedure: this.procedureIsActive.get(),
          sensed: false,
          checked: false,
          text: `${'\xa0'.repeat(34)}RESET`,
          style: ChecklistLineStyle.ChecklistItem,
          firstLine: false,
          lastLine: true,
          originalItemIndex: SPECIAL_INDEX_NORMAL_RESET,
        });
      } else if (isDeferred) {
        if (this.checklistState.procedureCompleted) {
          lineData.push({
            activeProcedure: this.procedureIsActive.get(),
            sensed: false,
            checked: false,
            text: `${'\xa0'.repeat(19)}DEFERRED PROC RECALL`,
            style: ChecklistLineStyle.ChecklistItem,
            firstLine: false,
            lastLine: false,
            originalItemIndex: SPECIAL_INDEX_DEFERRED_PROC_RECALL,
            inactive: !this.checklistState.procedureActivated,
          });
        } else {
          lineData.push({
            activeProcedure: this.procedureIsActive.get(),
            sensed: false,
            checked: this.checklistState.procedureCompleted ?? false,
            text: `${'\xa0'.repeat(17)}DEFERRED PROC COMPLETE`,
            style: ChecklistLineStyle.ChecklistItem,
            firstLine: false,
            lastLine: false,
            originalItemIndex: SPECIAL_INDEX_DEFERRED_PROC_COMPLETE,
            inactive: !this.checklistState.procedureActivated,
          });
        }
      }
    } else if (this.items.length > 0 && this.type !== ProcedureType.FwsFailedFallback) {
      // Only three dots for following procedures
      lineData.push({
        abnormalProcedure: isAbnormalOrDeferred,
        activeProcedure: false,
        sensed: true,
        checked: false,
        text: '...',
        style: ChecklistLineStyle.OmissionDots,
        firstLine: true,
        lastLine: true,
      });
    }

    // Empty line after procedure
    lineData.push({
      abnormalProcedure: isAbnormalOrDeferred,
      activeProcedure: this.procedureIsActive.get() || isDeferred,
      sensed: true,
      checked: false,
      text: '',
      style: ChecklistLineStyle.ChecklistItem,
      firstLine: !isDeferred,
      lastLine: !isDeferred,
    });

    return lineData;
  }

  public static getChecklistActionText(
    item: ChecklistAction,
    style: ChecklistLineStyle | undefined,
    itemIndex: number,
    itemComplete: boolean,
    checklistState: ChecklistState,
  ) {
    let text = item.level ? '\xa0'.repeat(item.level) : '';
    text += style == undefined || style !== ChecklistLineStyle.SubHeadline ? '-' : '';
    text += item.name;
    if (itemComplete && item.labelCompleted) {
      text += `${item.colonIfCompleted === false ? ' ' : ' : '}${item.labelCompleted}`;
    } else if (itemComplete && item.labelNotCompleted) {
      text += `${item.colonIfCompleted === false ? ' ' : ' : '}${item.labelNotCompleted}`;
    } else if (!itemComplete && item.labelNotCompleted) {
      text += this.getTimedItemLineText(item, checklistState, itemIndex) ?? '';
      // Pad to 39 characters max
      const paddingNeeded = Math.max(0, 39 - (item.labelNotCompleted.length + text.length + (item.level ?? 0) * 1 + 2));

      text += ` ${'.'.repeat(paddingNeeded)}${item.labelNotCompleted}`;
    }
    return text;
  }

  public static getChecklistConditionText(
    item: ChecklistCondition,
    itemIndex: number,
    itemComplete: boolean,
    checklistState: ChecklistState,
  ) {
    let text = item.level ? '\xa0'.repeat(item.level) : '';
    if (item.name.substring(0, 4) === 'WHEN') {
      text += `.${item.name}`;
    } else {
      let timedText: string | null = null;
      timedText = ProcedureLinesGenerator.getTimedItemLineText(item, checklistState, itemIndex);

      text +=
        itemComplete || (timedText === null && item.time !== undefined)
          ? `.AS ${item.name.substring(0, 2) === 'IF' ? item.name.substring(2) : item.name}`
          : `.IF ${item.name.substring(0, 2) === 'IF' ? item.name.substring(2) : item.name}` + (timedText ?? '');
    }

    return text;
  }

  private static getTimedItemLineText(
    item: ChecklistCondition | ChecklistAction,
    checklistState: ChecklistState,
    itemIndex: number,
  ): string | null {
    if (item.time !== undefined) {
      const timestampArray = checklistState.itemsTimeStamp;
      if (timestampArray) {
        const startTimeStamp = checklistState.itemsTimeStamp[itemIndex];
        let seconds: number;
        if (Number.isFinite(startTimeStamp)) {
          const diffSeconds = Math.round((Date.now() - startTimeStamp) / 1000);
          if (diffSeconds < item.time) {
            seconds = item.time - diffSeconds;
          } else {
            return null;
          }
        } else {
          seconds = item.time;
        }
        return ` AFTER ${seconds} S`;
      } else {
        console.warn(
          `Timestamp collection missing found on a timed item ${item.name} of checklist ${checklistState.id}`,
        );
      }
    }
    return null;
  }
}<|MERGE_RESOLUTION|>--- conflicted
+++ resolved
@@ -417,8 +417,12 @@
         }
 
         let clStyle: ChecklistLineStyle = item.style ? item.style : ChecklistLineStyle.ChecklistItem;
-<<<<<<< HEAD
-        let text = item.level ? '\xa0'.repeat(item.level) : '';
+        let inactive = false;
+        let text = item.level && item.style !== ChecklistLineStyle.CenteredSubHeadline ? '\xa0'.repeat(item.level) : '';
+        if (!this.checklistState.itemsActive[itemIndex] || !this.checklistState.procedureActivated) {
+          inactive = true;
+        }
+
         const itemComplete = this.checklistState.itemsChecked[itemIndex];
         let isCondition = false;
         if (isChecklistAction(item)) {
@@ -435,49 +439,10 @@
           ) {
             clStyle = ChecklistLineStyle.ChecklistItemInactive;
           }
-=======
-        let inactive = false;
-        let text = item.level && item.style !== ChecklistLineStyle.CenteredSubHeadline ? '\xa0'.repeat(item.level) : '';
-        if (!this.checklistState.itemsActive[itemIndex] || !this.checklistState.procedureActivated) {
-          inactive = true;
-        }
-
-        if (isChecklistAction(item)) {
-          text += '-';
-          text += item.name;
-          if (this.checklistState.itemsChecked[itemIndex] && item.labelCompleted) {
-            text += `${item.colonIfCompleted === false ? ' ' : ' : '}${item.labelCompleted}`;
-          } else if (this.checklistState.itemsChecked[itemIndex] && item.labelNotCompleted) {
-            text += `${item.colonIfCompleted === false ? ' ' : ' : '}${item.labelNotCompleted}`;
-          } else if (!this.checklistState.itemsChecked[itemIndex] && item.labelNotCompleted) {
-            // Pad to 39 characters max
-            const paddingNeeded = Math.max(
-              0,
-              39 - (item.labelNotCompleted.length + item.name.length + (item.level ?? 0) * 1 + 2),
-            );
-
-            text += ` ${'.'.repeat(paddingNeeded)}${item.labelNotCompleted}`;
-          }
-        } else if (isChecklistHeadline(item)) {
-          text += clStyle === ChecklistLineStyle.CenteredSubHeadline ? '.' : '';
-          text += item.name;
->>>>>>> bfe23a1e
         } else if (isChecklistCondition(item)) {
           isCondition = true;
           clStyle = ChecklistLineStyle.ChecklistCondition;
-<<<<<<< HEAD
           text = ProcedureLinesGenerator.getChecklistConditionText(item, itemIndex, itemComplete, this.checklistState);
-=======
-          if (item.name.substring(0, 4) === 'WHEN') {
-            text += `.${item.name}`;
-          } else {
-            text += this.checklistState.itemsChecked[itemIndex]
-              ? `.AS ${item.name.substring(0, 2) === 'IF' ? item.name.substring(2) : item.name}`
-              : `.IF ${item.name.substring(0, 2) === 'IF' ? item.name.substring(2) : item.name}`;
-          }
-        } else {
-          text += `\xa0${item.name}`;
->>>>>>> bfe23a1e
         }
 
         lineData.push({
@@ -490,24 +455,15 @@
           style: clStyle,
           firstLine: (!this.procedureIsActive.get() && isAbnormal) || this.type === ProcedureType.FwsFailedFallback,
           lastLine: (!this.procedureIsActive.get() && isAbnormal) || this.type === ProcedureType.FwsFailedFallback,
-<<<<<<< HEAD
           originalItemIndex: isCondition ? undefined : itemIndex,
+          inactive: inactive,
           procedureItemIndex: itemIndex,
         });
 
         if (isCondition && !item.sensed && !item.time) {
-          // Insert CONFIRM <condition>
-          const confirmText = `${item.level ? '\xa0'.repeat(item.level) : ''}CONFIRM ${item.name.substring(0, 2) === 'IF' ? item.name.substring(2) : item.name}`;
-=======
-          originalItemIndex: isChecklistCondition(item) ? undefined : itemIndex,
-          inactive: inactive,
-        });
-
-        if (isChecklistCondition(item) && !item.sensed) {
           // Insert CONFIRM <condition>, remove trailing colon
           const itemName = item.name.slice(-1) === ':' ? item.name.slice(0, -1) : item.name;
           const confirmText = `${item.level ? '\xa0'.repeat(item.level) : ''}CONFIRM ${itemName.substring(0, 2) === 'IF' ? itemName.substring(2) : itemName}`;
->>>>>>> bfe23a1e
           lineData.push({
             abnormalProcedure: isAbnormalOrDeferred,
             activeProcedure: this.procedureIsActive.get(),

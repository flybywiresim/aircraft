--- conflicted
+++ resolved
@@ -2,23 +2,9 @@
 import { LateralMode, VerticalMode } from '@shared/autopilot';
 
 export interface FGVars {
-<<<<<<< HEAD
-    'fg.fma.lateralMode': LateralMode,
-    'fg.fma.lateralArmedBitmask': number,
-    'fg.fma.verticalMode': VerticalMode,
-}
-
-export class FGDataPublisher extends SimVarPublisher<FGVars> {
-    constructor(bus: EventBus) {
-        super(new Map([
-            ['fg.fma.lateralMode', { name: 'L:A32NX_FMA_LATERAL_MODE', type: SimVarValueType.Number }],
-            ['fg.fma.lateralArmedBitmask', { name: 'L:A32NX_FMA_LATERAL_ARMED', type: SimVarValueType.Number }],
-            ['fg.fma.verticalMode', {name: 'L:A32NX_FMA_VERTICAL_MODE', type : SimVarValueType.Number}]
-        ]), bus);
-    }
-=======
   'fg.fma.lateralMode': LateralMode;
   'fg.fma.lateralArmedBitmask': number;
+  'fg.fma.verticalMode': VerticalMode;
 }
 
 export class FGDataPublisher extends SimVarPublisher<FGVars> {
@@ -27,9 +13,9 @@
       new Map([
         ['fg.fma.lateralMode', { name: 'L:A32NX_FMA_LATERAL_MODE', type: SimVarValueType.Number }],
         ['fg.fma.lateralArmedBitmask', { name: 'L:A32NX_FMA_LATERAL_ARMED', type: SimVarValueType.Number }],
+        ['fg.fma.verticalMode', { name: 'L:A32NX_FMA_VERTICAL_MODE', type: SimVarValueType.Number }],
       ]),
       bus,
     );
   }
->>>>>>> 3e24c6ef
 }
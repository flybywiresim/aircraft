--- conflicted
+++ resolved
@@ -2,15 +2,10 @@
   ComponentProps,
   DisplayComponent,
   FSComponent,
-<<<<<<< HEAD
-  Subject,
-  Subscribable,
-  Subscription,
-=======
   MutableSubscribable,
   Subscribable,
   SubscribableUtils,
->>>>>>> 082cf1b1
+  Subscription,
   VNode,
 } from '@microsoft/msfs-sdk';
 

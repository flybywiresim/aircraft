--- conflicted
+++ resolved
@@ -54,16 +54,6 @@
 const STS_DISPLAY_TIMER_DURATION = 3;
 
 export const SystemDisplay = () => {
-<<<<<<< HEAD
-  const [theCurrentPage] = useSimVar('L:A380X_ECAM_CP_SELECTED_PAGE', 'number', 500);
-  // const [currentPage, setCurrentPage] = useState(0);
-  // useInteractionEvent('A380X_SD_PAGE_CHANGED', () => setCurrentPage(getSimVar('L:A380X_SD_CURRENT_PAGE_INDEX', 'number')));
-
-  useEffect(() => {
-    console.log(`Changing current page to ${theCurrentPage}`);
-    // setCurrentPage(getSimVar('L:A380X_SD_CURRENT_PAGE_INDEX', 'number'));
-  }, [theCurrentPage]);
-=======
   const [currentPage, setCurrentPage] = useState(SdPages.Door);
   const [prevFailPage, setPrevFailPage] = useState(SdPages.Eng);
   const [ecamCycleInterval, setEcamCycleInterval] = useState(-1);
@@ -277,38 +267,26 @@
   };
 
   useUpdate(updateCallback);
->>>>>>> 7ec2702e
-
-  const PAGES = {
-    0: <EngPage />,
-    1: <BleedPage />,
-    2: <PressPage />,
-    3: <ElecAcPage />,
-    4: <FuelPage />,
-    5: <HydPage />,
-    6: <CbPage />,
-    7: <ApuPage />,
-    8: <CondPage />,
-    9: <DoorPage />,
-    10: <ElecDcPage />,
-    11: <WheelPage />,
-    12: <FctlPage />,
-    13: <CruisePage />, // TODO video page
-    14: <CruisePage />,
-    15: <StatusPage />,
-  };
-
-<<<<<<< HEAD
-  return (
-    <LegacyCdsDisplayUnit displayUnitId={DisplayUnitID.Sd}>
-      <g>
-        {PAGES[theCurrentPage]}
-        <StatusArea />
-        <Mailbox />
-      </g>
-    </LegacyCdsDisplayUnit>
-  );
-=======
+
+    const PAGES = {
+        0: <EngPage />,
+        1: <BleedPage />,
+        2: <PressPage />,
+        3: <ElecAcPage />,
+        4: <FuelPage />,
+        5: <HydPage />,
+        6: <CbPage />,
+        7: <ApuPage />,
+        8: <CondPage />,
+        9: <DoorPage />,
+        10: <ElecDcPage />,
+        11: <WheelPage />,
+        12: <FctlPage />,
+        13: <CruisePage />, // TODO video page
+        14: <CruisePage />,
+        15: <StatusPage />,
+    };
+
     return (
         <LegacyCdsDisplayUnit displayUnitId={DisplayUnitID.Sd}>
             <g>
@@ -318,5 +296,4 @@
             </g>
         </LegacyCdsDisplayUnit>
     );
->>>>>>> 7ec2702e
 };
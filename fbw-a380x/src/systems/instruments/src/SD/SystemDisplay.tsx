--- conflicted
+++ resolved
@@ -18,11 +18,6 @@
 import { ElecDcPage } from './Pages/ElecDc/ElecDcPage';
 import { WheelPage } from './Pages/Wheel/WheelPage';
 import { FctlPage } from './Pages/Fctl/FctlPage';
-<<<<<<< HEAD
-import { StatusPage } from './Pages/Status/StatusPage';
-=======
-import { VideoPage } from './Pages/Video/VideoPage';
->>>>>>> 7b3e7cf6
 
 import '../index.scss';
 import { useSimVar } from '@flybywiresim/fbw-sdk';
@@ -44,13 +39,8 @@
     11: <FctlPage />,
     12: <CbPage />,
     13: <></>,
-<<<<<<< HEAD
-    14: <StatusPage />,
+    14: <></>,
     15: <></>,
-=======
-    14: <></>,
-    15: <VideoPage />,
->>>>>>> 7b3e7cf6
   };
 
   const [pageToShow, _setPageToShow] = useSimVar('L:A32NX_ECAM_SD_PAGE_TO_SHOW', 'number');

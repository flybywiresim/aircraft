--- conflicted
+++ resolved
@@ -9,14 +9,6 @@
 }
 
 const BleedPack: FC<BleedPackProps> = ({ x, y, pack }) => {
-<<<<<<< HEAD
-  const [packFlowValveLeftOpen] = useSimVar(`L:A32NX_COND_PACK_${pack}_FLOW_VALVE_1_IS_OPEN`, 'bool', 500);
-  const [packFlowValveRightOpen] = useSimVar(`L:A32NX_COND_PACK_${pack}_FLOW_VALVE_2_IS_OPEN`, 'bool', 500);
-  // TODO: The pack should probably emit a status for this, rather than deriving it from the valve positions
-  const isPackOperative = packFlowValveLeftOpen || packFlowValveRightOpen;
-
-  const [packOutletTemperature] = useSimVar(`L:A32NX_PNEU_ENG_${pack}_PRECOOLER_OUTLET_TEMPERATURE`, 'celsius', 500);
-=======
   const agsB1DiscreteWord = useArinc429Var('L:A32NX_COND_CPIOM_B1_AGS_DISCRETE_WORD');
   const agsB2DiscreteWord = useArinc429Var('L:A32NX_COND_CPIOM_B2_AGS_DISCRETE_WORD');
   const agsB3DiscreteWord = useArinc429Var('L:A32NX_COND_CPIOM_B3_AGS_DISCRETE_WORD');
@@ -33,7 +25,6 @@
 
   const [packOutletTemperature] = useSimVar(`L:A32NX_COND_PACK_${pack}_OUTLET_TEMPERATURE`, 'celsius', 500);
   const packCtlOffset = pack == 1 ? -65 : 180;
->>>>>>> 325db1f1
 
   return (
     <g id={`BleedPack${pack}`}>
@@ -48,14 +39,6 @@
         {pack}
       </text>
 
-<<<<<<< HEAD
-      <text x={x + 61} y={y + 57} className="F29 EndAlign Green">
-        {Math.round(packOutletTemperature)}
-      </text>
-      <text x={x + 62} y={y + 57} className="Cyan F23">
-        °C
-      </text>
-=======
       <text x={x + 61} y={y + 57} className={`F29 EndAlign Green ${isPackOperative ? 'Show' : 'Hide'}`}>
         {Math.round(packOutletTemperature)}
       </text>
@@ -87,7 +70,6 @@
 
       <path className={'White Line'} d={`M${x - 10},${y + 15} l 0,22 l -25,0`} fill={'none'} />
       <path className={'White Line'} d={`M${x + 30},${y + 15} l 0,22 l -25,0`} fill={'none'} />
->>>>>>> 325db1f1
     </g>
   );
 };

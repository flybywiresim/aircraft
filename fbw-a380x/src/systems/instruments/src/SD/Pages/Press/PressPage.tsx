import React from 'react';
import { PageTitle } from '../Generic/PageTitle';
import LandingElevation from './elements/LandingElevation';
import DeltaP from './elements/DeltaP';
import A380XBleed from './elements/A380Press';
import CabAlt from './elements/CabAlt';
import CabinVerticalSpeed from './elements/CabinVerticalSpeed';
import Packs from './elements/Packs';

import '../../../index.scss';
import OutflowValve from './elements/OutflowValve';
import ExtractValve from './elements/ExtractValve';
import { useArinc429Var } from '@flybywiresim/fbw-sdk';

<<<<<<< HEAD
export const PressPage = () => (
  <>
    <PageTitle x={6} y={29}>
      CAB PRESS
    </PageTitle>

    {/* Landing Elevation */}
    <LandingElevation x={430} y={32} />

    {/* Delta Pression, Cab Alt and V/S gauges */}
    <DeltaP x={132} y={246} />
    <path className="White Line" d="M230,78 l 0,280" />
    <CabAlt x={369} y={246} />
    <path className="White Line" d="M490,78 l 0,280" />
    <CabinVerticalSpeed x={613} y={246} />

    <A380XBleed />

    {/* Outflow valves */}
    <text x={382} y={452} className="White F22 MiddleAlign">
      AUTO
    </text>
    <text x={382} y={474} className="White F22 MiddleAlign">
      CTL
    </text>
    <OutflowValve x={214} y={552} engine={1} />
    <path className="White Line" d="M212,460 l 42,0" />
    <OutflowValve x={303} y={552} engine={2} />
    <path className="White Line" d="M300,460 l 40,0" />
    <OutflowValve x={509} y={552} engine={3} />
    <path className="White Line" d="M422,460 l 41,0" />
    <OutflowValve x={604} y={552} engine={4} />
    <path className="White Line" d="M510,460 l 48,0" />

    <text x={100} y={485} className="White F22 MiddleAlign">
      AVNCS
    </text>
    <text x={100} y={507} className="White F22 MiddleAlign">
      EXTRACT
    </text>
    <text x={100} y={529} className="White F22 MiddleAlign">
      OVBD
    </text>
    <ExtractValve x={72} y={552} value={0} min={0} max={4} radius={42} />

    <text x={712} y={412} className="White F22 MiddleAlign LS1">
      CAB AIR
    </text>
    <text x={712} y={434} className="White F22 MiddleAlign LS1">
      EXTRACT
    </text>
    <ExtractValve x={656} y={456} value={4} min={0} max={4} radius={42} />

    {/* Packs */}
    <Packs x={12} y={641} pack={1} />
    <Packs x={647} y={641} pack={2} />
  </>
);
=======
export const PressPage = () => {
    const cpcsB1DiscreteWord = useArinc429Var('L:A32NX_COND_CPIOM_B1_CPCS_DISCRETE_WORD');
    const cpcsB2DiscreteWord = useArinc429Var('L:A32NX_COND_CPIOM_B2_CPCS_DISCRETE_WORD');
    const cpcsB3DiscreteWord = useArinc429Var('L:A32NX_COND_CPIOM_B3_CPCS_DISCRETE_WORD');
    const cpcsB4DiscreteWord = useArinc429Var('L:A32NX_COND_CPIOM_B4_CPCS_DISCRETE_WORD');

    let cpcsToUse;

    if (cpcsB1DiscreteWord.isNormalOperation()) {
        cpcsToUse = 1
    } else if (cpcsB2DiscreteWord.isNormalOperation()) {
        cpcsToUse = 2
    } else if (cpcsB3DiscreteWord.isNormalOperation()) {
        cpcsToUse = 3
    } else if (cpcsB4DiscreteWord.isNormalOperation()) {
        cpcsToUse = 4
    } else {
        cpcsToUse = 0
    }

    return (
        <>
            <PageTitle x={6} y={29}>CAB PRESS</PageTitle>

            {/* Landing Elevation */}
            <LandingElevation x={430} y={32} />

            {/* Delta Pression, Cab Alt and V/S gauges */}
            <DeltaP x={132} y={246} system={cpcsToUse} />
            <path className="White Line" d="M230,78 l 0,280" />
            <CabAlt x={369} y={246} system={cpcsToUse} />
            <path className="White Line" d="M490,78 l 0,280" />
            <CabinVerticalSpeed x={613} y={246} system={cpcsToUse} />

            <A380XBleed />

            {/* Outflow valves */}
            <text x={382} y={452} className="White F22 MiddleAlign">AUTO</text>
            <text x={382} y={474} className="White F22 MiddleAlign">CTL</text>
            <OutflowValve x={214} y={552} engine={1} system={cpcsToUse} />
            <path className="White Line" d="M212,460 l 42,0" />
            <OutflowValve x={303} y={552} engine={2} system={cpcsToUse} />
            <path className="White Line" d="M300,460 l 40,0" />
            <OutflowValve x={509} y={552} engine={3} system={cpcsToUse} />
            <path className="White Line" d="M422,460 l 41,0" />
            <OutflowValve x={604} y={552} engine={4} system={cpcsToUse} />
            <path className="White Line" d="M510,460 l 48,0" />

            <text x={100} y={485} className="White F22 MiddleAlign">AVNCS</text>
            <text x={100} y={507} className="White F22 MiddleAlign">EXTRACT</text>
            <text x={100} y={529} className="White F22 MiddleAlign">OVBD</text>
            <ExtractValve x={72} y={552} value={0} min={0} max={4} radius={42} />

            <text x={712} y={412} className="White F22 MiddleAlign LS1">CAB AIR</text>
            <text x={712} y={434} className="White F22 MiddleAlign LS1">EXTRACT</text>
            <ExtractValve x={656} y={456} value={4} min={0} max={4} radius={42} />

            {/* Packs */}
            <Packs x={12} y={641} pack={1} />
            <Packs x={647} y={641} pack={2} />
        </>
    );
};
>>>>>>> 325db1f1
<|MERGE_RESOLUTION|>--- conflicted
+++ resolved
@@ -12,66 +12,6 @@
 import ExtractValve from './elements/ExtractValve';
 import { useArinc429Var } from '@flybywiresim/fbw-sdk';
 
-<<<<<<< HEAD
-export const PressPage = () => (
-  <>
-    <PageTitle x={6} y={29}>
-      CAB PRESS
-    </PageTitle>
-
-    {/* Landing Elevation */}
-    <LandingElevation x={430} y={32} />
-
-    {/* Delta Pression, Cab Alt and V/S gauges */}
-    <DeltaP x={132} y={246} />
-    <path className="White Line" d="M230,78 l 0,280" />
-    <CabAlt x={369} y={246} />
-    <path className="White Line" d="M490,78 l 0,280" />
-    <CabinVerticalSpeed x={613} y={246} />
-
-    <A380XBleed />
-
-    {/* Outflow valves */}
-    <text x={382} y={452} className="White F22 MiddleAlign">
-      AUTO
-    </text>
-    <text x={382} y={474} className="White F22 MiddleAlign">
-      CTL
-    </text>
-    <OutflowValve x={214} y={552} engine={1} />
-    <path className="White Line" d="M212,460 l 42,0" />
-    <OutflowValve x={303} y={552} engine={2} />
-    <path className="White Line" d="M300,460 l 40,0" />
-    <OutflowValve x={509} y={552} engine={3} />
-    <path className="White Line" d="M422,460 l 41,0" />
-    <OutflowValve x={604} y={552} engine={4} />
-    <path className="White Line" d="M510,460 l 48,0" />
-
-    <text x={100} y={485} className="White F22 MiddleAlign">
-      AVNCS
-    </text>
-    <text x={100} y={507} className="White F22 MiddleAlign">
-      EXTRACT
-    </text>
-    <text x={100} y={529} className="White F22 MiddleAlign">
-      OVBD
-    </text>
-    <ExtractValve x={72} y={552} value={0} min={0} max={4} radius={42} />
-
-    <text x={712} y={412} className="White F22 MiddleAlign LS1">
-      CAB AIR
-    </text>
-    <text x={712} y={434} className="White F22 MiddleAlign LS1">
-      EXTRACT
-    </text>
-    <ExtractValve x={656} y={456} value={4} min={0} max={4} radius={42} />
-
-    {/* Packs */}
-    <Packs x={12} y={641} pack={1} />
-    <Packs x={647} y={641} pack={2} />
-  </>
-);
-=======
 export const PressPage = () => {
     const cpcsB1DiscreteWord = useArinc429Var('L:A32NX_COND_CPIOM_B1_CPCS_DISCRETE_WORD');
     const cpcsB2DiscreteWord = useArinc429Var('L:A32NX_COND_CPIOM_B2_CPCS_DISCRETE_WORD');
@@ -134,5 +74,4 @@
             <Packs x={647} y={641} pack={2} />
         </>
     );
-};
->>>>>>> 325db1f1
+};
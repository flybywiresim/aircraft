import React, { FC } from 'react';
import { Triangle } from '@instruments/common/Shapes';
import { useArinc429Var } from '@flybywiresim/fbw-sdk';

export const CondFan = () => {
<<<<<<< HEAD
  const [fwdCargoExtractFanIsOn] = useSimVar('L:A32NX_VENT_FWD_EXTRACTION_FAN_ON', 'bool', 1000);
  const [bulkCargoExtractFanIsOn] = useSimVar('L:A32NX_VENT_BULK_EXTRACTION_FAN_ON', 'bool', 1000);

  return (
    <g>
      <PrimaryFanGroup x={315} y={415} />

=======
  const vcsB1DiscreteWord = useArinc429Var('L:A32NX_COND_CPIOM_B1_VCS_DISCRETE_WORD');
  const vcsB2DiscreteWord = useArinc429Var('L:A32NX_COND_CPIOM_B2_VCS_DISCRETE_WORD');
  const vcsB3DiscreteWord = useArinc429Var('L:A32NX_COND_CPIOM_B3_VCS_DISCRETE_WORD');
  const vcsB4DiscreteWord = useArinc429Var('L:A32NX_COND_CPIOM_B4_VCS_DISCRETE_WORD');

  let vcsDiscreteWordToUse;

  if (vcsB1DiscreteWord.isNormalOperation()) {
    vcsDiscreteWordToUse = vcsB1DiscreteWord;
  } else if (vcsB2DiscreteWord.isNormalOperation()) {
    vcsDiscreteWordToUse = vcsB2DiscreteWord;
  } else if (vcsB3DiscreteWord.isNormalOperation()) {
    vcsDiscreteWordToUse = vcsB3DiscreteWord;
  } else {
    vcsDiscreteWordToUse = vcsB4DiscreteWord;
  }

  const fwdCargoExtractFanIsOn = vcsDiscreteWordToUse.bitValueOr(13, false);
  const bulkCargoExtractFanIsOn = vcsDiscreteWordToUse.bitValueOr(15, false);
  const cabinFansEnabled = vcsDiscreteWordToUse.bitValueOr(17, false);
  const fan1Failure = vcsDiscreteWordToUse.bitValueOr(18, false);
  const fan2Failure = vcsDiscreteWordToUse.bitValueOr(19, false);
  const fan3Failure = vcsDiscreteWordToUse.bitValueOr(20, false);
  const fan4Failure = vcsDiscreteWordToUse.bitValueOr(21, false);

  return (
    <g>
      <PrimaryFanGroup
        x={315}
        y={415}
        cabinFansEnabled={cabinFansEnabled}
        fan1Failure={fan1Failure}
        fan2Failure={fan2Failure}
        fan3Failure={fan3Failure}
        fan4Failure={fan4Failure}
      />

>>>>>>> 325db1f1
      {/* Fwd Cargo Extraction Fan */}
      <Fan x={240} y={390} css={fwdCargoExtractFanIsOn ? 'Hide' : 'Show Amber Line'} />
      {/* Bulk Cargo Extraction Fan */}
      <Fan x={540} y={390} css={bulkCargoExtractFanIsOn ? 'Hide' : 'Show Amber Line'} />
    </g>
  );
};

<<<<<<< HEAD
const PrimaryFanGroup: FC<Position> = ({ x, y }) => {
  const [cabinFansEnabled] = useSimVar('L:A32NX_VENT_PRIMARY_FANS_ENABLED', 'bool', 1000);
  // TODO: Add vars for individual fan failures
  return (
    <g id="PrimaryFanGroup" className={cabinFansEnabled ? 'Hide' : 'Show'}>
      <Fan
        x={x}
        y={y}
        css={`
          ${cabinFansEnabled ? 'Green' : 'Amber'} Line
        `}
      />
      <Fan
        x={x}
        y={y + 15}
        css={`
          ${cabinFansEnabled ? 'Green' : 'Amber'} Line
        `}
      />
      <Fan
        x={x + 120}
        y={y}
        css={`
          ${cabinFansEnabled ? 'Green' : 'Amber'} Line
        `}
      />
      <Fan
        x={x + 120}
        y={y + 15}
        css={`
          ${cabinFansEnabled ? 'Green' : 'Amber'} Line
        `}
      />

      {/* Arrows into mixer unit */}
      <path className={`${cabinFansEnabled ? 'Green' : 'Amber'} Line`} d={`M340,468 l 0,-32`} />
      <Triangle x={340} y={484} colour={cabinFansEnabled ? 'Green' : 'Amber'} fill={0} orientation={180} scale={1.1} />
      <path className={`${cabinFansEnabled ? 'Green' : 'Amber'} Line`} d={`M460,468 l 0,-32`} />
      <Triangle x={460} y={484} colour={cabinFansEnabled ? 'Green' : 'Amber'} fill={0} orientation={180} scale={1.1} />
    </g>
  );
};
=======
interface PrimaryFanGroupProps {
  x: number;
  y: number;
  cabinFansEnabled: boolean;
  fan1Failure: boolean;
  fan2Failure: boolean;
  fan3Failure: boolean;
  fan4Failure: boolean;
}
>>>>>>> 325db1f1

const PrimaryFanGroup: FC<PrimaryFanGroupProps> = ({
  x,
  y,
  cabinFansEnabled,
  fan1Failure,
  fan2Failure,
  fan3Failure,
  fan4Failure,
}) => {
  const anyFanFailure = fan1Failure || fan2Failure || fan3Failure || fan4Failure;
  return (
    <g id="PrimaryFanGroup" className={cabinFansEnabled && !anyFanFailure ? 'Hide' : 'Show'}>
      <Fan
        x={x}
        y={y}
        css={`
          ${cabinFansEnabled && !fan1Failure ? 'Green' : 'Amber'} Line
        `}
      />
      <Fan
        x={x}
        y={y + 15}
        css={`
          ${cabinFansEnabled && !fan2Failure ? 'Green' : 'Amber'} Line
        `}
      />
      <Fan
        x={x + 120}
        y={y}
        css={`
          ${cabinFansEnabled && !fan3Failure ? 'Green' : 'Amber'} Line
        `}
      />
      <Fan
        x={x + 120}
        y={y + 15}
        css={`
          ${cabinFansEnabled && !fan4Failure ? 'Green' : 'Amber'} Line
        `}
      />

      {/* Arrows into mixer unit */}
      <path className={`${cabinFansEnabled ? 'Green' : 'Amber'} Line`} d={`M340,468 l 0,-32`} />
      <Triangle x={340} y={484} colour={cabinFansEnabled ? 'Green' : 'Amber'} fill={0} orientation={180} scale={1.1} />
      <path className={`${cabinFansEnabled ? 'Green' : 'Amber'} Line`} d={`M460,468 l 0,-32`} />
      <Triangle x={460} y={484} colour={cabinFansEnabled ? 'Green' : 'Amber'} fill={0} orientation={180} scale={1.1} />
    </g>
  );
};

interface FanProps {
  x: number;
  y: number;
  css?: string;
}

const Fan: FC<FanProps> = ({ x, y, css = 'Amber Line' }) => {
  return (
    <g id="CabinFan">
      <path className={css} d={`M${x},${y} l 50,8 l 0,-8 l -50,8 Z `} fill={'none'} />
    </g>
  );
};<|MERGE_RESOLUTION|>--- conflicted
+++ resolved
@@ -3,15 +3,6 @@
 import { useArinc429Var } from '@flybywiresim/fbw-sdk';
 
 export const CondFan = () => {
-<<<<<<< HEAD
-  const [fwdCargoExtractFanIsOn] = useSimVar('L:A32NX_VENT_FWD_EXTRACTION_FAN_ON', 'bool', 1000);
-  const [bulkCargoExtractFanIsOn] = useSimVar('L:A32NX_VENT_BULK_EXTRACTION_FAN_ON', 'bool', 1000);
-
-  return (
-    <g>
-      <PrimaryFanGroup x={315} y={415} />
-
-=======
   const vcsB1DiscreteWord = useArinc429Var('L:A32NX_COND_CPIOM_B1_VCS_DISCRETE_WORD');
   const vcsB2DiscreteWord = useArinc429Var('L:A32NX_COND_CPIOM_B2_VCS_DISCRETE_WORD');
   const vcsB3DiscreteWord = useArinc429Var('L:A32NX_COND_CPIOM_B3_VCS_DISCRETE_WORD');
@@ -49,7 +40,6 @@
         fan4Failure={fan4Failure}
       />
 
->>>>>>> 325db1f1
       {/* Fwd Cargo Extraction Fan */}
       <Fan x={240} y={390} css={fwdCargoExtractFanIsOn ? 'Hide' : 'Show Amber Line'} />
       {/* Bulk Cargo Extraction Fan */}
@@ -58,50 +48,6 @@
   );
 };
 
-<<<<<<< HEAD
-const PrimaryFanGroup: FC<Position> = ({ x, y }) => {
-  const [cabinFansEnabled] = useSimVar('L:A32NX_VENT_PRIMARY_FANS_ENABLED', 'bool', 1000);
-  // TODO: Add vars for individual fan failures
-  return (
-    <g id="PrimaryFanGroup" className={cabinFansEnabled ? 'Hide' : 'Show'}>
-      <Fan
-        x={x}
-        y={y}
-        css={`
-          ${cabinFansEnabled ? 'Green' : 'Amber'} Line
-        `}
-      />
-      <Fan
-        x={x}
-        y={y + 15}
-        css={`
-          ${cabinFansEnabled ? 'Green' : 'Amber'} Line
-        `}
-      />
-      <Fan
-        x={x + 120}
-        y={y}
-        css={`
-          ${cabinFansEnabled ? 'Green' : 'Amber'} Line
-        `}
-      />
-      <Fan
-        x={x + 120}
-        y={y + 15}
-        css={`
-          ${cabinFansEnabled ? 'Green' : 'Amber'} Line
-        `}
-      />
-
-      {/* Arrows into mixer unit */}
-      <path className={`${cabinFansEnabled ? 'Green' : 'Amber'} Line`} d={`M340,468 l 0,-32`} />
-      <Triangle x={340} y={484} colour={cabinFansEnabled ? 'Green' : 'Amber'} fill={0} orientation={180} scale={1.1} />
-      <path className={`${cabinFansEnabled ? 'Green' : 'Amber'} Line`} d={`M460,468 l 0,-32`} />
-      <Triangle x={460} y={484} colour={cabinFansEnabled ? 'Green' : 'Amber'} fill={0} orientation={180} scale={1.1} />
-    </g>
-  );
-};
-=======
 interface PrimaryFanGroupProps {
   x: number;
   y: number;
@@ -111,7 +57,6 @@
   fan3Failure: boolean;
   fan4Failure: boolean;
 }
->>>>>>> 325db1f1
 
 const PrimaryFanGroup: FC<PrimaryFanGroupProps> = ({
   x,

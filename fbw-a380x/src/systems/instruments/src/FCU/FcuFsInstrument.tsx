//  Copyright (c) 2024 FlyByWire Simulations
//  SPDX-License-Identifier: GPL-3.0

import {
  Clock,
  DebounceTimer,
  EventBus,
  FSComponent,
  FsInstrument,
  HEventPublisher,
  InstrumentBackplane,
  MappedSubject,
  Subject,
  SubscribableMapFunctions,
} from '@microsoft/msfs-sdk';
import { FailuresConsumer, MsfsAutopilotAssitancePublisher, MsfsRadioNavigationPublisher } from '@flybywiresim/fbw-sdk';
import { FcuDisplay } from './Components/FcuDisplay';
import { AltitudeManager } from './Managers/AltitudeManager';
import { AutopilotManager } from './Managers/AutopilotManager';
import { BaroManager } from './Managers/BaroManager';
import { HeadingManager } from './Managers/HeadingManager';
import { MsfsBaroManager } from './Managers/MsfsBaroManager';
import { SpeedManager } from './Managers/SpeedManager';
import { VerticalSpeedManager } from './Managers/VerticalSpeedManager';
import { LsManager } from './Managers/LsManager';
import { FcuPublisher } from './Publishers/FcuPublisher';
import { FGDataPublisher } from '../MsfsAvionicsCommon/providers/FGDataPublisher';
import { OverheadPublisher } from '../MsfsAvionicsCommon/providers/OverheadPublisher';
import { OutputBusManager } from 'instruments/src/FCU/Managers/OutputBusManager';

import './style.scss';

export class FcuFsInstrument implements FsInstrument {
  private static readonly INIT_DURATION = 1000;

  private readonly bus = new EventBus();

  private readonly isPowered = Subject.create(false);

  private readonly backplane = new InstrumentBackplane();
  private readonly clock = new Clock(this.bus);
  private readonly hEventPublisher = new HEventPublisher(this.bus);

<<<<<<< HEAD
  private readonly baroManager1 = new BaroManager(this.bus, 1);
  private readonly baroManager2 = new BaroManager(this.bus, 2);
  private readonly msfsBaroManager = new MsfsBaroManager(this.bus, {
    baros: [
      {
        manager: this.baroManager1,
        msfsAltimeter: 1,
        index: 1,
      },
      {
        manager: this.baroManager2,
        msfsAltimeter: 2,
        index: 2,
      },
    ],
  });

  private readonly failuresConsumer = new FailuresConsumer('A32NX');
=======
  private readonly failuresConsumer = new FailuresConsumer();
>>>>>>> 1eef8a17

  //private readonly isFailedKey = A380Failure.Fcu;
  private readonly isFailed = Subject.create(false);

  private readonly isOperating = Subject.create(false);
  private readonly initTimer = new DebounceTimer();

  /**
   * Creates a new instance of FsInstrument.
   * @param instrument This instrument's parent BaseInstrument.
   * @param config The general avionics configuration object.
   */
  constructor(public readonly instrument: BaseInstrument) {
    // force enable animations
    document.documentElement.classList.add('animationsEnabled');

    this.renderComponents();

    this.backplane.addInstrument('Clock', this.clock);
    this.backplane.addPublisher('HEvent', this.hEventPublisher);

    this.backplane.addInstrument('AltitudeManager', new AltitudeManager(this.bus));
    this.backplane.addInstrument('AutopilotManager', new AutopilotManager(this.bus));
    this.backplane.addInstrument('BaroManager1', this.baroManager1, true);
    this.backplane.addInstrument('BaroManager2', this.baroManager2, true);
    this.backplane.addInstrument('MsfsBaroManager', this.msfsBaroManager);
    this.backplane.addInstrument('HeadingManager', new HeadingManager(this.bus));
    this.backplane.addInstrument('SpeedManager', new SpeedManager(this.bus));
    this.backplane.addInstrument('VerticalSpeedManager', new VerticalSpeedManager(this.bus));
    this.backplane.addInstrument('OutputBusManager', new OutputBusManager(this.bus, this.isOperating));
    this.backplane.addInstrument('LsManager', new LsManager(this.bus));
    this.backplane.addPublisher('FcuPublisher', new FcuPublisher(this.bus));
    this.backplane.addPublisher('FgBusPublisher', new FGDataPublisher(this.bus));
    this.backplane.addPublisher('OverheadPublisher', new OverheadPublisher(this.bus));
    this.backplane.addPublisher('MsfsAutopilotAssistancePublisher', new MsfsAutopilotAssitancePublisher(this.bus));
    this.backplane.addPublisher('MsfsRadioNavigationPublisher', new MsfsRadioNavigationPublisher(this.bus));

    this.doInit();
  }

  /** @inheritdoc */
  private renderComponents(): void {
    FSComponent.render(
      <FcuDisplay bus={this.bus} isHidden={this.isOperating.map(SubscribableMapFunctions.not())} />,
      document.getElementById('FCU_CONTENT'),
    );

    // Remove "instrument didn't load" text
    document.getElementById('FCU_CONTENT')?.querySelector(':scope > h1')?.remove();
  }

  /** @inheritdoc */
  public Update(): void {
    this.failuresConsumer.update();
    // this.isFailed.set(this.failuresConsumer.isActive(this.isFailedKey));;

    this.backplane.onUpdate();
  }

  /** @inheritdoc */
  public onInteractionEvent(args: string[]): void {
    this.hEventPublisher.dispatchHEvent(args[0]);
  }

  /** @inheritdoc */
  public onFlightStart(): void {
    // noop and not useful
  }

  /** @inheritdoc */
  public onGameStateChanged(_oldState: GameState, _newState: GameState): void {
    // noop
  }

  /** @inheritdoc */
  public onSoundEnd(_soundEventId: Name_Z): void {
    // noop
  }

  public onPowerOn(): void {
    this.isPowered.set(true);
  }

  public onPowerOff(): void {
    this.isPowered.set(false);
  }

  /** Init instrument. */
  private doInit(): void {
    // this.failuresConsumer.register(this.isFailedKey);

    // FIXME: very dubious code from old FCU
    this.isOperating.sub((v) => {
      if (v) {
        if (!SimVar.GetSimVarValue('AUTOPILOT FLIGHT DIRECTOR ACTIVE:1', 'bool')) {
          SimVar.SetSimVarValue('K:TOGGLE_FLIGHT_DIRECTOR', 'number', 1);
        }
        if (!SimVar.GetSimVarValue('AUTOPILOT FLIGHT DIRECTOR ACTIVE:2', 'bool')) {
          SimVar.SetSimVarValue('K:TOGGLE_FLIGHT_DIRECTOR', 'number', 2);
        }
      }
    });

    MappedSubject.create(this.isPowered, this.isFailed).sub(([isPowered, isFailed]) => {
      if (isPowered && !isFailed) {
        this.initTimer.schedule(() => this.isOperating.set(true), FcuFsInstrument.INIT_DURATION);
      } else {
        this.initTimer.clear();
        this.isOperating.set(false);
      }
    }, true);

    this.backplane.init();
  }
}<|MERGE_RESOLUTION|>--- conflicted
+++ resolved
@@ -41,7 +41,6 @@
   private readonly clock = new Clock(this.bus);
   private readonly hEventPublisher = new HEventPublisher(this.bus);
 
-<<<<<<< HEAD
   private readonly baroManager1 = new BaroManager(this.bus, 1);
   private readonly baroManager2 = new BaroManager(this.bus, 2);
   private readonly msfsBaroManager = new MsfsBaroManager(this.bus, {
@@ -59,10 +58,7 @@
     ],
   });
 
-  private readonly failuresConsumer = new FailuresConsumer('A32NX');
-=======
   private readonly failuresConsumer = new FailuresConsumer();
->>>>>>> 1eef8a17
 
   //private readonly isFailedKey = A380Failure.Fcu;
   private readonly isFailed = Subject.create(false);

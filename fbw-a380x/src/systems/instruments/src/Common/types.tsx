import { KeyboardEvent } from 'react';

export type Position = { x: number; y: number };

export type OneDimensionalSize = { size: number };

export type TwoDimensionalSize = { width: number; height: number };

export type OnClick = { onClick: () => void };

export type OnKeyDown = { onKeyDown: (event: KeyboardEvent<SVGGElement>) => void };

export type EngineNumber = { engine: 1 | 2 | 3 | 4 };

export type FadecActive = { active: boolean };

export type SdacActive = { active: boolean };

export type IgnitionActive = { ignition: boolean };

export type n1Degraded = { n1Degraded: boolean };

<<<<<<< HEAD
export type PackNumber = { pack: 1 | 2 };
=======
export type PackNumber = { pack: 1 | 2 }
>>>>>>> 325db1f1

export type EGTProps = {
  engine: 1 | 2 | 3 | 4;
  x: number;
  y: number;
  active: boolean;
};

export type CabinDoorProps = {
  doorNumber: number;
  side: 'L' | 'R';
  engineRunning: boolean;
  mainOrUpper: 'MAIN' | 'UPPER';
};

export type CargoDoorProps = {
  label: 'AFT' | 'FWD' | 'BULK' | 'AVNCS' | 'FWD CARGO' | 'AFT CARGO';
  width: number;
  height: number;
  engineRunning: boolean;
};

export type OnGround = {
<<<<<<< HEAD
  onGround: boolean;
};
=======
    onGround: boolean
}

export type ValidRedundantSystem = { system: 0 | 1 | 2 | 3 | 4 }
>>>>>>> 325db1f1
<|MERGE_RESOLUTION|>--- conflicted
+++ resolved
@@ -1,59 +1,50 @@
 import { KeyboardEvent } from 'react';
 
-export type Position = { x: number; y: number };
+export type Position = { x: number, y: number }
 
-export type OneDimensionalSize = { size: number };
+export type OneDimensionalSize = { size: number }
 
-export type TwoDimensionalSize = { width: number; height: number };
+export type TwoDimensionalSize = { width: number, height: number }
 
-export type OnClick = { onClick: () => void };
+export type OnClick = { onClick: () => void }
 
-export type OnKeyDown = { onKeyDown: (event: KeyboardEvent<SVGGElement>) => void };
+export type OnKeyDown = { onKeyDown: (event: KeyboardEvent<SVGGElement>) => void }
 
-export type EngineNumber = { engine: 1 | 2 | 3 | 4 };
+export type EngineNumber = { engine: 1 | 2 | 3 | 4 }
 
-export type FadecActive = { active: boolean };
+export type FadecActive = { active: boolean; }
 
-export type SdacActive = { active: boolean };
+export type SdacActive = { active: boolean; }
 
-export type IgnitionActive = { ignition: boolean };
+export type IgnitionActive = { ignition: boolean; }
 
-export type n1Degraded = { n1Degraded: boolean };
+export type n1Degraded = { n1Degraded: boolean; }
 
-<<<<<<< HEAD
-export type PackNumber = { pack: 1 | 2 };
-=======
 export type PackNumber = { pack: 1 | 2 }
->>>>>>> 325db1f1
 
 export type EGTProps = {
-  engine: 1 | 2 | 3 | 4;
-  x: number;
-  y: number;
-  active: boolean;
+    engine: 1 | 2 | 3 | 4,
+    x: number,
+    y: number,
+    active: boolean,
 };
 
 export type CabinDoorProps = {
-  doorNumber: number;
-  side: 'L' | 'R';
-  engineRunning: boolean;
-  mainOrUpper: 'MAIN' | 'UPPER';
-};
+    doorNumber: number,
+    side: 'L' | 'R',
+    engineRunning: boolean,
+    mainOrUpper: 'MAIN' | 'UPPER',
+}
 
 export type CargoDoorProps = {
-  label: 'AFT' | 'FWD' | 'BULK' | 'AVNCS' | 'FWD CARGO' | 'AFT CARGO';
-  width: number;
-  height: number;
-  engineRunning: boolean;
-};
+    label: 'AFT' | 'FWD' | 'BULK' | 'AVNCS' | 'FWD CARGO' | 'AFT CARGO',
+    width: number,
+    height: number,
+    engineRunning: boolean,
+}
 
 export type OnGround = {
-<<<<<<< HEAD
-  onGround: boolean;
-};
-=======
     onGround: boolean
 }
 
-export type ValidRedundantSystem = { system: 0 | 1 | 2 | 3 | 4 }
->>>>>>> 325db1f1
+export type ValidRedundantSystem = { system: 0 | 1 | 2 | 3 | 4 }
--- conflicted
+++ resolved
@@ -619,28 +619,16 @@
   }
 
   /** in tons */
-<<<<<<< HEAD
-  getDestEFOB(): number {
-=======
   getDestEFOB(useFob: boolean): number | null {
->>>>>>> 5c0a2ac3
     // Metric tons
     const efob = this.guidanceController?.vnavDriver?.getDestinationPrediction()?.estimatedFuelOnBoard; // in Pounds
-    if (efob !== undefined) {
+    if (useFob && efob !== undefined) {
       return Units.poundToKilogram(efob) / 1000.0;
     }
     return null;
   }
 
   /** in tons */
-<<<<<<< HEAD
-  getAltEFOB(): number {
-    // TODO estimate alternate fuel
-    if (this.getDestEFOB() === 0) {
-      return 0;
-    }
-    return this.getDestEFOB() - 1.0 > 0 ? this.getDestEFOB() - 1.0 : 0;
-=======
   getAltEFOB(): number | null {
     // TODO estimate alternate fuel
 
@@ -651,7 +639,6 @@
       return null;
     }
     return destEfob - alternateFuel / 1000;
->>>>>>> 5c0a2ac3
   }
 
   /** in feet. null if not set */

--- conflicted
+++ resolved
@@ -99,19 +99,18 @@
     this.fmc.push(
       new FlightManagementComputer(FmcIndex.FmcA, FmcOperatingModes.Master, this.bus, this.fmcAInop, mfdReference),
     );
-<<<<<<< HEAD
-=======
     this.fmc[FmcIndex.FmcA].operatingMode = FmcOperatingModes.Master;
-    this.masterFmcChanged.notify();
->>>>>>> 1b159993
+    this.masterFmcChanged.notify(); // TODO check why we removed this in this branch
 
     this.fmc.push(
       new FlightManagementComputer(FmcIndex.FmcB, FmcOperatingModes.Slave, this.bus, this.fmcBInop, mfdReference),
     );
+    this.fmc[FmcIndex.FmcB].operatingMode = FmcOperatingModes.Slave;
 
     this.fmc.push(
       new FlightManagementComputer(FmcIndex.FmcC, FmcOperatingModes.Standby, this.bus, this.fmcCInop, mfdReference),
     );
+    this.fmc[FmcIndex.FmcC].operatingMode = FmcOperatingModes.Standby;
   }
 
   has(forFmcIndex: FmcIndex) {

// Copyright (c) 2023-2025 FlyByWire Simulations
// SPDX-License-Identifier: GPL-3.0

import {
  ConsumerSubject,
  EventBus,
  GameStateProvider,
  MappedSubject,
  SimVarValueType,
  Subject,
  Subscription,
  UnitType,
} from '@microsoft/msfs-sdk';
import {
  Arinc429LocalVarConsumerSubject,
  Arinc429Register,
  Arinc429SignStatusMatrix,
  Arinc429Word,
  FmsData,
  MathUtils,
  NXDataStore,
  VerticalPathCheckpoint,
  NXLogicConfirmNode,
} from '@flybywiresim/fbw-sdk';
import { FlapConf } from '@fmgc/guidance/vnav/common';
import { MmrRadioTuningStatus } from '@fmgc/navigation/NavaidTuner';
import { Vmcl, Vmo, maxCertifiedAlt, maxZfw } from '@shared/PerformanceConstants';
import { FmgcFlightPhase } from '@shared/flightphase';
import { FmgcDataService } from 'instruments/src/MFD/FMC/fmgc';
import { ADIRS } from 'instruments/src/MFD/shared/Adirs';
import { NXSystemMessages } from 'instruments/src/MFD/shared/NXSystemMessages';
import { A380OperatingSpeeds, A380SpeedsUtils } from '@shared/OperatingSpeeds';
import { FmcInterface } from 'instruments/src/MFD/FMC/FmcInterface';
import { FlightPhaseManagerEvents } from '@fmgc/flightphase';
import { FGVars } from 'instruments/src/MsfsAvionicsCommon/providers/FGDataPublisher';
import { VerticalMode } from '@shared/autopilot';
import { FlightPlanService } from '@fmgc/flightplanning/FlightPlanService';
import { FmsMessageVars } from 'instruments/src/MsfsAvionicsCommon/providers/FmsMessagePublisher';
import { MfdFmsFplnVertRev } from 'instruments/src/MFD/pages/FMS/F-PLN/MfdFmsFplnVertRev';
import { MfdSurvEvents, VdAltitudeConstraint } from 'instruments/src/MsfsAvionicsCommon/providers/MfdSurvPublisher';
<<<<<<< HEAD
import { RadioAltimeterEvents } from '@flybywiresim/msfs-avionics-common';
=======
import { VerticalWaypointPrediction } from '@fmgc/guidance/vnav/profile/NavGeometryProfile';
>>>>>>> df511bc2

/**
 * Interface between FMS and rest of aircraft through SimVars and ARINC values (mostly data being sent here)
 * Essentially part of the FMC (-A/-B/-C)
 */
export class FmcAircraftInterface {
  private readonly subs = [] as Subscription[];

  private gameState = GameStateProvider.get();
  // ARINC words
  // arinc bus output words
  public arincDiscreteWord2 = FmArinc429OutputWord.emptyFm('DISCRETE_WORD_2');

  public arincDiscreteWord3 = FmArinc429OutputWord.emptyFm('DISCRETE_WORD_3');

  public arincTakeoffPitchTrim = FmArinc429OutputWord.emptyFm('TO_PITCH_TRIM');

  public arincLandingElevation = FmArinc429OutputWord.emptyFm('LANDING_ELEVATION');

  public arincDestinationLatitude = FmArinc429OutputWord.emptyFm('DEST_LAT');

  public arincDestinationLongitude = FmArinc429OutputWord.emptyFm('DEST_LONG');

  public arincMDA = FmArinc429OutputWord.emptyFm('MINIMUM_DESCENT_ALTITUDE');

  public arincDH = FmArinc429OutputWord.emptyFm('DECISION_HEIGHT');

  public arincThrustReductionAltitude = FmArinc429OutputWord.emptyFm('THR_RED_ALT');

  public arincAccelerationAltitude = FmArinc429OutputWord.emptyFm('ACC_ALT');

  public arincEoAccelerationAltitude = FmArinc429OutputWord.emptyFm('EO_ACC_ALT');

  public arincMissedThrustReductionAltitude = FmArinc429OutputWord.emptyFm('MISSED_THR_RED_ALT');

  public arincMissedAccelerationAltitude = FmArinc429OutputWord.emptyFm('MISSED_ACC_ALT');

  public arincMissedEoAccelerationAltitude = FmArinc429OutputWord.emptyFm('MISSED_EO_ACC_ALT');

  public arincTransitionAltitude = FmArinc429OutputWord.emptyFm('TRANS_ALT');

  public arincTransitionLevel = FmArinc429OutputWord.emptyFm('TRANS_LVL');

  public arincZeroFuelWeight = FmArinc429OutputWord.emptyFm('ZERO_FUEL_WEIGHT');

  public arincZeroFuelWeightCg = FmArinc429OutputWord.emptyFm('ZERO_FUEL_WEIGHT_CG');

  public arincRemainingFlightTime = FmArinc429OutputWord.emptyFm('REMAINING_FLIGHT_TIME');

  /** contains fm messages (not yet implemented) and nodh bit */
  public arincEisWord2 = FmArinc429OutputWord.emptyFm('EIS_DISCRETE_WORD_2');

  /** These arinc words will be automatically written to the bus, and automatically set to 0/NCD when the FMS resets */
  public arincBusOutputs = [
    this.arincDiscreteWord2,
    this.arincDiscreteWord3,
    this.arincTakeoffPitchTrim,
    this.arincLandingElevation,
    this.arincDestinationLatitude,
    this.arincDestinationLongitude,
    this.arincMDA,
    this.arincDH,
    this.arincThrustReductionAltitude,
    this.arincAccelerationAltitude,
    this.arincEoAccelerationAltitude,
    this.arincMissedThrustReductionAltitude,
    this.arincMissedAccelerationAltitude,
    this.arincMissedEoAccelerationAltitude,
    this.arincTransitionAltitude,
    this.arincTransitionLevel,
    this.arincZeroFuelWeight,
    this.arincZeroFuelWeightCg,
    this.arincRemainingFlightTime,
    this.arincEisWord2,
  ];

  private readonly speedVs1g = Subject.create(0);
  private readonly speedVls = Subject.create(0);
  private readonly speedVmax = Subject.create(0);
  private readonly speedVfeNext = Subject.create(0);
  private readonly speedVapp = Subject.create(0);
  private readonly speedShortTermManaged = Subject.create(0);

  private readonly tdReached = this.bus
    .getSubscriber<FmsMessageVars>()
    .on('tdReached')
    .whenChanged()
    .handle((v) => {
      if (v) {
        this.fmc.addMessageToQueue(NXSystemMessages.tdReached, undefined, () => {
          SimVar.SetSimVarValue('L:A32NX_PFD_MSG_TD_REACHED', 'Bool', false);
        });
      } else {
        this.fmc.removeMessageFromQueue(NXSystemMessages.tdReached.text);
      }
    });

  private readonly flightPhase = ConsumerSubject.create(
    this.bus.getSubscriber<FlightPhaseManagerEvents>().on('fmgc_flight_phase'),
    FmgcFlightPhase.Preflight,
  );
  private readonly fmaVerticalMode = ConsumerSubject.create(
    this.bus.getSubscriber<FGVars>().on('fg.fma.verticalMode'),
    0,
  );

  private readonly altActiveInClimbForMoreThan10Min = new NXLogicConfirmNode(600);

  private readonly fmsOrigin = Subject.create<string | null>('');
  private readonly fmsDepartureRunway = Subject.create<string | null>('');
  private readonly fmsDestination = Subject.create<string | null>('');
  private readonly fmsLandingRunway = Subject.create<string | null>('');
  private readonly fmsAlternate = Subject.create<string | null>('');
  private readonly destEfobBelowMin = this.fmgc.data.destEfobBelowMin.sub((v) => {
    SimVar.SetSimVarValue('L:A380X_FMS_DEST_EFOB_BELOW_MIN', SimVarValueType.Bool, v);
  }, true);

  private readonly destEfobBelowMinScratchPadMessage = Subject.create(false);

  /* The following RA subs are paused during any FMS flightphase outside go around or approach as they are not needed outside those phases for the destination EFOB logic
   */
  private readonly radioAltitudeA = Arinc429LocalVarConsumerSubject.create(
    this.bus.getSubscriber<RadioAltimeterEvents>().on('radio_altitude_1'),
    Arinc429Register.empty().rawWord,
  );
  private readonly radioAltitudeB = Arinc429LocalVarConsumerSubject.create(
    this.bus.getSubscriber<RadioAltimeterEvents>().on('radio_altitude_2'),
    Arinc429Register.empty().rawWord,
  );
  private readonly radioAltitudeC = Arinc429LocalVarConsumerSubject.create(
    this.bus.getSubscriber<RadioAltimeterEvents>().on('radio_altitude_3'),
    Arinc429Register.empty().rawWord,
  );

  private readonly radioAlt = MappedSubject.create(
    ([ra1, ra2, ra3]) => {
      if (ra1.isNormalOperation() || ra1.isFunctionalTest()) {
        return ra1.value;
      } else if (ra2.isNormalOperation() || ra2.isFunctionalTest()) {
        return ra2.value;
      } else if (ra3.isNormalOperation() || ra3.isFunctionalTest()) {
        return ra3.value;
      }
      return null;
    },
    this.radioAltitudeA,
    this.radioAltitudeB,
    this.radioAltitudeC,
  );

  constructor(
    private bus: EventBus,
    private fmc: FmcInterface,
    private fmgc: FmgcDataService,
    private flightPlanService: FlightPlanService,
  ) {
    this.init();
  }

  destroy() {
    for (const s of this.subs) {
      s.destroy();
    }
  }

  private init(): void {
    // write local vars for other systems
    this.subs.push(
      this.fmgc.data.greenDotSpeed.sub((v) => SimVar.SetSimVarValue('L:A32NX_SPEEDS_GD', 'number', v), true),
    );
    this.subs.push(
      this.fmgc.data.slatRetractionSpeed.sub((v) => SimVar.SetSimVarValue('L:A32NX_SPEEDS_S', 'number', v), true),
    );
    this.subs.push(
      this.fmgc.data.flapRetractionSpeed.sub((v) => SimVar.SetSimVarValue('L:A32NX_SPEEDS_F', 'number', v), true),
    );

    this.subs.push(this.speedVs1g.sub((v) => SimVar.SetSimVarValue('L:A32NX_SPEEDS_VS', 'number', v), true));
    this.subs.push(this.speedVls.sub((v) => SimVar.SetSimVarValue('L:A32NX_SPEEDS_VLS', 'number', v), true));
    this.subs.push(this.speedVmax.sub((v) => SimVar.SetSimVarValue('L:A32NX_SPEEDS_VMAX', 'number', v), true));
    this.subs.push(this.speedVfeNext.sub((v) => SimVar.SetSimVarValue('L:A32NX_SPEEDS_VFEN', 'number', v), true));
    this.subs.push(this.speedVapp.sub((v) => SimVar.SetSimVarValue('L:A32NX_SPEEDS_VAPP', 'number', v), true));
    this.subs.push(
      this.speedShortTermManaged.sub(
        (v) => SimVar.SetSimVarValue('L:A32NX_SPEEDS_MANAGED_SHORT_TERM_PFD', 'number', v),
        true,
      ),
    );

    this.subs.push(
      this.fmgc.data.approachFlapConfig.sub(
        (v) => SimVar.SetSimVarValue('L:A32NX_SPEEDS_LANDING_CONF3', SimVarValueType.Bool, v === FlapConf.CONF_3),
        true,
      ),
    );

    this.subs.push(this.tdReached);

    this.subs.push(
      this.fmc.fmgc.data.zeroFuelWeight.sub((zfw) => {
        this.arincZeroFuelWeight.setBnrValue(
          zfw ? zfw : 0,
          zfw ? Arinc429SignStatusMatrix.NormalOperation : Arinc429SignStatusMatrix.NoComputedData,
          19,
          524288,
          0,
        );
      }),
    );

    this.subs.push(
      this.fmc.fmgc.data.zeroFuelWeightCenterOfGravity.sub((zfwCg) =>
        this.arincZeroFuelWeightCg.setBnrValue(
          zfwCg ? zfwCg : 0,
          zfwCg ? Arinc429SignStatusMatrix.NormalOperation : Arinc429SignStatusMatrix.NoComputedData,
          12,
          64,
          0,
        ),
      ),
    );

    const pub = this.bus.getPublisher<FmsData>();
    this.subs.push(
      this.fmsOrigin.sub((v) => pub.pub('fmsOrigin', v, true), true),
      this.fmsDepartureRunway.sub((v) => pub.pub('fmsDepartureRunway', v, true), true),
      this.fmsDestination.sub((v) => pub.pub('fmsDestination', v, true), true),
      this.fmsLandingRunway.sub((v) => pub.pub('fmsLandingRunway', v, true), true),
      this.fmsAlternate.sub((v) => pub.pub('fmsAlternate', v, true), true),
      this.fmgc.data.atcCallsign.sub((v) => pub.pub('fmsFlightNumber', v, true), true),
      this.destEfobBelowMin,
      this.destEfobBelowMinScratchPadMessage.sub((v) => {
        if (v) {
          this.fmc.addMessageToQueue(NXSystemMessages.destEfobBelowMin, undefined, undefined);
        } else {
          this.fmc.removeMessageFromQueue(NXSystemMessages.destEfobBelowMin.text);
        }
      }),
      this.tdReached,
      this.fmgc.data.pilotEntryMinFuelBelowAltnPlusFinal.sub((v) => {
        if (v) {
          this.fmc.addMessageToQueue(NXSystemMessages.checkMinFuelAtDest, undefined, undefined);
        } else {
          this.fmc.removeMessageFromQueue(NXSystemMessages.checkMinFuelAtDest.text);
        }
      }),
      this.flightPhase.sub((v) => {
        if (v === FmgcFlightPhase.Approach || v === FmgcFlightPhase.GoAround) {
          this.radioAltitudeA.resume();
          this.radioAltitudeB.resume();
          this.radioAltitudeC.resume();
        } else {
          this.radioAltitudeA.pause();
          this.radioAltitudeB.pause();
          this.radioAltitudeC.pause();
        }
      }, true),
      this.radioAlt,
    );
  }

  thrustReductionAccelerationChecks() {
    const activePlan = this.flightPlanService.active;

    if (activePlan.reconcileAccelerationWithConstraints() && activePlan.performanceData.accelerationAltitude) {
      this.fmc.addMessageToQueue(
        NXSystemMessages.newAccAlt.getModifiedMessage(activePlan.performanceData.accelerationAltitude.toFixed(0)),
        undefined,
        undefined,
      );
    }

    if (activePlan.reconcileThrustReductionWithConstraints() && activePlan.performanceData.thrustReductionAltitude) {
      this.fmc.addMessageToQueue(
        NXSystemMessages.newThrRedAlt.getModifiedMessage(activePlan.performanceData.thrustReductionAltitude.toFixed(0)),
        undefined,
        undefined,
      );
    }
  }

  public updateThrustReductionAcceleration() {
    if (!this.flightPlanService.hasActive) {
      return;
    }
    const activePerformanceData = this.flightPlanService.active.performanceData;

    this.arincThrustReductionAltitude.setBnrValue(
      activePerformanceData.thrustReductionAltitude !== null ? activePerformanceData.thrustReductionAltitude : 0,
      activePerformanceData.thrustReductionAltitude !== null
        ? Arinc429SignStatusMatrix.NormalOperation
        : Arinc429SignStatusMatrix.NoComputedData,
      17,
      131072,
      0,
    );
    this.arincAccelerationAltitude.setBnrValue(
      activePerformanceData.accelerationAltitude !== null ? activePerformanceData.accelerationAltitude : 0,
      activePerformanceData.accelerationAltitude !== null
        ? Arinc429SignStatusMatrix.NormalOperation
        : Arinc429SignStatusMatrix.NoComputedData,
      17,
      131072,
      0,
    );
    this.arincEoAccelerationAltitude.setBnrValue(
      activePerformanceData.engineOutAccelerationAltitude !== null
        ? activePerformanceData.engineOutAccelerationAltitude
        : 0,
      activePerformanceData.engineOutAccelerationAltitude !== null
        ? Arinc429SignStatusMatrix.NormalOperation
        : Arinc429SignStatusMatrix.NoComputedData,
      17,
      131072,
      0,
    );

    this.arincMissedThrustReductionAltitude.setBnrValue(
      activePerformanceData.missedThrustReductionAltitude !== null
        ? activePerformanceData.missedThrustReductionAltitude
        : 0,
      activePerformanceData.missedThrustReductionAltitude !== null
        ? Arinc429SignStatusMatrix.NormalOperation
        : Arinc429SignStatusMatrix.NoComputedData,
      17,
      131072,
      0,
    );
    this.arincMissedAccelerationAltitude.setBnrValue(
      activePerformanceData.missedAccelerationAltitude !== null ? activePerformanceData.missedAccelerationAltitude : 0,
      activePerformanceData.missedAccelerationAltitude !== null
        ? Arinc429SignStatusMatrix.NormalOperation
        : Arinc429SignStatusMatrix.NoComputedData,
      17,
      131072,
      0,
    );
    this.arincMissedEoAccelerationAltitude.setBnrValue(
      activePerformanceData.missedEngineOutAccelerationAltitude !== null
        ? activePerformanceData.missedEngineOutAccelerationAltitude
        : 0,
      activePerformanceData.missedEngineOutAccelerationAltitude !== null
        ? Arinc429SignStatusMatrix.NormalOperation
        : Arinc429SignStatusMatrix.NoComputedData,
      17,
      131072,
      0,
    );
  }

  public updateTransitionAltitudeLevel(): void {
    if (!this.flightPlanService.hasActive) {
      return;
    }

    this.arincTransitionAltitude.setBnrValue(
      this.flightPlanService.active.performanceData.transitionAltitude ?? 0, // as altitude
      this.flightPlanService.active.performanceData.transitionAltitude !== null &&
        this.flightPlanService.active.performanceData.transitionAltitude !== undefined
        ? Arinc429SignStatusMatrix.NormalOperation
        : Arinc429SignStatusMatrix.NoComputedData,
      17,
      131072,
      0,
    );

    this.arincTransitionLevel.setBnrValue(
      this.flightPlanService.active.performanceData.transitionLevel ?? 0, // as FL
      this.flightPlanService.active.performanceData.transitionLevel !== null &&
        this.flightPlanService.active.performanceData.transitionLevel !== undefined
        ? Arinc429SignStatusMatrix.NormalOperation
        : Arinc429SignStatusMatrix.NoComputedData,
      9,
      512,
      0,
    );
  }

  public updatePerformanceData() {
    if (!this.flightPlanService.hasActive) {
      return;
    }

    // If spawned after T/O, set reasonable V2
    if (this.flightPhase.get() > FmgcFlightPhase.Preflight && !this.flightPlanService.active.performanceData.v2) {
      const fSpeed = SimVar.GetSimVarValue('L:A32NX_SPEEDS_F', 'number') as number;
      this.flightPlanService.setPerformanceData('v2', Math.round(fSpeed));
    }

    SimVar.SetSimVarValue('L:AIRLINER_V1_SPEED', 'Knots', this.flightPlanService.active.performanceData.v1 ?? NaN);
    SimVar.SetSimVarValue('L:AIRLINER_V2_SPEED', 'Knots', this.flightPlanService.active.performanceData.v2 ?? NaN);
    SimVar.SetSimVarValue('L:AIRLINER_VR_SPEED', 'Knots', this.flightPlanService.active.performanceData.vr ?? NaN);
  }

  public getToSpeedsTooLow(): boolean {
    if (!this.flightPlanService.hasActive) {
      return false;
    }

    if (this.fmgc.data.takeoffFlapsSetting === null || this.fmc.fmgc.getGrossWeightKg() === null) {
      return false;
    }

    const departureElevation = this.fmgc.getDepartureElevation();

    const zp =
      departureElevation !== null
        ? this.fmgc.getPressureAltAtElevation(departureElevation, this.fmgc.getBaroCorrection1())
        : this.fmgc.getPressureAlt();
    if (zp === null) {
      return false;
    }

    return (
      (this.flightPlanService.active.performanceData.v1 ?? Infinity) < Math.trunc(A380SpeedsUtils.getVmcg(zp)) ||
      (this.flightPlanService.active.performanceData.vr ?? Infinity) < Math.trunc(1.05 * A380SpeedsUtils.getVmca(zp)) ||
      (this.flightPlanService.active.performanceData.v2 ?? Infinity) < Math.trunc(1.1 * A380SpeedsUtils.getVmca(zp))
    );
  }

  private toSpeedsNotInserted = true;

  private toSpeedsTooLow = false;

  private vSpeedDisagree = false;

  private vSpeedsValid(): boolean {
    if (!this.flightPlanService.hasActive) {
      return false;
    }

    const v1Speed = this.flightPlanService.active.performanceData.v1;
    const vRSpeed = this.flightPlanService.active.performanceData.vr;
    const v2Speed = this.flightPlanService.active.performanceData.v2;

    return (
      (!!v1Speed && !!vRSpeed ? v1Speed <= vRSpeed : true) &&
      (!!vRSpeed && !!v2Speed ? vRSpeed <= v2Speed : true) &&
      (!!v1Speed && !!v2Speed ? v1Speed <= v2Speed : true)
    );
  }

  public toSpeedsChecks() {
    if (!this.flightPlanService.hasActive) {
      return;
    }

    const toSpeedsNotInserted =
      !this.flightPlanService.active.performanceData.v1 ||
      !this.flightPlanService.active.performanceData.vr ||
      !this.flightPlanService.active.performanceData.v2;
    if (toSpeedsNotInserted !== this.toSpeedsNotInserted) {
      this.toSpeedsNotInserted = toSpeedsNotInserted;
    }

    const toSpeedsTooLow = false; // FIXME revert once speeds are checked this.getToSpeedsTooLow();
    if (toSpeedsTooLow !== this.toSpeedsTooLow) {
      this.toSpeedsTooLow = toSpeedsTooLow;
      if (toSpeedsTooLow) {
        this.fmc.addMessageToQueue(NXSystemMessages.toSpeedTooLow, () => !this.getToSpeedsTooLow(), undefined);
      }
    }

    const vSpeedDisagree = !this.vSpeedsValid();
    if (vSpeedDisagree !== this.vSpeedDisagree) {
      this.vSpeedDisagree = vSpeedDisagree;
      if (vSpeedDisagree) {
        this.fmc.addMessageToQueue(NXSystemMessages.vToDisagree, () => this.vSpeedsValid(), undefined);
      }
    }

    this.arincDiscreteWord3.setBitValue(16, vSpeedDisagree);
    this.arincDiscreteWord3.setBitValue(17, toSpeedsTooLow);
    this.arincDiscreteWord3.setBitValue(18, toSpeedsNotInserted);
    this.arincDiscreteWord3.ssm = Arinc429SignStatusMatrix.NormalOperation;
  }

  /**
   * Set the takeoff flap config
   * @param {0 | 1 | 2 | 3 | null} flaps
   */
  setTakeoffFlaps(flaps: FlapConf) {
    this.arincDiscreteWord2.setBitValue(13, flaps === 0);
    this.arincDiscreteWord2.setBitValue(14, flaps === 1);
    this.arincDiscreteWord2.setBitValue(15, flaps === 2);
    this.arincDiscreteWord2.setBitValue(16, flaps === 3);
    this.arincDiscreteWord2.ssm = Arinc429SignStatusMatrix.NormalOperation;
  }

  /**
   * Set the takeoff trim config
   * @param ths trimmable horizontal stabilizer
   */
  setTakeoffTrim(ths: number) {
    const ssm = ths !== null ? Arinc429SignStatusMatrix.NormalOperation : Arinc429SignStatusMatrix.NoComputedData;

    this.arincTakeoffPitchTrim.setBnrValue(ths, ssm, 12, 180, -180);
  }

  private landingElevation: number | null = null;

  private destinationLatitude: number | null = null;

  private destinationLongitude: number | null = null;

  async updateDestinationData() {
    let landingElevation: number | null = null;
    let latitude: number | null = null;
    let longitude: number | null = null;

    const runway = this.flightPlanService.active.destinationRunway;

    if (runway) {
      landingElevation = runway.thresholdLocation.alt;
      latitude = runway.thresholdLocation.lat;
      longitude = runway.thresholdLocation.long;
    } else {
      const airport = this.flightPlanService.active.destinationAirport;

      if (airport) {
        const ele = airport.location.alt;

        landingElevation = Number.isFinite(ele) ? ele : null;
        latitude = airport.location.lat;
        longitude = airport.location.long;
      }
    }

    if (this.landingElevation !== landingElevation) {
      this.landingElevation = landingElevation;

      const ssm =
        landingElevation !== undefined
          ? Arinc429SignStatusMatrix.NormalOperation
          : Arinc429SignStatusMatrix.NoComputedData;

      this.arincLandingElevation.setBnrValue(landingElevation || 0, ssm, 14, 16384, -2048);

      // FIXME CPCs should use the FM ARINC vars, and transmit their own vars as well
      SimVar.SetSimVarValue('L:A32NX_PRESS_AUTO_LANDING_ELEVATION', 'feet', landingElevation || 0);
    }

    if (this.destinationLatitude !== latitude) {
      this.destinationLatitude = latitude;

      const ssm =
        latitude !== undefined ? Arinc429SignStatusMatrix.NormalOperation : Arinc429SignStatusMatrix.NoComputedData;

      this.arincDestinationLatitude.setBnrValue(latitude || 0, ssm, 18, 180, -180);
    }

    if (this.destinationLongitude !== longitude) {
      this.destinationLongitude = longitude;

      const ssm =
        longitude !== undefined ? Arinc429SignStatusMatrix.NormalOperation : Arinc429SignStatusMatrix.NoComputedData;

      this.arincDestinationLongitude.setBnrValue(longitude || 0, ssm, 18, 180, -180);
    }
  }

  updateDestinationPredictions(destPred?: VerticalWaypointPrediction) {
    if (destPred != null) {
      this.updateMinimums(destPred.distanceFromAircraft);
    }

    this.arincRemainingFlightTime.setBnrValue(
      destPred?.secondsFromPresent ?? 0,
      destPred == null ? Arinc429SignStatusMatrix.NoComputedData : Arinc429SignStatusMatrix.NormalOperation,
      17,
      131072,
    );
  }

  resetDestinationPredictions() {
    this.updateDestinationPredictions();
  }

  updateMinimums(distanceToDestination: number) {
    const inRange = this.shouldTransmitMinimums(distanceToDestination);

    const mda = this.fmgc.data.approachBaroMinimum.get();
    const dh = this.fmgc.data.approachRadioMinimum.get();

    const mdaValid = inRange && mda !== null;
    const dhValid = !mdaValid && inRange && typeof dh === 'number';

    const mdaSsm = mdaValid ? Arinc429SignStatusMatrix.NormalOperation : Arinc429SignStatusMatrix.NoComputedData;
    const dhSsm = dhValid ? Arinc429SignStatusMatrix.NormalOperation : Arinc429SignStatusMatrix.NoComputedData;

    this.arincMDA.setBnrValue(mdaValid ? (mda as number) : 0, mdaSsm, 17, 131072, 0);
    this.arincDH.setBnrValue(dhValid ? dh : 0, dhSsm, 16, 8192, 0);
    this.arincEisWord2.setBitValue(29, inRange && !dhValid);
    // FIXME we need to handle these better
    this.arincEisWord2.ssm = Arinc429SignStatusMatrix.NormalOperation;
  }

  shouldTransmitMinimums(distanceToDestination: number) {
    const phase = this.flightPhase.get();
    const isCloseToDestination = Number.isFinite(distanceToDestination) ? distanceToDestination < 250 : true;

    return phase > FmgcFlightPhase.Cruise || (phase === FmgcFlightPhase.Cruise && isCloseToDestination);
  }

  updateFmsData() {
    this.fmsOrigin.set(
      this.flightPlanService.hasActive && this.flightPlanService.active?.originAirport?.ident
        ? this.flightPlanService.active.originAirport.ident
        : null,
    );

    this.fmsDepartureRunway.set(
      this.flightPlanService.hasActive && this.flightPlanService.active?.originRunway?.ident
        ? this.flightPlanService.active.originRunway.ident
        : null,
    );

    this.fmsDestination.set(
      this.flightPlanService.hasActive && this.flightPlanService.active?.destinationAirport?.ident
        ? this.flightPlanService.active.destinationAirport.ident
        : null,
    );

    this.fmsLandingRunway.set(
      this.flightPlanService.hasActive && this.flightPlanService.active?.destinationRunway?.ident
        ? this.flightPlanService.active.destinationRunway.ident
        : null,
    );

    this.fmsAlternate.set(
      this.flightPlanService.hasActive && this.flightPlanService.active?.alternateDestinationAirport?.ident
        ? this.flightPlanService.active.alternateDestinationAirport.ident
        : null,
    );
  }

  activatePreSelSpeedMach(preSel: number) {
    if (preSel) {
      if (preSel < 1) {
        SimVar.SetSimVarValue('H:A320_Neo_FCU_USE_PRE_SEL_MACH', 'number', 1);
      } else {
        SimVar.SetSimVarValue('H:A320_Neo_FCU_USE_PRE_SEL_SPEED', 'number', 1);
      }
    }
  }

  updatePreSelSpeedMach(preSel: number | null) {
    // The timeout is required to create a delay for the current value to be read and the new one to be set
    setTimeout(() => {
      if (preSel) {
        if (preSel > 1) {
          SimVar.SetSimVarValue('L:A32NX_SpeedPreselVal', 'knots', preSel);
          SimVar.SetSimVarValue('L:A32NX_MachPreselVal', 'mach', -1);
        } else {
          SimVar.SetSimVarValue('L:A32NX_SpeedPreselVal', 'knots', -1);
          SimVar.SetSimVarValue('L:A32NX_MachPreselVal', 'mach', preSel);
        }
      } else {
        SimVar.SetSimVarValue('L:A32NX_SpeedPreselVal', 'knots', -1);
        SimVar.SetSimVarValue('L:A32NX_MachPreselVal', 'mach', -1);
      }
    }, 200);
  }

  /*
        When the aircraft is in the holding, predictions assume that the leg is flown at holding speed
        with a vertical speed equal to - 1000 ft/mn until reaching a restrictive altitude constraint, the
        FCU altitude or the exit fix. If FCU or constraint altitude is reached first, the rest of the
        pattern is assumed to be flown level at that altitude
        */
  getHoldingSpeed(speedConstraint = null, altitude = null) {
    const fcuAltitude = SimVar.GetSimVarValue('AUTOPILOT ALTITUDE LOCK VAR:3', 'feet');
    const alt = Math.max(fcuAltitude, altitude ? altitude : 0);

    let kcas = SimVar.GetSimVarValue('L:A32NX_SPEEDS_GD', 'number');
    if (this.flightPhase.get() === FmgcFlightPhase.Approach) {
      kcas = this.getAppManagedSpeed();
    }

    if (speedConstraint != null && speedConstraint > 100) {
      kcas = Math.min(kcas, speedConstraint);
    }

    // apply icao limits
    if (alt < 14000) {
      kcas = Math.min(230, kcas);
    } else if (alt < 20000) {
      kcas = Math.min(240, kcas);
    } else if (alt < 34000) {
      kcas = Math.min(265, kcas);
    } else {
      kcas = this.fmgc.guidanceController?.atmosphericConditions.computeCasFromMach(alt, 0.83);
    }

    // apply speed limit/alt
    if (this.flightPhase.get() <= FmgcFlightPhase.Cruise) {
      const climbSpeedLimit = this.fmgc.getClimbSpeedLimit();
      if (climbSpeedLimit !== null && alt <= climbSpeedLimit.underAltitude) {
        kcas = Math.min(climbSpeedLimit.speed, kcas);
      }
    } else if (this.flightPhase.get() < FmgcFlightPhase.GoAround) {
      const descentSpeedLimit = this.fmgc.getDescentSpeedLimit();
      if (descentSpeedLimit !== null && alt <= descentSpeedLimit.underAltitude) {
        kcas = Math.min(descentSpeedLimit.speed, kcas);
      }
    }

    kcas = Math.max(kcas, SimVar.GetSimVarValue('L:A32NX_SPEEDS_VLS', 'number'));

    return Math.ceil(kcas);
  }

  updateHoldingSpeed() {
    const plan = this.flightPlanService.active;
    const currentLegIndex = plan.activeLegIndex;
    const nextLegIndex = currentLegIndex + 1;
    const currentLegConstraints = this.managedProfile.get(currentLegIndex) || {};
    const nextLegConstraints = this.managedProfile.get(nextLegIndex) || {};

    const currentLeg = plan.maybeElementAt(currentLegIndex);
    const nextLeg = plan.maybeElementAt(nextLegIndex);

    const casWord = ADIRS.getCalibratedAirspeed();
    const cas = casWord && casWord.isNormalOperation() ? casWord.value : 0;

    let enableHoldSpeedWarning = false;
    let holdSpeedTarget = 0;
    let holdDecelReached = this.holdDecelReached;
    // FIXME big hack until VNAV can do this
    if (currentLeg && currentLeg.isDiscontinuity === false && currentLeg.type === 'HM') {
      holdSpeedTarget = this.getHoldingSpeed(currentLegConstraints.descentSpeed, currentLegConstraints.descentAltitude);
      holdDecelReached = true;
      enableHoldSpeedWarning = !Simplane.getAutoPilotAirspeedManaged();
      // this.holdIndex = plan.activeLegIndex; Only needed in A32NX for ATSU it seems
    } else if (nextLeg && nextLeg.isDiscontinuity === false && nextLeg.type === 'HM') {
      const adirLat = ADIRS.getLatitude();
      const adirLong = ADIRS.getLongitude();

      if (adirLat && adirLong && adirLat.isNormalOperation() && adirLong.isNormalOperation()) {
        holdSpeedTarget = this.getHoldingSpeed(nextLegConstraints.descentSpeed, nextLegConstraints.descentAltitude);

        const dtg = this.fmgc.guidanceController?.activeLegDtg;
        // decel range limits are [3, 20] NM
        const decelDist = this.calculateDecelDist(cas, holdSpeedTarget);
        if (dtg != null && dtg < decelDist) {
          holdDecelReached = true;
        }

        const gsWord = ADIRS.getGroundSpeed();
        const gs = gsWord && gsWord.isNormalOperation() ? gsWord.value : 0;
        const warningDist = decelDist + gs / 120;
        if (!Simplane.getAutoPilotAirspeedManaged() && dtg != null && dtg <= warningDist) {
          enableHoldSpeedWarning = true;
        }
      }
      // this.holdIndex = plan.activeLegIndex + 1; Only needed in A32NX for ATSU it seems
    } else {
      // this.holdIndex = 0; Only needed in A32NX for ATSU it seems
      holdDecelReached = false;
    }

    if (holdDecelReached !== this.holdDecelReached) {
      this.holdDecelReached = holdDecelReached;
      SimVar.SetSimVarValue('L:A32NX_FM_HOLD_DECEL', 'bool', this.holdDecelReached);
    }

    if (holdSpeedTarget !== this.holdSpeedTarget) {
      this.holdSpeedTarget = holdSpeedTarget;
      SimVar.SetSimVarValue('L:A32NX_FM_HOLD_SPEED', 'number', this.holdSpeedTarget);
    }

    if (enableHoldSpeedWarning && cas - this.holdSpeedTarget > 5) {
      if (!this.setHoldSpeedMessageActive) {
        this.setHoldSpeedMessageActive = true;
        this.fmc.addMessageToQueue(
          NXSystemMessages.setHoldSpeed,
          () => !this.setHoldSpeedMessageActive,
          () => SimVar.SetSimVarValue('L:A32NX_PFD_MSG_SET_HOLD_SPEED', 'bool', false),
        );
        SimVar.SetSimVarValue('L:A32NX_PFD_MSG_SET_HOLD_SPEED', 'bool', true);
      }
    } else if (this.setHoldSpeedMessageActive) {
      SimVar.SetSimVarValue('L:A32NX_PFD_MSG_SET_HOLD_SPEED', 'bool', false);
      this.setHoldSpeedMessageActive = false;
    }
  }

  /** in knots or mach */
  private managedSpeedTarget: number | null = null;

  private managedSpeedTargetIsMach = false;

  private holdDecelReached = false;

  private holdSpeedTarget = 0;

  private setHoldSpeedMessageActive = false;

  /** in knots */
  private takeoffEngineOutSpeed: number | null = null;

  updateManagedSpeed() {
    if (!this.flightPlanService.hasActive) {
      return;
    }
    const activePerformanceData = this.flightPlanService.active.performanceData;

    let vPfd: number = 0;
    let isMach = false;
    let takeoffGoAround = false;

    this.updateHoldingSpeed();
    this.fmc.clearCheckSpeedModeMessage();

    if (SimVar.GetSimVarValue('L:A32NX_FMA_EXPEDITE_MODE', 'number') === 1) {
      const verticalMode = this.fmaVerticalMode.get();
      if (verticalMode === VerticalMode.OP_CLB) {
        switch (SimVar.GetSimVarValue('L:A32NX_FLAPS_HANDLE_INDEX', 'Number')) {
          case 0: {
            this.managedSpeedTarget = SimVar.GetSimVarValue('L:A32NX_SPEEDS_GD', 'number');
            break;
          }
          case 1: {
            this.managedSpeedTarget = SimVar.GetSimVarValue('L:A32NX_SPEEDS_S', 'number');
            break;
          }
          default: {
            this.managedSpeedTarget = SimVar.GetSimVarValue('L:A32NX_SPEEDS_F', 'number');
          }
        }
      } else if (verticalMode === VerticalMode.OP_DES) {
        this.managedSpeedTarget =
          SimVar.GetSimVarValue('L:A32NX_FLAPS_HANDLE_INDEX', 'Number') === 0
            ? Math.min(340, SimVar.GetGameVarValue('FROM MACH TO KIAS', 'number', 0.8))
            : this.speedVmax.get() - 10;
      }
      if (this.managedSpeedTarget != null) {
        vPfd = this.managedSpeedTarget;
      }
    } else if (this.holdDecelReached) {
      vPfd = this.holdSpeedTarget;
      this.managedSpeedTarget = this.holdSpeedTarget;
    } else {
      if (this.setHoldSpeedMessageActive) {
        this.setHoldSpeedMessageActive = false;
        SimVar.SetSimVarValue('L:A32NX_PFD_MSG_SET_HOLD_SPEED', 'bool', false);
        this.fmc.removeMessageFromQueue(NXSystemMessages.setHoldSpeed.text);
      }

      const engineOut = !this.fmgc.isAllEngineOn();

      switch (this.flightPhase.get()) {
        case FmgcFlightPhase.Preflight: {
          if (activePerformanceData.v2) {
            vPfd = activePerformanceData.v2;
            this.managedSpeedTarget = activePerformanceData.v2 + 10;
            takeoffGoAround = true;
          }
          break;
        }
        case FmgcFlightPhase.Takeoff: {
          if (activePerformanceData.v2) {
            vPfd = activePerformanceData.v2;
            this.managedSpeedTarget = engineOut
              ? Math.min(
                  activePerformanceData.v2 + 15,
                  Math.max(activePerformanceData.v2, this.takeoffEngineOutSpeed ? this.takeoffEngineOutSpeed : 0),
                )
              : activePerformanceData.v2 + 10;
            takeoffGoAround = true;
          }
          break;
        }
        case FmgcFlightPhase.Climb: {
          let speed = this.fmgc.getManagedClimbSpeed();
          const speedLimit = this.fmgc.getClimbSpeedLimit();

          if (speedLimit !== null && SimVar.GetSimVarValue('INDICATED ALTITUDE', 'feet') < speedLimit.underAltitude) {
            speed = Math.min(speed, speedLimit.speed);
          }

          speed = Math.min(speed, this.getSpeedConstraint());

          [this.managedSpeedTarget, isMach] = this.getManagedTargets(speed, this.fmgc.getManagedClimbSpeedMach());
          vPfd = this.managedSpeedTarget ?? speed;
          break;
        }
        case FmgcFlightPhase.Cruise: {
          let speed = this.fmgc.getManagedCruiseSpeed();
          const speedLimit = this.fmgc.getClimbSpeedLimit();
          if (speedLimit !== null && SimVar.GetSimVarValue('INDICATED ALTITUDE', 'feet') < speedLimit.underAltitude) {
            speed = Math.min(speed, speedLimit.speed);
          }

          [this.managedSpeedTarget, isMach] = this.getManagedTargets(speed, this.fmgc.getManagedCruiseSpeedMach());
          vPfd = this.managedSpeedTarget ?? speed;
          break;
        }
        case FmgcFlightPhase.Descent: {
          // We fetch this data from VNAV
          vPfd = SimVar.GetSimVarValue('L:A32NX_SPEEDS_MANAGED_PFD', 'knots');
          this.managedSpeedTarget = SimVar.GetSimVarValue('L:A32NX_SPEEDS_MANAGED_ATHR', 'knots');

          // Whether to use Mach or not should be based on the original managed speed, not whatever VNAV uses under the hood to vary it.
          // Also, VNAV already does the conversion from Mach if necessary
          isMach = this.getManagedTargets(
            this.fmgc.getManagedDescentSpeed(),
            this.fmgc.getManagedDescentSpeedMach(),
          )[1];
          break;
        }
        case FmgcFlightPhase.Approach: {
          // the displayed target is Vapp (with GSmini)
          // the guidance target is lower limited by FAC manouvering speeds (O, S, F) unless in landing config
          // constraints are not considered
          const speed = this.getAppManagedSpeed();
          vPfd = this.getVAppGsMini() ?? speed;

          this.managedSpeedTarget = Math.max(speed ?? 0, vPfd);
          break;
        }
        case FmgcFlightPhase.GoAround: {
          if (this.fmaVerticalMode.get() === VerticalMode.SRS_GA) {
            const speed = Math.min(
              this.fmgc.data.approachVls.get() ?? Infinity + (engineOut ? 15 : 25),
              Math.max(
                SimVar.GetSimVarValue('L:A32NX_GOAROUND_INIT_SPEED', 'number'),
                this.fmgc.data.approachSpeed.get() ?? 0,
              ),
              this.speedVmax.get() - 5,
            );
            vPfd = speed;
            this.managedSpeedTarget = speed;
            takeoffGoAround = true;
          } else {
            const speedConstraint = this.getSpeedConstraint();
            const speed = Math.min(this.fmgc.data.greenDotSpeed.get() ?? Infinity, speedConstraint);

            vPfd = speed;
            this.managedSpeedTarget = speed;
          }
          break;
        }
        default:
          break;
      }
    }

    // Automatically change fcu mach/speed mode
    if (this.managedSpeedTargetIsMach !== isMach) {
      if (isMach) {
        SimVar.SetSimVarValue('K:AP_MANAGED_SPEED_IN_MACH_ON', 'number', 1);
      } else {
        SimVar.SetSimVarValue('K:AP_MANAGED_SPEED_IN_MACH_OFF', 'number', 1);
      }
      this.managedSpeedTargetIsMach = isMach;
    }

    let Vtap = 0;
    let limitedByVls = false;
    // VLS protection
    if (this.managedSpeedTarget) {
      const vls = this.speedVls.get();
      if (this.managedSpeedTarget < vls) {
        Vtap = vls;
        limitedByVls = true;
      }
    }

    if (!Vtap) {
      // Overspeed protection
      const vMax = this.speedVmax.get();
      const greenDot = this.fmgc.data.greenDotSpeed.get();
      const vMin = SimVar.GetSimVarValue('L:A32NX_FLAPS_HANDLE_INDEX', 'Number') === 0 && greenDot ? greenDot : 0;
      Vtap = Math.min(Math.max(this.managedSpeedTarget ?? Vmo - 5, vMin), vMax - 5);
    }
    SimVar.SetSimVarValue('L:A32NX_SPEEDS_MANAGED_PFD', 'knots', vPfd);
    SimVar.SetSimVarValue('L:A32NX_SPEEDS_MANAGED_ATHR', 'knots', Vtap);

    const ismanaged = this.isAirspeedManaged();

    if (ismanaged) {
      Coherent.call('AP_SPD_VAR_SET', 0, Vtap).catch(console.error);
    }

    //short term managed speed
    let shortTermManagedSpeed = 0;
    const phase = this.flightPhase.get();
    if (phase != FmgcFlightPhase.Preflight) {
      if (this.managedSpeedTarget) {
        if (ismanaged) {
          const shortTermActiveInmanaged =
            !takeoffGoAround && phase != FmgcFlightPhase.Cruise && this.fmaVerticalMode.get() != VerticalMode.DES;
          if (shortTermActiveInmanaged && this.isSpeedDifferenceGreaterThan2Kt(vPfd, Vtap)) {
            shortTermManagedSpeed = Vtap;
          }
        } else {
          const selectedSpeed = SimVar.GetSimVarValue('L:A32NX_AUTOPILOT_SPEED_SELECTED', 'number');
          if (selectedSpeed) {
            const speedTarget = phase == FmgcFlightPhase.Approach || limitedByVls ? Vtap : vPfd; // FIX me Should use ECON during hold & deceleration segments
            if (this.isSpeedDifferenceGreaterThan2Kt(selectedSpeed, speedTarget)) {
              shortTermManagedSpeed = speedTarget;
            }
          }
        }
      }
    }
    this.speedShortTermManaged.set(Math.round(shortTermManagedSpeed));
  }

  private isSpeedDifferenceGreaterThan2Kt(speed: number, speed2: number) {
    return Math.abs(speed - speed2) > 2;
  }

  getAppManagedSpeed() {
    switch (SimVar.GetSimVarValue('L:A32NX_FLAPS_HANDLE_INDEX', 'Number')) {
      case 0:
        return this.fmgc.data.greenDotSpeed.get();
      case 1:
        return this.fmgc.data.slatRetractionSpeed.get();
      case 3:
        return this.fmgc.data.approachFlapConfig.get() === FlapConf.CONF_3
          ? this.fmgc.data.approachSpeed.get()
          : this.fmgc.data.flapRetractionSpeed.get();
      case 4:
        return this.fmgc.data.approachSpeed.get();
      default:
        return this.fmgc.data.flapRetractionSpeed.get();
    }
  }

  getVAppGsMini() {
    let vAppTarget = this.fmgc.data.approachSpeed.get() ?? SimVar.GetSimVarValue('L:A32NX_SPEEDS_F', 'number');
    let towerHeadwind = 0;
    const appWind = this.fmgc.data.approachWind.get();
    const destRwy = this.fmgc.getDestinationRunway();
    if (appWind !== null) {
      if (destRwy) {
        towerHeadwind = A380SpeedsUtils.getHeadwind(appWind.speed, appWind.direction, destRwy.magneticBearing);
      }
      vAppTarget = A380SpeedsUtils.getVtargetGSMini(vAppTarget, A380SpeedsUtils.getHeadWindDiff(towerHeadwind));
    }
    return vAppTarget;
  }

  private speedLimitExceeded = false;

  checkSpeedLimit() {
    let speedLimit: number | undefined;
    let speedLimitAlt: number | undefined;
    switch (this.flightPhase.get()) {
      case FmgcFlightPhase.Climb:
      case FmgcFlightPhase.Cruise:
        speedLimit = this.fmgc.getClimbSpeedLimit()?.speed;
        speedLimitAlt = this.fmgc.getClimbSpeedLimit()?.underAltitude;
        break;
      case FmgcFlightPhase.Descent:
        speedLimit = this.fmgc.getDescentSpeedLimit()?.speed;
        speedLimitAlt = this.fmgc.getDescentSpeedLimit()?.underAltitude;
        break;
      default:
        // no speed limit in other phases
        this.speedLimitExceeded = false;
        return;
    }

    if (speedLimit === undefined || speedLimitAlt === undefined) {
      this.speedLimitExceeded = false;
      return;
    }

    const cas = ADIRS.getCalibratedAirspeed();
    const alt = ADIRS.getBaroCorrectedAltitude();

    if (this.speedLimitExceeded && cas && alt) {
      const resetLimitExceeded =
        !cas.isNormalOperation() ||
        !alt.isNormalOperation() ||
        alt.value > speedLimitAlt ||
        cas.value <= speedLimit + 5;
      if (resetLimitExceeded) {
        this.speedLimitExceeded = false;
        this.fmc.removeMessageFromQueue(NXSystemMessages.spdLimExceeded.text);
      }
    } else if (cas && alt && cas.isNormalOperation() && alt.isNormalOperation()) {
      const setLimitExceeded = alt.value < speedLimitAlt - 150 && cas.value > speedLimit + 10;
      if (setLimitExceeded) {
        this.speedLimitExceeded = true;
        this.fmc.addMessageToQueue(NXSystemMessages.spdLimExceeded, () => !this.speedLimitExceeded, undefined);
      }
    }
  }

  private apMasterStatus: boolean = false;

  private lastUpdateAPTime: number = 0;

  private updateAutopilotCooldown: number = 0;

  private apCooldown: number = 500;

  private forceNextAltitudeUpdate: boolean = true;

  private activeWpIdx: number = 0;

  /** in feet */
  private constraintAlt: number | null = null;

  private lastRequestedFLCModeWaypointIndex: number | null = null;

  updateAutopilot(dt: number) {
    let apLogicOn = this.apMasterStatus || Simplane.getAutoPilotFlightDirectorActive(1);
    this.lastUpdateAPTime = Date.now();
    if (Number.isFinite(dt)) {
      this.updateAutopilotCooldown -= dt;
    }
    if (SimVar.GetSimVarValue('L:AIRLINER_FMC_FORCE_NEXT_UPDATE', 'number') === 1) {
      SimVar.SetSimVarValue('L:AIRLINER_FMC_FORCE_NEXT_UPDATE', 'number', 0);
      this.updateAutopilotCooldown = -1;
    }

    if (
      this.flightPhase.get() === FmgcFlightPhase.Takeoff &&
      !this.fmgc.isAllEngineOn() &&
      this.takeoffEngineOutSpeed === undefined
    ) {
      const casWord = ADIRS.getCalibratedAirspeed();
      this.takeoffEngineOutSpeed = casWord && casWord.isNormalOperation() ? casWord.value : null;
    }

    if (this.updateAutopilotCooldown < 0) {
      this.updatePerfSpeeds();
      this.updateConstraints();
      this.updateManagedSpeed();
      const currentApMasterStatus = SimVar.GetSimVarValue('AUTOPILOT MASTER', 'boolean');
      if (currentApMasterStatus !== this.apMasterStatus) {
        this.apMasterStatus = currentApMasterStatus;
        apLogicOn = this.apMasterStatus || Simplane.getAutoPilotFlightDirectorActive(1);
        this.forceNextAltitudeUpdate = true;
        console.log('Enforce AP in Altitude Lock mode. Cause : AP Master Status has changed.');
        SimVar.SetSimVarValue('L:A320_NEO_FCU_FORCE_IDLE_VS', 'Number', 1);
        if (this.apMasterStatus) {
          if (this.flightPlanService.hasActive && this.flightPlanService.active.legCount === 0) {
            this.onModeSelectedAltitude();
            this.onModeSelectedHeading();
          }
        }
      }
      if (apLogicOn) {
        if (!Simplane.getAutoPilotFLCActive() && !SimVar.GetSimVarValue('AUTOPILOT AIRSPEED HOLD', 'Boolean')) {
          SimVar.SetSimVarValue('K:AP_PANEL_SPEED_HOLD', 'Number', 1);
        }
        if (!SimVar.GetSimVarValue('AUTOPILOT HEADING LOCK', 'Boolean')) {
          if (!SimVar.GetSimVarValue('AUTOPILOT APPROACH HOLD', 'Boolean')) {
            SimVar.SetSimVarValue('K:AP_PANEL_HEADING_HOLD', 'Number', 1);
          }
        }
      }

      if (this.isAltitudeManaged()) {
        const plan = this.flightPlanService.active;

        const prevWaypoint = plan.hasElement(plan.activeLegIndex - 1);
        const nextWaypoint = plan.hasElement(plan.activeLegIndex + 1);

        if (prevWaypoint && nextWaypoint) {
          const activeWpIdx = plan.activeLegIndex;

          if (activeWpIdx !== this.activeWpIdx) {
            this.activeWpIdx = activeWpIdx;
            this.updateConstraints();
          }
          if (this.constraintAlt) {
            Coherent.call('AP_ALT_VAR_SET_ENGLISH', 2, this.constraintAlt, this.forceNextAltitudeUpdate).catch(
              console.error,
            );
            this.forceNextAltitudeUpdate = false;
          } else {
            const altitude = Simplane.getAutoPilotSelectedAltitudeLockValue('feet');
            if (Number.isFinite(altitude)) {
              Coherent.call('AP_ALT_VAR_SET_ENGLISH', 2, altitude, this.forceNextAltitudeUpdate).catch(console.error);
              this.forceNextAltitudeUpdate = false;
            }
          }
        } else {
          const altitude = Simplane.getAutoPilotSelectedAltitudeLockValue('feet');
          if (Number.isFinite(altitude)) {
            SimVar.SetSimVarValue('L:A32NX_FG_ALTITUDE_CONSTRAINT', 'feet', 0);
            Coherent.call('AP_ALT_VAR_SET_ENGLISH', 2, altitude, this.forceNextAltitudeUpdate).catch(console.error);
            this.forceNextAltitudeUpdate = false;
          }
        }
      }

      if (
        Simplane.getAutoPilotAltitudeManaged() &&
        this.flightPlanService.hasActive &&
        SimVar.GetSimVarValue('L:A320_NEO_FCU_STATE', 'number') !== 1
      ) {
        const currentWaypointIndex = this.flightPlanService.active.activeLegIndex;
        if (currentWaypointIndex !== this.lastRequestedFLCModeWaypointIndex) {
          this.lastRequestedFLCModeWaypointIndex = currentWaypointIndex;
          setTimeout(() => {
            if (Simplane.getAutoPilotAltitudeManaged()) {
              this.onModeManagedAltitude();
            }
          }, 1000);
        }
      }

      if (this.flightPhase.get() === FmgcFlightPhase.GoAround && apLogicOn) {
        // depending if on HDR/TRK or NAV mode, select appropriate Alt Mode (WIP)
        // this._onModeManagedAltitude();
        this.onModeSelectedAltitude();
      }
      this.updateAutopilotCooldown = this.apCooldown;
    }
  }

  /**
   * Tries to estimate the landing weight at destination
   * Null if not available
   */
  tryEstimateLandingWeight(): number | null {
    const zeroFuelWeight = this.fmgc.data.zeroFuelWeight.get();
    if (zeroFuelWeight !== null) {
      const destEfob = this.fmgc.getDestEFOB(true);
      if (destEfob !== null) {
        return zeroFuelWeight - destEfob * 1000;
      }
    }
    return null;
  }

  /**
   * Updates performance speeds such as GD, F, S, Vls and approach speeds. Write to SimVars
   */
  updatePerfSpeeds() {
    /** in kg */
    const estLdgWeight = this.tryEstimateLandingWeight();
    let ldgWeight = estLdgWeight;
    const grossWeight = this.fmc.fmgc.getGrossWeightKg() ?? maxZfw + (this.fmc.fmgc.getFOB() ?? 0) * 1_000;
    const vnavPrediction = this.fmc.guidanceController?.vnavDriver?.getDestinationPrediction();
    // Actual weight is used during approach phase (FCOM bulletin 46/2), and we also assume during go-around
    if (this.flightPhase.get() >= FmgcFlightPhase.Approach || estLdgWeight === null) {
      ldgWeight = grossWeight;
    } else if (vnavPrediction && Number.isFinite(vnavPrediction.estimatedFuelOnBoard)) {
      ldgWeight =
        (this.fmgc.data.zeroFuelWeight.get() ?? maxZfw) +
        Math.max(0, UnitType.POUND.convertTo(vnavPrediction.estimatedFuelOnBoard, UnitType.KILOGRAM));
    }

    // if pilot has set approach wind in MCDU we use it, otherwise fall back to current measured wind
    const appWind = this.fmgc.data.approachWind.get();
    let towerHeadwind = 0;
    if (appWind !== null) {
      if (this.flightPlanService.active.destinationRunway) {
        towerHeadwind = A380SpeedsUtils.getHeadwind(
          appWind.speed,
          appWind.direction,
          this.flightPlanService.active.destinationRunway.magneticBearing,
        );
      }
    }

    // Calculate approach speeds. Independent from ADR data
<<<<<<< HEAD
    if (ldgWeight !== null) {
      const approachSpeeds = new A380OperatingSpeeds(
        ldgWeight,
        0,
        this.fmgc.data.approachFlapConfig.get(),
        FmgcFlightPhase.Approach,
        this.fmgc.getV2Speed(),
        this.fmgc.getDestinationElevation(),
        towerHeadwind,
      );
      this.fmgc.data.approachSpeed.set(Math.ceil(approachSpeeds.vapp));
      this.fmgc.data.approachVls.set(Math.ceil(approachSpeeds.vls));
      this.fmgc.data.approachVref.set(Math.ceil(approachSpeeds.vref));
      this.fmgc.data.approachGreenDotSpeed.set(Math.ceil(approachSpeeds.gd));
      this.fmgc.data.approachSlatRetractionSpeed.set(Math.ceil(approachSpeeds.s));
      this.fmgc.data.approachFlapRetractionSpeed.set(Math.ceil(approachSpeeds.f3));
      this.speedVapp.set(Math.round(approachSpeeds.vapp));
    } else {
      this.fmgc.data.approachSpeed.set(null);
      this.fmgc.data.approachVls.set(null);
      this.fmgc.data.approachVref.set(null);
      this.fmgc.data.approachGreenDotSpeed.set(null);
      this.fmgc.data.approachSlatRetractionSpeed.set(null);
      this.fmgc.data.approachFlapRetractionSpeed.set(null);
      this.speedVapp.set(0);
    }
=======
    const approachSpeeds = new A380OperatingSpeeds(
      ldgWeight,
      0,
      this.fmgc.data.approachFlapConfig.get(),
      FmgcFlightPhase.Approach,
      this.fmgc.getV2Speed(),
      this.fmgc.getDestinationElevation(),
      towerHeadwind,
      true, // ignore VLS spoiler increase as it's only for display purposes
    );
    this.fmgc.data.approachSpeed.set(Math.ceil(approachSpeeds.vapp));
    this.fmgc.data.approachVls.set(Math.ceil(approachSpeeds.vls));
    this.fmgc.data.approachVref.set(Math.ceil(approachSpeeds.vref));
    this.fmgc.data.approachGreenDotSpeed.set(Math.ceil(approachSpeeds.gd));
    this.fmgc.data.approachSlatRetractionSpeed.set(Math.ceil(approachSpeeds.s));
    this.fmgc.data.approachFlapRetractionSpeed.set(Math.ceil(approachSpeeds.f3));
    this.speedVapp.set(Math.round(approachSpeeds.vapp));

>>>>>>> df511bc2
    // Retrieve altitude from ADRs
    const alt = this.fmc.navigation.getPressureAltitude();

    if (alt !== null) {
      // Only update speeds if ADR altitude data valid.

      const flapLever = SimVar.GetSimVarValue('L:A32NX_FLAPS_HANDLE_INDEX', 'Enum');
      const speeds = new A380OperatingSpeeds(
        grossWeight,
        this.fmc.navigation.getComputedAirspeed() ?? 0, // CAS is NCD for low speeds/standstill, leading to null here
        flapLever,
        this.flightPhase.get(),
        this.fmgc.getV2Speed(),
        alt,
        towerHeadwind,
      );

      this.speedVs1g.set(Math.round(speeds.vs1g));
      this.speedVls.set(Math.round(speeds.vls));

      if (this.flightPhase.get() === FmgcFlightPhase.Preflight) {
        const f = Math.max(speeds.f2, Vmcl + 5);
        this.fmgc.data.flapRetractionSpeed.set(Math.ceil(f));
      } else {
        if (flapLever === 2) {
          const f = Math.max(speeds.f2, Vmcl + 15);
          this.fmgc.data.flapRetractionSpeed.set(Math.ceil(f));
        } else if (flapLever === 3) {
          const f = Math.max(speeds.f3, Vmcl + 10);
          this.fmgc.data.flapRetractionSpeed.set(Math.ceil(f));
        }
      }

      this.fmgc.data.slatRetractionSpeed.set(Math.ceil(speeds.s));
      this.fmgc.data.greenDotSpeed.set(Math.ceil(speeds.gd));

      this.speedVmax.set(Math.round(speeds.vmax));
      this.speedVfeNext.set(Math.round(speeds.vfeN));
    }
  }

  /** Write gross weight to SimVar */
  updateWeights() {
    const gw = this.fmc.fmgc.getGrossWeightKg();

    if (
      this.gameState.get() === GameState.ingame &&
      !this.fmc.fmgc.data.zeroFuelWeight.get() &&
      !this.fmc.fmgc.data.zeroFuelWeightCenterOfGravity.get() &&
      !SimVar.GetSimVarValue('L:A32NX_COLD_AND_DARK_SPAWN', SimVarValueType.Bool)
    ) {
      const initZfw = SimVar.GetSimVarValue('L:A32NX_AIRFRAME_ZFW', 'number');
      const initZfwCg = SimVar.GetSimVarValue('L:A32NX_AIRFRAME_ZFW_CG_PERCENT_MAC', 'number');

      // Update FMS ZFW and ZFWCG from SimVars, e.g. when spawning on a runway
      this.fmc.fmgc.data.zeroFuelWeight.set(initZfw);
      this.fmc.fmgc.data.zeroFuelWeightCenterOfGravity.set(initZfwCg);
    }

    SimVar.SetSimVarValue('L:A32NX_FM_GROSS_WEIGHT', 'Number', gw ?? 0);

    if (this.fmc.enginesWereStarted.get() && this.flightPhase.get() !== FmgcFlightPhase.Done) {
      this.fmc.fmgc.data.blockFuel.set(this.fmc.fmgc.getFOB()! * 1_000);
    }
  }

  /**
   * Update pax number to be used by air conditioning system (to regulate air flow)
   * @param paxNumber Number of passengers, 0-999
   */
  // FIXME AFDX candidate
  updatePaxNumber(paxNumber: number) {
    SimVar.SetSimVarValue('L:A32NX_FMS_PAX_NUMBER', 'number', paxNumber);
  }

  updateConstraints() {
    const activeFpIndex = this.flightPlanService.activeLegIndex;
    const constraints = this.managedProfile.get(activeFpIndex);
    const fcuSelAlt = Simplane.getAutoPilotDisplayedAltitudeLockValue('feet') ?? 0;

    let constraintAlt = 0;
    if (constraints) {
      const phase = this.flightPhase.get();
      if (
        (phase < FmgcFlightPhase.Cruise || phase === FmgcFlightPhase.GoAround) &&
        Number.isFinite(constraints.climbAltitude) &&
        constraints.climbAltitude < fcuSelAlt
      ) {
        constraintAlt = constraints.climbAltitude;
      }

      if (
        phase > FmgcFlightPhase.Cruise &&
        phase < FmgcFlightPhase.GoAround &&
        Number.isFinite(constraints.descentAltitude) &&
        constraints.descentAltitude > fcuSelAlt
      ) {
        constraintAlt = constraints.descentAltitude;
      }
    }

    if (constraintAlt !== this.constraintAlt) {
      this.constraintAlt = constraintAlt;
      SimVar.SetSimVarValue('L:A32NX_FG_ALTITUDE_CONSTRAINT', 'feet', this.constraintAlt);
    }
  }

  public onEvent(event: string): void {
    if (event === 'MODE_SELECTED_HEADING' || event === 'A320_Neo_CDU_MODE_SELECTED_HEADING') {
      if (Simplane.getAutoPilotHeadingManaged()) {
        if (SimVar.GetSimVarValue('L:A320_FCU_SHOW_SELECTED_HEADING', 'number') === 0) {
          const currentHeading = Simplane.getHeadingMagnetic();

          Coherent.call('HEADING_BUG_SET', 1, currentHeading).catch(console.error);
        }
      }
      this.onModeSelectedHeading();
    }
    if (event === 'MODE_MANAGED_HEADING' || event === 'A320_Neo_CDU_MODE_MANAGED_HEADING') {
      if (this.flightPlanService.active.legCount === 0) {
        return;
      }

      this.onModeManagedHeading();
    }
    if (event === 'MODE_SELECTED_ALTITUDE' || event === 'A320_Neo_CDU_MODE_SELECTED_ALTITUDE') {
      const dist = Number.isFinite(this.fmgc.getDistanceToDestination()) ? this.fmgc.getDistanceToDestination() : -1;
      if (dist) {
        this.fmc.handleFcuAltKnobPushPull(dist);
      }
      this.onModeSelectedAltitude();
      this.onStepClimbDescent();
    }
    if (event === 'MODE_MANAGED_ALTITUDE' || event === 'A320_Neo_CDU_MODE_MANAGED_ALTITUDE') {
      const dist = Number.isFinite(this.fmgc.getDistanceToDestination()) ? this.fmgc.getDistanceToDestination() : -1;
      if (dist) {
        this.fmc.handleFcuAltKnobPushPull(dist);
      }
      this.onModeManagedAltitude();
      this.onStepClimbDescent();
    }
    if (
      event === 'AP_DEC_ALT' ||
      event === 'AP_INC_ALT' ||
      event === 'A320_Neo_CDU_AP_DEC_ALT' ||
      event === 'A320_Neo_CDU_AP_INC_ALT'
    ) {
      const dist = Number.isFinite(this.fmgc.getDistanceToDestination()) ? this.fmgc.getDistanceToDestination() : -1;
      if (dist) {
        this.fmc.handleFcuAltKnobTurn(dist);
      }
      this.onTrySetCruiseFlightLevel();
    }
    if (
      event === 'AP_DEC_HEADING' ||
      event === 'AP_INC_HEADING' ||
      event === 'A320_Neo_CDU_AP_DEC_HEADING' ||
      event === 'A320_Neo_CDU_AP_INC_HEADING'
    ) {
      if (SimVar.GetSimVarValue('L:A320_FCU_SHOW_SELECTED_HEADING', 'number') === 0) {
        const currentHeading = Simplane.getHeadingMagnetic();
        Coherent.call('HEADING_BUG_SET', 1, currentHeading).catch(console.error);
      }
      SimVar.SetSimVarValue('L:A320_FCU_SHOW_SELECTED_HEADING', 'number', 1);
    }
    if (event === 'VS' || event === 'A320_Neo_CDU_VS') {
      const dist = Number.isFinite(this.fmgc.getDistanceToDestination()) ? this.fmgc.getDistanceToDestination() : -1;
      if (dist) {
        this.fmc.handleFcuVSKnob(dist, this.onStepClimbDescent.bind(this));
      }
    }
  }

  onModeSelectedHeading() {
    if (SimVar.GetSimVarValue('AUTOPILOT APPROACH HOLD', 'boolean')) {
      return;
    }
    if (!SimVar.GetSimVarValue('AUTOPILOT HEADING LOCK', 'Boolean')) {
      SimVar.SetSimVarValue('K:AP_PANEL_HEADING_HOLD', 'Number', 1);
    }
    SimVar.SetSimVarValue('K:HEADING_SLOT_INDEX_SET', 'number', 1);
  }

  onModeManagedHeading() {
    if (SimVar.GetSimVarValue('AUTOPILOT APPROACH HOLD', 'boolean')) {
      return;
    }
    if (!SimVar.GetSimVarValue('AUTOPILOT HEADING LOCK', 'Boolean')) {
      SimVar.SetSimVarValue('K:AP_PANEL_HEADING_HOLD', 'Number', 1);
    }
    SimVar.SetSimVarValue('K:HEADING_SLOT_INDEX_SET', 'number', 2);
    SimVar.SetSimVarValue('L:A320_FCU_SHOW_SELECTED_HEADING', 'number', 0);
  }

  onModeSelectedAltitude() {
    if (!Simplane.getAutoPilotGlideslopeHold()) {
      SimVar.SetSimVarValue('L:A320_NEO_FCU_FORCE_IDLE_VS', 'Number', 1);
    }
    SimVar.SetSimVarValue('K:ALTITUDE_SLOT_INDEX_SET', 'number', 1);
    Coherent.call(
      'AP_ALT_VAR_SET_ENGLISH',
      1,
      Simplane.getAutoPilotDisplayedAltitudeLockValue(),
      this.forceNextAltitudeUpdate,
    ).catch(console.error);
  }

  onModeManagedAltitude() {
    SimVar.SetSimVarValue('K:ALTITUDE_SLOT_INDEX_SET', 'number', 2);
    Coherent.call(
      'AP_ALT_VAR_SET_ENGLISH',
      1,
      Simplane.getAutoPilotDisplayedAltitudeLockValue(),
      this.forceNextAltitudeUpdate,
    ).catch(console.error);
    Coherent.call(
      'AP_ALT_VAR_SET_ENGLISH',
      2,
      Simplane.getAutoPilotDisplayedAltitudeLockValue(),
      this.forceNextAltitudeUpdate,
    ).catch(console.error);
    if (!Simplane.getAutoPilotGlideslopeHold()) {
      SimVar.SetSimVarValue('L:A320_NEO_FCU_FORCE_IDLE_VS', 'Number', 1);
    }
  }

  onStepClimbDescent() {
    if (
      !(this.flightPhase.get() === FmgcFlightPhase.Climb || this.flightPhase.get() === FmgcFlightPhase.Cruise) ||
      !this.flightPlanService.active.performanceData.cruiseFlightLevel
    ) {
      return;
    }

    const targetFl = (Simplane.getAutoPilotDisplayedAltitudeLockValue() ?? 0) / 100;

    if (
      (this.flightPhase.get() === FmgcFlightPhase.Climb &&
        targetFl > this.flightPlanService.active.performanceData.cruiseFlightLevel) ||
      (this.flightPhase.get() === FmgcFlightPhase.Cruise &&
        targetFl !== this.flightPlanService.active.performanceData.cruiseFlightLevel)
    ) {
      this.deleteOutdatedCruiseSteps(this.flightPlanService.active.performanceData.cruiseFlightLevel, targetFl);
      this.fmc.addMessageToQueue(
        NXSystemMessages.newCrzAlt.getModifiedMessage((targetFl * 100).toFixed(0)),
        undefined,
        undefined,
      );
      this.flightPlanService.active.setPerformanceData('cruiseFlightLevel', targetFl);
      SimVar.SetSimVarValue('L:A32NX_AIRLINER_CRUISE_ALTITUDE', 'number', targetFl * 100);
    }
  }

  deleteOutdatedCruiseSteps(oldCruiseLevel: number, newCruiseLevel: number) {
    const isClimbVsDescent = newCruiseLevel > oldCruiseLevel;

    const activePlan = this.flightPlanService.active;

    for (let i = activePlan.activeLegIndex; i < activePlan.legCount; i++) {
      const element = activePlan.elementAt(i);

      if (!element || element.isDiscontinuity === true || !element.cruiseStep) {
        continue;
      }

      const stepLevel = Math.round(element.cruiseStep.toAltitude / 100);

      if (
        (isClimbVsDescent && stepLevel >= oldCruiseLevel && stepLevel <= newCruiseLevel) ||
        (!isClimbVsDescent && stepLevel <= oldCruiseLevel && stepLevel >= newCruiseLevel)
      ) {
        element.cruiseStep = undefined; // TODO call a method on FPS so that we sync this (fms-v2)
        this.fmc.removeMessageFromQueue(NXSystemMessages.stepAhead.text);
      }
    }
  }

  private cruiseFlightLevelTimeOut: ReturnType<typeof setTimeout> | null = null;

  /**
   * Executed on every alt knob turn, checks whether or not the crz fl can be changed to the newly selected fcu altitude
   * It creates a timeout to simulate real life delay which resets every time the fcu knob alt increases or decreases.
   * @private
   */
  private onTrySetCruiseFlightLevel() {
    if (
      !(this.flightPhase.get() === FmgcFlightPhase.Climb || this.flightPhase.get() === FmgcFlightPhase.Cruise) ||
      !this.flightPlanService.active.performanceData.cruiseFlightLevel
    ) {
      return;
    }

    const activeVerticalMode = this.fmaVerticalMode.get();

    if (
      (activeVerticalMode >= VerticalMode.ALT_CPT && activeVerticalMode <= VerticalMode.FPA) ||
      (activeVerticalMode >= VerticalMode.ALT_CST_CPT && activeVerticalMode <= VerticalMode.DES)
    ) {
      const fcuFl = (Simplane.getAutoPilotDisplayedAltitudeLockValue() ?? 0) / 100;

      if (
        (this.flightPhase.get() === FmgcFlightPhase.Climb &&
          fcuFl > this.flightPlanService.active.performanceData.cruiseFlightLevel) ||
        (this.flightPhase.get() === FmgcFlightPhase.Cruise &&
          fcuFl !== this.flightPlanService.active.performanceData.cruiseFlightLevel)
      ) {
        if (this.cruiseFlightLevelTimeOut) {
          clearTimeout(this.cruiseFlightLevelTimeOut);
          this.cruiseFlightLevelTimeOut = null;
        }

        this.cruiseFlightLevelTimeOut = setTimeout(() => {
          if (!this.flightPlanService.active.performanceData.cruiseFlightLevel) {
            return;
          }

          if (
            fcuFl === (Simplane.getAutoPilotDisplayedAltitudeLockValue() ?? 0) / 100 &&
            ((this.flightPhase.get() === FmgcFlightPhase.Climb &&
              fcuFl > this.flightPlanService.active.performanceData.cruiseFlightLevel) ||
              (this.flightPhase.get() === FmgcFlightPhase.Cruise &&
                fcuFl !== this.flightPlanService.active.performanceData.cruiseFlightLevel))
          ) {
            this.fmc.addMessageToQueue(
              NXSystemMessages.newCrzAlt.getModifiedMessage((fcuFl * 100).toFixed(0)),
              undefined,
              undefined,
            );
            this.flightPlanService.active.setPerformanceData('cruiseFlightLevel', fcuFl);
            // used by FlightPhaseManager
            SimVar.SetSimVarValue('L:A32NX_AIRLINER_CRUISE_ALTITUDE', 'number', fcuFl * 100);
          }
        }, 3000);
      }
    }
  }

  /**
   * Sets new Cruise FL if all conditions good
   * @param fl Altitude or FL
   * @returns input passed checks
   */
  private trySetCruiseFl(fl: number): boolean {
    if (!this.flightPlanService.hasActive) {
      return false;
    }

    if (!Number.isFinite(fl)) {
      this.fmc.addMessageToQueue(NXSystemMessages.notAllowed, undefined, undefined);
      return false;
    }
    if (fl > (this.fmc.getRecMaxFlightLevel() ?? maxCertifiedAlt / 100)) {
      this.fmc.addMessageToQueue(NXSystemMessages.entryOutOfRange, undefined, undefined);
      return false;
    }
    const phase = this.flightPhase.get();
    const selFl = Math.floor(Math.max(0, Simplane.getAutoPilotDisplayedAltitudeLockValue('feet') ?? 0) / 100);
    if (
      fl < selFl &&
      (phase === FmgcFlightPhase.Climb || phase === FmgcFlightPhase.Approach || phase === FmgcFlightPhase.GoAround)
    ) {
      this.fmc.addMessageToQueue(NXSystemMessages.entryOutOfRange, undefined, undefined);
      return false;
    }

    if (fl <= 0 || fl > (this.fmc.getRecMaxFlightLevel() ?? maxCertifiedAlt / 100)) {
      this.fmc.addMessageToQueue(NXSystemMessages.entryOutOfRange, undefined, undefined);
      return false;
    }

    this.flightPlanService.active.setPerformanceData('cruiseFlightLevel', fl);
    this.onUpdateCruiseLevel(fl);

    return true;
  }

  /**
   *
   * @param newFl FL in 100 increments (e.g. 240 for 24000ft)
   */
  public setCruiseFl(newFl: number) {
    const ret = this.trySetCruiseFl(newFl);
    if (ret) {
      if (
        SimVar.GetSimVarValue('L:A32NX_CRZ_ALT_SET_INITIAL', 'bool') === 1 &&
        SimVar.GetSimVarValue('L:A32NX_GOAROUND_PASSED', 'bool') === 1
      ) {
        SimVar.SetSimVarValue(
          'L:A32NX_NEW_CRZ_ALT',
          'number',
          this.flightPlanService.active.performanceData.cruiseFlightLevel,
        );
      } else {
        SimVar.SetSimVarValue('L:A32NX_CRZ_ALT_SET_INITIAL', 'bool', 1);
      }
    }
  }

  /**
   * called when cruise FL is updated through FMS
   * @param newCruiseLevel as flight level
   */
  onUpdateCruiseLevel(newCruiseLevel: number) {
    SimVar.SetSimVarValue('L:A32NX_AIRLINER_CRUISE_ALTITUDE', 'number', newCruiseLevel * 100);
    this.updateConstraints();

    this.fmc.handleNewCruiseAltitudeEntered(newCruiseLevel);
  }

  navModeEngaged() {
    const lateralMode = SimVar.GetSimVarValue('L:A32NX_FMA_LATERAL_MODE', 'Number');
    switch (lateralMode) {
      case 20: // NAV
      case 30: // LOC*
      case 31: // LOC
      case 32: // LAND
      case 33: // FLARE
      case 34: // ROLL OUT
        return true;
      default:
        return false;
    }
  }

  // TODO: make this util or local var?
  isAirspeedManaged() {
    return SimVar.GetSimVarValue('AUTOPILOT SPEED SLOT INDEX', 'number') === 2;
  }

  // TODO: make this util or local var?
  isHeadingManaged() {
    return SimVar.GetSimVarValue('AUTOPILOT HEADING SLOT INDEX', 'number') === 2;
  }

  // TODO: make this util or local var?
  isAltitudeManaged() {
    return SimVar.GetSimVarValue('AUTOPILOT ALTITUDE SLOT INDEX', 'number') === 2;
  }

  getManagedTargets(v: number, m: number): [number, boolean] {
    const sat = ADIRS.getStaticAirTemperature();
    const press = ADIRS.getCorrectedAverageStaticPressure();

    if (
      sat !== undefined &&
      (sat.isNormalOperation() || sat.isFunctionalTest()) &&
      press !== undefined &&
      (press.isNormalOperation() || press.isFunctionalTest())
    ) {
      const vM = MathUtils.convertMachToKCas(m, press.value);
      return v > vM ? [vM, true] : [v, false];
    } else {
      return [v, false];
    }
  }

  // TODO/VNAV: Speed constraint
  getSpeedConstraint() {
    if (!this.navModeEngaged()) {
      return Infinity;
    }

    return this.getNavModeSpeedConstraint();
  }

  // TODO better decel distance calc
  calculateDecelDist(fromSpeed: number, toSpeed: number) {
    return Math.min(20, Math.max(3, (fromSpeed - toSpeed) * 0.15));
  }

  getNavModeSpeedConstraint() {
    const transIndex = this.fmgc.guidanceController?.activeTransIndex;
    if (transIndex == null) {
      return;
    }

    const activeLegIndex = transIndex >= 0 ? transIndex : this.fmgc.guidanceController?.activeLegIndex;
    const constraints = this.managedProfile.get(activeLegIndex);
    if (constraints) {
      if (this.flightPhase.get() < FmgcFlightPhase.Cruise || this.flightPhase.get() === FmgcFlightPhase.GoAround) {
        return constraints.climbSpeed;
      }

      if (this.flightPhase.get() > FmgcFlightPhase.Cruise && this.flightPhase.get() < FmgcFlightPhase.GoAround) {
        // FIXME proper decel calc
        if (
          this.fmgc.guidanceController?.activeLegDtg &&
          this.fmgc.guidanceController?.activeLegDtg <
            this.calculateDecelDist(
              Math.min(constraints.previousDescentSpeed, this.fmgc.getManagedDescentSpeed()),
              constraints.descentSpeed,
            )
        ) {
          return constraints.descentSpeed;
        }
        return constraints.previousDescentSpeed;
      }
    }

    return Infinity;
  }

  private managedProfile = new Map();

  updateManagedProfile() {
    this.managedProfile.clear();

    const plan = this.flightPlanService.active;

    const destination = plan.destinationAirport;
    const destinationElevation = destination ? destination.location.alt : 0;

    // TODO should we save a constraint already propagated to the current leg?

    // propagate descent speed constraints forward
    let currentSpeedConstraint = Infinity;
    let previousSpeedConstraint = Infinity;
    for (let index = 0; index < Math.min(plan.firstMissedApproachLegIndex, plan.legCount); index++) {
      const leg = plan.elementAt(index);

      if (leg.isDiscontinuity === true) {
        continue;
      }

      if (leg.constraintType === 2 /** DES */ && leg.speedConstraint?.speed) {
        if (leg.speedConstraint) {
          currentSpeedConstraint = Math.min(currentSpeedConstraint, Math.round(leg.speedConstraint.speed));
        }
      }

      this.managedProfile.set(index, {
        descentSpeed: currentSpeedConstraint,
        previousDescentSpeed: previousSpeedConstraint,
        climbSpeed: Infinity,
        previousClimbSpeed: Infinity,
        climbAltitude: Infinity,
        descentAltitude: -Infinity,
      });

      previousSpeedConstraint = currentSpeedConstraint;
    }

    // propagate climb speed constraints backward
    // propagate alt constraints backward
    currentSpeedConstraint = Infinity;
    previousSpeedConstraint = Infinity;
    let currentDesConstraint = -Infinity;
    let currentClbConstraint = Infinity;

    for (let index = Math.min(plan.firstMissedApproachLegIndex, plan.legCount) - 1; index >= 0; index--) {
      const leg = plan.elementAt(index);

      if (leg.isDiscontinuity === true) {
        continue;
      }

      const altConstraint = leg.altitudeConstraint;
      const speedConstraint = leg.speedConstraint;

      if (leg.constraintType === 1 /** CLB */) {
        if (speedConstraint?.speed) {
          currentSpeedConstraint = Math.min(currentSpeedConstraint, Math.round(speedConstraint.speed));
        }

        if (altConstraint?.altitude1) {
          switch (altConstraint.altitudeDescriptor) {
            case '@': // at alt 1
            case '-': // at or below alt 1
            case 'B': // between alt 1 and alt 2
              currentClbConstraint = Math.min(currentClbConstraint, Math.round(altConstraint.altitude1));
              break;
            default:
            // not constraining
          }
        }
      } else if (leg.constraintType === 2 /** DES */) {
        if (altConstraint?.altitude1) {
          switch (altConstraint.altitudeDescriptor) {
            case '@': // at alt 1
            case '+': // at or above alt 1
              currentDesConstraint = Math.max(currentDesConstraint, Math.round(altConstraint.altitude1));
              break;
            case 'B': // between alt 1 and alt 2
              currentDesConstraint = Math.max(
                currentDesConstraint,
                Math.round(altConstraint.altitude2 ?? altConstraint.altitude1),
              );
              break;
            default:
            // not constraining
          }
        }
      }

      const profilePoint = this.managedProfile.get(index);
      profilePoint.climbSpeed = currentSpeedConstraint;
      profilePoint.previousClimbSpeed = previousSpeedConstraint;
      profilePoint.climbAltitude = currentClbConstraint;
      profilePoint.descentAltitude = Math.max(destinationElevation, currentDesConstraint);
      previousSpeedConstraint = currentSpeedConstraint;
    }
  }

  private stepAheadTriggeredForAltitude: number | null = null;

  public checkForStepClimb() {
    const [approachingCruiseStep, cruiseStepLegIndex] = MfdFmsFplnVertRev.nextCruiseStep(this.flightPlanService.active);

    if (approachingCruiseStep && !approachingCruiseStep.isIgnored && cruiseStepLegIndex) {
      const distanceToStep =
        this.fmc.guidanceController.vnavDriver.mcduProfile?.waypointPredictions.get(
          cruiseStepLegIndex,
        )?.distanceFromAircraft;

      if (
        distanceToStep !== undefined &&
        distanceToStep < 20 &&
        this.stepAheadTriggeredForAltitude !== approachingCruiseStep.toAltitude
      ) {
        this.fmc.addMessageToQueue(NXSystemMessages.stepAhead, undefined, undefined);

        const autoStepClimb = NXDataStore.get('AUTO_STEP_CLIMB', 'DISABLED') === 'ENABLED';
        if (autoStepClimb && !this.fmc.guidanceController.vnavDriver.isSelectedVerticalModeActive()) {
          // Set new FCU alt, push FCU knob
          Coherent.call('AP_ALT_VAR_SET_ENGLISH', 3, approachingCruiseStep.toAltitude, true).catch(console.error);
          SimVar.SetSimVarValue('H:A320_Neo_FCU_ALT_PUSH', 'number', 1);
          SimVar.SetSimVarValue('H:A320_Neo_CDU_MODE_MANAGED_ALTITUDE', 'number', 1);
        }
        this.stepAheadTriggeredForAltitude = approachingCruiseStep.toAltitude;
      }
    }

    // Check for STEP DELETED message
    if (SimVar.GetSimVarValue('L:A32NX_FM_VNAV_TRIGGER_STEP_DELETED', SimVarValueType.Bool) === 1) {
      // Add message
      this.fmc.addMessageToQueue(NXSystemMessages.stepDeleted, undefined, undefined);

      SimVar.SetSimVarValue('L:A32NX_FM_VNAV_TRIGGER_STEP_DELETED', SimVarValueType.Bool, false);
    }
  }

  public transmitVerticalPath(
    targetProfile: VerticalPathCheckpoint[],
    vdAltitudeConstraints: VdAltitudeConstraint[],
    actualProfile: VerticalPathCheckpoint[],
    descentProfile: VerticalPathCheckpoint[],
    trackChangeDistance: number | null,
  ) {
    const pub = this.bus.getPublisher<MfdSurvEvents>();

    pub.pub('a32nx_fms_vertical_target_profile', targetProfile, true);
    pub.pub('a32nx_fms_vertical_constraints', vdAltitudeConstraints, true);
    pub.pub('a32nx_fms_vertical_actual_profile', actualProfile, true);
    pub.pub('a32nx_fms_vertical_descent_profile', descentProfile, true);
    pub.pub('a32nx_fms_vd_track_change_distance', trackChangeDistance, true);
  }

  //-----------------------------------------------------------------------------------
  // TODO:FPM REWRITE: Start of functions to refactor
  //-----------------------------------------------------------------------------------

  // FIXME remove A32NX_FM_LS_COURSE
  async updateIlsCourse(mmr: MmrRadioTuningStatus) {
    let course = -1;
    if (mmr.course !== null) {
      course = mmr.course;
    } else if (mmr.frequency !== null && SimVar.GetSimVarValue('L:A32NX_RADIO_RECEIVER_LOC_IS_VALID', 'number') === 1) {
      course = SimVar.GetSimVarValue('NAV LOCALIZER:3', 'degrees');
    }

    return SimVar.SetSimVarValue('L:A32NX_FM_LS_COURSE', 'number', course);
  }

  private hasTooSteepPathAhead = false;

  checkTooSteepPath() {
    const hasTooSteepPathAhead = this.fmc.guidanceController?.vnavDriver?.shouldShowTooSteepPathAhead();

    if (hasTooSteepPathAhead !== this.hasTooSteepPathAhead) {
      this.hasTooSteepPathAhead = hasTooSteepPathAhead;

      if (hasTooSteepPathAhead) {
        this.fmc.addMessageToQueue(
          NXSystemMessages.tooSteepPathAhead,
          () => !this.fmc.guidanceController?.vnavDriver?.shouldShowTooSteepPathAhead(),
          undefined,
        );
      }
    }
  }

  checkDestEfobBelowMin() {
    const destEfob = this.fmc.fmgc.getDestEFOB(true);
    if (destEfob !== null) {
      const minFuelAtDestination = this.fmc.fmgc.data.minFuelAtDestTon.get();
      if (minFuelAtDestination !== null) {
        const isBelowMin = this.fmgc.data.destEfobBelowMin.get();
        if (isBelowMin) {
          this.fmgc.data.destEfobBelowMin.set(destEfob - minFuelAtDestination <= 0.3);
        } else {
          this.fmgc.data.destEfobBelowMin.set(destEfob < minFuelAtDestination);
        }
        return;
      }
    }
    this.fmgc.data.destEfobBelowMin.set(false);
  }

  checkDestEfobBelowMinScratchPadMessage(deltaTime: number) {
    const flightPhase = this.flightPhase.get();
    const altActiveInClimbForMoreThan10Min: boolean = this.altActiveInClimbForMoreThan10Min.write(
      flightPhase === FmgcFlightPhase.Climb && this.fmaVerticalMode.get() == VerticalMode.ALT,
      deltaTime,
    );

    this.destEfobBelowMinScratchPadMessage.set(
      this.fmgc.data.destEfobBelowMin.get() &&
        (flightPhase === FmgcFlightPhase.Cruise ||
          flightPhase === FmgcFlightPhase.Descent ||
          altActiveInClimbForMoreThan10Min ||
          ((flightPhase === FmgcFlightPhase.Approach || flightPhase === FmgcFlightPhase.GoAround) &&
            (this.radioAlt.get() ?? 0) > 800)),
    );
  }
}

class FmArinc429OutputWord extends Arinc429Word {
  private dirty = true;

  private _ssm = 0;

  constructor(
    private name: string,
    private _value: number = 0,
  ) {
    super(0);
  }

  // @ts-ignore
  get value() {
    // eslint-disable-next-line no-underscore-dangle
    return this._value;
  }

  set value(value) {
    // eslint-disable-next-line no-underscore-dangle
    if (this._value !== value) {
      this.dirty = true;
    }
    // eslint-disable-next-line no-underscore-dangle
    this._value = value;
  }

  // @ts-ignore
  get ssm() {
    // eslint-disable-next-line no-underscore-dangle
    return this._ssm;
  }

  set ssm(ssm) {
    // eslint-disable-next-line no-underscore-dangle
    if (this._ssm !== ssm) {
      this.dirty = true;
    }
    // eslint-disable-next-line no-underscore-dangle
    this._ssm = ssm;
  }

  static emptyFm(name: string) {
    return new FmArinc429OutputWord(name, 0);
  }

  async writeToSimVarIfDirty() {
    if (this.dirty) {
      this.dirty = false;
      return Promise.all([
        Arinc429Word.toSimVarValue(`L:A32NX_FM1_${this.name}`, this.value, this.ssm),
        Arinc429Word.toSimVarValue(`L:A32NX_FM2_${this.name}`, this.value, this.ssm),
      ]);
    }
    return Promise.resolve();
  }

  setBnrValue(value: number, ssm: number, bits: number, rangeMax: number, rangeMin = 0) {
    const quantum = Math.max(Math.abs(rangeMin), rangeMax) / 2 ** bits;
    const data = Math.max(rangeMin, Math.min(rangeMax, Math.round(value / quantum) * quantum));

    this.value = data;
    this.ssm = ssm;
  }
}<|MERGE_RESOLUTION|>--- conflicted
+++ resolved
@@ -38,11 +38,8 @@
 import { FmsMessageVars } from 'instruments/src/MsfsAvionicsCommon/providers/FmsMessagePublisher';
 import { MfdFmsFplnVertRev } from 'instruments/src/MFD/pages/FMS/F-PLN/MfdFmsFplnVertRev';
 import { MfdSurvEvents, VdAltitudeConstraint } from 'instruments/src/MsfsAvionicsCommon/providers/MfdSurvPublisher';
-<<<<<<< HEAD
+import { VerticalWaypointPrediction } from '@fmgc/guidance/vnav/profile/NavGeometryProfile';
 import { RadioAltimeterEvents } from '@flybywiresim/msfs-avionics-common';
-=======
-import { VerticalWaypointPrediction } from '@fmgc/guidance/vnav/profile/NavGeometryProfile';
->>>>>>> df511bc2
 
 /**
  * Interface between FMS and rest of aircraft through SimVars and ARINC values (mostly data being sent here)
@@ -1309,7 +1306,6 @@
     }
 
     // Calculate approach speeds. Independent from ADR data
-<<<<<<< HEAD
     if (ldgWeight !== null) {
       const approachSpeeds = new A380OperatingSpeeds(
         ldgWeight,
@@ -1319,6 +1315,7 @@
         this.fmgc.getV2Speed(),
         this.fmgc.getDestinationElevation(),
         towerHeadwind,
+        true, // ignore VLS spoiler increase as it's only for display purposes
       );
       this.fmgc.data.approachSpeed.set(Math.ceil(approachSpeeds.vapp));
       this.fmgc.data.approachVls.set(Math.ceil(approachSpeeds.vls));
@@ -1336,26 +1333,6 @@
       this.fmgc.data.approachFlapRetractionSpeed.set(null);
       this.speedVapp.set(0);
     }
-=======
-    const approachSpeeds = new A380OperatingSpeeds(
-      ldgWeight,
-      0,
-      this.fmgc.data.approachFlapConfig.get(),
-      FmgcFlightPhase.Approach,
-      this.fmgc.getV2Speed(),
-      this.fmgc.getDestinationElevation(),
-      towerHeadwind,
-      true, // ignore VLS spoiler increase as it's only for display purposes
-    );
-    this.fmgc.data.approachSpeed.set(Math.ceil(approachSpeeds.vapp));
-    this.fmgc.data.approachVls.set(Math.ceil(approachSpeeds.vls));
-    this.fmgc.data.approachVref.set(Math.ceil(approachSpeeds.vref));
-    this.fmgc.data.approachGreenDotSpeed.set(Math.ceil(approachSpeeds.gd));
-    this.fmgc.data.approachSlatRetractionSpeed.set(Math.ceil(approachSpeeds.s));
-    this.fmgc.data.approachFlapRetractionSpeed.set(Math.ceil(approachSpeeds.f3));
-    this.speedVapp.set(Math.round(approachSpeeds.vapp));
-
->>>>>>> df511bc2
     // Retrieve altitude from ADRs
     const alt = this.fmc.navigation.getPressureAltitude();
 
